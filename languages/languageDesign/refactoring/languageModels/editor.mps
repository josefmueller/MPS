<?xml version="1.0" encoding="UTF-8"?>
<model modelUID="r:00000000-0000-4000-0000-011c89590315(jetbrains.mps.lang.refactoring.editor)">
  <persistence version="8" />
  <language namespace="18bc6592-03a6-4e29-a83a-7ff23bde13ba(jetbrains.mps.lang.editor)" />
  <language namespace="7866978e-a0f0-4cc7-81bc-4d213d9375e1(jetbrains.mps.lang.smodel)" />
  <language namespace="f3061a53-9226-4cc5-a443-f952ceaf5816(jetbrains.mps.baseLanguage)" />
  <language namespace="7a5dda62-9140-4668-ab76-d5ed1746f2b2(jetbrains.mps.lang.typesystem)" />
  <devkit namespace="fbc25dd2-5da4-483a-8b19-70928e1b62d7(jetbrains.mps.devkit.general-purpose)" />
  <import index="tp1h" modelUID="r:00000000-0000-4000-0000-011c89590319(jetbrains.mps.lang.refactoring.structure)" version="1" />
  <import index="tpck" modelUID="r:00000000-0000-4000-0000-011c89590288(jetbrains.mps.lang.core.structure)" version="0" />
  <import index="tpen" modelUID="r:00000000-0000-4000-0000-011c895902c3(jetbrains.mps.baseLanguage.editor)" version="-1" />
  <import index="tpek" modelUID="r:00000000-0000-4000-0000-011c895902c0(jetbrains.mps.baseLanguage.behavior)" version="-1" />
  <import index="tp2u" modelUID="r:00000000-0000-4000-0000-011c8959032a(jetbrains.mps.baseLanguage.collections.editor)" version="-1" />
  <import index="tpee" modelUID="r:00000000-0000-4000-0000-011c895902ca(jetbrains.mps.baseLanguage.structure)" version="5" />
  <import index="tpce" modelUID="r:00000000-0000-4000-0000-011c89590292(jetbrains.mps.lang.structure.structure)" version="0" />
  <import index="e2lb" modelUID="f:java_stub#6354ebe7-c22a-4a0f-ac54-50b52ab9b065#java.lang(java.lang@java_stub)" version="-1" />
  <import index="cu2c" modelUID="f:java_stub#6ed54515-acc8-4d1e-a16c-9fd6cfe951ea#jetbrains.mps.smodel(MPS.Core/jetbrains.mps.smodel@java_stub)" version="-1" />
  <import index="tpcu" modelUID="r:00000000-0000-4000-0000-011c89590282(jetbrains.mps.lang.core.behavior)" version="-1" />
  <import index="ec5l" modelUID="f:java_stub#8865b7a8-5271-43d3-884c-6fd1d9cfdd34#org.jetbrains.mps.openapi.model(MPS.OpenAPI/org.jetbrains.mps.openapi.model@java_stub)" version="-1" />
  <import index="tpco" modelUID="r:00000000-0000-4000-0000-011c89590284(jetbrains.mps.lang.core.editor)" version="-1" />
  <import index="tpc2" modelUID="r:00000000-0000-4000-0000-011c8959029e(jetbrains.mps.lang.editor.structure)" version="35" implicit="yes" />
  <import index="tp25" modelUID="r:00000000-0000-4000-0000-011c89590301(jetbrains.mps.lang.smodel.structure)" version="16" implicit="yes" />
  <import index="tp2q" modelUID="r:00000000-0000-4000-0000-011c8959032e(jetbrains.mps.baseLanguage.collections.structure)" version="7" implicit="yes" />
  <root type="tpc2.ConceptEditorDeclaration" typeId="tpc2.1071666914219" id="1197382614940" nodeInfo="ng">
    <property name="virtualPackage" nameId="tpck.1193676396447" value="RefDecl.Methods.UpdateModel" />
    <link role="conceptDeclaration" roleId="tpc2.1166049300910" targetNodeId="tp1h.1197382578687" resolveInfo="UpdateModelByDefaultOperation" />
    <node role="cellModel" roleId="tpc2.1080736633877" type="tpc2.CellModel_Collection" typeId="tpc2.1073389446423" id="1197382618067" nodeInfo="nn">
      <property name="vertical" nameId="tpc2.1073389446425" value="false" />
      <node role="childCellModel" roleId="tpc2.1073389446424" type="tpc2.CellModel_Constant" typeId="tpc2.1073389577006" id="1197382629053" nodeInfo="nn">
        <property name="text" nameId="tpc2.1073389577007" value="updateModelByDefault" />
<<<<<<< HEAD
        <link role="parentStyleClass" roleId="tpc2.1186406756722" targetNodeId="tpen.1186415544875" resolveInfo="KeyWord" />
=======
        <link role="parentStyleClass" roleId="tpc2.1381004262292426837" targetNodeId="tpen.1186415544875" resolveInfo="KeyWord" />
>>>>>>> f41488bc
      </node>
      <node role="childCellModel" roleId="tpc2.1073389446424" type="tpc2.CellModel_Constant" typeId="tpc2.1073389577006" id="1197382637587" nodeInfo="nn">
        <property name="text" nameId="tpc2.1073389577007" value=";" />
      </node>
      <node role="cellLayout" roleId="tpc2.1106270802874" type="tpc2.CellLayout_Indent" typeId="tpc2.1237303669825" id="1237812528242" nodeInfo="nn" />
    </node>
  </root>
  <root type="tpc2.ConceptEditorDeclaration" typeId="tpc2.1071666914219" id="1198577497375" nodeInfo="ng">
    <link role="conceptDeclaration" roleId="tpc2.1166049300910" targetNodeId="tp1h.1198577376375" resolveInfo="UpdateModelProcedure" />
    <node role="cellModel" roleId="tpc2.1080736633877" type="tpc2.CellModel_Collection" typeId="tpc2.1073389446423" id="1198577501490" nodeInfo="nn">
      <node role="childCellModel" roleId="tpc2.1073389446424" type="tpc2.CellModel_Constant" typeId="tpc2.1073389577006" id="1198577506528" nodeInfo="nn">
        <property name="text" nameId="tpc2.1073389577007" value="updateModel(" />
<<<<<<< HEAD
        <link role="parentStyleClass" roleId="tpc2.1186406756722" targetNodeId="tpen.1186415544875" resolveInfo="KeyWord" />
=======
        <link role="parentStyleClass" roleId="tpc2.1381004262292426837" targetNodeId="tpen.1186415544875" resolveInfo="KeyWord" />
>>>>>>> f41488bc
      </node>
      <node role="childCellModel" roleId="tpc2.1073389446424" type="tpc2.CellModel_RefNode" typeId="tpc2.1073389882823" id="1198577509283" nodeInfo="ng">
        <link role="relationDeclaration" roleId="tpc2.1140103550593" targetNodeId="tp1h.1198577431631" />
      </node>
      <node role="childCellModel" roleId="tpc2.1073389446424" type="tpc2.CellModel_Constant" typeId="tpc2.1073389577006" id="1198577511459" nodeInfo="nn">
        <property name="text" nameId="tpc2.1073389577007" value=")" />
<<<<<<< HEAD
        <link role="parentStyleClass" roleId="tpc2.1186406756722" targetNodeId="tpen.1186415544875" resolveInfo="KeyWord" />
=======
        <link role="parentStyleClass" roleId="tpc2.1381004262292426837" targetNodeId="tpen.1186415544875" resolveInfo="KeyWord" />
>>>>>>> f41488bc
      </node>
      <node role="childCellModel" roleId="tpc2.1073389446424" type="tpc2.CellModel_Constant" typeId="tpc2.1073389577006" id="3302086321379591974" nodeInfo="nn">
        <property name="text" nameId="tpc2.1073389577007" value=";" />
      </node>
      <node role="cellLayout" roleId="tpc2.1106270802874" type="tpc2.CellLayout_Indent" typeId="tpc2.1237303669825" id="1237812533971" nodeInfo="nn" />
    </node>
  </root>
  <root type="tpc2.ConceptEditorDeclaration" typeId="tpc2.1071666914219" id="1199620100625" nodeInfo="ng">
    <property name="virtualPackage" nameId="tpck.1193676396447" value="RefActions" />
    <link role="conceptDeclaration" roleId="tpc2.1166049300910" targetNodeId="tp1h.1199619425400" resolveInfo="AbstractMoveExpression" />
    <node role="cellModel" roleId="tpc2.1080736633877" type="tpc2.CellModel_Collection" typeId="tpc2.1073389446423" id="1199620102346" nodeInfo="nn">
      <property name="vertical" nameId="tpc2.1073389446425" value="false" />
      <node role="childCellModel" roleId="tpc2.1073389446424" type="tpc2.CellModel_Component" typeId="tpc2.1078939183254" id="2886182022232399962" nodeInfo="ng">
        <property name="attractsFocus" nameId="tpc2.1130859485024" value="0" />
        <link role="editorComponent" roleId="tpc2.1078939183255" targetNodeId="tpco.2900100530630621651" resolveInfo="alias" />
<<<<<<< HEAD
        <link role="parentStyleClass" roleId="tpc2.1186406756722" targetNodeId="tpen.1186415544875" resolveInfo="KeyWord" />
=======
        <link role="parentStyleClass" roleId="tpc2.1381004262292426837" targetNodeId="tpen.1186415544875" resolveInfo="KeyWord" />
>>>>>>> f41488bc
      </node>
      <node role="childCellModel" roleId="tpc2.1073389446424" type="tpc2.CellModel_RefNode" typeId="tpc2.1073389882823" id="1199620102349" nodeInfo="ng">
        <link role="relationDeclaration" roleId="tpc2.1140103550593" targetNodeId="tp1h.1199619459778" />
      </node>
      <node role="childCellModel" roleId="tpc2.1073389446424" type="tpc2.CellModel_Constant" typeId="tpc2.1073389577006" id="1199620102350" nodeInfo="nn">
        <property name="text" nameId="tpc2.1073389577007" value="to" />
<<<<<<< HEAD
        <link role="parentStyleClass" roleId="tpc2.1186406756722" targetNodeId="tpen.1186415544875" resolveInfo="KeyWord" />
=======
        <link role="parentStyleClass" roleId="tpc2.1381004262292426837" targetNodeId="tpen.1186415544875" resolveInfo="KeyWord" />
>>>>>>> f41488bc
      </node>
      <node role="childCellModel" roleId="tpc2.1073389446424" type="tpc2.CellModel_RefNode" typeId="tpc2.1073389882823" id="1199620102351" nodeInfo="ng">
        <link role="relationDeclaration" roleId="tpc2.1140103550593" targetNodeId="tp1h.1199619459779" />
      </node>
      <node role="cellLayout" roleId="tpc2.1106270802874" type="tpc2.CellLayout_Indent" typeId="tpc2.1237303669825" id="1237812666070" nodeInfo="nn" />
    </node>
  </root>
  <root type="tpc2.ConceptEditorDeclaration" typeId="tpc2.1071666914219" id="1199620640156" nodeInfo="ng">
    <property name="virtualPackage" nameId="tpck.1193676396447" value="RefActions" />
    <link role="conceptDeclaration" roleId="tpc2.1166049300910" targetNodeId="tp1h.1199620589385" resolveInfo="MoveNodeToNodeExpression" />
    <node role="cellModel" roleId="tpc2.1080736633877" type="tpc2.CellModel_Collection" typeId="tpc2.1073389446423" id="1199620641534" nodeInfo="nn">
      <property name="vertical" nameId="tpc2.1073389446425" value="false" />
      <node role="childCellModel" roleId="tpc2.1073389446424" type="tpc2.CellModel_Constant" typeId="tpc2.1073389577006" id="1199620641535" nodeInfo="nn">
        <property name="text" nameId="tpc2.1073389577007" value="moveNode" />
<<<<<<< HEAD
        <link role="parentStyleClass" roleId="tpc2.1186406756722" targetNodeId="tpen.1186415544875" resolveInfo="KeyWord" />
=======
        <link role="parentStyleClass" roleId="tpc2.1381004262292426837" targetNodeId="tpen.1186415544875" resolveInfo="KeyWord" />
>>>>>>> f41488bc
      </node>
      <node role="childCellModel" roleId="tpc2.1073389446424" type="tpc2.CellModel_RefNode" typeId="tpc2.1073389882823" id="1199620641536" nodeInfo="ng">
        <link role="relationDeclaration" roleId="tpc2.1140103550593" targetNodeId="tp1h.1199619459778" />
      </node>
      <node role="childCellModel" roleId="tpc2.1073389446424" type="tpc2.CellModel_Constant" typeId="tpc2.1073389577006" id="1199620641537" nodeInfo="nn">
        <property name="text" nameId="tpc2.1073389577007" value="to" />
<<<<<<< HEAD
        <link role="parentStyleClass" roleId="tpc2.1186406756722" targetNodeId="tpen.1186415544875" resolveInfo="KeyWord" />
=======
        <link role="parentStyleClass" roleId="tpc2.1381004262292426837" targetNodeId="tpen.1186415544875" resolveInfo="KeyWord" />
>>>>>>> f41488bc
      </node>
      <node role="childCellModel" roleId="tpc2.1073389446424" type="tpc2.CellModel_RefNode" typeId="tpc2.1073389882823" id="1199620641538" nodeInfo="ng">
        <link role="relationDeclaration" roleId="tpc2.1140103550593" targetNodeId="tp1h.1199619459779" />
      </node>
      <node role="childCellModel" roleId="tpc2.1073389446424" type="tpc2.CellModel_Constant" typeId="tpc2.1073389577006" id="1199620641539" nodeInfo="nn">
        <property name="text" nameId="tpc2.1073389577007" value="withRole" />
<<<<<<< HEAD
        <link role="parentStyleClass" roleId="tpc2.1186406756722" targetNodeId="tpen.1186415544875" resolveInfo="KeyWord" />
=======
        <link role="parentStyleClass" roleId="tpc2.1381004262292426837" targetNodeId="tpen.1186415544875" resolveInfo="KeyWord" />
>>>>>>> f41488bc
      </node>
      <node role="childCellModel" roleId="tpc2.1073389446424" type="tpc2.CellModel_RefNode" typeId="tpc2.1073389882823" id="1199620641540" nodeInfo="ng">
        <link role="relationDeclaration" roleId="tpc2.1140103550593" targetNodeId="tp1h.1199620651934" />
      </node>
      <node role="cellLayout" roleId="tpc2.1106270802874" type="tpc2.CellLayout_Indent" typeId="tpc2.1237303669825" id="1237812676711" nodeInfo="nn" />
    </node>
  </root>
  <root type="tpc2.ConceptEditorDeclaration" typeId="tpc2.1071666914219" id="1199620996107" nodeInfo="ng">
    <property name="virtualPackage" nameId="tpck.1193676396447" value="RefActions" />
    <link role="conceptDeclaration" roleId="tpc2.1166049300910" targetNodeId="tp1h.1199620920737" resolveInfo="MoveNodesToNodeExpression" />
    <node role="cellModel" roleId="tpc2.1080736633877" type="tpc2.CellModel_Collection" typeId="tpc2.1073389446423" id="1199620997875" nodeInfo="nn">
      <property name="vertical" nameId="tpc2.1073389446425" value="false" />
      <node role="childCellModel" roleId="tpc2.1073389446424" type="tpc2.CellModel_Constant" typeId="tpc2.1073389577006" id="1199620997876" nodeInfo="nn">
        <property name="text" nameId="tpc2.1073389577007" value="moveNodes" />
<<<<<<< HEAD
        <link role="parentStyleClass" roleId="tpc2.1186406756722" targetNodeId="tpen.1186415544875" resolveInfo="KeyWord" />
=======
        <link role="parentStyleClass" roleId="tpc2.1381004262292426837" targetNodeId="tpen.1186415544875" resolveInfo="KeyWord" />
>>>>>>> f41488bc
      </node>
      <node role="childCellModel" roleId="tpc2.1073389446424" type="tpc2.CellModel_RefNode" typeId="tpc2.1073389882823" id="1199620997877" nodeInfo="ng">
        <link role="relationDeclaration" roleId="tpc2.1140103550593" targetNodeId="tp1h.1199619459778" />
      </node>
      <node role="childCellModel" roleId="tpc2.1073389446424" type="tpc2.CellModel_Constant" typeId="tpc2.1073389577006" id="1199620997878" nodeInfo="nn">
        <property name="text" nameId="tpc2.1073389577007" value="to" />
<<<<<<< HEAD
        <link role="parentStyleClass" roleId="tpc2.1186406756722" targetNodeId="tpen.1186415544875" resolveInfo="KeyWord" />
=======
        <link role="parentStyleClass" roleId="tpc2.1381004262292426837" targetNodeId="tpen.1186415544875" resolveInfo="KeyWord" />
>>>>>>> f41488bc
      </node>
      <node role="childCellModel" roleId="tpc2.1073389446424" type="tpc2.CellModel_RefNode" typeId="tpc2.1073389882823" id="1199620997879" nodeInfo="ng">
        <link role="relationDeclaration" roleId="tpc2.1140103550593" targetNodeId="tp1h.1199619459779" />
      </node>
      <node role="childCellModel" roleId="tpc2.1073389446424" type="tpc2.CellModel_Constant" typeId="tpc2.1073389577006" id="1199620997880" nodeInfo="nn">
        <property name="text" nameId="tpc2.1073389577007" value="withRole" />
<<<<<<< HEAD
        <link role="parentStyleClass" roleId="tpc2.1186406756722" targetNodeId="tpen.1186415544875" resolveInfo="KeyWord" />
=======
        <link role="parentStyleClass" roleId="tpc2.1381004262292426837" targetNodeId="tpen.1186415544875" resolveInfo="KeyWord" />
>>>>>>> f41488bc
      </node>
      <node role="childCellModel" roleId="tpc2.1073389446424" type="tpc2.CellModel_RefNode" typeId="tpc2.1073389882823" id="1199620997881" nodeInfo="ng">
        <link role="relationDeclaration" roleId="tpc2.1140103550593" targetNodeId="tp1h.1199620959025" />
      </node>
      <node role="cellLayout" roleId="tpc2.1106270802874" type="tpc2.CellLayout_Horizontal" typeId="tpc2.1106270549637" id="1239880386939" nodeInfo="nn" />
    </node>
  </root>
  <root type="tpc2.ConceptEditorDeclaration" typeId="tpc2.1071666914219" id="3242588059496747660" nodeInfo="ng">
    <property name="virtualPackage" nameId="tpck.1193676396447" value="RefActions" />
    <link role="conceptDeclaration" roleId="tpc2.1166049300910" targetNodeId="tp1h.3242588059496747656" resolveInfo="MergeNodeWithAnotherNodeExpression" />
    <node role="cellModel" roleId="tpc2.1080736633877" type="tpc2.CellModel_Collection" typeId="tpc2.1073389446423" id="3242588059496747662" nodeInfo="nn">
      <property name="vertical" nameId="tpc2.1073389446425" value="false" />
      <node role="childCellModel" roleId="tpc2.1073389446424" type="tpc2.CellModel_Constant" typeId="tpc2.1073389577006" id="3242588059496747663" nodeInfo="nn">
        <property name="text" nameId="tpc2.1073389577007" value="mergeNode" />
<<<<<<< HEAD
        <link role="parentStyleClass" roleId="tpc2.1186406756722" targetNodeId="tpen.1186415544875" resolveInfo="KeyWord" />
=======
        <link role="parentStyleClass" roleId="tpc2.1381004262292426837" targetNodeId="tpen.1186415544875" resolveInfo="KeyWord" />
>>>>>>> f41488bc
      </node>
      <node role="childCellModel" roleId="tpc2.1073389446424" type="tpc2.CellModel_RefNode" typeId="tpc2.1073389882823" id="3242588059496747664" nodeInfo="ng">
        <link role="relationDeclaration" roleId="tpc2.1140103550593" targetNodeId="tp1h.1199619459778" />
      </node>
      <node role="childCellModel" roleId="tpc2.1073389446424" type="tpc2.CellModel_Constant" typeId="tpc2.1073389577006" id="3242588059496747665" nodeInfo="nn">
        <property name="text" nameId="tpc2.1073389577007" value="with" />
<<<<<<< HEAD
        <link role="parentStyleClass" roleId="tpc2.1186406756722" targetNodeId="tpen.1186415544875" resolveInfo="KeyWord" />
=======
        <link role="parentStyleClass" roleId="tpc2.1381004262292426837" targetNodeId="tpen.1186415544875" resolveInfo="KeyWord" />
>>>>>>> f41488bc
      </node>
      <node role="childCellModel" roleId="tpc2.1073389446424" type="tpc2.CellModel_RefNode" typeId="tpc2.1073389882823" id="3242588059496747666" nodeInfo="ng">
        <link role="relationDeclaration" roleId="tpc2.1140103550593" targetNodeId="tp1h.1199619459779" />
      </node>
      <node role="cellLayout" roleId="tpc2.1106270802874" type="tpc2.CellLayout_Indent" typeId="tpc2.1237303669825" id="3242588059496747669" nodeInfo="nn" />
    </node>
  </root>
  <root type="tpc2.ConceptEditorDeclaration" typeId="tpc2.1071666914219" id="6895093993902236388" nodeInfo="ng">
    <property name="virtualPackage" nameId="tpck.1193676396447" value="RefDecl" />
    <link role="conceptDeclaration" roleId="tpc2.1166049300910" targetNodeId="tp1h.6895093993902236229" resolveInfo="Refactoring" />
    <node role="cellModel" roleId="tpc2.1080736633877" type="tpc2.CellModel_Collection" typeId="tpc2.1073389446423" id="5497648299878742142" nodeInfo="nn">
      <property name="vertical" nameId="tpc2.1073389446425" value="true" />
      <node role="childCellModel" roleId="tpc2.1073389446424" type="tpc2.CellModel_Collection" typeId="tpc2.1073389446423" id="5497648299878742143" nodeInfo="nn">
        <property name="vertical" nameId="tpc2.1073389446425" value="false" />
        <node role="childCellModel" roleId="tpc2.1073389446424" type="tpc2.CellModel_Constant" typeId="tpc2.1073389577006" id="5497648299878742144" nodeInfo="nn">
          <property name="text" nameId="tpc2.1073389577007" value="refactoring" />
        </node>
        <node role="childCellModel" roleId="tpc2.1073389446424" type="tpc2.CellModel_Property" typeId="tpc2.1073389658414" id="5497648299878742145" nodeInfo="ng">
          <property name="noTargetText" nameId="tpc2.1139852716018" value="&lt;no name&gt;" />
          <link role="relationDeclaration" roleId="tpc2.1140103550593" targetNodeId="tpck.1169194664001" resolveInfo="name" />
        </node>
        <node role="childCellModel" roleId="tpc2.1073389446424" type="tpc2.CellModel_Constant" typeId="tpc2.1073389577006" id="5497648299878742146" nodeInfo="nn">
          <property name="text" nameId="tpc2.1073389577007" value="(" />
<<<<<<< HEAD
          <link role="parentStyleClass" roleId="tpc2.1186406756722" targetNodeId="tpen.1238143818889" resolveInfo="Matching" />
=======
          <link role="parentStyleClass" roleId="tpc2.1381004262292426837" targetNodeId="tpen.1238143818889" resolveInfo="Matching" />
>>>>>>> f41488bc
        </node>
        <node role="childCellModel" roleId="tpc2.1073389446424" type="tpc2.CellModel_Property" typeId="tpc2.1073389658414" id="5497648299878742147" nodeInfo="ng">
          <property name="noTargetText" nameId="tpc2.1139852716018" value="&lt;no caption&gt;" />
          <link role="relationDeclaration" roleId="tpc2.1140103550593" targetNodeId="tp1h.6895093993902236371" resolveInfo="userFriendlyName" />
<<<<<<< HEAD
          <link role="parentStyleClass" roleId="tpc2.1186406756722" targetNodeId="tpen.1186415563770" resolveInfo="StringLiteral" />
=======
          <link role="parentStyleClass" roleId="tpc2.1381004262292426837" targetNodeId="tpen.1186415563770" resolveInfo="StringLiteral" />
>>>>>>> f41488bc
          <node role="styleItem" roleId="tpc2.1219418656006" type="tpc2.ForegroundColorStyleClassItem" typeId="tpc2.1186404549998" id="5497648299878742148" nodeInfo="nn">
            <property name="color" nameId="tpc2.1186403713874" value="DARK_GREEN" />
          </node>
        </node>
        <node role="childCellModel" roleId="tpc2.1073389446424" type="tpc2.CellModel_Constant" typeId="tpc2.1073389577006" id="5497648299878742149" nodeInfo="nn">
          <property name="text" nameId="tpc2.1073389577007" value=")" />
<<<<<<< HEAD
          <link role="parentStyleClass" roleId="tpc2.1186406756722" targetNodeId="tpen.1238143818889" resolveInfo="Matching" />
        </node>
        <node role="childCellModel" roleId="tpc2.1073389446424" type="tpc2.CellModel_Constant" typeId="tpc2.1073389577006" id="5497648299878742150" nodeInfo="nn">
          <property name="text" nameId="tpc2.1073389577007" value="overrides" />
          <link role="parentStyleClass" roleId="tpc2.1186406756722" targetNodeId="tpen.1186415544875" resolveInfo="KeyWord" />
=======
          <link role="parentStyleClass" roleId="tpc2.1381004262292426837" targetNodeId="tpen.1238143818889" resolveInfo="Matching" />
        </node>
        <node role="childCellModel" roleId="tpc2.1073389446424" type="tpc2.CellModel_Constant" typeId="tpc2.1073389577006" id="5497648299878742150" nodeInfo="nn">
          <property name="text" nameId="tpc2.1073389577007" value="overrides" />
          <link role="parentStyleClass" roleId="tpc2.1381004262292426837" targetNodeId="tpen.1186415544875" resolveInfo="KeyWord" />
>>>>>>> f41488bc
        </node>
        <node role="childCellModel" roleId="tpc2.1073389446424" type="tpc2.CellModel_RefCell" typeId="tpc2.1088013125922" id="5497648299878742151" nodeInfo="ng">
          <property name="noTargetText" nameId="tpc2.1139852716018" value="&lt;nothing&gt;" />
          <link role="relationDeclaration" roleId="tpc2.1140103550593" targetNodeId="tp1h.6895093993902236387" />
          <node role="editorComponent" roleId="tpc2.1088186146602" type="tpc2.InlineEditorComponent" typeId="tpc2.1088185857835" id="5497648299878742152" nodeInfo="ng">
            <node role="cellModel" roleId="tpc2.1080736633877" type="tpc2.CellModel_Property" typeId="tpc2.1073389658414" id="5497648299878742153" nodeInfo="ng">
              <property name="readOnly" nameId="tpc2.1140017977771" value="true" />
              <link role="relationDeclaration" roleId="tpc2.1140103550593" targetNodeId="tpck.1169194664001" resolveInfo="name" />
            </node>
          </node>
        </node>
        <node role="styleItem" roleId="tpc2.1219418656006" type="tpc2.SelectableStyleSheetItem" typeId="tpc2.1186414928363" id="5497648299878742154" nodeInfo="nn">
          <property name="flag" nameId="tpc2.1186414551515" value="false" />
        </node>
        <node role="cellLayout" roleId="tpc2.1106270802874" type="tpc2.CellLayout_Horizontal" typeId="tpc2.1106270549637" id="5497648299878742155" nodeInfo="nn" />
      </node>
      <node role="childCellModel" roleId="tpc2.1073389446424" type="tpc2.CellModel_Collection" typeId="tpc2.1073389446423" id="5497648299878742156" nodeInfo="nn">
        <property name="vertical" nameId="tpc2.1073389446425" value="false" />
        <node role="childCellModel" roleId="tpc2.1073389446424" type="tpc2.CellModel_Constant" typeId="tpc2.1073389577006" id="5497648299878742157" nodeInfo="nn">
          <property name="text" nameId="tpc2.1073389577007" value="target:" />
        </node>
        <node role="childCellModel" roleId="tpc2.1073389446424" type="tpc2.CellModel_RefNode" typeId="tpc2.1073389882823" id="5497648299878742158" nodeInfo="ng">
          <property name="emptyNoTargetText" nameId="tpc2.1214560368769" value="false" />
          <link role="relationDeclaration" roleId="tpc2.1140103550593" targetNodeId="tp1h.6895093993902310998" />
        </node>
        <node role="styleItem" roleId="tpc2.1219418656006" type="tpc2.SelectableStyleSheetItem" typeId="tpc2.1186414928363" id="5497648299878742159" nodeInfo="nn">
          <property name="flag" nameId="tpc2.1186414551515" value="false" />
        </node>
        <node role="cellLayout" roleId="tpc2.1106270802874" type="tpc2.CellLayout_Horizontal" typeId="tpc2.1106270549637" id="5497648299878742160" nodeInfo="nn" />
      </node>
      <node role="childCellModel" roleId="tpc2.1073389446424" type="tpc2.CellModel_Constant" typeId="tpc2.1073389577006" id="5497648299878742174" nodeInfo="nn">
        <property name="text" nameId="tpc2.1073389577007" value="" />
        <node role="styleItem" roleId="tpc2.1219418656006" type="tpc2.SelectableStyleSheetItem" typeId="tpc2.1186414928363" id="5497648299878742175" nodeInfo="nn">
          <property name="flag" nameId="tpc2.1186414551515" value="false" />
        </node>
      </node>
      <node role="childCellModel" roleId="tpc2.1073389446424" type="tpc2.CellModel_Constant" typeId="tpc2.1073389577006" id="5497648299878742176" nodeInfo="nn">
        <property name="text" nameId="tpc2.1073389577007" value="parameters:" />
      </node>
      <node role="childCellModel" roleId="tpc2.1073389446424" type="tpc2.CellModel_RefNodeList" typeId="tpc2.1073390211982" id="5497648299878742177" nodeInfo="ng">
        <property name="vertical" nameId="tpc2.1140524450554" value="true" />
        <link role="relationDeclaration" roleId="tpc2.1140103550593" targetNodeId="tp1h.6895093993902236376" />
        <node role="cellLayout" roleId="tpc2.1140524464360" type="tpc2.CellLayout_Vertical" typeId="tpc2.1106270571710" id="5497648299878742178" nodeInfo="nn" />
      </node>
      <node role="childCellModel" roleId="tpc2.1073389446424" type="tpc2.CellModel_Constant" typeId="tpc2.1073389577006" id="5497648299878742179" nodeInfo="nn">
        <node role="styleItem" roleId="tpc2.1219418656006" type="tpc2.SelectableStyleSheetItem" typeId="tpc2.1186414928363" id="5497648299878742180" nodeInfo="nn">
          <property name="flag" nameId="tpc2.1186414551515" value="false" />
        </node>
      </node>
      <node role="childCellModel" roleId="tpc2.1073389446424" type="tpc2.CellModel_Constant" typeId="tpc2.1073389577006" id="5497648299878742181" nodeInfo="nn">
        <property name="text" nameId="tpc2.1073389577007" value="internal fields:" />
      </node>
      <node role="childCellModel" roleId="tpc2.1073389446424" type="tpc2.CellModel_RefNodeList" typeId="tpc2.1073390211982" id="5497648299878742182" nodeInfo="ng">
        <property name="vertical" nameId="tpc2.1140524450554" value="true" />
        <link role="relationDeclaration" roleId="tpc2.1140103550593" targetNodeId="tp1h.6895093993902236377" />
        <node role="cellLayout" roleId="tpc2.1140524464360" type="tpc2.CellLayout_Vertical" typeId="tpc2.1106270571710" id="5497648299878742183" nodeInfo="nn" />
      </node>
      <node role="childCellModel" roleId="tpc2.1073389446424" type="tpc2.CellModel_Constant" typeId="tpc2.1073389577006" id="5497648299878742184" nodeInfo="nn">
        <node role="styleItem" roleId="tpc2.1219418656006" type="tpc2.SelectableStyleSheetItem" typeId="tpc2.1186414928363" id="5497648299878742185" nodeInfo="nn">
          <property name="flag" nameId="tpc2.1186414551515" value="false" />
        </node>
      </node>
      <node role="childCellModel" roleId="tpc2.1073389446424" type="tpc2.CellModel_RefNode" typeId="tpc2.1073389882823" id="5497648299878742186" nodeInfo="ng">
        <property name="noTargetText" nameId="tpc2.1139852716018" value="&lt;no init block&gt;" />
        <link role="relationDeclaration" roleId="tpc2.1140103550593" targetNodeId="tp1h.5497648299878741976" />
      </node>
      <node role="childCellModel" roleId="tpc2.1073389446424" type="tpc2.CellModel_Constant" typeId="tpc2.1073389577006" id="2869783065404837675" nodeInfo="nn">
        <node role="styleItem" roleId="tpc2.1219418656006" type="tpc2.SelectableStyleSheetItem" typeId="tpc2.1186414928363" id="2869783065404837676" nodeInfo="nn">
          <property name="flag" nameId="tpc2.1186414551515" value="false" />
        </node>
      </node>
      <node role="childCellModel" roleId="tpc2.1073389446424" type="tpc2.CellModel_RefNode" typeId="tpc2.1073389882823" id="2869783065404837672" nodeInfo="ng">
        <property name="noTargetText" nameId="tpc2.1139852716018" value="&lt;affected nodes&gt;" />
        <link role="relationDeclaration" roleId="tpc2.1140103550593" targetNodeId="tp1h.1347577327951503399" />
      </node>
      <node role="childCellModel" roleId="tpc2.1073389446424" type="tpc2.CellModel_Constant" typeId="tpc2.1073389577006" id="5497648299878742187" nodeInfo="nn">
        <node role="styleItem" roleId="tpc2.1219418656006" type="tpc2.SelectableStyleSheetItem" typeId="tpc2.1186414928363" id="5497648299878742188" nodeInfo="nn">
          <property name="flag" nameId="tpc2.1186414551515" value="false" />
        </node>
      </node>
      <node role="childCellModel" roleId="tpc2.1073389446424" type="tpc2.CellModel_RefNode" typeId="tpc2.1073389882823" id="5497648299878742195" nodeInfo="ng">
        <link role="relationDeclaration" roleId="tpc2.1140103550593" targetNodeId="tp1h.6895093993902236381" />
      </node>
      <node role="childCellModel" roleId="tpc2.1073389446424" type="tpc2.CellModel_Constant" typeId="tpc2.1073389577006" id="2058726427123891195" nodeInfo="nn">
        <node role="styleItem" roleId="tpc2.1219418656006" type="tpc2.SelectableStyleSheetItem" typeId="tpc2.1186414928363" id="2058726427123891196" nodeInfo="nn">
          <property name="flag" nameId="tpc2.1186414551515" value="false" />
        </node>
      </node>
      <node role="childCellModel" roleId="tpc2.1073389446424" type="tpc2.CellModel_RefNode" typeId="tpc2.1073389882823" id="616550569929016708" nodeInfo="ng">
        <link role="relationDeclaration" roleId="tpc2.1140103550593" targetNodeId="tp1h.616550569928923871" />
      </node>
      <node role="childCellModel" roleId="tpc2.1073389446424" type="tpc2.CellModel_Constant" typeId="tpc2.1073389577006" id="616550569929016706" nodeInfo="nn">
        <node role="styleItem" roleId="tpc2.1219418656006" type="tpc2.SelectableStyleSheetItem" typeId="tpc2.1186414928363" id="616550569929016707" nodeInfo="nn">
          <property name="flag" nameId="tpc2.1186414551515" value="false" />
        </node>
      </node>
      <node role="childCellModel" roleId="tpc2.1073389446424" type="tpc2.CellModel_RefNode" typeId="tpc2.1073389882823" id="2058726427123891194" nodeInfo="ng">
        <link role="relationDeclaration" roleId="tpc2.1140103550593" targetNodeId="tp1h.2058726427123891193" />
      </node>
      <node role="childCellModel" roleId="tpc2.1073389446424" type="tpc2.CellModel_Constant" typeId="tpc2.1073389577006" id="1347577327951503439" nodeInfo="nn">
        <node role="styleItem" roleId="tpc2.1219418656006" type="tpc2.SelectableStyleSheetItem" typeId="tpc2.1186414928363" id="1347577327951503440" nodeInfo="nn">
          <property name="flag" nameId="tpc2.1186414551515" value="false" />
        </node>
      </node>
      <node role="childCellModel" roleId="tpc2.1073389446424" type="tpc2.CellModel_RefNode" typeId="tpc2.1073389882823" id="1347577327951503444" nodeInfo="ng">
        <property name="noTargetText" nameId="tpc2.1139852716018" value="&lt;non-loggable&gt;" />
        <link role="relationDeclaration" roleId="tpc2.1140103550593" targetNodeId="tp1h.1347577327951503400" />
      </node>
      <node role="cellLayout" roleId="tpc2.1106270802874" type="tpc2.CellLayout_Vertical" typeId="tpc2.1106270571710" id="5497648299878742199" nodeInfo="nn" />
    </node>
  </root>
  <root type="tpc2.ConceptEditorDeclaration" typeId="tpc2.1071666914219" id="5497648299878741979" nodeInfo="ng">
    <property name="virtualPackage" nameId="tpck.1193676396447" value="RefDecl.Arg.Parameters" />
    <link role="conceptDeclaration" roleId="tpc2.1166049300910" targetNodeId="tp1h.6895093993902311012" resolveInfo="RefactoringParameter" />
    <node role="cellModel" roleId="tpc2.1080736633877" type="tpc2.CellModel_Collection" typeId="tpc2.1073389446423" id="5497648299878979005" nodeInfo="nn">
      <property name="vertical" nameId="tpc2.1073389446425" value="false" />
      <node role="childCellModel" roleId="tpc2.1073389446424" type="tpc2.CellModel_Property" typeId="tpc2.1073389658414" id="5497648299878979006" nodeInfo="ng">
        <link role="relationDeclaration" roleId="tpc2.1140103550593" targetNodeId="tpck.1169194664001" resolveInfo="name" />
        <node role="styleItem" roleId="tpc2.1219418656006" type="tpc2.ForegroundColorStyleClassItem" typeId="tpc2.1186404549998" id="5497648299878979007" nodeInfo="nn">
          <property name="color" nameId="tpc2.1186403713874" value="DARK_MAGENTA" />
        </node>
      </node>
      <node role="childCellModel" roleId="tpc2.1073389446424" type="tpc2.CellModel_Constant" typeId="tpc2.1073389577006" id="5957075241641471254" nodeInfo="nn">
        <property name="text" nameId="tpc2.1073389577007" value=":" />
      </node>
      <node role="childCellModel" roleId="tpc2.1073389446424" type="tpc2.CellModel_RefNode" typeId="tpc2.1073389882823" id="5957075241641471256" nodeInfo="ng">
        <link role="relationDeclaration" roleId="tpc2.1140103550593" targetNodeId="tpee.5680397130376446158" />
      </node>
      <node role="cellLayout" roleId="tpc2.1106270802874" type="tpc2.CellLayout_Horizontal" typeId="tpc2.1106270549637" id="5497648299878979010" nodeInfo="nn" />
    </node>
  </root>
  <root type="tpc2.ConceptEditorDeclaration" typeId="tpc2.1071666914219" id="5497648299878979011" nodeInfo="ng">
    <property name="virtualPackage" nameId="tpck.1193676396447" value="RefDecl.Arg.Parameters" />
    <link role="conceptDeclaration" roleId="tpc2.1166049300910" targetNodeId="tp1h.6895093993902496262" resolveInfo="RefactoringParameterReference" />
    <node role="cellModel" roleId="tpc2.1080736633877" type="tpc2.CellModel_RefCell" typeId="tpc2.1088013125922" id="5497648299878979013" nodeInfo="ng">
      <link role="relationDeclaration" roleId="tpc2.1140103550593" targetNodeId="tp1h.6895093993902496263" />
      <node role="editorComponent" roleId="tpc2.1088186146602" type="tpc2.InlineEditorComponent" typeId="tpc2.1088185857835" id="5497648299878979014" nodeInfo="ng">
        <node role="cellModel" roleId="tpc2.1080736633877" type="tpc2.CellModel_Property" typeId="tpc2.1073389658414" id="5497648299878979016" nodeInfo="ng">
          <property name="readOnly" nameId="tpc2.1140017977771" value="true" />
          <link role="relationDeclaration" roleId="tpc2.1140103550593" targetNodeId="tpck.1169194664001" resolveInfo="name" />
        </node>
      </node>
    </node>
  </root>
  <root type="tpc2.EditorComponentDeclaration" typeId="tpc2.1078938745671" id="3634404331181406067" nodeInfo="ng">
    <property name="name" nameId="tpck.1169194664001" value="RefactoringTarget" />
    <property name="virtualPackage" nameId="tpck.1193676396447" value="RefDecl.Target" />
    <link role="conceptDeclaration" roleId="tpc2.1166049300910" targetNodeId="tp1h.6895093993902310761" resolveInfo="RefactoringTarget" />
    <node role="cellModel" roleId="tpc2.1080736633877" type="tpc2.CellModel_Collection" typeId="tpc2.1073389446423" id="3634404331181406069" nodeInfo="nn">
      <node role="childCellModel" roleId="tpc2.1073389446424" type="tpc2.CellModel_Collection" typeId="tpc2.1073389446423" id="3634404331181406075" nodeInfo="nn">
        <node role="styleItem" roleId="tpc2.1219418656006" type="tpc2.SelectableStyleSheetItem" typeId="tpc2.1186414928363" id="3634404331181406076" nodeInfo="nn">
          <property name="flag" nameId="tpc2.1186414551515" value="false" />
        </node>
        <node role="childCellModel" roleId="tpc2.1073389446424" type="tpc2.CellModel_Constant" typeId="tpc2.1073389577006" id="3634404331181406077" nodeInfo="nn">
          <property name="text" nameId="tpc2.1073389577007" value="allow multiple:" />
        </node>
        <node role="childCellModel" roleId="tpc2.1073389446424" type="tpc2.CellModel_Property" typeId="tpc2.1073389658414" id="3634404331181406078" nodeInfo="ng">
          <link role="relationDeclaration" roleId="tpc2.1140103550593" targetNodeId="tp1h.6895093993902310999" resolveInfo="allowMultiple" />
        </node>
        <node role="cellLayout" roleId="tpc2.1106270802874" type="tpc2.CellLayout_Horizontal" typeId="tpc2.1106270549637" id="3634404331181406079" nodeInfo="nn" />
      </node>
      <node role="childCellModel" roleId="tpc2.1073389446424" type="tpc2.CellModel_RefNode" typeId="tpc2.1073389882823" id="3634404331181406080" nodeInfo="ng">
        <property name="noTargetText" nameId="tpc2.1139852716018" value="&lt;applicable=true&gt;" />
        <link role="relationDeclaration" roleId="tpc2.1140103550593" targetNodeId="tp1h.5497648299878742039" />
      </node>
      <node role="cellLayout" roleId="tpc2.1106270802874" type="tpc2.CellLayout_Vertical" typeId="tpc2.1106270571710" id="3634404331181406081" nodeInfo="nn" />
    </node>
  </root>
  <root type="tpc2.ConceptEditorDeclaration" typeId="tpc2.1071666914219" id="3634404331181406082" nodeInfo="ng">
    <property name="virtualPackage" nameId="tpck.1193676396447" value="RefDecl.Target.Node" />
    <link role="conceptDeclaration" roleId="tpc2.1166049300910" targetNodeId="tp1h.6895093993902310764" resolveInfo="NodeTarget" />
    <node role="cellModel" roleId="tpc2.1080736633877" type="tpc2.CellModel_Collection" typeId="tpc2.1073389446423" id="3634404331181406084" nodeInfo="nn">
      <node role="childCellModel" roleId="tpc2.1073389446424" type="tpc2.CellModel_Collection" typeId="tpc2.1073389446423" id="3634404331181406087" nodeInfo="nn">
        <node role="styleItem" roleId="tpc2.1219418656006" type="tpc2.SelectableStyleSheetItem" typeId="tpc2.1186414928363" id="3634404331181406088" nodeInfo="nn">
          <property name="flag" nameId="tpc2.1186414551515" value="false" />
        </node>
        <node role="childCellModel" roleId="tpc2.1073389446424" type="tpc2.CellModel_Constant" typeId="tpc2.1073389577006" id="3634404331181406089" nodeInfo="nn">
          <property name="text" nameId="tpc2.1073389577007" value="node" />
<<<<<<< HEAD
          <link role="parentStyleClass" roleId="tpc2.1186406756722" targetNodeId="tpen.1186415544875" resolveInfo="KeyWord" />
        </node>
        <node role="childCellModel" roleId="tpc2.1073389446424" type="tpc2.CellModel_Constant" typeId="tpc2.1073389577006" id="3302086321379591972" nodeInfo="nn">
          <property name="text" nameId="tpc2.1073389577007" value="&lt;" />
          <link role="parentStyleClass" roleId="tpc2.1186406756722" targetNodeId="tp2u.1215709621223" resolveInfo="RightAngleBracket" />
=======
          <link role="parentStyleClass" roleId="tpc2.1381004262292426837" targetNodeId="tpen.1186415544875" resolveInfo="KeyWord" />
        </node>
        <node role="childCellModel" roleId="tpc2.1073389446424" type="tpc2.CellModel_Constant" typeId="tpc2.1073389577006" id="3302086321379591972" nodeInfo="nn">
          <property name="text" nameId="tpc2.1073389577007" value="&lt;" />
          <link role="parentStyleClass" roleId="tpc2.1381004262292426837" targetNodeId="tp2u.1215709621223" resolveInfo="RightAngleBracket" />
>>>>>>> f41488bc
          <node role="styleItem" roleId="tpc2.1219418656006" type="tpc2.PunctuationRightStyleClassItem" typeId="tpc2.1233759184865" id="3302086321380069040" nodeInfo="nn">
            <property name="flag" nameId="tpc2.1186414551515" value="true" />
          </node>
        </node>
        <node role="childCellModel" roleId="tpc2.1073389446424" type="tpc2.CellModel_RefCell" typeId="tpc2.1088013125922" id="3634404331181406123" nodeInfo="ng">
          <property name="noTargetText" nameId="tpc2.1139852716018" value="any" />
          <link role="relationDeclaration" roleId="tpc2.1140103550593" targetNodeId="tp1h.6895093993902310806" />
          <node role="editorComponent" roleId="tpc2.1088186146602" type="tpc2.InlineEditorComponent" typeId="tpc2.1088185857835" id="3634404331181406124" nodeInfo="ng">
            <node role="cellModel" roleId="tpc2.1080736633877" type="tpc2.CellModel_Property" typeId="tpc2.1073389658414" id="3634404331181406126" nodeInfo="ng">
              <property name="readOnly" nameId="tpc2.1140017977771" value="true" />
              <link role="relationDeclaration" roleId="tpc2.1140103550593" targetNodeId="tpck.1169194664001" resolveInfo="name" />
            </node>
          </node>
        </node>
        <node role="childCellModel" roleId="tpc2.1073389446424" type="tpc2.CellModel_Constant" typeId="tpc2.1073389577006" id="3634404331181406121" nodeInfo="nn">
          <property name="text" nameId="tpc2.1073389577007" value="&gt;" />
<<<<<<< HEAD
          <link role="parentStyleClass" roleId="tpc2.1186406756722" targetNodeId="tp2u.1215709345400" resolveInfo="LeftAngleBracket" />
=======
          <link role="parentStyleClass" roleId="tpc2.1381004262292426837" targetNodeId="tp2u.1215709345400" resolveInfo="LeftAngleBracket" />
>>>>>>> f41488bc
        </node>
        <node role="cellLayout" roleId="tpc2.1106270802874" type="tpc2.CellLayout_Horizontal" typeId="tpc2.1106270549637" id="3634404331181406091" nodeInfo="nn" />
      </node>
      <node role="childCellModel" roleId="tpc2.1073389446424" type="tpc2.CellModel_Component" typeId="tpc2.1078939183254" id="3634404331181406093" nodeInfo="ng">
        <link role="editorComponent" roleId="tpc2.1078939183255" targetNodeId="3634404331181406067" resolveInfo="RefactoringTarget" />
      </node>
      <node role="cellLayout" roleId="tpc2.1106270802874" type="tpc2.CellLayout_Vertical" typeId="tpc2.1106270571710" id="3634404331181406086" nodeInfo="nn" />
    </node>
  </root>
  <root type="tpc2.ConceptEditorDeclaration" typeId="tpc2.1071666914219" id="3634404331181406094" nodeInfo="ng">
    <property name="virtualPackage" nameId="tpck.1193676396447" value="RefDecl.Target.Module" />
    <link role="conceptDeclaration" roleId="tpc2.1166049300910" targetNodeId="tp1h.6895093993902310763" resolveInfo="ModuleTarget" />
    <node role="cellModel" roleId="tpc2.1080736633877" type="tpc2.CellModel_Collection" typeId="tpc2.1073389446423" id="3634404331181406096" nodeInfo="nn">
      <node role="childCellModel" roleId="tpc2.1073389446424" type="tpc2.CellModel_Collection" typeId="tpc2.1073389446423" id="3634404331181406097" nodeInfo="nn">
        <node role="styleItem" roleId="tpc2.1219418656006" type="tpc2.SelectableStyleSheetItem" typeId="tpc2.1186414928363" id="3634404331181406098" nodeInfo="nn">
          <property name="flag" nameId="tpc2.1186414551515" value="false" />
        </node>
        <node role="childCellModel" roleId="tpc2.1073389446424" type="tpc2.CellModel_Constant" typeId="tpc2.1073389577006" id="3302086321379591967" nodeInfo="nn">
          <property name="text" nameId="tpc2.1073389577007" value="module" />
<<<<<<< HEAD
          <link role="parentStyleClass" roleId="tpc2.1186406756722" targetNodeId="tpen.1186415544875" resolveInfo="KeyWord" />
        </node>
        <node role="childCellModel" roleId="tpc2.1073389446424" type="tpc2.CellModel_Constant" typeId="tpc2.1073389577006" id="3302086321379591970" nodeInfo="nn">
          <property name="text" nameId="tpc2.1073389577007" value="&lt;" />
          <link role="parentStyleClass" roleId="tpc2.1186406756722" targetNodeId="tp2u.1215709345400" resolveInfo="LeftAngleBracket" />
=======
          <link role="parentStyleClass" roleId="tpc2.1381004262292426837" targetNodeId="tpen.1186415544875" resolveInfo="KeyWord" />
        </node>
        <node role="childCellModel" roleId="tpc2.1073389446424" type="tpc2.CellModel_Constant" typeId="tpc2.1073389577006" id="3302086321379591970" nodeInfo="nn">
          <property name="text" nameId="tpc2.1073389577007" value="&lt;" />
          <link role="parentStyleClass" roleId="tpc2.1381004262292426837" targetNodeId="tp2u.1215709345400" resolveInfo="LeftAngleBracket" />
>>>>>>> f41488bc
          <node role="styleItem" roleId="tpc2.1219418656006" type="tpc2.PunctuationRightStyleClassItem" typeId="tpc2.1233759184865" id="3302086321380078375" nodeInfo="nn">
            <property name="flag" nameId="tpc2.1186414551515" value="true" />
          </node>
        </node>
        <node role="childCellModel" roleId="tpc2.1073389446424" type="tpc2.CellModel_RefNode" typeId="tpc2.1073389882823" id="3634404331181406119" nodeInfo="ng">
          <link role="relationDeclaration" roleId="tpc2.1140103550593" targetNodeId="tp1h.6895093993902310767" />
        </node>
        <node role="childCellModel" roleId="tpc2.1073389446424" type="tpc2.CellModel_Constant" typeId="tpc2.1073389577006" id="3634404331181406117" nodeInfo="nn">
          <property name="text" nameId="tpc2.1073389577007" value="&gt;" />
<<<<<<< HEAD
          <link role="parentStyleClass" roleId="tpc2.1186406756722" targetNodeId="tp2u.1215709621223" resolveInfo="RightAngleBracket" />
=======
          <link role="parentStyleClass" roleId="tpc2.1381004262292426837" targetNodeId="tp2u.1215709621223" resolveInfo="RightAngleBracket" />
>>>>>>> f41488bc
        </node>
        <node role="cellLayout" roleId="tpc2.1106270802874" type="tpc2.CellLayout_Horizontal" typeId="tpc2.1106270549637" id="3634404331181406100" nodeInfo="nn" />
      </node>
      <node role="childCellModel" roleId="tpc2.1073389446424" type="tpc2.CellModel_Component" typeId="tpc2.1078939183254" id="3634404331181406101" nodeInfo="ng">
        <link role="editorComponent" roleId="tpc2.1078939183255" targetNodeId="3634404331181406067" resolveInfo="RefactoringTarget" />
      </node>
      <node role="cellLayout" roleId="tpc2.1106270802874" type="tpc2.CellLayout_Vertical" typeId="tpc2.1106270571710" id="3634404331181406102" nodeInfo="nn" />
    </node>
  </root>
  <root type="tpc2.ConceptEditorDeclaration" typeId="tpc2.1071666914219" id="3634404331181406103" nodeInfo="ng">
    <property name="virtualPackage" nameId="tpck.1193676396447" value="RefDecl.Target.Model" />
    <link role="conceptDeclaration" roleId="tpc2.1166049300910" targetNodeId="tp1h.6895093993902310762" resolveInfo="ModelTarget" />
    <node role="cellModel" roleId="tpc2.1080736633877" type="tpc2.CellModel_Collection" typeId="tpc2.1073389446423" id="3634404331181406105" nodeInfo="nn">
      <node role="childCellModel" roleId="tpc2.1073389446424" type="tpc2.CellModel_Constant" typeId="tpc2.1073389577006" id="3302086321379591956" nodeInfo="nn">
        <property name="text" nameId="tpc2.1073389577007" value="model" />
<<<<<<< HEAD
        <link role="parentStyleClass" roleId="tpc2.1186406756722" targetNodeId="tpen.1186415544875" resolveInfo="KeyWord" />
=======
        <link role="parentStyleClass" roleId="tpc2.1381004262292426837" targetNodeId="tpen.1186415544875" resolveInfo="KeyWord" />
>>>>>>> f41488bc
      </node>
      <node role="childCellModel" roleId="tpc2.1073389446424" type="tpc2.CellModel_Component" typeId="tpc2.1078939183254" id="3634404331181406110" nodeInfo="ng">
        <link role="editorComponent" roleId="tpc2.1078939183255" targetNodeId="3634404331181406067" resolveInfo="RefactoringTarget" />
      </node>
      <node role="cellLayout" roleId="tpc2.1106270802874" type="tpc2.CellLayout_Vertical" typeId="tpc2.1106270571710" id="3634404331181406111" nodeInfo="nn" />
    </node>
  </root>
  <root type="tpc2.ConceptEditorDeclaration" typeId="tpc2.1071666914219" id="7953996722066254320" nodeInfo="ng">
    <property name="virtualPackage" nameId="tpck.1193676396447" value="Context" />
    <link role="conceptDeclaration" roleId="tpc2.1166049300910" targetNodeId="tp1h.7953996722066252909" resolveInfo="ContextMemberOperation" />
    <node role="cellModel" roleId="tpc2.1080736633877" type="tpc2.CellModel_Component" typeId="tpc2.1078939183254" id="2886182022232400587" nodeInfo="ng">
      <property name="attractsFocus" nameId="tpc2.1130859485024" value="0" />
      <link role="editorComponent" roleId="tpc2.1078939183255" targetNodeId="tpco.2900100530630621651" resolveInfo="alias" />
<<<<<<< HEAD
      <link role="parentStyleClass" roleId="tpc2.1186406756722" targetNodeId="tpen.1198595398954" resolveInfo="Field" />
=======
      <link role="parentStyleClass" roleId="tpc2.1381004262292426837" targetNodeId="tpen.1198595398954" resolveInfo="Field" />
>>>>>>> f41488bc
    </node>
  </root>
  <root type="tpc2.ConceptEditorDeclaration" typeId="tpc2.1071666914219" id="7953996722066536523" nodeInfo="ng">
    <property name="virtualPackage" nameId="tpck.1193676396447" value="Context" />
    <link role="conceptDeclaration" roleId="tpc2.1166049300910" targetNodeId="tp1h.7953996722066536522" resolveInfo="ContextType" />
    <node role="cellModel" roleId="tpc2.1080736633877" type="tpc2.CellModel_Component" typeId="tpc2.1078939183254" id="2886182022232400676" nodeInfo="ng">
      <property name="attractsFocus" nameId="tpc2.1130859485024" value="0" />
      <link role="editorComponent" roleId="tpc2.1078939183255" targetNodeId="tpco.2900100530630621651" resolveInfo="alias" />
<<<<<<< HEAD
      <link role="parentStyleClass" roleId="tpc2.1186406756722" targetNodeId="tpen.1186415544875" resolveInfo="KeyWord" />
=======
      <link role="parentStyleClass" roleId="tpc2.1381004262292426837" targetNodeId="tpen.1186415544875" resolveInfo="KeyWord" />
>>>>>>> f41488bc
    </node>
  </root>
  <root type="tpc2.ConceptEditorDeclaration" typeId="tpc2.1071666914219" id="3302086321379400338" nodeInfo="ng">
    <property name="virtualPackage" nameId="tpck.1193676396447" value="RefActions" />
    <link role="conceptDeclaration" roleId="tpc2.1166049300910" targetNodeId="tp1h.3302086321379400330" resolveInfo="ChangeFeatureNameExpression" />
    <node role="cellModel" roleId="tpc2.1080736633877" type="tpc2.CellModel_Collection" typeId="tpc2.1073389446423" id="3302086321379400340" nodeInfo="nn">
      <property name="vertical" nameId="tpc2.1073389446425" value="false" />
      <node role="childCellModel" roleId="tpc2.1073389446424" type="tpc2.CellModel_Constant" typeId="tpc2.1073389577006" id="3302086321379400341" nodeInfo="nn">
        <property name="text" nameId="tpc2.1073389577007" value="changeFeatureName(" />
<<<<<<< HEAD
        <link role="parentStyleClass" roleId="tpc2.1186406756722" targetNodeId="tpen.1186415544875" resolveInfo="KeyWord" />
=======
        <link role="parentStyleClass" roleId="tpc2.1381004262292426837" targetNodeId="tpen.1186415544875" resolveInfo="KeyWord" />
>>>>>>> f41488bc
      </node>
      <node role="childCellModel" roleId="tpc2.1073389446424" type="tpc2.CellModel_RefNode" typeId="tpc2.1073389882823" id="3302086321379400342" nodeInfo="ng">
        <link role="relationDeclaration" roleId="tpc2.1140103550593" targetNodeId="tp1h.3302086321379400331" />
      </node>
      <node role="childCellModel" roleId="tpc2.1073389446424" type="tpc2.CellModel_Constant" typeId="tpc2.1073389577006" id="3302086321379400343" nodeInfo="nn">
        <property name="text" nameId="tpc2.1073389577007" value="-&gt;" />
      </node>
      <node role="childCellModel" roleId="tpc2.1073389446424" type="tpc2.CellModel_RefNode" typeId="tpc2.1073389882823" id="3302086321379400344" nodeInfo="ng">
        <link role="relationDeclaration" roleId="tpc2.1140103550593" targetNodeId="tp1h.3302086321379400332" />
      </node>
      <node role="childCellModel" roleId="tpc2.1073389446424" type="tpc2.CellModel_Constant" typeId="tpc2.1073389577006" id="3302086321379400345" nodeInfo="nn">
        <property name="text" nameId="tpc2.1073389577007" value=":" />
<<<<<<< HEAD
        <link role="parentStyleClass" roleId="tpc2.1186406756722" targetNodeId="tpen.1186415544875" resolveInfo="KeyWord" />
=======
        <link role="parentStyleClass" roleId="tpc2.1381004262292426837" targetNodeId="tpen.1186415544875" resolveInfo="KeyWord" />
>>>>>>> f41488bc
      </node>
      <node role="childCellModel" roleId="tpc2.1073389446424" type="tpc2.CellModel_RefNode" typeId="tpc2.1073389882823" id="3302086321379400346" nodeInfo="ng">
        <link role="relationDeclaration" roleId="tpc2.1140103550593" targetNodeId="tp1h.3302086321379400333" />
      </node>
      <node role="childCellModel" roleId="tpc2.1073389446424" type="tpc2.CellModel_Constant" typeId="tpc2.1073389577006" id="3302086321379400347" nodeInfo="nn">
        <property name="text" nameId="tpc2.1073389577007" value=")" />
<<<<<<< HEAD
        <link role="parentStyleClass" roleId="tpc2.1186406756722" targetNodeId="tpen.1186415544875" resolveInfo="KeyWord" />
=======
        <link role="parentStyleClass" roleId="tpc2.1381004262292426837" targetNodeId="tpen.1186415544875" resolveInfo="KeyWord" />
>>>>>>> f41488bc
      </node>
      <node role="cellLayout" roleId="tpc2.1106270802874" type="tpc2.CellLayout_Indent" typeId="tpc2.1237303669825" id="3302086321379400349" nodeInfo="nn" />
    </node>
  </root>
  <root type="tpc2.ConceptEditorDeclaration" typeId="tpc2.1071666914219" id="3302086321379403351" nodeInfo="ng">
    <property name="virtualPackage" nameId="tpck.1193676396447" value="RefActions" />
    <link role="conceptDeclaration" roleId="tpc2.1166049300910" targetNodeId="tp1h.3302086321379403347" resolveInfo="DeleteFeatureExpression" />
    <node role="cellModel" roleId="tpc2.1080736633877" type="tpc2.CellModel_Collection" typeId="tpc2.1073389446423" id="3302086321379403353" nodeInfo="nn">
      <property name="vertical" nameId="tpc2.1073389446425" value="false" />
      <node role="childCellModel" roleId="tpc2.1073389446424" type="tpc2.CellModel_Constant" typeId="tpc2.1073389577006" id="3302086321379403354" nodeInfo="nn">
        <property name="text" nameId="tpc2.1073389577007" value="deleteFeature(" />
<<<<<<< HEAD
        <link role="parentStyleClass" roleId="tpc2.1186406756722" targetNodeId="tpen.1186415544875" resolveInfo="KeyWord" />
=======
        <link role="parentStyleClass" roleId="tpc2.1381004262292426837" targetNodeId="tpen.1186415544875" resolveInfo="KeyWord" />
>>>>>>> f41488bc
      </node>
      <node role="childCellModel" roleId="tpc2.1073389446424" type="tpc2.CellModel_RefNode" typeId="tpc2.1073389882823" id="3302086321379403355" nodeInfo="ng">
        <link role="relationDeclaration" roleId="tpc2.1140103550593" targetNodeId="tp1h.3302086321379403348" />
      </node>
      <node role="childCellModel" roleId="tpc2.1073389446424" type="tpc2.CellModel_Constant" typeId="tpc2.1073389577006" id="3302086321379403356" nodeInfo="nn">
        <property name="text" nameId="tpc2.1073389577007" value=")" />
<<<<<<< HEAD
        <link role="parentStyleClass" roleId="tpc2.1186406756722" targetNodeId="tpen.1186415544875" resolveInfo="KeyWord" />
=======
        <link role="parentStyleClass" roleId="tpc2.1381004262292426837" targetNodeId="tpen.1186415544875" resolveInfo="KeyWord" />
>>>>>>> f41488bc
      </node>
      <node role="cellLayout" roleId="tpc2.1106270802874" type="tpc2.CellLayout_Indent" typeId="tpc2.1237303669825" id="3302086321379403358" nodeInfo="nn" />
    </node>
  </root>
  <root type="tpc2.ConceptEditorDeclaration" typeId="tpc2.1071666914219" id="4347648036456711199" nodeInfo="ng">
    <property name="virtualPackage" nameId="tpck.1193676396447" value="RefDecl.Methods" />
    <link role="conceptDeclaration" roleId="tpc2.1166049300910" targetNodeId="tp1h.4347648036456711197" resolveInfo="ModelsToGenerateByDefault" />
    <node role="cellModel" roleId="tpc2.1080736633877" type="tpc2.CellModel_Collection" typeId="tpc2.1073389446423" id="4347648036456759473" nodeInfo="nn">
      <node role="cellLayout" roleId="tpc2.1106270802874" type="tpc2.CellLayout_Indent" typeId="tpc2.1237303669825" id="4347648036456759474" nodeInfo="nn" />
      <node role="childCellModel" roleId="tpc2.1073389446424" type="tpc2.CellModel_Constant" typeId="tpc2.1073389577006" id="4347648036456759475" nodeInfo="nn">
        <property name="text" nameId="tpc2.1073389577007" value="models from usages" />
      </node>
    </node>
  </root>
  <root type="tpc2.ConceptEditorDeclaration" typeId="tpc2.1071666914219" id="3700868637771181543" nodeInfo="ng">
    <property name="virtualPackage" nameId="tpck.1193676396447" value="Context" />
    <link role="conceptDeclaration" roleId="tpc2.1166049300910" targetNodeId="tp1h.3700868637771181541" resolveInfo="CreateRefactoringContext" />
    <node role="cellModel" roleId="tpc2.1080736633877" type="tpc2.CellModel_Collection" typeId="tpc2.1073389446423" id="3700868637771248793" nodeInfo="nn">
      <node role="childCellModel" roleId="tpc2.1073389446424" type="tpc2.CellModel_Component" typeId="tpc2.1078939183254" id="2886182022232400387" nodeInfo="ng">
        <property name="attractsFocus" nameId="tpc2.1130859485024" value="0" />
        <link role="editorComponent" roleId="tpc2.1078939183255" targetNodeId="tpco.2900100530630621651" resolveInfo="alias" />
<<<<<<< HEAD
        <link role="parentStyleClass" roleId="tpc2.1186406756722" targetNodeId="tpen.1186415544875" resolveInfo="KeyWord" />
      </node>
      <node role="childCellModel" roleId="tpc2.1073389446424" type="tpc2.CellModel_Constant" typeId="tpc2.1073389577006" id="5152987006213831838" nodeInfo="nn">
        <property name="text" nameId="tpc2.1073389577007" value="&lt;" />
        <link role="parentStyleClass" roleId="tpc2.1186406756722" targetNodeId="tp2u.1215709345400" resolveInfo="LeftAngleBracket" />
=======
        <link role="parentStyleClass" roleId="tpc2.1381004262292426837" targetNodeId="tpen.1186415544875" resolveInfo="KeyWord" />
      </node>
      <node role="childCellModel" roleId="tpc2.1073389446424" type="tpc2.CellModel_Constant" typeId="tpc2.1073389577006" id="5152987006213831838" nodeInfo="nn">
        <property name="text" nameId="tpc2.1073389577007" value="&lt;" />
        <link role="parentStyleClass" roleId="tpc2.1381004262292426837" targetNodeId="tp2u.1215709345400" resolveInfo="LeftAngleBracket" />
>>>>>>> f41488bc
      </node>
      <node role="childCellModel" roleId="tpc2.1073389446424" type="tpc2.CellModel_RefCell" typeId="tpc2.1088013125922" id="3700868637771248813" nodeInfo="ng">
        <link role="relationDeclaration" roleId="tpc2.1140103550593" targetNodeId="tp1h.3700868637771248810" />
        <node role="editorComponent" roleId="tpc2.1088186146602" type="tpc2.InlineEditorComponent" typeId="tpc2.1088185857835" id="3700868637771248814" nodeInfo="ng">
          <node role="cellModel" roleId="tpc2.1080736633877" type="tpc2.CellModel_Property" typeId="tpc2.1073389658414" id="3700868637771248816" nodeInfo="ng">
            <property name="readOnly" nameId="tpc2.1140017977771" value="true" />
            <link role="relationDeclaration" roleId="tpc2.1140103550593" targetNodeId="tpck.1169194664001" resolveInfo="name" />
          </node>
        </node>
      </node>
      <node role="childCellModel" roleId="tpc2.1073389446424" type="tpc2.CellModel_Constant" typeId="tpc2.1073389577006" id="5152987006213831836" nodeInfo="nn">
        <property name="text" nameId="tpc2.1073389577007" value="&gt;" />
<<<<<<< HEAD
        <link role="parentStyleClass" roleId="tpc2.1186406756722" targetNodeId="tp2u.1215709621223" resolveInfo="RightAngleBracket" />
      </node>
      <node role="childCellModel" roleId="tpc2.1073389446424" type="tpc2.CellModel_Constant" typeId="tpc2.1073389577006" id="3700868637771294531" nodeInfo="nn">
        <property name="text" nameId="tpc2.1073389577007" value="(" />
        <link role="parentStyleClass" roleId="tpc2.1186406756722" targetNodeId="tpen.1234958090348" resolveInfo="LeftParenAfterName" />
      </node>
      <node role="childCellModel" roleId="tpc2.1073389446424" type="tpc2.CellModel_RefNode" typeId="tpc2.1073389882823" id="3700868637771294534" nodeInfo="ng">
        <link role="relationDeclaration" roleId="tpc2.1140103550593" targetNodeId="tp1h.3700868637771294533" />
        <link role="parentStyleClass" roleId="tpc2.1186406756722" targetNodeId="tpen.1198596040005" resolveInfo="Parameter" />
=======
        <link role="parentStyleClass" roleId="tpc2.1381004262292426837" targetNodeId="tp2u.1215709621223" resolveInfo="RightAngleBracket" />
      </node>
      <node role="childCellModel" roleId="tpc2.1073389446424" type="tpc2.CellModel_Constant" typeId="tpc2.1073389577006" id="3700868637771294531" nodeInfo="nn">
        <property name="text" nameId="tpc2.1073389577007" value="(" />
        <link role="parentStyleClass" roleId="tpc2.1381004262292426837" targetNodeId="tpen.1234958090348" resolveInfo="LeftParenAfterName" />
      </node>
      <node role="childCellModel" roleId="tpc2.1073389446424" type="tpc2.CellModel_RefNode" typeId="tpc2.1073389882823" id="3700868637771294534" nodeInfo="ng">
        <link role="relationDeclaration" roleId="tpc2.1140103550593" targetNodeId="tp1h.3700868637771294533" />
        <link role="parentStyleClass" roleId="tpc2.1381004262292426837" targetNodeId="tpen.1198596040005" resolveInfo="Parameter" />
>>>>>>> f41488bc
      </node>
      <node role="childCellModel" roleId="tpc2.1073389446424" type="tpc2.CellModel_Constant" typeId="tpc2.1073389577006" id="7340098493333217417" nodeInfo="nn">
        <property name="text" nameId="tpc2.1073389577007" value=":" />
      </node>
      <node role="childCellModel" roleId="tpc2.1073389446424" type="tpc2.CellModel_RefNode" typeId="tpc2.1073389882823" id="7340098493333217419" nodeInfo="ng">
        <link role="relationDeclaration" roleId="tpc2.1140103550593" targetNodeId="tp1h.7340098493333217414" />
<<<<<<< HEAD
        <link role="parentStyleClass" roleId="tpc2.1186406756722" targetNodeId="tpen.1198596040005" resolveInfo="Parameter" />
=======
        <link role="parentStyleClass" roleId="tpc2.1381004262292426837" targetNodeId="tpen.1198596040005" resolveInfo="Parameter" />
>>>>>>> f41488bc
      </node>
      <node role="childCellModel" roleId="tpc2.1073389446424" type="tpc2.CellModel_Constant" typeId="tpc2.1073389577006" id="3700868637771354797" nodeInfo="nn">
        <property name="text" nameId="tpc2.1073389577007" value="," />
        <node role="styleItem" roleId="tpc2.1219418656006" type="tpc2.PunctuationLeftStyleClassItem" typeId="tpc2.1233758997495" id="5152987006213831833" nodeInfo="nn">
          <property name="flag" nameId="tpc2.1186414551515" value="true" />
        </node>
      </node>
      <node role="childCellModel" roleId="tpc2.1073389446424" type="tpc2.CellModel_RefNodeList" typeId="tpc2.1073390211982" id="3700868637771354805" nodeInfo="ng">
        <property name="attractsFocus" nameId="tpc2.1130859485024" value="0" />
        <property name="separatorText" nameId="tpc2.1140524450557" value="," />
        <link role="relationDeclaration" roleId="tpc2.1140103550593" targetNodeId="tp1h.3700868637771354794" />
        <node role="cellLayout" roleId="tpc2.1140524464360" type="tpc2.CellLayout_Indent" typeId="tpc2.1237303669825" id="3700868637771354806" nodeInfo="nn" />
      </node>
      <node role="cellLayout" roleId="tpc2.1106270802874" type="tpc2.CellLayout_Indent" typeId="tpc2.1237303669825" id="3700868637771248795" nodeInfo="nn" />
      <node role="childCellModel" roleId="tpc2.1073389446424" type="tpc2.CellModel_Constant" typeId="tpc2.1073389577006" id="5152987006213765953" nodeInfo="nn">
        <property name="text" nameId="tpc2.1073389577007" value=")" />
<<<<<<< HEAD
        <link role="parentStyleClass" roleId="tpc2.1186406756722" targetNodeId="tpen.1215088010675" resolveInfo="RightParen" />
=======
        <link role="parentStyleClass" roleId="tpc2.1381004262292426837" targetNodeId="tpen.1215088010675" resolveInfo="RightParen" />
>>>>>>> f41488bc
      </node>
      <node role="styleItem" roleId="tpc2.1219418656006" type="tpc2.ParametersInformationStyleClassItem" typeId="tpc2.7667276221847570194" id="6274191862073686052" nodeInfo="nn">
        <link role="parametersInformation" roleId="tpc2.8863456892852949148" targetNodeId="6274191862073683116" resolveInfo="CreateRefcontextHint" />
      </node>
    </node>
  </root>
  <root type="tpc2.ConceptEditorDeclaration" typeId="tpc2.1071666914219" id="6598645150040036519" nodeInfo="ng">
    <property name="virtualPackage" nameId="tpck.1193676396447" value="RefActions" />
    <link role="conceptDeclaration" roleId="tpc2.1166049300910" targetNodeId="tp1h.6598645150040035709" resolveInfo="IsRefactoringApplicable" />
    <node role="cellModel" roleId="tpc2.1080736633877" type="tpc2.CellModel_Collection" typeId="tpc2.1073389446423" id="6598645150040036521" nodeInfo="nn">
      <node role="childCellModel" roleId="tpc2.1073389446424" type="tpc2.CellModel_Component" typeId="tpc2.1078939183254" id="2886182022232400556" nodeInfo="ng">
        <property name="attractsFocus" nameId="tpc2.1130859485024" value="0" />
        <link role="editorComponent" roleId="tpc2.1078939183255" targetNodeId="tpco.2900100530630621651" resolveInfo="alias" />
<<<<<<< HEAD
        <link role="parentStyleClass" roleId="tpc2.1186406756722" targetNodeId="tpen.1186415544875" resolveInfo="KeyWord" />
      </node>
      <node role="childCellModel" roleId="tpc2.1073389446424" type="tpc2.CellModel_Constant" typeId="tpc2.1073389577006" id="2298239814950884905" nodeInfo="nn">
        <property name="text" nameId="tpc2.1073389577007" value="&lt;" />
        <link role="parentStyleClass" roleId="tpc2.1186406756722" targetNodeId="tp2u.1215709345400" resolveInfo="LeftAngleBracket" />
=======
        <link role="parentStyleClass" roleId="tpc2.1381004262292426837" targetNodeId="tpen.1186415544875" resolveInfo="KeyWord" />
      </node>
      <node role="childCellModel" roleId="tpc2.1073389446424" type="tpc2.CellModel_Constant" typeId="tpc2.1073389577006" id="2298239814950884905" nodeInfo="nn">
        <property name="text" nameId="tpc2.1073389577007" value="&lt;" />
        <link role="parentStyleClass" roleId="tpc2.1381004262292426837" targetNodeId="tp2u.1215709345400" resolveInfo="LeftAngleBracket" />
>>>>>>> f41488bc
      </node>
      <node role="childCellModel" roleId="tpc2.1073389446424" type="tpc2.CellModel_RefCell" typeId="tpc2.1088013125922" id="6598645150040036528" nodeInfo="ng">
        <link role="relationDeclaration" roleId="tpc2.1140103550593" targetNodeId="tp1h.6598645150040035710" />
        <node role="editorComponent" roleId="tpc2.1088186146602" type="tpc2.InlineEditorComponent" typeId="tpc2.1088185857835" id="6598645150040036529" nodeInfo="ng">
          <node role="cellModel" roleId="tpc2.1080736633877" type="tpc2.CellModel_Property" typeId="tpc2.1073389658414" id="6598645150040036531" nodeInfo="ng">
            <property name="readOnly" nameId="tpc2.1140017977771" value="true" />
            <link role="relationDeclaration" roleId="tpc2.1140103550593" targetNodeId="tpck.1169194664001" resolveInfo="name" />
          </node>
        </node>
      </node>
      <node role="childCellModel" roleId="tpc2.1073389446424" type="tpc2.CellModel_Constant" typeId="tpc2.1073389577006" id="2298239814950884907" nodeInfo="nn">
        <property name="text" nameId="tpc2.1073389577007" value="&gt;" />
<<<<<<< HEAD
        <link role="parentStyleClass" roleId="tpc2.1186406756722" targetNodeId="tp2u.1215709621223" resolveInfo="RightAngleBracket" />
      </node>
      <node role="childCellModel" roleId="tpc2.1073389446424" type="tpc2.CellModel_Constant" typeId="tpc2.1073389577006" id="2298239814950884909" nodeInfo="nn">
        <property name="text" nameId="tpc2.1073389577007" value="(" />
        <link role="parentStyleClass" roleId="tpc2.1186406756722" targetNodeId="tpen.1234958090348" resolveInfo="LeftParenAfterName" />
=======
        <link role="parentStyleClass" roleId="tpc2.1381004262292426837" targetNodeId="tp2u.1215709621223" resolveInfo="RightAngleBracket" />
      </node>
      <node role="childCellModel" roleId="tpc2.1073389446424" type="tpc2.CellModel_Constant" typeId="tpc2.1073389577006" id="2298239814950884909" nodeInfo="nn">
        <property name="text" nameId="tpc2.1073389577007" value="(" />
        <link role="parentStyleClass" roleId="tpc2.1381004262292426837" targetNodeId="tpen.1234958090348" resolveInfo="LeftParenAfterName" />
>>>>>>> f41488bc
      </node>
      <node role="childCellModel" roleId="tpc2.1073389446424" type="tpc2.CellModel_RefNode" typeId="tpc2.1073389882823" id="6598645150040036535" nodeInfo="ng">
        <link role="relationDeclaration" roleId="tpc2.1140103550593" targetNodeId="tp1h.6598645150040036518" />
      </node>
      <node role="childCellModel" roleId="tpc2.1073389446424" type="tpc2.CellModel_Constant" typeId="tpc2.1073389577006" id="6598645150040036537" nodeInfo="nn">
        <property name="text" nameId="tpc2.1073389577007" value=")" />
<<<<<<< HEAD
        <link role="parentStyleClass" roleId="tpc2.1186406756722" targetNodeId="tpen.1215088010675" resolveInfo="RightParen" />
=======
        <link role="parentStyleClass" roleId="tpc2.1381004262292426837" targetNodeId="tpen.1215088010675" resolveInfo="RightParen" />
>>>>>>> f41488bc
      </node>
      <node role="cellLayout" roleId="tpc2.1106270802874" type="tpc2.CellLayout_Indent" typeId="tpc2.1237303669825" id="6598645150040036523" nodeInfo="nn" />
      <node role="styleItem" roleId="tpc2.1219418656006" type="tpc2.ParametersInformationStyleClassItem" typeId="tpc2.7667276221847570194" id="6274191862073686053" nodeInfo="nn">
        <link role="parametersInformation" roleId="tpc2.8863456892852949148" targetNodeId="6274191862073684572" resolveInfo="IsRefactoringApplicableHint" />
      </node>
    </node>
  </root>
  <root type="tpc2.ConceptEditorDeclaration" typeId="tpc2.1071666914219" id="2298239814950983796" nodeInfo="ng">
    <property name="virtualPackage" nameId="tpck.1193676396447" value="Context" />
    <link role="conceptDeclaration" roleId="tpc2.1166049300910" targetNodeId="tp1h.2298239814950983788" resolveInfo="ExecuteRefactoringStatement" />
    <node role="cellModel" roleId="tpc2.1080736633877" type="tpc2.CellModel_Collection" typeId="tpc2.1073389446423" id="2298239814950983798" nodeInfo="nn">
      <node role="childCellModel" roleId="tpc2.1073389446424" type="tpc2.CellModel_Component" typeId="tpc2.1078939183254" id="2886182022232400458" nodeInfo="ng">
        <property name="attractsFocus" nameId="tpc2.1130859485024" value="0" />
        <link role="editorComponent" roleId="tpc2.1078939183255" targetNodeId="tpco.2900100530630621651" resolveInfo="alias" />
      </node>
      <node role="styleItem" roleId="tpc2.1219418656006" type="tpc2.ParametersInformationStyleClassItem" typeId="tpc2.7667276221847570194" id="6274191862073672894" nodeInfo="nn">
        <link role="parametersInformation" roleId="tpc2.8863456892852949148" targetNodeId="6274191862073635312" resolveInfo="ExecuteRefactoringHint" />
      </node>
      <node role="childCellModel" roleId="tpc2.1073389446424" type="tpc2.CellModel_Constant" typeId="tpc2.1073389577006" id="2298239814950983803" nodeInfo="nn">
        <property name="text" nameId="tpc2.1073389577007" value="&lt;" />
<<<<<<< HEAD
        <link role="parentStyleClass" roleId="tpc2.1186406756722" targetNodeId="tp2u.1215709345400" resolveInfo="LeftAngleBracket" />
=======
        <link role="parentStyleClass" roleId="tpc2.1381004262292426837" targetNodeId="tp2u.1215709345400" resolveInfo="LeftAngleBracket" />
>>>>>>> f41488bc
      </node>
      <node role="childCellModel" roleId="tpc2.1073389446424" type="tpc2.CellModel_RefCell" typeId="tpc2.1088013125922" id="2298239814950983805" nodeInfo="ng">
        <link role="relationDeclaration" roleId="tpc2.1140103550593" targetNodeId="tp1h.2298239814950983795" />
        <node role="editorComponent" roleId="tpc2.1088186146602" type="tpc2.InlineEditorComponent" typeId="tpc2.1088185857835" id="2298239814950983806" nodeInfo="ng">
          <node role="cellModel" roleId="tpc2.1080736633877" type="tpc2.CellModel_Property" typeId="tpc2.1073389658414" id="2298239814950983808" nodeInfo="ng">
            <property name="readOnly" nameId="tpc2.1140017977771" value="true" />
            <link role="relationDeclaration" roleId="tpc2.1140103550593" targetNodeId="tpck.1169194664001" resolveInfo="name" />
          </node>
        </node>
      </node>
      <node role="childCellModel" roleId="tpc2.1073389446424" type="tpc2.CellModel_Constant" typeId="tpc2.1073389577006" id="2298239814950983810" nodeInfo="nn">
        <property name="text" nameId="tpc2.1073389577007" value="&gt;" />
<<<<<<< HEAD
        <link role="parentStyleClass" roleId="tpc2.1186406756722" targetNodeId="tp2u.1215709621223" resolveInfo="RightAngleBracket" />
      </node>
      <node role="childCellModel" roleId="tpc2.1073389446424" type="tpc2.CellModel_Constant" typeId="tpc2.1073389577006" id="2298239814950983813" nodeInfo="nn">
        <property name="text" nameId="tpc2.1073389577007" value="(" />
        <link role="parentStyleClass" roleId="tpc2.1186406756722" targetNodeId="tpen.1234958090348" resolveInfo="LeftParenAfterName" />
=======
        <link role="parentStyleClass" roleId="tpc2.1381004262292426837" targetNodeId="tp2u.1215709621223" resolveInfo="RightAngleBracket" />
      </node>
      <node role="childCellModel" roleId="tpc2.1073389446424" type="tpc2.CellModel_Constant" typeId="tpc2.1073389577006" id="2298239814950983813" nodeInfo="nn">
        <property name="text" nameId="tpc2.1073389577007" value="(" />
        <link role="parentStyleClass" roleId="tpc2.1381004262292426837" targetNodeId="tpen.1234958090348" resolveInfo="LeftParenAfterName" />
>>>>>>> f41488bc
      </node>
      <node role="childCellModel" roleId="tpc2.1073389446424" type="tpc2.CellModel_RefNode" typeId="tpc2.1073389882823" id="2298239814950983821" nodeInfo="ng">
        <link role="relationDeclaration" roleId="tpc2.1140103550593" targetNodeId="tp1h.2298239814950983792" />
      </node>
      <node role="childCellModel" roleId="tpc2.1073389446424" type="tpc2.CellModel_Constant" typeId="tpc2.1073389577006" id="2298239814950983816" nodeInfo="nn">
        <property name="text" nameId="tpc2.1073389577007" value=":" />
      </node>
      <node role="childCellModel" roleId="tpc2.1073389446424" type="tpc2.CellModel_RefNode" typeId="tpc2.1073389882823" id="2298239814950983820" nodeInfo="ng">
        <link role="relationDeclaration" roleId="tpc2.1140103550593" targetNodeId="tp1h.2298239814950983794" />
      </node>
      <node role="childCellModel" roleId="tpc2.1073389446424" type="tpc2.CellModel_Constant" typeId="tpc2.1073389577006" id="2298239814950983818" nodeInfo="nn">
        <property name="text" nameId="tpc2.1073389577007" value="," />
        <node role="styleItem" roleId="tpc2.1219418656006" type="tpc2.PunctuationLeftStyleClassItem" typeId="tpc2.1233758997495" id="2298239814951042191" nodeInfo="nn">
          <property name="flag" nameId="tpc2.1186414551515" value="true" />
        </node>
        <node role="styleItem" roleId="tpc2.1219418656006" type="tpc2.SelectableStyleSheetItem" typeId="tpc2.1186414928363" id="2298239814951042193" nodeInfo="nn">
          <property name="flag" nameId="tpc2.1186414551515" value="false" />
        </node>
      </node>
      <node role="childCellModel" roleId="tpc2.1073389446424" type="tpc2.CellModel_RefNodeList" typeId="tpc2.1073390211982" id="2298239814950983823" nodeInfo="ng">
        <property name="separatorText" nameId="tpc2.1140524450557" value="," />
        <link role="relationDeclaration" roleId="tpc2.1140103550593" targetNodeId="tp1h.2298239814950983793" />
        <node role="cellLayout" roleId="tpc2.1140524464360" type="tpc2.CellLayout_Indent" typeId="tpc2.1237303669825" id="2298239814950983824" nodeInfo="nn" />
      </node>
      <node role="childCellModel" roleId="tpc2.1073389446424" type="tpc2.CellModel_Constant" typeId="tpc2.1073389577006" id="2298239814951037866" nodeInfo="nn">
        <property name="text" nameId="tpc2.1073389577007" value=")" />
<<<<<<< HEAD
        <link role="parentStyleClass" roleId="tpc2.1186406756722" targetNodeId="tpen.1215088010675" resolveInfo="RightParen" />
      </node>
      <node role="childCellModel" roleId="tpc2.1073389446424" type="tpc2.CellModel_Constant" typeId="tpc2.1073389577006" id="2298239814951043397" nodeInfo="nn">
        <property name="text" nameId="tpc2.1073389577007" value=";" />
        <link role="parentStyleClass" roleId="tpc2.1186406756722" targetNodeId="tpen.1215094139260" resolveInfo="Semicolon" />
=======
        <link role="parentStyleClass" roleId="tpc2.1381004262292426837" targetNodeId="tpen.1215088010675" resolveInfo="RightParen" />
      </node>
      <node role="childCellModel" roleId="tpc2.1073389446424" type="tpc2.CellModel_Constant" typeId="tpc2.1073389577006" id="2298239814951043397" nodeInfo="nn">
        <property name="text" nameId="tpc2.1073389577007" value=";" />
        <link role="parentStyleClass" roleId="tpc2.1381004262292426837" targetNodeId="tpen.1215094139260" resolveInfo="Semicolon" />
>>>>>>> f41488bc
      </node>
      <node role="cellLayout" roleId="tpc2.1106270802874" type="tpc2.CellLayout_Indent" typeId="tpc2.1237303669825" id="2298239814950983800" nodeInfo="nn" />
    </node>
  </root>
  <root type="tpc2.ParametersInformationQuery" typeId="tpc2.7667276221847612622" id="6274191862073635312" nodeInfo="ng">
    <property name="name" nameId="tpck.1169194664001" value="ExecuteRefactoringHint" />
    <property name="virtualPackage" nameId="tpck.1193676396447" value="Context" />
    <link role="applicableConcept" roleId="tpc2.4203201205843994215" targetNodeId="tp1h.2298239814950983788" resolveInfo="ExecuteRefactoringStatement" />
    <node role="type" roleId="tpc2.8178273524755058633" type="tp25.SNodeType" typeId="tp25.1138055754698" id="6274191862073635320" nodeInfo="in">
      <link role="concept" roleId="tp25.1138405853777" targetNodeId="tp1h.6895093993902236229" resolveInfo="Refactoring" />
    </node>
    <node role="methods" roleId="tpc2.7667276221847612623" type="tpc2.QueryFunction_ParametersList" typeId="tpc2.7667276221847612943" id="6274191862073635314" nodeInfo="nn">
      <node role="body" roleId="tpee.1137022507850" type="tpee.StatementList" typeId="tpee.1068580123136" id="6274191862073635315" nodeInfo="sn">
        <node role="statement" roleId="tpee.1068581517665" type="tpee.ExpressionStatement" typeId="tpee.1068580123155" id="6274191862073635329" nodeInfo="nn">
          <node role="expression" roleId="tpee.1068580123156" type="tpee.GenericNewExpression" typeId="tpee.1145552977093" id="6274191862073635330" nodeInfo="nn">
            <node role="creator" roleId="tpee.1145553007750" type="tp2q.SingletonSequenceCreator" typeId="tp2q.1235573135402" id="6274191862073635332" nodeInfo="nn">
              <node role="elementType" roleId="tp2q.1235573175711" type="tp25.SNodeType" typeId="tp25.1138055754698" id="6274191862073635335" nodeInfo="in">
                <link role="concept" roleId="tp25.1138405853777" targetNodeId="tp1h.6895093993902236229" resolveInfo="Refactoring" />
              </node>
              <node role="singletonValue" roleId="tp2q.1235573187520" type="tpee.DotExpression" typeId="tpee.1197027756228" id="6274191862073635337" nodeInfo="nn">
                <node role="operand" roleId="tpee.1197027771414" type="tpc2.ConceptFunctionParameter_selectedNode" typeId="tpc2.4203201205844553978" id="6274191862073635336" nodeInfo="nn" />
                <node role="operation" roleId="tpee.1197027833540" type="tp25.SLinkAccess" typeId="tp25.1138056143562" id="6274191862073635341" nodeInfo="nn">
                  <link role="link" roleId="tp25.1138056516764" targetNodeId="tp1h.2298239814950983795" />
                </node>
              </node>
            </node>
          </node>
        </node>
      </node>
    </node>
    <node role="presentation" roleId="tpc2.671290755174161557" type="tpc2.QueryFunction_MethodPresentation" typeId="tpc2.671290755174094686" id="6274191862073635316" nodeInfo="nn">
      <node role="body" roleId="tpee.1137022507850" type="tpee.StatementList" typeId="tpee.1068580123136" id="6274191862073635317" nodeInfo="sn">
        <node role="statement" roleId="tpee.1068581517665" type="tpee.ExpressionStatement" typeId="tpee.1068580123155" id="6274191862073684622" nodeInfo="nn">
          <node role="expression" roleId="tpee.1068580123156" type="tpee.StaticMethodCall" typeId="tpee.1081236700937" id="6274191862073684625" nodeInfo="nn">
            <link role="baseMethodDeclaration" roleId="tpee.1068499141037" targetNodeId="6274191862073682960" resolveInfo="xxx" />
            <link role="classConcept" roleId="tpee.1144433194310" targetNodeId="6274191862073682954" resolveInfo="RefExpressionParamUtil" />
            <node role="actualArgument" roleId="tpee.1068499141038" type="tpc2.ConceptFunctionParameter_selectedNode" typeId="tpc2.4203201205844553978" id="6274191862073684626" nodeInfo="nn" />
            <node role="actualArgument" roleId="tpee.1068499141038" type="tpc2.ConceptFunctionParameter_parameterObject" typeId="tpc2.671290755174094691" id="6274191862073684633" nodeInfo="nn" />
            <node role="actualArgument" roleId="tpee.1068499141038" type="tpc2.ConceptFunctionParameter_StyledText" typeId="tpc2.4526149749187797167" id="6274191862073684635" nodeInfo="nn" />
            <node role="actualArgument" roleId="tpee.1068499141038" type="tpee.BooleanConstant" typeId="tpee.1068580123137" id="6274191862073684637" nodeInfo="nn">
              <property name="value" nameId="tpee.1068580123138" value="true" />
            </node>
          </node>
        </node>
      </node>
    </node>
    <node role="isMethodCurrent" roleId="tpc2.6419604448124516218" type="tpc2.QueryFunction_IsMethodCurrent" typeId="tpc2.6419604448124516209" id="6274191862073635318" nodeInfo="nn">
      <node role="body" roleId="tpee.1137022507850" type="tpee.StatementList" typeId="tpee.1068580123136" id="6274191862073635319" nodeInfo="sn">
        <node role="statement" roleId="tpee.1068581517665" type="tpee.ExpressionStatement" typeId="tpee.1068580123155" id="6274191862073635342" nodeInfo="nn">
          <node role="expression" roleId="tpee.1068580123156" type="tpee.BooleanConstant" typeId="tpee.1068580123137" id="6274191862073635343" nodeInfo="nn">
            <property name="value" nameId="tpee.1068580123138" value="true" />
          </node>
        </node>
      </node>
    </node>
  </root>
  <root type="tpee.ClassConcept" typeId="tpee.1068390468198" id="6274191862073682954" nodeInfo="ig">
    <property name="name" nameId="tpck.1169194664001" value="RefExpressionParamUtil" />
    <property name="virtualPackage" nameId="tpck.1193676396447" value="Context" />
    <node role="visibility" roleId="tpee.1178549979242" type="tpee.PublicVisibility" typeId="tpee.1146644602865" id="6274191862073682955" nodeInfo="nn" />
    <node role="member" roleId="tpee.5375687026011219971" type="tpee.ConstructorDeclaration" typeId="tpee.1068580123140" id="6274191862073682956" nodeInfo="igu">
      <node role="returnType" roleId="tpee.1068580123133" type="tpee.VoidType" typeId="tpee.1068581517677" id="6274191862073682957" nodeInfo="in" />
      <node role="visibility" roleId="tpee.1178549979242" type="tpee.PublicVisibility" typeId="tpee.1146644602865" id="6274191862073682958" nodeInfo="nn" />
      <node role="body" roleId="tpee.1068580123135" type="tpee.StatementList" typeId="tpee.1068580123136" id="6274191862073682959" nodeInfo="sn" />
    </node>
    <node role="member" roleId="tpee.5375687026011219971" type="tpee.StaticMethodDeclaration" typeId="tpee.1081236700938" id="6274191862073682960" nodeInfo="igu">
      <property name="name" nameId="tpck.1169194664001" value="xxx" />
      <node role="returnType" roleId="tpee.1068580123133" type="tpee.VoidType" typeId="tpee.1068581517677" id="6274191862073682961" nodeInfo="in" />
      <node role="visibility" roleId="tpee.1178549979242" type="tpee.PublicVisibility" typeId="tpee.1146644602865" id="6274191862073682962" nodeInfo="nn" />
      <node role="body" roleId="tpee.1068580123135" type="tpee.StatementList" typeId="tpee.1068580123136" id="6274191862073682963" nodeInfo="sn">
        <node role="statement" roleId="tpee.1068581517665" type="tpee.ExpressionStatement" typeId="tpee.1068580123155" id="6274191862073682974" nodeInfo="nn">
          <node role="expression" roleId="tpee.1068580123156" type="tpee.DotExpression" typeId="tpee.1197027756228" id="6274191862073682975" nodeInfo="nn">
            <node role="operand" roleId="tpee.1197027771414" type="tpee.DotExpression" typeId="tpee.1197027756228" id="6274191862073682976" nodeInfo="nn">
              <node role="operand" roleId="tpee.1197027771414" type="tpee.DotExpression" typeId="tpee.1197027756228" id="6274191862073682977" nodeInfo="nn">
                <node role="operand" roleId="tpee.1197027771414" type="tpee.DotExpression" typeId="tpee.1197027756228" id="6274191862073682978" nodeInfo="nn">
                  <node role="operand" roleId="tpee.1197027771414" type="tpee.VariableReference" typeId="tpee.1068498886296" id="3021153905151697639" nodeInfo="nn">
                    <link role="variableDeclaration" roleId="tpee.1068581517664" targetNodeId="6274191862073682970" resolveInfo="styledText" />
                  </node>
                  <node role="operation" roleId="tpee.1197027833540" type="tpc2.AppendTextOperation" typeId="tpc2.280151408461567367" id="6274191862073682980" nodeInfo="nn">
                    <node role="actualArgument" roleId="tpc2.4531786690998636240" type="tpee.DotExpression" typeId="tpee.1197027756228" id="2886182022231516333" nodeInfo="nn">
                      <node role="operation" roleId="tpee.1197027833540" type="tp25.SPropertyAccess" typeId="tp25.1138056022639" id="2886182022231516334" nodeInfo="nn">
                        <link role="property" roleId="tp25.1138056395725" targetNodeId="tpce.5092175715804935370" resolveInfo="conceptAlias" />
                      </node>
                      <node role="operand" roleId="tpee.1197027771414" type="tpee.DotExpression" typeId="tpee.1197027756228" id="2886182022231516335" nodeInfo="nn">
                        <node role="operation" roleId="tpee.1197027833540" type="tp25.Node_GetConceptOperation" typeId="tp25.1172323065820" id="2886182022231516336" nodeInfo="nn" />
                        <node role="operand" roleId="tpee.1197027771414" type="tpee.VariableReference" typeId="tpee.1068498886296" id="3021153905151609129" nodeInfo="nn">
                          <link role="variableDeclaration" roleId="tpee.1068581517664" targetNodeId="6274191862073682964" resolveInfo="node" />
                        </node>
                      </node>
                    </node>
                  </node>
                </node>
                <node role="operation" roleId="tpee.1197027833540" type="tpc2.AppendTextOperation" typeId="tpc2.280151408461567367" id="6274191862073682984" nodeInfo="nn">
                  <node role="actualArgument" roleId="tpc2.4531786690998636240" type="tpee.StringLiteral" typeId="tpee.1070475926800" id="6274191862073682985" nodeInfo="nn">
                    <property name="value" nameId="tpee.1070475926801" value="&lt;" />
                  </node>
                </node>
              </node>
              <node role="operation" roleId="tpee.1197027833540" type="tpc2.AppendTextOperation" typeId="tpc2.280151408461567367" id="6274191862073682986" nodeInfo="nn">
                <node role="actualArgument" roleId="tpc2.4531786690998636240" type="tpee.DotExpression" typeId="tpee.1197027756228" id="6274191862073682987" nodeInfo="nn">
                  <node role="operand" roleId="tpee.1197027771414" type="tpee.VariableReference" typeId="tpee.1068498886296" id="3021153905151431209" nodeInfo="nn">
                    <link role="variableDeclaration" roleId="tpee.1068581517664" targetNodeId="6274191862073682966" resolveInfo="ref" />
                  </node>
                  <node role="operation" roleId="tpee.1197027833540" type="tp25.SPropertyAccess" typeId="tp25.1138056022639" id="6274191862073682989" nodeInfo="nn">
                    <link role="property" roleId="tp25.1138056395725" targetNodeId="tpck.1169194664001" resolveInfo="name" />
                  </node>
                </node>
              </node>
            </node>
            <node role="operation" roleId="tpee.1197027833540" type="tpc2.AppendTextOperation" typeId="tpc2.280151408461567367" id="6274191862073682990" nodeInfo="nn">
              <node role="actualArgument" roleId="tpc2.4531786690998636240" type="tpee.StringLiteral" typeId="tpee.1070475926800" id="6274191862073682991" nodeInfo="nn">
                <property name="value" nameId="tpee.1070475926801" value="&gt;(" />
              </node>
            </node>
          </node>
        </node>
        <node role="statement" roleId="tpee.1068581517665" type="tpee.LocalVariableDeclarationStatement" typeId="tpee.1068581242864" id="6274191862073682992" nodeInfo="nn">
          <node role="localVariableDeclaration" roleId="tpee.1068581242865" type="tpee.LocalVariableDeclaration" typeId="tpee.1068581242863" id="6274191862073682993" nodeInfo="nr">
            <property name="name" nameId="tpck.1169194664001" value="target" />
            <node role="type" roleId="tpee.5680397130376446158" type="tpee.StringType" typeId="tpee.1225271177708" id="6274191862073682994" nodeInfo="in" />
            <node role="initializer" roleId="tpee.1068431790190" type="tpee.StringLiteral" typeId="tpee.1070475926800" id="6274191862073682995" nodeInfo="nn">
              <property name="value" nameId="tpee.1070475926801" value="no_target" />
            </node>
          </node>
        </node>
        <node role="statement" roleId="tpee.1068581517665" type="tpee.LocalVariableDeclarationStatement" typeId="tpee.1068581242864" id="6274191862073689322" nodeInfo="nn">
          <node role="localVariableDeclaration" roleId="tpee.1068581242865" type="tpee.LocalVariableDeclaration" typeId="tpee.1068581242863" id="6274191862073689323" nodeInfo="nr">
            <property name="name" nameId="tpck.1169194664001" value="isList" />
            <node role="type" roleId="tpee.5680397130376446158" type="tpee.BooleanType" typeId="tpee.1070534644030" id="6274191862073689324" nodeInfo="in" />
            <node role="initializer" roleId="tpee.1068431790190" type="tpee.DotExpression" typeId="tpee.1197027756228" id="6274191862073689332" nodeInfo="nn">
              <node role="operand" roleId="tpee.1197027771414" type="tpee.DotExpression" typeId="tpee.1197027756228" id="6274191862073689327" nodeInfo="nn">
                <node role="operand" roleId="tpee.1197027771414" type="tpee.VariableReference" typeId="tpee.1068498886296" id="3021153905150338821" nodeInfo="nn">
                  <link role="variableDeclaration" roleId="tpee.1068581517664" targetNodeId="6274191862073682966" resolveInfo="ref" />
                </node>
                <node role="operation" roleId="tpee.1197027833540" type="tp25.SLinkAccess" typeId="tp25.1138056143562" id="6274191862073689331" nodeInfo="nn">
                  <link role="link" roleId="tp25.1138056516764" targetNodeId="tp1h.6895093993902310998" />
                </node>
              </node>
              <node role="operation" roleId="tpee.1197027833540" type="tp25.SPropertyAccess" typeId="tp25.1138056022639" id="6274191862073689337" nodeInfo="nn">
                <link role="property" roleId="tp25.1138056395725" targetNodeId="tp1h.6895093993902310999" resolveInfo="allowMultiple" />
              </node>
            </node>
          </node>
        </node>
        <node role="statement" roleId="tpee.1068581517665" type="tpee.IfStatement" typeId="tpee.1068580123159" id="6274191862073682996" nodeInfo="nn">
          <node role="ifTrue" roleId="tpee.1068580123161" type="tpee.StatementList" typeId="tpee.1068580123136" id="6274191862073682997" nodeInfo="sn">
            <node role="statement" roleId="tpee.1068581517665" type="tpee.ExpressionStatement" typeId="tpee.1068580123155" id="6274191862073682998" nodeInfo="nn">
              <node role="expression" roleId="tpee.1068580123156" type="tpee.AssignmentExpression" typeId="tpee.1068498886294" id="6274191862073682999" nodeInfo="nn">
                <node role="rValue" roleId="tpee.1068498886297" type="tpee.PlusExpression" typeId="tpee.1068581242875" id="6274191862073683000" nodeInfo="nn">
                  <node role="rightExpression" roleId="tpee.1081773367579" type="tpee.StringLiteral" typeId="tpee.1070475926800" id="6274191862073683001" nodeInfo="nn">
                    <property name="value" nameId="tpee.1070475926801" value="&gt;" />
                  </node>
                  <node role="leftExpression" roleId="tpee.1081773367580" type="tpee.PlusExpression" typeId="tpee.1068581242875" id="6274191862073683002" nodeInfo="nn">
                    <node role="leftExpression" roleId="tpee.1081773367580" type="tpee.PlusExpression" typeId="tpee.1068581242875" id="6274191862073689338" nodeInfo="nn">
                      <node role="leftExpression" roleId="tpee.1081773367580" type="tpee.ParenthesizedExpression" typeId="tpee.1079359253375" id="6274191862073689341" nodeInfo="nn">
                        <node role="expression" roleId="tpee.1079359253376" type="tpee.TernaryOperatorExpression" typeId="tpee.1163668896201" id="6274191862073689344" nodeInfo="nn">
                          <node role="ifFalse" roleId="tpee.1163668934364" type="tpee.StringLiteral" typeId="tpee.1070475926800" id="6274191862073689349" nodeInfo="nn">
                            <property name="value" nameId="tpee.1070475926801" value="node" />
                          </node>
                          <node role="condition" roleId="tpee.1163668914799" type="tpee.VariableReference" typeId="tpee.1068498886296" id="4265636116363102796" nodeInfo="nn">
                            <link role="variableDeclaration" roleId="tpee.1068581517664" targetNodeId="6274191862073689323" resolveInfo="isList" />
                          </node>
                          <node role="ifTrue" roleId="tpee.1163668922816" type="tpee.StringLiteral" typeId="tpee.1070475926800" id="6274191862073689348" nodeInfo="nn">
                            <property name="value" nameId="tpee.1070475926801" value="nlist" />
                          </node>
                        </node>
                      </node>
                      <node role="rightExpression" roleId="tpee.1081773367579" type="tpee.StringLiteral" typeId="tpee.1070475926800" id="6274191862073683003" nodeInfo="nn">
                        <property name="value" nameId="tpee.1070475926801" value="&lt;" />
                      </node>
                    </node>
                    <node role="rightExpression" roleId="tpee.1081773367579" type="tpee.DotExpression" typeId="tpee.1197027756228" id="6274191862073683004" nodeInfo="nn">
                      <node role="operand" roleId="tpee.1197027771414" type="tpee.DotExpression" typeId="tpee.1197027756228" id="6274191862073683005" nodeInfo="nn">
                        <node role="operand" roleId="tpee.1197027771414" type="tp25.SNodeTypeCastExpression" typeId="tp25.1140137987495" id="6274191862073683006" nodeInfo="nn">
                          <link role="concept" roleId="tp25.1140138128738" targetNodeId="tp1h.6895093993902310764" resolveInfo="NodeTarget" />
                          <node role="leftExpression" roleId="tp25.1140138123956" type="tpee.DotExpression" typeId="tpee.1197027756228" id="6274191862073683007" nodeInfo="nn">
                            <node role="operand" roleId="tpee.1197027771414" type="tpee.VariableReference" typeId="tpee.1068498886296" id="3021153905151600351" nodeInfo="nn">
                              <link role="variableDeclaration" roleId="tpee.1068581517664" targetNodeId="6274191862073682966" resolveInfo="ref" />
                            </node>
                            <node role="operation" roleId="tpee.1197027833540" type="tp25.SLinkAccess" typeId="tp25.1138056143562" id="6274191862073683009" nodeInfo="nn">
                              <link role="link" roleId="tp25.1138056516764" targetNodeId="tp1h.6895093993902310998" />
                            </node>
                          </node>
                        </node>
                        <node role="operation" roleId="tpee.1197027833540" type="tp25.SLinkAccess" typeId="tp25.1138056143562" id="6274191862073683010" nodeInfo="nn">
                          <link role="link" roleId="tp25.1138056516764" targetNodeId="tp1h.6895093993902310806" />
                        </node>
                      </node>
                      <node role="operation" roleId="tpee.1197027833540" type="tp25.SPropertyAccess" typeId="tp25.1138056022639" id="6274191862073683011" nodeInfo="nn">
                        <link role="property" roleId="tp25.1138056395725" targetNodeId="tpck.1169194664001" resolveInfo="name" />
                      </node>
                    </node>
                  </node>
                </node>
                <node role="lValue" roleId="tpee.1068498886295" type="tpee.VariableReference" typeId="tpee.1068498886296" id="4265636116363111234" nodeInfo="nn">
                  <link role="variableDeclaration" roleId="tpee.1068581517664" targetNodeId="6274191862073682993" resolveInfo="target" />
                </node>
              </node>
            </node>
          </node>
          <node role="condition" roleId="tpee.1068580123160" type="tpee.DotExpression" typeId="tpee.1197027756228" id="6274191862073683013" nodeInfo="nn">
            <node role="operand" roleId="tpee.1197027771414" type="tpee.DotExpression" typeId="tpee.1197027756228" id="6274191862073683014" nodeInfo="nn">
              <node role="operand" roleId="tpee.1197027771414" type="tpee.VariableReference" typeId="tpee.1068498886296" id="3021153905151624974" nodeInfo="nn">
                <link role="variableDeclaration" roleId="tpee.1068581517664" targetNodeId="6274191862073682966" resolveInfo="ref" />
              </node>
              <node role="operation" roleId="tpee.1197027833540" type="tp25.SLinkAccess" typeId="tp25.1138056143562" id="6274191862073683016" nodeInfo="nn">
                <link role="link" roleId="tp25.1138056516764" targetNodeId="tp1h.6895093993902310998" />
              </node>
            </node>
            <node role="operation" roleId="tpee.1197027833540" type="tp25.Node_IsInstanceOfOperation" typeId="tp25.1139621453865" id="6274191862073683017" nodeInfo="nn">
              <node role="conceptArgument" roleId="tp25.1177027386292" type="tp25.RefConcept_Reference" typeId="tp25.1177026924588" id="6274191862073683018" nodeInfo="nn">
                <link role="conceptDeclaration" roleId="tp25.1177026940964" targetNodeId="tp1h.6895093993902310764" resolveInfo="NodeTarget" />
              </node>
            </node>
          </node>
          <node role="elsifClauses" roleId="tpee.1206060520071" type="tpee.ElsifClause" typeId="tpee.1206060495898" id="6274191862073683019" nodeInfo="ng">
            <node role="statementList" roleId="tpee.1206060644605" type="tpee.StatementList" typeId="tpee.1068580123136" id="6274191862073683020" nodeInfo="sn">
              <node role="statement" roleId="tpee.1068581517665" type="tpee.ExpressionStatement" typeId="tpee.1068580123155" id="6274191862073683021" nodeInfo="nn">
                <node role="expression" roleId="tpee.1068580123156" type="tpee.AssignmentExpression" typeId="tpee.1068498886294" id="6274191862073689350" nodeInfo="nn">
                  <node role="rValue" roleId="tpee.1068498886297" type="tpee.TernaryOperatorExpression" typeId="tpee.1163668896201" id="6274191862073689354" nodeInfo="nn">
                    <node role="ifFalse" roleId="tpee.1163668934364" type="tpee.StringLiteral" typeId="tpee.1070475926800" id="6274191862073689359" nodeInfo="nn">
                      <property name="value" nameId="tpee.1070475926801" value="model" />
                    </node>
                    <node role="condition" roleId="tpee.1163668914799" type="tpee.VariableReference" typeId="tpee.1068498886296" id="4265636116363082179" nodeInfo="nn">
                      <link role="variableDeclaration" roleId="tpee.1068581517664" targetNodeId="6274191862073689323" resolveInfo="isList" />
                    </node>
                    <node role="ifTrue" roleId="tpee.1163668922816" type="tpee.StringLiteral" typeId="tpee.1070475926800" id="6274191862073689358" nodeInfo="nn">
                      <property name="value" nameId="tpee.1070475926801" value="list&lt;model&gt;" />
                    </node>
                  </node>
                  <node role="lValue" roleId="tpee.1068498886295" type="tpee.VariableReference" typeId="tpee.1068498886296" id="4265636116363100307" nodeInfo="nn">
                    <link role="variableDeclaration" roleId="tpee.1068581517664" targetNodeId="6274191862073682993" resolveInfo="target" />
                  </node>
                </node>
              </node>
            </node>
            <node role="condition" roleId="tpee.1206060619838" type="tpee.DotExpression" typeId="tpee.1197027756228" id="6274191862073683025" nodeInfo="nn">
              <node role="operand" roleId="tpee.1197027771414" type="tpee.DotExpression" typeId="tpee.1197027756228" id="6274191862073683026" nodeInfo="nn">
                <node role="operand" roleId="tpee.1197027771414" type="tpee.VariableReference" typeId="tpee.1068498886296" id="3021153905151492598" nodeInfo="nn">
                  <link role="variableDeclaration" roleId="tpee.1068581517664" targetNodeId="6274191862073682966" resolveInfo="ref" />
                </node>
                <node role="operation" roleId="tpee.1197027833540" type="tp25.SLinkAccess" typeId="tp25.1138056143562" id="6274191862073683028" nodeInfo="nn">
                  <link role="link" roleId="tp25.1138056516764" targetNodeId="tp1h.6895093993902310998" />
                </node>
              </node>
              <node role="operation" roleId="tpee.1197027833540" type="tp25.Node_IsInstanceOfOperation" typeId="tp25.1139621453865" id="6274191862073683029" nodeInfo="nn">
                <node role="conceptArgument" roleId="tp25.1177027386292" type="tp25.RefConcept_Reference" typeId="tp25.1177026924588" id="6274191862073683030" nodeInfo="nn">
                  <link role="conceptDeclaration" roleId="tp25.1177026940964" targetNodeId="tp1h.6895093993902310762" resolveInfo="ModelTarget" />
                </node>
              </node>
            </node>
          </node>
          <node role="elsifClauses" roleId="tpee.1206060520071" type="tpee.ElsifClause" typeId="tpee.1206060495898" id="6274191862073683031" nodeInfo="ng">
            <node role="statementList" roleId="tpee.1206060644605" type="tpee.StatementList" typeId="tpee.1068580123136" id="6274191862073683032" nodeInfo="sn">
              <node role="statement" roleId="tpee.1068581517665" type="tpee.ExpressionStatement" typeId="tpee.1068580123155" id="6274191862073683033" nodeInfo="nn">
                <node role="expression" roleId="tpee.1068580123156" type="tpee.AssignmentExpression" typeId="tpee.1068498886294" id="6274191862073683034" nodeInfo="nn">
                  <node role="rValue" roleId="tpee.1068498886297" type="tpee.TernaryOperatorExpression" typeId="tpee.1163668896201" id="6274191862073689362" nodeInfo="nn">
                    <node role="ifFalse" roleId="tpee.1163668934364" type="tpee.StringLiteral" typeId="tpee.1070475926800" id="6274191862073689367" nodeInfo="nn">
                      <property name="value" nameId="tpee.1070475926801" value="SModule" />
                    </node>
                    <node role="condition" roleId="tpee.1163668914799" type="tpee.VariableReference" typeId="tpee.1068498886296" id="4265636116363069136" nodeInfo="nn">
                      <link role="variableDeclaration" roleId="tpee.1068581517664" targetNodeId="6274191862073689323" resolveInfo="isList" />
                    </node>
                    <node role="ifTrue" roleId="tpee.1163668922816" type="tpee.StringLiteral" typeId="tpee.1070475926800" id="6274191862073689366" nodeInfo="nn">
                      <property name="value" nameId="tpee.1070475926801" value="list&lt;SModule&gt;" />
                    </node>
                  </node>
                  <node role="lValue" roleId="tpee.1068498886295" type="tpee.VariableReference" typeId="tpee.1068498886296" id="4265636116363085020" nodeInfo="nn">
                    <link role="variableDeclaration" roleId="tpee.1068581517664" targetNodeId="6274191862073682993" resolveInfo="target" />
                  </node>
                </node>
              </node>
            </node>
            <node role="condition" roleId="tpee.1206060619838" type="tpee.DotExpression" typeId="tpee.1197027756228" id="6274191862073683037" nodeInfo="nn">
              <node role="operand" roleId="tpee.1197027771414" type="tpee.DotExpression" typeId="tpee.1197027756228" id="6274191862073683038" nodeInfo="nn">
                <node role="operand" roleId="tpee.1197027771414" type="tpee.VariableReference" typeId="tpee.1068498886296" id="3021153905151750265" nodeInfo="nn">
                  <link role="variableDeclaration" roleId="tpee.1068581517664" targetNodeId="6274191862073682966" resolveInfo="ref" />
                </node>
                <node role="operation" roleId="tpee.1197027833540" type="tp25.SLinkAccess" typeId="tp25.1138056143562" id="6274191862073683040" nodeInfo="nn">
                  <link role="link" roleId="tp25.1138056516764" targetNodeId="tp1h.6895093993902310998" />
                </node>
              </node>
              <node role="operation" roleId="tpee.1197027833540" type="tp25.Node_IsInstanceOfOperation" typeId="tp25.1139621453865" id="6274191862073683041" nodeInfo="nn">
                <node role="conceptArgument" roleId="tp25.1177027386292" type="tp25.RefConcept_Reference" typeId="tp25.1177026924588" id="6274191862073683042" nodeInfo="nn">
                  <link role="conceptDeclaration" roleId="tp25.1177026940964" targetNodeId="tp1h.6895093993902310763" resolveInfo="ModuleTarget" />
                </node>
              </node>
            </node>
          </node>
        </node>
        <node role="statement" roleId="tpee.1068581517665" type="tpee.ExpressionStatement" typeId="tpee.1068580123155" id="6274191862073683058" nodeInfo="nn">
          <node role="expression" roleId="tpee.1068580123156" type="tpee.DotExpression" typeId="tpee.1197027756228" id="6274191862073683059" nodeInfo="nn">
            <node role="operand" roleId="tpee.1197027771414" type="tpee.DotExpression" typeId="tpee.1197027756228" id="6274191862073683060" nodeInfo="nn">
              <node role="operand" roleId="tpee.1197027771414" type="tpee.VariableReference" typeId="tpee.1068498886296" id="3021153905151657331" nodeInfo="nn">
                <link role="variableDeclaration" roleId="tpee.1068581517664" targetNodeId="6274191862073682970" resolveInfo="styledText" />
              </node>
              <node role="operation" roleId="tpee.1197027833540" type="tpc2.AppendTextOperation" typeId="tpc2.280151408461567367" id="6274191862073683062" nodeInfo="nn">
                <node role="actualArgument" roleId="tpc2.4531786690998636240" type="tpee.VariableReference" typeId="tpee.1068498886296" id="4265636116363067929" nodeInfo="nn">
                  <link role="variableDeclaration" roleId="tpee.1068581517664" targetNodeId="6274191862073682993" resolveInfo="target" />
                </node>
              </node>
            </node>
            <node role="operation" roleId="tpee.1197027833540" type="tpc2.AppendTextOperation" typeId="tpc2.280151408461567367" id="6274191862073683064" nodeInfo="nn">
              <node role="actualArgument" roleId="tpc2.4531786690998636240" type="tpee.StringLiteral" typeId="tpee.1070475926800" id="6274191862073683065" nodeInfo="nn">
                <property name="value" nameId="tpee.1070475926801" value=" target" />
              </node>
            </node>
          </node>
        </node>
        <node role="statement" roleId="tpee.1068581517665" type="tpee.IfStatement" typeId="tpee.1068580123159" id="6274191862073684613" nodeInfo="nn">
          <node role="ifTrue" roleId="tpee.1068580123161" type="tpee.StatementList" typeId="tpee.1068580123136" id="6274191862073684614" nodeInfo="sn">
            <node role="statement" roleId="tpee.1068581517665" type="tpee.ExpressionStatement" typeId="tpee.1068580123155" id="6274191862073683066" nodeInfo="nn">
              <node role="expression" roleId="tpee.1068580123156" type="tpee.DotExpression" typeId="tpee.1197027756228" id="6274191862073683067" nodeInfo="nn">
                <node role="operand" roleId="tpee.1197027771414" type="tpee.VariableReference" typeId="tpee.1068498886296" id="3021153905151724826" nodeInfo="nn">
                  <link role="variableDeclaration" roleId="tpee.1068581517664" targetNodeId="6274191862073682970" resolveInfo="styledText" />
                </node>
                <node role="operation" roleId="tpee.1197027833540" type="tpc2.AppendTextOperation" typeId="tpc2.280151408461567367" id="6274191862073683069" nodeInfo="nn">
                  <node role="actualArgument" roleId="tpc2.4531786690998636240" type="tpee.StringLiteral" typeId="tpee.1070475926800" id="6274191862073683070" nodeInfo="nn">
                    <property name="value" nameId="tpee.1070475926801" value=" : MPSProject project" />
                  </node>
                </node>
              </node>
            </node>
            <node role="statement" roleId="tpee.1068581517665" type="tp2q.ForEachStatement" typeId="tp2q.1153943597977" id="6274191862073683071" nodeInfo="nn">
              <node role="variable" roleId="tp2q.1153944400369" type="tp2q.ForEachVariable" typeId="tp2q.1153944193378" id="6274191862073683072" nodeInfo="nr">
                <property name="name" nameId="tpck.1169194664001" value="param" />
              </node>
              <node role="inputSequence" roleId="tp2q.1153944424730" type="tpee.DotExpression" typeId="tpee.1197027756228" id="6274191862073683073" nodeInfo="nn">
                <node role="operand" roleId="tpee.1197027771414" type="tpee.VariableReference" typeId="tpee.1068498886296" id="3021153905151616351" nodeInfo="nn">
                  <link role="variableDeclaration" roleId="tpee.1068581517664" targetNodeId="6274191862073682966" resolveInfo="ref" />
                </node>
                <node role="operation" roleId="tpee.1197027833540" type="tp25.SLinkListAccess" typeId="tp25.1138056282393" id="6274191862073683075" nodeInfo="nn">
                  <link role="link" roleId="tp25.1138056546658" targetNodeId="tp1h.6895093993902236376" />
                </node>
              </node>
              <node role="body" roleId="tpee.1154032183016" type="tpee.StatementList" typeId="tpee.1068580123136" id="6274191862073683076" nodeInfo="sn">
                <node role="statement" roleId="tpee.1068581517665" type="tpee.ExpressionStatement" typeId="tpee.1068580123155" id="6274191862073683077" nodeInfo="nn">
                  <node role="expression" roleId="tpee.1068580123156" type="tpee.DotExpression" typeId="tpee.1197027756228" id="6274191862073683078" nodeInfo="nn">
                    <node role="operand" roleId="tpee.1197027771414" type="tpee.DotExpression" typeId="tpee.1197027756228" id="6274191862073683079" nodeInfo="nn">
                      <node role="operand" roleId="tpee.1197027771414" type="tpee.DotExpression" typeId="tpee.1197027756228" id="6274191862073683080" nodeInfo="nn">
                        <node role="operand" roleId="tpee.1197027771414" type="tpee.DotExpression" typeId="tpee.1197027756228" id="6274191862073683081" nodeInfo="nn">
                          <node role="operand" roleId="tpee.1197027771414" type="tpee.VariableReference" typeId="tpee.1068498886296" id="3021153905151618596" nodeInfo="nn">
                            <link role="variableDeclaration" roleId="tpee.1068581517664" targetNodeId="6274191862073682970" resolveInfo="styledText" />
                          </node>
                          <node role="operation" roleId="tpee.1197027833540" type="tpc2.AppendTextOperation" typeId="tpc2.280151408461567367" id="6274191862073683083" nodeInfo="nn">
                            <node role="actualArgument" roleId="tpc2.4531786690998636240" type="tpee.StringLiteral" typeId="tpee.1070475926800" id="6274191862073683084" nodeInfo="nn">
                              <property name="value" nameId="tpee.1070475926801" value=", " />
                            </node>
                          </node>
                        </node>
                        <node role="operation" roleId="tpee.1197027833540" type="tpc2.AppendTextOperation" typeId="tpc2.280151408461567367" id="6274191862073683085" nodeInfo="nn">
                          <node role="actualArgument" roleId="tpc2.4531786690998636240" type="tpee.DotExpression" typeId="tpee.1197027756228" id="6274191862073683086" nodeInfo="nn">
                            <node role="operand" roleId="tpee.1197027771414" type="tpee.DotExpression" typeId="tpee.1197027756228" id="6274191862073683087" nodeInfo="nn">
                              <node role="operand" roleId="tpee.1197027771414" type="tp2q.ForEachVariableReference" typeId="tp2q.1153944233411" id="6274191862073683088" nodeInfo="nn">
                                <link role="variable" roleId="tp2q.1153944258490" targetNodeId="6274191862073683072" resolveInfo="param" />
                              </node>
                              <node role="operation" roleId="tpee.1197027833540" type="tp25.SLinkAccess" typeId="tp25.1138056143562" id="6274191862073683089" nodeInfo="nn">
                                <link role="link" roleId="tp25.1138056516764" targetNodeId="tpee.5680397130376446158" />
                              </node>
                            </node>
                            <node role="operation" roleId="tpee.1197027833540" type="tp25.Node_ConceptMethodCall" typeId="tp25.1179409122411" id="6274191862073683090" nodeInfo="nn">
                              <link role="baseMethodDeclaration" roleId="tpee.1068499141037" targetNodeId="tpcu.1213877396640" resolveInfo="getPresentation" />
                            </node>
                          </node>
                        </node>
                      </node>
                      <node role="operation" roleId="tpee.1197027833540" type="tpc2.AppendTextOperation" typeId="tpc2.280151408461567367" id="6274191862073683091" nodeInfo="nn">
                        <node role="actualArgument" roleId="tpc2.4531786690998636240" type="tpee.StringLiteral" typeId="tpee.1070475926800" id="6274191862073683092" nodeInfo="nn">
                          <property name="value" nameId="tpee.1070475926801" value=" " />
                        </node>
                      </node>
                    </node>
                    <node role="operation" roleId="tpee.1197027833540" type="tpc2.AppendTextOperation" typeId="tpc2.280151408461567367" id="6274191862073683093" nodeInfo="nn">
                      <node role="actualArgument" roleId="tpc2.4531786690998636240" type="tpee.DotExpression" typeId="tpee.1197027756228" id="6274191862073683094" nodeInfo="nn">
                        <node role="operand" roleId="tpee.1197027771414" type="tp2q.ForEachVariableReference" typeId="tp2q.1153944233411" id="6274191862073683095" nodeInfo="nn">
                          <link role="variable" roleId="tp2q.1153944258490" targetNodeId="6274191862073683072" resolveInfo="param" />
                        </node>
                        <node role="operation" roleId="tpee.1197027833540" type="tp25.SPropertyAccess" typeId="tp25.1138056022639" id="6274191862073683096" nodeInfo="nn">
                          <link role="property" roleId="tp25.1138056395725" targetNodeId="tpck.1169194664001" resolveInfo="name" />
                        </node>
                      </node>
                    </node>
                  </node>
                </node>
              </node>
            </node>
          </node>
          <node role="condition" roleId="tpee.1068580123160" type="tpee.VariableReference" typeId="tpee.1068498886296" id="3021153905151727351" nodeInfo="nn">
            <link role="variableDeclaration" roleId="tpee.1068581517664" targetNodeId="6274191862073684604" resolveInfo="showParameters" />
          </node>
        </node>
        <node role="statement" roleId="tpee.1068581517665" type="tpee.ExpressionStatement" typeId="tpee.1068580123155" id="6274191862073683097" nodeInfo="nn">
          <node role="expression" roleId="tpee.1068580123156" type="tpee.DotExpression" typeId="tpee.1197027756228" id="6274191862073683098" nodeInfo="nn">
            <node role="operand" roleId="tpee.1197027771414" type="tpee.VariableReference" typeId="tpee.1068498886296" id="3021153905150327501" nodeInfo="nn">
              <link role="variableDeclaration" roleId="tpee.1068581517664" targetNodeId="6274191862073682970" resolveInfo="styledText" />
            </node>
            <node role="operation" roleId="tpee.1197027833540" type="tpc2.AppendTextOperation" typeId="tpc2.280151408461567367" id="6274191862073683100" nodeInfo="nn">
              <node role="actualArgument" roleId="tpc2.4531786690998636240" type="tpee.StringLiteral" typeId="tpee.1070475926800" id="6274191862073683101" nodeInfo="nn">
                <property name="value" nameId="tpee.1070475926801" value=")" />
              </node>
            </node>
          </node>
        </node>
      </node>
      <node role="parameter" roleId="tpee.1068580123134" type="tpee.ParameterDeclaration" typeId="tpee.1068498886292" id="6274191862073682964" nodeInfo="ir">
        <property name="name" nameId="tpck.1169194664001" value="node" />
        <node role="type" roleId="tpee.5680397130376446158" type="tp25.SNodeType" typeId="tp25.1138055754698" id="6274191862073717141" nodeInfo="in">
          <link role="concept" roleId="tp25.1138405853777" targetNodeId="tpck.1133920641626" resolveInfo="BaseConcept" />
        </node>
      </node>
      <node role="parameter" roleId="tpee.1068580123134" type="tpee.ParameterDeclaration" typeId="tpee.1068498886292" id="6274191862073682966" nodeInfo="ir">
        <property name="name" nameId="tpck.1169194664001" value="ref" />
        <node role="type" roleId="tpee.5680397130376446158" type="tp25.SNodeType" typeId="tp25.1138055754698" id="6274191862073682969" nodeInfo="in">
          <link role="concept" roleId="tp25.1138405853777" targetNodeId="tp1h.6895093993902236229" resolveInfo="Refactoring" />
        </node>
      </node>
      <node role="parameter" roleId="tpee.1068580123134" type="tpee.ParameterDeclaration" typeId="tpee.1068498886292" id="6274191862073682970" nodeInfo="ir">
        <property name="name" nameId="tpck.1169194664001" value="styledText" />
        <node role="type" roleId="tpee.5680397130376446158" type="tpc2.StyledTextType" typeId="tpc2.3903367331818357915" id="6274191862073682973" nodeInfo="in" />
      </node>
      <node role="parameter" roleId="tpee.1068580123134" type="tpee.ParameterDeclaration" typeId="tpee.1068498886292" id="6274191862073684604" nodeInfo="ir">
        <property name="name" nameId="tpck.1169194664001" value="showParameters" />
        <node role="type" roleId="tpee.5680397130376446158" type="tpee.BooleanType" typeId="tpee.1070534644030" id="6274191862073684606" nodeInfo="in" />
      </node>
    </node>
  </root>
  <root type="tpc2.ParametersInformationQuery" typeId="tpc2.7667276221847612622" id="6274191862073683116" nodeInfo="ng">
    <property name="name" nameId="tpck.1169194664001" value="CreateRefcontextHint" />
    <property name="virtualPackage" nameId="tpck.1193676396447" value="Context" />
    <link role="applicableConcept" roleId="tpc2.4203201205843994215" targetNodeId="tp1h.3700868637771181541" resolveInfo="CreateRefactoringContext" />
    <node role="type" roleId="tpc2.8178273524755058633" type="tp25.SNodeType" typeId="tp25.1138055754698" id="6274191862073683124" nodeInfo="in">
      <link role="concept" roleId="tp25.1138405853777" targetNodeId="tp1h.6895093993902236229" resolveInfo="Refactoring" />
    </node>
    <node role="methods" roleId="tpc2.7667276221847612623" type="tpc2.QueryFunction_ParametersList" typeId="tpc2.7667276221847612943" id="6274191862073683118" nodeInfo="nn">
      <node role="body" roleId="tpee.1137022507850" type="tpee.StatementList" typeId="tpee.1068580123136" id="6274191862073683119" nodeInfo="sn">
        <node role="statement" roleId="tpee.1068581517665" type="tpee.ExpressionStatement" typeId="tpee.1068580123155" id="6274191862073683125" nodeInfo="nn">
          <node role="expression" roleId="tpee.1068580123156" type="tpee.GenericNewExpression" typeId="tpee.1145552977093" id="6274191862073683126" nodeInfo="nn">
            <node role="creator" roleId="tpee.1145553007750" type="tp2q.SingletonSequenceCreator" typeId="tp2q.1235573135402" id="6274191862073683127" nodeInfo="nn">
              <node role="elementType" roleId="tp2q.1235573175711" type="tp25.SNodeType" typeId="tp25.1138055754698" id="6274191862073683128" nodeInfo="in">
                <link role="concept" roleId="tp25.1138405853777" targetNodeId="tp1h.6895093993902236229" resolveInfo="Refactoring" />
              </node>
              <node role="singletonValue" roleId="tp2q.1235573187520" type="tpee.DotExpression" typeId="tpee.1197027756228" id="6274191862073683129" nodeInfo="nn">
                <node role="operand" roleId="tpee.1197027771414" type="tpc2.ConceptFunctionParameter_selectedNode" typeId="tpc2.4203201205844553978" id="6274191862073683130" nodeInfo="nn" />
                <node role="operation" roleId="tpee.1197027833540" type="tp25.SLinkAccess" typeId="tp25.1138056143562" id="6274191862073683132" nodeInfo="nn">
                  <link role="link" roleId="tp25.1138056516764" targetNodeId="tp1h.3700868637771248810" />
                </node>
              </node>
            </node>
          </node>
        </node>
      </node>
    </node>
    <node role="presentation" roleId="tpc2.671290755174161557" type="tpc2.QueryFunction_MethodPresentation" typeId="tpc2.671290755174094686" id="6274191862073683120" nodeInfo="nn">
      <node role="body" roleId="tpee.1137022507850" type="tpee.StatementList" typeId="tpee.1068580123136" id="6274191862073683121" nodeInfo="sn">
        <node role="statement" roleId="tpee.1068581517665" type="tpee.ExpressionStatement" typeId="tpee.1068580123155" id="6274191862073683135" nodeInfo="nn">
          <node role="expression" roleId="tpee.1068580123156" type="tpee.StaticMethodCall" typeId="tpee.1081236700937" id="6274191862073683137" nodeInfo="nn">
            <link role="baseMethodDeclaration" roleId="tpee.1068499141037" targetNodeId="6274191862073682960" resolveInfo="xxx" />
            <link role="classConcept" roleId="tpee.1144433194310" targetNodeId="6274191862073682954" resolveInfo="RefExpressionParamUtil" />
            <node role="actualArgument" roleId="tpee.1068499141038" type="tpc2.ConceptFunctionParameter_selectedNode" typeId="tpc2.4203201205844553978" id="6274191862073683138" nodeInfo="nn" />
            <node role="actualArgument" roleId="tpee.1068499141038" type="tpc2.ConceptFunctionParameter_parameterObject" typeId="tpc2.671290755174094691" id="6274191862073683145" nodeInfo="nn" />
            <node role="actualArgument" roleId="tpee.1068499141038" type="tpc2.ConceptFunctionParameter_StyledText" typeId="tpc2.4526149749187797167" id="6274191862073683147" nodeInfo="nn" />
            <node role="actualArgument" roleId="tpee.1068499141038" type="tpee.BooleanConstant" typeId="tpee.1068580123137" id="6274191862073684619" nodeInfo="nn">
              <property name="value" nameId="tpee.1068580123138" value="true" />
            </node>
          </node>
        </node>
      </node>
    </node>
    <node role="isMethodCurrent" roleId="tpc2.6419604448124516218" type="tpc2.QueryFunction_IsMethodCurrent" typeId="tpc2.6419604448124516209" id="6274191862073683122" nodeInfo="nn">
      <node role="body" roleId="tpee.1137022507850" type="tpee.StatementList" typeId="tpee.1068580123136" id="6274191862073683123" nodeInfo="sn">
        <node role="statement" roleId="tpee.1068581517665" type="tpee.ExpressionStatement" typeId="tpee.1068580123155" id="6274191862073683133" nodeInfo="nn">
          <node role="expression" roleId="tpee.1068580123156" type="tpee.BooleanConstant" typeId="tpee.1068580123137" id="6274191862073683134" nodeInfo="nn">
            <property name="value" nameId="tpee.1068580123138" value="true" />
          </node>
        </node>
      </node>
    </node>
  </root>
  <root type="tpc2.ParametersInformationQuery" typeId="tpc2.7667276221847612622" id="6274191862073684572" nodeInfo="ng">
    <property name="name" nameId="tpck.1169194664001" value="IsRefactoringApplicableHint" />
    <property name="virtualPackage" nameId="tpck.1193676396447" value="RefActions" />
    <link role="applicableConcept" roleId="tpc2.4203201205843994215" targetNodeId="tp1h.6598645150040035709" resolveInfo="IsRefactoringApplicable" />
    <node role="type" roleId="tpc2.8178273524755058633" type="tp25.SNodeType" typeId="tp25.1138055754698" id="6274191862073684580" nodeInfo="in">
      <link role="concept" roleId="tp25.1138405853777" targetNodeId="tp1h.6895093993902236229" resolveInfo="Refactoring" />
    </node>
    <node role="methods" roleId="tpc2.7667276221847612623" type="tpc2.QueryFunction_ParametersList" typeId="tpc2.7667276221847612943" id="6274191862073684574" nodeInfo="nn">
      <node role="body" roleId="tpee.1137022507850" type="tpee.StatementList" typeId="tpee.1068580123136" id="6274191862073684575" nodeInfo="sn">
        <node role="statement" roleId="tpee.1068581517665" type="tpee.ExpressionStatement" typeId="tpee.1068580123155" id="6274191862073684581" nodeInfo="nn">
          <node role="expression" roleId="tpee.1068580123156" type="tpee.GenericNewExpression" typeId="tpee.1145552977093" id="6274191862073684582" nodeInfo="nn">
            <node role="creator" roleId="tpee.1145553007750" type="tp2q.SingletonSequenceCreator" typeId="tp2q.1235573135402" id="6274191862073684583" nodeInfo="nn">
              <node role="elementType" roleId="tp2q.1235573175711" type="tp25.SNodeType" typeId="tp25.1138055754698" id="6274191862073684584" nodeInfo="in">
                <link role="concept" roleId="tp25.1138405853777" targetNodeId="tp1h.6895093993902236229" resolveInfo="Refactoring" />
              </node>
              <node role="singletonValue" roleId="tp2q.1235573187520" type="tpee.DotExpression" typeId="tpee.1197027756228" id="6274191862073684585" nodeInfo="nn">
                <node role="operand" roleId="tpee.1197027771414" type="tpc2.ConceptFunctionParameter_selectedNode" typeId="tpc2.4203201205844553978" id="6274191862073684586" nodeInfo="nn" />
                <node role="operation" roleId="tpee.1197027833540" type="tp25.SLinkAccess" typeId="tp25.1138056143562" id="6274191862073684588" nodeInfo="nn">
                  <link role="link" roleId="tp25.1138056516764" targetNodeId="tp1h.6598645150040035710" />
                </node>
              </node>
            </node>
          </node>
        </node>
      </node>
    </node>
    <node role="presentation" roleId="tpc2.671290755174161557" type="tpc2.QueryFunction_MethodPresentation" typeId="tpc2.671290755174094686" id="6274191862073684576" nodeInfo="nn">
      <node role="body" roleId="tpee.1137022507850" type="tpee.StatementList" typeId="tpee.1068580123136" id="6274191862073684577" nodeInfo="sn">
        <node role="statement" roleId="tpee.1068581517665" type="tpee.ExpressionStatement" typeId="tpee.1068580123155" id="6274191862073684591" nodeInfo="nn">
          <node role="expression" roleId="tpee.1068580123156" type="tpee.StaticMethodCall" typeId="tpee.1081236700937" id="6274191862073684593" nodeInfo="nn">
            <link role="baseMethodDeclaration" roleId="tpee.1068499141037" targetNodeId="6274191862073682960" resolveInfo="xxx" />
            <link role="classConcept" roleId="tpee.1144433194310" targetNodeId="6274191862073682954" resolveInfo="RefExpressionParamUtil" />
            <node role="actualArgument" roleId="tpee.1068499141038" type="tpc2.ConceptFunctionParameter_selectedNode" typeId="tpc2.4203201205844553978" id="6274191862073684594" nodeInfo="nn" />
            <node role="actualArgument" roleId="tpee.1068499141038" type="tpc2.ConceptFunctionParameter_parameterObject" typeId="tpc2.671290755174094691" id="6274191862073684601" nodeInfo="nn" />
            <node role="actualArgument" roleId="tpee.1068499141038" type="tpc2.ConceptFunctionParameter_StyledText" typeId="tpc2.4526149749187797167" id="6274191862073684603" nodeInfo="nn" />
            <node role="actualArgument" roleId="tpee.1068499141038" type="tpee.BooleanConstant" typeId="tpee.1068580123137" id="6274191862073684621" nodeInfo="nn">
              <property name="value" nameId="tpee.1068580123138" value="false" />
            </node>
          </node>
        </node>
      </node>
    </node>
    <node role="isMethodCurrent" roleId="tpc2.6419604448124516218" type="tpc2.QueryFunction_IsMethodCurrent" typeId="tpc2.6419604448124516209" id="6274191862073684578" nodeInfo="nn">
      <node role="body" roleId="tpee.1137022507850" type="tpee.StatementList" typeId="tpee.1068580123136" id="6274191862073684579" nodeInfo="sn">
        <node role="statement" roleId="tpee.1068581517665" type="tpee.ExpressionStatement" typeId="tpee.1068580123155" id="6274191862073684589" nodeInfo="nn">
          <node role="expression" roleId="tpee.1068580123156" type="tpee.BooleanConstant" typeId="tpee.1068580123137" id="6274191862073684590" nodeInfo="nn">
            <property name="value" nameId="tpee.1068580123138" value="true" />
          </node>
        </node>
      </node>
    </node>
  </root>
</model>
<|MERGE_RESOLUTION|>--- conflicted
+++ resolved
@@ -28,11 +28,7 @@
       <property name="vertical" nameId="tpc2.1073389446425" value="false" />
       <node role="childCellModel" roleId="tpc2.1073389446424" type="tpc2.CellModel_Constant" typeId="tpc2.1073389577006" id="1197382629053" nodeInfo="nn">
         <property name="text" nameId="tpc2.1073389577007" value="updateModelByDefault" />
-<<<<<<< HEAD
-        <link role="parentStyleClass" roleId="tpc2.1186406756722" targetNodeId="tpen.1186415544875" resolveInfo="KeyWord" />
-=======
-        <link role="parentStyleClass" roleId="tpc2.1381004262292426837" targetNodeId="tpen.1186415544875" resolveInfo="KeyWord" />
->>>>>>> f41488bc
+        <link role="parentStyleClass" roleId="tpc2.1381004262292426837" targetNodeId="tpen.1186415544875" resolveInfo="KeyWord" />
       </node>
       <node role="childCellModel" roleId="tpc2.1073389446424" type="tpc2.CellModel_Constant" typeId="tpc2.1073389577006" id="1197382637587" nodeInfo="nn">
         <property name="text" nameId="tpc2.1073389577007" value=";" />
@@ -45,22 +41,14 @@
     <node role="cellModel" roleId="tpc2.1080736633877" type="tpc2.CellModel_Collection" typeId="tpc2.1073389446423" id="1198577501490" nodeInfo="nn">
       <node role="childCellModel" roleId="tpc2.1073389446424" type="tpc2.CellModel_Constant" typeId="tpc2.1073389577006" id="1198577506528" nodeInfo="nn">
         <property name="text" nameId="tpc2.1073389577007" value="updateModel(" />
-<<<<<<< HEAD
-        <link role="parentStyleClass" roleId="tpc2.1186406756722" targetNodeId="tpen.1186415544875" resolveInfo="KeyWord" />
-=======
-        <link role="parentStyleClass" roleId="tpc2.1381004262292426837" targetNodeId="tpen.1186415544875" resolveInfo="KeyWord" />
->>>>>>> f41488bc
+        <link role="parentStyleClass" roleId="tpc2.1381004262292426837" targetNodeId="tpen.1186415544875" resolveInfo="KeyWord" />
       </node>
       <node role="childCellModel" roleId="tpc2.1073389446424" type="tpc2.CellModel_RefNode" typeId="tpc2.1073389882823" id="1198577509283" nodeInfo="ng">
         <link role="relationDeclaration" roleId="tpc2.1140103550593" targetNodeId="tp1h.1198577431631" />
       </node>
       <node role="childCellModel" roleId="tpc2.1073389446424" type="tpc2.CellModel_Constant" typeId="tpc2.1073389577006" id="1198577511459" nodeInfo="nn">
         <property name="text" nameId="tpc2.1073389577007" value=")" />
-<<<<<<< HEAD
-        <link role="parentStyleClass" roleId="tpc2.1186406756722" targetNodeId="tpen.1186415544875" resolveInfo="KeyWord" />
-=======
-        <link role="parentStyleClass" roleId="tpc2.1381004262292426837" targetNodeId="tpen.1186415544875" resolveInfo="KeyWord" />
->>>>>>> f41488bc
+        <link role="parentStyleClass" roleId="tpc2.1381004262292426837" targetNodeId="tpen.1186415544875" resolveInfo="KeyWord" />
       </node>
       <node role="childCellModel" roleId="tpc2.1073389446424" type="tpc2.CellModel_Constant" typeId="tpc2.1073389577006" id="3302086321379591974" nodeInfo="nn">
         <property name="text" nameId="tpc2.1073389577007" value=";" />
@@ -76,22 +64,14 @@
       <node role="childCellModel" roleId="tpc2.1073389446424" type="tpc2.CellModel_Component" typeId="tpc2.1078939183254" id="2886182022232399962" nodeInfo="ng">
         <property name="attractsFocus" nameId="tpc2.1130859485024" value="0" />
         <link role="editorComponent" roleId="tpc2.1078939183255" targetNodeId="tpco.2900100530630621651" resolveInfo="alias" />
-<<<<<<< HEAD
-        <link role="parentStyleClass" roleId="tpc2.1186406756722" targetNodeId="tpen.1186415544875" resolveInfo="KeyWord" />
-=======
-        <link role="parentStyleClass" roleId="tpc2.1381004262292426837" targetNodeId="tpen.1186415544875" resolveInfo="KeyWord" />
->>>>>>> f41488bc
+        <link role="parentStyleClass" roleId="tpc2.1381004262292426837" targetNodeId="tpen.1186415544875" resolveInfo="KeyWord" />
       </node>
       <node role="childCellModel" roleId="tpc2.1073389446424" type="tpc2.CellModel_RefNode" typeId="tpc2.1073389882823" id="1199620102349" nodeInfo="ng">
         <link role="relationDeclaration" roleId="tpc2.1140103550593" targetNodeId="tp1h.1199619459778" />
       </node>
       <node role="childCellModel" roleId="tpc2.1073389446424" type="tpc2.CellModel_Constant" typeId="tpc2.1073389577006" id="1199620102350" nodeInfo="nn">
         <property name="text" nameId="tpc2.1073389577007" value="to" />
-<<<<<<< HEAD
-        <link role="parentStyleClass" roleId="tpc2.1186406756722" targetNodeId="tpen.1186415544875" resolveInfo="KeyWord" />
-=======
-        <link role="parentStyleClass" roleId="tpc2.1381004262292426837" targetNodeId="tpen.1186415544875" resolveInfo="KeyWord" />
->>>>>>> f41488bc
+        <link role="parentStyleClass" roleId="tpc2.1381004262292426837" targetNodeId="tpen.1186415544875" resolveInfo="KeyWord" />
       </node>
       <node role="childCellModel" roleId="tpc2.1073389446424" type="tpc2.CellModel_RefNode" typeId="tpc2.1073389882823" id="1199620102351" nodeInfo="ng">
         <link role="relationDeclaration" roleId="tpc2.1140103550593" targetNodeId="tp1h.1199619459779" />
@@ -106,33 +86,21 @@
       <property name="vertical" nameId="tpc2.1073389446425" value="false" />
       <node role="childCellModel" roleId="tpc2.1073389446424" type="tpc2.CellModel_Constant" typeId="tpc2.1073389577006" id="1199620641535" nodeInfo="nn">
         <property name="text" nameId="tpc2.1073389577007" value="moveNode" />
-<<<<<<< HEAD
-        <link role="parentStyleClass" roleId="tpc2.1186406756722" targetNodeId="tpen.1186415544875" resolveInfo="KeyWord" />
-=======
-        <link role="parentStyleClass" roleId="tpc2.1381004262292426837" targetNodeId="tpen.1186415544875" resolveInfo="KeyWord" />
->>>>>>> f41488bc
+        <link role="parentStyleClass" roleId="tpc2.1381004262292426837" targetNodeId="tpen.1186415544875" resolveInfo="KeyWord" />
       </node>
       <node role="childCellModel" roleId="tpc2.1073389446424" type="tpc2.CellModel_RefNode" typeId="tpc2.1073389882823" id="1199620641536" nodeInfo="ng">
         <link role="relationDeclaration" roleId="tpc2.1140103550593" targetNodeId="tp1h.1199619459778" />
       </node>
       <node role="childCellModel" roleId="tpc2.1073389446424" type="tpc2.CellModel_Constant" typeId="tpc2.1073389577006" id="1199620641537" nodeInfo="nn">
         <property name="text" nameId="tpc2.1073389577007" value="to" />
-<<<<<<< HEAD
-        <link role="parentStyleClass" roleId="tpc2.1186406756722" targetNodeId="tpen.1186415544875" resolveInfo="KeyWord" />
-=======
-        <link role="parentStyleClass" roleId="tpc2.1381004262292426837" targetNodeId="tpen.1186415544875" resolveInfo="KeyWord" />
->>>>>>> f41488bc
+        <link role="parentStyleClass" roleId="tpc2.1381004262292426837" targetNodeId="tpen.1186415544875" resolveInfo="KeyWord" />
       </node>
       <node role="childCellModel" roleId="tpc2.1073389446424" type="tpc2.CellModel_RefNode" typeId="tpc2.1073389882823" id="1199620641538" nodeInfo="ng">
         <link role="relationDeclaration" roleId="tpc2.1140103550593" targetNodeId="tp1h.1199619459779" />
       </node>
       <node role="childCellModel" roleId="tpc2.1073389446424" type="tpc2.CellModel_Constant" typeId="tpc2.1073389577006" id="1199620641539" nodeInfo="nn">
         <property name="text" nameId="tpc2.1073389577007" value="withRole" />
-<<<<<<< HEAD
-        <link role="parentStyleClass" roleId="tpc2.1186406756722" targetNodeId="tpen.1186415544875" resolveInfo="KeyWord" />
-=======
-        <link role="parentStyleClass" roleId="tpc2.1381004262292426837" targetNodeId="tpen.1186415544875" resolveInfo="KeyWord" />
->>>>>>> f41488bc
+        <link role="parentStyleClass" roleId="tpc2.1381004262292426837" targetNodeId="tpen.1186415544875" resolveInfo="KeyWord" />
       </node>
       <node role="childCellModel" roleId="tpc2.1073389446424" type="tpc2.CellModel_RefNode" typeId="tpc2.1073389882823" id="1199620641540" nodeInfo="ng">
         <link role="relationDeclaration" roleId="tpc2.1140103550593" targetNodeId="tp1h.1199620651934" />
@@ -147,33 +115,21 @@
       <property name="vertical" nameId="tpc2.1073389446425" value="false" />
       <node role="childCellModel" roleId="tpc2.1073389446424" type="tpc2.CellModel_Constant" typeId="tpc2.1073389577006" id="1199620997876" nodeInfo="nn">
         <property name="text" nameId="tpc2.1073389577007" value="moveNodes" />
-<<<<<<< HEAD
-        <link role="parentStyleClass" roleId="tpc2.1186406756722" targetNodeId="tpen.1186415544875" resolveInfo="KeyWord" />
-=======
-        <link role="parentStyleClass" roleId="tpc2.1381004262292426837" targetNodeId="tpen.1186415544875" resolveInfo="KeyWord" />
->>>>>>> f41488bc
+        <link role="parentStyleClass" roleId="tpc2.1381004262292426837" targetNodeId="tpen.1186415544875" resolveInfo="KeyWord" />
       </node>
       <node role="childCellModel" roleId="tpc2.1073389446424" type="tpc2.CellModel_RefNode" typeId="tpc2.1073389882823" id="1199620997877" nodeInfo="ng">
         <link role="relationDeclaration" roleId="tpc2.1140103550593" targetNodeId="tp1h.1199619459778" />
       </node>
       <node role="childCellModel" roleId="tpc2.1073389446424" type="tpc2.CellModel_Constant" typeId="tpc2.1073389577006" id="1199620997878" nodeInfo="nn">
         <property name="text" nameId="tpc2.1073389577007" value="to" />
-<<<<<<< HEAD
-        <link role="parentStyleClass" roleId="tpc2.1186406756722" targetNodeId="tpen.1186415544875" resolveInfo="KeyWord" />
-=======
-        <link role="parentStyleClass" roleId="tpc2.1381004262292426837" targetNodeId="tpen.1186415544875" resolveInfo="KeyWord" />
->>>>>>> f41488bc
+        <link role="parentStyleClass" roleId="tpc2.1381004262292426837" targetNodeId="tpen.1186415544875" resolveInfo="KeyWord" />
       </node>
       <node role="childCellModel" roleId="tpc2.1073389446424" type="tpc2.CellModel_RefNode" typeId="tpc2.1073389882823" id="1199620997879" nodeInfo="ng">
         <link role="relationDeclaration" roleId="tpc2.1140103550593" targetNodeId="tp1h.1199619459779" />
       </node>
       <node role="childCellModel" roleId="tpc2.1073389446424" type="tpc2.CellModel_Constant" typeId="tpc2.1073389577006" id="1199620997880" nodeInfo="nn">
         <property name="text" nameId="tpc2.1073389577007" value="withRole" />
-<<<<<<< HEAD
-        <link role="parentStyleClass" roleId="tpc2.1186406756722" targetNodeId="tpen.1186415544875" resolveInfo="KeyWord" />
-=======
-        <link role="parentStyleClass" roleId="tpc2.1381004262292426837" targetNodeId="tpen.1186415544875" resolveInfo="KeyWord" />
->>>>>>> f41488bc
+        <link role="parentStyleClass" roleId="tpc2.1381004262292426837" targetNodeId="tpen.1186415544875" resolveInfo="KeyWord" />
       </node>
       <node role="childCellModel" roleId="tpc2.1073389446424" type="tpc2.CellModel_RefNode" typeId="tpc2.1073389882823" id="1199620997881" nodeInfo="ng">
         <link role="relationDeclaration" roleId="tpc2.1140103550593" targetNodeId="tp1h.1199620959025" />
@@ -188,22 +144,14 @@
       <property name="vertical" nameId="tpc2.1073389446425" value="false" />
       <node role="childCellModel" roleId="tpc2.1073389446424" type="tpc2.CellModel_Constant" typeId="tpc2.1073389577006" id="3242588059496747663" nodeInfo="nn">
         <property name="text" nameId="tpc2.1073389577007" value="mergeNode" />
-<<<<<<< HEAD
-        <link role="parentStyleClass" roleId="tpc2.1186406756722" targetNodeId="tpen.1186415544875" resolveInfo="KeyWord" />
-=======
-        <link role="parentStyleClass" roleId="tpc2.1381004262292426837" targetNodeId="tpen.1186415544875" resolveInfo="KeyWord" />
->>>>>>> f41488bc
+        <link role="parentStyleClass" roleId="tpc2.1381004262292426837" targetNodeId="tpen.1186415544875" resolveInfo="KeyWord" />
       </node>
       <node role="childCellModel" roleId="tpc2.1073389446424" type="tpc2.CellModel_RefNode" typeId="tpc2.1073389882823" id="3242588059496747664" nodeInfo="ng">
         <link role="relationDeclaration" roleId="tpc2.1140103550593" targetNodeId="tp1h.1199619459778" />
       </node>
       <node role="childCellModel" roleId="tpc2.1073389446424" type="tpc2.CellModel_Constant" typeId="tpc2.1073389577006" id="3242588059496747665" nodeInfo="nn">
         <property name="text" nameId="tpc2.1073389577007" value="with" />
-<<<<<<< HEAD
-        <link role="parentStyleClass" roleId="tpc2.1186406756722" targetNodeId="tpen.1186415544875" resolveInfo="KeyWord" />
-=======
-        <link role="parentStyleClass" roleId="tpc2.1381004262292426837" targetNodeId="tpen.1186415544875" resolveInfo="KeyWord" />
->>>>>>> f41488bc
+        <link role="parentStyleClass" roleId="tpc2.1381004262292426837" targetNodeId="tpen.1186415544875" resolveInfo="KeyWord" />
       </node>
       <node role="childCellModel" roleId="tpc2.1073389446424" type="tpc2.CellModel_RefNode" typeId="tpc2.1073389882823" id="3242588059496747666" nodeInfo="ng">
         <link role="relationDeclaration" roleId="tpc2.1140103550593" targetNodeId="tp1h.1199619459779" />
@@ -227,39 +175,23 @@
         </node>
         <node role="childCellModel" roleId="tpc2.1073389446424" type="tpc2.CellModel_Constant" typeId="tpc2.1073389577006" id="5497648299878742146" nodeInfo="nn">
           <property name="text" nameId="tpc2.1073389577007" value="(" />
-<<<<<<< HEAD
-          <link role="parentStyleClass" roleId="tpc2.1186406756722" targetNodeId="tpen.1238143818889" resolveInfo="Matching" />
-=======
           <link role="parentStyleClass" roleId="tpc2.1381004262292426837" targetNodeId="tpen.1238143818889" resolveInfo="Matching" />
->>>>>>> f41488bc
         </node>
         <node role="childCellModel" roleId="tpc2.1073389446424" type="tpc2.CellModel_Property" typeId="tpc2.1073389658414" id="5497648299878742147" nodeInfo="ng">
           <property name="noTargetText" nameId="tpc2.1139852716018" value="&lt;no caption&gt;" />
           <link role="relationDeclaration" roleId="tpc2.1140103550593" targetNodeId="tp1h.6895093993902236371" resolveInfo="userFriendlyName" />
-<<<<<<< HEAD
-          <link role="parentStyleClass" roleId="tpc2.1186406756722" targetNodeId="tpen.1186415563770" resolveInfo="StringLiteral" />
-=======
           <link role="parentStyleClass" roleId="tpc2.1381004262292426837" targetNodeId="tpen.1186415563770" resolveInfo="StringLiteral" />
->>>>>>> f41488bc
           <node role="styleItem" roleId="tpc2.1219418656006" type="tpc2.ForegroundColorStyleClassItem" typeId="tpc2.1186404549998" id="5497648299878742148" nodeInfo="nn">
             <property name="color" nameId="tpc2.1186403713874" value="DARK_GREEN" />
           </node>
         </node>
         <node role="childCellModel" roleId="tpc2.1073389446424" type="tpc2.CellModel_Constant" typeId="tpc2.1073389577006" id="5497648299878742149" nodeInfo="nn">
           <property name="text" nameId="tpc2.1073389577007" value=")" />
-<<<<<<< HEAD
-          <link role="parentStyleClass" roleId="tpc2.1186406756722" targetNodeId="tpen.1238143818889" resolveInfo="Matching" />
-        </node>
-        <node role="childCellModel" roleId="tpc2.1073389446424" type="tpc2.CellModel_Constant" typeId="tpc2.1073389577006" id="5497648299878742150" nodeInfo="nn">
-          <property name="text" nameId="tpc2.1073389577007" value="overrides" />
-          <link role="parentStyleClass" roleId="tpc2.1186406756722" targetNodeId="tpen.1186415544875" resolveInfo="KeyWord" />
-=======
           <link role="parentStyleClass" roleId="tpc2.1381004262292426837" targetNodeId="tpen.1238143818889" resolveInfo="Matching" />
         </node>
         <node role="childCellModel" roleId="tpc2.1073389446424" type="tpc2.CellModel_Constant" typeId="tpc2.1073389577006" id="5497648299878742150" nodeInfo="nn">
           <property name="text" nameId="tpc2.1073389577007" value="overrides" />
           <link role="parentStyleClass" roleId="tpc2.1381004262292426837" targetNodeId="tpen.1186415544875" resolveInfo="KeyWord" />
->>>>>>> f41488bc
         </node>
         <node role="childCellModel" roleId="tpc2.1073389446424" type="tpc2.CellModel_RefCell" typeId="tpc2.1088013125922" id="5497648299878742151" nodeInfo="ng">
           <property name="noTargetText" nameId="tpc2.1139852716018" value="&lt;nothing&gt;" />
@@ -438,19 +370,11 @@
         </node>
         <node role="childCellModel" roleId="tpc2.1073389446424" type="tpc2.CellModel_Constant" typeId="tpc2.1073389577006" id="3634404331181406089" nodeInfo="nn">
           <property name="text" nameId="tpc2.1073389577007" value="node" />
-<<<<<<< HEAD
-          <link role="parentStyleClass" roleId="tpc2.1186406756722" targetNodeId="tpen.1186415544875" resolveInfo="KeyWord" />
-        </node>
-        <node role="childCellModel" roleId="tpc2.1073389446424" type="tpc2.CellModel_Constant" typeId="tpc2.1073389577006" id="3302086321379591972" nodeInfo="nn">
-          <property name="text" nameId="tpc2.1073389577007" value="&lt;" />
-          <link role="parentStyleClass" roleId="tpc2.1186406756722" targetNodeId="tp2u.1215709621223" resolveInfo="RightAngleBracket" />
-=======
           <link role="parentStyleClass" roleId="tpc2.1381004262292426837" targetNodeId="tpen.1186415544875" resolveInfo="KeyWord" />
         </node>
         <node role="childCellModel" roleId="tpc2.1073389446424" type="tpc2.CellModel_Constant" typeId="tpc2.1073389577006" id="3302086321379591972" nodeInfo="nn">
           <property name="text" nameId="tpc2.1073389577007" value="&lt;" />
           <link role="parentStyleClass" roleId="tpc2.1381004262292426837" targetNodeId="tp2u.1215709621223" resolveInfo="RightAngleBracket" />
->>>>>>> f41488bc
           <node role="styleItem" roleId="tpc2.1219418656006" type="tpc2.PunctuationRightStyleClassItem" typeId="tpc2.1233759184865" id="3302086321380069040" nodeInfo="nn">
             <property name="flag" nameId="tpc2.1186414551515" value="true" />
           </node>
@@ -467,11 +391,7 @@
         </node>
         <node role="childCellModel" roleId="tpc2.1073389446424" type="tpc2.CellModel_Constant" typeId="tpc2.1073389577006" id="3634404331181406121" nodeInfo="nn">
           <property name="text" nameId="tpc2.1073389577007" value="&gt;" />
-<<<<<<< HEAD
-          <link role="parentStyleClass" roleId="tpc2.1186406756722" targetNodeId="tp2u.1215709345400" resolveInfo="LeftAngleBracket" />
-=======
           <link role="parentStyleClass" roleId="tpc2.1381004262292426837" targetNodeId="tp2u.1215709345400" resolveInfo="LeftAngleBracket" />
->>>>>>> f41488bc
         </node>
         <node role="cellLayout" roleId="tpc2.1106270802874" type="tpc2.CellLayout_Horizontal" typeId="tpc2.1106270549637" id="3634404331181406091" nodeInfo="nn" />
       </node>
@@ -491,19 +411,11 @@
         </node>
         <node role="childCellModel" roleId="tpc2.1073389446424" type="tpc2.CellModel_Constant" typeId="tpc2.1073389577006" id="3302086321379591967" nodeInfo="nn">
           <property name="text" nameId="tpc2.1073389577007" value="module" />
-<<<<<<< HEAD
-          <link role="parentStyleClass" roleId="tpc2.1186406756722" targetNodeId="tpen.1186415544875" resolveInfo="KeyWord" />
-        </node>
-        <node role="childCellModel" roleId="tpc2.1073389446424" type="tpc2.CellModel_Constant" typeId="tpc2.1073389577006" id="3302086321379591970" nodeInfo="nn">
-          <property name="text" nameId="tpc2.1073389577007" value="&lt;" />
-          <link role="parentStyleClass" roleId="tpc2.1186406756722" targetNodeId="tp2u.1215709345400" resolveInfo="LeftAngleBracket" />
-=======
           <link role="parentStyleClass" roleId="tpc2.1381004262292426837" targetNodeId="tpen.1186415544875" resolveInfo="KeyWord" />
         </node>
         <node role="childCellModel" roleId="tpc2.1073389446424" type="tpc2.CellModel_Constant" typeId="tpc2.1073389577006" id="3302086321379591970" nodeInfo="nn">
           <property name="text" nameId="tpc2.1073389577007" value="&lt;" />
           <link role="parentStyleClass" roleId="tpc2.1381004262292426837" targetNodeId="tp2u.1215709345400" resolveInfo="LeftAngleBracket" />
->>>>>>> f41488bc
           <node role="styleItem" roleId="tpc2.1219418656006" type="tpc2.PunctuationRightStyleClassItem" typeId="tpc2.1233759184865" id="3302086321380078375" nodeInfo="nn">
             <property name="flag" nameId="tpc2.1186414551515" value="true" />
           </node>
@@ -513,11 +425,7 @@
         </node>
         <node role="childCellModel" roleId="tpc2.1073389446424" type="tpc2.CellModel_Constant" typeId="tpc2.1073389577006" id="3634404331181406117" nodeInfo="nn">
           <property name="text" nameId="tpc2.1073389577007" value="&gt;" />
-<<<<<<< HEAD
-          <link role="parentStyleClass" roleId="tpc2.1186406756722" targetNodeId="tp2u.1215709621223" resolveInfo="RightAngleBracket" />
-=======
           <link role="parentStyleClass" roleId="tpc2.1381004262292426837" targetNodeId="tp2u.1215709621223" resolveInfo="RightAngleBracket" />
->>>>>>> f41488bc
         </node>
         <node role="cellLayout" roleId="tpc2.1106270802874" type="tpc2.CellLayout_Horizontal" typeId="tpc2.1106270549637" id="3634404331181406100" nodeInfo="nn" />
       </node>
@@ -533,11 +441,7 @@
     <node role="cellModel" roleId="tpc2.1080736633877" type="tpc2.CellModel_Collection" typeId="tpc2.1073389446423" id="3634404331181406105" nodeInfo="nn">
       <node role="childCellModel" roleId="tpc2.1073389446424" type="tpc2.CellModel_Constant" typeId="tpc2.1073389577006" id="3302086321379591956" nodeInfo="nn">
         <property name="text" nameId="tpc2.1073389577007" value="model" />
-<<<<<<< HEAD
-        <link role="parentStyleClass" roleId="tpc2.1186406756722" targetNodeId="tpen.1186415544875" resolveInfo="KeyWord" />
-=======
-        <link role="parentStyleClass" roleId="tpc2.1381004262292426837" targetNodeId="tpen.1186415544875" resolveInfo="KeyWord" />
->>>>>>> f41488bc
+        <link role="parentStyleClass" roleId="tpc2.1381004262292426837" targetNodeId="tpen.1186415544875" resolveInfo="KeyWord" />
       </node>
       <node role="childCellModel" roleId="tpc2.1073389446424" type="tpc2.CellModel_Component" typeId="tpc2.1078939183254" id="3634404331181406110" nodeInfo="ng">
         <link role="editorComponent" roleId="tpc2.1078939183255" targetNodeId="3634404331181406067" resolveInfo="RefactoringTarget" />
@@ -551,11 +455,7 @@
     <node role="cellModel" roleId="tpc2.1080736633877" type="tpc2.CellModel_Component" typeId="tpc2.1078939183254" id="2886182022232400587" nodeInfo="ng">
       <property name="attractsFocus" nameId="tpc2.1130859485024" value="0" />
       <link role="editorComponent" roleId="tpc2.1078939183255" targetNodeId="tpco.2900100530630621651" resolveInfo="alias" />
-<<<<<<< HEAD
-      <link role="parentStyleClass" roleId="tpc2.1186406756722" targetNodeId="tpen.1198595398954" resolveInfo="Field" />
-=======
       <link role="parentStyleClass" roleId="tpc2.1381004262292426837" targetNodeId="tpen.1198595398954" resolveInfo="Field" />
->>>>>>> f41488bc
     </node>
   </root>
   <root type="tpc2.ConceptEditorDeclaration" typeId="tpc2.1071666914219" id="7953996722066536523" nodeInfo="ng">
@@ -564,11 +464,7 @@
     <node role="cellModel" roleId="tpc2.1080736633877" type="tpc2.CellModel_Component" typeId="tpc2.1078939183254" id="2886182022232400676" nodeInfo="ng">
       <property name="attractsFocus" nameId="tpc2.1130859485024" value="0" />
       <link role="editorComponent" roleId="tpc2.1078939183255" targetNodeId="tpco.2900100530630621651" resolveInfo="alias" />
-<<<<<<< HEAD
-      <link role="parentStyleClass" roleId="tpc2.1186406756722" targetNodeId="tpen.1186415544875" resolveInfo="KeyWord" />
-=======
       <link role="parentStyleClass" roleId="tpc2.1381004262292426837" targetNodeId="tpen.1186415544875" resolveInfo="KeyWord" />
->>>>>>> f41488bc
     </node>
   </root>
   <root type="tpc2.ConceptEditorDeclaration" typeId="tpc2.1071666914219" id="3302086321379400338" nodeInfo="ng">
@@ -578,11 +474,7 @@
       <property name="vertical" nameId="tpc2.1073389446425" value="false" />
       <node role="childCellModel" roleId="tpc2.1073389446424" type="tpc2.CellModel_Constant" typeId="tpc2.1073389577006" id="3302086321379400341" nodeInfo="nn">
         <property name="text" nameId="tpc2.1073389577007" value="changeFeatureName(" />
-<<<<<<< HEAD
-        <link role="parentStyleClass" roleId="tpc2.1186406756722" targetNodeId="tpen.1186415544875" resolveInfo="KeyWord" />
-=======
-        <link role="parentStyleClass" roleId="tpc2.1381004262292426837" targetNodeId="tpen.1186415544875" resolveInfo="KeyWord" />
->>>>>>> f41488bc
+        <link role="parentStyleClass" roleId="tpc2.1381004262292426837" targetNodeId="tpen.1186415544875" resolveInfo="KeyWord" />
       </node>
       <node role="childCellModel" roleId="tpc2.1073389446424" type="tpc2.CellModel_RefNode" typeId="tpc2.1073389882823" id="3302086321379400342" nodeInfo="ng">
         <link role="relationDeclaration" roleId="tpc2.1140103550593" targetNodeId="tp1h.3302086321379400331" />
@@ -595,22 +487,14 @@
       </node>
       <node role="childCellModel" roleId="tpc2.1073389446424" type="tpc2.CellModel_Constant" typeId="tpc2.1073389577006" id="3302086321379400345" nodeInfo="nn">
         <property name="text" nameId="tpc2.1073389577007" value=":" />
-<<<<<<< HEAD
-        <link role="parentStyleClass" roleId="tpc2.1186406756722" targetNodeId="tpen.1186415544875" resolveInfo="KeyWord" />
-=======
-        <link role="parentStyleClass" roleId="tpc2.1381004262292426837" targetNodeId="tpen.1186415544875" resolveInfo="KeyWord" />
->>>>>>> f41488bc
+        <link role="parentStyleClass" roleId="tpc2.1381004262292426837" targetNodeId="tpen.1186415544875" resolveInfo="KeyWord" />
       </node>
       <node role="childCellModel" roleId="tpc2.1073389446424" type="tpc2.CellModel_RefNode" typeId="tpc2.1073389882823" id="3302086321379400346" nodeInfo="ng">
         <link role="relationDeclaration" roleId="tpc2.1140103550593" targetNodeId="tp1h.3302086321379400333" />
       </node>
       <node role="childCellModel" roleId="tpc2.1073389446424" type="tpc2.CellModel_Constant" typeId="tpc2.1073389577006" id="3302086321379400347" nodeInfo="nn">
         <property name="text" nameId="tpc2.1073389577007" value=")" />
-<<<<<<< HEAD
-        <link role="parentStyleClass" roleId="tpc2.1186406756722" targetNodeId="tpen.1186415544875" resolveInfo="KeyWord" />
-=======
-        <link role="parentStyleClass" roleId="tpc2.1381004262292426837" targetNodeId="tpen.1186415544875" resolveInfo="KeyWord" />
->>>>>>> f41488bc
+        <link role="parentStyleClass" roleId="tpc2.1381004262292426837" targetNodeId="tpen.1186415544875" resolveInfo="KeyWord" />
       </node>
       <node role="cellLayout" roleId="tpc2.1106270802874" type="tpc2.CellLayout_Indent" typeId="tpc2.1237303669825" id="3302086321379400349" nodeInfo="nn" />
     </node>
@@ -622,22 +506,14 @@
       <property name="vertical" nameId="tpc2.1073389446425" value="false" />
       <node role="childCellModel" roleId="tpc2.1073389446424" type="tpc2.CellModel_Constant" typeId="tpc2.1073389577006" id="3302086321379403354" nodeInfo="nn">
         <property name="text" nameId="tpc2.1073389577007" value="deleteFeature(" />
-<<<<<<< HEAD
-        <link role="parentStyleClass" roleId="tpc2.1186406756722" targetNodeId="tpen.1186415544875" resolveInfo="KeyWord" />
-=======
-        <link role="parentStyleClass" roleId="tpc2.1381004262292426837" targetNodeId="tpen.1186415544875" resolveInfo="KeyWord" />
->>>>>>> f41488bc
+        <link role="parentStyleClass" roleId="tpc2.1381004262292426837" targetNodeId="tpen.1186415544875" resolveInfo="KeyWord" />
       </node>
       <node role="childCellModel" roleId="tpc2.1073389446424" type="tpc2.CellModel_RefNode" typeId="tpc2.1073389882823" id="3302086321379403355" nodeInfo="ng">
         <link role="relationDeclaration" roleId="tpc2.1140103550593" targetNodeId="tp1h.3302086321379403348" />
       </node>
       <node role="childCellModel" roleId="tpc2.1073389446424" type="tpc2.CellModel_Constant" typeId="tpc2.1073389577006" id="3302086321379403356" nodeInfo="nn">
         <property name="text" nameId="tpc2.1073389577007" value=")" />
-<<<<<<< HEAD
-        <link role="parentStyleClass" roleId="tpc2.1186406756722" targetNodeId="tpen.1186415544875" resolveInfo="KeyWord" />
-=======
-        <link role="parentStyleClass" roleId="tpc2.1381004262292426837" targetNodeId="tpen.1186415544875" resolveInfo="KeyWord" />
->>>>>>> f41488bc
+        <link role="parentStyleClass" roleId="tpc2.1381004262292426837" targetNodeId="tpen.1186415544875" resolveInfo="KeyWord" />
       </node>
       <node role="cellLayout" roleId="tpc2.1106270802874" type="tpc2.CellLayout_Indent" typeId="tpc2.1237303669825" id="3302086321379403358" nodeInfo="nn" />
     </node>
@@ -659,19 +535,11 @@
       <node role="childCellModel" roleId="tpc2.1073389446424" type="tpc2.CellModel_Component" typeId="tpc2.1078939183254" id="2886182022232400387" nodeInfo="ng">
         <property name="attractsFocus" nameId="tpc2.1130859485024" value="0" />
         <link role="editorComponent" roleId="tpc2.1078939183255" targetNodeId="tpco.2900100530630621651" resolveInfo="alias" />
-<<<<<<< HEAD
-        <link role="parentStyleClass" roleId="tpc2.1186406756722" targetNodeId="tpen.1186415544875" resolveInfo="KeyWord" />
-      </node>
-      <node role="childCellModel" roleId="tpc2.1073389446424" type="tpc2.CellModel_Constant" typeId="tpc2.1073389577006" id="5152987006213831838" nodeInfo="nn">
-        <property name="text" nameId="tpc2.1073389577007" value="&lt;" />
-        <link role="parentStyleClass" roleId="tpc2.1186406756722" targetNodeId="tp2u.1215709345400" resolveInfo="LeftAngleBracket" />
-=======
         <link role="parentStyleClass" roleId="tpc2.1381004262292426837" targetNodeId="tpen.1186415544875" resolveInfo="KeyWord" />
       </node>
       <node role="childCellModel" roleId="tpc2.1073389446424" type="tpc2.CellModel_Constant" typeId="tpc2.1073389577006" id="5152987006213831838" nodeInfo="nn">
         <property name="text" nameId="tpc2.1073389577007" value="&lt;" />
         <link role="parentStyleClass" roleId="tpc2.1381004262292426837" targetNodeId="tp2u.1215709345400" resolveInfo="LeftAngleBracket" />
->>>>>>> f41488bc
       </node>
       <node role="childCellModel" roleId="tpc2.1073389446424" type="tpc2.CellModel_RefCell" typeId="tpc2.1088013125922" id="3700868637771248813" nodeInfo="ng">
         <link role="relationDeclaration" roleId="tpc2.1140103550593" targetNodeId="tp1h.3700868637771248810" />
@@ -684,17 +552,6 @@
       </node>
       <node role="childCellModel" roleId="tpc2.1073389446424" type="tpc2.CellModel_Constant" typeId="tpc2.1073389577006" id="5152987006213831836" nodeInfo="nn">
         <property name="text" nameId="tpc2.1073389577007" value="&gt;" />
-<<<<<<< HEAD
-        <link role="parentStyleClass" roleId="tpc2.1186406756722" targetNodeId="tp2u.1215709621223" resolveInfo="RightAngleBracket" />
-      </node>
-      <node role="childCellModel" roleId="tpc2.1073389446424" type="tpc2.CellModel_Constant" typeId="tpc2.1073389577006" id="3700868637771294531" nodeInfo="nn">
-        <property name="text" nameId="tpc2.1073389577007" value="(" />
-        <link role="parentStyleClass" roleId="tpc2.1186406756722" targetNodeId="tpen.1234958090348" resolveInfo="LeftParenAfterName" />
-      </node>
-      <node role="childCellModel" roleId="tpc2.1073389446424" type="tpc2.CellModel_RefNode" typeId="tpc2.1073389882823" id="3700868637771294534" nodeInfo="ng">
-        <link role="relationDeclaration" roleId="tpc2.1140103550593" targetNodeId="tp1h.3700868637771294533" />
-        <link role="parentStyleClass" roleId="tpc2.1186406756722" targetNodeId="tpen.1198596040005" resolveInfo="Parameter" />
-=======
         <link role="parentStyleClass" roleId="tpc2.1381004262292426837" targetNodeId="tp2u.1215709621223" resolveInfo="RightAngleBracket" />
       </node>
       <node role="childCellModel" roleId="tpc2.1073389446424" type="tpc2.CellModel_Constant" typeId="tpc2.1073389577006" id="3700868637771294531" nodeInfo="nn">
@@ -704,18 +561,13 @@
       <node role="childCellModel" roleId="tpc2.1073389446424" type="tpc2.CellModel_RefNode" typeId="tpc2.1073389882823" id="3700868637771294534" nodeInfo="ng">
         <link role="relationDeclaration" roleId="tpc2.1140103550593" targetNodeId="tp1h.3700868637771294533" />
         <link role="parentStyleClass" roleId="tpc2.1381004262292426837" targetNodeId="tpen.1198596040005" resolveInfo="Parameter" />
->>>>>>> f41488bc
       </node>
       <node role="childCellModel" roleId="tpc2.1073389446424" type="tpc2.CellModel_Constant" typeId="tpc2.1073389577006" id="7340098493333217417" nodeInfo="nn">
         <property name="text" nameId="tpc2.1073389577007" value=":" />
       </node>
       <node role="childCellModel" roleId="tpc2.1073389446424" type="tpc2.CellModel_RefNode" typeId="tpc2.1073389882823" id="7340098493333217419" nodeInfo="ng">
         <link role="relationDeclaration" roleId="tpc2.1140103550593" targetNodeId="tp1h.7340098493333217414" />
-<<<<<<< HEAD
-        <link role="parentStyleClass" roleId="tpc2.1186406756722" targetNodeId="tpen.1198596040005" resolveInfo="Parameter" />
-=======
         <link role="parentStyleClass" roleId="tpc2.1381004262292426837" targetNodeId="tpen.1198596040005" resolveInfo="Parameter" />
->>>>>>> f41488bc
       </node>
       <node role="childCellModel" roleId="tpc2.1073389446424" type="tpc2.CellModel_Constant" typeId="tpc2.1073389577006" id="3700868637771354797" nodeInfo="nn">
         <property name="text" nameId="tpc2.1073389577007" value="," />
@@ -732,11 +584,7 @@
       <node role="cellLayout" roleId="tpc2.1106270802874" type="tpc2.CellLayout_Indent" typeId="tpc2.1237303669825" id="3700868637771248795" nodeInfo="nn" />
       <node role="childCellModel" roleId="tpc2.1073389446424" type="tpc2.CellModel_Constant" typeId="tpc2.1073389577006" id="5152987006213765953" nodeInfo="nn">
         <property name="text" nameId="tpc2.1073389577007" value=")" />
-<<<<<<< HEAD
-        <link role="parentStyleClass" roleId="tpc2.1186406756722" targetNodeId="tpen.1215088010675" resolveInfo="RightParen" />
-=======
         <link role="parentStyleClass" roleId="tpc2.1381004262292426837" targetNodeId="tpen.1215088010675" resolveInfo="RightParen" />
->>>>>>> f41488bc
       </node>
       <node role="styleItem" roleId="tpc2.1219418656006" type="tpc2.ParametersInformationStyleClassItem" typeId="tpc2.7667276221847570194" id="6274191862073686052" nodeInfo="nn">
         <link role="parametersInformation" roleId="tpc2.8863456892852949148" targetNodeId="6274191862073683116" resolveInfo="CreateRefcontextHint" />
@@ -750,19 +598,11 @@
       <node role="childCellModel" roleId="tpc2.1073389446424" type="tpc2.CellModel_Component" typeId="tpc2.1078939183254" id="2886182022232400556" nodeInfo="ng">
         <property name="attractsFocus" nameId="tpc2.1130859485024" value="0" />
         <link role="editorComponent" roleId="tpc2.1078939183255" targetNodeId="tpco.2900100530630621651" resolveInfo="alias" />
-<<<<<<< HEAD
-        <link role="parentStyleClass" roleId="tpc2.1186406756722" targetNodeId="tpen.1186415544875" resolveInfo="KeyWord" />
-      </node>
-      <node role="childCellModel" roleId="tpc2.1073389446424" type="tpc2.CellModel_Constant" typeId="tpc2.1073389577006" id="2298239814950884905" nodeInfo="nn">
-        <property name="text" nameId="tpc2.1073389577007" value="&lt;" />
-        <link role="parentStyleClass" roleId="tpc2.1186406756722" targetNodeId="tp2u.1215709345400" resolveInfo="LeftAngleBracket" />
-=======
         <link role="parentStyleClass" roleId="tpc2.1381004262292426837" targetNodeId="tpen.1186415544875" resolveInfo="KeyWord" />
       </node>
       <node role="childCellModel" roleId="tpc2.1073389446424" type="tpc2.CellModel_Constant" typeId="tpc2.1073389577006" id="2298239814950884905" nodeInfo="nn">
         <property name="text" nameId="tpc2.1073389577007" value="&lt;" />
         <link role="parentStyleClass" roleId="tpc2.1381004262292426837" targetNodeId="tp2u.1215709345400" resolveInfo="LeftAngleBracket" />
->>>>>>> f41488bc
       </node>
       <node role="childCellModel" roleId="tpc2.1073389446424" type="tpc2.CellModel_RefCell" typeId="tpc2.1088013125922" id="6598645150040036528" nodeInfo="ng">
         <link role="relationDeclaration" roleId="tpc2.1140103550593" targetNodeId="tp1h.6598645150040035710" />
@@ -775,30 +615,18 @@
       </node>
       <node role="childCellModel" roleId="tpc2.1073389446424" type="tpc2.CellModel_Constant" typeId="tpc2.1073389577006" id="2298239814950884907" nodeInfo="nn">
         <property name="text" nameId="tpc2.1073389577007" value="&gt;" />
-<<<<<<< HEAD
-        <link role="parentStyleClass" roleId="tpc2.1186406756722" targetNodeId="tp2u.1215709621223" resolveInfo="RightAngleBracket" />
-      </node>
-      <node role="childCellModel" roleId="tpc2.1073389446424" type="tpc2.CellModel_Constant" typeId="tpc2.1073389577006" id="2298239814950884909" nodeInfo="nn">
-        <property name="text" nameId="tpc2.1073389577007" value="(" />
-        <link role="parentStyleClass" roleId="tpc2.1186406756722" targetNodeId="tpen.1234958090348" resolveInfo="LeftParenAfterName" />
-=======
         <link role="parentStyleClass" roleId="tpc2.1381004262292426837" targetNodeId="tp2u.1215709621223" resolveInfo="RightAngleBracket" />
       </node>
       <node role="childCellModel" roleId="tpc2.1073389446424" type="tpc2.CellModel_Constant" typeId="tpc2.1073389577006" id="2298239814950884909" nodeInfo="nn">
         <property name="text" nameId="tpc2.1073389577007" value="(" />
         <link role="parentStyleClass" roleId="tpc2.1381004262292426837" targetNodeId="tpen.1234958090348" resolveInfo="LeftParenAfterName" />
->>>>>>> f41488bc
       </node>
       <node role="childCellModel" roleId="tpc2.1073389446424" type="tpc2.CellModel_RefNode" typeId="tpc2.1073389882823" id="6598645150040036535" nodeInfo="ng">
         <link role="relationDeclaration" roleId="tpc2.1140103550593" targetNodeId="tp1h.6598645150040036518" />
       </node>
       <node role="childCellModel" roleId="tpc2.1073389446424" type="tpc2.CellModel_Constant" typeId="tpc2.1073389577006" id="6598645150040036537" nodeInfo="nn">
         <property name="text" nameId="tpc2.1073389577007" value=")" />
-<<<<<<< HEAD
-        <link role="parentStyleClass" roleId="tpc2.1186406756722" targetNodeId="tpen.1215088010675" resolveInfo="RightParen" />
-=======
         <link role="parentStyleClass" roleId="tpc2.1381004262292426837" targetNodeId="tpen.1215088010675" resolveInfo="RightParen" />
->>>>>>> f41488bc
       </node>
       <node role="cellLayout" roleId="tpc2.1106270802874" type="tpc2.CellLayout_Indent" typeId="tpc2.1237303669825" id="6598645150040036523" nodeInfo="nn" />
       <node role="styleItem" roleId="tpc2.1219418656006" type="tpc2.ParametersInformationStyleClassItem" typeId="tpc2.7667276221847570194" id="6274191862073686053" nodeInfo="nn">
@@ -819,11 +647,7 @@
       </node>
       <node role="childCellModel" roleId="tpc2.1073389446424" type="tpc2.CellModel_Constant" typeId="tpc2.1073389577006" id="2298239814950983803" nodeInfo="nn">
         <property name="text" nameId="tpc2.1073389577007" value="&lt;" />
-<<<<<<< HEAD
-        <link role="parentStyleClass" roleId="tpc2.1186406756722" targetNodeId="tp2u.1215709345400" resolveInfo="LeftAngleBracket" />
-=======
         <link role="parentStyleClass" roleId="tpc2.1381004262292426837" targetNodeId="tp2u.1215709345400" resolveInfo="LeftAngleBracket" />
->>>>>>> f41488bc
       </node>
       <node role="childCellModel" roleId="tpc2.1073389446424" type="tpc2.CellModel_RefCell" typeId="tpc2.1088013125922" id="2298239814950983805" nodeInfo="ng">
         <link role="relationDeclaration" roleId="tpc2.1140103550593" targetNodeId="tp1h.2298239814950983795" />
@@ -836,19 +660,11 @@
       </node>
       <node role="childCellModel" roleId="tpc2.1073389446424" type="tpc2.CellModel_Constant" typeId="tpc2.1073389577006" id="2298239814950983810" nodeInfo="nn">
         <property name="text" nameId="tpc2.1073389577007" value="&gt;" />
-<<<<<<< HEAD
-        <link role="parentStyleClass" roleId="tpc2.1186406756722" targetNodeId="tp2u.1215709621223" resolveInfo="RightAngleBracket" />
-      </node>
-      <node role="childCellModel" roleId="tpc2.1073389446424" type="tpc2.CellModel_Constant" typeId="tpc2.1073389577006" id="2298239814950983813" nodeInfo="nn">
-        <property name="text" nameId="tpc2.1073389577007" value="(" />
-        <link role="parentStyleClass" roleId="tpc2.1186406756722" targetNodeId="tpen.1234958090348" resolveInfo="LeftParenAfterName" />
-=======
         <link role="parentStyleClass" roleId="tpc2.1381004262292426837" targetNodeId="tp2u.1215709621223" resolveInfo="RightAngleBracket" />
       </node>
       <node role="childCellModel" roleId="tpc2.1073389446424" type="tpc2.CellModel_Constant" typeId="tpc2.1073389577006" id="2298239814950983813" nodeInfo="nn">
         <property name="text" nameId="tpc2.1073389577007" value="(" />
         <link role="parentStyleClass" roleId="tpc2.1381004262292426837" targetNodeId="tpen.1234958090348" resolveInfo="LeftParenAfterName" />
->>>>>>> f41488bc
       </node>
       <node role="childCellModel" roleId="tpc2.1073389446424" type="tpc2.CellModel_RefNode" typeId="tpc2.1073389882823" id="2298239814950983821" nodeInfo="ng">
         <link role="relationDeclaration" roleId="tpc2.1140103550593" targetNodeId="tp1h.2298239814950983792" />
@@ -875,19 +691,11 @@
       </node>
       <node role="childCellModel" roleId="tpc2.1073389446424" type="tpc2.CellModel_Constant" typeId="tpc2.1073389577006" id="2298239814951037866" nodeInfo="nn">
         <property name="text" nameId="tpc2.1073389577007" value=")" />
-<<<<<<< HEAD
-        <link role="parentStyleClass" roleId="tpc2.1186406756722" targetNodeId="tpen.1215088010675" resolveInfo="RightParen" />
-      </node>
-      <node role="childCellModel" roleId="tpc2.1073389446424" type="tpc2.CellModel_Constant" typeId="tpc2.1073389577006" id="2298239814951043397" nodeInfo="nn">
-        <property name="text" nameId="tpc2.1073389577007" value=";" />
-        <link role="parentStyleClass" roleId="tpc2.1186406756722" targetNodeId="tpen.1215094139260" resolveInfo="Semicolon" />
-=======
         <link role="parentStyleClass" roleId="tpc2.1381004262292426837" targetNodeId="tpen.1215088010675" resolveInfo="RightParen" />
       </node>
       <node role="childCellModel" roleId="tpc2.1073389446424" type="tpc2.CellModel_Constant" typeId="tpc2.1073389577006" id="2298239814951043397" nodeInfo="nn">
         <property name="text" nameId="tpc2.1073389577007" value=";" />
         <link role="parentStyleClass" roleId="tpc2.1381004262292426837" targetNodeId="tpen.1215094139260" resolveInfo="Semicolon" />
->>>>>>> f41488bc
       </node>
       <node role="cellLayout" roleId="tpc2.1106270802874" type="tpc2.CellLayout_Indent" typeId="tpc2.1237303669825" id="2298239814950983800" nodeInfo="nn" />
     </node>
