--- conflicted
+++ resolved
@@ -427,7 +427,6 @@
       <unit id="3433054418424680617" at="10,0,15,0" name="jetbrains.mps.lang.aspect.editor.SimpleLanguageAspectDescriptor_Editor" />
     </file>
     <file name="SimpleLanguageAspectDescriptor_EditorBuilder_a.java">
-<<<<<<< HEAD
       <node id="3433054418424680617" at="52,110,53,19" concept="9" />
       <node id="3433054418424680617" at="53,19,54,18" concept="2" />
       <node id="3433054418424680617" at="59,26,60,18" concept="7" />
@@ -656,7 +655,7 @@
       <node id="3433054418424680617" at="466,96,467,134" concept="2" />
       <node id="3433054418424680617" at="468,34,469,142" concept="2" />
       <node id="3433054418424680617" at="469,142,470,146" concept="2" />
-      <node id="3433054418424680617" at="472,122,473,362" concept="2" />
+      <node id="3433054418424680617" at="472,122,473,352" concept="2" />
       <node id="6106419185511572285" at="477,55,478,95" concept="6" />
       <node id="6106419185511572285" at="478,95,479,53" concept="2" />
       <node id="6106419185511572285" at="479,53,480,50" concept="2" />
@@ -699,7 +698,7 @@
       <node id="3433054418424680617" at="553,96,554,134" concept="2" />
       <node id="3433054418424680617" at="555,34,556,142" concept="2" />
       <node id="3433054418424680617" at="556,142,557,146" concept="2" />
-      <node id="3433054418424680617" at="559,122,560,362" concept="2" />
+      <node id="3433054418424680617" at="559,122,560,352" concept="2" />
       <node id="6106419185511572292" at="564,55,565,95" concept="6" />
       <node id="6106419185511572292" at="565,95,566,53" concept="2" />
       <node id="6106419185511572292" at="566,53,567,36" concept="6" />
@@ -969,13 +968,13 @@
       <scope id="3433054418424680617" at="440,28,441,20" />
       <scope id="3433054418424680617" at="444,66,445,249" />
       <scope id="3433054418424680617" at="461,17,462,42" />
-      <scope id="3433054418424680617" at="472,122,473,362" />
+      <scope id="3433054418424680617" at="472,122,473,352" />
       <scope id="8228083397229921199" at="486,79,487,56" />
       <scope id="8228083397229921199" at="489,103,490,82" />
       <scope id="3433054418424680617" at="527,28,528,20" />
       <scope id="3433054418424680617" at="531,66,532,249" />
       <scope id="3433054418424680617" at="548,17,549,42" />
-      <scope id="3433054418424680617" at="559,122,560,362" />
+      <scope id="3433054418424680617" at="559,122,560,352" />
       <scope id="8228083397229904259" at="576,79,577,56" />
       <scope id="8228083397229904259" at="579,103,580,82" />
       <scope id="3433054418424680617" at="609,31,610,50" />
@@ -1080,733 +1079,10 @@
         <var name="editorCell" id="3433054418424680668" />
       </scope>
       <scope id="3433054418424680617" at="203,0,207,0">
-=======
-      <node id="3433054418424680617" at="59,110,60,19" concept="9" />
-      <node id="3433054418424680617" at="60,19,61,18" concept="2" />
-      <node id="3433054418424680617" at="66,26,67,18" concept="7" />
-      <node id="3433054418424680617" at="70,39,71,39" concept="7" />
-      <node id="3433054418424680617" at="74,50,75,120" concept="6" />
-      <node id="3433054418424680617" at="75,120,76,48" concept="2" />
-      <node id="3433054418424680617" at="76,48,77,28" concept="2" />
-      <node id="3433054418424680617" at="77,28,78,65" concept="2" />
-      <node id="3433054418424680617" at="78,65,79,34" concept="6" />
-      <node id="3433054418424680617" at="79,34,80,49" concept="2" />
-      <node id="3433054418424680617" at="80,49,81,40" concept="2" />
-      <node id="3433054418424680617" at="81,40,82,59" concept="2" />
-      <node id="3433054418424680617" at="82,59,83,59" concept="2" />
-      <node id="3433054418424680617" at="84,37,85,59" concept="2" />
-      <node id="3433054418424680617" at="86,5,87,22" concept="7" />
-      <node id="3433054418424680617" at="89,46,90,34" concept="7" />
-      <node id="3433054418424680617" at="92,51,93,122" concept="6" />
-      <node id="3433054418424680617" at="93,122,94,49" concept="2" />
-      <node id="3433054418424680617" at="94,49,95,34" concept="6" />
-      <node id="3433054418424680617" at="95,34,96,49" concept="2" />
-      <node id="3433054418424680617" at="96,49,97,40" concept="2" />
-      <node id="3433054418424680617" at="97,40,98,60" concept="2" />
-      <node id="3433054418424680617" at="99,38,100,60" concept="2" />
-      <node id="3433054418424680617" at="101,5,102,22" concept="7" />
-      <node id="3433054418424680617" at="104,47,105,34" concept="7" />
-      <node id="3433054418424680617" at="107,52,108,122" concept="6" />
-      <node id="3433054418424680617" at="108,122,109,50" concept="2" />
-      <node id="3433054418424680617" at="109,50,110,59" concept="2" />
-      <node id="3433054418424680617" at="110,59,111,59" concept="2" />
-      <node id="3433054418424680617" at="111,59,112,22" concept="7" />
-      <node id="3433054418424680625" at="114,51,115,99" concept="6" />
-      <node id="3433054418424680625" at="115,99,116,49" concept="2" />
-      <node id="3433054418424680625" at="116,49,117,34" concept="2" />
-      <node id="3433054418424680625" at="117,34,118,22" concept="7" />
-      <node id="6641743975991280433" at="120,51,121,89" concept="6" />
-      <node id="6641743975991280433" at="121,89,122,29" concept="2" />
-      <node id="6641743975991280433" at="122,29,123,42" concept="2" />
-      <node id="6641743975991280433" at="123,42,124,26" concept="6" />
-      <node id="6641743975991280433" at="124,26,125,63" concept="2" />
-      <node id="6641743975991280433" at="125,63,126,42" concept="2" />
-      <node id="6641743975991280433" at="126,42,127,73" concept="2" />
-      <node id="6641743975991280433" at="127,73,128,57" concept="6" />
-      <node id="6641743975991280433" at="129,35,130,87" concept="6" />
-      <node id="6641743975991280433" at="130,87,131,112" concept="7" />
-      <node id="6641743975991280433" at="132,10,133,22" concept="7" />
-      <node id="3433054418424680617" at="135,50,136,94" concept="6" />
-      <node id="3433054418424680617" at="136,94,137,48" concept="2" />
-      <node id="3433054418424680617" at="137,48,138,34" concept="6" />
-      <node id="3433054418424680617" at="138,34,139,55" concept="2" />
-      <node id="3433054418424680617" at="139,55,140,59" concept="2" />
-      <node id="3433054418424680617" at="140,59,141,58" concept="2" />
-      <node id="3433054418424680617" at="141,58,142,40" concept="2" />
-      <node id="3433054418424680617" at="142,40,143,34" concept="2" />
-      <node id="3433054418424680617" at="143,34,144,22" concept="7" />
-      <node id="3433054418424680617" at="146,51,147,122" concept="6" />
-      <node id="3433054418424680617" at="147,122,148,49" concept="2" />
-      <node id="3433054418424680617" at="148,49,149,34" concept="6" />
-      <node id="3433054418424680617" at="149,34,150,49" concept="2" />
-      <node id="3433054418424680617" at="150,49,151,40" concept="2" />
-      <node id="3433054418424680617" at="151,40,152,60" concept="2" />
-      <node id="3433054418424680617" at="152,60,153,60" concept="2" />
-      <node id="3433054418424680617" at="153,60,154,22" concept="7" />
-      <node id="3433054418424680617" at="156,52,157,85" concept="6" />
-      <node id="3433054418424680617" at="157,85,158,22" concept="7" />
-      <node id="3433054418424680617" at="160,52,161,120" concept="6" />
-      <node id="3433054418424680617" at="161,120,162,50" concept="2" />
-      <node id="3433054418424680617" at="163,39,164,63" concept="2" />
-      <node id="3433054418424680617" at="166,39,167,63" concept="2" />
-      <node id="3433054418424680617" at="168,5,169,61" concept="2" />
-      <node id="3433054418424680617" at="169,61,170,61" concept="2" />
-      <node id="3433054418424680617" at="170,61,171,61" concept="2" />
-      <node id="3433054418424680617" at="171,61,172,59" concept="2" />
-      <node id="3433054418424680617" at="172,59,173,61" concept="2" />
-      <node id="3433054418424680617" at="173,61,174,61" concept="2" />
-      <node id="3433054418424680617" at="174,61,175,22" concept="7" />
-      <node id="6106419185511632934" at="177,48,178,226" concept="7" />
-      <node id="6106419185511634709" at="180,48,181,232" concept="7" />
-      <node id="3433054418424680617" at="183,53,184,122" concept="6" />
-      <node id="3433054418424680617" at="184,122,185,51" concept="2" />
-      <node id="3433054418424680617" at="185,51,186,34" concept="6" />
-      <node id="3433054418424680617" at="186,34,187,49" concept="2" />
-      <node id="3433054418424680617" at="187,49,188,40" concept="2" />
-      <node id="3433054418424680617" at="188,40,189,60" concept="2" />
-      <node id="3433054418424680617" at="189,60,190,63" concept="2" />
-      <node id="3433054418424680617" at="190,63,191,22" concept="7" />
-      <node id="3433054418424680668" at="193,52,194,121" concept="6" />
-      <node id="3433054418424680668" at="194,121,195,50" concept="2" />
-      <node id="3433054418424680668" at="195,50,196,34" concept="2" />
-      <node id="3433054418424680668" at="196,34,197,22" concept="7" />
-      <node id="3433054418424680617" at="199,55,200,178" concept="6" />
-      <node id="3433054418424680617" at="200,178,201,93" concept="6" />
-      <node id="3433054418424680617" at="201,93,202,57" concept="2" />
-      <node id="3433054418424680617" at="202,57,203,49" concept="2" />
-      <node id="3433054418424680617" at="203,49,204,22" concept="7" />
-      <node id="3433054418424680617" at="210,111,211,50" concept="9" />
-      <node id="3433054418424680617" at="211,50,212,25" concept="2" />
-      <node id="3433054418424680617" at="217,28,218,20" concept="7" />
-      <node id="3433054418424680617" at="221,66,222,233" concept="7" />
-      <node id="3433054418424680617" at="224,57,225,83" concept="6" />
-      <node id="3433054418424680617" at="225,83,226,58" concept="2" />
-      <node id="3433054418424680617" at="226,58,227,25" concept="7" />
-      <node id="3433054418424680617" at="229,41,230,41" concept="2" />
-      <node id="3433054418424680617" at="230,41,231,276" concept="2" />
-      <node id="3433054418424680617" at="232,11,233,36" concept="6" />
-      <node id="3433054418424680617" at="233,36,234,51" concept="2" />
-      <node id="3433054418424680617" at="234,51,235,51" concept="2" />
-      <node id="3433054418424680617" at="235,51,236,34" concept="2" />
-      <node id="3433054418424680617" at="236,34,237,25" concept="7" />
-      <node id="3433054418424680617" at="238,17,239,42" concept="2" />
-      <node id="3433054418424680617" at="243,96,244,134" concept="2" />
-      <node id="3433054418424680617" at="245,34,246,142" concept="2" />
-      <node id="3433054418424680617" at="246,142,247,146" concept="2" />
-      <node id="3433054418424680617" at="249,122,250,246" concept="2" />
-      <node id="1635975027230453390" at="254,55,255,95" concept="6" />
-      <node id="1635975027230453390" at="255,95,256,53" concept="2" />
-      <node id="1635975027230453390" at="256,53,257,50" concept="2" />
-      <node id="1635975027230453390" at="257,50,258,24" concept="7" />
-      <node id="3433054418424680617" at="261,53,262,122" concept="6" />
-      <node id="3433054418424680617" at="262,122,263,51" concept="2" />
-      <node id="3433054418424680617" at="263,51,264,34" concept="6" />
-      <node id="3433054418424680617" at="264,34,265,49" concept="2" />
-      <node id="3433054418424680617" at="265,49,266,40" concept="2" />
-      <node id="3433054418424680617" at="266,40,267,60" concept="2" />
-      <node id="3433054418424680617" at="267,60,268,63" concept="2" />
-      <node id="3433054418424680617" at="268,63,269,22" concept="7" />
-      <node id="3433054418424680688" at="271,52,272,127" concept="6" />
-      <node id="3433054418424680688" at="272,127,273,50" concept="2" />
-      <node id="3433054418424680688" at="273,50,274,34" concept="2" />
-      <node id="3433054418424680688" at="274,34,275,22" concept="7" />
-      <node id="3433054418424680617" at="277,55,278,190" concept="6" />
-      <node id="3433054418424680617" at="278,190,279,93" concept="6" />
-      <node id="3433054418424680617" at="279,93,280,63" concept="2" />
-      <node id="3433054418424680617" at="280,63,281,49" concept="2" />
-      <node id="3433054418424680617" at="281,49,282,22" concept="7" />
-      <node id="3433054418424680617" at="288,117,289,50" concept="9" />
-      <node id="3433054418424680617" at="289,50,290,25" concept="2" />
-      <node id="3433054418424680617" at="295,28,296,20" concept="7" />
-      <node id="3433054418424680617" at="299,66,300,233" concept="7" />
-      <node id="3433054418424680617" at="302,57,303,83" concept="6" />
-      <node id="3433054418424680617" at="303,83,304,58" concept="2" />
-      <node id="3433054418424680617" at="304,58,305,25" concept="7" />
-      <node id="3433054418424680617" at="307,41,308,41" concept="2" />
-      <node id="3433054418424680617" at="308,41,309,288" concept="2" />
-      <node id="3433054418424680617" at="310,11,311,36" concept="6" />
-      <node id="3433054418424680617" at="311,36,312,51" concept="2" />
-      <node id="3433054418424680617" at="312,51,313,51" concept="2" />
-      <node id="3433054418424680617" at="313,51,314,34" concept="2" />
-      <node id="3433054418424680617" at="314,34,315,25" concept="7" />
-      <node id="3433054418424680617" at="316,17,317,42" concept="2" />
-      <node id="3433054418424680617" at="321,96,322,134" concept="2" />
-      <node id="3433054418424680617" at="323,34,324,142" concept="2" />
-      <node id="3433054418424680617" at="324,142,325,146" concept="2" />
-      <node id="3433054418424680617" at="327,122,328,252" concept="2" />
-      <node id="6641743975991335240" at="332,55,333,95" concept="6" />
-      <node id="6641743975991335240" at="333,95,334,53" concept="2" />
-      <node id="6641743975991335240" at="334,53,335,36" concept="6" />
-      <node id="6641743975991335240" at="335,36,336,84" concept="2" />
-      <node id="6641743975991335240" at="336,84,337,42" concept="2" />
-      <node id="6641743975991335240" at="337,42,338,50" concept="2" />
-      <node id="6641743975991335240" at="338,50,339,24" concept="7" />
-      <node id="3433054418424680617" at="342,53,343,122" concept="6" />
-      <node id="3433054418424680617" at="343,122,344,51" concept="2" />
-      <node id="3433054418424680617" at="344,51,345,34" concept="6" />
-      <node id="3433054418424680617" at="345,34,346,49" concept="2" />
-      <node id="3433054418424680617" at="346,49,347,40" concept="2" />
-      <node id="3433054418424680617" at="347,40,348,60" concept="2" />
-      <node id="3433054418424680617" at="348,60,349,59" concept="2" />
-      <node id="3433054418424680617" at="349,59,350,22" concept="7" />
-      <node id="2343319097654261799" at="352,52,353,99" concept="6" />
-      <node id="2343319097654261799" at="353,99,354,50" concept="2" />
-      <node id="2343319097654261799" at="354,50,355,34" concept="2" />
-      <node id="2343319097654261799" at="355,34,356,22" concept="7" />
-      <node id="3433054418424680617" at="358,51,359,285" concept="6" />
-      <node id="3433054418424680617" at="359,285,360,33" concept="7" />
-      <node id="3433054418424680617" at="366,122,367,38" concept="9" />
-      <node id="3433054418424680617" at="367,38,368,25" concept="2" />
-      <node id="3433054418424680617" at="373,28,374,20" concept="7" />
-      <node id="3433054418424680617" at="377,55,378,76" concept="6" />
-      <node id="3433054418424680617" at="378,76,379,228" concept="2" />
-      <node id="3433054418424680617" at="379,228,380,231" concept="2" />
-      <node id="3433054418424680617" at="380,231,381,41" concept="2" />
-      <node id="3433054418424680617" at="381,41,382,24" concept="7" />
-      <node id="3433054418424680617" at="388,118,389,222" concept="2" />
-      <node id="3433054418424680617" at="391,41,392,36" concept="2" />
-      <node id="3433054418424680617" at="396,44,397,41" concept="2" />
-      <node id="3433054418424680617" at="397,41,398,219" concept="2" />
-      <node id="3433054418424680617" at="399,11,400,56" concept="6" />
-      <node id="3433054418424680617" at="400,56,401,44" concept="2" />
-      <node id="3433054418424680617" at="401,44,402,42" concept="2" />
-      <node id="3433054418424680617" at="402,42,403,35" concept="2" />
-      <node id="3433054418424680617" at="403,35,404,26" concept="7" />
-      <node id="3433054418424680617" at="405,17,406,42" concept="2" />
-      <node id="3433054418424680617" at="409,40,410,26" concept="7" />
-      <node id="3433054418424680617" at="413,53,414,122" concept="6" />
-      <node id="3433054418424680617" at="414,122,415,51" concept="2" />
-      <node id="3433054418424680617" at="415,51,416,34" concept="6" />
-      <node id="3433054418424680617" at="416,34,417,49" concept="2" />
-      <node id="3433054418424680617" at="417,49,418,40" concept="2" />
-      <node id="3433054418424680617" at="418,40,419,60" concept="2" />
-      <node id="3433054418424680617" at="419,60,420,63" concept="2" />
-      <node id="3433054418424680617" at="420,63,421,22" concept="7" />
-      <node id="6106419185511572282" at="423,52,424,108" concept="6" />
-      <node id="6106419185511572282" at="424,108,425,50" concept="2" />
-      <node id="6106419185511572282" at="425,50,426,34" concept="2" />
-      <node id="6106419185511572282" at="426,34,427,22" concept="7" />
-      <node id="3433054418424680617" at="429,55,430,172" concept="6" />
-      <node id="3433054418424680617" at="430,172,431,93" concept="6" />
-      <node id="3433054418424680617" at="431,93,432,54" concept="2" />
-      <node id="3433054418424680617" at="432,54,433,49" concept="2" />
-      <node id="3433054418424680617" at="433,49,434,22" concept="7" />
-      <node id="3433054418424680617" at="440,108,441,50" concept="9" />
-      <node id="3433054418424680617" at="441,50,442,25" concept="2" />
-      <node id="3433054418424680617" at="447,28,448,20" concept="7" />
-      <node id="3433054418424680617" at="451,66,452,241" concept="7" />
-      <node id="3433054418424680617" at="454,57,455,83" concept="6" />
-      <node id="3433054418424680617" at="455,83,456,58" concept="2" />
-      <node id="3433054418424680617" at="456,58,457,25" concept="7" />
-      <node id="3433054418424680617" at="459,41,460,41" concept="2" />
-      <node id="3433054418424680617" at="460,41,461,270" concept="2" />
-      <node id="3433054418424680617" at="462,11,463,36" concept="6" />
-      <node id="3433054418424680617" at="463,36,464,51" concept="2" />
-      <node id="3433054418424680617" at="464,51,465,51" concept="2" />
-      <node id="3433054418424680617" at="465,51,466,34" concept="2" />
-      <node id="3433054418424680617" at="466,34,467,25" concept="7" />
-      <node id="3433054418424680617" at="468,17,469,42" concept="2" />
-      <node id="3433054418424680617" at="473,96,474,134" concept="2" />
-      <node id="3433054418424680617" at="475,34,476,142" concept="2" />
-      <node id="3433054418424680617" at="476,142,477,146" concept="2" />
-      <node id="3433054418424680617" at="479,122,480,356" concept="2" />
-      <node id="6106419185511572285" at="484,55,485,95" concept="6" />
-      <node id="6106419185511572285" at="485,95,486,53" concept="2" />
-      <node id="6106419185511572285" at="486,53,487,50" concept="2" />
-      <node id="6106419185511572285" at="487,50,488,24" concept="7" />
-      <node id="6590130501507388900" at="494,180,495,161" concept="7" />
-      <node id="6590130501507388903" at="498,213,499,92" concept="6" />
-      <node id="6590130501507388910" at="499,92,500,52" concept="7" />
-      <node id="6590130501507388900" at="503,46,504,18" concept="7" />
-      <node id="6590130501507388900" at="506,215,507,201" concept="7" />
-      <node id="6590130501507388918" at="509,250,510,206" concept="6" />
-      <node id="6590130501507388924" at="510,206,511,98" concept="2" />
-      <node id="6590130501507388929" at="511,98,512,17" concept="7" />
-      <node id="6590130501507388900" at="514,45,515,19" concept="7" />
-      <node id="3433054418424680617" at="518,53,519,122" concept="6" />
-      <node id="3433054418424680617" at="519,122,520,51" concept="2" />
-      <node id="3433054418424680617" at="520,51,521,34" concept="6" />
-      <node id="3433054418424680617" at="521,34,522,49" concept="2" />
-      <node id="3433054418424680617" at="522,49,523,40" concept="2" />
-      <node id="3433054418424680617" at="523,40,524,60" concept="2" />
-      <node id="3433054418424680617" at="524,60,525,63" concept="2" />
-      <node id="3433054418424680617" at="525,63,526,22" concept="7" />
-      <node id="6106419185511572289" at="528,52,529,114" concept="6" />
-      <node id="6106419185511572289" at="529,114,530,50" concept="2" />
-      <node id="6106419185511572289" at="530,50,531,34" concept="2" />
-      <node id="6106419185511572289" at="531,34,532,22" concept="7" />
-      <node id="3433054418424680617" at="534,55,535,184" concept="6" />
-      <node id="3433054418424680617" at="535,184,536,93" concept="6" />
-      <node id="3433054418424680617" at="536,93,537,60" concept="2" />
-      <node id="3433054418424680617" at="537,60,538,49" concept="2" />
-      <node id="3433054418424680617" at="538,49,539,22" concept="7" />
-      <node id="3433054418424680617" at="545,114,546,50" concept="9" />
-      <node id="3433054418424680617" at="546,50,547,25" concept="2" />
-      <node id="3433054418424680617" at="552,28,553,20" concept="7" />
-      <node id="3433054418424680617" at="556,66,557,241" concept="7" />
-      <node id="3433054418424680617" at="559,57,560,83" concept="6" />
-      <node id="3433054418424680617" at="560,83,561,58" concept="2" />
-      <node id="3433054418424680617" at="561,58,562,25" concept="7" />
-      <node id="3433054418424680617" at="564,41,565,41" concept="2" />
-      <node id="3433054418424680617" at="565,41,566,282" concept="2" />
-      <node id="3433054418424680617" at="567,11,568,36" concept="6" />
-      <node id="3433054418424680617" at="568,36,569,51" concept="2" />
-      <node id="3433054418424680617" at="569,51,570,51" concept="2" />
-      <node id="3433054418424680617" at="570,51,571,34" concept="2" />
-      <node id="3433054418424680617" at="571,34,572,25" concept="7" />
-      <node id="3433054418424680617" at="573,17,574,42" concept="2" />
-      <node id="3433054418424680617" at="578,96,579,134" concept="2" />
-      <node id="3433054418424680617" at="580,34,581,142" concept="2" />
-      <node id="3433054418424680617" at="581,142,582,146" concept="2" />
-      <node id="3433054418424680617" at="584,122,585,362" concept="2" />
-      <node id="6106419185511572292" at="589,55,590,95" concept="6" />
-      <node id="6106419185511572292" at="590,95,591,53" concept="2" />
-      <node id="6106419185511572292" at="591,53,592,36" concept="6" />
-      <node id="6106419185511572292" at="592,36,593,84" concept="2" />
-      <node id="6106419185511572292" at="593,84,594,42" concept="2" />
-      <node id="6106419185511572292" at="594,42,595,50" concept="2" />
-      <node id="6106419185511572292" at="595,50,596,24" concept="7" />
-      <node id="6590130501507369933" at="602,180,603,161" concept="7" />
-      <node id="6590130501507381609" at="606,213,607,92" concept="6" />
-      <node id="6590130501507381616" at="607,92,608,52" concept="7" />
-      <node id="6590130501507369933" at="611,46,612,18" concept="7" />
-      <node id="6590130501507369933" at="614,215,615,201" concept="7" />
-      <node id="6590130501507329968" at="617,250,618,206" concept="6" />
-      <node id="6590130501507329974" at="618,206,619,98" concept="2" />
-      <node id="6590130501507376678" at="619,98,620,17" concept="7" />
-      <node id="6590130501507369933" at="622,45,623,19" concept="7" />
-      <node id="6106419185511571630" at="626,51,627,93" concept="6" />
-      <node id="6106419185511571630" at="627,93,628,49" concept="2" />
-      <node id="6106419185511571630" at="628,49,629,34" concept="2" />
-      <node id="6106419185511571630" at="629,34,630,22" concept="7" />
-      <node id="3433054418424680617" at="632,53,633,122" concept="6" />
-      <node id="3433054418424680617" at="633,122,634,51" concept="2" />
-      <node id="3433054418424680617" at="634,51,635,34" concept="6" />
-      <node id="3433054418424680617" at="635,34,636,49" concept="2" />
-      <node id="3433054418424680617" at="636,49,637,40" concept="2" />
-      <node id="3433054418424680617" at="637,40,638,60" concept="2" />
-      <node id="3433054418424680617" at="638,60,639,63" concept="2" />
-      <node id="3433054418424680617" at="639,63,640,22" concept="7" />
-      <node id="3433054418424680907" at="642,52,643,102" concept="6" />
-      <node id="3433054418424680907" at="643,102,644,50" concept="2" />
-      <node id="3433054418424680907" at="644,50,645,34" concept="2" />
-      <node id="3433054418424680907" at="645,34,646,22" concept="7" />
-      <node id="3433054418424680617" at="648,55,649,40" concept="6" />
-      <node id="3433054418424680617" at="649,40,650,57" concept="2" />
-      <node id="3433054418424680617" at="650,57,651,33" concept="6" />
-      <node id="3433054418424680617" at="652,31,653,50" concept="2" />
-      <node id="3433054418424680617" at="654,12,655,49" concept="2" />
-      <node id="3433054418424680617" at="656,5,657,22" concept="7" />
-      <node id="5177162104569175018" at="659,49,660,194" concept="7" />
-      <node id="3433054418424680938" at="662,53,663,89" concept="6" />
-      <node id="3433054418424680938" at="663,89,664,32" concept="2" />
-      <node id="3433054418424680938" at="664,32,665,46" concept="2" />
-      <node id="3433054418424680938" at="665,46,666,40" concept="2" />
-      <node id="3433054418424680938" at="666,40,667,26" concept="6" />
-      <node id="3433054418424680938" at="667,26,668,63" concept="2" />
-      <node id="3433054418424680938" at="668,63,669,45" concept="2" />
-      <node id="3433054418424680938" at="669,45,670,73" concept="2" />
-      <node id="3433054418424680938" at="670,73,671,57" concept="6" />
-      <node id="3433054418424680938" at="672,35,673,87" concept="6" />
-      <node id="3433054418424680938" at="673,87,674,112" concept="7" />
-      <node id="3433054418424680938" at="675,10,676,22" concept="7" />
-      <node id="3433054418424680617" at="678,52,679,298" concept="6" />
-      <node id="3433054418424680617" at="679,298,680,33" concept="7" />
-      <node id="3433054418424680617" at="686,129,687,38" concept="9" />
-      <node id="3433054418424680617" at="687,38,688,25" concept="2" />
-      <node id="3433054418424680617" at="693,28,694,20" concept="7" />
-      <node id="3433054418424680617" at="697,55,698,76" concept="6" />
-      <node id="3433054418424680617" at="698,76,699,234" concept="2" />
-      <node id="3433054418424680617" at="699,234,700,237" concept="2" />
-      <node id="3433054418424680617" at="700,237,701,41" concept="2" />
-      <node id="3433054418424680617" at="701,41,702,24" concept="7" />
-      <node id="3433054418424680617" at="708,118,709,228" concept="2" />
-      <node id="3433054418424680617" at="711,41,712,42" concept="2" />
-      <node id="3433054418424680617" at="716,44,717,41" concept="2" />
-      <node id="3433054418424680617" at="717,41,718,225" concept="2" />
-      <node id="3433054418424680617" at="719,11,720,56" concept="6" />
-      <node id="3433054418424680617" at="720,56,721,50" concept="2" />
-      <node id="3433054418424680617" at="721,50,722,42" concept="2" />
-      <node id="3433054418424680617" at="722,42,723,35" concept="2" />
-      <node id="3433054418424680617" at="723,35,724,26" concept="7" />
-      <node id="3433054418424680617" at="725,17,726,42" concept="2" />
-      <node id="3433054418424680617" at="729,40,730,32" concept="7" />
-      <node id="3433054418424680617" at="733,53,734,122" concept="6" />
-      <node id="3433054418424680617" at="734,122,735,51" concept="2" />
-      <node id="3433054418424680617" at="735,51,736,34" concept="6" />
-      <node id="3433054418424680617" at="736,34,737,49" concept="2" />
-      <node id="3433054418424680617" at="737,49,738,40" concept="2" />
-      <node id="3433054418424680617" at="738,40,739,60" concept="2" />
-      <node id="3433054418424680617" at="739,60,740,59" concept="2" />
-      <node id="3433054418424680617" at="740,59,741,22" concept="7" />
-      <node id="3433054418424680875" at="743,52,744,98" concept="6" />
-      <node id="3433054418424680875" at="744,98,745,50" concept="2" />
-      <node id="3433054418424680875" at="745,50,746,34" concept="2" />
-      <node id="3433054418424680875" at="746,34,747,22" concept="7" />
-      <node id="3433054418424680617" at="749,51,750,283" concept="6" />
-      <node id="3433054418424680617" at="750,283,751,33" concept="7" />
-      <node id="3433054418424680617" at="757,121,758,38" concept="9" />
-      <node id="3433054418424680617" at="758,38,759,25" concept="2" />
-      <node id="3433054418424680617" at="764,28,765,20" concept="7" />
-      <node id="3433054418424680617" at="768,55,769,76" concept="6" />
-      <node id="3433054418424680617" at="769,76,770,227" concept="2" />
-      <node id="3433054418424680617" at="770,227,771,230" concept="2" />
-      <node id="3433054418424680617" at="771,230,772,41" concept="2" />
-      <node id="3433054418424680617" at="772,41,773,24" concept="7" />
-      <node id="3433054418424680617" at="779,118,780,221" concept="2" />
-      <node id="3433054418424680617" at="782,41,783,35" concept="2" />
-      <node id="3433054418424680617" at="787,44,788,41" concept="2" />
-      <node id="3433054418424680617" at="788,41,789,218" concept="2" />
-      <node id="3433054418424680617" at="790,11,791,56" concept="6" />
-      <node id="3433054418424680617" at="791,56,792,43" concept="2" />
-      <node id="3433054418424680617" at="792,43,793,42" concept="2" />
-      <node id="3433054418424680617" at="793,42,794,35" concept="2" />
-      <node id="3433054418424680617" at="794,35,795,26" concept="7" />
-      <node id="3433054418424680617" at="796,17,797,42" concept="2" />
-      <node id="3433054418424680617" at="800,40,801,25" concept="7" />
-      <node id="3433054418424680617" at="804,49,805,94" concept="6" />
-      <node id="3433054418424680617" at="805,94,806,47" concept="2" />
-      <node id="3433054418424680617" at="806,47,807,34" concept="6" />
-      <node id="3433054418424680617" at="807,34,808,55" concept="2" />
-      <node id="3433054418424680617" at="808,55,809,59" concept="2" />
-      <node id="3433054418424680617" at="809,59,810,58" concept="2" />
-      <node id="3433054418424680617" at="810,58,811,40" concept="2" />
-      <node id="3433054418424680617" at="811,40,812,34" concept="2" />
-      <node id="3433054418424680617" at="812,34,813,22" concept="7" />
-      <node id="5177162104569177366" at="815,55,816,43" concept="7" />
-      <node id="3433054418424680617" at="56,0,58,0" concept="3" trace="myNode" />
-      <node id="3433054418424680617" at="207,0,209,0" concept="3" trace="myNode" />
-      <node id="3433054418424680617" at="285,0,287,0" concept="3" trace="myNode" />
-      <node id="3433054418424680617" at="363,0,365,0" concept="3" trace="myNode" />
-      <node id="3433054418424680617" at="437,0,439,0" concept="3" trace="myNode" />
-      <node id="6590130501507388900" at="492,0,494,0" concept="1" trace="SimpleLanguageAspectDescriptor_mainLanguages_cellMenu_rpszz1_a0b3b1a#()V" />
-      <node id="3433054418424680617" at="542,0,544,0" concept="3" trace="myNode" />
-      <node id="6590130501507369933" at="600,0,602,0" concept="1" trace="SimpleLanguageAspectDescriptor_additionalLanguages_cellMenu_rpszz1_a0b4b1a#()V" />
-      <node id="3433054418424680617" at="654,10,656,5" concept="0" />
-      <node id="3433054418424680617" at="683,0,685,0" concept="3" trace="myNode" />
-      <node id="3433054418424680617" at="754,0,756,0" concept="3" trace="myNode" />
-      <node id="3433054418424680617" at="70,0,73,0" concept="5" trace="createCell#()Ljetbrains/mps/openapi/editor/cells/EditorCell;" />
-      <node id="3433054418424680617" at="83,59,86,5" concept="4" />
-      <node id="3433054418424680617" at="89,0,92,0" concept="5" trace="nodeCondition_rpszz1_a2a#()Z" />
-      <node id="3433054418424680617" at="98,60,101,5" concept="4" />
-      <node id="3433054418424680617" at="104,0,107,0" concept="5" trace="nodeCondition_rpszz1_a1a0#()Z" />
-      <node id="3433054418424680617" at="162,50,165,5" concept="4" />
-      <node id="3433054418424680617" at="165,5,168,5" concept="4" />
-      <node id="6106419185511632477" at="177,0,180,0" concept="5" trace="nodeCondition_rpszz1_a0b1a#()Z" />
-      <node id="6106419185511634063" at="180,0,183,0" concept="5" trace="nodeCondition_rpszz1_a1b1a#()Z" />
-      <node id="3433054418424680617" at="221,0,224,0" concept="5" trace="createNodeToInsert#(Ljetbrains/mps/openapi/editor/EditorContext;)Lorg/jetbrains/mps/openapi/model/SNode;" />
-      <node id="3433054418424680617" at="248,9,251,9" concept="4" />
-      <node id="3433054418424680617" at="299,0,302,0" concept="5" trace="createNodeToInsert#(Ljetbrains/mps/openapi/editor/EditorContext;)Lorg/jetbrains/mps/openapi/model/SNode;" />
-      <node id="3433054418424680617" at="326,9,329,9" concept="4" />
-      <node id="3433054418424680617" at="387,70,390,7" concept="4" />
-      <node id="3433054418424680617" at="390,7,393,7" concept="4" />
-      <node id="3433054418424680617" at="409,0,412,0" concept="5" trace="getNoTargetText#()Ljava/lang/String;" />
-      <node id="3433054418424680617" at="451,0,454,0" concept="5" trace="createNodeToInsert#(Ljetbrains/mps/openapi/editor/EditorContext;)Lorg/jetbrains/mps/openapi/model/SNode;" />
-      <node id="3433054418424680617" at="478,9,481,9" concept="4" />
-      <node id="6590130501507388900" at="494,0,497,0" concept="5" trace="createParameterObjects#(Lorg/jetbrains/mps/openapi/model/SNode;Lorg/jetbrains/mps/openapi/model/SNode;Lorg/jetbrains/mps/openapi/language/SAbstractConcept;Ljetbrains/mps/smodel/IOperationContext;Ljetbrains/mps/openapi/editor/EditorContext;)Ljava/util/List;" />
-      <node id="6590130501507388900" at="503,0,506,0" concept="5" trace="isCustomCreateChildNode#()Z" />
-      <node id="6590130501507388900" at="506,0,509,0" concept="5" trace="customCreateChildNode#(Ljava/lang/Object;Lorg/jetbrains/mps/openapi/model/SNode;Lorg/jetbrains/mps/openapi/model/SNode;Lorg/jetbrains/mps/openapi/language/SAbstractConcept;Lorg/jetbrains/mps/openapi/model/SModel;Ljetbrains/mps/smodel/IOperationContext;Ljetbrains/mps/openapi/editor/EditorContext;)Lorg/jetbrains/mps/openapi/model/SNode;" />
-      <node id="6590130501507388900" at="514,0,517,0" concept="5" trace="isReferentPresentation#()Z" />
-      <node id="3433054418424680617" at="556,0,559,0" concept="5" trace="createNodeToInsert#(Ljetbrains/mps/openapi/editor/EditorContext;)Lorg/jetbrains/mps/openapi/model/SNode;" />
-      <node id="3433054418424680617" at="583,9,586,9" concept="4" />
-      <node id="6590130501507369933" at="602,0,605,0" concept="5" trace="createParameterObjects#(Lorg/jetbrains/mps/openapi/model/SNode;Lorg/jetbrains/mps/openapi/model/SNode;Lorg/jetbrains/mps/openapi/language/SAbstractConcept;Ljetbrains/mps/smodel/IOperationContext;Ljetbrains/mps/openapi/editor/EditorContext;)Ljava/util/List;" />
-      <node id="6590130501507369933" at="611,0,614,0" concept="5" trace="isCustomCreateChildNode#()Z" />
-      <node id="6590130501507369933" at="614,0,617,0" concept="5" trace="customCreateChildNode#(Ljava/lang/Object;Lorg/jetbrains/mps/openapi/model/SNode;Lorg/jetbrains/mps/openapi/model/SNode;Lorg/jetbrains/mps/openapi/language/SAbstractConcept;Lorg/jetbrains/mps/openapi/model/SModel;Ljetbrains/mps/smodel/IOperationContext;Ljetbrains/mps/openapi/editor/EditorContext;)Lorg/jetbrains/mps/openapi/model/SNode;" />
-      <node id="6590130501507369933" at="622,0,625,0" concept="5" trace="isReferentPresentation#()Z" />
-      <node id="5177162104569174933" at="659,0,662,0" concept="5" trace="nodeCondition_rpszz1_a1g1b0#()Z" />
-      <node id="3433054418424680617" at="707,70,710,7" concept="4" />
-      <node id="3433054418424680617" at="710,7,713,7" concept="4" />
-      <node id="3433054418424680617" at="729,0,732,0" concept="5" trace="getNoTargetText#()Ljava/lang/String;" />
-      <node id="3433054418424680617" at="778,70,781,7" concept="4" />
-      <node id="3433054418424680617" at="781,7,784,7" concept="4" />
-      <node id="3433054418424680617" at="800,0,803,0" concept="5" trace="getNoTargetText#()Ljava/lang/String;" />
-      <node id="5177162104569177366" at="815,0,818,0" concept="8" trace="isNotEmptyString#(Ljava/lang/String;)Z" />
-      <node id="3433054418424680617" at="59,0,63,0" concept="1" trace="SimpleLanguageAspectDescriptor_EditorBuilder_a#(Ljetbrains/mps/openapi/editor/EditorContext;Lorg/jetbrains/mps/openapi/model/SNode;)V" />
-      <node id="3433054418424680617" at="156,0,160,0" concept="5" trace="createIndentCell_rpszz1_a1a#()Ljetbrains/mps/openapi/editor/cells/EditorCell;" />
-      <node id="3433054418424680617" at="210,0,214,0" concept="1" trace="oldMainLanguagesListHandler_rpszz1_b0b1a#(Lorg/jetbrains/mps/openapi/model/SNode;Ljava/lang/String;Ljetbrains/mps/openapi/editor/EditorContext;)V" />
-      <node id="3433054418424680617" at="244,134,248,9" concept="4" />
-      <node id="3433054418424680617" at="288,0,292,0" concept="1" trace="oldAdditionalLanguagesListHandler_rpszz1_b1b1a#(Lorg/jetbrains/mps/openapi/model/SNode;Ljava/lang/String;Ljetbrains/mps/openapi/editor/EditorContext;)V" />
-      <node id="3433054418424680617" at="322,134,326,9" concept="4" />
-      <node id="3433054418424680617" at="358,0,362,0" concept="5" trace="createRefNode_rpszz1_b2b1a#()Ljetbrains/mps/openapi/editor/cells/EditorCell;" />
-      <node id="3433054418424680617" at="366,0,370,0" concept="1" trace="orderSingleRoleHandler_rpszz1_b2b1a#(Lorg/jetbrains/mps/openapi/model/SNode;Lorg/jetbrains/mps/openapi/language/SContainmentLink;Ljetbrains/mps/openapi/editor/EditorContext;)V" />
-      <node id="3433054418424680617" at="440,0,444,0" concept="1" trace="mainLanguagesListHandler_rpszz1_b3b1a#(Lorg/jetbrains/mps/openapi/model/SNode;Ljava/lang/String;Ljetbrains/mps/openapi/editor/EditorContext;)V" />
-      <node id="3433054418424680617" at="474,134,478,9" concept="4" />
-      <node id="6590130501507388900" at="498,0,502,0" concept="5" trace="createParameterObjects_impl#(Lorg/jetbrains/mps/openapi/model/SNode;Lorg/jetbrains/mps/openapi/model/SNode;Lorg/jetbrains/mps/openapi/model/SNode;Lorg/jetbrains/mps/openapi/language/SAbstractConcept;Ljetbrains/mps/smodel/IOperationContext;Ljetbrains/mps/openapi/editor/EditorContext;)Ljava/util/List;" />
-      <node id="3433054418424680617" at="545,0,549,0" concept="1" trace="additionalLanguagesListHandler_rpszz1_b4b1a#(Lorg/jetbrains/mps/openapi/model/SNode;Ljava/lang/String;Ljetbrains/mps/openapi/editor/EditorContext;)V" />
-      <node id="3433054418424680617" at="579,134,583,9" concept="4" />
-      <node id="6590130501507369933" at="606,0,610,0" concept="5" trace="createParameterObjects_impl#(Lorg/jetbrains/mps/openapi/model/SNode;Lorg/jetbrains/mps/openapi/model/SNode;Lorg/jetbrains/mps/openapi/model/SNode;Lorg/jetbrains/mps/openapi/language/SAbstractConcept;Ljetbrains/mps/smodel/IOperationContext;Ljetbrains/mps/openapi/editor/EditorContext;)Ljava/util/List;" />
-      <node id="3433054418424680617" at="678,0,682,0" concept="5" trace="createRefNode_rpszz1_a1g1b0#()Ljetbrains/mps/openapi/editor/cells/EditorCell;" />
-      <node id="3433054418424680617" at="686,0,690,0" concept="1" trace="httpHelpUrlSingleRoleHandler_rpszz1_a1g1b0#(Lorg/jetbrains/mps/openapi/model/SNode;Lorg/jetbrains/mps/openapi/language/SContainmentLink;Ljetbrains/mps/openapi/editor/EditorContext;)V" />
-      <node id="3433054418424680617" at="749,0,753,0" concept="5" trace="createRefNode_rpszz1_b7b1a#()Ljetbrains/mps/openapi/editor/cells/EditorCell;" />
-      <node id="3433054418424680617" at="757,0,761,0" concept="1" trace="iconSingleRoleHandler_rpszz1_b7b1a#(Lorg/jetbrains/mps/openapi/model/SNode;Lorg/jetbrains/mps/openapi/language/SContainmentLink;Ljetbrains/mps/openapi/editor/EditorContext;)V" />
-      <node id="3433054418424680617" at="64,0,69,0" concept="5" trace="getNode#()Lorg/jetbrains/mps/openapi/model/SNode;" />
-      <node id="6641743975991280433" at="128,57,133,22" concept="4" />
-      <node id="3433054418424680617" at="215,0,220,0" concept="5" trace="getNode#()Lorg/jetbrains/mps/openapi/model/SNode;" />
-      <node id="3433054418424680617" at="224,0,229,0" concept="5" trace="createNodeCell#(Lorg/jetbrains/mps/openapi/model/SNode;)Ljetbrains/mps/openapi/editor/cells/EditorCell;" />
-      <node id="3433054418424680617" at="293,0,298,0" concept="5" trace="getNode#()Lorg/jetbrains/mps/openapi/model/SNode;" />
-      <node id="3433054418424680617" at="302,0,307,0" concept="5" trace="createNodeCell#(Lorg/jetbrains/mps/openapi/model/SNode;)Ljetbrains/mps/openapi/editor/cells/EditorCell;" />
-      <node id="3433054418424680617" at="371,0,376,0" concept="5" trace="getNode#()Lorg/jetbrains/mps/openapi/model/SNode;" />
-      <node id="3433054418424680617" at="445,0,450,0" concept="5" trace="getNode#()Lorg/jetbrains/mps/openapi/model/SNode;" />
-      <node id="3433054418424680617" at="454,0,459,0" concept="5" trace="createNodeCell#(Lorg/jetbrains/mps/openapi/model/SNode;)Ljetbrains/mps/openapi/editor/cells/EditorCell;" />
-      <node id="6590130501507388900" at="509,0,514,0" concept="5" trace="customCreateChildNode_impl#(Lorg/jetbrains/mps/openapi/language/SLanguage;Lorg/jetbrains/mps/openapi/model/SNode;Lorg/jetbrains/mps/openapi/model/SNode;Lorg/jetbrains/mps/openapi/model/SNode;Lorg/jetbrains/mps/openapi/language/SAbstractConcept;Lorg/jetbrains/mps/openapi/model/SModel;Ljetbrains/mps/smodel/IOperationContext;Ljetbrains/mps/openapi/editor/EditorContext;)Lorg/jetbrains/mps/openapi/model/SNode;" />
-      <node id="3433054418424680617" at="550,0,555,0" concept="5" trace="getNode#()Lorg/jetbrains/mps/openapi/model/SNode;" />
-      <node id="3433054418424680617" at="559,0,564,0" concept="5" trace="createNodeCell#(Lorg/jetbrains/mps/openapi/model/SNode;)Ljetbrains/mps/openapi/editor/cells/EditorCell;" />
-      <node id="6590130501507369933" at="617,0,622,0" concept="5" trace="customCreateChildNode_impl#(Lorg/jetbrains/mps/openapi/language/SLanguage;Lorg/jetbrains/mps/openapi/model/SNode;Lorg/jetbrains/mps/openapi/model/SNode;Lorg/jetbrains/mps/openapi/model/SNode;Lorg/jetbrains/mps/openapi/language/SAbstractConcept;Lorg/jetbrains/mps/openapi/model/SModel;Ljetbrains/mps/smodel/IOperationContext;Ljetbrains/mps/openapi/editor/EditorContext;)Lorg/jetbrains/mps/openapi/model/SNode;" />
-      <node id="3433054418424680617" at="651,33,656,5" concept="4" />
-      <node id="3433054418424680938" at="671,57,676,22" concept="4" />
-      <node id="3433054418424680617" at="691,0,696,0" concept="5" trace="getNode#()Lorg/jetbrains/mps/openapi/model/SNode;" />
-      <node id="3433054418424680617" at="762,0,767,0" concept="5" trace="getNode#()Lorg/jetbrains/mps/openapi/model/SNode;" />
-      <node id="3433054418424680625" at="114,0,120,0" concept="5" trace="createConstant_rpszz1_a0a0#()Ljetbrains/mps/openapi/editor/cells/EditorCell;" />
-      <node id="3433054418424680668" at="193,0,199,0" concept="5" trace="createConstant_rpszz1_a0b1a#()Ljetbrains/mps/openapi/editor/cells/EditorCell;" />
-      <node id="1635975027230453390" at="254,0,260,0" concept="5" trace="createConstant_rpszz1_a1a1b0#()Ljetbrains/mps/openapi/editor/cells/EditorCell;" />
-      <node id="3433054418424680688" at="271,0,277,0" concept="5" trace="createConstant_rpszz1_a1b1a#()Ljetbrains/mps/openapi/editor/cells/EditorCell;" />
-      <node id="2343319097654261799" at="352,0,358,0" concept="5" trace="createConstant_rpszz1_a2b1a#()Ljetbrains/mps/openapi/editor/cells/EditorCell;" />
-      <node id="6106419185511572282" at="423,0,429,0" concept="5" trace="createConstant_rpszz1_a3b1a#()Ljetbrains/mps/openapi/editor/cells/EditorCell;" />
-      <node id="6106419185511572285" at="484,0,490,0" concept="5" trace="createConstant_rpszz1_a1d1b0#()Ljetbrains/mps/openapi/editor/cells/EditorCell;" />
-      <node id="6106419185511572289" at="528,0,534,0" concept="5" trace="createConstant_rpszz1_a4b1a#()Ljetbrains/mps/openapi/editor/cells/EditorCell;" />
-      <node id="6106419185511571630" at="626,0,632,0" concept="5" trace="createConstant_rpszz1_f1b0#()Ljetbrains/mps/openapi/editor/cells/EditorCell;" />
-      <node id="3433054418424680907" at="642,0,648,0" concept="5" trace="createConstant_rpszz1_a6b1a#()Ljetbrains/mps/openapi/editor/cells/EditorCell;" />
-      <node id="3433054418424680875" at="743,0,749,0" concept="5" trace="createConstant_rpszz1_a7b1a#()Ljetbrains/mps/openapi/editor/cells/EditorCell;" />
-      <node id="3433054418424680617" at="107,0,114,0" concept="5" trace="createCollection_rpszz1_a0a#()Ljetbrains/mps/openapi/editor/cells/EditorCell;" />
-      <node id="3433054418424680617" at="199,0,206,0" concept="5" trace="createRefNodeList_rpszz1_b0b1a#()Ljetbrains/mps/openapi/editor/cells/EditorCell;" />
-      <node id="3433054418424680617" at="277,0,284,0" concept="5" trace="createRefNodeList_rpszz1_b1b1a#()Ljetbrains/mps/openapi/editor/cells/EditorCell;" />
-      <node id="3433054418424680617" at="377,0,384,0" concept="5" trace="createChildCell#(Lorg/jetbrains/mps/openapi/model/SNode;)Ljetbrains/mps/openapi/editor/cells/EditorCell;" />
-      <node id="3433054418424680617" at="429,0,436,0" concept="5" trace="createRefNodeList_rpszz1_b3b1a#()Ljetbrains/mps/openapi/editor/cells/EditorCell;" />
-      <node id="3433054418424680617" at="534,0,541,0" concept="5" trace="createRefNodeList_rpszz1_b4b1a#()Ljetbrains/mps/openapi/editor/cells/EditorCell;" />
-      <node id="3433054418424680617" at="697,0,704,0" concept="5" trace="createChildCell#(Lorg/jetbrains/mps/openapi/model/SNode;)Ljetbrains/mps/openapi/editor/cells/EditorCell;" />
-      <node id="3433054418424680617" at="768,0,775,0" concept="5" trace="createChildCell#(Lorg/jetbrains/mps/openapi/model/SNode;)Ljetbrains/mps/openapi/editor/cells/EditorCell;" />
-      <node id="3433054418424680617" at="387,0,395,0" concept="5" trace="installCellInfo#(Lorg/jetbrains/mps/openapi/model/SNode;Ljetbrains/mps/openapi/editor/cells/EditorCell;)V" />
-      <node id="3433054418424680617" at="707,0,715,0" concept="5" trace="installCellInfo#(Lorg/jetbrains/mps/openapi/model/SNode;Ljetbrains/mps/openapi/editor/cells/EditorCell;)V" />
-      <node id="3433054418424680617" at="778,0,786,0" concept="5" trace="installCellInfo#(Lorg/jetbrains/mps/openapi/model/SNode;Ljetbrains/mps/openapi/editor/cells/EditorCell;)V" />
-      <node id="3433054418424680617" at="231,276,240,7" concept="10" />
-      <node id="3433054418424680617" at="309,288,318,7" concept="10" />
-      <node id="6641743975991335240" at="332,0,341,0" concept="5" trace="createConstant_rpszz1_a1b1b0#()Ljetbrains/mps/openapi/editor/cells/EditorCell;" />
-      <node id="3433054418424680617" at="398,219,407,7" concept="10" />
-      <node id="3433054418424680617" at="461,270,470,7" concept="10" />
-      <node id="3433054418424680617" at="566,282,575,7" concept="10" />
-      <node id="6106419185511572292" at="589,0,598,0" concept="5" trace="createConstant_rpszz1_a1e1b0#()Ljetbrains/mps/openapi/editor/cells/EditorCell;" />
-      <node id="3433054418424680617" at="718,225,727,7" concept="10" />
-      <node id="3433054418424680617" at="789,218,798,7" concept="10" />
-      <node id="3433054418424680617" at="146,0,156,0" concept="5" trace="createCollection_rpszz1_b0#()Ljetbrains/mps/openapi/editor/cells/EditorCell;" />
-      <node id="3433054418424680617" at="183,0,193,0" concept="5" trace="createCollection_rpszz1_a1b0#()Ljetbrains/mps/openapi/editor/cells/EditorCell;" />
-      <node id="3433054418424680617" at="242,86,252,7" concept="4" />
-      <node id="3433054418424680617" at="261,0,271,0" concept="5" trace="createCollection_rpszz1_b1b0#()Ljetbrains/mps/openapi/editor/cells/EditorCell;" />
-      <node id="3433054418424680617" at="320,86,330,7" concept="4" />
-      <node id="3433054418424680617" at="342,0,352,0" concept="5" trace="createCollection_rpszz1_c1b0#()Ljetbrains/mps/openapi/editor/cells/EditorCell;" />
-      <node id="3433054418424680617" at="413,0,423,0" concept="5" trace="createCollection_rpszz1_d1b0#()Ljetbrains/mps/openapi/editor/cells/EditorCell;" />
-      <node id="3433054418424680617" at="472,86,482,7" concept="4" />
-      <node id="3433054418424680617" at="518,0,528,0" concept="5" trace="createCollection_rpszz1_e1b0#()Ljetbrains/mps/openapi/editor/cells/EditorCell;" />
-      <node id="3433054418424680617" at="577,86,587,7" concept="4" />
-      <node id="3433054418424680617" at="632,0,642,0" concept="5" trace="createCollection_rpszz1_g1b0#()Ljetbrains/mps/openapi/editor/cells/EditorCell;" />
-      <node id="3433054418424680617" at="733,0,743,0" concept="5" trace="createCollection_rpszz1_h1b0#()Ljetbrains/mps/openapi/editor/cells/EditorCell;" />
-      <node id="3433054418424680617" at="135,0,146,0" concept="5" trace="createConstant_rpszz1_b0a#()Ljetbrains/mps/openapi/editor/cells/EditorCell;" />
-      <node id="3433054418424680617" at="648,0,659,0" concept="5" trace="createAlternation_rpszz1_b6b1a#()Ljetbrains/mps/openapi/editor/cells/EditorCell;" />
-      <node id="3433054418424680617" at="804,0,815,0" concept="5" trace="createConstant_rpszz1_c0#()Ljetbrains/mps/openapi/editor/cells/EditorCell;" />
-      <node id="3433054418424680617" at="92,0,104,0" concept="5" trace="createCollection_rpszz1_a0#()Ljetbrains/mps/openapi/editor/cells/EditorCell;" />
-      <node id="3433054418424680617" at="242,0,254,0" concept="5" trace="installElementCellActions#(Lorg/jetbrains/mps/openapi/model/SNode;Ljetbrains/mps/openapi/editor/cells/EditorCell;)V" />
-      <node id="3433054418424680617" at="320,0,332,0" concept="5" trace="installElementCellActions#(Lorg/jetbrains/mps/openapi/model/SNode;Ljetbrains/mps/openapi/editor/cells/EditorCell;)V" />
-      <node id="3433054418424680617" at="472,0,484,0" concept="5" trace="installElementCellActions#(Lorg/jetbrains/mps/openapi/model/SNode;Ljetbrains/mps/openapi/editor/cells/EditorCell;)V" />
-      <node id="3433054418424680617" at="577,0,589,0" concept="5" trace="installElementCellActions#(Lorg/jetbrains/mps/openapi/model/SNode;Ljetbrains/mps/openapi/editor/cells/EditorCell;)V" />
-      <node id="3433054418424680617" at="229,0,242,0" concept="5" trace="createEmptyCell#()Ljetbrains/mps/openapi/editor/cells/EditorCell;" />
-      <node id="3433054418424680617" at="307,0,320,0" concept="5" trace="createEmptyCell#()Ljetbrains/mps/openapi/editor/cells/EditorCell;" />
-      <node id="3433054418424680617" at="459,0,472,0" concept="5" trace="createEmptyCell#()Ljetbrains/mps/openapi/editor/cells/EditorCell;" />
-      <node id="3433054418424680617" at="564,0,577,0" concept="5" trace="createEmptyCell#()Ljetbrains/mps/openapi/editor/cells/EditorCell;" />
-      <node id="3433054418424680617" at="395,0,409,0" concept="5" trace="createEmptyCell#()Ljetbrains/mps/openapi/editor/cells/EditorCell;" />
-      <node id="3433054418424680617" at="715,0,729,0" concept="5" trace="createEmptyCell#()Ljetbrains/mps/openapi/editor/cells/EditorCell;" />
-      <node id="3433054418424680617" at="786,0,800,0" concept="5" trace="createEmptyCell#()Ljetbrains/mps/openapi/editor/cells/EditorCell;" />
-      <node id="3433054418424680617" at="74,0,89,0" concept="5" trace="createCollection_rpszz1_a#()Ljetbrains/mps/openapi/editor/cells/EditorCell;" />
-      <node id="6641743975991280433" at="120,0,135,0" concept="5" trace="createProperty_rpszz1_b0a0#()Ljetbrains/mps/openapi/editor/cells/EditorCell;" />
-      <node id="3433054418424680938" at="662,0,678,0" concept="5" trace="createProperty_rpszz1_a1g1b0#()Ljetbrains/mps/openapi/editor/cells/EditorCell;" />
-      <node id="3433054418424680617" at="160,0,177,0" concept="5" trace="createCollection_rpszz1_b1a#()Ljetbrains/mps/openapi/editor/cells/EditorCell;" />
-      <scope id="6590130501507388900" at="492,83,492,83" />
-      <scope id="6590130501507369933" at="600,89,600,89" />
-      <scope id="3433054418424680617" at="66,26,67,18" />
-      <scope id="3433054418424680617" at="70,39,71,39" />
-      <scope id="3433054418424680617" at="84,37,85,59" />
-      <scope id="3433054418424680617" at="89,46,90,34" />
-      <scope id="3433054418424680617" at="99,38,100,60" />
-      <scope id="3433054418424680617" at="104,47,105,34" />
-      <scope id="3433054418424680617" at="163,39,164,63" />
-      <scope id="3433054418424680617" at="166,39,167,63" />
-      <scope id="6106419185511632478" at="177,48,178,226" />
-      <scope id="6106419185511634064" at="180,48,181,232" />
-      <scope id="3433054418424680617" at="217,28,218,20" />
-      <scope id="3433054418424680617" at="221,66,222,233" />
-      <scope id="3433054418424680617" at="238,17,239,42" />
-      <scope id="3433054418424680617" at="249,122,250,246" />
-      <scope id="3433054418424680617" at="295,28,296,20" />
-      <scope id="3433054418424680617" at="299,66,300,233" />
-      <scope id="3433054418424680617" at="316,17,317,42" />
-      <scope id="3433054418424680617" at="327,122,328,252" />
-      <scope id="3433054418424680617" at="373,28,374,20" />
-      <scope id="3433054418424680617" at="388,118,389,222" />
-      <scope id="3433054418424680617" at="391,41,392,36" />
-      <scope id="3433054418424680617" at="405,17,406,42" />
-      <scope id="3433054418424680617" at="409,40,410,26" />
-      <scope id="3433054418424680617" at="447,28,448,20" />
-      <scope id="3433054418424680617" at="451,66,452,241" />
-      <scope id="3433054418424680617" at="468,17,469,42" />
-      <scope id="3433054418424680617" at="479,122,480,356" />
-      <scope id="6590130501507388900" at="494,180,495,161" />
-      <scope id="6590130501507388900" at="503,46,504,18" />
-      <scope id="6590130501507388900" at="506,215,507,201" />
-      <scope id="6590130501507388900" at="514,45,515,19" />
-      <scope id="3433054418424680617" at="552,28,553,20" />
-      <scope id="3433054418424680617" at="556,66,557,241" />
-      <scope id="3433054418424680617" at="573,17,574,42" />
-      <scope id="3433054418424680617" at="584,122,585,362" />
-      <scope id="6590130501507369933" at="602,180,603,161" />
-      <scope id="6590130501507369933" at="611,46,612,18" />
-      <scope id="6590130501507369933" at="614,215,615,201" />
-      <scope id="6590130501507369933" at="622,45,623,19" />
-      <scope id="3433054418424680617" at="652,31,653,50" />
-      <scope id="3433054418424680617" at="654,12,655,49" />
-      <scope id="5177162104569174935" at="659,49,660,194" />
-      <scope id="3433054418424680617" at="693,28,694,20" />
-      <scope id="3433054418424680617" at="708,118,709,228" />
-      <scope id="3433054418424680617" at="711,41,712,42" />
-      <scope id="3433054418424680617" at="725,17,726,42" />
-      <scope id="3433054418424680617" at="729,40,730,32" />
-      <scope id="3433054418424680617" at="764,28,765,20" />
-      <scope id="3433054418424680617" at="779,118,780,221" />
-      <scope id="3433054418424680617" at="782,41,783,35" />
-      <scope id="3433054418424680617" at="796,17,797,42" />
-      <scope id="3433054418424680617" at="800,40,801,25" />
-      <scope id="5177162104569177366" at="815,55,816,43" />
-      <scope id="3433054418424680617" at="59,110,61,18" />
-      <scope id="6641743975991280433" at="129,35,131,112">
-        <var name="manager" id="6641743975991280433" />
-      </scope>
-      <scope id="3433054418424680617" at="156,52,158,22">
-        <var name="editorCell" id="3433054418424680617" />
-      </scope>
-      <scope id="3433054418424680617" at="210,111,212,25" />
-      <scope id="3433054418424680617" at="245,34,247,146" />
-      <scope id="3433054418424680617" at="288,117,290,25" />
-      <scope id="3433054418424680617" at="323,34,325,146" />
-      <scope id="3433054418424680617" at="358,51,360,33">
-        <var name="provider" id="3433054418424680617" />
-      </scope>
-      <scope id="3433054418424680617" at="366,122,368,25" />
-      <scope id="3433054418424680617" at="440,108,442,25" />
-      <scope id="3433054418424680617" at="475,34,477,146" />
-      <scope id="6590130501507388900" at="492,0,494,0" />
-      <scope id="6590130501507388902" at="498,213,500,52">
-        <var name="allLanguages" id="6590130501507388904" />
-      </scope>
-      <scope id="3433054418424680617" at="545,114,547,25" />
-      <scope id="3433054418424680617" at="580,34,582,146" />
-      <scope id="6590130501507369933" at="600,0,602,0" />
-      <scope id="6590130501507369937" at="606,213,608,52">
-        <var name="allLanguages" id="6590130501507381610" />
-      </scope>
-      <scope id="3433054418424680938" at="672,35,674,112">
-        <var name="manager" id="3433054418424680938" />
-      </scope>
-      <scope id="3433054418424680617" at="678,52,680,33">
-        <var name="provider" id="3433054418424680617" />
-      </scope>
-      <scope id="3433054418424680617" at="686,129,688,25" />
-      <scope id="3433054418424680617" at="749,51,751,33">
-        <var name="provider" id="3433054418424680617" />
-      </scope>
-      <scope id="3433054418424680617" at="757,121,759,25" />
-      <scope id="3433054418424680617" at="70,0,73,0" />
-      <scope id="3433054418424680617" at="89,0,92,0" />
-      <scope id="3433054418424680617" at="104,0,107,0" />
-      <scope id="6106419185511632477" at="177,0,180,0" />
-      <scope id="6106419185511634063" at="180,0,183,0" />
-      <scope id="3433054418424680617" at="221,0,224,0">
-        <var name="editorContext" id="3433054418424680617" />
-      </scope>
-      <scope id="3433054418424680617" at="224,57,227,25">
-        <var name="elementCell" id="3433054418424680617" />
-      </scope>
-      <scope id="3433054418424680617" at="299,0,302,0">
-        <var name="editorContext" id="3433054418424680617" />
-      </scope>
-      <scope id="3433054418424680617" at="302,57,305,25">
-        <var name="elementCell" id="3433054418424680617" />
-      </scope>
-      <scope id="3433054418424680617" at="409,0,412,0" />
-      <scope id="3433054418424680617" at="451,0,454,0">
-        <var name="editorContext" id="3433054418424680617" />
-      </scope>
-      <scope id="3433054418424680617" at="454,57,457,25">
-        <var name="elementCell" id="3433054418424680617" />
-      </scope>
-      <scope id="6590130501507388900" at="494,0,497,0">
-        <var name="currentChild" id="6590130501507388900" />
-        <var name="defaultConceptOfChild" id="6590130501507388900" />
-        <var name="editorContext" id="6590130501507388900" />
-        <var name="node" id="6590130501507388900" />
-        <var name="operationContext" id="6590130501507388900" />
-      </scope>
-      <scope id="6590130501507388900" at="503,0,506,0" />
-      <scope id="6590130501507388900" at="506,0,509,0">
-        <var name="currentChild" id="6590130501507388900" />
-        <var name="defaultConceptOfChild" id="6590130501507388900" />
-        <var name="editorContext" id="6590130501507388900" />
-        <var name="model" id="6590130501507388900" />
-        <var name="node" id="6590130501507388900" />
-        <var name="operationContext" id="6590130501507388900" />
-        <var name="parameterObject" id="6590130501507388900" />
-      </scope>
-      <scope id="6590130501507388917" at="509,250,512,17">
-        <var name="lid" id="6590130501507388919" />
-      </scope>
-      <scope id="6590130501507388900" at="514,0,517,0" />
-      <scope id="3433054418424680617" at="556,0,559,0">
-        <var name="editorContext" id="3433054418424680617" />
-      </scope>
-      <scope id="3433054418424680617" at="559,57,562,25">
-        <var name="elementCell" id="3433054418424680617" />
-      </scope>
-      <scope id="6590130501507369933" at="602,0,605,0">
-        <var name="currentChild" id="6590130501507369933" />
-        <var name="defaultConceptOfChild" id="6590130501507369933" />
-        <var name="editorContext" id="6590130501507369933" />
-        <var name="node" id="6590130501507369933" />
-        <var name="operationContext" id="6590130501507369933" />
-      </scope>
-      <scope id="6590130501507369933" at="611,0,614,0" />
-      <scope id="6590130501507369933" at="614,0,617,0">
-        <var name="currentChild" id="6590130501507369933" />
-        <var name="defaultConceptOfChild" id="6590130501507369933" />
-        <var name="editorContext" id="6590130501507369933" />
-        <var name="model" id="6590130501507369933" />
-        <var name="node" id="6590130501507369933" />
-        <var name="operationContext" id="6590130501507369933" />
-        <var name="parameterObject" id="6590130501507369933" />
-      </scope>
-      <scope id="6590130501507372531" at="617,250,620,17">
-        <var name="lid" id="6590130501507329969" />
-      </scope>
-      <scope id="6590130501507369933" at="622,0,625,0" />
-      <scope id="5177162104569174933" at="659,0,662,0" />
-      <scope id="3433054418424680617" at="729,0,732,0" />
-      <scope id="3433054418424680617" at="800,0,803,0" />
-      <scope id="5177162104569177366" at="815,0,818,0">
-        <var name="str" id="5177162104569177366" />
-      </scope>
-      <scope id="3433054418424680617" at="59,0,63,0">
-        <var name="context" id="3433054418424680617" />
-        <var name="node" id="3433054418424680617" />
-      </scope>
-      <scope id="3433054418424680625" at="114,51,118,22">
-        <var name="editorCell" id="3433054418424680625" />
-      </scope>
-      <scope id="3433054418424680617" at="156,0,160,0" />
-      <scope id="3433054418424680668" at="193,52,197,22">
-        <var name="editorCell" id="3433054418424680668" />
-      </scope>
-      <scope id="3433054418424680617" at="210,0,214,0">
->>>>>>> 3815f2af
         <var name="childRole" id="3433054418424680617" />
         <var name="context" id="3433054418424680617" />
         <var name="ownerNode" id="3433054418424680617" />
       </scope>
-<<<<<<< HEAD
       <scope id="1635975027230453390" at="247,55,251,24">
         <var name="editorCell" id="1635975027230453390" />
       </scope>
@@ -1814,52 +1090,27 @@
         <var name="editorCell" id="3433054418424680688" />
       </scope>
       <scope id="3433054418424680617" at="281,0,285,0">
-=======
-      <scope id="1635975027230453390" at="254,55,258,24">
-        <var name="editorCell" id="1635975027230453390" />
-      </scope>
-      <scope id="3433054418424680688" at="271,52,275,22">
-        <var name="editorCell" id="3433054418424680688" />
-      </scope>
-      <scope id="3433054418424680617" at="288,0,292,0">
->>>>>>> 3815f2af
         <var name="childRole" id="3433054418424680617" />
         <var name="context" id="3433054418424680617" />
         <var name="ownerNode" id="3433054418424680617" />
       </scope>
-<<<<<<< HEAD
       <scope id="2343319097654261799" at="345,52,349,22">
         <var name="editorCell" id="2343319097654261799" />
       </scope>
       <scope id="3433054418424680617" at="351,0,355,0" />
       <scope id="3433054418424680617" at="359,0,363,0">
-=======
-      <scope id="2343319097654261799" at="352,52,356,22">
-        <var name="editorCell" id="2343319097654261799" />
-      </scope>
-      <scope id="3433054418424680617" at="358,0,362,0" />
-      <scope id="3433054418424680617" at="366,0,370,0">
->>>>>>> 3815f2af
         <var name="containmentLink" id="3433054418424680617" />
         <var name="context" id="3433054418424680617" />
         <var name="ownerNode" id="3433054418424680617" />
       </scope>
-<<<<<<< HEAD
       <scope id="6106419185511572282" at="416,52,420,22">
         <var name="editorCell" id="6106419185511572282" />
       </scope>
       <scope id="3433054418424680617" at="433,0,437,0">
-=======
-      <scope id="6106419185511572282" at="423,52,427,22">
-        <var name="editorCell" id="6106419185511572282" />
-      </scope>
-      <scope id="3433054418424680617" at="440,0,444,0">
->>>>>>> 3815f2af
         <var name="childRole" id="3433054418424680617" />
         <var name="context" id="3433054418424680617" />
         <var name="ownerNode" id="3433054418424680617" />
       </scope>
-<<<<<<< HEAD
       <scope id="6106419185511572285" at="477,55,481,24">
         <var name="editorCell" id="6106419185511572285" />
       </scope>
@@ -1867,28 +1118,10 @@
         <var name="editorCell" id="6106419185511572289" />
       </scope>
       <scope id="3433054418424680617" at="520,0,524,0">
-=======
-      <scope id="6106419185511572285" at="484,55,488,24">
-        <var name="editorCell" id="6106419185511572285" />
-      </scope>
-      <scope id="6590130501507388900" at="498,0,502,0">
-        <var name="currentChild" id="6590130501507388900" />
-        <var name="defaultChildConcept" id="6590130501507388900" />
-        <var name="defaultConceptOfChild" id="6590130501507388900" />
-        <var name="editorContext" id="6590130501507388900" />
-        <var name="node" id="6590130501507388900" />
-        <var name="operationContext" id="6590130501507388900" />
-      </scope>
-      <scope id="6106419185511572289" at="528,52,532,22">
-        <var name="editorCell" id="6106419185511572289" />
-      </scope>
-      <scope id="3433054418424680617" at="545,0,549,0">
->>>>>>> 3815f2af
         <var name="childRole" id="3433054418424680617" />
         <var name="context" id="3433054418424680617" />
         <var name="ownerNode" id="3433054418424680617" />
       </scope>
-<<<<<<< HEAD
       <scope id="6106419185511571630" at="583,51,587,22">
         <var name="editorCell" id="6106419185511571630" />
       </scope>
@@ -1897,46 +1130,19 @@
       </scope>
       <scope id="3433054418424680617" at="635,0,639,0" />
       <scope id="3433054418424680617" at="643,0,647,0">
-=======
-      <scope id="6590130501507369933" at="606,0,610,0">
-        <var name="currentChild" id="6590130501507369933" />
-        <var name="defaultChildConcept" id="6590130501507369933" />
-        <var name="defaultConceptOfChild" id="6590130501507369933" />
-        <var name="editorContext" id="6590130501507369933" />
-        <var name="node" id="6590130501507369933" />
-        <var name="operationContext" id="6590130501507369933" />
-      </scope>
-      <scope id="6106419185511571630" at="626,51,630,22">
-        <var name="editorCell" id="6106419185511571630" />
-      </scope>
-      <scope id="3433054418424680907" at="642,52,646,22">
-        <var name="editorCell" id="3433054418424680907" />
-      </scope>
-      <scope id="3433054418424680617" at="678,0,682,0" />
-      <scope id="3433054418424680617" at="686,0,690,0">
->>>>>>> 3815f2af
         <var name="containmentLink" id="3433054418424680617" />
         <var name="context" id="3433054418424680617" />
         <var name="ownerNode" id="3433054418424680617" />
       </scope>
-<<<<<<< HEAD
       <scope id="3433054418424680875" at="700,52,704,22">
         <var name="editorCell" id="3433054418424680875" />
       </scope>
       <scope id="3433054418424680617" at="706,0,710,0" />
       <scope id="3433054418424680617" at="714,0,718,0">
-=======
-      <scope id="3433054418424680875" at="743,52,747,22">
-        <var name="editorCell" id="3433054418424680875" />
-      </scope>
-      <scope id="3433054418424680617" at="749,0,753,0" />
-      <scope id="3433054418424680617" at="757,0,761,0">
->>>>>>> 3815f2af
         <var name="containmentLink" id="3433054418424680617" />
         <var name="context" id="3433054418424680617" />
         <var name="ownerNode" id="3433054418424680617" />
       </scope>
-<<<<<<< HEAD
       <scope id="3433054418424680617" at="57,0,62,0" />
       <scope id="3433054418424680617" at="100,52,105,22">
         <var name="editorCell" id="3433054418424680617" />
@@ -2152,267 +1358,20 @@
         <var name="style" id="3433054418424680617" />
       </scope>
       <scope id="6641743975991280433" at="113,51,126,22">
-=======
-      <scope id="3433054418424680617" at="64,0,69,0" />
-      <scope id="3433054418424680617" at="107,52,112,22">
-        <var name="editorCell" id="3433054418424680617" />
-      </scope>
-      <scope id="3433054418424680617" at="199,55,204,22">
-        <var name="editorCell" id="3433054418424680617" />
-        <var name="handler" id="3433054418424680617" />
-      </scope>
-      <scope id="3433054418424680617" at="215,0,220,0" />
-      <scope id="3433054418424680617" at="224,0,229,0">
-        <var name="elementNode" id="3433054418424680617" />
-      </scope>
-      <scope id="3433054418424680617" at="232,11,237,25">
-        <var name="emptyCell" id="3433054418424680617" />
-      </scope>
-      <scope id="3433054418424680617" at="277,55,282,22">
-        <var name="editorCell" id="3433054418424680617" />
-        <var name="handler" id="3433054418424680617" />
-      </scope>
-      <scope id="3433054418424680617" at="293,0,298,0" />
-      <scope id="3433054418424680617" at="302,0,307,0">
-        <var name="elementNode" id="3433054418424680617" />
-      </scope>
-      <scope id="3433054418424680617" at="310,11,315,25">
-        <var name="emptyCell" id="3433054418424680617" />
-      </scope>
-      <scope id="3433054418424680617" at="371,0,376,0" />
-      <scope id="3433054418424680617" at="377,55,382,24">
-        <var name="editorCell" id="3433054418424680617" />
-      </scope>
-      <scope id="3433054418424680617" at="399,11,404,26">
-        <var name="editorCell" id="3433054418424680617" />
-      </scope>
-      <scope id="3433054418424680617" at="429,55,434,22">
-        <var name="editorCell" id="3433054418424680617" />
-        <var name="handler" id="3433054418424680617" />
-      </scope>
-      <scope id="3433054418424680617" at="445,0,450,0" />
-      <scope id="3433054418424680617" at="454,0,459,0">
-        <var name="elementNode" id="3433054418424680617" />
-      </scope>
-      <scope id="3433054418424680617" at="462,11,467,25">
-        <var name="emptyCell" id="3433054418424680617" />
-      </scope>
-      <scope id="6590130501507388900" at="509,0,514,0">
-        <var name="currentChild" id="6590130501507388900" />
-        <var name="defaultChildConcept" id="6590130501507388900" />
-        <var name="defaultConceptOfChild" id="6590130501507388900" />
-        <var name="editorContext" id="6590130501507388900" />
-        <var name="model" id="6590130501507388900" />
-        <var name="node" id="6590130501507388900" />
-        <var name="operationContext" id="6590130501507388900" />
-        <var name="parameterObject" id="6590130501507388900" />
-      </scope>
-      <scope id="3433054418424680617" at="534,55,539,22">
-        <var name="editorCell" id="3433054418424680617" />
-        <var name="handler" id="3433054418424680617" />
-      </scope>
-      <scope id="3433054418424680617" at="550,0,555,0" />
-      <scope id="3433054418424680617" at="559,0,564,0">
-        <var name="elementNode" id="3433054418424680617" />
-      </scope>
-      <scope id="3433054418424680617" at="567,11,572,25">
-        <var name="emptyCell" id="3433054418424680617" />
-      </scope>
-      <scope id="6590130501507369933" at="617,0,622,0">
-        <var name="currentChild" id="6590130501507369933" />
-        <var name="defaultChildConcept" id="6590130501507369933" />
-        <var name="defaultConceptOfChild" id="6590130501507369933" />
-        <var name="editorContext" id="6590130501507369933" />
-        <var name="model" id="6590130501507369933" />
-        <var name="node" id="6590130501507369933" />
-        <var name="operationContext" id="6590130501507369933" />
-        <var name="parameterObject" id="6590130501507369933" />
-      </scope>
-      <scope id="3433054418424680617" at="691,0,696,0" />
-      <scope id="3433054418424680617" at="697,55,702,24">
-        <var name="editorCell" id="3433054418424680617" />
-      </scope>
-      <scope id="3433054418424680617" at="719,11,724,26">
-        <var name="editorCell" id="3433054418424680617" />
-      </scope>
-      <scope id="3433054418424680617" at="762,0,767,0" />
-      <scope id="3433054418424680617" at="768,55,773,24">
-        <var name="editorCell" id="3433054418424680617" />
-      </scope>
-      <scope id="3433054418424680617" at="790,11,795,26">
-        <var name="editorCell" id="3433054418424680617" />
-      </scope>
-      <scope id="3433054418424680625" at="114,0,120,0" />
-      <scope id="3433054418424680668" at="193,0,199,0" />
-      <scope id="1635975027230453390" at="254,0,260,0" />
-      <scope id="3433054418424680688" at="271,0,277,0" />
-      <scope id="2343319097654261799" at="352,0,358,0" />
-      <scope id="3433054418424680617" at="387,70,393,7" />
-      <scope id="6106419185511572282" at="423,0,429,0" />
-      <scope id="6106419185511572285" at="484,0,490,0" />
-      <scope id="6106419185511572289" at="528,0,534,0" />
-      <scope id="6106419185511571630" at="626,0,632,0" />
-      <scope id="3433054418424680907" at="642,0,648,0" />
-      <scope id="3433054418424680617" at="707,70,713,7" />
-      <scope id="3433054418424680875" at="743,0,749,0" />
-      <scope id="3433054418424680617" at="778,70,784,7" />
-      <scope id="3433054418424680617" at="107,0,114,0" />
-      <scope id="3433054418424680617" at="199,0,206,0" />
-      <scope id="3433054418424680617" at="277,0,284,0" />
-      <scope id="6641743975991335240" at="332,55,339,24">
-        <var name="editorCell" id="6641743975991335240" />
-        <var name="style" id="6641743975991335240" />
-      </scope>
-      <scope id="3433054418424680617" at="377,0,384,0">
-        <var name="child" id="3433054418424680617" />
-      </scope>
-      <scope id="3433054418424680617" at="429,0,436,0" />
-      <scope id="3433054418424680617" at="534,0,541,0" />
-      <scope id="6106419185511572292" at="589,55,596,24">
-        <var name="editorCell" id="6106419185511572292" />
-        <var name="style" id="6106419185511572292" />
-      </scope>
-      <scope id="3433054418424680617" at="697,0,704,0">
-        <var name="child" id="3433054418424680617" />
-      </scope>
-      <scope id="3433054418424680617" at="768,0,775,0">
-        <var name="child" id="3433054418424680617" />
-      </scope>
-      <scope id="3433054418424680617" at="146,51,154,22">
-        <var name="editorCell" id="3433054418424680617" />
-        <var name="style" id="3433054418424680617" />
-      </scope>
-      <scope id="3433054418424680617" at="183,53,191,22">
-        <var name="editorCell" id="3433054418424680617" />
-        <var name="style" id="3433054418424680617" />
-      </scope>
-      <scope id="3433054418424680617" at="243,96,251,9" />
-      <scope id="3433054418424680617" at="261,53,269,22">
-        <var name="editorCell" id="3433054418424680617" />
-        <var name="style" id="3433054418424680617" />
-      </scope>
-      <scope id="3433054418424680617" at="321,96,329,9" />
-      <scope id="3433054418424680617" at="342,53,350,22">
-        <var name="editorCell" id="3433054418424680617" />
-        <var name="style" id="3433054418424680617" />
-      </scope>
-      <scope id="3433054418424680617" at="387,0,395,0">
-        <var name="child" id="3433054418424680617" />
-        <var name="editorCell" id="3433054418424680617" />
-      </scope>
-      <scope id="3433054418424680617" at="413,53,421,22">
-        <var name="editorCell" id="3433054418424680617" />
-        <var name="style" id="3433054418424680617" />
-      </scope>
-      <scope id="3433054418424680617" at="473,96,481,9" />
-      <scope id="3433054418424680617" at="518,53,526,22">
-        <var name="editorCell" id="3433054418424680617" />
-        <var name="style" id="3433054418424680617" />
-      </scope>
-      <scope id="3433054418424680617" at="578,96,586,9" />
-      <scope id="3433054418424680617" at="632,53,640,22">
-        <var name="editorCell" id="3433054418424680617" />
-        <var name="style" id="3433054418424680617" />
-      </scope>
-      <scope id="3433054418424680617" at="707,0,715,0">
-        <var name="child" id="3433054418424680617" />
-        <var name="editorCell" id="3433054418424680617" />
-      </scope>
-      <scope id="3433054418424680617" at="733,53,741,22">
-        <var name="editorCell" id="3433054418424680617" />
-        <var name="style" id="3433054418424680617" />
-      </scope>
-      <scope id="3433054418424680617" at="778,0,786,0">
-        <var name="child" id="3433054418424680617" />
-        <var name="editorCell" id="3433054418424680617" />
-      </scope>
-      <scope id="3433054418424680617" at="135,50,144,22">
-        <var name="editorCell" id="3433054418424680617" />
-        <var name="style" id="3433054418424680617" />
-      </scope>
-      <scope id="6641743975991335240" at="332,0,341,0" />
-      <scope id="6106419185511572292" at="589,0,598,0" />
-      <scope id="3433054418424680617" at="648,55,657,22">
-        <var name="alternationCondition" id="3433054418424680617" />
-        <var name="editorCell" id="3433054418424680617" />
-      </scope>
-      <scope id="3433054418424680617" at="804,49,813,22">
-        <var name="editorCell" id="3433054418424680617" />
-        <var name="style" id="3433054418424680617" />
-      </scope>
-      <scope id="3433054418424680617" at="92,51,102,22">
-        <var name="editorCell" id="3433054418424680617" />
-        <var name="style" id="3433054418424680617" />
-      </scope>
-      <scope id="3433054418424680617" at="146,0,156,0" />
-      <scope id="3433054418424680617" at="183,0,193,0" />
-      <scope id="3433054418424680617" at="242,86,252,7" />
-      <scope id="3433054418424680617" at="261,0,271,0" />
-      <scope id="3433054418424680617" at="320,86,330,7" />
-      <scope id="3433054418424680617" at="342,0,352,0" />
-      <scope id="3433054418424680617" at="413,0,423,0" />
-      <scope id="3433054418424680617" at="472,86,482,7" />
-      <scope id="3433054418424680617" at="518,0,528,0" />
-      <scope id="3433054418424680617" at="577,86,587,7" />
-      <scope id="3433054418424680617" at="632,0,642,0" />
-      <scope id="3433054418424680617" at="733,0,743,0" />
-      <scope id="3433054418424680617" at="135,0,146,0" />
-      <scope id="3433054418424680617" at="229,41,240,7" />
-      <scope id="3433054418424680617" at="307,41,318,7" />
-      <scope id="3433054418424680617" at="396,44,407,7" />
-      <scope id="3433054418424680617" at="459,41,470,7" />
-      <scope id="3433054418424680617" at="564,41,575,7" />
-      <scope id="3433054418424680617" at="648,0,659,0" />
-      <scope id="3433054418424680617" at="716,44,727,7" />
-      <scope id="3433054418424680617" at="787,44,798,7" />
-      <scope id="3433054418424680617" at="804,0,815,0" />
-      <scope id="3433054418424680617" at="92,0,104,0" />
-      <scope id="3433054418424680617" at="242,0,254,0">
-        <var name="elementCell" id="3433054418424680617" />
-        <var name="elementNode" id="3433054418424680617" />
-      </scope>
-      <scope id="3433054418424680617" at="320,0,332,0">
-        <var name="elementCell" id="3433054418424680617" />
-        <var name="elementNode" id="3433054418424680617" />
-      </scope>
-      <scope id="3433054418424680617" at="472,0,484,0">
-        <var name="elementCell" id="3433054418424680617" />
-        <var name="elementNode" id="3433054418424680617" />
-      </scope>
-      <scope id="3433054418424680617" at="577,0,589,0">
-        <var name="elementCell" id="3433054418424680617" />
-        <var name="elementNode" id="3433054418424680617" />
-      </scope>
-      <scope id="3433054418424680617" at="74,50,87,22">
-        <var name="editorCell" id="3433054418424680617" />
-        <var name="style" id="3433054418424680617" />
-      </scope>
-      <scope id="6641743975991280433" at="120,51,133,22">
->>>>>>> 3815f2af
         <var name="attributeConcept" id="6641743975991280433" />
         <var name="editorCell" id="6641743975991280433" />
         <var name="provider" id="6641743975991280433" />
       </scope>
-<<<<<<< HEAD
       <scope id="3433054418424680617" at="222,0,235,0" />
       <scope id="3433054418424680617" at="300,0,313,0" />
       <scope id="3433054418424680617" at="452,0,465,0" />
       <scope id="3433054418424680617" at="539,0,552,0" />
       <scope id="3433054418424680617" at="388,0,402,0" />
       <scope id="3433054418424680938" at="619,53,633,22">
-=======
-      <scope id="3433054418424680617" at="229,0,242,0" />
-      <scope id="3433054418424680617" at="307,0,320,0" />
-      <scope id="3433054418424680617" at="459,0,472,0" />
-      <scope id="3433054418424680617" at="564,0,577,0" />
-      <scope id="3433054418424680617" at="395,0,409,0" />
-      <scope id="3433054418424680938" at="662,53,676,22">
->>>>>>> 3815f2af
         <var name="attributeConcept" id="3433054418424680938" />
         <var name="editorCell" id="3433054418424680938" />
         <var name="provider" id="3433054418424680938" />
       </scope>
-<<<<<<< HEAD
       <scope id="3433054418424680617" at="672,0,686,0" />
       <scope id="3433054418424680617" at="743,0,757,0" />
       <scope id="3433054418424680617" at="67,0,82,0" />
@@ -2432,27 +1391,6 @@
       <unit id="3433054418424680617" at="277,0,335,0" name="jetbrains.mps.lang.aspect.editor.SimpleLanguageAspectDescriptor_EditorBuilder_a$oldAdditionalLanguagesListHandler_rpszz1_b1b1a" />
       <unit id="3433054418424680617" at="516,0,574,0" name="jetbrains.mps.lang.aspect.editor.SimpleLanguageAspectDescriptor_EditorBuilder_a$additionalLanguagesListHandler_rpszz1_b4b1a" />
       <unit id="3433054418424680617" at="48,0,776,0" name="jetbrains.mps.lang.aspect.editor.SimpleLanguageAspectDescriptor_EditorBuilder_a" />
-=======
-      <scope id="3433054418424680617" at="715,0,729,0" />
-      <scope id="3433054418424680617" at="786,0,800,0" />
-      <scope id="3433054418424680617" at="74,0,89,0" />
-      <scope id="6641743975991280433" at="120,0,135,0" />
-      <scope id="3433054418424680617" at="160,52,175,22">
-        <var name="editorCell" id="3433054418424680617" />
-      </scope>
-      <scope id="3433054418424680938" at="662,0,678,0" />
-      <scope id="3433054418424680617" at="160,0,177,0" />
-      <unit id="6590130501507388900" at="491,0,518,0" name="jetbrains.mps.lang.aspect.editor.SimpleLanguageAspectDescriptor_EditorBuilder_a$SimpleLanguageAspectDescriptor_mainLanguages_cellMenu_rpszz1_a0b3b1a" />
-      <unit id="6590130501507369933" at="599,0,626,0" name="jetbrains.mps.lang.aspect.editor.SimpleLanguageAspectDescriptor_EditorBuilder_a$SimpleLanguageAspectDescriptor_additionalLanguages_cellMenu_rpszz1_a0b4b1a" />
-      <unit id="3433054418424680617" at="362,0,413,0" name="jetbrains.mps.lang.aspect.editor.SimpleLanguageAspectDescriptor_EditorBuilder_a$orderSingleRoleHandler_rpszz1_b2b1a" />
-      <unit id="3433054418424680617" at="682,0,733,0" name="jetbrains.mps.lang.aspect.editor.SimpleLanguageAspectDescriptor_EditorBuilder_a$httpHelpUrlSingleRoleHandler_rpszz1_a1g1b0" />
-      <unit id="3433054418424680617" at="753,0,804,0" name="jetbrains.mps.lang.aspect.editor.SimpleLanguageAspectDescriptor_EditorBuilder_a$iconSingleRoleHandler_rpszz1_b7b1a" />
-      <unit id="3433054418424680617" at="206,0,261,0" name="jetbrains.mps.lang.aspect.editor.SimpleLanguageAspectDescriptor_EditorBuilder_a$oldMainLanguagesListHandler_rpszz1_b0b1a" />
-      <unit id="3433054418424680617" at="436,0,491,0" name="jetbrains.mps.lang.aspect.editor.SimpleLanguageAspectDescriptor_EditorBuilder_a$mainLanguagesListHandler_rpszz1_b3b1a" />
-      <unit id="3433054418424680617" at="284,0,342,0" name="jetbrains.mps.lang.aspect.editor.SimpleLanguageAspectDescriptor_EditorBuilder_a$oldAdditionalLanguagesListHandler_rpszz1_b1b1a" />
-      <unit id="3433054418424680617" at="541,0,599,0" name="jetbrains.mps.lang.aspect.editor.SimpleLanguageAspectDescriptor_EditorBuilder_a$additionalLanguagesListHandler_rpszz1_b4b1a" />
-      <unit id="3433054418424680617" at="55,0,819,0" name="jetbrains.mps.lang.aspect.editor.SimpleLanguageAspectDescriptor_EditorBuilder_a" />
->>>>>>> 3815f2af
     </file>
   </root>
   <root nodeRef="r:2b4fd559-cd7b-4f90-8197-013c655f64e4(jetbrains.mps.lang.aspect.editor)/5386558680326206168">
