<?xml version="1.0" encoding="UTF-8"?>
<debug-info>
  <root>
    <file name="StructureAspectDescriptor.java">
<<<<<<< HEAD
      <unit at="17,0,186,0" name="jetbrains.mps.lang.dataFlow.structure.StructureAspectDescriptor" />
=======
      <unit at="13,0,126,0" name="jetbrains.mps.lang.dataFlow.structure.StructureAspectDescriptor" />
>>>>>>> b86f435b
    </file>
  </root>
</debug-info>
<|MERGE_RESOLUTION|>--- conflicted
+++ resolved
@@ -2,11 +2,7 @@
 <debug-info>
   <root>
     <file name="StructureAspectDescriptor.java">
-<<<<<<< HEAD
-      <unit at="17,0,186,0" name="jetbrains.mps.lang.dataFlow.structure.StructureAspectDescriptor" />
-=======
       <unit at="13,0,126,0" name="jetbrains.mps.lang.dataFlow.structure.StructureAspectDescriptor" />
->>>>>>> b86f435b
     </file>
   </root>
 </debug-info>
