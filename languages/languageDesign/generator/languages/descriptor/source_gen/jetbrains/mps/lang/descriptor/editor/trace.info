<?xml version="1.0" encoding="UTF-8"?>
<debug-info version="2">
  <concept fqn="c:f3061a53-9226-4cc5-a443-f952ceaf5816/1068580123140:jetbrains.mps.baseLanguage.structure.ConstructorDeclaration" />
  <concept fqn="c:f3061a53-9226-4cc5-a443-f952ceaf5816/1068580123155:jetbrains.mps.baseLanguage.structure.ExpressionStatement" />
  <concept fqn="c:f3061a53-9226-4cc5-a443-f952ceaf5816/1068390468200:jetbrains.mps.baseLanguage.structure.FieldDeclaration" />
  <concept fqn="c:f3061a53-9226-4cc5-a443-f952ceaf5816/1068580123159:jetbrains.mps.baseLanguage.structure.IfStatement" />
  <concept fqn="c:f3061a53-9226-4cc5-a443-f952ceaf5816/1068580123165:jetbrains.mps.baseLanguage.structure.InstanceMethodDeclaration" />
  <concept fqn="c:f3061a53-9226-4cc5-a443-f952ceaf5816/1068581242864:jetbrains.mps.baseLanguage.structure.LocalVariableDeclarationStatement" />
  <concept fqn="c:f3061a53-9226-4cc5-a443-f952ceaf5816/1068581242878:jetbrains.mps.baseLanguage.structure.ReturnStatement" />
  <concept fqn="c:f3061a53-9226-4cc5-a443-f952ceaf5816/6329021646629104954:jetbrains.mps.baseLanguage.structure.SingleLineComment" />
  <concept fqn="c:f3061a53-9226-4cc5-a443-f952ceaf5816/1068580123157:jetbrains.mps.baseLanguage.structure.Statement" />
  <concept fqn="c:f3061a53-9226-4cc5-a443-f952ceaf5816/1070475587102:jetbrains.mps.baseLanguage.structure.SuperConstructorInvocation" />
  <root>
    <file name="EditorAspectDescriptorImpl.java">
      <unit at="15,0,33,0" name="jetbrains.mps.lang.descriptor.editor.EditorAspectDescriptorImpl" />
    </file>
  </root>
  <root nodeRef="r:7ed7a88c-17bf-40a5-be72-b50cea0614c7(jetbrains.mps.lang.descriptor.editor)/3919235298192592793">
    <file name="GeneratorDescriptor_Editor.java">
<<<<<<< HEAD
      <node id="3919235298192592793" at="11,79,12,85" concept="6" />
      <node id="3919235298192592793" at="14,82,15,88" concept="6" />
      <node id="3919235298192592793" at="11,0,14,0" concept="4" trace="createEditorCell#(Ljetbrains/mps/openapi/editor/EditorContext;Lorg/jetbrains/mps/openapi/model/SNode;)Ljetbrains/mps/openapi/editor/cells/EditorCell;" />
      <node id="3919235298192592793" at="14,0,17,0" concept="4" trace="createInspectedCell#(Ljetbrains/mps/openapi/editor/EditorContext;Lorg/jetbrains/mps/openapi/model/SNode;)Ljetbrains/mps/openapi/editor/cells/EditorCell;" />
      <scope id="3919235298192592793" at="11,79,12,85" />
      <scope id="3919235298192592793" at="14,82,15,88" />
      <scope id="3919235298192592793" at="11,0,14,0">
=======
      <node id="3919235298192592793" at="18,79,19,63" concept="5" />
      <node id="3919235298192592793" at="21,82,22,61" concept="5" />
      <node id="3919235298192592793" at="24,89,25,99" concept="4" />
      <node id="3919235298192592793" at="25,99,26,48" concept="1" />
      <node id="3919235298192592793" at="26,48,27,28" concept="1" />
      <node id="3919235298192592793" at="27,28,28,81" concept="1" />
      <node id="3919235298192592793" at="28,81,29,80" concept="1" />
      <node id="3919235298192592793" at="29,80,30,22" concept="5" />
      <node id="3919235298192600928" at="32,88,33,111" concept="4" />
      <node id="3919235298192600928" at="33,111,34,47" concept="1" />
      <node id="3919235298192600928" at="34,47,35,34" concept="1" />
      <node id="3919235298192600928" at="35,34,36,22" concept="5" />
      <node id="3919235298192592793" at="38,87,39,81" concept="4" />
      <node id="3919235298192592793" at="39,81,40,34" concept="1" />
      <node id="3919235298192592793" at="40,34,41,47" concept="1" />
      <node id="3919235298192592793" at="41,47,42,26" concept="4" />
      <node id="3919235298192592793" at="42,26,43,91" concept="1" />
      <node id="3919235298192592793" at="43,91,44,58" concept="1" />
      <node id="3919235298192592793" at="45,39,46,40" concept="1" />
      <node id="3919235298192592793" at="46,40,47,38" concept="1" />
      <node id="3919235298192592793" at="48,5,49,73" concept="1" />
      <node id="3919235298192592793" at="49,73,50,57" concept="4" />
      <node id="3919235298192592793" at="51,35,52,82" concept="4" />
      <node id="3919235298192592793" at="52,82,53,112" concept="5" />
      <node id="3919235298192592793" at="54,10,55,22" concept="5" />
      <node id="3919235298192592805" at="58,33,59,14" concept="7" />
      <node id="3919235298192592805" at="61,69,62,67" concept="5" />
      <node id="3919235298192592805" at="64,81,65,66" concept="5" />
      <node id="3919235298192600925" at="67,92,68,84" concept="4" />
      <node id="3919235298192600925" at="68,84,69,39" concept="1" />
      <node id="3919235298192600925" at="69,39,70,52" concept="1" />
      <node id="3919235298192600925" at="70,52,71,33" concept="1" />
      <node id="3919235298192600925" at="71,33,72,28" concept="4" />
      <node id="3919235298192600925" at="72,28,73,60" concept="1" />
      <node id="3919235298192600925" at="73,60,74,52" concept="1" />
      <node id="3919235298192600925" at="74,52,75,75" concept="1" />
      <node id="3919235298192600925" at="75,75,76,59" concept="4" />
      <node id="3919235298192600925" at="77,37,78,84" concept="4" />
      <node id="3919235298192600925" at="78,84,79,114" concept="5" />
      <node id="3919235298192600925" at="80,12,81,24" concept="5" />
      <node id="263208052639628438" at="84,87,85,82" concept="4" />
      <node id="263208052639628438" at="85,82,86,29" concept="1" />
      <node id="263208052639628438" at="86,29,87,42" concept="1" />
      <node id="263208052639628438" at="87,42,88,26" concept="4" />
      <node id="263208052639628438" at="88,26,89,58" concept="1" />
      <node id="263208052639628438" at="89,58,90,42" concept="1" />
      <node id="263208052639628438" at="90,42,91,28" concept="1" />
      <node id="263208052639628438" at="91,28,92,73" concept="1" />
      <node id="263208052639628438" at="92,73,93,57" concept="4" />
      <node id="263208052639628438" at="94,35,95,82" concept="4" />
      <node id="263208052639628438" at="95,82,96,112" concept="5" />
      <node id="263208052639628438" at="97,10,98,22" concept="5" />
      <node id="3919235298192592793" at="18,0,21,0" concept="3" trace="createEditorCell#(Ljetbrains/mps/openapi/editor/EditorContext;Lorg/jetbrains/mps/openapi/model/SNode;)Ljetbrains/mps/openapi/editor/cells/EditorCell;" />
      <node id="3919235298192592793" at="21,0,24,0" concept="3" trace="createInspectedCell#(Ljetbrains/mps/openapi/editor/EditorContext;Lorg/jetbrains/mps/openapi/model/SNode;)Ljetbrains/mps/openapi/editor/cells/EditorCell;" />
      <node id="3919235298192592805" at="58,0,61,0" concept="0" trace="_Inline_jxarjp_a1a#()V" />
      <node id="3919235298192592805" at="61,0,64,0" concept="3" trace="createEditorCell#(Ljetbrains/mps/openapi/editor/EditorContext;)Ljetbrains/mps/openapi/editor/cells/EditorCell;" />
      <node id="3919235298192592805" at="64,0,67,0" concept="3" trace="createEditorCell#(Ljetbrains/mps/openapi/editor/EditorContext;Lorg/jetbrains/mps/openapi/model/SNode;)Ljetbrains/mps/openapi/editor/cells/EditorCell;" />
      <node id="3919235298192592793" at="44,58,48,5" concept="2" />
      <node id="3919235298192592793" at="50,57,55,22" concept="2" />
      <node id="3919235298192600925" at="76,59,81,24" concept="2" />
      <node id="263208052639628438" at="93,57,98,22" concept="2" />
      <node id="3919235298192600928" at="32,0,38,0" concept="3" trace="createConstant_jxarjp_a0#(Ljetbrains/mps/openapi/editor/EditorContext;Lorg/jetbrains/mps/openapi/model/SNode;)Ljetbrains/mps/openapi/editor/cells/EditorCell;" />
      <node id="3919235298192592793" at="24,0,32,0" concept="3" trace="createCollection_jxarjp_a#(Ljetbrains/mps/openapi/editor/EditorContext;Lorg/jetbrains/mps/openapi/model/SNode;)Ljetbrains/mps/openapi/editor/cells/EditorCell;" />
      <node id="3919235298192600925" at="67,0,83,0" concept="3" trace="createProperty_jxarjp_a0b0#(Ljetbrains/mps/openapi/editor/EditorContext;Lorg/jetbrains/mps/openapi/model/SNode;)Ljetbrains/mps/openapi/editor/cells/EditorCell;" />
      <node id="263208052639628438" at="84,0,100,0" concept="3" trace="createProperty_jxarjp_a#(Ljetbrains/mps/openapi/editor/EditorContext;Lorg/jetbrains/mps/openapi/model/SNode;)Ljetbrains/mps/openapi/editor/cells/EditorCell;" />
      <node id="3919235298192592793" at="38,0,57,0" concept="3" trace="createRefCell_jxarjp_b0#(Ljetbrains/mps/openapi/editor/EditorContext;Lorg/jetbrains/mps/openapi/model/SNode;)Ljetbrains/mps/openapi/editor/cells/EditorCell;" />
      <scope id="3919235298192592793" at="18,79,19,63" />
      <scope id="3919235298192592793" at="21,82,22,61" />
      <scope id="3919235298192592805" at="58,33,59,14" />
      <scope id="3919235298192592805" at="61,69,62,67" />
      <scope id="3919235298192592805" at="64,81,65,66" />
      <scope id="3919235298192592793" at="45,39,47,38" />
      <scope id="3919235298192592793" at="51,35,53,112">
        <var name="manager" id="3919235298192592793" />
      </scope>
      <scope id="3919235298192600925" at="77,37,79,114">
        <var name="manager" id="3919235298192600925" />
      </scope>
      <scope id="263208052639628438" at="94,35,96,112">
        <var name="manager" id="263208052639628438" />
      </scope>
      <scope id="3919235298192592793" at="18,0,21,0">
>>>>>>> bd830ede
        <var name="editorContext" id="3919235298192592793" />
        <var name="node" id="3919235298192592793" />
      </scope>
      <scope id="3919235298192592793" at="14,0,17,0">
        <var name="editorContext" id="3919235298192592793" />
        <var name="node" id="3919235298192592793" />
      </scope>
<<<<<<< HEAD
      <unit id="3919235298192592793" at="10,0,18,0" name="jetbrains.mps.lang.descriptor.editor.GeneratorDescriptor_Editor" />
    </file>
    <file name="GeneratorDescriptor_EditorBuilder_a.java">
      <node id="3919235298192592793" at="22,99,23,19" concept="9" />
      <node id="3919235298192592793" at="23,19,24,18" concept="1" />
      <node id="3919235298192592793" at="29,26,30,18" concept="6" />
      <node id="3919235298192592793" at="33,39,34,39" concept="6" />
      <node id="3919235298192592793" at="37,50,38,106" concept="5" />
      <node id="3919235298192592793" at="38,106,39,48" concept="1" />
      <node id="3919235298192592793" at="39,48,40,28" concept="1" />
      <node id="3919235298192592793" at="40,28,41,65" concept="1" />
      <node id="3919235298192592793" at="41,65,42,57" concept="1" />
      <node id="3919235298192592793" at="42,57,43,56" concept="1" />
      <node id="3919235298192592793" at="43,56,44,22" concept="6" />
      <node id="3919235298192600928" at="46,49,47,118" concept="5" />
      <node id="3919235298192600928" at="47,118,48,47" concept="1" />
      <node id="3919235298192600928" at="48,47,49,34" concept="1" />
      <node id="3919235298192600928" at="49,34,50,22" concept="6" />
      <node id="3919235298192592793" at="52,48,53,88" concept="5" />
      <node id="3919235298192592793" at="53,88,54,34" concept="1" />
      <node id="3919235298192592793" at="54,34,55,47" concept="1" />
      <node id="3919235298192592793" at="55,47,56,26" concept="5" />
      <node id="3919235298192592793" at="56,26,57,100" concept="1" />
      <node id="3919235298192592793" at="57,100,58,63" concept="1" />
      <node id="3919235298192592793" at="59,39,60,40" concept="1" />
      <node id="3919235298192592793" at="60,40,61,38" concept="1" />
      <node id="3919235298192592793" at="62,5,63,73" concept="1" />
      <node id="3919235298192592793" at="63,73,64,57" concept="5" />
      <node id="3919235298192592793" at="64,57,65,59" concept="5" />
      <node id="3919235298192592793" at="66,35,67,87" concept="5" />
      <node id="3919235298192592793" at="67,87,68,94" concept="6" />
      <node id="3919235298192592793" at="69,10,70,22" concept="6" />
      <node id="3919235298192592793" at="73,33,74,14" concept="9" />
      <node id="3919235298192592793" at="76,69,77,57" concept="6" />
      <node id="3919235298192592793" at="79,81,80,41" concept="7" />
      <node id="3919235298192592793" at="80,41,81,127" concept="6" />
      <node id="3919235298192592793" at="87,0,88,0" concept="2" trace="myReferencingNode" />
      <node id="3919235298192592793" at="89,119,90,21" concept="9" />
      <node id="3919235298192592793" at="90,21,91,42" concept="1" />
      <node id="3919235298192592793" at="91,42,92,20" concept="1" />
      <node id="3919235298192592793" at="95,41,96,42" concept="6" />
      <node id="3919235298192592793" at="101,28,102,20" concept="6" />
      <node id="3919235298192600925" at="105,53,106,91" concept="5" />
      <node id="3919235298192600925" at="106,91,107,39" concept="1" />
      <node id="3919235298192600925" at="107,39,108,52" concept="1" />
      <node id="3919235298192600925" at="108,52,109,33" concept="1" />
      <node id="3919235298192600925" at="109,33,110,28" concept="5" />
      <node id="3919235298192600925" at="110,28,111,65" concept="1" />
      <node id="3919235298192600925" at="111,65,112,52" concept="1" />
      <node id="3919235298192600925" at="112,52,113,75" concept="1" />
      <node id="3919235298192600925" at="113,75,114,59" concept="5" />
      <node id="3919235298192600925" at="114,59,115,61" concept="5" />
      <node id="3919235298192600925" at="116,37,117,89" concept="5" />
      <node id="3919235298192600925" at="117,89,118,96" concept="6" />
      <node id="3919235298192600925" at="119,12,120,24" concept="6" />
      <node id="3919235298192592793" at="19,0,21,0" concept="2" trace="myNode" />
      <node id="3919235298192592793" at="85,0,87,0" concept="2" trace="myNode" />
      <node id="3919235298192592793" at="33,0,36,0" concept="4" trace="createCell#()Ljetbrains/mps/openapi/editor/cells/EditorCell;" />
      <node id="3919235298192592793" at="73,0,76,0" concept="0" trace="_Inline_jxarjp_a1a#()V" />
      <node id="3919235298192592793" at="76,0,79,0" concept="4" trace="createEditorCell#(Ljetbrains/mps/openapi/editor/EditorContext;)Ljetbrains/mps/openapi/editor/cells/EditorCell;" />
      <node id="3919235298192592793" at="95,0,98,0" concept="4" trace="createCell#()Ljetbrains/mps/openapi/editor/cells/EditorCell;" />
      <node id="3919235298192592793" at="22,0,26,0" concept="0" trace="GeneratorDescriptor_EditorBuilder_a#(Ljetbrains/mps/openapi/editor/EditorContext;Lorg/jetbrains/mps/openapi/model/SNode;)V" />
      <node id="3919235298192592793" at="58,63,62,5" concept="3" />
      <node id="3919235298192592793" at="79,0,83,0" concept="4" trace="createEditorCell#(Ljetbrains/mps/openapi/editor/EditorContext;Lorg/jetbrains/mps/openapi/model/SNode;)Ljetbrains/mps/openapi/editor/cells/EditorCell;" />
      <node id="3919235298192592793" at="27,0,32,0" concept="4" trace="getNode#()Lorg/jetbrains/mps/openapi/model/SNode;" />
      <node id="3919235298192592793" at="65,59,70,22" concept="3" />
      <node id="3919235298192592793" at="89,0,94,0" concept="0" trace="Inline_Builder_jxarjp_a1a#(Ljetbrains/mps/openapi/editor/EditorContext;Lorg/jetbrains/mps/openapi/model/SNode;Lorg/jetbrains/mps/openapi/model/SNode;)V" />
      <node id="3919235298192592793" at="99,0,104,0" concept="4" trace="getNode#()Lorg/jetbrains/mps/openapi/model/SNode;" />
      <node id="3919235298192600925" at="115,61,120,24" concept="3" />
      <node id="3919235298192600928" at="46,0,52,0" concept="4" trace="createConstant_jxarjp_a0#()Ljetbrains/mps/openapi/editor/cells/EditorCell;" />
      <node id="3919235298192592793" at="37,0,46,0" concept="4" trace="createCollection_jxarjp_a#()Ljetbrains/mps/openapi/editor/cells/EditorCell;" />
      <node id="3919235298192600925" at="105,0,122,0" concept="4" trace="createProperty_jxarjp_a0b0#()Ljetbrains/mps/openapi/editor/cells/EditorCell;" />
      <node id="3919235298192592793" at="52,0,72,0" concept="4" trace="createRefCell_jxarjp_b0#()Ljetbrains/mps/openapi/editor/cells/EditorCell;" />
      <scope id="3919235298192592793" at="29,26,30,18" />
      <scope id="3919235298192592793" at="33,39,34,39" />
      <scope id="3919235298192592793" at="73,33,74,14" />
      <scope id="3919235298192592793" at="76,69,77,57" />
      <scope id="3919235298192592793" at="95,41,96,42" />
      <scope id="3919235298192592793" at="101,28,102,20" />
      <scope id="3919235298192592793" at="22,99,24,18" />
      <scope id="3919235298192592793" at="59,39,61,38" />
      <scope id="3919235298192592793" at="66,35,68,94">
        <var name="manager" id="3919235298192592793" />
      </scope>
      <scope id="3919235298192592793" at="79,81,81,127" />
      <scope id="3919235298192600925" at="116,37,118,96">
        <var name="manager" id="3919235298192600925" />
=======
      <scope id="3919235298192592805" at="58,0,61,0" />
      <scope id="3919235298192592805" at="61,0,64,0">
        <var name="editorContext" id="3919235298192592805" />
      </scope>
      <scope id="3919235298192592805" at="64,0,67,0">
        <var name="editorContext" id="3919235298192592805" />
        <var name="node" id="3919235298192592805" />
>>>>>>> bd830ede
      </scope>
      <scope id="3919235298192592793" at="33,0,36,0" />
      <scope id="3919235298192592793" at="73,0,76,0" />
      <scope id="3919235298192592793" at="76,0,79,0">
        <var name="editorContext" id="3919235298192592793" />
      </scope>
      <scope id="3919235298192592793" at="89,119,92,20" />
      <scope id="3919235298192592793" at="95,0,98,0" />
      <scope id="3919235298192592793" at="22,0,26,0">
        <var name="context" id="3919235298192592793" />
        <var name="node" id="3919235298192592793" />
      </scope>
      <scope id="3919235298192600928" at="46,49,50,22">
        <var name="editorCell" id="3919235298192600928" />
      </scope>
      <scope id="3919235298192592793" at="79,0,83,0">
        <var name="editorContext" id="3919235298192592793" />
        <var name="node" id="3919235298192592793" />
      </scope>
<<<<<<< HEAD
      <scope id="3919235298192592793" at="27,0,32,0" />
      <scope id="3919235298192592793" at="89,0,94,0">
        <var name="context" id="3919235298192592793" />
        <var name="node" id="3919235298192592793" />
        <var name="referencingNode" id="3919235298192592793" />
      </scope>
      <scope id="3919235298192592793" at="99,0,104,0" />
      <scope id="3919235298192600928" at="46,0,52,0" />
      <scope id="3919235298192592793" at="37,50,44,22">
        <var name="editorCell" id="3919235298192592793" />
      </scope>
      <scope id="3919235298192592793" at="37,0,46,0" />
      <scope id="3919235298192600925" at="105,53,120,24">
=======
      <scope id="3919235298192600925" at="67,92,81,24">
>>>>>>> bd830ede
        <var name="attributeConcept" id="3919235298192600925" />
        <var name="editorCell" id="3919235298192600925" />
        <var name="provider" id="3919235298192600925" />
      </scope>
<<<<<<< HEAD
      <scope id="3919235298192600925" at="105,0,122,0" />
      <scope id="3919235298192592793" at="52,48,70,22">
=======
      <scope id="263208052639628438" at="84,87,98,22">
        <var name="attributeConcept" id="263208052639628438" />
        <var name="editorCell" id="263208052639628438" />
        <var name="provider" id="263208052639628438" />
      </scope>
      <scope id="3919235298192600925" at="67,0,83,0">
        <var name="editorContext" id="3919235298192600925" />
        <var name="node" id="3919235298192600925" />
      </scope>
      <scope id="263208052639628438" at="84,0,100,0">
        <var name="editorContext" id="263208052639628438" />
        <var name="node" id="263208052639628438" />
      </scope>
      <scope id="3919235298192592793" at="38,87,55,22">
>>>>>>> bd830ede
        <var name="attributeConcept" id="3919235298192592793" />
        <var name="editorCell" id="3919235298192592793" />
        <var name="provider" id="3919235298192592793" />
      </scope>
<<<<<<< HEAD
      <scope id="3919235298192592793" at="52,0,72,0" />
      <unit id="3919235298192592793" at="72,0,84,0" name="jetbrains.mps.lang.descriptor.editor.GeneratorDescriptor_EditorBuilder_a$_Inline_jxarjp_a1a" />
      <unit id="3919235298192592793" at="84,0,123,0" name="jetbrains.mps.lang.descriptor.editor.GeneratorDescriptor_EditorBuilder_a$Inline_Builder_jxarjp_a1a" />
      <unit id="3919235298192592793" at="18,0,124,0" name="jetbrains.mps.lang.descriptor.editor.GeneratorDescriptor_EditorBuilder_a" />
    </file>
    <file name="GeneratorDescriptor_InspectorBuilder_a.java">
      <node id="3919235298192592793" at="18,102,19,19" concept="9" />
      <node id="3919235298192592793" at="19,19,20,18" concept="1" />
      <node id="3919235298192592793" at="25,26,26,18" concept="6" />
      <node id="3919235298192592793" at="29,39,30,37" concept="6" />
      <node id="263208052639628438" at="33,48,34,89" concept="5" />
      <node id="263208052639628438" at="34,89,35,29" concept="1" />
      <node id="263208052639628438" at="35,29,36,42" concept="1" />
      <node id="263208052639628438" at="36,42,37,26" concept="5" />
      <node id="263208052639628438" at="37,26,38,63" concept="1" />
      <node id="263208052639628438" at="38,63,39,42" concept="1" />
      <node id="263208052639628438" at="39,42,40,28" concept="1" />
      <node id="263208052639628438" at="40,28,41,65" concept="1" />
      <node id="263208052639628438" at="41,65,42,73" concept="1" />
      <node id="263208052639628438" at="42,73,43,57" concept="5" />
      <node id="263208052639628438" at="43,57,44,59" concept="5" />
      <node id="263208052639628438" at="45,35,46,87" concept="5" />
      <node id="263208052639628438" at="46,87,47,94" concept="6" />
      <node id="263208052639628438" at="48,10,49,22" concept="6" />
      <node id="3919235298192592793" at="15,0,17,0" concept="2" trace="myNode" />
      <node id="3919235298192592793" at="29,0,32,0" concept="4" trace="createCell#()Ljetbrains/mps/openapi/editor/cells/EditorCell;" />
      <node id="3919235298192592793" at="18,0,22,0" concept="0" trace="GeneratorDescriptor_InspectorBuilder_a#(Ljetbrains/mps/openapi/editor/EditorContext;Lorg/jetbrains/mps/openapi/model/SNode;)V" />
      <node id="3919235298192592793" at="23,0,28,0" concept="4" trace="getNode#()Lorg/jetbrains/mps/openapi/model/SNode;" />
      <node id="263208052639628438" at="44,59,49,22" concept="3" />
      <node id="263208052639628438" at="33,0,51,0" concept="4" trace="createProperty_jxarjp_a#()Ljetbrains/mps/openapi/editor/cells/EditorCell;" />
      <scope id="3919235298192592793" at="25,26,26,18" />
      <scope id="3919235298192592793" at="29,39,30,37" />
      <scope id="3919235298192592793" at="18,102,20,18" />
      <scope id="263208052639628438" at="45,35,47,94">
        <var name="manager" id="263208052639628438" />
      </scope>
      <scope id="3919235298192592793" at="29,0,32,0" />
      <scope id="3919235298192592793" at="18,0,22,0">
        <var name="context" id="3919235298192592793" />
        <var name="node" id="3919235298192592793" />
      </scope>
      <scope id="3919235298192592793" at="23,0,28,0" />
      <scope id="263208052639628438" at="33,48,49,22">
        <var name="attributeConcept" id="263208052639628438" />
        <var name="attributeKind" id="263208052639628438" />
        <var name="editorCell" id="263208052639628438" />
        <var name="provider" id="263208052639628438" />
      </scope>
      <scope id="263208052639628438" at="33,0,51,0" />
      <unit id="3919235298192592793" at="14,0,52,0" name="jetbrains.mps.lang.descriptor.editor.GeneratorDescriptor_InspectorBuilder_a" />
=======
      <scope id="3919235298192592793" at="38,0,57,0">
        <var name="editorContext" id="3919235298192592793" />
        <var name="node" id="3919235298192592793" />
      </scope>
      <unit id="3919235298192592805" at="57,0,84,0" name="jetbrains.mps.lang.descriptor.editor.GeneratorDescriptor_Editor$_Inline_jxarjp_a1a" />
      <unit id="3919235298192592793" at="17,0,101,0" name="jetbrains.mps.lang.descriptor.editor.GeneratorDescriptor_Editor" />
>>>>>>> bd830ede
    </file>
  </root>
  <root nodeRef="r:7ed7a88c-17bf-40a5-be72-b50cea0614c7(jetbrains.mps.lang.descriptor.editor)/9020561928507175846">
    <file name="LanguageDescriptor_Editor.java">
      <node id="9020561928507175846" at="11,79,12,84" concept="6" />
      <node id="9020561928507175846" at="11,0,14,0" concept="4" trace="createEditorCell#(Ljetbrains/mps/openapi/editor/EditorContext;Lorg/jetbrains/mps/openapi/model/SNode;)Ljetbrains/mps/openapi/editor/cells/EditorCell;" />
      <scope id="9020561928507175846" at="11,79,12,84" />
      <scope id="9020561928507175846" at="11,0,14,0">
        <var name="editorContext" id="9020561928507175846" />
        <var name="node" id="9020561928507175846" />
      </scope>
      <unit id="9020561928507175846" at="10,0,15,0" name="jetbrains.mps.lang.descriptor.editor.LanguageDescriptor_Editor" />
    </file>
    <file name="LanguageDescriptor_EditorBuilder_a.java">
      <node id="9020561928507175846" at="24,98,25,19" concept="9" />
      <node id="9020561928507175846" at="25,19,26,18" concept="1" />
      <node id="9020561928507175846" at="31,26,32,18" concept="6" />
      <node id="9020561928507175846" at="35,39,36,39" concept="6" />
      <node id="9020561928507175846" at="39,50,40,104" concept="5" />
      <node id="9020561928507175846" at="40,104,41,48" concept="1" />
      <node id="9020561928507175846" at="41,48,42,28" concept="1" />
      <node id="9020561928507175846" at="42,28,43,65" concept="1" />
      <node id="9020561928507175846" at="43,65,44,57" concept="1" />
      <node id="9020561928507175846" at="44,57,45,59" concept="1" />
      <node id="9020561928507175846" at="45,59,46,22" concept="6" />
      <node id="1698302279987270974" at="48,49,49,112" concept="5" />
      <node id="1698302279987270974" at="49,112,50,47" concept="1" />
      <node id="1698302279987270974" at="50,47,51,34" concept="1" />
      <node id="1698302279987270974" at="51,34,52,22" concept="6" />
      <node id="9020561928507175846" at="54,51,55,103" concept="5" />
      <node id="9020561928507175846" at="55,103,56,49" concept="1" />
      <node id="9020561928507175846" at="56,49,57,57" concept="1" />
      <node id="9020561928507175846" at="57,57,58,22" concept="6" />
      <node id="9020561928507175846" at="60,49,61,277" concept="5" />
      <node id="9020561928507175846" at="61,277,62,33" concept="6" />
      <node id="9020561928507175846" at="65,123,66,49" concept="9" />
      <node id="9020561928507175846" at="68,55,69,59" concept="5" />
      <node id="9020561928507175846" at="69,59,70,41" concept="1" />
      <node id="9020561928507175846" at="70,41,71,24" concept="6" />
      <node id="9020561928507175846" at="74,118,75,386" concept="1" />
      <node id="9020561928507175846" at="77,41,78,39" concept="1" />
      <node id="9020561928507175846" at="82,44,83,54" concept="5" />
      <node id="9020561928507175846" at="83,54,84,45" concept="1" />
      <node id="9020561928507175846" at="84,45,85,0" concept="8" />
      <node id="9020561928507175846" at="85,0,86,40" concept="1" />
      <node id="9020561928507175846" at="86,40,87,24" concept="6" />
      <node id="9020561928507175846" at="89,40,90,29" concept="6" />
      <node id="9020561928507175846" at="21,0,23,0" concept="2" trace="myNode" />
      <node id="9020561928507175846" at="35,0,38,0" concept="4" trace="createCell#()Ljetbrains/mps/openapi/editor/cells/EditorCell;" />
      <node id="9020561928507175846" at="65,0,68,0" concept="0" trace="languageSingleRoleHandler_jnz8pu_a1a#(Lorg/jetbrains/mps/openapi/model/SNode;Lorg/jetbrains/mps/openapi/language/SContainmentLink;Ljetbrains/mps/openapi/editor/EditorContext;)V" />
      <node id="9020561928507175846" at="73,70,76,7" concept="3" />
      <node id="9020561928507175846" at="76,7,79,7" concept="3" />
      <node id="9020561928507175846" at="89,0,92,0" concept="4" trace="getNoTargetText#()Ljava/lang/String;" />
      <node id="9020561928507175846" at="24,0,28,0" concept="0" trace="LanguageDescriptor_EditorBuilder_a#(Ljetbrains/mps/openapi/editor/EditorContext;Lorg/jetbrains/mps/openapi/model/SNode;)V" />
      <node id="9020561928507175846" at="60,0,64,0" concept="4" trace="createRefNode_jnz8pu_a1a#()Ljetbrains/mps/openapi/editor/cells/EditorCell;" />
      <node id="9020561928507175846" at="29,0,34,0" concept="4" trace="getNode#()Lorg/jetbrains/mps/openapi/model/SNode;" />
      <node id="9020561928507175846" at="68,0,73,0" concept="4" trace="createChildCell#(Lorg/jetbrains/mps/openapi/model/SNode;)Ljetbrains/mps/openapi/editor/cells/EditorCell;" />
      <node id="1698302279987270974" at="48,0,54,0" concept="4" trace="createConstant_jnz8pu_a0#()Ljetbrains/mps/openapi/editor/cells/EditorCell;" />
      <node id="9020561928507175846" at="54,0,60,0" concept="4" trace="createCollection_jnz8pu_b0#()Ljetbrains/mps/openapi/editor/cells/EditorCell;" />
      <node id="9020561928507175846" at="73,0,81,0" concept="4" trace="installCellInfo#(Lorg/jetbrains/mps/openapi/model/SNode;Ljetbrains/mps/openapi/editor/cells/EditorCell;)V" />
      <node id="9020561928507175846" at="81,0,89,0" concept="4" trace="createEmptyCell#()Ljetbrains/mps/openapi/editor/cells/EditorCell;" />
      <node id="9020561928507175846" at="39,0,48,0" concept="4" trace="createCollection_jnz8pu_a#()Ljetbrains/mps/openapi/editor/cells/EditorCell;" />
      <scope id="9020561928507175846" at="31,26,32,18" />
      <scope id="9020561928507175846" at="35,39,36,39" />
      <scope id="9020561928507175846" at="65,123,66,49" />
      <scope id="9020561928507175846" at="74,118,75,386" />
      <scope id="9020561928507175846" at="77,41,78,39" />
      <scope id="9020561928507175846" at="89,40,90,29" />
      <scope id="9020561928507175846" at="24,98,26,18" />
      <scope id="9020561928507175846" at="60,49,62,33">
        <var name="provider" id="9020561928507175846" />
      </scope>
      <scope id="9020561928507175846" at="35,0,38,0" />
      <scope id="9020561928507175846" at="65,0,68,0">
        <var name="containmentLink" id="9020561928507175846" />
        <var name="context" id="9020561928507175846" />
        <var name="ownerNode" id="9020561928507175846" />
      </scope>
      <scope id="9020561928507175846" at="68,55,71,24">
        <var name="editorCell" id="9020561928507175846" />
      </scope>
      <scope id="9020561928507175846" at="89,0,92,0" />
      <scope id="9020561928507175846" at="24,0,28,0">
        <var name="context" id="9020561928507175846" />
        <var name="node" id="9020561928507175846" />
      </scope>
      <scope id="1698302279987270974" at="48,49,52,22">
        <var name="editorCell" id="1698302279987270974" />
      </scope>
      <scope id="9020561928507175846" at="54,51,58,22">
        <var name="editorCell" id="9020561928507175846" />
      </scope>
      <scope id="9020561928507175846" at="60,0,64,0" />
      <scope id="9020561928507175846" at="29,0,34,0" />
      <scope id="9020561928507175846" at="68,0,73,0">
        <var name="child" id="9020561928507175846" />
      </scope>
      <scope id="9020561928507175846" at="82,44,87,24">
        <var name="editorCell" id="9020561928507175846" />
      </scope>
      <scope id="1698302279987270974" at="48,0,54,0" />
      <scope id="9020561928507175846" at="54,0,60,0" />
      <scope id="9020561928507175846" at="73,70,79,7" />
      <scope id="9020561928507175846" at="39,50,46,22">
        <var name="editorCell" id="9020561928507175846" />
      </scope>
      <scope id="9020561928507175846" at="73,0,81,0">
        <var name="child" id="9020561928507175846" />
        <var name="editorCell" id="9020561928507175846" />
      </scope>
      <scope id="9020561928507175846" at="81,0,89,0" />
      <scope id="9020561928507175846" at="39,0,48,0" />
      <unit id="9020561928507175846" at="64,0,93,0" name="jetbrains.mps.lang.descriptor.editor.LanguageDescriptor_EditorBuilder_a$languageSingleRoleHandler_jnz8pu_a1a" />
      <unit id="9020561928507175846" at="20,0,94,0" name="jetbrains.mps.lang.descriptor.editor.LanguageDescriptor_EditorBuilder_a" />
    </file>
  </root>
</debug-info>
<|MERGE_RESOLUTION|>--- conflicted
+++ resolved
@@ -17,7 +17,6 @@
   </root>
   <root nodeRef="r:7ed7a88c-17bf-40a5-be72-b50cea0614c7(jetbrains.mps.lang.descriptor.editor)/3919235298192592793">
     <file name="GeneratorDescriptor_Editor.java">
-<<<<<<< HEAD
       <node id="3919235298192592793" at="11,79,12,85" concept="6" />
       <node id="3919235298192592793" at="14,82,15,88" concept="6" />
       <node id="3919235298192592793" at="11,0,14,0" concept="4" trace="createEditorCell#(Ljetbrains/mps/openapi/editor/EditorContext;Lorg/jetbrains/mps/openapi/model/SNode;)Ljetbrains/mps/openapi/editor/cells/EditorCell;" />
@@ -25,90 +24,6 @@
       <scope id="3919235298192592793" at="11,79,12,85" />
       <scope id="3919235298192592793" at="14,82,15,88" />
       <scope id="3919235298192592793" at="11,0,14,0">
-=======
-      <node id="3919235298192592793" at="18,79,19,63" concept="5" />
-      <node id="3919235298192592793" at="21,82,22,61" concept="5" />
-      <node id="3919235298192592793" at="24,89,25,99" concept="4" />
-      <node id="3919235298192592793" at="25,99,26,48" concept="1" />
-      <node id="3919235298192592793" at="26,48,27,28" concept="1" />
-      <node id="3919235298192592793" at="27,28,28,81" concept="1" />
-      <node id="3919235298192592793" at="28,81,29,80" concept="1" />
-      <node id="3919235298192592793" at="29,80,30,22" concept="5" />
-      <node id="3919235298192600928" at="32,88,33,111" concept="4" />
-      <node id="3919235298192600928" at="33,111,34,47" concept="1" />
-      <node id="3919235298192600928" at="34,47,35,34" concept="1" />
-      <node id="3919235298192600928" at="35,34,36,22" concept="5" />
-      <node id="3919235298192592793" at="38,87,39,81" concept="4" />
-      <node id="3919235298192592793" at="39,81,40,34" concept="1" />
-      <node id="3919235298192592793" at="40,34,41,47" concept="1" />
-      <node id="3919235298192592793" at="41,47,42,26" concept="4" />
-      <node id="3919235298192592793" at="42,26,43,91" concept="1" />
-      <node id="3919235298192592793" at="43,91,44,58" concept="1" />
-      <node id="3919235298192592793" at="45,39,46,40" concept="1" />
-      <node id="3919235298192592793" at="46,40,47,38" concept="1" />
-      <node id="3919235298192592793" at="48,5,49,73" concept="1" />
-      <node id="3919235298192592793" at="49,73,50,57" concept="4" />
-      <node id="3919235298192592793" at="51,35,52,82" concept="4" />
-      <node id="3919235298192592793" at="52,82,53,112" concept="5" />
-      <node id="3919235298192592793" at="54,10,55,22" concept="5" />
-      <node id="3919235298192592805" at="58,33,59,14" concept="7" />
-      <node id="3919235298192592805" at="61,69,62,67" concept="5" />
-      <node id="3919235298192592805" at="64,81,65,66" concept="5" />
-      <node id="3919235298192600925" at="67,92,68,84" concept="4" />
-      <node id="3919235298192600925" at="68,84,69,39" concept="1" />
-      <node id="3919235298192600925" at="69,39,70,52" concept="1" />
-      <node id="3919235298192600925" at="70,52,71,33" concept="1" />
-      <node id="3919235298192600925" at="71,33,72,28" concept="4" />
-      <node id="3919235298192600925" at="72,28,73,60" concept="1" />
-      <node id="3919235298192600925" at="73,60,74,52" concept="1" />
-      <node id="3919235298192600925" at="74,52,75,75" concept="1" />
-      <node id="3919235298192600925" at="75,75,76,59" concept="4" />
-      <node id="3919235298192600925" at="77,37,78,84" concept="4" />
-      <node id="3919235298192600925" at="78,84,79,114" concept="5" />
-      <node id="3919235298192600925" at="80,12,81,24" concept="5" />
-      <node id="263208052639628438" at="84,87,85,82" concept="4" />
-      <node id="263208052639628438" at="85,82,86,29" concept="1" />
-      <node id="263208052639628438" at="86,29,87,42" concept="1" />
-      <node id="263208052639628438" at="87,42,88,26" concept="4" />
-      <node id="263208052639628438" at="88,26,89,58" concept="1" />
-      <node id="263208052639628438" at="89,58,90,42" concept="1" />
-      <node id="263208052639628438" at="90,42,91,28" concept="1" />
-      <node id="263208052639628438" at="91,28,92,73" concept="1" />
-      <node id="263208052639628438" at="92,73,93,57" concept="4" />
-      <node id="263208052639628438" at="94,35,95,82" concept="4" />
-      <node id="263208052639628438" at="95,82,96,112" concept="5" />
-      <node id="263208052639628438" at="97,10,98,22" concept="5" />
-      <node id="3919235298192592793" at="18,0,21,0" concept="3" trace="createEditorCell#(Ljetbrains/mps/openapi/editor/EditorContext;Lorg/jetbrains/mps/openapi/model/SNode;)Ljetbrains/mps/openapi/editor/cells/EditorCell;" />
-      <node id="3919235298192592793" at="21,0,24,0" concept="3" trace="createInspectedCell#(Ljetbrains/mps/openapi/editor/EditorContext;Lorg/jetbrains/mps/openapi/model/SNode;)Ljetbrains/mps/openapi/editor/cells/EditorCell;" />
-      <node id="3919235298192592805" at="58,0,61,0" concept="0" trace="_Inline_jxarjp_a1a#()V" />
-      <node id="3919235298192592805" at="61,0,64,0" concept="3" trace="createEditorCell#(Ljetbrains/mps/openapi/editor/EditorContext;)Ljetbrains/mps/openapi/editor/cells/EditorCell;" />
-      <node id="3919235298192592805" at="64,0,67,0" concept="3" trace="createEditorCell#(Ljetbrains/mps/openapi/editor/EditorContext;Lorg/jetbrains/mps/openapi/model/SNode;)Ljetbrains/mps/openapi/editor/cells/EditorCell;" />
-      <node id="3919235298192592793" at="44,58,48,5" concept="2" />
-      <node id="3919235298192592793" at="50,57,55,22" concept="2" />
-      <node id="3919235298192600925" at="76,59,81,24" concept="2" />
-      <node id="263208052639628438" at="93,57,98,22" concept="2" />
-      <node id="3919235298192600928" at="32,0,38,0" concept="3" trace="createConstant_jxarjp_a0#(Ljetbrains/mps/openapi/editor/EditorContext;Lorg/jetbrains/mps/openapi/model/SNode;)Ljetbrains/mps/openapi/editor/cells/EditorCell;" />
-      <node id="3919235298192592793" at="24,0,32,0" concept="3" trace="createCollection_jxarjp_a#(Ljetbrains/mps/openapi/editor/EditorContext;Lorg/jetbrains/mps/openapi/model/SNode;)Ljetbrains/mps/openapi/editor/cells/EditorCell;" />
-      <node id="3919235298192600925" at="67,0,83,0" concept="3" trace="createProperty_jxarjp_a0b0#(Ljetbrains/mps/openapi/editor/EditorContext;Lorg/jetbrains/mps/openapi/model/SNode;)Ljetbrains/mps/openapi/editor/cells/EditorCell;" />
-      <node id="263208052639628438" at="84,0,100,0" concept="3" trace="createProperty_jxarjp_a#(Ljetbrains/mps/openapi/editor/EditorContext;Lorg/jetbrains/mps/openapi/model/SNode;)Ljetbrains/mps/openapi/editor/cells/EditorCell;" />
-      <node id="3919235298192592793" at="38,0,57,0" concept="3" trace="createRefCell_jxarjp_b0#(Ljetbrains/mps/openapi/editor/EditorContext;Lorg/jetbrains/mps/openapi/model/SNode;)Ljetbrains/mps/openapi/editor/cells/EditorCell;" />
-      <scope id="3919235298192592793" at="18,79,19,63" />
-      <scope id="3919235298192592793" at="21,82,22,61" />
-      <scope id="3919235298192592805" at="58,33,59,14" />
-      <scope id="3919235298192592805" at="61,69,62,67" />
-      <scope id="3919235298192592805" at="64,81,65,66" />
-      <scope id="3919235298192592793" at="45,39,47,38" />
-      <scope id="3919235298192592793" at="51,35,53,112">
-        <var name="manager" id="3919235298192592793" />
-      </scope>
-      <scope id="3919235298192600925" at="77,37,79,114">
-        <var name="manager" id="3919235298192600925" />
-      </scope>
-      <scope id="263208052639628438" at="94,35,96,112">
-        <var name="manager" id="263208052639628438" />
-      </scope>
-      <scope id="3919235298192592793" at="18,0,21,0">
->>>>>>> bd830ede
         <var name="editorContext" id="3919235298192592793" />
         <var name="node" id="3919235298192592793" />
       </scope>
@@ -116,7 +31,6 @@
         <var name="editorContext" id="3919235298192592793" />
         <var name="node" id="3919235298192592793" />
       </scope>
-<<<<<<< HEAD
       <unit id="3919235298192592793" at="10,0,18,0" name="jetbrains.mps.lang.descriptor.editor.GeneratorDescriptor_Editor" />
     </file>
     <file name="GeneratorDescriptor_EditorBuilder_a.java">
@@ -145,82 +59,71 @@
       <node id="3919235298192592793" at="60,40,61,38" concept="1" />
       <node id="3919235298192592793" at="62,5,63,73" concept="1" />
       <node id="3919235298192592793" at="63,73,64,57" concept="5" />
-      <node id="3919235298192592793" at="64,57,65,59" concept="5" />
-      <node id="3919235298192592793" at="66,35,67,87" concept="5" />
-      <node id="3919235298192592793" at="67,87,68,94" concept="6" />
-      <node id="3919235298192592793" at="69,10,70,22" concept="6" />
-      <node id="3919235298192592793" at="73,33,74,14" concept="9" />
-      <node id="3919235298192592793" at="76,69,77,57" concept="6" />
-      <node id="3919235298192592793" at="79,81,80,41" concept="7" />
-      <node id="3919235298192592793" at="80,41,81,127" concept="6" />
-      <node id="3919235298192592793" at="87,0,88,0" concept="2" trace="myReferencingNode" />
-      <node id="3919235298192592793" at="89,119,90,21" concept="9" />
-      <node id="3919235298192592793" at="90,21,91,42" concept="1" />
-      <node id="3919235298192592793" at="91,42,92,20" concept="1" />
-      <node id="3919235298192592793" at="95,41,96,42" concept="6" />
-      <node id="3919235298192592793" at="101,28,102,20" concept="6" />
-      <node id="3919235298192600925" at="105,53,106,91" concept="5" />
-      <node id="3919235298192600925" at="106,91,107,39" concept="1" />
-      <node id="3919235298192600925" at="107,39,108,52" concept="1" />
-      <node id="3919235298192600925" at="108,52,109,33" concept="1" />
-      <node id="3919235298192600925" at="109,33,110,28" concept="5" />
-      <node id="3919235298192600925" at="110,28,111,65" concept="1" />
-      <node id="3919235298192600925" at="111,65,112,52" concept="1" />
-      <node id="3919235298192600925" at="112,52,113,75" concept="1" />
-      <node id="3919235298192600925" at="113,75,114,59" concept="5" />
-      <node id="3919235298192600925" at="114,59,115,61" concept="5" />
-      <node id="3919235298192600925" at="116,37,117,89" concept="5" />
-      <node id="3919235298192600925" at="117,89,118,96" concept="6" />
-      <node id="3919235298192600925" at="119,12,120,24" concept="6" />
+      <node id="3919235298192592793" at="65,35,66,87" concept="5" />
+      <node id="3919235298192592793" at="66,87,67,112" concept="6" />
+      <node id="3919235298192592793" at="68,10,69,22" concept="6" />
+      <node id="3919235298192592793" at="72,33,73,14" concept="9" />
+      <node id="3919235298192592793" at="75,69,76,57" concept="6" />
+      <node id="3919235298192592793" at="78,81,79,41" concept="7" />
+      <node id="3919235298192592793" at="79,41,80,127" concept="6" />
+      <node id="3919235298192592793" at="86,0,87,0" concept="2" trace="myReferencingNode" />
+      <node id="3919235298192592793" at="88,119,89,21" concept="9" />
+      <node id="3919235298192592793" at="89,21,90,42" concept="1" />
+      <node id="3919235298192592793" at="90,42,91,20" concept="1" />
+      <node id="3919235298192592793" at="94,41,95,42" concept="6" />
+      <node id="3919235298192592793" at="100,28,101,20" concept="6" />
+      <node id="3919235298192600925" at="104,53,105,91" concept="5" />
+      <node id="3919235298192600925" at="105,91,106,39" concept="1" />
+      <node id="3919235298192600925" at="106,39,107,52" concept="1" />
+      <node id="3919235298192600925" at="107,52,108,33" concept="1" />
+      <node id="3919235298192600925" at="108,33,109,28" concept="5" />
+      <node id="3919235298192600925" at="109,28,110,65" concept="1" />
+      <node id="3919235298192600925" at="110,65,111,52" concept="1" />
+      <node id="3919235298192600925" at="111,52,112,75" concept="1" />
+      <node id="3919235298192600925" at="112,75,113,59" concept="5" />
+      <node id="3919235298192600925" at="114,37,115,89" concept="5" />
+      <node id="3919235298192600925" at="115,89,116,114" concept="6" />
+      <node id="3919235298192600925" at="117,12,118,24" concept="6" />
       <node id="3919235298192592793" at="19,0,21,0" concept="2" trace="myNode" />
-      <node id="3919235298192592793" at="85,0,87,0" concept="2" trace="myNode" />
+      <node id="3919235298192592793" at="84,0,86,0" concept="2" trace="myNode" />
       <node id="3919235298192592793" at="33,0,36,0" concept="4" trace="createCell#()Ljetbrains/mps/openapi/editor/cells/EditorCell;" />
-      <node id="3919235298192592793" at="73,0,76,0" concept="0" trace="_Inline_jxarjp_a1a#()V" />
-      <node id="3919235298192592793" at="76,0,79,0" concept="4" trace="createEditorCell#(Ljetbrains/mps/openapi/editor/EditorContext;)Ljetbrains/mps/openapi/editor/cells/EditorCell;" />
-      <node id="3919235298192592793" at="95,0,98,0" concept="4" trace="createCell#()Ljetbrains/mps/openapi/editor/cells/EditorCell;" />
+      <node id="3919235298192592793" at="72,0,75,0" concept="0" trace="_Inline_jxarjp_a1a#()V" />
+      <node id="3919235298192592793" at="75,0,78,0" concept="4" trace="createEditorCell#(Ljetbrains/mps/openapi/editor/EditorContext;)Ljetbrains/mps/openapi/editor/cells/EditorCell;" />
+      <node id="3919235298192592793" at="94,0,97,0" concept="4" trace="createCell#()Ljetbrains/mps/openapi/editor/cells/EditorCell;" />
       <node id="3919235298192592793" at="22,0,26,0" concept="0" trace="GeneratorDescriptor_EditorBuilder_a#(Ljetbrains/mps/openapi/editor/EditorContext;Lorg/jetbrains/mps/openapi/model/SNode;)V" />
       <node id="3919235298192592793" at="58,63,62,5" concept="3" />
-      <node id="3919235298192592793" at="79,0,83,0" concept="4" trace="createEditorCell#(Ljetbrains/mps/openapi/editor/EditorContext;Lorg/jetbrains/mps/openapi/model/SNode;)Ljetbrains/mps/openapi/editor/cells/EditorCell;" />
+      <node id="3919235298192592793" at="78,0,82,0" concept="4" trace="createEditorCell#(Ljetbrains/mps/openapi/editor/EditorContext;Lorg/jetbrains/mps/openapi/model/SNode;)Ljetbrains/mps/openapi/editor/cells/EditorCell;" />
       <node id="3919235298192592793" at="27,0,32,0" concept="4" trace="getNode#()Lorg/jetbrains/mps/openapi/model/SNode;" />
-      <node id="3919235298192592793" at="65,59,70,22" concept="3" />
-      <node id="3919235298192592793" at="89,0,94,0" concept="0" trace="Inline_Builder_jxarjp_a1a#(Ljetbrains/mps/openapi/editor/EditorContext;Lorg/jetbrains/mps/openapi/model/SNode;Lorg/jetbrains/mps/openapi/model/SNode;)V" />
-      <node id="3919235298192592793" at="99,0,104,0" concept="4" trace="getNode#()Lorg/jetbrains/mps/openapi/model/SNode;" />
-      <node id="3919235298192600925" at="115,61,120,24" concept="3" />
+      <node id="3919235298192592793" at="64,57,69,22" concept="3" />
+      <node id="3919235298192592793" at="88,0,93,0" concept="0" trace="Inline_Builder_jxarjp_a1a#(Ljetbrains/mps/openapi/editor/EditorContext;Lorg/jetbrains/mps/openapi/model/SNode;Lorg/jetbrains/mps/openapi/model/SNode;)V" />
+      <node id="3919235298192592793" at="98,0,103,0" concept="4" trace="getNode#()Lorg/jetbrains/mps/openapi/model/SNode;" />
+      <node id="3919235298192600925" at="113,59,118,24" concept="3" />
       <node id="3919235298192600928" at="46,0,52,0" concept="4" trace="createConstant_jxarjp_a0#()Ljetbrains/mps/openapi/editor/cells/EditorCell;" />
       <node id="3919235298192592793" at="37,0,46,0" concept="4" trace="createCollection_jxarjp_a#()Ljetbrains/mps/openapi/editor/cells/EditorCell;" />
-      <node id="3919235298192600925" at="105,0,122,0" concept="4" trace="createProperty_jxarjp_a0b0#()Ljetbrains/mps/openapi/editor/cells/EditorCell;" />
-      <node id="3919235298192592793" at="52,0,72,0" concept="4" trace="createRefCell_jxarjp_b0#()Ljetbrains/mps/openapi/editor/cells/EditorCell;" />
+      <node id="3919235298192600925" at="104,0,120,0" concept="4" trace="createProperty_jxarjp_a0b0#()Ljetbrains/mps/openapi/editor/cells/EditorCell;" />
+      <node id="3919235298192592793" at="52,0,71,0" concept="4" trace="createRefCell_jxarjp_b0#()Ljetbrains/mps/openapi/editor/cells/EditorCell;" />
       <scope id="3919235298192592793" at="29,26,30,18" />
       <scope id="3919235298192592793" at="33,39,34,39" />
-      <scope id="3919235298192592793" at="73,33,74,14" />
-      <scope id="3919235298192592793" at="76,69,77,57" />
-      <scope id="3919235298192592793" at="95,41,96,42" />
-      <scope id="3919235298192592793" at="101,28,102,20" />
+      <scope id="3919235298192592793" at="72,33,73,14" />
+      <scope id="3919235298192592793" at="75,69,76,57" />
+      <scope id="3919235298192592793" at="94,41,95,42" />
+      <scope id="3919235298192592793" at="100,28,101,20" />
       <scope id="3919235298192592793" at="22,99,24,18" />
       <scope id="3919235298192592793" at="59,39,61,38" />
-      <scope id="3919235298192592793" at="66,35,68,94">
+      <scope id="3919235298192592793" at="65,35,67,112">
         <var name="manager" id="3919235298192592793" />
       </scope>
-      <scope id="3919235298192592793" at="79,81,81,127" />
-      <scope id="3919235298192600925" at="116,37,118,96">
+      <scope id="3919235298192592793" at="78,81,80,127" />
+      <scope id="3919235298192600925" at="114,37,116,114">
         <var name="manager" id="3919235298192600925" />
-=======
-      <scope id="3919235298192592805" at="58,0,61,0" />
-      <scope id="3919235298192592805" at="61,0,64,0">
-        <var name="editorContext" id="3919235298192592805" />
-      </scope>
-      <scope id="3919235298192592805" at="64,0,67,0">
-        <var name="editorContext" id="3919235298192592805" />
-        <var name="node" id="3919235298192592805" />
->>>>>>> bd830ede
       </scope>
       <scope id="3919235298192592793" at="33,0,36,0" />
-      <scope id="3919235298192592793" at="73,0,76,0" />
-      <scope id="3919235298192592793" at="76,0,79,0">
+      <scope id="3919235298192592793" at="72,0,75,0" />
+      <scope id="3919235298192592793" at="75,0,78,0">
         <var name="editorContext" id="3919235298192592793" />
       </scope>
-      <scope id="3919235298192592793" at="89,119,92,20" />
-      <scope id="3919235298192592793" at="95,0,98,0" />
+      <scope id="3919235298192592793" at="88,119,91,20" />
+      <scope id="3919235298192592793" at="94,0,97,0" />
       <scope id="3919235298192592793" at="22,0,26,0">
         <var name="context" id="3919235298192592793" />
         <var name="node" id="3919235298192592793" />
@@ -228,59 +131,37 @@
       <scope id="3919235298192600928" at="46,49,50,22">
         <var name="editorCell" id="3919235298192600928" />
       </scope>
-      <scope id="3919235298192592793" at="79,0,83,0">
+      <scope id="3919235298192592793" at="78,0,82,0">
         <var name="editorContext" id="3919235298192592793" />
         <var name="node" id="3919235298192592793" />
       </scope>
-<<<<<<< HEAD
       <scope id="3919235298192592793" at="27,0,32,0" />
-      <scope id="3919235298192592793" at="89,0,94,0">
+      <scope id="3919235298192592793" at="88,0,93,0">
         <var name="context" id="3919235298192592793" />
         <var name="node" id="3919235298192592793" />
         <var name="referencingNode" id="3919235298192592793" />
       </scope>
-      <scope id="3919235298192592793" at="99,0,104,0" />
+      <scope id="3919235298192592793" at="98,0,103,0" />
       <scope id="3919235298192600928" at="46,0,52,0" />
       <scope id="3919235298192592793" at="37,50,44,22">
         <var name="editorCell" id="3919235298192592793" />
       </scope>
       <scope id="3919235298192592793" at="37,0,46,0" />
-      <scope id="3919235298192600925" at="105,53,120,24">
-=======
-      <scope id="3919235298192600925" at="67,92,81,24">
->>>>>>> bd830ede
+      <scope id="3919235298192600925" at="104,53,118,24">
         <var name="attributeConcept" id="3919235298192600925" />
         <var name="editorCell" id="3919235298192600925" />
         <var name="provider" id="3919235298192600925" />
       </scope>
-<<<<<<< HEAD
-      <scope id="3919235298192600925" at="105,0,122,0" />
-      <scope id="3919235298192592793" at="52,48,70,22">
-=======
-      <scope id="263208052639628438" at="84,87,98,22">
-        <var name="attributeConcept" id="263208052639628438" />
-        <var name="editorCell" id="263208052639628438" />
-        <var name="provider" id="263208052639628438" />
-      </scope>
-      <scope id="3919235298192600925" at="67,0,83,0">
-        <var name="editorContext" id="3919235298192600925" />
-        <var name="node" id="3919235298192600925" />
-      </scope>
-      <scope id="263208052639628438" at="84,0,100,0">
-        <var name="editorContext" id="263208052639628438" />
-        <var name="node" id="263208052639628438" />
-      </scope>
-      <scope id="3919235298192592793" at="38,87,55,22">
->>>>>>> bd830ede
+      <scope id="3919235298192600925" at="104,0,120,0" />
+      <scope id="3919235298192592793" at="52,48,69,22">
         <var name="attributeConcept" id="3919235298192592793" />
         <var name="editorCell" id="3919235298192592793" />
         <var name="provider" id="3919235298192592793" />
       </scope>
-<<<<<<< HEAD
-      <scope id="3919235298192592793" at="52,0,72,0" />
-      <unit id="3919235298192592793" at="72,0,84,0" name="jetbrains.mps.lang.descriptor.editor.GeneratorDescriptor_EditorBuilder_a$_Inline_jxarjp_a1a" />
-      <unit id="3919235298192592793" at="84,0,123,0" name="jetbrains.mps.lang.descriptor.editor.GeneratorDescriptor_EditorBuilder_a$Inline_Builder_jxarjp_a1a" />
-      <unit id="3919235298192592793" at="18,0,124,0" name="jetbrains.mps.lang.descriptor.editor.GeneratorDescriptor_EditorBuilder_a" />
+      <scope id="3919235298192592793" at="52,0,71,0" />
+      <unit id="3919235298192592793" at="71,0,83,0" name="jetbrains.mps.lang.descriptor.editor.GeneratorDescriptor_EditorBuilder_a$_Inline_jxarjp_a1a" />
+      <unit id="3919235298192592793" at="83,0,121,0" name="jetbrains.mps.lang.descriptor.editor.GeneratorDescriptor_EditorBuilder_a$Inline_Builder_jxarjp_a1a" />
+      <unit id="3919235298192592793" at="18,0,122,0" name="jetbrains.mps.lang.descriptor.editor.GeneratorDescriptor_EditorBuilder_a" />
     </file>
     <file name="GeneratorDescriptor_InspectorBuilder_a.java">
       <node id="3919235298192592793" at="18,102,19,19" concept="9" />
@@ -297,20 +178,19 @@
       <node id="263208052639628438" at="40,28,41,65" concept="1" />
       <node id="263208052639628438" at="41,65,42,73" concept="1" />
       <node id="263208052639628438" at="42,73,43,57" concept="5" />
-      <node id="263208052639628438" at="43,57,44,59" concept="5" />
-      <node id="263208052639628438" at="45,35,46,87" concept="5" />
-      <node id="263208052639628438" at="46,87,47,94" concept="6" />
-      <node id="263208052639628438" at="48,10,49,22" concept="6" />
+      <node id="263208052639628438" at="44,35,45,87" concept="5" />
+      <node id="263208052639628438" at="45,87,46,112" concept="6" />
+      <node id="263208052639628438" at="47,10,48,22" concept="6" />
       <node id="3919235298192592793" at="15,0,17,0" concept="2" trace="myNode" />
       <node id="3919235298192592793" at="29,0,32,0" concept="4" trace="createCell#()Ljetbrains/mps/openapi/editor/cells/EditorCell;" />
       <node id="3919235298192592793" at="18,0,22,0" concept="0" trace="GeneratorDescriptor_InspectorBuilder_a#(Ljetbrains/mps/openapi/editor/EditorContext;Lorg/jetbrains/mps/openapi/model/SNode;)V" />
       <node id="3919235298192592793" at="23,0,28,0" concept="4" trace="getNode#()Lorg/jetbrains/mps/openapi/model/SNode;" />
-      <node id="263208052639628438" at="44,59,49,22" concept="3" />
-      <node id="263208052639628438" at="33,0,51,0" concept="4" trace="createProperty_jxarjp_a#()Ljetbrains/mps/openapi/editor/cells/EditorCell;" />
+      <node id="263208052639628438" at="43,57,48,22" concept="3" />
+      <node id="263208052639628438" at="33,0,50,0" concept="4" trace="createProperty_jxarjp_a#()Ljetbrains/mps/openapi/editor/cells/EditorCell;" />
       <scope id="3919235298192592793" at="25,26,26,18" />
       <scope id="3919235298192592793" at="29,39,30,37" />
       <scope id="3919235298192592793" at="18,102,20,18" />
-      <scope id="263208052639628438" at="45,35,47,94">
+      <scope id="263208052639628438" at="44,35,46,112">
         <var name="manager" id="263208052639628438" />
       </scope>
       <scope id="3919235298192592793" at="29,0,32,0" />
@@ -319,22 +199,13 @@
         <var name="node" id="3919235298192592793" />
       </scope>
       <scope id="3919235298192592793" at="23,0,28,0" />
-      <scope id="263208052639628438" at="33,48,49,22">
+      <scope id="263208052639628438" at="33,48,48,22">
         <var name="attributeConcept" id="263208052639628438" />
-        <var name="attributeKind" id="263208052639628438" />
         <var name="editorCell" id="263208052639628438" />
         <var name="provider" id="263208052639628438" />
       </scope>
-      <scope id="263208052639628438" at="33,0,51,0" />
-      <unit id="3919235298192592793" at="14,0,52,0" name="jetbrains.mps.lang.descriptor.editor.GeneratorDescriptor_InspectorBuilder_a" />
-=======
-      <scope id="3919235298192592793" at="38,0,57,0">
-        <var name="editorContext" id="3919235298192592793" />
-        <var name="node" id="3919235298192592793" />
-      </scope>
-      <unit id="3919235298192592805" at="57,0,84,0" name="jetbrains.mps.lang.descriptor.editor.GeneratorDescriptor_Editor$_Inline_jxarjp_a1a" />
-      <unit id="3919235298192592793" at="17,0,101,0" name="jetbrains.mps.lang.descriptor.editor.GeneratorDescriptor_Editor" />
->>>>>>> bd830ede
+      <scope id="263208052639628438" at="33,0,50,0" />
+      <unit id="3919235298192592793" at="14,0,51,0" name="jetbrains.mps.lang.descriptor.editor.GeneratorDescriptor_InspectorBuilder_a" />
     </file>
   </root>
   <root nodeRef="r:7ed7a88c-17bf-40a5-be72-b50cea0614c7(jetbrains.mps.lang.descriptor.editor)/9020561928507175846">
