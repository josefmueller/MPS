--- conflicted
+++ resolved
@@ -2,11 +2,7 @@
 <debug-info>
   <root>
     <file name="Generator.java">
-<<<<<<< HEAD
-      <unit at="16,0,68,0" name="jetbrains.mps.lang.descriptor.Generator" />
-=======
-      <unit at="17,0,78,0" name="jetbrains.mps.lang.descriptor.Generator" />
->>>>>>> bf3a2c62
+      <unit at="17,0,69,0" name="jetbrains.mps.lang.descriptor.Generator" />
     </file>
     <file name="Language.java">
       <unit at="16,0,49,0" name="jetbrains.mps.lang.descriptor.Language" />
