--- conflicted
+++ resolved
@@ -15,9 +15,8 @@
   <import index="n55e" modelUID="f:java_stub#6ed54515-acc8-4d1e-a16c-9fd6cfe951ea#jetbrains.mps.smodel.language(MPS.Core/jetbrains.mps.smodel.language@java_stub)" version="-1" />
   <import index="tpek" modelUID="r:00000000-0000-4000-0000-011c895902c0(jetbrains.mps.baseLanguage.behavior)" version="-1" />
   <import index="unno" modelUID="r:61e3d524-8c49-4491-b5e3-f6d6e9364527(jetbrains.mps.util)" version="-1" />
-<<<<<<< HEAD
+  <import index="tpc2" modelUID="r:00000000-0000-4000-0000-011c8959029e(jetbrains.mps.lang.editor.structure)" version="-1" />
   <import index="n55f" modelUID="f:java_stub#6ed54515-acc8-4d1e-a16c-9fd6cfe951ea#jetbrains.mps.smodel.language(jetbrains.mps.smodel.language@java_stub)" version="-1" />
-  <import index="tpc2" modelUID="r:00000000-0000-4000-0000-011c8959029e(jetbrains.mps.lang.editor.structure)" version="-1" />
   <import index="e2lb" modelUID="f:java_stub#6354ebe7-c22a-4a0f-ac54-50b52ab9b065#java.lang(java.lang@java_stub)" version="-1" />
   <import index="tpee" modelUID="r:00000000-0000-4000-0000-011c895902ca(jetbrains.mps.baseLanguage.structure)" version="3" />
   <import index="cu2c" modelUID="f:java_stub#6ed54515-acc8-4d1e-a16c-9fd6cfe951ea#jetbrains.mps.smodel(jetbrains.mps.smodel@java_stub)" version="-1" />
@@ -33,22 +32,15 @@
   <import index="vsqj" modelUID="f:java_stub#6ed54515-acc8-4d1e-a16c-9fd6cfe951ea#jetbrains.mps.project(jetbrains.mps.project@java_stub)" version="-1" />
   <import index="k7g3" modelUID="f:java_stub#6354ebe7-c22a-4a0f-ac54-50b52ab9b065#java.util(java.util@java_stub)" version="-1" />
   <import index="ec5l" modelUID="f:java_stub#8865b7a8-5271-43d3-884c-6fd1d9cfdd34#org.jetbrains.mps.openapi.model(org.jetbrains.mps.openapi.model@java_stub)" version="-1" />
+  <import index="tpck" modelUID="r:00000000-0000-4000-0000-011c89590288(jetbrains.mps.lang.core.structure)" version="0" />
   <import index="icf3" modelUID="f:java_stub#6ed54515-acc8-4d1e-a16c-9fd6cfe951ea#jetbrains.mps.generator.runtime(jetbrains.mps.generator.runtime@java_stub)" version="-1" />
-  <import index="tpck" modelUID="r:00000000-0000-4000-0000-011c89590288(jetbrains.mps.lang.core.structure)" version="0" />
   <import index="htwh" modelUID="f:java_stub#1ed103c3-3aa6-49b7-9c21-6765ee11f224#jetbrains.mps.openapi.editor.descriptor(MPS.Editor/jetbrains.mps.openapi.editor.descriptor@java_stub)" version="-1" />
-=======
-  <import index="88zw" modelUID="f:java_stub#8865b7a8-5271-43d3-884c-6fd1d9cfdd34#org.jetbrains.mps.openapi.module(MPS.OpenAPI/org.jetbrains.mps.openapi.module@java_stub)" version="-1" />
-  <import index="qx6n" modelUID="f:java_stub#8865b7a8-5271-43d3-884c-6fd1d9cfdd34#org.jetbrains.mps.openapi.persistence(MPS.OpenAPI/org.jetbrains.mps.openapi.persistence@java_stub)" version="-1" />
   <import index="wqua" modelUID="f:java_stub#6ed54515-acc8-4d1e-a16c-9fd6cfe951ea#jetbrains.mps.classloading(MPS.Core/jetbrains.mps.classloading@java_stub)" version="-1" />
-  <import index="tpck" modelUID="r:00000000-0000-4000-0000-011c89590288(jetbrains.mps.lang.core.structure)" version="0" implicit="yes" />
-  <import index="tpee" modelUID="r:00000000-0000-4000-0000-011c895902ca(jetbrains.mps.baseLanguage.structure)" version="3" implicit="yes" />
->>>>>>> f5a65021
   <import index="tp25" modelUID="r:00000000-0000-4000-0000-011c89590301(jetbrains.mps.lang.smodel.structure)" version="16" implicit="yes" />
   <import index="tpf3" modelUID="r:00000000-0000-4000-0000-011c895902f3(jetbrains.mps.lang.generator.generationContext.structure)" version="0" implicit="yes" />
   <import index="tp2q" modelUID="r:00000000-0000-4000-0000-011c8959032e(jetbrains.mps.baseLanguage.collections.structure)" version="7" implicit="yes" />
   <import index="tp68" modelUID="r:00000000-0000-4000-0000-011c895903ac(jetbrains.mps.baseLanguageInternal.structure)" version="1" implicit="yes" />
   <import index="tp2c" modelUID="r:00000000-0000-4000-0000-011c89590338(jetbrains.mps.baseLanguage.closures.structure)" version="3" implicit="yes" />
-<<<<<<< HEAD
   <import index="i6tb" modelUID="f:java_stub#6ed54515-acc8-4d1e-a16c-9fd6cfe951ea#jetbrains.mps.generator.impl.plan(MPS.Core/jetbrains.mps.generator.impl.plan@java_stub)" version="-1" implicit="yes" />
   <import index="qx6o" modelUID="f:java_stub#8865b7a8-5271-43d3-884c-6fd1d9cfdd34#org.jetbrains.mps.openapi.persistence(MPS.OpenAPI/org.jetbrains.mps.openapi.persistence@java_stub)" version="-1" implicit="yes" />
   <import index="vsqk" modelUID="f:java_stub#6ed54515-acc8-4d1e-a16c-9fd6cfe951ea#jetbrains.mps.project(MPS.Core/jetbrains.mps.project@java_stub)" version="-1" implicit="yes" />
@@ -61,10 +53,8 @@
   <import index="kqhm" modelUID="f:java_stub#6ed54515-acc8-4d1e-a16c-9fd6cfe951ea#jetbrains.mps.project.structure.modules(MPS.Core/jetbrains.mps.project.structure.modules@java_stub)" version="-1" implicit="yes" />
   <import index="e2lc" modelUID="f:java_stub#6354ebe7-c22a-4a0f-ac54-50b52ab9b065#java.lang(JDK/java.lang@java_stub)" version="-1" implicit="yes" />
   <import index="88zx" modelUID="f:java_stub#8865b7a8-5271-43d3-884c-6fd1d9cfdd34#org.jetbrains.mps.openapi.module(MPS.OpenAPI/org.jetbrains.mps.openapi.module@java_stub)" version="-1" implicit="yes" />
+  <import index="xqpa" modelUID="f:java_stub#6354ebe7-c22a-4a0f-ac54-50b52ab9b065#java.lang.reflect(JDK/java.lang.reflect@java_stub)" version="-1" implicit="yes" />
   <import index="fwv3" modelUID="f:java_stub#6ed54515-acc8-4d1e-a16c-9fd6cfe951ea#jetbrains.mps.smodel.runtime(MPS.Core/jetbrains.mps.smodel.runtime@java_stub)" version="-1" implicit="yes" />
-=======
-  <import index="xqpa" modelUID="f:java_stub#6354ebe7-c22a-4a0f-ac54-50b52ab9b065#java.lang.reflect(JDK/java.lang.reflect@java_stub)" version="-1" implicit="yes" />
->>>>>>> f5a65021
   <roots>
     <node type="tpee.ClassConcept" typeId="tpee.1068390468198" id="9020561928507177266">
       <property name="name" nameId="tpck.1169194664001" value="Language" />
@@ -1740,62 +1730,11 @@
             <node role="lValue" roleId="tpee.1068498886295" type="tpee.LocalInstanceFieldReference" typeId="tpee.7785501532031639928" id="3829836699770777408">
               <link role="variableDeclaration" roleId="tpee.1068581517664" targetNodeId="6655394244919403406" resolveInfo="models" />
             </node>
-<<<<<<< HEAD
-            <node role="rValue" roleId="tpee.1068498886297" type="tpee.StaticMethodCall" typeId="tpee.1081236700937" id="6655394244919403446">
+            <node role="rValue" roleId="tpee.1068498886297" type="tpee.StaticMethodCall" typeId="tpee.1081236700937" id="3829836699770777409">
               <link role="baseMethodDeclaration" roleId="tpee.1068499141037" targetNodeId="icf4.~TemplateUtil%dasCollection(java%dlang%dObject%d%d%d)%cjava%dutil%dCollection" resolveInfo="asCollection" />
               <link role="classConcept" roleId="tpee.1144433194310" targetNodeId="icf4.~TemplateUtil" resolveInfo="TemplateUtil" />
-              <node role="actualArgument" roleId="tpee.1068499141038" type="tp68.InternalNewExpression" typeId="tp68.1173996401517" id="6655394244919442272">
-                <property name="fqClassName" nameId="tp68.1173996588177" value="model.TemplateModelImpl" />
-                <node role="type" roleId="tp68.1179332974947" type="tpee.ClassifierType" typeId="tpee.1107535904670" id="6655394244919455790">
-                  <link role="classifier" roleId="tpee.1107535924139" targetNodeId="icf4.~TemplateModel" resolveInfo="TemplateModel" />
-                </node>
-                <node role="smodelAttribute" roleId="tpck.5169995583184591170" type="tpf8.PropertyMacro" typeId="tpf8.1087833241328" id="6655394244919455792">
-                  <property name="propertyName" nameId="tpck.1757699476691236117" value="fqClassName" />
-                  <node role="propertyValueFunction" roleId="tpf8.1167756362303" type="tpf8.PropertyMacro_GetPropertyValue" typeId="tpf8.1167756080639" id="6655394244919455793">
-                    <node role="body" roleId="tpee.1137022507850" type="tpee.StatementList" typeId="tpee.1068580123136" id="6655394244919455794">
-                      <node role="statement" roleId="tpee.1068581517665" type="tpee.ExpressionStatement" typeId="tpee.1068580123155" id="6655394244919455796">
-                        <node role="expression" roleId="tpee.1068580123156" type="tpee.PlusExpression" typeId="tpee.1068581242875" id="6655394244919455827">
-                          <node role="leftExpression" roleId="tpee.1081773367580" type="tpee.DotExpression" typeId="tpee.1197027756228" id="6655394244919455818">
-                            <node role="operand" roleId="tpee.1197027771414" type="tpf8.TemplateFunctionParameter_sourceNode" typeId="tpf8.1167169188348" id="6655394244919455797" />
-                            <node role="operation" roleId="tpee.1197027833540" type="tp25.SPropertyAccess" typeId="tp25.1138056022639" id="6655394244919455825">
-                              <link role="property" roleId="tp25.1138056395725" targetNodeId="hypd.6370754048397540910" resolveInfo="qualifiedName" />
-                            </node>
-                          </node>
-                          <node role="rightExpression" roleId="tpee.1081773367579" type="tpee.StringLiteral" typeId="tpee.1070475926800" id="6655394244919455832">
-                            <property name="value" nameId="tpee.1070475926801" value=".TemplateModelImpl" />
-                          </node>
-                        </node>
-                      </node>
-                    </node>
-                  </node>
-                </node>
-                <node role="smodelAttribute" roleId="tpck.5169995583184591170" type="tpf8.LoopMacro" typeId="tpf8.1118786554307" id="6655394244919455801">
-                  <node role="sourceNodesQuery" roleId="tpf8.1167952069335" type="tpf8.SourceSubstituteMacro_SourceNodesQuery" typeId="tpf8.1167951910403" id="6655394244919455802">
-                    <node role="body" roleId="tpee.1137022507850" type="tpee.StatementList" typeId="tpee.1068580123136" id="6655394244919455803">
-                      <node role="statement" roleId="tpee.1068581517665" type="tpee.ExpressionStatement" typeId="tpee.1068580123155" id="6655394244919455806">
-                        <node role="expression" roleId="tpee.1068580123156" type="tpee.DotExpression" typeId="tpee.1197027756228" id="4801122308416900194">
-                          <node role="operand" roleId="tpee.1197027771414" type="tpee.DotExpression" typeId="tpee.1197027756228" id="6236774123822302384">
-                            <node role="operand" roleId="tpee.1197027771414" type="tpee.DotExpression" typeId="tpee.1197027756228" id="6236774123822284766">
-                              <node role="operand" roleId="tpee.1197027771414" type="tpee.DotExpression" typeId="tpee.1197027756228" id="6655394244919455808">
-                                <node role="operand" roleId="tpee.1197027771414" type="tpf8.TemplateFunctionParameter_sourceNode" typeId="tpf8.1167169188348" id="6655394244919455807" />
-                                <node role="operation" roleId="tpee.1197027833540" type="tp25.SLinkListAccess" typeId="tp25.1138056282393" id="6655394244919455813">
-                                  <link role="link" roleId="tp25.1138056546658" targetNodeId="hypd.6370754048397540907" />
-                                </node>
-                              </node>
-                              <node role="operation" roleId="tpee.1197027833540" type="tp2q.WhereOperation" typeId="tp2q.1202120902084" id="6236774123822284771">
-                                <node role="closure" roleId="tp2q.1204796294226" type="tp2c.ClosureLiteral" typeId="tp2c.1199569711397" id="6236774123822284772">
-                                  <node role="body" roleId="tp2c.1199569916463" type="tpee.StatementList" typeId="tpee.1068580123136" id="6236774123822284773">
-                                    <node role="statement" roleId="tpee.1068581517665" type="tpee.ExpressionStatement" typeId="tpee.1068580123155" id="6236774123822300270">
-                                      <node role="expression" roleId="tpee.1068580123156" type="tpee.NPEEqualsExpression" typeId="tpee.1225271283259" id="6236774123822300279">
-                                        <node role="rightExpression" roleId="tpee.1081773367579" type="tpee.StaticFieldReference" typeId="tpee.1070533707846" id="6236774123822300287">
-                                          <link role="classifier" roleId="tpee.1144433057691" targetNodeId="cu2d.~SModelStereotype" resolveInfo="SModelStereotype" />
-                                          <link role="variableDeclaration" roleId="tpee.1068581517664" targetNodeId="cu2d.~SModelStereotype%dGENERATOR" resolveInfo="GENERATOR" />
-=======
-            <node role="rValue" roleId="tpee.1068498886297" type="tpee.StaticMethodCall" typeId="tpee.1081236700937" id="3829836699770777409">
-              <link role="baseMethodDeclaration" roleId="tpee.1068499141037" targetNodeId="icf3.~TemplateUtil%dasCollection(java%dlang%dObject%d%d%d)%cjava%dutil%dCollection" resolveInfo="asCollection" />
-              <link role="classConcept" roleId="tpee.1144433194310" targetNodeId="icf3.~TemplateUtil" resolveInfo="TemplateUtil" />
               <node role="typeArgument" roleId="tpee.4972241301747169160" type="tpee.ClassifierType" typeId="tpee.1107535904670" id="3829836699770777504">
-                <link role="classifier" roleId="tpee.1107535924139" targetNodeId="icf3.~TemplateModel" resolveInfo="TemplateModel" />
+                <link role="classifier" roleId="tpee.1107535924139" targetNodeId="icf4.~TemplateModel" resolveInfo="TemplateModel" />
               </node>
               <node role="actualArgument" roleId="tpee.1068499141038" type="tpee.LocalMethodCall" typeId="tpee.7812454656619025412" id="3829836699770929428">
                 <link role="baseMethodDeclaration" roleId="tpee.1068499141037" targetNodeId="3829836699768028932" resolveInfo="getTemplateModel" />
@@ -1818,9 +1757,8 @@
                                     <node role="statement" roleId="tpee.1068581517665" type="tpee.ExpressionStatement" typeId="tpee.1068580123155" id="3829836699771473248">
                                       <node role="expression" roleId="tpee.1068580123156" type="tpee.NPEEqualsExpression" typeId="tpee.1225271283259" id="3829836699771473249">
                                         <node role="rightExpression" roleId="tpee.1081773367579" type="tpee.StaticFieldReference" typeId="tpee.1070533707846" id="3829836699771473250">
-                                          <link role="classifier" roleId="tpee.1144433057691" targetNodeId="cu2c.~SModelStereotype" resolveInfo="SModelStereotype" />
-                                          <link role="variableDeclaration" roleId="tpee.1068581517664" targetNodeId="cu2c.~SModelStereotype%dGENERATOR" resolveInfo="GENERATOR" />
->>>>>>> f5a65021
+                                          <link role="classifier" roleId="tpee.1144433057691" targetNodeId="cu2d.~SModelStereotype" resolveInfo="SModelStereotype" />
+                                          <link role="variableDeclaration" roleId="tpee.1068581517664" targetNodeId="cu2d.~SModelStereotype%dGENERATOR" resolveInfo="GENERATOR" />
                                         </node>
                                         <node role="leftExpression" roleId="tpee.1081773367580" type="tpee.DotExpression" typeId="tpee.1197027756228" id="3829836699771473251">
                                           <node role="operand" roleId="tpee.1197027771414" type="tpee.ParameterReference" typeId="tpee.1068581242874" id="3829836699771473252">
@@ -1846,25 +1784,14 @@
                                   <node role="statement" roleId="tpee.1068581517665" type="tpee.LocalVariableDeclarationStatement" typeId="tpee.1068581242864" id="3829836699771473259">
                                     <node role="localVariableDeclaration" roleId="tpee.1068581242865" type="tpee.LocalVariableDeclaration" typeId="tpee.1068581242863" id="3829836699771473260">
                                       <property name="name" nameId="tpck.1169194664001" value="ref" />
-<<<<<<< HEAD
-                                      <node role="type" roleId="tpee.5680397130376446158" type="tpee.ClassifierType" typeId="tpee.1107535904670" id="6236774123822302405">
+                                      <node role="type" roleId="tpee.5680397130376446158" type="tpee.ClassifierType" typeId="tpee.1107535904670" id="3829836699771520984">
                                         <link role="classifier" roleId="tpee.1107535924139" targetNodeId="ec5m.~SModelReference" resolveInfo="SModelReference" />
-                                      </node>
-                                      <node role="initializer" roleId="tpee.1068431790190" type="tpee.DotExpression" typeId="tpee.1197027756228" id="671420673577392169">
-                                        <node role="operation" roleId="tpee.1197027833540" type="tpee.InstanceMethodCallOperation" typeId="tpee.1202948039474" id="671420673577392170">
-                                          <link role="baseMethodDeclaration" roleId="tpee.1068499141037" targetNodeId="qx6o.~PersistenceFacade%dcreateModelReference(java%dlang%dString)%corg%djetbrains%dmps%dopenapi%dmodel%dSModelReference" resolveInfo="createModelReference" />
-                                          <node role="actualArgument" roleId="tpee.1068499141038" type="tpee.DotExpression" typeId="tpee.1197027756228" id="671420673577421124">
-                                            <node role="operation" roleId="tpee.1197027833540" type="tp25.Node_ConceptMethodCall" typeId="tp25.1179409122411" id="671420673577442138">
-=======
-                                      <node role="type" roleId="tpee.5680397130376446158" type="tpee.ClassifierType" typeId="tpee.1107535904670" id="3829836699771520984">
-                                        <link role="classifier" roleId="tpee.1107535924139" targetNodeId="ec5l.~SModelReference" resolveInfo="SModelReference" />
                                       </node>
                                       <node role="initializer" roleId="tpee.1068431790190" type="tpee.DotExpression" typeId="tpee.1197027756228" id="3829836699771473262">
                                         <node role="operation" roleId="tpee.1197027833540" type="tpee.InstanceMethodCallOperation" typeId="tpee.1202948039474" id="3829836699771473263">
-                                          <link role="baseMethodDeclaration" roleId="tpee.1068499141037" targetNodeId="qx6n.~PersistenceFacade%dcreateModelReference(java%dlang%dString)%corg%djetbrains%dmps%dopenapi%dmodel%dSModelReference" resolveInfo="createModelReference" />
+                                          <link role="baseMethodDeclaration" roleId="tpee.1068499141037" targetNodeId="qx6o.~PersistenceFacade%dcreateModelReference(java%dlang%dString)%corg%djetbrains%dmps%dopenapi%dmodel%dSModelReference" resolveInfo="createModelReference" />
                                           <node role="actualArgument" roleId="tpee.1068499141038" type="tpee.DotExpression" typeId="tpee.1197027756228" id="3829836699771473264">
                                             <node role="operation" roleId="tpee.1197027833540" type="tp25.Node_ConceptMethodCall" typeId="tp25.1179409122411" id="3829836699771473265">
->>>>>>> f5a65021
                                               <link role="baseMethodDeclaration" roleId="tpee.1068499141037" targetNodeId="wev6.6236774123822284799" resolveInfo="getModelReference" />
                                             </node>
                                             <node role="operand" roleId="tpee.1197027771414" type="tpee.VariableReference" typeId="tpee.1068498886296" id="3829836699771473266">
@@ -1872,15 +1799,9 @@
                                             </node>
                                           </node>
                                         </node>
-<<<<<<< HEAD
-                                        <node role="operand" roleId="tpee.1197027771414" type="tpee.StaticMethodCall" typeId="tpee.1081236700937" id="671420673577392171">
+                                        <node role="operand" roleId="tpee.1197027771414" type="tpee.StaticMethodCall" typeId="tpee.1081236700937" id="3829836699771473267">
+                                          <link role="classConcept" roleId="tpee.1144433194310" targetNodeId="qx6o.~PersistenceFacade" resolveInfo="PersistenceFacade" />
                                           <link role="baseMethodDeclaration" roleId="tpee.1068499141037" targetNodeId="qx6o.~PersistenceFacade%dgetInstance()%corg%djetbrains%dmps%dopenapi%dpersistence%dPersistenceFacade" resolveInfo="getInstance" />
-                                          <link role="classConcept" roleId="tpee.1144433194310" targetNodeId="qx6o.~PersistenceFacade" resolveInfo="PersistenceFacade" />
-=======
-                                        <node role="operand" roleId="tpee.1197027771414" type="tpee.StaticMethodCall" typeId="tpee.1081236700937" id="3829836699771473267">
-                                          <link role="classConcept" roleId="tpee.1144433194310" targetNodeId="qx6n.~PersistenceFacade" resolveInfo="PersistenceFacade" />
-                                          <link role="baseMethodDeclaration" roleId="tpee.1068499141037" targetNodeId="qx6n.~PersistenceFacade%dgetInstance()%corg%djetbrains%dmps%dopenapi%dpersistence%dPersistenceFacade" resolveInfo="getInstance" />
->>>>>>> f5a65021
                                         </node>
                                       </node>
                                     </node>
@@ -1888,33 +1809,18 @@
                                   <node role="statement" roleId="tpee.1068581517665" type="tpee.LocalVariableDeclarationStatement" typeId="tpee.1068581242864" id="3829836699771473268">
                                     <node role="localVariableDeclaration" roleId="tpee.1068581242865" type="tpee.LocalVariableDeclaration" typeId="tpee.1068581242863" id="3829836699771473269">
                                       <property name="name" nameId="tpck.1169194664001" value="descriptor" />
-<<<<<<< HEAD
-                                      <node role="type" roleId="tpee.5680397130376446158" type="tpee.ClassifierType" typeId="tpee.1107535904670" id="6236774123822302530">
+                                      <node role="type" roleId="tpee.5680397130376446158" type="tpee.ClassifierType" typeId="tpee.1107535904670" id="3829836699771543345">
                                         <link role="classifier" roleId="tpee.1107535924139" targetNodeId="ec5m.~SModel" resolveInfo="SModel" />
                                       </node>
-                                      <node role="initializer" roleId="tpee.1068431790190" type="tpee.DotExpression" typeId="tpee.1197027756228" id="6236774123822302531">
-                                        <node role="operand" roleId="tpee.1197027771414" type="tpee.StaticMethodCall" typeId="tpee.1081236700937" id="6236774123822302532">
+                                      <node role="initializer" roleId="tpee.1068431790190" type="tpee.DotExpression" typeId="tpee.1197027756228" id="3829836699771473271">
+                                        <node role="operand" roleId="tpee.1197027771414" type="tpee.StaticMethodCall" typeId="tpee.1081236700937" id="3829836699771473272">
                                           <link role="baseMethodDeclaration" roleId="tpee.1068499141037" targetNodeId="cu2d.~SModelRepository%dgetInstance()%cjetbrains%dmps%dsmodel%dSModelRepository" resolveInfo="getInstance" />
                                           <link role="classConcept" roleId="tpee.1144433194310" targetNodeId="cu2d.~SModelRepository" resolveInfo="SModelRepository" />
                                         </node>
-                                        <node role="operation" roleId="tpee.1197027833540" type="tpee.InstanceMethodCallOperation" typeId="tpee.1202948039474" id="6236774123822302533">
+                                        <node role="operation" roleId="tpee.1197027833540" type="tpee.InstanceMethodCallOperation" typeId="tpee.1202948039474" id="3829836699771473273">
                                           <link role="baseMethodDeclaration" roleId="tpee.1068499141037" targetNodeId="cu2d.~SModelRepository%dgetModelDescriptor(org%djetbrains%dmps%dopenapi%dmodel%dSModelReference)%corg%djetbrains%dmps%dopenapi%dmodel%dSModel" resolveInfo="getModelDescriptor" />
-                                          <node role="actualArgument" roleId="tpee.1068499141038" type="tpee.LocalVariableReference" typeId="tpee.1068581242866" id="6236774123822302534">
-                                            <link role="variableDeclaration" roleId="tpee.1068581517664" targetNodeId="6236774123822302404" resolveInfo="ref" />
-=======
-                                      <node role="type" roleId="tpee.5680397130376446158" type="tpee.ClassifierType" typeId="tpee.1107535904670" id="3829836699771543345">
-                                        <link role="classifier" roleId="tpee.1107535924139" targetNodeId="ec5l.~SModel" resolveInfo="SModel" />
-                                      </node>
-                                      <node role="initializer" roleId="tpee.1068431790190" type="tpee.DotExpression" typeId="tpee.1197027756228" id="3829836699771473271">
-                                        <node role="operand" roleId="tpee.1197027771414" type="tpee.StaticMethodCall" typeId="tpee.1081236700937" id="3829836699771473272">
-                                          <link role="baseMethodDeclaration" roleId="tpee.1068499141037" targetNodeId="cu2c.~SModelRepository%dgetInstance()%cjetbrains%dmps%dsmodel%dSModelRepository" resolveInfo="getInstance" />
-                                          <link role="classConcept" roleId="tpee.1144433194310" targetNodeId="cu2c.~SModelRepository" resolveInfo="SModelRepository" />
-                                        </node>
-                                        <node role="operation" roleId="tpee.1197027833540" type="tpee.InstanceMethodCallOperation" typeId="tpee.1202948039474" id="3829836699771473273">
-                                          <link role="baseMethodDeclaration" roleId="tpee.1068499141037" targetNodeId="cu2c.~SModelRepository%dgetModelDescriptor(org%djetbrains%dmps%dopenapi%dmodel%dSModelReference)%corg%djetbrains%dmps%dopenapi%dmodel%dSModel" resolveInfo="getModelDescriptor" />
                                           <node role="actualArgument" roleId="tpee.1068499141038" type="tpee.LocalVariableReference" typeId="tpee.1068581242866" id="3829836699771473274">
                                             <link role="variableDeclaration" roleId="tpee.1068581517664" targetNodeId="3829836699771473260" resolveInfo="ref" />
->>>>>>> f5a65021
                                           </node>
                                         </node>
                                       </node>
@@ -2021,12 +1927,6 @@
                     </node>
                   </node>
                 </node>
-<<<<<<< HEAD
-                <node role="actualArgument" roleId="tp68.319021450862590135" type="tpee.ThisExpression" typeId="tpee.1070475354124" id="6236774123822284763" />
-              </node>
-              <node role="typeArgument" roleId="tpee.4972241301747169160" type="tpee.ClassifierType" typeId="tpee.1107535904670" id="5494415397519742449">
-                <link role="classifier" roleId="tpee.1107535924139" targetNodeId="icf4.~TemplateModel" resolveInfo="TemplateModel" />
-=======
                 <node role="actualArgument" roleId="tpee.1068499141038" type="tpee.StringLiteral" typeId="tpee.1070475926800" id="3829836699770960050">
                   <property name="value" nameId="tpee.1070475926801" value="model.TemplateModelImpl" />
                   <node role="smodelAttribute" roleId="tpck.5169995583184591170" type="tpf8.PropertyMacro" typeId="tpf8.1087833241328" id="3829836699771176868">
@@ -2050,7 +1950,6 @@
                     </node>
                   </node>
                 </node>
->>>>>>> f5a65021
               </node>
             </node>
           </node>
@@ -2702,10 +2601,10 @@
                 <link role="baseMethodDeclaration" roleId="tpee.1068499141037" targetNodeId="wqua.~ClassLoaderManager%dgetClass(org%djetbrains%dmps%dopenapi%dmodule%dSModule,java%dlang%dString)%cjava%dlang%dClass" resolveInfo="getClass" />
                 <node role="actualArgument" roleId="tpee.1068499141038" type="tpee.DotExpression" typeId="tpee.1197027756228" id="3829836699769750690">
                   <node role="operation" roleId="tpee.1197027833540" type="tpee.InstanceMethodCallOperation" typeId="tpee.1202948039474" id="3829836699769787144">
-                    <link role="baseMethodDeclaration" roleId="tpee.1068499141037" targetNodeId="cu2c.~MPSModuleRepository%dgetModule(org%djetbrains%dmps%dopenapi%dmodule%dSModuleId)%corg%djetbrains%dmps%dopenapi%dmodule%dSModule" resolveInfo="getModule" />
+                    <link role="baseMethodDeclaration" roleId="tpee.1068499141037" targetNodeId="cu2d.~MPSModuleRepository%dgetModule(org%djetbrains%dmps%dopenapi%dmodule%dSModuleId)%corg%djetbrains%dmps%dopenapi%dmodule%dSModule" resolveInfo="getModule" />
                     <node role="actualArgument" roleId="tpee.1068499141038" type="tpee.DotExpression" typeId="tpee.1197027756228" id="3829836699769849644">
                       <node role="operation" roleId="tpee.1197027833540" type="tpee.InstanceMethodCallOperation" typeId="tpee.1202948039474" id="3829836699769883796">
-                        <link role="baseMethodDeclaration" roleId="tpee.1068499141037" targetNodeId="88zw.~SModuleReference%dgetModuleId()%corg%djetbrains%dmps%dopenapi%dmodule%dSModuleId" resolveInfo="getModuleId" />
+                        <link role="baseMethodDeclaration" roleId="tpee.1068499141037" targetNodeId="88zx.~SModuleReference%dgetModuleId()%corg%djetbrains%dmps%dopenapi%dmodule%dSModuleId" resolveInfo="getModuleId" />
                       </node>
                       <node role="operand" roleId="tpee.1197027771414" type="tpee.VariableReference" typeId="tpee.1068498886296" id="3829836699769818175">
                         <link role="variableDeclaration" roleId="tpee.1068581517664" targetNodeId="7633657384060768604" resolveInfo="MODULE_REFERENCE" />
@@ -2713,8 +2612,8 @@
                     </node>
                   </node>
                   <node role="operand" roleId="tpee.1197027771414" type="tpee.StaticMethodCall" typeId="tpee.1081236700937" id="3829836699769738154">
-                    <link role="baseMethodDeclaration" roleId="tpee.1068499141037" targetNodeId="cu2c.~MPSModuleRepository%dgetInstance()%cjetbrains%dmps%dsmodel%dMPSModuleRepository" resolveInfo="getInstance" />
-                    <link role="classConcept" roleId="tpee.1144433194310" targetNodeId="cu2c.~MPSModuleRepository" resolveInfo="MPSModuleRepository" />
+                    <link role="baseMethodDeclaration" roleId="tpee.1068499141037" targetNodeId="cu2d.~MPSModuleRepository%dgetInstance()%cjetbrains%dmps%dsmodel%dMPSModuleRepository" resolveInfo="getInstance" />
+                    <link role="classConcept" roleId="tpee.1144433194310" targetNodeId="cu2d.~MPSModuleRepository" resolveInfo="MPSModuleRepository" />
                   </node>
                 </node>
                 <node role="actualArgument" roleId="tpee.1068499141038" type="tpee.VariableReference" typeId="tpee.1068498886296" id="3829836699769548791">
@@ -2727,9 +2626,9 @@
               </node>
             </node>
             <node role="type" roleId="tpee.5680397130376446158" type="tpee.ClassifierType" typeId="tpee.1107535904670" id="3829836699768992420">
-              <link role="classifier" roleId="tpee.1107535924139" targetNodeId="e2lb.~Class" resolveInfo="Class" />
+              <link role="classifier" roleId="tpee.1107535924139" targetNodeId="e2lc.~Class" resolveInfo="Class" />
               <node role="parameter" roleId="tpee.1109201940907" type="tpee.ClassifierType" typeId="tpee.1107535904670" id="3829836699769023268">
-                <link role="classifier" roleId="tpee.1107535924139" targetNodeId="icf3.~TemplateModel" resolveInfo="TemplateModel" />
+                <link role="classifier" roleId="tpee.1107535924139" targetNodeId="icf4.~TemplateModel" resolveInfo="TemplateModel" />
               </node>
             </node>
           </node>
@@ -2744,9 +2643,9 @@
                 </node>
                 <node role="operand" roleId="tpee.1197027771414" type="tpee.DotExpression" typeId="tpee.1197027756228" id="3829836699770125445">
                   <node role="operation" roleId="tpee.1197027833540" type="tpee.InstanceMethodCallOperation" typeId="tpee.1202948039474" id="3829836699770187459">
-                    <link role="baseMethodDeclaration" roleId="tpee.1068499141037" targetNodeId="e2lb.~Class%dgetConstructor(java%dlang%dClass%d%d%d)%cjava%dlang%dreflect%dConstructor" resolveInfo="getConstructor" />
+                    <link role="baseMethodDeclaration" roleId="tpee.1068499141037" targetNodeId="e2lc.~Class%dgetConstructor(java%dlang%dClass%d%d%d)%cjava%dlang%dreflect%dConstructor" resolveInfo="getConstructor" />
                     <node role="actualArgument" roleId="tpee.1068499141038" type="tpee.ClassifierClassExpression" typeId="tpee.1116615150612" id="3886626959987239845">
-                      <link role="classifier" roleId="tpee.1116615189566" targetNodeId="icf3.~TemplateModule" resolveInfo="TemplateModule" />
+                      <link role="classifier" roleId="tpee.1116615189566" targetNodeId="icf4.~TemplateModule" resolveInfo="TemplateModule" />
                     </node>
                   </node>
                   <node role="operand" roleId="tpee.1197027771414" type="tpee.VariableReference" typeId="tpee.1068498886296" id="3829836699770123776">
@@ -2760,14 +2659,14 @@
             <node role="throwable" roleId="tpee.1164903359217" type="tpee.LocalVariableDeclaration" typeId="tpee.1068581242863" id="3829836699769998101">
               <property name="name" nameId="tpck.1169194664001" value="e" />
               <node role="type" roleId="tpee.5680397130376446158" type="tpee.ClassifierType" typeId="tpee.1107535904670" id="3829836699770029187">
-                <link role="classifier" roleId="tpee.1107535924139" targetNodeId="e2lb.~Exception" resolveInfo="Exception" />
+                <link role="classifier" roleId="tpee.1107535924139" targetNodeId="e2lc.~Exception" resolveInfo="Exception" />
               </node>
             </node>
             <node role="catchBody" roleId="tpee.1164903359218" type="tpee.StatementList" typeId="tpee.1068580123136" id="3829836699769998105">
               <node role="statement" roleId="tpee.1068581517665" type="tpee.ThrowStatement" typeId="tpee.1164991038168" id="3829836699770406593">
                 <node role="throwable" roleId="tpee.1164991057263" type="tpee.GenericNewExpression" typeId="tpee.1145552977093" id="3829836699770439143">
                   <node role="creator" roleId="tpee.1145553007750" type="tpee.ClassCreator" typeId="tpee.1212685548494" id="3829836699770481234">
-                    <link role="baseMethodDeclaration" roleId="tpee.1068499141037" targetNodeId="e2lb.~RuntimeException%d&lt;init&gt;(java%dlang%dThrowable)" resolveInfo="RuntimeException" />
+                    <link role="baseMethodDeclaration" roleId="tpee.1068499141037" targetNodeId="e2lc.~RuntimeException%d&lt;init&gt;(java%dlang%dThrowable)" resolveInfo="RuntimeException" />
                     <node role="actualArgument" roleId="tpee.1068499141038" type="tpee.VariableReference" typeId="tpee.1068498886296" id="3829836699770533496">
                       <link role="variableDeclaration" roleId="tpee.1068581517664" targetNodeId="3829836699769998101" resolveInfo="e" />
                     </node>
@@ -2780,12 +2679,12 @@
       </node>
       <node role="visibility" roleId="tpee.1178549979242" type="tpee.PrivateVisibility" typeId="tpee.1146644623116" id="3829836699767969139" />
       <node role="returnType" roleId="tpee.1068580123133" type="tpee.ClassifierType" typeId="tpee.1107535904670" id="3829836699768008914">
-        <link role="classifier" roleId="tpee.1107535924139" targetNodeId="icf3.~TemplateModel" resolveInfo="TemplateModel" />
+        <link role="classifier" roleId="tpee.1107535924139" targetNodeId="icf4.~TemplateModel" resolveInfo="TemplateModel" />
       </node>
       <node role="parameter" roleId="tpee.1068580123134" type="tpee.ParameterDeclaration" typeId="tpee.1068498886292" id="3829836699769392371">
         <property name="name" nameId="tpck.1169194664001" value="modelName" />
         <node role="type" roleId="tpee.5680397130376446158" type="tpee.ClassifierType" typeId="tpee.1107535904670" id="3829836699769392370">
-          <link role="classifier" roleId="tpee.1107535924139" targetNodeId="e2lb.~String" resolveInfo="String" />
+          <link role="classifier" roleId="tpee.1107535924139" targetNodeId="e2lc.~String" resolveInfo="String" />
         </node>
       </node>
     </node>
