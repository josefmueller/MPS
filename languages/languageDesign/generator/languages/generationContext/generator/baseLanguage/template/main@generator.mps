<?xml version="1.0" encoding="UTF-8"?>
<model ref="r:00000000-0000-4000-0000-011c895902f4(jetbrains.mps.lang.generator.generationContext.generator.baseLanguage.template.main@generator)">
  <persistence version="9" />
  <debugInfo>
    <lang id="f3061a53-9226-4cc5-a443-f952ceaf5816" name="jetbrains.mps.baseLanguage" />
    <lang id="df345b11-b8c7-4213-ac66-48d2a9b75d88" name="jetbrains.mps.baseLanguageInternal" />
    <lang id="ceab5195-25ea-4f22-9b92-103b95ca8c0c" name="jetbrains.mps.lang.core" />
    <lang id="b401a680-8325-4110-8fd3-84331ff25bef" name="jetbrains.mps.lang.generator" />
    <lang id="d7706f63-9be2-479c-a3da-ae92af1e64d5" name="jetbrains.mps.lang.generator.generationContext" />
    <lang id="7866978e-a0f0-4cc7-81bc-4d213d9375e1" name="jetbrains.mps.lang.smodel" />
    <lang id="7a5dda62-9140-4668-ab76-d5ed1746f2b2" name="jetbrains.mps.lang.typesystem" />
    <model ref="r:00000000-0000-4000-0000-011c895902f3(jetbrains.mps.lang.generator.generationContext.structure)" name="jetbrains.mps.lang.generator.generationContext.structure" />
    <model ref="r:00000000-0000-4000-0000-011c895902ca(jetbrains.mps.baseLanguage.structure)" name="jetbrains.mps.baseLanguage.structure" />
    <model ref="r:00000000-0000-4000-0000-011c89590288(jetbrains.mps.lang.core.structure)" name="jetbrains.mps.lang.core.structure" />
    <model ref="r:00000000-0000-4000-0000-011c895902ed(jetbrains.mps.lang.generator.generationContext.behavior)" name="jetbrains.mps.lang.generator.generationContext.behavior" />
    <model ref="r:00000000-0000-4000-0000-011c895902c0(jetbrains.mps.baseLanguage.behavior)" name="jetbrains.mps.baseLanguage.behavior" />
    <model ref="r:00000000-0000-4000-0000-011c89590334(jetbrains.mps.baseLanguage.closures.constraints)" name="jetbrains.mps.baseLanguage.closures.constraints" />
    <model ref="f:java_stub#6354ebe7-c22a-4a0f-ac54-50b52ab9b065#java.lang(java.lang@java_stub)" name="java.lang@java_stub" />
    <model ref="f:java_stub#6ed54515-acc8-4d1e-a16c-9fd6cfe951ea#jetbrains.mps.smodel(MPS.Core/jetbrains.mps.smodel@java_stub)" name="jetbrains.mps.smodel@java_stub" />
    <model ref="f:java_stub#6ed54515-acc8-4d1e-a16c-9fd6cfe951ea#jetbrains.mps.generator.template(MPS.Core/jetbrains.mps.generator.template@java_stub)" name="jetbrains.mps.generator.template@java_stub" />
    <concept id="f3061a53-9226-4cc5-a443-f952ceaf5816/1068498886296" name="jetbrains.mps.baseLanguage.structure.VariableReference" />
    <concept id="f3061a53-9226-4cc5-a443-f952ceaf5816/1068580123136" name="jetbrains.mps.baseLanguage.structure.StatementList" />
    <concept id="f3061a53-9226-4cc5-a443-f952ceaf5816/1068580123155" name="jetbrains.mps.baseLanguage.structure.ExpressionStatement" />
    <concept id="f3061a53-9226-4cc5-a443-f952ceaf5816/1068580123159" name="jetbrains.mps.baseLanguage.structure.IfStatement" />
    <concept id="f3061a53-9226-4cc5-a443-f952ceaf5816/1068581242878" name="jetbrains.mps.baseLanguage.structure.ReturnStatement" />
    <concept id="f3061a53-9226-4cc5-a443-f952ceaf5816/1070475926800" name="jetbrains.mps.baseLanguage.structure.StringLiteral" />
    <concept id="f3061a53-9226-4cc5-a443-f952ceaf5816/1070534058343" name="jetbrains.mps.baseLanguage.structure.NullLiteral" />
    <concept id="f3061a53-9226-4cc5-a443-f952ceaf5816/1070534934090" name="jetbrains.mps.baseLanguage.structure.CastExpression" />
    <concept id="f3061a53-9226-4cc5-a443-f952ceaf5816/1073239437375" name="jetbrains.mps.baseLanguage.structure.NotEqualsExpression" />
    <concept id="f3061a53-9226-4cc5-a443-f952ceaf5816/1079359253375" name="jetbrains.mps.baseLanguage.structure.ParenthesizedExpression" />
    <concept id="f3061a53-9226-4cc5-a443-f952ceaf5816/1081236700937" name="jetbrains.mps.baseLanguage.structure.StaticMethodCall" />
    <concept id="b401a680-8325-4110-8fd3-84331ff25bef/1087833241328" name="jetbrains.mps.lang.generator.structure.PropertyMacro" />
    <concept id="b401a680-8325-4110-8fd3-84331ff25bef/1088761943574" name="jetbrains.mps.lang.generator.structure.ReferenceMacro" />
    <concept id="b401a680-8325-4110-8fd3-84331ff25bef/1095416546421" name="jetbrains.mps.lang.generator.structure.MappingConfiguration" />
    <concept id="f3061a53-9226-4cc5-a443-f952ceaf5816/1107535904670" name="jetbrains.mps.baseLanguage.structure.ClassifierType" />
    <concept id="b401a680-8325-4110-8fd3-84331ff25bef/1114706874351" name="jetbrains.mps.lang.generator.structure.CopySrcNodeMacro" />
    <concept id="b401a680-8325-4110-8fd3-84331ff25bef/1118773211870" name="jetbrains.mps.lang.generator.structure.IfMacro" />
    <concept id="7866978e-a0f0-4cc7-81bc-4d213d9375e1/1138056022639" name="jetbrains.mps.lang.smodel.structure.SPropertyAccess" />
    <concept id="7866978e-a0f0-4cc7-81bc-4d213d9375e1/1138056143562" name="jetbrains.mps.lang.smodel.structure.SLinkAccess" />
    <concept id="7866978e-a0f0-4cc7-81bc-4d213d9375e1/1139613262185" name="jetbrains.mps.lang.smodel.structure.Node_GetParentOperation" />
    <concept id="7866978e-a0f0-4cc7-81bc-4d213d9375e1/1139621453865" name="jetbrains.mps.lang.smodel.structure.Node_IsInstanceOfOperation" />
    <concept id="7866978e-a0f0-4cc7-81bc-4d213d9375e1/1140137987495" name="jetbrains.mps.lang.smodel.structure.SNodeTypeCastExpression" />
    <concept id="7866978e-a0f0-4cc7-81bc-4d213d9375e1/1144146199828" name="jetbrains.mps.lang.smodel.structure.Node_CopyOperation" />
    <concept id="b401a680-8325-4110-8fd3-84331ff25bef/1167168920554" name="jetbrains.mps.lang.generator.structure.BaseMappingRule_Condition" />
    <concept id="b401a680-8325-4110-8fd3-84331ff25bef/1167169188348" name="jetbrains.mps.lang.generator.structure.TemplateFunctionParameter_sourceNode" />
    <concept id="b401a680-8325-4110-8fd3-84331ff25bef/1167327847730" name="jetbrains.mps.lang.generator.structure.Reduction_MappingRule" />
    <concept id="b401a680-8325-4110-8fd3-84331ff25bef/1167756080639" name="jetbrains.mps.lang.generator.structure.PropertyMacro_GetPropertyValue" />
    <concept id="b401a680-8325-4110-8fd3-84331ff25bef/1167770111131" name="jetbrains.mps.lang.generator.structure.ReferenceMacro_GetReferent" />
    <concept id="b401a680-8325-4110-8fd3-84331ff25bef/1167945743726" name="jetbrains.mps.lang.generator.structure.IfMacro_Condition" />
    <concept id="b401a680-8325-4110-8fd3-84331ff25bef/1168024337012" name="jetbrains.mps.lang.generator.structure.SourceSubstituteMacro_SourceNodeQuery" />
    <concept id="7a5dda62-9140-4668-ab76-d5ed1746f2b2/1176544042499" name="jetbrains.mps.lang.typesystem.structure.Node_TypeOperation" />
    <concept id="df345b11-b8c7-4213-ac66-48d2a9b75d88/1176743162354" name="jetbrains.mps.baseLanguageInternal.structure.InternalVariableReference" />
    <concept id="7866978e-a0f0-4cc7-81bc-4d213d9375e1/1177026924588" name="jetbrains.mps.lang.smodel.structure.RefConcept_Reference" />
    <concept id="b401a680-8325-4110-8fd3-84331ff25bef/1177093525992" name="jetbrains.mps.lang.generator.structure.InlineTemplate_RuleConsequence" />
    <concept id="7866978e-a0f0-4cc7-81bc-4d213d9375e1/1179409122411" name="jetbrains.mps.lang.smodel.structure.Node_ConceptMethodCall" />
    <concept id="b401a680-8325-4110-8fd3-84331ff25bef/1195158154974" name="jetbrains.mps.lang.generator.structure.InlineSwitch_RuleConsequence" />
    <concept id="b401a680-8325-4110-8fd3-84331ff25bef/1195158388553" name="jetbrains.mps.lang.generator.structure.InlineSwitch_Case" />
    <concept id="f3061a53-9226-4cc5-a443-f952ceaf5816/1197027756228" name="jetbrains.mps.baseLanguage.structure.DotExpression" />
    <concept id="f3061a53-9226-4cc5-a443-f952ceaf5816/1202948039474" name="jetbrains.mps.baseLanguage.structure.InstanceMethodCallOperation" />
    <concept id="f3061a53-9226-4cc5-a443-f952ceaf5816/6329021646629104954" name="jetbrains.mps.baseLanguage.structure.SingleLineComment" />
    <concept id="f3061a53-9226-4cc5-a443-f952ceaf5816/6329021646629104957" name="jetbrains.mps.baseLanguage.structure.TextCommentPart" />
    <property id="f3061a53-9226-4cc5-a443-f952ceaf5816/1070475926800/1070475926801" name="value" />
    <property id="ceab5195-25ea-4f22-9b92-103b95ca8c0c/1169194658468/1169194664001" name="name" />
    <property id="df345b11-b8c7-4213-ac66-48d2a9b75d88/1176743162354/1176743296073" name="name" />
    <property id="b401a680-8325-4110-8fd3-84331ff25bef/1095416546421/1184950341882" name="topPriorityGroup" />
    <property id="7866978e-a0f0-4cc7-81bc-4d213d9375e1/1140137987495/1238684351431" name="asCast" />
    <property id="ceab5195-25ea-4f22-9b92-103b95ca8c0c/3364660638048049745/1757699476691236116" name="linkRole" />
    <property id="ceab5195-25ea-4f22-9b92-103b95ca8c0c/3364660638048049750/1757699476691236117" name="propertyName" />
    <property id="f3061a53-9226-4cc5-a443-f952ceaf5816/6329021646629104957/6329021646629104958" name="text" />
    <refRole id="f3061a53-9226-4cc5-a443-f952ceaf5816/1204053956946/1068499141037" name="baseMethodDeclaration" />
    <refRole id="f3061a53-9226-4cc5-a443-f952ceaf5816/1107535904670/1107535924139" name="classifier" />
    <refRole id="7866978e-a0f0-4cc7-81bc-4d213d9375e1/1138056022639/1138056395725" name="property" />
    <refRole id="7866978e-a0f0-4cc7-81bc-4d213d9375e1/1138056143562/1138056516764" name="link" />
    <refRole id="7866978e-a0f0-4cc7-81bc-4d213d9375e1/1140137987495/1140138128738" name="concept" />
    <refRole id="f3061a53-9226-4cc5-a443-f952ceaf5816/1081236700937/1144433194310" name="classConcept" />
    <refRole id="b401a680-8325-4110-8fd3-84331ff25bef/1167169308231/1167169349424" name="applicableConcept" />
    <refRole id="7866978e-a0f0-4cc7-81bc-4d213d9375e1/1177026924588/1177026940964" name="conceptDeclaration" />
    <childRole id="f3061a53-9226-4cc5-a443-f952ceaf5816/1204053956946/1068499141038" name="actualArgument" />
    <childRole id="f3061a53-9226-4cc5-a443-f952ceaf5816/1068580123155/1068580123156" name="expression" />
    <childRole id="f3061a53-9226-4cc5-a443-f952ceaf5816/1068580123159/1068580123160" name="condition" />
    <childRole id="f3061a53-9226-4cc5-a443-f952ceaf5816/1068580123159/1068580123161" name="ifTrue" />
    <childRole id="f3061a53-9226-4cc5-a443-f952ceaf5816/1068580123136/1068581517665" name="statement" />
    <childRole id="f3061a53-9226-4cc5-a443-f952ceaf5816/1068581242878/1068581517676" name="expression" />
    <childRole id="f3061a53-9226-4cc5-a443-f952ceaf5816/1070534934090/1070534934091" name="type" />
    <childRole id="f3061a53-9226-4cc5-a443-f952ceaf5816/1070534934090/1070534934092" name="expression" />
    <childRole id="f3061a53-9226-4cc5-a443-f952ceaf5816/1079359253375/1079359253376" name="expression" />
    <childRole id="f3061a53-9226-4cc5-a443-f952ceaf5816/1081773326031/1081773367579" name="rightExpression" />
    <childRole id="f3061a53-9226-4cc5-a443-f952ceaf5816/1081773326031/1081773367580" name="leftExpression" />
    <childRole id="f3061a53-9226-4cc5-a443-f952ceaf5816/1137021947720/1137022507850" name="body" />
    <childRole id="7866978e-a0f0-4cc7-81bc-4d213d9375e1/1140137987495/1140138123956" name="leftExpression" />
    <childRole id="b401a680-8325-4110-8fd3-84331ff25bef/1167169308231/1167169362365" name="conditionFunction" />
    <childRole id="b401a680-8325-4110-8fd3-84331ff25bef/1095416546421/1167328349397" name="reductionMappingRule" />
    <childRole id="b401a680-8325-4110-8fd3-84331ff25bef/1087833241328/1167756362303" name="propertyValueFunction" />
    <childRole id="b401a680-8325-4110-8fd3-84331ff25bef/1088761943574/1167770376702" name="referentFunction" />
    <childRole id="b401a680-8325-4110-8fd3-84331ff25bef/1118773211870/1167945861827" name="conditionFunction" />
    <childRole id="b401a680-8325-4110-8fd3-84331ff25bef/1114706874351/1168024447342" name="sourceNodeQuery" />
    <childRole id="b401a680-8325-4110-8fd3-84331ff25bef/1167327847730/1169672767469" name="ruleConsequence" />
    <childRole id="df345b11-b8c7-4213-ac66-48d2a9b75d88/1176743162354/1176743202636" name="type" />
    <childRole id="7866978e-a0f0-4cc7-81bc-4d213d9375e1/1139621453865/1177027386292" name="conceptArgument" />
    <childRole id="b401a680-8325-4110-8fd3-84331ff25bef/1177093525992/1177093586806" name="templateNode" />
    <childRole id="b401a680-8325-4110-8fd3-84331ff25bef/1118773211870/1194989344771" name="alternativeConsequence" />
    <childRole id="b401a680-8325-4110-8fd3-84331ff25bef/1195158154974/1195158241124" name="defaultConsequence" />
    <childRole id="b401a680-8325-4110-8fd3-84331ff25bef/1195158154974/1195158408710" name="case" />
    <childRole id="b401a680-8325-4110-8fd3-84331ff25bef/1195158388553/1195158608805" name="conditionFunction" />
    <childRole id="b401a680-8325-4110-8fd3-84331ff25bef/1195158388553/1195158637244" name="caseConsequence" />
    <childRole id="f3061a53-9226-4cc5-a443-f952ceaf5816/1197027756228/1197027771414" name="operand" />
    <childRole id="f3061a53-9226-4cc5-a443-f952ceaf5816/1197027756228/1197027833540" name="operation" />
    <childRole id="ceab5195-25ea-4f22-9b92-103b95ca8c0c/1133920641626/5169995583184591170" name="smodelAttribute" />
    <childRole id="f3061a53-9226-4cc5-a443-f952ceaf5816/6329021646629104954/6329021646629175155" name="commentPart" />
  </debugInfo>
  <languages>
    <use id="f3061a53-9226-4cc5-a443-f952ceaf5816" version="-1" index="vg0i" />
    <use id="df345b11-b8c7-4213-ac66-48d2a9b75d88" version="-1" index="8194" />
    <use id="ceab5195-25ea-4f22-9b92-103b95ca8c0c" version="-1" index="asn4" />
    <use id="b401a680-8325-4110-8fd3-84331ff25bef" version="-1" index="7gwc" />
    <use id="d7706f63-9be2-479c-a3da-ae92af1e64d5" version="-1" index="o248" />
    <use id="7866978e-a0f0-4cc7-81bc-4d213d9375e1" version="-1" index="4ia1" />
    <use id="7a5dda62-9140-4668-ab76-d5ed1746f2b2" version="-1" index="swut" />
    <devkit ref="fbc25dd2-5da4-483a-8b19-70928e1b62d7(jetbrains.mps.devkit.general-purpose)" />
  </languages>
  <imports>
    <import index="tpf3" ref="r:00000000-0000-4000-0000-011c895902f3(jetbrains.mps.lang.generator.generationContext.structure)" />
    <import index="tpee" ref="r:00000000-0000-4000-0000-011c895902ca(jetbrains.mps.baseLanguage.structure)" />
    <import index="tpck" ref="r:00000000-0000-4000-0000-011c89590288(jetbrains.mps.lang.core.structure)" />
    <import index="tpf5" ref="r:00000000-0000-4000-0000-011c895902ed(jetbrains.mps.lang.generator.generationContext.behavior)" />
    <import index="tpek" ref="r:00000000-0000-4000-0000-011c895902c0(jetbrains.mps.baseLanguage.behavior)" />
    <import index="tp2g" ref="r:00000000-0000-4000-0000-011c89590334(jetbrains.mps.baseLanguage.closures.constraints)" />
    <import index="e2lb" ref="f:java_stub#6354ebe7-c22a-4a0f-ac54-50b52ab9b065#java.lang(java.lang@java_stub)" />
    <import index="cu2c" ref="f:java_stub#6ed54515-acc8-4d1e-a16c-9fd6cfe951ea#jetbrains.mps.smodel(MPS.Core/jetbrains.mps.smodel@java_stub)" />
    <import index="q383" ref="f:java_stub#6ed54515-acc8-4d1e-a16c-9fd6cfe951ea#jetbrains.mps.generator.template(MPS.Core/jetbrains.mps.generator.template@java_stub)" />
    <import index="tpf8" ref="r:00000000-0000-4000-0000-011c895902e8(jetbrains.mps.lang.generator.structure)" implicit="true" />
    <import index="tp25" ref="r:00000000-0000-4000-0000-011c89590301(jetbrains.mps.lang.smodel.structure)" implicit="true" />
    <import index="tp68" ref="r:00000000-0000-4000-0000-011c895903ac(jetbrains.mps.baseLanguageInternal.structure)" implicit="true" />
    <import index="tpd4" ref="r:00000000-0000-4000-0000-011c895902b4(jetbrains.mps.lang.typesystem.structure)" implicit="true" />
  </imports>
  <contents>
    <node concept="7gwc.1095416546421" id="1216862267874" info="ig">
      <property role="asn4.1169194658468.1169194664001" value="mc_generationContext" />
      <property role="7gwc.1095416546421.1184950341882" value="true" />
      <node concept="7gwc.1167327847730" id="1216862267875" role="7gwc.1095416546421.1167328349397" info="lg">
        <reference role="7gwc.1167169308231.1167169349424" target="tpf3.1216860049633" resolveInfo="GenerationContextType" />
        <node concept="7gwc.1177093525992" id="1216862267876" role="7gwc.1167327847730.1169672767469" info="lg">
          <node concept="vg0i.1107535904670" id="1216862267877" role="7gwc.1177093525992.1177093586806" info="in">
            <reference role="vg0i.1107535904670.1107535924139" target="q383.~TemplateQueryContext" resolveInfo="TemplateQueryContext" />
          </node>
        </node>
      </node>
      <node concept="7gwc.1167327847730" id="1216862267878" role="7gwc.1095416546421.1167328349397" info="lg">
        <reference role="7gwc.1167169308231.1167169349424" target="tpf3.1216860049635" resolveInfo="TemplateFunctionParameter_generationContext" />
        <node concept="7gwc.1177093525992" id="1216862267879" role="7gwc.1167327847730.1169672767469" info="lg">
          <node concept="vg0i.1068498886296" id="3021153905151417168" role="7gwc.1177093525992.1177093586806" info="nn">
            <node concept="7gwc.1088761943574" id="1216862267881" role="asn4.1133920641626.5169995583184591170" info="ln">
              <property role="asn4.3364660638048049745.1757699476691236116" value="variableDeclaration" />
              <node concept="7gwc.1167770111131" id="1216862267882" role="7gwc.1088761943574.1167770376702" info="in">
                <node concept="vg0i.1068580123136" id="1216862267883" role="vg0i.1137021947720.1137022507850" info="sn">
                  <node concept="vg0i.6329021646629104954" id="7376433222636453141" role="vg0i.1068580123136.1068581517665" info="nn">
                    <node concept="vg0i.6329021646629104957" id="7376433222636453142" role="vg0i.6329021646629104954.6329021646629175155" info="nn">
                      <property role="vg0i.6329021646629104957.6329021646629104958" value="method parameter" />
                    </node>
                  </node>
                  <node concept="vg0i.1068580123155" id="1216862267885" role="vg0i.1068580123136.1068581517665" info="nn">
                    <node concept="vg0i.1070475926800" id="1216862267886" role="vg0i.1068580123155.1068580123156" info="nn">
                      <property role="vg0i.1070475926800.1070475926801" value="_context" />
                    </node>
                  </node>
                </node>
              </node>
            </node>
          </node>
        </node>
      </node>
      <node concept="7gwc.1167327847730" id="1216862267887" role="7gwc.1095416546421.1167328349397" info="lg">
        <reference role="7gwc.1167169308231.1167169349424" target="tpee.1197027756228" resolveInfo="DotExpression" />
        <node concept="7gwc.1177093525992" id="1216862267888" role="7gwc.1167327847730.1169672767469" info="lg">
          <node concept="vg0i.1070534058343" id="1216862267889" role="7gwc.1177093525992.1177093586806" info="nn">
            <node concept="7gwc.1114706874351" id="1216862267890" role="asn4.1133920641626.5169995583184591170" info="ln">
              <node concept="7gwc.1168024337012" id="1216862267891" role="7gwc.1114706874351.1168024447342" info="in">
                <node concept="vg0i.1068580123136" id="1216862267892" role="vg0i.1137021947720.1137022507850" info="sn">
                  <node concept="vg0i.6329021646629104954" id="7376433222636453529" role="vg0i.1068580123136.1068581517665" info="nn">
                    <node concept="vg0i.6329021646629104957" id="7376433222636453530" role="vg0i.6329021646629104954.6329021646629175155" info="nn">
                      <property role="vg0i.6329021646629104957.6329021646629104958" value="delegate reduction to operation" />
                    </node>
                  </node>
                  <node concept="vg0i.1068580123155" id="1216862267894" role="vg0i.1068580123136.1068581517665" info="nn">
                    <node concept="vg0i.1197027756228" id="1216862267895" role="vg0i.1068580123155.1068580123156" info="nn">
                      <node concept="7gwc.1167169188348" id="1216862267896" role="vg0i.1197027756228.1197027771414" info="nn" />
                      <node concept="4ia1.1138056143562" id="1216862267897" role="vg0i.1197027756228.1197027833540" info="nn">
                        <reference role="4ia1.1138056143562.1138056516764" target="tpee.1197027833540" />
                      </node>
                    </node>
                  </node>
                </node>
              </node>
            </node>
          </node>
        </node>
        <node concept="7gwc.1167168920554" id="1216862267898" role="7gwc.1167169308231.1167169362365" info="in">
          <node concept="vg0i.1068580123136" id="1216862267899" role="vg0i.1137021947720.1137022507850" info="sn">
            <node concept="vg0i.1068580123155" id="1216862267900" role="vg0i.1068580123136.1068581517665" info="nn">
              <node concept="vg0i.1197027756228" id="1216862267901" role="vg0i.1068580123155.1068580123156" info="nn">
                <node concept="vg0i.1197027756228" id="1216862267902" role="vg0i.1197027756228.1197027771414" info="nn">
                  <node concept="7gwc.1167169188348" id="1216862267903" role="vg0i.1197027756228.1197027771414" info="nn" />
                  <node concept="4ia1.1138056143562" id="1216862267904" role="vg0i.1197027756228.1197027833540" info="nn">
                    <reference role="4ia1.1138056143562.1138056516764" target="tpee.1197027833540" />
                  </node>
                </node>
                <node concept="4ia1.1139621453865" id="1216862267905" role="vg0i.1197027756228.1197027833540" info="nn">
                  <node concept="4ia1.1177026924588" id="1216862311323" role="4ia1.1139621453865.1177027386292" info="nn">
                    <reference role="4ia1.1177026924588.1177026940964" target="tpf3.1216860049619" resolveInfo="GenerationContextOp_Base" />
                  </node>
                </node>
              </node>
            </node>
          </node>
        </node>
      </node>
      <node concept="7gwc.1167327847730" id="1216862267907" role="7gwc.1095416546421.1167328349397" info="lg">
        <reference role="7gwc.1167169308231.1167169349424" target="tpf3.1216860049622" resolveInfo="GenerationContextOp_GetOutputByLabel" />
        <node concept="7gwc.1177093525992" id="1216862267908" role="7gwc.1167327847730.1169672767469" info="lg">
          <node concept="vg0i.1197027756228" id="1216862267909" role="7gwc.1177093525992.1177093586806" info="nn">
            <node concept="vg0i.1079359253375" id="1216862267910" role="vg0i.1197027756228.1197027771414" info="nn">
              <node concept="vg0i.1070534934090" id="1216862267911" role="vg0i.1079359253375.1079359253376" info="nn">
                <node concept="vg0i.1070534058343" id="1216862267912" role="vg0i.1070534934090.1070534934092" info="nn" />
                <node concept="vg0i.1107535904670" id="1216862267913" role="vg0i.1070534934090.1070534934091" info="in">
                  <reference role="vg0i.1107535904670.1107535924139" target="q383.~TemplateQueryContext" resolveInfo="TemplateQueryContext" />
                </node>
              </node>
              <node concept="7gwc.1114706874351" id="1216862267914" role="asn4.1133920641626.5169995583184591170" info="ln">
                <node concept="7gwc.1168024337012" id="1216862267915" role="7gwc.1114706874351.1168024447342" info="in">
                  <node concept="vg0i.1068580123136" id="1216862267916" role="vg0i.1137021947720.1137022507850" info="sn">
                    <node concept="vg0i.1068580123155" id="1216862267917" role="vg0i.1068580123136.1068581517665" info="nn">
                      <node concept="vg0i.1197027756228" id="1216862267918" role="vg0i.1068580123155.1068580123156" info="nn">
                        <node concept="4ia1.1140137987495" id="1216862267919" role="vg0i.1197027756228.1197027771414" info="nn">
                          <reference role="4ia1.1140137987495.1140138128738" target="tpee.1197027756228" resolveInfo="DotExpression" />
                          <node concept="vg0i.1197027756228" id="1216862267920" role="4ia1.1140137987495.1140138123956" info="nn">
                            <node concept="7gwc.1167169188348" id="1216862267921" role="vg0i.1197027756228.1197027771414" info="nn" />
                            <node concept="4ia1.1139613262185" id="1216862267922" role="vg0i.1197027756228.1197027833540" info="nn" />
                          </node>
                        </node>
                        <node concept="4ia1.1138056143562" id="1216862267923" role="vg0i.1197027756228.1197027833540" info="nn">
                          <reference role="4ia1.1138056143562.1138056516764" target="tpee.1197027771414" />
                        </node>
                      </node>
                    </node>
                  </node>
                </node>
              </node>
            </node>
            <node concept="vg0i.1202948039474" id="1216862267924" role="vg0i.1197027756228.1197027833540" info="nn">
              <reference role="vg0i.1204053956946.1068499141037" target="q383.~TemplateQueryContext%dgetOutputNodeByMappingLabel(java%dlang%dString)%corg%djetbrains%dmps%dopenapi%dmodel%dSNode" resolveInfo="getOutputNodeByMappingLabel" />
              <node concept="vg0i.1070475926800" id="1216862267925" role="vg0i.1204053956946.1068499141038" info="nn">
                <property role="vg0i.1070475926800.1070475926801" value="label" />
                <node concept="7gwc.1087833241328" id="1216862267926" role="asn4.1133920641626.5169995583184591170" info="ln">
                  <property role="asn4.3364660638048049750.1757699476691236117" value="value" />
                  <node concept="7gwc.1167756080639" id="1216862267927" role="7gwc.1087833241328.1167756362303" info="in">
                    <node concept="vg0i.1068580123136" id="1216862267928" role="vg0i.1137021947720.1137022507850" info="sn">
                      <node concept="vg0i.1068580123159" id="1217272148391" role="vg0i.1068580123136.1068581517665" info="nn">
                        <node concept="vg0i.1068580123136" id="1217272148392" role="vg0i.1068580123159.1068580123161" info="sn">
                          <node concept="vg0i.6329021646629104954" id="7376433222636453493" role="vg0i.1068580123136.1068581517665" info="nn">
                            <node concept="vg0i.6329021646629104957" id="7376433222636453494" role="vg0i.6329021646629104954.6329021646629175155" info="nn">
                              <property role="vg0i.6329021646629104957.6329021646629104958" value="operation has been preprocessed by mapping script in TLBase" />
                            </node>
                          </node>
                          <node concept="vg0i.1068581242878" id="1217272164342" role="vg0i.1068580123136.1068581517665" info="nn">
                            <node concept="vg0i.1197027756228" id="1217272167486" role="vg0i.1068581242878.1068581517676" info="nn">
                              <node concept="7gwc.1167169188348" id="1217272166469" role="vg0i.1197027756228.1197027771414" info="nn" />
                              <node concept="4ia1.1138056022639" id="1217272169473" role="vg0i.1197027756228.1197027833540" info="nn">
                                <reference role="4ia1.1138056022639.1138056395725" target="tpf3.1217271982808" resolveInfo="labelName_intern" />
                              </node>
                            </node>
                          </node>
                        </node>
                        <node concept="vg0i.1073239437375" id="1217272159651" role="vg0i.1068580123159.1068580123160" info="nn">
                          <node concept="vg0i.1070534058343" id="1217272161279" role="vg0i.1081773326031.1081773367579" info="nn" />
                          <node concept="vg0i.1197027756228" id="1217272154459" role="vg0i.1081773326031.1081773367580" info="nn">
                            <node concept="7gwc.1167169188348" id="1217272153224" role="vg0i.1197027756228.1197027771414" info="nn" />
                            <node concept="4ia1.1138056022639" id="1217272158025" role="vg0i.1197027756228.1197027833540" info="nn">
                              <reference role="4ia1.1138056022639.1138056395725" target="tpf3.1217271982808" resolveInfo="labelName_intern" />
                            </node>
                          </node>
                        </node>
                      </node>
                      <node concept="vg0i.1068581242878" id="1217272214133" role="vg0i.1068580123136.1068581517665" info="nn">
                        <node concept="vg0i.1197027756228" id="1217272214134" role="vg0i.1068581242878.1068581517676" info="nn">
                          <node concept="vg0i.1197027756228" id="1217272214135" role="vg0i.1197027756228.1197027771414" info="nn">
                            <node concept="7gwc.1167169188348" id="1217272214136" role="vg0i.1197027756228.1197027771414" info="nn" />
                            <node concept="4ia1.1138056143562" id="1217272214137" role="vg0i.1197027756228.1197027833540" info="nn">
                              <reference role="4ia1.1138056143562.1138056516764" target="tpf3.1216860049623" />
                            </node>
                          </node>
                          <node concept="4ia1.1138056022639" id="1217272214138" role="vg0i.1197027756228.1197027833540" info="nn">
                            <reference role="4ia1.1138056022639.1138056395725" target="tpck.1169194664001" resolveInfo="name" />
                          </node>
                        </node>
                      </node>
                    </node>
                  </node>
                </node>
              </node>
            </node>
          </node>
        </node>
      </node>
      <node concept="7gwc.1167327847730" id="5403673535105109134" role="7gwc.1095416546421.1167328349397" info="lg">
        <reference role="7gwc.1167169308231.1167169349424" target="tpf3.5403673535105109113" resolveInfo="GenerationContextOp_DirtyNode" />
        <node concept="7gwc.1177093525992" id="5403673535105109140" role="7gwc.1167327847730.1169672767469" info="lg">
          <node concept="vg0i.1197027756228" id="5403673535105109142" role="7gwc.1177093525992.1177093586806" info="nn">
            <node concept="vg0i.1079359253375" id="5403673535105109143" role="vg0i.1197027756228.1197027771414" info="nn">
              <node concept="vg0i.1070534934090" id="5403673535105109144" role="vg0i.1079359253375.1079359253376" info="nn">
                <node concept="vg0i.1070534058343" id="5403673535105109145" role="vg0i.1070534934090.1070534934092" info="nn" />
                <node concept="vg0i.1107535904670" id="5403673535105109146" role="vg0i.1070534934090.1070534934091" info="in">
                  <reference role="vg0i.1107535904670.1107535924139" target="q383.~TemplateQueryContext" resolveInfo="TemplateQueryContext" />
                </node>
              </node>
              <node concept="7gwc.1114706874351" id="5403673535105109147" role="asn4.1133920641626.5169995583184591170" info="ln">
                <node concept="7gwc.1168024337012" id="5403673535105109148" role="7gwc.1114706874351.1168024447342" info="in">
                  <node concept="vg0i.1068580123136" id="5403673535105109149" role="vg0i.1137021947720.1137022507850" info="sn">
                    <node concept="vg0i.1068580123155" id="5403673535105109150" role="vg0i.1068580123136.1068581517665" info="nn">
                      <node concept="vg0i.1197027756228" id="5403673535105109151" role="vg0i.1068580123155.1068580123156" info="nn">
                        <node concept="4ia1.1140137987495" id="5403673535105109152" role="vg0i.1197027756228.1197027771414" info="nn">
                          <reference role="4ia1.1140137987495.1140138128738" target="tpee.1197027756228" resolveInfo="DotExpression" />
                          <node concept="vg0i.1197027756228" id="5403673535105109153" role="4ia1.1140137987495.1140138123956" info="nn">
                            <node concept="7gwc.1167169188348" id="5403673535105109154" role="vg0i.1197027756228.1197027771414" info="nn" />
                            <node concept="4ia1.1139613262185" id="5403673535105109155" role="vg0i.1197027756228.1197027833540" info="nn" />
                          </node>
                        </node>
                        <node concept="4ia1.1138056143562" id="5403673535105109156" role="vg0i.1197027756228.1197027833540" info="nn">
                          <reference role="4ia1.1138056143562.1138056516764" target="tpee.1197027771414" />
                        </node>
                      </node>
                    </node>
                  </node>
                </node>
              </node>
            </node>
            <node concept="vg0i.1202948039474" id="5403673535105109157" role="vg0i.1197027756228.1197027833540" info="nn">
              <reference role="vg0i.1204053956946.1068499141037" target="q383.~TemplateQueryContext%disDirty(org%djetbrains%dmps%dopenapi%dmodel%dSNode)%cboolean" resolveInfo="isDirty" />
              <node concept="vg0i.1070534058343" id="5403673535105109158" role="vg0i.1204053956946.1068499141038" info="nn">
                <node concept="7gwc.1114706874351" id="5403673535105109159" role="asn4.1133920641626.5169995583184591170" info="ln">
                  <node concept="7gwc.1168024337012" id="5403673535105109160" role="7gwc.1114706874351.1168024447342" info="in">
                    <node concept="vg0i.1068580123136" id="5403673535105109161" role="vg0i.1137021947720.1137022507850" info="sn">
                      <node concept="vg0i.1068580123155" id="5403673535105109162" role="vg0i.1068580123136.1068581517665" info="nn">
                        <node concept="vg0i.1197027756228" id="5403673535105109163" role="vg0i.1068580123155.1068580123156" info="nn">
                          <node concept="7gwc.1167169188348" id="5403673535105109164" role="vg0i.1197027756228.1197027771414" info="nn" />
                          <node concept="4ia1.1138056143562" id="5403673535105110310" role="vg0i.1197027756228.1197027833540" info="nn">
                            <reference role="4ia1.1138056143562.1138056516764" target="tpf3.5403673535105109114" />
                          </node>
                        </node>
                      </node>
                    </node>
                  </node>
                </node>
              </node>
            </node>
          </node>
        </node>
      </node>
      <node concept="7gwc.1167327847730" id="1216862267935" role="7gwc.1095416546421.1167328349397" info="lg">
        <reference role="7gwc.1167169308231.1167169349424" target="tpf3.1216860049627" resolveInfo="GenerationContextOp_GetOutputByLabelAndInput" />
        <node concept="7gwc.1177093525992" id="1216862267936" role="7gwc.1167327847730.1169672767469" info="lg">
          <node concept="vg0i.1197027756228" id="1216862267937" role="7gwc.1177093525992.1177093586806" info="nn">
            <node concept="vg0i.1079359253375" id="1216862267938" role="vg0i.1197027756228.1197027771414" info="nn">
              <node concept="vg0i.1070534934090" id="1216862267939" role="vg0i.1079359253375.1079359253376" info="nn">
                <node concept="vg0i.1070534058343" id="1216862267940" role="vg0i.1070534934090.1070534934092" info="nn" />
                <node concept="vg0i.1107535904670" id="1216862267941" role="vg0i.1070534934090.1070534934091" info="in">
                  <reference role="vg0i.1107535904670.1107535924139" target="q383.~TemplateQueryContext" resolveInfo="TemplateQueryContext" />
                </node>
              </node>
              <node concept="7gwc.1114706874351" id="1216862267942" role="asn4.1133920641626.5169995583184591170" info="ln">
                <node concept="7gwc.1168024337012" id="1216862267943" role="7gwc.1114706874351.1168024447342" info="in">
                  <node concept="vg0i.1068580123136" id="1216862267944" role="vg0i.1137021947720.1137022507850" info="sn">
                    <node concept="vg0i.1068580123155" id="1216862267945" role="vg0i.1068580123136.1068581517665" info="nn">
                      <node concept="vg0i.1197027756228" id="1216862267946" role="vg0i.1068580123155.1068580123156" info="nn">
                        <node concept="4ia1.1140137987495" id="1216862267947" role="vg0i.1197027756228.1197027771414" info="nn">
                          <reference role="4ia1.1140137987495.1140138128738" target="tpee.1197027756228" resolveInfo="DotExpression" />
                          <node concept="vg0i.1197027756228" id="1216862267948" role="4ia1.1140137987495.1140138123956" info="nn">
                            <node concept="7gwc.1167169188348" id="1216862267949" role="vg0i.1197027756228.1197027771414" info="nn" />
                            <node concept="4ia1.1139613262185" id="1216862267950" role="vg0i.1197027756228.1197027833540" info="nn" />
                          </node>
                        </node>
                        <node concept="4ia1.1138056143562" id="1216862267951" role="vg0i.1197027756228.1197027833540" info="nn">
                          <reference role="4ia1.1138056143562.1138056516764" target="tpee.1197027771414" />
                        </node>
                      </node>
                    </node>
                  </node>
                </node>
              </node>
            </node>
            <node concept="vg0i.1202948039474" id="1216862267952" role="vg0i.1197027756228.1197027833540" info="nn">
              <reference role="vg0i.1204053956946.1068499141037" target="q383.~TemplateQueryContext%dgetOutputNodeByInputNodeAndMappingLabel(org%djetbrains%dmps%dopenapi%dmodel%dSNode,java%dlang%dString)%corg%djetbrains%dmps%dopenapi%dmodel%dSNode" resolveInfo="getOutputNodeByInputNodeAndMappingLabel" />
              <node concept="vg0i.1070534058343" id="1216862267953" role="vg0i.1204053956946.1068499141038" info="nn">
                <node concept="7gwc.1114706874351" id="1216862267954" role="asn4.1133920641626.5169995583184591170" info="ln">
                  <node concept="7gwc.1168024337012" id="1216862267955" role="7gwc.1114706874351.1168024447342" info="in">
                    <node concept="vg0i.1068580123136" id="1216862267956" role="vg0i.1137021947720.1137022507850" info="sn">
                      <node concept="vg0i.1068580123155" id="1216862267957" role="vg0i.1068580123136.1068581517665" info="nn">
                        <node concept="vg0i.1197027756228" id="1216862267958" role="vg0i.1068580123155.1068580123156" info="nn">
                          <node concept="7gwc.1167169188348" id="1216862267959" role="vg0i.1197027756228.1197027771414" info="nn" />
                          <node concept="4ia1.1138056143562" id="1216862431997" role="vg0i.1197027756228.1197027833540" info="nn">
                            <reference role="4ia1.1138056143562.1138056516764" target="tpf3.1216860049632" />
                          </node>
                        </node>
                      </node>
                    </node>
                  </node>
                </node>
              </node>
              <node concept="vg0i.1070475926800" id="1216862267961" role="vg0i.1204053956946.1068499141038" info="nn">
                <property role="vg0i.1070475926800.1070475926801" value="label" />
                <node concept="7gwc.1087833241328" id="1216862267962" role="asn4.1133920641626.5169995583184591170" info="ln">
                  <property role="asn4.3364660638048049750.1757699476691236117" value="value" />
                  <node concept="7gwc.1167756080639" id="1216862267963" role="7gwc.1087833241328.1167756362303" info="in">
                    <node concept="vg0i.1068580123136" id="1216862267964" role="vg0i.1137021947720.1137022507850" info="sn">
                      <node concept="vg0i.1068580123159" id="1217272232655" role="vg0i.1068580123136.1068581517665" info="nn">
                        <node concept="vg0i.1068580123136" id="1217272232656" role="vg0i.1068580123159.1068580123161" info="sn">
                          <node concept="vg0i.6329021646629104954" id="7376433222636453517" role="vg0i.1068580123136.1068581517665" info="nn">
                            <node concept="vg0i.6329021646629104957" id="7376433222636453518" role="vg0i.6329021646629104954.6329021646629175155" info="nn">
                              <property role="vg0i.6329021646629104957.6329021646629104958" value="operation has been preprocessed by mapping script in TLBase" />
                            </node>
                          </node>
                          <node concept="vg0i.1068581242878" id="1217272232658" role="vg0i.1068580123136.1068581517665" info="nn">
                            <node concept="vg0i.1197027756228" id="1217272232659" role="vg0i.1068581242878.1068581517676" info="nn">
                              <node concept="7gwc.1167169188348" id="1217272232660" role="vg0i.1197027756228.1197027771414" info="nn" />
                              <node concept="4ia1.1138056022639" id="1217272239965" role="vg0i.1197027756228.1197027833540" info="nn">
                                <reference role="4ia1.1138056022639.1138056395725" target="tpf3.1217272005596" resolveInfo="labelName_intern" />
                              </node>
                            </node>
                          </node>
                        </node>
                        <node concept="vg0i.1073239437375" id="1217272232662" role="vg0i.1068580123159.1068580123160" info="nn">
                          <node concept="vg0i.1070534058343" id="1217272232663" role="vg0i.1081773326031.1081773367579" info="nn" />
                          <node concept="vg0i.1197027756228" id="1217272232664" role="vg0i.1081773326031.1081773367580" info="nn">
                            <node concept="7gwc.1167169188348" id="1217272232665" role="vg0i.1197027756228.1197027771414" info="nn" />
                            <node concept="4ia1.1138056022639" id="1217272238058" role="vg0i.1197027756228.1197027833540" info="nn">
                              <reference role="4ia1.1138056022639.1138056395725" target="tpf3.1217272005596" resolveInfo="labelName_intern" />
                            </node>
                          </node>
                        </node>
                      </node>
                      <node concept="vg0i.1068581242878" id="1217272264997" role="vg0i.1068580123136.1068581517665" info="nn">
                        <node concept="vg0i.1197027756228" id="1217272264998" role="vg0i.1068581242878.1068581517676" info="nn">
                          <node concept="vg0i.1197027756228" id="1217272264999" role="vg0i.1197027756228.1197027771414" info="nn">
                            <node concept="7gwc.1167169188348" id="1217272265000" role="vg0i.1197027756228.1197027771414" info="nn" />
                            <node concept="4ia1.1138056143562" id="1217272265001" role="vg0i.1197027756228.1197027833540" info="nn">
                              <reference role="4ia1.1138056143562.1138056516764" target="tpf3.1216860049628" />
                            </node>
                          </node>
                          <node concept="4ia1.1138056022639" id="1217272265002" role="vg0i.1197027756228.1197027833540" info="nn">
                            <reference role="4ia1.1138056022639.1138056395725" target="tpck.1169194664001" resolveInfo="name" />
                          </node>
                        </node>
                      </node>
                    </node>
                  </node>
                </node>
              </node>
            </node>
          </node>
        </node>
      </node>
      <node concept="7gwc.1167327847730" id="1221157725116" role="7gwc.1095416546421.1167328349397" info="lg">
        <reference role="7gwc.1167169308231.1167169349424" target="tpf3.1221156564099" resolveInfo="GenerationContextOp_GetOutputListByLabelAndInput" />
        <node concept="7gwc.1177093525992" id="1221157725117" role="7gwc.1167327847730.1169672767469" info="lg">
          <node concept="vg0i.1197027756228" id="1221157725118" role="7gwc.1177093525992.1177093586806" info="nn">
            <node concept="vg0i.1079359253375" id="1221157725119" role="vg0i.1197027756228.1197027771414" info="nn">
              <node concept="vg0i.1070534934090" id="1221157725120" role="vg0i.1079359253375.1079359253376" info="nn">
                <node concept="vg0i.1070534058343" id="1221157725121" role="vg0i.1070534934090.1070534934092" info="nn" />
                <node concept="vg0i.1107535904670" id="1221157725122" role="vg0i.1070534934090.1070534934091" info="in">
                  <reference role="vg0i.1107535904670.1107535924139" target="q383.~TemplateQueryContext" resolveInfo="TemplateQueryContext" />
                </node>
              </node>
              <node concept="7gwc.1114706874351" id="1221157725123" role="asn4.1133920641626.5169995583184591170" info="ln">
                <node concept="7gwc.1168024337012" id="1221157725124" role="7gwc.1114706874351.1168024447342" info="in">
                  <node concept="vg0i.1068580123136" id="1221157725125" role="vg0i.1137021947720.1137022507850" info="sn">
                    <node concept="vg0i.1068580123155" id="1221157725126" role="vg0i.1068580123136.1068581517665" info="nn">
                      <node concept="vg0i.1197027756228" id="1221157725127" role="vg0i.1068580123155.1068580123156" info="nn">
                        <node concept="4ia1.1140137987495" id="1221157725128" role="vg0i.1197027756228.1197027771414" info="nn">
                          <reference role="4ia1.1140137987495.1140138128738" target="tpee.1197027756228" resolveInfo="DotExpression" />
                          <node concept="vg0i.1197027756228" id="1221157725129" role="4ia1.1140137987495.1140138123956" info="nn">
                            <node concept="7gwc.1167169188348" id="1221157725130" role="vg0i.1197027756228.1197027771414" info="nn" />
                            <node concept="4ia1.1139613262185" id="1221157725131" role="vg0i.1197027756228.1197027833540" info="nn" />
                          </node>
                        </node>
                        <node concept="4ia1.1138056143562" id="1221157725132" role="vg0i.1197027756228.1197027833540" info="nn">
                          <reference role="4ia1.1138056143562.1138056516764" target="tpee.1197027771414" />
                        </node>
                      </node>
                    </node>
                  </node>
                </node>
              </node>
            </node>
            <node concept="vg0i.1202948039474" id="1221157903713" role="vg0i.1197027756228.1197027833540" info="nn">
              <reference role="vg0i.1204053956946.1068499141037" target="q383.~TemplateQueryContext%dgetAllOutputNodesByInputNodeAndMappingLabel(org%djetbrains%dmps%dopenapi%dmodel%dSNode,java%dlang%dString)%cjava%dutil%dList" resolveInfo="getAllOutputNodesByInputNodeAndMappingLabel" />
              <node concept="vg0i.1070534058343" id="1221157951089" role="vg0i.1204053956946.1068499141038" info="nn">
                <node concept="7gwc.1114706874351" id="1221157951090" role="asn4.1133920641626.5169995583184591170" info="ln">
                  <node concept="7gwc.1168024337012" id="1221157951091" role="7gwc.1114706874351.1168024447342" info="in">
                    <node concept="vg0i.1068580123136" id="1221157951092" role="vg0i.1137021947720.1137022507850" info="sn">
                      <node concept="vg0i.1068580123155" id="1221157951093" role="vg0i.1068580123136.1068581517665" info="nn">
                        <node concept="vg0i.1197027756228" id="1221157951094" role="vg0i.1068580123155.1068580123156" info="nn">
                          <node concept="7gwc.1167169188348" id="1221157951095" role="vg0i.1197027756228.1197027771414" info="nn" />
                          <node concept="4ia1.1138056143562" id="1221158137478" role="vg0i.1197027756228.1197027833540" info="nn">
                            <reference role="4ia1.1138056143562.1138056516764" target="tpf3.1221156564104" />
                          </node>
                        </node>
                      </node>
                    </node>
                  </node>
                </node>
              </node>
              <node concept="vg0i.1070475926800" id="1221157951097" role="vg0i.1204053956946.1068499141038" info="nn">
                <property role="vg0i.1070475926800.1070475926801" value="label" />
                <node concept="7gwc.1087833241328" id="1221157951098" role="asn4.1133920641626.5169995583184591170" info="ln">
                  <property role="asn4.3364660638048049750.1757699476691236117" value="value" />
                  <node concept="7gwc.1167756080639" id="1221157951099" role="7gwc.1087833241328.1167756362303" info="in">
                    <node concept="vg0i.1068580123136" id="1221157951100" role="vg0i.1137021947720.1137022507850" info="sn">
                      <node concept="vg0i.1068580123159" id="1221157951101" role="vg0i.1068580123136.1068581517665" info="nn">
                        <node concept="vg0i.1068580123136" id="1221157951102" role="vg0i.1068580123159.1068580123161" info="sn">
                          <node concept="vg0i.6329021646629104954" id="7376433222636453657" role="vg0i.1068580123136.1068581517665" info="nn">
                            <node concept="vg0i.6329021646629104957" id="7376433222636453658" role="vg0i.6329021646629104954.6329021646629175155" info="nn">
                              <property role="vg0i.6329021646629104957.6329021646629104958" value="operation has been preprocessed by mapping script in TLBase" />
                            </node>
                          </node>
                          <node concept="vg0i.1068581242878" id="1221157951104" role="vg0i.1068580123136.1068581517665" info="nn">
                            <node concept="vg0i.1197027756228" id="1221157951105" role="vg0i.1068581242878.1068581517676" info="nn">
                              <node concept="7gwc.1167169188348" id="1221157951106" role="vg0i.1197027756228.1197027771414" info="nn" />
                              <node concept="4ia1.1138056022639" id="1221158161028" role="vg0i.1197027756228.1197027833540" info="nn">
                                <reference role="4ia1.1138056022639.1138056395725" target="tpf3.1221156564100" resolveInfo="labelName_intern" />
                              </node>
                            </node>
                          </node>
                        </node>
                        <node concept="vg0i.1073239437375" id="1221157951108" role="vg0i.1068580123159.1068580123160" info="nn">
                          <node concept="vg0i.1070534058343" id="1221157951109" role="vg0i.1081773326031.1081773367579" info="nn" />
                          <node concept="vg0i.1197027756228" id="1221157951110" role="vg0i.1081773326031.1081773367580" info="nn">
                            <node concept="7gwc.1167169188348" id="1221157951111" role="vg0i.1197027756228.1197027771414" info="nn" />
                            <node concept="4ia1.1138056022639" id="1221158151338" role="vg0i.1197027756228.1197027833540" info="nn">
                              <reference role="4ia1.1138056022639.1138056395725" target="tpf3.1221156564100" resolveInfo="labelName_intern" />
                            </node>
                          </node>
                        </node>
                      </node>
                      <node concept="vg0i.1068581242878" id="1221157951113" role="vg0i.1068580123136.1068581517665" info="nn">
                        <node concept="vg0i.1197027756228" id="1221157951114" role="vg0i.1068581242878.1068581517676" info="nn">
                          <node concept="vg0i.1197027756228" id="1221157951115" role="vg0i.1197027756228.1197027771414" info="nn">
                            <node concept="7gwc.1167169188348" id="1221157951116" role="vg0i.1197027756228.1197027771414" info="nn" />
                            <node concept="4ia1.1138056143562" id="1221158156027" role="vg0i.1197027756228.1197027833540" info="nn">
                              <reference role="4ia1.1138056143562.1138056516764" target="tpf3.1221156564101" />
                            </node>
                          </node>
                          <node concept="4ia1.1138056022639" id="1221157951118" role="vg0i.1197027756228.1197027833540" info="nn">
                            <reference role="4ia1.1138056022639.1138056395725" target="tpck.1169194664001" resolveInfo="name" />
                          </node>
                        </node>
                      </node>
                    </node>
                  </node>
                </node>
              </node>
            </node>
          </node>
        </node>
      </node>
      <node concept="7gwc.1167327847730" id="1221219976836" role="7gwc.1095416546421.1167328349397" info="lg">
        <reference role="7gwc.1167169308231.1167169349424" target="tpf3.1221218985173" resolveInfo="GenerationContextOp_GetOutputByLabelAndInputAndReferenceScope" />
        <node concept="7gwc.1177093525992" id="1221219976837" role="7gwc.1167327847730.1169672767469" info="lg">
          <node concept="vg0i.1197027756228" id="1221219976838" role="7gwc.1177093525992.1177093586806" info="nn">
            <node concept="vg0i.1079359253375" id="1221219976839" role="vg0i.1197027756228.1197027771414" info="nn">
              <node concept="vg0i.1070534934090" id="1221219976840" role="vg0i.1079359253375.1079359253376" info="nn">
                <node concept="vg0i.1070534058343" id="1221219976841" role="vg0i.1070534934090.1070534934092" info="nn" />
                <node concept="vg0i.1107535904670" id="1221219976842" role="vg0i.1070534934090.1070534934091" info="in">
                  <reference role="vg0i.1107535904670.1107535924139" target="q383.~TemplateQueryContext" resolveInfo="TemplateQueryContext" />
                </node>
              </node>
              <node concept="7gwc.1114706874351" id="1221219976843" role="asn4.1133920641626.5169995583184591170" info="ln">
                <node concept="7gwc.1168024337012" id="1221219976844" role="7gwc.1114706874351.1168024447342" info="in">
                  <node concept="vg0i.1068580123136" id="1221219976845" role="vg0i.1137021947720.1137022507850" info="sn">
                    <node concept="vg0i.1068580123155" id="1221219976846" role="vg0i.1068580123136.1068581517665" info="nn">
                      <node concept="vg0i.1197027756228" id="1221219976847" role="vg0i.1068580123155.1068580123156" info="nn">
                        <node concept="4ia1.1140137987495" id="1221219976848" role="vg0i.1197027756228.1197027771414" info="nn">
                          <reference role="4ia1.1140137987495.1140138128738" target="tpee.1197027756228" resolveInfo="DotExpression" />
                          <node concept="vg0i.1197027756228" id="1221219976849" role="4ia1.1140137987495.1140138123956" info="nn">
                            <node concept="7gwc.1167169188348" id="1221219976850" role="vg0i.1197027756228.1197027771414" info="nn" />
                            <node concept="4ia1.1139613262185" id="1221219976851" role="vg0i.1197027756228.1197027833540" info="nn" />
                          </node>
                        </node>
                        <node concept="4ia1.1138056143562" id="1221219976852" role="vg0i.1197027756228.1197027833540" info="nn">
                          <reference role="4ia1.1138056143562.1138056516764" target="tpee.1197027771414" />
                        </node>
                      </node>
                    </node>
                  </node>
                </node>
              </node>
            </node>
            <node concept="vg0i.1202948039474" id="1221219976853" role="vg0i.1197027756228.1197027833540" info="nn">
              <reference role="vg0i.1204053956946.1068499141037" target="q383.~TemplateQueryContext%dgetOutputNodeByInputNodeAndMappingLabelAndOutputNodeScope(org%djetbrains%dmps%dopenapi%dmodel%dSNode,java%dlang%dString,jetbrains%dmps%dsmodel%dIOperationContext)%corg%djetbrains%dmps%dopenapi%dmodel%dSNode" resolveInfo="getOutputNodeByInputNodeAndMappingLabelAndOutputNodeScope" />
              <node concept="vg0i.1070534058343" id="1221219976854" role="vg0i.1204053956946.1068499141038" info="nn">
                <node concept="7gwc.1114706874351" id="1221219976855" role="asn4.1133920641626.5169995583184591170" info="ln">
                  <node concept="7gwc.1168024337012" id="1221219976856" role="7gwc.1114706874351.1168024447342" info="in">
                    <node concept="vg0i.1068580123136" id="1221219976857" role="vg0i.1137021947720.1137022507850" info="sn">
                      <node concept="vg0i.1068580123155" id="1221219976858" role="vg0i.1068580123136.1068581517665" info="nn">
                        <node concept="vg0i.1197027756228" id="1221219976859" role="vg0i.1068580123155.1068580123156" info="nn">
                          <node concept="7gwc.1167169188348" id="1221219976860" role="vg0i.1197027756228.1197027771414" info="nn" />
                          <node concept="4ia1.1138056143562" id="1221220004942" role="vg0i.1197027756228.1197027833540" info="nn">
                            <reference role="4ia1.1138056143562.1138056516764" target="tpf3.1221219370977" />
                          </node>
                        </node>
                      </node>
                    </node>
                  </node>
                </node>
              </node>
              <node concept="vg0i.1070475926800" id="1221219976862" role="vg0i.1204053956946.1068499141038" info="nn">
                <property role="vg0i.1070475926800.1070475926801" value="label" />
                <node concept="7gwc.1087833241328" id="1221219976863" role="asn4.1133920641626.5169995583184591170" info="ln">
                  <property role="asn4.3364660638048049750.1757699476691236117" value="value" />
                  <node concept="7gwc.1167756080639" id="1221219976864" role="7gwc.1087833241328.1167756362303" info="in">
                    <node concept="vg0i.1068580123136" id="1221219976865" role="vg0i.1137021947720.1137022507850" info="sn">
                      <node concept="vg0i.1068580123159" id="1221219976866" role="vg0i.1068580123136.1068581517665" info="nn">
                        <node concept="vg0i.1068580123136" id="1221219976867" role="vg0i.1068580123159.1068580123161" info="sn">
                          <node concept="vg0i.6329021646629104954" id="7376433222636453761" role="vg0i.1068580123136.1068581517665" info="nn">
                            <node concept="vg0i.6329021646629104957" id="7376433222636453762" role="vg0i.6329021646629104954.6329021646629175155" info="nn">
                              <property role="vg0i.6329021646629104957.6329021646629104958" value="operation has been preprocessed by mapping script in TLBase" />
                            </node>
                          </node>
                          <node concept="vg0i.1068581242878" id="1221219976869" role="vg0i.1068580123136.1068581517665" info="nn">
                            <node concept="vg0i.1197027756228" id="1221219976870" role="vg0i.1068581242878.1068581517676" info="nn">
                              <node concept="7gwc.1167169188348" id="1221219976871" role="vg0i.1197027756228.1197027771414" info="nn" />
                              <node concept="4ia1.1138056022639" id="1221220016751" role="vg0i.1197027756228.1197027833540" info="nn">
                                <reference role="4ia1.1138056022639.1138056395725" target="tpf3.1221219363547" resolveInfo="labelName_intern" />
                              </node>
                            </node>
                          </node>
                        </node>
                        <node concept="vg0i.1073239437375" id="1221219976873" role="vg0i.1068580123159.1068580123160" info="nn">
                          <node concept="vg0i.1070534058343" id="1221219976874" role="vg0i.1081773326031.1081773367579" info="nn" />
                          <node concept="vg0i.1197027756228" id="1221219976875" role="vg0i.1081773326031.1081773367580" info="nn">
                            <node concept="7gwc.1167169188348" id="1221219976876" role="vg0i.1197027756228.1197027771414" info="nn" />
                            <node concept="4ia1.1138056022639" id="1221220019538" role="vg0i.1197027756228.1197027833540" info="nn">
                              <reference role="4ia1.1138056022639.1138056395725" target="tpf3.1221219363547" resolveInfo="labelName_intern" />
                            </node>
                          </node>
                        </node>
                      </node>
                      <node concept="vg0i.1068581242878" id="1221219976878" role="vg0i.1068580123136.1068581517665" info="nn">
                        <node concept="vg0i.1197027756228" id="1221219976879" role="vg0i.1068581242878.1068581517676" info="nn">
                          <node concept="vg0i.1197027756228" id="1221219976880" role="vg0i.1197027756228.1197027771414" info="nn">
                            <node concept="7gwc.1167169188348" id="1221219976881" role="vg0i.1197027756228.1197027771414" info="nn" />
                            <node concept="4ia1.1138056143562" id="1221220022493" role="vg0i.1197027756228.1197027833540" info="nn">
                              <reference role="4ia1.1138056143562.1138056516764" target="tpf3.1221219379823" />
                            </node>
                          </node>
                          <node concept="4ia1.1138056022639" id="1221219976883" role="vg0i.1197027756228.1197027833540" info="nn">
                            <reference role="4ia1.1138056022639.1138056395725" target="tpck.1169194664001" resolveInfo="name" />
                          </node>
                        </node>
                      </node>
                    </node>
                  </node>
                </node>
              </node>
              <node concept="8194.1176743162354" id="1221220128908" role="vg0i.1204053956946.1068499141038" info="nn">
                <property role="8194.1176743162354.1176743296073" value="operationContext" />
                <node concept="vg0i.1107535904670" id="1221220273392" role="8194.1176743162354.1176743202636" info="in">
                  <reference role="vg0i.1107535904670.1107535924139" target="cu2c.~IOperationContext" resolveInfo="IOperationContext" />
                </node>
              </node>
            </node>
          </node>
        </node>
      </node>
      <node concept="7gwc.1167327847730" id="1217882311130" role="7gwc.1095416546421.1167328349397" info="lg">
        <reference role="7gwc.1167169308231.1167169349424" target="tpf3.1217881979074" resolveInfo="GenerationContextOp_GetPrevInputByLabel" />
        <node concept="7gwc.1177093525992" id="1217882311131" role="7gwc.1167327847730.1169672767469" info="lg">
          <node concept="vg0i.1197027756228" id="1217882311132" role="7gwc.1177093525992.1177093586806" info="nn">
            <node concept="vg0i.1079359253375" id="1217882311133" role="vg0i.1197027756228.1197027771414" info="nn">
              <node concept="vg0i.1070534934090" id="1217882311134" role="vg0i.1079359253375.1079359253376" info="nn">
                <node concept="vg0i.1070534058343" id="1217882311135" role="vg0i.1070534934090.1070534934092" info="nn" />
                <node concept="vg0i.1107535904670" id="1217882311136" role="vg0i.1070534934090.1070534934091" info="in">
                  <reference role="vg0i.1107535904670.1107535924139" target="q383.~TemplateQueryContext" resolveInfo="TemplateQueryContext" />
                </node>
              </node>
              <node concept="7gwc.1114706874351" id="1217882311137" role="asn4.1133920641626.5169995583184591170" info="ln">
                <node concept="7gwc.1168024337012" id="1217882311138" role="7gwc.1114706874351.1168024447342" info="in">
                  <node concept="vg0i.1068580123136" id="1217882311139" role="vg0i.1137021947720.1137022507850" info="sn">
                    <node concept="vg0i.1068580123155" id="1217882311140" role="vg0i.1068580123136.1068581517665" info="nn">
                      <node concept="vg0i.1197027756228" id="1217882311141" role="vg0i.1068580123155.1068580123156" info="nn">
                        <node concept="4ia1.1140137987495" id="1217882311142" role="vg0i.1197027756228.1197027771414" info="nn">
                          <reference role="4ia1.1140137987495.1140138128738" target="tpee.1197027756228" resolveInfo="DotExpression" />
                          <node concept="vg0i.1197027756228" id="1217882311143" role="4ia1.1140137987495.1140138123956" info="nn">
                            <node concept="7gwc.1167169188348" id="1217882311144" role="vg0i.1197027756228.1197027771414" info="nn" />
                            <node concept="4ia1.1139613262185" id="1217882311145" role="vg0i.1197027756228.1197027833540" info="nn" />
                          </node>
                        </node>
                        <node concept="4ia1.1138056143562" id="1217882311146" role="vg0i.1197027756228.1197027833540" info="nn">
                          <reference role="4ia1.1138056143562.1138056516764" target="tpee.1197027771414" />
                        </node>
                      </node>
                    </node>
                  </node>
                </node>
              </node>
            </node>
            <node concept="vg0i.1202948039474" id="1217882311147" role="vg0i.1197027756228.1197027833540" info="nn">
              <reference role="vg0i.1204053956946.1068499141037" target="q383.~TemplateQueryContext%dgetPreviousInputNodeByMappingLabel(java%dlang%dString)%corg%djetbrains%dmps%dopenapi%dmodel%dSNode" resolveInfo="getPreviousInputNodeByMappingLabel" />
              <node concept="vg0i.1070475926800" id="1217882311148" role="vg0i.1204053956946.1068499141038" info="nn">
                <property role="vg0i.1070475926800.1070475926801" value="label" />
                <node concept="7gwc.1087833241328" id="1217882311149" role="asn4.1133920641626.5169995583184591170" info="ln">
                  <property role="asn4.3364660638048049750.1757699476691236117" value="value" />
                  <node concept="7gwc.1167756080639" id="1217882311150" role="7gwc.1087833241328.1167756362303" info="in">
                    <node concept="vg0i.1068580123136" id="1217882311151" role="vg0i.1137021947720.1137022507850" info="sn">
                      <node concept="vg0i.1068580123159" id="1217882311152" role="vg0i.1068580123136.1068581517665" info="nn">
                        <node concept="vg0i.1068580123136" id="1217882311153" role="vg0i.1068580123159.1068580123161" info="sn">
                          <node concept="vg0i.6329021646629104954" id="7376433222636453441" role="vg0i.1068580123136.1068581517665" info="nn">
                            <node concept="vg0i.6329021646629104957" id="7376433222636453442" role="vg0i.6329021646629104954.6329021646629175155" info="nn">
                              <property role="vg0i.6329021646629104957.6329021646629104958" value="operation has been preprocessed by mapping script in TLBase" />
                            </node>
                          </node>
                          <node concept="vg0i.1068581242878" id="1217882311155" role="vg0i.1068580123136.1068581517665" info="nn">
                            <node concept="vg0i.1197027756228" id="1217882311156" role="vg0i.1068581242878.1068581517676" info="nn">
                              <node concept="7gwc.1167169188348" id="1217882311157" role="vg0i.1197027756228.1197027771414" info="nn" />
                              <node concept="4ia1.1138056022639" id="1217882348812" role="vg0i.1197027756228.1197027833540" info="nn">
                                <reference role="4ia1.1138056022639.1138056395725" target="tpf3.1217881979079" resolveInfo="labelName_intern" />
                              </node>
                            </node>
                          </node>
                        </node>
                        <node concept="vg0i.1073239437375" id="1217882311159" role="vg0i.1068580123159.1068580123160" info="nn">
                          <node concept="vg0i.1070534058343" id="1217882311160" role="vg0i.1081773326031.1081773367579" info="nn" />
                          <node concept="vg0i.1197027756228" id="1217882311161" role="vg0i.1081773326031.1081773367580" info="nn">
                            <node concept="7gwc.1167169188348" id="1217882311162" role="vg0i.1197027756228.1197027771414" info="nn" />
                            <node concept="4ia1.1138056022639" id="1217882346468" role="vg0i.1197027756228.1197027833540" info="nn">
                              <reference role="4ia1.1138056022639.1138056395725" target="tpf3.1217881979079" resolveInfo="labelName_intern" />
                            </node>
                          </node>
                        </node>
                      </node>
                      <node concept="vg0i.1068581242878" id="1217882311164" role="vg0i.1068580123136.1068581517665" info="nn">
                        <node concept="vg0i.1197027756228" id="1217882311165" role="vg0i.1068581242878.1068581517676" info="nn">
                          <node concept="vg0i.1197027756228" id="1217882311166" role="vg0i.1197027756228.1197027771414" info="nn">
                            <node concept="7gwc.1167169188348" id="1217882311167" role="vg0i.1197027756228.1197027771414" info="nn" />
                            <node concept="4ia1.1138056143562" id="1217882352813" role="vg0i.1197027756228.1197027833540" info="nn">
                              <reference role="4ia1.1138056143562.1138056516764" target="tpf3.1217881979075" />
                            </node>
                          </node>
                          <node concept="4ia1.1138056022639" id="1217882311169" role="vg0i.1197027756228.1197027833540" info="nn">
                            <reference role="4ia1.1138056022639.1138056395725" target="tpck.1169194664001" resolveInfo="name" />
                          </node>
                        </node>
                      </node>
                    </node>
                  </node>
                </node>
              </node>
            </node>
          </node>
        </node>
      </node>
      <node concept="7gwc.1167327847730" id="1217885063596" role="7gwc.1095416546421.1167328349397" info="lg">
        <reference role="7gwc.1167169308231.1167169349424" target="tpf3.1217884725453" resolveInfo="GenerationContextOp_GetCopiedOutputByInput" />
        <node concept="7gwc.1177093525992" id="1217885063597" role="7gwc.1167327847730.1169672767469" info="lg">
          <node concept="vg0i.1197027756228" id="1217885063598" role="7gwc.1177093525992.1177093586806" info="nn">
            <node concept="vg0i.1079359253375" id="1217885063599" role="vg0i.1197027756228.1197027771414" info="nn">
              <node concept="vg0i.1070534934090" id="1217885063600" role="vg0i.1079359253375.1079359253376" info="nn">
                <node concept="vg0i.1070534058343" id="1217885063601" role="vg0i.1070534934090.1070534934092" info="nn" />
                <node concept="vg0i.1107535904670" id="1217885063602" role="vg0i.1070534934090.1070534934091" info="in">
                  <reference role="vg0i.1107535904670.1107535924139" target="q383.~TemplateQueryContext" resolveInfo="TemplateQueryContext" />
                </node>
              </node>
              <node concept="7gwc.1114706874351" id="1217885063603" role="asn4.1133920641626.5169995583184591170" info="ln">
                <node concept="7gwc.1168024337012" id="1217885063604" role="7gwc.1114706874351.1168024447342" info="in">
                  <node concept="vg0i.1068580123136" id="1217885063605" role="vg0i.1137021947720.1137022507850" info="sn">
                    <node concept="vg0i.1068580123155" id="1217885063606" role="vg0i.1068580123136.1068581517665" info="nn">
                      <node concept="vg0i.1197027756228" id="1217885063607" role="vg0i.1068580123155.1068580123156" info="nn">
                        <node concept="4ia1.1140137987495" id="1217885063608" role="vg0i.1197027756228.1197027771414" info="nn">
                          <reference role="4ia1.1140137987495.1140138128738" target="tpee.1197027756228" resolveInfo="DotExpression" />
                          <node concept="vg0i.1197027756228" id="1217885063609" role="4ia1.1140137987495.1140138123956" info="nn">
                            <node concept="7gwc.1167169188348" id="1217885063610" role="vg0i.1197027756228.1197027771414" info="nn" />
                            <node concept="4ia1.1139613262185" id="1217885063611" role="vg0i.1197027756228.1197027833540" info="nn" />
                          </node>
                        </node>
                        <node concept="4ia1.1138056143562" id="1217885063612" role="vg0i.1197027756228.1197027833540" info="nn">
                          <reference role="4ia1.1138056143562.1138056516764" target="tpee.1197027771414" />
                        </node>
                      </node>
                    </node>
                  </node>
                </node>
              </node>
            </node>
            <node concept="vg0i.1202948039474" id="1217885063613" role="vg0i.1197027756228.1197027833540" info="nn">
              <reference role="vg0i.1204053956946.1068499141037" target="q383.~TemplateQueryContext%dgetCopiedOutputNodeForInputNode(org%djetbrains%dmps%dopenapi%dmodel%dSNode)%corg%djetbrains%dmps%dopenapi%dmodel%dSNode" resolveInfo="getCopiedOutputNodeForInputNode" />
              <node concept="vg0i.1070534058343" id="1217885063614" role="vg0i.1204053956946.1068499141038" info="nn">
                <node concept="7gwc.1114706874351" id="1217885063615" role="asn4.1133920641626.5169995583184591170" info="ln">
                  <node concept="7gwc.1168024337012" id="1217885063616" role="7gwc.1114706874351.1168024447342" info="in">
                    <node concept="vg0i.1068580123136" id="1217885063617" role="vg0i.1137021947720.1137022507850" info="sn">
                      <node concept="vg0i.1068580123155" id="1217885063618" role="vg0i.1068580123136.1068581517665" info="nn">
                        <node concept="vg0i.1197027756228" id="1217885063619" role="vg0i.1068580123155.1068580123156" info="nn">
                          <node concept="7gwc.1167169188348" id="1217885063620" role="vg0i.1197027756228.1197027771414" info="nn" />
                          <node concept="4ia1.1138056143562" id="1217885103034" role="vg0i.1197027756228.1197027833540" info="nn">
                            <reference role="4ia1.1138056143562.1138056516764" target="tpf3.1217884725459" />
                          </node>
                        </node>
                      </node>
                    </node>
                  </node>
                </node>
              </node>
            </node>
          </node>
        </node>
      </node>
      <node concept="7gwc.1167327847730" id="1229480209047" role="7gwc.1095416546421.1167328349397" info="lg">
        <reference role="7gwc.1167169308231.1167169349424" target="tpf3.1229477454423" resolveInfo="GenerationContextOp_GetOriginalCopiedInputByOutput" />
        <node concept="7gwc.1177093525992" id="1229480209048" role="7gwc.1167327847730.1169672767469" info="lg">
          <node concept="vg0i.1197027756228" id="1229480209049" role="7gwc.1177093525992.1177093586806" info="nn">
            <node concept="vg0i.1079359253375" id="1229480209050" role="vg0i.1197027756228.1197027771414" info="nn">
              <node concept="vg0i.1070534934090" id="1229480209051" role="vg0i.1079359253375.1079359253376" info="nn">
                <node concept="vg0i.1070534058343" id="1229480209052" role="vg0i.1070534934090.1070534934092" info="nn" />
                <node concept="vg0i.1107535904670" id="1229480209053" role="vg0i.1070534934090.1070534934091" info="in">
                  <reference role="vg0i.1107535904670.1107535924139" target="q383.~TemplateQueryContext" resolveInfo="TemplateQueryContext" />
                </node>
              </node>
              <node concept="7gwc.1114706874351" id="1229480209054" role="asn4.1133920641626.5169995583184591170" info="ln">
                <node concept="7gwc.1168024337012" id="1229480209055" role="7gwc.1114706874351.1168024447342" info="in">
                  <node concept="vg0i.1068580123136" id="1229480209056" role="vg0i.1137021947720.1137022507850" info="sn">
                    <node concept="vg0i.1068580123155" id="1229480209057" role="vg0i.1068580123136.1068581517665" info="nn">
                      <node concept="vg0i.1197027756228" id="1229480209058" role="vg0i.1068580123155.1068580123156" info="nn">
                        <node concept="4ia1.1140137987495" id="1229480209059" role="vg0i.1197027756228.1197027771414" info="nn">
                          <reference role="4ia1.1140137987495.1140138128738" target="tpee.1197027756228" resolveInfo="DotExpression" />
                          <node concept="vg0i.1197027756228" id="1229480209060" role="4ia1.1140137987495.1140138123956" info="nn">
                            <node concept="7gwc.1167169188348" id="1229480209061" role="vg0i.1197027756228.1197027771414" info="nn" />
                            <node concept="4ia1.1139613262185" id="1229480209062" role="vg0i.1197027756228.1197027833540" info="nn" />
                          </node>
                        </node>
                        <node concept="4ia1.1138056143562" id="1229480209063" role="vg0i.1197027756228.1197027833540" info="nn">
                          <reference role="4ia1.1138056143562.1138056516764" target="tpee.1197027771414" />
                        </node>
                      </node>
                    </node>
                  </node>
                </node>
              </node>
            </node>
            <node concept="vg0i.1202948039474" id="1229480209064" role="vg0i.1197027756228.1197027833540" info="nn">
              <reference role="vg0i.1204053956946.1068499141037" target="q383.~TemplateQueryContext%dgetOriginalCopiedInputNode(org%djetbrains%dmps%dopenapi%dmodel%dSNode)%corg%djetbrains%dmps%dopenapi%dmodel%dSNode" resolveInfo="getOriginalCopiedInputNode" />
              <node concept="vg0i.1070534058343" id="1229480209065" role="vg0i.1204053956946.1068499141038" info="nn">
                <node concept="7gwc.1114706874351" id="1229480209066" role="asn4.1133920641626.5169995583184591170" info="ln">
                  <node concept="7gwc.1168024337012" id="1229480209067" role="7gwc.1114706874351.1168024447342" info="in">
                    <node concept="vg0i.1068580123136" id="1229480209068" role="vg0i.1137021947720.1137022507850" info="sn">
                      <node concept="vg0i.1068580123155" id="1229480209069" role="vg0i.1068580123136.1068581517665" info="nn">
                        <node concept="vg0i.1197027756228" id="1229480209070" role="vg0i.1068580123155.1068580123156" info="nn">
                          <node concept="7gwc.1167169188348" id="1229480209071" role="vg0i.1197027756228.1197027771414" info="nn" />
                          <node concept="4ia1.1138056143562" id="1229480221402" role="vg0i.1197027756228.1197027833540" info="nn">
                            <reference role="4ia1.1138056143562.1138056516764" target="tpf3.1229477520175" />
                          </node>
                        </node>
                      </node>
                    </node>
                  </node>
                </node>
              </node>
            </node>
          </node>
        </node>
      </node>
      <node concept="7gwc.1167327847730" id="1224103049230" role="7gwc.1095416546421.1167328349397" info="lg">
        <reference role="7gwc.1167169308231.1167169349424" target="tpf3.1224102704684" resolveInfo="GenerationContextOp_GetInvocationContext" />
        <node concept="7gwc.1177093525992" id="1224103049231" role="7gwc.1167327847730.1169672767469" info="lg">
          <node concept="vg0i.1197027756228" id="1224103049232" role="7gwc.1177093525992.1177093586806" info="nn">
            <node concept="vg0i.1079359253375" id="1224103049233" role="vg0i.1197027756228.1197027771414" info="nn">
              <node concept="vg0i.1070534934090" id="1224103049234" role="vg0i.1079359253375.1079359253376" info="nn">
                <node concept="vg0i.1070534058343" id="1224103049235" role="vg0i.1070534934090.1070534934092" info="nn" />
                <node concept="vg0i.1107535904670" id="1224103049236" role="vg0i.1070534934090.1070534934091" info="in">
                  <reference role="vg0i.1107535904670.1107535924139" target="q383.~TemplateQueryContext" resolveInfo="TemplateQueryContext" />
                </node>
              </node>
              <node concept="7gwc.1114706874351" id="1224103049237" role="asn4.1133920641626.5169995583184591170" info="ln">
                <node concept="7gwc.1168024337012" id="1224103049238" role="7gwc.1114706874351.1168024447342" info="in">
                  <node concept="vg0i.1068580123136" id="1224103049239" role="vg0i.1137021947720.1137022507850" info="sn">
                    <node concept="vg0i.1068580123155" id="1224103049240" role="vg0i.1068580123136.1068581517665" info="nn">
                      <node concept="vg0i.1197027756228" id="1224103049241" role="vg0i.1068580123155.1068580123156" info="nn">
                        <node concept="4ia1.1140137987495" id="1224103049242" role="vg0i.1197027756228.1197027771414" info="nn">
                          <reference role="4ia1.1140137987495.1140138128738" target="tpee.1197027756228" resolveInfo="DotExpression" />
                          <node concept="vg0i.1197027756228" id="1224103049243" role="4ia1.1140137987495.1140138123956" info="nn">
                            <node concept="7gwc.1167169188348" id="1224103049244" role="vg0i.1197027756228.1197027771414" info="nn" />
                            <node concept="4ia1.1139613262185" id="1224103049245" role="vg0i.1197027756228.1197027833540" info="nn" />
                          </node>
                        </node>
                        <node concept="4ia1.1138056143562" id="1224103049246" role="vg0i.1197027756228.1197027833540" info="nn">
                          <reference role="4ia1.1138056143562.1138056516764" target="tpee.1197027771414" />
                        </node>
                      </node>
                    </node>
                  </node>
                </node>
              </node>
            </node>
            <node concept="vg0i.1202948039474" id="1224103094730" role="vg0i.1197027756228.1197027833540" info="nn">
              <reference role="vg0i.1204053956946.1068499141037" target="q383.~TemplateQueryContext%dgetInvocationContext()%cjetbrains%dmps%dsmodel%dIOperationContext" resolveInfo="getInvocationContext" />
            </node>
          </node>
        </node>
      </node>
      <node concept="7gwc.1167327847730" id="1217005065133" role="7gwc.1095416546421.1167328349397" info="lg">
        <reference role="7gwc.1167169308231.1167169349424" target="tpf3.1217004708011" resolveInfo="GenerationContextOp_GetInputModel" />
        <node concept="7gwc.1177093525992" id="1217005065134" role="7gwc.1167327847730.1169672767469" info="lg">
          <node concept="vg0i.1197027756228" id="1217005065135" role="7gwc.1177093525992.1177093586806" info="nn">
            <node concept="vg0i.1079359253375" id="1217005065136" role="vg0i.1197027756228.1197027771414" info="nn">
              <node concept="vg0i.1070534934090" id="1217005065137" role="vg0i.1079359253375.1079359253376" info="nn">
                <node concept="vg0i.1070534058343" id="1217005065138" role="vg0i.1070534934090.1070534934092" info="nn" />
                <node concept="vg0i.1107535904670" id="1217005065139" role="vg0i.1070534934090.1070534934091" info="in">
                  <reference role="vg0i.1107535904670.1107535924139" target="q383.~TemplateQueryContext" resolveInfo="TemplateQueryContext" />
                </node>
              </node>
              <node concept="7gwc.1114706874351" id="1217005065140" role="asn4.1133920641626.5169995583184591170" info="ln">
                <node concept="7gwc.1168024337012" id="1217005065141" role="7gwc.1114706874351.1168024447342" info="in">
                  <node concept="vg0i.1068580123136" id="1217005065142" role="vg0i.1137021947720.1137022507850" info="sn">
                    <node concept="vg0i.1068580123155" id="1217005065143" role="vg0i.1068580123136.1068581517665" info="nn">
                      <node concept="vg0i.1197027756228" id="1217005065144" role="vg0i.1068580123155.1068580123156" info="nn">
                        <node concept="4ia1.1140137987495" id="1217005065145" role="vg0i.1197027756228.1197027771414" info="nn">
                          <reference role="4ia1.1140137987495.1140138128738" target="tpee.1197027756228" resolveInfo="DotExpression" />
                          <node concept="vg0i.1197027756228" id="1217005065146" role="4ia1.1140137987495.1140138123956" info="nn">
                            <node concept="7gwc.1167169188348" id="1217005065147" role="vg0i.1197027756228.1197027771414" info="nn" />
                            <node concept="4ia1.1139613262185" id="1217005065148" role="vg0i.1197027756228.1197027833540" info="nn" />
                          </node>
                        </node>
                        <node concept="4ia1.1138056143562" id="1217005065149" role="vg0i.1197027756228.1197027833540" info="nn">
                          <reference role="4ia1.1138056143562.1138056516764" target="tpee.1197027771414" />
                        </node>
                      </node>
                    </node>
                  </node>
                </node>
              </node>
            </node>
            <node concept="vg0i.1202948039474" id="1217005065150" role="vg0i.1197027756228.1197027833540" info="nn">
              <reference role="vg0i.1204053956946.1068499141037" target="q383.~TemplateQueryContext%dgetInputModel()%corg%djetbrains%dmps%dopenapi%dmodel%dSModel" resolveInfo="getInputModel" />
            </node>
          </node>
        </node>
      </node>
      <node concept="7gwc.1167327847730" id="1217282271508" role="7gwc.1095416546421.1167328349397" info="lg">
        <reference role="7gwc.1167169308231.1167169349424" target="tpf3.1217282130234" resolveInfo="GenerationContextOp_GetOutputModel" />
        <node concept="7gwc.1177093525992" id="1217282271509" role="7gwc.1167327847730.1169672767469" info="lg">
          <node concept="vg0i.1197027756228" id="1217282271510" role="7gwc.1177093525992.1177093586806" info="nn">
            <node concept="vg0i.1079359253375" id="1217282271511" role="vg0i.1197027756228.1197027771414" info="nn">
              <node concept="vg0i.1070534934090" id="1217282271512" role="vg0i.1079359253375.1079359253376" info="nn">
                <node concept="vg0i.1070534058343" id="1217282271513" role="vg0i.1070534934090.1070534934092" info="nn" />
                <node concept="vg0i.1107535904670" id="1217282271514" role="vg0i.1070534934090.1070534934091" info="in">
                  <reference role="vg0i.1107535904670.1107535924139" target="q383.~TemplateQueryContext" resolveInfo="TemplateQueryContext" />
                </node>
              </node>
              <node concept="7gwc.1114706874351" id="1217282271515" role="asn4.1133920641626.5169995583184591170" info="ln">
                <node concept="7gwc.1168024337012" id="1217282271516" role="7gwc.1114706874351.1168024447342" info="in">
                  <node concept="vg0i.1068580123136" id="1217282271517" role="vg0i.1137021947720.1137022507850" info="sn">
                    <node concept="vg0i.1068580123155" id="1217282271518" role="vg0i.1068580123136.1068581517665" info="nn">
                      <node concept="vg0i.1197027756228" id="1217282271519" role="vg0i.1068580123155.1068580123156" info="nn">
                        <node concept="4ia1.1140137987495" id="1217282271520" role="vg0i.1197027756228.1197027771414" info="nn">
                          <reference role="4ia1.1140137987495.1140138128738" target="tpee.1197027756228" resolveInfo="DotExpression" />
                          <node concept="vg0i.1197027756228" id="1217282271521" role="4ia1.1140137987495.1140138123956" info="nn">
                            <node concept="7gwc.1167169188348" id="1217282271522" role="vg0i.1197027756228.1197027771414" info="nn" />
                            <node concept="4ia1.1139613262185" id="1217282271523" role="vg0i.1197027756228.1197027833540" info="nn" />
                          </node>
                        </node>
                        <node concept="4ia1.1138056143562" id="1217282271524" role="vg0i.1197027756228.1197027833540" info="nn">
                          <reference role="4ia1.1138056143562.1138056516764" target="tpee.1197027771414" />
                        </node>
                      </node>
                    </node>
                  </node>
                </node>
              </node>
            </node>
            <node concept="vg0i.1202948039474" id="1217282271525" role="vg0i.1197027756228.1197027833540" info="nn">
              <reference role="vg0i.1204053956946.1068499141037" target="q383.~TemplateQueryContext%dgetOutputModel()%corg%djetbrains%dmps%dopenapi%dmodel%dSModel" resolveInfo="getOutputModel" />
            </node>
          </node>
        </node>
      </node>
      <node concept="7gwc.1167327847730" id="1217026990243" role="7gwc.1095416546421.1167328349397" info="lg">
        <reference role="7gwc.1167169308231.1167169349424" target="tpf3.1217026863835" resolveInfo="GenerationContextOp_GetOriginalInputModel" />
        <node concept="7gwc.1177093525992" id="1217026990244" role="7gwc.1167327847730.1169672767469" info="lg">
          <node concept="vg0i.1197027756228" id="1217026990245" role="7gwc.1177093525992.1177093586806" info="nn">
            <node concept="vg0i.1079359253375" id="1217026990246" role="vg0i.1197027756228.1197027771414" info="nn">
              <node concept="vg0i.1070534934090" id="1217026990247" role="vg0i.1079359253375.1079359253376" info="nn">
                <node concept="vg0i.1070534058343" id="1217026990248" role="vg0i.1070534934090.1070534934092" info="nn" />
                <node concept="vg0i.1107535904670" id="1217026990249" role="vg0i.1070534934090.1070534934091" info="in">
                  <reference role="vg0i.1107535904670.1107535924139" target="q383.~TemplateQueryContext" resolveInfo="TemplateQueryContext" />
                </node>
              </node>
              <node concept="7gwc.1114706874351" id="1217026990250" role="asn4.1133920641626.5169995583184591170" info="ln">
                <node concept="7gwc.1168024337012" id="1217026990251" role="7gwc.1114706874351.1168024447342" info="in">
                  <node concept="vg0i.1068580123136" id="1217026990252" role="vg0i.1137021947720.1137022507850" info="sn">
                    <node concept="vg0i.1068580123155" id="1217026990253" role="vg0i.1068580123136.1068581517665" info="nn">
                      <node concept="vg0i.1197027756228" id="1217026990254" role="vg0i.1068580123155.1068580123156" info="nn">
                        <node concept="4ia1.1140137987495" id="1217026990255" role="vg0i.1197027756228.1197027771414" info="nn">
                          <reference role="4ia1.1140137987495.1140138128738" target="tpee.1197027756228" resolveInfo="DotExpression" />
                          <node concept="vg0i.1197027756228" id="1217026990256" role="4ia1.1140137987495.1140138123956" info="nn">
                            <node concept="7gwc.1167169188348" id="1217026990257" role="vg0i.1197027756228.1197027771414" info="nn" />
                            <node concept="4ia1.1139613262185" id="1217026990258" role="vg0i.1197027756228.1197027833540" info="nn" />
                          </node>
                        </node>
                        <node concept="4ia1.1138056143562" id="1217026990259" role="vg0i.1197027756228.1197027833540" info="nn">
                          <reference role="4ia1.1138056143562.1138056516764" target="tpee.1197027771414" />
                        </node>
                      </node>
                    </node>
                  </node>
                </node>
              </node>
            </node>
            <node concept="vg0i.1202948039474" id="1217026990260" role="vg0i.1197027756228.1197027833540" info="nn">
              <reference role="vg0i.1204053956946.1068499141037" target="q383.~TemplateQueryContext%dgetOriginalInputModel()%corg%djetbrains%dmps%dopenapi%dmodel%dSModel" resolveInfo="getOriginalInputModel" />
            </node>
          </node>
        </node>
      </node>
      <node concept="7gwc.1167327847730" id="3013566346275420730" role="7gwc.1095416546421.1167328349397" info="lg">
        <reference role="7gwc.1167169308231.1167169349424" target="tpf3.5190093307972723402" resolveInfo="GenerationContextOp_ParameterRef" />
        <node concept="7gwc.1177093525992" id="3013566346275421351" role="7gwc.1167327847730.1169672767469" info="lg">
          <node concept="vg0i.1079359253375" id="212805959602503312" role="7gwc.1177093525992.1177093586806" info="nn">
            <node concept="vg0i.1070534934090" id="8224086392574896895" role="vg0i.1079359253375.1079359253376" info="nn">
              <node concept="vg0i.1197027756228" id="212805959602503316" role="vg0i.1070534934090.1070534934092" info="nn">
                <node concept="vg0i.1079359253375" id="212805959602503317" role="vg0i.1197027756228.1197027771414" info="nn">
                  <node concept="vg0i.1070534934090" id="212805959602503318" role="vg0i.1079359253375.1079359253376" info="nn">
                    <node concept="vg0i.1070534058343" id="212805959602503319" role="vg0i.1070534934090.1070534934092" info="nn" />
                    <node concept="vg0i.1107535904670" id="212805959602503320" role="vg0i.1070534934090.1070534934091" info="in">
                      <reference role="vg0i.1107535904670.1107535924139" target="q383.~TemplateQueryContext" resolveInfo="TemplateQueryContext" />
                    </node>
                  </node>
                  <node concept="7gwc.1114706874351" id="212805959602503321" role="asn4.1133920641626.5169995583184591170" info="ln">
                    <node concept="7gwc.1168024337012" id="212805959602503322" role="7gwc.1114706874351.1168024447342" info="in">
                      <node concept="vg0i.1068580123136" id="212805959602503323" role="vg0i.1137021947720.1137022507850" info="sn">
                        <node concept="vg0i.1068580123155" id="212805959602503324" role="vg0i.1068580123136.1068581517665" info="nn">
                          <node concept="vg0i.1197027756228" id="212805959602503325" role="vg0i.1068580123155.1068580123156" info="nn">
                            <node concept="4ia1.1140137987495" id="212805959602503326" role="vg0i.1197027756228.1197027771414" info="nn">
                              <reference role="4ia1.1140137987495.1140138128738" target="tpee.1197027756228" resolveInfo="DotExpression" />
                              <node concept="vg0i.1197027756228" id="212805959602503327" role="4ia1.1140137987495.1140138123956" info="nn">
                                <node concept="7gwc.1167169188348" id="212805959602503328" role="vg0i.1197027756228.1197027771414" info="nn" />
                                <node concept="4ia1.1139613262185" id="212805959602503329" role="vg0i.1197027756228.1197027833540" info="nn" />
                              </node>
                            </node>
                            <node concept="4ia1.1138056143562" id="212805959602503330" role="vg0i.1197027756228.1197027833540" info="nn">
                              <reference role="4ia1.1138056143562.1138056516764" target="tpee.1197027771414" />
                            </node>
                          </node>
                        </node>
                      </node>
                    </node>
                  </node>
                </node>
                <node concept="vg0i.1202948039474" id="212805959602503331" role="vg0i.1197027756228.1197027833540" info="nn">
                  <reference role="vg0i.1204053956946.1068499141037" target="q383.~TemplateQueryContext%dgetVariable(java%dlang%dString)%cjava%dlang%dObject" resolveInfo="getVariable" />
                  <node concept="vg0i.1070475926800" id="212805959602503332" role="vg0i.1204053956946.1068499141038" info="nn">
                    <property role="vg0i.1070475926800.1070475926801" value="" />
                    <node concept="7gwc.1087833241328" id="212805959602503333" role="asn4.1133920641626.5169995583184591170" info="ln">
                      <property role="asn4.3364660638048049750.1757699476691236117" value="value" />
                      <node concept="7gwc.1167756080639" id="212805959602503334" role="7gwc.1087833241328.1167756362303" info="in">
                        <node concept="vg0i.1068580123136" id="212805959602503335" role="vg0i.1137021947720.1137022507850" info="sn">
                          <node concept="vg0i.1068580123155" id="212805959602503336" role="vg0i.1068580123136.1068581517665" info="nn">
                            <node concept="vg0i.1197027756228" id="212805959602503338" role="vg0i.1068580123155.1068580123156" info="nn">
                              <node concept="7gwc.1167169188348" id="212805959602503339" role="vg0i.1197027756228.1197027771414" info="nn" />
                              <node concept="4ia1.1138056022639" id="8224086392574890919" role="vg0i.1197027756228.1197027833540" info="nn">
                                <reference role="4ia1.1138056022639.1138056395725" target="tpf3.8224086392574645374" resolveInfo="name_intern" />
                              </node>
                            </node>
                          </node>
                        </node>
                      </node>
                    </node>
                  </node>
                </node>
              </node>
              <node concept="vg0i.1107535904670" id="8224086392574896898" role="vg0i.1070534934090.1070534934091" info="in">
                <reference role="vg0i.1107535904670.1107535924139" target="e2lb.~Object" resolveInfo="Object" />
                <node concept="7gwc.1114706874351" id="8224086392574896899" role="asn4.1133920641626.5169995583184591170" info="ln">
                  <node concept="7gwc.1168024337012" id="8224086392574896900" role="7gwc.1114706874351.1168024447342" info="in">
                    <node concept="vg0i.1068580123136" id="8224086392574896901" role="vg0i.1137021947720.1137022507850" info="sn">
                      <node concept="vg0i.1068580123155" id="6266395626233800829" role="vg0i.1068580123136.1068581517665" info="nn">
                        <node concept="vg0i.1081236700937" id="6266395626233800832" role="vg0i.1068580123155.1068580123156" info="nn">
                          <reference role="vg0i.1204053956946.1068499141037" target="tp2g.1201536134312" resolveInfo="getTypeCoercedToClassifierType" />
                          <reference role="vg0i.1081236700937.1144433194310" target="tp2g.1201536121399" resolveInfo="ClassifierTypeUtil" />
                          <node concept="vg0i.1197027756228" id="6266395626233800834" role="vg0i.1204053956946.1068499141038" info="nn">
                            <node concept="vg0i.1197027756228" id="6266395626233800835" role="vg0i.1197027756228.1197027771414" info="nn">
                              <node concept="vg0i.1197027756228" id="6266395626233800836" role="vg0i.1197027756228.1197027771414" info="nn">
                                <node concept="vg0i.1197027756228" id="6266395626233800837" role="vg0i.1197027756228.1197027771414" info="nn">
                                  <node concept="7gwc.1167169188348" id="6266395626233800838" role="vg0i.1197027756228.1197027771414" info="nn" />
                                  <node concept="4ia1.1179409122411" id="6266395626233800839" role="vg0i.1197027756228.1197027833540" info="nn">
                                    <reference role="vg0i.1204053956946.1068499141037" target="tpek.1224687669172" resolveInfo="getDotExpression" />
                                  </node>
                                </node>
                                <node concept="4ia1.1139613262185" id="6266395626233800840" role="vg0i.1197027756228.1197027833540" info="nn" />
                              </node>
                              <node concept="swut.1176544042499" id="6266395626233800841" role="vg0i.1197027756228.1197027833540" info="nn" />
                            </node>
                            <node concept="4ia1.1144146199828" id="6266395626233800842" role="vg0i.1197027756228.1197027833540" info="nn" />
                          </node>
                        </node>
                      </node>
                    </node>
                  </node>
                </node>
              </node>
            </node>
          </node>
        </node>
      </node>
      <node concept="7gwc.1167327847730" id="2721957369897649318" role="7gwc.1095416546421.1167328349397" info="lg">
        <reference role="7gwc.1167169308231.1167169349424" target="tpf3.2721957369897614808" resolveInfo="GenerationContextOp_VarRef" />
        <node concept="7gwc.1177093525992" id="2721957369897649320" role="7gwc.1167327847730.1169672767469" info="lg">
          <node concept="vg0i.1079359253375" id="2721957369897649321" role="7gwc.1177093525992.1177093586806" info="nn">
            <node concept="vg0i.1070534934090" id="2721957369897649322" role="vg0i.1079359253375.1079359253376" info="nn">
              <node concept="vg0i.1197027756228" id="2721957369897649323" role="vg0i.1070534934090.1070534934092" info="nn">
                <node concept="vg0i.1079359253375" id="2721957369897649324" role="vg0i.1197027756228.1197027771414" info="nn">
                  <node concept="vg0i.1070534934090" id="2721957369897649325" role="vg0i.1079359253375.1079359253376" info="nn">
                    <node concept="vg0i.1070534058343" id="2721957369897649326" role="vg0i.1070534934090.1070534934092" info="nn" />
                    <node concept="vg0i.1107535904670" id="2721957369897649327" role="vg0i.1070534934090.1070534934091" info="in">
                      <reference role="vg0i.1107535904670.1107535924139" target="q383.~TemplateQueryContext" resolveInfo="TemplateQueryContext" />
                    </node>
                  </node>
                  <node concept="7gwc.1114706874351" id="2721957369897649328" role="asn4.1133920641626.5169995583184591170" info="ln">
                    <node concept="7gwc.1168024337012" id="2721957369897649329" role="7gwc.1114706874351.1168024447342" info="in">
                      <node concept="vg0i.1068580123136" id="2721957369897649330" role="vg0i.1137021947720.1137022507850" info="sn">
                        <node concept="vg0i.1068580123155" id="2721957369897649331" role="vg0i.1068580123136.1068581517665" info="nn">
                          <node concept="vg0i.1197027756228" id="2721957369897649332" role="vg0i.1068580123155.1068580123156" info="nn">
                            <node concept="4ia1.1140137987495" id="2721957369897649333" role="vg0i.1197027756228.1197027771414" info="nn">
                              <reference role="4ia1.1140137987495.1140138128738" target="tpee.1197027756228" resolveInfo="DotExpression" />
                              <node concept="vg0i.1197027756228" id="2721957369897649334" role="4ia1.1140137987495.1140138123956" info="nn">
                                <node concept="7gwc.1167169188348" id="2721957369897649335" role="vg0i.1197027756228.1197027771414" info="nn" />
                                <node concept="4ia1.1139613262185" id="2721957369897649336" role="vg0i.1197027756228.1197027833540" info="nn" />
                              </node>
                            </node>
                            <node concept="4ia1.1138056143562" id="2721957369897649337" role="vg0i.1197027756228.1197027833540" info="nn">
                              <reference role="4ia1.1138056143562.1138056516764" target="tpee.1197027771414" />
                            </node>
                          </node>
                        </node>
                      </node>
                    </node>
                  </node>
                </node>
                <node concept="vg0i.1202948039474" id="2721957369897649338" role="vg0i.1197027756228.1197027833540" info="nn">
                  <reference role="vg0i.1204053956946.1068499141037" target="q383.~TemplateQueryContext%dgetVariable(java%dlang%dString)%cjava%dlang%dObject" resolveInfo="getVariable" />
                  <node concept="vg0i.1070475926800" id="2721957369897649339" role="vg0i.1204053956946.1068499141038" info="nn">
                    <property role="vg0i.1070475926800.1070475926801" value="" />
                    <node concept="7gwc.1087833241328" id="2721957369897649340" role="asn4.1133920641626.5169995583184591170" info="ln">
                      <property role="asn4.3364660638048049750.1757699476691236117" value="value" />
                      <node concept="7gwc.1167756080639" id="2721957369897649341" role="7gwc.1087833241328.1167756362303" info="in">
                        <node concept="vg0i.1068580123136" id="2721957369897649342" role="vg0i.1137021947720.1137022507850" info="sn">
                          <node concept="vg0i.1068580123155" id="2721957369897649343" role="vg0i.1068580123136.1068581517665" info="nn">
                            <node concept="vg0i.1197027756228" id="2721957369897651496" role="vg0i.1068580123155.1068580123156" info="nn">
                              <node concept="7gwc.1167169188348" id="2721957369897651495" role="vg0i.1197027756228.1197027771414" info="nn" />
                              <node concept="4ia1.1138056022639" id="2721957369897651501" role="vg0i.1197027756228.1197027833540" info="nn">
                                <reference role="4ia1.1138056022639.1138056395725" target="tpf3.2721957369897614809" resolveInfo="name_intern" />
                              </node>
                            </node>
                          </node>
                        </node>
                      </node>
                    </node>
                  </node>
                </node>
              </node>
              <node concept="vg0i.1107535904670" id="2721957369897649347" role="vg0i.1070534934090.1070534934091" info="in">
                <reference role="vg0i.1107535904670.1107535924139" target="e2lb.~Object" resolveInfo="Object" />
                <node concept="7gwc.1114706874351" id="2721957369897649348" role="asn4.1133920641626.5169995583184591170" info="ln">
                  <node concept="7gwc.1168024337012" id="2721957369897649349" role="7gwc.1114706874351.1168024447342" info="in">
                    <node concept="vg0i.1068580123136" id="2721957369897649350" role="vg0i.1137021947720.1137022507850" info="sn">
                      <node concept="vg0i.1068580123155" id="2721957369897649351" role="vg0i.1068580123136.1068581517665" info="nn">
                        <node concept="vg0i.1081236700937" id="2721957369897649352" role="vg0i.1068580123155.1068580123156" info="nn">
                          <reference role="vg0i.1204053956946.1068499141037" target="tp2g.1201536134312" resolveInfo="getTypeCoercedToClassifierType" />
                          <reference role="vg0i.1081236700937.1144433194310" target="tp2g.1201536121399" resolveInfo="ClassifierTypeUtil" />
                          <node concept="vg0i.1197027756228" id="2721957369897649353" role="vg0i.1204053956946.1068499141038" info="nn">
                            <node concept="vg0i.1197027756228" id="2721957369897649354" role="vg0i.1197027756228.1197027771414" info="nn">
                              <node concept="vg0i.1197027756228" id="2721957369897649355" role="vg0i.1197027756228.1197027771414" info="nn">
                                <node concept="vg0i.1197027756228" id="2721957369897649356" role="vg0i.1197027756228.1197027771414" info="nn">
                                  <node concept="7gwc.1167169188348" id="2721957369897649357" role="vg0i.1197027756228.1197027771414" info="nn" />
                                  <node concept="4ia1.1179409122411" id="2721957369897649358" role="vg0i.1197027756228.1197027833540" info="nn">
                                    <reference role="vg0i.1204053956946.1068499141037" target="tpek.1224687669172" resolveInfo="getDotExpression" />
                                  </node>
                                </node>
                                <node concept="4ia1.1139613262185" id="2721957369897649359" role="vg0i.1197027756228.1197027833540" info="nn" />
                              </node>
                              <node concept="swut.1176544042499" id="2721957369897649360" role="vg0i.1197027756228.1197027833540" info="nn" />
                            </node>
                            <node concept="4ia1.1144146199828" id="2721957369897649361" role="vg0i.1197027756228.1197027833540" info="nn" />
                          </node>
                        </node>
                      </node>
                    </node>
                  </node>
                </node>
              </node>
            </node>
          </node>
        </node>
      </node>
      <node concept="7gwc.1167327847730" id="3013566346275338134" role="7gwc.1095416546421.1167328349397" info="lg">
        <reference role="7gwc.1167169308231.1167169349424" target="tpf3.4589968773278056990" resolveInfo="GenerationContextOp_NodePatternRef" />
        <node concept="7gwc.1177093525992" id="3013566346275420732" role="7gwc.1167327847730.1169672767469" info="lg">
          <node concept="vg0i.1079359253375" id="212805959602503343" role="7gwc.1177093525992.1177093586806" info="nn">
            <node concept="vg0i.1070534934090" id="212805959602503344" role="vg0i.1079359253375.1079359253376" info="nn">
              <node concept="vg0i.1197027756228" id="212805959602503345" role="vg0i.1070534934090.1070534934092" info="nn">
                <node concept="vg0i.1079359253375" id="212805959602503346" role="vg0i.1197027756228.1197027771414" info="nn">
                  <node concept="vg0i.1070534934090" id="212805959602503347" role="vg0i.1079359253375.1079359253376" info="nn">
                    <node concept="vg0i.1070534058343" id="212805959602503348" role="vg0i.1070534934090.1070534934092" info="nn" />
                    <node concept="vg0i.1107535904670" id="212805959602503349" role="vg0i.1070534934090.1070534934091" info="in">
                      <reference role="vg0i.1107535904670.1107535924139" target="q383.~TemplateQueryContext" resolveInfo="TemplateQueryContext" />
                    </node>
                  </node>
                  <node concept="7gwc.1114706874351" id="212805959602503350" role="asn4.1133920641626.5169995583184591170" info="ln">
                    <node concept="7gwc.1168024337012" id="212805959602503351" role="7gwc.1114706874351.1168024447342" info="in">
                      <node concept="vg0i.1068580123136" id="212805959602503352" role="vg0i.1137021947720.1137022507850" info="sn">
                        <node concept="vg0i.1068580123155" id="212805959602503353" role="vg0i.1068580123136.1068581517665" info="nn">
                          <node concept="vg0i.1197027756228" id="212805959602503354" role="vg0i.1068580123155.1068580123156" info="nn">
                            <node concept="4ia1.1140137987495" id="212805959602503355" role="vg0i.1197027756228.1197027771414" info="nn">
                              <reference role="4ia1.1140137987495.1140138128738" target="tpee.1197027756228" resolveInfo="DotExpression" />
                              <node concept="vg0i.1197027756228" id="212805959602503356" role="4ia1.1140137987495.1140138123956" info="nn">
                                <node concept="7gwc.1167169188348" id="212805959602503357" role="vg0i.1197027756228.1197027771414" info="nn" />
                                <node concept="4ia1.1139613262185" id="212805959602503358" role="vg0i.1197027756228.1197027833540" info="nn" />
                              </node>
                            </node>
                            <node concept="4ia1.1138056143562" id="212805959602503359" role="vg0i.1197027756228.1197027833540" info="nn">
                              <reference role="4ia1.1138056143562.1138056516764" target="tpee.1197027771414" />
                            </node>
                          </node>
                        </node>
                      </node>
                    </node>
                  </node>
                </node>
                <node concept="vg0i.1202948039474" id="212805959602503360" role="vg0i.1197027756228.1197027833540" info="nn">
                  <reference role="vg0i.1204053956946.1068499141037" target="q383.~TemplateQueryContext%dgetPatternVariable(java%dlang%dString)%cjava%dlang%dObject" resolveInfo="getPatternVariable" />
                  <node concept="vg0i.1070475926800" id="212805959602503361" role="vg0i.1204053956946.1068499141038" info="nn">
                    <property role="vg0i.1070475926800.1070475926801" value="" />
                    <node concept="7gwc.1087833241328" id="212805959602503362" role="asn4.1133920641626.5169995583184591170" info="ln">
                      <property role="asn4.3364660638048049750.1757699476691236117" value="value" />
                      <node concept="7gwc.1167756080639" id="212805959602503363" role="7gwc.1087833241328.1167756362303" info="in">
                        <node concept="vg0i.1068580123136" id="212805959602503364" role="vg0i.1137021947720.1137022507850" info="sn">
                          <node concept="vg0i.1068580123155" id="8224086392574892413" role="vg0i.1068580123136.1068581517665" info="nn">
                            <node concept="vg0i.1197027756228" id="8224086392574892415" role="vg0i.1068580123155.1068580123156" info="nn">
                              <node concept="7gwc.1167169188348" id="8224086392574892414" role="vg0i.1197027756228.1197027771414" info="nn" />
                              <node concept="4ia1.1138056022639" id="8224086392574892419" role="vg0i.1197027756228.1197027833540" info="nn">
                                <reference role="4ia1.1138056022639.1138056395725" target="tpf3.1758784108619487309" resolveInfo="name_intern" />
                              </node>
                            </node>
                          </node>
                        </node>
                      </node>
                    </node>
                  </node>
                </node>
              </node>
              <node concept="vg0i.1107535904670" id="212805959602503371" role="vg0i.1070534934090.1070534934091" info="in">
                <reference role="vg0i.1107535904670.1107535924139" target="e2lb.~Object" resolveInfo="Object" />
                <node concept="7gwc.1114706874351" id="212805959602524706" role="asn4.1133920641626.5169995583184591170" info="ln">
                  <node concept="7gwc.1168024337012" id="212805959602524707" role="7gwc.1114706874351.1168024447342" info="in">
                    <node concept="vg0i.1068580123136" id="212805959602524708" role="vg0i.1137021947720.1137022507850" info="sn">
                      <node concept="vg0i.1068580123155" id="6266395626233800858" role="vg0i.1068580123136.1068581517665" info="nn">
                        <node concept="vg0i.1081236700937" id="6266395626233800859" role="vg0i.1068580123155.1068580123156" info="nn">
                          <reference role="vg0i.1204053956946.1068499141037" target="tp2g.1201536134312" resolveInfo="getTypeCoercedToClassifierType" />
                          <reference role="vg0i.1081236700937.1144433194310" target="tp2g.1201536121399" resolveInfo="ClassifierTypeUtil" />
                          <node concept="vg0i.1197027756228" id="6266395626233800860" role="vg0i.1204053956946.1068499141038" info="nn">
                            <node concept="vg0i.1197027756228" id="6266395626233800861" role="vg0i.1197027756228.1197027771414" info="nn">
                              <node concept="vg0i.1197027756228" id="6266395626233800862" role="vg0i.1197027756228.1197027771414" info="nn">
                                <node concept="vg0i.1197027756228" id="6266395626233800863" role="vg0i.1197027756228.1197027771414" info="nn">
                                  <node concept="7gwc.1167169188348" id="6266395626233800864" role="vg0i.1197027756228.1197027771414" info="nn" />
                                  <node concept="4ia1.1179409122411" id="6266395626233800865" role="vg0i.1197027756228.1197027833540" info="nn">
                                    <reference role="vg0i.1204053956946.1068499141037" target="tpek.1224687669172" resolveInfo="getDotExpression" />
                                  </node>
                                </node>
                                <node concept="4ia1.1139613262185" id="6266395626233800866" role="vg0i.1197027756228.1197027833540" info="nn" />
                              </node>
                              <node concept="swut.1176544042499" id="6266395626233800867" role="vg0i.1197027756228.1197027833540" info="nn" />
                            </node>
                            <node concept="4ia1.1144146199828" id="6266395626233800868" role="vg0i.1197027756228.1197027833540" info="nn" />
                          </node>
                        </node>
                      </node>
                    </node>
                  </node>
                </node>
              </node>
            </node>
          </node>
        </node>
      </node>
      <node concept="7gwc.1167327847730" id="1434966331358061229" role="7gwc.1095416546421.1167328349397" info="lg">
        <reference role="7gwc.1167169308231.1167169349424" target="tpf3.2507865635201615235" resolveInfo="GenerationContextOp_GenParameterRef" />
        <node concept="7gwc.1177093525992" id="1434966331358061230" role="7gwc.1167327847730.1169672767469" info="lg">
          <node concept="vg0i.1079359253375" id="1434966331358061231" role="7gwc.1177093525992.1177093586806" info="nn">
            <node concept="vg0i.1070534934090" id="1434966331358061232" role="vg0i.1079359253375.1079359253376" info="nn">
              <node concept="vg0i.1197027756228" id="1434966331358061233" role="vg0i.1070534934090.1070534934092" info="nn">
                <node concept="vg0i.1079359253375" id="1434966331358061234" role="vg0i.1197027756228.1197027771414" info="nn">
                  <node concept="vg0i.1070534934090" id="1434966331358061235" role="vg0i.1079359253375.1079359253376" info="nn">
                    <node concept="vg0i.1070534058343" id="1434966331358061236" role="vg0i.1070534934090.1070534934092" info="nn" />
                    <node concept="vg0i.1107535904670" id="1434966331358061237" role="vg0i.1070534934090.1070534934091" info="in">
                      <reference role="vg0i.1107535904670.1107535924139" target="q383.~TemplateQueryContext" resolveInfo="TemplateQueryContext" />
                    </node>
                  </node>
                  <node concept="7gwc.1114706874351" id="1434966331358061238" role="asn4.1133920641626.5169995583184591170" info="ln">
                    <node concept="7gwc.1168024337012" id="1434966331358061239" role="7gwc.1114706874351.1168024447342" info="in">
                      <node concept="vg0i.1068580123136" id="1434966331358061240" role="vg0i.1137021947720.1137022507850" info="sn">
                        <node concept="vg0i.1068580123155" id="1434966331358061241" role="vg0i.1068580123136.1068581517665" info="nn">
                          <node concept="vg0i.1197027756228" id="1434966331358061242" role="vg0i.1068580123155.1068580123156" info="nn">
                            <node concept="4ia1.1140137987495" id="1434966331358061243" role="vg0i.1197027756228.1197027771414" info="nn">
                              <reference role="4ia1.1140137987495.1140138128738" target="tpee.1197027756228" resolveInfo="DotExpression" />
                              <node concept="vg0i.1197027756228" id="1434966331358061244" role="4ia1.1140137987495.1140138123956" info="nn">
                                <node concept="7gwc.1167169188348" id="1434966331358061245" role="vg0i.1197027756228.1197027771414" info="nn" />
                                <node concept="4ia1.1139613262185" id="1434966331358061246" role="vg0i.1197027756228.1197027833540" info="nn" />
                              </node>
                            </node>
                            <node concept="4ia1.1138056143562" id="1434966331358061247" role="vg0i.1197027756228.1197027833540" info="nn">
                              <reference role="4ia1.1138056143562.1138056516764" target="tpee.1197027771414" />
                            </node>
                          </node>
                        </node>
                      </node>
                    </node>
                  </node>
                </node>
                <node concept="vg0i.1202948039474" id="1434966331358061248" role="vg0i.1197027756228.1197027833540" info="nn">
                  <reference role="vg0i.1204053956946.1068499141037" target="q383.~TemplateQueryContext%dgetGenerationParameter(java%dlang%dString)%cjava%dlang%dObject" resolveInfo="getGenerationParameter" />
                  <node concept="vg0i.1070475926800" id="1434966331358061249" role="vg0i.1204053956946.1068499141038" info="nn">
                    <property role="vg0i.1070475926800.1070475926801" value="" />
                    <node concept="7gwc.1087833241328" id="1434966331358061250" role="asn4.1133920641626.5169995583184591170" info="ln">
                      <property role="asn4.3364660638048049750.1757699476691236117" value="value" />
                      <node concept="7gwc.1167756080639" id="1434966331358061251" role="7gwc.1087833241328.1167756362303" info="in">
                        <node concept="vg0i.1068580123136" id="1434966331358061252" role="vg0i.1137021947720.1137022507850" info="sn">
                          <node concept="vg0i.1068580123155" id="1434966331358061253" role="vg0i.1068580123136.1068581517665" info="nn">
                            <node concept="vg0i.1197027756228" id="2765422288249764988" role="vg0i.1068580123155.1068580123156" info="nn">
                              <node concept="7gwc.1167169188348" id="2765422288249764987" role="vg0i.1197027756228.1197027771414" info="nn" />
                              <node concept="4ia1.1138056022639" id="2765422288249796584" role="vg0i.1197027756228.1197027833540" info="nn">
                                <reference role="4ia1.1138056022639.1138056395725" target="tpf3.4517825979522476799" resolveInfo="name_intern" />
                              </node>
                            </node>
                          </node>
                        </node>
                      </node>
                    </node>
                  </node>
                </node>
              </node>
              <node concept="vg0i.1107535904670" id="1434966331358061257" role="vg0i.1070534934090.1070534934091" info="in">
                <reference role="vg0i.1107535904670.1107535924139" target="e2lb.~Object" resolveInfo="Object" />
                <node concept="7gwc.1114706874351" id="1434966331358061258" role="asn4.1133920641626.5169995583184591170" info="ln">
                  <node concept="7gwc.1168024337012" id="1434966331358061259" role="7gwc.1114706874351.1168024447342" info="in">
                    <node concept="vg0i.1068580123136" id="1434966331358061260" role="vg0i.1137021947720.1137022507850" info="sn">
                      <node concept="vg0i.1068580123155" id="1434966331358061261" role="vg0i.1068580123136.1068581517665" info="nn">
                        <node concept="vg0i.1081236700937" id="1434966331358061262" role="vg0i.1068580123155.1068580123156" info="nn">
                          <reference role="vg0i.1081236700937.1144433194310" target="tp2g.1201536121399" resolveInfo="ClassifierTypeUtil" />
                          <reference role="vg0i.1204053956946.1068499141037" target="tp2g.1201536134312" resolveInfo="getTypeCoercedToClassifierType" />
                          <node concept="vg0i.1197027756228" id="1434966331358061263" role="vg0i.1204053956946.1068499141038" info="nn">
                            <node concept="vg0i.1197027756228" id="1434966331358061264" role="vg0i.1197027756228.1197027771414" info="nn">
                              <node concept="vg0i.1197027756228" id="1434966331358061265" role="vg0i.1197027756228.1197027771414" info="nn">
                                <node concept="vg0i.1197027756228" id="1434966331358061266" role="vg0i.1197027756228.1197027771414" info="nn">
                                  <node concept="7gwc.1167169188348" id="1434966331358061267" role="vg0i.1197027756228.1197027771414" info="nn" />
                                  <node concept="4ia1.1179409122411" id="1434966331358061268" role="vg0i.1197027756228.1197027833540" info="nn">
                                    <reference role="vg0i.1204053956946.1068499141037" target="tpek.1224687669172" resolveInfo="getDotExpression" />
                                  </node>
                                </node>
                                <node concept="4ia1.1139613262185" id="1434966331358061269" role="vg0i.1197027756228.1197027833540" info="nn" />
                              </node>
                              <node concept="swut.1176544042499" id="1434966331358061270" role="vg0i.1197027756228.1197027833540" info="nn" />
                            </node>
                            <node concept="4ia1.1144146199828" id="1434966331358061271" role="vg0i.1197027756228.1197027833540" info="nn" />
                          </node>
                        </node>
                      </node>
                    </node>
                  </node>
                </node>
              </node>
            </node>
          </node>
        </node>
      </node>
      <node concept="7gwc.1167327847730" id="1758784108619327040" role="7gwc.1095416546421.1167328349397" info="lg">
        <reference role="7gwc.1167169308231.1167169349424" target="tpf3.1758784108619220824" resolveInfo="GenerationContextOp_PropertyPatternRef" />
        <node concept="7gwc.1177093525992" id="1758784108619327936" role="7gwc.1167327847730.1169672767469" info="lg">
          <node concept="vg0i.1079359253375" id="1758784108619327937" role="7gwc.1177093525992.1177093586806" info="nn">
            <node concept="vg0i.1070534934090" id="1758784108619327938" role="vg0i.1079359253375.1079359253376" info="nn">
              <node concept="vg0i.1197027756228" id="1758784108619327939" role="vg0i.1070534934090.1070534934092" info="nn">
                <node concept="vg0i.1079359253375" id="1758784108619327940" role="vg0i.1197027756228.1197027771414" info="nn">
                  <node concept="vg0i.1070534934090" id="1758784108619327941" role="vg0i.1079359253375.1079359253376" info="nn">
                    <node concept="vg0i.1070534058343" id="1758784108619327942" role="vg0i.1070534934090.1070534934092" info="nn" />
                    <node concept="vg0i.1107535904670" id="1758784108619327943" role="vg0i.1070534934090.1070534934091" info="in">
                      <reference role="vg0i.1107535904670.1107535924139" target="q383.~TemplateQueryContext" resolveInfo="TemplateQueryContext" />
                    </node>
                  </node>
                  <node concept="7gwc.1114706874351" id="1758784108619327944" role="asn4.1133920641626.5169995583184591170" info="ln">
                    <node concept="7gwc.1168024337012" id="1758784108619327945" role="7gwc.1114706874351.1168024447342" info="in">
                      <node concept="vg0i.1068580123136" id="1758784108619327946" role="vg0i.1137021947720.1137022507850" info="sn">
                        <node concept="vg0i.1068580123155" id="1758784108619327947" role="vg0i.1068580123136.1068581517665" info="nn">
                          <node concept="vg0i.1197027756228" id="1758784108619327948" role="vg0i.1068580123155.1068580123156" info="nn">
                            <node concept="4ia1.1140137987495" id="1758784108619327949" role="vg0i.1197027756228.1197027771414" info="nn">
                              <reference role="4ia1.1140137987495.1140138128738" target="tpee.1197027756228" resolveInfo="DotExpression" />
                              <node concept="vg0i.1197027756228" id="1758784108619327950" role="4ia1.1140137987495.1140138123956" info="nn">
                                <node concept="7gwc.1167169188348" id="1758784108619327951" role="vg0i.1197027756228.1197027771414" info="nn" />
                                <node concept="4ia1.1139613262185" id="1758784108619327952" role="vg0i.1197027756228.1197027833540" info="nn" />
                              </node>
                            </node>
                            <node concept="4ia1.1138056143562" id="1758784108619327953" role="vg0i.1197027756228.1197027833540" info="nn">
                              <reference role="4ia1.1138056143562.1138056516764" target="tpee.1197027771414" />
                            </node>
                          </node>
                        </node>
                      </node>
                    </node>
                  </node>
                </node>
                <node concept="vg0i.1202948039474" id="1758784108619327954" role="vg0i.1197027756228.1197027833540" info="nn">
                  <reference role="vg0i.1204053956946.1068499141037" target="q383.~TemplateQueryContext%dgetPatternVariable(java%dlang%dString)%cjava%dlang%dObject" resolveInfo="getPatternVariable" />
                  <node concept="vg0i.1070475926800" id="1758784108619327955" role="vg0i.1204053956946.1068499141038" info="nn">
                    <property role="vg0i.1070475926800.1070475926801" value="" />
                    <node concept="7gwc.1087833241328" id="1758784108619327956" role="asn4.1133920641626.5169995583184591170" info="ln">
                      <property role="asn4.3364660638048049750.1757699476691236117" value="value" />
                      <node concept="7gwc.1167756080639" id="1758784108619327957" role="7gwc.1087833241328.1167756362303" info="in">
                        <node concept="vg0i.1068580123136" id="1758784108619327958" role="vg0i.1137021947720.1137022507850" info="sn">
                          <node concept="vg0i.1068580123155" id="1758784108619327959" role="vg0i.1068580123136.1068581517665" info="nn">
                            <node concept="vg0i.1197027756228" id="1758784108619327960" role="vg0i.1068580123155.1068580123156" info="nn">
                              <node concept="7gwc.1167169188348" id="1758784108619327961" role="vg0i.1197027756228.1197027771414" info="nn" />
                              <node concept="4ia1.1138056022639" id="1758784108619327962" role="vg0i.1197027756228.1197027833540" info="nn">
                                <reference role="4ia1.1138056022639.1138056395725" target="tpf3.1758784108619487309" resolveInfo="name_intern" />
                              </node>
                            </node>
                          </node>
                        </node>
                      </node>
                    </node>
                  </node>
                </node>
              </node>
              <node concept="vg0i.1107535904670" id="1758784108619327963" role="vg0i.1070534934090.1070534934091" info="in">
                <reference role="vg0i.1107535904670.1107535924139" target="e2lb.~Object" resolveInfo="Object" />
                <node concept="7gwc.1114706874351" id="1758784108619327964" role="asn4.1133920641626.5169995583184591170" info="ln">
                  <node concept="7gwc.1168024337012" id="1758784108619327965" role="7gwc.1114706874351.1168024447342" info="in">
                    <node concept="vg0i.1068580123136" id="1758784108619327966" role="vg0i.1137021947720.1137022507850" info="sn">
                      <node concept="vg0i.1068580123155" id="1758784108619327967" role="vg0i.1068580123136.1068581517665" info="nn">
                        <node concept="vg0i.1081236700937" id="1758784108619327968" role="vg0i.1068580123155.1068580123156" info="nn">
                          <reference role="vg0i.1204053956946.1068499141037" target="tp2g.1201536134312" resolveInfo="getTypeCoercedToClassifierType" />
                          <reference role="vg0i.1081236700937.1144433194310" target="tp2g.1201536121399" resolveInfo="ClassifierTypeUtil" />
                          <node concept="vg0i.1197027756228" id="1758784108619327969" role="vg0i.1204053956946.1068499141038" info="nn">
                            <node concept="vg0i.1197027756228" id="1758784108619327970" role="vg0i.1197027756228.1197027771414" info="nn">
                              <node concept="vg0i.1197027756228" id="1758784108619327971" role="vg0i.1197027756228.1197027771414" info="nn">
                                <node concept="vg0i.1197027756228" id="1758784108619327972" role="vg0i.1197027756228.1197027771414" info="nn">
                                  <node concept="7gwc.1167169188348" id="1758784108619327973" role="vg0i.1197027756228.1197027771414" info="nn" />
                                  <node concept="4ia1.1179409122411" id="1758784108619327974" role="vg0i.1197027756228.1197027833540" info="nn">
                                    <reference role="vg0i.1204053956946.1068499141037" target="tpek.1224687669172" resolveInfo="getDotExpression" />
                                  </node>
                                </node>
                                <node concept="4ia1.1139613262185" id="1758784108619327975" role="vg0i.1197027756228.1197027833540" info="nn" />
                              </node>
                              <node concept="swut.1176544042499" id="1758784108619327976" role="vg0i.1197027756228.1197027833540" info="nn" />
                            </node>
                            <node concept="4ia1.1144146199828" id="1758784108619327977" role="vg0i.1197027756228.1197027833540" info="nn" />
                          </node>
                        </node>
                      </node>
                    </node>
                  </node>
                </node>
              </node>
            </node>
          </node>
        </node>
      </node>
      <node concept="7gwc.1167327847730" id="1758784108619327042" role="7gwc.1095416546421.1167328349397" info="lg">
        <reference role="7gwc.1167169308231.1167169349424" target="tpf3.1758784108619220823" resolveInfo="GenerationContextOp_LinkPatternRef" />
        <node concept="7gwc.1177093525992" id="1758784108619327979" role="7gwc.1167327847730.1169672767469" info="lg">
          <node concept="vg0i.1079359253375" id="1758784108619327980" role="7gwc.1177093525992.1177093586806" info="nn">
            <node concept="vg0i.1070534934090" id="1758784108619327981" role="vg0i.1079359253375.1079359253376" info="nn">
              <node concept="vg0i.1197027756228" id="1758784108619327982" role="vg0i.1070534934090.1070534934092" info="nn">
                <node concept="vg0i.1079359253375" id="1758784108619327983" role="vg0i.1197027756228.1197027771414" info="nn">
                  <node concept="vg0i.1070534934090" id="1758784108619327984" role="vg0i.1079359253375.1079359253376" info="nn">
                    <node concept="vg0i.1070534058343" id="1758784108619327985" role="vg0i.1070534934090.1070534934092" info="nn" />
                    <node concept="vg0i.1107535904670" id="1758784108619327986" role="vg0i.1070534934090.1070534934091" info="in">
                      <reference role="vg0i.1107535904670.1107535924139" target="q383.~TemplateQueryContext" resolveInfo="TemplateQueryContext" />
                    </node>
                  </node>
                  <node concept="7gwc.1114706874351" id="1758784108619327987" role="asn4.1133920641626.5169995583184591170" info="ln">
                    <node concept="7gwc.1168024337012" id="1758784108619327988" role="7gwc.1114706874351.1168024447342" info="in">
                      <node concept="vg0i.1068580123136" id="1758784108619327989" role="vg0i.1137021947720.1137022507850" info="sn">
                        <node concept="vg0i.1068580123155" id="1758784108619327990" role="vg0i.1068580123136.1068581517665" info="nn">
                          <node concept="vg0i.1197027756228" id="1758784108619327991" role="vg0i.1068580123155.1068580123156" info="nn">
                            <node concept="4ia1.1140137987495" id="1758784108619327992" role="vg0i.1197027756228.1197027771414" info="nn">
                              <reference role="4ia1.1140137987495.1140138128738" target="tpee.1197027756228" resolveInfo="DotExpression" />
                              <node concept="vg0i.1197027756228" id="1758784108619327993" role="4ia1.1140137987495.1140138123956" info="nn">
                                <node concept="7gwc.1167169188348" id="1758784108619327994" role="vg0i.1197027756228.1197027771414" info="nn" />
                                <node concept="4ia1.1139613262185" id="1758784108619327995" role="vg0i.1197027756228.1197027833540" info="nn" />
                              </node>
                            </node>
                            <node concept="4ia1.1138056143562" id="1758784108619327996" role="vg0i.1197027756228.1197027833540" info="nn">
                              <reference role="4ia1.1138056143562.1138056516764" target="tpee.1197027771414" />
                            </node>
                          </node>
                        </node>
                      </node>
                    </node>
                  </node>
                </node>
                <node concept="vg0i.1202948039474" id="1758784108619327997" role="vg0i.1197027756228.1197027833540" info="nn">
                  <reference role="vg0i.1204053956946.1068499141037" target="q383.~TemplateQueryContext%dgetPatternVariable(java%dlang%dString)%cjava%dlang%dObject" resolveInfo="getPatternVariable" />
                  <node concept="vg0i.1070475926800" id="1758784108619327998" role="vg0i.1204053956946.1068499141038" info="nn">
                    <property role="vg0i.1070475926800.1070475926801" value="" />
                    <node concept="7gwc.1087833241328" id="1758784108619327999" role="asn4.1133920641626.5169995583184591170" info="ln">
                      <property role="asn4.3364660638048049750.1757699476691236117" value="value" />
                      <node concept="7gwc.1167756080639" id="1758784108619328000" role="7gwc.1087833241328.1167756362303" info="in">
                        <node concept="vg0i.1068580123136" id="1758784108619328001" role="vg0i.1137021947720.1137022507850" info="sn">
                          <node concept="vg0i.1068580123155" id="1758784108619328002" role="vg0i.1068580123136.1068581517665" info="nn">
                            <node concept="vg0i.1197027756228" id="1758784108619328003" role="vg0i.1068580123155.1068580123156" info="nn">
                              <node concept="7gwc.1167169188348" id="1758784108619328004" role="vg0i.1197027756228.1197027771414" info="nn" />
                              <node concept="4ia1.1138056022639" id="1758784108619328005" role="vg0i.1197027756228.1197027833540" info="nn">
                                <reference role="4ia1.1138056022639.1138056395725" target="tpf3.1758784108619487309" resolveInfo="name_intern" />
                              </node>
                            </node>
                          </node>
                        </node>
                      </node>
                    </node>
                  </node>
                </node>
              </node>
              <node concept="vg0i.1107535904670" id="1758784108619328006" role="vg0i.1070534934090.1070534934091" info="in">
                <reference role="vg0i.1107535904670.1107535924139" target="e2lb.~Object" resolveInfo="Object" />
                <node concept="7gwc.1114706874351" id="1758784108619328007" role="asn4.1133920641626.5169995583184591170" info="ln">
                  <node concept="7gwc.1168024337012" id="1758784108619328008" role="7gwc.1114706874351.1168024447342" info="in">
                    <node concept="vg0i.1068580123136" id="1758784108619328009" role="vg0i.1137021947720.1137022507850" info="sn">
                      <node concept="vg0i.1068580123155" id="1758784108619328010" role="vg0i.1068580123136.1068581517665" info="nn">
                        <node concept="vg0i.1081236700937" id="1758784108619328011" role="vg0i.1068580123155.1068580123156" info="nn">
                          <reference role="vg0i.1204053956946.1068499141037" target="tp2g.1201536134312" resolveInfo="getTypeCoercedToClassifierType" />
                          <reference role="vg0i.1081236700937.1144433194310" target="tp2g.1201536121399" resolveInfo="ClassifierTypeUtil" />
                          <node concept="vg0i.1197027756228" id="1758784108619328012" role="vg0i.1204053956946.1068499141038" info="nn">
                            <node concept="vg0i.1197027756228" id="1758784108619328013" role="vg0i.1197027756228.1197027771414" info="nn">
                              <node concept="vg0i.1197027756228" id="1758784108619328014" role="vg0i.1197027756228.1197027771414" info="nn">
                                <node concept="vg0i.1197027756228" id="1758784108619328015" role="vg0i.1197027756228.1197027771414" info="nn">
                                  <node concept="7gwc.1167169188348" id="1758784108619328016" role="vg0i.1197027756228.1197027771414" info="nn" />
                                  <node concept="4ia1.1179409122411" id="1758784108619328017" role="vg0i.1197027756228.1197027833540" info="nn">
                                    <reference role="vg0i.1204053956946.1068499141037" target="tpek.1224687669172" resolveInfo="getDotExpression" />
                                  </node>
                                </node>
                                <node concept="4ia1.1139613262185" id="1758784108619328018" role="vg0i.1197027756228.1197027833540" info="nn" />
                              </node>
                              <node concept="swut.1176544042499" id="1758784108619328019" role="vg0i.1197027756228.1197027833540" info="nn" />
                            </node>
                            <node concept="4ia1.1144146199828" id="1758784108619328020" role="vg0i.1197027756228.1197027833540" info="nn" />
                          </node>
                        </node>
                      </node>
                    </node>
                  </node>
                </node>
              </node>
            </node>
          </node>
        </node>
      </node>
      <node concept="7gwc.1167327847730" id="1217369738538" role="7gwc.1095416546421.1167328349397" info="lg">
        <reference role="7gwc.1167169308231.1167169349424" target="tpf3.1217369610610" resolveInfo="GenerationContextOp_GetTemplateNode" />
        <node concept="7gwc.1177093525992" id="1217369738539" role="7gwc.1167327847730.1169672767469" info="lg">
          <node concept="vg0i.1197027756228" id="1217369738540" role="7gwc.1177093525992.1177093586806" info="nn">
            <node concept="vg0i.1079359253375" id="1217369738541" role="vg0i.1197027756228.1197027771414" info="nn">
              <node concept="vg0i.1070534934090" id="1217369738542" role="vg0i.1079359253375.1079359253376" info="nn">
                <node concept="vg0i.1070534058343" id="1217369738543" role="vg0i.1070534934090.1070534934092" info="nn" />
                <node concept="vg0i.1107535904670" id="1217369738544" role="vg0i.1070534934090.1070534934091" info="in">
                  <reference role="vg0i.1107535904670.1107535924139" target="q383.~TemplateQueryContext" resolveInfo="TemplateQueryContext" />
                </node>
              </node>
              <node concept="7gwc.1114706874351" id="1217369738545" role="asn4.1133920641626.5169995583184591170" info="ln">
                <node concept="7gwc.1168024337012" id="1217369738546" role="7gwc.1114706874351.1168024447342" info="in">
                  <node concept="vg0i.1068580123136" id="1217369738547" role="vg0i.1137021947720.1137022507850" info="sn">
                    <node concept="vg0i.1068580123155" id="1217369738548" role="vg0i.1068580123136.1068581517665" info="nn">
                      <node concept="vg0i.1197027756228" id="1217369738549" role="vg0i.1068580123155.1068580123156" info="nn">
                        <node concept="4ia1.1140137987495" id="1217369738550" role="vg0i.1197027756228.1197027771414" info="nn">
                          <reference role="4ia1.1140137987495.1140138128738" target="tpee.1197027756228" resolveInfo="DotExpression" />
                          <node concept="vg0i.1197027756228" id="1217369738551" role="4ia1.1140137987495.1140138123956" info="nn">
                            <node concept="7gwc.1167169188348" id="1217369738552" role="vg0i.1197027756228.1197027771414" info="nn" />
                            <node concept="4ia1.1139613262185" id="1217369738553" role="vg0i.1197027756228.1197027833540" info="nn" />
                          </node>
                        </node>
                        <node concept="4ia1.1138056143562" id="1217369738554" role="vg0i.1197027756228.1197027833540" info="nn">
                          <reference role="4ia1.1138056143562.1138056516764" target="tpee.1197027771414" />
                        </node>
                      </node>
                    </node>
                  </node>
                </node>
              </node>
            </node>
            <node concept="vg0i.1202948039474" id="1217369738555" role="vg0i.1197027756228.1197027833540" info="nn">
              <reference role="vg0i.1204053956946.1068499141037" target="q383.~TemplateQueryContext%dgetTemplateNode()%corg%djetbrains%dmps%dopenapi%dmodel%dSNode" resolveInfo="getTemplateNode" />
            </node>
          </node>
        </node>
      </node>
      <node concept="7gwc.1167327847730" id="1218049956799" role="7gwc.1095416546421.1167328349397" info="lg">
        <reference role="7gwc.1167169308231.1167169349424" target="tpf3.1218047638031" resolveInfo="GenerationContextOp_CreateUniqueName" />
        <node concept="7gwc.1177093525992" id="1218050010022" role="7gwc.1167327847730.1169672767469" info="lg">
          <node concept="vg0i.1197027756228" id="1218050010023" role="7gwc.1177093525992.1177093586806" info="nn">
            <node concept="vg0i.1079359253375" id="1218050010024" role="vg0i.1197027756228.1197027771414" info="nn">
              <node concept="vg0i.1070534934090" id="1218050010025" role="vg0i.1079359253375.1079359253376" info="nn">
                <node concept="vg0i.1070534058343" id="1218050010026" role="vg0i.1070534934090.1070534934092" info="nn" />
                <node concept="vg0i.1107535904670" id="1218050010027" role="vg0i.1070534934090.1070534934091" info="in">
                  <reference role="vg0i.1107535904670.1107535924139" target="q383.~TemplateQueryContext" resolveInfo="TemplateQueryContext" />
                </node>
              </node>
              <node concept="7gwc.1114706874351" id="1218050010028" role="asn4.1133920641626.5169995583184591170" info="ln">
                <node concept="7gwc.1168024337012" id="1218050010029" role="7gwc.1114706874351.1168024447342" info="in">
                  <node concept="vg0i.1068580123136" id="1218050010030" role="vg0i.1137021947720.1137022507850" info="sn">
                    <node concept="vg0i.1068580123155" id="1218050010031" role="vg0i.1068580123136.1068581517665" info="nn">
                      <node concept="vg0i.1197027756228" id="1218050010032" role="vg0i.1068580123155.1068580123156" info="nn">
                        <node concept="4ia1.1140137987495" id="1218050010033" role="vg0i.1197027756228.1197027771414" info="nn">
                          <reference role="4ia1.1140137987495.1140138128738" target="tpee.1197027756228" resolveInfo="DotExpression" />
                          <node concept="vg0i.1197027756228" id="1218050010034" role="4ia1.1140137987495.1140138123956" info="nn">
                            <node concept="7gwc.1167169188348" id="1218050010035" role="vg0i.1197027756228.1197027771414" info="nn" />
                            <node concept="4ia1.1139613262185" id="1218050010036" role="vg0i.1197027756228.1197027833540" info="nn" />
                          </node>
                        </node>
                        <node concept="4ia1.1138056143562" id="1218050010037" role="vg0i.1197027756228.1197027833540" info="nn">
                          <reference role="4ia1.1138056143562.1138056516764" target="tpee.1197027771414" />
                        </node>
                      </node>
                    </node>
                  </node>
                </node>
              </node>
            </node>
            <node concept="vg0i.1202948039474" id="1218050010038" role="vg0i.1197027756228.1197027833540" info="nn">
              <reference role="vg0i.1204053956946.1068499141037" target="q383.~TemplateQueryContext%dcreateUniqueName(java%dlang%dString,org%djetbrains%dmps%dopenapi%dmodel%dSNode)%cjava%dlang%dString" resolveInfo="createUniqueName" />
              <node concept="vg0i.1070534058343" id="1218050010039" role="vg0i.1204053956946.1068499141038" info="nn">
                <node concept="7gwc.1114706874351" id="1218050010040" role="asn4.1133920641626.5169995583184591170" info="ln">
                  <node concept="7gwc.1168024337012" id="1218050010041" role="7gwc.1114706874351.1168024447342" info="in">
                    <node concept="vg0i.1068580123136" id="1218050010042" role="vg0i.1137021947720.1137022507850" info="sn">
                      <node concept="vg0i.1068580123155" id="1218050010043" role="vg0i.1068580123136.1068581517665" info="nn">
                        <node concept="vg0i.1197027756228" id="1218050010044" role="vg0i.1068580123155.1068580123156" info="nn">
                          <node concept="7gwc.1167169188348" id="1218050010045" role="vg0i.1197027756228.1197027771414" info="nn" />
                          <node concept="4ia1.1138056143562" id="1218050391556" role="vg0i.1197027756228.1197027833540" info="nn">
                            <reference role="4ia1.1138056143562.1138056516764" target="tpf3.1218047638032" />
                          </node>
                        </node>
                      </node>
                    </node>
                  </node>
                </node>
              </node>
              <node concept="vg0i.1070534058343" id="1218050010047" role="vg0i.1204053956946.1068499141038" info="nn">
                <node concept="7gwc.1118773211870" id="1218050438806" role="asn4.1133920641626.5169995583184591170" info="ln">
                  <node concept="7gwc.1167945743726" id="1218050438807" role="7gwc.1118773211870.1167945861827" info="in">
                    <node concept="vg0i.1068580123136" id="1218050438808" role="vg0i.1137021947720.1137022507850" info="sn">
                      <node concept="vg0i.1068580123155" id="1218050450030" role="vg0i.1068580123136.1068581517665" info="nn">
                        <node concept="vg0i.1073239437375" id="1218050456004" role="vg0i.1068580123155.1068580123156" info="nn">
                          <node concept="vg0i.1070534058343" id="1218050457429" role="vg0i.1081773326031.1081773367579" info="nn" />
                          <node concept="vg0i.1197027756228" id="1218050450078" role="vg0i.1081773326031.1081773367580" info="nn">
                            <node concept="7gwc.1167169188348" id="1218050450031" role="vg0i.1197027756228.1197027771414" info="nn" />
                            <node concept="4ia1.1138056143562" id="1218050454363" role="vg0i.1197027756228.1197027833540" info="nn">
                              <reference role="4ia1.1138056143562.1138056516764" target="tpf3.1218049772449" />
                            </node>
                          </node>
                        </node>
                      </node>
                    </node>
                  </node>
                  <node concept="7gwc.1177093525992" id="1218050465993" role="7gwc.1118773211870.1194989344771" info="lg">
                    <node concept="vg0i.1070534058343" id="1218050470104" role="7gwc.1177093525992.1177093586806" info="nn" />
                  </node>
                </node>
                <node concept="7gwc.1114706874351" id="1218050478653" role="asn4.1133920641626.5169995583184591170" info="ln">
                  <node concept="7gwc.1168024337012" id="1218050478654" role="7gwc.1114706874351.1168024447342" info="in">
                    <node concept="vg0i.1068580123136" id="1218050478655" role="vg0i.1137021947720.1137022507850" info="sn">
                      <node concept="vg0i.1068580123155" id="1218050485312" role="vg0i.1068580123136.1068581517665" info="nn">
                        <node concept="vg0i.1197027756228" id="1218050485345" role="vg0i.1068580123155.1068580123156" info="nn">
                          <node concept="7gwc.1167169188348" id="1218050485313" role="vg0i.1197027756228.1197027771414" info="nn" />
                          <node concept="4ia1.1138056143562" id="1218050489723" role="vg0i.1197027756228.1197027833540" info="nn">
                            <reference role="4ia1.1138056143562.1138056516764" target="tpf3.1218049772449" />
                          </node>
                        </node>
                      </node>
                    </node>
                  </node>
                </node>
              </node>
            </node>
          </node>
        </node>
      </node>
      <node concept="7gwc.1167327847730" id="1217963637471" role="7gwc.1095416546421.1167328349397" info="lg">
        <reference role="7gwc.1167169308231.1167169349424" target="tpf3.1217960179967" resolveInfo="GenerationContextOp_ShowErrorMessage" />
        <node concept="7gwc.1177093525992" id="1217963666598" role="7gwc.1167327847730.1169672767469" info="lg">
          <node concept="vg0i.1197027756228" id="1217963666599" role="7gwc.1177093525992.1177093586806" info="nn">
            <node concept="vg0i.1079359253375" id="1217963666600" role="vg0i.1197027756228.1197027771414" info="nn">
              <node concept="vg0i.1070534934090" id="1217963666601" role="vg0i.1079359253375.1079359253376" info="nn">
                <node concept="vg0i.1070534058343" id="1217963666602" role="vg0i.1070534934090.1070534934092" info="nn" />
                <node concept="vg0i.1107535904670" id="1217963666603" role="vg0i.1070534934090.1070534934091" info="in">
                  <reference role="vg0i.1107535904670.1107535924139" target="q383.~TemplateQueryContext" resolveInfo="TemplateQueryContext" />
                </node>
              </node>
              <node concept="7gwc.1114706874351" id="1217963666604" role="asn4.1133920641626.5169995583184591170" info="ln">
                <node concept="7gwc.1168024337012" id="1217963666605" role="7gwc.1114706874351.1168024447342" info="in">
                  <node concept="vg0i.1068580123136" id="1217963666606" role="vg0i.1137021947720.1137022507850" info="sn">
                    <node concept="vg0i.1068580123155" id="1217963666607" role="vg0i.1068580123136.1068581517665" info="nn">
                      <node concept="vg0i.1197027756228" id="1217963666608" role="vg0i.1068580123155.1068580123156" info="nn">
                        <node concept="4ia1.1140137987495" id="1217963666609" role="vg0i.1197027756228.1197027771414" info="nn">
                          <reference role="4ia1.1140137987495.1140138128738" target="tpee.1197027756228" resolveInfo="DotExpression" />
                          <node concept="vg0i.1197027756228" id="1217963666610" role="4ia1.1140137987495.1140138123956" info="nn">
                            <node concept="7gwc.1167169188348" id="1217963666611" role="vg0i.1197027756228.1197027771414" info="nn" />
                            <node concept="4ia1.1139613262185" id="1217963666612" role="vg0i.1197027756228.1197027833540" info="nn" />
                          </node>
                        </node>
                        <node concept="4ia1.1138056143562" id="1217963666613" role="vg0i.1197027756228.1197027833540" info="nn">
                          <reference role="4ia1.1138056143562.1138056516764" target="tpee.1197027771414" />
                        </node>
                      </node>
                    </node>
                  </node>
                </node>
              </node>
            </node>
            <node concept="vg0i.1202948039474" id="1217963666614" role="vg0i.1197027756228.1197027833540" info="nn">
              <reference role="vg0i.1204053956946.1068499141037" target="q383.~TemplateQueryContext%dshowErrorMessage(org%djetbrains%dmps%dopenapi%dmodel%dSNode,java%dlang%dString)%cvoid" resolveInfo="showErrorMessage" />
              <node concept="vg0i.1070534058343" id="1217963688851" role="vg0i.1204053956946.1068499141038" info="nn">
                <node concept="7gwc.1118773211870" id="1217963743177" role="asn4.1133920641626.5169995583184591170" info="ln">
                  <node concept="7gwc.1167945743726" id="1217963743178" role="7gwc.1118773211870.1167945861827" info="in">
                    <node concept="vg0i.1068580123136" id="1217963743179" role="vg0i.1137021947720.1137022507850" info="sn">
                      <node concept="vg0i.1068580123155" id="1217963755165" role="vg0i.1068580123136.1068581517665" info="nn">
                        <node concept="vg0i.1073239437375" id="1217963760046" role="vg0i.1068580123155.1068580123156" info="nn">
                          <node concept="vg0i.1070534058343" id="1217963761517" role="vg0i.1081773326031.1081773367579" info="nn" />
                          <node concept="vg0i.1197027756228" id="1217963755198" role="vg0i.1081773326031.1081773367580" info="nn">
                            <node concept="7gwc.1167169188348" id="1217963755166" role="vg0i.1197027756228.1197027771414" info="nn" />
                            <node concept="4ia1.1138056143562" id="1217963758451" role="vg0i.1197027756228.1197027833540" info="nn">
                              <reference role="4ia1.1138056143562.1138056516764" target="tpf3.1217960407512" />
                            </node>
                          </node>
                        </node>
                      </node>
                    </node>
                  </node>
                  <node concept="7gwc.1177093525992" id="1217963781653" role="7gwc.1118773211870.1194989344771" info="lg">
                    <node concept="vg0i.1070534058343" id="1217963788734" role="7gwc.1177093525992.1177093586806" info="nn" />
                  </node>
                </node>
                <node concept="7gwc.1114706874351" id="1217963768160" role="asn4.1133920641626.5169995583184591170" info="ln">
                  <node concept="7gwc.1168024337012" id="1217963768161" role="7gwc.1114706874351.1168024447342" info="in">
                    <node concept="vg0i.1068580123136" id="1217963768162" role="vg0i.1137021947720.1137022507850" info="sn">
                      <node concept="vg0i.1068580123155" id="1217963771710" role="vg0i.1068580123136.1068581517665" info="nn">
                        <node concept="vg0i.1197027756228" id="1217963771743" role="vg0i.1068580123155.1068580123156" info="nn">
                          <node concept="7gwc.1167169188348" id="1217963771711" role="vg0i.1197027756228.1197027771414" info="nn" />
                          <node concept="4ia1.1138056143562" id="1217963773918" role="vg0i.1197027756228.1197027833540" info="nn">
                            <reference role="4ia1.1138056143562.1138056516764" target="tpf3.1217960407512" />
                          </node>
                        </node>
                      </node>
                    </node>
                  </node>
                </node>
              </node>
              <node concept="vg0i.1070534058343" id="1217963696243" role="vg0i.1204053956946.1068499141038" info="nn">
                <node concept="7gwc.1114706874351" id="1217963701355" role="asn4.1133920641626.5169995583184591170" info="ln">
                  <node concept="7gwc.1168024337012" id="1217963701356" role="7gwc.1114706874351.1168024447342" info="in">
                    <node concept="vg0i.1068580123136" id="1217963701357" role="vg0i.1137021947720.1137022507850" info="sn">
                      <node concept="vg0i.1068580123155" id="1217963708639" role="vg0i.1068580123136.1068581517665" info="nn">
                        <node concept="vg0i.1197027756228" id="1217963708688" role="vg0i.1068580123155.1068580123156" info="nn">
                          <node concept="7gwc.1167169188348" id="1217963708640" role="vg0i.1197027756228.1197027771414" info="nn" />
                          <node concept="4ia1.1138056143562" id="1217963713691" role="vg0i.1197027756228.1197027833540" info="nn">
                            <reference role="4ia1.1138056143562.1138056516764" target="tpf3.1217960314448" />
                          </node>
                        </node>
                      </node>
                    </node>
                  </node>
                </node>
              </node>
            </node>
          </node>
        </node>
      </node>
      <node concept="7gwc.1167327847730" id="1217970163365" role="7gwc.1095416546421.1167328349397" info="lg">
        <reference role="7gwc.1167169308231.1167169349424" target="tpf3.1217969995796" resolveInfo="GenerationContextOp_ShowWarningMessage" />
        <node concept="7gwc.1177093525992" id="1217970163366" role="7gwc.1167327847730.1169672767469" info="lg">
          <node concept="vg0i.1197027756228" id="1217970163367" role="7gwc.1177093525992.1177093586806" info="nn">
            <node concept="vg0i.1079359253375" id="1217970163368" role="vg0i.1197027756228.1197027771414" info="nn">
              <node concept="vg0i.1070534934090" id="1217970163369" role="vg0i.1079359253375.1079359253376" info="nn">
                <node concept="vg0i.1070534058343" id="1217970163370" role="vg0i.1070534934090.1070534934092" info="nn" />
                <node concept="vg0i.1107535904670" id="1217970163371" role="vg0i.1070534934090.1070534934091" info="in">
                  <reference role="vg0i.1107535904670.1107535924139" target="q383.~TemplateQueryContext" resolveInfo="TemplateQueryContext" />
                </node>
              </node>
              <node concept="7gwc.1114706874351" id="1217970163372" role="asn4.1133920641626.5169995583184591170" info="ln">
                <node concept="7gwc.1168024337012" id="1217970163373" role="7gwc.1114706874351.1168024447342" info="in">
                  <node concept="vg0i.1068580123136" id="1217970163374" role="vg0i.1137021947720.1137022507850" info="sn">
                    <node concept="vg0i.1068580123155" id="1217970163375" role="vg0i.1068580123136.1068581517665" info="nn">
                      <node concept="vg0i.1197027756228" id="1217970163376" role="vg0i.1068580123155.1068580123156" info="nn">
                        <node concept="4ia1.1140137987495" id="1217970163377" role="vg0i.1197027756228.1197027771414" info="nn">
                          <reference role="4ia1.1140137987495.1140138128738" target="tpee.1197027756228" resolveInfo="DotExpression" />
                          <node concept="vg0i.1197027756228" id="1217970163378" role="4ia1.1140137987495.1140138123956" info="nn">
                            <node concept="7gwc.1167169188348" id="1217970163379" role="vg0i.1197027756228.1197027771414" info="nn" />
                            <node concept="4ia1.1139613262185" id="1217970163380" role="vg0i.1197027756228.1197027833540" info="nn" />
                          </node>
                        </node>
                        <node concept="4ia1.1138056143562" id="1217970163381" role="vg0i.1197027756228.1197027833540" info="nn">
                          <reference role="4ia1.1138056143562.1138056516764" target="tpee.1197027771414" />
                        </node>
                      </node>
                    </node>
                  </node>
                </node>
              </node>
            </node>
            <node concept="vg0i.1202948039474" id="1217970163382" role="vg0i.1197027756228.1197027833540" info="nn">
              <reference role="vg0i.1204053956946.1068499141037" target="q383.~TemplateQueryContext%dshowWarningMessage(org%djetbrains%dmps%dopenapi%dmodel%dSNode,java%dlang%dString)%cvoid" resolveInfo="showWarningMessage" />
              <node concept="vg0i.1070534058343" id="1217970163383" role="vg0i.1204053956946.1068499141038" info="nn">
                <node concept="7gwc.1118773211870" id="1217970163384" role="asn4.1133920641626.5169995583184591170" info="ln">
                  <node concept="7gwc.1167945743726" id="1217970163385" role="7gwc.1118773211870.1167945861827" info="in">
                    <node concept="vg0i.1068580123136" id="1217970163386" role="vg0i.1137021947720.1137022507850" info="sn">
                      <node concept="vg0i.1068580123155" id="1217970163387" role="vg0i.1068580123136.1068581517665" info="nn">
                        <node concept="vg0i.1073239437375" id="1217970163388" role="vg0i.1068580123155.1068580123156" info="nn">
                          <node concept="vg0i.1070534058343" id="1217970163389" role="vg0i.1081773326031.1081773367579" info="nn" />
                          <node concept="vg0i.1197027756228" id="1217970163390" role="vg0i.1081773326031.1081773367580" info="nn">
                            <node concept="7gwc.1167169188348" id="1217970163391" role="vg0i.1197027756228.1197027771414" info="nn" />
                            <node concept="4ia1.1138056143562" id="1217970163392" role="vg0i.1197027756228.1197027833540" info="nn">
                              <reference role="4ia1.1138056143562.1138056516764" target="tpf3.1217960407512" />
                            </node>
                          </node>
                        </node>
                      </node>
                    </node>
                  </node>
                  <node concept="7gwc.1177093525992" id="1217970163393" role="7gwc.1118773211870.1194989344771" info="lg">
                    <node concept="vg0i.1070534058343" id="1217970163394" role="7gwc.1177093525992.1177093586806" info="nn" />
                  </node>
                </node>
                <node concept="7gwc.1114706874351" id="1217970163395" role="asn4.1133920641626.5169995583184591170" info="ln">
                  <node concept="7gwc.1168024337012" id="1217970163396" role="7gwc.1114706874351.1168024447342" info="in">
                    <node concept="vg0i.1068580123136" id="1217970163397" role="vg0i.1137021947720.1137022507850" info="sn">
                      <node concept="vg0i.1068580123155" id="1217970163398" role="vg0i.1068580123136.1068581517665" info="nn">
                        <node concept="vg0i.1197027756228" id="1217970163399" role="vg0i.1068580123155.1068580123156" info="nn">
                          <node concept="7gwc.1167169188348" id="1217970163400" role="vg0i.1197027756228.1197027771414" info="nn" />
                          <node concept="4ia1.1138056143562" id="1217970163401" role="vg0i.1197027756228.1197027833540" info="nn">
                            <reference role="4ia1.1138056143562.1138056516764" target="tpf3.1217960407512" />
                          </node>
                        </node>
                      </node>
                    </node>
                  </node>
                </node>
              </node>
              <node concept="vg0i.1070534058343" id="1217970163402" role="vg0i.1204053956946.1068499141038" info="nn">
                <node concept="7gwc.1114706874351" id="1217970163403" role="asn4.1133920641626.5169995583184591170" info="ln">
                  <node concept="7gwc.1168024337012" id="1217970163404" role="7gwc.1114706874351.1168024447342" info="in">
                    <node concept="vg0i.1068580123136" id="1217970163405" role="vg0i.1137021947720.1137022507850" info="sn">
                      <node concept="vg0i.1068580123155" id="1217970163406" role="vg0i.1068580123136.1068581517665" info="nn">
                        <node concept="vg0i.1197027756228" id="1217970163407" role="vg0i.1068580123155.1068580123156" info="nn">
                          <node concept="7gwc.1167169188348" id="1217970163408" role="vg0i.1197027756228.1197027771414" info="nn" />
                          <node concept="4ia1.1138056143562" id="1217970163409" role="vg0i.1197027756228.1197027833540" info="nn">
                            <reference role="4ia1.1138056143562.1138056516764" target="tpf3.1217960314448" />
                          </node>
                        </node>
                      </node>
                    </node>
                  </node>
                </node>
              </node>
            </node>
          </node>
        </node>
      </node>
      <node concept="7gwc.1167327847730" id="1217970189739" role="7gwc.1095416546421.1167328349397" info="lg">
        <reference role="7gwc.1167169308231.1167169349424" target="tpf3.1217970068025" resolveInfo="GenerationContextOp_ShowInfoMessage" />
        <node concept="7gwc.1177093525992" id="1217970189740" role="7gwc.1167327847730.1169672767469" info="lg">
          <node concept="vg0i.1197027756228" id="1217970189741" role="7gwc.1177093525992.1177093586806" info="nn">
            <node concept="vg0i.1079359253375" id="1217970189742" role="vg0i.1197027756228.1197027771414" info="nn">
              <node concept="vg0i.1070534934090" id="1217970189743" role="vg0i.1079359253375.1079359253376" info="nn">
                <node concept="vg0i.1070534058343" id="1217970189744" role="vg0i.1070534934090.1070534934092" info="nn" />
                <node concept="vg0i.1107535904670" id="1217970189745" role="vg0i.1070534934090.1070534934091" info="in">
                  <reference role="vg0i.1107535904670.1107535924139" target="q383.~TemplateQueryContext" resolveInfo="TemplateQueryContext" />
                </node>
              </node>
              <node concept="7gwc.1114706874351" id="1217970189746" role="asn4.1133920641626.5169995583184591170" info="ln">
                <node concept="7gwc.1168024337012" id="1217970189747" role="7gwc.1114706874351.1168024447342" info="in">
                  <node concept="vg0i.1068580123136" id="1217970189748" role="vg0i.1137021947720.1137022507850" info="sn">
                    <node concept="vg0i.1068580123155" id="1217970189749" role="vg0i.1068580123136.1068581517665" info="nn">
                      <node concept="vg0i.1197027756228" id="1217970189750" role="vg0i.1068580123155.1068580123156" info="nn">
                        <node concept="4ia1.1140137987495" id="1217970189751" role="vg0i.1197027756228.1197027771414" info="nn">
                          <reference role="4ia1.1140137987495.1140138128738" target="tpee.1197027756228" resolveInfo="DotExpression" />
                          <node concept="vg0i.1197027756228" id="1217970189752" role="4ia1.1140137987495.1140138123956" info="nn">
                            <node concept="7gwc.1167169188348" id="1217970189753" role="vg0i.1197027756228.1197027771414" info="nn" />
                            <node concept="4ia1.1139613262185" id="1217970189754" role="vg0i.1197027756228.1197027833540" info="nn" />
                          </node>
                        </node>
                        <node concept="4ia1.1138056143562" id="1217970189755" role="vg0i.1197027756228.1197027833540" info="nn">
                          <reference role="4ia1.1138056143562.1138056516764" target="tpee.1197027771414" />
                        </node>
                      </node>
                    </node>
                  </node>
                </node>
              </node>
            </node>
            <node concept="vg0i.1202948039474" id="1217970189756" role="vg0i.1197027756228.1197027833540" info="nn">
              <reference role="vg0i.1204053956946.1068499141037" target="q383.~TemplateQueryContext%dshowInformationMessage(org%djetbrains%dmps%dopenapi%dmodel%dSNode,java%dlang%dString)%cvoid" resolveInfo="showInformationMessage" />
              <node concept="vg0i.1070534058343" id="1217970189757" role="vg0i.1204053956946.1068499141038" info="nn">
                <node concept="7gwc.1118773211870" id="1217970189758" role="asn4.1133920641626.5169995583184591170" info="ln">
                  <node concept="7gwc.1167945743726" id="1217970189759" role="7gwc.1118773211870.1167945861827" info="in">
                    <node concept="vg0i.1068580123136" id="1217970189760" role="vg0i.1137021947720.1137022507850" info="sn">
                      <node concept="vg0i.1068580123155" id="1217970189761" role="vg0i.1068580123136.1068581517665" info="nn">
                        <node concept="vg0i.1073239437375" id="1217970189762" role="vg0i.1068580123155.1068580123156" info="nn">
                          <node concept="vg0i.1070534058343" id="1217970189763" role="vg0i.1081773326031.1081773367579" info="nn" />
                          <node concept="vg0i.1197027756228" id="1217970189764" role="vg0i.1081773326031.1081773367580" info="nn">
                            <node concept="7gwc.1167169188348" id="1217970189765" role="vg0i.1197027756228.1197027771414" info="nn" />
                            <node concept="4ia1.1138056143562" id="1217970189766" role="vg0i.1197027756228.1197027833540" info="nn">
                              <reference role="4ia1.1138056143562.1138056516764" target="tpf3.1217960407512" />
                            </node>
                          </node>
                        </node>
                      </node>
                    </node>
                  </node>
                  <node concept="7gwc.1177093525992" id="1217970189767" role="7gwc.1118773211870.1194989344771" info="lg">
                    <node concept="vg0i.1070534058343" id="1217970189768" role="7gwc.1177093525992.1177093586806" info="nn" />
                  </node>
                </node>
                <node concept="7gwc.1114706874351" id="1217970189769" role="asn4.1133920641626.5169995583184591170" info="ln">
                  <node concept="7gwc.1168024337012" id="1217970189770" role="7gwc.1114706874351.1168024447342" info="in">
                    <node concept="vg0i.1068580123136" id="1217970189771" role="vg0i.1137021947720.1137022507850" info="sn">
                      <node concept="vg0i.1068580123155" id="1217970189772" role="vg0i.1068580123136.1068581517665" info="nn">
                        <node concept="vg0i.1197027756228" id="1217970189773" role="vg0i.1068580123155.1068580123156" info="nn">
                          <node concept="7gwc.1167169188348" id="1217970189774" role="vg0i.1197027756228.1197027771414" info="nn" />
                          <node concept="4ia1.1138056143562" id="1217970189775" role="vg0i.1197027756228.1197027833540" info="nn">
                            <reference role="4ia1.1138056143562.1138056516764" target="tpf3.1217960407512" />
                          </node>
                        </node>
                      </node>
                    </node>
                  </node>
                </node>
              </node>
              <node concept="vg0i.1070534058343" id="1217970189776" role="vg0i.1204053956946.1068499141038" info="nn">
                <node concept="7gwc.1114706874351" id="1217970189777" role="asn4.1133920641626.5169995583184591170" info="ln">
                  <node concept="7gwc.1168024337012" id="1217970189778" role="7gwc.1114706874351.1168024447342" info="in">
                    <node concept="vg0i.1068580123136" id="1217970189779" role="vg0i.1137021947720.1137022507850" info="sn">
                      <node concept="vg0i.1068580123155" id="1217970189780" role="vg0i.1068580123136.1068581517665" info="nn">
                        <node concept="vg0i.1197027756228" id="1217970189781" role="vg0i.1068580123155.1068580123156" info="nn">
                          <node concept="7gwc.1167169188348" id="1217970189782" role="vg0i.1197027756228.1197027771414" info="nn" />
                          <node concept="4ia1.1138056143562" id="1217970189783" role="vg0i.1197027756228.1197027833540" info="nn">
                            <reference role="4ia1.1138056143562.1138056516764" target="tpf3.1217960314448" />
                          </node>
                        </node>
                      </node>
                    </node>
                  </node>
                </node>
              </node>
            </node>
          </node>
        </node>
      </node>
      <node concept="7gwc.1167327847730" id="1217891521086" role="7gwc.1095416546421.1167328349397" info="lg">
        <reference role="7gwc.1167169308231.1167169349424" target="tpee.1068498886294" resolveInfo="AssignmentExpression" />
        <node concept="7gwc.1177093525992" id="1217891698079" role="7gwc.1167327847730.1169672767469" info="lg">
          <node concept="vg0i.1070534058343" id="1217891702081" role="7gwc.1177093525992.1177093586806" info="nn">
            <node concept="7gwc.1114706874351" id="1217891713239" role="asn4.1133920641626.5169995583184591170" info="ln">
              <node concept="7gwc.1168024337012" id="1217891713240" role="7gwc.1114706874351.1168024447342" info="in">
                <node concept="vg0i.1068580123136" id="1217891713241" role="vg0i.1137021947720.1137022507850" info="sn">
                  <node concept="vg0i.6329021646629104954" id="7376433222636453649" role="vg0i.1068580123136.1068581517665" info="nn">
                    <node concept="vg0i.6329021646629104957" id="7376433222636453650" role="vg0i.6329021646629104954.6329021646629175155" info="nn">
                      <property role="vg0i.6329021646629104957.6329021646629104958" value="delegate reduction to operation" />
                    </node>
                  </node>
                  <node concept="vg0i.1068580123155" id="1217891883775" role="vg0i.1068580123136.1068581517665" info="nn">
                    <node concept="vg0i.1197027756228" id="1217891913646" role="vg0i.1068580123155.1068580123156" info="nn">
                      <node concept="4ia1.1140137987495" id="1217891890016" role="vg0i.1197027756228.1197027771414" info="nn">
                        <reference role="4ia1.1140137987495.1140138128738" target="tpee.1197027756228" resolveInfo="DotExpression" />
                        <node concept="vg0i.1197027756228" id="1217891883809" role="4ia1.1140137987495.1140138123956" info="nn">
                          <node concept="7gwc.1167169188348" id="1217891883776" role="vg0i.1197027756228.1197027771414" info="nn" />
                          <node concept="4ia1.1138056143562" id="1217891887624" role="vg0i.1197027756228.1197027833540" info="nn">
                            <reference role="4ia1.1138056143562.1138056516764" target="tpee.1068498886295" />
                          </node>
                        </node>
                      </node>
                      <node concept="4ia1.1138056143562" id="1217891916617" role="vg0i.1197027756228.1197027833540" info="nn">
                        <reference role="4ia1.1138056143562.1138056516764" target="tpee.1197027833540" />
                      </node>
                    </node>
                  </node>
                </node>
              </node>
            </node>
          </node>
        </node>
        <node concept="7gwc.1167168920554" id="1217891542034" role="7gwc.1167169308231.1167169362365" info="in">
          <node concept="vg0i.1068580123136" id="1217891542035" role="vg0i.1137021947720.1137022507850" info="sn">
            <node concept="vg0i.1068580123155" id="1217893286339" role="vg0i.1068580123136.1068581517665" info="nn">
              <node concept="vg0i.1197027756228" id="1217893332586" role="vg0i.1068580123155.1068580123156" info="nn">
                <node concept="vg0i.1197027756228" id="1217893327035" role="vg0i.1197027756228.1197027771414" info="nn">
                  <node concept="4ia1.1140137987495" id="1217893323111" role="vg0i.1197027756228.1197027771414" info="nn">
                    <property role="4ia1.1140137987495.1238684351431" value="true" />
                    <reference role="4ia1.1140137987495.1140138128738" target="tpee.1197027756228" resolveInfo="DotExpression" />
                    <node concept="vg0i.1197027756228" id="1217893287919" role="4ia1.1140137987495.1140138123956" info="nn">
                      <node concept="7gwc.1167169188348" id="1217893286340" role="vg0i.1197027756228.1197027771414" info="nn" />
                      <node concept="4ia1.1138056143562" id="1217893315157" role="vg0i.1197027756228.1197027833540" info="nn">
                        <reference role="4ia1.1138056143562.1138056516764" target="tpee.1068498886295" />
                      </node>
                    </node>
                  </node>
                  <node concept="4ia1.1138056143562" id="1217893329663" role="vg0i.1197027756228.1197027833540" info="nn">
                    <reference role="4ia1.1138056143562.1138056516764" target="tpee.1197027833540" />
                  </node>
                </node>
                <node concept="4ia1.1139621453865" id="1217893334839" role="vg0i.1197027756228.1197027833540" info="nn">
                  <node concept="4ia1.1177026924588" id="1217893348074" role="4ia1.1139621453865.1177027386292" info="nn">
                    <reference role="4ia1.1177026924588.1177026940964" target="tpf3.1217889960776" resolveInfo="GenerationContextOp_UserObjectAccessBase" />
                  </node>
                </node>
              </node>
            </node>
          </node>
        </node>
      </node>
      <node concept="7gwc.1167327847730" id="1217892196169" role="7gwc.1095416546421.1167328349397" info="lg">
        <reference role="7gwc.1167169308231.1167169349424" target="tpf3.1217889725928" resolveInfo="GenerationContextOp_SessionObjectAccess" />
        <node concept="7gwc.1195158154974" id="1217892216609" role="7gwc.1167327847730.1169672767469" info="lg">
          <node concept="7gwc.1195158388553" id="1217892220392" role="7gwc.1195158154974.1195158408710" info="ng">
            <node concept="7gwc.1167168920554" id="1217892220393" role="7gwc.1195158388553.1195158608805" info="in">
              <node concept="vg0i.1068580123136" id="1217892220394" role="vg0i.1137021947720.1137022507850" info="sn">
                <node concept="vg0i.1068581242878" id="1217892342152" role="vg0i.1068580123136.1068581517665" info="nn">
                  <node concept="vg0i.1197027756228" id="1217892688665" role="vg0i.1068581242878.1068581517676" info="nn">
                    <node concept="7gwc.1167169188348" id="1217892687242" role="vg0i.1197027756228.1197027771414" info="nn" />
                    <node concept="4ia1.1179409122411" id="1217892692308" role="vg0i.1197027756228.1197027833540" info="nn">
                      <reference role="vg0i.1204053956946.1068499141037" target="tpf5.1217892546644" resolveInfo="isLValueInAssignment" />
                    </node>
                  </node>
                </node>
              </node>
            </node>
            <node concept="7gwc.1177093525992" id="1217892400229" role="7gwc.1195158388553.1195158637244" info="lg">
              <node concept="vg0i.1197027756228" id="1217892400230" role="7gwc.1177093525992.1177093586806" info="nn">
                <node concept="vg0i.1079359253375" id="1217892400231" role="vg0i.1197027756228.1197027771414" info="nn">
                  <node concept="vg0i.1070534934090" id="1217892400232" role="vg0i.1079359253375.1079359253376" info="nn">
                    <node concept="vg0i.1070534058343" id="1217892400233" role="vg0i.1070534934090.1070534934092" info="nn" />
                    <node concept="vg0i.1107535904670" id="1217892400234" role="vg0i.1070534934090.1070534934091" info="in">
                      <reference role="vg0i.1107535904670.1107535924139" target="q383.~TemplateQueryContext" resolveInfo="TemplateQueryContext" />
                    </node>
                  </node>
                  <node concept="7gwc.1114706874351" id="1217892400235" role="asn4.1133920641626.5169995583184591170" info="ln">
                    <node concept="7gwc.1168024337012" id="1217892400236" role="7gwc.1114706874351.1168024447342" info="in">
                      <node concept="vg0i.1068580123136" id="1217892400237" role="vg0i.1137021947720.1137022507850" info="sn">
                        <node concept="vg0i.1068580123155" id="1217892400238" role="vg0i.1068580123136.1068581517665" info="nn">
                          <node concept="vg0i.1197027756228" id="1217892400239" role="vg0i.1068580123155.1068580123156" info="nn">
                            <node concept="4ia1.1140137987495" id="1217892400240" role="vg0i.1197027756228.1197027771414" info="nn">
                              <reference role="4ia1.1140137987495.1140138128738" target="tpee.1197027756228" resolveInfo="DotExpression" />
                              <node concept="vg0i.1197027756228" id="1217892400241" role="4ia1.1140137987495.1140138123956" info="nn">
                                <node concept="7gwc.1167169188348" id="1217892400242" role="vg0i.1197027756228.1197027771414" info="nn" />
                                <node concept="4ia1.1139613262185" id="1217892400243" role="vg0i.1197027756228.1197027833540" info="nn" />
                              </node>
                            </node>
                            <node concept="4ia1.1138056143562" id="1217892400244" role="vg0i.1197027756228.1197027833540" info="nn">
                              <reference role="4ia1.1138056143562.1138056516764" target="tpee.1197027771414" />
                            </node>
                          </node>
                        </node>
                      </node>
                    </node>
                  </node>
                </node>
                <node concept="vg0i.1202948039474" id="1217892400245" role="vg0i.1197027756228.1197027833540" info="nn">
                  <reference role="vg0i.1204053956946.1068499141037" target="q383.~TemplateQueryContext%dputSessionObject(java%dlang%dObject,java%dlang%dObject)%cjava%dlang%dObject" resolveInfo="putSessionObject" />
                  <node concept="vg0i.1070534058343" id="1217892400246" role="vg0i.1204053956946.1068499141038" info="nn">
                    <node concept="7gwc.1114706874351" id="1217892400247" role="asn4.1133920641626.5169995583184591170" info="ln">
                      <node concept="7gwc.1168024337012" id="1217892400248" role="7gwc.1114706874351.1168024447342" info="in">
                        <node concept="vg0i.1068580123136" id="1217892400249" role="vg0i.1137021947720.1137022507850" info="sn">
                          <node concept="vg0i.1068580123155" id="1217892400250" role="vg0i.1068580123136.1068581517665" info="nn">
                            <node concept="vg0i.1197027756228" id="1217892400251" role="vg0i.1068580123155.1068580123156" info="nn">
                              <node concept="7gwc.1167169188348" id="1217892400252" role="vg0i.1197027756228.1197027771414" info="nn" />
                              <node concept="4ia1.1138056143562" id="1217892400253" role="vg0i.1197027756228.1197027833540" info="nn">
                                <reference role="4ia1.1138056143562.1138056516764" target="tpf3.1217890689512" />
                              </node>
                            </node>
                          </node>
                        </node>
                      </node>
                    </node>
                  </node>
                  <node concept="vg0i.1070534058343" id="1217892422818" role="vg0i.1204053956946.1068499141038" info="nn">
                    <node concept="7gwc.1114706874351" id="1217892428789" role="asn4.1133920641626.5169995583184591170" info="ln">
                      <node concept="7gwc.1168024337012" id="1217892428790" role="7gwc.1114706874351.1168024447342" info="in">
                        <node concept="vg0i.1068580123136" id="1217892428791" role="vg0i.1137021947720.1137022507850" info="sn">
                          <node concept="vg0i.1068580123155" id="1217892434823" role="vg0i.1068580123136.1068581517665" info="nn">
                            <node concept="vg0i.1197027756228" id="1217892448304" role="vg0i.1068580123155.1068580123156" info="nn">
                              <node concept="4ia1.1140137987495" id="1217892444661" role="vg0i.1197027756228.1197027771414" info="nn">
                                <reference role="4ia1.1140137987495.1140138128738" target="tpee.1068498886294" resolveInfo="AssignmentExpression" />
                                <node concept="vg0i.1197027756228" id="1217892442345" role="4ia1.1140137987495.1140138123956" info="nn">
                                  <node concept="4ia1.1140137987495" id="1217893596783" role="vg0i.1197027756228.1197027771414" info="nn">
                                    <reference role="4ia1.1140137987495.1140138128738" target="tpee.1197027756228" resolveInfo="DotExpression" />
                                    <node concept="vg0i.1197027756228" id="1217892434856" role="4ia1.1140137987495.1140138123956" info="nn">
                                      <node concept="7gwc.1167169188348" id="1217892434824" role="vg0i.1197027756228.1197027771414" info="nn" />
                                      <node concept="4ia1.1139613262185" id="1217892440953" role="vg0i.1197027756228.1197027833540" info="nn" />
                                    </node>
                                  </node>
                                  <node concept="4ia1.1139613262185" id="1217892443051" role="vg0i.1197027756228.1197027833540" info="nn" />
                                </node>
                              </node>
                              <node concept="4ia1.1138056143562" id="1217892450650" role="vg0i.1197027756228.1197027833540" info="nn">
                                <reference role="4ia1.1138056143562.1138056516764" target="tpee.1068498886297" />
                              </node>
                            </node>
                          </node>
                        </node>
                      </node>
                    </node>
                  </node>
                </node>
              </node>
            </node>
          </node>
          <node concept="7gwc.1177093525992" id="1217892355014" role="7gwc.1195158154974.1195158241124" info="lg">
            <node concept="vg0i.1197027756228" id="1217892355015" role="7gwc.1177093525992.1177093586806" info="nn">
              <node concept="vg0i.1079359253375" id="1217892355016" role="vg0i.1197027756228.1197027771414" info="nn">
                <node concept="vg0i.1070534934090" id="1217892355017" role="vg0i.1079359253375.1079359253376" info="nn">
                  <node concept="vg0i.1070534058343" id="1217892355018" role="vg0i.1070534934090.1070534934092" info="nn" />
                  <node concept="vg0i.1107535904670" id="1217892355019" role="vg0i.1070534934090.1070534934091" info="in">
                    <reference role="vg0i.1107535904670.1107535924139" target="q383.~TemplateQueryContext" resolveInfo="TemplateQueryContext" />
                  </node>
                </node>
                <node concept="7gwc.1114706874351" id="1217892355020" role="asn4.1133920641626.5169995583184591170" info="ln">
                  <node concept="7gwc.1168024337012" id="1217892355021" role="7gwc.1114706874351.1168024447342" info="in">
                    <node concept="vg0i.1068580123136" id="1217892355022" role="vg0i.1137021947720.1137022507850" info="sn">
                      <node concept="vg0i.1068580123155" id="1217892355023" role="vg0i.1068580123136.1068581517665" info="nn">
                        <node concept="vg0i.1197027756228" id="1217892355024" role="vg0i.1068580123155.1068580123156" info="nn">
                          <node concept="4ia1.1140137987495" id="1217892355025" role="vg0i.1197027756228.1197027771414" info="nn">
                            <reference role="4ia1.1140137987495.1140138128738" target="tpee.1197027756228" resolveInfo="DotExpression" />
                            <node concept="vg0i.1197027756228" id="1217892355026" role="4ia1.1140137987495.1140138123956" info="nn">
                              <node concept="7gwc.1167169188348" id="1217892355027" role="vg0i.1197027756228.1197027771414" info="nn" />
                              <node concept="4ia1.1139613262185" id="1217892355028" role="vg0i.1197027756228.1197027833540" info="nn" />
                            </node>
                          </node>
                          <node concept="4ia1.1138056143562" id="1217892355029" role="vg0i.1197027756228.1197027833540" info="nn">
                            <reference role="4ia1.1138056143562.1138056516764" target="tpee.1197027771414" />
                          </node>
                        </node>
                      </node>
                    </node>
                  </node>
                </node>
              </node>
              <node concept="vg0i.1202948039474" id="1217892355030" role="vg0i.1197027756228.1197027833540" info="nn">
                <reference role="vg0i.1204053956946.1068499141037" target="q383.~TemplateQueryContext%dgetSessionObject(java%dlang%dObject)%cjava%dlang%dObject" resolveInfo="getSessionObject" />
                <node concept="vg0i.1070534058343" id="1217892373547" role="vg0i.1204053956946.1068499141038" info="nn">
                  <node concept="7gwc.1114706874351" id="1217892378549" role="asn4.1133920641626.5169995583184591170" info="ln">
                    <node concept="7gwc.1168024337012" id="1217892378550" role="7gwc.1114706874351.1168024447342" info="in">
                      <node concept="vg0i.1068580123136" id="1217892378551" role="vg0i.1137021947720.1137022507850" info="sn">
                        <node concept="vg0i.1068580123155" id="1217892383005" role="vg0i.1068580123136.1068581517665" info="nn">
                          <node concept="vg0i.1197027756228" id="1217892385147" role="vg0i.1068580123155.1068580123156" info="nn">
                            <node concept="7gwc.1167169188348" id="1217892383006" role="vg0i.1197027756228.1197027771414" info="nn" />
                            <node concept="4ia1.1138056143562" id="1217892389353" role="vg0i.1197027756228.1197027833540" info="nn">
                              <reference role="4ia1.1138056143562.1138056516764" target="tpf3.1217890689512" />
                            </node>
                          </node>
                        </node>
                      </node>
                    </node>
                  </node>
                </node>
              </node>
            </node>
          </node>
        </node>
      </node>
      <node concept="7gwc.1167327847730" id="1217894198722" role="7gwc.1095416546421.1167328349397" info="lg">
        <reference role="7gwc.1167169308231.1167169349424" target="tpf3.1217894011536" resolveInfo="GenerationContextOp_StepObjectAccess" />
        <node concept="7gwc.1195158154974" id="1217894198723" role="7gwc.1167327847730.1169672767469" info="lg">
          <node concept="7gwc.1195158388553" id="1217894198724" role="7gwc.1195158154974.1195158408710" info="ng">
            <node concept="7gwc.1167168920554" id="1217894198725" role="7gwc.1195158388553.1195158608805" info="in">
              <node concept="vg0i.1068580123136" id="1217894198726" role="vg0i.1137021947720.1137022507850" info="sn">
                <node concept="vg0i.1068581242878" id="1217894198727" role="vg0i.1068580123136.1068581517665" info="nn">
                  <node concept="vg0i.1197027756228" id="1217894198728" role="vg0i.1068581242878.1068581517676" info="nn">
                    <node concept="7gwc.1167169188348" id="1217894198729" role="vg0i.1197027756228.1197027771414" info="nn" />
                    <node concept="4ia1.1179409122411" id="1217894198730" role="vg0i.1197027756228.1197027833540" info="nn">
                      <reference role="vg0i.1204053956946.1068499141037" target="tpf5.1217892546644" resolveInfo="isLValueInAssignment" />
                    </node>
                  </node>
                </node>
              </node>
            </node>
            <node concept="7gwc.1177093525992" id="1217894198731" role="7gwc.1195158388553.1195158637244" info="lg">
              <node concept="vg0i.1197027756228" id="1217894198732" role="7gwc.1177093525992.1177093586806" info="nn">
                <node concept="vg0i.1079359253375" id="1217894198733" role="vg0i.1197027756228.1197027771414" info="nn">
                  <node concept="vg0i.1070534934090" id="1217894198734" role="vg0i.1079359253375.1079359253376" info="nn">
                    <node concept="vg0i.1070534058343" id="1217894198735" role="vg0i.1070534934090.1070534934092" info="nn" />
                    <node concept="vg0i.1107535904670" id="1217894198736" role="vg0i.1070534934090.1070534934091" info="in">
                      <reference role="vg0i.1107535904670.1107535924139" target="q383.~TemplateQueryContext" resolveInfo="TemplateQueryContext" />
                    </node>
                  </node>
                  <node concept="7gwc.1114706874351" id="1217894198737" role="asn4.1133920641626.5169995583184591170" info="ln">
                    <node concept="7gwc.1168024337012" id="1217894198738" role="7gwc.1114706874351.1168024447342" info="in">
                      <node concept="vg0i.1068580123136" id="1217894198739" role="vg0i.1137021947720.1137022507850" info="sn">
                        <node concept="vg0i.1068580123155" id="1217894198740" role="vg0i.1068580123136.1068581517665" info="nn">
                          <node concept="vg0i.1197027756228" id="1217894198741" role="vg0i.1068580123155.1068580123156" info="nn">
                            <node concept="4ia1.1140137987495" id="1217894198742" role="vg0i.1197027756228.1197027771414" info="nn">
                              <reference role="4ia1.1140137987495.1140138128738" target="tpee.1197027756228" resolveInfo="DotExpression" />
                              <node concept="vg0i.1197027756228" id="1217894198743" role="4ia1.1140137987495.1140138123956" info="nn">
                                <node concept="7gwc.1167169188348" id="1217894198744" role="vg0i.1197027756228.1197027771414" info="nn" />
                                <node concept="4ia1.1139613262185" id="1217894198745" role="vg0i.1197027756228.1197027833540" info="nn" />
                              </node>
                            </node>
                            <node concept="4ia1.1138056143562" id="1217894198746" role="vg0i.1197027756228.1197027833540" info="nn">
                              <reference role="4ia1.1138056143562.1138056516764" target="tpee.1197027771414" />
                            </node>
                          </node>
                        </node>
                      </node>
                    </node>
                  </node>
                </node>
                <node concept="vg0i.1202948039474" id="1217894198747" role="vg0i.1197027756228.1197027833540" info="nn">
                  <reference role="vg0i.1204053956946.1068499141037" target="q383.~TemplateQueryContext%dputStepObject(java%dlang%dObject,java%dlang%dObject)%cjava%dlang%dObject" resolveInfo="putStepObject" />
                  <node concept="vg0i.1070534058343" id="1217894198748" role="vg0i.1204053956946.1068499141038" info="nn">
                    <node concept="7gwc.1114706874351" id="1217894198749" role="asn4.1133920641626.5169995583184591170" info="ln">
                      <node concept="7gwc.1168024337012" id="1217894198750" role="7gwc.1114706874351.1168024447342" info="in">
                        <node concept="vg0i.1068580123136" id="1217894198751" role="vg0i.1137021947720.1137022507850" info="sn">
                          <node concept="vg0i.1068580123155" id="1217894198752" role="vg0i.1068580123136.1068581517665" info="nn">
                            <node concept="vg0i.1197027756228" id="1217894198753" role="vg0i.1068580123155.1068580123156" info="nn">
                              <node concept="7gwc.1167169188348" id="1217894198754" role="vg0i.1197027756228.1197027771414" info="nn" />
                              <node concept="4ia1.1138056143562" id="1217894198755" role="vg0i.1197027756228.1197027833540" info="nn">
                                <reference role="4ia1.1138056143562.1138056516764" target="tpf3.1217890689512" />
                              </node>
                            </node>
                          </node>
                        </node>
                      </node>
                    </node>
                  </node>
                  <node concept="vg0i.1070534058343" id="1217894198756" role="vg0i.1204053956946.1068499141038" info="nn">
                    <node concept="7gwc.1114706874351" id="1217894198757" role="asn4.1133920641626.5169995583184591170" info="ln">
                      <node concept="7gwc.1168024337012" id="1217894198758" role="7gwc.1114706874351.1168024447342" info="in">
                        <node concept="vg0i.1068580123136" id="1217894198759" role="vg0i.1137021947720.1137022507850" info="sn">
                          <node concept="vg0i.1068580123155" id="1217894198760" role="vg0i.1068580123136.1068581517665" info="nn">
                            <node concept="vg0i.1197027756228" id="1217894198761" role="vg0i.1068580123155.1068580123156" info="nn">
                              <node concept="4ia1.1140137987495" id="1217894198762" role="vg0i.1197027756228.1197027771414" info="nn">
                                <reference role="4ia1.1140137987495.1140138128738" target="tpee.1068498886294" resolveInfo="AssignmentExpression" />
                                <node concept="vg0i.1197027756228" id="1217894198763" role="4ia1.1140137987495.1140138123956" info="nn">
                                  <node concept="4ia1.1140137987495" id="1217894198764" role="vg0i.1197027756228.1197027771414" info="nn">
                                    <reference role="4ia1.1140137987495.1140138128738" target="tpee.1197027756228" resolveInfo="DotExpression" />
                                    <node concept="vg0i.1197027756228" id="1217894198765" role="4ia1.1140137987495.1140138123956" info="nn">
                                      <node concept="7gwc.1167169188348" id="1217894198766" role="vg0i.1197027756228.1197027771414" info="nn" />
                                      <node concept="4ia1.1139613262185" id="1217894198767" role="vg0i.1197027756228.1197027833540" info="nn" />
                                    </node>
                                  </node>
                                  <node concept="4ia1.1139613262185" id="1217894198768" role="vg0i.1197027756228.1197027833540" info="nn" />
                                </node>
                              </node>
                              <node concept="4ia1.1138056143562" id="1217894198769" role="vg0i.1197027756228.1197027833540" info="nn">
                                <reference role="4ia1.1138056143562.1138056516764" target="tpee.1068498886297" />
                              </node>
                            </node>
                          </node>
                        </node>
                      </node>
                    </node>
                  </node>
                </node>
              </node>
            </node>
          </node>
          <node concept="7gwc.1177093525992" id="1217894198770" role="7gwc.1195158154974.1195158241124" info="lg">
            <node concept="vg0i.1197027756228" id="1217894198771" role="7gwc.1177093525992.1177093586806" info="nn">
              <node concept="vg0i.1079359253375" id="1217894198772" role="vg0i.1197027756228.1197027771414" info="nn">
                <node concept="vg0i.1070534934090" id="1217894198773" role="vg0i.1079359253375.1079359253376" info="nn">
                  <node concept="vg0i.1070534058343" id="1217894198774" role="vg0i.1070534934090.1070534934092" info="nn" />
                  <node concept="vg0i.1107535904670" id="1217894198775" role="vg0i.1070534934090.1070534934091" info="in">
                    <reference role="vg0i.1107535904670.1107535924139" target="q383.~TemplateQueryContext" resolveInfo="TemplateQueryContext" />
                  </node>
                </node>
                <node concept="7gwc.1114706874351" id="1217894198776" role="asn4.1133920641626.5169995583184591170" info="ln">
                  <node concept="7gwc.1168024337012" id="1217894198777" role="7gwc.1114706874351.1168024447342" info="in">
                    <node concept="vg0i.1068580123136" id="1217894198778" role="vg0i.1137021947720.1137022507850" info="sn">
                      <node concept="vg0i.1068580123155" id="1217894198779" role="vg0i.1068580123136.1068581517665" info="nn">
                        <node concept="vg0i.1197027756228" id="1217894198780" role="vg0i.1068580123155.1068580123156" info="nn">
                          <node concept="4ia1.1140137987495" id="1217894198781" role="vg0i.1197027756228.1197027771414" info="nn">
                            <reference role="4ia1.1140137987495.1140138128738" target="tpee.1197027756228" resolveInfo="DotExpression" />
                            <node concept="vg0i.1197027756228" id="1217894198782" role="4ia1.1140137987495.1140138123956" info="nn">
                              <node concept="7gwc.1167169188348" id="1217894198783" role="vg0i.1197027756228.1197027771414" info="nn" />
                              <node concept="4ia1.1139613262185" id="1217894198784" role="vg0i.1197027756228.1197027833540" info="nn" />
                            </node>
                          </node>
                          <node concept="4ia1.1138056143562" id="1217894198785" role="vg0i.1197027756228.1197027833540" info="nn">
                            <reference role="4ia1.1138056143562.1138056516764" target="tpee.1197027771414" />
                          </node>
                        </node>
                      </node>
                    </node>
                  </node>
                </node>
              </node>
              <node concept="vg0i.1202948039474" id="1217894198786" role="vg0i.1197027756228.1197027833540" info="nn">
                <reference role="vg0i.1204053956946.1068499141037" target="q383.~TemplateQueryContext%dgetStepObject(java%dlang%dObject)%cjava%dlang%dObject" resolveInfo="getStepObject" />
                <node concept="vg0i.1070534058343" id="1217894198787" role="vg0i.1204053956946.1068499141038" info="nn">
                  <node concept="7gwc.1114706874351" id="1217894198788" role="asn4.1133920641626.5169995583184591170" info="ln">
                    <node concept="7gwc.1168024337012" id="1217894198789" role="7gwc.1114706874351.1168024447342" info="in">
                      <node concept="vg0i.1068580123136" id="1217894198790" role="vg0i.1137021947720.1137022507850" info="sn">
                        <node concept="vg0i.1068580123155" id="1217894198791" role="vg0i.1068580123136.1068581517665" info="nn">
                          <node concept="vg0i.1197027756228" id="1217894198792" role="vg0i.1068580123155.1068580123156" info="nn">
                            <node concept="7gwc.1167169188348" id="1217894198793" role="vg0i.1197027756228.1197027771414" info="nn" />
                            <node concept="4ia1.1138056143562" id="1217894198794" role="vg0i.1197027756228.1197027833540" info="nn">
                              <reference role="4ia1.1138056143562.1138056516764" target="tpf3.1217890689512" />
                            </node>
                          </node>
                        </node>
                      </node>
                    </node>
                  </node>
                </node>
              </node>
            </node>
          </node>
        </node>
      </node>
      <node concept="7gwc.1167327847730" id="1217894200264" role="7gwc.1095416546421.1167328349397" info="lg">
        <reference role="7gwc.1167169308231.1167169349424" target="tpf3.1217894033795" resolveInfo="GenerationContextOp_TransientObjectAccess" />
        <node concept="7gwc.1195158154974" id="1217894200265" role="7gwc.1167327847730.1169672767469" info="lg">
          <node concept="7gwc.1195158388553" id="1217894200266" role="7gwc.1195158154974.1195158408710" info="ng">
            <node concept="7gwc.1167168920554" id="1217894200267" role="7gwc.1195158388553.1195158608805" info="in">
              <node concept="vg0i.1068580123136" id="1217894200268" role="vg0i.1137021947720.1137022507850" info="sn">
                <node concept="vg0i.1068581242878" id="1217894200269" role="vg0i.1068580123136.1068581517665" info="nn">
                  <node concept="vg0i.1197027756228" id="1217894200270" role="vg0i.1068581242878.1068581517676" info="nn">
                    <node concept="7gwc.1167169188348" id="1217894200271" role="vg0i.1197027756228.1197027771414" info="nn" />
                    <node concept="4ia1.1179409122411" id="1217894200272" role="vg0i.1197027756228.1197027833540" info="nn">
                      <reference role="vg0i.1204053956946.1068499141037" target="tpf5.1217892546644" resolveInfo="isLValueInAssignment" />
                    </node>
                  </node>
                </node>
              </node>
            </node>
            <node concept="7gwc.1177093525992" id="1217894200273" role="7gwc.1195158388553.1195158637244" info="lg">
              <node concept="vg0i.1197027756228" id="1217894200274" role="7gwc.1177093525992.1177093586806" info="nn">
                <node concept="vg0i.1079359253375" id="1217894200275" role="vg0i.1197027756228.1197027771414" info="nn">
                  <node concept="vg0i.1070534934090" id="1217894200276" role="vg0i.1079359253375.1079359253376" info="nn">
                    <node concept="vg0i.1070534058343" id="1217894200277" role="vg0i.1070534934090.1070534934092" info="nn" />
                    <node concept="vg0i.1107535904670" id="1217894200278" role="vg0i.1070534934090.1070534934091" info="in">
                      <reference role="vg0i.1107535904670.1107535924139" target="q383.~TemplateQueryContext" resolveInfo="TemplateQueryContext" />
                    </node>
                  </node>
                  <node concept="7gwc.1114706874351" id="1217894200279" role="asn4.1133920641626.5169995583184591170" info="ln">
                    <node concept="7gwc.1168024337012" id="1217894200280" role="7gwc.1114706874351.1168024447342" info="in">
                      <node concept="vg0i.1068580123136" id="1217894200281" role="vg0i.1137021947720.1137022507850" info="sn">
                        <node concept="vg0i.1068580123155" id="1217894200282" role="vg0i.1068580123136.1068581517665" info="nn">
                          <node concept="vg0i.1197027756228" id="1217894200283" role="vg0i.1068580123155.1068580123156" info="nn">
                            <node concept="4ia1.1140137987495" id="1217894200284" role="vg0i.1197027756228.1197027771414" info="nn">
                              <reference role="4ia1.1140137987495.1140138128738" target="tpee.1197027756228" resolveInfo="DotExpression" />
                              <node concept="vg0i.1197027756228" id="1217894200285" role="4ia1.1140137987495.1140138123956" info="nn">
                                <node concept="7gwc.1167169188348" id="1217894200286" role="vg0i.1197027756228.1197027771414" info="nn" />
                                <node concept="4ia1.1139613262185" id="1217894200287" role="vg0i.1197027756228.1197027833540" info="nn" />
                              </node>
                            </node>
                            <node concept="4ia1.1138056143562" id="1217894200288" role="vg0i.1197027756228.1197027833540" info="nn">
                              <reference role="4ia1.1138056143562.1138056516764" target="tpee.1197027771414" />
                            </node>
                          </node>
                        </node>
                      </node>
                    </node>
                  </node>
                </node>
                <node concept="vg0i.1202948039474" id="1217894200289" role="vg0i.1197027756228.1197027833540" info="nn">
                  <reference role="vg0i.1204053956946.1068499141037" target="q383.~TemplateQueryContext%dputTransientObject(java%dlang%dObject,java%dlang%dObject)%cjava%dlang%dObject" resolveInfo="putTransientObject" />
                  <node concept="vg0i.1070534058343" id="1217894200290" role="vg0i.1204053956946.1068499141038" info="nn">
                    <node concept="7gwc.1114706874351" id="1217894200291" role="asn4.1133920641626.5169995583184591170" info="ln">
                      <node concept="7gwc.1168024337012" id="1217894200292" role="7gwc.1114706874351.1168024447342" info="in">
                        <node concept="vg0i.1068580123136" id="1217894200293" role="vg0i.1137021947720.1137022507850" info="sn">
                          <node concept="vg0i.1068580123155" id="1217894200294" role="vg0i.1068580123136.1068581517665" info="nn">
                            <node concept="vg0i.1197027756228" id="1217894200295" role="vg0i.1068580123155.1068580123156" info="nn">
                              <node concept="7gwc.1167169188348" id="1217894200296" role="vg0i.1197027756228.1197027771414" info="nn" />
                              <node concept="4ia1.1138056143562" id="1217894200297" role="vg0i.1197027756228.1197027833540" info="nn">
                                <reference role="4ia1.1138056143562.1138056516764" target="tpf3.1217890689512" />
                              </node>
                            </node>
                          </node>
                        </node>
                      </node>
                    </node>
                  </node>
                  <node concept="vg0i.1070534058343" id="1217894200298" role="vg0i.1204053956946.1068499141038" info="nn">
                    <node concept="7gwc.1114706874351" id="1217894200299" role="asn4.1133920641626.5169995583184591170" info="ln">
                      <node concept="7gwc.1168024337012" id="1217894200300" role="7gwc.1114706874351.1168024447342" info="in">
                        <node concept="vg0i.1068580123136" id="1217894200301" role="vg0i.1137021947720.1137022507850" info="sn">
                          <node concept="vg0i.1068580123155" id="1217894200302" role="vg0i.1068580123136.1068581517665" info="nn">
                            <node concept="vg0i.1197027756228" id="1217894200303" role="vg0i.1068580123155.1068580123156" info="nn">
                              <node concept="4ia1.1140137987495" id="1217894200304" role="vg0i.1197027756228.1197027771414" info="nn">
                                <reference role="4ia1.1140137987495.1140138128738" target="tpee.1068498886294" resolveInfo="AssignmentExpression" />
                                <node concept="vg0i.1197027756228" id="1217894200305" role="4ia1.1140137987495.1140138123956" info="nn">
                                  <node concept="4ia1.1140137987495" id="1217894200306" role="vg0i.1197027756228.1197027771414" info="nn">
                                    <reference role="4ia1.1140137987495.1140138128738" target="tpee.1197027756228" resolveInfo="DotExpression" />
                                    <node concept="vg0i.1197027756228" id="1217894200307" role="4ia1.1140137987495.1140138123956" info="nn">
                                      <node concept="7gwc.1167169188348" id="1217894200308" role="vg0i.1197027756228.1197027771414" info="nn" />
                                      <node concept="4ia1.1139613262185" id="1217894200309" role="vg0i.1197027756228.1197027833540" info="nn" />
                                    </node>
                                  </node>
                                  <node concept="4ia1.1139613262185" id="1217894200310" role="vg0i.1197027756228.1197027833540" info="nn" />
                                </node>
                              </node>
                              <node concept="4ia1.1138056143562" id="1217894200311" role="vg0i.1197027756228.1197027833540" info="nn">
                                <reference role="4ia1.1138056143562.1138056516764" target="tpee.1068498886297" />
                              </node>
                            </node>
                          </node>
                        </node>
                      </node>
                    </node>
                  </node>
                </node>
              </node>
            </node>
          </node>
          <node concept="7gwc.1177093525992" id="1217894200312" role="7gwc.1195158154974.1195158241124" info="lg">
            <node concept="vg0i.1197027756228" id="1217894200313" role="7gwc.1177093525992.1177093586806" info="nn">
              <node concept="vg0i.1079359253375" id="1217894200314" role="vg0i.1197027756228.1197027771414" info="nn">
                <node concept="vg0i.1070534934090" id="1217894200315" role="vg0i.1079359253375.1079359253376" info="nn">
                  <node concept="vg0i.1070534058343" id="1217894200316" role="vg0i.1070534934090.1070534934092" info="nn" />
                  <node concept="vg0i.1107535904670" id="1217894200317" role="vg0i.1070534934090.1070534934091" info="in">
                    <reference role="vg0i.1107535904670.1107535924139" target="q383.~TemplateQueryContext" resolveInfo="TemplateQueryContext" />
                  </node>
                </node>
                <node concept="7gwc.1114706874351" id="1217894200318" role="asn4.1133920641626.5169995583184591170" info="ln">
                  <node concept="7gwc.1168024337012" id="1217894200319" role="7gwc.1114706874351.1168024447342" info="in">
                    <node concept="vg0i.1068580123136" id="1217894200320" role="vg0i.1137021947720.1137022507850" info="sn">
                      <node concept="vg0i.1068580123155" id="1217894200321" role="vg0i.1068580123136.1068581517665" info="nn">
                        <node concept="vg0i.1197027756228" id="1217894200322" role="vg0i.1068580123155.1068580123156" info="nn">
                          <node concept="4ia1.1140137987495" id="1217894200323" role="vg0i.1197027756228.1197027771414" info="nn">
                            <reference role="4ia1.1140137987495.1140138128738" target="tpee.1197027756228" resolveInfo="DotExpression" />
                            <node concept="vg0i.1197027756228" id="1217894200324" role="4ia1.1140137987495.1140138123956" info="nn">
                              <node concept="7gwc.1167169188348" id="1217894200325" role="vg0i.1197027756228.1197027771414" info="nn" />
                              <node concept="4ia1.1139613262185" id="1217894200326" role="vg0i.1197027756228.1197027833540" info="nn" />
                            </node>
                          </node>
                          <node concept="4ia1.1138056143562" id="1217894200327" role="vg0i.1197027756228.1197027833540" info="nn">
                            <reference role="4ia1.1138056143562.1138056516764" target="tpee.1197027771414" />
                          </node>
                        </node>
                      </node>
                    </node>
                  </node>
                </node>
              </node>
              <node concept="vg0i.1202948039474" id="1217894200328" role="vg0i.1197027756228.1197027833540" info="nn">
                <reference role="vg0i.1204053956946.1068499141037" target="q383.~TemplateQueryContext%dgetTransientObject(java%dlang%dObject)%cjava%dlang%dObject" resolveInfo="getTransientObject" />
                <node concept="vg0i.1070534058343" id="1217894200329" role="vg0i.1204053956946.1068499141038" info="nn">
                  <node concept="7gwc.1114706874351" id="1217894200330" role="asn4.1133920641626.5169995583184591170" info="ln">
                    <node concept="7gwc.1168024337012" id="1217894200331" role="7gwc.1114706874351.1168024447342" info="in">
                      <node concept="vg0i.1068580123136" id="1217894200332" role="vg0i.1137021947720.1137022507850" info="sn">
                        <node concept="vg0i.1068580123155" id="1217894200333" role="vg0i.1068580123136.1068581517665" info="nn">
                          <node concept="vg0i.1197027756228" id="1217894200334" role="vg0i.1068580123155.1068580123156" info="nn">
                            <node concept="7gwc.1167169188348" id="1217894200335" role="vg0i.1197027756228.1197027771414" info="nn" />
                            <node concept="4ia1.1138056143562" id="1217894200336" role="vg0i.1197027756228.1197027833540" info="nn">
                              <reference role="4ia1.1138056143562.1138056516764" target="tpf3.1217890689512" />
                            </node>
                          </node>
                        </node>
                      </node>
                    </node>
                  </node>
                </node>
              </node>
            </node>
          </node>
        </node>
      </node>
    </node>
<<<<<<< HEAD
  </contents>
=======
    <node role="reductionMappingRule" roleId="tpf8.1167328349397" type="tpf8.Reduction_MappingRule" typeId="tpf8.1167327847730" id="6048126956897272484" nodeInfo="ng">
      <property name="description" nameId="tpf8.7898029224680692134" value="Operation to extract proxy object for a previously exported transformation" />
      <link role="applicableConcept" roleId="tpf8.1167169349424" targetNodeId="tpf3.494100551407707431" resolveInfo="GenerationContextOp_GetExport" />
      <node role="ruleConsequence" roleId="tpf8.1169672767469" type="tpf8.InlineTemplateWithContext_RuleConsequence" typeId="tpf8.8900764248744213868" id="6048126956897369535" nodeInfo="ng">
        <node role="contentNode" roleId="tpf8.8900764248744213871" type="tpee.InstanceMethodDeclaration" typeId="tpee.1068580123165" id="6048126956897369550" nodeInfo="ig">
          <property name="name" nameId="tpck.1169194664001" value="m" />
          <node role="returnType" roleId="tpee.1068580123133" type="tpee.VoidType" typeId="tpee.1068581517677" id="6048126956897369554" nodeInfo="in" />
          <node role="visibility" roleId="tpee.1178549979242" type="tpee.PublicVisibility" typeId="tpee.1146644602865" id="6048126956897369555" nodeInfo="nn" />
          <node role="body" roleId="tpee.1068580123135" type="tpee.StatementList" typeId="tpee.1068580123136" id="6048126956897369556" nodeInfo="sn">
            <node role="statement" roleId="tpee.1068581517665" type="tpee.ExpressionStatement" typeId="tpee.1068580123155" id="6048126956897449394" nodeInfo="nn">
              <node role="expression" roleId="tpee.1068580123156" type="tpee.DotExpression" typeId="tpee.1197027756228" id="6048126956897451316" nodeInfo="nn">
                <node role="operand" roleId="tpee.1197027771414" type="tpee.VariableReference" typeId="tpee.1068498886296" id="6048126956897449393" nodeInfo="nn">
                  <link role="variableDeclaration" roleId="tpee.1068581517664" targetNodeId="6048126956897449365" resolveInfo="ctx" />
                  <node role="smodelAttribute" roleId="tpck.5169995583184591170" type="tpf8.CopySrcNodeMacro" typeId="tpf8.1114706874351" id="9109410030987993786" nodeInfo="nn">
                    <node role="sourceNodeQuery" roleId="tpf8.1168024447342" type="tpf8.SourceSubstituteMacro_SourceNodeQuery" typeId="tpf8.1168024337012" id="9109410030987994845" nodeInfo="nn">
                      <node role="body" roleId="tpee.1137022507850" type="tpee.StatementList" typeId="tpee.1068580123136" id="9109410030987994846" nodeInfo="sn">
                        <node role="statement" roleId="tpee.1068581517665" type="tpee.ExpressionStatement" typeId="tpee.1068580123155" id="9109410030987994942" nodeInfo="nn">
                          <node role="expression" roleId="tpee.1068580123156" type="tpee.DotExpression" typeId="tpee.1197027756228" id="9109410030988039775" nodeInfo="nn">
                            <node role="operand" roleId="tpee.1197027771414" type="tp25.SNodeTypeCastExpression" typeId="tp25.1140137987495" id="9109410030988039331" nodeInfo="nn">
                              <property name="asCast" nameId="tp25.1238684351431" value="true" />
                              <link role="concept" roleId="tp25.1140138128738" targetNodeId="tpee.1197027756228" resolveInfo="DotExpression" />
                              <node role="leftExpression" roleId="tp25.1140138123956" type="tpee.DotExpression" typeId="tpee.1197027756228" id="9109410030987995120" nodeInfo="nn">
                                <node role="operand" roleId="tpee.1197027771414" type="tpf8.TemplateFunctionParameter_sourceNode" typeId="tpf8.1167169188348" id="9109410030987994941" nodeInfo="nn" />
                                <node role="operation" roleId="tpee.1197027833540" type="tp25.Node_GetParentOperation" typeId="tp25.1139613262185" id="9109410030988035854" nodeInfo="nn" />
                              </node>
                            </node>
                            <node role="operation" roleId="tpee.1197027833540" type="tp25.SLinkAccess" typeId="tp25.1138056143562" id="9109410030988042506" nodeInfo="nn">
                              <link role="link" roleId="tp25.1138056516764" targetNodeId="tpee.1197027771414" />
                            </node>
                          </node>
                        </node>
                      </node>
                    </node>
                  </node>
                </node>
                <node role="operation" roleId="tpee.1197027833540" type="tpee.InstanceMethodCallOperation" typeId="tpee.1202948039474" id="6048126956897452618" nodeInfo="nn">
                  <link role="baseMethodDeclaration" roleId="tpee.1068499141037" targetNodeId="q383.~TemplateQueryContext%dgetOutputNodeProxy(org%djetbrains%dmps%dopenapi%dmodel%dSNode,java%dlang%dString)%corg%djetbrains%dmps%dopenapi%dmodel%dSNode" resolveInfo="getOutputNodeProxy" />
                  <node role="actualArgument" roleId="tpee.1068499141038" type="tpee.NullLiteral" typeId="tpee.1070534058343" id="6048126956897464569" nodeInfo="nn">
                    <node role="smodelAttribute" roleId="tpck.5169995583184591170" type="tpf8.CopySrcNodeMacro" typeId="tpf8.1114706874351" id="6048126956897521730" nodeInfo="nn">
                      <node role="sourceNodeQuery" roleId="tpf8.1168024447342" type="tpf8.SourceSubstituteMacro_SourceNodeQuery" typeId="tpf8.1168024337012" id="6048126956897521731" nodeInfo="nn">
                        <node role="body" roleId="tpee.1137022507850" type="tpee.StatementList" typeId="tpee.1068580123136" id="6048126956897521732" nodeInfo="sn">
                          <node role="statement" roleId="tpee.1068581517665" type="tpee.ExpressionStatement" typeId="tpee.1068580123155" id="6048126956897521738" nodeInfo="nn">
                            <node role="expression" roleId="tpee.1068580123156" type="tpee.DotExpression" typeId="tpee.1197027756228" id="6048126956897521733" nodeInfo="nn">
                              <node role="operation" roleId="tpee.1197027833540" type="tp25.SLinkAccess" typeId="tp25.1138056143562" id="1770874776446166421" nodeInfo="nn">
                                <link role="link" roleId="tp25.1138056516764" targetNodeId="tpf3.1770874776445951671" />
                              </node>
                              <node role="operand" roleId="tpee.1197027771414" type="tpf8.TemplateFunctionParameter_sourceNode" typeId="tpf8.1167169188348" id="6048126956897521737" nodeInfo="nn" />
                            </node>
                          </node>
                        </node>
                      </node>
                    </node>
                  </node>
                  <node role="actualArgument" roleId="tpee.1068499141038" type="tpee.StringLiteral" typeId="tpee.1070475926800" id="6048126956897464672" nodeInfo="nn">
                    <property name="value" nameId="tpee.1070475926801" value="" />
                    <node role="smodelAttribute" roleId="tpck.5169995583184591170" type="tpf8.PropertyMacro" typeId="tpf8.1087833241328" id="6048126956897464753" nodeInfo="nn">
                      <property name="propertyName" nameId="tpck.1757699476691236117" value="value" />
                      <node role="propertyValueFunction" roleId="tpf8.1167756362303" type="tpf8.PropertyMacro_GetPropertyValue" typeId="tpf8.1167756080639" id="6048126956897464754" nodeInfo="nn">
                        <node role="body" roleId="tpee.1137022507850" type="tpee.StatementList" typeId="tpee.1068580123136" id="6048126956897464755" nodeInfo="sn">
                          <node role="statement" roleId="tpee.1068581517665" type="tpee.ExpressionStatement" typeId="tpee.1068580123155" id="6048126956897465528" nodeInfo="nn">
                            <node role="expression" roleId="tpee.1068580123156" type="tpee.DotExpression" typeId="tpee.1197027756228" id="6048126956897465846" nodeInfo="nn">
                              <node role="operand" roleId="tpee.1197027771414" type="tpf8.TemplateFunctionParameter_sourceNode" typeId="tpf8.1167169188348" id="6048126956897465527" nodeInfo="nn" />
                              <node role="operation" roleId="tpee.1197027833540" type="tp25.SPropertyAccess" typeId="tp25.1138056022639" id="7717883705482771912" nodeInfo="nn">
                                <link role="property" roleId="tp25.1138056395725" targetNodeId="tpf3.7717883705482693609" resolveInfo="name_intern" />
                              </node>
                            </node>
                          </node>
                        </node>
                      </node>
                    </node>
                  </node>
                </node>
                <node role="smodelAttribute" roleId="tpck.5169995583184591170" type="tpf8.TemplateFragment" typeId="tpf8.1095672379244" id="6048126956897452682" nodeInfo="ng" />
              </node>
            </node>
          </node>
          <node role="parameter" roleId="tpee.1068580123134" type="tpee.ParameterDeclaration" typeId="tpee.1068498886292" id="6048126956897449365" nodeInfo="ir">
            <property name="name" nameId="tpck.1169194664001" value="ctx" />
            <node role="type" roleId="tpee.5680397130376446158" type="tpee.ClassifierType" typeId="tpee.1107535904670" id="6048126956897449364" nodeInfo="in">
              <link role="classifier" roleId="tpee.1107535924139" targetNodeId="q383.~TemplateQueryContext" resolveInfo="TemplateQueryContext" />
            </node>
          </node>
        </node>
      </node>
    </node>
  </root>
>>>>>>> acccd4ff
</model>
<|MERGE_RESOLUTION|>--- conflicted
+++ resolved
@@ -18,11 +18,14 @@
     <model ref="f:java_stub#6354ebe7-c22a-4a0f-ac54-50b52ab9b065#java.lang(java.lang@java_stub)" name="java.lang@java_stub" />
     <model ref="f:java_stub#6ed54515-acc8-4d1e-a16c-9fd6cfe951ea#jetbrains.mps.smodel(MPS.Core/jetbrains.mps.smodel@java_stub)" name="jetbrains.mps.smodel@java_stub" />
     <model ref="f:java_stub#6ed54515-acc8-4d1e-a16c-9fd6cfe951ea#jetbrains.mps.generator.template(MPS.Core/jetbrains.mps.generator.template@java_stub)" name="jetbrains.mps.generator.template@java_stub" />
+    <concept id="f3061a53-9226-4cc5-a443-f952ceaf5816/1068498886292" name="jetbrains.mps.baseLanguage.structure.ParameterDeclaration" />
     <concept id="f3061a53-9226-4cc5-a443-f952ceaf5816/1068498886296" name="jetbrains.mps.baseLanguage.structure.VariableReference" />
     <concept id="f3061a53-9226-4cc5-a443-f952ceaf5816/1068580123136" name="jetbrains.mps.baseLanguage.structure.StatementList" />
     <concept id="f3061a53-9226-4cc5-a443-f952ceaf5816/1068580123155" name="jetbrains.mps.baseLanguage.structure.ExpressionStatement" />
     <concept id="f3061a53-9226-4cc5-a443-f952ceaf5816/1068580123159" name="jetbrains.mps.baseLanguage.structure.IfStatement" />
+    <concept id="f3061a53-9226-4cc5-a443-f952ceaf5816/1068580123165" name="jetbrains.mps.baseLanguage.structure.InstanceMethodDeclaration" />
     <concept id="f3061a53-9226-4cc5-a443-f952ceaf5816/1068581242878" name="jetbrains.mps.baseLanguage.structure.ReturnStatement" />
+    <concept id="f3061a53-9226-4cc5-a443-f952ceaf5816/1068581517677" name="jetbrains.mps.baseLanguage.structure.VoidType" />
     <concept id="f3061a53-9226-4cc5-a443-f952ceaf5816/1070475926800" name="jetbrains.mps.baseLanguage.structure.StringLiteral" />
     <concept id="f3061a53-9226-4cc5-a443-f952ceaf5816/1070534058343" name="jetbrains.mps.baseLanguage.structure.NullLiteral" />
     <concept id="f3061a53-9226-4cc5-a443-f952ceaf5816/1070534934090" name="jetbrains.mps.baseLanguage.structure.CastExpression" />
@@ -32,6 +35,7 @@
     <concept id="b401a680-8325-4110-8fd3-84331ff25bef/1087833241328" name="jetbrains.mps.lang.generator.structure.PropertyMacro" />
     <concept id="b401a680-8325-4110-8fd3-84331ff25bef/1088761943574" name="jetbrains.mps.lang.generator.structure.ReferenceMacro" />
     <concept id="b401a680-8325-4110-8fd3-84331ff25bef/1095416546421" name="jetbrains.mps.lang.generator.structure.MappingConfiguration" />
+    <concept id="b401a680-8325-4110-8fd3-84331ff25bef/1095672379244" name="jetbrains.mps.lang.generator.structure.TemplateFragment" />
     <concept id="f3061a53-9226-4cc5-a443-f952ceaf5816/1107535904670" name="jetbrains.mps.baseLanguage.structure.ClassifierType" />
     <concept id="b401a680-8325-4110-8fd3-84331ff25bef/1114706874351" name="jetbrains.mps.lang.generator.structure.CopySrcNodeMacro" />
     <concept id="b401a680-8325-4110-8fd3-84331ff25bef/1118773211870" name="jetbrains.mps.lang.generator.structure.IfMacro" />
@@ -41,6 +45,7 @@
     <concept id="7866978e-a0f0-4cc7-81bc-4d213d9375e1/1139621453865" name="jetbrains.mps.lang.smodel.structure.Node_IsInstanceOfOperation" />
     <concept id="7866978e-a0f0-4cc7-81bc-4d213d9375e1/1140137987495" name="jetbrains.mps.lang.smodel.structure.SNodeTypeCastExpression" />
     <concept id="7866978e-a0f0-4cc7-81bc-4d213d9375e1/1144146199828" name="jetbrains.mps.lang.smodel.structure.Node_CopyOperation" />
+    <concept id="f3061a53-9226-4cc5-a443-f952ceaf5816/1146644602865" name="jetbrains.mps.baseLanguage.structure.PublicVisibility" />
     <concept id="b401a680-8325-4110-8fd3-84331ff25bef/1167168920554" name="jetbrains.mps.lang.generator.structure.BaseMappingRule_Condition" />
     <concept id="b401a680-8325-4110-8fd3-84331ff25bef/1167169188348" name="jetbrains.mps.lang.generator.structure.TemplateFunctionParameter_sourceNode" />
     <concept id="b401a680-8325-4110-8fd3-84331ff25bef/1167327847730" name="jetbrains.mps.lang.generator.structure.Reduction_MappingRule" />
@@ -59,6 +64,7 @@
     <concept id="f3061a53-9226-4cc5-a443-f952ceaf5816/1202948039474" name="jetbrains.mps.baseLanguage.structure.InstanceMethodCallOperation" />
     <concept id="f3061a53-9226-4cc5-a443-f952ceaf5816/6329021646629104954" name="jetbrains.mps.baseLanguage.structure.SingleLineComment" />
     <concept id="f3061a53-9226-4cc5-a443-f952ceaf5816/6329021646629104957" name="jetbrains.mps.baseLanguage.structure.TextCommentPart" />
+    <concept id="b401a680-8325-4110-8fd3-84331ff25bef/8900764248744213868" name="jetbrains.mps.lang.generator.structure.InlineTemplateWithContext_RuleConsequence" />
     <property id="f3061a53-9226-4cc5-a443-f952ceaf5816/1070475926800/1070475926801" name="value" />
     <property id="ceab5195-25ea-4f22-9b92-103b95ca8c0c/1169194658468/1169194664001" name="name" />
     <property id="df345b11-b8c7-4213-ac66-48d2a9b75d88/1176743162354/1176743296073" name="name" />
@@ -67,7 +73,9 @@
     <property id="ceab5195-25ea-4f22-9b92-103b95ca8c0c/3364660638048049745/1757699476691236116" name="linkRole" />
     <property id="ceab5195-25ea-4f22-9b92-103b95ca8c0c/3364660638048049750/1757699476691236117" name="propertyName" />
     <property id="f3061a53-9226-4cc5-a443-f952ceaf5816/6329021646629104957/6329021646629104958" name="text" />
+    <property id="b401a680-8325-4110-8fd3-84331ff25bef/1167169308231/7898029224680692134" name="description" />
     <refRole id="f3061a53-9226-4cc5-a443-f952ceaf5816/1204053956946/1068499141037" name="baseMethodDeclaration" />
+    <refRole id="f3061a53-9226-4cc5-a443-f952ceaf5816/1068498886296/1068581517664" name="variableDeclaration" />
     <refRole id="f3061a53-9226-4cc5-a443-f952ceaf5816/1107535904670/1107535924139" name="classifier" />
     <refRole id="7866978e-a0f0-4cc7-81bc-4d213d9375e1/1138056022639/1138056395725" name="property" />
     <refRole id="7866978e-a0f0-4cc7-81bc-4d213d9375e1/1138056143562/1138056516764" name="link" />
@@ -76,6 +84,9 @@
     <refRole id="b401a680-8325-4110-8fd3-84331ff25bef/1167169308231/1167169349424" name="applicableConcept" />
     <refRole id="7866978e-a0f0-4cc7-81bc-4d213d9375e1/1177026924588/1177026940964" name="conceptDeclaration" />
     <childRole id="f3061a53-9226-4cc5-a443-f952ceaf5816/1204053956946/1068499141038" name="actualArgument" />
+    <childRole id="f3061a53-9226-4cc5-a443-f952ceaf5816/1068580123132/1068580123133" name="returnType" />
+    <childRole id="f3061a53-9226-4cc5-a443-f952ceaf5816/1068580123132/1068580123134" name="parameter" />
+    <childRole id="f3061a53-9226-4cc5-a443-f952ceaf5816/1068580123132/1068580123135" name="body" />
     <childRole id="f3061a53-9226-4cc5-a443-f952ceaf5816/1068580123155/1068580123156" name="expression" />
     <childRole id="f3061a53-9226-4cc5-a443-f952ceaf5816/1068580123159/1068580123160" name="condition" />
     <childRole id="f3061a53-9226-4cc5-a443-f952ceaf5816/1068580123159/1068580123161" name="ifTrue" />
@@ -98,6 +109,7 @@
     <childRole id="df345b11-b8c7-4213-ac66-48d2a9b75d88/1176743162354/1176743202636" name="type" />
     <childRole id="7866978e-a0f0-4cc7-81bc-4d213d9375e1/1139621453865/1177027386292" name="conceptArgument" />
     <childRole id="b401a680-8325-4110-8fd3-84331ff25bef/1177093525992/1177093586806" name="templateNode" />
+    <childRole id="f3061a53-9226-4cc5-a443-f952ceaf5816/1178549954367/1178549979242" name="visibility" />
     <childRole id="b401a680-8325-4110-8fd3-84331ff25bef/1118773211870/1194989344771" name="alternativeConsequence" />
     <childRole id="b401a680-8325-4110-8fd3-84331ff25bef/1195158154974/1195158241124" name="defaultConsequence" />
     <childRole id="b401a680-8325-4110-8fd3-84331ff25bef/1195158154974/1195158408710" name="case" />
@@ -106,7 +118,9 @@
     <childRole id="f3061a53-9226-4cc5-a443-f952ceaf5816/1197027756228/1197027771414" name="operand" />
     <childRole id="f3061a53-9226-4cc5-a443-f952ceaf5816/1197027756228/1197027833540" name="operation" />
     <childRole id="ceab5195-25ea-4f22-9b92-103b95ca8c0c/1133920641626/5169995583184591170" name="smodelAttribute" />
+    <childRole id="f3061a53-9226-4cc5-a443-f952ceaf5816/4972933694980447171/5680397130376446158" name="type" />
     <childRole id="f3061a53-9226-4cc5-a443-f952ceaf5816/6329021646629104954/6329021646629175155" name="commentPart" />
+    <childRole id="b401a680-8325-4110-8fd3-84331ff25bef/8900764248744213868/8900764248744213871" name="contentNode" />
   </debugInfo>
   <languages>
     <use id="f3061a53-9226-4cc5-a443-f952ceaf5816" version="-1" index="vg0i" />
@@ -2464,95 +2478,91 @@
           </node>
         </node>
       </node>
+      <node concept="7gwc.1167327847730" id="6048126956897272484" role="7gwc.1095416546421.1167328349397" info="lg">
+        <property role="7gwc.1167169308231.7898029224680692134" value="Operation to extract proxy object for a previously exported transformation" />
+        <reference role="7gwc.1167169308231.1167169349424" target="tpf3.494100551407707431" resolveInfo="GenerationContextOp_GetExport" />
+        <node concept="7gwc.8900764248744213868" id="6048126956897369535" role="7gwc.1167327847730.1169672767469" info="lg">
+          <node concept="vg0i.1068580123165" id="6048126956897369550" role="7gwc.8900764248744213868.8900764248744213871" info="ig">
+            <property role="asn4.1169194658468.1169194664001" value="m" />
+            <node concept="vg0i.1068581517677" id="6048126956897369554" role="vg0i.1068580123132.1068580123133" info="in" />
+            <node concept="vg0i.1146644602865" id="6048126956897369555" role="vg0i.1178549954367.1178549979242" info="nn" />
+            <node concept="vg0i.1068580123136" id="6048126956897369556" role="vg0i.1068580123132.1068580123135" info="sn">
+              <node concept="vg0i.1068580123155" id="6048126956897449394" role="vg0i.1068580123136.1068581517665" info="nn">
+                <node concept="vg0i.1197027756228" id="6048126956897451316" role="vg0i.1068580123155.1068580123156" info="nn">
+                  <node concept="vg0i.1068498886296" id="6048126956897449393" role="vg0i.1197027756228.1197027771414" info="nn">
+                    <reference role="vg0i.1068498886296.1068581517664" target="6048126956897449365" resolveInfo="ctx" />
+                    <node concept="7gwc.1114706874351" id="9109410030987993786" role="asn4.1133920641626.5169995583184591170" info="ln">
+                      <node concept="7gwc.1168024337012" id="9109410030987994845" role="7gwc.1114706874351.1168024447342" info="in">
+                        <node concept="vg0i.1068580123136" id="9109410030987994846" role="vg0i.1137021947720.1137022507850" info="sn">
+                          <node concept="vg0i.1068580123155" id="9109410030987994942" role="vg0i.1068580123136.1068581517665" info="nn">
+                            <node concept="vg0i.1197027756228" id="9109410030988039775" role="vg0i.1068580123155.1068580123156" info="nn">
+                              <node concept="4ia1.1140137987495" id="9109410030988039331" role="vg0i.1197027756228.1197027771414" info="nn">
+                                <property role="4ia1.1140137987495.1238684351431" value="true" />
+                                <reference role="4ia1.1140137987495.1140138128738" target="tpee.1197027756228" resolveInfo="DotExpression" />
+                                <node concept="vg0i.1197027756228" id="9109410030987995120" role="4ia1.1140137987495.1140138123956" info="nn">
+                                  <node concept="7gwc.1167169188348" id="9109410030987994941" role="vg0i.1197027756228.1197027771414" info="nn" />
+                                  <node concept="4ia1.1139613262185" id="9109410030988035854" role="vg0i.1197027756228.1197027833540" info="nn" />
+                                </node>
+                              </node>
+                              <node concept="4ia1.1138056143562" id="9109410030988042506" role="vg0i.1197027756228.1197027833540" info="nn">
+                                <reference role="4ia1.1138056143562.1138056516764" target="tpee.1197027771414" />
+                              </node>
+                            </node>
+                          </node>
+                        </node>
+                      </node>
+                    </node>
+                  </node>
+                  <node concept="vg0i.1202948039474" id="6048126956897452618" role="vg0i.1197027756228.1197027833540" info="nn">
+                    <reference role="vg0i.1204053956946.1068499141037" target="q383.~TemplateQueryContext%dgetOutputNodeProxy(org%djetbrains%dmps%dopenapi%dmodel%dSNode,java%dlang%dString)%corg%djetbrains%dmps%dopenapi%dmodel%dSNode" resolveInfo="getOutputNodeProxy" />
+                    <node concept="vg0i.1070534058343" id="6048126956897464569" role="vg0i.1204053956946.1068499141038" info="nn">
+                      <node concept="7gwc.1114706874351" id="6048126956897521730" role="asn4.1133920641626.5169995583184591170" info="ln">
+                        <node concept="7gwc.1168024337012" id="6048126956897521731" role="7gwc.1114706874351.1168024447342" info="in">
+                          <node concept="vg0i.1068580123136" id="6048126956897521732" role="vg0i.1137021947720.1137022507850" info="sn">
+                            <node concept="vg0i.1068580123155" id="6048126956897521738" role="vg0i.1068580123136.1068581517665" info="nn">
+                              <node concept="vg0i.1197027756228" id="6048126956897521733" role="vg0i.1068580123155.1068580123156" info="nn">
+                                <node concept="4ia1.1138056143562" id="1770874776446166421" role="vg0i.1197027756228.1197027833540" info="nn">
+                                  <reference role="4ia1.1138056143562.1138056516764" target="tpf3.1770874776445951671" />
+                                </node>
+                                <node concept="7gwc.1167169188348" id="6048126956897521737" role="vg0i.1197027756228.1197027771414" info="nn" />
+                              </node>
+                            </node>
+                          </node>
+                        </node>
+                      </node>
+                    </node>
+                    <node concept="vg0i.1070475926800" id="6048126956897464672" role="vg0i.1204053956946.1068499141038" info="nn">
+                      <property role="vg0i.1070475926800.1070475926801" value="" />
+                      <node concept="7gwc.1087833241328" id="6048126956897464753" role="asn4.1133920641626.5169995583184591170" info="ln">
+                        <property role="asn4.3364660638048049750.1757699476691236117" value="value" />
+                        <node concept="7gwc.1167756080639" id="6048126956897464754" role="7gwc.1087833241328.1167756362303" info="in">
+                          <node concept="vg0i.1068580123136" id="6048126956897464755" role="vg0i.1137021947720.1137022507850" info="sn">
+                            <node concept="vg0i.1068580123155" id="6048126956897465528" role="vg0i.1068580123136.1068581517665" info="nn">
+                              <node concept="vg0i.1197027756228" id="6048126956897465846" role="vg0i.1068580123155.1068580123156" info="nn">
+                                <node concept="7gwc.1167169188348" id="6048126956897465527" role="vg0i.1197027756228.1197027771414" info="nn" />
+                                <node concept="4ia1.1138056022639" id="7717883705482771912" role="vg0i.1197027756228.1197027833540" info="nn">
+                                  <reference role="4ia1.1138056022639.1138056395725" target="tpf3.7717883705482693609" resolveInfo="name_intern" />
+                                </node>
+                              </node>
+                            </node>
+                          </node>
+                        </node>
+                      </node>
+                    </node>
+                  </node>
+                  <node concept="7gwc.1095672379244" id="6048126956897452682" role="asn4.1133920641626.5169995583184591170" info="ng" />
+                </node>
+              </node>
+            </node>
+            <node concept="vg0i.1068498886292" id="6048126956897449365" role="vg0i.1068580123132.1068580123134" info="ir">
+              <property role="asn4.1169194658468.1169194664001" value="ctx" />
+              <node concept="vg0i.1107535904670" id="6048126956897449364" role="vg0i.4972933694980447171.5680397130376446158" info="in">
+                <reference role="vg0i.1107535904670.1107535924139" target="q383.~TemplateQueryContext" resolveInfo="TemplateQueryContext" />
+              </node>
+            </node>
+          </node>
+        </node>
+      </node>
     </node>
-<<<<<<< HEAD
   </contents>
-=======
-    <node role="reductionMappingRule" roleId="tpf8.1167328349397" type="tpf8.Reduction_MappingRule" typeId="tpf8.1167327847730" id="6048126956897272484" nodeInfo="ng">
-      <property name="description" nameId="tpf8.7898029224680692134" value="Operation to extract proxy object for a previously exported transformation" />
-      <link role="applicableConcept" roleId="tpf8.1167169349424" targetNodeId="tpf3.494100551407707431" resolveInfo="GenerationContextOp_GetExport" />
-      <node role="ruleConsequence" roleId="tpf8.1169672767469" type="tpf8.InlineTemplateWithContext_RuleConsequence" typeId="tpf8.8900764248744213868" id="6048126956897369535" nodeInfo="ng">
-        <node role="contentNode" roleId="tpf8.8900764248744213871" type="tpee.InstanceMethodDeclaration" typeId="tpee.1068580123165" id="6048126956897369550" nodeInfo="ig">
-          <property name="name" nameId="tpck.1169194664001" value="m" />
-          <node role="returnType" roleId="tpee.1068580123133" type="tpee.VoidType" typeId="tpee.1068581517677" id="6048126956897369554" nodeInfo="in" />
-          <node role="visibility" roleId="tpee.1178549979242" type="tpee.PublicVisibility" typeId="tpee.1146644602865" id="6048126956897369555" nodeInfo="nn" />
-          <node role="body" roleId="tpee.1068580123135" type="tpee.StatementList" typeId="tpee.1068580123136" id="6048126956897369556" nodeInfo="sn">
-            <node role="statement" roleId="tpee.1068581517665" type="tpee.ExpressionStatement" typeId="tpee.1068580123155" id="6048126956897449394" nodeInfo="nn">
-              <node role="expression" roleId="tpee.1068580123156" type="tpee.DotExpression" typeId="tpee.1197027756228" id="6048126956897451316" nodeInfo="nn">
-                <node role="operand" roleId="tpee.1197027771414" type="tpee.VariableReference" typeId="tpee.1068498886296" id="6048126956897449393" nodeInfo="nn">
-                  <link role="variableDeclaration" roleId="tpee.1068581517664" targetNodeId="6048126956897449365" resolveInfo="ctx" />
-                  <node role="smodelAttribute" roleId="tpck.5169995583184591170" type="tpf8.CopySrcNodeMacro" typeId="tpf8.1114706874351" id="9109410030987993786" nodeInfo="nn">
-                    <node role="sourceNodeQuery" roleId="tpf8.1168024447342" type="tpf8.SourceSubstituteMacro_SourceNodeQuery" typeId="tpf8.1168024337012" id="9109410030987994845" nodeInfo="nn">
-                      <node role="body" roleId="tpee.1137022507850" type="tpee.StatementList" typeId="tpee.1068580123136" id="9109410030987994846" nodeInfo="sn">
-                        <node role="statement" roleId="tpee.1068581517665" type="tpee.ExpressionStatement" typeId="tpee.1068580123155" id="9109410030987994942" nodeInfo="nn">
-                          <node role="expression" roleId="tpee.1068580123156" type="tpee.DotExpression" typeId="tpee.1197027756228" id="9109410030988039775" nodeInfo="nn">
-                            <node role="operand" roleId="tpee.1197027771414" type="tp25.SNodeTypeCastExpression" typeId="tp25.1140137987495" id="9109410030988039331" nodeInfo="nn">
-                              <property name="asCast" nameId="tp25.1238684351431" value="true" />
-                              <link role="concept" roleId="tp25.1140138128738" targetNodeId="tpee.1197027756228" resolveInfo="DotExpression" />
-                              <node role="leftExpression" roleId="tp25.1140138123956" type="tpee.DotExpression" typeId="tpee.1197027756228" id="9109410030987995120" nodeInfo="nn">
-                                <node role="operand" roleId="tpee.1197027771414" type="tpf8.TemplateFunctionParameter_sourceNode" typeId="tpf8.1167169188348" id="9109410030987994941" nodeInfo="nn" />
-                                <node role="operation" roleId="tpee.1197027833540" type="tp25.Node_GetParentOperation" typeId="tp25.1139613262185" id="9109410030988035854" nodeInfo="nn" />
-                              </node>
-                            </node>
-                            <node role="operation" roleId="tpee.1197027833540" type="tp25.SLinkAccess" typeId="tp25.1138056143562" id="9109410030988042506" nodeInfo="nn">
-                              <link role="link" roleId="tp25.1138056516764" targetNodeId="tpee.1197027771414" />
-                            </node>
-                          </node>
-                        </node>
-                      </node>
-                    </node>
-                  </node>
-                </node>
-                <node role="operation" roleId="tpee.1197027833540" type="tpee.InstanceMethodCallOperation" typeId="tpee.1202948039474" id="6048126956897452618" nodeInfo="nn">
-                  <link role="baseMethodDeclaration" roleId="tpee.1068499141037" targetNodeId="q383.~TemplateQueryContext%dgetOutputNodeProxy(org%djetbrains%dmps%dopenapi%dmodel%dSNode,java%dlang%dString)%corg%djetbrains%dmps%dopenapi%dmodel%dSNode" resolveInfo="getOutputNodeProxy" />
-                  <node role="actualArgument" roleId="tpee.1068499141038" type="tpee.NullLiteral" typeId="tpee.1070534058343" id="6048126956897464569" nodeInfo="nn">
-                    <node role="smodelAttribute" roleId="tpck.5169995583184591170" type="tpf8.CopySrcNodeMacro" typeId="tpf8.1114706874351" id="6048126956897521730" nodeInfo="nn">
-                      <node role="sourceNodeQuery" roleId="tpf8.1168024447342" type="tpf8.SourceSubstituteMacro_SourceNodeQuery" typeId="tpf8.1168024337012" id="6048126956897521731" nodeInfo="nn">
-                        <node role="body" roleId="tpee.1137022507850" type="tpee.StatementList" typeId="tpee.1068580123136" id="6048126956897521732" nodeInfo="sn">
-                          <node role="statement" roleId="tpee.1068581517665" type="tpee.ExpressionStatement" typeId="tpee.1068580123155" id="6048126956897521738" nodeInfo="nn">
-                            <node role="expression" roleId="tpee.1068580123156" type="tpee.DotExpression" typeId="tpee.1197027756228" id="6048126956897521733" nodeInfo="nn">
-                              <node role="operation" roleId="tpee.1197027833540" type="tp25.SLinkAccess" typeId="tp25.1138056143562" id="1770874776446166421" nodeInfo="nn">
-                                <link role="link" roleId="tp25.1138056516764" targetNodeId="tpf3.1770874776445951671" />
-                              </node>
-                              <node role="operand" roleId="tpee.1197027771414" type="tpf8.TemplateFunctionParameter_sourceNode" typeId="tpf8.1167169188348" id="6048126956897521737" nodeInfo="nn" />
-                            </node>
-                          </node>
-                        </node>
-                      </node>
-                    </node>
-                  </node>
-                  <node role="actualArgument" roleId="tpee.1068499141038" type="tpee.StringLiteral" typeId="tpee.1070475926800" id="6048126956897464672" nodeInfo="nn">
-                    <property name="value" nameId="tpee.1070475926801" value="" />
-                    <node role="smodelAttribute" roleId="tpck.5169995583184591170" type="tpf8.PropertyMacro" typeId="tpf8.1087833241328" id="6048126956897464753" nodeInfo="nn">
-                      <property name="propertyName" nameId="tpck.1757699476691236117" value="value" />
-                      <node role="propertyValueFunction" roleId="tpf8.1167756362303" type="tpf8.PropertyMacro_GetPropertyValue" typeId="tpf8.1167756080639" id="6048126956897464754" nodeInfo="nn">
-                        <node role="body" roleId="tpee.1137022507850" type="tpee.StatementList" typeId="tpee.1068580123136" id="6048126956897464755" nodeInfo="sn">
-                          <node role="statement" roleId="tpee.1068581517665" type="tpee.ExpressionStatement" typeId="tpee.1068580123155" id="6048126956897465528" nodeInfo="nn">
-                            <node role="expression" roleId="tpee.1068580123156" type="tpee.DotExpression" typeId="tpee.1197027756228" id="6048126956897465846" nodeInfo="nn">
-                              <node role="operand" roleId="tpee.1197027771414" type="tpf8.TemplateFunctionParameter_sourceNode" typeId="tpf8.1167169188348" id="6048126956897465527" nodeInfo="nn" />
-                              <node role="operation" roleId="tpee.1197027833540" type="tp25.SPropertyAccess" typeId="tp25.1138056022639" id="7717883705482771912" nodeInfo="nn">
-                                <link role="property" roleId="tp25.1138056395725" targetNodeId="tpf3.7717883705482693609" resolveInfo="name_intern" />
-                              </node>
-                            </node>
-                          </node>
-                        </node>
-                      </node>
-                    </node>
-                  </node>
-                </node>
-                <node role="smodelAttribute" roleId="tpck.5169995583184591170" type="tpf8.TemplateFragment" typeId="tpf8.1095672379244" id="6048126956897452682" nodeInfo="ng" />
-              </node>
-            </node>
-          </node>
-          <node role="parameter" roleId="tpee.1068580123134" type="tpee.ParameterDeclaration" typeId="tpee.1068498886292" id="6048126956897449365" nodeInfo="ir">
-            <property name="name" nameId="tpck.1169194664001" value="ctx" />
-            <node role="type" roleId="tpee.5680397130376446158" type="tpee.ClassifierType" typeId="tpee.1107535904670" id="6048126956897449364" nodeInfo="in">
-              <link role="classifier" roleId="tpee.1107535924139" targetNodeId="q383.~TemplateQueryContext" resolveInfo="TemplateQueryContext" />
-            </node>
-          </node>
-        </node>
-      </node>
-    </node>
-  </root>
->>>>>>> acccd4ff
 </model>
