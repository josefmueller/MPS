--- conflicted
+++ resolved
@@ -2,11 +2,7 @@
 <debug-info>
   <root>
     <file name="StructureAspectDescriptor.java">
-<<<<<<< HEAD
-      <unit at="11,0,90,0" name="jetbrains.mps.lang.generator.generationContext.structure.StructureAspectDescriptor" />
-=======
-      <unit at="13,0,129,0" name="jetbrains.mps.lang.generator.generationContext.structure.StructureAspectDescriptor" />
->>>>>>> 71567805
+      <unit at="13,0,132,0" name="jetbrains.mps.lang.generator.generationContext.structure.StructureAspectDescriptor" />
     </file>
   </root>
 </debug-info>
