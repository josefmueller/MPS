--- conflicted
+++ resolved
@@ -592,48 +592,44 @@
         </node>
       </node>
     </node>
-<<<<<<< HEAD
+    <node concept="9wj7.1071666914219" id="494100551407746345" info="ig">
+      <reference role="9wj7.1166049232041.1166049300910" target="tpf3.494100551407707431" resolveInfo="GenerationContextOp_GetExport" />
+      <node concept="9wj7.1073389446423" id="1770874776445953771" role="9wj7.1080736578640.1080736633877" info="sn">
+        <property role="9wj7.1073389446423.1073389446425" value="false" />
+        <node concept="9wj7.1073389577006" id="1770874776445953772" role="9wj7.1073389446423.1073389446424" info="sn">
+          <property role="9wj7.1073389577006.1073389577007" value="getExported" />
+          <reference role="9wj7.1381004262292414836.1381004262292426837" target="1218067356490" resolveInfo="genContext_operation" />
+        </node>
+        <node concept="9wj7.1073389577006" id="494100551407749581" role="9wj7.1073389446423.1073389446424" info="sn">
+          <property role="9wj7.1073389577006.1073389577007" value="(" />
+          <reference role="9wj7.1381004262292414836.1381004262292426837" target="tpen.1215087929380" resolveInfo="LeftParen" />
+        </node>
+        <node concept="9wj7.1088013125922" id="1770874776445953773" role="9wj7.1073389446423.1073389446424" info="sg">
+          <property role="9wj7.1139848536355.1139852716018" value="&lt;choose mapping label&gt;" />
+          <reference role="9wj7.1381004262292414836.1381004262292426837" target="tpfj.1216755869996" resolveInfo="mappingLabelReference" />
+          <reference role="9wj7.1139848536355.1140103550593" target="tpf3.494100551407707432" />
+          <node concept="9wj7.1088185857835" id="1770874776445953774" role="9wj7.1088013125922.1088186146602" info="ig">
+            <node concept="9wj7.1073389658414" id="1770874776445953775" role="9wj7.1080736578640.1080736633877" info="sg">
+              <property role="9wj7.1139848536355.1140017977771" value="true" />
+              <reference role="9wj7.1139848536355.1140103550593" target="tpck.1169194664001" resolveInfo="name" />
+            </node>
+          </node>
+        </node>
+        <node concept="9wj7.1073389577006" id="1770874776445953776" role="9wj7.1073389446423.1073389446424" info="sn">
+          <property role="9wj7.1073389577006.1073389577007" value="for" />
+          <reference role="9wj7.1381004262292414836.1381004262292426837" target="1218067356490" resolveInfo="genContext_operation" />
+          <node concept="9wj7.1186414928363" id="1770874776445953777" role="9wj7.1219418625346.1219418656006" info="ln" />
+        </node>
+        <node concept="9wj7.1073389882823" id="1770874776445953778" role="9wj7.1073389446423.1073389446424" info="sg">
+          <property role="9wj7.1139848536355.1139852716018" value="&lt;no input node&gt;" />
+          <reference role="9wj7.1139848536355.1140103550593" target="tpf3.1770874776445951671" />
+        </node>
+        <node concept="9wj7.1073389577006" id="1770874776445953779" role="9wj7.1073389446423.1073389446424" info="sn">
+          <property role="9wj7.1073389577006.1073389577007" value=")" />
+          <reference role="9wj7.1381004262292414836.1381004262292426837" target="tpen.1215088010675" resolveInfo="RightParen" />
+        </node>
+        <node concept="9wj7.1237303669825" id="1770874776445953780" role="9wj7.1073389446423.1106270802874" info="nn" />
+      </node>
+    </node>
   </contents>
-=======
-  </root>
-  <root type="tpc2.ConceptEditorDeclaration" typeId="tpc2.1071666914219" id="494100551407746345" nodeInfo="ng">
-    <link role="conceptDeclaration" roleId="tpc2.1166049300910" targetNodeId="tpf3.494100551407707431" resolveInfo="GenerationContextOp_GetExport" />
-    <node role="cellModel" roleId="tpc2.1080736633877" type="tpc2.CellModel_Collection" typeId="tpc2.1073389446423" id="1770874776445953771" nodeInfo="nn">
-      <property name="vertical" nameId="tpc2.1073389446425" value="false" />
-      <node role="childCellModel" roleId="tpc2.1073389446424" type="tpc2.CellModel_Constant" typeId="tpc2.1073389577006" id="1770874776445953772" nodeInfo="nn">
-        <property name="text" nameId="tpc2.1073389577007" value="getExported" />
-        <link role="parentStyleClass" roleId="tpc2.1381004262292426837" targetNodeId="1218067356490" resolveInfo="genContext_operation" />
-      </node>
-      <node role="childCellModel" roleId="tpc2.1073389446424" type="tpc2.CellModel_Constant" typeId="tpc2.1073389577006" id="494100551407749581" nodeInfo="nn">
-        <property name="text" nameId="tpc2.1073389577007" value="(" />
-        <link role="parentStyleClass" roleId="tpc2.1381004262292426837" targetNodeId="tpen.1215087929380" resolveInfo="LeftParen" />
-      </node>
-      <node role="childCellModel" roleId="tpc2.1073389446424" type="tpc2.CellModel_RefCell" typeId="tpc2.1088013125922" id="1770874776445953773" nodeInfo="ng">
-        <property name="noTargetText" nameId="tpc2.1139852716018" value="&lt;choose mapping label&gt;" />
-        <link role="parentStyleClass" roleId="tpc2.1381004262292426837" targetNodeId="tpfj.1216755869996" resolveInfo="mappingLabelReference" />
-        <link role="relationDeclaration" roleId="tpc2.1140103550593" targetNodeId="tpf3.494100551407707432" />
-        <node role="editorComponent" roleId="tpc2.1088186146602" type="tpc2.InlineEditorComponent" typeId="tpc2.1088185857835" id="1770874776445953774" nodeInfo="ng">
-          <node role="cellModel" roleId="tpc2.1080736633877" type="tpc2.CellModel_Property" typeId="tpc2.1073389658414" id="1770874776445953775" nodeInfo="ng">
-            <property name="readOnly" nameId="tpc2.1140017977771" value="true" />
-            <link role="relationDeclaration" roleId="tpc2.1140103550593" targetNodeId="tpck.1169194664001" resolveInfo="name" />
-          </node>
-        </node>
-      </node>
-      <node role="childCellModel" roleId="tpc2.1073389446424" type="tpc2.CellModel_Constant" typeId="tpc2.1073389577006" id="1770874776445953776" nodeInfo="nn">
-        <property name="text" nameId="tpc2.1073389577007" value="for" />
-        <link role="parentStyleClass" roleId="tpc2.1381004262292426837" targetNodeId="1218067356490" resolveInfo="genContext_operation" />
-        <node role="styleItem" roleId="tpc2.1219418656006" type="tpc2.SelectableStyleSheetItem" typeId="tpc2.1186414928363" id="1770874776445953777" nodeInfo="nn" />
-      </node>
-      <node role="childCellModel" roleId="tpc2.1073389446424" type="tpc2.CellModel_RefNode" typeId="tpc2.1073389882823" id="1770874776445953778" nodeInfo="ng">
-        <property name="noTargetText" nameId="tpc2.1139852716018" value="&lt;no input node&gt;" />
-        <link role="relationDeclaration" roleId="tpc2.1140103550593" targetNodeId="tpf3.1770874776445951671" />
-      </node>
-      <node role="childCellModel" roleId="tpc2.1073389446424" type="tpc2.CellModel_Constant" typeId="tpc2.1073389577006" id="1770874776445953779" nodeInfo="nn">
-        <property name="text" nameId="tpc2.1073389577007" value=")" />
-        <link role="parentStyleClass" roleId="tpc2.1381004262292426837" targetNodeId="tpen.1215088010675" resolveInfo="RightParen" />
-      </node>
-      <node role="cellLayout" roleId="tpc2.1106270802874" type="tpc2.CellLayout_Indent" typeId="tpc2.1237303669825" id="1770874776445953780" nodeInfo="nn" />
-    </node>
-  </root>
->>>>>>> acccd4ff
 </model>
