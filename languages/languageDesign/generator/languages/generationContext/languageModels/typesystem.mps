<?xml version="1.0" encoding="UTF-8"?>
<model ref="r:00000000-0000-4000-0000-011c895902f1(jetbrains.mps.lang.generator.generationContext.typesystem)">
  <persistence version="9" />
  <debugInfo>
    <lang id="f3061a53-9226-4cc5-a443-f952ceaf5816" name="jetbrains.mps.baseLanguage" />
    <lang id="83888646-71ce-4f1c-9c53-c54016f6ad4f" name="jetbrains.mps.baseLanguage.collections" />
    <lang id="ceab5195-25ea-4f22-9b92-103b95ca8c0c" name="jetbrains.mps.lang.core" />
    <lang id="3a13115c-633c-4c5c-bbcc-75c4219e9555" name="jetbrains.mps.lang.quotation" />
    <lang id="7866978e-a0f0-4cc7-81bc-4d213d9375e1" name="jetbrains.mps.lang.smodel" />
    <lang id="7a5dda62-9140-4668-ab76-d5ed1746f2b2" name="jetbrains.mps.lang.typesystem" />
    <model ref="r:00000000-0000-4000-0000-011c895902f3(jetbrains.mps.lang.generator.generationContext.structure)" name="jetbrains.mps.lang.generator.generationContext.structure" />
    <model ref="r:00000000-0000-4000-0000-011c89590292(jetbrains.mps.lang.structure.structure)" name="jetbrains.mps.lang.structure.structure" />
    <model ref="r:00000000-0000-4000-0000-011c895902ca(jetbrains.mps.baseLanguage.structure)" name="jetbrains.mps.baseLanguage.structure" />
    <model ref="r:00000000-0000-4000-0000-011c895902e8(jetbrains.mps.lang.generator.structure)" name="jetbrains.mps.lang.generator.structure" />
    <model ref="r:00000000-0000-4000-0000-011c89590334(jetbrains.mps.baseLanguage.closures.constraints)" name="jetbrains.mps.baseLanguage.closures.constraints" />
    <model ref="f:java_stub#6ed54515-acc8-4d1e-a16c-9fd6cfe951ea#jetbrains.mps.generator.template(MPS.Core/jetbrains.mps.generator.template@java_stub)" name="jetbrains.mps.generator.template@java_stub" />
    <model ref="f:java_stub#6354ebe7-c22a-4a0f-ac54-50b52ab9b065#java.lang(JDK/java.lang@java_stub)" name="java.lang@java_stub" />
    <model ref="f:java_stub#6ed54515-acc8-4d1e-a16c-9fd6cfe951ea#jetbrains.mps.smodel(MPS.Core/jetbrains.mps.smodel@java_stub)" name="jetbrains.mps.smodel@java_stub" />
    <model ref="f:java_stub#8865b7a8-5271-43d3-884c-6fd1d9cfdd34#org.jetbrains.mps.openapi.module(MPS.OpenAPI/org.jetbrains.mps.openapi.module@java_stub)" name="org.jetbrains.mps.openapi.module@java_stub" />
    <concept id="f3061a53-9226-4cc5-a443-f952ceaf5816/1068498886296" name="jetbrains.mps.baseLanguage.structure.VariableReference" />
    <concept id="f3061a53-9226-4cc5-a443-f952ceaf5816/1068580123136" name="jetbrains.mps.baseLanguage.structure.StatementList" />
    <concept id="f3061a53-9226-4cc5-a443-f952ceaf5816/1068580123159" name="jetbrains.mps.baseLanguage.structure.IfStatement" />
    <concept id="f3061a53-9226-4cc5-a443-f952ceaf5816/1068581242863" name="jetbrains.mps.baseLanguage.structure.LocalVariableDeclaration" />
    <concept id="f3061a53-9226-4cc5-a443-f952ceaf5816/1068581242864" name="jetbrains.mps.baseLanguage.structure.LocalVariableDeclarationStatement" />
    <concept id="f3061a53-9226-4cc5-a443-f952ceaf5816/1068581242878" name="jetbrains.mps.baseLanguage.structure.ReturnStatement" />
    <concept id="f3061a53-9226-4cc5-a443-f952ceaf5816/1068581517677" name="jetbrains.mps.baseLanguage.structure.VoidType" />
    <concept id="f3061a53-9226-4cc5-a443-f952ceaf5816/1070475926800" name="jetbrains.mps.baseLanguage.structure.StringLiteral" />
    <concept id="f3061a53-9226-4cc5-a443-f952ceaf5816/1070534644030" name="jetbrains.mps.baseLanguage.structure.BooleanType" />
    <concept id="f3061a53-9226-4cc5-a443-f952ceaf5816/1081236700937" name="jetbrains.mps.baseLanguage.structure.StaticMethodCall" />
    <concept id="f3061a53-9226-4cc5-a443-f952ceaf5816/1107535904670" name="jetbrains.mps.baseLanguage.structure.ClassifierType" />
    <concept id="7866978e-a0f0-4cc7-81bc-4d213d9375e1/1138055754698" name="jetbrains.mps.lang.smodel.structure.SNodeType" />
    <concept id="7866978e-a0f0-4cc7-81bc-4d213d9375e1/1138056143562" name="jetbrains.mps.lang.smodel.structure.SLinkAccess" />
    <concept id="7866978e-a0f0-4cc7-81bc-4d213d9375e1/1139613262185" name="jetbrains.mps.lang.smodel.structure.Node_GetParentOperation" />
    <concept id="7866978e-a0f0-4cc7-81bc-4d213d9375e1/1139621453865" name="jetbrains.mps.lang.smodel.structure.Node_IsInstanceOfOperation" />
    <concept id="7866978e-a0f0-4cc7-81bc-4d213d9375e1/1140137987495" name="jetbrains.mps.lang.smodel.structure.SNodeTypeCastExpression" />
    <concept id="7866978e-a0f0-4cc7-81bc-4d213d9375e1/1143226024141" name="jetbrains.mps.lang.smodel.structure.SModelType" />
    <concept id="7866978e-a0f0-4cc7-81bc-4d213d9375e1/1144101972840" name="jetbrains.mps.lang.smodel.structure.OperationParm_Concept" />
    <concept id="7866978e-a0f0-4cc7-81bc-4d213d9375e1/1144146199828" name="jetbrains.mps.lang.smodel.structure.Node_CopyOperation" />
    <concept id="7866978e-a0f0-4cc7-81bc-4d213d9375e1/1145383075378" name="jetbrains.mps.lang.smodel.structure.SNodeListType" />
    <concept id="f3061a53-9226-4cc5-a443-f952ceaf5816/1163668896201" name="jetbrains.mps.baseLanguage.structure.TernaryOperatorExpression" />
    <concept id="7866978e-a0f0-4cc7-81bc-4d213d9375e1/1171407110247" name="jetbrains.mps.lang.smodel.structure.Node_GetAncestorOperation" />
    <concept id="7866978e-a0f0-4cc7-81bc-4d213d9375e1/1172008320231" name="jetbrains.mps.lang.smodel.structure.Node_IsNotNullOperation" />
    <concept id="7a5dda62-9140-4668-ab76-d5ed1746f2b2/1174642788531" name="jetbrains.mps.lang.typesystem.structure.ConceptReference" />
    <concept id="7a5dda62-9140-4668-ab76-d5ed1746f2b2/1174643105530" name="jetbrains.mps.lang.typesystem.structure.InferenceRule" />
    <concept id="7a5dda62-9140-4668-ab76-d5ed1746f2b2/1174650418652" name="jetbrains.mps.lang.typesystem.structure.ApplicableNodeReference" />
    <concept id="7a5dda62-9140-4668-ab76-d5ed1746f2b2/1174657487114" name="jetbrains.mps.lang.typesystem.structure.TypeOfExpression" />
    <concept id="7a5dda62-9140-4668-ab76-d5ed1746f2b2/1174658326157" name="jetbrains.mps.lang.typesystem.structure.CreateEquationStatement" />
    <concept id="7a5dda62-9140-4668-ab76-d5ed1746f2b2/1174663118805" name="jetbrains.mps.lang.typesystem.structure.CreateLessThanInequationStatement" />
    <concept id="7a5dda62-9140-4668-ab76-d5ed1746f2b2/1175147670730" name="jetbrains.mps.lang.typesystem.structure.SubtypingRule" />
    <concept id="7a5dda62-9140-4668-ab76-d5ed1746f2b2/1175517400280" name="jetbrains.mps.lang.typesystem.structure.AssertStatement" />
    <concept id="7a5dda62-9140-4668-ab76-d5ed1746f2b2/1176544042499" name="jetbrains.mps.lang.typesystem.structure.Node_TypeOperation" />
    <concept id="7866978e-a0f0-4cc7-81bc-4d213d9375e1/1177026924588" name="jetbrains.mps.lang.smodel.structure.RefConcept_Reference" />
    <concept id="7a5dda62-9140-4668-ab76-d5ed1746f2b2/1185788614172" name="jetbrains.mps.lang.typesystem.structure.NormalTypeClause" />
    <concept id="7a5dda62-9140-4668-ab76-d5ed1746f2b2/1195214364922" name="jetbrains.mps.lang.typesystem.structure.NonTypesystemRule" />
    <concept id="3a13115c-633c-4c5c-bbcc-75c4219e9555/1196350785113" name="jetbrains.mps.lang.quotation.structure.Quotation" />
    <concept id="3a13115c-633c-4c5c-bbcc-75c4219e9555/1196350785117" name="jetbrains.mps.lang.quotation.structure.ReferenceAntiquotation" />
    <concept id="f3061a53-9226-4cc5-a443-f952ceaf5816/1197027756228" name="jetbrains.mps.baseLanguage.structure.DotExpression" />
    <concept id="f3061a53-9226-4cc5-a443-f952ceaf5816/1225271177708" name="jetbrains.mps.baseLanguage.structure.StringType" />
    <concept id="f3061a53-9226-4cc5-a443-f952ceaf5816/6329021646629104954" name="jetbrains.mps.baseLanguage.structure.SingleLineComment" />
    <concept id="f3061a53-9226-4cc5-a443-f952ceaf5816/6329021646629104957" name="jetbrains.mps.baseLanguage.structure.TextCommentPart" />
    <property id="f3061a53-9226-4cc5-a443-f952ceaf5816/1070475926800/1070475926801" name="value" />
    <property id="ceab5195-25ea-4f22-9b92-103b95ca8c0c/1169194658468/1169194664001" name="name" />
    <property id="7a5dda62-9140-4668-ab76-d5ed1746f2b2/1175147569072/1175607673137" name="isWeak" />
    <property id="7a5dda62-9140-4668-ab76-d5ed1746f2b2/1195213580585/1195213689297" name="overrides" />
    <property id="7a5dda62-9140-4668-ab76-d5ed1746f2b2/1174660718586/1206359757216" name="checkOnly" />
    <property id="7a5dda62-9140-4668-ab76-d5ed1746f2b2/1212056081426/1212056105818" name="inequationPriority" />
    <property id="ceab5195-25ea-4f22-9b92-103b95ca8c0c/3364660638048049745/1757699476691236116" name="linkRole" />
    <property id="f3061a53-9226-4cc5-a443-f952ceaf5816/6329021646629104957/6329021646629104958" name="text" />
    <refRole id="f3061a53-9226-4cc5-a443-f952ceaf5816/1204053956946/1068499141037" name="baseMethodDeclaration" />
    <refRole id="f3061a53-9226-4cc5-a443-f952ceaf5816/1068498886296/1068581517664" name="variableDeclaration" />
    <refRole id="f3061a53-9226-4cc5-a443-f952ceaf5816/1107535904670/1107535924139" name="classifier" />
    <refRole id="7866978e-a0f0-4cc7-81bc-4d213d9375e1/1138056143562/1138056516764" name="link" />
    <refRole id="7866978e-a0f0-4cc7-81bc-4d213d9375e1/1138055754698/1138405853777" name="concept" />
    <refRole id="7866978e-a0f0-4cc7-81bc-4d213d9375e1/1140137987495/1140138128738" name="concept" />
    <refRole id="f3061a53-9226-4cc5-a443-f952ceaf5816/1081236700937/1144433194310" name="classConcept" />
    <refRole id="7a5dda62-9140-4668-ab76-d5ed1746f2b2/1174642788531/1174642800329" name="concept" />
    <refRole id="7a5dda62-9140-4668-ab76-d5ed1746f2b2/1174650418652/1174650432090" name="applicableNode" />
    <refRole id="7866978e-a0f0-4cc7-81bc-4d213d9375e1/1177026924588/1177026940964" name="conceptDeclaration" />
    <childRole id="f3061a53-9226-4cc5-a443-f952ceaf5816/1068431474542/1068431790190" name="initializer" />
    <childRole id="f3061a53-9226-4cc5-a443-f952ceaf5816/1204053956946/1068499141038" name="actualArgument" />
    <childRole id="f3061a53-9226-4cc5-a443-f952ceaf5816/1068580123159/1068580123160" name="condition" />
    <childRole id="f3061a53-9226-4cc5-a443-f952ceaf5816/1068580123159/1068580123161" name="ifTrue" />
    <childRole id="f3061a53-9226-4cc5-a443-f952ceaf5816/1068581242864/1068581242865" name="localVariableDeclaration" />
    <childRole id="f3061a53-9226-4cc5-a443-f952ceaf5816/1068580123136/1068581517665" name="statement" />
    <childRole id="f3061a53-9226-4cc5-a443-f952ceaf5816/1068581242878/1068581517676" name="expression" />
    <childRole id="7866978e-a0f0-4cc7-81bc-4d213d9375e1/1140137987495/1140138123956" name="leftExpression" />
    <childRole id="7866978e-a0f0-4cc7-81bc-4d213d9375e1/1138411891628/1144104376918" name="parameter" />
    <childRole id="f3061a53-9226-4cc5-a443-f952ceaf5816/1163668896201/1163668914799" name="condition" />
    <childRole id="f3061a53-9226-4cc5-a443-f952ceaf5816/1163668896201/1163668922816" name="ifTrue" />
    <childRole id="f3061a53-9226-4cc5-a443-f952ceaf5816/1163668896201/1163668934364" name="ifFalse" />
    <childRole id="7a5dda62-9140-4668-ab76-d5ed1746f2b2/1174648085619/1174648101952" name="applicableNode" />
    <childRole id="7a5dda62-9140-4668-ab76-d5ed1746f2b2/1174657487114/1174657509053" name="term" />
    <childRole id="7a5dda62-9140-4668-ab76-d5ed1746f2b2/1174660718586/1174660783413" name="leftExpression" />
    <childRole id="7a5dda62-9140-4668-ab76-d5ed1746f2b2/1174660718586/1174660783414" name="rightExpression" />
    <childRole id="7a5dda62-9140-4668-ab76-d5ed1746f2b2/1175147569072/1175147624276" name="body" />
    <childRole id="7a5dda62-9140-4668-ab76-d5ed1746f2b2/1175517400280/1175517761460" name="condition" />
    <childRole id="7a5dda62-9140-4668-ab76-d5ed1746f2b2/1175517767210/1175517851849" name="errorString" />
    <childRole id="7866978e-a0f0-4cc7-81bc-4d213d9375e1/1139621453865/1177027386292" name="conceptArgument" />
    <childRole id="7a5dda62-9140-4668-ab76-d5ed1746f2b2/1185788614172/1185788644032" name="normalType" />
    <childRole id="7a5dda62-9140-4668-ab76-d5ed1746f2b2/1195213580585/1195213635060" name="body" />
    <childRole id="3a13115c-633c-4c5c-bbcc-75c4219e9555/1196350785110/1196350785111" name="expression" />
    <childRole id="3a13115c-633c-4c5c-bbcc-75c4219e9555/1196350785113/1196350785114" name="quotedNode" />
    <childRole id="f3061a53-9226-4cc5-a443-f952ceaf5816/1197027756228/1197027771414" name="operand" />
    <childRole id="f3061a53-9226-4cc5-a443-f952ceaf5816/1197027756228/1197027833540" name="operation" />
    <childRole id="7866978e-a0f0-4cc7-81bc-4d213d9375e1/1144101972840/1207343664468" name="conceptArgument" />
    <childRole id="7a5dda62-9140-4668-ab76-d5ed1746f2b2/1227096774658/1227096802790" name="nodeToReport" />
    <childRole id="ceab5195-25ea-4f22-9b92-103b95ca8c0c/1133920641626/5169995583184591170" name="smodelAttribute" />
    <childRole id="f3061a53-9226-4cc5-a443-f952ceaf5816/4972933694980447171/5680397130376446158" name="type" />
    <childRole id="f3061a53-9226-4cc5-a443-f952ceaf5816/6329021646629104954/6329021646629175155" name="commentPart" />
  </debugInfo>
  <languages>
    <use id="f3061a53-9226-4cc5-a443-f952ceaf5816" version="-1" index="vg0i" />
    <use id="83888646-71ce-4f1c-9c53-c54016f6ad4f" version="-1" index="j0ph" />
    <use id="3a13115c-633c-4c5c-bbcc-75c4219e9555" version="-1" index="le35" />
    <use id="7866978e-a0f0-4cc7-81bc-4d213d9375e1" version="-1" index="4ia1" />
    <use id="7a5dda62-9140-4668-ab76-d5ed1746f2b2" version="-1" index="swut" />
    <use id="ceab5195-25ea-4f22-9b92-103b95ca8c0c" version="0" implicit="true" index="asn4" />
    <devkit ref="fbc25dd2-5da4-483a-8b19-70928e1b62d7(jetbrains.mps.devkit.general-purpose)" />
  </languages>
  <imports>
    <import index="tpf3" ref="r:00000000-0000-4000-0000-011c895902f3(jetbrains.mps.lang.generator.generationContext.structure)" />
    <import index="tpce" ref="r:00000000-0000-4000-0000-011c89590292(jetbrains.mps.lang.structure.structure)" />
    <import index="tpee" ref="r:00000000-0000-4000-0000-011c895902ca(jetbrains.mps.baseLanguage.structure)" />
    <import index="tpf8" ref="r:00000000-0000-4000-0000-011c895902e8(jetbrains.mps.lang.generator.structure)" />
    <import index="tp2g" ref="r:00000000-0000-4000-0000-011c89590334(jetbrains.mps.baseLanguage.closures.constraints)" />
    <import index="q383" ref="f:java_stub#6ed54515-acc8-4d1e-a16c-9fd6cfe951ea#jetbrains.mps.generator.template(MPS.Core/jetbrains.mps.generator.template@java_stub)" />
    <import index="e2lb" ref="f:java_stub#6354ebe7-c22a-4a0f-ac54-50b52ab9b065#java.lang(JDK/java.lang@java_stub)" />
    <import index="cu2c" ref="f:java_stub#6ed54515-acc8-4d1e-a16c-9fd6cfe951ea#jetbrains.mps.smodel(MPS.Core/jetbrains.mps.smodel@java_stub)" />
    <import index="88zw" ref="f:java_stub#8865b7a8-5271-43d3-884c-6fd1d9cfdd34#org.jetbrains.mps.openapi.module(MPS.OpenAPI/org.jetbrains.mps.openapi.module@java_stub)" />
    <import index="tp25" ref="r:00000000-0000-4000-0000-011c89590301(jetbrains.mps.lang.smodel.structure)" implicit="true" />
    <import index="tpck" ref="r:00000000-0000-4000-0000-011c89590288(jetbrains.mps.lang.core.structure)" implicit="true" />
    <import index="tp3r" ref="r:00000000-0000-4000-0000-011c8959034b(jetbrains.mps.lang.quotation.structure)" implicit="true" />
    <import index="tpd4" ref="r:00000000-0000-4000-0000-011c895902b4(jetbrains.mps.lang.typesystem.structure)" implicit="true" />
  </imports>
  <contents>
    <node concept="swut.1195214364922" id="1216860931280" info="ig">
      <property role="asn4.1169194658468.1169194664001" value="check_GenerationContextOp_Base" />
      <node concept="vg0i.1068580123136" id="1216860931281" role="swut.1195213580585.1195213635060" info="sn">
        <node concept="vg0i.6329021646629104954" id="7376433222636454073" role="vg0i.1068580123136.1068581517665" info="nn">
          <node concept="vg0i.6329021646629104957" id="7376433222636454074" role="vg0i.6329021646629104954.6329021646629175155" info="nn">
            <property role="vg0i.6329021646629104957.6329021646629104958" value=" only applicable to 'genctx'" />
          </node>
        </node>
        <node concept="vg0i.1068581242864" id="1225121875077" role="vg0i.1068580123136.1068581517665" info="nn">
          <node concept="vg0i.1068581242863" id="1225121875078" role="vg0i.1068581242864.1068581242865" info="nr">
            <property role="asn4.1169194658468.1169194664001" value="contextType" />
            <node concept="4ia1.1138055754698" id="1225121875079" role="vg0i.4972933694980447171.5680397130376446158" info="in" />
            <node concept="vg0i.1197027756228" id="1225121903025" role="vg0i.1068431474542.1068431790190" info="nn">
              <node concept="vg0i.1197027756228" id="1225121900034" role="vg0i.1197027756228.1197027771414" info="nn">
                <node concept="4ia1.1140137987495" id="1225121900035" role="vg0i.1197027756228.1197027771414" info="nn">
                  <reference role="4ia1.1140137987495.1140138128738" target="tpee.1197027756228" resolveInfo="DotExpression" />
                  <node concept="vg0i.1197027756228" id="1225121900036" role="4ia1.1140137987495.1140138123956" info="nn">
                    <node concept="swut.1174650418652" id="1225121900037" role="vg0i.1197027756228.1197027771414" info="nn">
                      <reference role="swut.1174650418652.1174650432090" target="1216860931316" resolveInfo="op" />
                    </node>
                    <node concept="4ia1.1139613262185" id="1225121900038" role="vg0i.1197027756228.1197027833540" info="nn" />
                  </node>
                </node>
                <node concept="4ia1.1138056143562" id="1225121900039" role="vg0i.1197027756228.1197027833540" info="nn">
                  <reference role="4ia1.1138056143562.1138056516764" target="tpee.1197027771414" />
                </node>
              </node>
              <node concept="swut.1176544042499" id="1225121903950" role="vg0i.1197027756228.1197027833540" info="nn" />
            </node>
          </node>
        </node>
        <node concept="swut.1175517400280" id="1216860931285" role="vg0i.1068580123136.1068581517665" info="nn">
          <node concept="vg0i.1197027756228" id="1216860931286" role="swut.1175517400280.1175517761460" info="nn">
            <node concept="vg0i.1068498886296" id="4265636116363069339" role="vg0i.1197027756228.1197027771414" info="nn">
              <reference role="vg0i.1068498886296.1068581517664" target="1225121875078" resolveInfo="contextType" />
            </node>
            <node concept="4ia1.1139621453865" id="1216860931288" role="vg0i.1197027756228.1197027833540" info="nn">
              <node concept="4ia1.1177026924588" id="1216860975772" role="4ia1.1139621453865.1177027386292" info="nn">
                <reference role="4ia1.1177026924588.1177026940964" target="tpf3.1216860049633" resolveInfo="GenerationContextType" />
              </node>
            </node>
          </node>
          <node concept="swut.1174650418652" id="1216860931290" role="swut.1227096774658.1227096802790" info="nn">
            <reference role="swut.1174650418652.1174650432090" target="1216860931316" resolveInfo="op" />
          </node>
          <node concept="vg0i.1070475926800" id="1216860931291" role="swut.1175517767210.1175517851849" info="nn">
            <property role="vg0i.1070475926800.1070475926801" value="operation is not applicable" />
          </node>
        </node>
      </node>
      <node concept="swut.1174642788531" id="1216860931316" role="swut.1174648085619.1174648101952" info="ig">
        <property role="asn4.1169194658468.1169194664001" value="op" />
        <reference role="swut.1174642788531.1174642800329" target="tpf3.1216860049619" resolveInfo="GenerationContextOp_Base" />
      </node>
    </node>
    <node concept="swut.1175147670730" id="1216860931317" info="ig">
      <property role="swut.1175147569072.1175607673137" value="true" />
      <property role="asn4.1169194658468.1169194664001" value="supertypesOf_GenerationContextType" />
      <node concept="vg0i.1068580123136" id="1216860931318" role="swut.1175147569072.1175147624276" info="sn">
        <node concept="vg0i.1068581242878" id="1216860931319" role="vg0i.1068580123136.1068581517665" info="nn">
          <node concept="le35.1196350785113" id="1216860931320" role="vg0i.1068581242878.1068581517676" info="nn">
            <node concept="vg0i.1107535904670" id="1216860931321" role="le35.1196350785113.1196350785114" info="in">
              <reference role="vg0i.1107535904670.1107535924139" target="q383.~TemplateQueryContext" resolveInfo="TemplateQueryContext" />
            </node>
          </node>
        </node>
      </node>
      <node concept="swut.1174642788531" id="1216860931322" role="swut.1174648085619.1174648101952" info="ig">
        <property role="asn4.1169194658468.1169194664001" value="generationContextType" />
        <reference role="swut.1174642788531.1174642800329" target="tpf3.1216860049633" resolveInfo="GenerationContextType" />
      </node>
    </node>
    <node concept="swut.1174643105530" id="1216860931323" info="ig">
      <property role="swut.1195213580585.1195213689297" value="true" />
      <property role="asn4.1169194658468.1169194664001" value="typeof_GenerationContextOp_GetOutputByLabel" />
      <node concept="vg0i.1068580123136" id="1216860931324" role="swut.1195213580585.1195213635060" info="sn">
        <node concept="swut.1174658326157" id="1216860931325" role="vg0i.1068580123136.1068581517665" info="nn">
          <node concept="swut.1185788614172" id="1216860931326" role="swut.1174660718586.1174660783414" info="ng">
            <node concept="le35.1196350785113" id="1216860931327" role="swut.1185788614172.1185788644032" info="nn">
              <node concept="4ia1.1138055754698" id="1216860931328" role="le35.1196350785113.1196350785114" info="in">
                <reference role="4ia1.1138055754698.1138405853777" target="tpce.1169125787135" resolveInfo="AbstractConceptDeclaration" />
                <node concept="le35.1196350785117" id="1216860931329" role="asn4.1133920641626.5169995583184591170" info="ng">
                  <property role="asn4.3364660638048049745.1757699476691236116" value="concept" />
                  <node concept="vg0i.1197027756228" id="1216860931330" role="le35.1196350785110.1196350785111" info="nn">
                    <node concept="vg0i.1197027756228" id="1216860931331" role="vg0i.1197027756228.1197027771414" info="nn">
                      <node concept="swut.1174650418652" id="1216860931332" role="vg0i.1197027756228.1197027771414" info="nn">
                        <reference role="swut.1174650418652.1174650432090" target="1216860931338" resolveInfo="op" />
                      </node>
                      <node concept="4ia1.1138056143562" id="1216861039117" role="vg0i.1197027756228.1197027833540" info="nn">
                        <reference role="4ia1.1138056143562.1138056516764" target="tpf3.1216860049623" />
                      </node>
                    </node>
                    <node concept="4ia1.1138056143562" id="1216860931334" role="vg0i.1197027756228.1197027833540" info="nn">
                      <reference role="4ia1.1138056143562.1138056516764" target="tpf8.1200913004646" />
                    </node>
                  </node>
                </node>
              </node>
            </node>
          </node>
          <node concept="swut.1185788614172" id="1216860931335" role="swut.1174660718586.1174660783413" info="ng">
            <node concept="swut.1174657487114" id="1216860931336" role="swut.1185788614172.1185788644032" info="nn">
              <node concept="swut.1174650418652" id="1216860931337" role="swut.1174657487114.1174657509053" info="nn">
                <reference role="swut.1174650418652.1174650432090" target="1216860931338" resolveInfo="op" />
              </node>
            </node>
          </node>
        </node>
      </node>
      <node concept="swut.1174642788531" id="1216860931338" role="swut.1174648085619.1174648101952" info="ig">
        <property role="asn4.1169194658468.1169194664001" value="op" />
        <reference role="swut.1174642788531.1174642800329" target="tpf3.1216860049622" resolveInfo="GenerationContextOp_GetOutputByLabel" />
      </node>
    </node>
    <node concept="swut.1174643105530" id="1216860931339" info="ig">
      <property role="swut.1195213580585.1195213689297" value="true" />
      <property role="asn4.1169194658468.1169194664001" value="typeof_GenerationContextOp_GetOutputByLabelAndInput" />
      <node concept="vg0i.1068580123136" id="1216860931340" role="swut.1195213580585.1195213635060" info="sn">
        <node concept="swut.1174658326157" id="1216860931341" role="vg0i.1068580123136.1068581517665" info="nn">
          <node concept="swut.1185788614172" id="1216860931342" role="swut.1174660718586.1174660783414" info="ng">
            <node concept="le35.1196350785113" id="1216860931343" role="swut.1185788614172.1185788644032" info="nn">
              <node concept="4ia1.1138055754698" id="1216860931344" role="le35.1196350785113.1196350785114" info="in">
                <reference role="4ia1.1138055754698.1138405853777" target="tpce.1169125787135" resolveInfo="AbstractConceptDeclaration" />
                <node concept="le35.1196350785117" id="1216860931345" role="asn4.1133920641626.5169995583184591170" info="ng">
                  <property role="asn4.3364660638048049745.1757699476691236116" value="concept" />
                  <node concept="vg0i.1197027756228" id="1216860931346" role="le35.1196350785110.1196350785111" info="nn">
                    <node concept="vg0i.1197027756228" id="1216860931347" role="vg0i.1197027756228.1197027771414" info="nn">
                      <node concept="swut.1174650418652" id="1216860931348" role="vg0i.1197027756228.1197027771414" info="nn">
                        <reference role="swut.1174650418652.1174650432090" target="1216860931369" resolveInfo="op" />
                      </node>
                      <node concept="4ia1.1138056143562" id="1216861071134" role="vg0i.1197027756228.1197027833540" info="nn">
                        <reference role="4ia1.1138056143562.1138056516764" target="tpf3.1216860049628" />
                      </node>
                    </node>
                    <node concept="4ia1.1138056143562" id="1216860931350" role="vg0i.1197027756228.1197027833540" info="nn">
                      <reference role="4ia1.1138056143562.1138056516764" target="tpf8.1200913004646" />
                    </node>
                  </node>
                </node>
              </node>
            </node>
          </node>
          <node concept="swut.1185788614172" id="1216860931351" role="swut.1174660718586.1174660783413" info="ng">
            <node concept="swut.1174657487114" id="1216860931352" role="swut.1185788614172.1185788644032" info="nn">
              <node concept="swut.1174650418652" id="1216860931353" role="swut.1174657487114.1174657509053" info="nn">
                <reference role="swut.1174650418652.1174650432090" target="1216860931369" resolveInfo="op" />
              </node>
            </node>
          </node>
        </node>
        <node concept="swut.1174663118805" id="1216860931354" role="vg0i.1068580123136.1068581517665" info="nn">
          <property role="swut.1212056081426.1212056105818" value="0" />
          <property role="swut.1174660718586.1206359757216" value="true" />
          <node concept="swut.1185788614172" id="1216860931355" role="swut.1174660718586.1174660783413" info="ng">
            <node concept="swut.1174657487114" id="1216860931356" role="swut.1185788614172.1185788644032" info="nn">
              <node concept="vg0i.1197027756228" id="1216860931357" role="swut.1174657487114.1174657509053" info="nn">
                <node concept="swut.1174650418652" id="1216860931358" role="vg0i.1197027756228.1197027771414" info="nn">
                  <reference role="swut.1174650418652.1174650432090" target="1216860931369" resolveInfo="op" />
                </node>
                <node concept="4ia1.1138056143562" id="1216861074057" role="vg0i.1197027756228.1197027833540" info="nn">
                  <reference role="4ia1.1138056143562.1138056516764" target="tpf3.1216860049632" />
                </node>
              </node>
            </node>
          </node>
          <node concept="swut.1185788614172" id="1216860931360" role="swut.1174660718586.1174660783414" info="ng">
            <node concept="le35.1196350785113" id="1216860931361" role="swut.1185788614172.1185788644032" info="nn">
              <node concept="4ia1.1138055754698" id="1216860931362" role="le35.1196350785113.1196350785114" info="in">
                <node concept="le35.1196350785117" id="1216860931363" role="asn4.1133920641626.5169995583184591170" info="ng">
                  <property role="asn4.3364660638048049745.1757699476691236116" value="concept" />
                  <node concept="vg0i.1197027756228" id="1216860931364" role="le35.1196350785110.1196350785111" info="nn">
                    <node concept="vg0i.1197027756228" id="1216860931365" role="vg0i.1197027756228.1197027771414" info="nn">
                      <node concept="swut.1174650418652" id="1216860931366" role="vg0i.1197027756228.1197027771414" info="nn">
                        <reference role="swut.1174650418652.1174650432090" target="1216860931369" resolveInfo="op" />
                      </node>
                      <node concept="4ia1.1138056143562" id="1216861076886" role="vg0i.1197027756228.1197027833540" info="nn">
                        <reference role="4ia1.1138056143562.1138056516764" target="tpf3.1216860049628" />
                      </node>
                    </node>
                    <node concept="4ia1.1138056143562" id="1216860931368" role="vg0i.1197027756228.1197027833540" info="nn">
                      <reference role="4ia1.1138056143562.1138056516764" target="tpf8.1200911342686" />
                    </node>
                  </node>
                </node>
              </node>
            </node>
          </node>
        </node>
      </node>
      <node concept="swut.1174642788531" id="1216860931369" role="swut.1174648085619.1174648101952" info="ig">
        <property role="asn4.1169194658468.1169194664001" value="op" />
        <reference role="swut.1174642788531.1174642800329" target="tpf3.1216860049627" resolveInfo="GenerationContextOp_GetOutputByLabelAndInput" />
      </node>
    </node>
    <node concept="swut.1174643105530" id="1217882174994" info="ig">
      <property role="asn4.1169194658468.1169194664001" value="typeof_GenerationContextOp_GetPrevInputByLabel" />
      <node concept="vg0i.1068580123136" id="1217882174995" role="swut.1195213580585.1195213635060" info="sn">
        <node concept="swut.1174658326157" id="1217882185560" role="vg0i.1068580123136.1068581517665" info="nn">
          <node concept="swut.1185788614172" id="1217882185561" role="swut.1174660718586.1174660783414" info="ng">
            <node concept="le35.1196350785113" id="1217882185562" role="swut.1185788614172.1185788644032" info="nn">
              <node concept="4ia1.1138055754698" id="1217882185563" role="le35.1196350785113.1196350785114" info="in">
                <reference role="4ia1.1138055754698.1138405853777" target="tpce.1169125787135" resolveInfo="AbstractConceptDeclaration" />
                <node concept="le35.1196350785117" id="1217882185564" role="asn4.1133920641626.5169995583184591170" info="ng">
                  <property role="asn4.3364660638048049745.1757699476691236116" value="concept" />
                  <node concept="vg0i.1197027756228" id="1217882185565" role="le35.1196350785110.1196350785111" info="nn">
                    <node concept="vg0i.1197027756228" id="1217882185566" role="vg0i.1197027756228.1197027771414" info="nn">
                      <node concept="swut.1174650418652" id="1217882185567" role="vg0i.1197027756228.1197027771414" info="nn">
                        <reference role="swut.1174650418652.1174650432090" target="1217882174996" resolveInfo="op" />
                      </node>
                      <node concept="4ia1.1138056143562" id="1217882196636" role="vg0i.1197027756228.1197027833540" info="nn">
                        <reference role="4ia1.1138056143562.1138056516764" target="tpf3.1217881979075" />
                      </node>
                    </node>
                    <node concept="4ia1.1138056143562" id="1217882201684" role="vg0i.1197027756228.1197027833540" info="nn">
                      <reference role="4ia1.1138056143562.1138056516764" target="tpf8.1200911342686" />
                    </node>
                  </node>
                </node>
              </node>
            </node>
          </node>
          <node concept="swut.1185788614172" id="1217882185570" role="swut.1174660718586.1174660783413" info="ng">
            <node concept="swut.1174657487114" id="1217882185571" role="swut.1185788614172.1185788644032" info="nn">
              <node concept="swut.1174650418652" id="1217882193385" role="swut.1174657487114.1174657509053" info="nn">
                <reference role="swut.1174650418652.1174650432090" target="1217882174996" resolveInfo="op" />
              </node>
            </node>
          </node>
        </node>
      </node>
      <node concept="swut.1174642788531" id="1217882174996" role="swut.1174648085619.1174648101952" info="ig">
        <property role="asn4.1169194658468.1169194664001" value="op" />
        <reference role="swut.1174642788531.1174642800329" target="tpf3.1217881979074" resolveInfo="GenerationContextOp_GetPrevInputByLabel" />
      </node>
    </node>
    <node concept="swut.1174643105530" id="1217884943203" info="ig">
      <property role="asn4.1169194658468.1169194664001" value="typeof_GenerationContextOp_GetCopiedOutputByInput" />
      <node concept="vg0i.1068580123136" id="1217884943204" role="swut.1195213580585.1195213635060" info="sn">
        <node concept="vg0i.6329021646629104954" id="7376433222636453639" role="vg0i.1068580123136.1068581517665" info="nn">
          <node concept="vg0i.6329021646629104957" id="7376433222636453640" role="vg0i.6329021646629104954.6329021646629175155" info="nn">
            <property role="vg0i.6329021646629104957.6329021646629104958" value="type the same as input ?" />
          </node>
        </node>
        <node concept="swut.1174658326157" id="1217884997103" role="vg0i.1068580123136.1068581517665" info="nn">
          <node concept="swut.1185788614172" id="1217885029447" role="swut.1174660718586.1174660783414" info="ng">
            <node concept="swut.1174657487114" id="1217885029448" role="swut.1185788614172.1185788644032" info="nn">
              <node concept="vg0i.1197027756228" id="1217885032967" role="swut.1174657487114.1174657509053" info="nn">
                <node concept="swut.1174650418652" id="1217885031434" role="vg0i.1197027756228.1197027771414" info="nn">
                  <reference role="swut.1174650418652.1174650432090" target="1217884943205" resolveInfo="op" />
                </node>
                <node concept="4ia1.1138056143562" id="1217885034548" role="vg0i.1197027756228.1197027833540" info="nn">
                  <reference role="4ia1.1138056143562.1138056516764" target="tpf3.1217884725459" />
                </node>
              </node>
            </node>
          </node>
          <node concept="swut.1185788614172" id="1217884997106" role="swut.1174660718586.1174660783413" info="ng">
            <node concept="swut.1174657487114" id="1217884981897" role="swut.1185788614172.1185788644032" info="nn">
              <node concept="swut.1174650418652" id="1217884993180" role="swut.1174657487114.1174657509053" info="nn">
                <reference role="swut.1174650418652.1174650432090" target="1217884943205" resolveInfo="op" />
              </node>
            </node>
          </node>
        </node>
      </node>
      <node concept="swut.1174642788531" id="1217884943205" role="swut.1174648085619.1174648101952" info="ig">
        <property role="asn4.1169194658468.1169194664001" value="op" />
        <reference role="swut.1174642788531.1174642800329" target="tpf3.1217884725453" resolveInfo="GenerationContextOp_GetCopiedOutputByInput" />
      </node>
    </node>
    <node concept="swut.1174643105530" id="1221157279658" info="ig">
      <property role="asn4.1169194658468.1169194664001" value="typeof_GenerationContextOp_GetOutputListByLabelAndInput" />
      <node concept="vg0i.1068580123136" id="1221157279659" role="swut.1195213580585.1195213635060" info="sn">
        <node concept="swut.1174658326157" id="1221157310853" role="vg0i.1068580123136.1068581517665" info="nn">
          <node concept="swut.1185788614172" id="1221157325763" role="swut.1174660718586.1174660783414" info="ng">
            <node concept="le35.1196350785113" id="1221157325764" role="swut.1185788614172.1185788644032" info="nn">
              <node concept="4ia1.1145383075378" id="1221157338016" role="le35.1196350785113.1196350785114" info="in">
                <node concept="le35.1196350785117" id="1221157351032" role="asn4.1133920641626.5169995583184591170" info="ng">
                  <property role="asn4.3364660638048049745.1757699476691236116" value="elementConcept" />
                  <node concept="vg0i.1197027756228" id="1221157355836" role="le35.1196350785110.1196350785111" info="nn">
                    <node concept="vg0i.1197027756228" id="1221157353582" role="vg0i.1197027756228.1197027771414" info="nn">
                      <node concept="swut.1174650418652" id="1221157353050" role="vg0i.1197027756228.1197027771414" info="nn">
                        <reference role="swut.1174650418652.1174650432090" target="1221157279660" resolveInfo="op" />
                      </node>
                      <node concept="4ia1.1138056143562" id="1221157355757" role="vg0i.1197027756228.1197027833540" info="nn">
                        <reference role="4ia1.1138056143562.1138056516764" target="tpf3.1221156564101" />
                      </node>
                    </node>
                    <node concept="4ia1.1138056143562" id="1221157396166" role="vg0i.1197027756228.1197027833540" info="nn">
                      <reference role="4ia1.1138056143562.1138056516764" target="tpf8.1200913004646" />
                    </node>
                  </node>
                </node>
              </node>
            </node>
          </node>
          <node concept="swut.1185788614172" id="1221157310856" role="swut.1174660718586.1174660783413" info="ng">
            <node concept="swut.1174657487114" id="1221157304053" role="swut.1185788614172.1185788644032" info="nn">
              <node concept="swut.1174650418652" id="1221157305383" role="swut.1174657487114.1174657509053" info="nn">
                <reference role="swut.1174650418652.1174650432090" target="1221157279660" resolveInfo="op" />
              </node>
            </node>
          </node>
        </node>
        <node concept="swut.1174663118805" id="1221157409354" role="vg0i.1068580123136.1068581517665" info="nn">
          <property role="swut.1212056081426.1212056105818" value="0" />
          <property role="swut.1174660718586.1206359757216" value="true" />
          <node concept="swut.1185788614172" id="1221157409355" role="swut.1174660718586.1174660783413" info="ng">
            <node concept="swut.1174657487114" id="1221157409356" role="swut.1185788614172.1185788644032" info="nn">
              <node concept="vg0i.1197027756228" id="1221157409357" role="swut.1174657487114.1174657509053" info="nn">
                <node concept="swut.1174650418652" id="1221157409358" role="vg0i.1197027756228.1197027771414" info="nn">
                  <reference role="swut.1174650418652.1174650432090" target="1221157279660" resolveInfo="op" />
                </node>
                <node concept="4ia1.1138056143562" id="1221157409359" role="vg0i.1197027756228.1197027833540" info="nn">
                  <reference role="4ia1.1138056143562.1138056516764" target="tpf3.1221156564104" />
                </node>
              </node>
            </node>
          </node>
          <node concept="swut.1185788614172" id="1221157413221" role="swut.1174660718586.1174660783414" info="ng">
            <node concept="le35.1196350785113" id="1221157413222" role="swut.1185788614172.1185788644032" info="nn">
              <node concept="4ia1.1138055754698" id="1221157421521" role="le35.1196350785113.1196350785114" info="in">
                <node concept="le35.1196350785117" id="1221157436365" role="asn4.1133920641626.5169995583184591170" info="ng">
                  <property role="asn4.3364660638048049745.1757699476691236116" value="concept" />
                  <node concept="vg0i.1197027756228" id="1221157440341" role="le35.1196350785110.1196350785111" info="nn">
                    <node concept="vg0i.1197027756228" id="1221157438915" role="vg0i.1197027756228.1197027771414" info="nn">
                      <node concept="swut.1174650418652" id="1221157438086" role="vg0i.1197027756228.1197027771414" info="nn">
                        <reference role="swut.1174650418652.1174650432090" target="1221157279660" resolveInfo="op" />
                      </node>
                      <node concept="4ia1.1138056143562" id="1221157440246" role="vg0i.1197027756228.1197027833540" info="nn">
                        <reference role="4ia1.1138056143562.1138056516764" target="tpf3.1221156564101" />
                      </node>
                    </node>
                    <node concept="4ia1.1138056143562" id="1221157441313" role="vg0i.1197027756228.1197027833540" info="nn">
                      <reference role="4ia1.1138056143562.1138056516764" target="tpf8.1200911342686" />
                    </node>
                  </node>
                </node>
              </node>
            </node>
          </node>
        </node>
      </node>
      <node concept="swut.1174642788531" id="1221157279660" role="swut.1174648085619.1174648101952" info="ig">
        <property role="asn4.1169194658468.1169194664001" value="op" />
        <reference role="swut.1174642788531.1174642800329" target="tpf3.1221156564099" resolveInfo="GenerationContextOp_GetOutputListByLabelAndInput" />
      </node>
    </node>
    <node concept="swut.1174643105530" id="1221219721844" info="ig">
      <property role="asn4.1169194658468.1169194664001" value="typeof_GenerationContextOp_GetOutputByLabelAndInputAndReferenceScope" />
      <node concept="vg0i.1068580123136" id="1221219721845" role="swut.1195213580585.1195213635060" info="sn">
        <node concept="swut.1174658326157" id="1221219724176" role="vg0i.1068580123136.1068581517665" info="nn">
          <node concept="swut.1185788614172" id="1221219724177" role="swut.1174660718586.1174660783414" info="ng">
            <node concept="le35.1196350785113" id="1221219724178" role="swut.1185788614172.1185788644032" info="nn">
              <node concept="4ia1.1138055754698" id="1221219724179" role="le35.1196350785113.1196350785114" info="in">
                <reference role="4ia1.1138055754698.1138405853777" target="tpce.1169125787135" resolveInfo="AbstractConceptDeclaration" />
                <node concept="le35.1196350785117" id="1221219724180" role="asn4.1133920641626.5169995583184591170" info="ng">
                  <property role="asn4.3364660638048049745.1757699476691236116" value="concept" />
                  <node concept="vg0i.1197027756228" id="1221219724181" role="le35.1196350785110.1196350785111" info="nn">
                    <node concept="vg0i.1197027756228" id="1221219724182" role="vg0i.1197027756228.1197027771414" info="nn">
                      <node concept="swut.1174650418652" id="1221219724183" role="vg0i.1197027756228.1197027771414" info="nn">
                        <reference role="swut.1174650418652.1174650432090" target="1221219721846" resolveInfo="op" />
                      </node>
                      <node concept="4ia1.1138056143562" id="1221219783454" role="vg0i.1197027756228.1197027833540" info="nn">
                        <reference role="4ia1.1138056143562.1138056516764" target="tpf3.1221219379823" />
                      </node>
                    </node>
                    <node concept="4ia1.1138056143562" id="1221219724185" role="vg0i.1197027756228.1197027833540" info="nn">
                      <reference role="4ia1.1138056143562.1138056516764" target="tpf8.1200913004646" />
                    </node>
                  </node>
                </node>
              </node>
            </node>
          </node>
          <node concept="swut.1185788614172" id="1221219724186" role="swut.1174660718586.1174660783413" info="ng">
            <node concept="swut.1174657487114" id="1221219724187" role="swut.1185788614172.1185788644032" info="nn">
              <node concept="swut.1174650418652" id="1221219737566" role="swut.1174657487114.1174657509053" info="nn">
                <reference role="swut.1174650418652.1174650432090" target="1221219721846" resolveInfo="op" />
              </node>
            </node>
          </node>
        </node>
        <node concept="swut.1174663118805" id="1221219724189" role="vg0i.1068580123136.1068581517665" info="nn">
          <property role="swut.1212056081426.1212056105818" value="0" />
          <property role="swut.1174660718586.1206359757216" value="true" />
          <node concept="swut.1185788614172" id="1221219724190" role="swut.1174660718586.1174660783413" info="ng">
            <node concept="swut.1174657487114" id="1221219724191" role="swut.1185788614172.1185788644032" info="nn">
              <node concept="vg0i.1197027756228" id="1221219724192" role="swut.1174657487114.1174657509053" info="nn">
                <node concept="swut.1174650418652" id="1221219737646" role="vg0i.1197027756228.1197027771414" info="nn">
                  <reference role="swut.1174650418652.1174650432090" target="1221219721846" resolveInfo="op" />
                </node>
                <node concept="4ia1.1138056143562" id="1221219780047" role="vg0i.1197027756228.1197027833540" info="nn">
                  <reference role="4ia1.1138056143562.1138056516764" target="tpf3.1221219370977" />
                </node>
              </node>
            </node>
          </node>
          <node concept="swut.1185788614172" id="1221219724195" role="swut.1174660718586.1174660783414" info="ng">
            <node concept="le35.1196350785113" id="1221219724196" role="swut.1185788614172.1185788644032" info="nn">
              <node concept="4ia1.1138055754698" id="1221219724197" role="le35.1196350785113.1196350785114" info="in">
                <node concept="le35.1196350785117" id="1221219724198" role="asn4.1133920641626.5169995583184591170" info="ng">
                  <property role="asn4.3364660638048049745.1757699476691236116" value="concept" />
                  <node concept="vg0i.1197027756228" id="1221219724199" role="le35.1196350785110.1196350785111" info="nn">
                    <node concept="vg0i.1197027756228" id="1221219724200" role="vg0i.1197027756228.1197027771414" info="nn">
                      <node concept="swut.1174650418652" id="1221219724201" role="vg0i.1197027756228.1197027771414" info="nn">
                        <reference role="swut.1174650418652.1174650432090" target="1221219721846" resolveInfo="op" />
                      </node>
                      <node concept="4ia1.1138056143562" id="1221219786262" role="vg0i.1197027756228.1197027833540" info="nn">
                        <reference role="4ia1.1138056143562.1138056516764" target="tpf3.1221219379823" />
                      </node>
                    </node>
                    <node concept="4ia1.1138056143562" id="1221219724203" role="vg0i.1197027756228.1197027833540" info="nn">
                      <reference role="4ia1.1138056143562.1138056516764" target="tpf8.1200911342686" />
                    </node>
                  </node>
                </node>
              </node>
            </node>
          </node>
        </node>
      </node>
      <node concept="swut.1174642788531" id="1221219721846" role="swut.1174648085619.1174648101952" info="ig">
        <property role="asn4.1169194658468.1169194664001" value="op" />
        <reference role="swut.1174642788531.1174642800329" target="tpf3.1221218985173" resolveInfo="GenerationContextOp_GetOutputByLabelAndInputAndReferenceScope" />
      </node>
    </node>
    <node concept="swut.1195214364922" id="1221220308822" info="ig">
      <property role="asn4.1169194658468.1169194664001" value="check_op_inside_refMacro" />
      <node concept="vg0i.1068580123136" id="1221220308823" role="swut.1195213580585.1195213635060" info="sn">
        <node concept="swut.1175517400280" id="1221220343089" role="vg0i.1068580123136.1068581517665" info="nn">
          <node concept="vg0i.1197027756228" id="1221220356977" role="swut.1175517400280.1175517761460" info="nn">
            <node concept="vg0i.1197027756228" id="1221220346922" role="vg0i.1197027756228.1197027771414" info="nn">
              <node concept="swut.1174650418652" id="1221220345073" role="vg0i.1197027756228.1197027771414" info="nn">
                <reference role="swut.1174650418652.1174650432090" target="1221220315518" resolveInfo="op" />
              </node>
              <node concept="4ia1.1171407110247" id="1221220351269" role="vg0i.1197027756228.1197027833540" info="nn">
                <node concept="4ia1.1144101972840" id="1221220351270" role="4ia1.1138411891628.1144104376918" info="ng">
                  <node concept="4ia1.1177026924588" id="1221220355114" role="4ia1.1144101972840.1207343664468" info="nn">
                    <reference role="4ia1.1177026924588.1177026940964" target="tpf8.1088761943574" resolveInfo="ReferenceMacro" />
                  </node>
                </node>
              </node>
            </node>
            <node concept="4ia1.1172008320231" id="1221220359037" role="vg0i.1197027756228.1197027833540" info="nn" />
          </node>
          <node concept="vg0i.1070475926800" id="1221220360825" role="swut.1175517767210.1175517851849" info="nn">
            <property role="vg0i.1070475926800.1070475926801" value="such an operation may be used only inside ref.macro" />
          </node>
          <node concept="swut.1174650418652" id="1221220492929" role="swut.1227096774658.1227096802790" info="nn">
            <reference role="swut.1174650418652.1174650432090" target="1221220315518" resolveInfo="op" />
          </node>
        </node>
      </node>
      <node concept="swut.1174642788531" id="1221220315518" role="swut.1174648085619.1174648101952" info="ig">
        <property role="asn4.1169194658468.1169194664001" value="op" />
        <reference role="swut.1174642788531.1174642800329" target="tpf3.1221218985173" resolveInfo="GenerationContextOp_GetOutputByLabelAndInputAndReferenceScope" />
      </node>
    </node>
    <node concept="swut.1174643105530" id="1229478029842" info="ig">
      <property role="asn4.1169194658468.1169194664001" value="typeof_GenerationContextOp_GetOriginalCopiedInputByOutput" />
      <node concept="vg0i.1068580123136" id="1229478029843" role="swut.1195213580585.1195213635060" info="sn">
        <node concept="swut.1174658326157" id="1229478073864" role="vg0i.1068580123136.1068581517665" info="nn">
          <node concept="swut.1185788614172" id="1229478073882" role="swut.1174660718586.1174660783413" info="ng">
            <node concept="swut.1174657487114" id="1229478051687" role="swut.1185788614172.1185788644032" info="nn">
              <node concept="swut.1174650418652" id="1229478053955" role="swut.1174657487114.1174657509053" info="nn">
                <reference role="swut.1174650418652.1174650432090" target="1229478029844" resolveInfo="op" />
              </node>
            </node>
          </node>
          <node concept="swut.1185788614172" id="1229478194505" role="swut.1174660718586.1174660783414" info="ng">
            <node concept="le35.1196350785113" id="1229478194506" role="swut.1185788614172.1185788644032" info="nn">
              <node concept="4ia1.1138055754698" id="1229478209773" role="le35.1196350785113.1196350785114" info="in" />
            </node>
          </node>
        </node>
      </node>
      <node concept="swut.1174642788531" id="1229478029844" role="swut.1174648085619.1174648101952" info="ig">
        <property role="asn4.1169194658468.1169194664001" value="op" />
        <reference role="swut.1174642788531.1174642800329" target="tpf3.1229477454423" resolveInfo="GenerationContextOp_GetOriginalCopiedInputByOutput" />
      </node>
    </node>
    <node concept="swut.1174643105530" id="1892993302480476553" info="ig">
      <property role="asn4.1169194658468.1169194664001" value="typeof_GenerationContextOp_ShowMessageBase" />
      <node concept="vg0i.1068580123136" id="1892993302480476554" role="swut.1195213580585.1195213635060" info="sn">
        <node concept="vg0i.6329021646629104954" id="7376433222636453757" role="vg0i.1068580123136.1068581517665" info="nn">
          <node concept="vg0i.6329021646629104957" id="7376433222636453758" role="vg0i.6329021646629104954.6329021646629175155" info="nn">
            <property role="vg0i.6329021646629104957.6329021646629104958" value=" parameters: string, node" />
          </node>
        </node>
        <node concept="swut.1174658326157" id="654553635094958668" role="vg0i.1068580123136.1068581517665" info="nn">
          <node concept="swut.1185788614172" id="654553635094958818" role="swut.1174660718586.1174660783414" info="ng">
            <node concept="le35.1196350785113" id="654553635094958814" role="swut.1185788614172.1185788644032" info="nn">
              <node concept="vg0i.1068581517677" id="654553635094958852" role="le35.1196350785113.1196350785114" info="in" />
            </node>
          </node>
          <node concept="swut.1185788614172" id="654553635094958671" role="swut.1174660718586.1174660783413" info="ng">
            <node concept="swut.1174657487114" id="654553635094958066" role="swut.1185788614172.1185788644032" info="nn">
              <node concept="swut.1174650418652" id="654553635094958130" role="swut.1174657487114.1174657509053" info="nn">
                <reference role="swut.1174650418652.1174650432090" target="1892993302480476555" resolveInfo="op" />
              </node>
            </node>
          </node>
        </node>
        <node concept="swut.1174663118805" id="1892993302480476557" role="vg0i.1068580123136.1068581517665" info="nn">
          <property role="swut.1212056081426.1212056105818" value="0" />
          <property role="swut.1174660718586.1206359757216" value="true" />
          <node concept="swut.1185788614172" id="1892993302480476558" role="swut.1174660718586.1174660783414" info="ng">
            <node concept="le35.1196350785113" id="1892993302480476559" role="swut.1185788614172.1185788644032" info="nn">
              <node concept="vg0i.1225271177708" id="1892993302480476560" role="le35.1196350785113.1196350785114" info="in" />
            </node>
          </node>
          <node concept="swut.1185788614172" id="1892993302480476561" role="swut.1174660718586.1174660783413" info="ng">
            <node concept="swut.1174657487114" id="1892993302480476562" role="swut.1185788614172.1185788644032" info="nn">
              <node concept="vg0i.1197027756228" id="1892993302480476563" role="swut.1174657487114.1174657509053" info="nn">
                <node concept="swut.1174650418652" id="1892993302480476564" role="vg0i.1197027756228.1197027771414" info="nn">
                  <reference role="swut.1174650418652.1174650432090" target="1892993302480476555" resolveInfo="op" />
                </node>
                <node concept="4ia1.1138056143562" id="1892993302480476565" role="vg0i.1197027756228.1197027833540" info="nn">
                  <reference role="4ia1.1138056143562.1138056516764" target="tpf3.1217960314448" />
                </node>
              </node>
            </node>
          </node>
        </node>
        <node concept="swut.1174663118805" id="1892993302480476566" role="vg0i.1068580123136.1068581517665" info="nn">
          <property role="swut.1212056081426.1212056105818" value="0" />
          <property role="swut.1174660718586.1206359757216" value="true" />
          <node concept="swut.1185788614172" id="1892993302480476567" role="swut.1174660718586.1174660783414" info="ng">
            <node concept="le35.1196350785113" id="1892993302480476568" role="swut.1185788614172.1185788644032" info="nn">
              <node concept="4ia1.1138055754698" id="1892993302480476576" role="le35.1196350785113.1196350785114" info="in" />
            </node>
          </node>
          <node concept="swut.1185788614172" id="1892993302480476570" role="swut.1174660718586.1174660783413" info="ng">
            <node concept="swut.1174657487114" id="1892993302480476571" role="swut.1185788614172.1185788644032" info="nn">
              <node concept="vg0i.1197027756228" id="1892993302480476572" role="swut.1174657487114.1174657509053" info="nn">
                <node concept="swut.1174650418652" id="1892993302480476573" role="vg0i.1197027756228.1197027771414" info="nn">
                  <reference role="swut.1174650418652.1174650432090" target="1892993302480476555" resolveInfo="op" />
                </node>
                <node concept="4ia1.1138056143562" id="1892993302480476575" role="vg0i.1197027756228.1197027833540" info="nn">
                  <reference role="4ia1.1138056143562.1138056516764" target="tpf3.1217960407512" />
                </node>
              </node>
            </node>
          </node>
        </node>
      </node>
      <node concept="swut.1174642788531" id="1892993302480476555" role="swut.1174648085619.1174648101952" info="ig">
        <property role="asn4.1169194658468.1169194664001" value="op" />
        <reference role="swut.1174642788531.1174642800329" target="tpf3.1217960314443" resolveInfo="GenerationContextOp_ShowMessageBase" />
      </node>
    </node>
    <node concept="swut.1174643105530" id="4589968773278182924" info="ig">
      <property role="asn4.1169194658468.1169194664001" value="typeof_GenerationContextOp_PatternRef" />
      <node concept="vg0i.1068580123136" id="4589968773278182925" role="swut.1195213580585.1195213635060" info="sn">
        <node concept="swut.1174658326157" id="4589968773278182927" role="vg0i.1068580123136.1068581517665" info="nn">
          <node concept="swut.1185788614172" id="4589968773278182928" role="swut.1174660718586.1174660783414" info="ng">
            <node concept="swut.1174657487114" id="4589968773278182929" role="swut.1185788614172.1185788644032" info="nn">
              <node concept="vg0i.1197027756228" id="4589968773278182930" role="swut.1174657487114.1174657509053" info="nn">
                <node concept="swut.1174650418652" id="4589968773278185093" role="vg0i.1197027756228.1197027771414" info="nn">
                  <reference role="swut.1174650418652.1174650432090" target="4589968773278182926" resolveInfo="generationContextOp_PatternRef" />
                </node>
                <node concept="4ia1.1138056143562" id="4589968773278185094" role="vg0i.1197027756228.1197027833540" info="nn">
                  <reference role="4ia1.1138056143562.1138056516764" target="tpf3.4589968773278063829" />
                </node>
              </node>
            </node>
          </node>
          <node concept="swut.1185788614172" id="4589968773278182933" role="swut.1174660718586.1174660783413" info="ng">
            <node concept="swut.1174657487114" id="4589968773278182934" role="swut.1185788614172.1185788644032" info="nn">
              <node concept="swut.1174650418652" id="4589968773278185092" role="swut.1174657487114.1174657509053" info="nn">
                <reference role="swut.1174650418652.1174650432090" target="4589968773278182926" resolveInfo="generationContextOp_PatternRef" />
              </node>
            </node>
          </node>
        </node>
      </node>
      <node concept="swut.1174642788531" id="4589968773278182926" role="swut.1174648085619.1174648101952" info="ig">
        <property role="asn4.1169194658468.1169194664001" value="generationContextOp_PatternRef" />
        <reference role="swut.1174642788531.1174642800329" target="tpf3.4589968773278056990" resolveInfo="GenerationContextOp_NodePatternRef" />
      </node>
    </node>
    <node concept="swut.1174643105530" id="5190093307972834950" info="ig">
      <property role="asn4.1169194658468.1169194664001" value="typeof_GenerationContextOp_ParameterRef" />
      <node concept="vg0i.1068580123136" id="5190093307972834951" role="swut.1195213580585.1195213635060" info="sn">
        <node concept="swut.1174658326157" id="5190093307972834953" role="vg0i.1068580123136.1068581517665" info="nn">
          <node concept="swut.1185788614172" id="5190093307972834959" role="swut.1174660718586.1174660783413" info="ng">
            <node concept="swut.1174657487114" id="5190093307972834960" role="swut.1185788614172.1185788644032" info="nn">
              <node concept="swut.1174650418652" id="5190093307972837881" role="swut.1174657487114.1174657509053" info="nn">
                <reference role="swut.1174650418652.1174650432090" target="5190093307972834952" resolveInfo="generationContextOp_ParameterRef" />
              </node>
            </node>
          </node>
          <node concept="swut.1185788614172" id="5190093307972837884" role="swut.1174660718586.1174660783414" info="ng">
            <node concept="vg0i.1197027756228" id="5190093307972837891" role="swut.1185788614172.1185788644032" info="nn">
              <node concept="vg0i.1197027756228" id="5190093307972837886" role="vg0i.1197027756228.1197027771414" info="nn">
                <node concept="swut.1174650418652" id="5190093307972837885" role="vg0i.1197027756228.1197027771414" info="nn">
                  <reference role="swut.1174650418652.1174650432090" target="5190093307972834952" resolveInfo="generationContextOp_ParameterRef" />
                </node>
                <node concept="4ia1.1138056143562" id="5190093307972837890" role="vg0i.1197027756228.1197027833540" info="nn">
                  <reference role="4ia1.1138056143562.1138056516764" target="tpf3.5190093307972736266" />
                </node>
              </node>
              <node concept="4ia1.1138056143562" id="5190093307972837895" role="vg0i.1197027756228.1197027833540" info="nn">
                <reference role="4ia1.1138056143562.1138056516764" target="tpf8.1805153994415893199" />
              </node>
            </node>
          </node>
        </node>
      </node>
      <node concept="swut.1174642788531" id="5190093307972834952" role="swut.1174648085619.1174648101952" info="ig">
        <property role="asn4.1169194658468.1169194664001" value="generationContextOp_ParameterRef" />
        <reference role="swut.1174642788531.1174642800329" target="tpf3.5190093307972723402" resolveInfo="GenerationContextOp_ParameterRef" />
      </node>
    </node>
    <node concept="swut.1174643105530" id="1758784108619297846" info="ig">
      <property role="asn4.1169194658468.1169194664001" value="typeof_GenerationContextOp_LinkPatternRef" />
      <node concept="vg0i.1068580123136" id="1758784108619297847" role="swut.1195213580585.1195213635060" info="sn">
        <node concept="swut.1174658326157" id="1758784108619297849" role="vg0i.1068580123136.1068581517665" info="nn">
          <node concept="swut.1185788614172" id="1758784108619297850" role="swut.1174660718586.1174660783414" info="ng">
            <node concept="swut.1174657487114" id="1758784108619297851" role="swut.1185788614172.1185788644032" info="nn">
              <node concept="vg0i.1197027756228" id="1758784108619297852" role="swut.1174657487114.1174657509053" info="nn">
                <node concept="swut.1174650418652" id="1758784108619300616" role="vg0i.1197027756228.1197027771414" info="nn">
                  <reference role="swut.1174650418652.1174650432090" target="1758784108619297848" resolveInfo="generationContextOp_LinkPatternRef" />
                </node>
                <node concept="4ia1.1138056143562" id="1758784108619321948" role="vg0i.1197027756228.1197027833540" info="nn">
                  <reference role="4ia1.1138056143562.1138056516764" target="tpf3.1758784108619220827" />
                </node>
              </node>
            </node>
          </node>
          <node concept="swut.1185788614172" id="1758784108619297855" role="swut.1174660718586.1174660783413" info="ng">
            <node concept="swut.1174657487114" id="1758784108619297856" role="swut.1185788614172.1185788644032" info="nn">
              <node concept="swut.1174650418652" id="1758784108619300615" role="swut.1174657487114.1174657509053" info="nn">
                <reference role="swut.1174650418652.1174650432090" target="1758784108619297848" resolveInfo="generationContextOp_LinkPatternRef" />
              </node>
            </node>
          </node>
        </node>
      </node>
      <node concept="swut.1174642788531" id="1758784108619297848" role="swut.1174648085619.1174648101952" info="ig">
        <property role="asn4.1169194658468.1169194664001" value="generationContextOp_LinkPatternRef" />
        <reference role="swut.1174642788531.1174642800329" target="tpf3.1758784108619220823" resolveInfo="GenerationContextOp_LinkPatternRef" />
      </node>
    </node>
    <node concept="swut.1174643105530" id="1758784108619321949" info="ig">
      <property role="asn4.1169194658468.1169194664001" value="typeof_GenerationContextOp_PropertyPatternRef" />
      <node concept="vg0i.1068580123136" id="1758784108619321950" role="swut.1195213580585.1195213635060" info="sn">
        <node concept="swut.1174658326157" id="1758784108619321952" role="vg0i.1068580123136.1068581517665" info="nn">
          <node concept="swut.1185788614172" id="1758784108619321953" role="swut.1174660718586.1174660783414" info="ng">
            <node concept="swut.1174657487114" id="1758784108619321954" role="swut.1185788614172.1185788644032" info="nn">
              <node concept="vg0i.1197027756228" id="1758784108619321955" role="swut.1174657487114.1174657509053" info="nn">
                <node concept="swut.1174650418652" id="1758784108619321962" role="vg0i.1197027756228.1197027771414" info="nn">
                  <reference role="swut.1174650418652.1174650432090" target="1758784108619321951" resolveInfo="generationContextOp_PropertyPatternRef" />
                </node>
                <node concept="4ia1.1138056143562" id="1758784108619321963" role="vg0i.1197027756228.1197027833540" info="nn">
                  <reference role="4ia1.1138056143562.1138056516764" target="tpf3.1758784108619220828" />
                </node>
              </node>
            </node>
          </node>
          <node concept="swut.1185788614172" id="1758784108619321958" role="swut.1174660718586.1174660783413" info="ng">
            <node concept="swut.1174657487114" id="1758784108619321959" role="swut.1185788614172.1185788644032" info="nn">
              <node concept="swut.1174650418652" id="1758784108619321961" role="swut.1174657487114.1174657509053" info="nn">
                <reference role="swut.1174650418652.1174650432090" target="1758784108619321951" resolveInfo="generationContextOp_PropertyPatternRef" />
              </node>
            </node>
          </node>
        </node>
      </node>
      <node concept="swut.1174642788531" id="1758784108619321951" role="swut.1174648085619.1174648101952" info="ig">
        <property role="asn4.1169194658468.1169194664001" value="generationContextOp_PropertyPatternRef" />
        <reference role="swut.1174642788531.1174642800329" target="tpf3.1758784108619220824" resolveInfo="GenerationContextOp_PropertyPatternRef" />
      </node>
    </node>
    <node concept="swut.1174643105530" id="5403673535105110311" info="ig">
      <property role="asn4.1169194658468.1169194664001" value="typeof_GenerationContextOp_DirtyNode" />
      <node concept="swut.1174642788531" id="5403673535105110312" role="swut.1174648085619.1174648101952" info="ig">
        <property role="asn4.1169194658468.1169194664001" value="op" />
        <reference role="swut.1174642788531.1174642800329" target="tpf3.5403673535105109113" resolveInfo="GenerationContextOp_DirtyNode" />
      </node>
      <node concept="vg0i.1068580123136" id="5403673535105110313" role="swut.1195213580585.1195213635060" info="sn">
        <node concept="swut.1174658326157" id="5403673535105110320" role="vg0i.1068580123136.1068581517665" info="nn">
          <node concept="swut.1185788614172" id="5403673535105110324" role="swut.1174660718586.1174660783414" info="ng">
            <node concept="le35.1196350785113" id="5403673535105110325" role="swut.1185788614172.1185788644032" info="nn">
              <node concept="vg0i.1070534644030" id="5403673535105110327" role="le35.1196350785113.1196350785114" info="in" />
            </node>
          </node>
          <node concept="swut.1185788614172" id="5403673535105110323" role="swut.1174660718586.1174660783413" info="ng">
            <node concept="swut.1174657487114" id="5403673535105110315" role="swut.1185788614172.1185788644032" info="nn">
              <node concept="swut.1174650418652" id="5403673535105110317" role="swut.1174657487114.1174657509053" info="nn">
                <reference role="swut.1174650418652.1174650432090" target="5403673535105110312" resolveInfo="op" />
              </node>
            </node>
          </node>
        </node>
        <node concept="swut.1174663118805" id="6908928803899694660" role="vg0i.1068580123136.1068581517665" info="nn">
          <property role="swut.1212056081426.1212056105818" value="0" />
          <property role="swut.1174660718586.1206359757216" value="true" />
          <node concept="swut.1185788614172" id="6908928803899694661" role="swut.1174660718586.1174660783413" info="ng">
            <node concept="swut.1174657487114" id="6908928803899694662" role="swut.1185788614172.1185788644032" info="nn">
              <node concept="vg0i.1197027756228" id="6908928803899694663" role="swut.1174657487114.1174657509053" info="nn">
                <node concept="swut.1174650418652" id="6908928803899694664" role="vg0i.1197027756228.1197027771414" info="nn">
                  <reference role="swut.1174650418652.1174650432090" target="5403673535105110312" resolveInfo="op" />
                </node>
                <node concept="4ia1.1138056143562" id="6908928803899694665" role="vg0i.1197027756228.1197027833540" info="nn">
                  <reference role="4ia1.1138056143562.1138056516764" target="tpf3.5403673535105109114" />
                </node>
              </node>
            </node>
          </node>
          <node concept="swut.1185788614172" id="6908928803899694666" role="swut.1174660718586.1174660783414" info="ng">
            <node concept="le35.1196350785113" id="6908928803899694667" role="swut.1185788614172.1185788644032" info="nn">
              <node concept="4ia1.1138055754698" id="6908928803899694668" role="le35.1196350785113.1196350785114" info="in" />
            </node>
          </node>
        </node>
      </node>
    </node>
    <node concept="swut.1174643105530" id="2507865635201615237" info="ig">
      <property role="asn4.1169194658468.1169194664001" value="typeof_GenerationContextOp_GenParameterRef" />
      <node concept="vg0i.1068580123136" id="2507865635201615238" role="swut.1195213580585.1195213635060" info="sn">
        <node concept="vg0i.1068581242864" id="2507865635201650043" role="vg0i.1068580123136.1068581517665" info="nn">
          <node concept="vg0i.1068581242863" id="2507865635201650044" role="vg0i.1068581242864.1068581242865" info="nr">
            <property role="asn4.1169194658468.1169194664001" value="paramImport" />
            <node concept="4ia1.1138055754698" id="2507865635201650045" role="vg0i.4972933694980447171.5680397130376446158" info="in">
              <reference role="4ia1.1138055754698.1138405853777" target="tpf8.650531548511911818" resolveInfo="GeneratorParameterReference" />
            </node>
            <node concept="vg0i.1197027756228" id="2507865635201650046" role="vg0i.1068431474542.1068431790190" info="nn">
              <node concept="swut.1174650418652" id="2507865635201650047" role="vg0i.1197027756228.1197027771414" info="nn">
                <reference role="swut.1174650418652.1174650432090" target="2507865635201615239" resolveInfo="genParamRef" />
              </node>
              <node concept="4ia1.1138056143562" id="2507865635201650048" role="vg0i.1197027756228.1197027833540" info="nn">
                <reference role="4ia1.1138056143562.1138056516764" target="tpf3.2507865635201615236" />
              </node>
            </node>
          </node>
        </node>
        <node concept="vg0i.1068580123159" id="2507865635201650051" role="vg0i.1068580123136.1068581517665" info="nn">
          <node concept="vg0i.1068580123136" id="2507865635201650052" role="vg0i.1068580123159.1068580123161" info="sn">
            <node concept="vg0i.1068581242864" id="2507865635201650075" role="vg0i.1068580123136.1068581517665" info="nn">
              <node concept="vg0i.1068581242863" id="2507865635201650076" role="vg0i.1068581242864.1068581242865" info="nr">
                <property role="asn4.1169194658468.1169194664001" value="decl" />
                <node concept="4ia1.1138055754698" id="2507865635201650077" role="vg0i.4972933694980447171.5680397130376446158" info="in">
                  <reference role="4ia1.1138055754698.1138405853777" target="tpf8.650531548511609556" resolveInfo="IGeneratorParameter" />
                </node>
                <node concept="vg0i.1197027756228" id="2507865635201650078" role="vg0i.1068431474542.1068431790190" info="nn">
                  <node concept="vg0i.1068498886296" id="4265636116363102334" role="vg0i.1197027756228.1197027771414" info="nn">
                    <reference role="vg0i.1068498886296.1068581517664" target="2507865635201650044" resolveInfo="paramImport" />
                  </node>
                  <node concept="4ia1.1138056143562" id="2507865635201650080" role="vg0i.1197027756228.1197027833540" info="nn">
                    <reference role="4ia1.1138056143562.1138056516764" target="tpf8.650531548511911820" />
                  </node>
                </node>
              </node>
            </node>
            <node concept="vg0i.1068580123159" id="2507865635201650082" role="vg0i.1068580123136.1068581517665" info="nn">
              <node concept="vg0i.1068580123136" id="2507865635201650083" role="vg0i.1068580123159.1068580123161" info="sn">
                <node concept="swut.1174658326157" id="2507865635201650096" role="vg0i.1068580123136.1068581517665" info="nn">
                  <node concept="swut.1185788614172" id="2507865635201650099" role="swut.1174660718586.1174660783413" info="ng">
                    <node concept="swut.1174657487114" id="2507865635201650093" role="swut.1185788614172.1185788644032" info="nn">
                      <node concept="swut.1174650418652" id="2507865635201650095" role="swut.1174657487114.1174657509053" info="nn">
                        <reference role="swut.1174650418652.1174650432090" target="2507865635201615239" resolveInfo="genParamRef" />
                      </node>
                    </node>
                  </node>
                  <node concept="swut.1185788614172" id="4517825979522545995" role="swut.1174660718586.1174660783414" info="ng">
                    <node concept="vg0i.1081236700937" id="4517825979522546002" role="swut.1185788614172.1185788644032" info="nn">
                      <reference role="vg0i.1204053956946.1068499141037" target="tp2g.1201536134312" resolveInfo="getTypeCoercedToClassifierType" />
                      <reference role="vg0i.1081236700937.1144433194310" target="tp2g.1201536121399" resolveInfo="ClassifierTypeUtil" />
                      <node concept="vg0i.1197027756228" id="4517825979522546009" role="vg0i.1204053956946.1068499141038" info="nn">
                        <node concept="vg0i.1197027756228" id="4517825979522546004" role="vg0i.1197027756228.1197027771414" info="nn">
                          <node concept="vg0i.1068498886296" id="4265636116363068845" role="vg0i.1197027756228.1197027771414" info="nn">
                            <reference role="vg0i.1068498886296.1068581517664" target="2507865635201650076" resolveInfo="decl" />
                          </node>
                          <node concept="4ia1.1138056143562" id="4517825979522546008" role="vg0i.1197027756228.1197027833540" info="nn">
                            <reference role="4ia1.1138056143562.1138056516764" target="tpf8.650531548511609557" />
                          </node>
                        </node>
                        <node concept="4ia1.1144146199828" id="4517825979522546013" role="vg0i.1197027756228.1197027833540" info="nn" />
                      </node>
                    </node>
                  </node>
                </node>
              </node>
              <node concept="vg0i.1197027756228" id="2507865635201650087" role="vg0i.1068580123159.1068580123160" info="nn">
                <node concept="vg0i.1068498886296" id="4265636116363071036" role="vg0i.1197027756228.1197027771414" info="nn">
                  <reference role="vg0i.1068498886296.1068581517664" target="2507865635201650076" resolveInfo="decl" />
                </node>
                <node concept="4ia1.1172008320231" id="2507865635201650091" role="vg0i.1197027756228.1197027833540" info="nn" />
              </node>
            </node>
          </node>
          <node concept="vg0i.1197027756228" id="2507865635201650056" role="vg0i.1068580123159.1068580123160" info="nn">
            <node concept="vg0i.1068498886296" id="4265636116363103135" role="vg0i.1197027756228.1197027771414" info="nn">
              <reference role="vg0i.1068498886296.1068581517664" target="2507865635201650044" resolveInfo="paramImport" />
            </node>
            <node concept="4ia1.1172008320231" id="2507865635201650060" role="vg0i.1197027756228.1197027833540" info="nn" />
          </node>
        </node>
      </node>
      <node concept="swut.1174642788531" id="2507865635201615239" role="swut.1174648085619.1174648101952" info="ig">
        <property role="asn4.1169194658468.1169194664001" value="genParamRef" />
        <reference role="swut.1174642788531.1174642800329" target="tpf3.2507865635201615235" resolveInfo="GenerationContextOp_GenParameterRef" />
      </node>
    </node>
    <node concept="swut.1174643105530" id="2721957369897647150" info="ig">
      <property role="asn4.1169194658468.1169194664001" value="typeof_GenerationContextOp_VarRef" />
      <node concept="vg0i.1068580123136" id="2721957369897647151" role="swut.1195213580585.1195213635060" info="sn">
        <node concept="swut.1174658326157" id="2721957369897647157" role="vg0i.1068580123136.1068581517665" info="nn">
          <node concept="swut.1185788614172" id="2721957369897647161" role="swut.1174660718586.1174660783414" info="ng">
            <node concept="vg0i.1163668896201" id="2721957369897649300" role="swut.1185788614172.1185788644032" info="nn">
              <node concept="le35.1196350785113" id="2721957369897649309" role="vg0i.1163668896201.1163668934364" info="nn">
                <node concept="vg0i.1107535904670" id="2721957369897649312" role="le35.1196350785113.1196350785114" info="in">
                  <reference role="vg0i.1107535904670.1107535924139" target="e2lb.~Object" resolveInfo="Object" />
                </node>
              </node>
              <node concept="vg0i.1197027756228" id="2721957369897647173" role="vg0i.1163668896201.1163668914799" info="nn">
                <node concept="vg0i.1197027756228" id="2721957369897647168" role="vg0i.1197027756228.1197027771414" info="nn">
                  <node concept="vg0i.1197027756228" id="2721957369897647163" role="vg0i.1197027756228.1197027771414" info="nn">
                    <node concept="swut.1174650418652" id="2721957369897647162" role="vg0i.1197027756228.1197027771414" info="nn">
                      <reference role="swut.1174650418652.1174650432090" target="2721957369897647152" resolveInfo="varRef" />
                    </node>
                    <node concept="4ia1.1138056143562" id="2721957369897647167" role="vg0i.1197027756228.1197027833540" info="nn">
                      <reference role="4ia1.1138056143562.1138056516764" target="tpf3.2721957369897614810" />
                    </node>
                  </node>
                  <node concept="4ia1.1138056143562" id="2721957369897647172" role="vg0i.1197027756228.1197027833540" info="nn">
                    <reference role="4ia1.1138056143562.1138056516764" target="tpf8.5015072279636624635" />
                  </node>
                </node>
                <node concept="4ia1.1172008320231" id="2721957369897649299" role="vg0i.1197027756228.1197027833540" info="nn" />
              </node>
              <node concept="vg0i.1197027756228" id="2721957369897649304" role="vg0i.1163668896201.1163668922816" info="nn">
                <node concept="vg0i.1197027756228" id="2721957369897649305" role="vg0i.1197027756228.1197027771414" info="nn">
                  <node concept="swut.1174650418652" id="2721957369897649306" role="vg0i.1197027756228.1197027771414" info="nn">
                    <reference role="swut.1174650418652.1174650432090" target="2721957369897647152" resolveInfo="varRef" />
                  </node>
                  <node concept="4ia1.1138056143562" id="2721957369897649307" role="vg0i.1197027756228.1197027833540" info="nn">
                    <reference role="4ia1.1138056143562.1138056516764" target="tpf3.2721957369897614810" />
                  </node>
                </node>
                <node concept="4ia1.1138056143562" id="2721957369897649308" role="vg0i.1197027756228.1197027833540" info="nn">
                  <reference role="4ia1.1138056143562.1138056516764" target="tpf8.5015072279636624635" />
                </node>
              </node>
            </node>
          </node>
          <node concept="swut.1185788614172" id="2721957369897647160" role="swut.1174660718586.1174660783413" info="ng">
            <node concept="swut.1174657487114" id="2721957369897647154" role="swut.1185788614172.1185788644032" info="nn">
              <node concept="swut.1174650418652" id="2721957369897647156" role="swut.1174657487114.1174657509053" info="nn">
                <reference role="swut.1174650418652.1174650432090" target="2721957369897647152" resolveInfo="varRef" />
              </node>
            </node>
          </node>
        </node>
      </node>
      <node concept="swut.1174642788531" id="2721957369897647152" role="swut.1174648085619.1174648101952" info="ig">
        <property role="asn4.1169194658468.1169194664001" value="varRef" />
        <reference role="swut.1174642788531.1174642800329" target="tpf3.2721957369897614808" resolveInfo="GenerationContextOp_VarRef" />
      </node>
    </node>
    <node concept="swut.1174643105530" id="654553635094950296" info="ig">
      <property role="asn4.1169194658468.1169194664001" value="typeof_GenerationContextOp_CreateUniqueName" />
      <node concept="vg0i.1068580123136" id="654553635094950297" role="swut.1195213580585.1195213635060" info="sn">
        <node concept="swut.1174658326157" id="654553635094922968" role="vg0i.1068580123136.1068581517665" info="nn">
          <node concept="swut.1185788614172" id="654553635094923609" role="swut.1174660718586.1174660783414" info="ng">
            <node concept="le35.1196350785113" id="654553635094923605" role="swut.1185788614172.1185788644032" info="nn">
              <node concept="vg0i.1225271177708" id="654553635094923643" role="le35.1196350785113.1196350785114" info="in" />
            </node>
          </node>
          <node concept="swut.1185788614172" id="654553635094922972" role="swut.1174660718586.1174660783413" info="ng">
            <node concept="swut.1174657487114" id="654553635094922973" role="swut.1185788614172.1185788644032" info="nn">
              <node concept="swut.1174650418652" id="654553635094923417" role="swut.1174657487114.1174657509053" info="nn">
                <reference role="swut.1174650418652.1174650432090" target="654553635094950299" resolveInfo="operation" />
              </node>
            </node>
          </node>
        </node>
      </node>
      <node concept="swut.1174642788531" id="654553635094950299" role="swut.1174648085619.1174648101952" info="ig">
        <property role="asn4.1169194658468.1169194664001" value="operation" />
        <reference role="swut.1174642788531.1174642800329" target="tpf3.1218047638031" resolveInfo="GenerationContextOp_CreateUniqueName" />
      </node>
    </node>
    <node concept="swut.1174643105530" id="654553635094951495" info="ig">
      <property role="asn4.1169194658468.1169194664001" value="typeof_GenerationContextOp_GetInputModel" />
      <node concept="vg0i.1068580123136" id="654553635094951496" role="swut.1195213580585.1195213635060" info="sn">
        <node concept="swut.1174658326157" id="654553635094951594" role="vg0i.1068580123136.1068581517665" info="nn">
          <node concept="swut.1185788614172" id="654553635094951595" role="swut.1174660718586.1174660783414" info="ng">
            <node concept="le35.1196350785113" id="654553635094951596" role="swut.1185788614172.1185788644032" info="nn">
              <node concept="4ia1.1143226024141" id="654553635094952068" role="le35.1196350785113.1196350785114" info="in" />
            </node>
          </node>
          <node concept="swut.1185788614172" id="654553635094951598" role="swut.1174660718586.1174660783413" info="ng">
            <node concept="swut.1174657487114" id="654553635094951599" role="swut.1185788614172.1185788644032" info="nn">
              <node concept="swut.1174650418652" id="654553635094951600" role="swut.1174657487114.1174657509053" info="nn">
                <reference role="swut.1174650418652.1174650432090" target="654553635094951498" resolveInfo="operation" />
              </node>
            </node>
          </node>
        </node>
      </node>
      <node concept="swut.1174642788531" id="654553635094951498" role="swut.1174648085619.1174648101952" info="ig">
        <property role="asn4.1169194658468.1169194664001" value="operation" />
        <reference role="swut.1174642788531.1174642800329" target="tpf3.1217004708011" resolveInfo="GenerationContextOp_GetInputModel" />
      </node>
    </node>
    <node concept="swut.1174643105530" id="654553635094952124" info="ig">
      <property role="asn4.1169194658468.1169194664001" value="typeof_GenerationContextOp_GetInvocationContext" />
      <node concept="vg0i.1068580123136" id="654553635094952125" role="swut.1195213580585.1195213635060" info="sn">
        <node concept="swut.1174658326157" id="654553635094952199" role="vg0i.1068580123136.1068581517665" info="nn">
          <node concept="swut.1185788614172" id="654553635094952200" role="swut.1174660718586.1174660783414" info="ng">
            <node concept="le35.1196350785113" id="654553635094952201" role="swut.1185788614172.1185788644032" info="nn">
              <node concept="vg0i.1107535904670" id="654553635094953087" role="le35.1196350785113.1196350785114" info="in">
                <reference role="vg0i.1107535904670.1107535924139" target="cu2c.~IOperationContext" resolveInfo="IOperationContext" />
              </node>
            </node>
          </node>
          <node concept="swut.1185788614172" id="654553635094952203" role="swut.1174660718586.1174660783413" info="ng">
            <node concept="swut.1174657487114" id="654553635094952204" role="swut.1185788614172.1185788644032" info="nn">
              <node concept="swut.1174650418652" id="654553635094952205" role="swut.1174657487114.1174657509053" info="nn">
                <reference role="swut.1174650418652.1174650432090" target="654553635094952127" resolveInfo="operation" />
              </node>
            </node>
          </node>
        </node>
      </node>
      <node concept="swut.1174642788531" id="654553635094952127" role="swut.1174648085619.1174648101952" info="ig">
        <property role="asn4.1169194658468.1169194664001" value="operation" />
        <reference role="swut.1174642788531.1174642800329" target="tpf3.1224102704684" resolveInfo="GenerationContextOp_GetInvocationContext" />
      </node>
    </node>
    <node concept="swut.1174643105530" id="654553635094953128" info="ig">
      <property role="asn4.1169194658468.1169194664001" value="typeof_GenerationContextOp_GetOriginalInputModel" />
      <node concept="vg0i.1068580123136" id="654553635094953129" role="swut.1195213580585.1195213635060" info="sn">
        <node concept="swut.1174658326157" id="654553635094953789" role="vg0i.1068580123136.1068581517665" info="nn">
          <node concept="swut.1185788614172" id="654553635094953790" role="swut.1174660718586.1174660783414" info="ng">
            <node concept="le35.1196350785113" id="654553635094953791" role="swut.1185788614172.1185788644032" info="nn">
              <node concept="4ia1.1143226024141" id="654553635094953792" role="le35.1196350785113.1196350785114" info="in" />
            </node>
          </node>
          <node concept="swut.1185788614172" id="654553635094953793" role="swut.1174660718586.1174660783413" info="ng">
            <node concept="swut.1174657487114" id="654553635094953794" role="swut.1185788614172.1185788644032" info="nn">
              <node concept="swut.1174650418652" id="654553635094953795" role="swut.1174657487114.1174657509053" info="nn">
                <reference role="swut.1174650418652.1174650432090" target="654553635094953131" resolveInfo="operation" />
              </node>
            </node>
          </node>
        </node>
      </node>
      <node concept="swut.1174642788531" id="654553635094953131" role="swut.1174648085619.1174648101952" info="ig">
        <property role="asn4.1169194658468.1169194664001" value="operation" />
        <reference role="swut.1174642788531.1174642800329" target="tpf3.1217026863835" resolveInfo="GenerationContextOp_GetOriginalInputModel" />
      </node>
    </node>
    <node concept="swut.1174643105530" id="654553635094954651" info="ig">
      <property role="asn4.1169194658468.1169194664001" value="typeof_GenerationContextOp_GetOutputModel" />
      <node concept="vg0i.1068580123136" id="654553635094954652" role="swut.1195213580585.1195213635060" info="sn">
        <node concept="swut.1174658326157" id="654553635094954735" role="vg0i.1068580123136.1068581517665" info="nn">
          <node concept="swut.1185788614172" id="654553635094954736" role="swut.1174660718586.1174660783414" info="ng">
            <node concept="le35.1196350785113" id="654553635094954737" role="swut.1185788614172.1185788644032" info="nn">
              <node concept="4ia1.1143226024141" id="654553635094954738" role="le35.1196350785113.1196350785114" info="in" />
            </node>
          </node>
          <node concept="swut.1185788614172" id="654553635094954739" role="swut.1174660718586.1174660783413" info="ng">
            <node concept="swut.1174657487114" id="654553635094954740" role="swut.1185788614172.1185788644032" info="nn">
              <node concept="swut.1174650418652" id="654553635094954741" role="swut.1174657487114.1174657509053" info="nn">
                <reference role="swut.1174650418652.1174650432090" target="654553635094954654" resolveInfo="operation" />
              </node>
            </node>
          </node>
        </node>
      </node>
      <node concept="swut.1174642788531" id="654553635094954654" role="swut.1174648085619.1174648101952" info="ig">
        <property role="asn4.1169194658468.1169194664001" value="operation" />
        <reference role="swut.1174642788531.1174642800329" target="tpf3.1217282130234" resolveInfo="GenerationContextOp_GetOutputModel" />
      </node>
    </node>
    <node concept="swut.1174643105530" id="654553635094955430" info="ig">
      <property role="asn4.1169194658468.1169194664001" value="typeof_GenerationContextOp_GetScope" />
      <node concept="vg0i.1068580123136" id="654553635094955431" role="swut.1195213580585.1195213635060" info="sn">
        <node concept="swut.1174658326157" id="654553635094955508" role="vg0i.1068580123136.1068581517665" info="nn">
          <node concept="swut.1185788614172" id="654553635094955509" role="swut.1174660718586.1174660783414" info="ng">
            <node concept="le35.1196350785113" id="654553635094955510" role="swut.1185788614172.1185788644032" info="nn">
              <node concept="vg0i.1107535904670" id="7807451582400156578" role="le35.1196350785113.1196350785114" info="in">
                <reference role="vg0i.1107535904670.1107535924139" target="88zw.~SearchScope" resolveInfo="SearchScope" />
              </node>
            </node>
          </node>
          <node concept="swut.1185788614172" id="654553635094955512" role="swut.1174660718586.1174660783413" info="ng">
            <node concept="swut.1174657487114" id="654553635094955513" role="swut.1185788614172.1185788644032" info="nn">
              <node concept="swut.1174650418652" id="654553635094955514" role="swut.1174657487114.1174657509053" info="nn">
                <reference role="swut.1174650418652.1174650432090" target="654553635094955433" resolveInfo="operation" />
              </node>
            </node>
          </node>
        </node>
      </node>
      <node concept="swut.1174642788531" id="654553635094955433" role="swut.1174648085619.1174648101952" info="ig">
        <property role="asn4.1169194658468.1169194664001" value="operation" />
        <reference role="swut.1174642788531.1174642800329" target="tpf3.1216945228272" resolveInfo="GenerationContextOp_GetScope" />
      </node>
    </node>
    <node concept="swut.1174643105530" id="654553635094956269" info="ig">
      <property role="asn4.1169194658468.1169194664001" value="typeof_GenerationContextOp_GetTemplateNode" />
      <node concept="vg0i.1068580123136" id="654553635094956270" role="swut.1195213580585.1195213635060" info="sn">
        <node concept="swut.1174658326157" id="654553635094956365" role="vg0i.1068580123136.1068581517665" info="nn">
          <node concept="swut.1185788614172" id="654553635094956366" role="swut.1174660718586.1174660783414" info="ng">
            <node concept="le35.1196350785113" id="654553635094956367" role="swut.1185788614172.1185788644032" info="nn">
              <node concept="4ia1.1138055754698" id="654553635094956706" role="le35.1196350785113.1196350785114" info="in" />
            </node>
          </node>
          <node concept="swut.1185788614172" id="654553635094956369" role="swut.1174660718586.1174660783413" info="ng">
            <node concept="swut.1174657487114" id="654553635094956370" role="swut.1185788614172.1185788644032" info="nn">
              <node concept="swut.1174650418652" id="654553635094956371" role="swut.1174657487114.1174657509053" info="nn">
                <reference role="swut.1174650418652.1174650432090" target="654553635094956272" resolveInfo="operation" />
              </node>
            </node>
          </node>
        </node>
      </node>
      <node concept="swut.1174642788531" id="654553635094956272" role="swut.1174648085619.1174648101952" info="ig">
        <property role="asn4.1169194658468.1169194664001" value="operation" />
        <reference role="swut.1174642788531.1174642800329" target="tpf3.1217369610610" resolveInfo="GenerationContextOp_GetTemplateNode" />
      </node>
    </node>
    <node concept="swut.1174643105530" id="654553635094959374" info="ig">
      <property role="asn4.1169194658468.1169194664001" value="typeof_GenerationContextOp_UserObjectAccessBase" />
      <node concept="vg0i.1068580123136" id="654553635094959375" role="swut.1195213580585.1195213635060" info="sn">
        <node concept="swut.1174658326157" id="654553635094960522" role="vg0i.1068580123136.1068581517665" info="nn">
          <node concept="swut.1185788614172" id="654553635094960523" role="swut.1174660718586.1174660783414" info="ng">
            <node concept="le35.1196350785113" id="654553635094960524" role="swut.1185788614172.1185788644032" info="nn">
              <node concept="vg0i.1107535904670" id="654553635094961027" role="le35.1196350785113.1196350785114" info="in">
                <reference role="vg0i.1107535904670.1107535924139" target="e2lb.~Object" resolveInfo="Object" />
              </node>
            </node>
          </node>
          <node concept="swut.1185788614172" id="654553635094960526" role="swut.1174660718586.1174660783413" info="ng">
            <node concept="swut.1174657487114" id="654553635094960527" role="swut.1185788614172.1185788644032" info="nn">
              <node concept="swut.1174650418652" id="654553635094961110" role="swut.1174657487114.1174657509053" info="nn">
                <reference role="swut.1174650418652.1174650432090" target="654553635094959377" resolveInfo="op" />
              </node>
            </node>
          </node>
        </node>
      </node>
      <node concept="swut.1174642788531" id="654553635094959377" role="swut.1174648085619.1174648101952" info="ig">
        <property role="asn4.1169194658468.1169194664001" value="op" />
        <reference role="swut.1174642788531.1174642800329" target="tpf3.1217889960776" resolveInfo="GenerationContextOp_UserObjectAccessBase" />
      </node>
    </node>
<<<<<<< HEAD
  </contents>
=======
    <node role="applicableNode" roleId="tpd4.1174648101952" type="tpd4.ConceptReference" typeId="tpd4.1174642788531" id="654553635094959377" nodeInfo="ig">
      <property name="name" nameId="tpck.1169194664001" value="op" />
      <link role="concept" roleId="tpd4.1174642800329" targetNodeId="tpf3.1217889960776" resolveInfo="GenerationContextOp_UserObjectAccessBase" />
    </node>
  </root>
  <root type="tpd4.InferenceRule" typeId="tpd4.1174643105530" id="8915420221430216385" nodeInfo="ng">
    <property name="name" nameId="tpck.1169194664001" value="typeof_GenerationContextOp_GetExport" />
    <node role="body" roleId="tpd4.1195213635060" type="tpee.StatementList" typeId="tpee.1068580123136" id="8915420221430216386" nodeInfo="sn">
      <node role="statement" roleId="tpee.1068581517665" type="tpd4.CreateEquationStatement" typeId="tpd4.1174658326157" id="8915420221430216967" nodeInfo="nn">
        <node role="rightExpression" roleId="tpd4.1174660783414" type="tpd4.NormalTypeClause" typeId="tpd4.1185788614172" id="8915420221430217062" nodeInfo="ng">
          <node role="normalType" roleId="tpd4.1185788644032" type="tp3r.Quotation" typeId="tp3r.1196350785113" id="8915420221430217058" nodeInfo="nn">
            <node role="quotedNode" roleId="tp3r.1196350785114" type="tp25.SNodeType" typeId="tp25.1138055754698" id="8915420221430217103" nodeInfo="in">
              <node role="smodelAttribute" roleId="tpck.5169995583184591170" type="tp3r.ReferenceAntiquotation" typeId="tp3r.1196350785117" id="8915420221430217158" nodeInfo="ng">
                <property name="linkRole" nameId="tpck.1757699476691236116" value="concept" />
                <node role="expression" roleId="tp3r.1196350785111" type="tpee.DotExpression" typeId="tpee.1197027756228" id="8915420221430219866" nodeInfo="nn">
                  <node role="operand" roleId="tpee.1197027771414" type="tpee.DotExpression" typeId="tpee.1197027756228" id="8915420221430217381" nodeInfo="nn">
                    <node role="operand" roleId="tpee.1197027771414" type="tpd4.ApplicableNodeReference" typeId="tpd4.1174650418652" id="8915420221430217226" nodeInfo="nn">
                      <link role="applicableNode" roleId="tpd4.1174650432090" targetNodeId="8915420221430216388" resolveInfo="op" />
                    </node>
                    <node role="operation" roleId="tpee.1197027833540" type="tp25.SLinkAccess" typeId="tp25.1138056143562" id="1770874776445958135" nodeInfo="nn">
                      <link role="link" roleId="tp25.1138056516764" targetNodeId="tpf3.494100551407707432" />
                    </node>
                  </node>
                  <node role="operation" roleId="tpee.1197027833540" type="tp25.SLinkAccess" typeId="tp25.1138056143562" id="1770874776445959390" nodeInfo="nn">
                    <link role="link" roleId="tp25.1138056516764" targetNodeId="tpf8.1770874776445877574" />
                  </node>
                </node>
              </node>
            </node>
          </node>
        </node>
        <node role="leftExpression" roleId="tpd4.1174660783413" type="tpd4.NormalTypeClause" typeId="tpd4.1185788614172" id="8915420221430216970" nodeInfo="ng">
          <node role="normalType" roleId="tpd4.1185788644032" type="tpd4.TypeOfExpression" typeId="tpd4.1174657487114" id="8915420221430216819" nodeInfo="nn">
            <node role="term" roleId="tpd4.1174657509053" type="tpd4.ApplicableNodeReference" typeId="tpd4.1174650418652" id="8915420221430216858" nodeInfo="nn">
              <link role="applicableNode" roleId="tpd4.1174650432090" targetNodeId="8915420221430216388" resolveInfo="op" />
            </node>
          </node>
        </node>
      </node>
    </node>
    <node role="applicableNode" roleId="tpd4.1174648101952" type="tpd4.ConceptReference" typeId="tpd4.1174642788531" id="8915420221430216388" nodeInfo="ig">
      <property name="name" nameId="tpck.1169194664001" value="op" />
      <link role="concept" roleId="tpd4.1174642800329" targetNodeId="tpf3.494100551407707431" resolveInfo="GenerationContextOp_GetExport" />
    </node>
  </root>
>>>>>>> acccd4ff
</model>
<|MERGE_RESOLUTION|>--- conflicted
+++ resolved
@@ -1185,53 +1185,45 @@
         <reference role="swut.1174642788531.1174642800329" target="tpf3.1217889960776" resolveInfo="GenerationContextOp_UserObjectAccessBase" />
       </node>
     </node>
-<<<<<<< HEAD
+    <node concept="swut.1174643105530" id="8915420221430216385" info="ig">
+      <property role="asn4.1169194658468.1169194664001" value="typeof_GenerationContextOp_GetExport" />
+      <node concept="vg0i.1068580123136" id="8915420221430216386" role="swut.1195213580585.1195213635060" info="sn">
+        <node concept="swut.1174658326157" id="8915420221430216967" role="vg0i.1068580123136.1068581517665" info="nn">
+          <node concept="swut.1185788614172" id="8915420221430217062" role="swut.1174660718586.1174660783414" info="ng">
+            <node concept="le35.1196350785113" id="8915420221430217058" role="swut.1185788614172.1185788644032" info="nn">
+              <node concept="4ia1.1138055754698" id="8915420221430217103" role="le35.1196350785113.1196350785114" info="in">
+                <node concept="le35.1196350785117" id="8915420221430217158" role="asn4.1133920641626.5169995583184591170" info="ng">
+                  <property role="asn4.3364660638048049745.1757699476691236116" value="concept" />
+                  <node concept="vg0i.1197027756228" id="8915420221430219866" role="le35.1196350785110.1196350785111" info="nn">
+                    <node concept="vg0i.1197027756228" id="8915420221430217381" role="vg0i.1197027756228.1197027771414" info="nn">
+                      <node concept="swut.1174650418652" id="8915420221430217226" role="vg0i.1197027756228.1197027771414" info="nn">
+                        <reference role="swut.1174650418652.1174650432090" target="8915420221430216388" resolveInfo="op" />
+                      </node>
+                      <node concept="4ia1.1138056143562" id="1770874776445958135" role="vg0i.1197027756228.1197027833540" info="nn">
+                        <reference role="4ia1.1138056143562.1138056516764" target="tpf3.494100551407707432" />
+                      </node>
+                    </node>
+                    <node concept="4ia1.1138056143562" id="1770874776445959390" role="vg0i.1197027756228.1197027833540" info="nn">
+                      <reference role="4ia1.1138056143562.1138056516764" target="tpf8.1770874776445877574" />
+                    </node>
+                  </node>
+                </node>
+              </node>
+            </node>
+          </node>
+          <node concept="swut.1185788614172" id="8915420221430216970" role="swut.1174660718586.1174660783413" info="ng">
+            <node concept="swut.1174657487114" id="8915420221430216819" role="swut.1185788614172.1185788644032" info="nn">
+              <node concept="swut.1174650418652" id="8915420221430216858" role="swut.1174657487114.1174657509053" info="nn">
+                <reference role="swut.1174650418652.1174650432090" target="8915420221430216388" resolveInfo="op" />
+              </node>
+            </node>
+          </node>
+        </node>
+      </node>
+      <node concept="swut.1174642788531" id="8915420221430216388" role="swut.1174648085619.1174648101952" info="ig">
+        <property role="asn4.1169194658468.1169194664001" value="op" />
+        <reference role="swut.1174642788531.1174642800329" target="tpf3.494100551407707431" resolveInfo="GenerationContextOp_GetExport" />
+      </node>
+    </node>
   </contents>
-=======
-    <node role="applicableNode" roleId="tpd4.1174648101952" type="tpd4.ConceptReference" typeId="tpd4.1174642788531" id="654553635094959377" nodeInfo="ig">
-      <property name="name" nameId="tpck.1169194664001" value="op" />
-      <link role="concept" roleId="tpd4.1174642800329" targetNodeId="tpf3.1217889960776" resolveInfo="GenerationContextOp_UserObjectAccessBase" />
-    </node>
-  </root>
-  <root type="tpd4.InferenceRule" typeId="tpd4.1174643105530" id="8915420221430216385" nodeInfo="ng">
-    <property name="name" nameId="tpck.1169194664001" value="typeof_GenerationContextOp_GetExport" />
-    <node role="body" roleId="tpd4.1195213635060" type="tpee.StatementList" typeId="tpee.1068580123136" id="8915420221430216386" nodeInfo="sn">
-      <node role="statement" roleId="tpee.1068581517665" type="tpd4.CreateEquationStatement" typeId="tpd4.1174658326157" id="8915420221430216967" nodeInfo="nn">
-        <node role="rightExpression" roleId="tpd4.1174660783414" type="tpd4.NormalTypeClause" typeId="tpd4.1185788614172" id="8915420221430217062" nodeInfo="ng">
-          <node role="normalType" roleId="tpd4.1185788644032" type="tp3r.Quotation" typeId="tp3r.1196350785113" id="8915420221430217058" nodeInfo="nn">
-            <node role="quotedNode" roleId="tp3r.1196350785114" type="tp25.SNodeType" typeId="tp25.1138055754698" id="8915420221430217103" nodeInfo="in">
-              <node role="smodelAttribute" roleId="tpck.5169995583184591170" type="tp3r.ReferenceAntiquotation" typeId="tp3r.1196350785117" id="8915420221430217158" nodeInfo="ng">
-                <property name="linkRole" nameId="tpck.1757699476691236116" value="concept" />
-                <node role="expression" roleId="tp3r.1196350785111" type="tpee.DotExpression" typeId="tpee.1197027756228" id="8915420221430219866" nodeInfo="nn">
-                  <node role="operand" roleId="tpee.1197027771414" type="tpee.DotExpression" typeId="tpee.1197027756228" id="8915420221430217381" nodeInfo="nn">
-                    <node role="operand" roleId="tpee.1197027771414" type="tpd4.ApplicableNodeReference" typeId="tpd4.1174650418652" id="8915420221430217226" nodeInfo="nn">
-                      <link role="applicableNode" roleId="tpd4.1174650432090" targetNodeId="8915420221430216388" resolveInfo="op" />
-                    </node>
-                    <node role="operation" roleId="tpee.1197027833540" type="tp25.SLinkAccess" typeId="tp25.1138056143562" id="1770874776445958135" nodeInfo="nn">
-                      <link role="link" roleId="tp25.1138056516764" targetNodeId="tpf3.494100551407707432" />
-                    </node>
-                  </node>
-                  <node role="operation" roleId="tpee.1197027833540" type="tp25.SLinkAccess" typeId="tp25.1138056143562" id="1770874776445959390" nodeInfo="nn">
-                    <link role="link" roleId="tp25.1138056516764" targetNodeId="tpf8.1770874776445877574" />
-                  </node>
-                </node>
-              </node>
-            </node>
-          </node>
-        </node>
-        <node role="leftExpression" roleId="tpd4.1174660783413" type="tpd4.NormalTypeClause" typeId="tpd4.1185788614172" id="8915420221430216970" nodeInfo="ng">
-          <node role="normalType" roleId="tpd4.1185788644032" type="tpd4.TypeOfExpression" typeId="tpd4.1174657487114" id="8915420221430216819" nodeInfo="nn">
-            <node role="term" roleId="tpd4.1174657509053" type="tpd4.ApplicableNodeReference" typeId="tpd4.1174650418652" id="8915420221430216858" nodeInfo="nn">
-              <link role="applicableNode" roleId="tpd4.1174650432090" targetNodeId="8915420221430216388" resolveInfo="op" />
-            </node>
-          </node>
-        </node>
-      </node>
-    </node>
-    <node role="applicableNode" roleId="tpd4.1174648101952" type="tpd4.ConceptReference" typeId="tpd4.1174642788531" id="8915420221430216388" nodeInfo="ig">
-      <property name="name" nameId="tpck.1169194664001" value="op" />
-      <link role="concept" roleId="tpd4.1174642800329" targetNodeId="tpf3.494100551407707431" resolveInfo="GenerationContextOp_GetExport" />
-    </node>
-  </root>
->>>>>>> acccd4ff
 </model>
