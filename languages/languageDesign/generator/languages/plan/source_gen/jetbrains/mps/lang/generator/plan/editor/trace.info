<?xml version="1.0" encoding="UTF-8"?>
<debug-info version="2">
  <concept fqn="c:f3061a53-9226-4cc5-a443-f952ceaf5816/1068580123140:jetbrains.mps.baseLanguage.structure.ConstructorDeclaration" />
  <concept fqn="c:f3061a53-9226-4cc5-a443-f952ceaf5816/1068580123155:jetbrains.mps.baseLanguage.structure.ExpressionStatement" />
  <concept fqn="c:f3061a53-9226-4cc5-a443-f952ceaf5816/1068390468200:jetbrains.mps.baseLanguage.structure.FieldDeclaration" />
  <concept fqn="c:f3061a53-9226-4cc5-a443-f952ceaf5816/1144226303539:jetbrains.mps.baseLanguage.structure.ForeachStatement" />
  <concept fqn="c:f3061a53-9226-4cc5-a443-f952ceaf5816/1068580123159:jetbrains.mps.baseLanguage.structure.IfStatement" />
  <concept fqn="c:f3061a53-9226-4cc5-a443-f952ceaf5816/1068580123165:jetbrains.mps.baseLanguage.structure.InstanceMethodDeclaration" />
  <concept fqn="c:f3061a53-9226-4cc5-a443-f952ceaf5816/1068581242864:jetbrains.mps.baseLanguage.structure.LocalVariableDeclarationStatement" />
  <concept fqn="c:f3061a53-9226-4cc5-a443-f952ceaf5816/1068581242878:jetbrains.mps.baseLanguage.structure.ReturnStatement" />
  <concept fqn="c:f3061a53-9226-4cc5-a443-f952ceaf5816/1070475587102:jetbrains.mps.baseLanguage.structure.SuperConstructorInvocation" />
  <root>
    <file name="EditorAspectDescriptorImpl.java">
      <unit at="15,0,37,0" name="jetbrains.mps.lang.generator.plan.editor.EditorAspectDescriptorImpl" />
    </file>
  </root>
  <root nodeRef="r:f2ba8024-88b1-43d0-afb0-7856ed64ccb1(jetbrains.mps.lang.generator.plan.editor)/2944629966652442731">
    <file name="Plan_Editor.java">
<<<<<<< HEAD
      <node id="2944629966652442731" at="11,79,12,70" concept="7" />
      <node id="2944629966652442731" at="11,0,14,0" concept="5" trace="createEditorCell#(Ljetbrains/mps/openapi/editor/EditorContext;Lorg/jetbrains/mps/openapi/model/SNode;)Ljetbrains/mps/openapi/editor/cells/EditorCell;" />
      <scope id="2944629966652442731" at="11,79,12,70" />
      <scope id="2944629966652442731" at="11,0,14,0">
        <var name="editorContext" id="2944629966652442731" />
        <var name="node" id="2944629966652442731" />
      </scope>
      <unit id="2944629966652442731" at="10,0,15,0" name="jetbrains.mps.lang.generator.plan.editor.Plan_Editor" />
    </file>
    <file name="Plan_EditorBuilder_a.java">
      <node id="2944629966652442731" at="31,84,32,19" concept="8" />
      <node id="2944629966652442731" at="32,19,33,18" concept="1" />
      <node id="2944629966652442731" at="38,26,39,18" concept="7" />
      <node id="2944629966652442731" at="42,39,43,39" concept="7" />
      <node id="2944629966652442731" at="46,50,47,104" concept="6" />
      <node id="2944629966652442731" at="47,104,48,48" concept="1" />
      <node id="2944629966652442731" at="48,48,49,28" concept="1" />
      <node id="2944629966652442731" at="49,28,50,65" concept="1" />
      <node id="2944629966652442731" at="50,65,51,57" concept="1" />
      <node id="2944629966652442731" at="51,57,52,57" concept="1" />
      <node id="2944629966652442731" at="52,57,53,60" concept="1" />
      <node id="2944629966652442731" at="53,60,54,22" concept="7" />
      <node id="2944629966652442755" at="56,49,57,89" concept="6" />
      <node id="2944629966652442755" at="57,89,58,29" concept="1" />
      <node id="2944629966652442755" at="58,29,59,42" concept="1" />
      <node id="2944629966652442755" at="59,42,60,26" concept="6" />
      <node id="2944629966652442755" at="60,26,61,63" concept="1" />
      <node id="2944629966652442755" at="61,63,62,42" concept="1" />
      <node id="2944629966652442755" at="62,42,63,73" concept="1" />
      <node id="2944629966652442755" at="63,73,64,57" concept="6" />
      <node id="2944629966652442755" at="64,57,65,59" concept="6" />
      <node id="2944629966652442755" at="66,35,67,87" concept="6" />
      <node id="2944629966652442755" at="67,87,68,94" concept="7" />
      <node id="2944629966652442755" at="69,10,70,22" concept="7" />
      <node id="2944629966652442750" at="72,49,73,93" concept="6" />
      <node id="2944629966652442750" at="73,93,74,47" concept="1" />
      <node id="2944629966652442750" at="74,47,75,34" concept="1" />
      <node id="2944629966652442750" at="75,34,76,22" concept="7" />
      <node id="2944629966652442731" at="78,52,79,127" concept="6" />
      <node id="2944629966652442731" at="79,127,80,93" concept="6" />
      <node id="2944629966652442731" at="80,93,81,46" concept="1" />
      <node id="2944629966652442731" at="81,46,82,49" concept="1" />
      <node id="2944629966652442731" at="82,49,83,22" concept="7" />
      <node id="2944629966652442731" at="86,97,87,50" concept="8" />
      <node id="2944629966652442731" at="89,66,90,93" concept="7" />
      <node id="2944629966652442731" at="92,57,93,65" concept="6" />
      <node id="2944629966652442731" at="93,65,94,58" concept="1" />
      <node id="2944629966652442731" at="94,58,95,25" concept="7" />
      <node id="2944629966652442731" at="97,41,98,34" concept="6" />
      <node id="2944629966652442731" at="98,34,99,42" concept="1" />
      <node id="2944629966652442731" at="99,42,100,49" concept="1" />
      <node id="2944629966652442731" at="100,49,101,23" concept="7" />
      <node id="2944629966652442731" at="104,96,105,134" concept="1" />
      <node id="2944629966652442731" at="106,34,107,142" concept="1" />
      <node id="2944629966652442731" at="107,142,108,146" concept="1" />
      <node id="2944629966652442731" at="110,122,111,394" concept="1" />
      <node id="2944629966652442731" at="28,0,30,0" concept="2" trace="myNode" />
      <node id="2944629966652442731" at="42,0,45,0" concept="5" trace="createCell#()Ljetbrains/mps/openapi/editor/cells/EditorCell;" />
      <node id="2944629966652442731" at="86,0,89,0" concept="0" trace="stepsListHandler_ibbzj5_c0#(Lorg/jetbrains/mps/openapi/model/SNode;Ljava/lang/String;Ljetbrains/mps/openapi/editor/EditorContext;)V" />
      <node id="2944629966652442731" at="89,0,92,0" concept="5" trace="createNodeToInsert#(Ljetbrains/mps/openapi/editor/EditorContext;)Lorg/jetbrains/mps/openapi/model/SNode;" />
      <node id="2944629966652442731" at="109,9,112,9" concept="4" />
      <node id="2944629966652442731" at="31,0,35,0" concept="0" trace="Plan_EditorBuilder_a#(Ljetbrains/mps/openapi/editor/EditorContext;Lorg/jetbrains/mps/openapi/model/SNode;)V" />
      <node id="2944629966652442731" at="105,134,109,9" concept="4" />
      <node id="2944629966652442731" at="36,0,41,0" concept="5" trace="getNode#()Lorg/jetbrains/mps/openapi/model/SNode;" />
      <node id="2944629966652442755" at="65,59,70,22" concept="4" />
      <node id="2944629966652442731" at="92,0,97,0" concept="5" trace="createNodeCell#(Lorg/jetbrains/mps/openapi/model/SNode;)Ljetbrains/mps/openapi/editor/cells/EditorCell;" />
      <node id="2944629966652442750" at="72,0,78,0" concept="5" trace="createConstant_ibbzj5_b0#()Ljetbrains/mps/openapi/editor/cells/EditorCell;" />
      <node id="2944629966652442731" at="97,0,103,0" concept="5" trace="createEmptyCell#()Ljetbrains/mps/openapi/editor/cells/EditorCell;" />
      <node id="2944629966652442731" at="78,0,85,0" concept="5" trace="createRefNodeList_ibbzj5_c0#()Ljetbrains/mps/openapi/editor/cells/EditorCell;" />
      <node id="2944629966652442731" at="46,0,56,0" concept="5" trace="createCollection_ibbzj5_a#()Ljetbrains/mps/openapi/editor/cells/EditorCell;" />
      <node id="2944629966652442731" at="103,86,113,7" concept="4" />
      <node id="2944629966652442731" at="103,0,115,0" concept="5" trace="installElementCellActions#(Lorg/jetbrains/mps/openapi/model/SNode;Ljetbrains/mps/openapi/editor/cells/EditorCell;)V" />
      <node id="2944629966652442755" at="56,0,72,0" concept="5" trace="createProperty_ibbzj5_a0#()Ljetbrains/mps/openapi/editor/cells/EditorCell;" />
      <scope id="2944629966652442731" at="38,26,39,18" />
      <scope id="2944629966652442731" at="42,39,43,39" />
      <scope id="2944629966652442731" at="86,97,87,50" />
      <scope id="2944629966652442731" at="89,66,90,93" />
      <scope id="2944629966652442731" at="110,122,111,394" />
      <scope id="2944629966652442731" at="31,84,33,18" />
      <scope id="2944629966652442755" at="66,35,68,94">
        <var name="manager" id="2944629966652442755" />
      </scope>
      <scope id="2944629966652442731" at="106,34,108,146" />
      <scope id="2944629966652442731" at="42,0,45,0" />
      <scope id="2944629966652442731" at="86,0,89,0">
=======
      <node id="2944629966652442731" at="27,79,28,63" concept="6" />
      <node id="2944629966652442731" at="30,89,31,97" concept="5" />
      <node id="2944629966652442731" at="31,97,32,48" concept="1" />
      <node id="2944629966652442731" at="32,48,33,28" concept="1" />
      <node id="2944629966652442731" at="33,28,34,81" concept="1" />
      <node id="2944629966652442731" at="34,81,35,81" concept="1" />
      <node id="2944629966652442731" at="35,81,36,84" concept="1" />
      <node id="2944629966652442731" at="36,84,37,22" concept="6" />
      <node id="2944629966652442755" at="39,88,40,82" concept="5" />
      <node id="2944629966652442755" at="40,82,41,29" concept="1" />
      <node id="2944629966652442755" at="41,29,42,42" concept="1" />
      <node id="2944629966652442755" at="42,42,43,26" concept="5" />
      <node id="2944629966652442755" at="43,26,44,58" concept="1" />
      <node id="2944629966652442755" at="44,58,45,42" concept="1" />
      <node id="2944629966652442755" at="45,42,46,73" concept="1" />
      <node id="2944629966652442755" at="46,73,47,57" concept="5" />
      <node id="2944629966652442755" at="48,35,49,82" concept="5" />
      <node id="2944629966652442755" at="49,82,50,112" concept="6" />
      <node id="2944629966652442755" at="51,10,52,22" concept="6" />
      <node id="2944629966652442750" at="54,88,55,86" concept="5" />
      <node id="2944629966652442750" at="55,86,56,47" concept="1" />
      <node id="2944629966652442750" at="56,47,57,34" concept="1" />
      <node id="2944629966652442750" at="57,34,58,22" concept="6" />
      <node id="2944629966652442731" at="60,91,61,111" concept="5" />
      <node id="2944629966652442731" at="61,111,62,108" concept="5" />
      <node id="2944629966652442731" at="62,108,63,46" concept="1" />
      <node id="2944629966652442731" at="63,46,64,49" concept="1" />
      <node id="2944629966652442731" at="64,49,65,22" concept="6" />
      <node id="2944629966652442731" at="68,97,69,50" concept="7" />
      <node id="2944629966652442731" at="71,66,72,41" concept="5" />
      <node id="2944629966652442731" at="72,41,73,93" concept="6" />
      <node id="2944629966652442731" at="75,86,76,80" concept="5" />
      <node id="2944629966652442731" at="76,80,77,95" concept="1" />
      <node id="2944629966652442731" at="77,95,78,25" concept="6" />
      <node id="2944629966652442731" at="80,68,81,34" concept="5" />
      <node id="2944629966652442731" at="81,34,82,55" concept="1" />
      <node id="2944629966652442731" at="82,55,83,87" concept="1" />
      <node id="2944629966652442731" at="83,87,84,23" concept="6" />
      <node id="2944629966652442731" at="87,96,88,134" concept="1" />
      <node id="2944629966652442731" at="89,34,90,142" concept="1" />
      <node id="2944629966652442731" at="90,142,91,146" concept="1" />
      <node id="2944629966652442731" at="93,122,94,392" concept="1" />
      <node id="2944629966652442731" at="27,0,30,0" concept="4" trace="createEditorCell#(Ljetbrains/mps/openapi/editor/EditorContext;Lorg/jetbrains/mps/openapi/model/SNode;)Ljetbrains/mps/openapi/editor/cells/EditorCell;" />
      <node id="2944629966652442731" at="68,0,71,0" concept="0" trace="stepsListHandler_ibbzj5_c0#(Lorg/jetbrains/mps/openapi/model/SNode;Ljava/lang/String;Ljetbrains/mps/openapi/editor/EditorContext;)V" />
      <node id="2944629966652442731" at="92,9,95,9" concept="3" />
      <node id="2944629966652442731" at="71,0,75,0" concept="4" trace="createNodeToInsert#(Ljetbrains/mps/openapi/editor/EditorContext;)Lorg/jetbrains/mps/openapi/model/SNode;" />
      <node id="2944629966652442731" at="88,134,92,9" concept="3" />
      <node id="2944629966652442755" at="47,57,52,22" concept="3" />
      <node id="2944629966652442731" at="75,0,80,0" concept="4" trace="createNodeCell#(Ljetbrains/mps/openapi/editor/EditorContext;Lorg/jetbrains/mps/openapi/model/SNode;)Ljetbrains/mps/openapi/editor/cells/EditorCell;" />
      <node id="2944629966652442750" at="54,0,60,0" concept="4" trace="createConstant_ibbzj5_b0#(Ljetbrains/mps/openapi/editor/EditorContext;Lorg/jetbrains/mps/openapi/model/SNode;)Ljetbrains/mps/openapi/editor/cells/EditorCell;" />
      <node id="2944629966652442731" at="80,0,86,0" concept="4" trace="createEmptyCell#(Ljetbrains/mps/openapi/editor/EditorContext;)Ljetbrains/mps/openapi/editor/cells/EditorCell;" />
      <node id="2944629966652442731" at="60,0,67,0" concept="4" trace="createRefNodeList_ibbzj5_c0#(Ljetbrains/mps/openapi/editor/EditorContext;Lorg/jetbrains/mps/openapi/model/SNode;)Ljetbrains/mps/openapi/editor/cells/EditorCell;" />
      <node id="2944629966652442731" at="30,0,39,0" concept="4" trace="createCollection_ibbzj5_a#(Ljetbrains/mps/openapi/editor/EditorContext;Lorg/jetbrains/mps/openapi/model/SNode;)Ljetbrains/mps/openapi/editor/cells/EditorCell;" />
      <node id="2944629966652442731" at="86,132,96,7" concept="3" />
      <node id="2944629966652442731" at="86,0,98,0" concept="4" trace="installElementCellActions#(Lorg/jetbrains/mps/openapi/model/SNode;Lorg/jetbrains/mps/openapi/model/SNode;Ljetbrains/mps/openapi/editor/cells/EditorCell;Ljetbrains/mps/openapi/editor/EditorContext;)V" />
      <node id="2944629966652442755" at="39,0,54,0" concept="4" trace="createProperty_ibbzj5_a0#(Ljetbrains/mps/openapi/editor/EditorContext;Lorg/jetbrains/mps/openapi/model/SNode;)Ljetbrains/mps/openapi/editor/cells/EditorCell;" />
      <scope id="2944629966652442731" at="27,79,28,63" />
      <scope id="2944629966652442731" at="68,97,69,50" />
      <scope id="2944629966652442731" at="93,122,94,392" />
      <scope id="2944629966652442755" at="48,35,50,112">
        <var name="manager" id="2944629966652442755" />
      </scope>
      <scope id="2944629966652442731" at="71,66,73,93">
        <var name="listOwner" id="2944629966652442731" />
      </scope>
      <scope id="2944629966652442731" at="89,34,91,146" />
      <scope id="2944629966652442731" at="27,0,30,0">
        <var name="editorContext" id="2944629966652442731" />
        <var name="node" id="2944629966652442731" />
      </scope>
      <scope id="2944629966652442731" at="68,0,71,0">
>>>>>>> bd830ede
        <var name="childRole" id="2944629966652442731" />
        <var name="context" id="2944629966652442731" />
        <var name="ownerNode" id="2944629966652442731" />
      </scope>
<<<<<<< HEAD
      <scope id="2944629966652442731" at="89,0,92,0">
        <var name="editorContext" id="2944629966652442731" />
      </scope>
      <scope id="2944629966652442731" at="92,57,95,25">
        <var name="elementCell" id="2944629966652442731" />
      </scope>
      <scope id="2944629966652442731" at="31,0,35,0">
        <var name="context" id="2944629966652442731" />
        <var name="node" id="2944629966652442731" />
      </scope>
      <scope id="2944629966652442750" at="72,49,76,22">
        <var name="editorCell" id="2944629966652442750" />
      </scope>
      <scope id="2944629966652442731" at="97,41,101,23">
        <var name="emptyCell" id="2944629966652442731" />
      </scope>
      <scope id="2944629966652442731" at="36,0,41,0" />
      <scope id="2944629966652442731" at="78,52,83,22">
        <var name="editorCell" id="2944629966652442731" />
        <var name="handler" id="2944629966652442731" />
      </scope>
      <scope id="2944629966652442731" at="92,0,97,0">
        <var name="elementNode" id="2944629966652442731" />
      </scope>
      <scope id="2944629966652442750" at="72,0,78,0" />
      <scope id="2944629966652442731" at="97,0,103,0" />
      <scope id="2944629966652442731" at="78,0,85,0" />
      <scope id="2944629966652442731" at="46,50,54,22">
        <var name="editorCell" id="2944629966652442731" />
      </scope>
      <scope id="2944629966652442731" at="104,96,112,9" />
      <scope id="2944629966652442731" at="46,0,56,0" />
      <scope id="2944629966652442731" at="103,86,113,7" />
      <scope id="2944629966652442731" at="103,0,115,0">
=======
      <scope id="2944629966652442731" at="75,86,78,25">
        <var name="elementCell" id="2944629966652442731" />
      </scope>
      <scope id="2944629966652442750" at="54,88,58,22">
        <var name="editorCell" id="2944629966652442750" />
      </scope>
      <scope id="2944629966652442731" at="71,0,75,0">
        <var name="editorContext" id="2944629966652442731" />
      </scope>
      <scope id="2944629966652442731" at="80,68,84,23">
        <var name="emptyCell" id="2944629966652442731" />
      </scope>
      <scope id="2944629966652442731" at="60,91,65,22">
        <var name="editorCell" id="2944629966652442731" />
        <var name="handler" id="2944629966652442731" />
      </scope>
      <scope id="2944629966652442731" at="75,0,80,0">
        <var name="editorContext" id="2944629966652442731" />
        <var name="elementNode" id="2944629966652442731" />
      </scope>
      <scope id="2944629966652442750" at="54,0,60,0">
        <var name="editorContext" id="2944629966652442750" />
        <var name="node" id="2944629966652442750" />
      </scope>
      <scope id="2944629966652442731" at="80,0,86,0">
        <var name="editorContext" id="2944629966652442731" />
      </scope>
      <scope id="2944629966652442731" at="30,89,37,22">
        <var name="editorCell" id="2944629966652442731" />
      </scope>
      <scope id="2944629966652442731" at="60,0,67,0">
        <var name="editorContext" id="2944629966652442731" />
        <var name="node" id="2944629966652442731" />
      </scope>
      <scope id="2944629966652442731" at="87,96,95,9" />
      <scope id="2944629966652442731" at="30,0,39,0">
        <var name="editorContext" id="2944629966652442731" />
        <var name="node" id="2944629966652442731" />
      </scope>
      <scope id="2944629966652442731" at="86,132,96,7" />
      <scope id="2944629966652442731" at="86,0,98,0">
        <var name="editorContext" id="2944629966652442731" />
>>>>>>> bd830ede
        <var name="elementCell" id="2944629966652442731" />
        <var name="elementNode" id="2944629966652442731" />
      </scope>
<<<<<<< HEAD
      <scope id="2944629966652442755" at="56,49,70,22">
=======
      <scope id="2944629966652442755" at="39,88,52,22">
>>>>>>> bd830ede
        <var name="attributeConcept" id="2944629966652442755" />
        <var name="editorCell" id="2944629966652442755" />
        <var name="provider" id="2944629966652442755" />
      </scope>
<<<<<<< HEAD
      <scope id="2944629966652442755" at="56,0,72,0" />
      <unit id="2944629966652442731" at="85,0,116,0" name="jetbrains.mps.lang.generator.plan.editor.Plan_EditorBuilder_a$stepsListHandler_ibbzj5_c0" />
      <unit id="2944629966652442731" at="27,0,117,0" name="jetbrains.mps.lang.generator.plan.editor.Plan_EditorBuilder_a" />
=======
      <scope id="2944629966652442755" at="39,0,54,0">
        <var name="editorContext" id="2944629966652442755" />
        <var name="node" id="2944629966652442755" />
      </scope>
      <unit id="2944629966652442731" at="67,0,99,0" name="jetbrains.mps.lang.generator.plan.editor.Plan_Editor$stepsListHandler_ibbzj5_c0" />
      <unit id="2944629966652442731" at="26,0,100,0" name="jetbrains.mps.lang.generator.plan.editor.Plan_Editor" />
>>>>>>> bd830ede
    </file>
  </root>
  <root nodeRef="r:f2ba8024-88b1-43d0-afb0-7856ed64ccb1(jetbrains.mps.lang.generator.plan.editor)/2944629966652442785">
    <file name="Checkpoint_Editor.java">
<<<<<<< HEAD
      <node id="2944629966652442785" at="11,79,12,76" concept="7" />
      <node id="2944629966652442785" at="11,0,14,0" concept="5" trace="createEditorCell#(Ljetbrains/mps/openapi/editor/EditorContext;Lorg/jetbrains/mps/openapi/model/SNode;)Ljetbrains/mps/openapi/editor/cells/EditorCell;" />
      <scope id="2944629966652442785" at="11,79,12,76" />
      <scope id="2944629966652442785" at="11,0,14,0">
        <var name="editorContext" id="2944629966652442785" />
        <var name="node" id="2944629966652442785" />
      </scope>
      <unit id="2944629966652442785" at="10,0,15,0" name="jetbrains.mps.lang.generator.plan.editor.Checkpoint_Editor" />
    </file>
    <file name="Checkpoint_EditorBuilder_a.java">
      <node id="2944629966652442785" at="20,90,21,19" concept="8" />
      <node id="2944629966652442785" at="21,19,22,18" concept="1" />
      <node id="2944629966652442785" at="27,26,28,18" concept="7" />
      <node id="2944629966652442785" at="31,39,32,39" concept="7" />
      <node id="2944629966652442785" at="35,50,36,106" concept="6" />
      <node id="2944629966652442785" at="36,106,37,48" concept="1" />
      <node id="2944629966652442785" at="37,48,38,28" concept="1" />
      <node id="2944629966652442785" at="38,28,39,65" concept="1" />
      <node id="2944629966652442785" at="39,65,40,57" concept="1" />
      <node id="2944629966652442785" at="40,57,41,57" concept="1" />
      <node id="2944629966652442785" at="41,57,42,22" concept="7" />
      <node id="2944629966652442801" at="44,49,45,103" concept="6" />
      <node id="2944629966652442801" at="45,103,46,47" concept="1" />
      <node id="2944629966652442801" at="46,47,47,34" concept="1" />
      <node id="2944629966652442801" at="47,34,48,22" concept="7" />
      <node id="2944629966652442802" at="50,49,51,89" concept="6" />
      <node id="2944629966652442802" at="51,89,52,29" concept="1" />
      <node id="2944629966652442802" at="52,29,53,42" concept="1" />
      <node id="2944629966652442802" at="53,42,54,26" concept="6" />
      <node id="2944629966652442802" at="54,26,55,63" concept="1" />
      <node id="2944629966652442802" at="55,63,56,42" concept="1" />
      <node id="2944629966652442802" at="56,42,57,73" concept="1" />
      <node id="2944629966652442802" at="57,73,58,57" concept="6" />
      <node id="2944629966652442802" at="58,57,59,59" concept="6" />
      <node id="2944629966652442802" at="60,35,61,87" concept="6" />
      <node id="2944629966652442802" at="61,87,62,94" concept="7" />
      <node id="2944629966652442802" at="63,10,64,22" concept="7" />
      <node id="2944629966652442785" at="17,0,19,0" concept="2" trace="myNode" />
      <node id="2944629966652442785" at="31,0,34,0" concept="5" trace="createCell#()Ljetbrains/mps/openapi/editor/cells/EditorCell;" />
      <node id="2944629966652442785" at="20,0,24,0" concept="0" trace="Checkpoint_EditorBuilder_a#(Ljetbrains/mps/openapi/editor/EditorContext;Lorg/jetbrains/mps/openapi/model/SNode;)V" />
      <node id="2944629966652442785" at="25,0,30,0" concept="5" trace="getNode#()Lorg/jetbrains/mps/openapi/model/SNode;" />
      <node id="2944629966652442802" at="59,59,64,22" concept="4" />
      <node id="2944629966652442801" at="44,0,50,0" concept="5" trace="createConstant_8wbpj6_a0#()Ljetbrains/mps/openapi/editor/cells/EditorCell;" />
      <node id="2944629966652442785" at="35,0,44,0" concept="5" trace="createCollection_8wbpj6_a#()Ljetbrains/mps/openapi/editor/cells/EditorCell;" />
      <node id="2944629966652442802" at="50,0,66,0" concept="5" trace="createProperty_8wbpj6_b0#()Ljetbrains/mps/openapi/editor/cells/EditorCell;" />
      <scope id="2944629966652442785" at="27,26,28,18" />
      <scope id="2944629966652442785" at="31,39,32,39" />
      <scope id="2944629966652442785" at="20,90,22,18" />
      <scope id="2944629966652442802" at="60,35,62,94">
=======
      <node id="2944629966652442785" at="16,79,17,63" concept="6" />
      <node id="2944629966652442785" at="19,89,20,99" concept="5" />
      <node id="2944629966652442785" at="20,99,21,48" concept="1" />
      <node id="2944629966652442785" at="21,48,22,28" concept="1" />
      <node id="2944629966652442785" at="22,28,23,81" concept="1" />
      <node id="2944629966652442785" at="23,81,24,81" concept="1" />
      <node id="2944629966652442785" at="24,81,25,22" concept="6" />
      <node id="2944629966652442801" at="27,88,28,96" concept="5" />
      <node id="2944629966652442801" at="28,96,29,47" concept="1" />
      <node id="2944629966652442801" at="29,47,30,34" concept="1" />
      <node id="2944629966652442801" at="30,34,31,22" concept="6" />
      <node id="2944629966652442802" at="33,88,34,82" concept="5" />
      <node id="2944629966652442802" at="34,82,35,29" concept="1" />
      <node id="2944629966652442802" at="35,29,36,42" concept="1" />
      <node id="2944629966652442802" at="36,42,37,26" concept="5" />
      <node id="2944629966652442802" at="37,26,38,58" concept="1" />
      <node id="2944629966652442802" at="38,58,39,42" concept="1" />
      <node id="2944629966652442802" at="39,42,40,73" concept="1" />
      <node id="2944629966652442802" at="40,73,41,57" concept="5" />
      <node id="2944629966652442802" at="42,35,43,82" concept="5" />
      <node id="2944629966652442802" at="43,82,44,112" concept="6" />
      <node id="2944629966652442802" at="45,10,46,22" concept="6" />
      <node id="2944629966652442785" at="16,0,19,0" concept="4" trace="createEditorCell#(Ljetbrains/mps/openapi/editor/EditorContext;Lorg/jetbrains/mps/openapi/model/SNode;)Ljetbrains/mps/openapi/editor/cells/EditorCell;" />
      <node id="2944629966652442802" at="41,57,46,22" concept="3" />
      <node id="2944629966652442801" at="27,0,33,0" concept="4" trace="createConstant_8wbpj6_a0#(Ljetbrains/mps/openapi/editor/EditorContext;Lorg/jetbrains/mps/openapi/model/SNode;)Ljetbrains/mps/openapi/editor/cells/EditorCell;" />
      <node id="2944629966652442785" at="19,0,27,0" concept="4" trace="createCollection_8wbpj6_a#(Ljetbrains/mps/openapi/editor/EditorContext;Lorg/jetbrains/mps/openapi/model/SNode;)Ljetbrains/mps/openapi/editor/cells/EditorCell;" />
      <node id="2944629966652442802" at="33,0,48,0" concept="4" trace="createProperty_8wbpj6_b0#(Ljetbrains/mps/openapi/editor/EditorContext;Lorg/jetbrains/mps/openapi/model/SNode;)Ljetbrains/mps/openapi/editor/cells/EditorCell;" />
      <scope id="2944629966652442785" at="16,79,17,63" />
      <scope id="2944629966652442802" at="42,35,44,112">
>>>>>>> bd830ede
        <var name="manager" id="2944629966652442802" />
      </scope>
      <scope id="2944629966652442785" at="31,0,34,0" />
      <scope id="2944629966652442785" at="20,0,24,0">
        <var name="context" id="2944629966652442785" />
        <var name="node" id="2944629966652442785" />
      </scope>
      <scope id="2944629966652442801" at="44,49,48,22">
        <var name="editorCell" id="2944629966652442801" />
      </scope>
      <scope id="2944629966652442785" at="25,0,30,0" />
      <scope id="2944629966652442801" at="44,0,50,0" />
      <scope id="2944629966652442785" at="35,50,42,22">
        <var name="editorCell" id="2944629966652442785" />
      </scope>
<<<<<<< HEAD
      <scope id="2944629966652442785" at="35,0,44,0" />
      <scope id="2944629966652442802" at="50,49,64,22">
=======
      <scope id="2944629966652442801" at="27,0,33,0">
        <var name="editorContext" id="2944629966652442801" />
        <var name="node" id="2944629966652442801" />
      </scope>
      <scope id="2944629966652442785" at="19,0,27,0">
        <var name="editorContext" id="2944629966652442785" />
        <var name="node" id="2944629966652442785" />
      </scope>
      <scope id="2944629966652442802" at="33,88,46,22">
>>>>>>> bd830ede
        <var name="attributeConcept" id="2944629966652442802" />
        <var name="editorCell" id="2944629966652442802" />
        <var name="provider" id="2944629966652442802" />
      </scope>
<<<<<<< HEAD
      <scope id="2944629966652442802" at="50,0,66,0" />
      <unit id="2944629966652442785" at="16,0,67,0" name="jetbrains.mps.lang.generator.plan.editor.Checkpoint_EditorBuilder_a" />
=======
      <scope id="2944629966652442802" at="33,0,48,0">
        <var name="editorContext" id="2944629966652442802" />
        <var name="node" id="2944629966652442802" />
      </scope>
      <unit id="2944629966652442785" at="15,0,49,0" name="jetbrains.mps.lang.generator.plan.editor.Checkpoint_Editor" />
>>>>>>> bd830ede
    </file>
  </root>
  <root nodeRef="r:f2ba8024-88b1-43d0-afb0-7856ed64ccb1(jetbrains.mps.lang.generator.plan.editor)/2944629966652442855">
    <file name="Transform_Editor.java">
      <node id="2944629966652442855" at="11,79,12,75" concept="7" />
      <node id="2944629966652442855" at="14,82,15,78" concept="7" />
      <node id="2944629966652442855" at="11,0,14,0" concept="5" trace="createEditorCell#(Ljetbrains/mps/openapi/editor/EditorContext;Lorg/jetbrains/mps/openapi/model/SNode;)Ljetbrains/mps/openapi/editor/cells/EditorCell;" />
      <node id="2944629966652442855" at="14,0,17,0" concept="5" trace="createInspectedCell#(Ljetbrains/mps/openapi/editor/EditorContext;Lorg/jetbrains/mps/openapi/model/SNode;)Ljetbrains/mps/openapi/editor/cells/EditorCell;" />
      <scope id="2944629966652442855" at="11,79,12,75" />
      <scope id="2944629966652442855" at="14,82,15,78" />
      <scope id="2944629966652442855" at="11,0,14,0">
        <var name="editorContext" id="2944629966652442855" />
        <var name="node" id="2944629966652442855" />
      </scope>
      <scope id="2944629966652442855" at="14,0,17,0">
        <var name="editorContext" id="2944629966652442855" />
        <var name="node" id="2944629966652442855" />
      </scope>
      <unit id="2944629966652442855" at="10,0,18,0" name="jetbrains.mps.lang.generator.plan.editor.Transform_Editor" />
    </file>
    <file name="Transform_EditorBuilder_a.java">
      <node id="2944629966652442855" at="43,89,44,19" concept="8" />
      <node id="2944629966652442855" at="44,19,45,18" concept="1" />
      <node id="2944629966652442855" at="50,26,51,18" concept="7" />
      <node id="2944629966652442855" at="54,39,55,39" concept="7" />
      <node id="2944629966652442855" at="58,50,59,104" concept="6" />
      <node id="2944629966652442855" at="59,104,60,48" concept="1" />
      <node id="2944629966652442855" at="60,48,61,28" concept="1" />
      <node id="2944629966652442855" at="61,28,62,65" concept="1" />
      <node id="2944629966652442855" at="62,65,63,57" concept="1" />
      <node id="2944629966652442855" at="63,57,64,59" concept="1" />
      <node id="2944629966652442855" at="64,59,65,22" concept="7" />
      <node id="2944629966652444973" at="67,49,68,102" concept="6" />
      <node id="2944629966652444973" at="68,102,69,47" concept="1" />
      <node id="2944629966652444973" at="69,47,70,34" concept="1" />
      <node id="2944629966652444973" at="70,34,71,22" concept="7" />
      <node id="2944629966652442855" at="73,51,74,103" concept="6" />
      <node id="2944629966652442855" at="74,103,75,49" concept="1" />
      <node id="2944629966652442855" at="75,49,76,61" concept="1" />
      <node id="2944629966652442855" at="76,61,77,22" concept="7" />
      <node id="2944629966652442855" at="79,53,80,141" concept="6" />
      <node id="2944629966652442855" at="80,141,81,93" concept="6" />
      <node id="2944629966652442855" at="81,93,82,50" concept="1" />
      <node id="2944629966652442855" at="82,50,83,34" concept="6" />
      <node id="2944629966652442855" at="83,34,84,58" concept="1" />
      <node id="2944629966652442855" at="84,58,85,40" concept="1" />
      <node id="2944629966652442855" at="85,40,86,49" concept="1" />
      <node id="2944629966652442855" at="86,49,87,22" concept="7" />
      <node id="2944629966652442855" at="90,102,91,50" concept="8" />
      <node id="2944629966652442855" at="93,66,94,93" concept="7" />
      <node id="2944629966652442855" at="96,57,97,65" concept="6" />
      <node id="2944629966652442855" at="97,65,98,58" concept="1" />
      <node id="2944629966652442855" at="98,58,99,25" concept="7" />
      <node id="2944629966652442855" at="101,41,102,34" concept="6" />
      <node id="2944629966652442855" at="102,34,103,42" concept="1" />
      <node id="2944629966652442855" at="103,42,104,49" concept="1" />
      <node id="2944629966652442855" at="104,49,105,23" concept="7" />
      <node id="2944629966652442855" at="108,96,109,134" concept="1" />
      <node id="2944629966652442855" at="110,34,111,142" concept="1" />
      <node id="2944629966652442855" at="111,142,112,146" concept="1" />
      <node id="2944629966652442855" at="114,122,115,318" concept="1" />
      <node id="1724656486326907781" at="123,169,124,138" concept="6" />
      <node id="1724656486326907788" at="124,138,125,52" concept="7" />
      <node id="1724656486326899189" at="127,46,128,18" concept="7" />
      <node id="1724656486326899189" at="130,204,131,157" concept="7" />
      <node id="1724656486326908992" at="133,212,134,206" concept="6" />
      <node id="1724656486326908998" at="134,206,135,98" concept="1" />
      <node id="1724656486326911165" at="135,98,136,67" concept="7" />
      <node id="1724656486326899189" at="138,45,139,19" concept="7" />
      <node id="2944629966652442855" at="40,0,42,0" concept="2" trace="myNode" />
      <node id="1724656486326899189" at="121,0,123,0" concept="0" trace="Transform_languages_cellMenu_5ya0vk_a0a1a#()V" />
      <node id="2944629966652442855" at="54,0,57,0" concept="5" trace="createCell#()Ljetbrains/mps/openapi/editor/cells/EditorCell;" />
      <node id="2944629966652442855" at="90,0,93,0" concept="0" trace="languagesListHandler_5ya0vk_a1a#(Lorg/jetbrains/mps/openapi/model/SNode;Ljava/lang/String;Ljetbrains/mps/openapi/editor/EditorContext;)V" />
      <node id="2944629966652442855" at="93,0,96,0" concept="5" trace="createNodeToInsert#(Ljetbrains/mps/openapi/editor/EditorContext;)Lorg/jetbrains/mps/openapi/model/SNode;" />
      <node id="2944629966652442855" at="113,9,116,9" concept="4" />
      <node id="1724656486326899189" at="127,0,130,0" concept="5" trace="isCustomCreateChildNode#()Z" />
      <node id="1724656486326899189" at="130,0,133,0" concept="5" trace="customCreateChildNode#(Ljava/lang/Object;Lorg/jetbrains/mps/openapi/model/SNode;Lorg/jetbrains/mps/openapi/model/SNode;Lorg/jetbrains/mps/openapi/model/SNode;Lorg/jetbrains/mps/openapi/model/SModel;Ljetbrains/mps/smodel/IOperationContext;Ljetbrains/mps/openapi/editor/EditorContext;)Lorg/jetbrains/mps/openapi/model/SNode;" />
      <node id="1724656486326899189" at="138,0,141,0" concept="5" trace="isReferentPresentation#()Z" />
      <node id="2944629966652442855" at="43,0,47,0" concept="0" trace="Transform_EditorBuilder_a#(Ljetbrains/mps/openapi/editor/EditorContext;Lorg/jetbrains/mps/openapi/model/SNode;)V" />
      <node id="2944629966652442855" at="109,134,113,9" concept="4" />
      <node id="1724656486326899189" at="123,0,127,0" concept="5" trace="createParameterObjects#(Lorg/jetbrains/mps/openapi/model/SNode;Lorg/jetbrains/mps/openapi/model/SNode;Lorg/jetbrains/mps/openapi/model/SNode;Ljetbrains/mps/smodel/IOperationContext;Ljetbrains/mps/openapi/editor/EditorContext;)Ljava/util/List;" />
      <node id="2944629966652442855" at="48,0,53,0" concept="5" trace="getNode#()Lorg/jetbrains/mps/openapi/model/SNode;" />
      <node id="2944629966652442855" at="96,0,101,0" concept="5" trace="createNodeCell#(Lorg/jetbrains/mps/openapi/model/SNode;)Ljetbrains/mps/openapi/editor/cells/EditorCell;" />
      <node id="1724656486326899189" at="133,0,138,0" concept="5" trace="customCreateChildNode_impl#(Lorg/jetbrains/mps/openapi/language/SLanguage;Lorg/jetbrains/mps/openapi/model/SNode;Lorg/jetbrains/mps/openapi/model/SNode;Lorg/jetbrains/mps/openapi/model/SNode;Lorg/jetbrains/mps/openapi/model/SModel;Ljetbrains/mps/smodel/IOperationContext;Ljetbrains/mps/openapi/editor/EditorContext;)Lorg/jetbrains/mps/openapi/model/SNode;" />
      <node id="2944629966652444973" at="67,0,73,0" concept="5" trace="createConstant_5ya0vk_a0#()Ljetbrains/mps/openapi/editor/cells/EditorCell;" />
      <node id="2944629966652442855" at="73,0,79,0" concept="5" trace="createCollection_5ya0vk_b0#()Ljetbrains/mps/openapi/editor/cells/EditorCell;" />
      <node id="2944629966652442855" at="101,0,107,0" concept="5" trace="createEmptyCell#()Ljetbrains/mps/openapi/editor/cells/EditorCell;" />
      <node id="2944629966652442855" at="58,0,67,0" concept="5" trace="createCollection_5ya0vk_a#()Ljetbrains/mps/openapi/editor/cells/EditorCell;" />
      <node id="2944629966652442855" at="79,0,89,0" concept="5" trace="createRefNodeList_5ya0vk_a1a#()Ljetbrains/mps/openapi/editor/cells/EditorCell;" />
      <node id="2944629966652442855" at="107,86,117,7" concept="4" />
      <node id="2944629966652442855" at="107,0,119,0" concept="5" trace="installElementCellActions#(Lorg/jetbrains/mps/openapi/model/SNode;Ljetbrains/mps/openapi/editor/cells/EditorCell;)V" />
      <scope id="1724656486326899189" at="121,56,121,56" />
      <scope id="2944629966652442855" at="50,26,51,18" />
      <scope id="2944629966652442855" at="54,39,55,39" />
      <scope id="2944629966652442855" at="90,102,91,50" />
      <scope id="2944629966652442855" at="93,66,94,93" />
      <scope id="2944629966652442855" at="114,122,115,318" />
      <scope id="1724656486326899189" at="127,46,128,18" />
      <scope id="1724656486326899189" at="130,204,131,157" />
      <scope id="1724656486326899189" at="138,45,139,19" />
      <scope id="2944629966652442855" at="43,89,45,18" />
      <scope id="2944629966652442855" at="110,34,112,146" />
      <scope id="1724656486326899189" at="121,0,123,0" />
      <scope id="1724656486326899195" at="123,169,125,52">
        <var name="allLanguages" id="1724656486326907782" />
      </scope>
      <scope id="2944629966652442855" at="54,0,57,0" />
      <scope id="2944629966652442855" at="90,0,93,0">
        <var name="childRole" id="2944629966652442855" />
        <var name="context" id="2944629966652442855" />
        <var name="ownerNode" id="2944629966652442855" />
      </scope>
      <scope id="2944629966652442855" at="93,0,96,0">
        <var name="editorContext" id="2944629966652442855" />
      </scope>
      <scope id="2944629966652442855" at="96,57,99,25">
        <var name="elementCell" id="2944629966652442855" />
      </scope>
      <scope id="1724656486326899189" at="127,0,130,0" />
      <scope id="1724656486326899189" at="130,0,133,0">
        <var name="currentChild" id="1724656486326899189" />
        <var name="defaultConceptOfChild" id="1724656486326899189" />
        <var name="editorContext" id="1724656486326899189" />
        <var name="model" id="1724656486326899189" />
        <var name="node" id="1724656486326899189" />
        <var name="operationContext" id="1724656486326899189" />
        <var name="parameterObject" id="1724656486326899189" />
      </scope>
      <scope id="1724656486326908448" at="133,212,136,67">
        <var name="lid" id="1724656486326908993" />
      </scope>
      <scope id="1724656486326899189" at="138,0,141,0" />
      <scope id="2944629966652442855" at="43,0,47,0">
        <var name="context" id="2944629966652442855" />
        <var name="node" id="2944629966652442855" />
      </scope>
      <scope id="2944629966652444973" at="67,49,71,22">
        <var name="editorCell" id="2944629966652444973" />
      </scope>
      <scope id="2944629966652442855" at="73,51,77,22">
        <var name="editorCell" id="2944629966652442855" />
      </scope>
      <scope id="2944629966652442855" at="101,41,105,23">
        <var name="emptyCell" id="2944629966652442855" />
      </scope>
      <scope id="1724656486326899189" at="123,0,127,0">
        <var name="currentChild" id="1724656486326899189" />
        <var name="defaultConceptOfChild" id="1724656486326899189" />
        <var name="editorContext" id="1724656486326899189" />
        <var name="node" id="1724656486326899189" />
        <var name="operationContext" id="1724656486326899189" />
      </scope>
      <scope id="2944629966652442855" at="48,0,53,0" />
      <scope id="2944629966652442855" at="96,0,101,0">
        <var name="elementNode" id="2944629966652442855" />
      </scope>
      <scope id="1724656486326899189" at="133,0,138,0">
        <var name="currentChild" id="1724656486326899189" />
        <var name="defaultConceptOfChild" id="1724656486326899189" />
        <var name="editorContext" id="1724656486326899189" />
        <var name="model" id="1724656486326899189" />
        <var name="node" id="1724656486326899189" />
        <var name="operationContext" id="1724656486326899189" />
        <var name="parameterObject" id="1724656486326899189" />
      </scope>
      <scope id="2944629966652444973" at="67,0,73,0" />
      <scope id="2944629966652442855" at="73,0,79,0" />
      <scope id="2944629966652442855" at="101,0,107,0" />
      <scope id="2944629966652442855" at="58,50,65,22">
        <var name="editorCell" id="2944629966652442855" />
      </scope>
      <scope id="2944629966652442855" at="79,53,87,22">
        <var name="editorCell" id="2944629966652442855" />
        <var name="handler" id="2944629966652442855" />
        <var name="style" id="2944629966652442855" />
      </scope>
      <scope id="2944629966652442855" at="108,96,116,9" />
      <scope id="2944629966652442855" at="58,0,67,0" />
      <scope id="2944629966652442855" at="79,0,89,0" />
      <scope id="2944629966652442855" at="107,86,117,7" />
      <scope id="2944629966652442855" at="107,0,119,0">
        <var name="elementCell" id="2944629966652442855" />
        <var name="elementNode" id="2944629966652442855" />
      </scope>
      <unit id="1724656486326899189" at="120,0,142,0" name="jetbrains.mps.lang.generator.plan.editor.Transform_EditorBuilder_a$Transform_languages_cellMenu_5ya0vk_a0a1a" />
      <unit id="2944629966652442855" at="89,0,120,0" name="jetbrains.mps.lang.generator.plan.editor.Transform_EditorBuilder_a$languagesListHandler_5ya0vk_a1a" />
      <unit id="2944629966652442855" at="39,0,143,0" name="jetbrains.mps.lang.generator.plan.editor.Transform_EditorBuilder_a" />
    </file>
    <file name="Transform_InspectorBuilder_a.java">
      <node id="2944629966652442855" at="16,92,17,19" concept="8" />
      <node id="2944629966652442855" at="17,19,18,18" concept="1" />
      <node id="2944629966652442855" at="23,26,24,18" concept="7" />
      <node id="2944629966652442855" at="27,39,28,37" concept="7" />
      <node id="8296877263936677715" at="31,48,32,132" concept="6" />
      <node id="8296877263936677715" at="32,132,33,46" concept="1" />
      <node id="8296877263936677715" at="33,46,34,28" concept="1" />
      <node id="8296877263936677715" at="34,28,35,65" concept="1" />
      <node id="8296877263936677715" at="35,65,36,34" concept="1" />
      <node id="8296877263936677715" at="36,34,37,22" concept="7" />
      <node id="2944629966652442855" at="13,0,15,0" concept="2" trace="myNode" />
      <node id="2944629966652442855" at="27,0,30,0" concept="5" trace="createCell#()Ljetbrains/mps/openapi/editor/cells/EditorCell;" />
      <node id="2944629966652442855" at="16,0,20,0" concept="0" trace="Transform_InspectorBuilder_a#(Ljetbrains/mps/openapi/editor/EditorContext;Lorg/jetbrains/mps/openapi/model/SNode;)V" />
      <node id="2944629966652442855" at="21,0,26,0" concept="5" trace="getNode#()Lorg/jetbrains/mps/openapi/model/SNode;" />
      <node id="8296877263936677715" at="31,0,39,0" concept="5" trace="createConstant_5ya0vk_a#()Ljetbrains/mps/openapi/editor/cells/EditorCell;" />
      <scope id="2944629966652442855" at="23,26,24,18" />
      <scope id="2944629966652442855" at="27,39,28,37" />
      <scope id="2944629966652442855" at="16,92,18,18" />
      <scope id="2944629966652442855" at="27,0,30,0" />
      <scope id="2944629966652442855" at="16,0,20,0">
        <var name="context" id="2944629966652442855" />
        <var name="node" id="2944629966652442855" />
      </scope>
      <scope id="2944629966652442855" at="21,0,26,0" />
      <scope id="8296877263936677715" at="31,48,37,22">
        <var name="editorCell" id="8296877263936677715" />
      </scope>
      <scope id="8296877263936677715" at="31,0,39,0" />
      <unit id="2944629966652442855" at="12,0,40,0" name="jetbrains.mps.lang.generator.plan.editor.Transform_InspectorBuilder_a" />
    </file>
  </root>
  <root nodeRef="r:f2ba8024-88b1-43d0-afb0-7856ed64ccb1(jetbrains.mps.lang.generator.plan.editor)/8296877263936660599">
    <file name="ApplyGenerators_Editor.java">
      <node id="8296877263936660599" at="11,79,12,81" concept="7" />
      <node id="8296877263936660599" at="14,82,15,84" concept="7" />
      <node id="8296877263936660599" at="11,0,14,0" concept="5" trace="createEditorCell#(Ljetbrains/mps/openapi/editor/EditorContext;Lorg/jetbrains/mps/openapi/model/SNode;)Ljetbrains/mps/openapi/editor/cells/EditorCell;" />
      <node id="8296877263936660599" at="14,0,17,0" concept="5" trace="createInspectedCell#(Ljetbrains/mps/openapi/editor/EditorContext;Lorg/jetbrains/mps/openapi/model/SNode;)Ljetbrains/mps/openapi/editor/cells/EditorCell;" />
      <scope id="8296877263936660599" at="11,79,12,81" />
      <scope id="8296877263936660599" at="14,82,15,84" />
      <scope id="8296877263936660599" at="11,0,14,0">
        <var name="editorContext" id="8296877263936660599" />
        <var name="node" id="8296877263936660599" />
      </scope>
      <scope id="8296877263936660599" at="14,0,17,0">
        <var name="editorContext" id="8296877263936660599" />
        <var name="node" id="8296877263936660599" />
      </scope>
      <unit id="8296877263936660599" at="10,0,18,0" name="jetbrains.mps.lang.generator.plan.editor.ApplyGenerators_Editor" />
    </file>
    <file name="ApplyGenerators_EditorBuilder_a.java">
      <node id="8296877263936660599" at="45,95,46,19" concept="8" />
      <node id="8296877263936660599" at="46,19,47,18" concept="1" />
      <node id="8296877263936660599" at="52,26,53,18" concept="7" />
      <node id="8296877263936660599" at="56,39,57,39" concept="7" />
      <node id="8296877263936660599" at="60,50,61,104" concept="6" />
      <node id="8296877263936660599" at="61,104,62,48" concept="1" />
      <node id="8296877263936660599" at="62,48,63,28" concept="1" />
      <node id="8296877263936660599" at="63,28,64,65" concept="1" />
      <node id="8296877263936660599" at="64,65,65,57" concept="1" />
      <node id="8296877263936660599" at="65,57,66,59" concept="1" />
      <node id="8296877263936660599" at="66,59,67,22" concept="7" />
      <node id="8296877263936660619" at="69,49,70,98" concept="6" />
      <node id="8296877263936660619" at="70,98,71,47" concept="1" />
      <node id="8296877263936660619" at="71,47,72,34" concept="1" />
      <node id="8296877263936660619" at="72,34,73,22" concept="7" />
      <node id="8296877263936660599" at="75,51,76,103" concept="6" />
      <node id="8296877263936660599" at="76,103,77,49" concept="1" />
      <node id="8296877263936660599" at="77,49,78,34" concept="6" />
      <node id="8296877263936660599" at="78,34,79,49" concept="1" />
      <node id="8296877263936660599" at="79,49,80,40" concept="1" />
      <node id="8296877263936660599" at="80,40,81,61" concept="1" />
      <node id="8296877263936660599" at="81,61,82,22" concept="7" />
      <node id="8296877263936660599" at="84,53,85,147" concept="6" />
      <node id="8296877263936660599" at="85,147,86,93" concept="6" />
      <node id="8296877263936660599" at="86,93,87,50" concept="1" />
      <node id="8296877263936660599" at="87,50,88,34" concept="6" />
      <node id="8296877263936660599" at="88,34,89,58" concept="1" />
      <node id="8296877263936660599" at="89,58,90,40" concept="1" />
      <node id="8296877263936660599" at="90,40,91,49" concept="1" />
      <node id="8296877263936660599" at="91,49,92,22" concept="7" />
      <node id="8296877263936660599" at="95,102,96,50" concept="8" />
      <node id="8296877263936660599" at="98,66,99,93" concept="7" />
      <node id="8296877263936660599" at="101,57,102,65" concept="6" />
      <node id="8296877263936660599" at="102,65,103,58" concept="1" />
      <node id="8296877263936660599" at="103,58,104,25" concept="7" />
      <node id="8296877263936660599" at="106,41,107,34" concept="6" />
      <node id="8296877263936660599" at="107,34,108,42" concept="1" />
      <node id="8296877263936660599" at="108,42,109,49" concept="1" />
      <node id="8296877263936660599" at="109,49,110,23" concept="7" />
      <node id="8296877263936660599" at="113,96,114,134" concept="1" />
      <node id="8296877263936660599" at="115,34,116,142" concept="1" />
      <node id="8296877263936660599" at="116,142,117,146" concept="1" />
      <node id="8296877263936660599" at="119,122,120,330" concept="1" />
      <node id="8296877263937245133" at="128,169,129,73" concept="6" />
      <node id="8296877263937276688" at="131,56,132,42" concept="1" />
      <node id="8296877263937307073" at="134,7,135,16" concept="7" />
      <node id="8296877263937148789" at="137,46,138,18" concept="7" />
      <node id="8296877263937148789" at="140,204,141,164" concept="7" />
      <node id="8296877263937158338" at="143,219,144,222" concept="6" />
      <node id="8296877263937353903" at="144,222,145,322" concept="1" />
      <node id="8296877263937154720" at="145,322,146,266" concept="1" />
      <node id="8296877263937165977" at="146,266,147,21" concept="7" />
      <node id="8296877263937148789" at="149,45,150,19" concept="7" />
      <node id="8296877263937148789" at="152,59,153,79" concept="7" />
      <node id="8296877263937333913" at="155,78,156,45" concept="7" />
      <node id="8296877263937148789" at="158,62,159,82" concept="7" />
      <node id="8296877263937344743" at="161,81,162,45" concept="7" />
      <node id="8296877263936660599" at="42,0,44,0" concept="2" trace="myNode" />
      <node id="8296877263937148789" at="126,0,128,0" concept="0" trace="ApplyGenerators_generator_cellMenu_34tr3z_a0a1a#()V" />
      <node id="8296877263936660599" at="56,0,59,0" concept="5" trace="createCell#()Ljetbrains/mps/openapi/editor/cells/EditorCell;" />
      <node id="8296877263936660599" at="95,0,98,0" concept="0" trace="generatorListHandler_34tr3z_a1a#(Lorg/jetbrains/mps/openapi/model/SNode;Ljava/lang/String;Ljetbrains/mps/openapi/editor/EditorContext;)V" />
      <node id="8296877263936660599" at="98,0,101,0" concept="5" trace="createNodeToInsert#(Ljetbrains/mps/openapi/editor/EditorContext;)Lorg/jetbrains/mps/openapi/model/SNode;" />
      <node id="8296877263936660599" at="118,9,121,9" concept="4" />
      <node id="8296877263937229953" at="130,135,133,9" concept="3" />
      <node id="8296877263937148789" at="137,0,140,0" concept="5" trace="isCustomCreateChildNode#()Z" />
      <node id="8296877263937148789" at="140,0,143,0" concept="5" trace="customCreateChildNode#(Ljava/lang/Object;Lorg/jetbrains/mps/openapi/model/SNode;Lorg/jetbrains/mps/openapi/model/SNode;Lorg/jetbrains/mps/openapi/model/SNode;Lorg/jetbrains/mps/openapi/model/SModel;Ljetbrains/mps/smodel/IOperationContext;Ljetbrains/mps/openapi/editor/EditorContext;)Lorg/jetbrains/mps/openapi/model/SNode;" />
      <node id="8296877263937148789" at="149,0,152,0" concept="5" trace="isReferentPresentation#()Z" />
      <node id="8296877263937148789" at="152,0,155,0" concept="5" trace="getMatchingText#(Ljava/lang/Object;)Ljava/lang/String;" />
      <node id="8296877263937148789" at="155,0,158,0" concept="5" trace="getMatchingText_internal#(Lorg/jetbrains/mps/openapi/module/SModuleReference;)Ljava/lang/String;" />
      <node id="8296877263937148789" at="158,0,161,0" concept="5" trace="getDescriptionText#(Ljava/lang/Object;)Ljava/lang/String;" />
      <node id="8296877263937148789" at="161,0,164,0" concept="5" trace="getDescriptionText_internal#(Lorg/jetbrains/mps/openapi/module/SModuleReference;)Ljava/lang/String;" />
      <node id="8296877263936660599" at="45,0,49,0" concept="0" trace="ApplyGenerators_EditorBuilder_a#(Ljetbrains/mps/openapi/editor/EditorContext;Lorg/jetbrains/mps/openapi/model/SNode;)V" />
      <node id="8296877263936660599" at="114,134,118,9" concept="4" />
      <node id="8296877263936660599" at="50,0,55,0" concept="5" trace="getNode#()Lorg/jetbrains/mps/openapi/model/SNode;" />
      <node id="8296877263936660599" at="101,0,106,0" concept="5" trace="createNodeCell#(Lorg/jetbrains/mps/openapi/model/SNode;)Ljetbrains/mps/openapi/editor/cells/EditorCell;" />
      <node id="8296877263937219733" at="129,73,134,7" concept="3" />
      <node id="8296877263936660619" at="69,0,75,0" concept="5" trace="createConstant_34tr3z_a0#()Ljetbrains/mps/openapi/editor/cells/EditorCell;" />
      <node id="8296877263936660599" at="106,0,112,0" concept="5" trace="createEmptyCell#()Ljetbrains/mps/openapi/editor/cells/EditorCell;" />
      <node id="8296877263937148789" at="143,0,149,0" concept="5" trace="customCreateChildNode_impl#(Lorg/jetbrains/mps/openapi/module/SModuleReference;Lorg/jetbrains/mps/openapi/model/SNode;Lorg/jetbrains/mps/openapi/model/SNode;Lorg/jetbrains/mps/openapi/model/SNode;Lorg/jetbrains/mps/openapi/model/SModel;Ljetbrains/mps/smodel/IOperationContext;Ljetbrains/mps/openapi/editor/EditorContext;)Lorg/jetbrains/mps/openapi/model/SNode;" />
      <node id="8296877263936660599" at="60,0,69,0" concept="5" trace="createCollection_34tr3z_a#()Ljetbrains/mps/openapi/editor/cells/EditorCell;" />
      <node id="8296877263936660599" at="75,0,84,0" concept="5" trace="createCollection_34tr3z_b0#()Ljetbrains/mps/openapi/editor/cells/EditorCell;" />
      <node id="8296877263937148789" at="128,0,137,0" concept="5" trace="createParameterObjects#(Lorg/jetbrains/mps/openapi/model/SNode;Lorg/jetbrains/mps/openapi/model/SNode;Lorg/jetbrains/mps/openapi/model/SNode;Ljetbrains/mps/smodel/IOperationContext;Ljetbrains/mps/openapi/editor/EditorContext;)Ljava/util/List;" />
      <node id="8296877263936660599" at="84,0,94,0" concept="5" trace="createRefNodeList_34tr3z_a1a#()Ljetbrains/mps/openapi/editor/cells/EditorCell;" />
      <node id="8296877263936660599" at="112,86,122,7" concept="4" />
      <node id="8296877263936660599" at="112,0,124,0" concept="5" trace="installElementCellActions#(Lorg/jetbrains/mps/openapi/model/SNode;Ljetbrains/mps/openapi/editor/cells/EditorCell;)V" />
      <scope id="8296877263937148789" at="126,62,126,62" />
      <scope id="8296877263936660599" at="52,26,53,18" />
      <scope id="8296877263936660599" at="56,39,57,39" />
      <scope id="8296877263936660599" at="95,102,96,50" />
      <scope id="8296877263936660599" at="98,66,99,93" />
      <scope id="8296877263936660599" at="119,122,120,330" />
      <scope id="8296877263937229956" at="131,56,132,42" />
      <scope id="8296877263937148789" at="137,46,138,18" />
      <scope id="8296877263937148789" at="140,204,141,164" />
      <scope id="8296877263937148789" at="149,45,150,19" />
      <scope id="8296877263937148789" at="152,59,153,79" />
      <scope id="8296877263937330304" at="155,78,156,45" />
      <scope id="8296877263937148789" at="158,62,159,82" />
      <scope id="8296877263937340838" at="161,81,162,45" />
      <scope id="8296877263936660599" at="45,95,47,18" />
      <scope id="8296877263936660599" at="115,34,117,146" />
      <scope id="8296877263937148789" at="126,0,128,0" />
      <scope id="8296877263936660599" at="56,0,59,0" />
      <scope id="8296877263936660599" at="95,0,98,0">
        <var name="childRole" id="8296877263936660599" />
        <var name="context" id="8296877263936660599" />
        <var name="ownerNode" id="8296877263936660599" />
      </scope>
      <scope id="8296877263936660599" at="98,0,101,0">
        <var name="editorContext" id="8296877263936660599" />
      </scope>
      <scope id="8296877263936660599" at="101,57,104,25">
        <var name="elementCell" id="8296877263936660599" />
      </scope>
      <scope id="8296877263937219736" at="130,135,133,9" />
      <scope id="8296877263937229953" at="130,135,133,9">
        <var name="gr" id="8296877263937229957" />
      </scope>
      <scope id="8296877263937148789" at="137,0,140,0" />
      <scope id="8296877263937148789" at="140,0,143,0">
        <var name="currentChild" id="8296877263937148789" />
        <var name="defaultConceptOfChild" id="8296877263937148789" />
        <var name="editorContext" id="8296877263937148789" />
        <var name="model" id="8296877263937148789" />
        <var name="node" id="8296877263937148789" />
        <var name="operationContext" id="8296877263937148789" />
        <var name="parameterObject" id="8296877263937148789" />
      </scope>
      <scope id="8296877263937148789" at="149,0,152,0" />
      <scope id="8296877263937148789" at="152,0,155,0">
        <var name="parameterObject" id="8296877263937148789" />
      </scope>
      <scope id="8296877263937148789" at="155,0,158,0">
        <var name="parameterObject" id="8296877263937148789" />
      </scope>
      <scope id="8296877263937148789" at="158,0,161,0">
        <var name="parameterObject" id="8296877263937148789" />
      </scope>
      <scope id="8296877263937148789" at="161,0,164,0">
        <var name="parameterObject" id="8296877263937148789" />
      </scope>
      <scope id="8296877263936660599" at="45,0,49,0">
        <var name="context" id="8296877263936660599" />
        <var name="node" id="8296877263936660599" />
      </scope>
      <scope id="8296877263936660619" at="69,49,73,22">
        <var name="editorCell" id="8296877263936660619" />
      </scope>
      <scope id="8296877263936660599" at="106,41,110,23">
        <var name="emptyCell" id="8296877263936660599" />
      </scope>
      <scope id="8296877263937151860" at="143,219,147,21">
        <var name="newNode" id="8296877263937158339" />
      </scope>
      <scope id="8296877263936660599" at="50,0,55,0" />
      <scope id="8296877263936660599" at="101,0,106,0">
        <var name="elementNode" id="8296877263936660599" />
      </scope>
      <scope id="8296877263937219733" at="129,73,134,7">
        <var name="lr" id="8296877263937219737" />
      </scope>
      <scope id="8296877263936660619" at="69,0,75,0" />
      <scope id="8296877263936660599" at="106,0,112,0" />
      <scope id="8296877263937148789" at="143,0,149,0">
        <var name="currentChild" id="8296877263937148789" />
        <var name="defaultConceptOfChild" id="8296877263937148789" />
        <var name="editorContext" id="8296877263937148789" />
        <var name="model" id="8296877263937148789" />
        <var name="node" id="8296877263937148789" />
        <var name="operationContext" id="8296877263937148789" />
        <var name="parameterObject" id="8296877263937148789" />
      </scope>
      <scope id="8296877263936660599" at="60,50,67,22">
        <var name="editorCell" id="8296877263936660599" />
      </scope>
      <scope id="8296877263936660599" at="75,51,82,22">
        <var name="editorCell" id="8296877263936660599" />
        <var name="style" id="8296877263936660599" />
      </scope>
      <scope id="8296877263937148791" at="128,169,135,16">
        <var name="rv" id="8296877263937245134" />
      </scope>
      <scope id="8296877263936660599" at="84,53,92,22">
        <var name="editorCell" id="8296877263936660599" />
        <var name="handler" id="8296877263936660599" />
        <var name="style" id="8296877263936660599" />
      </scope>
      <scope id="8296877263936660599" at="113,96,121,9" />
      <scope id="8296877263936660599" at="60,0,69,0" />
      <scope id="8296877263936660599" at="75,0,84,0" />
      <scope id="8296877263937148789" at="128,0,137,0">
        <var name="currentChild" id="8296877263937148789" />
        <var name="defaultConceptOfChild" id="8296877263937148789" />
        <var name="editorContext" id="8296877263937148789" />
        <var name="node" id="8296877263937148789" />
        <var name="operationContext" id="8296877263937148789" />
      </scope>
      <scope id="8296877263936660599" at="84,0,94,0" />
      <scope id="8296877263936660599" at="112,86,122,7" />
      <scope id="8296877263936660599" at="112,0,124,0">
        <var name="elementCell" id="8296877263936660599" />
        <var name="elementNode" id="8296877263936660599" />
      </scope>
      <unit id="8296877263936660599" at="94,0,125,0" name="jetbrains.mps.lang.generator.plan.editor.ApplyGenerators_EditorBuilder_a$generatorListHandler_34tr3z_a1a" />
      <unit id="8296877263937148789" at="125,0,165,0" name="jetbrains.mps.lang.generator.plan.editor.ApplyGenerators_EditorBuilder_a$ApplyGenerators_generator_cellMenu_34tr3z_a0a1a" />
      <unit id="8296877263936660599" at="41,0,166,0" name="jetbrains.mps.lang.generator.plan.editor.ApplyGenerators_EditorBuilder_a" />
    </file>
    <file name="ApplyGenerators_InspectorBuilder_a.java">
      <node id="8296877263936660599" at="16,98,17,19" concept="8" />
      <node id="8296877263936660599" at="17,19,18,18" concept="1" />
      <node id="8296877263936660599" at="23,26,24,18" concept="7" />
      <node id="8296877263936660599" at="27,39,28,37" concept="7" />
      <node id="8296877263936660628" at="31,48,32,173" concept="6" />
      <node id="8296877263936660628" at="32,173,33,46" concept="1" />
      <node id="8296877263936660628" at="33,46,34,28" concept="1" />
      <node id="8296877263936660628" at="34,28,35,65" concept="1" />
      <node id="8296877263936660628" at="35,65,36,34" concept="1" />
      <node id="8296877263936660628" at="36,34,37,22" concept="7" />
      <node id="8296877263936660599" at="13,0,15,0" concept="2" trace="myNode" />
      <node id="8296877263936660599" at="27,0,30,0" concept="5" trace="createCell#()Ljetbrains/mps/openapi/editor/cells/EditorCell;" />
      <node id="8296877263936660599" at="16,0,20,0" concept="0" trace="ApplyGenerators_InspectorBuilder_a#(Ljetbrains/mps/openapi/editor/EditorContext;Lorg/jetbrains/mps/openapi/model/SNode;)V" />
      <node id="8296877263936660599" at="21,0,26,0" concept="5" trace="getNode#()Lorg/jetbrains/mps/openapi/model/SNode;" />
      <node id="8296877263936660628" at="31,0,39,0" concept="5" trace="createConstant_34tr3z_a#()Ljetbrains/mps/openapi/editor/cells/EditorCell;" />
      <scope id="8296877263936660599" at="23,26,24,18" />
      <scope id="8296877263936660599" at="27,39,28,37" />
      <scope id="8296877263936660599" at="16,98,18,18" />
      <scope id="8296877263936660599" at="27,0,30,0" />
      <scope id="8296877263936660599" at="16,0,20,0">
        <var name="context" id="8296877263936660599" />
        <var name="node" id="8296877263936660599" />
      </scope>
      <scope id="8296877263936660599" at="21,0,26,0" />
      <scope id="8296877263936660628" at="31,48,37,22">
        <var name="editorCell" id="8296877263936660628" />
      </scope>
      <scope id="8296877263936660628" at="31,0,39,0" />
      <unit id="8296877263936660599" at="12,0,40,0" name="jetbrains.mps.lang.generator.plan.editor.ApplyGenerators_InspectorBuilder_a" />
    </file>
  </root>
</debug-info>
<|MERGE_RESOLUTION|>--- conflicted
+++ resolved
@@ -16,7 +16,6 @@
   </root>
   <root nodeRef="r:f2ba8024-88b1-43d0-afb0-7856ed64ccb1(jetbrains.mps.lang.generator.plan.editor)/2944629966652442731">
     <file name="Plan_Editor.java">
-<<<<<<< HEAD
       <node id="2944629966652442731" at="11,79,12,70" concept="7" />
       <node id="2944629966652442731" at="11,0,14,0" concept="5" trace="createEditorCell#(Ljetbrains/mps/openapi/editor/EditorContext;Lorg/jetbrains/mps/openapi/model/SNode;)Ljetbrains/mps/openapi/editor/cells/EditorCell;" />
       <scope id="2944629966652442731" at="11,79,12,70" />
@@ -47,246 +46,113 @@
       <node id="2944629966652442755" at="61,63,62,42" concept="1" />
       <node id="2944629966652442755" at="62,42,63,73" concept="1" />
       <node id="2944629966652442755" at="63,73,64,57" concept="6" />
-      <node id="2944629966652442755" at="64,57,65,59" concept="6" />
-      <node id="2944629966652442755" at="66,35,67,87" concept="6" />
-      <node id="2944629966652442755" at="67,87,68,94" concept="7" />
-      <node id="2944629966652442755" at="69,10,70,22" concept="7" />
-      <node id="2944629966652442750" at="72,49,73,93" concept="6" />
-      <node id="2944629966652442750" at="73,93,74,47" concept="1" />
-      <node id="2944629966652442750" at="74,47,75,34" concept="1" />
-      <node id="2944629966652442750" at="75,34,76,22" concept="7" />
-      <node id="2944629966652442731" at="78,52,79,127" concept="6" />
-      <node id="2944629966652442731" at="79,127,80,93" concept="6" />
-      <node id="2944629966652442731" at="80,93,81,46" concept="1" />
-      <node id="2944629966652442731" at="81,46,82,49" concept="1" />
-      <node id="2944629966652442731" at="82,49,83,22" concept="7" />
-      <node id="2944629966652442731" at="86,97,87,50" concept="8" />
-      <node id="2944629966652442731" at="89,66,90,93" concept="7" />
-      <node id="2944629966652442731" at="92,57,93,65" concept="6" />
-      <node id="2944629966652442731" at="93,65,94,58" concept="1" />
-      <node id="2944629966652442731" at="94,58,95,25" concept="7" />
-      <node id="2944629966652442731" at="97,41,98,34" concept="6" />
-      <node id="2944629966652442731" at="98,34,99,42" concept="1" />
-      <node id="2944629966652442731" at="99,42,100,49" concept="1" />
-      <node id="2944629966652442731" at="100,49,101,23" concept="7" />
-      <node id="2944629966652442731" at="104,96,105,134" concept="1" />
-      <node id="2944629966652442731" at="106,34,107,142" concept="1" />
-      <node id="2944629966652442731" at="107,142,108,146" concept="1" />
-      <node id="2944629966652442731" at="110,122,111,394" concept="1" />
+      <node id="2944629966652442755" at="65,35,66,87" concept="6" />
+      <node id="2944629966652442755" at="66,87,67,112" concept="7" />
+      <node id="2944629966652442755" at="68,10,69,22" concept="7" />
+      <node id="2944629966652442750" at="71,49,72,93" concept="6" />
+      <node id="2944629966652442750" at="72,93,73,47" concept="1" />
+      <node id="2944629966652442750" at="73,47,74,34" concept="1" />
+      <node id="2944629966652442750" at="74,34,75,22" concept="7" />
+      <node id="2944629966652442731" at="77,52,78,127" concept="6" />
+      <node id="2944629966652442731" at="78,127,79,93" concept="6" />
+      <node id="2944629966652442731" at="79,93,80,46" concept="1" />
+      <node id="2944629966652442731" at="80,46,81,49" concept="1" />
+      <node id="2944629966652442731" at="81,49,82,22" concept="7" />
+      <node id="2944629966652442731" at="85,97,86,50" concept="8" />
+      <node id="2944629966652442731" at="88,66,89,93" concept="7" />
+      <node id="2944629966652442731" at="91,57,92,65" concept="6" />
+      <node id="2944629966652442731" at="92,65,93,58" concept="1" />
+      <node id="2944629966652442731" at="93,58,94,25" concept="7" />
+      <node id="2944629966652442731" at="96,41,97,34" concept="6" />
+      <node id="2944629966652442731" at="97,34,98,42" concept="1" />
+      <node id="2944629966652442731" at="98,42,99,49" concept="1" />
+      <node id="2944629966652442731" at="99,49,100,23" concept="7" />
+      <node id="2944629966652442731" at="103,96,104,134" concept="1" />
+      <node id="2944629966652442731" at="105,34,106,142" concept="1" />
+      <node id="2944629966652442731" at="106,142,107,146" concept="1" />
+      <node id="2944629966652442731" at="109,122,110,394" concept="1" />
       <node id="2944629966652442731" at="28,0,30,0" concept="2" trace="myNode" />
       <node id="2944629966652442731" at="42,0,45,0" concept="5" trace="createCell#()Ljetbrains/mps/openapi/editor/cells/EditorCell;" />
-      <node id="2944629966652442731" at="86,0,89,0" concept="0" trace="stepsListHandler_ibbzj5_c0#(Lorg/jetbrains/mps/openapi/model/SNode;Ljava/lang/String;Ljetbrains/mps/openapi/editor/EditorContext;)V" />
-      <node id="2944629966652442731" at="89,0,92,0" concept="5" trace="createNodeToInsert#(Ljetbrains/mps/openapi/editor/EditorContext;)Lorg/jetbrains/mps/openapi/model/SNode;" />
-      <node id="2944629966652442731" at="109,9,112,9" concept="4" />
+      <node id="2944629966652442731" at="85,0,88,0" concept="0" trace="stepsListHandler_ibbzj5_c0#(Lorg/jetbrains/mps/openapi/model/SNode;Ljava/lang/String;Ljetbrains/mps/openapi/editor/EditorContext;)V" />
+      <node id="2944629966652442731" at="88,0,91,0" concept="5" trace="createNodeToInsert#(Ljetbrains/mps/openapi/editor/EditorContext;)Lorg/jetbrains/mps/openapi/model/SNode;" />
+      <node id="2944629966652442731" at="108,9,111,9" concept="4" />
       <node id="2944629966652442731" at="31,0,35,0" concept="0" trace="Plan_EditorBuilder_a#(Ljetbrains/mps/openapi/editor/EditorContext;Lorg/jetbrains/mps/openapi/model/SNode;)V" />
-      <node id="2944629966652442731" at="105,134,109,9" concept="4" />
+      <node id="2944629966652442731" at="104,134,108,9" concept="4" />
       <node id="2944629966652442731" at="36,0,41,0" concept="5" trace="getNode#()Lorg/jetbrains/mps/openapi/model/SNode;" />
-      <node id="2944629966652442755" at="65,59,70,22" concept="4" />
-      <node id="2944629966652442731" at="92,0,97,0" concept="5" trace="createNodeCell#(Lorg/jetbrains/mps/openapi/model/SNode;)Ljetbrains/mps/openapi/editor/cells/EditorCell;" />
-      <node id="2944629966652442750" at="72,0,78,0" concept="5" trace="createConstant_ibbzj5_b0#()Ljetbrains/mps/openapi/editor/cells/EditorCell;" />
-      <node id="2944629966652442731" at="97,0,103,0" concept="5" trace="createEmptyCell#()Ljetbrains/mps/openapi/editor/cells/EditorCell;" />
-      <node id="2944629966652442731" at="78,0,85,0" concept="5" trace="createRefNodeList_ibbzj5_c0#()Ljetbrains/mps/openapi/editor/cells/EditorCell;" />
+      <node id="2944629966652442755" at="64,57,69,22" concept="4" />
+      <node id="2944629966652442731" at="91,0,96,0" concept="5" trace="createNodeCell#(Lorg/jetbrains/mps/openapi/model/SNode;)Ljetbrains/mps/openapi/editor/cells/EditorCell;" />
+      <node id="2944629966652442750" at="71,0,77,0" concept="5" trace="createConstant_ibbzj5_b0#()Ljetbrains/mps/openapi/editor/cells/EditorCell;" />
+      <node id="2944629966652442731" at="96,0,102,0" concept="5" trace="createEmptyCell#()Ljetbrains/mps/openapi/editor/cells/EditorCell;" />
+      <node id="2944629966652442731" at="77,0,84,0" concept="5" trace="createRefNodeList_ibbzj5_c0#()Ljetbrains/mps/openapi/editor/cells/EditorCell;" />
       <node id="2944629966652442731" at="46,0,56,0" concept="5" trace="createCollection_ibbzj5_a#()Ljetbrains/mps/openapi/editor/cells/EditorCell;" />
-      <node id="2944629966652442731" at="103,86,113,7" concept="4" />
-      <node id="2944629966652442731" at="103,0,115,0" concept="5" trace="installElementCellActions#(Lorg/jetbrains/mps/openapi/model/SNode;Ljetbrains/mps/openapi/editor/cells/EditorCell;)V" />
-      <node id="2944629966652442755" at="56,0,72,0" concept="5" trace="createProperty_ibbzj5_a0#()Ljetbrains/mps/openapi/editor/cells/EditorCell;" />
+      <node id="2944629966652442731" at="102,86,112,7" concept="4" />
+      <node id="2944629966652442731" at="102,0,114,0" concept="5" trace="installElementCellActions#(Lorg/jetbrains/mps/openapi/model/SNode;Ljetbrains/mps/openapi/editor/cells/EditorCell;)V" />
+      <node id="2944629966652442755" at="56,0,71,0" concept="5" trace="createProperty_ibbzj5_a0#()Ljetbrains/mps/openapi/editor/cells/EditorCell;" />
       <scope id="2944629966652442731" at="38,26,39,18" />
       <scope id="2944629966652442731" at="42,39,43,39" />
-      <scope id="2944629966652442731" at="86,97,87,50" />
-      <scope id="2944629966652442731" at="89,66,90,93" />
-      <scope id="2944629966652442731" at="110,122,111,394" />
+      <scope id="2944629966652442731" at="85,97,86,50" />
+      <scope id="2944629966652442731" at="88,66,89,93" />
+      <scope id="2944629966652442731" at="109,122,110,394" />
       <scope id="2944629966652442731" at="31,84,33,18" />
-      <scope id="2944629966652442755" at="66,35,68,94">
+      <scope id="2944629966652442755" at="65,35,67,112">
         <var name="manager" id="2944629966652442755" />
       </scope>
-      <scope id="2944629966652442731" at="106,34,108,146" />
+      <scope id="2944629966652442731" at="105,34,107,146" />
       <scope id="2944629966652442731" at="42,0,45,0" />
-      <scope id="2944629966652442731" at="86,0,89,0">
-=======
-      <node id="2944629966652442731" at="27,79,28,63" concept="6" />
-      <node id="2944629966652442731" at="30,89,31,97" concept="5" />
-      <node id="2944629966652442731" at="31,97,32,48" concept="1" />
-      <node id="2944629966652442731" at="32,48,33,28" concept="1" />
-      <node id="2944629966652442731" at="33,28,34,81" concept="1" />
-      <node id="2944629966652442731" at="34,81,35,81" concept="1" />
-      <node id="2944629966652442731" at="35,81,36,84" concept="1" />
-      <node id="2944629966652442731" at="36,84,37,22" concept="6" />
-      <node id="2944629966652442755" at="39,88,40,82" concept="5" />
-      <node id="2944629966652442755" at="40,82,41,29" concept="1" />
-      <node id="2944629966652442755" at="41,29,42,42" concept="1" />
-      <node id="2944629966652442755" at="42,42,43,26" concept="5" />
-      <node id="2944629966652442755" at="43,26,44,58" concept="1" />
-      <node id="2944629966652442755" at="44,58,45,42" concept="1" />
-      <node id="2944629966652442755" at="45,42,46,73" concept="1" />
-      <node id="2944629966652442755" at="46,73,47,57" concept="5" />
-      <node id="2944629966652442755" at="48,35,49,82" concept="5" />
-      <node id="2944629966652442755" at="49,82,50,112" concept="6" />
-      <node id="2944629966652442755" at="51,10,52,22" concept="6" />
-      <node id="2944629966652442750" at="54,88,55,86" concept="5" />
-      <node id="2944629966652442750" at="55,86,56,47" concept="1" />
-      <node id="2944629966652442750" at="56,47,57,34" concept="1" />
-      <node id="2944629966652442750" at="57,34,58,22" concept="6" />
-      <node id="2944629966652442731" at="60,91,61,111" concept="5" />
-      <node id="2944629966652442731" at="61,111,62,108" concept="5" />
-      <node id="2944629966652442731" at="62,108,63,46" concept="1" />
-      <node id="2944629966652442731" at="63,46,64,49" concept="1" />
-      <node id="2944629966652442731" at="64,49,65,22" concept="6" />
-      <node id="2944629966652442731" at="68,97,69,50" concept="7" />
-      <node id="2944629966652442731" at="71,66,72,41" concept="5" />
-      <node id="2944629966652442731" at="72,41,73,93" concept="6" />
-      <node id="2944629966652442731" at="75,86,76,80" concept="5" />
-      <node id="2944629966652442731" at="76,80,77,95" concept="1" />
-      <node id="2944629966652442731" at="77,95,78,25" concept="6" />
-      <node id="2944629966652442731" at="80,68,81,34" concept="5" />
-      <node id="2944629966652442731" at="81,34,82,55" concept="1" />
-      <node id="2944629966652442731" at="82,55,83,87" concept="1" />
-      <node id="2944629966652442731" at="83,87,84,23" concept="6" />
-      <node id="2944629966652442731" at="87,96,88,134" concept="1" />
-      <node id="2944629966652442731" at="89,34,90,142" concept="1" />
-      <node id="2944629966652442731" at="90,142,91,146" concept="1" />
-      <node id="2944629966652442731" at="93,122,94,392" concept="1" />
-      <node id="2944629966652442731" at="27,0,30,0" concept="4" trace="createEditorCell#(Ljetbrains/mps/openapi/editor/EditorContext;Lorg/jetbrains/mps/openapi/model/SNode;)Ljetbrains/mps/openapi/editor/cells/EditorCell;" />
-      <node id="2944629966652442731" at="68,0,71,0" concept="0" trace="stepsListHandler_ibbzj5_c0#(Lorg/jetbrains/mps/openapi/model/SNode;Ljava/lang/String;Ljetbrains/mps/openapi/editor/EditorContext;)V" />
-      <node id="2944629966652442731" at="92,9,95,9" concept="3" />
-      <node id="2944629966652442731" at="71,0,75,0" concept="4" trace="createNodeToInsert#(Ljetbrains/mps/openapi/editor/EditorContext;)Lorg/jetbrains/mps/openapi/model/SNode;" />
-      <node id="2944629966652442731" at="88,134,92,9" concept="3" />
-      <node id="2944629966652442755" at="47,57,52,22" concept="3" />
-      <node id="2944629966652442731" at="75,0,80,0" concept="4" trace="createNodeCell#(Ljetbrains/mps/openapi/editor/EditorContext;Lorg/jetbrains/mps/openapi/model/SNode;)Ljetbrains/mps/openapi/editor/cells/EditorCell;" />
-      <node id="2944629966652442750" at="54,0,60,0" concept="4" trace="createConstant_ibbzj5_b0#(Ljetbrains/mps/openapi/editor/EditorContext;Lorg/jetbrains/mps/openapi/model/SNode;)Ljetbrains/mps/openapi/editor/cells/EditorCell;" />
-      <node id="2944629966652442731" at="80,0,86,0" concept="4" trace="createEmptyCell#(Ljetbrains/mps/openapi/editor/EditorContext;)Ljetbrains/mps/openapi/editor/cells/EditorCell;" />
-      <node id="2944629966652442731" at="60,0,67,0" concept="4" trace="createRefNodeList_ibbzj5_c0#(Ljetbrains/mps/openapi/editor/EditorContext;Lorg/jetbrains/mps/openapi/model/SNode;)Ljetbrains/mps/openapi/editor/cells/EditorCell;" />
-      <node id="2944629966652442731" at="30,0,39,0" concept="4" trace="createCollection_ibbzj5_a#(Ljetbrains/mps/openapi/editor/EditorContext;Lorg/jetbrains/mps/openapi/model/SNode;)Ljetbrains/mps/openapi/editor/cells/EditorCell;" />
-      <node id="2944629966652442731" at="86,132,96,7" concept="3" />
-      <node id="2944629966652442731" at="86,0,98,0" concept="4" trace="installElementCellActions#(Lorg/jetbrains/mps/openapi/model/SNode;Lorg/jetbrains/mps/openapi/model/SNode;Ljetbrains/mps/openapi/editor/cells/EditorCell;Ljetbrains/mps/openapi/editor/EditorContext;)V" />
-      <node id="2944629966652442755" at="39,0,54,0" concept="4" trace="createProperty_ibbzj5_a0#(Ljetbrains/mps/openapi/editor/EditorContext;Lorg/jetbrains/mps/openapi/model/SNode;)Ljetbrains/mps/openapi/editor/cells/EditorCell;" />
-      <scope id="2944629966652442731" at="27,79,28,63" />
-      <scope id="2944629966652442731" at="68,97,69,50" />
-      <scope id="2944629966652442731" at="93,122,94,392" />
-      <scope id="2944629966652442755" at="48,35,50,112">
-        <var name="manager" id="2944629966652442755" />
-      </scope>
-      <scope id="2944629966652442731" at="71,66,73,93">
-        <var name="listOwner" id="2944629966652442731" />
-      </scope>
-      <scope id="2944629966652442731" at="89,34,91,146" />
-      <scope id="2944629966652442731" at="27,0,30,0">
-        <var name="editorContext" id="2944629966652442731" />
-        <var name="node" id="2944629966652442731" />
-      </scope>
-      <scope id="2944629966652442731" at="68,0,71,0">
->>>>>>> bd830ede
+      <scope id="2944629966652442731" at="85,0,88,0">
         <var name="childRole" id="2944629966652442731" />
         <var name="context" id="2944629966652442731" />
         <var name="ownerNode" id="2944629966652442731" />
       </scope>
-<<<<<<< HEAD
-      <scope id="2944629966652442731" at="89,0,92,0">
+      <scope id="2944629966652442731" at="88,0,91,0">
         <var name="editorContext" id="2944629966652442731" />
       </scope>
-      <scope id="2944629966652442731" at="92,57,95,25">
+      <scope id="2944629966652442731" at="91,57,94,25">
         <var name="elementCell" id="2944629966652442731" />
       </scope>
       <scope id="2944629966652442731" at="31,0,35,0">
         <var name="context" id="2944629966652442731" />
         <var name="node" id="2944629966652442731" />
       </scope>
-      <scope id="2944629966652442750" at="72,49,76,22">
+      <scope id="2944629966652442750" at="71,49,75,22">
         <var name="editorCell" id="2944629966652442750" />
       </scope>
-      <scope id="2944629966652442731" at="97,41,101,23">
+      <scope id="2944629966652442731" at="96,41,100,23">
         <var name="emptyCell" id="2944629966652442731" />
       </scope>
       <scope id="2944629966652442731" at="36,0,41,0" />
-      <scope id="2944629966652442731" at="78,52,83,22">
+      <scope id="2944629966652442731" at="77,52,82,22">
         <var name="editorCell" id="2944629966652442731" />
         <var name="handler" id="2944629966652442731" />
       </scope>
-      <scope id="2944629966652442731" at="92,0,97,0">
+      <scope id="2944629966652442731" at="91,0,96,0">
         <var name="elementNode" id="2944629966652442731" />
       </scope>
-      <scope id="2944629966652442750" at="72,0,78,0" />
-      <scope id="2944629966652442731" at="97,0,103,0" />
-      <scope id="2944629966652442731" at="78,0,85,0" />
+      <scope id="2944629966652442750" at="71,0,77,0" />
+      <scope id="2944629966652442731" at="96,0,102,0" />
+      <scope id="2944629966652442731" at="77,0,84,0" />
       <scope id="2944629966652442731" at="46,50,54,22">
         <var name="editorCell" id="2944629966652442731" />
       </scope>
-      <scope id="2944629966652442731" at="104,96,112,9" />
+      <scope id="2944629966652442731" at="103,96,111,9" />
       <scope id="2944629966652442731" at="46,0,56,0" />
-      <scope id="2944629966652442731" at="103,86,113,7" />
-      <scope id="2944629966652442731" at="103,0,115,0">
-=======
-      <scope id="2944629966652442731" at="75,86,78,25">
-        <var name="elementCell" id="2944629966652442731" />
-      </scope>
-      <scope id="2944629966652442750" at="54,88,58,22">
-        <var name="editorCell" id="2944629966652442750" />
-      </scope>
-      <scope id="2944629966652442731" at="71,0,75,0">
-        <var name="editorContext" id="2944629966652442731" />
-      </scope>
-      <scope id="2944629966652442731" at="80,68,84,23">
-        <var name="emptyCell" id="2944629966652442731" />
-      </scope>
-      <scope id="2944629966652442731" at="60,91,65,22">
-        <var name="editorCell" id="2944629966652442731" />
-        <var name="handler" id="2944629966652442731" />
-      </scope>
-      <scope id="2944629966652442731" at="75,0,80,0">
-        <var name="editorContext" id="2944629966652442731" />
-        <var name="elementNode" id="2944629966652442731" />
-      </scope>
-      <scope id="2944629966652442750" at="54,0,60,0">
-        <var name="editorContext" id="2944629966652442750" />
-        <var name="node" id="2944629966652442750" />
-      </scope>
-      <scope id="2944629966652442731" at="80,0,86,0">
-        <var name="editorContext" id="2944629966652442731" />
-      </scope>
-      <scope id="2944629966652442731" at="30,89,37,22">
-        <var name="editorCell" id="2944629966652442731" />
-      </scope>
-      <scope id="2944629966652442731" at="60,0,67,0">
-        <var name="editorContext" id="2944629966652442731" />
-        <var name="node" id="2944629966652442731" />
-      </scope>
-      <scope id="2944629966652442731" at="87,96,95,9" />
-      <scope id="2944629966652442731" at="30,0,39,0">
-        <var name="editorContext" id="2944629966652442731" />
-        <var name="node" id="2944629966652442731" />
-      </scope>
-      <scope id="2944629966652442731" at="86,132,96,7" />
-      <scope id="2944629966652442731" at="86,0,98,0">
-        <var name="editorContext" id="2944629966652442731" />
->>>>>>> bd830ede
+      <scope id="2944629966652442731" at="102,86,112,7" />
+      <scope id="2944629966652442731" at="102,0,114,0">
         <var name="elementCell" id="2944629966652442731" />
         <var name="elementNode" id="2944629966652442731" />
       </scope>
-<<<<<<< HEAD
-      <scope id="2944629966652442755" at="56,49,70,22">
-=======
-      <scope id="2944629966652442755" at="39,88,52,22">
->>>>>>> bd830ede
+      <scope id="2944629966652442755" at="56,49,69,22">
         <var name="attributeConcept" id="2944629966652442755" />
         <var name="editorCell" id="2944629966652442755" />
         <var name="provider" id="2944629966652442755" />
       </scope>
-<<<<<<< HEAD
-      <scope id="2944629966652442755" at="56,0,72,0" />
-      <unit id="2944629966652442731" at="85,0,116,0" name="jetbrains.mps.lang.generator.plan.editor.Plan_EditorBuilder_a$stepsListHandler_ibbzj5_c0" />
-      <unit id="2944629966652442731" at="27,0,117,0" name="jetbrains.mps.lang.generator.plan.editor.Plan_EditorBuilder_a" />
-=======
-      <scope id="2944629966652442755" at="39,0,54,0">
-        <var name="editorContext" id="2944629966652442755" />
-        <var name="node" id="2944629966652442755" />
-      </scope>
-      <unit id="2944629966652442731" at="67,0,99,0" name="jetbrains.mps.lang.generator.plan.editor.Plan_Editor$stepsListHandler_ibbzj5_c0" />
-      <unit id="2944629966652442731" at="26,0,100,0" name="jetbrains.mps.lang.generator.plan.editor.Plan_Editor" />
->>>>>>> bd830ede
+      <scope id="2944629966652442755" at="56,0,71,0" />
+      <unit id="2944629966652442731" at="84,0,115,0" name="jetbrains.mps.lang.generator.plan.editor.Plan_EditorBuilder_a$stepsListHandler_ibbzj5_c0" />
+      <unit id="2944629966652442731" at="27,0,116,0" name="jetbrains.mps.lang.generator.plan.editor.Plan_EditorBuilder_a" />
     </file>
   </root>
   <root nodeRef="r:f2ba8024-88b1-43d0-afb0-7856ed64ccb1(jetbrains.mps.lang.generator.plan.editor)/2944629966652442785">
     <file name="Checkpoint_Editor.java">
-<<<<<<< HEAD
       <node id="2944629966652442785" at="11,79,12,76" concept="7" />
       <node id="2944629966652442785" at="11,0,14,0" concept="5" trace="createEditorCell#(Ljetbrains/mps/openapi/editor/EditorContext;Lorg/jetbrains/mps/openapi/model/SNode;)Ljetbrains/mps/openapi/editor/cells/EditorCell;" />
       <scope id="2944629966652442785" at="11,79,12,76" />
@@ -320,53 +186,21 @@
       <node id="2944629966652442802" at="55,63,56,42" concept="1" />
       <node id="2944629966652442802" at="56,42,57,73" concept="1" />
       <node id="2944629966652442802" at="57,73,58,57" concept="6" />
-      <node id="2944629966652442802" at="58,57,59,59" concept="6" />
-      <node id="2944629966652442802" at="60,35,61,87" concept="6" />
-      <node id="2944629966652442802" at="61,87,62,94" concept="7" />
-      <node id="2944629966652442802" at="63,10,64,22" concept="7" />
+      <node id="2944629966652442802" at="59,35,60,87" concept="6" />
+      <node id="2944629966652442802" at="60,87,61,112" concept="7" />
+      <node id="2944629966652442802" at="62,10,63,22" concept="7" />
       <node id="2944629966652442785" at="17,0,19,0" concept="2" trace="myNode" />
       <node id="2944629966652442785" at="31,0,34,0" concept="5" trace="createCell#()Ljetbrains/mps/openapi/editor/cells/EditorCell;" />
       <node id="2944629966652442785" at="20,0,24,0" concept="0" trace="Checkpoint_EditorBuilder_a#(Ljetbrains/mps/openapi/editor/EditorContext;Lorg/jetbrains/mps/openapi/model/SNode;)V" />
       <node id="2944629966652442785" at="25,0,30,0" concept="5" trace="getNode#()Lorg/jetbrains/mps/openapi/model/SNode;" />
-      <node id="2944629966652442802" at="59,59,64,22" concept="4" />
+      <node id="2944629966652442802" at="58,57,63,22" concept="4" />
       <node id="2944629966652442801" at="44,0,50,0" concept="5" trace="createConstant_8wbpj6_a0#()Ljetbrains/mps/openapi/editor/cells/EditorCell;" />
       <node id="2944629966652442785" at="35,0,44,0" concept="5" trace="createCollection_8wbpj6_a#()Ljetbrains/mps/openapi/editor/cells/EditorCell;" />
-      <node id="2944629966652442802" at="50,0,66,0" concept="5" trace="createProperty_8wbpj6_b0#()Ljetbrains/mps/openapi/editor/cells/EditorCell;" />
+      <node id="2944629966652442802" at="50,0,65,0" concept="5" trace="createProperty_8wbpj6_b0#()Ljetbrains/mps/openapi/editor/cells/EditorCell;" />
       <scope id="2944629966652442785" at="27,26,28,18" />
       <scope id="2944629966652442785" at="31,39,32,39" />
       <scope id="2944629966652442785" at="20,90,22,18" />
-      <scope id="2944629966652442802" at="60,35,62,94">
-=======
-      <node id="2944629966652442785" at="16,79,17,63" concept="6" />
-      <node id="2944629966652442785" at="19,89,20,99" concept="5" />
-      <node id="2944629966652442785" at="20,99,21,48" concept="1" />
-      <node id="2944629966652442785" at="21,48,22,28" concept="1" />
-      <node id="2944629966652442785" at="22,28,23,81" concept="1" />
-      <node id="2944629966652442785" at="23,81,24,81" concept="1" />
-      <node id="2944629966652442785" at="24,81,25,22" concept="6" />
-      <node id="2944629966652442801" at="27,88,28,96" concept="5" />
-      <node id="2944629966652442801" at="28,96,29,47" concept="1" />
-      <node id="2944629966652442801" at="29,47,30,34" concept="1" />
-      <node id="2944629966652442801" at="30,34,31,22" concept="6" />
-      <node id="2944629966652442802" at="33,88,34,82" concept="5" />
-      <node id="2944629966652442802" at="34,82,35,29" concept="1" />
-      <node id="2944629966652442802" at="35,29,36,42" concept="1" />
-      <node id="2944629966652442802" at="36,42,37,26" concept="5" />
-      <node id="2944629966652442802" at="37,26,38,58" concept="1" />
-      <node id="2944629966652442802" at="38,58,39,42" concept="1" />
-      <node id="2944629966652442802" at="39,42,40,73" concept="1" />
-      <node id="2944629966652442802" at="40,73,41,57" concept="5" />
-      <node id="2944629966652442802" at="42,35,43,82" concept="5" />
-      <node id="2944629966652442802" at="43,82,44,112" concept="6" />
-      <node id="2944629966652442802" at="45,10,46,22" concept="6" />
-      <node id="2944629966652442785" at="16,0,19,0" concept="4" trace="createEditorCell#(Ljetbrains/mps/openapi/editor/EditorContext;Lorg/jetbrains/mps/openapi/model/SNode;)Ljetbrains/mps/openapi/editor/cells/EditorCell;" />
-      <node id="2944629966652442802" at="41,57,46,22" concept="3" />
-      <node id="2944629966652442801" at="27,0,33,0" concept="4" trace="createConstant_8wbpj6_a0#(Ljetbrains/mps/openapi/editor/EditorContext;Lorg/jetbrains/mps/openapi/model/SNode;)Ljetbrains/mps/openapi/editor/cells/EditorCell;" />
-      <node id="2944629966652442785" at="19,0,27,0" concept="4" trace="createCollection_8wbpj6_a#(Ljetbrains/mps/openapi/editor/EditorContext;Lorg/jetbrains/mps/openapi/model/SNode;)Ljetbrains/mps/openapi/editor/cells/EditorCell;" />
-      <node id="2944629966652442802" at="33,0,48,0" concept="4" trace="createProperty_8wbpj6_b0#(Ljetbrains/mps/openapi/editor/EditorContext;Lorg/jetbrains/mps/openapi/model/SNode;)Ljetbrains/mps/openapi/editor/cells/EditorCell;" />
-      <scope id="2944629966652442785" at="16,79,17,63" />
-      <scope id="2944629966652442802" at="42,35,44,112">
->>>>>>> bd830ede
+      <scope id="2944629966652442802" at="59,35,61,112">
         <var name="manager" id="2944629966652442802" />
       </scope>
       <scope id="2944629966652442785" at="31,0,34,0" />
@@ -382,34 +216,14 @@
       <scope id="2944629966652442785" at="35,50,42,22">
         <var name="editorCell" id="2944629966652442785" />
       </scope>
-<<<<<<< HEAD
       <scope id="2944629966652442785" at="35,0,44,0" />
-      <scope id="2944629966652442802" at="50,49,64,22">
-=======
-      <scope id="2944629966652442801" at="27,0,33,0">
-        <var name="editorContext" id="2944629966652442801" />
-        <var name="node" id="2944629966652442801" />
-      </scope>
-      <scope id="2944629966652442785" at="19,0,27,0">
-        <var name="editorContext" id="2944629966652442785" />
-        <var name="node" id="2944629966652442785" />
-      </scope>
-      <scope id="2944629966652442802" at="33,88,46,22">
->>>>>>> bd830ede
+      <scope id="2944629966652442802" at="50,49,63,22">
         <var name="attributeConcept" id="2944629966652442802" />
         <var name="editorCell" id="2944629966652442802" />
         <var name="provider" id="2944629966652442802" />
       </scope>
-<<<<<<< HEAD
-      <scope id="2944629966652442802" at="50,0,66,0" />
-      <unit id="2944629966652442785" at="16,0,67,0" name="jetbrains.mps.lang.generator.plan.editor.Checkpoint_EditorBuilder_a" />
-=======
-      <scope id="2944629966652442802" at="33,0,48,0">
-        <var name="editorContext" id="2944629966652442802" />
-        <var name="node" id="2944629966652442802" />
-      </scope>
-      <unit id="2944629966652442785" at="15,0,49,0" name="jetbrains.mps.lang.generator.plan.editor.Checkpoint_Editor" />
->>>>>>> bd830ede
+      <scope id="2944629966652442802" at="50,0,65,0" />
+      <unit id="2944629966652442785" at="16,0,66,0" name="jetbrains.mps.lang.generator.plan.editor.Checkpoint_EditorBuilder_a" />
     </file>
   </root>
   <root nodeRef="r:f2ba8024-88b1-43d0-afb0-7856ed64ccb1(jetbrains.mps.lang.generator.plan.editor)/2944629966652442855">
