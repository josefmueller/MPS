--- conflicted
+++ resolved
@@ -36,6 +36,7 @@
       </usedDevKits>
       <languageVersions>
         <language id="f3061a53-9226-4cc5-a443-f952ceaf5816" fqName="jetbrains.mps.baseLanguage" version="2" />
+        <language id="ed6d7656-532c-4bc2-81d1-af945aeb8280" fqName="jetbrains.mps.baseLanguage.blTypes" version="0" />
         <language id="fd392034-7849-419d-9071-12563d152375" fqName="jetbrains.mps.baseLanguage.closures" version="0" />
         <language id="83888646-71ce-4f1c-9c53-c54016f6ad4f" fqName="jetbrains.mps.baseLanguage.collections" version="0" />
         <language id="f2801650-65d5-424e-bb1b-463a8781b786" fqName="jetbrains.mps.baseLanguage.javadoc" version="2" />
@@ -48,11 +49,8 @@
         <language id="3a13115c-633c-4c5c-bbcc-75c4219e9555" fqName="jetbrains.mps.lang.quotation" version="0" />
         <language id="13744753-c81f-424a-9c1b-cf8943bf4e86" fqName="jetbrains.mps.lang.sharedConcepts" version="0" />
         <language id="7866978e-a0f0-4cc7-81bc-4d213d9375e1" fqName="jetbrains.mps.lang.smodel" version="2" />
-<<<<<<< HEAD
-=======
         <language id="c72da2b9-7cce-4447-8389-f407dc1158b7" fqName="jetbrains.mps.lang.structure" version="1" />
         <language id="9ded098b-ad6a-4657-bfd9-48636cfe8bc3" fqName="jetbrains.mps.lang.traceable" version="0" />
->>>>>>> dfc56608
         <language id="7a5dda62-9140-4668-ab76-d5ed1746f2b2" fqName="jetbrains.mps.lang.typesystem" version="0" />
       </languageVersions>
       <mapping-priorities>
@@ -96,6 +94,7 @@
   </usedDevKits>
   <languageVersions>
     <language id="f3061a53-9226-4cc5-a443-f952ceaf5816" fqName="jetbrains.mps.baseLanguage" version="2" />
+    <language id="ed6d7656-532c-4bc2-81d1-af945aeb8280" fqName="jetbrains.mps.baseLanguage.blTypes" version="0" />
     <language id="774bf8a0-62e5-41e1-af63-f4812e60e48b" fqName="jetbrains.mps.baseLanguage.checkedDots" version="0" />
     <language id="443f4c36-fcf5-4eb6-9500-8d06ed259e3e" fqName="jetbrains.mps.baseLanguage.classifiers" version="0" />
     <language id="fd392034-7849-419d-9071-12563d152375" fqName="jetbrains.mps.baseLanguage.closures" version="0" />
@@ -106,6 +105,7 @@
     <language id="a247e09e-2435-45ba-b8d2-07e93feba96a" fqName="jetbrains.mps.baseLanguage.tuples" version="0" />
     <language id="aee9cad2-acd4-4608-aef2-0004f6a1cdbd" fqName="jetbrains.mps.lang.actions" version="0" />
     <language id="af65afd8-f0dd-4942-87d9-63a55f2a9db1" fqName="jetbrains.mps.lang.behavior" version="0" />
+    <language id="fe9d76d7-5809-45c9-ae28-a40915b4d6ff" fqName="jetbrains.mps.lang.checkedName" version="0" />
     <language id="3f4bc5f5-c6c1-4a28-8b10-c83066ffa4a1" fqName="jetbrains.mps.lang.constraints" version="0" />
     <language id="ceab5195-25ea-4f22-9b92-103b95ca8c0c" fqName="jetbrains.mps.lang.core" version="1" />
     <language id="18bc6592-03a6-4e29-a83a-7ff23bde13ba" fqName="jetbrains.mps.lang.editor" version="0" />
@@ -115,12 +115,8 @@
     <language id="0eddeefa-c2d6-4437-bc2c-de50fd4ce470" fqName="jetbrains.mps.lang.script" version="0" />
     <language id="13744753-c81f-424a-9c1b-cf8943bf4e86" fqName="jetbrains.mps.lang.sharedConcepts" version="0" />
     <language id="7866978e-a0f0-4cc7-81bc-4d213d9375e1" fqName="jetbrains.mps.lang.smodel" version="2" />
-<<<<<<< HEAD
-    <language id="c72da2b9-7cce-4447-8389-f407dc1158b7" fqName="jetbrains.mps.lang.structure" version="0" />
-=======
     <language id="c72da2b9-7cce-4447-8389-f407dc1158b7" fqName="jetbrains.mps.lang.structure" version="1" />
     <language id="9ded098b-ad6a-4657-bfd9-48636cfe8bc3" fqName="jetbrains.mps.lang.traceable" version="0" />
->>>>>>> dfc56608
     <language id="7a5dda62-9140-4668-ab76-d5ed1746f2b2" fqName="jetbrains.mps.lang.typesystem" version="0" />
   </languageVersions>
   <extendedLanguages />
