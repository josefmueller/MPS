<?xml version="1.0" encoding="UTF-8"?>
<model modelUID="r:00000000-0000-4000-0000-011c895902e2(jetbrains.mps.lang.generator.constraints)" version="16">
  <persistence version="8" />
  <language namespace="3f4bc5f5-c6c1-4a28-8b10-c83066ffa4a1(jetbrains.mps.lang.constraints)" />
  <language namespace="f3061a53-9226-4cc5-a443-f952ceaf5816(jetbrains.mps.baseLanguage)" />
  <language namespace="13744753-c81f-424a-9c1b-cf8943bf4e86(jetbrains.mps.lang.sharedConcepts)" />
  <language namespace="7866978e-a0f0-4cc7-81bc-4d213d9375e1(jetbrains.mps.lang.smodel)" />
  <language namespace="83888646-71ce-4f1c-9c53-c54016f6ad4f(jetbrains.mps.baseLanguage.collections)" />
  <language namespace="7a5dda62-9140-4668-ab76-d5ed1746f2b2(jetbrains.mps.lang.typesystem)" />
  <devkit namespace="fbc25dd2-5da4-483a-8b19-70928e1b62d7(jetbrains.mps.devkit.general-purpose)" />
  <import index="tpf8" modelUID="r:00000000-0000-4000-0000-011c895902e8(jetbrains.mps.lang.generator.structure)" version="2" />
  <import index="tp3t" modelUID="r:00000000-0000-4000-0000-011c89590345(jetbrains.mps.lang.pattern.structure)" version="0" />
  <import index="inbo" modelUID="r:22db907b-8239-4180-8797-e91cea0b9573(jetbrains.mps.smodel.search)" version="-1" />
  <import index="o8zo" modelUID="r:314576fc-3aee-4386-a0a5-a38348ac317d(jetbrains.mps.scope)" version="-1" />
  <import index="cu2c" modelUID="f:java_stub#6ed54515-acc8-4d1e-a16c-9fd6cfe951ea#jetbrains.mps.smodel(jetbrains.mps.smodel@java_stub)" version="-1" />
  <import index="msyo" modelUID="f:java_stub#6ed54515-acc8-4d1e-a16c-9fd6cfe951ea#jetbrains.mps.util(jetbrains.mps.util@java_stub)" version="-1" />
  <import index="y36q" modelUID="f:java_stub#6ed54515-acc8-4d1e-a16c-9fd6cfe951ea#jetbrains.mps.smodel.search(jetbrains.mps.smodel.search@java_stub)" version="-1" />
  <import index="as9o" modelUID="f:java_stub#3f233e7f-b8a6-46d2-a57f-795d56775243#org.jetbrains.annotations(org.jetbrains.annotations@java_stub)" version="-1" />
  <import index="t3eg" modelUID="f:java_stub#8865b7a8-5271-43d3-884c-6fd1d9cfdd34#org.jetbrains.mps.openapi.language(org.jetbrains.mps.openapi.language@java_stub)" version="-1" />
  <import index="ec5l" modelUID="f:java_stub#8865b7a8-5271-43d3-884c-6fd1d9cfdd34#org.jetbrains.mps.openapi.model(org.jetbrains.mps.openapi.model@java_stub)" version="-1" />
  <import index="r9fo" modelUID="f:java_stub#8865b7a8-5271-43d3-884c-6fd1d9cfdd34#org.jetbrains.mps.util(org.jetbrains.mps.util@java_stub)" version="-1" />
  <import index="k7g3" modelUID="f:java_stub#6354ebe7-c22a-4a0f-ac54-50b52ab9b065#java.util(java.util@java_stub)" version="-1" />
  <import index="e2lb" modelUID="f:java_stub#6354ebe7-c22a-4a0f-ac54-50b52ab9b065#java.lang(java.lang@java_stub)" version="-1" />
<<<<<<< HEAD
  <import index="tpee" modelUID="r:00000000-0000-4000-0000-011c895902ca(jetbrains.mps.baseLanguage.structure)" version="4" />
=======
  <import index="tpee" modelUID="r:00000000-0000-4000-0000-011c895902ca(jetbrains.mps.baseLanguage.structure)" version="5" />
>>>>>>> f41488bc
  <import index="tp1t" modelUID="r:00000000-0000-4000-0000-011c8959030d(jetbrains.mps.lang.constraints.structure)" version="9" implicit="yes" />
  <import index="tp25" modelUID="r:00000000-0000-4000-0000-011c89590301(jetbrains.mps.lang.smodel.structure)" version="16" implicit="yes" />
  <import index="tp2q" modelUID="r:00000000-0000-4000-0000-011c8959032e(jetbrains.mps.baseLanguage.collections.structure)" version="7" implicit="yes" />
  <import index="tpck" modelUID="r:00000000-0000-4000-0000-011c89590288(jetbrains.mps.lang.core.structure)" version="0" implicit="yes" />
  <import index="tpcw" modelUID="r:00000000-0000-4000-0000-011c895902bc(jetbrains.mps.lang.sharedConcepts.structure)" version="0" implicit="yes" />
  <import index="cu2d" modelUID="f:java_stub#6ed54515-acc8-4d1e-a16c-9fd6cfe951ea#jetbrains.mps.smodel(MPS.Core/jetbrains.mps.smodel@java_stub)" version="-1" implicit="yes" />
  <import index="y36r" modelUID="f:java_stub#6ed54515-acc8-4d1e-a16c-9fd6cfe951ea#jetbrains.mps.smodel.search(MPS.Core/jetbrains.mps.smodel.search@java_stub)" version="-1" implicit="yes" />
  <import index="as9p" modelUID="f:java_stub#3f233e7f-b8a6-46d2-a57f-795d56775243#org.jetbrains.annotations(Annotations/org.jetbrains.annotations@java_stub)" version="-1" implicit="yes" />
  <import index="t3eh" modelUID="f:java_stub#8865b7a8-5271-43d3-884c-6fd1d9cfdd34#org.jetbrains.mps.openapi.language(MPS.OpenAPI/org.jetbrains.mps.openapi.language@java_stub)" version="-1" implicit="yes" />
  <import index="ec5m" modelUID="f:java_stub#8865b7a8-5271-43d3-884c-6fd1d9cfdd34#org.jetbrains.mps.openapi.model(MPS.OpenAPI/org.jetbrains.mps.openapi.model@java_stub)" version="-1" implicit="yes" />
  <import index="r9fp" modelUID="f:java_stub#8865b7a8-5271-43d3-884c-6fd1d9cfdd34#org.jetbrains.mps.util(MPS.OpenAPI/org.jetbrains.mps.util@java_stub)" version="-1" implicit="yes" />
  <import index="e2lc" modelUID="f:java_stub#6354ebe7-c22a-4a0f-ac54-50b52ab9b065#java.lang(JDK/java.lang@java_stub)" version="-1" implicit="yes" />
  <import index="tpd4" modelUID="r:00000000-0000-4000-0000-011c895902b4(jetbrains.mps.lang.typesystem.structure)" version="7" implicit="yes" />
  <root type="tp1t.ConceptConstraints" typeId="tp1t.1213093968558" id="1213104837507" nodeInfo="ng">
    <link role="concept" roleId="tp1t.1213093996982" targetNodeId="tpf8.1167514355419" resolveInfo="Root_MappingRule" />
    <node role="referent" roleId="tp1t.1213100494875" type="tp1t.NodeReferentConstraint" typeId="tp1t.1148687176410" id="1213104837919" nodeInfo="ng">
      <link role="applicableLink" roleId="tp1t.1148687202698" targetNodeId="tpf8.1167514355421" />
      <node role="searchScopeFactory" roleId="tp1t.1148687345559" type="tp1t.ConstraintFunction_ReferentSearchScope_Factory" typeId="tp1t.1148684180339" id="1213104837920" nodeInfo="nn">
        <node role="body" roleId="tpee.1137022507850" type="tpee.StatementList" typeId="tpee.1068580123136" id="1213104837921" nodeInfo="sn">
          <node role="statement" roleId="tpee.1068581517665" type="tpee.ReturnStatement" typeId="tpee.1068581242878" id="1213104837922" nodeInfo="nn">
            <node role="expression" roleId="tpee.1068581517676" type="tpee.GenericNewExpression" typeId="tpee.1145552977093" id="1214866672668" nodeInfo="nn">
              <node role="creator" roleId="tpee.1145553007750" type="tpee.ClassCreator" typeId="tpee.1212685548494" id="1214866672670" nodeInfo="nn">
                <link role="baseMethodDeclaration" roleId="tpee.1068499141037" targetNodeId="5740396897827770074" resolveInfo="MappingRuleTemplateNodeSearchScope" />
                <node role="actualArgument" roleId="tpee.1068499141038" type="tpcw.ConceptFunctionParameter_model" typeId="tpcw.1161622665029" id="1213104837924" nodeInfo="nn" />
              </node>
            </node>
          </node>
        </node>
      </node>
    </node>
  </root>
  <root type="tp1t.ConceptConstraints" typeId="tp1t.1213093968558" id="1213104840277" nodeInfo="ng">
    <link role="concept" roleId="tp1t.1213093996982" targetNodeId="tpf8.1167087469898" resolveInfo="CreateRootRule" />
    <node role="referent" roleId="tp1t.1213100494875" type="tp1t.NodeReferentConstraint" typeId="tp1t.1148687176410" id="1213104840278" nodeInfo="ng">
      <link role="applicableLink" roleId="tp1t.1148687202698" targetNodeId="tpf8.1167087469901" />
      <node role="searchScopeFactory" roleId="tp1t.1148687345559" type="tp1t.ConstraintFunction_ReferentSearchScope_Factory" typeId="tp1t.1148684180339" id="1213104840279" nodeInfo="nn">
        <node role="body" roleId="tpee.1137022507850" type="tpee.StatementList" typeId="tpee.1068580123136" id="1213104840280" nodeInfo="sn">
          <node role="statement" roleId="tpee.1068581517665" type="tpee.ReturnStatement" typeId="tpee.1068581242878" id="1213104840281" nodeInfo="nn">
            <node role="expression" roleId="tpee.1068581517676" type="tpee.GenericNewExpression" typeId="tpee.1145552977093" id="1214866672584" nodeInfo="nn">
              <node role="creator" roleId="tpee.1145553007750" type="tpee.ClassCreator" typeId="tpee.1212685548494" id="1214866672586" nodeInfo="nn">
                <link role="baseMethodDeclaration" roleId="tpee.1068499141037" targetNodeId="5740396897827770074" resolveInfo="MappingRuleTemplateNodeSearchScope" />
                <node role="actualArgument" roleId="tpee.1068499141038" type="tpcw.ConceptFunctionParameter_model" typeId="tpcw.1161622665029" id="1213104840283" nodeInfo="nn" />
              </node>
            </node>
          </node>
        </node>
      </node>
    </node>
  </root>
  <root type="tp1t.ConceptConstraints" typeId="tp1t.1213093968558" id="4035562641222622456" nodeInfo="ng">
    <property name="virtualPackage" nameId="tpck.1193676396447" value="rule.argument" />
    <link role="concept" roleId="tp1t.1213093996982" targetNodeId="tpf8.1722980698497626400" resolveInfo="ITemplateCall" />
    <node role="canBeParent" roleId="tp1t.1213106478122" type="tp1t.ConstraintFunction_CanBeAParent" typeId="tp1t.1203001093456" id="4035562641222637870" nodeInfo="nn">
      <node role="body" roleId="tpee.1137022507850" type="tpee.StatementList" typeId="tpee.1068580123136" id="4035562641222637871" nodeInfo="sn">
        <node role="statement" roleId="tpee.1068581517665" type="tpee.IfStatement" typeId="tpee.1068580123159" id="4035562641222637872" nodeInfo="nn">
          <node role="ifTrue" roleId="tpee.1068580123161" type="tpee.StatementList" typeId="tpee.1068580123136" id="4035562641222637874" nodeInfo="sn">
            <node role="statement" roleId="tpee.1068581517665" type="tpee.ReturnStatement" typeId="tpee.1068581242878" id="4035562641222637893" nodeInfo="nn">
              <node role="expression" roleId="tpee.1068581517676" type="tpee.OrExpression" typeId="tpee.1080223426719" id="8421689336187949603" nodeInfo="nn">
                <node role="rightExpression" roleId="tpee.1081773367579" type="tpee.EqualsExpression" typeId="tpee.1068580123152" id="8421689336187949607" nodeInfo="nn">
                  <node role="rightExpression" roleId="tpee.1081773367579" type="tp25.ConceptRefExpression" typeId="tp25.1172424058054" id="8421689336187949610" nodeInfo="nn">
                    <link role="conceptDeclaration" roleId="tp25.1172424100906" targetNodeId="tpee.1070475926800" resolveInfo="StringLiteral" />
                  </node>
                  <node role="leftExpression" roleId="tpee.1081773367580" type="tp1t.ConstraintFunctionParameter_childConcept" typeId="tp1t.1203001236505" id="8421689336187949606" nodeInfo="nn" />
                </node>
                <node role="leftExpression" roleId="tpee.1081773367580" type="tpee.OrExpression" typeId="tpee.1080223426719" id="8421689336187949511" nodeInfo="nn">
                  <node role="leftExpression" roleId="tpee.1081773367580" type="tpee.OrExpression" typeId="tpee.1080223426719" id="4035562641222637903" nodeInfo="nn">
                    <node role="leftExpression" roleId="tpee.1081773367580" type="tpee.OrExpression" typeId="tpee.1080223426719" id="4035562641222637894" nodeInfo="nn">
                      <node role="leftExpression" roleId="tpee.1081773367580" type="tpee.OrExpression" typeId="tpee.1080223426719" id="4426797670063900153" nodeInfo="nn">
                        <node role="rightExpression" roleId="tpee.1081773367579" type="tpee.EqualsExpression" typeId="tpee.1068580123152" id="4426797670063903428" nodeInfo="nn">
                          <node role="rightExpression" roleId="tpee.1081773367579" type="tp25.ConceptRefExpression" typeId="tp25.1172424058054" id="4426797670063904931" nodeInfo="nn">
                            <link role="conceptDeclaration" roleId="tp25.1172424100906" targetNodeId="tpf8.4426797670061482024" resolveInfo="TemplateArgumentVariableRefExpression" />
                          </node>
                          <node role="leftExpression" roleId="tpee.1081773367580" type="tp1t.ConstraintFunctionParameter_childConcept" typeId="tp1t.1203001236505" id="4426797670063901740" nodeInfo="nn" />
                        </node>
                        <node role="leftExpression" roleId="tpee.1081773367580" type="tpee.OrExpression" typeId="tpee.1080223426719" id="5005282049926092706" nodeInfo="nn">
                          <node role="rightExpression" roleId="tpee.1081773367579" type="tpee.EqualsExpression" typeId="tpee.1068580123152" id="5005282049926092714" nodeInfo="nn">
                            <node role="rightExpression" roleId="tpee.1081773367579" type="tp25.ConceptRefExpression" typeId="tp25.1172424058054" id="5005282049926092717" nodeInfo="nn">
                              <link role="conceptDeclaration" roleId="tp25.1172424100906" targetNodeId="tpf8.5005282049925926521" resolveInfo="TemplateArgumentParameterExpression" />
                            </node>
                            <node role="leftExpression" roleId="tpee.1081773367580" type="tp1t.ConstraintFunctionParameter_childConcept" typeId="tp1t.1203001236505" id="5005282049926092709" nodeInfo="nn" />
                          </node>
                          <node role="leftExpression" roleId="tpee.1081773367580" type="tpee.OrExpression" typeId="tpee.1080223426719" id="4665309944889460321" nodeInfo="nn">
                            <node role="leftExpression" roleId="tpee.1081773367580" type="tpee.DotExpression" typeId="tpee.1197027756228" id="4816349095291149785" nodeInfo="nn">
                              <node role="operand" roleId="tpee.1197027771414" type="tp1t.ConstraintFunctionParameter_childConcept" typeId="tp1t.1203001236505" id="4665309944889460324" nodeInfo="nn" />
                              <node role="operation" roleId="tpee.1197027833540" type="tp25.Concept_IsSubConceptOfOperation" typeId="tp25.1180031783296" id="4816349095291149789" nodeInfo="nn">
                                <node role="conceptArgument" roleId="tp25.1180031783297" type="tp25.RefConcept_Reference" typeId="tp25.1177026924588" id="4816349095291149791" nodeInfo="nn">
                                  <link role="conceptDeclaration" roleId="tp25.1177026940964" targetNodeId="tpf8.4816349095291127781" resolveInfo="TemplateArgumentPatternRef" />
                                </node>
                              </node>
                            </node>
                            <node role="rightExpression" roleId="tpee.1081773367579" type="tpee.DotExpression" typeId="tpee.1197027756228" id="4035562641222637895" nodeInfo="nn">
                              <node role="operand" roleId="tpee.1197027771414" type="tp1t.ConstraintFunctionParameter_childConcept" typeId="tp1t.1203001236505" id="4035562641222637896" nodeInfo="nn" />
                              <node role="operation" roleId="tpee.1197027833540" type="tp25.Concept_IsSubConceptOfOperation" typeId="tp25.1180031783296" id="4035562641222637897" nodeInfo="nn">
                                <node role="conceptArgument" roleId="tp25.1180031783297" type="tp25.RefConcept_Reference" typeId="tp25.1177026924588" id="4035562641222637902" nodeInfo="nn">
                                  <link role="conceptDeclaration" roleId="tp25.1177026940964" targetNodeId="tpf8.4035562641222585520" resolveInfo="TemplateArgumentQueryExpression" />
                                </node>
                              </node>
                            </node>
                          </node>
                        </node>
                      </node>
                      <node role="rightExpression" roleId="tpee.1081773367579" type="tpee.EqualsExpression" typeId="tpee.1068580123152" id="4035562641222637899" nodeInfo="nn">
                        <node role="leftExpression" roleId="tpee.1081773367580" type="tp1t.ConstraintFunctionParameter_childConcept" typeId="tp1t.1203001236505" id="4035562641222637900" nodeInfo="nn" />
                        <node role="rightExpression" roleId="tpee.1081773367579" type="tp25.ConceptRefExpression" typeId="tp25.1172424058054" id="4035562641222637901" nodeInfo="nn">
                          <link role="conceptDeclaration" roleId="tp25.1172424100906" targetNodeId="tpee.1068580320020" resolveInfo="IntegerConstant" />
                        </node>
                      </node>
                    </node>
                    <node role="rightExpression" roleId="tpee.1081773367579" type="tpee.EqualsExpression" typeId="tpee.1068580123152" id="4035562641222637907" nodeInfo="nn">
                      <node role="leftExpression" roleId="tpee.1081773367580" type="tp1t.ConstraintFunctionParameter_childConcept" typeId="tp1t.1203001236505" id="4035562641222637906" nodeInfo="nn" />
                      <node role="rightExpression" roleId="tpee.1081773367579" type="tp25.ConceptRefExpression" typeId="tp25.1172424058054" id="4035562641222637910" nodeInfo="nn">
                        <link role="conceptDeclaration" roleId="tp25.1172424100906" targetNodeId="tpee.1068580123137" resolveInfo="BooleanConstant" />
                      </node>
                    </node>
                  </node>
                  <node role="rightExpression" roleId="tpee.1081773367579" type="tpee.EqualsExpression" typeId="tpee.1068580123152" id="8421689336187949599" nodeInfo="nn">
                    <node role="leftExpression" roleId="tpee.1081773367580" type="tp1t.ConstraintFunctionParameter_childConcept" typeId="tp1t.1203001236505" id="8421689336187949594" nodeInfo="nn" />
                    <node role="rightExpression" roleId="tpee.1081773367579" type="tp25.ConceptRefExpression" typeId="tp25.1172424058054" id="8421689336187949602" nodeInfo="nn">
                      <link role="conceptDeclaration" roleId="tp25.1172424100906" targetNodeId="tpee.1070534058343" resolveInfo="NullLiteral" />
                    </node>
                  </node>
                </node>
              </node>
            </node>
          </node>
          <node role="condition" roleId="tpee.1068580123160" type="tpee.EqualsExpression" typeId="tpee.1068580123152" id="4035562641222637876" nodeInfo="nn">
            <node role="leftExpression" roleId="tpee.1081773367580" type="tp1t.ConstraintFunctionParameter_link" typeId="tp1t.1203009604308" id="4035562641222637875" nodeInfo="nn" />
            <node role="rightExpression" roleId="tpee.1081773367579" type="tp25.LinkRefExpression" typeId="tp25.1226359078165" id="4035562641222637879" nodeInfo="nn">
              <link role="conceptDeclaration" roleId="tp25.1226359078166" targetNodeId="tpf8.1722980698497626400" resolveInfo="ITemplateCall" />
              <link role="linkDeclaration" roleId="tp25.1226359192215" targetNodeId="tpf8.1722980698497626405" />
            </node>
          </node>
        </node>
        <node role="statement" roleId="tpee.1068581517665" type="tpee.ExpressionStatement" typeId="tpee.1068580123155" id="4035562641222637881" nodeInfo="nn">
          <node role="expression" roleId="tpee.1068580123156" type="tpee.BooleanConstant" typeId="tpee.1068580123137" id="4035562641222637882" nodeInfo="nn">
            <property name="value" nameId="tpee.1068580123138" value="true" />
          </node>
        </node>
      </node>
    </node>
  </root>
  <root type="tp1t.ConceptConstraints" typeId="tp1t.1213093968558" id="4035562641222625939" nodeInfo="ng">
    <property name="virtualPackage" nameId="tpck.1193676396447" value="rule.argument" />
    <link role="concept" roleId="tp1t.1213093996982" targetNodeId="tpf8.4035562641222585520" resolveInfo="TemplateArgumentQueryExpression" />
    <node role="canBeChild" roleId="tp1t.1213106463729" type="tp1t.ConstraintFunction_CanBeAChild" typeId="tp1t.1202989531578" id="4035562641222635153" nodeInfo="nn">
      <node role="body" roleId="tpee.1137022507850" type="tpee.StatementList" typeId="tpee.1068580123136" id="4035562641222635154" nodeInfo="sn">
        <node role="statement" roleId="tpee.1068581517665" type="tpee.ExpressionStatement" typeId="tpee.1068580123155" id="4035562641222635155" nodeInfo="nn">
          <node role="expression" roleId="tpee.1068580123156" type="tpee.DotExpression" typeId="tpee.1197027756228" id="4035562641222635161" nodeInfo="nn">
            <node role="operand" roleId="tpee.1197027771414" type="tp1t.ConstraintFunctionParameter_parentNode" typeId="tp1t.1202989658459" id="4035562641222635156" nodeInfo="nn" />
            <node role="operation" roleId="tpee.1197027833540" type="tp25.Node_IsInstanceOfOperation" typeId="tp25.1139621453865" id="4035562641222635165" nodeInfo="nn">
              <node role="conceptArgument" roleId="tp25.1177027386292" type="tp25.RefConcept_Reference" typeId="tp25.1177026924588" id="4035562641222635167" nodeInfo="nn">
                <link role="conceptDeclaration" roleId="tp25.1177026940964" targetNodeId="tpf8.1722980698497626400" resolveInfo="ITemplateCall" />
              </node>
            </node>
          </node>
        </node>
      </node>
    </node>
  </root>
  <root type="tp1t.ConceptConstraints" typeId="tp1t.1213093968558" id="4665309944889434722" nodeInfo="ng">
    <property name="virtualPackage" nameId="tpck.1193676396447" value="rule.argument" />
    <link role="concept" roleId="tp1t.1213093996982" targetNodeId="tpf8.4665309944889425032" resolveInfo="TemplateArgumentPatternVarRefExpression" />
    <node role="referent" roleId="tp1t.1213100494875" type="tp1t.NodeReferentConstraint" typeId="tp1t.1148687176410" id="4665309944889434724" nodeInfo="ng">
      <link role="applicableLink" roleId="tp1t.1148687202698" targetNodeId="tpf8.4665309944889425604" />
      <node role="searchScopeFactory" roleId="tp1t.1148687345559" type="tp1t.ConstraintFunction_ReferentSearchScope_Factory" typeId="tp1t.1148684180339" id="4665309944889434725" nodeInfo="nn">
        <node role="body" roleId="tpee.1137022507850" type="tpee.StatementList" typeId="tpee.1068580123136" id="4665309944889434726" nodeInfo="sn">
          <node role="statement" roleId="tpee.1068581517665" type="tpee.LocalVariableDeclarationStatement" typeId="tpee.1068581242864" id="4665309944889434727" nodeInfo="nn">
            <node role="localVariableDeclaration" roleId="tpee.1068581242865" type="tpee.LocalVariableDeclaration" typeId="tpee.1068581242863" id="4665309944889434728" nodeInfo="nr">
              <property name="name" nameId="tpck.1169194664001" value="result" />
              <node role="type" roleId="tpee.5680397130376446158" type="tp25.SNodeListType" typeId="tp25.1145383075378" id="4665309944889434729" nodeInfo="in">
                <link role="elementConcept" roleId="tp25.1145383142433" targetNodeId="tp3t.1136720037779" resolveInfo="PatternVariableDeclaration" />
              </node>
              <node role="initializer" roleId="tpee.1068431790190" type="tpee.GenericNewExpression" typeId="tpee.1145552977093" id="4665309944889434730" nodeInfo="nn">
                <node role="creator" roleId="tpee.1145553007750" type="tp25.SNodeListCreator" typeId="tp25.1145567426890" id="4665309944889434731" nodeInfo="nn">
                  <node role="createdType" roleId="tp25.1145567471833" type="tp25.SNodeListType" typeId="tp25.1145383075378" id="4665309944889434732" nodeInfo="in">
                    <link role="elementConcept" roleId="tp25.1145383142433" targetNodeId="tp3t.1136720037779" resolveInfo="PatternVariableDeclaration" />
                  </node>
                </node>
              </node>
            </node>
          </node>
          <node role="statement" roleId="tpee.1068581517665" type="tpee.LocalVariableDeclarationStatement" typeId="tpee.1068581242864" id="4665309944889434733" nodeInfo="nn">
            <node role="localVariableDeclaration" roleId="tpee.1068581242865" type="tpee.LocalVariableDeclaration" typeId="tpee.1068581242863" id="4665309944889434734" nodeInfo="nr">
              <property name="name" nameId="tpck.1169194664001" value="rule" />
              <node role="type" roleId="tpee.5680397130376446158" type="tp25.SNodeType" typeId="tp25.1138055754698" id="4665309944889434735" nodeInfo="in">
                <link role="concept" roleId="tp25.1138405853777" targetNodeId="tpf8.1805153994416516020" resolveInfo="PatternReduction_MappingRule" />
              </node>
              <node role="initializer" roleId="tpee.1068431790190" type="tpee.DotExpression" typeId="tpee.1197027756228" id="4665309944889434736" nodeInfo="nn">
                <node role="operand" roleId="tpee.1197027771414" type="tp1t.ConceptParameter_ReferentSearchScope_enclosingNode" typeId="tp1t.1148934636683" id="4665309944889434737" nodeInfo="nn" />
                <node role="operation" roleId="tpee.1197027833540" type="tp25.Node_GetAncestorOperation" typeId="tp25.1171407110247" id="4665309944889434738" nodeInfo="nn">
                  <node role="parameter" roleId="tp25.1144104376918" type="tp25.OperationParm_Concept" typeId="tp25.1144101972840" id="4665309944889434739" nodeInfo="ng">
                    <node role="conceptArgument" roleId="tp25.1207343664468" type="tp25.RefConcept_Reference" typeId="tp25.1177026924588" id="4665309944889434851" nodeInfo="nn">
                      <link role="conceptDeclaration" roleId="tp25.1177026940964" targetNodeId="tpf8.1805153994416516020" resolveInfo="PatternReduction_MappingRule" />
                    </node>
                  </node>
                </node>
              </node>
            </node>
          </node>
          <node role="statement" roleId="tpee.1068581517665" type="tpee.IfStatement" typeId="tpee.1068580123159" id="4665309944889434741" nodeInfo="nn">
            <node role="condition" roleId="tpee.1068580123160" type="tpee.AndExpression" typeId="tpee.1080120340718" id="4665309944889434742" nodeInfo="nn">
              <node role="leftExpression" roleId="tpee.1081773367580" type="tpee.DotExpression" typeId="tpee.1197027756228" id="4665309944889434743" nodeInfo="nn">
                <node role="operand" roleId="tpee.1197027771414" type="tpee.VariableReference" typeId="tpee.1068498886296" id="4265636116363066343" nodeInfo="nn">
                  <link role="variableDeclaration" roleId="tpee.1068581517664" targetNodeId="4665309944889434734" resolveInfo="rule" />
                </node>
                <node role="operation" roleId="tpee.1197027833540" type="tp25.Node_IsNotNullOperation" typeId="tp25.1172008320231" id="4665309944889434745" nodeInfo="nn" />
              </node>
              <node role="rightExpression" roleId="tpee.1081773367579" type="tpee.DotExpression" typeId="tpee.1197027756228" id="4665309944889434746" nodeInfo="nn">
                <node role="operand" roleId="tpee.1197027771414" type="tpee.DotExpression" typeId="tpee.1197027756228" id="4665309944889434747" nodeInfo="nn">
                  <node role="operand" roleId="tpee.1197027771414" type="tpee.VariableReference" typeId="tpee.1068498886296" id="4265636116363112068" nodeInfo="nn">
                    <link role="variableDeclaration" roleId="tpee.1068581517664" targetNodeId="4665309944889434734" resolveInfo="rule" />
                  </node>
                  <node role="operation" roleId="tpee.1197027833540" type="tp25.SLinkAccess" typeId="tp25.1138056143562" id="4665309944889434749" nodeInfo="nn">
                    <link role="link" roleId="tp25.1138056516764" targetNodeId="tpf8.1805153994416556314" />
                  </node>
                </node>
                <node role="operation" roleId="tpee.1197027833540" type="tp25.Node_IsNotNullOperation" typeId="tp25.1172008320231" id="4665309944889434750" nodeInfo="nn" />
              </node>
            </node>
            <node role="ifTrue" roleId="tpee.1068580123161" type="tpee.StatementList" typeId="tpee.1068580123136" id="4665309944889434751" nodeInfo="sn">
              <node role="statement" roleId="tpee.1068581517665" type="tpee.ExpressionStatement" typeId="tpee.1068580123155" id="4665309944889434752" nodeInfo="nn">
                <node role="expression" roleId="tpee.1068580123156" type="tpee.DotExpression" typeId="tpee.1197027756228" id="4665309944889434753" nodeInfo="nn">
                  <node role="operand" roleId="tpee.1197027771414" type="tpee.VariableReference" typeId="tpee.1068498886296" id="4265636116363091968" nodeInfo="nn">
                    <link role="variableDeclaration" roleId="tpee.1068581517664" targetNodeId="4665309944889434728" resolveInfo="result" />
                  </node>
                  <node role="operation" roleId="tpee.1197027833540" type="tp2q.AddAllElementsOperation" typeId="tp2q.1160666733551" id="4665309944889434755" nodeInfo="nn">
                    <node role="argument" roleId="tp2q.1160666822012" type="tpee.DotExpression" typeId="tpee.1197027756228" id="4665309944889434756" nodeInfo="nn">
                      <node role="operand" roleId="tpee.1197027771414" type="tpee.DotExpression" typeId="tpee.1197027756228" id="4665309944889434757" nodeInfo="nn">
                        <node role="operand" roleId="tpee.1197027771414" type="tpee.VariableReference" typeId="tpee.1068498886296" id="4265636116363106398" nodeInfo="nn">
                          <link role="variableDeclaration" roleId="tpee.1068581517664" targetNodeId="4665309944889434734" resolveInfo="rule" />
                        </node>
                        <node role="operation" roleId="tpee.1197027833540" type="tp25.SLinkAccess" typeId="tp25.1138056143562" id="4665309944889434759" nodeInfo="nn">
                          <link role="link" roleId="tp25.1138056516764" targetNodeId="tpf8.1805153994416556314" />
                        </node>
                      </node>
                      <node role="operation" roleId="tpee.1197027833540" type="tp25.Node_GetDescendantsOperation" typeId="tp25.1171305280644" id="4665309944889434760" nodeInfo="nn">
                        <node role="parameter" roleId="tp25.1144104376918" type="tp25.OperationParm_Concept" typeId="tp25.1144101972840" id="4665309944889434761" nodeInfo="ng">
                          <node role="conceptArgument" roleId="tp25.1207343664468" type="tp25.RefConcept_Reference" typeId="tp25.1177026924588" id="4665309944889434852" nodeInfo="nn">
                            <link role="conceptDeclaration" roleId="tp25.1177026940964" targetNodeId="tp3t.1136720037779" resolveInfo="PatternVariableDeclaration" />
                          </node>
                        </node>
                      </node>
                    </node>
                  </node>
                </node>
              </node>
            </node>
          </node>
          <node role="statement" roleId="tpee.1068581517665" type="tpee.ExpressionStatement" typeId="tpee.1068580123155" id="4665309944889434763" nodeInfo="nn">
            <node role="expression" roleId="tpee.1068580123156" type="tpee.VariableReference" typeId="tpee.1068498886296" id="4265636116363080215" nodeInfo="nn">
              <link role="variableDeclaration" roleId="tpee.1068581517664" targetNodeId="4665309944889434728" resolveInfo="result" />
            </node>
          </node>
        </node>
      </node>
    </node>
    <node role="canBeChild" roleId="tp1t.1213106463729" type="tp1t.ConstraintFunction_CanBeAChild" typeId="tp1t.1202989531578" id="4665309944889460329" nodeInfo="nn">
      <node role="body" roleId="tpee.1137022507850" type="tpee.StatementList" typeId="tpee.1068580123136" id="4665309944889460330" nodeInfo="sn">
        <node role="statement" roleId="tpee.1068581517665" type="tpee.ExpressionStatement" typeId="tpee.1068580123155" id="4665309944889460331" nodeInfo="nn">
          <node role="expression" roleId="tpee.1068580123156" type="tpee.DotExpression" typeId="tpee.1197027756228" id="4665309944889460332" nodeInfo="nn">
            <node role="operand" roleId="tpee.1197027771414" type="tp1t.ConstraintFunctionParameter_parentNode" typeId="tp1t.1202989658459" id="4665309944889460333" nodeInfo="nn" />
            <node role="operation" roleId="tpee.1197027833540" type="tp25.Node_IsInstanceOfOperation" typeId="tp25.1139621453865" id="4665309944889460334" nodeInfo="nn">
              <node role="conceptArgument" roleId="tp25.1177027386292" type="tp25.RefConcept_Reference" typeId="tp25.1177026924588" id="4665309944889460335" nodeInfo="nn">
                <link role="conceptDeclaration" roleId="tp25.1177026940964" targetNodeId="tpf8.1722980698497626400" resolveInfo="ITemplateCall" />
              </node>
            </node>
          </node>
        </node>
      </node>
    </node>
  </root>
  <root type="tp1t.ConceptConstraints" typeId="tp1t.1213093968558" id="4816349095291149808" nodeInfo="ng">
    <property name="virtualPackage" nameId="tpck.1193676396447" value="rule.argument" />
    <link role="concept" roleId="tp1t.1213093996982" targetNodeId="tpf8.4816349095291149799" resolveInfo="TemplateArgumentPropertyPatternRefExpression" />
    <node role="referent" roleId="tp1t.1213100494875" type="tp1t.NodeReferentConstraint" typeId="tp1t.1148687176410" id="4816349095291149811" nodeInfo="ng">
      <link role="applicableLink" roleId="tp1t.1148687202698" targetNodeId="tpf8.4816349095291149801" />
      <node role="searchScopeFactory" roleId="tp1t.1148687345559" type="tp1t.ConstraintFunction_ReferentSearchScope_Factory" typeId="tp1t.1148684180339" id="4816349095291149814" nodeInfo="nn">
        <node role="body" roleId="tpee.1137022507850" type="tpee.StatementList" typeId="tpee.1068580123136" id="4816349095291149815" nodeInfo="sn">
          <node role="statement" roleId="tpee.1068581517665" type="tpee.LocalVariableDeclarationStatement" typeId="tpee.1068581242864" id="4816349095291149816" nodeInfo="nn">
            <node role="localVariableDeclaration" roleId="tpee.1068581242865" type="tpee.LocalVariableDeclaration" typeId="tpee.1068581242863" id="4816349095291149817" nodeInfo="nr">
              <property name="name" nameId="tpck.1169194664001" value="result" />
              <node role="type" roleId="tpee.5680397130376446158" type="tp25.SNodeListType" typeId="tp25.1145383075378" id="4816349095291149818" nodeInfo="in">
                <link role="elementConcept" roleId="tp25.1145383142433" targetNodeId="tp3t.1136720037781" resolveInfo="PropertyPatternVariableDeclaration" />
              </node>
              <node role="initializer" roleId="tpee.1068431790190" type="tpee.GenericNewExpression" typeId="tpee.1145552977093" id="4816349095291149819" nodeInfo="nn">
                <node role="creator" roleId="tpee.1145553007750" type="tp25.SNodeListCreator" typeId="tp25.1145567426890" id="4816349095291149820" nodeInfo="nn">
                  <node role="createdType" roleId="tp25.1145567471833" type="tp25.SNodeListType" typeId="tp25.1145383075378" id="4816349095291149821" nodeInfo="in">
                    <link role="elementConcept" roleId="tp25.1145383142433" targetNodeId="tp3t.1136720037781" resolveInfo="PropertyPatternVariableDeclaration" />
                  </node>
                </node>
              </node>
            </node>
          </node>
          <node role="statement" roleId="tpee.1068581517665" type="tpee.LocalVariableDeclarationStatement" typeId="tpee.1068581242864" id="4816349095291149822" nodeInfo="nn">
            <node role="localVariableDeclaration" roleId="tpee.1068581242865" type="tpee.LocalVariableDeclaration" typeId="tpee.1068581242863" id="4816349095291149823" nodeInfo="nr">
              <property name="name" nameId="tpck.1169194664001" value="rule" />
              <node role="type" roleId="tpee.5680397130376446158" type="tp25.SNodeType" typeId="tp25.1138055754698" id="4816349095291149824" nodeInfo="in">
                <link role="concept" roleId="tp25.1138405853777" targetNodeId="tpf8.1805153994416516020" resolveInfo="PatternReduction_MappingRule" />
              </node>
              <node role="initializer" roleId="tpee.1068431790190" type="tpee.DotExpression" typeId="tpee.1197027756228" id="4816349095291149825" nodeInfo="nn">
                <node role="operand" roleId="tpee.1197027771414" type="tp1t.ConceptParameter_ReferentSearchScope_enclosingNode" typeId="tp1t.1148934636683" id="4816349095291149826" nodeInfo="nn" />
                <node role="operation" roleId="tpee.1197027833540" type="tp25.Node_GetAncestorOperation" typeId="tp25.1171407110247" id="4816349095291149827" nodeInfo="nn">
                  <node role="parameter" roleId="tp25.1144104376918" type="tp25.OperationParm_Concept" typeId="tp25.1144101972840" id="4816349095291149828" nodeInfo="ng">
                    <node role="conceptArgument" roleId="tp25.1207343664468" type="tp25.RefConcept_Reference" typeId="tp25.1177026924588" id="4816349095291149829" nodeInfo="nn">
                      <link role="conceptDeclaration" roleId="tp25.1177026940964" targetNodeId="tpf8.1805153994416516020" resolveInfo="PatternReduction_MappingRule" />
                    </node>
                  </node>
                </node>
              </node>
            </node>
          </node>
          <node role="statement" roleId="tpee.1068581517665" type="tpee.IfStatement" typeId="tpee.1068580123159" id="4816349095291149830" nodeInfo="nn">
            <node role="condition" roleId="tpee.1068580123160" type="tpee.AndExpression" typeId="tpee.1080120340718" id="4816349095291149831" nodeInfo="nn">
              <node role="leftExpression" roleId="tpee.1081773367580" type="tpee.DotExpression" typeId="tpee.1197027756228" id="4816349095291149832" nodeInfo="nn">
                <node role="operand" roleId="tpee.1197027771414" type="tpee.VariableReference" typeId="tpee.1068498886296" id="4265636116363063721" nodeInfo="nn">
                  <link role="variableDeclaration" roleId="tpee.1068581517664" targetNodeId="4816349095291149823" resolveInfo="rule" />
                </node>
                <node role="operation" roleId="tpee.1197027833540" type="tp25.Node_IsNotNullOperation" typeId="tp25.1172008320231" id="4816349095291149834" nodeInfo="nn" />
              </node>
              <node role="rightExpression" roleId="tpee.1081773367579" type="tpee.DotExpression" typeId="tpee.1197027756228" id="4816349095291149835" nodeInfo="nn">
                <node role="operand" roleId="tpee.1197027771414" type="tpee.DotExpression" typeId="tpee.1197027756228" id="4816349095291149836" nodeInfo="nn">
                  <node role="operand" roleId="tpee.1197027771414" type="tpee.VariableReference" typeId="tpee.1068498886296" id="4265636116363072615" nodeInfo="nn">
                    <link role="variableDeclaration" roleId="tpee.1068581517664" targetNodeId="4816349095291149823" resolveInfo="rule" />
                  </node>
                  <node role="operation" roleId="tpee.1197027833540" type="tp25.SLinkAccess" typeId="tp25.1138056143562" id="4816349095291149838" nodeInfo="nn">
                    <link role="link" roleId="tp25.1138056516764" targetNodeId="tpf8.1805153994416556314" />
                  </node>
                </node>
                <node role="operation" roleId="tpee.1197027833540" type="tp25.Node_IsNotNullOperation" typeId="tp25.1172008320231" id="4816349095291149839" nodeInfo="nn" />
              </node>
            </node>
            <node role="ifTrue" roleId="tpee.1068580123161" type="tpee.StatementList" typeId="tpee.1068580123136" id="4816349095291149840" nodeInfo="sn">
              <node role="statement" roleId="tpee.1068581517665" type="tpee.ExpressionStatement" typeId="tpee.1068580123155" id="4816349095291149841" nodeInfo="nn">
                <node role="expression" roleId="tpee.1068580123156" type="tpee.DotExpression" typeId="tpee.1197027756228" id="4816349095291149842" nodeInfo="nn">
                  <node role="operand" roleId="tpee.1197027771414" type="tpee.VariableReference" typeId="tpee.1068498886296" id="4265636116363071469" nodeInfo="nn">
                    <link role="variableDeclaration" roleId="tpee.1068581517664" targetNodeId="4816349095291149817" resolveInfo="result" />
                  </node>
                  <node role="operation" roleId="tpee.1197027833540" type="tp2q.AddAllElementsOperation" typeId="tp2q.1160666733551" id="4816349095291149844" nodeInfo="nn">
                    <node role="argument" roleId="tp2q.1160666822012" type="tpee.DotExpression" typeId="tpee.1197027756228" id="4816349095291149845" nodeInfo="nn">
                      <node role="operand" roleId="tpee.1197027771414" type="tpee.DotExpression" typeId="tpee.1197027756228" id="4816349095291149846" nodeInfo="nn">
                        <node role="operand" roleId="tpee.1197027771414" type="tpee.VariableReference" typeId="tpee.1068498886296" id="4265636116363099492" nodeInfo="nn">
                          <link role="variableDeclaration" roleId="tpee.1068581517664" targetNodeId="4816349095291149823" resolveInfo="rule" />
                        </node>
                        <node role="operation" roleId="tpee.1197027833540" type="tp25.SLinkAccess" typeId="tp25.1138056143562" id="4816349095291149848" nodeInfo="nn">
                          <link role="link" roleId="tp25.1138056516764" targetNodeId="tpf8.1805153994416556314" />
                        </node>
                      </node>
                      <node role="operation" roleId="tpee.1197027833540" type="tp25.Node_GetDescendantsOperation" typeId="tp25.1171305280644" id="4816349095291149849" nodeInfo="nn">
                        <node role="parameter" roleId="tp25.1144104376918" type="tp25.OperationParm_Concept" typeId="tp25.1144101972840" id="4816349095291149850" nodeInfo="ng">
                          <node role="conceptArgument" roleId="tp25.1207343664468" type="tp25.RefConcept_Reference" typeId="tp25.1177026924588" id="4816349095291149859" nodeInfo="nn">
                            <link role="conceptDeclaration" roleId="tp25.1177026940964" targetNodeId="tp3t.1136720037781" resolveInfo="PropertyPatternVariableDeclaration" />
                          </node>
                        </node>
                      </node>
                    </node>
                  </node>
                </node>
              </node>
            </node>
          </node>
          <node role="statement" roleId="tpee.1068581517665" type="tpee.ExpressionStatement" typeId="tpee.1068580123155" id="4816349095291149852" nodeInfo="nn">
            <node role="expression" roleId="tpee.1068580123156" type="tpee.VariableReference" typeId="tpee.1068498886296" id="4265636116363104522" nodeInfo="nn">
              <link role="variableDeclaration" roleId="tpee.1068581517664" targetNodeId="4816349095291149817" resolveInfo="result" />
            </node>
          </node>
        </node>
      </node>
    </node>
  </root>
  <root type="tp1t.ConceptConstraints" typeId="tp1t.1213093968558" id="4816349095291149869" nodeInfo="ng">
    <property name="virtualPackage" nameId="tpck.1193676396447" value="rule.argument" />
    <link role="concept" roleId="tp1t.1213093996982" targetNodeId="tpf8.4816349095291149800" resolveInfo="TemplateArgumentLinkPatternRefExpression" />
    <node role="referent" roleId="tp1t.1213100494875" type="tp1t.NodeReferentConstraint" typeId="tp1t.1148687176410" id="4816349095291149870" nodeInfo="ng">
      <link role="applicableLink" roleId="tp1t.1148687202698" targetNodeId="tpf8.4816349095291149802" />
      <node role="searchScopeFactory" roleId="tp1t.1148687345559" type="tp1t.ConstraintFunction_ReferentSearchScope_Factory" typeId="tp1t.1148684180339" id="4816349095291149871" nodeInfo="nn">
        <node role="body" roleId="tpee.1137022507850" type="tpee.StatementList" typeId="tpee.1068580123136" id="4816349095291149872" nodeInfo="sn">
          <node role="statement" roleId="tpee.1068581517665" type="tpee.LocalVariableDeclarationStatement" typeId="tpee.1068581242864" id="4816349095291149873" nodeInfo="nn">
            <node role="localVariableDeclaration" roleId="tpee.1068581242865" type="tpee.LocalVariableDeclaration" typeId="tpee.1068581242863" id="4816349095291149874" nodeInfo="nr">
              <property name="name" nameId="tpck.1169194664001" value="result" />
              <node role="type" roleId="tpee.5680397130376446158" type="tp25.SNodeListType" typeId="tp25.1145383075378" id="4816349095291149875" nodeInfo="in">
                <link role="elementConcept" roleId="tp25.1145383142433" targetNodeId="tp3t.1137418540378" resolveInfo="LinkPatternVariableDeclaration" />
              </node>
              <node role="initializer" roleId="tpee.1068431790190" type="tpee.GenericNewExpression" typeId="tpee.1145552977093" id="4816349095291149876" nodeInfo="nn">
                <node role="creator" roleId="tpee.1145553007750" type="tp25.SNodeListCreator" typeId="tp25.1145567426890" id="4816349095291149877" nodeInfo="nn">
                  <node role="createdType" roleId="tp25.1145567471833" type="tp25.SNodeListType" typeId="tp25.1145383075378" id="4816349095291149878" nodeInfo="in">
                    <link role="elementConcept" roleId="tp25.1145383142433" targetNodeId="tp3t.1137418540378" resolveInfo="LinkPatternVariableDeclaration" />
                  </node>
                </node>
              </node>
            </node>
          </node>
          <node role="statement" roleId="tpee.1068581517665" type="tpee.LocalVariableDeclarationStatement" typeId="tpee.1068581242864" id="4816349095291149879" nodeInfo="nn">
            <node role="localVariableDeclaration" roleId="tpee.1068581242865" type="tpee.LocalVariableDeclaration" typeId="tpee.1068581242863" id="4816349095291149880" nodeInfo="nr">
              <property name="name" nameId="tpck.1169194664001" value="rule" />
              <node role="type" roleId="tpee.5680397130376446158" type="tp25.SNodeType" typeId="tp25.1138055754698" id="4816349095291149881" nodeInfo="in">
                <link role="concept" roleId="tp25.1138405853777" targetNodeId="tpf8.1805153994416516020" resolveInfo="PatternReduction_MappingRule" />
              </node>
              <node role="initializer" roleId="tpee.1068431790190" type="tpee.DotExpression" typeId="tpee.1197027756228" id="4816349095291149882" nodeInfo="nn">
                <node role="operand" roleId="tpee.1197027771414" type="tp1t.ConceptParameter_ReferentSearchScope_enclosingNode" typeId="tp1t.1148934636683" id="4816349095291149883" nodeInfo="nn" />
                <node role="operation" roleId="tpee.1197027833540" type="tp25.Node_GetAncestorOperation" typeId="tp25.1171407110247" id="4816349095291149884" nodeInfo="nn">
                  <node role="parameter" roleId="tp25.1144104376918" type="tp25.OperationParm_Concept" typeId="tp25.1144101972840" id="4816349095291149885" nodeInfo="ng">
                    <node role="conceptArgument" roleId="tp25.1207343664468" type="tp25.RefConcept_Reference" typeId="tp25.1177026924588" id="4816349095291149886" nodeInfo="nn">
                      <link role="conceptDeclaration" roleId="tp25.1177026940964" targetNodeId="tpf8.1805153994416516020" resolveInfo="PatternReduction_MappingRule" />
                    </node>
                  </node>
                </node>
              </node>
            </node>
          </node>
          <node role="statement" roleId="tpee.1068581517665" type="tpee.IfStatement" typeId="tpee.1068580123159" id="4816349095291149887" nodeInfo="nn">
            <node role="condition" roleId="tpee.1068580123160" type="tpee.AndExpression" typeId="tpee.1080120340718" id="4816349095291149888" nodeInfo="nn">
              <node role="leftExpression" roleId="tpee.1081773367580" type="tpee.DotExpression" typeId="tpee.1197027756228" id="4816349095291149889" nodeInfo="nn">
                <node role="operand" roleId="tpee.1197027771414" type="tpee.VariableReference" typeId="tpee.1068498886296" id="4265636116363063769" nodeInfo="nn">
                  <link role="variableDeclaration" roleId="tpee.1068581517664" targetNodeId="4816349095291149880" resolveInfo="rule" />
                </node>
                <node role="operation" roleId="tpee.1197027833540" type="tp25.Node_IsNotNullOperation" typeId="tp25.1172008320231" id="4816349095291149891" nodeInfo="nn" />
              </node>
              <node role="rightExpression" roleId="tpee.1081773367579" type="tpee.DotExpression" typeId="tpee.1197027756228" id="4816349095291149892" nodeInfo="nn">
                <node role="operand" roleId="tpee.1197027771414" type="tpee.DotExpression" typeId="tpee.1197027756228" id="4816349095291149893" nodeInfo="nn">
                  <node role="operand" roleId="tpee.1197027771414" type="tpee.VariableReference" typeId="tpee.1068498886296" id="4265636116363073457" nodeInfo="nn">
                    <link role="variableDeclaration" roleId="tpee.1068581517664" targetNodeId="4816349095291149880" resolveInfo="rule" />
                  </node>
                  <node role="operation" roleId="tpee.1197027833540" type="tp25.SLinkAccess" typeId="tp25.1138056143562" id="4816349095291149895" nodeInfo="nn">
                    <link role="link" roleId="tp25.1138056516764" targetNodeId="tpf8.1805153994416556314" />
                  </node>
                </node>
                <node role="operation" roleId="tpee.1197027833540" type="tp25.Node_IsNotNullOperation" typeId="tp25.1172008320231" id="4816349095291149896" nodeInfo="nn" />
              </node>
            </node>
            <node role="ifTrue" roleId="tpee.1068580123161" type="tpee.StatementList" typeId="tpee.1068580123136" id="4816349095291149897" nodeInfo="sn">
              <node role="statement" roleId="tpee.1068581517665" type="tpee.ExpressionStatement" typeId="tpee.1068580123155" id="4816349095291149898" nodeInfo="nn">
                <node role="expression" roleId="tpee.1068580123156" type="tpee.DotExpression" typeId="tpee.1197027756228" id="4816349095291149899" nodeInfo="nn">
                  <node role="operand" roleId="tpee.1197027771414" type="tpee.VariableReference" typeId="tpee.1068498886296" id="4265636116363092354" nodeInfo="nn">
                    <link role="variableDeclaration" roleId="tpee.1068581517664" targetNodeId="4816349095291149874" resolveInfo="result" />
                  </node>
                  <node role="operation" roleId="tpee.1197027833540" type="tp2q.AddAllElementsOperation" typeId="tp2q.1160666733551" id="4816349095291149901" nodeInfo="nn">
                    <node role="argument" roleId="tp2q.1160666822012" type="tpee.DotExpression" typeId="tpee.1197027756228" id="4816349095291149902" nodeInfo="nn">
                      <node role="operand" roleId="tpee.1197027771414" type="tpee.DotExpression" typeId="tpee.1197027756228" id="4816349095291149903" nodeInfo="nn">
                        <node role="operand" roleId="tpee.1197027771414" type="tpee.VariableReference" typeId="tpee.1068498886296" id="4265636116363097770" nodeInfo="nn">
                          <link role="variableDeclaration" roleId="tpee.1068581517664" targetNodeId="4816349095291149880" resolveInfo="rule" />
                        </node>
                        <node role="operation" roleId="tpee.1197027833540" type="tp25.SLinkAccess" typeId="tp25.1138056143562" id="4816349095291149905" nodeInfo="nn">
                          <link role="link" roleId="tp25.1138056516764" targetNodeId="tpf8.1805153994416556314" />
                        </node>
                      </node>
                      <node role="operation" roleId="tpee.1197027833540" type="tp25.Node_GetDescendantsOperation" typeId="tp25.1171305280644" id="4816349095291149906" nodeInfo="nn">
                        <node role="parameter" roleId="tp25.1144104376918" type="tp25.OperationParm_Concept" typeId="tp25.1144101972840" id="4816349095291149907" nodeInfo="ng">
                          <node role="conceptArgument" roleId="tp25.1207343664468" type="tp25.RefConcept_Reference" typeId="tp25.1177026924588" id="4816349095291149916" nodeInfo="nn">
                            <link role="conceptDeclaration" roleId="tp25.1177026940964" targetNodeId="tp3t.1137418540378" resolveInfo="LinkPatternVariableDeclaration" />
                          </node>
                        </node>
                      </node>
                    </node>
                  </node>
                </node>
              </node>
            </node>
          </node>
          <node role="statement" roleId="tpee.1068581517665" type="tpee.ExpressionStatement" typeId="tpee.1068580123155" id="4816349095291149909" nodeInfo="nn">
            <node role="expression" roleId="tpee.1068580123156" type="tpee.VariableReference" typeId="tpee.1068498886296" id="4265636116363074217" nodeInfo="nn">
              <link role="variableDeclaration" roleId="tpee.1068581517664" targetNodeId="4816349095291149874" resolveInfo="result" />
            </node>
          </node>
        </node>
      </node>
    </node>
  </root>
  <root type="tp1t.ConceptConstraints" typeId="tp1t.1213093968558" id="7941504602772991213" nodeInfo="ng">
    <property name="virtualPackage" nameId="tpck.1193676396447" value="parameter" />
    <link role="concept" roleId="tp1t.1213093996982" targetNodeId="tpf8.650531548511911818" resolveInfo="GeneratorParameterReference" />
    <node role="referent" roleId="tp1t.1213100494875" type="tp1t.NodeReferentConstraint" typeId="tp1t.1148687176410" id="7941504602773013620" nodeInfo="ng">
      <link role="applicableLink" roleId="tp1t.1148687202698" targetNodeId="tpf8.650531548511911820" />
      <node role="presentation" roleId="tp1t.3906442776579556548" type="tp1t.ConstraintFunction_ReferentSearchScope_Presentation" typeId="tp1t.3906442776579556545" id="7941504602773013621" nodeInfo="nn">
        <node role="body" roleId="tpee.1137022507850" type="tpee.StatementList" typeId="tpee.1068580123136" id="7941504602773013622" nodeInfo="sn">
          <node role="statement" roleId="tpee.1068581517665" type="tpee.ExpressionStatement" typeId="tpee.1068580123155" id="7941504602773108992" nodeInfo="nn">
            <node role="expression" roleId="tpee.1068580123156" type="tpee.PlusExpression" typeId="tpee.1068581242875" id="5540778578667697772" nodeInfo="nn">
              <node role="leftExpression" roleId="tpee.1081773367580" type="tpee.PlusExpression" typeId="tpee.1068581242875" id="5540778578667693557" nodeInfo="nn">
                <node role="leftExpression" roleId="tpee.1081773367580" type="tpee.DotExpression" typeId="tpee.1197027756228" id="7941504602773108994" nodeInfo="nn">
                  <node role="operand" roleId="tpee.1197027771414" type="tp1t.ConstraintFunctionParameter_parameterNode" typeId="tp1t.3906442776579549644" id="7941504602773108993" nodeInfo="nn" />
                  <node role="operation" roleId="tpee.1197027833540" type="tp25.SPropertyAccess" typeId="tp25.1138056022639" id="7941504602773137857" nodeInfo="nn">
                    <link role="property" roleId="tp25.1138056395725" targetNodeId="tpck.1169194664001" resolveInfo="name" />
                  </node>
                </node>
                <node role="rightExpression" roleId="tpee.1081773367579" type="tpee.StringLiteral" typeId="tpee.1070475926800" id="5540778578667697771" nodeInfo="nn">
                  <property name="value" nameId="tpee.1070475926801" value=" : " />
                </node>
              </node>
              <node role="rightExpression" roleId="tpee.1081773367579" type="tpee.DotExpression" typeId="tpee.1197027756228" id="5540778578667697776" nodeInfo="nn">
                <node role="operand" roleId="tpee.1197027771414" type="tp1t.ConstraintFunctionParameter_parameterNode" typeId="tp1t.3906442776579549644" id="5540778578667697775" nodeInfo="nn" />
                <node role="operation" roleId="tpee.1197027833540" type="tp25.SLinkAccess" typeId="tp25.1138056143562" id="5540778578667697780" nodeInfo="nn">
                  <link role="link" roleId="tp25.1138056516764" targetNodeId="tpf8.650531548511609557" />
                </node>
              </node>
            </node>
          </node>
        </node>
      </node>
    </node>
  </root>
  <root type="tp1t.ConceptConstraints" typeId="tp1t.1213093968558" id="5005282049925940094" nodeInfo="ng">
    <property name="virtualPackage" nameId="tpck.1193676396447" value="rule.argument" />
    <link role="concept" roleId="tp1t.1213093996982" targetNodeId="tpf8.5005282049925926521" resolveInfo="TemplateArgumentParameterExpression" />
    <node role="referent" roleId="tp1t.1213100494875" type="tp1t.NodeReferentConstraint" typeId="tp1t.1148687176410" id="5005282049925940095" nodeInfo="ng">
      <link role="applicableLink" roleId="tp1t.1148687202698" targetNodeId="tpf8.5005282049925926522" />
      <node role="searchScopeFactory" roleId="tp1t.1148687345559" type="tp1t.ConstraintFunction_ReferentSearchScope_Factory" typeId="tp1t.1148684180339" id="5005282049925940096" nodeInfo="nn">
        <node role="body" roleId="tpee.1137022507850" type="tpee.StatementList" typeId="tpee.1068580123136" id="5005282049925940097" nodeInfo="sn">
          <node role="statement" roleId="tpee.1068581517665" type="tpee.IfStatement" typeId="tpee.1068580123159" id="5005282049925943757" nodeInfo="nn">
            <node role="ifTrue" roleId="tpee.1068580123161" type="tpee.StatementList" typeId="tpee.1068580123136" id="5005282049925943759" nodeInfo="sn">
              <node role="statement" roleId="tpee.1068581517665" type="tpee.ReturnStatement" typeId="tpee.1068581242878" id="5005282049925943790" nodeInfo="nn">
                <node role="expression" roleId="tpee.1068581517676" type="tpee.DotExpression" typeId="tpee.1197027756228" id="5005282049925943804" nodeInfo="nn">
                  <node role="operand" roleId="tpee.1197027771414" type="tp25.SNodeTypeCastExpression" typeId="tp25.1140137987495" id="5005282049925943802" nodeInfo="nn">
                    <link role="concept" roleId="tp25.1140138128738" targetNodeId="tpf8.982871510064032177" resolveInfo="IParameterizedTemplate" />
                    <node role="leftExpression" roleId="tp25.1140138123956" type="tpee.DotExpression" typeId="tpee.1197027756228" id="5005282049925943793" nodeInfo="nn">
                      <node role="operand" roleId="tpee.1197027771414" type="tp1t.ConceptParameter_ReferentSearchScope_enclosingNode" typeId="tp1t.1148934636683" id="5005282049925943792" nodeInfo="nn" />
                      <node role="operation" roleId="tpee.1197027833540" type="tp25.Node_GetContainingRootOperation" typeId="tp25.1171310072040" id="5005282049925943797" nodeInfo="nn" />
                    </node>
                  </node>
                  <node role="operation" roleId="tpee.1197027833540" type="tp25.SLinkListAccess" typeId="tp25.1138056282393" id="982871510065267534" nodeInfo="nn">
                    <link role="link" roleId="tp25.1138056546658" targetNodeId="tpf8.982871510064032342" />
                  </node>
                </node>
              </node>
            </node>
            <node role="condition" roleId="tpee.1068580123160" type="tpee.DotExpression" typeId="tpee.1197027756228" id="5005282049925943760" nodeInfo="nn">
              <node role="operand" roleId="tpee.1197027771414" type="tpee.DotExpression" typeId="tpee.1197027756228" id="5005282049925943761" nodeInfo="nn">
                <node role="operand" roleId="tpee.1197027771414" type="tp1t.ConceptParameter_ReferentSearchScope_enclosingNode" typeId="tp1t.1148934636683" id="5005282049925943762" nodeInfo="nn" />
                <node role="operation" roleId="tpee.1197027833540" type="tp25.Node_GetContainingRootOperation" typeId="tp25.1171310072040" id="5005282049925943763" nodeInfo="nn" />
              </node>
              <node role="operation" roleId="tpee.1197027833540" type="tp25.Node_IsInstanceOfOperation" typeId="tp25.1139621453865" id="5005282049925943764" nodeInfo="nn">
                <node role="conceptArgument" roleId="tp25.1177027386292" type="tp25.RefConcept_Reference" typeId="tp25.1177026924588" id="6254388211299803617" nodeInfo="nn">
                  <link role="conceptDeclaration" roleId="tp25.1177026940964" targetNodeId="tpf8.982871510064032177" resolveInfo="IParameterizedTemplate" />
                </node>
              </node>
            </node>
          </node>
          <node role="statement" roleId="tpee.1068581517665" type="tpee.ExpressionStatement" typeId="tpee.1068580123155" id="5005282049925943781" nodeInfo="nn">
            <node role="expression" roleId="tpee.1068580123156" type="tpee.GenericNewExpression" typeId="tpee.1145552977093" id="5005282049925943782" nodeInfo="nn">
              <node role="creator" roleId="tpee.1145553007750" type="tp25.SNodeListCreator" typeId="tp25.1145567426890" id="5005282049925943788" nodeInfo="nn">
                <node role="createdType" roleId="tp25.1145567471833" type="tp25.SNodeListType" typeId="tp25.1145383075378" id="5005282049925943789" nodeInfo="in">
                  <link role="elementConcept" roleId="tp25.1145383142433" targetNodeId="tpf8.1805153994415891174" resolveInfo="TemplateParameterDeclaration" />
                </node>
              </node>
            </node>
          </node>
        </node>
      </node>
    </node>
    <node role="canBeChild" roleId="tp1t.1213106463729" type="tp1t.ConstraintFunction_CanBeAChild" typeId="tp1t.1202989531578" id="5005282049925943770" nodeInfo="nn">
      <node role="body" roleId="tpee.1137022507850" type="tpee.StatementList" typeId="tpee.1068580123136" id="5005282049925943771" nodeInfo="sn">
        <node role="statement" roleId="tpee.1068581517665" type="tpee.ExpressionStatement" typeId="tpee.1068580123155" id="5005282049925943772" nodeInfo="nn">
          <node role="expression" roleId="tpee.1068580123156" type="tpee.DotExpression" typeId="tpee.1197027756228" id="5005282049925943773" nodeInfo="nn">
            <node role="operand" roleId="tpee.1197027771414" type="tp1t.ConstraintFunctionParameter_parentNode" typeId="tp1t.1202989658459" id="5005282049925943774" nodeInfo="nn" />
            <node role="operation" roleId="tpee.1197027833540" type="tp25.Node_IsInstanceOfOperation" typeId="tp25.1139621453865" id="5005282049925943775" nodeInfo="nn">
              <node role="conceptArgument" roleId="tp25.1177027386292" type="tp25.RefConcept_Reference" typeId="tp25.1177026924588" id="5005282049925943776" nodeInfo="nn">
                <link role="conceptDeclaration" roleId="tp25.1177026940964" targetNodeId="tpf8.1722980698497626400" resolveInfo="ITemplateCall" />
              </node>
            </node>
          </node>
        </node>
      </node>
    </node>
  </root>
  <root type="tpee.ClassConcept" typeId="tpee.1068390468198" id="5740396897827770061" nodeInfo="ig">
    <property name="name" nameId="tpck.1169194664001" value="MappingRuleTemplateNodeSearchScope" />
    <node role="visibility" roleId="tpee.1178549979242" type="tpee.PublicVisibility" typeId="tpee.1146644602865" id="5740396897827770062" nodeInfo="nn" />
    <node role="superclass" roleId="tpee.1165602531693" type="tpee.ClassifierType" typeId="tpee.1107535904670" id="5740396897827781258" nodeInfo="in">
      <link role="classifier" roleId="tpee.1107535924139" targetNodeId="inbo.4642948870877886891" resolveInfo="AbstractSearchScope" />
    </node>
    <node role="member" roleId="tpee.5375687026011219971" type="tpee.FieldDeclaration" typeId="tpee.1068390468200" id="5740396897827770064" nodeInfo="igu">
      <property name="name" nameId="tpck.1169194664001" value="myModel" />
      <node role="type" roleId="tpee.5680397130376446158" type="tpee.ClassifierType" typeId="tpee.1107535904670" id="5740396897827770065" nodeInfo="in">
        <link role="classifier" roleId="tpee.1107535924139" targetNodeId="ec5m.~SModel" resolveInfo="SModel" />
      </node>
      <node role="visibility" roleId="tpee.1178549979242" type="tpee.PrivateVisibility" typeId="tpee.1146644623116" id="5740396897827770066" nodeInfo="nn" />
    </node>
    <node role="member" roleId="tpee.5375687026011219971" type="tpee.FieldDeclaration" typeId="tpee.1068390468200" id="5740396897827770070" nodeInfo="igu">
      <property name="name" nameId="tpck.1169194664001" value="myOwnNodes" />
      <node role="type" roleId="tpee.5680397130376446158" type="tpee.ClassifierType" typeId="tpee.1107535904670" id="5740396897827770071" nodeInfo="in">
        <link role="classifier" roleId="tpee.1107535924139" targetNodeId="k7g3.~List" resolveInfo="List" />
        <node role="parameter" roleId="tpee.1109201940907" type="tpee.ClassifierType" typeId="tpee.1107535904670" id="5740396897827770072" nodeInfo="in">
          <link role="classifier" roleId="tpee.1107535924139" targetNodeId="ec5m.~SNode" resolveInfo="SNode" />
        </node>
      </node>
      <node role="visibility" roleId="tpee.1178549979242" type="tpee.PrivateVisibility" typeId="tpee.1146644623116" id="5740396897827770073" nodeInfo="nn" />
    </node>
    <node role="member" roleId="tpee.5375687026011219971" type="tpee.ConstructorDeclaration" typeId="tpee.1068580123140" id="5740396897827770074" nodeInfo="igu">
      <node role="visibility" roleId="tpee.1178549979242" type="tpee.PublicVisibility" typeId="tpee.1146644602865" id="5740396897827770075" nodeInfo="nn" />
      <node role="returnType" roleId="tpee.1068580123133" type="tpee.VoidType" typeId="tpee.1068581517677" id="5740396897827770076" nodeInfo="in" />
      <node role="parameter" roleId="tpee.1068580123134" type="tpee.ParameterDeclaration" typeId="tpee.1068498886292" id="5740396897827770077" nodeInfo="ir">
        <property name="name" nameId="tpck.1169194664001" value="model" />
        <node role="type" roleId="tpee.5680397130376446158" type="tpee.ClassifierType" typeId="tpee.1107535904670" id="5740396897827770078" nodeInfo="in">
          <link role="classifier" roleId="tpee.1107535924139" targetNodeId="ec5m.~SModel" resolveInfo="SModel" />
        </node>
      </node>
      <node role="body" roleId="tpee.1068580123135" type="tpee.StatementList" typeId="tpee.1068580123136" id="5740396897827770081" nodeInfo="sn">
        <node role="statement" roleId="tpee.1068581517665" type="tpee.ExpressionStatement" typeId="tpee.1068580123155" id="5740396897827770082" nodeInfo="nn">
          <node role="expression" roleId="tpee.1068580123156" type="tpee.AssignmentExpression" typeId="tpee.1068498886294" id="5740396897827770083" nodeInfo="nn">
            <node role="lValue" roleId="tpee.1068498886295" type="tpee.VariableReference" typeId="tpee.1068498886296" id="3021153905120226527" nodeInfo="nn">
              <link role="variableDeclaration" roleId="tpee.1068581517664" targetNodeId="5740396897827770064" resolveInfo="myModel" />
            </node>
            <node role="rValue" roleId="tpee.1068498886297" type="tpee.VariableReference" typeId="tpee.1068498886296" id="3021153905151445128" nodeInfo="nn">
              <link role="variableDeclaration" roleId="tpee.1068581517664" targetNodeId="5740396897827770077" resolveInfo="model" />
            </node>
          </node>
        </node>
      </node>
    </node>
    <node role="member" roleId="tpee.5375687026011219971" type="tpee.InstanceMethodDeclaration" typeId="tpee.1068580123165" id="5740396897827770090" nodeInfo="igu">
      <property name="name" nameId="tpck.1169194664001" value="getNodes" />
      <node role="visibility" roleId="tpee.1178549979242" type="tpee.PublicVisibility" typeId="tpee.1146644602865" id="5740396897827770091" nodeInfo="nn" />
      <node role="returnType" roleId="tpee.1068580123133" type="tpee.ClassifierType" typeId="tpee.1107535904670" id="5740396897827770092" nodeInfo="in">
        <link role="classifier" roleId="tpee.1107535924139" targetNodeId="k7g3.~List" resolveInfo="List" />
        <node role="parameter" roleId="tpee.1109201940907" type="tpee.ClassifierType" typeId="tpee.1107535904670" id="5740396897827770093" nodeInfo="in">
          <link role="classifier" roleId="tpee.1107535924139" targetNodeId="ec5m.~SNode" resolveInfo="SNode" />
        </node>
      </node>
      <node role="parameter" roleId="tpee.1068580123134" type="tpee.ParameterDeclaration" typeId="tpee.1068498886292" id="5740396897827770094" nodeInfo="ir">
        <property name="name" nameId="tpck.1169194664001" value="condition" />
        <node role="type" roleId="tpee.5680397130376446158" type="tpee.ClassifierType" typeId="tpee.1107535904670" id="5740396897827770095" nodeInfo="in">
          <link role="classifier" roleId="tpee.1107535924139" targetNodeId="r9fp.~Condition" resolveInfo="Condition" />
          <node role="parameter" roleId="tpee.1109201940907" type="tpee.ClassifierType" typeId="tpee.1107535904670" id="5740396897827770096" nodeInfo="in">
            <link role="classifier" roleId="tpee.1107535924139" targetNodeId="ec5m.~SNode" resolveInfo="SNode" />
          </node>
        </node>
      </node>
      <node role="body" roleId="tpee.1068580123135" type="tpee.StatementList" typeId="tpee.1068580123136" id="5740396897827770097" nodeInfo="sn">
        <node role="statement" roleId="tpee.1068581517665" type="tpee.IfStatement" typeId="tpee.1068580123159" id="5740396897827770098" nodeInfo="nn">
          <node role="condition" roleId="tpee.1068580123160" type="tpee.EqualsExpression" typeId="tpee.1068580123152" id="5740396897827770099" nodeInfo="nn">
            <node role="leftExpression" roleId="tpee.1081773367580" type="tpee.VariableReference" typeId="tpee.1068498886296" id="3021153905151617594" nodeInfo="nn">
              <link role="variableDeclaration" roleId="tpee.1068581517664" targetNodeId="5740396897827770094" resolveInfo="condition" />
            </node>
            <node role="rightExpression" roleId="tpee.1081773367579" type="tpee.StaticFieldReference" typeId="tpee.1070533707846" id="5740396897827770101" nodeInfo="nn">
              <link role="classifier" roleId="tpee.1144433057691" targetNodeId="r9fp.~Condition" resolveInfo="Condition" />
              <link role="variableDeclaration" roleId="tpee.1068581517664" targetNodeId="r9fp.~Condition%dFALSE_CONDITION" resolveInfo="FALSE_CONDITION" />
            </node>
          </node>
          <node role="ifTrue" roleId="tpee.1068580123161" type="tpee.StatementList" typeId="tpee.1068580123136" id="5740396897827770102" nodeInfo="sn">
            <node role="statement" roleId="tpee.1068581517665" type="tpee.ReturnStatement" typeId="tpee.1068581242878" id="5740396897827770103" nodeInfo="nn">
              <node role="expression" roleId="tpee.1068581517676" type="tpee.GenericNewExpression" typeId="tpee.1145552977093" id="5740396897827770104" nodeInfo="nn">
                <node role="creator" roleId="tpee.1145553007750" type="tpee.ClassCreator" typeId="tpee.1212685548494" id="5740396897827770105" nodeInfo="nn">
                  <link role="baseMethodDeclaration" roleId="tpee.1068499141037" targetNodeId="k7g3.~ArrayList%d&lt;init&gt;()" resolveInfo="ArrayList" />
                  <node role="typeParameter" roleId="tpee.1212687122400" type="tpee.ClassifierType" typeId="tpee.1107535904670" id="5740396897827770106" nodeInfo="in">
                    <link role="classifier" roleId="tpee.1107535924139" targetNodeId="ec5m.~SNode" resolveInfo="SNode" />
                  </node>
                </node>
              </node>
            </node>
          </node>
        </node>
        <node role="statement" roleId="tpee.1068581517665" type="tpee.ExpressionStatement" typeId="tpee.1068580123155" id="5740396897827770107" nodeInfo="nn">
          <node role="expression" roleId="tpee.1068580123156" type="tpee.LocalMethodCall" typeId="tpee.7812454656619025412" id="4923130412073174370" nodeInfo="nn">
            <link role="baseMethodDeclaration" roleId="tpee.1068499141037" targetNodeId="5740396897827770142" resolveInfo="ensureInitialized" />
          </node>
        </node>
        <node role="statement" roleId="tpee.1068581517665" type="tpee.IfStatement" typeId="tpee.1068580123159" id="5740396897827770109" nodeInfo="nn">
          <node role="condition" roleId="tpee.1068580123160" type="tpee.EqualsExpression" typeId="tpee.1068580123152" id="5740396897827770110" nodeInfo="nn">
            <node role="leftExpression" roleId="tpee.1081773367580" type="tpee.VariableReference" typeId="tpee.1068498886296" id="3021153905151616170" nodeInfo="nn">
              <link role="variableDeclaration" roleId="tpee.1068581517664" targetNodeId="5740396897827770094" resolveInfo="condition" />
            </node>
            <node role="rightExpression" roleId="tpee.1081773367579" type="tpee.StaticFieldReference" typeId="tpee.1070533707846" id="5740396897827770112" nodeInfo="nn">
              <link role="classifier" roleId="tpee.1144433057691" targetNodeId="r9fp.~Condition" resolveInfo="Condition" />
              <link role="variableDeclaration" roleId="tpee.1068581517664" targetNodeId="r9fp.~Condition%dTRUE_CONDITION" resolveInfo="TRUE_CONDITION" />
            </node>
          </node>
          <node role="ifTrue" roleId="tpee.1068580123161" type="tpee.StatementList" typeId="tpee.1068580123136" id="5740396897827770113" nodeInfo="sn">
            <node role="statement" roleId="tpee.1068581517665" type="tpee.ReturnStatement" typeId="tpee.1068581242878" id="5740396897827770114" nodeInfo="nn">
              <node role="expression" roleId="tpee.1068581517676" type="tpee.VariableReference" typeId="tpee.1068498886296" id="3021153905120250036" nodeInfo="nn">
                <link role="variableDeclaration" roleId="tpee.1068581517664" targetNodeId="5740396897827770070" resolveInfo="myOwnNodes" />
              </node>
            </node>
          </node>
        </node>
        <node role="statement" roleId="tpee.1068581517665" type="tpee.LocalVariableDeclarationStatement" typeId="tpee.1068581242864" id="5740396897827770116" nodeInfo="nn">
          <node role="localVariableDeclaration" roleId="tpee.1068581242865" type="tpee.LocalVariableDeclaration" typeId="tpee.1068581242863" id="5740396897827770117" nodeInfo="nr">
            <property name="name" nameId="tpck.1169194664001" value="resut" />
            <node role="type" roleId="tpee.5680397130376446158" type="tpee.ClassifierType" typeId="tpee.1107535904670" id="5740396897827770118" nodeInfo="in">
              <link role="classifier" roleId="tpee.1107535924139" targetNodeId="k7g3.~List" resolveInfo="List" />
              <node role="parameter" roleId="tpee.1109201940907" type="tpee.ClassifierType" typeId="tpee.1107535904670" id="5740396897827770119" nodeInfo="in">
                <link role="classifier" roleId="tpee.1107535924139" targetNodeId="ec5m.~SNode" resolveInfo="SNode" />
              </node>
            </node>
            <node role="initializer" roleId="tpee.1068431790190" type="tpee.GenericNewExpression" typeId="tpee.1145552977093" id="5740396897827770120" nodeInfo="nn">
              <node role="creator" roleId="tpee.1145553007750" type="tpee.ClassCreator" typeId="tpee.1212685548494" id="5740396897827770121" nodeInfo="nn">
                <link role="baseMethodDeclaration" roleId="tpee.1068499141037" targetNodeId="k7g3.~ArrayList%d&lt;init&gt;()" resolveInfo="ArrayList" />
                <node role="typeParameter" roleId="tpee.1212687122400" type="tpee.ClassifierType" typeId="tpee.1107535904670" id="5740396897827770122" nodeInfo="in">
                  <link role="classifier" roleId="tpee.1107535924139" targetNodeId="ec5m.~SNode" resolveInfo="SNode" />
                </node>
              </node>
            </node>
          </node>
        </node>
        <node role="statement" roleId="tpee.1068581517665" type="tpee.ForeachStatement" typeId="tpee.1144226303539" id="5740396897827770123" nodeInfo="nn">
          <node role="iterable" roleId="tpee.1144226360166" type="tpee.VariableReference" typeId="tpee.1068498886296" id="3021153905120208961" nodeInfo="nn">
            <link role="variableDeclaration" roleId="tpee.1068581517664" targetNodeId="5740396897827770070" resolveInfo="myOwnNodes" />
          </node>
          <node role="variable" roleId="tpee.1144230900587" type="tpee.LocalVariableDeclaration" typeId="tpee.1068581242863" id="5740396897827770125" nodeInfo="nr">
            <property name="name" nameId="tpck.1169194664001" value="node" />
            <node role="type" roleId="tpee.5680397130376446158" type="tpee.ClassifierType" typeId="tpee.1107535904670" id="5740396897827770126" nodeInfo="in">
              <link role="classifier" roleId="tpee.1107535924139" targetNodeId="ec5m.~SNode" resolveInfo="SNode" />
            </node>
          </node>
          <node role="body" roleId="tpee.1154032183016" type="tpee.StatementList" typeId="tpee.1068580123136" id="5740396897827770127" nodeInfo="sn">
            <node role="statement" roleId="tpee.1068581517665" type="tpee.IfStatement" typeId="tpee.1068580123159" id="5740396897827770128" nodeInfo="nn">
              <node role="condition" roleId="tpee.1068580123160" type="tpee.DotExpression" typeId="tpee.1197027756228" id="5740396897827770129" nodeInfo="nn">
                <node role="operand" roleId="tpee.1197027771414" type="tpee.VariableReference" typeId="tpee.1068498886296" id="3021153905151738263" nodeInfo="nn">
                  <link role="variableDeclaration" roleId="tpee.1068581517664" targetNodeId="5740396897827770094" resolveInfo="condition" />
                </node>
                <node role="operation" roleId="tpee.1197027833540" type="tpee.InstanceMethodCallOperation" typeId="tpee.1202948039474" id="5740396897827770131" nodeInfo="nn">
                  <link role="baseMethodDeclaration" roleId="tpee.1068499141037" targetNodeId="r9fp.~Condition%dmet(java%dlang%dObject)%cboolean" resolveInfo="met" />
                  <node role="actualArgument" roleId="tpee.1068499141038" type="tpee.VariableReference" typeId="tpee.1068498886296" id="4265636116363085081" nodeInfo="nn">
                    <link role="variableDeclaration" roleId="tpee.1068581517664" targetNodeId="5740396897827770125" resolveInfo="node" />
                  </node>
                </node>
              </node>
              <node role="ifTrue" roleId="tpee.1068580123161" type="tpee.StatementList" typeId="tpee.1068580123136" id="5740396897827770133" nodeInfo="sn">
                <node role="statement" roleId="tpee.1068581517665" type="tpee.ExpressionStatement" typeId="tpee.1068580123155" id="5740396897827770134" nodeInfo="nn">
                  <node role="expression" roleId="tpee.1068580123156" type="tpee.DotExpression" typeId="tpee.1197027756228" id="5740396897827770135" nodeInfo="nn">
                    <node role="operand" roleId="tpee.1197027771414" type="tpee.VariableReference" typeId="tpee.1068498886296" id="4265636116363090155" nodeInfo="nn">
                      <link role="variableDeclaration" roleId="tpee.1068581517664" targetNodeId="5740396897827770117" resolveInfo="resut" />
                    </node>
                    <node role="operation" roleId="tpee.1197027833540" type="tpee.InstanceMethodCallOperation" typeId="tpee.1202948039474" id="5740396897827770137" nodeInfo="nn">
                      <link role="baseMethodDeclaration" roleId="tpee.1068499141037" targetNodeId="k7g3.~List%dadd(java%dlang%dObject)%cboolean" resolveInfo="add" />
                      <node role="actualArgument" roleId="tpee.1068499141038" type="tpee.VariableReference" typeId="tpee.1068498886296" id="4265636116363087347" nodeInfo="nn">
                        <link role="variableDeclaration" roleId="tpee.1068581517664" targetNodeId="5740396897827770125" resolveInfo="node" />
                      </node>
                    </node>
                  </node>
                </node>
              </node>
            </node>
          </node>
        </node>
        <node role="statement" roleId="tpee.1068581517665" type="tpee.ReturnStatement" typeId="tpee.1068581242878" id="5740396897827770139" nodeInfo="nn">
          <node role="expression" roleId="tpee.1068581517676" type="tpee.VariableReference" typeId="tpee.1068498886296" id="4265636116363067435" nodeInfo="nn">
            <link role="variableDeclaration" roleId="tpee.1068581517664" targetNodeId="5740396897827770117" resolveInfo="resut" />
          </node>
        </node>
      </node>
      <node role="annotation" roleId="tpee.1188208488637" type="tpee.AnnotationInstance" typeId="tpee.1188207840427" id="5740396897827770141" nodeInfo="nn">
        <link role="annotation" roleId="tpee.1188208074048" targetNodeId="as9p.~NotNull" resolveInfo="NotNull" />
      </node>
      <node role="annotation" roleId="tpee.1188208488637" type="tpee.AnnotationInstance" typeId="tpee.1188207840427" id="3998760702351500870" nodeInfo="nn">
        <link role="annotation" roleId="tpee.1188208074048" targetNodeId="e2lb.~Override" resolveInfo="Override" />
      </node>
    </node>
    <node role="member" roleId="tpee.5375687026011219971" type="tpee.InstanceMethodDeclaration" typeId="tpee.1068580123165" id="5740396897827770142" nodeInfo="igu">
      <property name="name" nameId="tpck.1169194664001" value="ensureInitialized" />
      <node role="visibility" roleId="tpee.1178549979242" type="tpee.PrivateVisibility" typeId="tpee.1146644623116" id="5740396897827770143" nodeInfo="nn" />
      <node role="returnType" roleId="tpee.1068580123133" type="tpee.VoidType" typeId="tpee.1068581517677" id="5740396897827770144" nodeInfo="in" />
      <node role="body" roleId="tpee.1068580123135" type="tpee.StatementList" typeId="tpee.1068580123136" id="5740396897827770145" nodeInfo="sn">
        <node role="statement" roleId="tpee.1068581517665" type="tpee.IfStatement" typeId="tpee.1068580123159" id="5740396897827770146" nodeInfo="nn">
          <node role="condition" roleId="tpee.1068580123160" type="tpee.EqualsExpression" typeId="tpee.1068580123152" id="5740396897827770147" nodeInfo="nn">
            <node role="leftExpression" roleId="tpee.1081773367580" type="tpee.VariableReference" typeId="tpee.1068498886296" id="3021153905120246874" nodeInfo="nn">
              <link role="variableDeclaration" roleId="tpee.1068581517664" targetNodeId="5740396897827770070" resolveInfo="myOwnNodes" />
            </node>
            <node role="rightExpression" roleId="tpee.1081773367579" type="tpee.NullLiteral" typeId="tpee.1070534058343" id="5740396897827770149" nodeInfo="nn" />
          </node>
          <node role="ifTrue" roleId="tpee.1068580123161" type="tpee.StatementList" typeId="tpee.1068580123136" id="5740396897827770150" nodeInfo="sn">
            <node role="statement" roleId="tpee.1068581517665" type="tpee.LocalVariableDeclarationStatement" typeId="tpee.1068581242864" id="5740396897827770151" nodeInfo="nn">
              <node role="localVariableDeclaration" roleId="tpee.1068581242865" type="tpee.LocalVariableDeclaration" typeId="tpee.1068581242863" id="5740396897827770152" nodeInfo="nr">
                <property name="name" nameId="tpck.1169194664001" value="searchScope" />
                <node role="type" roleId="tpee.5680397130376446158" type="tpee.ClassifierType" typeId="tpee.1107535904670" id="8151117275355896144" nodeInfo="in">
                  <link role="classifier" roleId="tpee.1107535924139" targetNodeId="y36r.~ISearchScope" resolveInfo="ISearchScope" />
                </node>
                <node role="initializer" roleId="tpee.1068431790190" type="tpee.StaticMethodCall" typeId="tpee.1081236700937" id="5740396897827770154" nodeInfo="nn">
                  <link role="classConcept" roleId="tpee.1144433194310" targetNodeId="y36r.~SModelSearchUtil" resolveInfo="SModelSearchUtil" />
                  <link role="baseMethodDeclaration" roleId="tpee.1068499141037" targetNodeId="y36r.~SModelSearchUtil%dcreateModelAndImportedModelsScope(org%djetbrains%dmps%dopenapi%dmodel%dSModel,boolean)%cjetbrains%dmps%dsmodel%dsearch%dISearchScope" resolveInfo="createModelAndImportedModelsScope" />
                  <node role="actualArgument" roleId="tpee.1068499141038" type="tpee.VariableReference" typeId="tpee.1068498886296" id="3021153905120255431" nodeInfo="nn">
                    <link role="variableDeclaration" roleId="tpee.1068581517664" targetNodeId="5740396897827770064" resolveInfo="myModel" />
                  </node>
                  <node role="actualArgument" roleId="tpee.1068499141038" type="tpee.BooleanConstant" typeId="tpee.1068580123137" id="5740396897827770156" nodeInfo="nn">
                    <property name="value" nameId="tpee.1068580123138" value="true" />
                  </node>
                </node>
              </node>
            </node>
            <node role="statement" roleId="tpee.1068581517665" type="tpee.LocalVariableDeclarationStatement" typeId="tpee.1068581242864" id="5740396897827770158" nodeInfo="nn">
              <node role="localVariableDeclaration" roleId="tpee.1068581242865" type="tpee.LocalVariableDeclaration" typeId="tpee.1068581242863" id="5740396897827770159" nodeInfo="nr">
                <property name="name" nameId="tpck.1169194664001" value="condition" />
                <node role="type" roleId="tpee.5680397130376446158" type="tpee.ClassifierType" typeId="tpee.1107535904670" id="5740396897827770160" nodeInfo="in">
                  <link role="classifier" roleId="tpee.1107535924139" targetNodeId="r9fp.~Condition" resolveInfo="Condition" />
                  <node role="parameter" roleId="tpee.1109201940907" type="tpee.ClassifierType" typeId="tpee.1107535904670" id="5740396897827770161" nodeInfo="in">
                    <link role="classifier" roleId="tpee.1107535924139" targetNodeId="ec5m.~SNode" resolveInfo="SNode" />
                  </node>
                </node>
                <node role="initializer" roleId="tpee.1068431790190" type="tpee.GenericNewExpression" typeId="tpee.1145552977093" id="5740396897827770162" nodeInfo="nn">
                  <node role="creator" roleId="tpee.1145553007750" type="tpee.AnonymousClassCreator" typeId="tpee.1182160077978" id="5740396897827770163" nodeInfo="nn">
                    <node role="cls" roleId="tpee.1182160096073" type="tpee.AnonymousClass" typeId="tpee.1170345865475" id="5740396897827770164" nodeInfo="ig">
                      <property name="name" nameId="tpck.1169194664001" value="" />
                      <link role="classifier" roleId="tpee.1170346070688" targetNodeId="r9fp.~Condition" resolveInfo="Condition" />
                      <link role="baseMethodDeclaration" roleId="tpee.1068499141037" targetNodeId="e2lb.~Object%d&lt;init&gt;()" resolveInfo="Object" />
                      <node role="typeParameter" roleId="tpee.1201186121363" type="tpee.ClassifierType" typeId="tpee.1107535904670" id="5740396897827770165" nodeInfo="in">
                        <link role="classifier" roleId="tpee.1107535924139" targetNodeId="ec5m.~SNode" resolveInfo="SNode" />
                      </node>
                      <node role="member" roleId="tpee.5375687026011219971" type="tpee.InstanceMethodDeclaration" typeId="tpee.1068580123165" id="5740396897827770166" nodeInfo="igu">
                        <property name="name" nameId="tpck.1169194664001" value="met" />
                        <node role="visibility" roleId="tpee.1178549979242" type="tpee.PublicVisibility" typeId="tpee.1146644602865" id="5740396897827770167" nodeInfo="nn" />
                        <node role="returnType" roleId="tpee.1068580123133" type="tpee.BooleanType" typeId="tpee.1070534644030" id="5740396897827770168" nodeInfo="in" />
                        <node role="parameter" roleId="tpee.1068580123134" type="tpee.ParameterDeclaration" typeId="tpee.1068498886292" id="5740396897827770169" nodeInfo="ir">
                          <property name="name" nameId="tpck.1169194664001" value="object" />
                          <node role="type" roleId="tpee.5680397130376446158" type="tpee.ClassifierType" typeId="tpee.1107535904670" id="5740396897827770170" nodeInfo="in">
                            <link role="classifier" roleId="tpee.1107535924139" targetNodeId="ec5m.~SNode" resolveInfo="SNode" />
                          </node>
                        </node>
                        <node role="body" roleId="tpee.1068580123135" type="tpee.StatementList" typeId="tpee.1068580123136" id="5740396897827770171" nodeInfo="sn">
                          <node role="statement" roleId="tpee.1068581517665" type="tpee.IfStatement" typeId="tpee.1068580123159" id="5740396897827770172" nodeInfo="nn">
                            <node role="condition" roleId="tpee.1068580123160" type="tpee.NotExpression" typeId="tpee.1081516740877" id="5740396897827770173" nodeInfo="nn">
                              <node role="expression" roleId="tpee.1081516765348" type="tpee.StaticMethodCall" typeId="tpee.1081236700937" id="5740396897827770174" nodeInfo="nn">
                                <link role="classConcept" roleId="tpee.1144433194310" targetNodeId="cu2d.~SModelStereotype" resolveInfo="SModelStereotype" />
                                <link role="baseMethodDeclaration" roleId="tpee.1068499141037" targetNodeId="cu2d.~SModelStereotype%disGeneratorModel(org%djetbrains%dmps%dopenapi%dmodel%dSModel)%cboolean" resolveInfo="isGeneratorModel" />
                                <node role="actualArgument" roleId="tpee.1068499141038" type="tpee.DotExpression" typeId="tpee.1197027756228" id="5740396897827770175" nodeInfo="nn">
                                  <node role="operand" roleId="tpee.1197027771414" type="tpee.VariableReference" typeId="tpee.1068498886296" id="3021153905151605447" nodeInfo="nn">
                                    <link role="variableDeclaration" roleId="tpee.1068581517664" targetNodeId="5740396897827770169" resolveInfo="object" />
                                  </node>
                                  <node role="operation" roleId="tpee.1197027833540" type="tpee.InstanceMethodCallOperation" typeId="tpee.1202948039474" id="5740396897827770177" nodeInfo="nn">
                                    <link role="baseMethodDeclaration" roleId="tpee.1068499141037" targetNodeId="ec5m.~SNode%dgetModel()%corg%djetbrains%dmps%dopenapi%dmodel%dSModel" resolveInfo="getModel" />
                                  </node>
                                </node>
                              </node>
                            </node>
                            <node role="ifTrue" roleId="tpee.1068580123161" type="tpee.StatementList" typeId="tpee.1068580123136" id="5740396897827770178" nodeInfo="sn">
                              <node role="statement" roleId="tpee.1068581517665" type="tpee.ReturnStatement" typeId="tpee.1068581242878" id="5740396897827770179" nodeInfo="nn">
                                <node role="expression" roleId="tpee.1068581517676" type="tpee.BooleanConstant" typeId="tpee.1068580123137" id="5740396897827770180" nodeInfo="nn" />
                              </node>
                            </node>
                          </node>
                          <node role="statement" roleId="tpee.1068581517665" type="tpee.Statement" typeId="tpee.1068580123157" id="5740396897827783381" nodeInfo="nn" />
                          <node role="statement" roleId="tpee.1068581517665" type="tpee.SingleLineComment" typeId="tpee.6329021646629104954" id="5740396897827783384" nodeInfo="nn">
                            <node role="commentPart" roleId="tpee.6329021646629175155" type="tpee.TextCommentPart" typeId="tpee.6329021646629104957" id="5740396897827783385" nodeInfo="nn">
                              <property name="text" nameId="tpee.6329021646629104958" value="not instance of concepts from TLBase language (like TemplateDeclaration, MappingConfiguration etc.)" />
                            </node>
                          </node>
                          <node role="statement" roleId="tpee.1068581517665" type="tpee.LocalVariableDeclarationStatement" typeId="tpee.1068581242864" id="5740396897827770181" nodeInfo="nn">
                            <node role="localVariableDeclaration" roleId="tpee.1068581242865" type="tpee.LocalVariableDeclaration" typeId="tpee.1068581242863" id="5740396897827770182" nodeInfo="nr">
                              <property name="name" nameId="tpck.1169194664001" value="language" />
                              <node role="initializer" roleId="tpee.1068431790190" type="tpee.ParenthesizedExpression" typeId="tpee.1079359253375" id="2381446136244093821" nodeInfo="nn">
                                <node role="expression" roleId="tpee.1079359253376" type="tpee.CastExpression" typeId="tpee.1070534934090" id="2381446136244093822" nodeInfo="nn">
                                  <node role="type" roleId="tpee.1070534934091" type="tpee.ClassifierType" typeId="tpee.1107535904670" id="2381446136253093253" nodeInfo="in">
                                    <link role="classifier" roleId="tpee.1107535924139" targetNodeId="cu2d.~Language" resolveInfo="Language" />
                                  </node>
                                  <node role="expression" roleId="tpee.1070534934092" type="tpee.DotExpression" typeId="tpee.1197027756228" id="2381446136244093823" nodeInfo="nn">
                                    <node role="operation" roleId="tpee.1197027833540" type="tpee.InstanceMethodCallOperation" typeId="tpee.1202948039474" id="2381446136244093824" nodeInfo="nn">
                                      <link role="baseMethodDeclaration" roleId="tpee.1068499141037" targetNodeId="t3eh.~SLanguage%dgetSourceModule()%corg%djetbrains%dmps%dopenapi%dmodule%dSModule" resolveInfo="getSourceModule" />
                                    </node>
                                    <node role="operand" roleId="tpee.1197027771414" type="tpee.DotExpression" typeId="tpee.1197027756228" id="2381446136244093825" nodeInfo="nn">
                                      <node role="operation" roleId="tpee.1197027833540" type="tpee.InstanceMethodCallOperation" typeId="tpee.1202948039474" id="2381446136244093826" nodeInfo="nn">
                                        <link role="baseMethodDeclaration" roleId="tpee.1068499141037" targetNodeId="t3eh.~SAbstractConcept%dgetLanguage()%corg%djetbrains%dmps%dopenapi%dlanguage%dSLanguage" resolveInfo="getLanguage" />
                                      </node>
                                      <node role="operand" roleId="tpee.1197027771414" type="tpee.DotExpression" typeId="tpee.1197027756228" id="2381446136244093827" nodeInfo="nn">
                                        <node role="operation" roleId="tpee.1197027833540" type="tpee.InstanceMethodCallOperation" typeId="tpee.1202948039474" id="2381446136244093828" nodeInfo="nn">
                                          <link role="baseMethodDeclaration" roleId="tpee.1068499141037" targetNodeId="ec5m.~SNode%dgetConcept()%corg%djetbrains%dmps%dopenapi%dlanguage%dSConcept" resolveInfo="getConcept" />
                                        </node>
                                        <node role="operand" roleId="tpee.1197027771414" type="tpee.VariableReference" typeId="tpee.1068498886296" id="3021153905151414700" nodeInfo="nn">
                                          <link role="variableDeclaration" roleId="tpee.1068581517664" targetNodeId="5740396897827770169" resolveInfo="object" />
                                        </node>
                                      </node>
                                    </node>
                                  </node>
                                </node>
                              </node>
                              <node role="type" roleId="tpee.5680397130376446158" type="tpee.ClassifierType" typeId="tpee.1107535904670" id="5740396897827770183" nodeInfo="in">
                                <link role="classifier" roleId="tpee.1107535924139" targetNodeId="cu2d.~Language" resolveInfo="Language" />
                              </node>
                            </node>
                          </node>
                          <node role="statement" roleId="tpee.1068581517665" type="tpee.ReturnStatement" typeId="tpee.1068581242878" id="5740396897827770188" nodeInfo="nn">
                            <node role="expression" roleId="tpee.1068581517676" type="tpee.NotEqualsExpression" typeId="tpee.1073239437375" id="5740396897827770189" nodeInfo="nn">
                              <node role="leftExpression" roleId="tpee.1081773367580" type="tpee.VariableReference" typeId="tpee.1068498886296" id="4265636116363097091" nodeInfo="nn">
                                <link role="variableDeclaration" roleId="tpee.1068581517664" targetNodeId="5740396897827770182" resolveInfo="language" />
                              </node>
                              <node role="rightExpression" roleId="tpee.1081773367579" type="tpee.StaticMethodCall" typeId="tpee.1081236700937" id="6583857619486000366" nodeInfo="nn">
                                <link role="baseMethodDeclaration" roleId="tpee.1068499141037" targetNodeId="cu2d.~BootstrapLanguages%dgeneratorLanguage()%cjetbrains%dmps%dsmodel%dLanguage" resolveInfo="generatorLanguage" />
                                <link role="classConcept" roleId="tpee.1144433194310" targetNodeId="cu2d.~BootstrapLanguages" resolveInfo="BootstrapLanguages" />
                              </node>
                            </node>
                          </node>
                        </node>
                        <node role="annotation" roleId="tpee.1188208488637" type="tpee.AnnotationInstance" typeId="tpee.1188207840427" id="3998760702351500612" nodeInfo="nn">
                          <link role="annotation" roleId="tpee.1188208074048" targetNodeId="e2lb.~Override" resolveInfo="Override" />
                        </node>
                      </node>
                    </node>
                  </node>
                </node>
              </node>
            </node>
            <node role="statement" roleId="tpee.1068581517665" type="tpee.ExpressionStatement" typeId="tpee.1068580123155" id="5740396897827770192" nodeInfo="nn">
              <node role="expression" roleId="tpee.1068580123156" type="tpee.AssignmentExpression" typeId="tpee.1068498886294" id="5740396897827770193" nodeInfo="nn">
                <node role="lValue" roleId="tpee.1068498886295" type="tpee.VariableReference" typeId="tpee.1068498886296" id="3021153905120200831" nodeInfo="nn">
                  <link role="variableDeclaration" roleId="tpee.1068581517664" targetNodeId="5740396897827770070" resolveInfo="myOwnNodes" />
                </node>
                <node role="rValue" roleId="tpee.1068498886297" type="tpee.DotExpression" typeId="tpee.1197027756228" id="5740396897827770195" nodeInfo="nn">
                  <node role="operand" roleId="tpee.1197027771414" type="tpee.VariableReference" typeId="tpee.1068498886296" id="4265636116363112136" nodeInfo="nn">
                    <link role="variableDeclaration" roleId="tpee.1068581517664" targetNodeId="5740396897827770152" resolveInfo="searchScope" />
                  </node>
                  <node role="operation" roleId="tpee.1197027833540" type="tpee.InstanceMethodCallOperation" typeId="tpee.1202948039474" id="5740396897827770197" nodeInfo="nn">
                    <link role="baseMethodDeclaration" roleId="tpee.1068499141037" targetNodeId="y36r.~ISearchScope%dgetNodes(org%djetbrains%dmps%dutil%dCondition)%cjava%dutil%dList" resolveInfo="getNodes" />
                    <node role="actualArgument" roleId="tpee.1068499141038" type="tpee.VariableReference" typeId="tpee.1068498886296" id="4265636116363088685" nodeInfo="nn">
                      <link role="variableDeclaration" roleId="tpee.1068581517664" targetNodeId="5740396897827770159" resolveInfo="condition" />
                    </node>
                  </node>
                </node>
              </node>
            </node>
          </node>
        </node>
      </node>
    </node>
  </root>
  <root type="tp1t.ConceptConstraints" typeId="tp1t.1213093968558" id="982871510068000160" nodeInfo="ng">
    <property name="virtualPackage" nameId="tpck.1193676396447" value="macro" />
    <link role="concept" roleId="tp1t.1213093996982" targetNodeId="tpf8.982871510068000147" resolveInfo="TemplateSwitchMacro" />
    <node role="referent" roleId="tp1t.1213100494875" type="tp1t.NodeReferentConstraint" typeId="tp1t.1148687176410" id="982871510077722149" nodeInfo="ng">
      <link role="applicableLink" roleId="tp1t.1148687202698" targetNodeId="tpf8.1722980698497626483" />
      <node role="searchScopeFactory" roleId="tp1t.1148687345559" type="tp1t.ConstraintFunction_ReferentSearchScope_Scope" typeId="tp1t.5676632058862809931" id="982871510077722236" nodeInfo="nn">
        <node role="body" roleId="tpee.1137022507850" type="tpee.StatementList" typeId="tpee.1068580123136" id="982871510077722237" nodeInfo="sn">
          <node role="statement" roleId="tpee.1068581517665" type="tpee.ExpressionStatement" typeId="tpee.1068580123155" id="982871510068040189" nodeInfo="nn">
            <node role="expression" roleId="tpee.1068580123156" type="tpee.GenericNewExpression" typeId="tpee.1145552977093" id="982871510068040187" nodeInfo="nn">
              <node role="creator" roleId="tpee.1145553007750" type="tpee.ClassCreator" typeId="tpee.1212685548494" id="982871510068041331" nodeInfo="nn">
                <link role="baseMethodDeclaration" roleId="tpee.1068499141037" targetNodeId="o8zo.8401916545537551308" resolveInfo="ModelPlusImportedScope" />
                <node role="actualArgument" roleId="tpee.1068499141038" type="tpcw.ConceptFunctionParameter_model" typeId="tpcw.1161622665029" id="982871510068177968" nodeInfo="nn" />
                <node role="actualArgument" roleId="tpee.1068499141038" type="tpee.BooleanConstant" typeId="tpee.1068580123137" id="982871510068178377" nodeInfo="nn">
                  <property name="value" nameId="tpee.1068580123138" value="true" />
                </node>
                <node role="actualArgument" roleId="tpee.1068499141038" type="tp25.ConceptFqNameRefExpression" typeId="tp25.8339862546319741524" id="982871510068179283" nodeInfo="nn">
                  <link role="conceptDeclaration" roleId="tp25.8339862546319741525" targetNodeId="tpf8.1112730859144" resolveInfo="TemplateSwitch" />
                </node>
              </node>
            </node>
          </node>
        </node>
      </node>
    </node>
  </root>
  <root type="tp1t.ConceptConstraints" typeId="tp1t.1213093968558" id="982871510068191901" nodeInfo="ng">
    <property name="virtualPackage" nameId="tpck.1193676396447" value="macro" />
    <link role="concept" roleId="tp1t.1213093996982" targetNodeId="tpf8.1510949579266781519" resolveInfo="TemplateCallMacro" />
    <node role="referent" roleId="tp1t.1213100494875" type="tp1t.NodeReferentConstraint" typeId="tp1t.1148687176410" id="982871510077721475" nodeInfo="ng">
      <link role="applicableLink" roleId="tp1t.1148687202698" targetNodeId="tpf8.1722980698497626483" />
      <node role="searchScopeFactory" roleId="tp1t.1148687345559" type="tp1t.ConstraintFunction_ReferentSearchScope_Scope" typeId="tp1t.5676632058862809931" id="982871510077721553" nodeInfo="nn">
        <node role="body" roleId="tpee.1137022507850" type="tpee.StatementList" typeId="tpee.1068580123136" id="982871510077721554" nodeInfo="sn">
          <node role="statement" roleId="tpee.1068581517665" type="tpee.ExpressionStatement" typeId="tpee.1068580123155" id="982871510068191972" nodeInfo="nn">
            <node role="expression" roleId="tpee.1068580123156" type="tpee.GenericNewExpression" typeId="tpee.1145552977093" id="982871510068191970" nodeInfo="nn">
              <node role="creator" roleId="tpee.1145553007750" type="tpee.ClassCreator" typeId="tpee.1212685548494" id="982871510068193141" nodeInfo="nn">
                <link role="baseMethodDeclaration" roleId="tpee.1068499141037" targetNodeId="o8zo.8401916545537551308" resolveInfo="ModelPlusImportedScope" />
                <node role="actualArgument" roleId="tpee.1068499141038" type="tpcw.ConceptFunctionParameter_model" typeId="tpcw.1161622665029" id="982871510068193345" nodeInfo="nn" />
                <node role="actualArgument" roleId="tpee.1068499141038" type="tpee.BooleanConstant" typeId="tpee.1068580123137" id="982871510068193753" nodeInfo="nn">
                  <property name="value" nameId="tpee.1068580123138" value="true" />
                </node>
                <node role="actualArgument" roleId="tpee.1068499141038" type="tp25.ConceptFqNameRefExpression" typeId="tp25.8339862546319741524" id="982871510068194598" nodeInfo="nn">
                  <link role="conceptDeclaration" roleId="tp25.8339862546319741525" targetNodeId="tpf8.1092059087312" resolveInfo="TemplateDeclaration" />
                </node>
              </node>
            </node>
          </node>
        </node>
      </node>
    </node>
  </root>
  <root type="tp1t.ConceptConstraints" typeId="tp1t.1213093968558" id="982871510068195081" nodeInfo="ng">
    <property name="virtualPackage" nameId="tpck.1193676396447" value="rule.consequence" />
    <link role="concept" roleId="tp1t.1213093996982" targetNodeId="tpf8.1168559333462" resolveInfo="TemplateDeclarationReference" />
    <node role="referent" roleId="tp1t.1213100494875" type="tp1t.NodeReferentConstraint" typeId="tp1t.1148687176410" id="982871510077720745" nodeInfo="ng">
      <link role="applicableLink" roleId="tp1t.1148687202698" targetNodeId="tpf8.1722980698497626483" />
      <node role="searchScopeFactory" roleId="tp1t.1148687345559" type="tp1t.ConstraintFunction_ReferentSearchScope_Scope" typeId="tp1t.5676632058862809931" id="982871510077720755" nodeInfo="nn">
        <node role="body" roleId="tpee.1137022507850" type="tpee.StatementList" typeId="tpee.1068580123136" id="982871510077720756" nodeInfo="sn">
          <node role="statement" roleId="tpee.1068581517665" type="tpee.ExpressionStatement" typeId="tpee.1068580123155" id="982871510077720912" nodeInfo="nn">
            <node role="expression" roleId="tpee.1068580123156" type="tpee.GenericNewExpression" typeId="tpee.1145552977093" id="982871510068195172" nodeInfo="nn">
              <node role="creator" roleId="tpee.1145553007750" type="tpee.ClassCreator" typeId="tpee.1212685548494" id="982871510068195173" nodeInfo="nn">
                <link role="baseMethodDeclaration" roleId="tpee.1068499141037" targetNodeId="o8zo.8401916545537551308" resolveInfo="ModelPlusImportedScope" />
                <node role="actualArgument" roleId="tpee.1068499141038" type="tpcw.ConceptFunctionParameter_model" typeId="tpcw.1161622665029" id="982871510068195174" nodeInfo="nn" />
                <node role="actualArgument" roleId="tpee.1068499141038" type="tpee.BooleanConstant" typeId="tpee.1068580123137" id="982871510068195175" nodeInfo="nn">
                  <property name="value" nameId="tpee.1068580123138" value="true" />
                </node>
                <node role="actualArgument" roleId="tpee.1068499141038" type="tp25.ConceptFqNameRefExpression" typeId="tp25.8339862546319741524" id="982871510068195177" nodeInfo="nn">
                  <link role="conceptDeclaration" roleId="tp25.8339862546319741525" targetNodeId="tpf8.1092059087312" resolveInfo="TemplateDeclaration" />
                </node>
              </node>
<<<<<<< HEAD
=======
            </node>
          </node>
        </node>
      </node>
    </node>
  </root>
  <root type="tp1t.ConceptConstraints" typeId="tp1t.1213093968558" id="982871510072656543" nodeInfo="ng">
    <property name="virtualPackage" nameId="tpck.1193676396447" value="macro" />
    <link role="concept" roleId="tp1t.1213093996982" targetNodeId="tpf8.1112731569622" resolveInfo="SwitchMacro" />
    <node role="referent" roleId="tp1t.1213100494875" type="tp1t.NodeReferentConstraint" typeId="tp1t.1148687176410" id="982871510072656595" nodeInfo="ng">
      <link role="applicableLink" roleId="tp1t.1148687202698" targetNodeId="tpf8.1112731629154" />
      <node role="searchScopeFactory" roleId="tp1t.1148687345559" type="tp1t.ConstraintFunction_ReferentSearchScope_Scope" typeId="tp1t.5676632058862809931" id="982871510072656597" nodeInfo="nn">
        <node role="body" roleId="tpee.1137022507850" type="tpee.StatementList" typeId="tpee.1068580123136" id="982871510072656598" nodeInfo="sn">
          <node role="statement" roleId="tpee.1068581517665" type="tpee.ExpressionStatement" typeId="tpee.1068580123155" id="982871510072656661" nodeInfo="nn">
            <node role="expression" roleId="tpee.1068580123156" type="tpee.GenericNewExpression" typeId="tpee.1145552977093" id="982871510072656659" nodeInfo="nn">
              <node role="creator" roleId="tpee.1145553007750" type="tpee.AnonymousClassCreator" typeId="tpee.1182160077978" id="982871510072663991" nodeInfo="nn">
                <node role="cls" roleId="tpee.1182160096073" type="tpee.AnonymousClass" typeId="tpee.1170345865475" id="982871510072663994" nodeInfo="ig">
                  <property name="nonStatic" nameId="tpee.521412098689998745" value="true" />
                  <link role="classifier" roleId="tpee.1170346070688" targetNodeId="o8zo.3961775458390497664" resolveInfo="FilteringScope" />
                  <link role="baseMethodDeclaration" roleId="tpee.1068499141037" targetNodeId="o8zo.3961775458390497666" resolveInfo="FilteringScope" />
                  <node role="visibility" roleId="tpee.1178549979242" type="tpee.PublicVisibility" typeId="tpee.1146644602865" id="982871510072663995" nodeInfo="nn" />
                  <node role="actualArgument" roleId="tpee.1068499141038" type="tpee.GenericNewExpression" typeId="tpee.1145552977093" id="982871510072658019" nodeInfo="nn">
                    <node role="creator" roleId="tpee.1145553007750" type="tpee.ClassCreator" typeId="tpee.1212685548494" id="982871510072659329" nodeInfo="nn">
                      <link role="baseMethodDeclaration" roleId="tpee.1068499141037" targetNodeId="o8zo.8401916545537551308" resolveInfo="ModelPlusImportedScope" />
                      <node role="actualArgument" roleId="tpee.1068499141038" type="tpcw.ConceptFunctionParameter_model" typeId="tpcw.1161622665029" id="982871510072659588" nodeInfo="nn" />
                      <node role="actualArgument" roleId="tpee.1068499141038" type="tpee.BooleanConstant" typeId="tpee.1068580123137" id="982871510072660135" nodeInfo="nn">
                        <property name="value" nameId="tpee.1068580123138" value="true" />
                      </node>
                      <node role="actualArgument" roleId="tpee.1068499141038" type="tp25.ConceptFqNameRefExpression" typeId="tp25.8339862546319741524" id="982871510072661298" nodeInfo="nn">
                        <link role="conceptDeclaration" roleId="tp25.8339862546319741525" targetNodeId="tpf8.1112730859144" resolveInfo="TemplateSwitch" />
                      </node>
                    </node>
                  </node>
                  <node role="member" roleId="tpee.5375687026011219971" type="tpee.InstanceMethodDeclaration" typeId="tpee.1068580123165" id="982871510072664615" nodeInfo="igu">
                    <property name="name" nameId="tpck.1169194664001" value="isExcluded" />
                    <property name="isAbstract" nameId="tpee.1178608670077" value="false" />
                    <node role="returnType" roleId="tpee.1068580123133" type="tpee.BooleanType" typeId="tpee.1070534644030" id="982871510072664616" nodeInfo="in" />
                    <node role="visibility" roleId="tpee.1178549979242" type="tpee.PublicVisibility" typeId="tpee.1146644602865" id="982871510072664617" nodeInfo="nn" />
                    <node role="parameter" roleId="tpee.1068580123134" type="tpee.ParameterDeclaration" typeId="tpee.1068498886292" id="982871510072664621" nodeInfo="ir">
                      <property name="name" nameId="tpck.1169194664001" value="node" />
                      <node role="type" roleId="tpee.5680397130376446158" type="tp25.SNodeType" typeId="tp25.1138055754698" id="982871510072664622" nodeInfo="in" />
                    </node>
                    <node role="body" roleId="tpee.1068580123135" type="tpee.StatementList" typeId="tpee.1068580123136" id="982871510072664624" nodeInfo="sn">
                      <node role="statement" roleId="tpee.1068581517665" type="tpee.ExpressionStatement" typeId="tpee.1068580123155" id="982871510072696866" nodeInfo="nn">
                        <node role="expression" roleId="tpee.1068580123156" type="tpee.DotExpression" typeId="tpee.1197027756228" id="982871510072732813" nodeInfo="nn">
                          <node role="operand" roleId="tpee.1197027771414" type="tpee.DotExpression" typeId="tpee.1197027756228" id="982871510072709285" nodeInfo="nn">
                            <node role="operand" roleId="tpee.1197027771414" type="tp25.SNodeTypeCastExpression" typeId="tp25.1140137987495" id="982871510072698167" nodeInfo="nn">
                              <link role="concept" roleId="tp25.1140138128738" targetNodeId="tpf8.1112730859144" resolveInfo="TemplateSwitch" />
                              <node role="leftExpression" roleId="tp25.1140138123956" type="tpee.VariableReference" typeId="tpee.1068498886296" id="982871510072697627" nodeInfo="nn">
                                <link role="variableDeclaration" roleId="tpee.1068581517664" targetNodeId="982871510072664621" resolveInfo="node" />
                              </node>
                            </node>
                            <node role="operation" roleId="tpee.1197027833540" type="tp25.SLinkListAccess" typeId="tp25.1138056282393" id="982871510072719566" nodeInfo="nn">
                              <link role="link" roleId="tp25.1138056546658" targetNodeId="tpf8.982871510064032342" />
                            </node>
                          </node>
                          <node role="operation" roleId="tpee.1197027833540" type="tp2q.IsNotEmptyOperation" typeId="tp2q.1176501494711" id="982871510072763355" nodeInfo="nn" />
                        </node>
                      </node>
                    </node>
                    <node role="annotation" roleId="tpee.1188208488637" type="tpee.AnnotationInstance" typeId="tpee.1188207840427" id="982871510072664625" nodeInfo="nn">
                      <link role="annotation" roleId="tpee.1188208074048" targetNodeId="e2lc.~Override" resolveInfo="Override" />
                    </node>
                  </node>
                </node>
              </node>
>>>>>>> f41488bc
            </node>
          </node>
        </node>
      </node>
    </node>
  </root>
<<<<<<< HEAD
  <root type="tp1t.ConceptConstraints" typeId="tp1t.1213093968558" id="982871510072656543" nodeInfo="ng">
    <property name="virtualPackage" nameId="tpck.1193676396447" value="macro" />
    <link role="concept" roleId="tp1t.1213093996982" targetNodeId="tpf8.1112731569622" resolveInfo="SwitchMacro" />
    <node role="referent" roleId="tp1t.1213100494875" type="tp1t.NodeReferentConstraint" typeId="tp1t.1148687176410" id="982871510072656595" nodeInfo="ng">
      <link role="applicableLink" roleId="tp1t.1148687202698" targetNodeId="tpf8.1112731629154" />
      <node role="searchScopeFactory" roleId="tp1t.1148687345559" type="tp1t.ConstraintFunction_ReferentSearchScope_Scope" typeId="tp1t.5676632058862809931" id="982871510072656597" nodeInfo="nn">
        <node role="body" roleId="tpee.1137022507850" type="tpee.StatementList" typeId="tpee.1068580123136" id="982871510072656598" nodeInfo="sn">
          <node role="statement" roleId="tpee.1068581517665" type="tpee.ExpressionStatement" typeId="tpee.1068580123155" id="982871510072656661" nodeInfo="nn">
            <node role="expression" roleId="tpee.1068580123156" type="tpee.GenericNewExpression" typeId="tpee.1145552977093" id="982871510072656659" nodeInfo="nn">
              <node role="creator" roleId="tpee.1145553007750" type="tpee.AnonymousClassCreator" typeId="tpee.1182160077978" id="982871510072663991" nodeInfo="nn">
                <node role="cls" roleId="tpee.1182160096073" type="tpee.AnonymousClass" typeId="tpee.1170345865475" id="982871510072663994" nodeInfo="ig">
                  <property name="nonStatic" nameId="tpee.521412098689998745" value="true" />
                  <link role="classifier" roleId="tpee.1170346070688" targetNodeId="o8zo.3961775458390497664" resolveInfo="FilteringScope" />
                  <link role="baseMethodDeclaration" roleId="tpee.1068499141037" targetNodeId="o8zo.3961775458390497666" resolveInfo="FilteringScope" />
                  <node role="visibility" roleId="tpee.1178549979242" type="tpee.PublicVisibility" typeId="tpee.1146644602865" id="982871510072663995" nodeInfo="nn" />
                  <node role="actualArgument" roleId="tpee.1068499141038" type="tpee.GenericNewExpression" typeId="tpee.1145552977093" id="982871510072658019" nodeInfo="nn">
                    <node role="creator" roleId="tpee.1145553007750" type="tpee.ClassCreator" typeId="tpee.1212685548494" id="982871510072659329" nodeInfo="nn">
                      <link role="baseMethodDeclaration" roleId="tpee.1068499141037" targetNodeId="o8zo.8401916545537551308" resolveInfo="ModelPlusImportedScope" />
                      <node role="actualArgument" roleId="tpee.1068499141038" type="tpcw.ConceptFunctionParameter_model" typeId="tpcw.1161622665029" id="982871510072659588" nodeInfo="nn" />
                      <node role="actualArgument" roleId="tpee.1068499141038" type="tpee.BooleanConstant" typeId="tpee.1068580123137" id="982871510072660135" nodeInfo="nn">
                        <property name="value" nameId="tpee.1068580123138" value="true" />
                      </node>
                      <node role="actualArgument" roleId="tpee.1068499141038" type="tp25.ConceptFqNameRefExpression" typeId="tp25.8339862546319741524" id="982871510072661298" nodeInfo="nn">
                        <link role="conceptDeclaration" roleId="tp25.8339862546319741525" targetNodeId="tpf8.1112730859144" resolveInfo="TemplateSwitch" />
                      </node>
                    </node>
                  </node>
                  <node role="member" roleId="tpee.5375687026011219971" type="tpee.InstanceMethodDeclaration" typeId="tpee.1068580123165" id="982871510072664615" nodeInfo="igu">
                    <property name="name" nameId="tpck.1169194664001" value="isExcluded" />
                    <property name="isAbstract" nameId="tpee.1178608670077" value="false" />
                    <node role="returnType" roleId="tpee.1068580123133" type="tpee.BooleanType" typeId="tpee.1070534644030" id="982871510072664616" nodeInfo="in" />
                    <node role="visibility" roleId="tpee.1178549979242" type="tpee.PublicVisibility" typeId="tpee.1146644602865" id="982871510072664617" nodeInfo="nn" />
                    <node role="parameter" roleId="tpee.1068580123134" type="tpee.ParameterDeclaration" typeId="tpee.1068498886292" id="982871510072664621" nodeInfo="ir">
                      <property name="name" nameId="tpck.1169194664001" value="node" />
                      <node role="type" roleId="tpee.5680397130376446158" type="tp25.SNodeType" typeId="tp25.1138055754698" id="982871510072664622" nodeInfo="in" />
                    </node>
                    <node role="body" roleId="tpee.1068580123135" type="tpee.StatementList" typeId="tpee.1068580123136" id="982871510072664624" nodeInfo="sn">
                      <node role="statement" roleId="tpee.1068581517665" type="tpee.ExpressionStatement" typeId="tpee.1068580123155" id="982871510072696866" nodeInfo="nn">
                        <node role="expression" roleId="tpee.1068580123156" type="tpee.DotExpression" typeId="tpee.1197027756228" id="982871510072732813" nodeInfo="nn">
                          <node role="operand" roleId="tpee.1197027771414" type="tpee.DotExpression" typeId="tpee.1197027756228" id="982871510072709285" nodeInfo="nn">
                            <node role="operand" roleId="tpee.1197027771414" type="tp25.SNodeTypeCastExpression" typeId="tp25.1140137987495" id="982871510072698167" nodeInfo="nn">
                              <link role="concept" roleId="tp25.1140138128738" targetNodeId="tpf8.1112730859144" resolveInfo="TemplateSwitch" />
                              <node role="leftExpression" roleId="tp25.1140138123956" type="tpee.VariableReference" typeId="tpee.1068498886296" id="982871510072697627" nodeInfo="nn">
                                <link role="variableDeclaration" roleId="tpee.1068581517664" targetNodeId="982871510072664621" resolveInfo="node" />
                              </node>
                            </node>
                            <node role="operation" roleId="tpee.1197027833540" type="tp25.SLinkListAccess" typeId="tp25.1138056282393" id="982871510072719566" nodeInfo="nn">
                              <link role="link" roleId="tp25.1138056546658" targetNodeId="tpf8.982871510064032342" />
                            </node>
                          </node>
                          <node role="operation" roleId="tpee.1197027833540" type="tp2q.IsNotEmptyOperation" typeId="tp2q.1176501494711" id="982871510072763355" nodeInfo="nn" />
                        </node>
                      </node>
                    </node>
                    <node role="annotation" roleId="tpee.1188208488637" type="tpee.AnnotationInstance" typeId="tpee.1188207840427" id="982871510072664625" nodeInfo="nn">
                      <link role="annotation" roleId="tpee.1188208074048" targetNodeId="e2lc.~Override" resolveInfo="Override" />
                    </node>
                  </node>
                </node>
              </node>
            </node>
          </node>
        </node>
      </node>
    </node>
  </root>
=======
>>>>>>> f41488bc
  <root type="tp1t.ConceptConstraints" typeId="tp1t.1213093968558" id="5858775738865267759" nodeInfo="ng">
    <link role="concept" roleId="tp1t.1213093996982" targetNodeId="tpf8.1112730859144" resolveInfo="TemplateSwitch" />
    <node role="referent" roleId="tp1t.1213100494875" type="tp1t.NodeReferentConstraint" typeId="tp1t.1148687176410" id="5858775738865268930" nodeInfo="ng">
      <link role="applicableLink" roleId="tp1t.1148687202698" targetNodeId="tpf8.1112820671508" />
      <node role="searchScopeFactory" roleId="tp1t.1148687345559" type="tp1t.ConstraintFunction_ReferentSearchScope_Scope" typeId="tp1t.5676632058862809931" id="5858775738865283157" nodeInfo="nn">
        <node role="body" roleId="tpee.1137022507850" type="tpee.StatementList" typeId="tpee.1068580123136" id="5858775738865283159" nodeInfo="sn">
          <node role="statement" roleId="tpee.1068581517665" type="tpee.ExpressionStatement" typeId="tpee.1068580123155" id="5858775738865368556" nodeInfo="nn">
            <node role="expression" roleId="tpee.1068580123156" type="tpee.GenericNewExpression" typeId="tpee.1145552977093" id="5858775738865368552" nodeInfo="nn">
              <node role="creator" roleId="tpee.1145553007750" type="tpee.AnonymousClassCreator" typeId="tpee.1182160077978" id="5858775738865371641" nodeInfo="nn">
                <node role="cls" roleId="tpee.1182160096073" type="tpee.AnonymousClass" typeId="tpee.1170345865475" id="5858775738865371644" nodeInfo="ig">
                  <property name="nonStatic" nameId="tpee.521412098689998745" value="true" />
                  <link role="classifier" roleId="tpee.1170346070688" targetNodeId="o8zo.3961775458390497664" resolveInfo="FilteringScope" />
                  <link role="baseMethodDeclaration" roleId="tpee.1068499141037" targetNodeId="o8zo.3961775458390497666" resolveInfo="FilteringScope" />
                  <node role="visibility" roleId="tpee.1178549979242" type="tpee.PublicVisibility" typeId="tpee.1146644602865" id="5858775738865371645" nodeInfo="nn" />
                  <node role="member" roleId="tpee.5375687026011219971" type="tpee.InstanceMethodDeclaration" typeId="tpee.1068580123165" id="5858775738865372412" nodeInfo="igu">
                    <property name="name" nameId="tpck.1169194664001" value="isExcluded" />
                    <property name="isAbstract" nameId="tpee.1178608670077" value="false" />
                    <node role="returnType" roleId="tpee.1068580123133" type="tpee.BooleanType" typeId="tpee.1070534644030" id="5858775738865372413" nodeInfo="in" />
                    <node role="visibility" roleId="tpee.1178549979242" type="tpee.PublicVisibility" typeId="tpee.1146644602865" id="5858775738865372414" nodeInfo="nn" />
                    <node role="parameter" roleId="tpee.1068580123134" type="tpee.ParameterDeclaration" typeId="tpee.1068498886292" id="5858775738865372418" nodeInfo="ir">
                      <property name="name" nameId="tpck.1169194664001" value="node" />
                      <node role="type" roleId="tpee.5680397130376446158" type="tp25.SNodeType" typeId="tp25.1138055754698" id="5858775738865372419" nodeInfo="in" />
                    </node>
                    <node role="body" roleId="tpee.1068580123135" type="tpee.StatementList" typeId="tpee.1068580123136" id="5858775738865372421" nodeInfo="sn">
                      <node role="statement" roleId="tpee.1068581517665" type="tpee.IfStatement" typeId="tpee.1068580123159" id="238835255327244242" nodeInfo="nn">
                        <node role="ifTrue" roleId="tpee.1068580123161" type="tpee.StatementList" typeId="tpee.1068580123136" id="238835255327244245" nodeInfo="sn">
                          <node role="statement" roleId="tpee.1068581517665" type="tpee.ReturnStatement" typeId="tpee.1068581242878" id="238835255327286313" nodeInfo="nn">
                            <node role="expression" roleId="tpee.1068581517676" type="tpee.BooleanConstant" typeId="tpee.1068580123137" id="238835255327299600" nodeInfo="nn">
                              <property name="value" nameId="tpee.1068580123138" value="true" />
                            </node>
                          </node>
                        </node>
                        <node role="condition" roleId="tpee.1068580123160" type="tpee.EqualsExpression" typeId="tpee.1068580123152" id="238835255327272443" nodeInfo="nn">
                          <node role="rightExpression" roleId="tpee.1081773367579" type="tp1t.ConstraintFunctionParameter_contextNode" typeId="tp1t.8966504967485224688" id="238835255327286202" nodeInfo="nn" />
                          <node role="leftExpression" roleId="tpee.1081773367580" type="tpee.VariableReference" typeId="tpee.1068498886296" id="238835255327259224" nodeInfo="nn">
                            <link role="variableDeclaration" roleId="tpee.1068581517664" targetNodeId="5858775738865372418" resolveInfo="node" />
                          </node>
                        </node>
                      </node>
                      <node role="statement" roleId="tpee.1068581517665" type="tpee.SingleLineComment" typeId="tpee.6329021646629104954" id="5858775738865780308" nodeInfo="nn">
                        <node role="commentPart" roleId="tpee.6329021646629175155" type="tpee.TextCommentPart" typeId="tpee.6329021646629104957" id="5858775738865780331" nodeInfo="nn">
                          <property name="text" nameId="tpee.6329021646629104958" value="allow to modify/extend switches that accept exactly same parameters only, not superset therof." />
                        </node>
                      </node>
                      <node role="statement" roleId="tpee.1068581517665" type="tpee.SingleLineComment" typeId="tpee.6329021646629104954" id="5858775738865781389" nodeInfo="nn">
                        <node role="commentPart" roleId="tpee.6329021646629175155" type="tpee.TextCommentPart" typeId="tpee.6329021646629104957" id="5858775738865781414" nodeInfo="nn">
                          <property name="text" nameId="tpee.6329021646629104958" value="the reason is sub-switch may be invoked directly, while the rules of its parent would expect more parameters than there're actually" />
                        </node>
                      </node>
                      <node role="statement" roleId="tpee.1068581517665" type="tpee.LocalVariableDeclarationStatement" typeId="tpee.1068581242864" id="5858775738865782929" nodeInfo="nn">
                        <node role="localVariableDeclaration" roleId="tpee.1068581242865" type="tpee.LocalVariableDeclaration" typeId="tpee.1068581242863" id="5858775738865782932" nodeInfo="nr">
                          <property name="name" nameId="tpck.1169194664001" value="contributor" />
                          <node role="type" roleId="tpee.5680397130376446158" type="tp25.SNodeType" typeId="tp25.1138055754698" id="5858775738865782927" nodeInfo="in">
                            <link role="concept" roleId="tp25.1138405853777" targetNodeId="tpf8.1112730859144" resolveInfo="TemplateSwitch" />
                          </node>
                          <node role="initializer" roleId="tpee.1068431790190" type="tp25.SNodeTypeCastExpression" typeId="tp25.1140137987495" id="5858775738865785124" nodeInfo="nn">
                            <link role="concept" roleId="tp25.1140138128738" targetNodeId="tpf8.1112730859144" resolveInfo="TemplateSwitch" />
                            <node role="leftExpression" roleId="tp25.1140138123956" type="tp1t.ConstraintFunctionParameter_contextNode" typeId="tp1t.8966504967485224688" id="5858775738865784551" nodeInfo="nn" />
                          </node>
                        </node>
                      </node>
                      <node role="statement" roleId="tpee.1068581517665" type="tpee.LocalVariableDeclarationStatement" typeId="tpee.1068581242864" id="5858775738865785822" nodeInfo="nn">
                        <node role="localVariableDeclaration" roleId="tpee.1068581242865" type="tpee.LocalVariableDeclaration" typeId="tpee.1068581242863" id="5858775738865785825" nodeInfo="nr">
                          <property name="name" nameId="tpck.1169194664001" value="originCandidate" />
                          <node role="type" roleId="tpee.5680397130376446158" type="tp25.SNodeType" typeId="tp25.1138055754698" id="5858775738865785820" nodeInfo="in">
                            <link role="concept" roleId="tp25.1138405853777" targetNodeId="tpf8.1112730859144" resolveInfo="TemplateSwitch" />
                          </node>
                          <node role="initializer" roleId="tpee.1068431790190" type="tp25.SNodeTypeCastExpression" typeId="tp25.1140137987495" id="5858775738865787112" nodeInfo="nn">
                            <link role="concept" roleId="tp25.1140138128738" targetNodeId="tpf8.1112730859144" resolveInfo="TemplateSwitch" />
                            <node role="leftExpression" roleId="tp25.1140138123956" type="tpee.VariableReference" typeId="tpee.1068498886296" id="5858775738865786517" nodeInfo="nn">
                              <link role="variableDeclaration" roleId="tpee.1068581517664" targetNodeId="5858775738865372418" resolveInfo="node" />
                            </node>
                          </node>
                        </node>
                      </node>
                      <node role="statement" roleId="tpee.1068581517665" type="tpee.IfStatement" typeId="tpee.1068580123159" id="5858775738866037438" nodeInfo="nn">
                        <node role="ifTrue" roleId="tpee.1068580123161" type="tpee.StatementList" typeId="tpee.1068580123136" id="5858775738866037441" nodeInfo="sn">
                          <node role="statement" roleId="tpee.1068581517665" type="tpee.ReturnStatement" typeId="tpee.1068581242878" id="5858775738866213342" nodeInfo="nn">
                            <node role="expression" roleId="tpee.1068581517676" type="tpee.BooleanConstant" typeId="tpee.1068580123137" id="5858775738866218597" nodeInfo="nn">
                              <property name="value" nameId="tpee.1068580123138" value="true" />
                            </node>
                          </node>
                        </node>
                        <node role="condition" roleId="tpee.1068580123160" type="tpee.NotEqualsExpression" typeId="tpee.1073239437375" id="6983393488351195742" nodeInfo="nn">
                          <node role="leftExpression" roleId="tpee.1081773367580" type="tpee.DotExpression" typeId="tpee.1197027756228" id="6983393488351195749" nodeInfo="nn">
                            <node role="operand" roleId="tpee.1197027771414" type="tpee.DotExpression" typeId="tpee.1197027756228" id="6983393488351195750" nodeInfo="nn">
                              <node role="operand" roleId="tpee.1197027771414" type="tpee.VariableReference" typeId="tpee.1068498886296" id="6983393488351195751" nodeInfo="nn">
                                <link role="variableDeclaration" roleId="tpee.1068581517664" targetNodeId="5858775738865785825" resolveInfo="originCandidate" />
                              </node>
                              <node role="operation" roleId="tpee.1197027833540" type="tp25.SLinkListAccess" typeId="tp25.1138056282393" id="6983393488351195752" nodeInfo="nn">
                                <link role="link" roleId="tp25.1138056546658" targetNodeId="tpf8.982871510064032342" />
                              </node>
                            </node>
                            <node role="operation" roleId="tpee.1197027833540" type="tp2q.GetSizeOperation" typeId="tp2q.1162935959151" id="6983393488351195753" nodeInfo="nn" />
                          </node>
                          <node role="rightExpression" roleId="tpee.1081773367579" type="tpee.DotExpression" typeId="tpee.1197027756228" id="6983393488351195744" nodeInfo="nn">
                            <node role="operand" roleId="tpee.1197027771414" type="tpee.DotExpression" typeId="tpee.1197027756228" id="6983393488351195745" nodeInfo="nn">
                              <node role="operand" roleId="tpee.1197027771414" type="tpee.VariableReference" typeId="tpee.1068498886296" id="6983393488351195746" nodeInfo="nn">
                                <link role="variableDeclaration" roleId="tpee.1068581517664" targetNodeId="5858775738865782932" resolveInfo="contributor" />
                              </node>
                              <node role="operation" roleId="tpee.1197027833540" type="tp25.SLinkListAccess" typeId="tp25.1138056282393" id="6983393488351195747" nodeInfo="nn">
                                <link role="link" roleId="tp25.1138056546658" targetNodeId="tpf8.982871510064032342" />
                              </node>
                            </node>
                            <node role="operation" roleId="tpee.1197027833540" type="tp2q.GetSizeOperation" typeId="tp2q.1162935959151" id="6983393488351195748" nodeInfo="nn" />
                          </node>
                        </node>
                      </node>
                      <node role="statement" roleId="tpee.1068581517665" type="tpee.ForStatement" typeId="tpee.1144231330558" id="5858775738866226208" nodeInfo="nn">
                        <node role="body" roleId="tpee.1154032183016" type="tpee.StatementList" typeId="tpee.1068580123136" id="5858775738866226211" nodeInfo="sn">
                          <node role="statement" roleId="tpee.1068581517665" type="tpee.LocalVariableDeclarationStatement" typeId="tpee.1068581242864" id="238835255324861148" nodeInfo="nn">
                            <node role="localVariableDeclaration" roleId="tpee.1068581242865" type="tpee.LocalVariableDeclaration" typeId="tpee.1068581242863" id="238835255324861151" nodeInfo="nr">
                              <property name="name" nameId="tpck.1169194664001" value="p1" />
                              <node role="type" roleId="tpee.5680397130376446158" type="tp25.SNodeType" typeId="tp25.1138055754698" id="238835255324861146" nodeInfo="in">
                                <link role="concept" roleId="tp25.1138405853777" targetNodeId="tpf8.1805153994415891174" resolveInfo="TemplateParameterDeclaration" />
                              </node>
                              <node role="initializer" roleId="tpee.1068431790190" type="tpee.DotExpression" typeId="tpee.1197027756228" id="238835255324929984" nodeInfo="nn">
                                <node role="operand" roleId="tpee.1197027771414" type="tpee.DotExpression" typeId="tpee.1197027756228" id="238835255324863346" nodeInfo="nn">
                                  <node role="operand" roleId="tpee.1197027771414" type="tpee.VariableReference" typeId="tpee.1068498886296" id="238835255324862485" nodeInfo="nn">
                                    <link role="variableDeclaration" roleId="tpee.1068581517664" targetNodeId="5858775738865782932" resolveInfo="contributor" />
                                  </node>
                                  <node role="operation" roleId="tpee.1197027833540" type="tp25.SLinkListAccess" typeId="tp25.1138056282393" id="238835255324917061" nodeInfo="nn">
                                    <link role="link" roleId="tp25.1138056546658" targetNodeId="tpf8.982871510064032342" />
                                  </node>
                                </node>
                                <node role="operation" roleId="tpee.1197027833540" type="tp2q.GetElementOperation" typeId="tp2q.1162934736510" id="238835255324986442" nodeInfo="nn">
                                  <node role="argument" roleId="tp2q.1162934736511" type="tpee.VariableReference" typeId="tpee.1068498886296" id="238835255324998452" nodeInfo="nn">
                                    <link role="variableDeclaration" roleId="tpee.1068581517664" targetNodeId="5858775738866226214" resolveInfo="i" />
                                  </node>
                                </node>
                              </node>
                            </node>
                          </node>
                          <node role="statement" roleId="tpee.1068581517665" type="tpee.LocalVariableDeclarationStatement" typeId="tpee.1068581242864" id="238835255325001302" nodeInfo="nn">
                            <node role="localVariableDeclaration" roleId="tpee.1068581242865" type="tpee.LocalVariableDeclaration" typeId="tpee.1068581242863" id="238835255325001303" nodeInfo="nr">
                              <property name="name" nameId="tpck.1169194664001" value="p2" />
                              <node role="type" roleId="tpee.5680397130376446158" type="tp25.SNodeType" typeId="tp25.1138055754698" id="238835255325001304" nodeInfo="in">
                                <link role="concept" roleId="tp25.1138405853777" targetNodeId="tpf8.1805153994415891174" resolveInfo="TemplateParameterDeclaration" />
                              </node>
                              <node role="initializer" roleId="tpee.1068431790190" type="tpee.DotExpression" typeId="tpee.1197027756228" id="238835255325001305" nodeInfo="nn">
                                <node role="operand" roleId="tpee.1197027771414" type="tpee.DotExpression" typeId="tpee.1197027756228" id="238835255325001306" nodeInfo="nn">
                                  <node role="operand" roleId="tpee.1197027771414" type="tpee.VariableReference" typeId="tpee.1068498886296" id="238835255325002672" nodeInfo="nn">
                                    <link role="variableDeclaration" roleId="tpee.1068581517664" targetNodeId="5858775738865785825" resolveInfo="originCandidate" />
                                  </node>
                                  <node role="operation" roleId="tpee.1197027833540" type="tp25.SLinkListAccess" typeId="tp25.1138056282393" id="238835255325001308" nodeInfo="nn">
                                    <link role="link" roleId="tp25.1138056546658" targetNodeId="tpf8.982871510064032342" />
                                  </node>
                                </node>
                                <node role="operation" roleId="tpee.1197027833540" type="tp2q.GetElementOperation" typeId="tp2q.1162934736510" id="238835255325001309" nodeInfo="nn">
                                  <node role="argument" roleId="tp2q.1162934736511" type="tpee.VariableReference" typeId="tpee.1068498886296" id="238835255325001310" nodeInfo="nn">
                                    <link role="variableDeclaration" roleId="tpee.1068581517664" targetNodeId="5858775738866226214" resolveInfo="i" />
                                  </node>
                                </node>
                              </node>
                            </node>
                          </node>
                          <node role="statement" roleId="tpee.1068581517665" type="tpee.IfStatement" typeId="tpee.1068580123159" id="238835255325011784" nodeInfo="nn">
                            <node role="ifTrue" roleId="tpee.1068580123161" type="tpee.StatementList" typeId="tpee.1068580123136" id="238835255325011787" nodeInfo="sn">
                              <node role="statement" roleId="tpee.1068581517665" type="tpee.ReturnStatement" typeId="tpee.1068581242878" id="238835255325065647" nodeInfo="nn">
                                <node role="expression" roleId="tpee.1068581517676" type="tpee.BooleanConstant" typeId="tpee.1068580123137" id="238835255325067242" nodeInfo="nn">
                                  <property name="value" nameId="tpee.1068580123138" value="true" />
                                </node>
                              </node>
                            </node>
                            <node role="condition" roleId="tpee.1068580123160" type="tpee.NotExpression" typeId="tpee.1081516740877" id="238835255325065017" nodeInfo="nn">
                              <node role="expression" roleId="tpee.1081516765348" type="tpee.DotExpression" typeId="tpee.1197027756228" id="238835255325065019" nodeInfo="nn">
                                <node role="operand" roleId="tpee.1197027771414" type="tpee.DotExpression" typeId="tpee.1197027756228" id="238835255325065020" nodeInfo="nn">
                                  <node role="operand" roleId="tpee.1197027771414" type="tpee.VariableReference" typeId="tpee.1068498886296" id="238835255325065021" nodeInfo="nn">
                                    <link role="variableDeclaration" roleId="tpee.1068581517664" targetNodeId="238835255324861151" resolveInfo="p1" />
                                  </node>
                                  <node role="operation" roleId="tpee.1197027833540" type="tp25.SPropertyAccess" typeId="tp25.1138056022639" id="238835255325065022" nodeInfo="nn">
                                    <link role="property" roleId="tp25.1138056395725" targetNodeId="tpck.1169194664001" resolveInfo="name" />
                                  </node>
                                </node>
                                <node role="operation" roleId="tpee.1197027833540" type="tpee.InstanceMethodCallOperation" typeId="tpee.1202948039474" id="238835255325065023" nodeInfo="nn">
                                  <link role="baseMethodDeclaration" roleId="tpee.1068499141037" targetNodeId="e2lc.~String%dequals(java%dlang%dObject)%cboolean" resolveInfo="equals" />
                                  <node role="actualArgument" roleId="tpee.1068499141038" type="tpee.DotExpression" typeId="tpee.1197027756228" id="238835255325065024" nodeInfo="nn">
                                    <node role="operand" roleId="tpee.1197027771414" type="tpee.VariableReference" typeId="tpee.1068498886296" id="238835255325065025" nodeInfo="nn">
                                      <link role="variableDeclaration" roleId="tpee.1068581517664" targetNodeId="238835255325001303" resolveInfo="p2" />
                                    </node>
                                    <node role="operation" roleId="tpee.1197027833540" type="tp25.SPropertyAccess" typeId="tp25.1138056022639" id="238835255325065026" nodeInfo="nn">
                                      <link role="property" roleId="tp25.1138056395725" targetNodeId="tpck.1169194664001" resolveInfo="name" />
                                    </node>
                                  </node>
                                </node>
                              </node>
                            </node>
                          </node>
                          <node role="statement" roleId="tpee.1068581517665" type="tpee.SingleLineComment" typeId="tpee.6329021646629104954" id="238835255328695421" nodeInfo="nn">
                            <node role="commentPart" roleId="tpee.6329021646629175155" type="tpee.TextCommentPart" typeId="tpee.6329021646629104957" id="238835255328695469" nodeInfo="nn">
                              <property name="text" nameId="tpee.6329021646629104958" value="contributor's parameter types shall be same or narrow (sic!) than that of modified switch" />
                            </node>
                          </node>
                          <node role="statement" roleId="tpee.1068581517665" type="tpee.SingleLineComment" typeId="tpee.6329021646629104954" id="238835255328702588" nodeInfo="nn">
                            <node role="commentPart" roleId="tpee.6329021646629175155" type="tpee.TextCommentPart" typeId="tpee.6329021646629104957" id="238835255328702638" nodeInfo="nn">
                              <property name="text" nameId="tpee.6329021646629104958" value="so that contributed rules can't expect too much from actual arguments" />
                            </node>
                          </node>
                          <node role="statement" roleId="tpee.1068581517665" type="tpee.ReturnStatement" typeId="tpee.1068581242878" id="6983393488351525140" nodeInfo="nn">
                            <node role="expression" roleId="tpee.1068581517676" type="tpee.NotExpression" typeId="tpee.1081516740877" id="6983393488351550729" nodeInfo="nn">
                              <node role="expression" roleId="tpee.1081516765348" type="tpee.AndExpression" typeId="tpee.1080120340718" id="6983393488351562287" nodeInfo="nn">
                                <node role="leftExpression" roleId="tpee.1081773367580" type="tpd4.IsSubtypeExpression" typeId="tpd4.1176543928247" id="6983393488351550730" nodeInfo="nn">
                                  <node role="subtypeExpression" roleId="tpd4.1176543945045" type="tpee.DotExpression" typeId="tpee.1197027756228" id="6983393488351550731" nodeInfo="nn">
                                    <node role="operand" roleId="tpee.1197027771414" type="tpee.VariableReference" typeId="tpee.1068498886296" id="6983393488351550732" nodeInfo="nn">
                                      <link role="variableDeclaration" roleId="tpee.1068581517664" targetNodeId="238835255325001303" resolveInfo="p2" />
                                    </node>
                                    <node role="operation" roleId="tpee.1197027833540" type="tp25.SLinkAccess" typeId="tp25.1138056143562" id="6983393488351550733" nodeInfo="nn">
                                      <link role="link" roleId="tp25.1138056516764" targetNodeId="tpf8.1805153994415893199" />
                                    </node>
                                  </node>
                                  <node role="supertypeExpression" roleId="tpd4.1176543950311" type="tpee.DotExpression" typeId="tpee.1197027756228" id="6983393488351550734" nodeInfo="nn">
                                    <node role="operand" roleId="tpee.1197027771414" type="tpee.VariableReference" typeId="tpee.1068498886296" id="6983393488351550735" nodeInfo="nn">
                                      <link role="variableDeclaration" roleId="tpee.1068581517664" targetNodeId="238835255324861151" resolveInfo="p1" />
                                    </node>
                                    <node role="operation" roleId="tpee.1197027833540" type="tp25.SLinkAccess" typeId="tp25.1138056143562" id="6983393488351550736" nodeInfo="nn">
                                      <link role="link" roleId="tp25.1138056516764" targetNodeId="tpf8.1805153994415893199" />
                                    </node>
                                  </node>
                                </node>
                                <node role="rightExpression" roleId="tpee.1081773367579" type="tpd4.IsSubtypeExpression" typeId="tpd4.1176543928247" id="6983393488351550738" nodeInfo="nn">
                                  <node role="subtypeExpression" roleId="tpd4.1176543945045" type="tpee.DotExpression" typeId="tpee.1197027756228" id="6983393488351550739" nodeInfo="nn">
                                    <node role="operand" roleId="tpee.1197027771414" type="tpee.VariableReference" typeId="tpee.1068498886296" id="6983393488351550740" nodeInfo="nn">
                                      <link role="variableDeclaration" roleId="tpee.1068581517664" targetNodeId="238835255324861151" resolveInfo="p1" />
                                    </node>
                                    <node role="operation" roleId="tpee.1197027833540" type="tp25.SLinkAccess" typeId="tp25.1138056143562" id="6983393488351550741" nodeInfo="nn">
                                      <link role="link" roleId="tp25.1138056516764" targetNodeId="tpf8.1805153994415893199" />
                                    </node>
                                  </node>
                                  <node role="supertypeExpression" roleId="tpd4.1176543950311" type="tpee.DotExpression" typeId="tpee.1197027756228" id="6983393488351550742" nodeInfo="nn">
                                    <node role="operand" roleId="tpee.1197027771414" type="tpee.VariableReference" typeId="tpee.1068498886296" id="6983393488351550743" nodeInfo="nn">
                                      <link role="variableDeclaration" roleId="tpee.1068581517664" targetNodeId="238835255325001303" resolveInfo="p2" />
                                    </node>
                                    <node role="operation" roleId="tpee.1197027833540" type="tp25.SLinkAccess" typeId="tp25.1138056143562" id="6983393488351550744" nodeInfo="nn">
                                      <link role="link" roleId="tp25.1138056516764" targetNodeId="tpf8.1805153994415893199" />
                                    </node>
                                  </node>
                                </node>
                              </node>
                            </node>
                          </node>
                        </node>
                        <node role="variable" roleId="tpee.1144230900587" type="tpee.LocalVariableDeclaration" typeId="tpee.1068581242863" id="5858775738866226214" nodeInfo="nr">
                          <property name="name" nameId="tpck.1169194664001" value="i" />
                          <node role="type" roleId="tpee.5680397130376446158" type="tpee.IntegerType" typeId="tpee.1070534370425" id="5858775738866229992" nodeInfo="in" />
                          <node role="initializer" roleId="tpee.1068431790190" type="tpee.IntegerConstant" typeId="tpee.1068580320020" id="5858775738866230328" nodeInfo="nn">
                            <property name="value" nameId="tpee.1068580320021" value="0" />
                          </node>
                        </node>
                        <node role="condition" roleId="tpee.1144231399730" type="tpee.LessThanExpression" typeId="tpee.1081506773034" id="5858775738866457691" nodeInfo="nn">
                          <node role="rightExpression" roleId="tpee.1081773367579" type="tpee.DotExpression" typeId="tpee.1197027756228" id="5858775738866486453" nodeInfo="nn">
                            <node role="operand" roleId="tpee.1197027771414" type="tpee.DotExpression" typeId="tpee.1197027756228" id="5858775738866460211" nodeInfo="nn">
                              <node role="operand" roleId="tpee.1197027771414" type="tpee.VariableReference" typeId="tpee.1068498886296" id="5858775738866457863" nodeInfo="nn">
                                <link role="variableDeclaration" roleId="tpee.1068581517664" targetNodeId="5858775738865782932" resolveInfo="contributor" />
                              </node>
                              <node role="operation" roleId="tpee.1197027833540" type="tp25.SLinkListAccess" typeId="tp25.1138056282393" id="5858775738866470027" nodeInfo="nn">
                                <link role="link" roleId="tp25.1138056546658" targetNodeId="tpf8.982871510064032342" />
                              </node>
                            </node>
                            <node role="operation" roleId="tpee.1197027833540" type="tp2q.GetSizeOperation" typeId="tp2q.1162935959151" id="5858775738866546829" nodeInfo="nn" />
                          </node>
                          <node role="leftExpression" roleId="tpee.1081773367580" type="tpee.VariableReference" typeId="tpee.1068498886296" id="5858775738866451665" nodeInfo="nn">
                            <link role="variableDeclaration" roleId="tpee.1068581517664" targetNodeId="5858775738866226214" resolveInfo="i" />
                          </node>
                        </node>
                        <node role="iteration" roleId="tpee.1144231408325" type="tpee.PostfixIncrementExpression" typeId="tpee.1214918800624" id="5858775738866551458" nodeInfo="nn">
                          <node role="expression" roleId="tpee.1239714902950" type="tpee.VariableReference" typeId="tpee.1068498886296" id="5858775738866551460" nodeInfo="nn">
                            <link role="variableDeclaration" roleId="tpee.1068581517664" targetNodeId="5858775738866226214" resolveInfo="i" />
                          </node>
                        </node>
                      </node>
                      <node role="statement" roleId="tpee.1068581517665" type="tpee.ExpressionStatement" typeId="tpee.1068580123155" id="5858775738866853001" nodeInfo="nn">
                        <node role="expression" roleId="tpee.1068580123156" type="tpee.BooleanConstant" typeId="tpee.1068580123137" id="5858775738866853000" nodeInfo="nn">
                          <property name="value" nameId="tpee.1068580123138" value="false" />
                        </node>
                      </node>
                    </node>
                    <node role="annotation" roleId="tpee.1188208488637" type="tpee.AnnotationInstance" typeId="tpee.1188207840427" id="5858775738865372422" nodeInfo="nn">
                      <link role="annotation" roleId="tpee.1188208074048" targetNodeId="e2lc.~Override" resolveInfo="Override" />
                    </node>
                  </node>
                  <node role="actualArgument" roleId="tpee.1068499141038" type="tpee.GenericNewExpression" typeId="tpee.1145552977093" id="5858775738865374122" nodeInfo="nn">
                    <node role="creator" roleId="tpee.1145553007750" type="tpee.ClassCreator" typeId="tpee.1212685548494" id="5858775738865375807" nodeInfo="nn">
                      <link role="baseMethodDeclaration" roleId="tpee.1068499141037" targetNodeId="o8zo.8401916545537551308" resolveInfo="ModelPlusImportedScope" />
                      <node role="actualArgument" roleId="tpee.1068499141038" type="tpcw.ConceptFunctionParameter_model" typeId="tpcw.1161622665029" id="5858775738865376364" nodeInfo="nn" />
                      <node role="actualArgument" roleId="tpee.1068499141038" type="tpee.BooleanConstant" typeId="tpee.1068580123137" id="5858775738865377529" nodeInfo="nn">
                        <property name="value" nameId="tpee.1068580123138" value="true" />
                      </node>
                      <node role="actualArgument" roleId="tpee.1068499141038" type="tp25.ConceptFqNameRefExpression" typeId="tp25.8339862546319741524" id="5858775738865379700" nodeInfo="nn">
                        <link role="conceptDeclaration" roleId="tp25.8339862546319741525" targetNodeId="tpf8.1112730859144" resolveInfo="TemplateSwitch" />
                      </node>
                    </node>
                  </node>
                </node>
              </node>
            </node>
          </node>
        </node>
<<<<<<< HEAD
=======
      </node>
    </node>
  </root>
  <root type="tp1t.ConceptConstraints" typeId="tp1t.1213093968558" id="4426797670061486210" nodeInfo="ng">
    <property name="virtualPackage" nameId="tpck.1193676396447" value="rule.argument" />
    <link role="concept" roleId="tp1t.1213093996982" targetNodeId="tpf8.4426797670061482024" resolveInfo="TemplateArgumentVariableRefExpression" />
    <node role="referent" roleId="tp1t.1213100494875" type="tp1t.NodeReferentConstraint" typeId="tp1t.1148687176410" id="4426797670061489728" nodeInfo="ng">
      <link role="applicableLink" roleId="tp1t.1148687202698" targetNodeId="tpf8.2721957369897614810" />
      <node role="searchScopeFactory" roleId="tp1t.1148687345559" type="tp1t.InheritedNodeScopeFactory" typeId="tp1t.8401916545537438642" id="8247364127001806534" nodeInfo="ng">
        <link role="kind" roleId="tp1t.8401916545537438643" targetNodeId="tpf8.5015072279636464462" resolveInfo="VarMacro" />
      </node>
      <node role="presentation" roleId="tp1t.3906442776579556548" type="tp1t.ConstraintFunction_ReferentSearchScope_Presentation" typeId="tp1t.3906442776579556545" id="8247364127001950002" nodeInfo="nn">
        <node role="body" roleId="tpee.1137022507850" type="tpee.StatementList" typeId="tpee.1068580123136" id="8247364127001950003" nodeInfo="sn">
          <node role="statement" roleId="tpee.1068581517665" type="tpee.ExpressionStatement" typeId="tpee.1068580123155" id="8247364127001950661" nodeInfo="nn">
            <node role="expression" roleId="tpee.1068580123156" type="tpee.DotExpression" typeId="tpee.1197027756228" id="8247364127001955757" nodeInfo="nn">
              <node role="operand" roleId="tpee.1197027771414" type="tp1t.ConstraintFunctionParameter_parameterNode" typeId="tp1t.3906442776579549644" id="8247364127002529959" nodeInfo="nn" />
              <node role="operation" roleId="tpee.1197027833540" type="tp25.SPropertyAccess" typeId="tp25.1138056022639" id="8247364127002251363" nodeInfo="nn">
                <link role="property" roleId="tp25.1138056395725" targetNodeId="tpck.1169194664001" resolveInfo="name" />
              </node>
            </node>
          </node>
        </node>
>>>>>>> f41488bc
      </node>
    </node>
  </root>
</model>
<|MERGE_RESOLUTION|>--- conflicted
+++ resolved
@@ -21,11 +21,7 @@
   <import index="r9fo" modelUID="f:java_stub#8865b7a8-5271-43d3-884c-6fd1d9cfdd34#org.jetbrains.mps.util(org.jetbrains.mps.util@java_stub)" version="-1" />
   <import index="k7g3" modelUID="f:java_stub#6354ebe7-c22a-4a0f-ac54-50b52ab9b065#java.util(java.util@java_stub)" version="-1" />
   <import index="e2lb" modelUID="f:java_stub#6354ebe7-c22a-4a0f-ac54-50b52ab9b065#java.lang(java.lang@java_stub)" version="-1" />
-<<<<<<< HEAD
-  <import index="tpee" modelUID="r:00000000-0000-4000-0000-011c895902ca(jetbrains.mps.baseLanguage.structure)" version="4" />
-=======
   <import index="tpee" modelUID="r:00000000-0000-4000-0000-011c895902ca(jetbrains.mps.baseLanguage.structure)" version="5" />
->>>>>>> f41488bc
   <import index="tp1t" modelUID="r:00000000-0000-4000-0000-011c8959030d(jetbrains.mps.lang.constraints.structure)" version="9" implicit="yes" />
   <import index="tp25" modelUID="r:00000000-0000-4000-0000-011c89590301(jetbrains.mps.lang.smodel.structure)" version="16" implicit="yes" />
   <import index="tp2q" modelUID="r:00000000-0000-4000-0000-011c8959032e(jetbrains.mps.baseLanguage.collections.structure)" version="7" implicit="yes" />
@@ -1004,8 +1000,6 @@
                   <link role="conceptDeclaration" roleId="tp25.8339862546319741525" targetNodeId="tpf8.1092059087312" resolveInfo="TemplateDeclaration" />
                 </node>
               </node>
-<<<<<<< HEAD
-=======
             </node>
           </node>
         </node>
@@ -1072,82 +1066,12 @@
                   </node>
                 </node>
               </node>
->>>>>>> f41488bc
-            </node>
-          </node>
-        </node>
-      </node>
-    </node>
-  </root>
-<<<<<<< HEAD
-  <root type="tp1t.ConceptConstraints" typeId="tp1t.1213093968558" id="982871510072656543" nodeInfo="ng">
-    <property name="virtualPackage" nameId="tpck.1193676396447" value="macro" />
-    <link role="concept" roleId="tp1t.1213093996982" targetNodeId="tpf8.1112731569622" resolveInfo="SwitchMacro" />
-    <node role="referent" roleId="tp1t.1213100494875" type="tp1t.NodeReferentConstraint" typeId="tp1t.1148687176410" id="982871510072656595" nodeInfo="ng">
-      <link role="applicableLink" roleId="tp1t.1148687202698" targetNodeId="tpf8.1112731629154" />
-      <node role="searchScopeFactory" roleId="tp1t.1148687345559" type="tp1t.ConstraintFunction_ReferentSearchScope_Scope" typeId="tp1t.5676632058862809931" id="982871510072656597" nodeInfo="nn">
-        <node role="body" roleId="tpee.1137022507850" type="tpee.StatementList" typeId="tpee.1068580123136" id="982871510072656598" nodeInfo="sn">
-          <node role="statement" roleId="tpee.1068581517665" type="tpee.ExpressionStatement" typeId="tpee.1068580123155" id="982871510072656661" nodeInfo="nn">
-            <node role="expression" roleId="tpee.1068580123156" type="tpee.GenericNewExpression" typeId="tpee.1145552977093" id="982871510072656659" nodeInfo="nn">
-              <node role="creator" roleId="tpee.1145553007750" type="tpee.AnonymousClassCreator" typeId="tpee.1182160077978" id="982871510072663991" nodeInfo="nn">
-                <node role="cls" roleId="tpee.1182160096073" type="tpee.AnonymousClass" typeId="tpee.1170345865475" id="982871510072663994" nodeInfo="ig">
-                  <property name="nonStatic" nameId="tpee.521412098689998745" value="true" />
-                  <link role="classifier" roleId="tpee.1170346070688" targetNodeId="o8zo.3961775458390497664" resolveInfo="FilteringScope" />
-                  <link role="baseMethodDeclaration" roleId="tpee.1068499141037" targetNodeId="o8zo.3961775458390497666" resolveInfo="FilteringScope" />
-                  <node role="visibility" roleId="tpee.1178549979242" type="tpee.PublicVisibility" typeId="tpee.1146644602865" id="982871510072663995" nodeInfo="nn" />
-                  <node role="actualArgument" roleId="tpee.1068499141038" type="tpee.GenericNewExpression" typeId="tpee.1145552977093" id="982871510072658019" nodeInfo="nn">
-                    <node role="creator" roleId="tpee.1145553007750" type="tpee.ClassCreator" typeId="tpee.1212685548494" id="982871510072659329" nodeInfo="nn">
-                      <link role="baseMethodDeclaration" roleId="tpee.1068499141037" targetNodeId="o8zo.8401916545537551308" resolveInfo="ModelPlusImportedScope" />
-                      <node role="actualArgument" roleId="tpee.1068499141038" type="tpcw.ConceptFunctionParameter_model" typeId="tpcw.1161622665029" id="982871510072659588" nodeInfo="nn" />
-                      <node role="actualArgument" roleId="tpee.1068499141038" type="tpee.BooleanConstant" typeId="tpee.1068580123137" id="982871510072660135" nodeInfo="nn">
-                        <property name="value" nameId="tpee.1068580123138" value="true" />
-                      </node>
-                      <node role="actualArgument" roleId="tpee.1068499141038" type="tp25.ConceptFqNameRefExpression" typeId="tp25.8339862546319741524" id="982871510072661298" nodeInfo="nn">
-                        <link role="conceptDeclaration" roleId="tp25.8339862546319741525" targetNodeId="tpf8.1112730859144" resolveInfo="TemplateSwitch" />
-                      </node>
-                    </node>
-                  </node>
-                  <node role="member" roleId="tpee.5375687026011219971" type="tpee.InstanceMethodDeclaration" typeId="tpee.1068580123165" id="982871510072664615" nodeInfo="igu">
-                    <property name="name" nameId="tpck.1169194664001" value="isExcluded" />
-                    <property name="isAbstract" nameId="tpee.1178608670077" value="false" />
-                    <node role="returnType" roleId="tpee.1068580123133" type="tpee.BooleanType" typeId="tpee.1070534644030" id="982871510072664616" nodeInfo="in" />
-                    <node role="visibility" roleId="tpee.1178549979242" type="tpee.PublicVisibility" typeId="tpee.1146644602865" id="982871510072664617" nodeInfo="nn" />
-                    <node role="parameter" roleId="tpee.1068580123134" type="tpee.ParameterDeclaration" typeId="tpee.1068498886292" id="982871510072664621" nodeInfo="ir">
-                      <property name="name" nameId="tpck.1169194664001" value="node" />
-                      <node role="type" roleId="tpee.5680397130376446158" type="tp25.SNodeType" typeId="tp25.1138055754698" id="982871510072664622" nodeInfo="in" />
-                    </node>
-                    <node role="body" roleId="tpee.1068580123135" type="tpee.StatementList" typeId="tpee.1068580123136" id="982871510072664624" nodeInfo="sn">
-                      <node role="statement" roleId="tpee.1068581517665" type="tpee.ExpressionStatement" typeId="tpee.1068580123155" id="982871510072696866" nodeInfo="nn">
-                        <node role="expression" roleId="tpee.1068580123156" type="tpee.DotExpression" typeId="tpee.1197027756228" id="982871510072732813" nodeInfo="nn">
-                          <node role="operand" roleId="tpee.1197027771414" type="tpee.DotExpression" typeId="tpee.1197027756228" id="982871510072709285" nodeInfo="nn">
-                            <node role="operand" roleId="tpee.1197027771414" type="tp25.SNodeTypeCastExpression" typeId="tp25.1140137987495" id="982871510072698167" nodeInfo="nn">
-                              <link role="concept" roleId="tp25.1140138128738" targetNodeId="tpf8.1112730859144" resolveInfo="TemplateSwitch" />
-                              <node role="leftExpression" roleId="tp25.1140138123956" type="tpee.VariableReference" typeId="tpee.1068498886296" id="982871510072697627" nodeInfo="nn">
-                                <link role="variableDeclaration" roleId="tpee.1068581517664" targetNodeId="982871510072664621" resolveInfo="node" />
-                              </node>
-                            </node>
-                            <node role="operation" roleId="tpee.1197027833540" type="tp25.SLinkListAccess" typeId="tp25.1138056282393" id="982871510072719566" nodeInfo="nn">
-                              <link role="link" roleId="tp25.1138056546658" targetNodeId="tpf8.982871510064032342" />
-                            </node>
-                          </node>
-                          <node role="operation" roleId="tpee.1197027833540" type="tp2q.IsNotEmptyOperation" typeId="tp2q.1176501494711" id="982871510072763355" nodeInfo="nn" />
-                        </node>
-                      </node>
-                    </node>
-                    <node role="annotation" roleId="tpee.1188208488637" type="tpee.AnnotationInstance" typeId="tpee.1188207840427" id="982871510072664625" nodeInfo="nn">
-                      <link role="annotation" roleId="tpee.1188208074048" targetNodeId="e2lc.~Override" resolveInfo="Override" />
-                    </node>
-                  </node>
-                </node>
-              </node>
-            </node>
-          </node>
-        </node>
-      </node>
-    </node>
-  </root>
-=======
->>>>>>> f41488bc
+            </node>
+          </node>
+        </node>
+      </node>
+    </node>
+  </root>
   <root type="tp1t.ConceptConstraints" typeId="tp1t.1213093968558" id="5858775738865267759" nodeInfo="ng">
     <link role="concept" roleId="tp1t.1213093996982" targetNodeId="tpf8.1112730859144" resolveInfo="TemplateSwitch" />
     <node role="referent" roleId="tp1t.1213100494875" type="tp1t.NodeReferentConstraint" typeId="tp1t.1148687176410" id="5858775738865268930" nodeInfo="ng">
@@ -1445,8 +1369,6 @@
             </node>
           </node>
         </node>
-<<<<<<< HEAD
-=======
       </node>
     </node>
   </root>
@@ -1469,7 +1391,6 @@
             </node>
           </node>
         </node>
->>>>>>> f41488bc
       </node>
     </node>
   </root>
