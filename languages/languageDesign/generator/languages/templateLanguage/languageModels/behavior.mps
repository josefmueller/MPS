<?xml version="1.0" encoding="UTF-8"?>
<model modelUID="r:00000000-0000-4000-0000-011c895902e1(jetbrains.mps.lang.generator.behavior)">
  <persistence version="7" />
  <language namespace="83888646-71ce-4f1c-9c53-c54016f6ad4f(jetbrains.mps.baseLanguage.collections)" />
  <language namespace="7866978e-a0f0-4cc7-81bc-4d213d9375e1(jetbrains.mps.lang.smodel)" />
  <language namespace="f3061a53-9226-4cc5-a443-f952ceaf5816(jetbrains.mps.baseLanguage)" />
  <language namespace="3a13115c-633c-4c5c-bbcc-75c4219e9555(jetbrains.mps.lang.quotation)" />
  <language namespace="7a5dda62-9140-4668-ab76-d5ed1746f2b2(jetbrains.mps.lang.typesystem)" />
  <language namespace="d4615e3b-d671-4ba9-af01-2b78369b0ba7(jetbrains.mps.lang.pattern)" />
  <language namespace="af65afd8-f0dd-4942-87d9-63a55f2a9db1(jetbrains.mps.lang.behavior)" />
  <devkit namespace="fbc25dd2-5da4-483a-8b19-70928e1b62d7(jetbrains.mps.devkit.general-purpose)" />
  <import index="tpf8" modelUID="r:00000000-0000-4000-0000-011c895902e8(jetbrains.mps.lang.generator.structure)" version="2" />
  <import index="tpek" modelUID="r:00000000-0000-4000-0000-011c895902c0(jetbrains.mps.baseLanguage.behavior)" version="-1" />
  <import index="tpce" modelUID="r:00000000-0000-4000-0000-011c89590292(jetbrains.mps.lang.structure.structure)" version="0" />
  <import index="tp25" modelUID="r:00000000-0000-4000-0000-011c89590301(jetbrains.mps.lang.smodel.structure)" version="16" />
  <import index="tpck" modelUID="r:00000000-0000-4000-0000-011c89590288(jetbrains.mps.lang.core.structure)" version="0" />
  <import index="tpcu" modelUID="r:00000000-0000-4000-0000-011c89590282(jetbrains.mps.lang.core.behavior)" version="-1" />
  <import index="tpcn" modelUID="r:00000000-0000-4000-0000-011c8959028b(jetbrains.mps.lang.structure.behavior)" version="-1" />
  <import index="tp3t" modelUID="r:00000000-0000-4000-0000-011c89590345(jetbrains.mps.lang.pattern.structure)" version="0" />
  <import index="tp2b" modelUID="r:00000000-0000-4000-0000-011c8959033f(jetbrains.mps.lang.pattern.behavior)" version="-1" />
  <import index="i8bi" modelUID="r:c3548bac-30eb-4a2a-937c-0111d5697309(jetbrains.mps.lang.smodel.generator.smodelAdapter)" version="-1" />
  <import index="e2lb" modelUID="f:java_stub#6354ebe7-c22a-4a0f-ac54-50b52ab9b065#java.lang(java.lang@java_stub)" version="-1" />
  <import index="y36q" modelUID="f:java_stub#6ed54515-acc8-4d1e-a16c-9fd6cfe951ea#jetbrains.mps.smodel.search(MPS.Core/jetbrains.mps.smodel.search@java_stub)" version="-1" />
  <import index="tpee" modelUID="r:00000000-0000-4000-0000-011c895902ca(jetbrains.mps.baseLanguage.structure)" version="4" />
  <import index="o8zo" modelUID="r:314576fc-3aee-4386-a0a5-a38348ac317d(jetbrains.mps.scope)" version="-1" />
  <import index="tp2q" modelUID="r:00000000-0000-4000-0000-011c8959032e(jetbrains.mps.baseLanguage.collections.structure)" version="7" implicit="yes" />
  <import index="tp3r" modelUID="r:00000000-0000-4000-0000-011c8959034b(jetbrains.mps.lang.quotation.structure)" version="0" implicit="yes" />
  <import index="tpd4" modelUID="r:00000000-0000-4000-0000-011c895902b4(jetbrains.mps.lang.typesystem.structure)" version="3" implicit="yes" />
  <import index="1i04" modelUID="r:3270011d-8b2d-4938-8dff-d256a759e017(jetbrains.mps.lang.behavior.structure)" version="-1" implicit="yes" />
  <roots>
    <node type="1i04.ConceptBehavior" typeId="1i04.1225194240794" id="1213877219536">
      <property name="virtualPackage" nameId="tpck.1193676396447" value="macro" />
      <link role="concept" roleId="1i04.1225194240799" targetNodeId="tpf8.1167770111131" resolveInfo="ReferenceMacro_GetReferent" />
    </node>
    <node type="1i04.ConceptBehavior" typeId="1i04.1225194240794" id="1213877222908">
      <property name="virtualPackage" nameId="tpck.1193676396447" value="macro" />
      <link role="concept" roleId="1i04.1225194240799" targetNodeId="tpf8.1114729360583" resolveInfo="CopySrcListMacro" />
    </node>
    <node type="1i04.ConceptBehavior" typeId="1i04.1225194240794" id="1213877250500">
      <property name="virtualPackage" nameId="tpck.1193676396447" value="macro" />
      <link role="concept" roleId="1i04.1225194240799" targetNodeId="tpf8.1118773211870" resolveInfo="IfMacro" />
    </node>
    <node type="1i04.ConceptBehavior" typeId="1i04.1225194240794" id="1213877263098">
      <property name="virtualPackage" nameId="tpck.1193676396447" value="rule" />
      <link role="concept" roleId="1i04.1225194240799" targetNodeId="tpf8.1167087469898" resolveInfo="CreateRootRule" />
    </node>
    <node type="1i04.ConceptBehavior" typeId="1i04.1225194240794" id="1213877284681">
      <property name="virtualPackage" nameId="tpck.1193676396447" value="macro" />
      <link role="concept" roleId="1i04.1225194240799" targetNodeId="tpf8.1133037731736" resolveInfo="MapSrcListMacro" />
    </node>
    <node type="1i04.ConceptBehavior" typeId="1i04.1225194240794" id="1213877290798">
      <property name="virtualPackage" nameId="tpck.1193676396447" value="macro" />
      <link role="concept" roleId="1i04.1225194240799" targetNodeId="tpf8.1087833466690" resolveInfo="NodeMacro" />
    </node>
    <node type="1i04.ConceptBehavior" typeId="1i04.1225194240794" id="1213877354940">
      <link role="concept" roleId="1i04.1225194240799" targetNodeId="tpf8.1095416546421" resolveInfo="MappingConfiguration" />
    </node>
    <node type="1i04.ConceptBehavior" typeId="1i04.1225194240794" id="1213877361819">
      <property name="virtualPackage" nameId="tpck.1193676396447" value="macro" />
      <link role="concept" roleId="1i04.1225194240799" targetNodeId="tpf8.1118786554307" resolveInfo="LoopMacro" />
    </node>
    <node type="1i04.ConceptBehavior" typeId="1i04.1225194240794" id="1213877378066">
      <property name="virtualPackage" nameId="tpck.1193676396447" value="macro" />
      <link role="concept" roleId="1i04.1225194240799" targetNodeId="tpf8.1194565793557" resolveInfo="IncludeMacro" />
    </node>
    <node type="1i04.ConceptBehavior" typeId="1i04.1225194240794" id="1213877426757">
      <property name="virtualPackage" nameId="tpck.1193676396447" value="macro" />
      <link role="concept" roleId="1i04.1225194240799" targetNodeId="tpf8.1114706874351" resolveInfo="CopySrcNodeMacro" />
    </node>
    <node type="1i04.ConceptBehavior" typeId="1i04.1225194240794" id="1213877472999">
      <property name="virtualPackage" nameId="tpck.1193676396447" value="macro" />
      <link role="concept" roleId="1i04.1225194240799" targetNodeId="tpf8.1167756080639" resolveInfo="PropertyMacro_GetPropertyValue" />
    </node>
    <node type="1i04.ConceptBehavior" typeId="1i04.1225194240794" id="1213877486464">
      <property name="virtualPackage" nameId="tpck.1193676396447" value="rule" />
      <link role="concept" roleId="1i04.1225194240799" targetNodeId="tpf8.1167514355419" resolveInfo="Root_MappingRule" />
    </node>
    <node type="1i04.ConceptBehavior" typeId="1i04.1225194240794" id="1213877498462">
      <property name="virtualPackage" nameId="tpck.1193676396447" value="rule" />
      <link role="concept" roleId="1i04.1225194240799" targetNodeId="tpf8.1167169308231" resolveInfo="BaseMappingRule" />
    </node>
    <node type="1i04.ConceptBehavior" typeId="1i04.1225194240794" id="1213877522462">
      <property name="virtualPackage" nameId="tpck.1193676396447" value="macro" />
      <link role="concept" roleId="1i04.1225194240799" targetNodeId="tpf8.1112731569622" resolveInfo="SwitchMacro" />
    </node>
    <node type="1i04.ConceptBehavior" typeId="1i04.1225194240794" id="8952337903384729124">
      <property name="virtualPackage" nameId="tpck.1193676396447" value="template" />
      <link role="concept" roleId="1i04.1225194240799" targetNodeId="tpf8.1092059087312" resolveInfo="TemplateDeclaration" />
    </node>
    <node type="1i04.ConceptBehavior" typeId="1i04.1225194240794" id="8360039740498070952">
      <link role="concept" roleId="1i04.1225194240799" targetNodeId="tpf8.1112730859144" resolveInfo="TemplateSwitch" />
    </node>
    <node type="1i04.ConceptBehavior" typeId="1i04.1225194240794" id="1805153994417064760">
      <property name="virtualPackage" nameId="tpck.1193676396447" value="rule" />
      <link role="concept" roleId="1i04.1225194240799" targetNodeId="tpf8.1805153994416516020" resolveInfo="PatternReduction_MappingRule" />
    </node>
    <node type="1i04.ConceptBehavior" typeId="1i04.1225194240794" id="1722980698497616258">
      <property name="virtualPackage" nameId="tpck.1193676396447" value="rule.consequence" />
      <link role="concept" roleId="1i04.1225194240799" targetNodeId="tpf8.1168559333462" resolveInfo="TemplateDeclarationReference" />
    </node>
    <node type="1i04.ConceptBehavior" typeId="1i04.1225194240794" id="1722980698497626475">
      <property name="virtualPackage" nameId="tpck.1193676396447" value="rule.argument" />
      <link role="concept" roleId="1i04.1225194240799" targetNodeId="tpf8.1722980698497626400" resolveInfo="ITemplateCall" />
    </node>
    <node type="1i04.ConceptBehavior" typeId="1i04.1225194240794" id="4035562641222622440">
      <property name="virtualPackage" nameId="tpck.1193676396447" value="rule.argument" />
      <link role="concept" roleId="1i04.1225194240799" targetNodeId="tpf8.4035562641222622437" resolveInfo="TemplateArgumentQuery" />
    </node>
    <node type="1i04.ConceptBehavior" typeId="1i04.1225194240794" id="1510949579266902209">
      <property name="virtualPackage" nameId="tpck.1193676396447" value="macro" />
      <link role="concept" roleId="1i04.1225194240799" targetNodeId="tpf8.1510949579266781519" resolveInfo="TemplateCallMacro" />
    </node>
    <node type="1i04.ConceptBehavior" typeId="1i04.1225194240794" id="650531548511609558">
      <property name="virtualPackage" nameId="tpck.1193676396447" value="parameter" />
      <link role="concept" roleId="1i04.1225194240799" targetNodeId="tpf8.650531548511609556" resolveInfo="IGeneratorParameter" />
    </node>
    <node type="1i04.ConceptBehavior" typeId="1i04.1225194240794" id="2902001550281906068">
      <property name="virtualPackage" nameId="tpck.1193676396447" value="rule.argument" />
      <link role="concept" roleId="1i04.1225194240799" targetNodeId="tpf8.4816349095291127781" resolveInfo="TemplateArgumentPatternRef" />
    </node>
    <node type="1i04.ConceptBehavior" typeId="1i04.1225194240794" id="2902001550281949293">
      <property name="virtualPackage" nameId="tpck.1193676396447" value="rule.argument" />
      <link role="concept" roleId="1i04.1225194240799" targetNodeId="tpf8.4665309944889425032" resolveInfo="TemplateArgumentPatternVarRefExpression" />
    </node>
    <node type="1i04.ConceptBehavior" typeId="1i04.1225194240794" id="2902001550282064500">
      <property name="virtualPackage" nameId="tpck.1193676396447" value="rule.argument" />
      <link role="concept" roleId="1i04.1225194240799" targetNodeId="tpf8.4816349095291149800" resolveInfo="TemplateArgumentLinkPatternRefExpression" />
    </node>
    <node type="1i04.ConceptBehavior" typeId="1i04.1225194240794" id="2902001550282064516">
      <property name="virtualPackage" nameId="tpck.1193676396447" value="rule.argument" />
      <link role="concept" roleId="1i04.1225194240799" targetNodeId="tpf8.4816349095291149799" resolveInfo="TemplateArgumentPropertyPatternRefExpression" />
    </node>
    <node type="1i04.ConceptBehavior" typeId="1i04.1225194240794" id="5023471013036171786">
      <link role="concept" roleId="1i04.1225194240799" targetNodeId="tpf8.650531548511911817" resolveInfo="GeneratorDescriptor" />
    </node>
    <node type="1i04.ConceptBehavior" typeId="1i04.1225194240794" id="1311078761699602468">
      <property name="virtualPackage" nameId="tpck.1193676396447" value="macro" />
      <link role="concept" roleId="1i04.1225194240799" targetNodeId="tpf8.1311078761699563726" resolveInfo="InsertMacro" />
    </node>
    <node type="1i04.ConceptBehavior" typeId="1i04.1225194240794" id="3462145372627957703">
      <property name="virtualPackage" nameId="tpck.1193676396447" value="macro" />
      <link role="concept" roleId="1i04.1225194240799" targetNodeId="tpf8.5133195082121471908" resolveInfo="LabelMacro" />
    </node>
    <node type="1i04.ConceptBehavior" typeId="1i04.1225194240794" id="3462145372628083275">
      <property name="virtualPackage" nameId="tpck.1193676396447" value="macro" />
      <link role="concept" roleId="1i04.1225194240799" targetNodeId="tpf8.3462145372628071891" resolveInfo="WeaveMacro" />
    </node>
    <node type="1i04.ConceptBehavior" typeId="1i04.1225194240794" id="2721957369897649363">
      <property name="virtualPackage" nameId="tpck.1193676396447" value="macro" />
      <link role="concept" roleId="1i04.1225194240799" targetNodeId="tpf8.5015072279636464462" resolveInfo="VarMacro" />
    </node>
    <node type="1i04.ConceptBehavior" typeId="1i04.1225194240794" id="5015072279636592417">
      <property name="virtualPackage" nameId="tpck.1193676396447" value="macro" />
      <link role="concept" roleId="1i04.1225194240799" targetNodeId="tpf8.5015072279636592410" resolveInfo="VarMacro_ValueQuery" />
    </node>
    <node type="1i04.ConceptBehavior" typeId="1i04.1225194240794" id="7933327286924650855">
      <property name="virtualPackage" nameId="tpck.1193676396447" value="rule" />
      <link role="concept" roleId="1i04.1225194240799" targetNodeId="tpf8.1167327847730" resolveInfo="Reduction_MappingRule" />
    </node>
    <node type="1i04.ConceptBehavior" typeId="1i04.1225194240794" id="7933327286924651182">
      <property name="virtualPackage" nameId="tpck.1193676396447" value="rule.consequence" />
      <link role="concept" roleId="1i04.1225194240799" targetNodeId="tpf8.1168559098955" resolveInfo="RuleConsequence" />
    </node>
    <node type="1i04.ConceptBehavior" typeId="1i04.1225194240794" id="7933327286924651209">
      <property name="virtualPackage" nameId="tpck.1193676396447" value="rule.consequence" />
      <link role="concept" roleId="1i04.1225194240799" targetNodeId="tpf8.1177093525992" resolveInfo="InlineTemplate_RuleConsequence" />
    </node>
    <node type="1i04.ConceptBehavior" typeId="1i04.1225194240794" id="7933327286924671183">
      <property name="virtualPackage" nameId="tpck.1193676396447" value="rule.consequence" />
      <link role="concept" roleId="1i04.1225194240799" targetNodeId="tpf8.8900764248744213868" resolveInfo="InlineTemplateWithContext_RuleConsequence" />
    </node>
<<<<<<< HEAD
    <node type="1i04.ConceptBehavior" typeId="1i04.1225194240794" id="5580940619725340902">
      <property name="virtualPackage" nameId="tpck.1193676396447" value="macro" />
      <link role="concept" roleId="1i04.1225194240799" targetNodeId="tpf8.1088761943574" resolveInfo="ReferenceMacro" />
=======
    <node type="1i04.ConceptBehavior" typeId="1i04.1225194240794" id="2400318052852908806">
      <link role="concept" roleId="1i04.1225194240799" targetNodeId="tpf8.1216768419888" resolveInfo="TemplateQueryBase" />
>>>>>>> 333c972d
    </node>
  </roots>
  <root id="1213877219536">
    <node role="method" roleId="1i04.1225194240805" type="1i04.ConceptMethodDeclaration" typeId="1i04.1225194472830" id="1213877219537">
      <property name="name" nameId="tpck.1169194664001" value="getExpectedReturnType" />
      <property name="isPrivate" nameId="1i04.1225194472833" value="false" />
      <link role="overriddenMethod" roleId="1i04.1225194472831" targetNodeId="tpek.1213877374441" resolveInfo="getExpectedReturnType" />
      <node role="body" roleId="tpee.1068580123135" type="tpee.StatementList" typeId="tpee.1068580123136" id="1213877219538">
        <node role="statement" roleId="tpee.1068581517665" type="tpee.LocalVariableDeclarationStatement" typeId="tpee.1068581242864" id="1213877219539">
          <node role="localVariableDeclaration" roleId="tpee.1068581242865" type="tpee.LocalVariableDeclaration" typeId="tpee.1068581242863" id="1213877219540">
            <property name="name" nameId="tpck.1169194664001" value="referenceMacro" />
            <node role="type" roleId="tpee.5680397130376446158" type="tp25.SNodeType" typeId="tp25.1138055754698" id="1213877219541">
              <link role="concept" roleId="tp25.1138405853777" targetNodeId="tpf8.1088761943574" resolveInfo="ReferenceMacro" />
            </node>
            <node role="initializer" roleId="tpee.1068431790190" type="tpee.DotExpression" typeId="tpee.1197027756228" id="1213877219542">
              <node role="operand" roleId="tpee.1197027771414" type="1i04.ThisNodeExpression" typeId="1i04.1225194691553" id="1213877219543" />
              <node role="operation" roleId="tpee.1197027833540" type="tp25.Node_GetAncestorOperation" typeId="tp25.1171407110247" id="1213877219544">
                <node role="parameter" roleId="tp25.1144104376918" type="tp25.OperationParm_Concept" typeId="tp25.1144101972840" id="1213877219545">
                  <node role="conceptArgument" roleId="tp25.1207343664468" type="tp25.RefConcept_Reference" typeId="tp25.1177026924588" id="1213877219546">
                    <link role="conceptDeclaration" roleId="tp25.1177026940964" targetNodeId="tpf8.1088761943574" resolveInfo="ReferenceMacro" />
                  </node>
                </node>
              </node>
            </node>
          </node>
        </node>
        <node role="statement" roleId="tpee.1068581517665" type="tpee.LocalVariableDeclarationStatement" typeId="tpee.1068581242864" id="1213877219547">
          <node role="localVariableDeclaration" roleId="tpee.1068581242865" type="tpee.LocalVariableDeclaration" typeId="tpee.1068581242863" id="1213877219548">
            <property name="name" nameId="tpck.1169194664001" value="attributedNode" />
            <node role="type" roleId="tpee.5680397130376446158" type="tp25.SNodeType" typeId="tp25.1138055754698" id="1213877219549" />
            <node role="initializer" roleId="tpee.1068431790190" type="tpee.DotExpression" typeId="tpee.1197027756228" id="1213877219550">
              <node role="operand" roleId="tpee.1197027771414" type="tpee.LocalVariableReference" typeId="tpee.1068581242866" id="1213877219551">
                <link role="variableDeclaration" roleId="tpee.1068581517664" targetNodeId="1213877219540" resolveInfo="referenceMacro" />
              </node>
              <node role="operation" roleId="tpee.1197027833540" type="tp25.Node_GetParentOperation" typeId="tp25.1139613262185" id="1213877219552" />
            </node>
          </node>
        </node>
        <node role="statement" roleId="tpee.1068581517665" type="tpee.LocalVariableDeclarationStatement" typeId="tpee.1068581242864" id="1213877219553">
          <node role="localVariableDeclaration" roleId="tpee.1068581242865" type="tpee.LocalVariableDeclaration" typeId="tpee.1068581242863" id="1213877219554">
            <property name="name" nameId="tpck.1169194664001" value="linkRole" />
            <node role="type" roleId="tpee.5680397130376446158" type="tpee.StringType" typeId="tpee.1225271177708" id="4853609160933269573" />
            <node role="initializer" roleId="tpee.1068431790190" type="tpee.StaticMethodCall" typeId="tpee.1081236700937" id="5062902951231195285">
              <link role="baseMethodDeclaration" roleId="tpee.1068499141037" targetNodeId="i8bi.1603552250726500462" resolveInfo="getLinkRole" />
              <link role="classConcept" roleId="tpee.1144433194310" targetNodeId="i8bi.6407023681582958584" resolveInfo="AttributeOperations" />
              <node role="actualArgument" roleId="tpee.1068499141038" type="tpee.LocalVariableReference" typeId="tpee.1068581242866" id="5062902951231195288">
                <link role="variableDeclaration" roleId="tpee.1068581517664" targetNodeId="1213877219540" resolveInfo="referenceMacro" />
              </node>
            </node>
          </node>
        </node>
        <node role="statement" roleId="tpee.1068581517665" type="tpee.LocalVariableDeclarationStatement" typeId="tpee.1068581242864" id="1213877219561">
          <node role="localVariableDeclaration" roleId="tpee.1068581242865" type="tpee.LocalVariableDeclaration" typeId="tpee.1068581242863" id="1213877219562">
            <property name="name" nameId="tpck.1169194664001" value="linkSearchScope" />
            <node role="type" roleId="tpee.5680397130376446158" type="tpee.ClassifierType" typeId="tpee.1107535904670" id="1213877219563">
              <link role="classifier" roleId="tpee.1107535924139" targetNodeId="y36q.~ConceptAndSuperConceptsScope" resolveInfo="ConceptAndSuperConceptsScope" />
            </node>
            <node role="initializer" roleId="tpee.1068431790190" type="tpee.GenericNewExpression" typeId="tpee.1145552977093" id="1214866672634">
              <node role="creator" roleId="tpee.1145553007750" type="tpee.ClassCreator" typeId="tpee.1212685548494" id="1214866672636">
                <link role="baseMethodDeclaration" roleId="tpee.1068499141037" targetNodeId="y36q.~ConceptAndSuperConceptsScope%d&lt;init&gt;(jetbrains%dmps%dsmodel%dSNode)" resolveInfo="ConceptAndSuperConceptsScope" />
                <node role="actualArgument" roleId="tpee.1068499141038" type="tpee.DotExpression" typeId="tpee.1197027756228" id="1213877219566">
                  <node role="operand" roleId="tpee.1197027771414" type="tpee.LocalVariableReference" typeId="tpee.1068581242866" id="1213877219567">
                    <link role="variableDeclaration" roleId="tpee.1068581517664" targetNodeId="1213877219548" resolveInfo="attributedNode" />
                  </node>
                  <node role="operation" roleId="tpee.1197027833540" type="tp25.Node_GetConceptOperation" typeId="tp25.1172323065820" id="1213877219568" />
                </node>
              </node>
            </node>
          </node>
        </node>
        <node role="statement" roleId="tpee.1068581517665" type="tpee.LocalVariableDeclarationStatement" typeId="tpee.1068581242864" id="1213877219577">
          <node role="localVariableDeclaration" roleId="tpee.1068581242865" type="tpee.LocalVariableDeclaration" typeId="tpee.1068581242863" id="1213877219578">
            <property name="name" nameId="tpck.1169194664001" value="link" />
            <node role="type" roleId="tpee.5680397130376446158" type="tp25.SNodeType" typeId="tp25.1138055754698" id="1213877219579">
              <link role="concept" roleId="tp25.1138405853777" targetNodeId="tpce.1071489288298" resolveInfo="LinkDeclaration" />
            </node>
            <node role="initializer" roleId="tpee.1068431790190" type="tp25.SNodeTypeCastExpression" typeId="tp25.1140137987495" id="7388979241613566421">
              <link role="concept" roleId="tp25.1140138128738" targetNodeId="tpce.1071489288298" resolveInfo="LinkDeclaration" />
              <node role="leftExpression" roleId="tp25.1140138123956" type="tpee.DotExpression" typeId="tpee.1197027756228" id="7388979241613566422">
                <node role="operand" roleId="tpee.1197027771414" type="tpee.LocalVariableReference" typeId="tpee.1068581242866" id="7388979241613566423">
                  <link role="variableDeclaration" roleId="tpee.1068581517664" targetNodeId="1213877219562" resolveInfo="linkSearchScope" />
                </node>
                <node role="operation" roleId="tpee.1197027833540" type="tpee.InstanceMethodCallOperation" typeId="tpee.1202948039474" id="7388979241613566424">
                  <link role="baseMethodDeclaration" roleId="tpee.1068499141037" targetNodeId="y36q.~ConceptAndSuperConceptsScope%dgetMostSpecificLinkDeclarationByRole(java%dlang%dString)%cjetbrains%dmps%dsmodel%dSNode" resolveInfo="getMostSpecificLinkDeclarationByRole" />
                  <node role="actualArgument" roleId="tpee.1068499141038" type="tpee.LocalVariableReference" typeId="tpee.1068581242866" id="7388979241613566425">
                    <link role="variableDeclaration" roleId="tpee.1068581517664" targetNodeId="1213877219554" resolveInfo="linkRole" />
                  </node>
                </node>
              </node>
            </node>
          </node>
        </node>
        <node role="statement" roleId="tpee.1068581517665" type="tpee.LocalVariableDeclarationStatement" typeId="tpee.1068581242864" id="1213877219584">
          <node role="localVariableDeclaration" roleId="tpee.1068581242865" type="tpee.LocalVariableDeclaration" typeId="tpee.1068581242863" id="1213877219585">
            <property name="name" nameId="tpck.1169194664001" value="targetConcept" />
            <node role="type" roleId="tpee.5680397130376446158" type="tp25.SConceptType" typeId="tp25.1172420572800" id="1213877219586" />
            <node role="initializer" roleId="tpee.1068431790190" type="tpee.DotExpression" typeId="tpee.1197027756228" id="1213877219587">
              <node role="operand" roleId="tpee.1197027771414" type="tpee.LocalVariableReference" typeId="tpee.1068581242866" id="1213877219588">
                <link role="variableDeclaration" roleId="tpee.1068581517664" targetNodeId="1213877219578" resolveInfo="link" />
              </node>
              <node role="operation" roleId="tpee.1197027833540" type="tp25.SLinkAccess" typeId="tp25.1138056143562" id="1213877219589">
                <link role="link" roleId="tp25.1138056516764" targetNodeId="tpce.1071599976176" />
              </node>
            </node>
          </node>
        </node>
        <node role="statement" roleId="tpee.1068581517665" type="tpee.LocalVariableDeclarationStatement" typeId="tpee.1068581242864" id="1213877219590">
          <node role="localVariableDeclaration" roleId="tpee.1068581242865" type="tpee.LocalVariableDeclaration" typeId="tpee.1068581242863" id="1213877219591">
            <property name="name" nameId="tpck.1169194664001" value="expectedNodeType" />
            <node role="type" roleId="tpee.5680397130376446158" type="tp25.SNodeType" typeId="tp25.1138055754698" id="1213877219592">
              <link role="concept" roleId="tp25.1138405853777" targetNodeId="tp25.1138055754698" resolveInfo="SNodeType" />
            </node>
            <node role="initializer" roleId="tpee.1068431790190" type="tp3r.Quotation" typeId="tp3r.1196350785113" id="1213877219593">
              <node role="quotedNode" roleId="tp3r.1196350785114" type="tp25.SNodeType" typeId="tp25.1138055754698" id="1213877219594">
                <node role="smodelAttribute" roleId="tpck.5169995583184591170" type="tp3r.ReferenceAntiquotation" typeId="tp3r.1196350785117" id="1213877219595">
                  <property name="linkRole" nameId="tpck.1757699476691236116" value="concept" />
                  <node role="expression" roleId="tp3r.1196350785111" type="tpee.LocalVariableReference" typeId="tpee.1068581242866" id="1213877219596">
                    <link role="variableDeclaration" roleId="tpee.1068581517664" targetNodeId="1213877219585" resolveInfo="targetConcept" />
                  </node>
                </node>
              </node>
            </node>
          </node>
        </node>
        <node role="statement" roleId="tpee.1068581517665" type="tpee.SingleLineComment" typeId="tpee.6329021646629104954" id="7376433222636453131">
          <node role="commentPart" roleId="tpee.6329021646629175155" type="tpee.TextCommentPart" typeId="tpee.6329021646629104957" id="7376433222636453132">
            <property name="text" nameId="tpee.6329021646629104958" value="reference may be resolved dynamically?" />
          </node>
        </node>
        <node role="statement" roleId="tpee.1068581517665" type="tpee.IfStatement" typeId="tpee.1068580123159" id="1213877219598">
          <node role="ifTrue" roleId="tpee.1068580123161" type="tpee.StatementList" typeId="tpee.1068580123136" id="1213877219599">
            <node role="statement" roleId="tpee.1068581517665" type="tpee.ReturnStatement" typeId="tpee.1068581242878" id="1213877219600">
              <node role="expression" roleId="tpee.1068581517676" type="tp3r.Quotation" typeId="tp3r.1196350785113" id="1213877219601">
                <node role="quotedNode" roleId="tp3r.1196350785114" type="tpd4.JoinType" typeId="tpd4.1179479408386" id="1213877219602">
                  <node role="argument" roleId="tpd4.1179479418730" type="tp25.SNodeType" typeId="tp25.1138055754698" id="1213877219603">
                    <node role="smodelAttribute" roleId="tpck.5169995583184591170" type="tp3r.ReferenceAntiquotation" typeId="tp3r.1196350785117" id="1213877219604">
                      <property name="linkRole" nameId="tpck.1757699476691236116" value="concept" />
                      <node role="expression" roleId="tp3r.1196350785111" type="tpee.LocalVariableReference" typeId="tpee.1068581242866" id="1213877219605">
                        <link role="variableDeclaration" roleId="tpee.1068581517664" targetNodeId="1213877219585" resolveInfo="targetConcept" />
                      </node>
                    </node>
                  </node>
                  <node role="argument" roleId="tpd4.1179479418730" type="tpee.StringType" typeId="tpee.1225271177708" id="8227296800200424288" />
                </node>
              </node>
            </node>
          </node>
          <node role="condition" roleId="tpee.1068580123160" type="tpee.DotExpression" typeId="tpee.1197027756228" id="1213877219607">
            <node role="operand" roleId="tpee.1197027771414" type="tpee.LocalVariableReference" typeId="tpee.1068581242866" id="1213877219608">
              <link role="variableDeclaration" roleId="tpee.1068581517664" targetNodeId="1213877219585" resolveInfo="targetConcept" />
            </node>
            <node role="operation" roleId="tpee.1197027833540" type="tp25.Concept_IsSubConceptOfOperation" typeId="tp25.1180031783296" id="1213877219609">
              <node role="conceptArgument" roleId="tp25.1180031783297" type="tp25.RefConcept_Reference" typeId="tp25.1177026924588" id="1213877219610">
                <link role="conceptDeclaration" roleId="tp25.1177026940964" targetNodeId="tpck.1196978630214" resolveInfo="IResolveInfo" />
              </node>
            </node>
          </node>
        </node>
        <node role="statement" roleId="tpee.1068581517665" type="tpee.ReturnStatement" typeId="tpee.1068581242878" id="1213877219611">
          <node role="expression" roleId="tpee.1068581517676" type="tpee.LocalVariableReference" typeId="tpee.1068581242866" id="1213877219612">
            <link role="variableDeclaration" roleId="tpee.1068581517664" targetNodeId="1213877219591" resolveInfo="expectedNodeType" />
          </node>
        </node>
      </node>
      <node role="returnType" roleId="tpee.1068580123133" type="tp25.SNodeType" typeId="tp25.1138055754698" id="1227261927846" />
      <node role="visibility" roleId="tpee.1178549979242" type="tpee.PublicVisibility" typeId="tpee.1146644602865" id="1219155724209" />
    </node>
    <node role="constructor" roleId="1i04.1225194240801" type="1i04.ConceptConstructorDeclaration" typeId="1i04.1225194413805" id="1213877219614">
      <node role="body" roleId="tpee.1137022507850" type="tpee.StatementList" typeId="tpee.1068580123136" id="1213877219615" />
    </node>
  </root>
  <root id="1213877222908">
    <node role="constructor" roleId="1i04.1225194240801" type="1i04.ConceptConstructorDeclaration" typeId="1i04.1225194413805" id="1213877222909">
      <node role="body" roleId="tpee.1137022507850" type="tpee.StatementList" typeId="tpee.1068580123136" id="1213877222910" />
    </node>
    <node role="method" roleId="1i04.1225194240805" type="1i04.ConceptMethodDeclaration" typeId="1i04.1225194472830" id="1213877222911">
      <property name="name" nameId="tpck.1169194664001" value="getInputNodeTypeInsideOfMacro" />
      <property name="isPrivate" nameId="1i04.1225194472833" value="false" />
      <link role="overriddenMethod" roleId="1i04.1225194472831" targetNodeId="1213877290799" resolveInfo="getInputNodeTypeInsideOfMacro" />
      <node role="body" roleId="tpee.1068580123135" type="tpee.StatementList" typeId="tpee.1068580123136" id="1213877222912">
        <node role="statement" roleId="tpee.1068581517665" type="tpee.LocalVariableDeclarationStatement" typeId="tpee.1068581242864" id="1213877222913">
          <node role="localVariableDeclaration" roleId="tpee.1068581242865" type="tpee.LocalVariableDeclaration" typeId="tpee.1068581242863" id="1213877222914">
            <property name="name" nameId="tpck.1169194664001" value="queryType" />
            <node role="type" roleId="tpee.5680397130376446158" type="tp25.SNodeType" typeId="tp25.1138055754698" id="1213877222915" />
            <node role="initializer" roleId="tpee.1068431790190" type="tpee.DotExpression" typeId="tpee.1197027756228" id="1213877222916">
              <node role="operand" roleId="tpee.1197027771414" type="tpee.DotExpression" typeId="tpee.1197027756228" id="1213877222917">
                <node role="operand" roleId="tpee.1197027771414" type="1i04.ThisNodeExpression" typeId="1i04.1225194691553" id="1213877222918" />
                <node role="operation" roleId="tpee.1197027833540" type="tp25.SLinkAccess" typeId="tp25.1138056143562" id="1213877222919">
                  <link role="link" roleId="tp25.1138056516764" targetNodeId="tpf8.1168278589236" />
                </node>
              </node>
              <node role="operation" roleId="tpee.1197027833540" type="tpd4.Node_TypeOperation" typeId="tpd4.1176544042499" id="1213877222920" />
            </node>
          </node>
        </node>
        <node role="statement" roleId="tpee.1068581517665" type="tpd4.CoerceStatement" typeId="tpd4.1176558773329" id="1213877222921">
          <node role="nodeToCoerce" roleId="tpd4.1176558919376" type="tpee.LocalVariableReference" typeId="tpee.1068581242866" id="1213877222922">
            <link role="variableDeclaration" roleId="tpee.1068581517664" targetNodeId="1213877222914" resolveInfo="queryType" />
          </node>
          <node role="body" roleId="tpd4.1176558868203" type="tpee.StatementList" typeId="tpee.1068580123136" id="1213877222923">
            <node role="statement" roleId="tpee.1068581517665" type="tpee.ReturnStatement" typeId="tpee.1068581242878" id="1213877222924">
              <node role="expression" roleId="tpee.1068581517676" type="tpd4.LinkPatternVariableReference" typeId="tpd4.1174989777619" id="1213877222925">
                <link role="patternVarDecl" roleId="tpd4.1174989841903" targetNodeId="1213877222930" resolveInfo="#concept" />
              </node>
            </node>
          </node>
          <node role="pattern" roleId="tpd4.1176558876970" type="tpd4.PatternCondition" typeId="tpd4.1174642900584" id="1213877222926">
            <property name="name" nameId="tpck.1169194664001" value="_" />
            <node role="pattern" roleId="tpd4.1174642936809" type="tp3t.PatternExpression" typeId="tp3t.1136720037777" id="1213877222927">
              <node role="patternNode" roleId="tp3t.1136720037778" type="tp2q.SequenceType" typeId="tp2q.1151689724996" id="1213877222928">
                <node role="elementType" roleId="tp2q.1151689745422" type="tp25.SNodeType" typeId="tp25.1138055754698" id="1213877222929">
                  <node role="smodelAttribute" roleId="tpck.5169995583184591170" type="tp3t.LinkPatternVariableDeclaration" typeId="tp3t.1137418540378" id="1213877222930">
                    <property name="varName" nameId="tp3t.1137418571428" value="concept" />
                    <property name="linkRole" nameId="tpck.1757699476691236116" value="concept" />
                  </node>
                </node>
              </node>
            </node>
          </node>
        </node>
        <node role="statement" roleId="tpee.1068581517665" type="tpee.ReturnStatement" typeId="tpee.1068581242878" id="1213877222931">
          <node role="expression" roleId="tpee.1068581517676" type="tpee.NullLiteral" typeId="tpee.1070534058343" id="1213877222932" />
        </node>
      </node>
      <node role="returnType" roleId="tpee.1068580123133" type="tp25.SConceptType" typeId="tp25.1172420572800" id="1213877222933" />
      <node role="visibility" roleId="tpee.1178549979242" type="tpee.PublicVisibility" typeId="tpee.1146644602865" id="1219155724589" />
    </node>
    <node role="method" roleId="1i04.1225194240805" type="1i04.ConceptMethodDeclaration" typeId="1i04.1225194472830" id="8885350123586279727">
      <property name="isAbstract" nameId="1i04.1225194472834" value="false" />
      <property name="isVirtual" nameId="1i04.1225194472832" value="false" />
      <property name="name" nameId="tpck.1169194664001" value="suppress" />
      <link role="overriddenMethod" roleId="1i04.1225194472831" targetNodeId="tpcu.3393165121846091591" resolveInfo="suppress" />
      <node role="visibility" roleId="tpee.1178549979242" type="tpee.PublicVisibility" typeId="tpee.1146644602865" id="8885350123586279728" />
      <node role="body" roleId="tpee.1068580123135" type="tpee.StatementList" typeId="tpee.1068580123136" id="8885350123586279729">
        <node role="statement" roleId="tpee.1068581517665" type="tpee.IfStatement" typeId="tpee.1068580123159" id="1721071511426721141">
          <node role="condition" roleId="tpee.1068580123160" type="tpee.EqualsExpression" typeId="tpee.1068580123152" id="1721071511426721142">
            <node role="rightExpression" roleId="tpee.1081773367579" type="tpee.ParameterReference" typeId="tpee.1068581242874" id="1721071511426721143">
              <link role="variableDeclaration" roleId="tpee.1068581517664" targetNodeId="8885350123586279730" resolveInfo="child" />
            </node>
            <node role="leftExpression" roleId="tpee.1081773367580" type="tpee.DotExpression" typeId="tpee.1197027756228" id="1721071511426721144">
              <node role="operand" roleId="tpee.1197027771414" type="1i04.ThisNodeExpression" typeId="1i04.1225194691553" id="1721071511426721145" />
              <node role="operation" roleId="tpee.1197027833540" type="tp25.SLinkAccess" typeId="tp25.1138056143562" id="1721071511426721172">
                <link role="link" roleId="tp25.1138056516764" targetNodeId="tpf8.1168278589236" />
              </node>
            </node>
          </node>
          <node role="ifTrue" roleId="tpee.1068580123161" type="tpee.StatementList" typeId="tpee.1068580123136" id="1721071511426721147">
            <node role="statement" roleId="tpee.1068581517665" type="tpee.ReturnStatement" typeId="tpee.1068581242878" id="1721071511426721148">
              <node role="expression" roleId="tpee.1068581517676" type="tpee.BooleanConstant" typeId="tpee.1068580123137" id="1721071511426721149">
                <property name="value" nameId="tpee.1068580123138" value="false" />
              </node>
            </node>
          </node>
        </node>
        <node role="statement" roleId="tpee.1068581517665" type="tpee.IfStatement" typeId="tpee.1068580123159" id="1721071511426721150">
          <node role="ifTrue" roleId="tpee.1068580123161" type="tpee.StatementList" typeId="tpee.1068580123136" id="1721071511426721151">
            <node role="statement" roleId="tpee.1068581517665" type="tpee.ReturnStatement" typeId="tpee.1068581242878" id="1721071511426721152">
              <node role="expression" roleId="tpee.1068581517676" type="tpee.BooleanConstant" typeId="tpee.1068580123137" id="1721071511426721153">
                <property name="value" nameId="tpee.1068580123138" value="false" />
              </node>
            </node>
          </node>
          <node role="condition" roleId="tpee.1068580123160" type="tpee.AndExpression" typeId="tpee.1080120340718" id="1721071511426721154">
            <node role="leftExpression" roleId="tpee.1081773367580" type="tpee.DotExpression" typeId="tpee.1197027756228" id="1721071511426721155">
              <node role="operand" roleId="tpee.1197027771414" type="tpee.ParameterReference" typeId="tpee.1068581242874" id="1721071511426721156">
                <link role="variableDeclaration" roleId="tpee.1068581517664" targetNodeId="8885350123586279730" resolveInfo="child" />
              </node>
              <node role="operation" roleId="tpee.1197027833540" type="tp25.Node_IsInstanceOfOperation" typeId="tp25.1139621453865" id="1721071511426721157">
                <node role="conceptArgument" roleId="tp25.1177027386292" type="tp25.RefConcept_Reference" typeId="tp25.1177026924588" id="1721071511426721158">
                  <link role="conceptDeclaration" roleId="tp25.1177026940964" targetNodeId="tpck.5169995583184591161" resolveInfo="Attribute" />
                </node>
              </node>
            </node>
            <node role="rightExpression" roleId="tpee.1081773367579" type="tpee.DotExpression" typeId="tpee.1197027756228" id="1721071511426721159">
              <node role="operand" roleId="tpee.1197027771414" type="tpee.DotExpression" typeId="tpee.1197027756228" id="1721071511426721160">
                <node role="operand" roleId="tpee.1197027771414" type="tpee.DotExpression" typeId="tpee.1197027756228" id="1721071511426721161">
                  <node role="operand" roleId="tpee.1197027771414" type="1i04.ThisNodeExpression" typeId="1i04.1225194691553" id="1721071511426721162" />
                  <node role="operation" roleId="tpee.1197027833540" type="tp25.Node_GetParentOperation" typeId="tp25.1139613262185" id="1721071511426721163" />
                </node>
                <node role="operation" roleId="tpee.1197027833540" type="tp25.AttributeAccess" typeId="tp25.6407023681583031218" id="1721071511426721164">
                  <node role="qualifier" roleId="tp25.6407023681583036852" type="tp25.AllAttributeQualifier" typeId="tp25.6407023681583040688" id="1721071511426721165" />
                </node>
              </node>
              <node role="operation" roleId="tpee.1197027833540" type="tp2q.ContainsOperation" typeId="tp2q.1172254888721" id="1721071511426721166">
                <node role="argument" roleId="tp2q.1172256416782" type="tp25.SNodeTypeCastExpression" typeId="tp25.1140137987495" id="1721071511426721167">
                  <link role="concept" roleId="tp25.1140138128738" targetNodeId="tpck.5169995583184591161" resolveInfo="Attribute" />
                  <node role="leftExpression" roleId="tp25.1140138123956" type="tpee.ParameterReference" typeId="tpee.1068581242874" id="1721071511426721168">
                    <link role="variableDeclaration" roleId="tpee.1068581517664" targetNodeId="8885350123586279730" resolveInfo="child" />
                  </node>
                </node>
              </node>
            </node>
          </node>
        </node>
        <node role="statement" roleId="tpee.1068581517665" type="tpee.ReturnStatement" typeId="tpee.1068581242878" id="1721071511426721169">
          <node role="expression" roleId="tpee.1068581517676" type="tpee.BooleanConstant" typeId="tpee.1068580123137" id="1721071511426721170">
            <property name="value" nameId="tpee.1068580123138" value="true" />
          </node>
        </node>
        <node role="statement" roleId="tpee.1068581517665" type="tpee.Statement" typeId="tpee.1068580123157" id="1721071511426721140" />
      </node>
      <node role="parameter" roleId="tpee.1068580123134" type="tpee.ParameterDeclaration" typeId="tpee.1068498886292" id="8885350123586279730">
        <property name="name" nameId="tpck.1169194664001" value="child" />
        <node role="type" roleId="tpee.5680397130376446158" type="tp25.SNodeType" typeId="tp25.1138055754698" id="8885350123586279731" />
      </node>
      <node role="returnType" roleId="tpee.1068580123133" type="tpee.BooleanType" typeId="tpee.1070534644030" id="8885350123586279732" />
    </node>
  </root>
  <root id="1213877250500">
    <node role="constructor" roleId="1i04.1225194240801" type="1i04.ConceptConstructorDeclaration" typeId="1i04.1225194413805" id="1213877250501">
      <node role="body" roleId="tpee.1137022507850" type="tpee.StatementList" typeId="tpee.1068580123136" id="1213877250502" />
    </node>
  </root>
  <root id="1213877263098">
    <node role="method" roleId="1i04.1225194240805" type="1i04.ConceptMethodDeclaration" typeId="1i04.1225194472830" id="1213877263099">
      <property name="name" nameId="tpck.1169194664001" value="getPresentation" />
      <property name="isPrivate" nameId="1i04.1225194472833" value="false" />
      <link role="overriddenMethod" roleId="1i04.1225194472831" targetNodeId="tpcu.1213877396640" resolveInfo="getPresentation" />
      <node role="body" roleId="tpee.1068580123135" type="tpee.StatementList" typeId="tpee.1068580123136" id="1213877263100">
        <node role="statement" roleId="tpee.1068581517665" type="tpee.LocalVariableDeclarationStatement" typeId="tpee.1068581242864" id="1213877263101">
          <node role="localVariableDeclaration" roleId="tpee.1068581242865" type="tpee.LocalVariableDeclaration" typeId="tpee.1068581242863" id="1213877263102">
            <property name="name" nameId="tpck.1169194664001" value="sb" />
            <node role="type" roleId="tpee.5680397130376446158" type="tpee.ClassifierType" typeId="tpee.1107535904670" id="1213877263103">
              <link role="classifier" roleId="tpee.1107535924139" targetNodeId="e2lb.~StringBuilder" resolveInfo="StringBuilder" />
            </node>
            <node role="initializer" roleId="tpee.1068431790190" type="tpee.GenericNewExpression" typeId="tpee.1145552977093" id="1214866671897">
              <node role="creator" roleId="tpee.1145553007750" type="tpee.ClassCreator" typeId="tpee.1212685548494" id="1214866671899">
                <link role="baseMethodDeclaration" roleId="tpee.1068499141037" targetNodeId="e2lb.~StringBuilder%d&lt;init&gt;(java%dlang%dString)" resolveInfo="StringBuilder" />
                <node role="actualArgument" roleId="tpee.1068499141038" type="tpee.DotExpression" typeId="tpee.1197027756228" id="1213877263105">
                  <node role="operand" roleId="tpee.1197027771414" type="1i04.ThisNodeExpression" typeId="1i04.1225194691553" id="1213877263106" />
                  <node role="operation" roleId="tpee.1197027833540" type="tp25.SConceptPropertyAccess" typeId="tp25.1145994841052" id="1213877263107">
                    <link role="conceptProperty" roleId="tp25.1145994841055" targetNodeId="tpck.1137473891462" resolveInfo="alias" />
                  </node>
                </node>
              </node>
            </node>
          </node>
        </node>
        <node role="statement" roleId="tpee.1068581517665" type="tpee.ExpressionStatement" typeId="tpee.1068580123155" id="1213877263108">
          <node role="expression" roleId="tpee.1068580123156" type="tpee.DotExpression" typeId="tpee.1197027756228" id="1213877263109">
            <node role="operand" roleId="tpee.1197027771414" type="tpee.DotExpression" typeId="tpee.1197027756228" id="1213877263110">
              <node role="operand" roleId="tpee.1197027771414" type="tpee.LocalVariableReference" typeId="tpee.1068581242866" id="1213877263111">
                <link role="variableDeclaration" roleId="tpee.1068581517664" targetNodeId="1213877263102" resolveInfo="sb" />
              </node>
              <node role="operation" roleId="tpee.1197027833540" type="tpee.InstanceMethodCallOperation" typeId="tpee.1202948039474" id="1213877263112">
                <link role="baseMethodDeclaration" roleId="tpee.1068499141037" targetNodeId="e2lb.~StringBuilder%dappend(java%dlang%dString)%cjava%dlang%dStringBuilder" resolveInfo="append" />
                <node role="actualArgument" roleId="tpee.1068499141038" type="tpee.StringLiteral" typeId="tpee.1070475926800" id="1213877263113">
                  <property name="value" nameId="tpee.1070475926801" value=" " />
                </node>
              </node>
            </node>
            <node role="operation" roleId="tpee.1197027833540" type="tpee.InstanceMethodCallOperation" typeId="tpee.1202948039474" id="1213877263114">
              <link role="baseMethodDeclaration" roleId="tpee.1068499141037" targetNodeId="e2lb.~StringBuilder%dappend(java%dlang%dString)%cjava%dlang%dStringBuilder" resolveInfo="append" />
              <node role="actualArgument" roleId="tpee.1068499141038" type="tpee.DotExpression" typeId="tpee.1197027756228" id="1213877263115">
                <node role="operand" roleId="tpee.1197027771414" type="tpee.DotExpression" typeId="tpee.1197027756228" id="1213877263116">
                  <node role="operand" roleId="tpee.1197027771414" type="1i04.ThisNodeExpression" typeId="1i04.1225194691553" id="1213877263117" />
                  <node role="operation" roleId="tpee.1197027833540" type="tp25.SLinkAccess" typeId="tp25.1138056143562" id="1213877263118">
                    <link role="link" roleId="tp25.1138056516764" targetNodeId="tpf8.1167087469901" />
                  </node>
                </node>
                <node role="operation" roleId="tpee.1197027833540" type="tp25.SPropertyAccess" typeId="tp25.1138056022639" id="1213877263119">
                  <link role="property" roleId="tp25.1138056395725" targetNodeId="tpck.1169194664001" resolveInfo="name" />
                </node>
              </node>
            </node>
          </node>
        </node>
        <node role="statement" roleId="tpee.1068581517665" type="tpee.LocalVariableDeclarationStatement" typeId="tpee.1068581242864" id="1213877263120">
          <node role="localVariableDeclaration" roleId="tpee.1068581242865" type="tpee.LocalVariableDeclaration" typeId="tpee.1068581242863" id="1213877263121">
            <property name="name" nameId="tpck.1169194664001" value="mappingLabel" />
            <node role="type" roleId="tpee.5680397130376446158" type="tpee.StringType" typeId="tpee.1225271177708" id="4853609160933269555" />
            <node role="initializer" roleId="tpee.1068431790190" type="tpee.DotExpression" typeId="tpee.1197027756228" id="1213877263123">
              <node role="operand" roleId="tpee.1197027771414" type="tpee.DotExpression" typeId="tpee.1197027756228" id="1213877263124">
                <node role="operand" roleId="tpee.1197027771414" type="1i04.ThisNodeExpression" typeId="1i04.1225194691553" id="1213877263125" />
                <node role="operation" roleId="tpee.1197027833540" type="tp25.SLinkAccess" typeId="tp25.1138056143562" id="1213877263126">
                  <link role="link" roleId="tp25.1138056516764" targetNodeId="tpf8.1200923511980" />
                </node>
              </node>
              <node role="operation" roleId="tpee.1197027833540" type="tp25.SPropertyAccess" typeId="tp25.1138056022639" id="1213877263127">
                <link role="property" roleId="tp25.1138056395725" targetNodeId="tpck.1169194664001" resolveInfo="name" />
              </node>
            </node>
          </node>
        </node>
        <node role="statement" roleId="tpee.1068581517665" type="tpee.IfStatement" typeId="tpee.1068580123159" id="1213877263139">
          <node role="ifTrue" roleId="tpee.1068580123161" type="tpee.StatementList" typeId="tpee.1068580123136" id="1213877263140">
            <node role="statement" roleId="tpee.1068581517665" type="tpee.ExpressionStatement" typeId="tpee.1068580123155" id="1213877263141">
              <node role="expression" roleId="tpee.1068580123156" type="tpee.DotExpression" typeId="tpee.1197027756228" id="1213877263142">
                <node role="operand" roleId="tpee.1197027771414" type="tpee.DotExpression" typeId="tpee.1197027756228" id="1213877263143">
                  <node role="operand" roleId="tpee.1197027771414" type="tpee.DotExpression" typeId="tpee.1197027756228" id="1213877263144">
                    <node role="operand" roleId="tpee.1197027771414" type="tpee.LocalVariableReference" typeId="tpee.1068581242866" id="1213877263145">
                      <link role="variableDeclaration" roleId="tpee.1068581517664" targetNodeId="1213877263102" resolveInfo="sb" />
                    </node>
                    <node role="operation" roleId="tpee.1197027833540" type="tpee.InstanceMethodCallOperation" typeId="tpee.1202948039474" id="1213877263146">
                      <link role="baseMethodDeclaration" roleId="tpee.1068499141037" targetNodeId="e2lb.~StringBuilder%dappend(java%dlang%dString)%cjava%dlang%dStringBuilder" resolveInfo="append" />
                      <node role="actualArgument" roleId="tpee.1068499141038" type="tpee.StringLiteral" typeId="tpee.1070475926800" id="1213877263147">
                        <property name="value" nameId="tpee.1070475926801" value=" [" />
                      </node>
                    </node>
                  </node>
                  <node role="operation" roleId="tpee.1197027833540" type="tpee.InstanceMethodCallOperation" typeId="tpee.1202948039474" id="1213877263148">
                    <link role="baseMethodDeclaration" roleId="tpee.1068499141037" targetNodeId="e2lb.~StringBuilder%dappend(java%dlang%dString)%cjava%dlang%dStringBuilder" resolveInfo="append" />
                    <node role="actualArgument" roleId="tpee.1068499141038" type="tpee.LocalVariableReference" typeId="tpee.1068581242866" id="1213877263149">
                      <link role="variableDeclaration" roleId="tpee.1068581517664" targetNodeId="1213877263121" resolveInfo="mappingLabel" />
                    </node>
                  </node>
                </node>
                <node role="operation" roleId="tpee.1197027833540" type="tpee.InstanceMethodCallOperation" typeId="tpee.1202948039474" id="1213877263150">
                  <link role="baseMethodDeclaration" roleId="tpee.1068499141037" targetNodeId="e2lb.~StringBuilder%dappend(java%dlang%dString)%cjava%dlang%dStringBuilder" resolveInfo="append" />
                  <node role="actualArgument" roleId="tpee.1068499141038" type="tpee.StringLiteral" typeId="tpee.1070475926800" id="1213877263151">
                    <property name="value" nameId="tpee.1070475926801" value="]" />
                  </node>
                </node>
              </node>
            </node>
          </node>
          <node role="condition" roleId="tpee.1068580123160" type="tpee.NotEqualsExpression" typeId="tpee.1073239437375" id="1213877263152">
            <node role="rightExpression" roleId="tpee.1081773367579" type="tpee.NullLiteral" typeId="tpee.1070534058343" id="1213877263153" />
            <node role="leftExpression" roleId="tpee.1081773367580" type="tpee.LocalVariableReference" typeId="tpee.1068581242866" id="1213877263154">
              <link role="variableDeclaration" roleId="tpee.1068581517664" targetNodeId="1213877263121" resolveInfo="mappingLabel" />
            </node>
          </node>
        </node>
        <node role="statement" roleId="tpee.1068581517665" type="tpee.ReturnStatement" typeId="tpee.1068581242878" id="1213877263155">
          <node role="expression" roleId="tpee.1068581517676" type="tpee.DotExpression" typeId="tpee.1197027756228" id="1213877263156">
            <node role="operand" roleId="tpee.1197027771414" type="tpee.LocalVariableReference" typeId="tpee.1068581242866" id="1213877263157">
              <link role="variableDeclaration" roleId="tpee.1068581517664" targetNodeId="1213877263102" resolveInfo="sb" />
            </node>
            <node role="operation" roleId="tpee.1197027833540" type="tpee.InstanceMethodCallOperation" typeId="tpee.1202948039474" id="1213877263158">
              <link role="baseMethodDeclaration" roleId="tpee.1068499141037" targetNodeId="e2lb.~StringBuilder%dtoString()%cjava%dlang%dString" resolveInfo="toString" />
            </node>
          </node>
        </node>
      </node>
      <node role="returnType" roleId="tpee.1068580123133" type="tpee.StringType" typeId="tpee.1225271177708" id="4853609160933269590" />
      <node role="visibility" roleId="tpee.1178549979242" type="tpee.PublicVisibility" typeId="tpee.1146644602865" id="1219155723963" />
    </node>
    <node role="constructor" roleId="1i04.1225194240801" type="1i04.ConceptConstructorDeclaration" typeId="1i04.1225194413805" id="1213877263160">
      <node role="body" roleId="tpee.1137022507850" type="tpee.StatementList" typeId="tpee.1068580123136" id="1213877263161" />
    </node>
  </root>
  <root id="1213877284681">
    <node role="method" roleId="1i04.1225194240805" type="1i04.ConceptMethodDeclaration" typeId="1i04.1225194472830" id="1213877284682">
      <property name="name" nameId="tpck.1169194664001" value="getInputNodeTypeInsideOfMacro" />
      <property name="isPrivate" nameId="1i04.1225194472833" value="false" />
      <link role="overriddenMethod" roleId="1i04.1225194472831" targetNodeId="1213877290799" resolveInfo="getInputNodeTypeInsideOfMacro" />
      <node role="body" roleId="tpee.1068580123135" type="tpee.StatementList" typeId="tpee.1068580123136" id="1213877284683">
        <node role="statement" roleId="tpee.1068581517665" type="tpd4.CoerceStatement" typeId="tpd4.1176558773329" id="1213877284684">
          <node role="pattern" roleId="tpd4.1176558876970" type="tpd4.PatternCondition" typeId="tpd4.1174642900584" id="1213877284685">
            <property name="name" nameId="tpck.1169194664001" value="abc" />
            <node role="pattern" roleId="tpd4.1174642936809" type="tp3t.PatternExpression" typeId="tp3t.1136720037777" id="1213877284686">
              <node role="patternNode" roleId="tp3t.1136720037778" type="tp2q.ListType" typeId="tp2q.1151688443754" id="1213877284687">
                <node role="elementType" roleId="tp2q.1151688676805" type="tp25.SNodeType" typeId="tp25.1138055754698" id="1213877284688">
                  <node role="smodelAttribute" roleId="tpck.5169995583184591170" type="tp3t.LinkPatternVariableDeclaration" typeId="tp3t.1137418540378" id="1213877284689">
                    <property name="varName" nameId="tp3t.1137418571428" value="concept" />
                    <property name="linkRole" nameId="tpck.1757699476691236116" value="concept" />
                  </node>
                </node>
              </node>
            </node>
          </node>
          <node role="nodeToCoerce" roleId="tpd4.1176558919376" type="tpee.DotExpression" typeId="tpee.1197027756228" id="1213877284690">
            <node role="operand" roleId="tpee.1197027771414" type="tpee.DotExpression" typeId="tpee.1197027756228" id="1213877284691">
              <node role="operand" roleId="tpee.1197027771414" type="1i04.ThisNodeExpression" typeId="1i04.1225194691553" id="1213877284692" />
              <node role="operation" roleId="tpee.1197027833540" type="tp25.SLinkAccess" typeId="tp25.1138056143562" id="1213877284693">
                <link role="link" roleId="tp25.1138056516764" targetNodeId="tpf8.1168291362368" />
              </node>
            </node>
            <node role="operation" roleId="tpee.1197027833540" type="tpd4.Node_TypeOperation" typeId="tpd4.1176544042499" id="1213877284694" />
          </node>
          <node role="body" roleId="tpd4.1176558868203" type="tpee.StatementList" typeId="tpee.1068580123136" id="1213877284695">
            <node role="statement" roleId="tpee.1068581517665" type="tpee.ReturnStatement" typeId="tpee.1068581242878" id="1213877284696">
              <node role="expression" roleId="tpee.1068581517676" type="tpd4.LinkPatternVariableReference" typeId="tpd4.1174989777619" id="1213877284697">
                <link role="patternVarDecl" roleId="tpd4.1174989841903" targetNodeId="1213877284689" resolveInfo="#concept" />
              </node>
            </node>
          </node>
        </node>
        <node role="statement" roleId="tpee.1068581517665" type="tpee.ReturnStatement" typeId="tpee.1068581242878" id="1213877284698">
          <node role="expression" roleId="tpee.1068581517676" type="tpee.NullLiteral" typeId="tpee.1070534058343" id="1213877284699" />
        </node>
      </node>
      <node role="returnType" roleId="tpee.1068580123133" type="tp25.SConceptType" typeId="tp25.1172420572800" id="1213877284700" />
      <node role="visibility" roleId="tpee.1178549979242" type="tpee.PublicVisibility" typeId="tpee.1146644602865" id="1219155724632" />
    </node>
    <node role="constructor" roleId="1i04.1225194240801" type="1i04.ConceptConstructorDeclaration" typeId="1i04.1225194413805" id="1213877284701">
      <node role="body" roleId="tpee.1137022507850" type="tpee.StatementList" typeId="tpee.1068580123136" id="1213877284702" />
    </node>
  </root>
  <root id="1213877290798">
    <node role="method" roleId="1i04.1225194240805" type="1i04.ConceptMethodDeclaration" typeId="1i04.1225194472830" id="1213877290799">
      <property name="name" nameId="tpck.1169194664001" value="getInputNodeTypeInsideOfMacro" />
      <property name="isVirtual" nameId="1i04.1225194472832" value="true" />
      <property name="isPrivate" nameId="1i04.1225194472833" value="false" />
      <node role="returnType" roleId="tpee.1068580123133" type="tp25.SConceptType" typeId="tp25.1172420572800" id="1213877290800" />
      <node role="body" roleId="tpee.1068580123135" type="tpee.StatementList" typeId="tpee.1068580123136" id="1213877290801">
        <node role="statement" roleId="tpee.1068581517665" type="tpee.LocalVariableDeclarationStatement" typeId="tpee.1068581242864" id="1213877290802">
          <node role="localVariableDeclaration" roleId="tpee.1068581242865" type="tpee.LocalVariableDeclaration" typeId="tpee.1068581242863" id="1213877290803">
            <property name="name" nameId="tpck.1169194664001" value="prevNodeMacro" />
            <node role="type" roleId="tpee.5680397130376446158" type="tp25.SNodeType" typeId="tp25.1138055754698" id="1213877290804">
              <link role="concept" roleId="tp25.1138405853777" targetNodeId="tpf8.1087833466690" resolveInfo="NodeMacro" />
            </node>
            <node role="initializer" roleId="tpee.1068431790190" type="tpee.DotExpression" typeId="tpee.1197027756228" id="1213877290805">
              <node role="operand" roleId="tpee.1197027771414" type="1i04.ThisNodeExpression" typeId="1i04.1225194691553" id="1213877290806" />
              <node role="operation" roleId="tpee.1197027833540" type="tp25.Node_ConceptMethodCall" typeId="tp25.1179409122411" id="1213877290807">
                <link role="baseMethodDeclaration" roleId="tpee.1068499141037" targetNodeId="1213877290823" resolveInfo="getPreviousNodeMacro" />
              </node>
            </node>
          </node>
        </node>
        <node role="statement" roleId="tpee.1068581517665" type="tpee.IfStatement" typeId="tpee.1068580123159" id="1213877290808">
          <node role="ifTrue" roleId="tpee.1068580123161" type="tpee.StatementList" typeId="tpee.1068580123136" id="1213877290809">
            <node role="statement" roleId="tpee.1068581517665" type="tpee.ReturnStatement" typeId="tpee.1068581242878" id="1213877290810">
              <node role="expression" roleId="tpee.1068581517676" type="tpee.DotExpression" typeId="tpee.1197027756228" id="1213877290811">
                <node role="operand" roleId="tpee.1197027771414" type="tpee.LocalVariableReference" typeId="tpee.1068581242866" id="1213877290812">
                  <link role="variableDeclaration" roleId="tpee.1068581517664" targetNodeId="1213877290803" resolveInfo="prevNodeMacro" />
                </node>
                <node role="operation" roleId="tpee.1197027833540" type="tp25.Node_ConceptMethodCall" typeId="tp25.1179409122411" id="1213877290813">
                  <link role="baseMethodDeclaration" roleId="tpee.1068499141037" targetNodeId="1213877290799" resolveInfo="getInputNodeTypeInsideOfMacro" />
                </node>
              </node>
            </node>
          </node>
          <node role="condition" roleId="tpee.1068580123160" type="tpee.NotEqualsExpression" typeId="tpee.1073239437375" id="1213877290814">
            <node role="rightExpression" roleId="tpee.1081773367579" type="tpee.NullLiteral" typeId="tpee.1070534058343" id="1213877290815" />
            <node role="leftExpression" roleId="tpee.1081773367580" type="tpee.LocalVariableReference" typeId="tpee.1068581242866" id="1213877290816">
              <link role="variableDeclaration" roleId="tpee.1068581517664" targetNodeId="1213877290803" resolveInfo="prevNodeMacro" />
            </node>
          </node>
          <node role="ifFalseStatement" roleId="tpee.1082485599094" type="tpee.BlockStatement" typeId="tpee.1082485599095" id="1213877290817">
            <node role="statements" roleId="tpee.1082485599096" type="tpee.StatementList" typeId="tpee.1068580123136" id="1213877290818">
              <node role="statement" roleId="tpee.1068581517665" type="tpee.ReturnStatement" typeId="tpee.1068581242878" id="1213877290819">
                <node role="expression" roleId="tpee.1068581517676" type="tpee.DotExpression" typeId="tpee.1197027756228" id="1213877290820">
                  <node role="operand" roleId="tpee.1197027771414" type="1i04.ThisNodeExpression" typeId="1i04.1225194691553" id="1213877290821" />
                  <node role="operation" roleId="tpee.1197027833540" type="tp25.Node_ConceptMethodCall" typeId="tp25.1179409122411" id="1213877290822">
                    <link role="baseMethodDeclaration" roleId="tpee.1068499141037" targetNodeId="1213877290892" resolveInfo="getInputNodeTypeFromEnvironment" />
                  </node>
                </node>
              </node>
            </node>
          </node>
        </node>
      </node>
      <node role="visibility" roleId="tpee.1178549979242" type="tpee.PublicVisibility" typeId="tpee.1146644602865" id="1219155724605" />
    </node>
    <node role="method" roleId="1i04.1225194240805" type="1i04.ConceptMethodDeclaration" typeId="1i04.1225194472830" id="1213877290823">
      <property name="name" nameId="tpck.1169194664001" value="getPreviousNodeMacro" />
      <property name="isPrivate" nameId="1i04.1225194472833" value="false" />
      <node role="returnType" roleId="tpee.1068580123133" type="tp25.SNodeType" typeId="tp25.1138055754698" id="1213877290824">
        <link role="concept" roleId="tp25.1138405853777" targetNodeId="tpf8.1087833466690" resolveInfo="NodeMacro" />
      </node>
      <node role="body" roleId="tpee.1068580123135" type="tpee.StatementList" typeId="tpee.1068580123136" id="1213877290825">
        <node role="statement" roleId="tpee.1068581517665" type="tpee.ReturnStatement" typeId="tpee.1068581242878" id="1213877290826">
          <node role="expression" roleId="tpee.1068581517676" type="tpee.DotExpression" typeId="tpee.1197027756228" id="1213877290827">
            <node role="operand" roleId="tpee.1197027771414" type="1i04.ThisNodeExpression" typeId="1i04.1225194691553" id="1213877290828" />
            <node role="operation" roleId="tpee.1197027833540" type="tp25.Node_ConceptMethodCall" typeId="tp25.1179409122411" id="1213877290829">
              <link role="baseMethodDeclaration" roleId="tpee.1068499141037" targetNodeId="1213877290834" resolveInfo="getEnclosingMacro" />
              <node role="actualArgument" roleId="tpee.1068499141038" type="1i04.ThisNodeExpression" typeId="1i04.1225194691553" id="1213877290830" />
              <node role="actualArgument" roleId="tpee.1068499141038" type="tpee.DotExpression" typeId="tpee.1197027756228" id="1213877290831">
                <node role="operand" roleId="tpee.1197027771414" type="1i04.ThisNodeExpression" typeId="1i04.1225194691553" id="1213877290832" />
                <node role="operation" roleId="tpee.1197027833540" type="tp25.Node_GetParentOperation" typeId="tp25.1139613262185" id="1213877290833" />
              </node>
            </node>
          </node>
        </node>
      </node>
      <node role="visibility" roleId="tpee.1178549979242" type="tpee.PublicVisibility" typeId="tpee.1146644602865" id="1219155724116" />
    </node>
    <node role="method" roleId="1i04.1225194240805" type="1i04.ConceptMethodDeclaration" typeId="1i04.1225194472830" id="8807286715961509430">
      <property name="name" nameId="tpck.1169194664001" value="getPresentation" />
      <link role="overriddenMethod" roleId="1i04.1225194472831" targetNodeId="tpcu.1213877396640" resolveInfo="getPresentation" />
      <node role="body" roleId="tpee.1068580123135" type="tpee.StatementList" typeId="tpee.1068580123136" id="8807286715961509433">
        <node role="statement" roleId="tpee.1068581517665" type="tpee.LocalVariableDeclarationStatement" typeId="tpee.1068581242864" id="8807286715961509953">
          <node role="localVariableDeclaration" roleId="tpee.1068581242865" type="tpee.LocalVariableDeclaration" typeId="tpee.1068581242863" id="8807286715961509954">
            <property name="name" nameId="tpck.1169194664001" value="builder" />
            <node role="type" roleId="tpee.5680397130376446158" type="tpee.ClassifierType" typeId="tpee.1107535904670" id="8807286715961509955">
              <link role="classifier" roleId="tpee.1107535924139" targetNodeId="e2lb.~StringBuilder" resolveInfo="StringBuilder" />
            </node>
            <node role="initializer" roleId="tpee.1068431790190" type="tpee.GenericNewExpression" typeId="tpee.1145552977093" id="8807286715961509957">
              <node role="creator" roleId="tpee.1145553007750" type="tpee.ClassCreator" typeId="tpee.1212685548494" id="8807286715961529121">
                <link role="baseMethodDeclaration" roleId="tpee.1068499141037" targetNodeId="e2lb.~StringBuilder%d&lt;init&gt;()" resolveInfo="StringBuilder" />
              </node>
            </node>
          </node>
        </node>
        <node role="statement" roleId="tpee.1068581517665" type="tpee.LocalVariableDeclarationStatement" typeId="tpee.1068581242864" id="8807286715961529197">
          <node role="localVariableDeclaration" roleId="tpee.1068581242865" type="tpee.LocalVariableDeclaration" typeId="tpee.1068581242863" id="8807286715961529198">
            <property name="name" nameId="tpck.1169194664001" value="newWord" />
            <node role="type" roleId="tpee.5680397130376446158" type="tpee.BooleanType" typeId="tpee.1070534644030" id="8807286715961529199" />
            <node role="initializer" roleId="tpee.1068431790190" type="tpee.BooleanConstant" typeId="tpee.1068580123137" id="8807286715961529202">
              <property name="value" nameId="tpee.1068580123138" value="false" />
            </node>
          </node>
        </node>
        <node role="statement" roleId="tpee.1068581517665" type="tpee.ForeachStatement" typeId="tpee.1144226303539" id="8807286715961529133">
          <node role="body" roleId="tpee.1154032183016" type="tpee.StatementList" typeId="tpee.1068580123136" id="8807286715961529134">
            <node role="statement" roleId="tpee.1068581517665" type="tpee.IfStatement" typeId="tpee.1068580123159" id="8807286715961529178">
              <node role="ifTrue" roleId="tpee.1068580123161" type="tpee.StatementList" typeId="tpee.1068580123136" id="8807286715961529179">
                <node role="statement" roleId="tpee.1068581517665" type="tpee.ExpressionStatement" typeId="tpee.1068580123155" id="8807286715961529212">
                  <node role="expression" roleId="tpee.1068580123156" type="tpee.AssignmentExpression" typeId="tpee.1068498886294" id="8807286715961529214">
                    <node role="rValue" roleId="tpee.1068498886297" type="tpee.BooleanConstant" typeId="tpee.1068580123137" id="8807286715961529217">
                      <property name="value" nameId="tpee.1068580123138" value="true" />
                    </node>
                    <node role="lValue" roleId="tpee.1068498886295" type="tpee.LocalVariableReference" typeId="tpee.1068581242866" id="8807286715961529213">
                      <link role="variableDeclaration" roleId="tpee.1068581517664" targetNodeId="8807286715961529198" resolveInfo="newWord" />
                    </node>
                  </node>
                </node>
                <node role="statement" roleId="tpee.1068581517665" type="tpee.ContinueStatement" typeId="tpee.1082113931046" id="8807286715961529190" />
              </node>
              <node role="condition" roleId="tpee.1068580123160" type="tpee.OrExpression" typeId="tpee.1080223426719" id="8807286715961529193">
                <node role="rightExpression" roleId="tpee.1081773367579" type="tpee.EqualsExpression" typeId="tpee.1068580123152" id="8807286715961529204">
                  <node role="rightExpression" roleId="tpee.1081773367579" type="tpee.CharConstant" typeId="tpee.1200397529627" id="8807286715961529207">
                    <property name="charConstant" nameId="tpee.1200397540847" value="_" />
                  </node>
                  <node role="leftExpression" roleId="tpee.1081773367580" type="tpee.LocalVariableReference" typeId="tpee.1068581242866" id="8807286715961529203">
                    <link role="variableDeclaration" roleId="tpee.1068581517664" targetNodeId="8807286715961529137" resolveInfo="ch" />
                  </node>
                </node>
                <node role="leftExpression" roleId="tpee.1081773367580" type="tpee.EqualsExpression" typeId="tpee.1068580123152" id="8807286715961529183">
                  <node role="leftExpression" roleId="tpee.1081773367580" type="tpee.LocalVariableReference" typeId="tpee.1068581242866" id="8807286715961529182">
                    <link role="variableDeclaration" roleId="tpee.1068581517664" targetNodeId="8807286715961529137" resolveInfo="ch" />
                  </node>
                  <node role="rightExpression" roleId="tpee.1081773367579" type="tpee.CharConstant" typeId="tpee.1200397529627" id="8807286715961529186">
                    <property name="charConstant" nameId="tpee.1200397540847" value="$" />
                  </node>
                </node>
              </node>
            </node>
            <node role="statement" roleId="tpee.1068581517665" type="tpee.IfStatement" typeId="tpee.1068580123159" id="8807286715961529229">
              <node role="ifTrue" roleId="tpee.1068580123161" type="tpee.StatementList" typeId="tpee.1068580123136" id="8807286715961529230">
                <node role="statement" roleId="tpee.1068581517665" type="tpee.ExpressionStatement" typeId="tpee.1068580123155" id="8807286715961529234">
                  <node role="expression" roleId="tpee.1068580123156" type="tpee.DotExpression" typeId="tpee.1197027756228" id="8807286715961529236">
                    <node role="operand" roleId="tpee.1197027771414" type="tpee.LocalVariableReference" typeId="tpee.1068581242866" id="8807286715961529235">
                      <link role="variableDeclaration" roleId="tpee.1068581517664" targetNodeId="8807286715961509954" resolveInfo="builder" />
                    </node>
                    <node role="operation" roleId="tpee.1197027833540" type="tpee.InstanceMethodCallOperation" typeId="tpee.1202948039474" id="8807286715961529240">
                      <link role="baseMethodDeclaration" roleId="tpee.1068499141037" targetNodeId="e2lb.~StringBuilder%dappend(char)%cjava%dlang%dStringBuilder" resolveInfo="append" />
                      <node role="actualArgument" roleId="tpee.1068499141038" type="tpee.StaticMethodCall" typeId="tpee.1081236700937" id="8807286715961529242">
                        <link role="baseMethodDeclaration" roleId="tpee.1068499141037" targetNodeId="e2lb.~Character%dtoUpperCase(char)%cchar" resolveInfo="toUpperCase" />
                        <link role="classConcept" roleId="tpee.1144433194310" targetNodeId="e2lb.~Character" resolveInfo="Character" />
                        <node role="actualArgument" roleId="tpee.1068499141038" type="tpee.LocalVariableReference" typeId="tpee.1068581242866" id="8807286715961529243">
                          <link role="variableDeclaration" roleId="tpee.1068581517664" targetNodeId="8807286715961529137" resolveInfo="ch" />
                        </node>
                      </node>
                    </node>
                  </node>
                </node>
              </node>
              <node role="condition" roleId="tpee.1068580123160" type="tpee.LocalVariableReference" typeId="tpee.1068581242866" id="8807286715961529233">
                <link role="variableDeclaration" roleId="tpee.1068581517664" targetNodeId="8807286715961529198" resolveInfo="newWord" />
              </node>
              <node role="ifFalseStatement" roleId="tpee.1082485599094" type="tpee.BlockStatement" typeId="tpee.1082485599095" id="8807286715961529244">
                <node role="statements" roleId="tpee.1082485599096" type="tpee.StatementList" typeId="tpee.1068580123136" id="8807286715961529245">
                  <node role="statement" roleId="tpee.1068581517665" type="tpee.ExpressionStatement" typeId="tpee.1068580123155" id="8807286715961529246">
                    <node role="expression" roleId="tpee.1068580123156" type="tpee.DotExpression" typeId="tpee.1197027756228" id="8807286715961529248">
                      <node role="operand" roleId="tpee.1197027771414" type="tpee.LocalVariableReference" typeId="tpee.1068581242866" id="8807286715961529247">
                        <link role="variableDeclaration" roleId="tpee.1068581517664" targetNodeId="8807286715961509954" resolveInfo="builder" />
                      </node>
                      <node role="operation" roleId="tpee.1197027833540" type="tpee.InstanceMethodCallOperation" typeId="tpee.1202948039474" id="8807286715961529252">
                        <link role="baseMethodDeclaration" roleId="tpee.1068499141037" targetNodeId="e2lb.~StringBuilder%dappend(char)%cjava%dlang%dStringBuilder" resolveInfo="append" />
                        <node role="actualArgument" roleId="tpee.1068499141038" type="tpee.StaticMethodCall" typeId="tpee.1081236700937" id="8807286715961529254">
                          <link role="baseMethodDeclaration" roleId="tpee.1068499141037" targetNodeId="e2lb.~Character%dtoLowerCase(char)%cchar" resolveInfo="toLowerCase" />
                          <link role="classConcept" roleId="tpee.1144433194310" targetNodeId="e2lb.~Character" resolveInfo="Character" />
                          <node role="actualArgument" roleId="tpee.1068499141038" type="tpee.LocalVariableReference" typeId="tpee.1068581242866" id="8807286715961529255">
                            <link role="variableDeclaration" roleId="tpee.1068581517664" targetNodeId="8807286715961529137" resolveInfo="ch" />
                          </node>
                        </node>
                      </node>
                    </node>
                  </node>
                </node>
              </node>
            </node>
            <node role="statement" roleId="tpee.1068581517665" type="tpee.ExpressionStatement" typeId="tpee.1068580123155" id="8807286715961529222">
              <node role="expression" roleId="tpee.1068580123156" type="tpee.AssignmentExpression" typeId="tpee.1068498886294" id="8807286715961529224">
                <node role="rValue" roleId="tpee.1068498886297" type="tpee.BooleanConstant" typeId="tpee.1068580123137" id="8807286715961529227">
                  <property name="value" nameId="tpee.1068580123138" value="false" />
                </node>
                <node role="lValue" roleId="tpee.1068498886295" type="tpee.LocalVariableReference" typeId="tpee.1068581242866" id="8807286715961529223">
                  <link role="variableDeclaration" roleId="tpee.1068581517664" targetNodeId="8807286715961529198" resolveInfo="newWord" />
                </node>
              </node>
            </node>
          </node>
          <node role="variable" roleId="tpee.1144230900587" type="tpee.LocalVariableDeclaration" typeId="tpee.1068581242863" id="8807286715961529137">
            <property name="name" nameId="tpck.1169194664001" value="ch" />
            <node role="type" roleId="tpee.5680397130376446158" type="tpee.CharType" typeId="tpee.1070534555686" id="8807286715961529141" />
          </node>
          <node role="iterable" roleId="tpee.1144226360166" type="tpee.DotExpression" typeId="tpee.1197027756228" id="8807286715961529167">
            <node role="operand" roleId="tpee.1197027771414" type="tpee.DotExpression" typeId="tpee.1197027756228" id="8807286715961529156">
              <node role="operand" roleId="tpee.1197027771414" type="1i04.ThisNodeExpression" typeId="1i04.1225194691553" id="8807286715961529151" />
              <node role="operation" roleId="tpee.1197027833540" type="tp25.SConceptPropertyAccess" typeId="tp25.1145994841052" id="8807286715961529162">
                <link role="conceptProperty" roleId="tp25.1145994841055" targetNodeId="tpck.1137473891462" resolveInfo="alias" />
              </node>
            </node>
            <node role="operation" roleId="tpee.1197027833540" type="tpee.InstanceMethodCallOperation" typeId="tpee.1202948039474" id="8807286715961529173">
              <link role="baseMethodDeclaration" roleId="tpee.1068499141037" targetNodeId="e2lb.~String%dtoCharArray()%cchar[]" resolveInfo="toCharArray" />
            </node>
          </node>
        </node>
        <node role="statement" roleId="tpee.1068581517665" type="tpee.ReturnStatement" typeId="tpee.1068581242878" id="8807286715961529124">
          <node role="expression" roleId="tpee.1068581517676" type="tpee.DotExpression" typeId="tpee.1197027756228" id="8807286715961529127">
            <node role="operand" roleId="tpee.1197027771414" type="tpee.LocalVariableReference" typeId="tpee.1068581242866" id="8807286715961529126">
              <link role="variableDeclaration" roleId="tpee.1068581517664" targetNodeId="8807286715961509954" resolveInfo="builder" />
            </node>
            <node role="operation" roleId="tpee.1197027833540" type="tpee.InstanceMethodCallOperation" typeId="tpee.1202948039474" id="8807286715961529131">
              <link role="baseMethodDeclaration" roleId="tpee.1068499141037" targetNodeId="e2lb.~StringBuilder%dtoString()%cjava%dlang%dString" resolveInfo="toString" />
            </node>
          </node>
        </node>
      </node>
      <node role="returnType" roleId="tpee.1068580123133" type="tpee.StringType" typeId="tpee.1225271177708" id="4853609160933269593" />
      <node role="visibility" roleId="tpee.1178549979242" type="tpee.PublicVisibility" typeId="tpee.1146644602865" id="8807286715961509438" />
    </node>
    <node role="method" roleId="1i04.1225194240805" type="1i04.ConceptMethodDeclaration" typeId="1i04.1225194472830" id="1213877290834">
      <property name="isPrivate" nameId="1i04.1225194472833" value="false" />
      <property name="name" nameId="tpck.1169194664001" value="getEnclosingMacro" />
      <node role="returnType" roleId="tpee.1068580123133" type="tp25.SNodeType" typeId="tp25.1138055754698" id="1213877290835">
        <link role="concept" roleId="tp25.1138405853777" targetNodeId="tpf8.1087833466690" resolveInfo="NodeMacro" />
      </node>
      <node role="body" roleId="tpee.1068580123135" type="tpee.StatementList" typeId="tpee.1068580123136" id="1213877290836">
        <node role="statement" roleId="tpee.1068581517665" type="tpee.IfStatement" typeId="tpee.1068580123159" id="1213877290837">
          <node role="ifTrue" roleId="tpee.1068580123161" type="tpee.StatementList" typeId="tpee.1068580123136" id="1213877290838">
            <node role="statement" roleId="tpee.1068581517665" type="tpee.ReturnStatement" typeId="tpee.1068581242878" id="1213877290839">
              <node role="expression" roleId="tpee.1068581517676" type="tpee.NullLiteral" typeId="tpee.1070534058343" id="1213877290840" />
            </node>
          </node>
          <node role="condition" roleId="tpee.1068580123160" type="tpee.EqualsExpression" typeId="tpee.1068580123152" id="1213877290841">
            <node role="rightExpression" roleId="tpee.1081773367579" type="tpee.NullLiteral" typeId="tpee.1070534058343" id="1213877290842" />
            <node role="leftExpression" roleId="tpee.1081773367580" type="tpee.ParameterReference" typeId="tpee.1068581242874" id="1213877290843">
              <link role="variableDeclaration" roleId="tpee.1068581517664" targetNodeId="1213877290890" resolveInfo="currentNode" />
            </node>
          </node>
        </node>
        <node role="statement" roleId="tpee.1068581517665" type="tpee.LocalVariableDeclarationStatement" typeId="tpee.1068581242864" id="1213877290844">
          <node role="localVariableDeclaration" roleId="tpee.1068581242865" type="tpee.LocalVariableDeclaration" typeId="tpee.1068581242863" id="1213877290845">
            <property name="name" nameId="tpck.1169194664001" value="result" />
            <node role="type" roleId="tpee.5680397130376446158" type="tp25.SNodeType" typeId="tp25.1138055754698" id="1213877290846">
              <link role="concept" roleId="tp25.1138405853777" targetNodeId="tpf8.1087833466690" resolveInfo="NodeMacro" />
            </node>
            <node role="initializer" roleId="tpee.1068431790190" type="tpee.NullLiteral" typeId="tpee.1070534058343" id="1213877290847" />
          </node>
        </node>
        <node role="statement" roleId="tpee.1068581517665" type="tpee.ForeachStatement" typeId="tpee.1144226303539" id="1213877290848">
          <node role="iterable" roleId="tpee.1144226360166" type="tpee.DotExpression" typeId="tpee.1197027756228" id="959482772563105799">
            <node role="operand" roleId="tpee.1197027771414" type="tpee.ParameterReference" typeId="tpee.1068581242874" id="1213877290851">
              <link role="variableDeclaration" roleId="tpee.1068581517664" targetNodeId="1213877290890" resolveInfo="currentNode" />
            </node>
            <node role="operation" roleId="tpee.1197027833540" type="tp25.AttributeAccess" typeId="tp25.6407023681583031218" id="959482772563105803">
              <node role="qualifier" roleId="tp25.6407023681583036852" type="tp25.AllAttributeQualifier" typeId="tp25.6407023681583040688" id="959482772563105805" />
            </node>
          </node>
          <node role="variable" roleId="tpee.1144230900587" type="tpee.LocalVariableDeclaration" typeId="tpee.1068581242863" id="1213877290853">
            <property name="name" nameId="tpck.1169194664001" value="currentAttribute" />
            <node role="type" roleId="tpee.5680397130376446158" type="tp25.SNodeType" typeId="tp25.1138055754698" id="1213877290854" />
          </node>
          <node role="body" roleId="tpee.1154032183016" type="tpee.StatementList" typeId="tpee.1068580123136" id="1213877290855">
            <node role="statement" roleId="tpee.1068581517665" type="tpee.IfStatement" typeId="tpee.1068580123159" id="1213877290856">
              <node role="ifTrue" roleId="tpee.1068580123161" type="tpee.StatementList" typeId="tpee.1068580123136" id="1213877290857">
                <node role="statement" roleId="tpee.1068581517665" type="tpee.IfStatement" typeId="tpee.1068580123159" id="1213877290858">
                  <node role="condition" roleId="tpee.1068580123160" type="tpee.EqualsExpression" typeId="tpee.1068580123152" id="1213877290859">
                    <node role="rightExpression" roleId="tpee.1081773367579" type="tpee.ParameterReference" typeId="tpee.1068581242874" id="1213877290860">
                      <link role="variableDeclaration" roleId="tpee.1068581517664" targetNodeId="1213877290888" resolveInfo="currentMacro" />
                    </node>
                    <node role="leftExpression" roleId="tpee.1081773367580" type="tpee.LocalVariableReference" typeId="tpee.1068581242866" id="1213877290861">
                      <link role="variableDeclaration" roleId="tpee.1068581517664" targetNodeId="1213877290853" resolveInfo="currentAttribute" />
                    </node>
                  </node>
                  <node role="ifTrue" roleId="tpee.1068580123161" type="tpee.StatementList" typeId="tpee.1068580123136" id="1213877290862">
                    <node role="statement" roleId="tpee.1068581517665" type="tpee.BreakStatement" typeId="tpee.1081855346303" id="1213877290863" />
                  </node>
                </node>
                <node role="statement" roleId="tpee.1068581517665" type="tpee.ExpressionStatement" typeId="tpee.1068580123155" id="1213877290864">
                  <node role="expression" roleId="tpee.1068580123156" type="tpee.AssignmentExpression" typeId="tpee.1068498886294" id="1213877290865">
                    <node role="rValue" roleId="tpee.1068498886297" type="tp25.SNodeTypeCastExpression" typeId="tp25.1140137987495" id="1213877290866">
                      <link role="concept" roleId="tp25.1140138128738" targetNodeId="tpf8.1087833466690" resolveInfo="NodeMacro" />
                      <node role="leftExpression" roleId="tp25.1140138123956" type="tpee.LocalVariableReference" typeId="tpee.1068581242866" id="1213877290867">
                        <link role="variableDeclaration" roleId="tpee.1068581517664" targetNodeId="1213877290853" resolveInfo="currentAttribute" />
                      </node>
                    </node>
                    <node role="lValue" roleId="tpee.1068498886295" type="tpee.LocalVariableReference" typeId="tpee.1068581242866" id="1213877290868">
                      <link role="variableDeclaration" roleId="tpee.1068581517664" targetNodeId="1213877290845" resolveInfo="result" />
                    </node>
                  </node>
                </node>
              </node>
              <node role="condition" roleId="tpee.1068580123160" type="tpee.DotExpression" typeId="tpee.1197027756228" id="1213877290869">
                <node role="operand" roleId="tpee.1197027771414" type="tpee.LocalVariableReference" typeId="tpee.1068581242866" id="1213877290870">
                  <link role="variableDeclaration" roleId="tpee.1068581517664" targetNodeId="1213877290853" resolveInfo="currentAttribute" />
                </node>
                <node role="operation" roleId="tpee.1197027833540" type="tp25.Node_IsInstanceOfOperation" typeId="tp25.1139621453865" id="1213877290871">
                  <node role="conceptArgument" roleId="tp25.1177027386292" type="tp25.RefConcept_Reference" typeId="tp25.1177026924588" id="1213877290872">
                    <link role="conceptDeclaration" roleId="tp25.1177026940964" targetNodeId="tpf8.1087833466690" resolveInfo="NodeMacro" />
                  </node>
                </node>
              </node>
            </node>
          </node>
        </node>
        <node role="statement" roleId="tpee.1068581517665" type="tpee.IfStatement" typeId="tpee.1068580123159" id="1213877290873">
          <node role="ifTrue" roleId="tpee.1068580123161" type="tpee.StatementList" typeId="tpee.1068580123136" id="1213877290874">
            <node role="statement" roleId="tpee.1068581517665" type="tpee.ReturnStatement" typeId="tpee.1068581242878" id="1213877290875">
              <node role="expression" roleId="tpee.1068581517676" type="tpee.LocalVariableReference" typeId="tpee.1068581242866" id="1213877290876">
                <link role="variableDeclaration" roleId="tpee.1068581517664" targetNodeId="1213877290845" resolveInfo="result" />
              </node>
            </node>
          </node>
          <node role="condition" roleId="tpee.1068580123160" type="tpee.NotEqualsExpression" typeId="tpee.1073239437375" id="1213877290877">
            <node role="rightExpression" roleId="tpee.1081773367579" type="tpee.NullLiteral" typeId="tpee.1070534058343" id="1213877290878" />
            <node role="leftExpression" roleId="tpee.1081773367580" type="tpee.LocalVariableReference" typeId="tpee.1068581242866" id="1213877290879">
              <link role="variableDeclaration" roleId="tpee.1068581517664" targetNodeId="1213877290845" resolveInfo="result" />
            </node>
          </node>
        </node>
        <node role="statement" roleId="tpee.1068581517665" type="tpee.ReturnStatement" typeId="tpee.1068581242878" id="1213877290880">
          <node role="expression" roleId="tpee.1068581517676" type="tpee.DotExpression" typeId="tpee.1197027756228" id="1213877290881">
            <node role="operand" roleId="tpee.1197027771414" type="1i04.ThisNodeExpression" typeId="1i04.1225194691553" id="1213877290882" />
            <node role="operation" roleId="tpee.1197027833540" type="tp25.Node_ConceptMethodCall" typeId="tp25.1179409122411" id="1213877290883">
              <link role="baseMethodDeclaration" roleId="tpee.1068499141037" targetNodeId="1213877290834" resolveInfo="getEnclosingMacro" />
              <node role="actualArgument" roleId="tpee.1068499141038" type="tpee.NullLiteral" typeId="tpee.1070534058343" id="1213877290884" />
              <node role="actualArgument" roleId="tpee.1068499141038" type="tpee.DotExpression" typeId="tpee.1197027756228" id="1213877290885">
                <node role="operand" roleId="tpee.1197027771414" type="tpee.ParameterReference" typeId="tpee.1068581242874" id="1213877290886">
                  <link role="variableDeclaration" roleId="tpee.1068581517664" targetNodeId="1213877290890" resolveInfo="currentNode" />
                </node>
                <node role="operation" roleId="tpee.1197027833540" type="tp25.Node_GetParentOperation" typeId="tp25.1139613262185" id="1213877290887" />
              </node>
            </node>
          </node>
        </node>
      </node>
      <node role="parameter" roleId="tpee.1068580123134" type="tpee.ParameterDeclaration" typeId="tpee.1068498886292" id="1213877290888">
        <property name="name" nameId="tpck.1169194664001" value="currentMacro" />
        <node role="type" roleId="tpee.5680397130376446158" type="tp25.SNodeType" typeId="tp25.1138055754698" id="1213877290889">
          <link role="concept" roleId="tp25.1138405853777" targetNodeId="tpf8.1087833466690" resolveInfo="NodeMacro" />
        </node>
      </node>
      <node role="parameter" roleId="tpee.1068580123134" type="tpee.ParameterDeclaration" typeId="tpee.1068498886292" id="1213877290890">
        <property name="name" nameId="tpck.1169194664001" value="currentNode" />
        <node role="type" roleId="tpee.5680397130376446158" type="tp25.SNodeType" typeId="tp25.1138055754698" id="1213877290891" />
      </node>
      <node role="visibility" roleId="tpee.1178549979242" type="tpee.PrivateVisibility" typeId="tpee.1146644623116" id="1219155725074" />
    </node>
    <node role="method" roleId="1i04.1225194240805" type="1i04.ConceptMethodDeclaration" typeId="1i04.1225194472830" id="1213877290892">
      <property name="isPrivate" nameId="1i04.1225194472833" value="false" />
      <property name="name" nameId="tpck.1169194664001" value="getInputNodeTypeFromEnvironment" />
      <node role="returnType" roleId="tpee.1068580123133" type="tp25.SConceptType" typeId="tp25.1172420572800" id="1213877290893" />
      <node role="body" roleId="tpee.1068580123135" type="tpee.StatementList" typeId="tpee.1068580123136" id="1213877290894">
        <node role="statement" roleId="tpee.1068581517665" type="tpee.LocalVariableDeclarationStatement" typeId="tpee.1068581242864" id="1213877290895">
          <node role="localVariableDeclaration" roleId="tpee.1068581242865" type="tpee.LocalVariableDeclaration" typeId="tpee.1068581242863" id="1213877290896">
            <property name="name" nameId="tpck.1169194664001" value="ancestor" />
            <node role="type" roleId="tpee.5680397130376446158" type="tp25.SNodeType" typeId="tp25.1138055754698" id="1213877290897" />
            <node role="initializer" roleId="tpee.1068431790190" type="tpee.DotExpression" typeId="tpee.1197027756228" id="1213877290898">
              <node role="operand" roleId="tpee.1197027771414" type="1i04.ThisNodeExpression" typeId="1i04.1225194691553" id="1213877290899" />
              <node role="operation" roleId="tpee.1197027833540" type="tp25.Node_GetAncestorOperation" typeId="tp25.1171407110247" id="1213877290900">
                <node role="parameter" roleId="tp25.1144104376918" type="tp25.OperationParm_ConceptList" typeId="tp25.1154546920561" id="1213877290901">
                  <node role="concept" roleId="tp25.1154546920563" type="tp25.ConceptReference" typeId="tp25.1154546950173" id="1213877290902">
                    <link role="concept" roleId="tp25.1154546997487" targetNodeId="tpf8.1092059087312" resolveInfo="TemplateDeclaration" />
                  </node>
                  <node role="concept" roleId="tp25.1154546920563" type="tp25.ConceptReference" typeId="tp25.1154546950173" id="1213877290903">
                    <link role="concept" roleId="tp25.1154546997487" targetNodeId="tpf8.1167169308231" resolveInfo="BaseMappingRule" />
                  </node>
                </node>
              </node>
            </node>
          </node>
        </node>
        <node role="statement" roleId="tpee.1068581517665" type="tpee.IfStatement" typeId="tpee.1068580123159" id="1213877290904">
          <node role="ifTrue" roleId="tpee.1068580123161" type="tpee.StatementList" typeId="tpee.1068580123136" id="1213877290905">
            <node role="statement" roleId="tpee.1068581517665" type="tpee.ReturnStatement" typeId="tpee.1068581242878" id="1213877290906">
              <node role="expression" roleId="tpee.1068581517676" type="tpee.DotExpression" typeId="tpee.1197027756228" id="1213877290907">
                <node role="operand" roleId="tpee.1197027771414" type="tp25.SNodeTypeCastExpression" typeId="tp25.1140137987495" id="1213877290908">
                  <link role="concept" roleId="tp25.1140138128738" targetNodeId="tpf8.1092059087312" resolveInfo="TemplateDeclaration" />
                  <node role="leftExpression" roleId="tp25.1140138123956" type="tpee.LocalVariableReference" typeId="tpee.1068581242866" id="1213877290909">
                    <link role="variableDeclaration" roleId="tpee.1068581517664" targetNodeId="1213877290896" resolveInfo="ancestor" />
                  </node>
                </node>
                <node role="operation" roleId="tpee.1197027833540" type="tp25.SLinkAccess" typeId="tp25.1138056143562" id="1213877290910">
                  <link role="link" roleId="tp25.1138056516764" targetNodeId="tpf8.1168285871518" />
                </node>
              </node>
            </node>
          </node>
          <node role="condition" roleId="tpee.1068580123160" type="tpee.DotExpression" typeId="tpee.1197027756228" id="1213877290911">
            <node role="operand" roleId="tpee.1197027771414" type="tpee.LocalVariableReference" typeId="tpee.1068581242866" id="1213877290912">
              <link role="variableDeclaration" roleId="tpee.1068581517664" targetNodeId="1213877290896" resolveInfo="ancestor" />
            </node>
            <node role="operation" roleId="tpee.1197027833540" type="tp25.Node_IsInstanceOfOperation" typeId="tp25.1139621453865" id="1213877290913">
              <node role="conceptArgument" roleId="tp25.1177027386292" type="tp25.RefConcept_Reference" typeId="tp25.1177026924588" id="1213877290914">
                <link role="conceptDeclaration" roleId="tp25.1177026940964" targetNodeId="tpf8.1092059087312" resolveInfo="TemplateDeclaration" />
              </node>
            </node>
          </node>
        </node>
        <node role="statement" roleId="tpee.1068581517665" type="tpee.IfStatement" typeId="tpee.1068580123159" id="1213877290915">
          <node role="ifTrue" roleId="tpee.1068580123161" type="tpee.StatementList" typeId="tpee.1068580123136" id="1213877290916">
            <node role="statement" roleId="tpee.1068581517665" type="tpee.ReturnStatement" typeId="tpee.1068581242878" id="1213877290917">
              <node role="expression" roleId="tpee.1068581517676" type="tpee.DotExpression" typeId="tpee.1197027756228" id="1213877290918">
                <node role="operand" roleId="tpee.1197027771414" type="tp25.SNodeTypeCastExpression" typeId="tp25.1140137987495" id="1213877290919">
                  <link role="concept" roleId="tp25.1140138128738" targetNodeId="tpf8.1167169308231" resolveInfo="BaseMappingRule" />
                  <node role="leftExpression" roleId="tp25.1140138123956" type="tpee.LocalVariableReference" typeId="tpee.1068581242866" id="1213877290920">
                    <link role="variableDeclaration" roleId="tpee.1068581517664" targetNodeId="1213877290896" resolveInfo="ancestor" />
                  </node>
                </node>
                <node role="operation" roleId="tpee.1197027833540" type="tp25.SLinkAccess" typeId="tp25.1138056143562" id="1213877290921">
                  <link role="link" roleId="tp25.1138056516764" targetNodeId="tpf8.1167169349424" />
                </node>
              </node>
            </node>
          </node>
          <node role="condition" roleId="tpee.1068580123160" type="tpee.DotExpression" typeId="tpee.1197027756228" id="1213877290922">
            <node role="operand" roleId="tpee.1197027771414" type="tpee.LocalVariableReference" typeId="tpee.1068581242866" id="1213877290923">
              <link role="variableDeclaration" roleId="tpee.1068581517664" targetNodeId="1213877290896" resolveInfo="ancestor" />
            </node>
            <node role="operation" roleId="tpee.1197027833540" type="tp25.Node_IsInstanceOfOperation" typeId="tp25.1139621453865" id="1213877290924">
              <node role="conceptArgument" roleId="tp25.1177027386292" type="tp25.RefConcept_Reference" typeId="tp25.1177026924588" id="1213877290925">
                <link role="conceptDeclaration" roleId="tp25.1177026940964" targetNodeId="tpf8.1167169308231" resolveInfo="BaseMappingRule" />
              </node>
            </node>
          </node>
        </node>
        <node role="statement" roleId="tpee.1068581517665" type="tpee.LocalVariableDeclarationStatement" typeId="tpee.1068581242864" id="1213877290926">
          <node role="localVariableDeclaration" roleId="tpee.1068581242865" type="tpee.LocalVariableDeclaration" typeId="tpee.1068581242863" id="1213877290927">
            <property name="name" nameId="tpck.1169194664001" value="rootAnnotation" />
            <node role="type" roleId="tpee.5680397130376446158" type="tp25.SNodeType" typeId="tp25.1138055754698" id="1213877290928" />
            <node role="initializer" roleId="tpee.1068431790190" type="tpee.DotExpression" typeId="tpee.1197027756228" id="1240328393112">
              <node role="operand" roleId="tpee.1197027771414" type="tpee.DotExpression" typeId="tpee.1197027756228" id="1213877290931">
                <node role="operand" roleId="tpee.1197027771414" type="1i04.ThisNodeExpression" typeId="1i04.1225194691553" id="1213877290932" />
                <node role="operation" roleId="tpee.1197027833540" type="tp25.Node_GetContainingRootOperation" typeId="tp25.1171310072040" id="1213877290933" />
              </node>
              <node role="operation" roleId="tpee.1197027833540" type="tp25.AttributeAccess" typeId="tp25.6407023681583031218" id="3071170492188517722">
                <node role="qualifier" roleId="tp25.6407023681583036852" type="tp25.NodeAttributeQualifier" typeId="tp25.6407023681583036853" id="3071170492188517723">
                  <link role="attributeConcept" roleId="tp25.6407023681583036854" targetNodeId="tpf8.1168619357332" resolveInfo="RootTemplateAnnotation" />
                </node>
              </node>
            </node>
          </node>
        </node>
        <node role="statement" roleId="tpee.1068581517665" type="tpee.ReturnStatement" typeId="tpee.1068581242878" id="1213877290936">
          <node role="expression" roleId="tpee.1068581517676" type="tpee.DotExpression" typeId="tpee.1197027756228" id="1213877290937">
            <node role="operand" roleId="tpee.1197027771414" type="tp25.SNodeTypeCastExpression" typeId="tp25.1140137987495" id="1213877290938">
              <link role="concept" roleId="tp25.1140138128738" targetNodeId="tpf8.1168619357332" resolveInfo="RootTemplateAnnotation" />
              <node role="leftExpression" roleId="tp25.1140138123956" type="tpee.LocalVariableReference" typeId="tpee.1068581242866" id="1213877290939">
                <link role="variableDeclaration" roleId="tpee.1068581517664" targetNodeId="1213877290927" resolveInfo="rootAnnotation" />
              </node>
            </node>
            <node role="operation" roleId="tpee.1197027833540" type="tp25.SLinkAccess" typeId="tp25.1138056143562" id="1213877290940">
              <link role="link" roleId="tp25.1138056516764" targetNodeId="tpf8.1168619429071" />
            </node>
          </node>
        </node>
      </node>
      <node role="visibility" roleId="tpee.1178549979242" type="tpee.PrivateVisibility" typeId="tpee.1146644623116" id="1219155724643" />
    </node>
    <node role="constructor" roleId="1i04.1225194240801" type="1i04.ConceptConstructorDeclaration" typeId="1i04.1225194413805" id="1213877290941">
      <node role="body" roleId="tpee.1137022507850" type="tpee.StatementList" typeId="tpee.1068580123136" id="1213877290942" />
    </node>
  </root>
  <root id="1213877354940">
    <node role="method" roleId="1i04.1225194240805" type="1i04.ConceptMethodDeclaration" typeId="1i04.1225194472830" id="1213877354941">
      <property name="name" nameId="tpck.1169194664001" value="getMembers" />
      <property name="isPrivate" nameId="1i04.1225194472833" value="false" />
      <link role="overriddenMethod" roleId="1i04.1225194472831" targetNodeId="tpek.1213877531970" resolveInfo="getMembers" />
      <node role="body" roleId="tpee.1068580123135" type="tpee.StatementList" typeId="tpee.1068580123136" id="1213877354942">
        <node role="statement" roleId="tpee.1068581517665" type="tpee.LocalVariableDeclarationStatement" typeId="tpee.1068581242864" id="1213877354943">
          <node role="localVariableDeclaration" roleId="tpee.1068581242865" type="tpee.LocalVariableDeclaration" typeId="tpee.1068581242863" id="1213877354944">
            <property name="name" nameId="tpck.1169194664001" value="members" />
            <node role="type" roleId="tpee.5680397130376446158" type="tp25.SNodeListType" typeId="tp25.1145383075378" id="1213877354945" />
            <node role="initializer" roleId="tpee.1068431790190" type="tpee.GenericNewExpression" typeId="tpee.1145552977093" id="1213877354946">
              <node role="creator" roleId="tpee.1145553007750" type="tp25.SNodeListCreator" typeId="tp25.1145567426890" id="1213877354947">
                <node role="createdType" roleId="tp25.1145567471833" type="tp25.SNodeListType" typeId="tp25.1145383075378" id="1213877354948" />
              </node>
            </node>
          </node>
        </node>
        <node role="statement" roleId="tpee.1068581517665" type="tpee.ExpressionStatement" typeId="tpee.1068580123155" id="1213877354949">
          <node role="expression" roleId="tpee.1068580123156" type="tpee.DotExpression" typeId="tpee.1197027756228" id="1213877354950">
            <node role="operand" roleId="tpee.1197027771414" type="tpee.LocalVariableReference" typeId="tpee.1068581242866" id="1213877354951">
              <link role="variableDeclaration" roleId="tpee.1068581517664" targetNodeId="1213877354944" resolveInfo="members" />
            </node>
            <node role="operation" roleId="tpee.1197027833540" type="tp2q.AddAllElementsOperation" typeId="tp2q.1160666733551" id="1213877354952">
              <node role="argument" roleId="tp2q.1160666822012" type="tpee.DotExpression" typeId="tpee.1197027756228" id="1213877354953">
                <node role="operand" roleId="tpee.1197027771414" type="1i04.ThisNodeExpression" typeId="1i04.1225194691553" id="1213877354954" />
                <node role="operation" roleId="tpee.1197027833540" type="tp25.SLinkListAccess" typeId="tp25.1138056282393" id="1213877354955">
                  <link role="link" roleId="tp25.1138056546658" targetNodeId="tpf8.1167514678247" />
                </node>
              </node>
            </node>
          </node>
        </node>
        <node role="statement" roleId="tpee.1068581517665" type="tpee.ExpressionStatement" typeId="tpee.1068580123155" id="1213877354956">
          <node role="expression" roleId="tpee.1068580123156" type="tpee.DotExpression" typeId="tpee.1197027756228" id="1213877354957">
            <node role="operand" roleId="tpee.1197027771414" type="tpee.LocalVariableReference" typeId="tpee.1068581242866" id="1213877354958">
              <link role="variableDeclaration" roleId="tpee.1068581517664" targetNodeId="1213877354944" resolveInfo="members" />
            </node>
            <node role="operation" roleId="tpee.1197027833540" type="tp2q.AddAllElementsOperation" typeId="tp2q.1160666733551" id="1213877354959">
              <node role="argument" roleId="tp2q.1160666822012" type="tpee.DotExpression" typeId="tpee.1197027756228" id="1213877354960">
                <node role="operand" roleId="tpee.1197027771414" type="1i04.ThisNodeExpression" typeId="1i04.1225194691553" id="1213877354961" />
                <node role="operation" roleId="tpee.1197027833540" type="tp25.SLinkListAccess" typeId="tp25.1138056282393" id="1213877354962">
                  <link role="link" roleId="tp25.1138056546658" targetNodeId="tpf8.1167172143858" />
                </node>
              </node>
            </node>
          </node>
        </node>
        <node role="statement" roleId="tpee.1068581517665" type="tpee.ExpressionStatement" typeId="tpee.1068580123155" id="1213877354963">
          <node role="expression" roleId="tpee.1068580123156" type="tpee.DotExpression" typeId="tpee.1197027756228" id="1213877354964">
            <node role="operand" roleId="tpee.1197027771414" type="tpee.LocalVariableReference" typeId="tpee.1068581242866" id="1213877354965">
              <link role="variableDeclaration" roleId="tpee.1068581517664" targetNodeId="1213877354944" resolveInfo="members" />
            </node>
            <node role="operation" roleId="tpee.1197027833540" type="tp2q.AddAllElementsOperation" typeId="tp2q.1160666733551" id="1213877354966">
              <node role="argument" roleId="tp2q.1160666822012" type="tpee.DotExpression" typeId="tpee.1197027756228" id="1213877354967">
                <node role="operand" roleId="tpee.1197027771414" type="1i04.ThisNodeExpression" typeId="1i04.1225194691553" id="1213877354968" />
                <node role="operation" roleId="tpee.1197027833540" type="tp25.SLinkListAccess" typeId="tp25.1138056282393" id="1213877354969">
                  <link role="link" roleId="tp25.1138056546658" targetNodeId="tpf8.1167328349397" />
                </node>
              </node>
            </node>
          </node>
        </node>
        <node role="statement" roleId="tpee.1068581517665" type="tpee.ExpressionStatement" typeId="tpee.1068580123155" id="1805153994416878834">
          <node role="expression" roleId="tpee.1068580123156" type="tpee.DotExpression" typeId="tpee.1197027756228" id="1805153994416878836">
            <node role="operand" roleId="tpee.1197027771414" type="tpee.LocalVariableReference" typeId="tpee.1068581242866" id="1805153994416878835">
              <link role="variableDeclaration" roleId="tpee.1068581517664" targetNodeId="1213877354944" resolveInfo="members" />
            </node>
            <node role="operation" roleId="tpee.1197027833540" type="tp2q.AddAllElementsOperation" typeId="tp2q.1160666733551" id="1805153994416878840">
              <node role="argument" roleId="tp2q.1160666822012" type="tpee.DotExpression" typeId="tpee.1197027756228" id="1805153994416878858">
                <node role="operand" roleId="tpee.1197027771414" type="1i04.ThisNodeExpression" typeId="1i04.1225194691553" id="1805153994416878852" />
                <node role="operation" roleId="tpee.1197027833540" type="tp25.SLinkListAccess" typeId="tp25.1138056282393" id="1805153994416878867">
                  <link role="link" roleId="tp25.1138056546658" targetNodeId="tpf8.1805153994416813171" />
                </node>
              </node>
            </node>
          </node>
        </node>
        <node role="statement" roleId="tpee.1068581517665" type="tpee.ExpressionStatement" typeId="tpee.1068580123155" id="1213877354970">
          <node role="expression" roleId="tpee.1068580123156" type="tpee.DotExpression" typeId="tpee.1197027756228" id="1213877354971">
            <node role="operand" roleId="tpee.1197027771414" type="tpee.LocalVariableReference" typeId="tpee.1068581242866" id="1213877354972">
              <link role="variableDeclaration" roleId="tpee.1068581517664" targetNodeId="1213877354944" resolveInfo="members" />
            </node>
            <node role="operation" roleId="tpee.1197027833540" type="tp2q.AddAllElementsOperation" typeId="tp2q.1160666733551" id="1213877354973">
              <node role="argument" roleId="tp2q.1160666822012" type="tpee.DotExpression" typeId="tpee.1197027756228" id="1213877354974">
                <node role="operand" roleId="tpee.1197027771414" type="1i04.ThisNodeExpression" typeId="1i04.1225194691553" id="1213877354975" />
                <node role="operation" roleId="tpee.1197027833540" type="tp25.SLinkListAccess" typeId="tp25.1138056282393" id="1213877354976">
                  <link role="link" roleId="tp25.1138056546658" targetNodeId="tpf8.1167088157977" />
                </node>
              </node>
            </node>
          </node>
        </node>
        <node role="statement" roleId="tpee.1068581517665" type="tpee.ExpressionStatement" typeId="tpee.1068580123155" id="1213877354977">
          <node role="expression" roleId="tpee.1068580123156" type="tpee.DotExpression" typeId="tpee.1197027756228" id="1213877354978">
            <node role="operand" roleId="tpee.1197027771414" type="tpee.LocalVariableReference" typeId="tpee.1068581242866" id="1213877354979">
              <link role="variableDeclaration" roleId="tpee.1068581517664" targetNodeId="1213877354944" resolveInfo="members" />
            </node>
            <node role="operation" roleId="tpee.1197027833540" type="tp2q.AddAllElementsOperation" typeId="tp2q.1160666733551" id="1213877354980">
              <node role="argument" roleId="tp2q.1160666822012" type="tpee.DotExpression" typeId="tpee.1197027756228" id="1213877354981">
                <node role="operand" roleId="tpee.1197027771414" type="1i04.ThisNodeExpression" typeId="1i04.1225194691553" id="1213877354982" />
                <node role="operation" roleId="tpee.1197027833540" type="tp25.SLinkListAccess" typeId="tp25.1138056282393" id="1213877354983">
                  <link role="link" roleId="tp25.1138056546658" targetNodeId="tpf8.1195502100749" />
                </node>
              </node>
            </node>
          </node>
        </node>
        <node role="statement" roleId="tpee.1068581517665" type="tpee.ExpressionStatement" typeId="tpee.1068580123155" id="1213877354984">
          <node role="expression" roleId="tpee.1068580123156" type="tpee.DotExpression" typeId="tpee.1197027756228" id="1213877354985">
            <node role="operand" roleId="tpee.1197027771414" type="tpee.LocalVariableReference" typeId="tpee.1068581242866" id="1213877354986">
              <link role="variableDeclaration" roleId="tpee.1068581517664" targetNodeId="1213877354944" resolveInfo="members" />
            </node>
            <node role="operation" roleId="tpee.1197027833540" type="tp2q.AddAllElementsOperation" typeId="tp2q.1160666733551" id="1213877354987">
              <node role="argument" roleId="tp2q.1160666822012" type="tpee.DotExpression" typeId="tpee.1197027756228" id="1213877354988">
                <node role="operand" roleId="tpee.1197027771414" type="1i04.ThisNodeExpression" typeId="1i04.1225194691553" id="1213877354989" />
                <node role="operation" roleId="tpee.1197027833540" type="tp25.SLinkListAccess" typeId="tp25.1138056282393" id="1213877354990">
                  <link role="link" roleId="tp25.1138056546658" targetNodeId="tpf8.1195502346405" />
                </node>
              </node>
            </node>
          </node>
        </node>
        <node role="statement" roleId="tpee.1068581517665" type="tpee.ExpressionStatement" typeId="tpee.1068580123155" id="1213877354991">
          <node role="expression" roleId="tpee.1068580123156" type="tpee.DotExpression" typeId="tpee.1197027756228" id="1213877354992">
            <node role="operand" roleId="tpee.1197027771414" type="tpee.LocalVariableReference" typeId="tpee.1068581242866" id="1213877354993">
              <link role="variableDeclaration" roleId="tpee.1068581517664" targetNodeId="1213877354944" resolveInfo="members" />
            </node>
            <node role="operation" roleId="tpee.1197027833540" type="tp2q.AddAllElementsOperation" typeId="tp2q.1160666733551" id="1213877354994">
              <node role="argument" roleId="tp2q.1160666822012" type="tpee.DotExpression" typeId="tpee.1197027756228" id="1213877354995">
                <node role="operand" roleId="tpee.1197027771414" type="1i04.ThisNodeExpression" typeId="1i04.1225194691553" id="1213877354996" />
                <node role="operation" roleId="tpee.1197027833540" type="tp25.SLinkListAccess" typeId="tp25.1138056282393" id="1213877354997">
                  <link role="link" roleId="tp25.1138056546658" targetNodeId="tpf8.1200911492601" />
                </node>
              </node>
            </node>
          </node>
        </node>
        <node role="statement" roleId="tpee.1068581517665" type="tpee.ExpressionStatement" typeId="tpee.1068580123155" id="1213877354998">
          <node role="expression" roleId="tpee.1068580123156" type="tpee.LocalVariableReference" typeId="tpee.1068581242866" id="1213877354999">
            <link role="variableDeclaration" roleId="tpee.1068581517664" targetNodeId="1213877354944" resolveInfo="members" />
          </node>
        </node>
      </node>
      <node role="returnType" roleId="tpee.1068580123133" type="tp25.SNodeListType" typeId="tp25.1145383075378" id="1213877355000" />
      <node role="visibility" roleId="tpee.1178549979242" type="tpee.PublicVisibility" typeId="tpee.1146644602865" id="1219155724976" />
    </node>
    <node role="method" roleId="1i04.1225194240805" type="1i04.ConceptMethodDeclaration" typeId="1i04.1225194472830" id="3166264919334415805">
      <property name="name" nameId="tpck.1169194664001" value="addMember" />
      <node role="visibility" roleId="tpee.1178549979242" type="tpee.PublicVisibility" typeId="tpee.1146644602865" id="3166264919334415806" />
      <node role="body" roleId="tpee.1068580123135" type="tpee.StatementList" typeId="tpee.1068580123136" id="3166264919334415808">
        <node role="statement" roleId="tpee.1068581517665" type="tpee.IfStatement" typeId="tpee.1068580123159" id="3166264919334429430">
          <node role="condition" roleId="tpee.1068580123160" type="tpee.DotExpression" typeId="tpee.1197027756228" id="590757823759037146">
            <node role="operand" roleId="tpee.1197027771414" type="tpee.DotExpression" typeId="tpee.1197027756228" id="590757823759037139">
              <node role="operand" roleId="tpee.1197027771414" type="tpee.ParameterReference" typeId="tpee.1068581242874" id="3166264919334429433">
                <link role="variableDeclaration" roleId="tpee.1068581517664" targetNodeId="3166264919334422162" resolveInfo="newMember" />
              </node>
              <node role="operation" roleId="tpee.1197027833540" type="tp25.AttributeAccess" typeId="tp25.6407023681583031218" id="3071170492188518037">
                <node role="qualifier" roleId="tp25.6407023681583036852" type="tp25.NodeAttributeQualifier" typeId="tp25.6407023681583036853" id="3071170492188518038">
                  <link role="attributeConcept" roleId="tp25.6407023681583036854" targetNodeId="tpf8.1168619357332" resolveInfo="RootTemplateAnnotation" />
                </node>
              </node>
            </node>
            <node role="operation" roleId="tpee.1197027833540" type="tp25.Node_IsNotNullOperation" typeId="tp25.1172008320231" id="590757823759037150" />
          </node>
          <node role="ifTrue" roleId="tpee.1068580123161" type="tpee.StatementList" typeId="tpee.1068580123136" id="3166264919334429432">
            <node role="statement" roleId="tpee.1068581517665" type="tpee.LocalVariableDeclarationStatement" typeId="tpee.1068581242864" id="3166264919334429469">
              <node role="localVariableDeclaration" roleId="tpee.1068581242865" type="tpee.LocalVariableDeclaration" typeId="tpee.1068581242863" id="3166264919334429470">
                <property name="name" nameId="tpck.1169194664001" value="ruleNode" />
                <node role="type" roleId="tpee.5680397130376446158" type="tp25.SNodeType" typeId="tp25.1138055754698" id="3166264919334429471">
                  <link role="concept" roleId="tp25.1138405853777" targetNodeId="tpf8.1167514355419" resolveInfo="Root_MappingRule" />
                </node>
                <node role="initializer" roleId="tpee.1068431790190" type="tpee.DotExpression" typeId="tpee.1197027756228" id="3166264919334429472">
                  <node role="operand" roleId="tpee.1197027771414" type="tpee.DotExpression" typeId="tpee.1197027756228" id="3166264919334429473">
                    <node role="operand" roleId="tpee.1197027771414" type="1i04.ThisNodeExpression" typeId="1i04.1225194691553" id="3166264919334429495" />
                    <node role="operation" roleId="tpee.1197027833540" type="tp25.SLinkListAccess" typeId="tp25.1138056282393" id="3166264919334429475">
                      <link role="link" roleId="tp25.1138056546658" targetNodeId="tpf8.1167514678247" />
                    </node>
                  </node>
                  <node role="operation" roleId="tpee.1197027833540" type="tp25.LinkList_AddNewChildOperation" typeId="tp25.1139184414036" id="3166264919334429476">
                    <link role="concept" roleId="tp25.1139877738879" targetNodeId="tpf8.1167514355419" resolveInfo="Root_MappingRule" />
                  </node>
                </node>
              </node>
            </node>
            <node role="statement" roleId="tpee.1068581517665" type="tpee.ExpressionStatement" typeId="tpee.1068580123155" id="3166264919334429477">
              <node role="expression" roleId="tpee.1068580123156" type="tpee.DotExpression" typeId="tpee.1197027756228" id="3166264919334429478">
                <node role="operand" roleId="tpee.1197027771414" type="tpee.DotExpression" typeId="tpee.1197027756228" id="3166264919334429479">
                  <node role="operand" roleId="tpee.1197027771414" type="tpee.LocalVariableReference" typeId="tpee.1068581242866" id="3166264919334429480">
                    <link role="variableDeclaration" roleId="tpee.1068581517664" targetNodeId="3166264919334429470" resolveInfo="ruleNode" />
                  </node>
                  <node role="operation" roleId="tpee.1197027833540" type="tp25.SLinkAccess" typeId="tp25.1138056143562" id="3166264919334429481">
                    <link role="link" roleId="tp25.1138056516764" targetNodeId="tpf8.1167169349424" />
                  </node>
                </node>
                <node role="operation" roleId="tpee.1197027833540" type="tp25.Link_SetTargetOperation" typeId="tp25.1140725362528" id="3166264919334429482">
                  <node role="linkTarget" roleId="tp25.1140725362529" type="tpee.DotExpression" typeId="tpee.1197027756228" id="590757823759156869">
                    <node role="operand" roleId="tpee.1197027771414" type="tpee.DotExpression" typeId="tpee.1197027756228" id="590757823759156859">
                      <node role="operand" roleId="tpee.1197027771414" type="tpee.ParameterReference" typeId="tpee.1068581242874" id="590757823759037151">
                        <link role="variableDeclaration" roleId="tpee.1068581517664" targetNodeId="3166264919334422162" resolveInfo="newMember" />
                      </node>
                      <node role="operation" roleId="tpee.1197027833540" type="tp25.AttributeAccess" typeId="tp25.6407023681583031218" id="3071170492188517639">
                        <node role="qualifier" roleId="tp25.6407023681583036852" type="tp25.NodeAttributeQualifier" typeId="tp25.6407023681583036853" id="3071170492188517640">
                          <link role="attributeConcept" roleId="tp25.6407023681583036854" targetNodeId="tpf8.1168619357332" resolveInfo="RootTemplateAnnotation" />
                        </node>
                      </node>
                    </node>
                    <node role="operation" roleId="tpee.1197027833540" type="tp25.SLinkAccess" typeId="tp25.1138056143562" id="590757823759156874">
                      <link role="link" roleId="tp25.1138056516764" targetNodeId="tpf8.1168619429071" />
                    </node>
                  </node>
                </node>
              </node>
            </node>
            <node role="statement" roleId="tpee.1068581517665" type="tpee.ExpressionStatement" typeId="tpee.1068580123155" id="3166264919334429484">
              <node role="expression" roleId="tpee.1068580123156" type="tpee.DotExpression" typeId="tpee.1197027756228" id="3166264919334429485">
                <node role="operand" roleId="tpee.1197027771414" type="tpee.DotExpression" typeId="tpee.1197027756228" id="3166264919334429486">
                  <node role="operand" roleId="tpee.1197027771414" type="tpee.LocalVariableReference" typeId="tpee.1068581242866" id="3166264919334429487">
                    <link role="variableDeclaration" roleId="tpee.1068581517664" targetNodeId="3166264919334429470" resolveInfo="ruleNode" />
                  </node>
                  <node role="operation" roleId="tpee.1197027833540" type="tp25.SLinkAccess" typeId="tp25.1138056143562" id="3166264919334429488">
                    <link role="link" roleId="tp25.1138056516764" targetNodeId="tpf8.1167514355421" />
                  </node>
                </node>
                <node role="operation" roleId="tpee.1197027833540" type="tp25.Link_SetTargetOperation" typeId="tp25.1140725362528" id="3166264919334429489">
                  <node role="linkTarget" roleId="tp25.1140725362529" type="tp25.SNodeTypeCastExpression" typeId="tp25.1140137987495" id="590757823759156939">
                    <link role="concept" roleId="tp25.1140138128738" targetNodeId="tpck.1169194658468" resolveInfo="INamedConcept" />
                    <node role="leftExpression" roleId="tp25.1140138123956" type="tpee.ParameterReference" typeId="tpee.1068581242874" id="590757823759037153">
                      <link role="variableDeclaration" roleId="tpee.1068581517664" targetNodeId="3166264919334422162" resolveInfo="newMember" />
                    </node>
                  </node>
                </node>
              </node>
            </node>
          </node>
          <node role="elsifClauses" roleId="tpee.1206060520071" type="tpee.ElsifClause" typeId="tpee.1206060495898" id="3166264919334429446">
            <node role="condition" roleId="tpee.1206060619838" type="tpee.DotExpression" typeId="tpee.1197027756228" id="3166264919334429450">
              <node role="operand" roleId="tpee.1197027771414" type="tpee.ParameterReference" typeId="tpee.1068581242874" id="3166264919334429449">
                <link role="variableDeclaration" roleId="tpee.1068581517664" targetNodeId="3166264919334422162" resolveInfo="newMember" />
              </node>
              <node role="operation" roleId="tpee.1197027833540" type="tp25.Node_IsInstanceOfOperation" typeId="tp25.1139621453865" id="3166264919334429454">
                <node role="conceptArgument" roleId="tp25.1177027386292" type="tp25.RefConcept_Reference" typeId="tp25.1177026924588" id="3166264919334429456">
                  <link role="conceptDeclaration" roleId="tp25.1177026940964" targetNodeId="tpf8.1092059087312" resolveInfo="TemplateDeclaration" />
                </node>
              </node>
            </node>
            <node role="statementList" roleId="tpee.1206060644605" type="tpee.StatementList" typeId="tpee.1068580123136" id="3166264919334429448">
              <node role="statement" roleId="tpee.1068581517665" type="tpee.LocalVariableDeclarationStatement" typeId="tpee.1068581242864" id="3166264919334429591">
                <node role="localVariableDeclaration" roleId="tpee.1068581242865" type="tpee.LocalVariableDeclaration" typeId="tpee.1068581242863" id="3166264919334429592">
                  <property name="name" nameId="tpck.1169194664001" value="mappingRule" />
                  <node role="type" roleId="tpee.5680397130376446158" type="tp25.SNodeType" typeId="tp25.1138055754698" id="3166264919334429593">
                    <link role="concept" roleId="tp25.1138405853777" targetNodeId="tpf8.1167327847730" resolveInfo="Reduction_MappingRule" />
                  </node>
                  <node role="initializer" roleId="tpee.1068431790190" type="tpee.DotExpression" typeId="tpee.1197027756228" id="590757823759037122">
                    <node role="operand" roleId="tpee.1197027771414" type="tpee.DotExpression" typeId="tpee.1197027756228" id="590757823759037117">
                      <node role="operand" roleId="tpee.1197027771414" type="1i04.ThisNodeExpression" typeId="1i04.1225194691553" id="590757823759037116" />
                      <node role="operation" roleId="tpee.1197027833540" type="tp25.SLinkListAccess" typeId="tp25.1138056282393" id="590757823759037121">
                        <link role="link" roleId="tp25.1138056546658" targetNodeId="tpf8.1167328349397" />
                      </node>
                    </node>
                    <node role="operation" roleId="tpee.1197027833540" type="tp25.LinkList_AddNewChildOperation" typeId="tp25.1139184414036" id="590757823759037126">
                      <link role="concept" roleId="tp25.1139877738879" targetNodeId="tpf8.1167327847730" resolveInfo="Reduction_MappingRule" />
                    </node>
                  </node>
                </node>
              </node>
              <node role="statement" roleId="tpee.1068581517665" type="tpee.ExpressionStatement" typeId="tpee.1068580123155" id="3166264919334429604">
                <node role="expression" roleId="tpee.1068580123156" type="tpee.DotExpression" typeId="tpee.1197027756228" id="3166264919334429611">
                  <node role="operand" roleId="tpee.1197027771414" type="tpee.DotExpression" typeId="tpee.1197027756228" id="3166264919334429606">
                    <node role="operand" roleId="tpee.1197027771414" type="tpee.LocalVariableReference" typeId="tpee.1068581242866" id="3166264919334429605">
                      <link role="variableDeclaration" roleId="tpee.1068581517664" targetNodeId="3166264919334429592" resolveInfo="mappingRule" />
                    </node>
                    <node role="operation" roleId="tpee.1197027833540" type="tp25.SLinkAccess" typeId="tp25.1138056143562" id="3166264919334429610">
                      <link role="link" roleId="tp25.1138056516764" targetNodeId="tpf8.1167169349424" />
                    </node>
                  </node>
                  <node role="operation" roleId="tpee.1197027833540" type="tp25.Link_SetTargetOperation" typeId="tp25.1140725362528" id="3166264919334429615">
                    <node role="linkTarget" roleId="tp25.1140725362529" type="tpee.DotExpression" typeId="tpee.1197027756228" id="3166264919334429624">
                      <node role="operand" roleId="tpee.1197027771414" type="tp25.SNodeTypeCastExpression" typeId="tp25.1140137987495" id="3166264919334429620">
                        <link role="concept" roleId="tp25.1140138128738" targetNodeId="tpf8.1092059087312" resolveInfo="TemplateDeclaration" />
                        <node role="leftExpression" roleId="tp25.1140138123956" type="tpee.ParameterReference" typeId="tpee.1068581242874" id="3166264919334429618">
                          <link role="variableDeclaration" roleId="tpee.1068581517664" targetNodeId="3166264919334422162" resolveInfo="newMember" />
                        </node>
                      </node>
                      <node role="operation" roleId="tpee.1197027833540" type="tp25.SLinkAccess" typeId="tp25.1138056143562" id="4469232105737357182">
                        <link role="link" roleId="tp25.1138056516764" targetNodeId="tpf8.1168285871518" />
                      </node>
                    </node>
                  </node>
                </node>
              </node>
              <node role="statement" roleId="tpee.1068581517665" type="tpee.LocalVariableDeclarationStatement" typeId="tpee.1068581242864" id="3166264919334432283">
                <node role="localVariableDeclaration" roleId="tpee.1068581242865" type="tpee.LocalVariableDeclaration" typeId="tpee.1068581242863" id="3166264919334432284">
                  <property name="name" nameId="tpck.1169194664001" value="templateRef" />
                  <node role="type" roleId="tpee.5680397130376446158" type="tp25.SNodeType" typeId="tp25.1138055754698" id="3166264919334432285">
                    <link role="concept" roleId="tp25.1138405853777" targetNodeId="tpf8.1168559333462" resolveInfo="TemplateDeclarationReference" />
                  </node>
                  <node role="initializer" roleId="tpee.1068431790190" type="tpee.GenericNewExpression" typeId="tpee.1145552977093" id="3166264919334432287">
                    <node role="creator" roleId="tpee.1145553007750" type="tp25.SNodeCreator" typeId="tp25.1180636770613" id="3166264919334432288">
                      <node role="createdType" roleId="tp25.1180636770616" type="tp25.SNodeType" typeId="tp25.1138055754698" id="3166264919334432289">
                        <link role="concept" roleId="tp25.1138405853777" targetNodeId="tpf8.1168559333462" resolveInfo="TemplateDeclarationReference" />
                      </node>
                    </node>
                  </node>
                </node>
              </node>
              <node role="statement" roleId="tpee.1068581517665" type="tpee.ExpressionStatement" typeId="tpee.1068580123155" id="3166264919334432291">
                <node role="expression" roleId="tpee.1068580123156" type="tpee.DotExpression" typeId="tpee.1197027756228" id="3166264919334432298">
                  <node role="operand" roleId="tpee.1197027771414" type="tpee.DotExpression" typeId="tpee.1197027756228" id="3166264919334432293">
                    <node role="operand" roleId="tpee.1197027771414" type="tpee.LocalVariableReference" typeId="tpee.1068581242866" id="3166264919334432292">
                      <link role="variableDeclaration" roleId="tpee.1068581517664" targetNodeId="3166264919334432284" resolveInfo="templateRef" />
                    </node>
                    <node role="operation" roleId="tpee.1197027833540" type="tp25.SLinkAccess" typeId="tp25.1138056143562" id="1722980698498022816">
                      <link role="link" roleId="tp25.1138056516764" targetNodeId="tpf8.1722980698497626483" />
                    </node>
                  </node>
                  <node role="operation" roleId="tpee.1197027833540" type="tp25.Link_SetTargetOperation" typeId="tp25.1140725362528" id="3166264919334432302">
                    <node role="linkTarget" roleId="tp25.1140725362529" type="tp25.SNodeTypeCastExpression" typeId="tp25.1140137987495" id="3166264919334432307">
                      <link role="concept" roleId="tp25.1140138128738" targetNodeId="tpf8.1092059087312" resolveInfo="TemplateDeclaration" />
                      <node role="leftExpression" roleId="tp25.1140138123956" type="tpee.ParameterReference" typeId="tpee.1068581242874" id="3166264919334432305">
                        <link role="variableDeclaration" roleId="tpee.1068581517664" targetNodeId="3166264919334422162" resolveInfo="newMember" />
                      </node>
                    </node>
                  </node>
                </node>
              </node>
              <node role="statement" roleId="tpee.1068581517665" type="tpee.ExpressionStatement" typeId="tpee.1068580123155" id="3166264919334429632">
                <node role="expression" roleId="tpee.1068580123156" type="tpee.DotExpression" typeId="tpee.1197027756228" id="3166264919334432275">
                  <node role="operand" roleId="tpee.1197027771414" type="tpee.DotExpression" typeId="tpee.1197027756228" id="3166264919334429634">
                    <node role="operand" roleId="tpee.1197027771414" type="tpee.LocalVariableReference" typeId="tpee.1068581242866" id="3166264919334429633">
                      <link role="variableDeclaration" roleId="tpee.1068581517664" targetNodeId="3166264919334429592" resolveInfo="mappingRule" />
                    </node>
                    <node role="operation" roleId="tpee.1197027833540" type="tp25.SLinkAccess" typeId="tp25.1138056143562" id="3166264919334432274">
                      <link role="link" roleId="tp25.1138056516764" targetNodeId="tpf8.1169672767469" />
                    </node>
                  </node>
                  <node role="operation" roleId="tpee.1197027833540" type="tp25.Link_SetTargetOperation" typeId="tp25.1140725362528" id="3166264919334432279">
                    <node role="linkTarget" roleId="tp25.1140725362529" type="tpee.LocalVariableReference" typeId="tpee.1068581242866" id="3166264919334432311">
                      <link role="variableDeclaration" roleId="tpee.1068581517664" targetNodeId="3166264919334432284" resolveInfo="templateRef" />
                    </node>
                  </node>
                </node>
              </node>
            </node>
          </node>
        </node>
      </node>
      <node role="returnType" roleId="tpee.1068580123133" type="tpee.VoidType" typeId="tpee.1068581517677" id="3166264919334418555" />
      <node role="parameter" roleId="tpee.1068580123134" type="tpee.ParameterDeclaration" typeId="tpee.1068498886292" id="3166264919334422162">
        <property name="name" nameId="tpck.1169194664001" value="newMember" />
        <node role="type" roleId="tpee.5680397130376446158" type="tp25.SNodeType" typeId="tp25.1138055754698" id="3166264919334422163" />
      </node>
    </node>
    <node role="constructor" roleId="1i04.1225194240801" type="1i04.ConceptConstructorDeclaration" typeId="1i04.1225194413805" id="1213877355001">
      <node role="body" roleId="tpee.1137022507850" type="tpee.StatementList" typeId="tpee.1068580123136" id="1213877355002" />
    </node>
    <node role="method" roleId="1i04.1225194240805" type="1i04.ConceptMethodDeclaration" typeId="1i04.1225194472830" id="8360039740498071265">
      <property name="name" nameId="tpck.1169194664001" value="getBaseConceptCollection" />
      <property name="isVirtual" nameId="1i04.1225194472832" value="true" />
      <link role="overriddenMethod" roleId="1i04.1225194472831" targetNodeId="tpcn.5270353093116013036" resolveInfo="getBaseConceptCollection" />
      <node role="visibility" roleId="tpee.1178549979242" type="tpee.PublicVisibility" typeId="tpee.1146644602865" id="8360039740498071266" />
      <node role="body" roleId="tpee.1068580123135" type="tpee.StatementList" typeId="tpee.1068580123136" id="8360039740498071267">
        <node role="statement" roleId="tpee.1068581517665" type="tpee.LocalVariableDeclarationStatement" typeId="tpee.1068581242864" id="8360039740498071331">
          <node role="localVariableDeclaration" roleId="tpee.1068581242865" type="tpee.LocalVariableDeclaration" typeId="tpee.1068581242863" id="8360039740498071332">
            <property name="name" nameId="tpck.1169194664001" value="result" />
            <node role="type" roleId="tpee.5680397130376446158" type="tp25.SNodeListType" typeId="tp25.1145383075378" id="8360039740498071333">
              <link role="elementConcept" roleId="tp25.1145383142433" targetNodeId="tpce.1169125787135" resolveInfo="AbstractConceptDeclaration" />
            </node>
            <node role="initializer" roleId="tpee.1068431790190" type="tpee.GenericNewExpression" typeId="tpee.1145552977093" id="8360039740498071339">
              <node role="creator" roleId="tpee.1145553007750" type="tp25.SNodeListCreator" typeId="tp25.1145567426890" id="8360039740498071340">
                <node role="createdType" roleId="tp25.1145567471833" type="tp25.SNodeListType" typeId="tp25.1145383075378" id="8360039740498071341">
                  <link role="elementConcept" roleId="tp25.1145383142433" targetNodeId="tpce.1169125787135" resolveInfo="AbstractConceptDeclaration" />
                </node>
              </node>
            </node>
          </node>
        </node>
        <node role="statement" roleId="tpee.1068581517665" type="tpee.ForeachStatement" typeId="tpee.1144226303539" id="8360039740498071273">
          <node role="body" roleId="tpee.1154032183016" type="tpee.StatementList" typeId="tpee.1068580123136" id="8360039740498071274">
            <node role="statement" roleId="tpee.1068581517665" type="tpee.IfStatement" typeId="tpee.1068580123159" id="8360039740498071275">
              <node role="ifTrue" roleId="tpee.1068580123161" type="tpee.StatementList" typeId="tpee.1068580123136" id="8360039740498071276">
                <node role="statement" roleId="tpee.1068581517665" type="tpee.ExpressionStatement" typeId="tpee.1068580123155" id="8360039740498071279">
                  <node role="expression" roleId="tpee.1068580123156" type="tpee.DotExpression" typeId="tpee.1197027756228" id="8360039740498071280">
                    <node role="operand" roleId="tpee.1197027771414" type="tpee.LocalVariableReference" typeId="tpee.1068581242866" id="8360039740498071281">
                      <link role="variableDeclaration" roleId="tpee.1068581517664" targetNodeId="8360039740498071332" resolveInfo="result" />
                    </node>
                    <node role="operation" roleId="tpee.1197027833540" type="tp2q.AddElementOperation" typeId="tp2q.1160612413312" id="8360039740498071282">
                      <node role="argument" roleId="tp2q.1160612519549" type="tpee.DotExpression" typeId="tpee.1197027756228" id="8360039740498071348">
                        <node role="operand" roleId="tpee.1197027771414" type="tp25.SNodeTypeCastExpression" typeId="tp25.1140137987495" id="8360039740498071349">
                          <link role="concept" roleId="tp25.1140138128738" targetNodeId="tpf8.1167169308231" resolveInfo="BaseMappingRule" />
                          <node role="leftExpression" roleId="tp25.1140138123956" type="tpee.LocalVariableReference" typeId="tpee.1068581242866" id="8360039740498071350">
                            <link role="variableDeclaration" roleId="tpee.1068581517664" targetNodeId="8360039740498071318" resolveInfo="mapConfChild" />
                          </node>
                        </node>
                        <node role="operation" roleId="tpee.1197027833540" type="tp25.SLinkAccess" typeId="tp25.1138056143562" id="8360039740498071351">
                          <link role="link" roleId="tp25.1138056516764" targetNodeId="tpf8.1167169349424" />
                        </node>
                      </node>
                    </node>
                  </node>
                </node>
              </node>
              <node role="condition" roleId="tpee.1068580123160" type="tpee.DotExpression" typeId="tpee.1197027756228" id="8360039740498071291">
                <node role="operand" roleId="tpee.1197027771414" type="tpee.LocalVariableReference" typeId="tpee.1068581242866" id="8360039740498071292">
                  <link role="variableDeclaration" roleId="tpee.1068581517664" targetNodeId="8360039740498071318" resolveInfo="mapConfChild" />
                </node>
                <node role="operation" roleId="tpee.1197027833540" type="tp25.Node_IsInstanceOfOperation" typeId="tp25.1139621453865" id="8360039740498071293">
                  <node role="conceptArgument" roleId="tp25.1177027386292" type="tp25.RefConcept_Reference" typeId="tp25.1177026924588" id="8360039740498071294">
                    <link role="conceptDeclaration" roleId="tp25.1177026940964" targetNodeId="tpf8.1167169308231" resolveInfo="BaseMappingRule" />
                  </node>
                </node>
              </node>
              <node role="elsifClauses" roleId="tpee.1206060520071" type="tpee.ElsifClause" typeId="tpee.1206060495898" id="8360039740498071295">
                <node role="condition" roleId="tpee.1206060619838" type="tpee.DotExpression" typeId="tpee.1197027756228" id="8360039740498071296">
                  <node role="operand" roleId="tpee.1197027771414" type="tpee.LocalVariableReference" typeId="tpee.1068581242866" id="8360039740498071297">
                    <link role="variableDeclaration" roleId="tpee.1068581517664" targetNodeId="8360039740498071318" resolveInfo="mapConfChild" />
                  </node>
                  <node role="operation" roleId="tpee.1197027833540" type="tp25.Node_IsInstanceOfOperation" typeId="tp25.1139621453865" id="8360039740498071298">
                    <node role="conceptArgument" roleId="tp25.1177027386292" type="tp25.RefConcept_Reference" typeId="tp25.1177026924588" id="8360039740498071299">
                      <link role="conceptDeclaration" roleId="tp25.1177026940964" targetNodeId="tpf8.1219952072943" resolveInfo="DropRootRule" />
                    </node>
                  </node>
                </node>
                <node role="statementList" roleId="tpee.1206060644605" type="tpee.StatementList" typeId="tpee.1068580123136" id="8360039740498071300">
                  <node role="statement" roleId="tpee.1068581517665" type="tpee.ExpressionStatement" typeId="tpee.1068580123155" id="8360039740498071355">
                    <node role="expression" roleId="tpee.1068580123156" type="tpee.DotExpression" typeId="tpee.1197027756228" id="8360039740498071357">
                      <node role="operand" roleId="tpee.1197027771414" type="tpee.LocalVariableReference" typeId="tpee.1068581242866" id="8360039740498071356">
                        <link role="variableDeclaration" roleId="tpee.1068581517664" targetNodeId="8360039740498071332" resolveInfo="result" />
                      </node>
                      <node role="operation" roleId="tpee.1197027833540" type="tp2q.AddElementOperation" typeId="tp2q.1160612413312" id="8360039740498071361">
                        <node role="argument" roleId="tp2q.1160612519549" type="tpee.DotExpression" typeId="tpee.1197027756228" id="8360039740498071367">
                          <node role="operand" roleId="tpee.1197027771414" type="tp25.SNodeTypeCastExpression" typeId="tp25.1140137987495" id="8360039740498071368">
                            <link role="concept" roleId="tp25.1140138128738" targetNodeId="tpf8.1219952072943" resolveInfo="DropRootRule" />
                            <node role="leftExpression" roleId="tp25.1140138123956" type="tpee.LocalVariableReference" typeId="tpee.1068581242866" id="8360039740498071369">
                              <link role="variableDeclaration" roleId="tpee.1068581517664" targetNodeId="8360039740498071318" resolveInfo="mapConfChild" />
                            </node>
                          </node>
                          <node role="operation" roleId="tpee.1197027833540" type="tp25.SLinkAccess" typeId="tp25.1138056143562" id="8360039740498071370">
                            <link role="link" roleId="tp25.1138056516764" targetNodeId="tpf8.1219952338328" />
                          </node>
                        </node>
                      </node>
                    </node>
                  </node>
                </node>
              </node>
            </node>
          </node>
          <node role="iterable" roleId="tpee.1144226360166" type="tpee.DotExpression" typeId="tpee.1197027756228" id="8360039740498071315">
            <node role="operand" roleId="tpee.1197027771414" type="1i04.ThisNodeExpression" typeId="1i04.1225194691553" id="8360039740498071325" />
            <node role="operation" roleId="tpee.1197027833540" type="tp25.Node_GetChildrenOperation" typeId="tp25.1171500988903" id="8360039740498071317" />
          </node>
          <node role="variable" roleId="tpee.1144230900587" type="tpee.LocalVariableDeclaration" typeId="tpee.1068581242863" id="8360039740498071318">
            <property name="name" nameId="tpck.1169194664001" value="mapConfChild" />
            <node role="type" roleId="tpee.5680397130376446158" type="tp25.SNodeType" typeId="tp25.1138055754698" id="8360039740498071319" />
          </node>
        </node>
        <node role="statement" roleId="tpee.1068581517665" type="tpee.ExpressionStatement" typeId="tpee.1068580123155" id="8360039740498071374">
          <node role="expression" roleId="tpee.1068580123156" type="tpee.LocalVariableReference" typeId="tpee.1068581242866" id="8360039740498071375">
            <link role="variableDeclaration" roleId="tpee.1068581517664" targetNodeId="8360039740498071332" resolveInfo="result" />
          </node>
        </node>
      </node>
      <node role="returnType" roleId="tpee.1068580123133" type="tp25.SNodeListType" typeId="tp25.1145383075378" id="8360039740498071268">
        <link role="elementConcept" roleId="tp25.1145383142433" targetNodeId="tpce.1169125787135" resolveInfo="AbstractConceptDeclaration" />
      </node>
    </node>
    <node role="method" roleId="1i04.1225194240805" type="1i04.ConceptMethodDeclaration" typeId="1i04.1225194472830" id="390427525177434695">
      <property name="isVirtual" nameId="1i04.1225194472832" value="true" />
      <property name="name" nameId="tpck.1169194664001" value="isApplicable" />
      <link role="overriddenMethod" roleId="1i04.1225194472831" targetNodeId="tpcn.7839831476331657915" resolveInfo="isApplicable" />
      <node role="visibility" roleId="tpee.1178549979242" type="tpee.PublicVisibility" typeId="tpee.1146644602865" id="390427525177434696" />
      <node role="body" roleId="tpee.1068580123135" type="tpee.StatementList" typeId="tpee.1068580123136" id="390427525177434697">
        <node role="statement" roleId="tpee.1068581517665" type="tpee.ReturnStatement" typeId="tpee.1068581242878" id="390427525177435250">
          <node role="expression" roleId="tpee.1068581517676" type="tpee.BooleanConstant" typeId="tpee.1068580123137" id="390427525177435252">
            <property name="value" nameId="tpee.1068580123138" value="false" />
          </node>
        </node>
      </node>
      <node role="parameter" roleId="tpee.1068580123134" type="tpee.ParameterDeclaration" typeId="tpee.1068498886292" id="390427525177434698">
        <property name="name" nameId="tpck.1169194664001" value="candidate" />
        <node role="type" roleId="tpee.5680397130376446158" type="tp25.SNodeType" typeId="tp25.1138055754698" id="390427525177434699">
          <link role="concept" roleId="tp25.1138405853777" targetNodeId="tpce.1169125787135" resolveInfo="AbstractConceptDeclaration" />
        </node>
      </node>
      <node role="returnType" roleId="tpee.1068580123133" type="tpee.BooleanType" typeId="tpee.1070534644030" id="390427525177434700" />
    </node>
  </root>
  <root id="1213877361819">
    <node role="method" roleId="1i04.1225194240805" type="1i04.ConceptMethodDeclaration" typeId="1i04.1225194472830" id="1213877361820">
      <property name="name" nameId="tpck.1169194664001" value="getInputNodeTypeInsideOfMacro" />
      <property name="isPrivate" nameId="1i04.1225194472833" value="false" />
      <link role="overriddenMethod" roleId="1i04.1225194472831" targetNodeId="1213877290799" resolveInfo="getInputNodeTypeInsideOfMacro" />
      <node role="body" roleId="tpee.1068580123135" type="tpee.StatementList" typeId="tpee.1068580123136" id="1213877361821">
        <node role="statement" roleId="tpee.1068581517665" type="tpd4.CoerceStatement" typeId="tpd4.1176558773329" id="1213877361822">
          <node role="pattern" roleId="tpd4.1176558876970" type="tpd4.PatternCondition" typeId="tpd4.1174642900584" id="1213877361823">
            <property name="name" nameId="tpck.1169194664001" value="abc" />
            <node role="pattern" roleId="tpd4.1174642936809" type="tp3t.PatternExpression" typeId="tp3t.1136720037777" id="1213877361824">
              <node role="patternNode" roleId="tp3t.1136720037778" type="tp2q.ListType" typeId="tp2q.1151688443754" id="1213877361825">
                <node role="elementType" roleId="tp2q.1151688676805" type="tp25.SNodeType" typeId="tp25.1138055754698" id="1213877361826">
                  <node role="smodelAttribute" roleId="tpck.5169995583184591170" type="tp3t.LinkPatternVariableDeclaration" typeId="tp3t.1137418540378" id="1213877361827">
                    <property name="varName" nameId="tp3t.1137418571428" value="concept" />
                    <property name="linkRole" nameId="tpck.1757699476691236116" value="concept" />
                  </node>
                </node>
              </node>
            </node>
          </node>
          <node role="nodeToCoerce" roleId="tpd4.1176558919376" type="tpee.DotExpression" typeId="tpee.1197027756228" id="1213877361828">
            <node role="operand" roleId="tpee.1197027771414" type="tpee.DotExpression" typeId="tpee.1197027756228" id="1213877361829">
              <node role="operand" roleId="tpee.1197027771414" type="1i04.ThisNodeExpression" typeId="1i04.1225194691553" id="1213877361830" />
              <node role="operation" roleId="tpee.1197027833540" type="tp25.SLinkAccess" typeId="tp25.1138056143562" id="1213877361831">
                <link role="link" roleId="tp25.1138056516764" targetNodeId="tpf8.1167952069335" />
              </node>
            </node>
            <node role="operation" roleId="tpee.1197027833540" type="tpd4.Node_TypeOperation" typeId="tpd4.1176544042499" id="1213877361832" />
          </node>
          <node role="body" roleId="tpd4.1176558868203" type="tpee.StatementList" typeId="tpee.1068580123136" id="1213877361833">
            <node role="statement" roleId="tpee.1068581517665" type="tpee.ReturnStatement" typeId="tpee.1068581242878" id="1213877361834">
              <node role="expression" roleId="tpee.1068581517676" type="tpd4.LinkPatternVariableReference" typeId="tpd4.1174989777619" id="1213877361835">
                <link role="patternVarDecl" roleId="tpd4.1174989841903" targetNodeId="1213877361827" resolveInfo="#concept" />
              </node>
            </node>
          </node>
        </node>
        <node role="statement" roleId="tpee.1068581517665" type="tpee.ReturnStatement" typeId="tpee.1068581242878" id="1213877361836">
          <node role="expression" roleId="tpee.1068581517676" type="tpee.NullLiteral" typeId="tpee.1070534058343" id="1213877361837" />
        </node>
      </node>
      <node role="returnType" roleId="tpee.1068580123133" type="tp25.SConceptType" typeId="tp25.1172420572800" id="1213877361838" />
      <node role="visibility" roleId="tpee.1178549979242" type="tpee.PublicVisibility" typeId="tpee.1146644602865" id="1219155724002" />
    </node>
    <node role="constructor" roleId="1i04.1225194240801" type="1i04.ConceptConstructorDeclaration" typeId="1i04.1225194413805" id="1213877361839">
      <node role="body" roleId="tpee.1137022507850" type="tpee.StatementList" typeId="tpee.1068580123136" id="1213877361840" />
    </node>
  </root>
  <root id="1213877378066">
    <node role="method" roleId="1i04.1225194240805" type="1i04.ConceptMethodDeclaration" typeId="1i04.1225194472830" id="1213877378067">
      <property name="name" nameId="tpck.1169194664001" value="getInputNodeTypeInsideOfMacro" />
      <property name="isPrivate" nameId="1i04.1225194472833" value="false" />
      <link role="overriddenMethod" roleId="1i04.1225194472831" targetNodeId="1213877290799" resolveInfo="getInputNodeTypeInsideOfMacro" />
      <node role="body" roleId="tpee.1068580123135" type="tpee.StatementList" typeId="tpee.1068580123136" id="1213877378068">
        <node role="statement" roleId="tpee.1068581517665" type="tpd4.CoerceStatement" typeId="tpd4.1176558773329" id="1213877378069">
          <node role="pattern" roleId="tpd4.1176558876970" type="tpd4.PatternCondition" typeId="tpd4.1174642900584" id="1213877378070">
            <property name="name" nameId="tpck.1169194664001" value="abc" />
            <node role="pattern" roleId="tpd4.1174642936809" type="tp3t.PatternExpression" typeId="tp3t.1136720037777" id="1213877378071">
              <node role="patternNode" roleId="tp3t.1136720037778" type="tp25.SNodeType" typeId="tp25.1138055754698" id="1213877378072">
                <node role="smodelAttribute" roleId="tpck.5169995583184591170" type="tp3t.LinkPatternVariableDeclaration" typeId="tp3t.1137418540378" id="1213877378073">
                  <property name="varName" nameId="tp3t.1137418571428" value="concept" />
                  <property name="linkRole" nameId="tpck.1757699476691236116" value="concept" />
                </node>
              </node>
            </node>
          </node>
          <node role="nodeToCoerce" roleId="tpd4.1176558919376" type="tpee.DotExpression" typeId="tpee.1197027756228" id="1213877378074">
            <node role="operand" roleId="tpee.1197027771414" type="tpee.DotExpression" typeId="tpee.1197027756228" id="1213877378075">
              <node role="operand" roleId="tpee.1197027771414" type="1i04.ThisNodeExpression" typeId="1i04.1225194691553" id="1213877378076" />
              <node role="operation" roleId="tpee.1197027833540" type="tp25.SLinkAccess" typeId="tp25.1138056143562" id="1213877378077">
                <link role="link" roleId="tp25.1138056516764" targetNodeId="tpf8.1194565823413" />
              </node>
            </node>
            <node role="operation" roleId="tpee.1197027833540" type="tpd4.Node_TypeOperation" typeId="tpd4.1176544042499" id="1213877378078" />
          </node>
          <node role="body" roleId="tpd4.1176558868203" type="tpee.StatementList" typeId="tpee.1068580123136" id="1213877378079">
            <node role="statement" roleId="tpee.1068581517665" type="tpee.ReturnStatement" typeId="tpee.1068581242878" id="1213877378080">
              <node role="expression" roleId="tpee.1068581517676" type="tpd4.LinkPatternVariableReference" typeId="tpd4.1174989777619" id="1213877378081">
                <link role="patternVarDecl" roleId="tpd4.1174989841903" targetNodeId="1213877378073" resolveInfo="#concept" />
              </node>
            </node>
          </node>
        </node>
        <node role="statement" roleId="tpee.1068581517665" type="tpee.ReturnStatement" typeId="tpee.1068581242878" id="1213877378082">
          <node role="expression" roleId="tpee.1068581517676" type="tpee.DotExpression" typeId="tpee.1197027756228" id="1213877378083">
            <node role="operand" roleId="tpee.1197027771414" type="1i04.SuperNodeExpression" typeId="1i04.1225194628440" id="1213877378084" />
            <node role="operation" roleId="tpee.1197027833540" type="tp25.Node_ConceptMethodCall" typeId="tp25.1179409122411" id="1213877378085">
              <link role="baseMethodDeclaration" roleId="tpee.1068499141037" targetNodeId="1213877290799" resolveInfo="getInputNodeTypeInsideOfMacro" />
            </node>
          </node>
        </node>
      </node>
      <node role="returnType" roleId="tpee.1068580123133" type="tp25.SConceptType" typeId="tp25.1172420572800" id="1213877378086" />
      <node role="visibility" roleId="tpee.1178549979242" type="tpee.PublicVisibility" typeId="tpee.1146644602865" id="1219155725054" />
    </node>
    <node role="constructor" roleId="1i04.1225194240801" type="1i04.ConceptConstructorDeclaration" typeId="1i04.1225194413805" id="1213877378087">
      <node role="body" roleId="tpee.1137022507850" type="tpee.StatementList" typeId="tpee.1068580123136" id="1213877378088" />
    </node>
  </root>
  <root id="1213877426757">
    <node role="method" roleId="1i04.1225194240805" type="1i04.ConceptMethodDeclaration" typeId="1i04.1225194472830" id="1213877426758">
      <property name="name" nameId="tpck.1169194664001" value="getInputNodeTypeInsideOfMacro" />
      <property name="isPrivate" nameId="1i04.1225194472833" value="false" />
      <link role="overriddenMethod" roleId="1i04.1225194472831" targetNodeId="1213877290799" resolveInfo="getInputNodeTypeInsideOfMacro" />
      <node role="returnType" roleId="tpee.1068580123133" type="tp25.SConceptType" typeId="tp25.1172420572800" id="1213877426759" />
      <node role="body" roleId="tpee.1068580123135" type="tpee.StatementList" typeId="tpee.1068580123136" id="1213877426760">
        <node role="statement" roleId="tpee.1068581517665" type="tpd4.CoerceStatement" typeId="tpd4.1176558773329" id="1213877426761">
          <node role="pattern" roleId="tpd4.1176558876970" type="tpd4.PatternCondition" typeId="tpd4.1174642900584" id="1213877426762">
            <property name="name" nameId="tpck.1169194664001" value="aa" />
            <node role="pattern" roleId="tpd4.1174642936809" type="tp3t.PatternExpression" typeId="tp3t.1136720037777" id="1213877426763">
              <node role="patternNode" roleId="tp3t.1136720037778" type="tp25.SNodeType" typeId="tp25.1138055754698" id="1213877426764">
                <node role="smodelAttribute" roleId="tpck.5169995583184591170" type="tp3t.LinkPatternVariableDeclaration" typeId="tp3t.1137418540378" id="1213877426765">
                  <property name="varName" nameId="tp3t.1137418571428" value="concept" />
                  <property name="linkRole" nameId="tpck.1757699476691236116" value="concept" />
                </node>
              </node>
            </node>
          </node>
          <node role="nodeToCoerce" roleId="tpd4.1176558919376" type="tpee.DotExpression" typeId="tpee.1197027756228" id="1213877426766">
            <node role="operand" roleId="tpee.1197027771414" type="tpee.DotExpression" typeId="tpee.1197027756228" id="1213877426767">
              <node role="operand" roleId="tpee.1197027771414" type="1i04.ThisNodeExpression" typeId="1i04.1225194691553" id="1213877426768" />
              <node role="operation" roleId="tpee.1197027833540" type="tp25.SLinkAccess" typeId="tp25.1138056143562" id="1213877426769">
                <link role="link" roleId="tp25.1138056516764" targetNodeId="tpf8.1168024447342" />
              </node>
            </node>
            <node role="operation" roleId="tpee.1197027833540" type="tpd4.Node_TypeOperation" typeId="tpd4.1176544042499" id="1213877426770" />
          </node>
          <node role="body" roleId="tpd4.1176558868203" type="tpee.StatementList" typeId="tpee.1068580123136" id="1213877426771">
            <node role="statement" roleId="tpee.1068581517665" type="tpee.ReturnStatement" typeId="tpee.1068581242878" id="1213877426772">
              <node role="expression" roleId="tpee.1068581517676" type="tpd4.LinkPatternVariableReference" typeId="tpd4.1174989777619" id="1213877426773">
                <link role="patternVarDecl" roleId="tpd4.1174989841903" targetNodeId="1213877426765" resolveInfo="#concept" />
              </node>
            </node>
          </node>
        </node>
        <node role="statement" roleId="tpee.1068581517665" type="tpee.ReturnStatement" typeId="tpee.1068581242878" id="1213877426774">
          <node role="expression" roleId="tpee.1068581517676" type="tpee.NullLiteral" typeId="tpee.1070534058343" id="1213877426775" />
        </node>
      </node>
      <node role="visibility" roleId="tpee.1178549979242" type="tpee.PublicVisibility" typeId="tpee.1146644602865" id="1219155724404" />
    </node>
    <node role="constructor" roleId="1i04.1225194240801" type="1i04.ConceptConstructorDeclaration" typeId="1i04.1225194413805" id="1213877426776">
      <node role="body" roleId="tpee.1137022507850" type="tpee.StatementList" typeId="tpee.1068580123136" id="1213877426777" />
    </node>
    <node role="method" roleId="1i04.1225194240805" type="1i04.ConceptMethodDeclaration" typeId="1i04.1225194472830" id="6631111943583857297">
      <property name="isAbstract" nameId="1i04.1225194472834" value="false" />
      <property name="isVirtual" nameId="1i04.1225194472832" value="false" />
      <property name="name" nameId="tpck.1169194664001" value="suppress" />
      <link role="overriddenMethod" roleId="1i04.1225194472831" targetNodeId="tpcu.3393165121846091591" resolveInfo="suppress" />
      <node role="visibility" roleId="tpee.1178549979242" type="tpee.PublicVisibility" typeId="tpee.1146644602865" id="6631111943583857298" />
      <node role="body" roleId="tpee.1068580123135" type="tpee.StatementList" typeId="tpee.1068580123136" id="6631111943583857299">
        <node role="statement" roleId="tpee.1068581517665" type="tpee.IfStatement" typeId="tpee.1068580123159" id="1721071511426700360">
          <node role="condition" roleId="tpee.1068580123160" type="tpee.EqualsExpression" typeId="tpee.1068580123152" id="1721071511426700410">
            <node role="rightExpression" roleId="tpee.1081773367579" type="tpee.ParameterReference" typeId="tpee.1068581242874" id="1721071511426700413">
              <link role="variableDeclaration" roleId="tpee.1068581517664" targetNodeId="6631111943583857300" resolveInfo="child" />
            </node>
            <node role="leftExpression" roleId="tpee.1081773367580" type="tpee.DotExpression" typeId="tpee.1197027756228" id="1721071511426700391">
              <node role="operand" roleId="tpee.1197027771414" type="1i04.ThisNodeExpression" typeId="1i04.1225194691553" id="1721071511426700363" />
              <node role="operation" roleId="tpee.1197027833540" type="tp25.SLinkAccess" typeId="tp25.1138056143562" id="1721071511426700396">
                <link role="link" roleId="tp25.1138056516764" targetNodeId="tpf8.1168024447342" />
              </node>
            </node>
          </node>
          <node role="ifTrue" roleId="tpee.1068580123161" type="tpee.StatementList" typeId="tpee.1068580123136" id="1721071511426700362">
            <node role="statement" roleId="tpee.1068581517665" type="tpee.ReturnStatement" typeId="tpee.1068581242878" id="1721071511426700414">
              <node role="expression" roleId="tpee.1068581517676" type="tpee.BooleanConstant" typeId="tpee.1068580123137" id="1721071511426700416">
                <property name="value" nameId="tpee.1068580123138" value="false" />
              </node>
            </node>
          </node>
        </node>
        <node role="statement" roleId="tpee.1068581517665" type="tpee.IfStatement" typeId="tpee.1068580123159" id="1721071511426700418">
          <node role="ifTrue" roleId="tpee.1068580123161" type="tpee.StatementList" typeId="tpee.1068580123136" id="1721071511426700419">
            <node role="statement" roleId="tpee.1068581517665" type="tpee.ReturnStatement" typeId="tpee.1068581242878" id="1721071511426709297">
              <node role="expression" roleId="tpee.1068581517676" type="tpee.BooleanConstant" typeId="tpee.1068580123137" id="1721071511426709299">
                <property name="value" nameId="tpee.1068580123138" value="false" />
              </node>
            </node>
          </node>
          <node role="condition" roleId="tpee.1068580123160" type="tpee.AndExpression" typeId="tpee.1080120340718" id="1721071511426709325">
            <node role="leftExpression" roleId="tpee.1081773367580" type="tpee.DotExpression" typeId="tpee.1197027756228" id="1721071511426709341">
              <node role="operand" roleId="tpee.1197027771414" type="tpee.ParameterReference" typeId="tpee.1068581242874" id="1721071511426709328">
                <link role="variableDeclaration" roleId="tpee.1068581517664" targetNodeId="6631111943583857300" resolveInfo="child" />
              </node>
              <node role="operation" roleId="tpee.1197027833540" type="tp25.Node_IsInstanceOfOperation" typeId="tp25.1139621453865" id="1721071511426709346">
                <node role="conceptArgument" roleId="tp25.1177027386292" type="tp25.RefConcept_Reference" typeId="tp25.1177026924588" id="1721071511426709348">
                  <link role="conceptDeclaration" roleId="tp25.1177026940964" targetNodeId="tpck.5169995583184591161" resolveInfo="Attribute" />
                </node>
              </node>
            </node>
            <node role="rightExpression" roleId="tpee.1081773367579" type="tpee.DotExpression" typeId="tpee.1197027756228" id="1721071511426709288">
              <node role="operand" roleId="tpee.1197027771414" type="tpee.DotExpression" typeId="tpee.1197027756228" id="1721071511426709264">
                <node role="operand" roleId="tpee.1197027771414" type="tpee.DotExpression" typeId="tpee.1197027756228" id="1721071511426709245">
                  <node role="operand" roleId="tpee.1197027771414" type="1i04.ThisNodeExpression" typeId="1i04.1225194691553" id="1721071511426709232" />
                  <node role="operation" roleId="tpee.1197027833540" type="tp25.Node_GetParentOperation" typeId="tp25.1139613262185" id="1721071511426709250" />
                </node>
                <node role="operation" roleId="tpee.1197027833540" type="tp25.AttributeAccess" typeId="tp25.6407023681583031218" id="1721071511426709270">
                  <node role="qualifier" roleId="tp25.6407023681583036852" type="tp25.AllAttributeQualifier" typeId="tp25.6407023681583040688" id="1721071511426709274" />
                </node>
              </node>
              <node role="operation" roleId="tpee.1197027833540" type="tp2q.ContainsOperation" typeId="tp2q.1172254888721" id="1721071511426709294">
                <node role="argument" roleId="tp2q.1172256416782" type="tp25.SNodeTypeCastExpression" typeId="tp25.1140137987495" id="1721071511426721138">
                  <link role="concept" roleId="tp25.1140138128738" targetNodeId="tpck.5169995583184591161" resolveInfo="Attribute" />
                  <node role="leftExpression" roleId="tp25.1140138123956" type="tpee.ParameterReference" typeId="tpee.1068581242874" id="1721071511426709296">
                    <link role="variableDeclaration" roleId="tpee.1068581517664" targetNodeId="6631111943583857300" resolveInfo="child" />
                  </node>
                </node>
              </node>
            </node>
          </node>
        </node>
        <node role="statement" roleId="tpee.1068581517665" type="tpee.ReturnStatement" typeId="tpee.1068581242878" id="1721071511426709301">
          <node role="expression" roleId="tpee.1068581517676" type="tpee.BooleanConstant" typeId="tpee.1068580123137" id="1721071511426709303">
            <property name="value" nameId="tpee.1068580123138" value="true" />
          </node>
        </node>
      </node>
      <node role="parameter" roleId="tpee.1068580123134" type="tpee.ParameterDeclaration" typeId="tpee.1068498886292" id="6631111943583857300">
        <property name="name" nameId="tpck.1169194664001" value="child" />
        <node role="type" roleId="tpee.5680397130376446158" type="tp25.SNodeType" typeId="tp25.1138055754698" id="6631111943583857301" />
      </node>
      <node role="returnType" roleId="tpee.1068580123133" type="tpee.BooleanType" typeId="tpee.1070534644030" id="6631111943583857302" />
    </node>
  </root>
  <root id="1213877472999">
    <node role="method" roleId="1i04.1225194240805" type="1i04.ConceptMethodDeclaration" typeId="1i04.1225194472830" id="1213877473000">
      <property name="name" nameId="tpck.1169194664001" value="getExpectedReturnType" />
      <property name="isPrivate" nameId="1i04.1225194472833" value="false" />
      <link role="overriddenMethod" roleId="1i04.1225194472831" targetNodeId="tpek.1213877374441" resolveInfo="getExpectedReturnType" />
      <node role="body" roleId="tpee.1068580123135" type="tpee.StatementList" typeId="tpee.1068580123136" id="1213877473001">
        <node role="statement" roleId="tpee.1068581517665" type="tpee.LocalVariableDeclarationStatement" typeId="tpee.1068581242864" id="1213877473002">
          <node role="localVariableDeclaration" roleId="tpee.1068581242865" type="tpee.LocalVariableDeclaration" typeId="tpee.1068581242863" id="1213877473003">
            <property name="name" nameId="tpck.1169194664001" value="propertyMacro" />
            <node role="type" roleId="tpee.5680397130376446158" type="tp25.SNodeType" typeId="tp25.1138055754698" id="1213877473004">
              <link role="concept" roleId="tp25.1138405853777" targetNodeId="tpf8.1087833241328" resolveInfo="PropertyMacro" />
            </node>
            <node role="initializer" roleId="tpee.1068431790190" type="tpee.DotExpression" typeId="tpee.1197027756228" id="1213877473005">
              <node role="operand" roleId="tpee.1197027771414" type="1i04.ThisNodeExpression" typeId="1i04.1225194691553" id="1213877473006" />
              <node role="operation" roleId="tpee.1197027833540" type="tp25.Node_GetAncestorOperation" typeId="tp25.1171407110247" id="1213877473007">
                <node role="parameter" roleId="tp25.1144104376918" type="tp25.OperationParm_Concept" typeId="tp25.1144101972840" id="1213877473008">
                  <node role="conceptArgument" roleId="tp25.1207343664468" type="tp25.RefConcept_Reference" typeId="tp25.1177026924588" id="1213877473009">
                    <link role="conceptDeclaration" roleId="tp25.1177026940964" targetNodeId="tpf8.1087833241328" resolveInfo="PropertyMacro" />
                  </node>
                </node>
              </node>
            </node>
          </node>
        </node>
        <node role="statement" roleId="tpee.1068581517665" type="tpee.LocalVariableDeclarationStatement" typeId="tpee.1068581242864" id="1213877473044">
          <node role="localVariableDeclaration" roleId="tpee.1068581242865" type="tpee.LocalVariableDeclaration" typeId="tpee.1068581242863" id="1213877473045">
            <property name="name" nameId="tpck.1169194664001" value="dataType" />
            <node role="type" roleId="tpee.5680397130376446158" type="tp25.SNodeType" typeId="tp25.1138055754698" id="1213877473046">
              <link role="concept" roleId="tp25.1138405853777" targetNodeId="tpce.1082978164218" resolveInfo="DataTypeDeclaration" />
            </node>
            <node role="initializer" roleId="tpee.1068431790190" type="tpee.DotExpression" typeId="tpee.1197027756228" id="5062902951231115483">
              <node role="operand" roleId="tpee.1197027771414" type="tpee.StaticMethodCall" typeId="tpee.1081236700937" id="5062902951231115481">
                <link role="classConcept" roleId="tpee.1144433194310" targetNodeId="i8bi.6407023681582958584" resolveInfo="AttributeOperations" />
                <link role="baseMethodDeclaration" roleId="tpee.1068499141037" targetNodeId="i8bi.1603552250726500448" resolveInfo="getPropertyDeclaration" />
                <node role="actualArgument" roleId="tpee.1068499141038" type="tpee.LocalVariableReference" typeId="tpee.1068581242866" id="5062902951231115482">
                  <link role="variableDeclaration" roleId="tpee.1068581517664" targetNodeId="1213877473003" resolveInfo="propertyMacro" />
                </node>
              </node>
              <node role="operation" roleId="tpee.1197027833540" type="tp25.SLinkAccess" typeId="tp25.1138056143562" id="5062902951231116313">
                <link role="link" roleId="tp25.1138056516764" targetNodeId="tpce.1082985295845" />
              </node>
            </node>
          </node>
        </node>
        <node role="statement" roleId="tpee.1068581517665" type="tpee.IfStatement" typeId="tpee.1068580123159" id="1213877473050">
          <node role="ifTrue" roleId="tpee.1068580123161" type="tpee.StatementList" typeId="tpee.1068580123136" id="1213877473051">
            <node role="statement" roleId="tpee.1068581517665" type="tpee.ReturnStatement" typeId="tpee.1068581242878" id="1213877473052">
              <node role="expression" roleId="tpee.1068581517676" type="tpee.DotExpression" typeId="tpee.1197027756228" id="1213877473053">
                <node role="operand" roleId="tpee.1197027771414" type="tpee.LocalVariableReference" typeId="tpee.1068581242866" id="1213877473054">
                  <link role="variableDeclaration" roleId="tpee.1068581517664" targetNodeId="1213877473045" resolveInfo="dataType" />
                </node>
                <node role="operation" roleId="tpee.1197027833540" type="tp25.Node_ConceptMethodCall" typeId="tp25.1179409122411" id="1213877473055">
                  <link role="baseMethodDeclaration" roleId="tpee.1068499141037" targetNodeId="tpcn.1213877229718" resolveInfo="toBaseLanguageType" />
                </node>
              </node>
            </node>
          </node>
          <node role="condition" roleId="tpee.1068580123160" type="tpee.NotEqualsExpression" typeId="tpee.1073239437375" id="1213877473056">
            <node role="rightExpression" roleId="tpee.1081773367579" type="tpee.NullLiteral" typeId="tpee.1070534058343" id="1213877473057" />
            <node role="leftExpression" roleId="tpee.1081773367580" type="tpee.LocalVariableReference" typeId="tpee.1068581242866" id="1213877473058">
              <link role="variableDeclaration" roleId="tpee.1068581517664" targetNodeId="1213877473045" resolveInfo="dataType" />
            </node>
          </node>
        </node>
        <node role="statement" roleId="tpee.1068581517665" type="tpee.ReturnStatement" typeId="tpee.1068581242878" id="1213877473062">
          <node role="expression" roleId="tpee.1068581517676" type="tp3r.Quotation" typeId="tp3r.1196350785113" id="1213877473063">
            <node role="quotedNode" roleId="tp3r.1196350785114" type="tpee.StringType" typeId="tpee.1225271177708" id="8227296800200424291" />
          </node>
        </node>
      </node>
      <node role="returnType" roleId="tpee.1068580123133" type="tp25.SNodeType" typeId="tp25.1138055754698" id="1227261923328" />
      <node role="visibility" roleId="tpee.1178549979242" type="tpee.PublicVisibility" typeId="tpee.1146644602865" id="1219155723827" />
    </node>
    <node role="constructor" roleId="1i04.1225194240801" type="1i04.ConceptConstructorDeclaration" typeId="1i04.1225194413805" id="1213877473066">
      <node role="body" roleId="tpee.1137022507850" type="tpee.StatementList" typeId="tpee.1068580123136" id="1213877473067" />
    </node>
  </root>
  <root id="1213877486464">
    <node role="method" roleId="1i04.1225194240805" type="1i04.ConceptMethodDeclaration" typeId="1i04.1225194472830" id="1213877486465">
      <property name="name" nameId="tpck.1169194664001" value="getTemplateType" />
      <property name="isPrivate" nameId="1i04.1225194472833" value="false" />
      <link role="overriddenMethod" roleId="1i04.1225194472831" targetNodeId="1213877498511" resolveInfo="getTemplateType" />
      <node role="body" roleId="tpee.1068580123135" type="tpee.StatementList" typeId="tpee.1068580123136" id="1213877486466">
        <node role="statement" roleId="tpee.1068581517665" type="tpee.ReturnStatement" typeId="tpee.1068581242878" id="1213877486467">
          <node role="expression" roleId="tpee.1068581517676" type="tpee.DotExpression" typeId="tpee.1197027756228" id="1213877486468">
            <node role="operand" roleId="tpee.1197027771414" type="tpee.DotExpression" typeId="tpee.1197027756228" id="1213877486469">
              <node role="operand" roleId="tpee.1197027771414" type="1i04.ThisNodeExpression" typeId="1i04.1225194691553" id="1213877486470" />
              <node role="operation" roleId="tpee.1197027833540" type="tp25.SLinkAccess" typeId="tp25.1138056143562" id="1213877486471">
                <link role="link" roleId="tp25.1138056516764" targetNodeId="tpf8.1167514355421" />
              </node>
            </node>
            <node role="operation" roleId="tpee.1197027833540" type="tp25.Node_GetConceptOperation" typeId="tp25.1172323065820" id="1213877486472" />
          </node>
        </node>
      </node>
      <node role="returnType" roleId="tpee.1068580123133" type="tp25.SConceptType" typeId="tp25.1172420572800" id="1213877486473" />
      <node role="visibility" roleId="tpee.1178549979242" type="tpee.PublicVisibility" typeId="tpee.1146644602865" id="1219155724074" />
    </node>
    <node role="constructor" roleId="1i04.1225194240801" type="1i04.ConceptConstructorDeclaration" typeId="1i04.1225194413805" id="1213877486474">
      <node role="body" roleId="tpee.1137022507850" type="tpee.StatementList" typeId="tpee.1068580123136" id="1213877486475" />
    </node>
  </root>
  <root id="1213877498462">
    <node role="method" roleId="1i04.1225194240805" type="1i04.ConceptMethodDeclaration" typeId="1i04.1225194472830" id="1213877498463">
      <property name="name" nameId="tpck.1169194664001" value="getPresentation" />
      <property name="isPrivate" nameId="1i04.1225194472833" value="false" />
      <link role="overriddenMethod" roleId="1i04.1225194472831" targetNodeId="tpcu.1213877396640" resolveInfo="getPresentation" />
      <node role="body" roleId="tpee.1068580123135" type="tpee.StatementList" typeId="tpee.1068580123136" id="1213877498464">
        <node role="statement" roleId="tpee.1068581517665" type="tpee.LocalVariableDeclarationStatement" typeId="tpee.1068581242864" id="1213877498465">
          <node role="localVariableDeclaration" roleId="tpee.1068581242865" type="tpee.LocalVariableDeclaration" typeId="tpee.1068581242863" id="1213877498466">
            <property name="name" nameId="tpck.1169194664001" value="sb" />
            <node role="type" roleId="tpee.5680397130376446158" type="tpee.ClassifierType" typeId="tpee.1107535904670" id="1213877498467">
              <link role="classifier" roleId="tpee.1107535924139" targetNodeId="e2lb.~StringBuilder" resolveInfo="StringBuilder" />
            </node>
            <node role="initializer" roleId="tpee.1068431790190" type="tpee.GenericNewExpression" typeId="tpee.1145552977093" id="1214866671947">
              <node role="creator" roleId="tpee.1145553007750" type="tpee.ClassCreator" typeId="tpee.1212685548494" id="1214866671949">
                <link role="baseMethodDeclaration" roleId="tpee.1068499141037" targetNodeId="e2lb.~StringBuilder%d&lt;init&gt;(java%dlang%dString)" resolveInfo="StringBuilder" />
                <node role="actualArgument" roleId="tpee.1068499141038" type="tpee.DotExpression" typeId="tpee.1197027756228" id="1213877498469">
                  <node role="operand" roleId="tpee.1197027771414" type="1i04.ThisNodeExpression" typeId="1i04.1225194691553" id="1213877498470" />
                  <node role="operation" roleId="tpee.1197027833540" type="tp25.SConceptPropertyAccess" typeId="tp25.1145994841052" id="1213877498471">
                    <link role="conceptProperty" roleId="tp25.1145994841055" targetNodeId="tpck.1137473891462" resolveInfo="alias" />
                  </node>
                </node>
              </node>
            </node>
          </node>
        </node>
        <node role="statement" roleId="tpee.1068581517665" type="tpee.ExpressionStatement" typeId="tpee.1068580123155" id="1213877498472">
          <node role="expression" roleId="tpee.1068580123156" type="tpee.DotExpression" typeId="tpee.1197027756228" id="1213877498473">
            <node role="operand" roleId="tpee.1197027771414" type="tpee.DotExpression" typeId="tpee.1197027756228" id="1213877498474">
              <node role="operand" roleId="tpee.1197027771414" type="tpee.LocalVariableReference" typeId="tpee.1068581242866" id="1213877498475">
                <link role="variableDeclaration" roleId="tpee.1068581517664" targetNodeId="1213877498466" resolveInfo="sb" />
              </node>
              <node role="operation" roleId="tpee.1197027833540" type="tpee.InstanceMethodCallOperation" typeId="tpee.1202948039474" id="1213877498476">
                <link role="baseMethodDeclaration" roleId="tpee.1068499141037" targetNodeId="e2lb.~StringBuilder%dappend(java%dlang%dString)%cjava%dlang%dStringBuilder" resolveInfo="append" />
                <node role="actualArgument" roleId="tpee.1068499141038" type="tpee.StringLiteral" typeId="tpee.1070475926800" id="1213877498477">
                  <property name="value" nameId="tpee.1070475926801" value=" " />
                </node>
              </node>
            </node>
            <node role="operation" roleId="tpee.1197027833540" type="tpee.InstanceMethodCallOperation" typeId="tpee.1202948039474" id="1213877498478">
              <link role="baseMethodDeclaration" roleId="tpee.1068499141037" targetNodeId="e2lb.~StringBuilder%dappend(java%dlang%dString)%cjava%dlang%dStringBuilder" resolveInfo="append" />
              <node role="actualArgument" roleId="tpee.1068499141038" type="tpee.DotExpression" typeId="tpee.1197027756228" id="1213877498479">
                <node role="operand" roleId="tpee.1197027771414" type="tpee.DotExpression" typeId="tpee.1197027756228" id="1213877498480">
                  <node role="operand" roleId="tpee.1197027771414" type="1i04.ThisNodeExpression" typeId="1i04.1225194691553" id="1213877498481" />
                  <node role="operation" roleId="tpee.1197027833540" type="tp25.SLinkAccess" typeId="tp25.1138056143562" id="1213877498482">
                    <link role="link" roleId="tp25.1138056516764" targetNodeId="tpf8.1167169349424" />
                  </node>
                </node>
                <node role="operation" roleId="tpee.1197027833540" type="tp25.SPropertyAccess" typeId="tp25.1138056022639" id="1213877498483">
                  <link role="property" roleId="tp25.1138056395725" targetNodeId="tpck.1169194664001" resolveInfo="name" />
                </node>
              </node>
            </node>
          </node>
        </node>
        <node role="statement" roleId="tpee.1068581517665" type="tpee.LocalVariableDeclarationStatement" typeId="tpee.1068581242864" id="1213877498484">
          <node role="localVariableDeclaration" roleId="tpee.1068581242865" type="tpee.LocalVariableDeclaration" typeId="tpee.1068581242863" id="1213877498485">
            <property name="name" nameId="tpck.1169194664001" value="mappingLabel" />
            <node role="type" roleId="tpee.5680397130376446158" type="tpee.StringType" typeId="tpee.1225271177708" id="4853609160933269581" />
            <node role="initializer" roleId="tpee.1068431790190" type="tpee.DotExpression" typeId="tpee.1197027756228" id="1213877498487">
              <node role="operand" roleId="tpee.1197027771414" type="1i04.ThisNodeExpression" typeId="1i04.1225194691553" id="1213877498488" />
              <node role="operation" roleId="tpee.1197027833540" type="tp25.Node_ConceptMethodCall" typeId="tp25.1179409122411" id="1213877498489">
                <link role="baseMethodDeclaration" roleId="tpee.1068499141037" targetNodeId="1213877498516" resolveInfo="getMappingLabelText" />
              </node>
            </node>
          </node>
        </node>
        <node role="statement" roleId="tpee.1068581517665" type="tpee.IfStatement" typeId="tpee.1068580123159" id="1213877498490">
          <node role="ifTrue" roleId="tpee.1068580123161" type="tpee.StatementList" typeId="tpee.1068580123136" id="1213877498491">
            <node role="statement" roleId="tpee.1068581517665" type="tpee.ExpressionStatement" typeId="tpee.1068580123155" id="1213877498492">
              <node role="expression" roleId="tpee.1068580123156" type="tpee.DotExpression" typeId="tpee.1197027756228" id="1213877498493">
                <node role="operand" roleId="tpee.1197027771414" type="tpee.DotExpression" typeId="tpee.1197027756228" id="1213877498494">
                  <node role="operand" roleId="tpee.1197027771414" type="tpee.DotExpression" typeId="tpee.1197027756228" id="1213877498495">
                    <node role="operand" roleId="tpee.1197027771414" type="tpee.LocalVariableReference" typeId="tpee.1068581242866" id="1213877498496">
                      <link role="variableDeclaration" roleId="tpee.1068581517664" targetNodeId="1213877498466" resolveInfo="sb" />
                    </node>
                    <node role="operation" roleId="tpee.1197027833540" type="tpee.InstanceMethodCallOperation" typeId="tpee.1202948039474" id="1213877498497">
                      <link role="baseMethodDeclaration" roleId="tpee.1068499141037" targetNodeId="e2lb.~StringBuilder%dappend(java%dlang%dString)%cjava%dlang%dStringBuilder" resolveInfo="append" />
                      <node role="actualArgument" roleId="tpee.1068499141038" type="tpee.StringLiteral" typeId="tpee.1070475926800" id="1213877498498">
                        <property name="value" nameId="tpee.1070475926801" value=" [" />
                      </node>
                    </node>
                  </node>
                  <node role="operation" roleId="tpee.1197027833540" type="tpee.InstanceMethodCallOperation" typeId="tpee.1202948039474" id="1213877498499">
                    <link role="baseMethodDeclaration" roleId="tpee.1068499141037" targetNodeId="e2lb.~StringBuilder%dappend(java%dlang%dString)%cjava%dlang%dStringBuilder" resolveInfo="append" />
                    <node role="actualArgument" roleId="tpee.1068499141038" type="tpee.LocalVariableReference" typeId="tpee.1068581242866" id="1213877498500">
                      <link role="variableDeclaration" roleId="tpee.1068581517664" targetNodeId="1213877498485" resolveInfo="mappingLabel" />
                    </node>
                  </node>
                </node>
                <node role="operation" roleId="tpee.1197027833540" type="tpee.InstanceMethodCallOperation" typeId="tpee.1202948039474" id="1213877498501">
                  <link role="baseMethodDeclaration" roleId="tpee.1068499141037" targetNodeId="e2lb.~StringBuilder%dappend(java%dlang%dString)%cjava%dlang%dStringBuilder" resolveInfo="append" />
                  <node role="actualArgument" roleId="tpee.1068499141038" type="tpee.StringLiteral" typeId="tpee.1070475926800" id="1213877498502">
                    <property name="value" nameId="tpee.1070475926801" value="]" />
                  </node>
                </node>
              </node>
            </node>
          </node>
          <node role="condition" roleId="tpee.1068580123160" type="tpee.NotEqualsExpression" typeId="tpee.1073239437375" id="1213877498503">
            <node role="rightExpression" roleId="tpee.1081773367579" type="tpee.NullLiteral" typeId="tpee.1070534058343" id="1213877498504" />
            <node role="leftExpression" roleId="tpee.1081773367580" type="tpee.LocalVariableReference" typeId="tpee.1068581242866" id="1213877498505">
              <link role="variableDeclaration" roleId="tpee.1068581517664" targetNodeId="1213877498485" resolveInfo="mappingLabel" />
            </node>
          </node>
        </node>
        <node role="statement" roleId="tpee.1068581517665" type="tpee.ReturnStatement" typeId="tpee.1068581242878" id="1213877498506">
          <node role="expression" roleId="tpee.1068581517676" type="tpee.DotExpression" typeId="tpee.1197027756228" id="1213877498507">
            <node role="operand" roleId="tpee.1197027771414" type="tpee.LocalVariableReference" typeId="tpee.1068581242866" id="1213877498508">
              <link role="variableDeclaration" roleId="tpee.1068581517664" targetNodeId="1213877498466" resolveInfo="sb" />
            </node>
            <node role="operation" roleId="tpee.1197027833540" type="tpee.InstanceMethodCallOperation" typeId="tpee.1202948039474" id="1213877498509">
              <link role="baseMethodDeclaration" roleId="tpee.1068499141037" targetNodeId="e2lb.~StringBuilder%dtoString()%cjava%dlang%dString" resolveInfo="toString" />
            </node>
          </node>
        </node>
      </node>
      <node role="returnType" roleId="tpee.1068580123133" type="tpee.StringType" typeId="tpee.1225271177708" id="4853609160933269604" />
      <node role="visibility" roleId="tpee.1178549979242" type="tpee.PublicVisibility" typeId="tpee.1146644602865" id="1219155723971" />
    </node>
    <node role="method" roleId="1i04.1225194240805" type="1i04.ConceptMethodDeclaration" typeId="1i04.1225194472830" id="1213877498511">
      <property name="name" nameId="tpck.1169194664001" value="getTemplateType" />
      <property name="isVirtual" nameId="1i04.1225194472832" value="true" />
      <property name="isPrivate" nameId="1i04.1225194472833" value="false" />
      <node role="returnType" roleId="tpee.1068580123133" type="tp25.SConceptType" typeId="tp25.1172420572800" id="1213877498512" />
      <node role="body" roleId="tpee.1068580123135" type="tpee.StatementList" typeId="tpee.1068580123136" id="1213877498513">
        <node role="statement" roleId="tpee.1068581517665" type="tpee.ReturnStatement" typeId="tpee.1068581242878" id="1213877498514">
          <node role="expression" roleId="tpee.1068581517676" type="tpee.NullLiteral" typeId="tpee.1070534058343" id="1213877498515" />
        </node>
      </node>
      <node role="visibility" roleId="tpee.1178549979242" type="tpee.PublicVisibility" typeId="tpee.1146644602865" id="1219155724190" />
    </node>
    <node role="method" roleId="1i04.1225194240805" type="1i04.ConceptMethodDeclaration" typeId="1i04.1225194472830" id="1213877498516">
      <property name="name" nameId="tpck.1169194664001" value="getMappingLabelText" />
      <property name="isPrivate" nameId="1i04.1225194472833" value="false" />
      <node role="returnType" roleId="tpee.1068580123133" type="tpee.StringType" typeId="tpee.1225271177708" id="4853609160933269617" />
      <node role="body" roleId="tpee.1068580123135" type="tpee.StatementList" typeId="tpee.1068580123136" id="1213877498518">
        <node role="statement" roleId="tpee.1068581517665" type="tpee.LocalVariableDeclarationStatement" typeId="tpee.1068581242864" id="1213877498519">
          <node role="localVariableDeclaration" roleId="tpee.1068581242865" type="tpee.LocalVariableDeclaration" typeId="tpee.1068581242863" id="1213877498520">
            <property name="name" nameId="tpck.1169194664001" value="mappingLabel" />
            <node role="type" roleId="tpee.5680397130376446158" type="tpee.StringType" typeId="tpee.1225271177708" id="4853609160933269596" />
            <node role="initializer" roleId="tpee.1068431790190" type="tpee.DotExpression" typeId="tpee.1197027756228" id="1213877498522">
              <node role="operand" roleId="tpee.1197027771414" type="tpee.DotExpression" typeId="tpee.1197027756228" id="1213877498523">
                <node role="operand" roleId="tpee.1197027771414" type="1i04.ThisNodeExpression" typeId="1i04.1225194691553" id="1213877498524" />
                <node role="operation" roleId="tpee.1197027833540" type="tp25.SLinkAccess" typeId="tp25.1138056143562" id="1213877498525">
                  <link role="link" roleId="tp25.1138056516764" targetNodeId="tpf8.1200917515464" />
                </node>
              </node>
              <node role="operation" roleId="tpee.1197027833540" type="tp25.SPropertyAccess" typeId="tp25.1138056022639" id="1213877498526">
                <link role="property" roleId="tp25.1138056395725" targetNodeId="tpck.1169194664001" resolveInfo="name" />
              </node>
            </node>
          </node>
        </node>
        <node role="statement" roleId="tpee.1068581517665" type="tpee.IfStatement" typeId="tpee.1068580123159" id="1213877498527">
          <node role="ifTrue" roleId="tpee.1068580123161" type="tpee.StatementList" typeId="tpee.1068580123136" id="1213877498528">
            <node role="statement" roleId="tpee.1068581517665" type="tpee.ReturnStatement" typeId="tpee.1068581242878" id="1213877498529">
              <node role="expression" roleId="tpee.1068581517676" type="tpee.LocalVariableReference" typeId="tpee.1068581242866" id="1213877498530">
                <link role="variableDeclaration" roleId="tpee.1068581517664" targetNodeId="1213877498520" resolveInfo="mappingLabel" />
              </node>
            </node>
          </node>
          <node role="condition" roleId="tpee.1068580123160" type="tpee.NotEqualsExpression" typeId="tpee.1073239437375" id="1213877498531">
            <node role="rightExpression" roleId="tpee.1081773367579" type="tpee.NullLiteral" typeId="tpee.1070534058343" id="1213877498532" />
            <node role="leftExpression" roleId="tpee.1081773367580" type="tpee.LocalVariableReference" typeId="tpee.1068581242866" id="1213877498533">
              <link role="variableDeclaration" roleId="tpee.1068581517664" targetNodeId="1213877498520" resolveInfo="mappingLabel" />
            </node>
          </node>
        </node>
        <node role="statement" roleId="tpee.1068581517665" type="tpee.ReturnStatement" typeId="tpee.1068581242878" id="1213877498534">
          <node role="expression" roleId="tpee.1068581517676" type="tpee.NullLiteral" typeId="tpee.1070534058343" id="1227915920713" />
        </node>
      </node>
      <node role="visibility" roleId="tpee.1178549979242" type="tpee.PrivateVisibility" typeId="tpee.1146644623116" id="1227915910790" />
    </node>
    <node role="constructor" roleId="1i04.1225194240801" type="1i04.ConceptConstructorDeclaration" typeId="1i04.1225194413805" id="1213877498538">
      <node role="body" roleId="tpee.1137022507850" type="tpee.StatementList" typeId="tpee.1068580123136" id="1213877498539" />
    </node>
  </root>
  <root id="1213877522462">
    <node role="method" roleId="1i04.1225194240805" type="1i04.ConceptMethodDeclaration" typeId="1i04.1225194472830" id="1213877522463">
      <property name="name" nameId="tpck.1169194664001" value="getInputNodeTypeInsideOfMacro" />
      <property name="isPrivate" nameId="1i04.1225194472833" value="false" />
      <link role="overriddenMethod" roleId="1i04.1225194472831" targetNodeId="1213877290799" resolveInfo="getInputNodeTypeInsideOfMacro" />
      <node role="body" roleId="tpee.1068580123135" type="tpee.StatementList" typeId="tpee.1068580123136" id="1213877522464">
        <node role="statement" roleId="tpee.1068581517665" type="tpd4.CoerceStatement" typeId="tpd4.1176558773329" id="1213877522465">
          <node role="pattern" roleId="tpd4.1176558876970" type="tpd4.PatternCondition" typeId="tpd4.1174642900584" id="1213877522466">
            <property name="name" nameId="tpck.1169194664001" value="abc" />
            <node role="pattern" roleId="tpd4.1174642936809" type="tp3t.PatternExpression" typeId="tp3t.1136720037777" id="1213877522467">
              <node role="patternNode" roleId="tp3t.1136720037778" type="tp25.SNodeType" typeId="tp25.1138055754698" id="1213877522468">
                <node role="smodelAttribute" roleId="tpck.5169995583184591170" type="tp3t.LinkPatternVariableDeclaration" typeId="tp3t.1137418540378" id="1213877522469">
                  <property name="varName" nameId="tp3t.1137418571428" value="concept" />
                  <property name="linkRole" nameId="tpck.1757699476691236116" value="concept" />
                </node>
              </node>
            </node>
          </node>
          <node role="nodeToCoerce" roleId="tpd4.1176558919376" type="tpee.DotExpression" typeId="tpee.1197027756228" id="1213877522470">
            <node role="operand" roleId="tpee.1197027771414" type="tpee.DotExpression" typeId="tpee.1197027756228" id="1213877522471">
              <node role="operand" roleId="tpee.1197027771414" type="1i04.ThisNodeExpression" typeId="1i04.1225194691553" id="1213877522472" />
              <node role="operation" roleId="tpee.1197027833540" type="tp25.SLinkAccess" typeId="tp25.1138056143562" id="1213877522473">
                <link role="link" roleId="tp25.1138056516764" targetNodeId="tpf8.1168380395224" />
              </node>
            </node>
            <node role="operation" roleId="tpee.1197027833540" type="tpd4.Node_TypeOperation" typeId="tpd4.1176544042499" id="1213877522474" />
          </node>
          <node role="body" roleId="tpd4.1176558868203" type="tpee.StatementList" typeId="tpee.1068580123136" id="1213877522475">
            <node role="statement" roleId="tpee.1068581517665" type="tpee.ReturnStatement" typeId="tpee.1068581242878" id="1213877522476">
              <node role="expression" roleId="tpee.1068581517676" type="tpd4.LinkPatternVariableReference" typeId="tpd4.1174989777619" id="1213877522477">
                <link role="patternVarDecl" roleId="tpd4.1174989841903" targetNodeId="1213877522469" resolveInfo="#concept" />
              </node>
            </node>
          </node>
        </node>
        <node role="statement" roleId="tpee.1068581517665" type="tpee.ReturnStatement" typeId="tpee.1068581242878" id="1213877522478">
          <node role="expression" roleId="tpee.1068581517676" type="tpee.DotExpression" typeId="tpee.1197027756228" id="1213877522479">
            <node role="operand" roleId="tpee.1197027771414" type="1i04.SuperNodeExpression" typeId="1i04.1225194628440" id="1213877522480" />
            <node role="operation" roleId="tpee.1197027833540" type="tp25.Node_ConceptMethodCall" typeId="tp25.1179409122411" id="1213877522481">
              <link role="baseMethodDeclaration" roleId="tpee.1068499141037" targetNodeId="1213877290799" resolveInfo="getInputNodeTypeInsideOfMacro" />
            </node>
          </node>
        </node>
      </node>
      <node role="returnType" roleId="tpee.1068580123133" type="tp25.SConceptType" typeId="tp25.1172420572800" id="1213877522482" />
      <node role="visibility" roleId="tpee.1178549979242" type="tpee.PublicVisibility" typeId="tpee.1146644602865" id="1219155724382" />
    </node>
    <node role="constructor" roleId="1i04.1225194240801" type="1i04.ConceptConstructorDeclaration" typeId="1i04.1225194413805" id="1213877522483">
      <node role="body" roleId="tpee.1137022507850" type="tpee.StatementList" typeId="tpee.1068580123136" id="1213877522484" />
    </node>
  </root>
  <root id="8952337903384729124">
    <node role="constructor" roleId="1i04.1225194240801" type="1i04.ConceptConstructorDeclaration" typeId="1i04.1225194413805" id="8952337903384729125">
      <node role="body" roleId="tpee.1137022507850" type="tpee.StatementList" typeId="tpee.1068580123136" id="8952337903384729126" />
    </node>
    <node role="method" roleId="1i04.1225194240805" type="1i04.ConceptMethodDeclaration" typeId="1i04.1225194472830" id="8952337903384729127">
      <property name="name" nameId="tpck.1169194664001" value="getBaseConcept" />
      <property name="isVirtual" nameId="1i04.1225194472832" value="true" />
      <link role="overriddenMethod" roleId="1i04.1225194472831" targetNodeId="tpcn.2621449412040133768" resolveInfo="getBaseConcept" />
      <node role="visibility" roleId="tpee.1178549979242" type="tpee.PublicVisibility" typeId="tpee.1146644602865" id="8952337903384729128" />
      <node role="body" roleId="tpee.1068580123135" type="tpee.StatementList" typeId="tpee.1068580123136" id="8952337903384729129">
        <node role="statement" roleId="tpee.1068581517665" type="tpee.ExpressionStatement" typeId="tpee.1068580123155" id="8952337903384730541">
          <node role="expression" roleId="tpee.1068580123156" type="tpee.DotExpression" typeId="tpee.1197027756228" id="8952337903384730543">
            <node role="operand" roleId="tpee.1197027771414" type="1i04.ThisNodeExpression" typeId="1i04.1225194691553" id="8952337903384730542" />
            <node role="operation" roleId="tpee.1197027833540" type="tp25.SLinkAccess" typeId="tp25.1138056143562" id="8952337903384730547">
              <link role="link" roleId="tp25.1138056516764" targetNodeId="tpf8.1168285871518" />
            </node>
          </node>
        </node>
      </node>
      <node role="returnType" roleId="tpee.1068580123133" type="tp25.SNodeType" typeId="tp25.1138055754698" id="8952337903384729130">
        <link role="concept" roleId="tp25.1138405853777" targetNodeId="tpce.1169125787135" resolveInfo="AbstractConceptDeclaration" />
      </node>
    </node>
    <node role="method" roleId="1i04.1225194240805" type="1i04.ConceptMethodDeclaration" typeId="1i04.1225194472830" id="390427525177435267">
      <property name="isVirtual" nameId="1i04.1225194472832" value="true" />
      <property name="name" nameId="tpck.1169194664001" value="setBaseConcept" />
      <link role="overriddenMethod" roleId="1i04.1225194472831" targetNodeId="tpcn.6261424444345963020" resolveInfo="setBaseConcept" />
      <node role="visibility" roleId="tpee.1178549979242" type="tpee.PublicVisibility" typeId="tpee.1146644602865" id="390427525177435268" />
      <node role="body" roleId="tpee.1068580123135" type="tpee.StatementList" typeId="tpee.1068580123136" id="390427525177435269">
        <node role="statement" roleId="tpee.1068581517665" type="tpee.ExpressionStatement" typeId="tpee.1068580123155" id="390427525177559645">
          <node role="expression" roleId="tpee.1068580123156" type="tpee.DotExpression" typeId="tpee.1197027756228" id="390427525177559652">
            <node role="operand" roleId="tpee.1197027771414" type="tpee.DotExpression" typeId="tpee.1197027756228" id="390427525177559647">
              <node role="operand" roleId="tpee.1197027771414" type="1i04.ThisNodeExpression" typeId="1i04.1225194691553" id="390427525177559646" />
              <node role="operation" roleId="tpee.1197027833540" type="tp25.SLinkAccess" typeId="tp25.1138056143562" id="390427525177559651">
                <link role="link" roleId="tp25.1138056516764" targetNodeId="tpf8.1168285871518" />
              </node>
            </node>
            <node role="operation" roleId="tpee.1197027833540" type="tp25.Link_SetTargetOperation" typeId="tp25.1140725362528" id="390427525177559656">
              <node role="linkTarget" roleId="tp25.1140725362529" type="tpee.ParameterReference" typeId="tpee.1068581242874" id="390427525177559659">
                <link role="variableDeclaration" roleId="tpee.1068581517664" targetNodeId="390427525177435270" resolveInfo="baseConcept" />
              </node>
            </node>
          </node>
        </node>
        <node role="statement" roleId="tpee.1068581517665" type="tpee.ExpressionStatement" typeId="tpee.1068580123155" id="390427525177684459">
          <node role="expression" roleId="tpee.1068580123156" type="tpee.DotExpression" typeId="tpee.1197027756228" id="390427525177684460">
            <node role="operand" roleId="tpee.1197027771414" type="tpee.DotExpression" typeId="tpee.1197027756228" id="390427525177684461">
              <node role="operand" roleId="tpee.1197027771414" type="1i04.ThisNodeExpression" typeId="1i04.1225194691553" id="390427525177684517" />
              <node role="operation" roleId="tpee.1197027833540" type="tp25.SPropertyAccess" typeId="tp25.1138056022639" id="390427525177684463">
                <link role="property" roleId="tp25.1138056395725" targetNodeId="tpck.1169194664001" resolveInfo="name" />
              </node>
            </node>
            <node role="operation" roleId="tpee.1197027833540" type="tp25.Property_SetOperation" typeId="tp25.1138661924179" id="390427525177684464">
              <node role="value" roleId="tp25.1138662048170" type="tpee.PlusExpression" typeId="tpee.1068581242875" id="390427525177684465">
                <node role="rightExpression" roleId="tpee.1081773367579" type="tpee.DotExpression" typeId="tpee.1197027756228" id="390427525177684466">
                  <node role="operand" roleId="tpee.1197027771414" type="tpee.ParameterReference" typeId="tpee.1068581242874" id="390427525177684519">
                    <link role="variableDeclaration" roleId="tpee.1068581517664" targetNodeId="390427525177435270" resolveInfo="baseConcept" />
                  </node>
                  <node role="operation" roleId="tpee.1197027833540" type="tp25.SPropertyAccess" typeId="tp25.1138056022639" id="390427525177684468">
                    <link role="property" roleId="tp25.1138056395725" targetNodeId="tpck.1169194664001" resolveInfo="name" />
                  </node>
                </node>
                <node role="leftExpression" roleId="tpee.1081773367580" type="tpee.StringLiteral" typeId="tpee.1070475926800" id="390427525177684469">
                  <property name="value" nameId="tpee.1070475926801" value="reduce_" />
                </node>
              </node>
            </node>
          </node>
        </node>
      </node>
      <node role="parameter" roleId="tpee.1068580123134" type="tpee.ParameterDeclaration" typeId="tpee.1068498886292" id="390427525177435270">
        <property name="name" nameId="tpck.1169194664001" value="baseConcept" />
        <node role="type" roleId="tpee.5680397130376446158" type="tp25.SNodeType" typeId="tp25.1138055754698" id="390427525177435271">
          <link role="concept" roleId="tp25.1138405853777" targetNodeId="tpce.1169125787135" resolveInfo="AbstractConceptDeclaration" />
        </node>
      </node>
      <node role="returnType" roleId="tpee.1068580123133" type="tpee.VoidType" typeId="tpee.1068581517677" id="390427525177435272" />
    </node>
  </root>
  <root id="8360039740498070952">
    <node role="constructor" roleId="1i04.1225194240801" type="1i04.ConceptConstructorDeclaration" typeId="1i04.1225194413805" id="8360039740498070953">
      <node role="body" roleId="tpee.1137022507850" type="tpee.StatementList" typeId="tpee.1068580123136" id="8360039740498070954" />
    </node>
    <node role="method" roleId="1i04.1225194240805" type="1i04.ConceptMethodDeclaration" typeId="1i04.1225194472830" id="8360039740498070955">
      <property name="name" nameId="tpck.1169194664001" value="getBaseConceptCollection" />
      <property name="isVirtual" nameId="1i04.1225194472832" value="true" />
      <link role="overriddenMethod" roleId="1i04.1225194472831" targetNodeId="tpcn.5270353093116013036" resolveInfo="getBaseConceptCollection" />
      <node role="visibility" roleId="tpee.1178549979242" type="tpee.PublicVisibility" typeId="tpee.1146644602865" id="8360039740498070956" />
      <node role="body" roleId="tpee.1068580123135" type="tpee.StatementList" typeId="tpee.1068580123136" id="8360039740498070957">
        <node role="statement" roleId="tpee.1068581517665" type="tpee.LocalVariableDeclarationStatement" typeId="tpee.1068581242864" id="8360039740498071156">
          <node role="localVariableDeclaration" roleId="tpee.1068581242865" type="tpee.LocalVariableDeclaration" typeId="tpee.1068581242863" id="8360039740498071157">
            <property name="name" nameId="tpck.1169194664001" value="result" />
            <node role="type" roleId="tpee.5680397130376446158" type="tp25.SNodeListType" typeId="tp25.1145383075378" id="8360039740498071158">
              <link role="elementConcept" roleId="tp25.1145383142433" targetNodeId="tpce.1169125787135" resolveInfo="AbstractConceptDeclaration" />
            </node>
            <node role="initializer" roleId="tpee.1068431790190" type="tpee.GenericNewExpression" typeId="tpee.1145552977093" id="8360039740498071160">
              <node role="creator" roleId="tpee.1145553007750" type="tp25.SNodeListCreator" typeId="tp25.1145567426890" id="8360039740498071161">
                <node role="createdType" roleId="tp25.1145567471833" type="tp25.SNodeListType" typeId="tp25.1145383075378" id="8360039740498071162">
                  <link role="elementConcept" roleId="tp25.1145383142433" targetNodeId="tpce.1169125787135" resolveInfo="AbstractConceptDeclaration" />
                </node>
              </node>
            </node>
          </node>
        </node>
        <node role="statement" roleId="tpee.1068581517665" type="tpee.ForeachStatement" typeId="tpee.1144226303539" id="8360039740498070965">
          <node role="body" roleId="tpee.1154032183016" type="tpee.StatementList" typeId="tpee.1068580123136" id="8360039740498070966">
            <node role="statement" roleId="tpee.1068581517665" type="tpee.ExpressionStatement" typeId="tpee.1068580123155" id="8360039740498071170">
              <node role="expression" roleId="tpee.1068580123156" type="tpee.DotExpression" typeId="tpee.1197027756228" id="8360039740498071172">
                <node role="operand" roleId="tpee.1197027771414" type="tpee.LocalVariableReference" typeId="tpee.1068581242866" id="8360039740498071171">
                  <link role="variableDeclaration" roleId="tpee.1068581517664" targetNodeId="8360039740498071157" resolveInfo="result" />
                </node>
                <node role="operation" roleId="tpee.1197027833540" type="tp2q.AddElementOperation" typeId="tp2q.1160612413312" id="8360039740498071176">
                  <node role="argument" roleId="tp2q.1160612519549" type="tpee.DotExpression" typeId="tpee.1197027756228" id="8360039740498071183">
                    <node role="operand" roleId="tpee.1197027771414" type="tpee.LocalVariableReference" typeId="tpee.1068581242866" id="8360039740498071180">
                      <link role="variableDeclaration" roleId="tpee.1068581517664" targetNodeId="8360039740498070969" resolveInfo="mappingRule" />
                    </node>
                    <node role="operation" roleId="tpee.1197027833540" type="tp25.SLinkAccess" typeId="tp25.1138056143562" id="8360039740498071189">
                      <link role="link" roleId="tp25.1138056516764" targetNodeId="tpf8.1167169349424" />
                    </node>
                  </node>
                </node>
              </node>
            </node>
          </node>
          <node role="iterable" roleId="tpee.1144226360166" type="tpee.DotExpression" typeId="tpee.1197027756228" id="8360039740498070978">
            <node role="operand" roleId="tpee.1197027771414" type="1i04.ThisNodeExpression" typeId="1i04.1225194691553" id="8360039740498070973" />
            <node role="operation" roleId="tpee.1197027833540" type="tp25.SLinkListAccess" typeId="tp25.1138056282393" id="8360039740498070984">
              <link role="link" roleId="tp25.1138056546658" targetNodeId="tpf8.1167340453568" />
            </node>
          </node>
          <node role="variable" roleId="tpee.1144230900587" type="tpee.LocalVariableDeclaration" typeId="tpee.1068581242863" id="8360039740498070969">
            <property name="name" nameId="tpck.1169194664001" value="mappingRule" />
            <node role="type" roleId="tpee.5680397130376446158" type="tp25.SNodeType" typeId="tp25.1138055754698" id="8360039740498071147">
              <link role="concept" roleId="tp25.1138405853777" targetNodeId="tpf8.1167327847730" resolveInfo="Reduction_MappingRule" />
            </node>
          </node>
        </node>
        <node role="statement" roleId="tpee.1068581517665" type="tpee.ExpressionStatement" typeId="tpee.1068580123155" id="8360039740498071163">
          <node role="expression" roleId="tpee.1068580123156" type="tpee.LocalVariableReference" typeId="tpee.1068581242866" id="8360039740498071164">
            <link role="variableDeclaration" roleId="tpee.1068581517664" targetNodeId="8360039740498071157" resolveInfo="result" />
          </node>
        </node>
      </node>
      <node role="returnType" roleId="tpee.1068580123133" type="tp25.SNodeListType" typeId="tp25.1145383075378" id="8360039740498070958">
        <link role="elementConcept" roleId="tp25.1145383142433" targetNodeId="tpce.1169125787135" resolveInfo="AbstractConceptDeclaration" />
      </node>
    </node>
    <node role="method" roleId="1i04.1225194240805" type="1i04.ConceptMethodDeclaration" typeId="1i04.1225194472830" id="7656801780400891052">
      <property name="isVirtual" nameId="1i04.1225194472832" value="true" />
      <property name="name" nameId="tpck.1169194664001" value="setBaseConcept" />
      <link role="overriddenMethod" roleId="1i04.1225194472831" targetNodeId="tpcn.6261424444345963020" resolveInfo="setBaseConcept" />
      <node role="visibility" roleId="tpee.1178549979242" type="tpee.PublicVisibility" typeId="tpee.1146644602865" id="7656801780400891053" />
      <node role="body" roleId="tpee.1068580123135" type="tpee.StatementList" typeId="tpee.1068580123136" id="7656801780400891054">
        <node role="statement" roleId="tpee.1068581517665" type="tpee.LocalVariableDeclarationStatement" typeId="tpee.1068581242864" id="7656801780400897415">
          <node role="localVariableDeclaration" roleId="tpee.1068581242865" type="tpee.LocalVariableDeclaration" typeId="tpee.1068581242863" id="7656801780400897416">
            <property name="name" nameId="tpck.1169194664001" value="rule" />
            <node role="type" roleId="tpee.5680397130376446158" type="tp25.SNodeType" typeId="tp25.1138055754698" id="7656801780400897417">
              <link role="concept" roleId="tp25.1138405853777" targetNodeId="tpf8.1167327847730" resolveInfo="Reduction_MappingRule" />
            </node>
            <node role="initializer" roleId="tpee.1068431790190" type="tpee.GenericNewExpression" typeId="tpee.1145552977093" id="7656801780400897419">
              <node role="creator" roleId="tpee.1145553007750" type="tp25.SNodeCreator" typeId="tp25.1180636770613" id="7656801780400897420">
                <node role="createdType" roleId="tp25.1180636770616" type="tp25.SNodeType" typeId="tp25.1138055754698" id="7656801780400897421">
                  <link role="concept" roleId="tp25.1138405853777" targetNodeId="tpf8.1167327847730" resolveInfo="Reduction_MappingRule" />
                </node>
              </node>
            </node>
          </node>
        </node>
        <node role="statement" roleId="tpee.1068581517665" type="tpee.ExpressionStatement" typeId="tpee.1068580123155" id="7656801780400897423">
          <node role="expression" roleId="tpee.1068580123156" type="tpee.DotExpression" typeId="tpee.1197027756228" id="7656801780400897430">
            <node role="operand" roleId="tpee.1197027771414" type="tpee.DotExpression" typeId="tpee.1197027756228" id="7656801780400897425">
              <node role="operand" roleId="tpee.1197027771414" type="tpee.LocalVariableReference" typeId="tpee.1068581242866" id="7656801780400897424">
                <link role="variableDeclaration" roleId="tpee.1068581517664" targetNodeId="7656801780400897416" resolveInfo="rule" />
              </node>
              <node role="operation" roleId="tpee.1197027833540" type="tp25.SLinkAccess" typeId="tp25.1138056143562" id="7656801780400897429">
                <link role="link" roleId="tp25.1138056516764" targetNodeId="tpf8.1167169349424" />
              </node>
            </node>
            <node role="operation" roleId="tpee.1197027833540" type="tp25.Link_SetTargetOperation" typeId="tp25.1140725362528" id="7656801780400897434">
              <node role="linkTarget" roleId="tp25.1140725362529" type="tpee.ParameterReference" typeId="tpee.1068581242874" id="7656801780400897437">
                <link role="variableDeclaration" roleId="tpee.1068581517664" targetNodeId="7656801780400891055" resolveInfo="baseConcept" />
              </node>
            </node>
          </node>
        </node>
        <node role="statement" roleId="tpee.1068581517665" type="tpee.ExpressionStatement" typeId="tpee.1068580123155" id="7656801780400913197">
          <node role="expression" roleId="tpee.1068580123156" type="tpee.DotExpression" typeId="tpee.1197027756228" id="7656801780400913204">
            <node role="operand" roleId="tpee.1197027771414" type="tpee.DotExpression" typeId="tpee.1197027756228" id="7656801780400913199">
              <node role="operand" roleId="tpee.1197027771414" type="1i04.ThisNodeExpression" typeId="1i04.1225194691553" id="7656801780400913198" />
              <node role="operation" roleId="tpee.1197027833540" type="tp25.SLinkListAccess" typeId="tp25.1138056282393" id="7656801780400913203">
                <link role="link" roleId="tp25.1138056546658" targetNodeId="tpf8.1167340453568" />
              </node>
            </node>
            <node role="operation" roleId="tpee.1197027833540" type="tp2q.AddElementOperation" typeId="tp2q.1160612413312" id="7656801780400913208">
              <node role="argument" roleId="tp2q.1160612519549" type="tpee.LocalVariableReference" typeId="tpee.1068581242866" id="7656801780400913212">
                <link role="variableDeclaration" roleId="tpee.1068581517664" targetNodeId="7656801780400897416" resolveInfo="rule" />
              </node>
            </node>
          </node>
        </node>
      </node>
      <node role="parameter" roleId="tpee.1068580123134" type="tpee.ParameterDeclaration" typeId="tpee.1068498886292" id="7656801780400891055">
        <property name="name" nameId="tpck.1169194664001" value="baseConcept" />
        <node role="type" roleId="tpee.5680397130376446158" type="tp25.SNodeType" typeId="tp25.1138055754698" id="7656801780400891056">
          <link role="concept" roleId="tp25.1138405853777" targetNodeId="tpce.1169125787135" resolveInfo="AbstractConceptDeclaration" />
        </node>
      </node>
      <node role="returnType" roleId="tpee.1068580123133" type="tpee.VoidType" typeId="tpee.1068581517677" id="7656801780400891057" />
    </node>
  </root>
  <root id="1805153994417064760">
    <node role="method" roleId="1i04.1225194240805" type="1i04.ConceptMethodDeclaration" typeId="1i04.1225194472830" id="1805153994417064763">
      <property name="name" nameId="tpck.1169194664001" value="getConcept" />
      <node role="visibility" roleId="tpee.1178549979242" type="tpee.PublicVisibility" typeId="tpee.1146644602865" id="1805153994417064764" />
      <node role="returnType" roleId="tpee.1068580123133" type="tp25.SConceptType" typeId="tp25.1172420572800" id="1805153994417123404" />
      <node role="body" roleId="tpee.1068580123135" type="tpee.StatementList" typeId="tpee.1068580123136" id="1805153994417064766">
        <node role="statement" roleId="tpee.1068581517665" type="tpee.ExpressionStatement" typeId="tpee.1068580123155" id="1805153994417121163">
          <node role="expression" roleId="tpee.1068580123156" type="tpee.TernaryOperatorExpression" typeId="tpee.1163668896201" id="1805153994417121207">
            <node role="ifFalse" roleId="tpee.1163668934364" type="tpee.NullLiteral" typeId="tpee.1070534058343" id="1805153994417121228" />
            <node role="condition" roleId="tpee.1163668914799" type="tpee.AndExpression" typeId="tpee.1080120340718" id="1805153994417121180">
              <node role="rightExpression" roleId="tpee.1081773367579" type="tpee.DotExpression" typeId="tpee.1197027756228" id="1805153994417121200">
                <node role="operand" roleId="tpee.1197027771414" type="tpee.DotExpression" typeId="tpee.1197027756228" id="1805153994417121193">
                  <node role="operand" roleId="tpee.1197027771414" type="tpee.DotExpression" typeId="tpee.1197027756228" id="1805153994417121186">
                    <node role="operand" roleId="tpee.1197027771414" type="1i04.ThisNodeExpression" typeId="1i04.1225194691553" id="1805153994417121184" />
                    <node role="operation" roleId="tpee.1197027833540" type="tp25.SLinkAccess" typeId="tp25.1138056143562" id="1805153994417121191">
                      <link role="link" roleId="tp25.1138056516764" targetNodeId="tpf8.1805153994416556314" />
                    </node>
                  </node>
                  <node role="operation" roleId="tpee.1197027833540" type="tp25.SLinkAccess" typeId="tp25.1138056143562" id="1805153994417121198">
                    <link role="link" roleId="tp25.1138056516764" targetNodeId="tp3t.1136720037778" />
                  </node>
                </node>
                <node role="operation" roleId="tpee.1197027833540" type="tp25.Node_IsNotNullOperation" typeId="tp25.1172008320231" id="1805153994417121205" />
              </node>
              <node role="leftExpression" roleId="tpee.1081773367580" type="tpee.DotExpression" typeId="tpee.1197027756228" id="1805153994417121173">
                <node role="operand" roleId="tpee.1197027771414" type="tpee.DotExpression" typeId="tpee.1197027756228" id="1805153994417121166">
                  <node role="operand" roleId="tpee.1197027771414" type="1i04.ThisNodeExpression" typeId="1i04.1225194691553" id="1805153994417121164" />
                  <node role="operation" roleId="tpee.1197027833540" type="tp25.SLinkAccess" typeId="tp25.1138056143562" id="1805153994417121171">
                    <link role="link" roleId="tp25.1138056516764" targetNodeId="tpf8.1805153994416556314" />
                  </node>
                </node>
                <node role="operation" roleId="tpee.1197027833540" type="tp25.Node_IsNotNullOperation" typeId="tp25.1172008320231" id="1805153994417121178" />
              </node>
            </node>
            <node role="ifTrue" roleId="tpee.1163668922816" type="tpee.DotExpression" typeId="tpee.1197027756228" id="1805153994417121220">
              <node role="operand" roleId="tpee.1197027771414" type="tpee.DotExpression" typeId="tpee.1197027756228" id="1805153994417121221">
                <node role="operand" roleId="tpee.1197027771414" type="tpee.DotExpression" typeId="tpee.1197027756228" id="1805153994417121222">
                  <node role="operand" roleId="tpee.1197027771414" type="1i04.ThisNodeExpression" typeId="1i04.1225194691553" id="1805153994417121223" />
                  <node role="operation" roleId="tpee.1197027833540" type="tp25.SLinkAccess" typeId="tp25.1138056143562" id="1805153994417121224">
                    <link role="link" roleId="tp25.1138056516764" targetNodeId="tpf8.1805153994416556314" />
                  </node>
                </node>
                <node role="operation" roleId="tpee.1197027833540" type="tp25.SLinkAccess" typeId="tp25.1138056143562" id="1805153994417121225">
                  <link role="link" roleId="tp25.1138056516764" targetNodeId="tp3t.1136720037778" />
                </node>
              </node>
              <node role="operation" roleId="tpee.1197027833540" type="tp25.Node_GetConceptOperation" typeId="tp25.1172323065820" id="1805153994417121235" />
            </node>
          </node>
        </node>
      </node>
    </node>
    <node role="method" roleId="1i04.1225194240805" type="1i04.ConceptMethodDeclaration" typeId="1i04.1225194472830" id="1805153994417123441">
      <property name="name" nameId="tpck.1169194664001" value="getTemplateType" />
      <node role="visibility" roleId="tpee.1178549979242" type="tpee.PublicVisibility" typeId="tpee.1146644602865" id="1805153994417123442" />
      <node role="body" roleId="tpee.1068580123135" type="tpee.StatementList" typeId="tpee.1068580123136" id="1805153994417123444">
        <node role="statement" roleId="tpee.1068581517665" type="tpee.ExpressionStatement" typeId="tpee.1068580123155" id="1805153994417123447">
          <node role="expression" roleId="tpee.1068580123156" type="tpee.NullLiteral" typeId="tpee.1070534058343" id="1805153994417123448" />
        </node>
      </node>
      <node role="returnType" roleId="tpee.1068580123133" type="tp25.SConceptType" typeId="tp25.1172420572800" id="1805153994417123446" />
    </node>
    <node role="constructor" roleId="1i04.1225194240801" type="1i04.ConceptConstructorDeclaration" typeId="1i04.1225194413805" id="1805153994417064761">
      <node role="body" roleId="tpee.1137022507850" type="tpee.StatementList" typeId="tpee.1068580123136" id="1805153994417064762" />
    </node>
  </root>
  <root id="1722980698497616258">
    <node role="constructor" roleId="1i04.1225194240801" type="1i04.ConceptConstructorDeclaration" typeId="1i04.1225194413805" id="1722980698497616259">
      <node role="body" roleId="tpee.1137022507850" type="tpee.StatementList" typeId="tpee.1068580123136" id="1722980698497616260" />
    </node>
    <node role="method" roleId="1i04.1225194240805" type="1i04.ConceptMethodDeclaration" typeId="1i04.1225194472830" id="7933327286924681278">
      <property name="isVirtual" nameId="1i04.1225194472832" value="false" />
      <property name="name" nameId="tpck.1169194664001" value="getTemplateType" />
      <property name="isAbstract" nameId="1i04.1225194472834" value="false" />
      <link role="overriddenMethod" roleId="1i04.1225194472831" targetNodeId="7933327286924651185" resolveInfo="getTemplateType" />
      <node role="visibility" roleId="tpee.1178549979242" type="tpee.PublicVisibility" typeId="tpee.1146644602865" id="7933327286924681279" />
      <node role="body" roleId="tpee.1068580123135" type="tpee.StatementList" typeId="tpee.1068580123136" id="7933327286924681280">
        <node role="statement" roleId="tpee.1068581517665" type="tpee.LocalVariableDeclarationStatement" typeId="tpee.1068581242864" id="7933327286924681306">
          <node role="localVariableDeclaration" roleId="tpee.1068581242865" type="tpee.LocalVariableDeclaration" typeId="tpee.1068581242863" id="7933327286924681307">
            <property name="name" nameId="tpck.1169194664001" value="contentNode" />
            <node role="type" roleId="tpee.5680397130376446158" type="tp25.SNodeType" typeId="tp25.1138055754698" id="7933327286924681308">
              <link role="concept" roleId="tp25.1138405853777" targetNodeId="tpck.1133920641626" resolveInfo="BaseConcept" />
            </node>
            <node role="initializer" roleId="tpee.1068431790190" type="tpee.DotExpression" typeId="tpee.1197027756228" id="7933327286924681309">
              <node role="operand" roleId="tpee.1197027771414" type="tpee.DotExpression" typeId="tpee.1197027756228" id="7933327286924681310">
                <node role="operand" roleId="tpee.1197027771414" type="1i04.ThisNodeExpression" typeId="1i04.1225194691553" id="7933327286924681311" />
                <node role="operation" roleId="tpee.1197027833540" type="tp25.SLinkAccess" typeId="tp25.1138056143562" id="7933327286924681312">
                  <link role="link" roleId="tp25.1138056516764" targetNodeId="tpf8.1722980698497626483" />
                </node>
              </node>
              <node role="operation" roleId="tpee.1197027833540" type="tp25.SLinkAccess" typeId="tp25.1138056143562" id="7933327286924681313">
                <link role="link" roleId="tp25.1138056516764" targetNodeId="tpf8.1092060348987" />
              </node>
            </node>
          </node>
        </node>
        <node role="statement" roleId="tpee.1068581517665" type="tpee.IfStatement" typeId="tpee.1068580123159" id="7933327286924681316">
          <node role="ifTrue" roleId="tpee.1068580123161" type="tpee.StatementList" typeId="tpee.1068580123136" id="7933327286924681317">
            <node role="statement" roleId="tpee.1068581517665" type="tpee.LocalVariableDeclarationStatement" typeId="tpee.1068581242864" id="7933327286924681331">
              <node role="localVariableDeclaration" roleId="tpee.1068581242865" type="tpee.LocalVariableDeclaration" typeId="tpee.1068581242863" id="7933327286924681332">
                <property name="name" nameId="tpck.1169194664001" value="fragments" />
                <node role="type" roleId="tpee.5680397130376446158" type="tp25.SNodeListType" typeId="tp25.1145383075378" id="7933327286924681333">
                  <link role="elementConcept" roleId="tp25.1145383142433" targetNodeId="tpf8.1095672379244" resolveInfo="TemplateFragment" />
                </node>
                <node role="initializer" roleId="tpee.1068431790190" type="tpee.DotExpression" typeId="tpee.1197027756228" id="7933327286924681334">
                  <node role="operand" roleId="tpee.1197027771414" type="tpee.LocalVariableReference" typeId="tpee.1068581242866" id="7933327286924681372">
                    <link role="variableDeclaration" roleId="tpee.1068581517664" targetNodeId="7933327286924681307" resolveInfo="contentNode" />
                  </node>
                  <node role="operation" roleId="tpee.1197027833540" type="tp25.Node_GetDescendantsOperation" typeId="tp25.1171305280644" id="7933327286924681338">
                    <node role="parameter" roleId="tp25.1144104376918" type="tp25.OperationParm_Concept" typeId="tp25.1144101972840" id="7933327286924681339">
                      <node role="conceptArgument" roleId="tp25.1207343664468" type="tp25.RefConcept_Reference" typeId="tp25.1177026924588" id="7933327286924681340">
                        <link role="conceptDeclaration" roleId="tp25.1177026940964" targetNodeId="tpf8.1095672379244" resolveInfo="TemplateFragment" />
                      </node>
                    </node>
                  </node>
                </node>
              </node>
            </node>
            <node role="statement" roleId="tpee.1068581517665" type="tpee.IfStatement" typeId="tpee.1068580123159" id="7933327286924681341">
              <node role="ifTrue" roleId="tpee.1068580123161" type="tpee.StatementList" typeId="tpee.1068580123136" id="7933327286924681342">
                <node role="statement" roleId="tpee.1068581517665" type="tpee.ReturnStatement" typeId="tpee.1068581242878" id="7933327286924681343">
                  <node role="expression" roleId="tpee.1068581517676" type="tpee.DotExpression" typeId="tpee.1197027756228" id="7933327286924681344">
                    <node role="operand" roleId="tpee.1197027771414" type="tpee.DotExpression" typeId="tpee.1197027756228" id="7933327286924681345">
                      <node role="operand" roleId="tpee.1197027771414" type="tpee.DotExpression" typeId="tpee.1197027756228" id="7933327286924681346">
                        <node role="operand" roleId="tpee.1197027771414" type="tpee.LocalVariableReference" typeId="tpee.1068581242866" id="7933327286924681347">
                          <link role="variableDeclaration" roleId="tpee.1068581517664" targetNodeId="7933327286924681332" resolveInfo="fragments" />
                        </node>
                        <node role="operation" roleId="tpee.1197027833540" type="tp2q.GetFirstOperation" typeId="tp2q.1165525191778" id="7933327286924681348" />
                      </node>
                      <node role="operation" roleId="tpee.1197027833540" type="tp25.Node_GetParentOperation" typeId="tp25.1139613262185" id="7933327286924681349" />
                    </node>
                    <node role="operation" roleId="tpee.1197027833540" type="tp25.Node_GetConceptOperation" typeId="tp25.1172323065820" id="7933327286924681350" />
                  </node>
                </node>
              </node>
              <node role="condition" roleId="tpee.1068580123160" type="tpee.AndExpression" typeId="tpee.1080120340718" id="7933327286924681351">
                <node role="rightExpression" roleId="tpee.1081773367579" type="tpee.DotExpression" typeId="tpee.1197027756228" id="7933327286924681352">
                  <node role="operand" roleId="tpee.1197027771414" type="tpee.DotExpression" typeId="tpee.1197027756228" id="7933327286924681353">
                    <node role="operand" roleId="tpee.1197027771414" type="tpee.DotExpression" typeId="tpee.1197027756228" id="7933327286924681354">
                      <node role="operand" roleId="tpee.1197027771414" type="tpee.LocalVariableReference" typeId="tpee.1068581242866" id="7933327286924681355">
                        <link role="variableDeclaration" roleId="tpee.1068581517664" targetNodeId="7933327286924681332" resolveInfo="fragments" />
                      </node>
                      <node role="operation" roleId="tpee.1197027833540" type="tp2q.GetFirstOperation" typeId="tp2q.1165525191778" id="7933327286924681356" />
                    </node>
                    <node role="operation" roleId="tpee.1197027833540" type="tp25.Node_GetParentOperation" typeId="tp25.1139613262185" id="7933327286924681357" />
                  </node>
                  <node role="operation" roleId="tpee.1197027833540" type="tp25.Node_IsNotNullOperation" typeId="tp25.1172008320231" id="7933327286924681358" />
                </node>
                <node role="leftExpression" roleId="tpee.1081773367580" type="tpee.DotExpression" typeId="tpee.1197027756228" id="7933327286924681359">
                  <node role="operand" roleId="tpee.1197027771414" type="tpee.DotExpression" typeId="tpee.1197027756228" id="7933327286924681360">
                    <node role="operand" roleId="tpee.1197027771414" type="tpee.LocalVariableReference" typeId="tpee.1068581242866" id="7933327286924681361">
                      <link role="variableDeclaration" roleId="tpee.1068581517664" targetNodeId="7933327286924681332" resolveInfo="fragments" />
                    </node>
                    <node role="operation" roleId="tpee.1197027833540" type="tp2q.GetFirstOperation" typeId="tp2q.1165525191778" id="7933327286924681362" />
                  </node>
                  <node role="operation" roleId="tpee.1197027833540" type="tp25.Node_IsNotNullOperation" typeId="tp25.1172008320231" id="7933327286924681363" />
                </node>
              </node>
            </node>
          </node>
          <node role="condition" roleId="tpee.1068580123160" type="tpee.DotExpression" typeId="tpee.1197027756228" id="7933327286924681323">
            <node role="operand" roleId="tpee.1197027771414" type="tpee.LocalVariableReference" typeId="tpee.1068581242866" id="7933327286924681320">
              <link role="variableDeclaration" roleId="tpee.1068581517664" targetNodeId="7933327286924681307" resolveInfo="contentNode" />
            </node>
            <node role="operation" roleId="tpee.1197027833540" type="tp25.Node_IsNotNullOperation" typeId="tp25.1172008320231" id="7933327286924681329" />
          </node>
        </node>
        <node role="statement" roleId="tpee.1068581517665" type="tpee.ExpressionStatement" typeId="tpee.1068580123155" id="7933327286924681364">
          <node role="expression" roleId="tpee.1068580123156" type="tpee.NullLiteral" typeId="tpee.1070534058343" id="7933327286924681365" />
        </node>
      </node>
      <node role="returnType" roleId="tpee.1068580123133" type="tp25.SConceptType" typeId="tp25.1172420572800" id="7933327286924681281" />
    </node>
  </root>
  <root id="1722980698497626475">
    <node role="constructor" roleId="1i04.1225194240801" type="1i04.ConceptConstructorDeclaration" typeId="1i04.1225194413805" id="1722980698497626476">
      <node role="body" roleId="tpee.1137022507850" type="tpee.StatementList" typeId="tpee.1068580123136" id="1722980698497626477" />
    </node>
    <node role="method" roleId="1i04.1225194240805" type="1i04.ConceptMethodDeclaration" typeId="1i04.1225194472830" id="1722980698497626491">
      <property name="name" nameId="tpck.1169194664001" value="deriveType" />
      <property name="isVirtual" nameId="1i04.1225194472832" value="true" />
      <property name="isPrivate" nameId="1i04.1225194472833" value="false" />
      <link role="overriddenMethod" roleId="1i04.1225194472831" targetNodeId="tpek.1213877435747" resolveInfo="deriveType" />
      <node role="visibility" roleId="tpee.1178549979242" type="tpee.PublicVisibility" typeId="tpee.1146644602865" id="1722980698497626492" />
      <node role="body" roleId="tpee.1068580123135" type="tpee.StatementList" typeId="tpee.1068580123136" id="1722980698497626493">
        <node role="statement" roleId="tpee.1068581517665" type="tpee.IfStatement" typeId="tpee.1068580123159" id="1722980698497626566">
          <node role="ifTrue" roleId="tpee.1068580123161" type="tpee.StatementList" typeId="tpee.1068580123136" id="1722980698497626567">
            <node role="statement" roleId="tpee.1068581517665" type="tpee.LocalVariableDeclarationStatement" typeId="tpee.1068581242864" id="1722980698497626568">
              <node role="localVariableDeclaration" roleId="tpee.1068581242865" type="tpee.LocalVariableDeclaration" typeId="tpee.1068581242863" id="1722980698497626569">
                <property name="name" nameId="tpck.1169194664001" value="template" />
                <node role="type" roleId="tpee.5680397130376446158" type="tp25.SNodeType" typeId="tp25.1138055754698" id="1722980698497626570">
                  <link role="concept" roleId="tp25.1138405853777" targetNodeId="tpf8.1092059087312" resolveInfo="TemplateDeclaration" />
                </node>
                <node role="initializer" roleId="tpee.1068431790190" type="tpee.DotExpression" typeId="tpee.1197027756228" id="1722980698497626571">
                  <node role="operand" roleId="tpee.1197027771414" type="1i04.ThisNodeExpression" typeId="1i04.1225194691553" id="1722980698497626572" />
                  <node role="operation" roleId="tpee.1197027833540" type="tp25.SLinkAccess" typeId="tp25.1138056143562" id="1722980698497626709">
                    <link role="link" roleId="tp25.1138056516764" targetNodeId="tpf8.1722980698497626483" />
                  </node>
                </node>
              </node>
            </node>
            <node role="statement" roleId="tpee.1068581517665" type="tpee.LocalVariableDeclarationStatement" typeId="tpee.1068581242864" id="1722980698497626574">
              <node role="localVariableDeclaration" roleId="tpee.1068581242865" type="tpee.LocalVariableDeclaration" typeId="tpee.1068581242863" id="1722980698497626575">
                <property name="name" nameId="tpck.1169194664001" value="i" />
                <node role="type" roleId="tpee.5680397130376446158" type="tpee.IntegerType" typeId="tpee.1070534370425" id="1722980698497626576" />
                <node role="initializer" roleId="tpee.1068431790190" type="tpee.DotExpression" typeId="tpee.1197027756228" id="1722980698497626577">
                  <node role="operand" roleId="tpee.1197027771414" type="tpee.ParameterReference" typeId="tpee.1068581242874" id="1722980698497626578">
                    <link role="variableDeclaration" roleId="tpee.1068581517664" targetNodeId="1722980698497626494" resolveInfo="expression" />
                  </node>
                  <node role="operation" roleId="tpee.1197027833540" type="tp25.Node_GetIndexInParentOperation" typeId="tp25.1179168000618" id="1722980698497626579" />
                </node>
              </node>
            </node>
            <node role="statement" roleId="tpee.1068581517665" type="tpee.IfStatement" typeId="tpee.1068580123159" id="1722980698497626580">
              <node role="ifTrue" roleId="tpee.1068580123161" type="tpee.StatementList" typeId="tpee.1068580123136" id="1722980698497626581">
                <node role="statement" roleId="tpee.1068581517665" type="tpee.LocalVariableDeclarationStatement" typeId="tpee.1068581242864" id="1722980698497626582">
                  <node role="localVariableDeclaration" roleId="tpee.1068581242865" type="tpee.LocalVariableDeclaration" typeId="tpee.1068581242863" id="1722980698497626583">
                    <property name="name" nameId="tpck.1169194664001" value="parameterDeclaration" />
                    <node role="type" roleId="tpee.5680397130376446158" type="tp25.SNodeType" typeId="tp25.1138055754698" id="1722980698497626584">
                      <link role="concept" roleId="tp25.1138405853777" targetNodeId="tpf8.1805153994415891174" resolveInfo="TemplateParameterDeclaration" />
                    </node>
                    <node role="initializer" roleId="tpee.1068431790190" type="tpee.DotExpression" typeId="tpee.1197027756228" id="1722980698497626585">
                      <node role="operand" roleId="tpee.1197027771414" type="tpee.DotExpression" typeId="tpee.1197027756228" id="1722980698497626586">
                        <node role="operand" roleId="tpee.1197027771414" type="tpee.LocalVariableReference" typeId="tpee.1068581242866" id="1722980698497626587">
                          <link role="variableDeclaration" roleId="tpee.1068581517664" targetNodeId="1722980698497626569" resolveInfo="template" />
                        </node>
                        <node role="operation" roleId="tpee.1197027833540" type="tp25.SLinkListAccess" typeId="tp25.1138056282393" id="1722980698497626716">
                          <link role="link" roleId="tp25.1138056546658" targetNodeId="tpf8.1805153994415891175" />
                        </node>
                      </node>
                      <node role="operation" roleId="tpee.1197027833540" type="tp2q.GetElementOperation" typeId="tp2q.1162934736510" id="1722980698497626589">
                        <node role="argument" roleId="tp2q.1162934736511" type="tpee.LocalVariableReference" typeId="tpee.1068581242866" id="1722980698497626590">
                          <link role="variableDeclaration" roleId="tpee.1068581517664" targetNodeId="1722980698497626575" resolveInfo="i" />
                        </node>
                      </node>
                    </node>
                  </node>
                </node>
                <node role="statement" roleId="tpee.1068581517665" type="tpee.LocalVariableDeclarationStatement" typeId="tpee.1068581242864" id="1722980698497626591">
                  <node role="localVariableDeclaration" roleId="tpee.1068581242865" type="tpee.LocalVariableDeclaration" typeId="tpee.1068581242863" id="1722980698497626592">
                    <property name="name" nameId="tpck.1169194664001" value="rawType" />
                    <node role="type" roleId="tpee.5680397130376446158" type="tp25.SNodeType" typeId="tp25.1138055754698" id="1722980698497626593">
                      <link role="concept" roleId="tp25.1138405853777" targetNodeId="tpee.1068431790189" resolveInfo="Type" />
                    </node>
                    <node role="initializer" roleId="tpee.1068431790190" type="tpee.DotExpression" typeId="tpee.1197027756228" id="1722980698497626594">
                      <node role="operand" roleId="tpee.1197027771414" type="tpee.DotExpression" typeId="tpee.1197027756228" id="1722980698497626595">
                        <node role="operand" roleId="tpee.1197027771414" type="tpee.LocalVariableReference" typeId="tpee.1068581242866" id="1722980698497626596">
                          <link role="variableDeclaration" roleId="tpee.1068581517664" targetNodeId="1722980698497626583" resolveInfo="parameterDeclaration" />
                        </node>
                        <node role="operation" roleId="tpee.1197027833540" type="tp25.SLinkAccess" typeId="tp25.1138056143562" id="1722980698497626723">
                          <link role="link" roleId="tp25.1138056516764" targetNodeId="tpf8.1805153994415893199" />
                        </node>
                      </node>
                      <node role="operation" roleId="tpee.1197027833540" type="tp25.Node_CopyOperation" typeId="tp25.1144146199828" id="1722980698497626598" />
                    </node>
                  </node>
                </node>
                <node role="statement" roleId="tpee.1068581517665" type="tpee.ReturnStatement" typeId="tpee.1068581242878" id="1722980698497626726">
                  <node role="expression" roleId="tpee.1068581517676" type="tpee.LocalVariableReference" typeId="tpee.1068581242866" id="1722980698497626728">
                    <link role="variableDeclaration" roleId="tpee.1068581517664" targetNodeId="1722980698497626592" resolveInfo="rawType" />
                  </node>
                </node>
              </node>
              <node role="condition" roleId="tpee.1068580123160" type="tpee.LessThanExpression" typeId="tpee.1081506773034" id="1722980698497626686">
                <node role="rightExpression" roleId="tpee.1081773367579" type="tpee.DotExpression" typeId="tpee.1197027756228" id="1722980698497626687">
                  <node role="operand" roleId="tpee.1197027771414" type="tpee.DotExpression" typeId="tpee.1197027756228" id="1722980698497626688">
                    <node role="operand" roleId="tpee.1197027771414" type="tpee.LocalVariableReference" typeId="tpee.1068581242866" id="1722980698497626689">
                      <link role="variableDeclaration" roleId="tpee.1068581517664" targetNodeId="1722980698497626569" resolveInfo="template" />
                    </node>
                    <node role="operation" roleId="tpee.1197027833540" type="tp25.SLinkListAccess" typeId="tp25.1138056282393" id="1722980698497626710">
                      <link role="link" roleId="tp25.1138056546658" targetNodeId="tpf8.1805153994415891175" />
                    </node>
                  </node>
                  <node role="operation" roleId="tpee.1197027833540" type="tp2q.GetSizeOperation" typeId="tp2q.1162935959151" id="1722980698497626691" />
                </node>
                <node role="leftExpression" roleId="tpee.1081773367580" type="tpee.LocalVariableReference" typeId="tpee.1068581242866" id="1722980698497626692">
                  <link role="variableDeclaration" roleId="tpee.1068581517664" targetNodeId="1722980698497626575" resolveInfo="i" />
                </node>
              </node>
            </node>
          </node>
          <node role="condition" roleId="tpee.1068580123160" type="tpee.AndExpression" typeId="tpee.1080120340718" id="1722980698497626693">
            <node role="rightExpression" roleId="tpee.1081773367579" type="tpee.DotExpression" typeId="tpee.1197027756228" id="1722980698497626694">
              <node role="operand" roleId="tpee.1197027771414" type="tpee.ParameterReference" typeId="tpee.1068581242874" id="1722980698497626695">
                <link role="variableDeclaration" roleId="tpee.1068581517664" targetNodeId="1722980698497626494" resolveInfo="expression" />
              </node>
              <node role="operation" roleId="tpee.1197027833540" type="tp25.Node_IsRoleOperation" typeId="tp25.1144195091934" id="1722980698497626696">
                <link role="conceptOfParent" roleId="tp25.1144195362400" targetNodeId="tpf8.1722980698497626400" resolveInfo="ITemplateCall" />
                <link role="linkInParent" roleId="tp25.1144195396777" targetNodeId="tpf8.1722980698497626405" />
              </node>
            </node>
            <node role="leftExpression" roleId="tpee.1081773367580" type="tpee.EqualsExpression" typeId="tpee.1068580123152" id="1722980698497626697">
              <node role="leftExpression" roleId="tpee.1081773367580" type="tpee.DotExpression" typeId="tpee.1197027756228" id="1722980698497626698">
                <node role="operand" roleId="tpee.1197027771414" type="tpee.ParameterReference" typeId="tpee.1068581242874" id="1722980698497626699">
                  <link role="variableDeclaration" roleId="tpee.1068581517664" targetNodeId="1722980698497626494" resolveInfo="expression" />
                </node>
                <node role="operation" roleId="tpee.1197027833540" type="tp25.Node_GetParentOperation" typeId="tp25.1139613262185" id="1722980698497626700" />
              </node>
              <node role="rightExpression" roleId="tpee.1081773367579" type="1i04.ThisNodeExpression" typeId="1i04.1225194691553" id="1722980698497626701" />
            </node>
          </node>
        </node>
        <node role="statement" roleId="tpee.1068581517665" type="tpee.ReturnStatement" typeId="tpee.1068581242878" id="1722980698497626730">
          <node role="expression" roleId="tpee.1068581517676" type="tpee.NullLiteral" typeId="tpee.1070534058343" id="1722980698497626731" />
        </node>
      </node>
      <node role="parameter" roleId="tpee.1068580123134" type="tpee.ParameterDeclaration" typeId="tpee.1068498886292" id="1722980698497626494">
        <property name="name" nameId="tpck.1169194664001" value="expression" />
        <node role="type" roleId="tpee.5680397130376446158" type="tp25.SNodeType" typeId="tp25.1138055754698" id="1722980698497626495">
          <link role="concept" roleId="tp25.1138405853777" targetNodeId="tpee.1068431790191" resolveInfo="Expression" />
        </node>
      </node>
      <node role="returnType" roleId="tpee.1068580123133" type="tp25.SNodeType" typeId="tp25.1138055754698" id="1722980698497626496">
        <link role="concept" roleId="tp25.1138405853777" targetNodeId="tpee.1068431790189" resolveInfo="Type" />
      </node>
    </node>
  </root>
  <root id="4035562641222622440">
    <node role="constructor" roleId="1i04.1225194240801" type="1i04.ConceptConstructorDeclaration" typeId="1i04.1225194413805" id="4035562641222622441">
      <node role="body" roleId="tpee.1137022507850" type="tpee.StatementList" typeId="tpee.1068580123136" id="4035562641222622442" />
    </node>
    <node role="method" roleId="1i04.1225194240805" type="1i04.ConceptMethodDeclaration" typeId="1i04.1225194472830" id="4035562641222622443">
      <property name="isVirtual" nameId="1i04.1225194472832" value="true" />
      <property name="name" nameId="tpck.1169194664001" value="getExpectedReturnType" />
      <property name="isPrivate" nameId="1i04.1225194472833" value="false" />
      <link role="overriddenMethod" roleId="1i04.1225194472831" targetNodeId="tpek.1213877374441" resolveInfo="getExpectedReturnType" />
      <node role="visibility" roleId="tpee.1178549979242" type="tpee.PublicVisibility" typeId="tpee.1146644602865" id="4035562641222622444" />
      <node role="body" roleId="tpee.1068580123135" type="tpee.StatementList" typeId="tpee.1068580123136" id="4035562641222622445">
        <node role="statement" roleId="tpee.1068581517665" type="tpee.LocalVariableDeclarationStatement" typeId="tpee.1068581242864" id="4035562641222637925">
          <node role="localVariableDeclaration" roleId="tpee.1068581242865" type="tpee.LocalVariableDeclaration" typeId="tpee.1068581242863" id="4035562641222637926">
            <property name="name" nameId="tpck.1169194664001" value="expr" />
            <node role="type" roleId="tpee.5680397130376446158" type="tp25.SNodeType" typeId="tp25.1138055754698" id="4035562641222637927">
              <link role="concept" roleId="tp25.1138405853777" targetNodeId="tpf8.4035562641222585520" resolveInfo="TemplateArgumentQueryExpression" />
            </node>
            <node role="initializer" roleId="tpee.1068431790190" type="tpee.DotExpression" typeId="tpee.1197027756228" id="4035562641222637928">
              <node role="operand" roleId="tpee.1197027771414" type="1i04.ThisNodeExpression" typeId="1i04.1225194691553" id="4035562641222637929" />
              <node role="operation" roleId="tpee.1197027833540" type="tp25.Node_GetAncestorOperation" typeId="tp25.1171407110247" id="4035562641222637930">
                <node role="parameter" roleId="tp25.1144104376918" type="tp25.OperationParm_Concept" typeId="tp25.1144101972840" id="4035562641222637931">
                  <node role="conceptArgument" roleId="tp25.1207343664468" type="tp25.RefConcept_Reference" typeId="tp25.1177026924588" id="4035562641222638060">
                    <link role="conceptDeclaration" roleId="tp25.1177026940964" targetNodeId="tpf8.4035562641222585520" resolveInfo="TemplateArgumentQueryExpression" />
                  </node>
                </node>
              </node>
            </node>
          </node>
        </node>
        <node role="statement" roleId="tpee.1068581517665" type="tpee.LocalVariableDeclarationStatement" typeId="tpee.1068581242864" id="4035562641222665302">
          <node role="localVariableDeclaration" roleId="tpee.1068581242865" type="tpee.LocalVariableDeclaration" typeId="tpee.1068581242863" id="4035562641222665303">
            <property name="name" nameId="tpck.1169194664001" value="call" />
            <node role="type" roleId="tpee.5680397130376446158" type="tp25.SNodeType" typeId="tp25.1138055754698" id="4035562641222665304">
              <link role="concept" roleId="tp25.1138405853777" targetNodeId="tpf8.1722980698497626400" resolveInfo="ITemplateCall" />
            </node>
            <node role="initializer" roleId="tpee.1068431790190" type="tp25.SNodeTypeCastExpression" typeId="tp25.1140137987495" id="4035562641222665312">
              <link role="concept" roleId="tp25.1140138128738" targetNodeId="tpf8.1722980698497626400" resolveInfo="ITemplateCall" />
              <node role="leftExpression" roleId="tp25.1140138123956" type="tpee.DotExpression" typeId="tpee.1197027756228" id="4035562641222665307">
                <node role="operand" roleId="tpee.1197027771414" type="tpee.LocalVariableReference" typeId="tpee.1068581242866" id="4035562641222665306">
                  <link role="variableDeclaration" roleId="tpee.1068581517664" targetNodeId="4035562641222637926" resolveInfo="expr" />
                </node>
                <node role="operation" roleId="tpee.1197027833540" type="tp25.Node_GetParentOperation" typeId="tp25.1139613262185" id="4035562641222665311" />
              </node>
            </node>
          </node>
        </node>
        <node role="statement" roleId="tpee.1068581517665" type="tpee.LocalVariableDeclarationStatement" typeId="tpee.1068581242864" id="4035562641222665315">
          <node role="localVariableDeclaration" roleId="tpee.1068581242865" type="tpee.LocalVariableDeclaration" typeId="tpee.1068581242863" id="4035562641222665316">
            <property name="name" nameId="tpck.1169194664001" value="index" />
            <node role="type" roleId="tpee.5680397130376446158" type="tpee.IntegerType" typeId="tpee.1070534370425" id="4035562641222665317" />
            <node role="initializer" roleId="tpee.1068431790190" type="tpee.DotExpression" typeId="tpee.1197027756228" id="4035562641222665320">
              <node role="operand" roleId="tpee.1197027771414" type="tpee.LocalVariableReference" typeId="tpee.1068581242866" id="4035562641222665319">
                <link role="variableDeclaration" roleId="tpee.1068581517664" targetNodeId="4035562641222637926" resolveInfo="expr" />
              </node>
              <node role="operation" roleId="tpee.1197027833540" type="tp25.Node_GetIndexInParentOperation" typeId="tp25.1179168000618" id="4035562641222665324" />
            </node>
          </node>
        </node>
        <node role="statement" roleId="tpee.1068581517665" type="tpee.IfStatement" typeId="tpee.1068580123159" id="4035562641222665327">
          <node role="ifTrue" roleId="tpee.1068580123161" type="tpee.StatementList" typeId="tpee.1068580123136" id="4035562641222665328">
            <node role="statement" roleId="tpee.1068581517665" type="tpee.LocalVariableDeclarationStatement" typeId="tpee.1068581242864" id="4035562641222665443">
              <node role="localVariableDeclaration" roleId="tpee.1068581242865" type="tpee.LocalVariableDeclaration" typeId="tpee.1068581242863" id="4035562641222665444">
                <property name="name" nameId="tpck.1169194664001" value="templateParameter" />
                <node role="type" roleId="tpee.5680397130376446158" type="tp25.SNodeType" typeId="tp25.1138055754698" id="4035562641222665445">
                  <link role="concept" roleId="tp25.1138405853777" targetNodeId="tpf8.1805153994415891174" resolveInfo="TemplateParameterDeclaration" />
                </node>
                <node role="initializer" roleId="tpee.1068431790190" type="tp2q.ListElementAccessExpression" typeId="tp2q.1225711141656" id="4035562641222665447">
                  <node role="index" roleId="tp2q.1225711191269" type="tpee.LocalVariableReference" typeId="tpee.1068581242866" id="4035562641222665448">
                    <link role="variableDeclaration" roleId="tpee.1068581517664" targetNodeId="4035562641222665316" resolveInfo="index" />
                  </node>
                  <node role="list" roleId="tp2q.1225711182005" type="tpee.DotExpression" typeId="tpee.1197027756228" id="4035562641222665449">
                    <node role="operand" roleId="tpee.1197027771414" type="tpee.DotExpression" typeId="tpee.1197027756228" id="4035562641222665450">
                      <node role="operand" roleId="tpee.1197027771414" type="tpee.LocalVariableReference" typeId="tpee.1068581242866" id="4035562641222665451">
                        <link role="variableDeclaration" roleId="tpee.1068581517664" targetNodeId="4035562641222665303" resolveInfo="call" />
                      </node>
                      <node role="operation" roleId="tpee.1197027833540" type="tp25.SLinkAccess" typeId="tp25.1138056143562" id="4035562641222665452">
                        <link role="link" roleId="tp25.1138056516764" targetNodeId="tpf8.1722980698497626483" />
                      </node>
                    </node>
                    <node role="operation" roleId="tpee.1197027833540" type="tp25.SLinkListAccess" typeId="tp25.1138056282393" id="4035562641222665453">
                      <link role="link" roleId="tp25.1138056546658" targetNodeId="tpf8.1805153994415891175" />
                    </node>
                  </node>
                </node>
              </node>
            </node>
            <node role="statement" roleId="tpee.1068581517665" type="tpee.ReturnStatement" typeId="tpee.1068581242878" id="4035562641222665469">
              <node role="expression" roleId="tpee.1068581517676" type="tpee.DotExpression" typeId="tpee.1197027756228" id="4035562641222665471">
                <node role="operand" roleId="tpee.1197027771414" type="tpee.DotExpression" typeId="tpee.1197027756228" id="4035562641222665461">
                  <node role="operand" roleId="tpee.1197027771414" type="tpee.LocalVariableReference" typeId="tpee.1068581242866" id="4035562641222665458">
                    <link role="variableDeclaration" roleId="tpee.1068581517664" targetNodeId="4035562641222665444" resolveInfo="templateParameter" />
                  </node>
                  <node role="operation" roleId="tpee.1197027833540" type="tp25.SLinkAccess" typeId="tp25.1138056143562" id="4035562641222665467">
                    <link role="link" roleId="tp25.1138056516764" targetNodeId="tpf8.1805153994415893199" />
                  </node>
                </node>
                <node role="operation" roleId="tpee.1197027833540" type="tp25.Node_CopyOperation" typeId="tp25.1144146199828" id="4035562641222665475" />
              </node>
            </node>
          </node>
          <node role="condition" roleId="tpee.1068580123160" type="tpee.AndExpression" typeId="tpee.1080120340718" id="4035562641222665337">
            <node role="rightExpression" roleId="tpee.1081773367579" type="tpee.LessThanExpression" typeId="tpee.1081506773034" id="4035562641222665407">
              <node role="leftExpression" roleId="tpee.1081773367580" type="tpee.LocalVariableReference" typeId="tpee.1068581242866" id="4035562641222665408">
                <link role="variableDeclaration" roleId="tpee.1068581517664" targetNodeId="4035562641222665316" resolveInfo="index" />
              </node>
              <node role="rightExpression" roleId="tpee.1081773367579" type="tpee.DotExpression" typeId="tpee.1197027756228" id="4035562641222665409">
                <node role="operand" roleId="tpee.1197027771414" type="tpee.DotExpression" typeId="tpee.1197027756228" id="4035562641222665410">
                  <node role="operand" roleId="tpee.1197027771414" type="tpee.DotExpression" typeId="tpee.1197027756228" id="4035562641222665411">
                    <node role="operand" roleId="tpee.1197027771414" type="tpee.LocalVariableReference" typeId="tpee.1068581242866" id="4035562641222665412">
                      <link role="variableDeclaration" roleId="tpee.1068581517664" targetNodeId="4035562641222665303" resolveInfo="call" />
                    </node>
                    <node role="operation" roleId="tpee.1197027833540" type="tp25.SLinkAccess" typeId="tp25.1138056143562" id="4035562641222665413">
                      <link role="link" roleId="tp25.1138056516764" targetNodeId="tpf8.1722980698497626483" />
                    </node>
                  </node>
                  <node role="operation" roleId="tpee.1197027833540" type="tp25.SLinkListAccess" typeId="tp25.1138056282393" id="4035562641222665414">
                    <link role="link" roleId="tp25.1138056546658" targetNodeId="tpf8.1805153994415891175" />
                  </node>
                </node>
                <node role="operation" roleId="tpee.1197027833540" type="tp2q.GetSizeOperation" typeId="tp2q.1162935959151" id="4035562641222665415" />
              </node>
            </node>
            <node role="leftExpression" roleId="tpee.1081773367580" type="tpee.AndExpression" typeId="tpee.1080120340718" id="4035562641222665350">
              <node role="rightExpression" roleId="tpee.1081773367579" type="tpee.GreaterThanOrEqualsExpression" typeId="tpee.1153417849900" id="4035562641222665333">
                <node role="rightExpression" roleId="tpee.1081773367579" type="tpee.IntegerConstant" typeId="tpee.1068580320020" id="4035562641222665336">
                  <property name="value" nameId="tpee.1068580320021" value="0" />
                </node>
                <node role="leftExpression" roleId="tpee.1081773367580" type="tpee.LocalVariableReference" typeId="tpee.1068581242866" id="4035562641222665332">
                  <link role="variableDeclaration" roleId="tpee.1068581517664" targetNodeId="4035562641222665316" resolveInfo="index" />
                </node>
              </node>
              <node role="leftExpression" roleId="tpee.1081773367580" type="tpee.AndExpression" typeId="tpee.1080120340718" id="4035562641222665364">
                <node role="rightExpression" roleId="tpee.1081773367579" type="tpee.DotExpression" typeId="tpee.1197027756228" id="4035562641222665378">
                  <node role="operand" roleId="tpee.1197027771414" type="tpee.DotExpression" typeId="tpee.1197027756228" id="4035562641222665373">
                    <node role="operand" roleId="tpee.1197027771414" type="tpee.DotExpression" typeId="tpee.1197027756228" id="4035562641222665368">
                      <node role="operand" roleId="tpee.1197027771414" type="tpee.LocalVariableReference" typeId="tpee.1068581242866" id="4035562641222665367">
                        <link role="variableDeclaration" roleId="tpee.1068581517664" targetNodeId="4035562641222665303" resolveInfo="call" />
                      </node>
                      <node role="operation" roleId="tpee.1197027833540" type="tp25.SLinkAccess" typeId="tp25.1138056143562" id="4035562641222665372">
                        <link role="link" roleId="tp25.1138056516764" targetNodeId="tpf8.1722980698497626483" />
                      </node>
                    </node>
                    <node role="operation" roleId="tpee.1197027833540" type="tp25.SLinkListAccess" typeId="tp25.1138056282393" id="4035562641222665377">
                      <link role="link" roleId="tp25.1138056546658" targetNodeId="tpf8.1805153994415891175" />
                    </node>
                  </node>
                  <node role="operation" roleId="tpee.1197027833540" type="tp2q.IsNotEmptyOperation" typeId="tp2q.1176501494711" id="4035562641222665382" />
                </node>
                <node role="leftExpression" roleId="tpee.1081773367580" type="tpee.AndExpression" typeId="tpee.1080120340718" id="4035562641222665394">
                  <node role="leftExpression" roleId="tpee.1081773367580" type="tpee.DotExpression" typeId="tpee.1197027756228" id="4035562641222665400">
                    <node role="operand" roleId="tpee.1197027771414" type="tpee.LocalVariableReference" typeId="tpee.1068581242866" id="4035562641222665398">
                      <link role="variableDeclaration" roleId="tpee.1068581517664" targetNodeId="4035562641222665303" resolveInfo="call" />
                    </node>
                    <node role="operation" roleId="tpee.1197027833540" type="tp25.Node_IsNotNullOperation" typeId="tp25.1172008320231" id="4035562641222665405" />
                  </node>
                  <node role="rightExpression" roleId="tpee.1081773367579" type="tpee.DotExpression" typeId="tpee.1197027756228" id="4035562641222665359">
                    <node role="operand" roleId="tpee.1197027771414" type="tpee.DotExpression" typeId="tpee.1197027756228" id="4035562641222665354">
                      <node role="operand" roleId="tpee.1197027771414" type="tpee.LocalVariableReference" typeId="tpee.1068581242866" id="4035562641222665353">
                        <link role="variableDeclaration" roleId="tpee.1068581517664" targetNodeId="4035562641222665303" resolveInfo="call" />
                      </node>
                      <node role="operation" roleId="tpee.1197027833540" type="tp25.SLinkAccess" typeId="tp25.1138056143562" id="4035562641222665358">
                        <link role="link" roleId="tp25.1138056516764" targetNodeId="tpf8.1722980698497626483" />
                      </node>
                    </node>
                    <node role="operation" roleId="tpee.1197027833540" type="tp25.Node_IsNotNullOperation" typeId="tp25.1172008320231" id="4035562641222665363" />
                  </node>
                </node>
              </node>
            </node>
          </node>
        </node>
        <node role="statement" roleId="tpee.1068581517665" type="tpee.ReturnStatement" typeId="tpee.1068581242878" id="4035562641222645875">
          <node role="expression" roleId="tpee.1068581517676" type="tp3r.Quotation" typeId="tp3r.1196350785113" id="4035562641222665290">
            <node role="quotedNode" roleId="tp3r.1196350785114" type="tp25.SNodeType" typeId="tp25.1138055754698" id="4035562641222665292" />
          </node>
        </node>
      </node>
      <node role="returnType" roleId="tpee.1068580123133" type="tp25.SNodeType" typeId="tp25.1138055754698" id="4035562641222622446" />
    </node>
  </root>
  <root id="1510949579266902209">
    <node role="method" roleId="1i04.1225194240805" type="1i04.ConceptMethodDeclaration" typeId="1i04.1225194472830" id="1510949579266902212">
      <property name="name" nameId="tpck.1169194664001" value="getInputNodeTypeInsideOfMacro" />
      <property name="isPrivate" nameId="1i04.1225194472833" value="false" />
      <link role="overriddenMethod" roleId="1i04.1225194472831" targetNodeId="1213877290799" resolveInfo="getInputNodeTypeInsideOfMacro" />
      <node role="body" roleId="tpee.1068580123135" type="tpee.StatementList" typeId="tpee.1068580123136" id="1510949579266902213">
        <node role="statement" roleId="tpee.1068581517665" type="tpd4.CoerceStatement" typeId="tpd4.1176558773329" id="1510949579266902214">
          <node role="pattern" roleId="tpd4.1176558876970" type="tpd4.PatternCondition" typeId="tpd4.1174642900584" id="1510949579266902215">
            <property name="name" nameId="tpck.1169194664001" value="abc" />
            <node role="pattern" roleId="tpd4.1174642936809" type="tp3t.PatternExpression" typeId="tp3t.1136720037777" id="1510949579266902216">
              <node role="patternNode" roleId="tp3t.1136720037778" type="tp25.SNodeType" typeId="tp25.1138055754698" id="1510949579266902217">
                <node role="smodelAttribute" roleId="tpck.5169995583184591170" type="tp3t.LinkPatternVariableDeclaration" typeId="tp3t.1137418540378" id="1510949579266902218">
                  <property name="varName" nameId="tp3t.1137418571428" value="concept" />
                  <property name="linkRole" nameId="tpck.1757699476691236116" value="concept" />
                </node>
              </node>
            </node>
          </node>
          <node role="nodeToCoerce" roleId="tpd4.1176558919376" type="tpee.DotExpression" typeId="tpee.1197027756228" id="1510949579266902219">
            <node role="operand" roleId="tpee.1197027771414" type="tpee.DotExpression" typeId="tpee.1197027756228" id="1510949579266902220">
              <node role="operand" roleId="tpee.1197027771414" type="1i04.ThisNodeExpression" typeId="1i04.1225194691553" id="1510949579266902221" />
              <node role="operation" roleId="tpee.1197027833540" type="tp25.SLinkAccess" typeId="tp25.1138056143562" id="1510949579266904024">
                <link role="link" roleId="tp25.1138056516764" targetNodeId="tpf8.1510949579266801461" />
              </node>
            </node>
            <node role="operation" roleId="tpee.1197027833540" type="tpd4.Node_TypeOperation" typeId="tpd4.1176544042499" id="1510949579266902223" />
          </node>
          <node role="body" roleId="tpd4.1176558868203" type="tpee.StatementList" typeId="tpee.1068580123136" id="1510949579266902224">
            <node role="statement" roleId="tpee.1068581517665" type="tpee.ReturnStatement" typeId="tpee.1068581242878" id="1510949579266902225">
              <node role="expression" roleId="tpee.1068581517676" type="tpd4.LinkPatternVariableReference" typeId="tpd4.1174989777619" id="1510949579266902226">
                <link role="patternVarDecl" roleId="tpd4.1174989841903" targetNodeId="1510949579266902218" resolveInfo="#concept" />
              </node>
            </node>
          </node>
        </node>
        <node role="statement" roleId="tpee.1068581517665" type="tpee.ReturnStatement" typeId="tpee.1068581242878" id="1510949579266902227">
          <node role="expression" roleId="tpee.1068581517676" type="tpee.DotExpression" typeId="tpee.1197027756228" id="1510949579266902228">
            <node role="operand" roleId="tpee.1197027771414" type="1i04.SuperNodeExpression" typeId="1i04.1225194628440" id="1510949579266902229" />
            <node role="operation" roleId="tpee.1197027833540" type="tp25.Node_ConceptMethodCall" typeId="tp25.1179409122411" id="1510949579266902230">
              <link role="baseMethodDeclaration" roleId="tpee.1068499141037" targetNodeId="1213877290799" resolveInfo="getInputNodeTypeInsideOfMacro" />
            </node>
          </node>
        </node>
      </node>
      <node role="returnType" roleId="tpee.1068580123133" type="tp25.SConceptType" typeId="tp25.1172420572800" id="1510949579266902231" />
      <node role="visibility" roleId="tpee.1178549979242" type="tpee.PublicVisibility" typeId="tpee.1146644602865" id="1510949579266902232" />
    </node>
    <node role="constructor" roleId="1i04.1225194240801" type="1i04.ConceptConstructorDeclaration" typeId="1i04.1225194413805" id="1510949579266902210">
      <node role="body" roleId="tpee.1137022507850" type="tpee.StatementList" typeId="tpee.1068580123136" id="1510949579266902211" />
    </node>
  </root>
  <root id="650531548511609558">
    <node role="method" roleId="1i04.1225194240805" type="1i04.ConceptMethodDeclaration" typeId="1i04.1225194472830" id="650531548511609559">
      <property name="isAbstract" nameId="1i04.1225194472834" value="true" />
      <property name="isVirtual" nameId="1i04.1225194472832" value="true" />
      <property name="name" nameId="tpck.1169194664001" value="getUniqueId" />
      <node role="visibility" roleId="tpee.1178549979242" type="tpee.PublicVisibility" typeId="tpee.1146644602865" id="650531548511609560" />
      <node role="returnType" roleId="tpee.1068580123133" type="tpee.StringType" typeId="tpee.1225271177708" id="650531548511609561" />
      <node role="body" roleId="tpee.1068580123135" type="tpee.StatementList" typeId="tpee.1068580123136" id="650531548511609562" />
    </node>
    <node role="constructor" roleId="1i04.1225194240801" type="1i04.ConceptConstructorDeclaration" typeId="1i04.1225194413805" id="650531548511609563">
      <node role="body" roleId="tpee.1137022507850" type="tpee.StatementList" typeId="tpee.1068580123136" id="650531548511609564" />
    </node>
  </root>
  <root id="2902001550281906068">
    <node role="method" roleId="1i04.1225194240805" type="1i04.ConceptMethodDeclaration" typeId="1i04.1225194472830" id="2902001550281937661">
      <property name="isVirtual" nameId="1i04.1225194472832" value="true" />
      <property name="name" nameId="tpck.1169194664001" value="getVariableName" />
      <property name="isAbstract" nameId="1i04.1225194472834" value="true" />
      <node role="visibility" roleId="tpee.1178549979242" type="tpee.PublicVisibility" typeId="tpee.1146644602865" id="2902001550281937662" />
      <node role="returnType" roleId="tpee.1068580123133" type="tpee.StringType" typeId="tpee.1225271177708" id="2902001550281949289" />
      <node role="body" roleId="tpee.1068580123135" type="tpee.StatementList" typeId="tpee.1068580123136" id="2902001550281937664" />
    </node>
    <node role="constructor" roleId="1i04.1225194240801" type="1i04.ConceptConstructorDeclaration" typeId="1i04.1225194413805" id="2902001550281906069">
      <node role="body" roleId="tpee.1137022507850" type="tpee.StatementList" typeId="tpee.1068580123136" id="2902001550281906070" />
    </node>
  </root>
  <root id="2902001550281949293">
    <node role="constructor" roleId="1i04.1225194240801" type="1i04.ConceptConstructorDeclaration" typeId="1i04.1225194413805" id="2902001550281949294">
      <node role="body" roleId="tpee.1137022507850" type="tpee.StatementList" typeId="tpee.1068580123136" id="2902001550281949295" />
    </node>
    <node role="method" roleId="1i04.1225194240805" type="1i04.ConceptMethodDeclaration" typeId="1i04.1225194472830" id="2902001550281949296">
      <property name="isVirtual" nameId="1i04.1225194472832" value="true" />
      <property name="name" nameId="tpck.1169194664001" value="getVariableName" />
      <link role="overriddenMethod" roleId="1i04.1225194472831" targetNodeId="2902001550281937661" resolveInfo="getVariableName" />
      <node role="visibility" roleId="tpee.1178549979242" type="tpee.PublicVisibility" typeId="tpee.1146644602865" id="2902001550281949297" />
      <node role="body" roleId="tpee.1068580123135" type="tpee.StatementList" typeId="tpee.1068580123136" id="2902001550281949298">
        <node role="statement" roleId="tpee.1068581517665" type="tpee.ExpressionStatement" typeId="tpee.1068580123155" id="2902001550281980978">
          <node role="expression" roleId="tpee.1068580123156" type="tpee.StaticMethodCall" typeId="tpee.1081236700937" id="2902001550282060529">
            <link role="baseMethodDeclaration" roleId="tpee.1068499141037" targetNodeId="tp2b.5830155447075815042" resolveInfo="getFieldName" />
            <link role="classConcept" roleId="tpee.1144433194310" targetNodeId="tp2b.5830155447075815036" resolveInfo="PatternVarsUtil" />
            <node role="actualArgument" roleId="tpee.1068499141038" type="tpee.DotExpression" typeId="tpee.1197027756228" id="2902001550282060531">
              <node role="operand" roleId="tpee.1197027771414" type="1i04.ThisNodeExpression" typeId="1i04.1225194691553" id="2902001550282060530" />
              <node role="operation" roleId="tpee.1197027833540" type="tp25.SLinkAccess" typeId="tp25.1138056143562" id="2902001550282061369">
                <link role="link" roleId="tp25.1138056516764" targetNodeId="tpf8.4665309944889425604" />
              </node>
            </node>
          </node>
        </node>
      </node>
      <node role="returnType" roleId="tpee.1068580123133" type="tpee.StringType" typeId="tpee.1225271177708" id="2902001550281949299" />
    </node>
  </root>
  <root id="2902001550282064500">
    <node role="constructor" roleId="1i04.1225194240801" type="1i04.ConceptConstructorDeclaration" typeId="1i04.1225194413805" id="2902001550282064501">
      <node role="body" roleId="tpee.1137022507850" type="tpee.StatementList" typeId="tpee.1068580123136" id="2902001550282064502" />
    </node>
    <node role="method" roleId="1i04.1225194240805" type="1i04.ConceptMethodDeclaration" typeId="1i04.1225194472830" id="2902001550282064503">
      <property name="isVirtual" nameId="1i04.1225194472832" value="true" />
      <property name="name" nameId="tpck.1169194664001" value="getVariableName" />
      <link role="overriddenMethod" roleId="1i04.1225194472831" targetNodeId="2902001550281937661" resolveInfo="getVariableName" />
      <node role="visibility" roleId="tpee.1178549979242" type="tpee.PublicVisibility" typeId="tpee.1146644602865" id="2902001550282064504" />
      <node role="body" roleId="tpee.1068580123135" type="tpee.StatementList" typeId="tpee.1068580123136" id="2902001550282064505">
        <node role="statement" roleId="tpee.1068581517665" type="tpee.ExpressionStatement" typeId="tpee.1068580123155" id="2902001550282064507">
          <node role="expression" roleId="tpee.1068580123156" type="tpee.StaticMethodCall" typeId="tpee.1081236700937" id="2902001550282064509">
            <link role="baseMethodDeclaration" roleId="tpee.1068499141037" targetNodeId="tp2b.5830155447075815042" resolveInfo="getFieldName" />
            <link role="classConcept" roleId="tpee.1144433194310" targetNodeId="tp2b.5830155447075815036" resolveInfo="PatternVarsUtil" />
            <node role="actualArgument" roleId="tpee.1068499141038" type="tpee.DotExpression" typeId="tpee.1197027756228" id="2902001550282064511">
              <node role="operand" roleId="tpee.1197027771414" type="1i04.ThisNodeExpression" typeId="1i04.1225194691553" id="2902001550282064510" />
              <node role="operation" roleId="tpee.1197027833540" type="tp25.SLinkAccess" typeId="tp25.1138056143562" id="2902001550282064515">
                <link role="link" roleId="tp25.1138056516764" targetNodeId="tpf8.4816349095291149802" />
              </node>
            </node>
          </node>
        </node>
      </node>
      <node role="returnType" roleId="tpee.1068580123133" type="tpee.StringType" typeId="tpee.1225271177708" id="2902001550282064506" />
    </node>
  </root>
  <root id="2902001550282064516">
    <node role="constructor" roleId="1i04.1225194240801" type="1i04.ConceptConstructorDeclaration" typeId="1i04.1225194413805" id="2902001550282064517">
      <node role="body" roleId="tpee.1137022507850" type="tpee.StatementList" typeId="tpee.1068580123136" id="2902001550282064518" />
    </node>
    <node role="method" roleId="1i04.1225194240805" type="1i04.ConceptMethodDeclaration" typeId="1i04.1225194472830" id="2902001550282064519">
      <property name="isVirtual" nameId="1i04.1225194472832" value="true" />
      <property name="name" nameId="tpck.1169194664001" value="getVariableName" />
      <link role="overriddenMethod" roleId="1i04.1225194472831" targetNodeId="2902001550281937661" resolveInfo="getVariableName" />
      <node role="visibility" roleId="tpee.1178549979242" type="tpee.PublicVisibility" typeId="tpee.1146644602865" id="2902001550282064520" />
      <node role="body" roleId="tpee.1068580123135" type="tpee.StatementList" typeId="tpee.1068580123136" id="2902001550282064521">
        <node role="statement" roleId="tpee.1068581517665" type="tpee.ExpressionStatement" typeId="tpee.1068580123155" id="2902001550282064523">
          <node role="expression" roleId="tpee.1068580123156" type="tpee.StaticMethodCall" typeId="tpee.1081236700937" id="2902001550282064525">
            <link role="baseMethodDeclaration" roleId="tpee.1068499141037" targetNodeId="tp2b.5830155447075815042" resolveInfo="getFieldName" />
            <link role="classConcept" roleId="tpee.1144433194310" targetNodeId="tp2b.5830155447075815036" resolveInfo="PatternVarsUtil" />
            <node role="actualArgument" roleId="tpee.1068499141038" type="tpee.DotExpression" typeId="tpee.1197027756228" id="2902001550282064527">
              <node role="operand" roleId="tpee.1197027771414" type="1i04.ThisNodeExpression" typeId="1i04.1225194691553" id="2902001550282064526" />
              <node role="operation" roleId="tpee.1197027833540" type="tp25.SLinkAccess" typeId="tp25.1138056143562" id="2902001550282064531">
                <link role="link" roleId="tp25.1138056516764" targetNodeId="tpf8.4816349095291149801" />
              </node>
            </node>
          </node>
        </node>
      </node>
      <node role="returnType" roleId="tpee.1068580123133" type="tpee.StringType" typeId="tpee.1225271177708" id="2902001550282064522" />
    </node>
  </root>
  <root id="5023471013036171786">
    <node role="constructor" roleId="1i04.1225194240801" type="1i04.ConceptConstructorDeclaration" typeId="1i04.1225194413805" id="5023471013036171787">
      <node role="body" roleId="tpee.1137022507850" type="tpee.StatementList" typeId="tpee.1068580123136" id="5023471013036171788" />
    </node>
  </root>
  <root id="1311078761699602468">
    <node role="constructor" roleId="1i04.1225194240801" type="1i04.ConceptConstructorDeclaration" typeId="1i04.1225194413805" id="1311078761699602469">
      <node role="body" roleId="tpee.1137022507850" type="tpee.StatementList" typeId="tpee.1068580123136" id="1311078761699602470" />
    </node>
  </root>
  <root id="3462145372627957703">
    <node role="constructor" roleId="1i04.1225194240801" type="1i04.ConceptConstructorDeclaration" typeId="1i04.1225194413805" id="3462145372627957704">
      <node role="body" roleId="tpee.1137022507850" type="tpee.StatementList" typeId="tpee.1068580123136" id="3462145372627957705" />
    </node>
  </root>
  <root id="3462145372628083275">
    <node role="constructor" roleId="1i04.1225194240801" type="1i04.ConceptConstructorDeclaration" typeId="1i04.1225194413805" id="3462145372628083276">
      <node role="body" roleId="tpee.1137022507850" type="tpee.StatementList" typeId="tpee.1068580123136" id="3462145372628083277" />
    </node>
  </root>
  <root id="2721957369897649363">
    <node role="method" roleId="1i04.1225194240805" type="1i04.ConceptMethodDeclaration" typeId="1i04.1225194472830" id="2721957369897649366">
      <property name="name" nameId="tpck.1169194664001" value="getName" />
      <node role="visibility" roleId="tpee.1178549979242" type="tpee.PublicVisibility" typeId="tpee.1146644602865" id="2721957369897649367" />
      <node role="returnType" roleId="tpee.1068580123133" type="tpee.StringType" typeId="tpee.1225271177708" id="2721957369897650610" />
      <node role="body" roleId="tpee.1068580123135" type="tpee.StatementList" typeId="tpee.1068580123136" id="2721957369897649369">
        <node role="statement" roleId="tpee.1068581517665" type="tpee.ExpressionStatement" typeId="tpee.1068580123155" id="2721957369897650613">
          <node role="expression" roleId="tpee.1068580123156" type="tpee.PlusExpression" typeId="tpee.1068581242875" id="2721957369897651483">
            <node role="rightExpression" roleId="tpee.1081773367579" type="tpee.DotExpression" typeId="tpee.1197027756228" id="2721957369897650615">
              <node role="operand" roleId="tpee.1197027771414" type="1i04.ThisNodeExpression" typeId="1i04.1225194691553" id="2721957369897650614" />
              <node role="operation" roleId="tpee.1197027833540" type="tp25.SPropertyAccess" typeId="tp25.1138056022639" id="2721957369897651480">
                <link role="property" roleId="tp25.1138056395725" targetNodeId="tpck.1169194664001" resolveInfo="name" />
              </node>
            </node>
            <node role="leftExpression" roleId="tpee.1081773367580" type="tpee.StringLiteral" typeId="tpee.1070475926800" id="2721957369897651486">
              <property name="value" nameId="tpee.1070475926801" value="var:" />
            </node>
          </node>
        </node>
      </node>
    </node>
    <node role="constructor" roleId="1i04.1225194240801" type="1i04.ConceptConstructorDeclaration" typeId="1i04.1225194413805" id="2721957369897649364">
      <node role="body" roleId="tpee.1137022507850" type="tpee.StatementList" typeId="tpee.1068580123136" id="2721957369897649365" />
    </node>
  </root>
  <root id="5015072279636592417">
    <node role="constructor" roleId="1i04.1225194240801" type="1i04.ConceptConstructorDeclaration" typeId="1i04.1225194413805" id="5015072279636592418">
      <node role="body" roleId="tpee.1137022507850" type="tpee.StatementList" typeId="tpee.1068580123136" id="5015072279636592419" />
    </node>
    <node role="method" roleId="1i04.1225194240805" type="1i04.ConceptMethodDeclaration" typeId="1i04.1225194472830" id="5015072279636624583">
      <property name="isVirtual" nameId="1i04.1225194472832" value="false" />
      <property name="name" nameId="tpck.1169194664001" value="getExpectedReturnType" />
      <property name="isPrivate" nameId="1i04.1225194472833" value="false" />
      <property name="isAbstract" nameId="1i04.1225194472834" value="false" />
      <link role="overriddenMethod" roleId="1i04.1225194472831" targetNodeId="tpek.1213877374441" resolveInfo="getExpectedReturnType" />
      <node role="visibility" roleId="tpee.1178549979242" type="tpee.PublicVisibility" typeId="tpee.1146644602865" id="5015072279636624584" />
      <node role="body" roleId="tpee.1068580123135" type="tpee.StatementList" typeId="tpee.1068580123136" id="5015072279636624585">
        <node role="statement" roleId="tpee.1068581517665" type="tpee.IfStatement" typeId="tpee.1068580123159" id="5015072279636625512">
          <node role="ifTrue" roleId="tpee.1068580123161" type="tpee.StatementList" typeId="tpee.1068580123136" id="5015072279636625513">
            <node role="statement" roleId="tpee.1068581517665" type="tpee.LocalVariableDeclarationStatement" typeId="tpee.1068581242864" id="5015072279636625551">
              <node role="localVariableDeclaration" roleId="tpee.1068581242865" type="tpee.LocalVariableDeclaration" typeId="tpee.1068581242863" id="5015072279636625552">
                <property name="name" nameId="tpck.1169194664001" value="node" />
                <node role="type" roleId="tpee.5680397130376446158" type="tp25.SNodeType" typeId="tp25.1138055754698" id="5015072279636625553">
                  <link role="concept" roleId="tp25.1138405853777" targetNodeId="tpee.1068431790189" resolveInfo="Type" />
                </node>
                <node role="initializer" roleId="tpee.1068431790190" type="tpee.DotExpression" typeId="tpee.1197027756228" id="5015072279636625554">
                  <node role="operand" roleId="tpee.1197027771414" type="tp25.SNodeTypeCastExpression" typeId="tp25.1140137987495" id="5015072279636625555">
                    <link role="concept" roleId="tp25.1140138128738" targetNodeId="tpf8.5015072279636464462" resolveInfo="VarMacro" />
                    <node role="leftExpression" roleId="tp25.1140138123956" type="tpee.DotExpression" typeId="tpee.1197027756228" id="5015072279636625556">
                      <node role="operand" roleId="tpee.1197027771414" type="1i04.ThisNodeExpression" typeId="1i04.1225194691553" id="5015072279636625557" />
                      <node role="operation" roleId="tpee.1197027833540" type="tp25.Node_GetParentOperation" typeId="tp25.1139613262185" id="5015072279636625558" />
                    </node>
                  </node>
                  <node role="operation" roleId="tpee.1197027833540" type="tp25.SLinkAccess" typeId="tp25.1138056143562" id="5015072279636625559">
                    <link role="link" roleId="tp25.1138056516764" targetNodeId="tpf8.5015072279636624635" />
                  </node>
                </node>
              </node>
            </node>
            <node role="statement" roleId="tpee.1068581517665" type="tpee.IfStatement" typeId="tpee.1068580123159" id="5015072279636625542">
              <node role="ifTrue" roleId="tpee.1068580123161" type="tpee.StatementList" typeId="tpee.1068580123136" id="5015072279636625543">
                <node role="statement" roleId="tpee.1068581517665" type="tpee.ReturnStatement" typeId="tpee.1068581242878" id="5015072279636625567">
                  <node role="expression" roleId="tpee.1068581517676" type="tpee.LocalVariableReference" typeId="tpee.1068581242866" id="5015072279636625569">
                    <link role="variableDeclaration" roleId="tpee.1068581517664" targetNodeId="5015072279636625552" resolveInfo="node" />
                  </node>
                </node>
              </node>
              <node role="condition" roleId="tpee.1068580123160" type="tpee.DotExpression" typeId="tpee.1197027756228" id="5015072279636625562">
                <node role="operand" roleId="tpee.1197027771414" type="tpee.LocalVariableReference" typeId="tpee.1068581242866" id="5015072279636625561">
                  <link role="variableDeclaration" roleId="tpee.1068581517664" targetNodeId="5015072279636625552" resolveInfo="node" />
                </node>
                <node role="operation" roleId="tpee.1197027833540" type="tp25.Node_IsNotNullOperation" typeId="tp25.1172008320231" id="5015072279636625566" />
              </node>
            </node>
          </node>
          <node role="condition" roleId="tpee.1068580123160" type="tpee.DotExpression" typeId="tpee.1197027756228" id="5015072279636625505">
            <node role="operand" roleId="tpee.1197027771414" type="tpee.DotExpression" typeId="tpee.1197027756228" id="5015072279636624639">
              <node role="operand" roleId="tpee.1197027771414" type="1i04.ThisNodeExpression" typeId="1i04.1225194691553" id="5015072279636624638" />
              <node role="operation" roleId="tpee.1197027833540" type="tp25.Node_GetParentOperation" typeId="tp25.1139613262185" id="5015072279636625504" />
            </node>
            <node role="operation" roleId="tpee.1197027833540" type="tp25.Node_IsInstanceOfOperation" typeId="tp25.1139621453865" id="5015072279636625509">
              <node role="conceptArgument" roleId="tp25.1177027386292" type="tp25.RefConcept_Reference" typeId="tp25.1177026924588" id="5015072279636625516">
                <link role="conceptDeclaration" roleId="tp25.1177026940964" targetNodeId="tpf8.5015072279636464462" resolveInfo="VarMacro" />
              </node>
            </node>
          </node>
        </node>
        <node role="statement" roleId="tpee.1068581517665" type="tpee.ExpressionStatement" typeId="tpee.1068580123155" id="5015072279636624591">
          <node role="expression" roleId="tpee.1068580123156" type="tp3r.Quotation" typeId="tp3r.1196350785113" id="5015072279636624592">
            <node role="quotedNode" roleId="tp3r.1196350785114" type="tpee.ClassifierType" typeId="tpee.1107535904670" id="5015072279636624595">
              <link role="classifier" roleId="tpee.1107535924139" targetNodeId="e2lb.~Object" resolveInfo="Object" />
            </node>
          </node>
        </node>
      </node>
      <node role="returnType" roleId="tpee.1068580123133" type="tp25.SNodeType" typeId="tp25.1138055754698" id="5015072279636624586" />
    </node>
  </root>
  <root id="7933327286924650855">
    <node role="constructor" roleId="1i04.1225194240801" type="1i04.ConceptConstructorDeclaration" typeId="1i04.1225194413805" id="7933327286924650856">
      <node role="body" roleId="tpee.1137022507850" type="tpee.StatementList" typeId="tpee.1068580123136" id="7933327286924650857" />
    </node>
    <node role="method" roleId="1i04.1225194240805" type="1i04.ConceptMethodDeclaration" typeId="1i04.1225194472830" id="7933327286924650858">
      <property name="name" nameId="tpck.1169194664001" value="getTemplateType" />
      <property name="isVirtual" nameId="1i04.1225194472832" value="false" />
      <property name="isPrivate" nameId="1i04.1225194472833" value="false" />
      <property name="isAbstract" nameId="1i04.1225194472834" value="false" />
      <link role="overriddenMethod" roleId="1i04.1225194472831" targetNodeId="1213877498511" resolveInfo="getTemplateType" />
      <node role="visibility" roleId="tpee.1178549979242" type="tpee.PublicVisibility" typeId="tpee.1146644602865" id="7933327286924650859" />
      <node role="body" roleId="tpee.1068580123135" type="tpee.StatementList" typeId="tpee.1068580123136" id="7933327286924650860">
        <node role="statement" roleId="tpee.1068581517665" type="tpee.ExpressionStatement" typeId="tpee.1068580123155" id="7933327286924650878">
          <node role="expression" roleId="tpee.1068580123156" type="tpee.DotExpression" typeId="tpee.1197027756228" id="7933327286924651194">
            <node role="operand" roleId="tpee.1197027771414" type="tpee.DotExpression" typeId="tpee.1197027756228" id="7933327286924650882">
              <node role="operand" roleId="tpee.1197027771414" type="1i04.ThisNodeExpression" typeId="1i04.1225194691553" id="7933327286924650879" />
              <node role="operation" roleId="tpee.1197027833540" type="tp25.SLinkAccess" typeId="tp25.1138056143562" id="7933327286924651181">
                <link role="link" roleId="tp25.1138056516764" targetNodeId="tpf8.1169672767469" />
              </node>
            </node>
            <node role="operation" roleId="tpee.1197027833540" type="tp25.Node_ConceptMethodCall" typeId="tp25.1179409122411" id="7933327286924651207">
              <link role="baseMethodDeclaration" roleId="tpee.1068499141037" targetNodeId="7933327286924651185" resolveInfo="getTemplateType" />
            </node>
          </node>
        </node>
      </node>
      <node role="returnType" roleId="tpee.1068580123133" type="tp25.SConceptType" typeId="tp25.1172420572800" id="7933327286924650861" />
    </node>
  </root>
  <root id="7933327286924651182">
    <node role="constructor" roleId="1i04.1225194240801" type="1i04.ConceptConstructorDeclaration" typeId="1i04.1225194413805" id="7933327286924651183">
      <node role="body" roleId="tpee.1137022507850" type="tpee.StatementList" typeId="tpee.1068580123136" id="7933327286924651184" />
    </node>
    <node role="method" roleId="1i04.1225194240805" type="1i04.ConceptMethodDeclaration" typeId="1i04.1225194472830" id="7933327286924651185">
      <property name="isVirtual" nameId="1i04.1225194472832" value="true" />
      <property name="name" nameId="tpck.1169194664001" value="getTemplateType" />
      <node role="visibility" roleId="tpee.1178549979242" type="tpee.PublicVisibility" typeId="tpee.1146644602865" id="7933327286924651186" />
      <node role="returnType" roleId="tpee.1068580123133" type="tp25.SConceptType" typeId="tp25.1172420572800" id="7933327286924651205" />
      <node role="body" roleId="tpee.1068580123135" type="tpee.StatementList" typeId="tpee.1068580123136" id="7933327286924651188">
        <node role="statement" roleId="tpee.1068581517665" type="tpee.ExpressionStatement" typeId="tpee.1068580123155" id="7933327286924651189">
          <node role="expression" roleId="tpee.1068580123156" type="tpee.NullLiteral" typeId="tpee.1070534058343" id="7933327286924651190" />
        </node>
      </node>
    </node>
  </root>
  <root id="7933327286924651209">
    <node role="constructor" roleId="1i04.1225194240801" type="1i04.ConceptConstructorDeclaration" typeId="1i04.1225194413805" id="7933327286924651210">
      <node role="body" roleId="tpee.1137022507850" type="tpee.StatementList" typeId="tpee.1068580123136" id="7933327286924651211" />
    </node>
    <node role="method" roleId="1i04.1225194240805" type="1i04.ConceptMethodDeclaration" typeId="1i04.1225194472830" id="7933327286924651212">
      <property name="isVirtual" nameId="1i04.1225194472832" value="false" />
      <property name="name" nameId="tpck.1169194664001" value="getTemplateType" />
      <property name="isAbstract" nameId="1i04.1225194472834" value="false" />
      <link role="overriddenMethod" roleId="1i04.1225194472831" targetNodeId="7933327286924651185" resolveInfo="getTemplateType" />
      <node role="visibility" roleId="tpee.1178549979242" type="tpee.PublicVisibility" typeId="tpee.1146644602865" id="7933327286924651213" />
      <node role="body" roleId="tpee.1068580123135" type="tpee.StatementList" typeId="tpee.1068580123136" id="7933327286924651214">
        <node role="statement" roleId="tpee.1068581517665" type="tpee.ReturnStatement" typeId="tpee.1068581242878" id="7933327286924651220">
          <node role="expression" roleId="tpee.1068581517676" type="tpee.DotExpression" typeId="tpee.1197027756228" id="7933327286924651221">
            <node role="operand" roleId="tpee.1197027771414" type="tpee.DotExpression" typeId="tpee.1197027756228" id="7933327286924651222">
              <node role="operand" roleId="tpee.1197027771414" type="1i04.ThisNodeExpression" typeId="1i04.1225194691553" id="7933327286924651223" />
              <node role="operation" roleId="tpee.1197027833540" type="tp25.SLinkAccess" typeId="tp25.1138056143562" id="7933327286924651228">
                <link role="link" roleId="tp25.1138056516764" targetNodeId="tpf8.1177093586806" />
              </node>
            </node>
            <node role="operation" roleId="tpee.1197027833540" type="tp25.Node_GetConceptOperation" typeId="tp25.1172323065820" id="7933327286924651225" />
          </node>
        </node>
      </node>
      <node role="returnType" roleId="tpee.1068580123133" type="tp25.SConceptType" typeId="tp25.1172420572800" id="7933327286924651215" />
    </node>
  </root>
  <root id="7933327286924671183">
    <node role="constructor" roleId="1i04.1225194240801" type="1i04.ConceptConstructorDeclaration" typeId="1i04.1225194413805" id="7933327286924671184">
      <node role="body" roleId="tpee.1137022507850" type="tpee.StatementList" typeId="tpee.1068580123136" id="7933327286924671185" />
    </node>
    <node role="method" roleId="1i04.1225194240805" type="1i04.ConceptMethodDeclaration" typeId="1i04.1225194472830" id="7933327286924671186">
      <property name="isVirtual" nameId="1i04.1225194472832" value="false" />
      <property name="name" nameId="tpck.1169194664001" value="getTemplateType" />
      <property name="isAbstract" nameId="1i04.1225194472834" value="false" />
      <link role="overriddenMethod" roleId="1i04.1225194472831" targetNodeId="7933327286924651185" resolveInfo="getTemplateType" />
      <node role="visibility" roleId="tpee.1178549979242" type="tpee.PublicVisibility" typeId="tpee.1146644602865" id="7933327286924671187" />
      <node role="body" roleId="tpee.1068580123135" type="tpee.StatementList" typeId="tpee.1068580123136" id="7933327286924671188">
        <node role="statement" roleId="tpee.1068581517665" type="tpee.LocalVariableDeclarationStatement" typeId="tpee.1068581242864" id="1147906725605070290">
          <node role="localVariableDeclaration" roleId="tpee.1068581242865" type="tpee.LocalVariableDeclaration" typeId="tpee.1068581242863" id="1147906725605070291">
            <property name="name" nameId="tpck.1169194664001" value="fragments" />
            <node role="type" roleId="tpee.5680397130376446158" type="tp25.SNodeListType" typeId="tp25.1145383075378" id="1147906725605070292">
              <link role="elementConcept" roleId="tp25.1145383142433" targetNodeId="tpf8.1095672379244" resolveInfo="TemplateFragment" />
            </node>
            <node role="initializer" roleId="tpee.1068431790190" type="tpee.DotExpression" typeId="tpee.1197027756228" id="1147906725605070293">
              <node role="operand" roleId="tpee.1197027771414" type="tpee.DotExpression" typeId="tpee.1197027756228" id="1147906725605070294">
                <node role="operand" roleId="tpee.1197027771414" type="1i04.ThisNodeExpression" typeId="1i04.1225194691553" id="7933327286924672223" />
                <node role="operation" roleId="tpee.1197027833540" type="tp25.SLinkAccess" typeId="tp25.1138056143562" id="1147906725605070296">
                  <link role="link" roleId="tp25.1138056516764" targetNodeId="tpf8.8900764248744213871" />
                </node>
              </node>
              <node role="operation" roleId="tpee.1197027833540" type="tp25.Node_GetDescendantsOperation" typeId="tp25.1171305280644" id="1147906725605070297">
                <node role="parameter" roleId="tp25.1144104376918" type="tp25.OperationParm_Concept" typeId="tp25.1144101972840" id="1147906725605070298">
                  <node role="conceptArgument" roleId="tp25.1207343664468" type="tp25.RefConcept_Reference" typeId="tp25.1177026924588" id="1147906725605070299">
                    <link role="conceptDeclaration" roleId="tp25.1177026940964" targetNodeId="tpf8.1095672379244" resolveInfo="TemplateFragment" />
                  </node>
                </node>
              </node>
            </node>
          </node>
        </node>
        <node role="statement" roleId="tpee.1068581517665" type="tpee.IfStatement" typeId="tpee.1068580123159" id="7933327286924672249">
          <node role="ifTrue" roleId="tpee.1068580123161" type="tpee.StatementList" typeId="tpee.1068580123136" id="7933327286924672250">
            <node role="statement" roleId="tpee.1068581517665" type="tpee.ReturnStatement" typeId="tpee.1068581242878" id="7933327286924672339">
              <node role="expression" roleId="tpee.1068581517676" type="tpee.DotExpression" typeId="tpee.1197027756228" id="7933327286924672369">
                <node role="operand" roleId="tpee.1197027771414" type="tpee.DotExpression" typeId="tpee.1197027756228" id="7933327286924672358">
                  <node role="operand" roleId="tpee.1197027771414" type="tpee.DotExpression" typeId="tpee.1197027756228" id="7933327286924672347">
                    <node role="operand" roleId="tpee.1197027771414" type="tpee.LocalVariableReference" typeId="tpee.1068581242866" id="7933327286924672342">
                      <link role="variableDeclaration" roleId="tpee.1068581517664" targetNodeId="1147906725605070291" resolveInfo="fragments" />
                    </node>
                    <node role="operation" roleId="tpee.1197027833540" type="tp2q.GetFirstOperation" typeId="tp2q.1165525191778" id="7933327286924672353" />
                  </node>
                  <node role="operation" roleId="tpee.1197027833540" type="tp25.Node_GetParentOperation" typeId="tp25.1139613262185" id="7933327286924672364" />
                </node>
                <node role="operation" roleId="tpee.1197027833540" type="tp25.Node_GetConceptOperation" typeId="tp25.1172323065820" id="7933327286924672375" />
              </node>
            </node>
          </node>
          <node role="condition" roleId="tpee.1068580123160" type="tpee.AndExpression" typeId="tpee.1080120340718" id="7933327286924672300">
            <node role="rightExpression" roleId="tpee.1081773367579" type="tpee.DotExpression" typeId="tpee.1197027756228" id="7933327286924672330">
              <node role="operand" roleId="tpee.1197027771414" type="tpee.DotExpression" typeId="tpee.1197027756228" id="7933327286924672319">
                <node role="operand" roleId="tpee.1197027771414" type="tpee.DotExpression" typeId="tpee.1197027756228" id="7933327286924672308">
                  <node role="operand" roleId="tpee.1197027771414" type="tpee.LocalVariableReference" typeId="tpee.1068581242866" id="7933327286924672304">
                    <link role="variableDeclaration" roleId="tpee.1068581517664" targetNodeId="1147906725605070291" resolveInfo="fragments" />
                  </node>
                  <node role="operation" roleId="tpee.1197027833540" type="tp2q.GetFirstOperation" typeId="tp2q.1165525191778" id="7933327286924672314" />
                </node>
                <node role="operation" roleId="tpee.1197027833540" type="tp25.Node_GetParentOperation" typeId="tp25.1139613262185" id="7933327286924672325" />
              </node>
              <node role="operation" roleId="tpee.1197027833540" type="tp25.Node_IsNotNullOperation" typeId="tp25.1172008320231" id="7933327286924672337" />
            </node>
            <node role="leftExpression" roleId="tpee.1081773367580" type="tpee.DotExpression" typeId="tpee.1197027756228" id="7933327286924672290">
              <node role="operand" roleId="tpee.1197027771414" type="tpee.DotExpression" typeId="tpee.1197027756228" id="7933327286924672258">
                <node role="operand" roleId="tpee.1197027771414" type="tpee.LocalVariableReference" typeId="tpee.1068581242866" id="7933327286924672254">
                  <link role="variableDeclaration" roleId="tpee.1068581517664" targetNodeId="1147906725605070291" resolveInfo="fragments" />
                </node>
                <node role="operation" roleId="tpee.1197027833540" type="tp2q.GetFirstOperation" typeId="tp2q.1165525191778" id="7933327286924672273" />
              </node>
              <node role="operation" roleId="tpee.1197027833540" type="tp25.Node_IsNotNullOperation" typeId="tp25.1172008320231" id="7933327286924672297" />
            </node>
          </node>
        </node>
        <node role="statement" roleId="tpee.1068581517665" type="tpee.ExpressionStatement" typeId="tpee.1068580123155" id="7933327286924672380">
          <node role="expression" roleId="tpee.1068580123156" type="tpee.NullLiteral" typeId="tpee.1070534058343" id="7933327286924672381" />
        </node>
      </node>
      <node role="returnType" roleId="tpee.1068580123133" type="tp25.SConceptType" typeId="tp25.1172420572800" id="7933327286924671189" />
    </node>
  </root>
<<<<<<< HEAD
  <root id="5580940619725340902">
    <node role="constructor" roleId="1i04.1225194240801" type="1i04.ConceptConstructorDeclaration" typeId="1i04.1225194413805" id="5580940619725340903">
      <node role="body" roleId="tpee.1137022507850" type="tpee.StatementList" typeId="tpee.1068580123136" id="5580940619725340904" />
    </node>
    <node role="method" roleId="1i04.1225194240805" type="1i04.ConceptMethodDeclaration" typeId="1i04.1225194472830" id="5580940619725340905">
      <property name="isAbstract" nameId="1i04.1225194472834" value="false" />
      <property name="isVirtual" nameId="1i04.1225194472832" value="false" />
      <property name="name" nameId="tpck.1169194664001" value="suppress" />
      <link role="overriddenMethod" roleId="1i04.1225194472831" targetNodeId="tpcu.3393165121846091591" resolveInfo="suppress" />
      <node role="visibility" roleId="tpee.1178549979242" type="tpee.PublicVisibility" typeId="tpee.1146644602865" id="5580940619725340906" />
      <node role="body" roleId="tpee.1068580123135" type="tpee.StatementList" typeId="tpee.1068580123136" id="5580940619725340907">
        <node role="statement" roleId="tpee.1068581517665" type="tpee.ExpressionStatement" typeId="tpee.1068580123155" id="5580940619725340916">
          <node role="expression" roleId="tpee.1068580123156" type="tpee.NotEqualsExpression" typeId="tpee.1073239437375" id="5580940619725340917">
            <node role="rightExpression" roleId="tpee.1081773367579" type="tpee.ParameterReference" typeId="tpee.1068581242874" id="5580940619725340918">
              <link role="variableDeclaration" roleId="tpee.1068581517664" targetNodeId="5580940619725340908" resolveInfo="child" />
            </node>
            <node role="leftExpression" roleId="tpee.1081773367580" type="tpee.DotExpression" typeId="tpee.1197027756228" id="5580940619725340919">
              <node role="operand" roleId="tpee.1197027771414" type="1i04.ThisNodeExpression" typeId="1i04.1225194691553" id="5580940619725340920" />
              <node role="operation" roleId="tpee.1197027833540" type="tp25.SLinkAccess" typeId="tp25.1138056143562" id="5580940619725340927">
                <link role="link" roleId="tp25.1138056516764" targetNodeId="tpf8.1167770376702" />
              </node>
=======
  <root id="2400318052852908806">
    <node role="constructor" roleId="1i04.1225194240801" type="1i04.ConceptConstructorDeclaration" typeId="1i04.1225194413805" id="2400318052852908807">
      <node role="body" roleId="tpee.1137022507850" type="tpee.StatementList" typeId="tpee.1068580123136" id="2400318052852908808" />
    </node>
    <node role="method" roleId="1i04.1225194240805" type="1i04.ConceptMethodDeclaration" typeId="1i04.1225194472830" id="2400318052852908826">
      <property name="isAbstract" nameId="1i04.1225194472834" value="false" />
      <property name="isVirtual" nameId="1i04.1225194472832" value="false" />
      <property name="name" nameId="tpck.1169194664001" value="getScope" />
      <link role="overriddenMethod" roleId="1i04.1225194472831" targetNodeId="tpcu.7722139651431880752" resolveInfo="getScope" />
      <node role="visibility" roleId="tpee.1178549979242" type="tpee.PublicVisibility" typeId="tpee.1146644602865" id="2400318052852908827" />
      <node role="body" roleId="tpee.1068580123135" type="tpee.StatementList" typeId="tpee.1068580123136" id="2400318052852908828">
        <node role="statement" roleId="tpee.1068581517665" type="tpee.ExpressionStatement" typeId="tpee.1068580123155" id="2400318052852908860">
          <node role="expression" roleId="tpee.1068580123156" type="tpee.GenericNewExpression" typeId="tpee.1145552977093" id="2400318052852908861">
            <node role="creator" roleId="tpee.1145553007750" type="tpee.ClassCreator" typeId="tpee.1212685548494" id="2400318052852908863">
              <link role="baseMethodDeclaration" roleId="tpee.1068499141037" targetNodeId="o8zo.8401916545537566969" resolveInfo="EmptyScope" />
            </node>
          </node>
        </node>
      </node>
      <node role="parameter" roleId="tpee.1068580123134" type="tpee.ParameterDeclaration" typeId="tpee.1068498886292" id="2400318052852908829">
        <property name="name" nameId="tpck.1169194664001" value="kind" />
        <node role="type" roleId="tpee.5680397130376446158" type="tp25.SConceptType" typeId="tp25.1172420572800" id="2400318052852908830" />
      </node>
      <node role="parameter" roleId="tpee.1068580123134" type="tpee.ParameterDeclaration" typeId="tpee.1068498886292" id="2400318052852908831">
        <property name="name" nameId="tpck.1169194664001" value="role" />
        <node role="type" roleId="tpee.5680397130376446158" type="tpee.StringType" typeId="tpee.1225271177708" id="2400318052852908832" />
      </node>
      <node role="parameter" roleId="tpee.1068580123134" type="tpee.ParameterDeclaration" typeId="tpee.1068498886292" id="2400318052852908833">
        <property name="name" nameId="tpck.1169194664001" value="index" />
        <node role="type" roleId="tpee.5680397130376446158" type="tpee.IntegerType" typeId="tpee.1070534370425" id="2400318052852908834" />
      </node>
      <node role="returnType" roleId="tpee.1068580123133" type="tpee.ClassifierType" typeId="tpee.1107535904670" id="2400318052852908835">
        <link role="classifier" roleId="tpee.1107535924139" targetNodeId="o8zo.3734116213129862372" resolveInfo="Scope" />
      </node>
    </node>
    <node role="method" roleId="1i04.1225194240805" type="1i04.ConceptMethodDeclaration" typeId="1i04.1225194472830" id="2400318052852908843">
      <property name="isAbstract" nameId="1i04.1225194472834" value="false" />
      <property name="isVirtual" nameId="1i04.1225194472832" value="false" />
      <property name="name" nameId="tpck.1169194664001" value="getScope" />
      <link role="overriddenMethod" roleId="1i04.1225194472831" targetNodeId="tpcu.3734116213129936182" resolveInfo="getScope" />
      <node role="visibility" roleId="tpee.1178549979242" type="tpee.PublicVisibility" typeId="tpee.1146644602865" id="2400318052852908844" />
      <node role="body" roleId="tpee.1068580123135" type="tpee.StatementList" typeId="tpee.1068580123136" id="2400318052852908845">
        <node role="statement" roleId="tpee.1068581517665" type="tpee.ExpressionStatement" typeId="tpee.1068580123155" id="2400318052852908865">
          <node role="expression" roleId="tpee.1068580123156" type="tpee.GenericNewExpression" typeId="tpee.1145552977093" id="2400318052852908866">
            <node role="creator" roleId="tpee.1145553007750" type="tpee.ClassCreator" typeId="tpee.1212685548494" id="2400318052852908868">
              <link role="baseMethodDeclaration" roleId="tpee.1068499141037" targetNodeId="o8zo.8401916545537566969" resolveInfo="EmptyScope" />
>>>>>>> 333c972d
            </node>
          </node>
        </node>
      </node>
<<<<<<< HEAD
      <node role="parameter" roleId="tpee.1068580123134" type="tpee.ParameterDeclaration" typeId="tpee.1068498886292" id="5580940619725340908">
        <property name="name" nameId="tpck.1169194664001" value="child" />
        <node role="type" roleId="tpee.5680397130376446158" type="tp25.SNodeType" typeId="tp25.1138055754698" id="5580940619725340909" />
      </node>
      <node role="returnType" roleId="tpee.1068580123133" type="tpee.BooleanType" typeId="tpee.1070534644030" id="5580940619725340910" />
=======
      <node role="parameter" roleId="tpee.1068580123134" type="tpee.ParameterDeclaration" typeId="tpee.1068498886292" id="2400318052852908846">
        <property name="name" nameId="tpck.1169194664001" value="kind" />
        <node role="type" roleId="tpee.5680397130376446158" type="tp25.SConceptType" typeId="tp25.1172420572800" id="2400318052852908847" />
      </node>
      <node role="parameter" roleId="tpee.1068580123134" type="tpee.ParameterDeclaration" typeId="tpee.1068498886292" id="2400318052852908848">
        <property name="name" nameId="tpck.1169194664001" value="child" />
        <node role="type" roleId="tpee.5680397130376446158" type="tp25.SNodeType" typeId="tp25.1138055754698" id="2400318052852908849" />
      </node>
      <node role="returnType" roleId="tpee.1068580123133" type="tpee.ClassifierType" typeId="tpee.1107535904670" id="2400318052852908850">
        <link role="classifier" roleId="tpee.1107535924139" targetNodeId="o8zo.3734116213129862372" resolveInfo="Scope" />
      </node>
>>>>>>> 333c972d
    </node>
  </root>
</model>
<|MERGE_RESOLUTION|>--- conflicted
+++ resolved
@@ -169,14 +169,12 @@
       <property name="virtualPackage" nameId="tpck.1193676396447" value="rule.consequence" />
       <link role="concept" roleId="1i04.1225194240799" targetNodeId="tpf8.8900764248744213868" resolveInfo="InlineTemplateWithContext_RuleConsequence" />
     </node>
-<<<<<<< HEAD
     <node type="1i04.ConceptBehavior" typeId="1i04.1225194240794" id="5580940619725340902">
       <property name="virtualPackage" nameId="tpck.1193676396447" value="macro" />
       <link role="concept" roleId="1i04.1225194240799" targetNodeId="tpf8.1088761943574" resolveInfo="ReferenceMacro" />
-=======
+    </node>
     <node type="1i04.ConceptBehavior" typeId="1i04.1225194240794" id="2400318052852908806">
       <link role="concept" roleId="1i04.1225194240799" targetNodeId="tpf8.1216768419888" resolveInfo="TemplateQueryBase" />
->>>>>>> 333c972d
     </node>
   </roots>
   <root id="1213877219536">
@@ -3310,7 +3308,6 @@
       <node role="returnType" roleId="tpee.1068580123133" type="tp25.SConceptType" typeId="tp25.1172420572800" id="7933327286924671189" />
     </node>
   </root>
-<<<<<<< HEAD
   <root id="5580940619725340902">
     <node role="constructor" roleId="1i04.1225194240801" type="1i04.ConceptConstructorDeclaration" typeId="1i04.1225194413805" id="5580940619725340903">
       <node role="body" roleId="tpee.1137022507850" type="tpee.StatementList" typeId="tpee.1068580123136" id="5580940619725340904" />
@@ -3332,7 +3329,17 @@
               <node role="operation" roleId="tpee.1197027833540" type="tp25.SLinkAccess" typeId="tp25.1138056143562" id="5580940619725340927">
                 <link role="link" roleId="tp25.1138056516764" targetNodeId="tpf8.1167770376702" />
               </node>
-=======
+            </node>
+          </node>
+        </node>
+      </node>
+      <node role="parameter" roleId="tpee.1068580123134" type="tpee.ParameterDeclaration" typeId="tpee.1068498886292" id="5580940619725340908">
+        <property name="name" nameId="tpck.1169194664001" value="child" />
+        <node role="type" roleId="tpee.5680397130376446158" type="tp25.SNodeType" typeId="tp25.1138055754698" id="5580940619725340909" />
+      </node>
+      <node role="returnType" roleId="tpee.1068580123133" type="tpee.BooleanType" typeId="tpee.1070534644030" id="5580940619725340910" />
+    </node>
+  </root>
   <root id="2400318052852908806">
     <node role="constructor" roleId="1i04.1225194240801" type="1i04.ConceptConstructorDeclaration" typeId="1i04.1225194413805" id="2400318052852908807">
       <node role="body" roleId="tpee.1137022507850" type="tpee.StatementList" typeId="tpee.1068580123136" id="2400318052852908808" />
@@ -3379,18 +3386,10 @@
           <node role="expression" roleId="tpee.1068580123156" type="tpee.GenericNewExpression" typeId="tpee.1145552977093" id="2400318052852908866">
             <node role="creator" roleId="tpee.1145553007750" type="tpee.ClassCreator" typeId="tpee.1212685548494" id="2400318052852908868">
               <link role="baseMethodDeclaration" roleId="tpee.1068499141037" targetNodeId="o8zo.8401916545537566969" resolveInfo="EmptyScope" />
->>>>>>> 333c972d
-            </node>
-          </node>
-        </node>
-      </node>
-<<<<<<< HEAD
-      <node role="parameter" roleId="tpee.1068580123134" type="tpee.ParameterDeclaration" typeId="tpee.1068498886292" id="5580940619725340908">
-        <property name="name" nameId="tpck.1169194664001" value="child" />
-        <node role="type" roleId="tpee.5680397130376446158" type="tp25.SNodeType" typeId="tp25.1138055754698" id="5580940619725340909" />
-      </node>
-      <node role="returnType" roleId="tpee.1068580123133" type="tpee.BooleanType" typeId="tpee.1070534644030" id="5580940619725340910" />
-=======
+            </node>
+          </node>
+        </node>
+      </node>
       <node role="parameter" roleId="tpee.1068580123134" type="tpee.ParameterDeclaration" typeId="tpee.1068498886292" id="2400318052852908846">
         <property name="name" nameId="tpck.1169194664001" value="kind" />
         <node role="type" roleId="tpee.5680397130376446158" type="tp25.SConceptType" typeId="tp25.1172420572800" id="2400318052852908847" />
@@ -3402,7 +3401,6 @@
       <node role="returnType" roleId="tpee.1068580123133" type="tpee.ClassifierType" typeId="tpee.1107535904670" id="2400318052852908850">
         <link role="classifier" roleId="tpee.1107535924139" targetNodeId="o8zo.3734116213129862372" resolveInfo="Scope" />
       </node>
->>>>>>> 333c972d
     </node>
   </root>
 </model>
