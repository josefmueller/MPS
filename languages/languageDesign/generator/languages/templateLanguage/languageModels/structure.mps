<?xml version="1.0" encoding="UTF-8"?>
<model modelUID="r:00000000-0000-4000-0000-011c895902e8(jetbrains.mps.lang.generator.structure)" version="2">
  <persistence version="8" />
  <language namespace="c72da2b9-7cce-4447-8389-f407dc1158b7(jetbrains.mps.lang.structure)" />
  <language namespace="7866978e-a0f0-4cc7-81bc-4d213d9375e1(jetbrains.mps.lang.smodel)" />
  <language namespace="f3061a53-9226-4cc5-a443-f952ceaf5816(jetbrains.mps.baseLanguage)" />
  <language namespace="83888646-71ce-4f1c-9c53-c54016f6ad4f(jetbrains.mps.baseLanguage.collections)" />
  <devkit namespace="fbc25dd2-5da4-483a-8b19-70928e1b62d7(jetbrains.mps.devkit.general-purpose)" />
  <import index="tpck" modelUID="r:00000000-0000-4000-0000-011c89590288(jetbrains.mps.lang.core.structure)" version="0" />
  <import index="tpce" modelUID="r:00000000-0000-4000-0000-011c89590292(jetbrains.mps.lang.structure.structure)" version="0" />
  <import index="tpee" modelUID="r:00000000-0000-4000-0000-011c895902ca(jetbrains.mps.baseLanguage.structure)" version="5" />
  <import index="tpcw" modelUID="r:00000000-0000-4000-0000-011c895902bc(jetbrains.mps.lang.sharedConcepts.structure)" version="0" />
  <import index="tpf3" modelUID="r:00000000-0000-4000-0000-011c895902f3(jetbrains.mps.lang.generator.generationContext.structure)" version="0" />
  <import index="tp3t" modelUID="r:00000000-0000-4000-0000-011c89590345(jetbrains.mps.lang.pattern.structure)" version="0" />
  <import index="tp25" modelUID="r:00000000-0000-4000-0000-011c89590301(jetbrains.mps.lang.smodel.structure)" version="16" implicit="yes" />
  <import index="tp2q" modelUID="r:00000000-0000-4000-0000-011c8959032e(jetbrains.mps.baseLanguage.collections.structure)" version="7" implicit="yes" />
  <import index="tpf8" modelUID="r:00000000-0000-4000-0000-011c895902e8(jetbrains.mps.lang.generator.structure)" version="2" implicit="yes" />
  <root type="tpce.ConceptDeclaration" typeId="tpce.1071489090640" id="1087833241328" nodeInfo="ig">
    <property name="name" nameId="tpck.1169194664001" value="PropertyMacro" />
    <property name="staticScope" nameId="tpce.5404671619616246344" value="none" />
    <property name="virtualPackage" nameId="tpck.1193676396447" value="macro" />
    <link role="extends" roleId="tpce.1071489389519" targetNodeId="tpck.3364660638048049750" resolveInfo="PropertyAttribute" />
    <node role="smodelAttribute" roleId="tpck.5169995583184591170" type="tpce.AttributeInfo" typeId="tpce.2992811758677295509" id="7588821453551758904" nodeInfo="ng">
      <property name="role" nameId="tpce.7588428831955550663" value="propertyMacro" />
      <node role="attributed" roleId="tpce.7588428831947959310" type="tpce.AttributeInfo_AttributedConcept" typeId="tpce.6054523464627964745" id="1262857012849338795" nodeInfo="ng">
        <link role="concept" roleId="tpce.6054523464627965081" targetNodeId="tpck.1133920641626" resolveInfo="BaseConcept" />
      </node>
    </node>
    <node role="linkDeclaration" roleId="tpce.1071489727083" type="tpce.LinkDeclaration" typeId="tpce.1071489288298" id="1167756362303" nodeInfo="ig">
      <property name="metaClass" nameId="tpce.1071599937831" value="aggregation" />
      <property name="role" nameId="tpce.1071599776563" value="propertyValueFunction" />
      <property name="sourceCardinality" nameId="tpce.1071599893252" value="1" />
      <link role="target" roleId="tpce.1071599976176" targetNodeId="1167756080639" resolveInfo="PropertyMacro_GetPropertyValue" />
    </node>
    <node role="implements" roleId="tpce.1169129564478" type="tpce.InterfaceConceptReference" typeId="tpce.1169127622168" id="5216537374825426843" nodeInfo="ig">
      <link role="intfc" roleId="tpce.1169127628841" targetNodeId="1227303129915" resolveInfo="AbstractMacro" />
    </node>
    <node role="implements" roleId="tpce.1169129564478" type="tpce.InterfaceConceptReference" typeId="tpce.1169127622168" id="1262430001741646704" nodeInfo="ig">
      <link role="intfc" roleId="tpce.1169127628841" targetNodeId="tpck.1835621062190663819" resolveInfo="IDontSubstituteByDefault" />
    </node>
  </root>
  <root type="tpce.ConceptDeclaration" typeId="tpce.1071489090640" id="1087833466690" nodeInfo="ig">
    <property name="abstract" nameId="tpce.4628067390765956802" value="true" />
    <property name="final" nameId="tpce.4628067390765956807" value="false" />
    <property name="conceptShortDescription" nameId="tpce.4628067390765907488" value="abstract node macro" />
    <property name="name" nameId="tpck.1169194664001" value="NodeMacro" />
    <property name="virtualPackage" nameId="tpck.1193676396447" value="macro" />
    <property name="conceptAlias" nameId="tpce.5092175715804935370" value="$$" />
    <link role="extends" roleId="tpce.1071489389519" targetNodeId="tpck.3364660638048049748" resolveInfo="NodeAttribute" />
    <node role="smodelAttribute" roleId="tpck.5169995583184591170" type="tpce.AttributeInfo" typeId="tpce.2992811758677295509" id="7588821453551758678" nodeInfo="ng">
      <property name="role" nameId="tpce.7588428831955550663" value="nodeMacro" />
      <node role="multiple" roleId="tpce.7588428831955550186" type="tpce.AttributeInfo_IsMultiple" typeId="tpce.6054523464626862044" id="1262857012846245232" nodeInfo="ng">
        <property name="value" nameId="tpce.6054523464626875854" value="true" />
      </node>
      <node role="attributed" roleId="tpce.7588428831947959310" type="tpce.AttributeInfo_AttributedConcept" typeId="tpce.6054523464627964745" id="1262857012849338783" nodeInfo="ng">
        <link role="concept" roleId="tpce.6054523464627965081" targetNodeId="tpck.1133920641626" resolveInfo="BaseConcept" />
      </node>
    </node>
    <node role="linkDeclaration" roleId="tpce.1071489727083" type="tpce.LinkDeclaration" typeId="tpce.1071489288298" id="1200912223215" nodeInfo="ig">
      <property name="role" nameId="tpce.1071599776563" value="mappingLabel" />
      <link role="target" roleId="tpce.1071599976176" targetNodeId="1200911316486" resolveInfo="MappingLabelDeclaration" />
    </node>
    <node role="implements" roleId="tpce.1169129564478" type="tpce.InterfaceConceptReference" typeId="tpce.1169127622168" id="5216537374825426832" nodeInfo="ig">
      <link role="intfc" roleId="tpce.1169127628841" targetNodeId="1227303129915" resolveInfo="AbstractMacro" />
    </node>
  </root>
  <root type="tpce.ConceptDeclaration" typeId="tpce.1071489090640" id="1088761943574" nodeInfo="ig">
    <property name="name" nameId="tpck.1169194664001" value="ReferenceMacro" />
    <property name="staticScope" nameId="tpce.5404671619616246344" value="none" />
    <property name="virtualPackage" nameId="tpck.1193676396447" value="macro" />
    <link role="extends" roleId="tpce.1071489389519" targetNodeId="tpck.3364660638048049745" resolveInfo="LinkAttribute" />
    <node role="smodelAttribute" roleId="tpck.5169995583184591170" type="tpce.AttributeInfo" typeId="tpce.2992811758677295509" id="7588821453551758725" nodeInfo="ng">
      <property name="role" nameId="tpce.7588428831955550663" value="referenceMacro" />
      <node role="attributed" roleId="tpce.7588428831947959310" type="tpce.AttributeInfo_AttributedConcept" typeId="tpce.6054523464627964745" id="1262857012849338799" nodeInfo="ng">
        <link role="concept" roleId="tpce.6054523464627965081" targetNodeId="tpck.1133920641626" resolveInfo="BaseConcept" />
      </node>
    </node>
    <node role="linkDeclaration" roleId="tpce.1071489727083" type="tpce.LinkDeclaration" typeId="tpce.1071489288298" id="1167770376702" nodeInfo="ig">
      <property name="metaClass" nameId="tpce.1071599937831" value="aggregation" />
      <property name="role" nameId="tpce.1071599776563" value="referentFunction" />
      <property name="sourceCardinality" nameId="tpce.1071599893252" value="1" />
      <link role="target" roleId="tpce.1071599976176" targetNodeId="1167770111131" resolveInfo="ReferenceMacro_GetReferent" />
    </node>
    <node role="implements" roleId="tpce.1169129564478" type="tpce.InterfaceConceptReference" typeId="tpce.1169127622168" id="5216537374825426844" nodeInfo="ig">
      <link role="intfc" roleId="tpce.1169127628841" targetNodeId="1227303129915" resolveInfo="AbstractMacro" />
    </node>
    <node role="implements" roleId="tpce.1169129564478" type="tpce.InterfaceConceptReference" typeId="tpce.1169127622168" id="5580940619725340901" nodeInfo="ig">
      <link role="intfc" roleId="tpce.1169127628841" targetNodeId="tpck.3393165121846091587" resolveInfo="ISuppressErrors" />
    </node>
  </root>
  <root type="tpce.ConceptDeclaration" typeId="tpce.1071489090640" id="1092059087312" nodeInfo="ig">
    <property name="rootable" nameId="tpce.1096454100552" value="true" />
    <property name="abstract" nameId="tpce.4628067390765956802" value="false" />
    <property name="final" nameId="tpce.4628067390765956807" value="false" />
    <property name="iconPath" nameId="tpce.1160488491229" value="${language_descriptor}/icons/templateFragment.png" />
    <property name="name" nameId="tpck.1169194664001" value="TemplateDeclaration" />
    <property name="virtualPackage" nameId="tpck.1193676396447" value="template" />
    <property name="conceptAlias" nameId="tpce.5092175715804935370" value="template declaration" />
    <link role="extends" roleId="tpce.1071489389519" targetNodeId="tpck.1133920641626" resolveInfo="BaseConcept" />
    <node role="implements" roleId="tpce.1169129564478" type="tpce.InterfaceConceptReference" typeId="tpce.1169127622168" id="1175152854371" nodeInfo="ig">
      <link role="intfc" roleId="tpce.1169127628841" targetNodeId="tpck.1169194658468" resolveInfo="INamedConcept" />
    </node>
    <node role="implements" roleId="tpce.1169129564478" type="tpce.InterfaceConceptReference" typeId="tpce.1169127622168" id="3759860006499894302" nodeInfo="ig">
      <link role="intfc" roleId="tpce.1169127628841" targetNodeId="tpce.2621449412040133764" resolveInfo="IConceptAspect" />
    </node>
    <node role="implements" roleId="tpce.1169129564478" type="tpce.InterfaceConceptReference" typeId="tpce.1169127622168" id="982871510064032350" nodeInfo="ig">
      <link role="intfc" roleId="tpce.1169127628841" targetNodeId="982871510064032177" resolveInfo="IParameterizedTemplate" />
    </node>
    <node role="linkDeclaration" roleId="tpce.1071489727083" type="tpce.LinkDeclaration" typeId="tpce.1071489288298" id="1168285871518" nodeInfo="ig">
      <property name="role" nameId="tpce.1071599776563" value="applicableConcept" />
      <link role="target" roleId="tpce.1071599976176" targetNodeId="tpce.1169125787135" resolveInfo="AbstractConceptDeclaration" />
    </node>
    <node role="linkDeclaration" roleId="tpce.1071489727083" type="tpce.LinkDeclaration" typeId="tpce.1071489288298" id="1092060348987" nodeInfo="ig">
      <property name="metaClass" nameId="tpce.1071599937831" value="aggregation" />
      <property name="role" nameId="tpce.1071599776563" value="contentNode" />
      <property name="sourceCardinality" nameId="tpce.1071599893252" value="1" />
      <link role="target" roleId="tpce.1071599976176" targetNodeId="tpck.1133920641626" resolveInfo="BaseConcept" />
    </node>
  </root>
  <root type="tpce.ConceptDeclaration" typeId="tpce.1071489090640" id="1095416546421" nodeInfo="ig">
    <property name="rootable" nameId="tpce.1096454100552" value="true" />
    <property name="abstract" nameId="tpce.4628067390765956802" value="false" />
    <property name="final" nameId="tpce.4628067390765956807" value="false" />
    <property name="iconPath" nameId="tpce.1160488491229" value="${language_descriptor}/icons/mappingConf.png" />
    <property name="name" nameId="tpck.1169194664001" value="MappingConfiguration" />
    <property name="conceptAlias" nameId="tpce.5092175715804935370" value="mapping configuration" />
    <link role="extends" roleId="tpce.1071489389519" targetNodeId="tpck.1133920641626" resolveInfo="BaseConcept" />
    <node role="propertyDeclaration" roleId="tpce.1071489727084" type="tpce.PropertyDeclaration" typeId="tpce.1071489288299" id="1184950341882" nodeInfo="ig">
      <property name="name" nameId="tpck.1169194664001" value="topPriorityGroup" />
      <link role="dataType" roleId="tpce.1082985295845" targetNodeId="tpck.1082983657063" resolveInfo="boolean" />
    </node>
    <node role="implements" roleId="tpce.1169129564478" type="tpce.InterfaceConceptReference" typeId="tpce.1169127622168" id="1175152822399" nodeInfo="ig">
      <link role="intfc" roleId="tpce.1169127628841" targetNodeId="tpck.1169194658468" resolveInfo="INamedConcept" />
    </node>
    <node role="implements" roleId="tpce.1169129564478" type="tpce.InterfaceConceptReference" typeId="tpce.1169127622168" id="1203350682564" nodeInfo="ig">
      <link role="intfc" roleId="tpce.1169127628841" targetNodeId="tpee.1194952169813" resolveInfo="IMemberContainer" />
    </node>
    <node role="implements" roleId="tpce.1169129564478" type="tpce.InterfaceConceptReference" typeId="tpce.1169127622168" id="8360039740498071229" nodeInfo="ig">
      <link role="intfc" roleId="tpce.1169127628841" targetNodeId="tpce.2621449412040133764" resolveInfo="IConceptAspect" />
    </node>
    <node role="linkDeclaration" roleId="tpce.1071489727083" type="tpce.LinkDeclaration" typeId="tpce.1071489288298" id="7830515785164764091" nodeInfo="ig">
      <property name="metaClass" nameId="tpce.1071599937831" value="aggregation" />
      <property name="role" nameId="tpce.1071599776563" value="condition" />
      <link role="target" roleId="tpce.1071599976176" targetNodeId="7830515785164762753" resolveInfo="MappingConfiguration_Condition" />
    </node>
    <node role="linkDeclaration" roleId="tpce.1071489727083" type="tpce.LinkDeclaration" typeId="tpce.1071489288298" id="1167514678247" nodeInfo="ig">
      <property name="metaClass" nameId="tpce.1071599937831" value="aggregation" />
      <property name="role" nameId="tpce.1071599776563" value="rootMappingRule" />
      <property name="sourceCardinality" nameId="tpce.1071599893252" value="0..n" />
      <link role="target" roleId="tpce.1071599976176" targetNodeId="1167514355419" resolveInfo="Root_MappingRule" />
    </node>
    <node role="linkDeclaration" roleId="tpce.1071489727083" type="tpce.LinkDeclaration" typeId="tpce.1071489288298" id="1167172143858" nodeInfo="ig">
      <property name="metaClass" nameId="tpce.1071599937831" value="aggregation" />
      <property name="role" nameId="tpce.1071599776563" value="weavingMappingRule" />
      <property name="sourceCardinality" nameId="tpce.1071599893252" value="0..n" />
      <link role="target" roleId="tpce.1071599976176" targetNodeId="1167171569011" resolveInfo="Weaving_MappingRule" />
    </node>
    <node role="linkDeclaration" roleId="tpce.1071489727083" type="tpce.LinkDeclaration" typeId="tpce.1071489288298" id="1167328349397" nodeInfo="ig">
      <property name="metaClass" nameId="tpce.1071599937831" value="aggregation" />
      <property name="role" nameId="tpce.1071599776563" value="reductionMappingRule" />
      <property name="sourceCardinality" nameId="tpce.1071599893252" value="0..n" />
      <link role="target" roleId="tpce.1071599976176" targetNodeId="1167327847730" resolveInfo="Reduction_MappingRule" />
    </node>
    <node role="linkDeclaration" roleId="tpce.1071489727083" type="tpce.LinkDeclaration" typeId="tpce.1071489288298" id="1805153994416813171" nodeInfo="ig">
      <property name="metaClass" nameId="tpce.1071599937831" value="aggregation" />
      <property name="role" nameId="tpce.1071599776563" value="patternReductionRule" />
      <property name="sourceCardinality" nameId="tpce.1071599893252" value="0..n" />
      <link role="target" roleId="tpce.1071599976176" targetNodeId="1805153994416516020" resolveInfo="PatternReduction_MappingRule" />
    </node>
    <node role="linkDeclaration" roleId="tpce.1071489727083" type="tpce.LinkDeclaration" typeId="tpce.1071489288298" id="1167088157977" nodeInfo="ig">
      <property name="metaClass" nameId="tpce.1071599937831" value="aggregation" />
      <property name="role" nameId="tpce.1071599776563" value="createRootRule" />
      <property name="sourceCardinality" nameId="tpce.1071599893252" value="0..n" />
      <link role="target" roleId="tpce.1071599976176" targetNodeId="1167087469898" resolveInfo="CreateRootRule" />
    </node>
    <node role="linkDeclaration" roleId="tpce.1071489727083" type="tpce.LinkDeclaration" typeId="tpce.1071489288298" id="1219952894531" nodeInfo="ig">
      <property name="metaClass" nameId="tpce.1071599937831" value="aggregation" />
      <property name="role" nameId="tpce.1071599776563" value="dropRootRule" />
      <property name="sourceCardinality" nameId="tpce.1071599893252" value="0..n" />
      <link role="target" roleId="tpce.1071599976176" targetNodeId="1219952072943" resolveInfo="DropRootRule" />
    </node>
    <node role="linkDeclaration" roleId="tpce.1071489727083" type="tpce.LinkDeclaration" typeId="tpce.1071489288298" id="1195502100749" nodeInfo="ig">
      <property name="metaClass" nameId="tpce.1071599937831" value="aggregation" />
      <property name="role" nameId="tpce.1071599776563" value="preMappingScript" />
      <property name="sourceCardinality" nameId="tpce.1071599893252" value="0..n" />
      <link role="target" roleId="tpce.1071599976176" targetNodeId="1195502151594" resolveInfo="MappingScriptReference" />
    </node>
    <node role="linkDeclaration" roleId="tpce.1071489727083" type="tpce.LinkDeclaration" typeId="tpce.1071489288298" id="1195502346405" nodeInfo="ig">
      <property name="metaClass" nameId="tpce.1071599937831" value="aggregation" />
      <property name="role" nameId="tpce.1071599776563" value="postMappingScript" />
      <property name="sourceCardinality" nameId="tpce.1071599893252" value="0..n" />
      <link role="target" roleId="tpce.1071599976176" targetNodeId="1195502151594" resolveInfo="MappingScriptReference" />
    </node>
    <node role="linkDeclaration" roleId="tpce.1071489727083" type="tpce.LinkDeclaration" typeId="tpce.1071489288298" id="1200911492601" nodeInfo="ig">
      <property name="metaClass" nameId="tpce.1071599937831" value="aggregation" />
      <property name="role" nameId="tpce.1071599776563" value="mappingLabel" />
      <property name="sourceCardinality" nameId="tpce.1071599893252" value="0..n" />
      <link role="target" roleId="tpce.1071599976176" targetNodeId="1200911316486" resolveInfo="MappingLabelDeclaration" />
    </node>
    <node role="linkDeclaration" roleId="tpce.1071489727083" type="tpce.LinkDeclaration" typeId="tpce.1071489288298" id="2456082753387314114" nodeInfo="ig">
      <property name="metaClass" nameId="tpce.1071599937831" value="aggregation" />
      <property name="role" nameId="tpce.1071599776563" value="generationParameters" />
      <property name="sourceCardinality" nameId="tpce.1071599893252" value="0..n" />
      <link role="target" roleId="tpce.1071599976176" targetNodeId="650531548511911818" resolveInfo="GeneratorParameterReference" />
    </node>
  </root>
  <root type="tpce.ConceptDeclaration" typeId="tpce.1071489090640" id="1095672379244" nodeInfo="ig">
    <property name="name" nameId="tpck.1169194664001" value="TemplateFragment" />
    <property name="virtualPackage" nameId="tpck.1193676396447" value="template" />
    <link role="extends" roleId="tpce.1071489389519" targetNodeId="tpck.3364660638048049748" resolveInfo="NodeAttribute" />
    <node role="smodelAttribute" roleId="tpck.5169995583184591170" type="tpce.AttributeInfo" typeId="tpce.2992811758677295509" id="7588821453551758860" nodeInfo="ng">
      <property name="role" nameId="tpce.7588428831955550663" value="templateFragment" />
      <node role="attributed" roleId="tpce.7588428831947959310" type="tpce.AttributeInfo_AttributedConcept" typeId="tpce.6054523464627964745" id="1262857012849338807" nodeInfo="ng">
        <link role="concept" roleId="tpce.6054523464627965081" targetNodeId="tpck.1133920641626" resolveInfo="BaseConcept" />
      </node>
    </node>
    <node role="linkDeclaration" roleId="tpce.1071489727083" type="tpce.LinkDeclaration" typeId="tpce.1071489288298" id="1200916687663" nodeInfo="ig">
      <property name="role" nameId="tpce.1071599776563" value="labelDeclaration" />
      <link role="target" roleId="tpce.1071599976176" targetNodeId="1200911316486" resolveInfo="MappingLabelDeclaration" />
    </node>
    <node role="linkDeclaration" roleId="tpce.1071489727083" type="tpce.LinkDeclaration" typeId="tpce.1071489288298" id="1184374535435" nodeInfo="ig">
      <property name="metaClass" nameId="tpce.1071599937831" value="aggregation" />
      <property name="role" nameId="tpce.1071599776563" value="contextNodeQuery" />
      <link role="target" roleId="tpce.1071599976176" targetNodeId="1184373935793" resolveInfo="TemplateFragment_ContextNodeQuery" />
    </node>
  </root>
  <root type="tpce.ConceptDeclaration" typeId="tpce.1071489090640" id="1112730859144" nodeInfo="ig">
    <property name="rootable" nameId="tpce.1096454100552" value="true" />
    <property name="abstract" nameId="tpce.4628067390765956802" value="false" />
    <property name="final" nameId="tpce.4628067390765956807" value="false" />
    <property name="iconPath" nameId="tpce.1160488491229" value="${language_descriptor}/icons/switch.png" />
    <property name="name" nameId="tpck.1169194664001" value="TemplateSwitch" />
    <property name="conceptAlias" nameId="tpce.5092175715804935370" value="template switch" />
    <link role="extends" roleId="tpce.1071489389519" targetNodeId="tpck.1133920641626" resolveInfo="BaseConcept" />
    <node role="implements" roleId="tpce.1169129564478" type="tpce.InterfaceConceptReference" typeId="tpce.1169127622168" id="1175152870076" nodeInfo="ig">
      <link role="intfc" roleId="tpce.1169127628841" targetNodeId="tpck.1169194658468" resolveInfo="INamedConcept" />
    </node>
    <node role="implements" roleId="tpce.1169129564478" type="tpce.InterfaceConceptReference" typeId="tpce.1169127622168" id="982871510072613395" nodeInfo="ig">
      <link role="intfc" roleId="tpce.1169127628841" targetNodeId="982871510064032177" resolveInfo="IParameterizedTemplate" />
    </node>
    <node role="implements" roleId="tpce.1169129564478" type="tpce.InterfaceConceptReference" typeId="tpce.1169127622168" id="8360039740498070942" nodeInfo="ig">
      <link role="intfc" roleId="tpce.1169127628841" targetNodeId="tpce.2621449412040133764" resolveInfo="IConceptAspect" />
    </node>
    <node role="linkDeclaration" roleId="tpce.1071489727083" type="tpce.LinkDeclaration" typeId="tpce.1071489288298" id="1112820671508" nodeInfo="ig">
      <property name="role" nameId="tpce.1071599776563" value="modifiedSwitch" />
      <link role="target" roleId="tpce.1071599976176" targetNodeId="1112730859144" resolveInfo="TemplateSwitch" />
    </node>
    <node role="linkDeclaration" roleId="tpce.1071489727083" type="tpce.LinkDeclaration" typeId="tpce.1071489288298" id="1167340453568" nodeInfo="ig">
      <property name="metaClass" nameId="tpce.1071599937831" value="aggregation" />
      <property name="role" nameId="tpce.1071599776563" value="reductionMappingRule" />
      <property name="sourceCardinality" nameId="tpce.1071599893252" value="0..n" />
      <link role="target" roleId="tpce.1071599976176" targetNodeId="1167327847730" resolveInfo="Reduction_MappingRule" />
    </node>
    <node role="linkDeclaration" roleId="tpce.1071489727083" type="tpce.LinkDeclaration" typeId="tpce.1071489288298" id="1168558750579" nodeInfo="ig">
      <property name="metaClass" nameId="tpce.1071599937831" value="aggregation" />
      <property name="role" nameId="tpce.1071599776563" value="defaultConsequence" />
      <link role="target" roleId="tpce.1071599976176" targetNodeId="1168559098955" resolveInfo="RuleConsequence" />
    </node>
    <node role="linkDeclaration" roleId="tpce.1071489727083" type="tpce.LinkDeclaration" typeId="tpce.1071489288298" id="1226355936225" nodeInfo="ig">
      <property name="metaClass" nameId="tpce.1071599937831" value="aggregation" />
      <property name="role" nameId="tpce.1071599776563" value="nullInputMessage" />
      <link role="target" roleId="tpce.1071599976176" targetNodeId="1169670156577" resolveInfo="GeneratorMessage" />
    </node>
  </root>
  <root type="tpce.ConceptDeclaration" typeId="tpce.1071489090640" id="1112731569622" nodeInfo="ig">
    <property name="abstract" nameId="tpce.4628067390765956802" value="false" />
    <property name="final" nameId="tpce.4628067390765956807" value="false" />
    <property name="conceptShortDescription" nameId="tpce.4628067390765907488" value="template switch macro (no arguments)" />
    <property name="name" nameId="tpck.1169194664001" value="SwitchMacro" />
    <property name="staticScope" nameId="tpce.5404671619616246344" value="none" />
    <property name="virtualPackage" nameId="tpck.1193676396447" value="macro" />
    <property name="conceptAlias" nameId="tpce.5092175715804935370" value="$SWITCH$" />
    <link role="extends" roleId="tpce.1071489389519" targetNodeId="1167951328751" resolveInfo="SourceSubstituteMacro" />
    <node role="smodelAttribute" roleId="tpck.5169995583184591170" type="tpce.AttributeInfo" typeId="tpce.2992811758677295509" id="7588821453551758751" nodeInfo="ng">
      <property name="role" nameId="tpce.7588428831955550663" value="" />
    </node>
    <node role="linkDeclaration" roleId="tpce.1071489727083" type="tpce.LinkDeclaration" typeId="tpce.1071489288298" id="1168380395224" nodeInfo="ig">
      <property name="metaClass" nameId="tpce.1071599937831" value="aggregation" />
      <property name="role" nameId="tpce.1071599776563" value="sourceNodeQuery" />
      <property name="sourceCardinality" nameId="tpce.1071599893252" value="0..1" />
      <link role="target" roleId="tpce.1071599976176" targetNodeId="1168024337012" resolveInfo="SourceSubstituteMacro_SourceNodeQuery" />
    </node>
    <node role="linkDeclaration" roleId="tpce.1071489727083" type="tpce.LinkDeclaration" typeId="tpce.1071489288298" id="1112731629154" nodeInfo="ig">
      <property name="role" nameId="tpce.1071599776563" value="templateSwitch" />
      <property name="sourceCardinality" nameId="tpce.1071599893252" value="1" />
      <link role="target" roleId="tpce.1071599976176" targetNodeId="1112730859144" resolveInfo="TemplateSwitch" />
    </node>
    <node role="smodelAttribute" roleId="tpck.5169995583184591170" type="tpce.DeprecatedNodeAnnotation" typeId="tpce.1224240836180" id="3743603416500119979" nodeInfo="ig" />
  </root>
  <root type="tpce.ConceptDeclaration" typeId="tpce.1071489090640" id="1112911581741" nodeInfo="ig">
    <property name="name" nameId="tpck.1169194664001" value="TemplateSwitchReference" />
    <node role="linkDeclaration" roleId="tpce.1071489727083" type="tpce.LinkDeclaration" typeId="tpce.1071489288298" id="1112911598335" nodeInfo="ig">
      <property name="role" nameId="tpce.1071599776563" value="templateSwitch" />
      <property name="sourceCardinality" nameId="tpce.1071599893252" value="1" />
      <link role="target" roleId="tpce.1071599976176" targetNodeId="1112730859144" resolveInfo="TemplateSwitch" />
    </node>
  </root>
  <root type="tpce.ConceptDeclaration" typeId="tpce.1071489090640" id="1114706874351" nodeInfo="ig">
    <property name="abstract" nameId="tpce.4628067390765956802" value="false" />
    <property name="final" nameId="tpce.4628067390765956807" value="false" />
    <property name="conceptShortDescription" nameId="tpce.4628067390765907488" value="copy source node macro" />
    <property name="name" nameId="tpck.1169194664001" value="CopySrcNodeMacro" />
    <property name="staticScope" nameId="tpce.5404671619616246344" value="none" />
    <property name="virtualPackage" nameId="tpck.1193676396447" value="macro" />
    <property name="conceptAlias" nameId="tpce.5092175715804935370" value="$COPY_SRC$" />
    <link role="extends" roleId="tpce.1071489389519" targetNodeId="1167951328751" resolveInfo="SourceSubstituteMacro" />
    <node role="smodelAttribute" roleId="tpck.5169995583184591170" type="tpce.AttributeInfo" typeId="tpce.2992811758677295509" id="7588821453551758674" nodeInfo="ng">
      <property name="role" nameId="tpce.7588428831955550663" value="" />
    </node>
    <node role="linkDeclaration" roleId="tpce.1071489727083" type="tpce.LinkDeclaration" typeId="tpce.1071489288298" id="1168024447342" nodeInfo="ig">
      <property name="metaClass" nameId="tpce.1071599937831" value="aggregation" />
      <property name="role" nameId="tpce.1071599776563" value="sourceNodeQuery" />
      <property name="sourceCardinality" nameId="tpce.1071599893252" value="0..1" />
      <link role="target" roleId="tpce.1071599976176" targetNodeId="1168024337012" resolveInfo="SourceSubstituteMacro_SourceNodeQuery" />
    </node>
    <node role="implements" roleId="tpce.1169129564478" type="tpce.InterfaceConceptReference" typeId="tpce.1169127622168" id="2942851545184997135" nodeInfo="ig">
      <link role="intfc" roleId="tpce.1169127628841" targetNodeId="tpck.3393165121846091587" resolveInfo="ISuppressErrors" />
    </node>
  </root>
  <root type="tpce.ConceptDeclaration" typeId="tpce.1071489090640" id="1114729360583" nodeInfo="ig">
    <property name="abstract" nameId="tpce.4628067390765956802" value="false" />
    <property name="final" nameId="tpce.4628067390765956807" value="false" />
    <property name="conceptShortDescription" nameId="tpce.4628067390765907488" value="copy list of nodes from source" />
    <property name="name" nameId="tpck.1169194664001" value="CopySrcListMacro" />
    <property name="staticScope" nameId="tpce.5404671619616246344" value="none" />
    <property name="virtualPackage" nameId="tpck.1193676396447" value="macro" />
    <property name="conceptAlias" nameId="tpce.5092175715804935370" value="$COPY_SRCL$" />
    <link role="extends" roleId="tpce.1071489389519" targetNodeId="1167951328751" resolveInfo="SourceSubstituteMacro" />
    <node role="smodelAttribute" roleId="tpck.5169995583184591170" type="tpce.AttributeInfo" typeId="tpce.2992811758677295509" id="7588821453551758876" nodeInfo="ng">
      <property name="role" nameId="tpce.7588428831955550663" value="" />
    </node>
    <node role="linkDeclaration" roleId="tpce.1071489727083" type="tpce.LinkDeclaration" typeId="tpce.1071489288298" id="1168278589236" nodeInfo="ig">
      <property name="metaClass" nameId="tpce.1071599937831" value="aggregation" />
      <property name="role" nameId="tpce.1071599776563" value="sourceNodesQuery" />
      <property name="sourceCardinality" nameId="tpce.1071599893252" value="1" />
      <link role="target" roleId="tpce.1071599976176" targetNodeId="1167951910403" resolveInfo="SourceSubstituteMacro_SourceNodesQuery" />
    </node>
    <node role="implements" roleId="tpce.1169129564478" type="tpce.InterfaceConceptReference" typeId="tpce.1169127622168" id="2942851545185036794" nodeInfo="ig">
      <link role="intfc" roleId="tpce.1169127628841" targetNodeId="tpck.3393165121846091587" resolveInfo="ISuppressErrors" />
    </node>
  </root>
  <root type="tpce.ConceptDeclaration" typeId="tpce.1071489090640" id="1118773211870" nodeInfo="ig">
    <property name="abstract" nameId="tpce.4628067390765956802" value="false" />
    <property name="final" nameId="tpce.4628067390765956807" value="false" />
    <property name="conceptShortDescription" nameId="tpce.4628067390765907488" value="conditional macro" />
    <property name="name" nameId="tpck.1169194664001" value="IfMacro" />
    <property name="staticScope" nameId="tpce.5404671619616246344" value="none" />
    <property name="virtualPackage" nameId="tpck.1193676396447" value="macro" />
    <property name="conceptAlias" nameId="tpce.5092175715804935370" value="$IF$" />
    <link role="extends" roleId="tpce.1071489389519" targetNodeId="1087833466690" resolveInfo="NodeMacro" />
    <node role="smodelAttribute" roleId="tpck.5169995583184591170" type="tpce.AttributeInfo" typeId="tpce.2992811758677295509" id="7588821453551758874" nodeInfo="ng">
      <property name="role" nameId="tpce.7588428831955550663" value="" />
    </node>
    <node role="linkDeclaration" roleId="tpce.1071489727083" type="tpce.LinkDeclaration" typeId="tpce.1071489288298" id="1167945861827" nodeInfo="ig">
      <property name="metaClass" nameId="tpce.1071599937831" value="aggregation" />
      <property name="role" nameId="tpce.1071599776563" value="conditionFunction" />
      <property name="sourceCardinality" nameId="tpce.1071599893252" value="1" />
      <link role="target" roleId="tpce.1071599976176" targetNodeId="1167945743726" resolveInfo="IfMacro_Condition" />
    </node>
    <node role="linkDeclaration" roleId="tpce.1071489727083" type="tpce.LinkDeclaration" typeId="tpce.1071489288298" id="1194989344771" nodeInfo="ig">
      <property name="metaClass" nameId="tpce.1071599937831" value="aggregation" />
      <property name="role" nameId="tpce.1071599776563" value="alternativeConsequence" />
      <link role="target" roleId="tpce.1071599976176" targetNodeId="1168559098955" resolveInfo="RuleConsequence" />
    </node>
  </root>
  <root type="tpce.ConceptDeclaration" typeId="tpce.1071489090640" id="1118786554307" nodeInfo="ig">
    <property name="abstract" nameId="tpce.4628067390765956802" value="false" />
    <property name="final" nameId="tpce.4628067390765956807" value="false" />
    <property name="conceptShortDescription" nameId="tpce.4628067390765907488" value="loop macro" />
    <property name="name" nameId="tpck.1169194664001" value="LoopMacro" />
    <property name="staticScope" nameId="tpce.5404671619616246344" value="none" />
    <property name="virtualPackage" nameId="tpck.1193676396447" value="macro" />
    <property name="conceptAlias" nameId="tpce.5092175715804935370" value="$LOOP$" />
    <link role="extends" roleId="tpce.1071489389519" targetNodeId="1167951328751" resolveInfo="SourceSubstituteMacro" />
    <node role="smodelAttribute" roleId="tpck.5169995583184591170" type="tpce.AttributeInfo" typeId="tpce.2992811758677295509" id="7588821453551758759" nodeInfo="ng">
      <property name="role" nameId="tpce.7588428831955550663" value="" />
    </node>
    <node role="linkDeclaration" roleId="tpce.1071489727083" type="tpce.LinkDeclaration" typeId="tpce.1071489288298" id="1167952069335" nodeInfo="ig">
      <property name="metaClass" nameId="tpce.1071599937831" value="aggregation" />
      <property name="role" nameId="tpce.1071599776563" value="sourceNodesQuery" />
      <property name="sourceCardinality" nameId="tpce.1071599893252" value="1" />
      <link role="target" roleId="tpce.1071599976176" targetNodeId="1167951910403" resolveInfo="SourceSubstituteMacro_SourceNodesQuery" />
    </node>
  </root>
  <root type="tpce.ConceptDeclaration" typeId="tpce.1071489090640" id="1131073187192" nodeInfo="ig">
    <property name="abstract" nameId="tpce.4628067390765956802" value="false" />
    <property name="final" nameId="tpce.4628067390765956807" value="false" />
    <property name="conceptShortDescription" nameId="tpce.4628067390765907488" value="map source node macro" />
    <property name="name" nameId="tpck.1169194664001" value="MapSrcNodeMacro" />
    <property name="staticScope" nameId="tpce.5404671619616246344" value="none" />
    <property name="virtualPackage" nameId="tpck.1193676396447" value="macro" />
    <property name="conceptAlias" nameId="tpce.5092175715804935370" value="$MAP_SRC$" />
    <link role="extends" roleId="tpce.1071489389519" targetNodeId="1167951328751" resolveInfo="SourceSubstituteMacro" />
    <node role="smodelAttribute" roleId="tpck.5169995583184591170" type="tpce.AttributeInfo" typeId="tpce.2992811758677295509" id="7588821453551758777" nodeInfo="ng">
      <property name="role" nameId="tpce.7588428831955550663" value="" />
    </node>
    <node role="linkDeclaration" roleId="tpce.1071489727083" type="tpce.LinkDeclaration" typeId="tpce.1071489288298" id="1168281849769" nodeInfo="ig">
      <property name="metaClass" nameId="tpce.1071599937831" value="aggregation" />
      <property name="role" nameId="tpce.1071599776563" value="sourceNodeQuery" />
      <property name="sourceCardinality" nameId="tpce.1071599893252" value="0..1" />
      <link role="target" roleId="tpce.1071599976176" targetNodeId="1168024337012" resolveInfo="SourceSubstituteMacro_SourceNodeQuery" />
    </node>
    <node role="linkDeclaration" roleId="tpce.1071489727083" type="tpce.LinkDeclaration" typeId="tpce.1071489288298" id="1170725844563" nodeInfo="ig">
      <property name="metaClass" nameId="tpce.1071599937831" value="aggregation" />
      <property name="role" nameId="tpce.1071599776563" value="mapperFunction" />
      <link role="target" roleId="tpce.1071599976176" targetNodeId="1170725621272" resolveInfo="MapSrcMacro_MapperFunction" />
    </node>
    <node role="linkDeclaration" roleId="tpce.1071489727083" type="tpce.LinkDeclaration" typeId="tpce.1071489288298" id="1225229330048" nodeInfo="ig">
      <property name="metaClass" nameId="tpce.1071599937831" value="aggregation" />
      <property name="role" nameId="tpce.1071599776563" value="postMapperFunction" />
      <link role="target" roleId="tpce.1071599976176" targetNodeId="1225228973247" resolveInfo="MapSrcMacro_PostMapperFunction" />
    </node>
  </root>
  <root type="tpce.ConceptDeclaration" typeId="tpce.1071489090640" id="1133037731736" nodeInfo="ig">
    <property name="abstract" nameId="tpce.4628067390765956802" value="false" />
    <property name="final" nameId="tpce.4628067390765956807" value="false" />
    <property name="conceptShortDescription" nameId="tpce.4628067390765907488" value="map nodes form source list macro" />
    <property name="name" nameId="tpck.1169194664001" value="MapSrcListMacro" />
    <property name="staticScope" nameId="tpce.5404671619616246344" value="none" />
    <property name="virtualPackage" nameId="tpck.1193676396447" value="macro" />
    <property name="conceptAlias" nameId="tpce.5092175715804935370" value="$MAP_SRCL$" />
    <link role="extends" roleId="tpce.1071489389519" targetNodeId="1167951328751" resolveInfo="SourceSubstituteMacro" />
    <node role="smodelAttribute" roleId="tpck.5169995583184591170" type="tpce.AttributeInfo" typeId="tpce.2992811758677295509" id="7588821453551758947" nodeInfo="ng">
      <property name="role" nameId="tpce.7588428831955550663" value="" />
    </node>
    <node role="linkDeclaration" roleId="tpce.1071489727083" type="tpce.LinkDeclaration" typeId="tpce.1071489288298" id="1168291362368" nodeInfo="ig">
      <property name="metaClass" nameId="tpce.1071599937831" value="aggregation" />
      <property name="role" nameId="tpce.1071599776563" value="sourceNodesQuery" />
      <property name="sourceCardinality" nameId="tpce.1071599893252" value="1" />
      <link role="target" roleId="tpce.1071599976176" targetNodeId="1167951910403" resolveInfo="SourceSubstituteMacro_SourceNodesQuery" />
    </node>
    <node role="linkDeclaration" roleId="tpce.1071489727083" type="tpce.LinkDeclaration" typeId="tpce.1071489288298" id="1170871384825" nodeInfo="ig">
      <property name="metaClass" nameId="tpce.1071599937831" value="aggregation" />
      <property name="role" nameId="tpce.1071599776563" value="mapperFunction" />
      <link role="target" roleId="tpce.1071599976176" targetNodeId="1170725621272" resolveInfo="MapSrcMacro_MapperFunction" />
    </node>
    <node role="linkDeclaration" roleId="tpce.1071489727083" type="tpce.LinkDeclaration" typeId="tpce.1071489288298" id="1225229689103" nodeInfo="ig">
      <property name="metaClass" nameId="tpce.1071599937831" value="aggregation" />
      <property name="role" nameId="tpce.1071599776563" value="postMapperFunction" />
      <link role="target" roleId="tpce.1071599976176" targetNodeId="1225228973247" resolveInfo="MapSrcMacro_PostMapperFunction" />
    </node>
  </root>
  <root type="tpce.ConceptDeclaration" typeId="tpce.1071489090640" id="1167087469898" nodeInfo="ig">
    <property name="abstract" nameId="tpce.4628067390765956802" value="false" />
    <property name="final" nameId="tpce.4628067390765956807" value="false" />
    <property name="name" nameId="tpck.1169194664001" value="CreateRootRule" />
    <property name="virtualPackage" nameId="tpck.1193676396447" value="rule" />
    <property name="conceptAlias" nameId="tpce.5092175715804935370" value="create root" />
    <link role="extends" roleId="tpce.1071489389519" targetNodeId="tpck.1133920641626" resolveInfo="BaseConcept" />
    <node role="linkDeclaration" roleId="tpce.1071489727083" type="tpce.LinkDeclaration" typeId="tpce.1071489288298" id="1167087469900" nodeInfo="ig">
      <property name="metaClass" nameId="tpce.1071599937831" value="aggregation" />
      <property name="role" nameId="tpce.1071599776563" value="conditionFunction" />
      <property name="sourceCardinality" nameId="tpce.1071599893252" value="0..1" />
      <link role="target" roleId="tpce.1071599976176" targetNodeId="1167087518662" resolveInfo="CreateRootRule_Condition" />
    </node>
    <node role="linkDeclaration" roleId="tpce.1071489727083" type="tpce.LinkDeclaration" typeId="tpce.1071489288298" id="1167087469901" nodeInfo="ig">
      <property name="role" nameId="tpce.1071599776563" value="templateNode" />
      <property name="sourceCardinality" nameId="tpce.1071599893252" value="1" />
      <link role="target" roleId="tpce.1071599976176" targetNodeId="tpck.1169194658468" resolveInfo="INamedConcept" />
    </node>
    <node role="linkDeclaration" roleId="tpce.1071489727083" type="tpce.LinkDeclaration" typeId="tpce.1071489288298" id="1200923511980" nodeInfo="ig">
      <property name="role" nameId="tpce.1071599776563" value="label" />
      <link role="target" roleId="tpce.1071599976176" targetNodeId="1200911316486" resolveInfo="MappingLabelDeclaration" />
    </node>
  </root>
  <root type="tpce.ConceptDeclaration" typeId="tpce.1071489090640" id="1167087518662" nodeInfo="ig">
    <property name="abstract" nameId="tpce.4628067390765956802" value="false" />
    <property name="final" nameId="tpce.4628067390765956807" value="false" />
    <property name="name" nameId="tpck.1169194664001" value="CreateRootRule_Condition" />
    <property name="staticScope" nameId="tpce.5404671619616246344" value="none" />
    <property name="virtualPackage" nameId="tpck.1193676396447" value="rule" />
    <property name="conceptAlias" nameId="tpce.5092175715804935370" value="condition" />
    <link role="extends" roleId="tpce.1071489389519" targetNodeId="1216768419888" resolveInfo="TemplateQueryBase" />
    <node role="conceptLink" roleId="tpce.1105736949336" type="tpce.AggregationConceptLink" typeId="tpce.1105736889287" id="1167087518663" nodeInfo="ig">
      <link role="conceptLinkDeclaration" roleId="tpce.1105736734721" targetNodeId="tpee.1137545148427" resolveInfo="conceptFunctionReturnType" />
      <node role="target" roleId="tpce.1105736901241" type="tpee.BooleanType" typeId="tpee.1070534644030" id="1167087557171" nodeInfo="in" />
    </node>
  </root>
  <root type="tpce.ConceptDeclaration" typeId="tpce.1071489090640" id="1167168920554" nodeInfo="ig">
    <property name="abstract" nameId="tpce.4628067390765956802" value="false" />
    <property name="final" nameId="tpce.4628067390765956807" value="false" />
    <property name="name" nameId="tpck.1169194664001" value="BaseMappingRule_Condition" />
    <property name="staticScope" nameId="tpce.5404671619616246344" value="none" />
    <property name="virtualPackage" nameId="tpck.1193676396447" value="rule" />
    <property name="conceptAlias" nameId="tpce.5092175715804935370" value="condition" />
    <link role="extends" roleId="tpce.1071489389519" targetNodeId="1216768419888" resolveInfo="TemplateQueryBase" />
    <node role="conceptLink" roleId="tpce.1105736949336" type="tpce.AggregationConceptLink" typeId="tpce.1105736889287" id="1167168920555" nodeInfo="ig">
      <link role="conceptLinkDeclaration" roleId="tpce.1105736734721" targetNodeId="tpee.1137545148427" resolveInfo="conceptFunctionReturnType" />
      <node role="target" roleId="tpce.1105736901241" type="tpee.BooleanType" typeId="tpee.1070534644030" id="1167168920556" nodeInfo="in" />
    </node>
  </root>
  <root type="tpce.ConceptDeclaration" typeId="tpce.1071489090640" id="1167169188348" nodeInfo="ig">
    <property name="abstract" nameId="tpce.4628067390765956802" value="false" />
    <property name="final" nameId="tpce.4628067390765956807" value="false" />
    <property name="name" nameId="tpck.1169194664001" value="TemplateFunctionParameter_sourceNode" />
    <property name="staticScope" nameId="tpce.5404671619616246344" value="none" />
    <property name="virtualPackage" nameId="tpck.1193676396447" value="functionParameter" />
    <property name="conceptAlias" nameId="tpce.5092175715804935370" value="node" />
    <link role="extends" roleId="tpce.1071489389519" targetNodeId="tpee.1107135704075" resolveInfo="ConceptFunctionParameter" />
    <node role="implements" roleId="tpce.1169129564478" type="tpce.InterfaceConceptReference" typeId="tpce.1169127622168" id="1262430001741642215" nodeInfo="ig">
      <link role="intfc" roleId="tpce.1169127628841" targetNodeId="tpck.1835621062190663819" resolveInfo="IDontSubstituteByDefault" />
    </node>
  </root>
  <root type="tpce.ConceptDeclaration" typeId="tpce.1071489090640" id="1167169308231" nodeInfo="ig">
    <property name="abstract" nameId="tpce.4628067390765956802" value="true" />
    <property name="final" nameId="tpce.4628067390765956807" value="false" />
    <property name="name" nameId="tpck.1169194664001" value="BaseMappingRule" />
    <property name="virtualPackage" nameId="tpck.1193676396447" value="rule" />
    <link role="extends" roleId="tpce.1071489389519" targetNodeId="tpck.1133920641626" resolveInfo="BaseConcept" />
    <node role="propertyDeclaration" roleId="tpce.1071489727084" type="tpce.PropertyDeclaration" typeId="tpce.1071489288299" id="1167272244852" nodeInfo="ig">
      <property name="name" nameId="tpck.1169194664001" value="applyToConceptInheritors" />
      <link role="dataType" roleId="tpce.1082985295845" targetNodeId="tpck.1082983657063" resolveInfo="boolean" />
    </node>
    <node role="propertyDeclaration" roleId="tpce.1071489727084" type="tpce.PropertyDeclaration" typeId="tpce.1071489288299" id="7898029224680692134" nodeInfo="ig">
      <property name="name" nameId="tpck.1169194664001" value="description" />
      <link role="dataType" roleId="tpce.1082985295845" targetNodeId="tpck.1082983041843" resolveInfo="string" />
    </node>
    <node role="linkDeclaration" roleId="tpce.1071489727083" type="tpce.LinkDeclaration" typeId="tpce.1071489288298" id="1167169349424" nodeInfo="ig">
      <property name="role" nameId="tpce.1071599776563" value="applicableConcept" />
      <property name="sourceCardinality" nameId="tpce.1071599893252" value="1" />
      <link role="target" roleId="tpce.1071599976176" targetNodeId="tpce.1169125787135" resolveInfo="AbstractConceptDeclaration" />
    </node>
    <node role="linkDeclaration" roleId="tpce.1071489727083" type="tpce.LinkDeclaration" typeId="tpce.1071489288298" id="1200917515464" nodeInfo="ig">
      <property name="role" nameId="tpce.1071599776563" value="labelDeclaration" />
      <property name="sourceCardinality" nameId="tpce.1071599893252" value="0..1" />
      <link role="target" roleId="tpce.1071599976176" targetNodeId="1200911316486" resolveInfo="MappingLabelDeclaration" />
    </node>
    <node role="linkDeclaration" roleId="tpce.1071489727083" type="tpce.LinkDeclaration" typeId="tpce.1071489288298" id="1167169362365" nodeInfo="ig">
      <property name="metaClass" nameId="tpce.1071599937831" value="aggregation" />
      <property name="role" nameId="tpce.1071599776563" value="conditionFunction" />
      <property name="sourceCardinality" nameId="tpce.1071599893252" value="0..1" />
      <link role="target" roleId="tpce.1071599976176" targetNodeId="1167168920554" resolveInfo="BaseMappingRule_Condition" />
    </node>
  </root>
  <root type="tpce.ConceptDeclaration" typeId="tpce.1071489090640" id="1167171569011" nodeInfo="ig">
    <property name="abstract" nameId="tpce.4628067390765956802" value="false" />
    <property name="final" nameId="tpce.4628067390765956807" value="false" />
    <property name="name" nameId="tpck.1169194664001" value="Weaving_MappingRule" />
    <property name="virtualPackage" nameId="tpck.1193676396447" value="rule" />
    <property name="conceptAlias" nameId="tpce.5092175715804935370" value="weave" />
    <link role="extends" roleId="tpce.1071489389519" targetNodeId="1167169308231" resolveInfo="BaseMappingRule" />
    <node role="linkDeclaration" roleId="tpce.1071489727083" type="tpce.LinkDeclaration" typeId="tpce.1071489288298" id="1169570368028" nodeInfo="ig">
      <property name="metaClass" nameId="tpce.1071599937831" value="aggregation" />
      <property name="role" nameId="tpce.1071599776563" value="ruleConsequence" />
      <property name="sourceCardinality" nameId="tpce.1071599893252" value="1" />
      <link role="target" roleId="tpce.1071599976176" targetNodeId="1168559098955" resolveInfo="RuleConsequence" />
    </node>
    <node role="linkDeclaration" roleId="tpce.1071489727083" type="tpce.LinkDeclaration" typeId="tpce.1071489288298" id="1184616230853" nodeInfo="ig">
      <property name="metaClass" nameId="tpce.1071599937831" value="aggregation" />
      <property name="role" nameId="tpce.1071599776563" value="contextNodeQuery" />
      <property name="sourceCardinality" nameId="tpce.1071599893252" value="1" />
      <link role="target" roleId="tpce.1071599976176" targetNodeId="1184616041890" resolveInfo="Weaving_MappingRule_ContextNodeQuery" />
    </node>
  </root>
  <root type="tpce.ConceptDeclaration" typeId="tpce.1071489090640" id="1167327847730" nodeInfo="ig">
    <property name="abstract" nameId="tpce.4628067390765956802" value="false" />
    <property name="final" nameId="tpce.4628067390765956807" value="false" />
    <property name="name" nameId="tpck.1169194664001" value="Reduction_MappingRule" />
    <property name="virtualPackage" nameId="tpck.1193676396447" value="rule" />
    <property name="conceptAlias" nameId="tpce.5092175715804935370" value="reduce" />
    <link role="extends" roleId="tpce.1071489389519" targetNodeId="1167169308231" resolveInfo="BaseMappingRule" />
    <node role="linkDeclaration" roleId="tpce.1071489727083" type="tpce.LinkDeclaration" typeId="tpce.1071489288298" id="1169672767469" nodeInfo="ig">
      <property name="metaClass" nameId="tpce.1071599937831" value="aggregation" />
      <property name="role" nameId="tpce.1071599776563" value="ruleConsequence" />
      <property name="sourceCardinality" nameId="tpce.1071599893252" value="1" />
      <link role="target" roleId="tpce.1071599976176" targetNodeId="1168559098955" resolveInfo="RuleConsequence" />
    </node>
    <node role="implements" roleId="tpce.1169129564478" type="tpce.InterfaceConceptReference" typeId="tpce.1169127622168" id="3860274746541219070" nodeInfo="ig">
      <link role="intfc" roleId="tpce.1169127628841" targetNodeId="3860274746541219069" resolveInfo="ReductionRule" />
    </node>
  </root>
  <root type="tpce.ConceptDeclaration" typeId="tpce.1071489090640" id="1167514355419" nodeInfo="ig">
    <property name="abstract" nameId="tpce.4628067390765956802" value="false" />
    <property name="final" nameId="tpce.4628067390765956807" value="false" />
    <property name="name" nameId="tpck.1169194664001" value="Root_MappingRule" />
    <property name="virtualPackage" nameId="tpck.1193676396447" value="rule" />
    <property name="conceptAlias" nameId="tpce.5092175715804935370" value="map" />
    <link role="extends" roleId="tpce.1071489389519" targetNodeId="1167169308231" resolveInfo="BaseMappingRule" />
    <node role="propertyDeclaration" roleId="tpce.1071489727084" type="tpce.PropertyDeclaration" typeId="tpce.1071489288299" id="1177959072138" nodeInfo="ig">
      <property name="name" nameId="tpck.1169194664001" value="keepSourceRoot" />
      <link role="dataType" roleId="tpce.1082985295845" targetNodeId="tpcw.1177964585679" resolveInfo="Options_DefaultTrue" />
    </node>
    <node role="linkDeclaration" roleId="tpce.1071489727083" type="tpce.LinkDeclaration" typeId="tpce.1071489288298" id="1167514355421" nodeInfo="ig">
      <property name="role" nameId="tpce.1071599776563" value="template" />
      <property name="sourceCardinality" nameId="tpce.1071599893252" value="1" />
      <link role="target" roleId="tpce.1071599976176" targetNodeId="tpck.1169194658468" resolveInfo="INamedConcept" />
    </node>
  </root>
  <root type="tpce.ConceptDeclaration" typeId="tpce.1071489090640" id="1167756080639" nodeInfo="ig">
    <property name="abstract" nameId="tpce.4628067390765956802" value="false" />
    <property name="final" nameId="tpce.4628067390765956807" value="false" />
    <property name="name" nameId="tpck.1169194664001" value="PropertyMacro_GetPropertyValue" />
    <property name="staticScope" nameId="tpce.5404671619616246344" value="none" />
    <property name="virtualPackage" nameId="tpck.1193676396447" value="macro" />
    <property name="conceptAlias" nameId="tpce.5092175715804935370" value="property value" />
    <link role="extends" roleId="tpce.1071489389519" targetNodeId="1216768419888" resolveInfo="TemplateQueryBase" />
  </root>
  <root type="tpce.ConceptDeclaration" typeId="tpce.1071489090640" id="1167756221419" nodeInfo="ig">
    <property name="abstract" nameId="tpce.4628067390765956802" value="false" />
    <property name="final" nameId="tpce.4628067390765956807" value="false" />
    <property name="name" nameId="tpck.1169194664001" value="TemplateFunctionParameter_templatePropertyValue" />
    <property name="staticScope" nameId="tpce.5404671619616246344" value="none" />
    <property name="virtualPackage" nameId="tpck.1193676396447" value="functionParameter" />
    <property name="conceptAlias" nameId="tpce.5092175715804935370" value="templateValue" />
    <link role="extends" roleId="tpce.1071489389519" targetNodeId="tpee.1107135704075" resolveInfo="ConceptFunctionParameter" />
    <node role="conceptLink" roleId="tpce.1105736949336" type="tpce.AggregationConceptLink" typeId="tpce.1105736889287" id="1167756221420" nodeInfo="ig">
      <link role="conceptLinkDeclaration" roleId="tpce.1105736734721" targetNodeId="tpee.1137545963098" resolveInfo="conceptFunctionParameterType" />
      <node role="target" roleId="tpce.1105736901241" type="tpee.StringType" typeId="tpee.1225271177708" id="1225191975876" nodeInfo="in" />
    </node>
    <node role="implements" roleId="tpce.1169129564478" type="tpce.InterfaceConceptReference" typeId="tpce.1169127622168" id="1262430001741703846" nodeInfo="ig">
      <link role="intfc" roleId="tpce.1169127628841" targetNodeId="tpck.1835621062190663819" resolveInfo="IDontSubstituteByDefault" />
    </node>
  </root>
  <root type="tpce.ConceptDeclaration" typeId="tpce.1071489090640" id="1167770111131" nodeInfo="ig">
    <property name="abstract" nameId="tpce.4628067390765956802" value="false" />
    <property name="final" nameId="tpce.4628067390765956807" value="false" />
    <property name="name" nameId="tpck.1169194664001" value="ReferenceMacro_GetReferent" />
    <property name="staticScope" nameId="tpce.5404671619616246344" value="none" />
    <property name="virtualPackage" nameId="tpck.1193676396447" value="macro" />
    <property name="conceptAlias" nameId="tpce.5092175715804935370" value="get referent" />
    <link role="extends" roleId="tpce.1071489389519" targetNodeId="1216768419888" resolveInfo="TemplateQueryBase" />
  </root>
  <root type="tpce.ConceptDeclaration" typeId="tpce.1071489090640" id="1167770229866" nodeInfo="ig">
    <property name="abstract" nameId="tpce.4628067390765956802" value="false" />
    <property name="final" nameId="tpce.4628067390765956807" value="false" />
    <property name="name" nameId="tpck.1169194664001" value="TemplateFunctionParameter_templateReferent" />
    <property name="staticScope" nameId="tpce.5404671619616246344" value="none" />
    <property name="virtualPackage" nameId="tpck.1193676396447" value="functionParameter" />
    <property name="conceptAlias" nameId="tpce.5092175715804935370" value="templateValue" />
    <link role="extends" roleId="tpce.1071489389519" targetNodeId="tpee.1107135704075" resolveInfo="ConceptFunctionParameter" />
    <node role="conceptLink" roleId="tpce.1105736949336" type="tpce.AggregationConceptLink" typeId="tpce.1105736889287" id="1167770229867" nodeInfo="ig">
      <link role="conceptLinkDeclaration" roleId="tpce.1105736734721" targetNodeId="tpee.1137545963098" resolveInfo="conceptFunctionParameterType" />
      <node role="target" roleId="tpce.1105736901241" type="tp25.SNodeType" typeId="tp25.1138055754698" id="1167770253215" nodeInfo="in" />
    </node>
    <node role="implements" roleId="tpce.1169129564478" type="tpce.InterfaceConceptReference" typeId="tpce.1169127622168" id="1262430001741646706" nodeInfo="ig">
      <link role="intfc" roleId="tpce.1169127628841" targetNodeId="tpck.1835621062190663819" resolveInfo="IDontSubstituteByDefault" />
    </node>
  </root>
  <root type="tpce.ConceptDeclaration" typeId="tpce.1071489090640" id="1167945743726" nodeInfo="ig">
    <property name="abstract" nameId="tpce.4628067390765956802" value="false" />
    <property name="final" nameId="tpce.4628067390765956807" value="false" />
    <property name="name" nameId="tpck.1169194664001" value="IfMacro_Condition" />
    <property name="staticScope" nameId="tpce.5404671619616246344" value="none" />
    <property name="virtualPackage" nameId="tpck.1193676396447" value="macro" />
    <property name="conceptAlias" nameId="tpce.5092175715804935370" value="condition" />
    <link role="extends" roleId="tpce.1071489389519" targetNodeId="1216768419888" resolveInfo="TemplateQueryBase" />
    <node role="conceptLink" roleId="tpce.1105736949336" type="tpce.AggregationConceptLink" typeId="tpce.1105736889287" id="1167945743727" nodeInfo="ig">
      <link role="conceptLinkDeclaration" roleId="tpce.1105736734721" targetNodeId="tpee.1137545148427" resolveInfo="conceptFunctionReturnType" />
      <node role="target" roleId="tpce.1105736901241" type="tpee.BooleanType" typeId="tpee.1070534644030" id="1167945743728" nodeInfo="in" />
    </node>
  </root>
  <root type="tpce.ConceptDeclaration" typeId="tpce.1071489090640" id="1167951328751" nodeInfo="ig">
    <property name="abstract" nameId="tpce.4628067390765956802" value="true" />
    <property name="final" nameId="tpce.4628067390765956807" value="false" />
    <property name="name" nameId="tpck.1169194664001" value="SourceSubstituteMacro" />
    <property name="staticScope" nameId="tpce.5404671619616246344" value="none" />
    <property name="virtualPackage" nameId="tpck.1193676396447" value="macro" />
    <link role="extends" roleId="tpce.1071489389519" targetNodeId="1087833466690" resolveInfo="NodeMacro" />
    <node role="smodelAttribute" roleId="tpck.5169995583184591170" type="tpce.AttributeInfo" typeId="tpce.2992811758677295509" id="7588821453551758908" nodeInfo="ng">
      <property name="role" nameId="tpce.7588428831955550663" value="" />
    </node>
  </root>
  <root type="tpce.ConceptDeclaration" typeId="tpce.1071489090640" id="1167951910403" nodeInfo="ig">
    <property name="abstract" nameId="tpce.4628067390765956802" value="false" />
    <property name="final" nameId="tpce.4628067390765956807" value="false" />
    <property name="name" nameId="tpck.1169194664001" value="SourceSubstituteMacro_SourceNodesQuery" />
    <property name="staticScope" nameId="tpce.5404671619616246344" value="none" />
    <property name="virtualPackage" nameId="tpck.1193676396447" value="macro" />
    <property name="conceptAlias" nameId="tpce.5092175715804935370" value="query" />
    <link role="extends" roleId="tpce.1071489389519" targetNodeId="1216768419888" resolveInfo="TemplateQueryBase" />
    <node role="conceptLink" roleId="tpce.1105736949336" type="tpce.AggregationConceptLink" typeId="tpce.1105736889287" id="1167954020900" nodeInfo="ig">
      <link role="conceptLinkDeclaration" roleId="tpce.1105736734721" targetNodeId="tpee.1137545148427" resolveInfo="conceptFunctionReturnType" />
      <node role="target" roleId="tpce.1105736901241" type="tp2q.SequenceType" typeId="tp2q.1151689724996" id="1217618581005" nodeInfo="in">
        <node role="elementType" roleId="tp2q.1151689745422" type="tp25.SNodeType" typeId="tp25.1138055754698" id="1217618584335" nodeInfo="in" />
      </node>
    </node>
  </root>
  <root type="tpce.ConceptDeclaration" typeId="tpce.1071489090640" id="1168024337012" nodeInfo="ig">
    <property name="abstract" nameId="tpce.4628067390765956802" value="false" />
    <property name="final" nameId="tpce.4628067390765956807" value="false" />
    <property name="name" nameId="tpck.1169194664001" value="SourceSubstituteMacro_SourceNodeQuery" />
    <property name="staticScope" nameId="tpce.5404671619616246344" value="none" />
    <property name="virtualPackage" nameId="tpck.1193676396447" value="macro" />
    <property name="conceptAlias" nameId="tpce.5092175715804935370" value="query" />
    <link role="extends" roleId="tpce.1071489389519" targetNodeId="1216768419888" resolveInfo="TemplateQueryBase" />
    <node role="conceptLink" roleId="tpce.1105736949336" type="tpce.AggregationConceptLink" typeId="tpce.1105736889287" id="1168024337013" nodeInfo="ig">
      <link role="conceptLinkDeclaration" roleId="tpce.1105736734721" targetNodeId="tpee.1137545148427" resolveInfo="conceptFunctionReturnType" />
      <node role="target" roleId="tpce.1105736901241" type="tp25.SNodeType" typeId="tp25.1138055754698" id="1168024360319" nodeInfo="in" />
    </node>
  </root>
  <root type="tpce.ConceptDeclaration" typeId="tpce.1071489090640" id="1168559098955" nodeInfo="ig">
    <property name="abstract" nameId="tpce.4628067390765956802" value="true" />
    <property name="final" nameId="tpce.4628067390765956807" value="false" />
    <property name="name" nameId="tpck.1169194664001" value="RuleConsequence" />
    <property name="virtualPackage" nameId="tpck.1193676396447" value="rule.consequence" />
    <link role="extends" roleId="tpce.1071489389519" targetNodeId="tpck.1133920641626" resolveInfo="BaseConcept" />
  </root>
  <root type="tpce.ConceptDeclaration" typeId="tpce.1071489090640" id="1168559333462" nodeInfo="ig">
    <property name="name" nameId="tpck.1169194664001" value="TemplateDeclarationReference" />
    <property name="staticScope" nameId="tpce.5404671619616246344" value="none" />
    <property name="virtualPackage" nameId="tpck.1193676396447" value="rule.consequence" />
    <link role="extends" roleId="tpce.1071489389519" targetNodeId="1168559098955" resolveInfo="RuleConsequence" />
    <node role="implements" roleId="tpce.1169129564478" type="tpce.InterfaceConceptReference" typeId="tpce.1169127622168" id="1722980698497626404" nodeInfo="ig">
      <link role="intfc" roleId="tpce.1169127628841" targetNodeId="1722980698497626400" resolveInfo="ITemplateCall" />
    </node>
  </root>
  <root type="tpce.ConceptDeclaration" typeId="tpce.1071489090640" id="1168559512253" nodeInfo="ig">
    <property name="abstract" nameId="tpce.4628067390765956802" value="false" />
    <property name="final" nameId="tpce.4628067390765956807" value="false" />
    <property name="name" nameId="tpck.1169194664001" value="DismissTopMappingRule" />
    <property name="virtualPackage" nameId="tpck.1193676396447" value="rule.consequence" />
    <property name="conceptAlias" nameId="tpce.5092175715804935370" value="&lt;dismiss top rule&gt;" />
    <link role="extends" roleId="tpce.1071489389519" targetNodeId="1168559098955" resolveInfo="RuleConsequence" />
    <node role="linkDeclaration" roleId="tpce.1071489727083" type="tpce.LinkDeclaration" typeId="tpce.1071489288298" id="1169669152123" nodeInfo="ig">
      <property name="metaClass" nameId="tpce.1071599937831" value="aggregation" />
      <property name="role" nameId="tpce.1071599776563" value="generatorMessage" />
      <link role="target" roleId="tpce.1071599976176" targetNodeId="1169670156577" resolveInfo="GeneratorMessage" />
    </node>
  </root>
  <root type="tpce.ConceptDeclaration" typeId="tpce.1071489090640" id="1168619357332" nodeInfo="ig">
    <property name="name" nameId="tpck.1169194664001" value="RootTemplateAnnotation" />
    <property name="virtualPackage" nameId="tpck.1193676396447" value="annotation" />
    <link role="extends" roleId="tpce.1071489389519" targetNodeId="tpck.3364660638048049748" resolveInfo="NodeAttribute" />
    <node role="smodelAttribute" roleId="tpck.5169995583184591170" type="tpce.AttributeInfo" typeId="tpce.2992811758677295509" id="7588821453551758910" nodeInfo="ng">
      <property name="role" nameId="tpce.7588428831955550663" value="rootTemplateAnnotation" />
      <node role="attributed" roleId="tpce.7588428831947959310" type="tpce.AttributeInfo_AttributedConcept" typeId="tpce.6054523464627964745" id="1262857012849338818" nodeInfo="ng">
        <link role="concept" roleId="tpce.6054523464627965081" targetNodeId="tpck.1133920641626" resolveInfo="BaseConcept" />
      </node>
    </node>
    <node role="linkDeclaration" roleId="tpce.1071489727083" type="tpce.LinkDeclaration" typeId="tpce.1071489288298" id="1168619429071" nodeInfo="ig">
      <property name="role" nameId="tpce.1071599776563" value="applicableConcept" />
      <link role="target" roleId="tpce.1071599976176" targetNodeId="tpce.1169125787135" resolveInfo="AbstractConceptDeclaration" />
    </node>
  </root>
  <root type="tpce.ConceptDeclaration" typeId="tpce.1071489090640" id="1169569792945" nodeInfo="ig">
    <property name="abstract" nameId="tpce.4628067390765956802" value="false" />
    <property name="final" nameId="tpce.4628067390765956807" value="false" />
    <property name="name" nameId="tpck.1169194664001" value="WeaveEach_RuleConsequence" />
    <property name="virtualPackage" nameId="tpck.1193676396447" value="rule.consequence" />
    <property name="conceptAlias" nameId="tpce.5092175715804935370" value="&lt;weave each&gt;" />
    <link role="extends" roleId="tpce.1071489389519" targetNodeId="1168559098955" resolveInfo="RuleConsequence" />
    <node role="linkDeclaration" roleId="tpce.1071489727083" type="tpce.LinkDeclaration" typeId="tpce.1071489288298" id="1169569853122" nodeInfo="ig">
      <property name="role" nameId="tpce.1071599776563" value="template" />
      <property name="sourceCardinality" nameId="tpce.1071599893252" value="1" />
      <link role="target" roleId="tpce.1071599976176" targetNodeId="1092059087312" resolveInfo="TemplateDeclaration" />
    </node>
    <node role="linkDeclaration" roleId="tpce.1071489727083" type="tpce.LinkDeclaration" typeId="tpce.1071489288298" id="1169569939267" nodeInfo="ig">
      <property name="metaClass" nameId="tpce.1071599937831" value="aggregation" />
      <property name="role" nameId="tpce.1071599776563" value="sourceNodesQuery" />
      <property name="sourceCardinality" nameId="tpce.1071599893252" value="1" />
      <link role="target" roleId="tpce.1071599976176" targetNodeId="1167951910403" resolveInfo="SourceSubstituteMacro_SourceNodesQuery" />
    </node>
    <node role="implements" roleId="tpce.1169129564478" type="tpce.InterfaceConceptReference" typeId="tpce.1169127622168" id="1262430001741704573" nodeInfo="ig">
      <link role="intfc" roleId="tpce.1169127628841" targetNodeId="tpck.1835621062190663819" resolveInfo="IDontSubstituteByDefault" />
    </node>
  </root>
  <root type="tpce.ConceptDeclaration" typeId="tpce.1071489090640" id="1169670156577" nodeInfo="ig">
    <property name="abstract" nameId="tpce.4628067390765956802" value="false" />
    <property name="final" nameId="tpce.4628067390765956807" value="false" />
    <property name="name" nameId="tpck.1169194664001" value="GeneratorMessage" />
    <property name="virtualPackage" nameId="tpck.1193676396447" value="rule.consequence" />
    <property name="conceptAlias" nameId="tpce.5092175715804935370" value="generator message" />
    <link role="extends" roleId="tpce.1071489389519" targetNodeId="tpck.1133920641626" resolveInfo="BaseConcept" />
    <node role="propertyDeclaration" roleId="tpce.1071489727084" type="tpce.PropertyDeclaration" typeId="tpce.1071489288299" id="1169670356567" nodeInfo="ig">
      <property name="name" nameId="tpck.1169194664001" value="messageType" />
      <link role="dataType" roleId="tpce.1082985295845" targetNodeId="1169670215797" resolveInfo="GeneratorMessageType" />
    </node>
    <node role="propertyDeclaration" roleId="tpce.1071489727084" type="tpce.PropertyDeclaration" typeId="tpce.1071489288299" id="1169670173015" nodeInfo="ig">
      <property name="name" nameId="tpck.1169194664001" value="messageText" />
      <link role="dataType" roleId="tpce.1082985295845" targetNodeId="tpck.1082983041843" resolveInfo="string" />
    </node>
  </root>
  <root type="tpce.EnumerationDataTypeDeclaration" typeId="tpce.1082978164219" id="1169670215797" nodeInfo="ng">
    <property name="memberIdentifierPolicy" nameId="tpce.1197591154882" value="derive_from_internal_value" />
    <property name="name" nameId="tpck.1169194664001" value="GeneratorMessageType" />
    <property name="virtualPackage" nameId="tpck.1193676396447" value="rule.consequence" />
    <link role="memberDataType" roleId="tpce.1083171729157" targetNodeId="tpck.1082983041843" resolveInfo="string" />
    <node role="member" roleId="tpce.1083172003582" type="tpce.EnumerationMemberDeclaration" typeId="tpce.1083171877298" id="1169670215798" nodeInfo="ig">
      <property name="internalValue" nameId="tpce.1083923523171" value="info" />
      <property name="externalValue" nameId="tpce.1083923523172" value="info" />
    </node>
    <node role="member" roleId="tpce.1083172003582" type="tpce.EnumerationMemberDeclaration" typeId="tpce.1083171877298" id="1169670280596" nodeInfo="ig">
      <property name="internalValue" nameId="tpce.1083923523171" value="warning" />
      <property name="externalValue" nameId="tpce.1083923523172" value="warning" />
    </node>
    <node role="member" roleId="tpce.1083172003582" type="tpce.EnumerationMemberDeclaration" typeId="tpce.1083171877298" id="1169670287832" nodeInfo="ig">
      <property name="internalValue" nameId="tpce.1083923523171" value="error" />
      <property name="externalValue" nameId="tpce.1083923523172" value="error" />
    </node>
  </root>
  <root type="tpce.ConceptDeclaration" typeId="tpce.1071489090640" id="1170725621272" nodeInfo="ig">
    <property name="abstract" nameId="tpce.4628067390765956802" value="false" />
    <property name="final" nameId="tpce.4628067390765956807" value="false" />
    <property name="name" nameId="tpck.1169194664001" value="MapSrcMacro_MapperFunction" />
    <property name="staticScope" nameId="tpce.5404671619616246344" value="none" />
    <property name="virtualPackage" nameId="tpck.1193676396447" value="macro" />
    <property name="conceptAlias" nameId="tpce.5092175715804935370" value="create output node" />
    <link role="extends" roleId="tpce.1071489389519" targetNodeId="1216768419888" resolveInfo="TemplateQueryBase" />
    <node role="conceptLink" roleId="tpce.1105736949336" type="tpce.AggregationConceptLink" typeId="tpce.1105736889287" id="1170725621273" nodeInfo="ig">
      <link role="conceptLinkDeclaration" roleId="tpce.1105736734721" targetNodeId="tpee.1137545148427" resolveInfo="conceptFunctionReturnType" />
      <node role="target" roleId="tpce.1105736901241" type="tp25.SNodeType" typeId="tp25.1138055754698" id="1170725621274" nodeInfo="in" />
    </node>
  </root>
  <root type="tpce.ConceptDeclaration" typeId="tpce.1071489090640" id="1177093525992" nodeInfo="ig">
    <property name="abstract" nameId="tpce.4628067390765956802" value="false" />
    <property name="final" nameId="tpce.4628067390765956807" value="false" />
    <property name="name" nameId="tpck.1169194664001" value="InlineTemplate_RuleConsequence" />
    <property name="virtualPackage" nameId="tpck.1193676396447" value="rule.consequence" />
    <property name="conceptAlias" nameId="tpce.5092175715804935370" value="&lt;in-line template&gt;" />
    <link role="extends" roleId="tpce.1071489389519" targetNodeId="1168559098955" resolveInfo="RuleConsequence" />
    <node role="linkDeclaration" roleId="tpce.1071489727083" type="tpce.LinkDeclaration" typeId="tpce.1071489288298" id="1177093586806" nodeInfo="ig">
      <property name="metaClass" nameId="tpce.1071599937831" value="aggregation" />
      <property name="role" nameId="tpce.1071599776563" value="templateNode" />
      <property name="sourceCardinality" nameId="tpce.1071599893252" value="1" />
      <link role="target" roleId="tpce.1071599976176" targetNodeId="tpck.1133920641626" resolveInfo="BaseConcept" />
    </node>
  </root>
  <root type="tpce.ConceptDeclaration" typeId="tpce.1071489090640" id="1184373935793" nodeInfo="ig">
    <property name="abstract" nameId="tpce.4628067390765956802" value="false" />
    <property name="final" nameId="tpce.4628067390765956807" value="false" />
    <property name="name" nameId="tpck.1169194664001" value="TemplateFragment_ContextNodeQuery" />
    <property name="staticScope" nameId="tpce.5404671619616246344" value="none" />
    <property name="virtualPackage" nameId="tpck.1193676396447" value="template" />
    <property name="conceptAlias" nameId="tpce.5092175715804935370" value="template fragment context node" />
    <link role="extends" roleId="tpce.1071489389519" targetNodeId="1216768419888" resolveInfo="TemplateQueryBase" />
    <node role="conceptLink" roleId="tpce.1105736949336" type="tpce.AggregationConceptLink" typeId="tpce.1105736889287" id="1184373935794" nodeInfo="ig">
      <link role="conceptLinkDeclaration" roleId="tpce.1105736734721" targetNodeId="tpee.1137545148427" resolveInfo="conceptFunctionReturnType" />
      <node role="target" roleId="tpce.1105736901241" type="tp25.SNodeType" typeId="tp25.1138055754698" id="1184373935795" nodeInfo="in" />
    </node>
  </root>
  <root type="tpce.ConceptDeclaration" typeId="tpce.1071489090640" id="1184374096829" nodeInfo="ig">
    <property name="abstract" nameId="tpce.4628067390765956802" value="false" />
    <property name="final" nameId="tpce.4628067390765956807" value="false" />
    <property name="name" nameId="tpck.1169194664001" value="TemplateFunctionParameter_mainContextNode" />
    <property name="staticScope" nameId="tpce.5404671619616246344" value="none" />
    <property name="virtualPackage" nameId="tpck.1193676396447" value="functionParameter" />
    <property name="conceptAlias" nameId="tpce.5092175715804935370" value="mainContextNode" />
    <link role="extends" roleId="tpce.1071489389519" targetNodeId="tpee.1107135704075" resolveInfo="ConceptFunctionParameter" />
    <node role="conceptLink" roleId="tpce.1105736949336" type="tpce.AggregationConceptLink" typeId="tpce.1105736889287" id="1184374690382" nodeInfo="ig">
      <link role="conceptLinkDeclaration" roleId="tpce.1105736734721" targetNodeId="tpee.1137545963098" resolveInfo="conceptFunctionParameterType" />
      <node role="target" roleId="tpce.1105736901241" type="tp25.SNodeType" typeId="tp25.1138055754698" id="1184374694259" nodeInfo="in" />
    </node>
    <node role="implements" roleId="tpce.1169129564478" type="tpce.InterfaceConceptReference" typeId="tpce.1169127622168" id="1262430001741498879" nodeInfo="ig">
      <link role="intfc" roleId="tpce.1169127628841" targetNodeId="tpck.1835621062190663819" resolveInfo="IDontSubstituteByDefault" />
    </node>
  </root>
  <root type="tpce.ConceptDeclaration" typeId="tpce.1071489090640" id="1184616041890" nodeInfo="ig">
    <property name="abstract" nameId="tpce.4628067390765956802" value="false" />
    <property name="final" nameId="tpce.4628067390765956807" value="false" />
    <property name="name" nameId="tpck.1169194664001" value="Weaving_MappingRule_ContextNodeQuery" />
    <property name="staticScope" nameId="tpce.5404671619616246344" value="none" />
    <property name="virtualPackage" nameId="tpck.1193676396447" value="rule" />
    <property name="conceptAlias" nameId="tpce.5092175715804935370" value="weaving context node" />
    <link role="extends" roleId="tpce.1071489389519" targetNodeId="1216768419888" resolveInfo="TemplateQueryBase" />
    <node role="conceptLink" roleId="tpce.1105736949336" type="tpce.AggregationConceptLink" typeId="tpce.1105736889287" id="1184616041891" nodeInfo="ig">
      <link role="conceptLinkDeclaration" roleId="tpce.1105736734721" targetNodeId="tpee.1137545148427" resolveInfo="conceptFunctionReturnType" />
      <node role="target" roleId="tpce.1105736901241" type="tp25.SNodeType" typeId="tp25.1138055754698" id="1184616041892" nodeInfo="in" />
    </node>
  </root>
  <root type="tpce.ConceptDeclaration" typeId="tpce.1071489090640" id="1184690432998" nodeInfo="ig">
    <property name="abstract" nameId="tpce.4628067390765956802" value="false" />
    <property name="final" nameId="tpce.4628067390765956807" value="false" />
    <property name="name" nameId="tpck.1169194664001" value="TemplateFunctionParameter_outputNode" />
    <property name="staticScope" nameId="tpce.5404671619616246344" value="none" />
    <property name="virtualPackage" nameId="tpck.1193676396447" value="functionParameter" />
    <property name="conceptAlias" nameId="tpce.5092175715804935370" value="outputNode" />
    <link role="extends" roleId="tpce.1071489389519" targetNodeId="tpee.1107135704075" resolveInfo="ConceptFunctionParameter" />
    <node role="implements" roleId="tpce.1169129564478" type="tpce.InterfaceConceptReference" typeId="tpce.1169127622168" id="1262430001741642178" nodeInfo="ig">
      <link role="intfc" roleId="tpce.1169127628841" targetNodeId="tpck.1835621062190663819" resolveInfo="IDontSubstituteByDefault" />
    </node>
  </root>
  <root type="tpce.ConceptDeclaration" typeId="tpce.1071489090640" id="1184792613450" nodeInfo="ig">
    <property name="abstract" nameId="tpce.4628067390765956802" value="false" />
    <property name="final" nameId="tpce.4628067390765956807" value="false" />
    <property name="name" nameId="tpck.1169194664001" value="TemplateFunctionParameter_parentOutputNode" />
    <property name="staticScope" nameId="tpce.5404671619616246344" value="none" />
    <property name="virtualPackage" nameId="tpck.1193676396447" value="functionParameter" />
    <property name="conceptAlias" nameId="tpce.5092175715804935370" value="parentOutputNode" />
    <link role="extends" roleId="tpce.1071489389519" targetNodeId="tpee.1107135704075" resolveInfo="ConceptFunctionParameter" />
    <node role="conceptLink" roleId="tpce.1105736949336" type="tpce.AggregationConceptLink" typeId="tpce.1105736889287" id="1184792613453" nodeInfo="ig">
      <link role="conceptLinkDeclaration" roleId="tpce.1105736734721" targetNodeId="tpee.1137545963098" resolveInfo="conceptFunctionParameterType" />
      <node role="target" roleId="tpce.1105736901241" type="tp25.SNodeType" typeId="tp25.1138055754698" id="1184792613454" nodeInfo="in" />
    </node>
    <node role="implements" roleId="tpce.1169129564478" type="tpce.InterfaceConceptReference" typeId="tpce.1169127622168" id="1262430001741704911" nodeInfo="ig">
      <link role="intfc" roleId="tpce.1169127628841" targetNodeId="tpck.1835621062190663819" resolveInfo="IDontSubstituteByDefault" />
    </node>
  </root>
  <root type="tpce.ConceptDeclaration" typeId="tpce.1071489090640" id="1194565793557" nodeInfo="ig">
    <property name="abstract" nameId="tpce.4628067390765956802" value="false" />
    <property name="final" nameId="tpce.4628067390765956807" value="false" />
    <property name="conceptShortDescription" nameId="tpce.4628067390765907488" value="include template macro" />
    <property name="name" nameId="tpck.1169194664001" value="IncludeMacro" />
    <property name="staticScope" nameId="tpce.5404671619616246344" value="none" />
    <property name="virtualPackage" nameId="tpck.1193676396447" value="macro" />
    <property name="conceptAlias" nameId="tpce.5092175715804935370" value="$INCLUDE$" />
    <link role="extends" roleId="tpce.1071489389519" targetNodeId="1167951328751" resolveInfo="SourceSubstituteMacro" />
    <node role="smodelAttribute" roleId="tpck.5169995583184591170" type="tpce.AttributeInfo" typeId="tpce.2992811758677295509" id="7588821453551758922" nodeInfo="ng">
      <property name="role" nameId="tpce.7588428831955550663" value="" />
    </node>
    <node role="linkDeclaration" roleId="tpce.1071489727083" type="tpce.LinkDeclaration" typeId="tpce.1071489288298" id="1194566366375" nodeInfo="ig">
      <property name="role" nameId="tpce.1071599776563" value="includeTemplate" />
      <property name="sourceCardinality" nameId="tpce.1071599893252" value="1" />
      <link role="target" roleId="tpce.1071599976176" targetNodeId="1092059087312" resolveInfo="TemplateDeclaration" />
    </node>
    <node role="linkDeclaration" roleId="tpce.1071489727083" type="tpce.LinkDeclaration" typeId="tpce.1071489288298" id="1194565823413" nodeInfo="ig">
      <property name="metaClass" nameId="tpce.1071599937831" value="aggregation" />
      <property name="role" nameId="tpce.1071599776563" value="sourceNodeQuery" />
      <property name="sourceCardinality" nameId="tpce.1071599893252" value="0..1" />
      <link role="target" roleId="tpce.1071599976176" targetNodeId="1168024337012" resolveInfo="SourceSubstituteMacro_SourceNodeQuery" />
    </node>
  </root>
  <root type="tpce.ConceptDeclaration" typeId="tpce.1071489090640" id="1195158154974" nodeInfo="ig">
    <property name="abstract" nameId="tpce.4628067390765956802" value="false" />
    <property name="final" nameId="tpce.4628067390765956807" value="false" />
    <property name="name" nameId="tpck.1169194664001" value="InlineSwitch_RuleConsequence" />
    <property name="virtualPackage" nameId="tpck.1193676396447" value="rule.consequence" />
    <property name="conceptAlias" nameId="tpce.5092175715804935370" value="&lt;in-line switch&gt;" />
    <link role="extends" roleId="tpce.1071489389519" targetNodeId="1168559098955" resolveInfo="RuleConsequence" />
    <node role="linkDeclaration" roleId="tpce.1071489727083" type="tpce.LinkDeclaration" typeId="tpce.1071489288298" id="1195158408710" nodeInfo="ig">
      <property name="metaClass" nameId="tpce.1071599937831" value="aggregation" />
      <property name="role" nameId="tpce.1071599776563" value="case" />
      <property name="sourceCardinality" nameId="tpce.1071599893252" value="0..n" />
      <link role="target" roleId="tpce.1071599976176" targetNodeId="1195158388553" resolveInfo="InlineSwitch_Case" />
    </node>
    <node role="linkDeclaration" roleId="tpce.1071489727083" type="tpce.LinkDeclaration" typeId="tpce.1071489288298" id="1195158241124" nodeInfo="ig">
      <property name="metaClass" nameId="tpce.1071599937831" value="aggregation" />
      <property name="role" nameId="tpce.1071599776563" value="defaultConsequence" />
      <property name="sourceCardinality" nameId="tpce.1071599893252" value="1" />
      <link role="target" roleId="tpce.1071599976176" targetNodeId="1168559098955" resolveInfo="RuleConsequence" />
    </node>
    <node role="implements" roleId="tpce.1169129564478" type="tpce.InterfaceConceptReference" typeId="tpce.1169127622168" id="1262430001741523454" nodeInfo="ig">
      <link role="intfc" roleId="tpce.1169127628841" targetNodeId="tpck.1835621062190663819" resolveInfo="IDontSubstituteByDefault" />
    </node>
  </root>
  <root type="tpce.ConceptDeclaration" typeId="tpce.1071489090640" id="1195158388553" nodeInfo="ig">
    <property name="name" nameId="tpck.1169194664001" value="InlineSwitch_Case" />
    <property name="virtualPackage" nameId="tpck.1193676396447" value="rule.consequence" />
    <link role="extends" roleId="tpce.1071489389519" targetNodeId="tpck.1133920641626" resolveInfo="BaseConcept" />
    <node role="linkDeclaration" roleId="tpce.1071489727083" type="tpce.LinkDeclaration" typeId="tpce.1071489288298" id="1195158608805" nodeInfo="ig">
      <property name="metaClass" nameId="tpce.1071599937831" value="aggregation" />
      <property name="role" nameId="tpce.1071599776563" value="conditionFunction" />
      <property name="sourceCardinality" nameId="tpce.1071599893252" value="1" />
      <link role="target" roleId="tpce.1071599976176" targetNodeId="1167168920554" resolveInfo="BaseMappingRule_Condition" />
    </node>
    <node role="linkDeclaration" roleId="tpce.1071489727083" type="tpce.LinkDeclaration" typeId="tpce.1071489288298" id="1195158637244" nodeInfo="ig">
      <property name="metaClass" nameId="tpce.1071599937831" value="aggregation" />
      <property name="role" nameId="tpce.1071599776563" value="caseConsequence" />
      <property name="sourceCardinality" nameId="tpce.1071599893252" value="1" />
      <link role="target" roleId="tpce.1071599976176" targetNodeId="1168559098955" resolveInfo="RuleConsequence" />
    </node>
  </root>
  <root type="tpce.ConceptDeclaration" typeId="tpce.1071489090640" id="1195499912406" nodeInfo="ig">
    <property name="rootable" nameId="tpce.1096454100552" value="true" />
    <property name="abstract" nameId="tpce.4628067390765956802" value="false" />
    <property name="final" nameId="tpce.4628067390765956807" value="false" />
    <property name="iconPath" nameId="tpce.1160488491229" value="${language_descriptor}/icons/generatorScript.png" />
    <property name="name" nameId="tpck.1169194664001" value="MappingScript" />
    <property name="virtualPackage" nameId="tpck.1193676396447" value="script" />
    <property name="conceptAlias" nameId="tpce.5092175715804935370" value="mapping script" />
    <link role="extends" roleId="tpce.1071489389519" targetNodeId="tpck.1133920641626" resolveInfo="BaseConcept" />
    <node role="propertyDeclaration" roleId="tpce.1071489727084" type="tpce.PropertyDeclaration" typeId="tpce.1071489288299" id="1195595592106" nodeInfo="ig">
      <property name="name" nameId="tpck.1169194664001" value="scriptKind" />
      <link role="dataType" roleId="tpce.1082985295845" targetNodeId="1195595264961" resolveInfo="MappingScriptKind" />
    </node>
    <node role="propertyDeclaration" roleId="tpce.1071489727084" type="tpce.PropertyDeclaration" typeId="tpce.1071489288299" id="1195595611951" nodeInfo="ig">
      <property name="name" nameId="tpck.1169194664001" value="modifiesModel" />
      <link role="dataType" roleId="tpce.1082985295845" targetNodeId="tpck.1082983657063" resolveInfo="boolean" />
    </node>
    <node role="linkDeclaration" roleId="tpce.1071489727083" type="tpce.LinkDeclaration" typeId="tpce.1071489288298" id="1195501105008" nodeInfo="ig">
      <property name="metaClass" nameId="tpce.1071599937831" value="aggregation" />
      <property name="role" nameId="tpce.1071599776563" value="codeBlock" />
      <property name="sourceCardinality" nameId="tpce.1071599893252" value="1" />
      <link role="target" roleId="tpce.1071599976176" targetNodeId="1195500722856" resolveInfo="MappingScript_CodeBlock" />
    </node>
    <node role="implements" roleId="tpce.1169129564478" type="tpce.InterfaceConceptReference" typeId="tpce.1169127622168" id="1195500585715" nodeInfo="ig">
      <link role="intfc" roleId="tpce.1169127628841" targetNodeId="tpck.1169194658468" resolveInfo="INamedConcept" />
    </node>
  </root>
  <root type="tpce.ConceptDeclaration" typeId="tpce.1071489090640" id="1195500722856" nodeInfo="ig">
    <property name="name" nameId="tpck.1169194664001" value="MappingScript_CodeBlock" />
    <property name="staticScope" nameId="tpce.5404671619616246344" value="none" />
    <property name="virtualPackage" nameId="tpck.1193676396447" value="script" />
    <link role="extends" roleId="tpce.1071489389519" targetNodeId="1216768419888" resolveInfo="TemplateQueryBase" />
  </root>
  <root type="tpce.ConceptDeclaration" typeId="tpce.1071489090640" id="1195502151594" nodeInfo="ig">
    <property name="name" nameId="tpck.1169194664001" value="MappingScriptReference" />
    <property name="virtualPackage" nameId="tpck.1193676396447" value="script" />
    <link role="extends" roleId="tpce.1071489389519" targetNodeId="tpck.1133920641626" resolveInfo="BaseConcept" />
    <node role="linkDeclaration" roleId="tpce.1071489727083" type="tpce.LinkDeclaration" typeId="tpce.1071489288298" id="1195502167610" nodeInfo="ig">
      <property name="role" nameId="tpce.1071599776563" value="mappingScript" />
      <property name="sourceCardinality" nameId="tpce.1071599893252" value="1" />
      <link role="target" roleId="tpce.1071599976176" targetNodeId="1195499912406" resolveInfo="MappingScript" />
    </node>
  </root>
  <root type="tpce.EnumerationDataTypeDeclaration" typeId="tpce.1082978164219" id="1195595264961" nodeInfo="ng">
    <property name="name" nameId="tpck.1169194664001" value="MappingScriptKind" />
    <property name="virtualPackage" nameId="tpck.1193676396447" value="script" />
    <link role="memberDataType" roleId="tpce.1083171729157" targetNodeId="tpck.1082983041843" resolveInfo="string" />
    <link role="defaultMember" roleId="tpce.1083241965437" targetNodeId="1195595382324" />
    <node role="member" roleId="tpce.1083172003582" type="tpce.EnumerationMemberDeclaration" typeId="tpce.1083171877298" id="1195595264962" nodeInfo="ig">
      <property name="internalValue" nameId="tpce.1083923523171" value="pre_processing" />
      <property name="externalValue" nameId="tpce.1083923523172" value="pre-process input model" />
    </node>
    <node role="member" roleId="tpce.1083172003582" type="tpce.EnumerationMemberDeclaration" typeId="tpce.1083171877298" id="1195595382324" nodeInfo="ig">
      <property name="internalValue" nameId="tpce.1083923523171" value="post_processing" />
      <property name="externalValue" nameId="tpce.1083923523172" value="post-process output model" />
    </node>
  </root>
  <root type="tpce.ConceptDeclaration" typeId="tpce.1071489090640" id="1200911316486" nodeInfo="ig">
    <property name="abstract" nameId="tpce.4628067390765956802" value="false" />
    <property name="final" nameId="tpce.4628067390765956807" value="false" />
    <property name="conceptShortDescription" nameId="tpce.4628067390765907488" value="mapping label declaration" />
    <property name="name" nameId="tpck.1169194664001" value="MappingLabelDeclaration" />
    <property name="virtualPackage" nameId="tpck.1193676396447" value="label" />
    <property name="conceptAlias" nameId="tpce.5092175715804935370" value="label: input -&gt; output" />
    <link role="extends" roleId="tpce.1071489389519" targetNodeId="tpck.1133920641626" resolveInfo="BaseConcept" />
    <node role="linkDeclaration" roleId="tpce.1071489727083" type="tpce.LinkDeclaration" typeId="tpce.1071489288298" id="1200911342686" nodeInfo="ig">
      <property name="role" nameId="tpce.1071599776563" value="sourceConcept" />
      <property name="sourceCardinality" nameId="tpce.1071599893252" value="0..1" />
      <link role="target" roleId="tpce.1071599976176" targetNodeId="tpce.1169125787135" resolveInfo="AbstractConceptDeclaration" />
    </node>
    <node role="linkDeclaration" roleId="tpce.1071489727083" type="tpce.LinkDeclaration" typeId="tpce.1071489288298" id="1200913004646" nodeInfo="ig">
      <property name="role" nameId="tpce.1071599776563" value="targetConcept" />
      <property name="sourceCardinality" nameId="tpce.1071599893252" value="0..1" />
      <link role="target" roleId="tpce.1071599976176" targetNodeId="tpce.1169125787135" resolveInfo="AbstractConceptDeclaration" />
    </node>
    <node role="implements" roleId="tpce.1169129564478" type="tpce.InterfaceConceptReference" typeId="tpce.1169127622168" id="1200911338810" nodeInfo="ig">
      <link role="intfc" roleId="tpce.1169127628841" targetNodeId="tpck.1169194658468" resolveInfo="INamedConcept" />
    </node>
  </root>
  <root type="tpce.ConceptDeclaration" typeId="tpce.1071489090640" id="1202776937179" nodeInfo="ig">
    <property name="abstract" nameId="tpce.4628067390765956802" value="false" />
    <property name="final" nameId="tpce.4628067390765956807" value="false" />
    <property name="name" nameId="tpck.1169194664001" value="AbandonInput_RuleConsequence" />
    <property name="virtualPackage" nameId="tpck.1193676396447" value="rule.consequence" />
    <property name="conceptAlias" nameId="tpce.5092175715804935370" value="&lt;abandon input&gt;" />
    <link role="extends" roleId="tpce.1071489389519" targetNodeId="1168559098955" resolveInfo="RuleConsequence" />
  </root>
  <root type="tpce.ConceptDeclaration" typeId="tpce.1071489090640" id="1216768419888" nodeInfo="ig">
    <property name="abstract" nameId="tpce.4628067390765956802" value="true" />
    <property name="final" nameId="tpce.4628067390765956807" value="false" />
    <property name="name" nameId="tpck.1169194664001" value="TemplateQueryBase" />
    <property name="staticScope" nameId="tpce.5404671619616246344" value="none" />
    <link role="extends" roleId="tpce.1071489389519" targetNodeId="tpee.1137021947720" resolveInfo="ConceptFunction" />
  </root>
  <root type="tpce.ConceptDeclaration" typeId="tpce.1071489090640" id="1219952072943" nodeInfo="ig">
    <property name="name" nameId="tpck.1169194664001" value="DropRootRule" />
    <property name="virtualPackage" nameId="tpck.1193676396447" value="rule" />
    <link role="extends" roleId="tpce.1071489389519" targetNodeId="tpck.1133920641626" resolveInfo="BaseConcept" />
    <node role="linkDeclaration" roleId="tpce.1071489727083" type="tpce.LinkDeclaration" typeId="tpce.1071489288298" id="1219952338328" nodeInfo="ig">
      <property name="role" nameId="tpce.1071599776563" value="applicableConcept" />
      <property name="sourceCardinality" nameId="tpce.1071599893252" value="1" />
      <link role="target" roleId="tpce.1071599976176" targetNodeId="tpce.1169125787135" resolveInfo="AbstractConceptDeclaration" />
    </node>
    <node role="linkDeclaration" roleId="tpce.1071489727083" type="tpce.LinkDeclaration" typeId="tpce.1071489288298" id="1219952317655" nodeInfo="ig">
      <property name="metaClass" nameId="tpce.1071599937831" value="aggregation" />
      <property name="role" nameId="tpce.1071599776563" value="conditionFunction" />
      <property name="sourceCardinality" nameId="tpce.1071599893252" value="0..1" />
      <link role="target" roleId="tpce.1071599976176" targetNodeId="1219952151850" resolveInfo="DropRootRule_Condition" />
    </node>
  </root>
  <root type="tpce.ConceptDeclaration" typeId="tpce.1071489090640" id="1219952151850" nodeInfo="ig">
    <property name="abstract" nameId="tpce.4628067390765956802" value="false" />
    <property name="final" nameId="tpce.4628067390765956807" value="false" />
    <property name="name" nameId="tpck.1169194664001" value="DropRootRule_Condition" />
    <property name="staticScope" nameId="tpce.5404671619616246344" value="none" />
    <property name="virtualPackage" nameId="tpck.1193676396447" value="rule" />
    <property name="conceptAlias" nameId="tpce.5092175715804935370" value="condition" />
    <link role="extends" roleId="tpce.1071489389519" targetNodeId="1216768419888" resolveInfo="TemplateQueryBase" />
    <node role="conceptLink" roleId="tpce.1105736949336" type="tpce.AggregationConceptLink" typeId="tpce.1105736889287" id="1219952151851" nodeInfo="ig">
      <link role="conceptLinkDeclaration" roleId="tpce.1105736734721" targetNodeId="tpee.1137545148427" resolveInfo="conceptFunctionReturnType" />
      <node role="target" roleId="tpce.1105736901241" type="tpee.BooleanType" typeId="tpee.1070534644030" id="1219952151852" nodeInfo="in" />
    </node>
  </root>
  <root type="tpce.ConceptDeclaration" typeId="tpce.1071489090640" id="1225228973247" nodeInfo="ig">
    <property name="abstract" nameId="tpce.4628067390765956802" value="false" />
    <property name="final" nameId="tpce.4628067390765956807" value="false" />
    <property name="name" nameId="tpck.1169194664001" value="MapSrcMacro_PostMapperFunction" />
    <property name="staticScope" nameId="tpce.5404671619616246344" value="none" />
    <property name="virtualPackage" nameId="tpck.1193676396447" value="macro" />
    <property name="conceptAlias" nameId="tpce.5092175715804935370" value="post-process output node" />
    <link role="extends" roleId="tpce.1071489389519" targetNodeId="1216768419888" resolveInfo="TemplateQueryBase" />
  </root>
  <root type="tpce.InterfaceConceptDeclaration" typeId="tpce.1169125989551" id="1227303129915" nodeInfo="ig">
    <property name="name" nameId="tpck.1169194664001" value="AbstractMacro" />
    <property name="virtualPackage" nameId="tpck.1193676396447" value="macro" />
    <node role="propertyDeclaration" roleId="tpce.1071489727084" type="tpce.PropertyDeclaration" typeId="tpce.1071489288299" id="3265704088513289864" nodeInfo="ig">
      <property name="name" nameId="tpck.1169194664001" value="comment" />
      <link role="dataType" roleId="tpce.1082985295845" targetNodeId="tpck.1082983041843" resolveInfo="string" />
    </node>
  </root>
  <root type="tpce.ConceptDeclaration" typeId="tpce.1071489090640" id="1805153994415891174" nodeInfo="ig">
    <property name="abstract" nameId="tpce.4628067390765956802" value="false" />
    <property name="final" nameId="tpce.4628067390765956807" value="false" />
    <property name="conceptShortDescription" nameId="tpce.4628067390765907488" value="parameter" />
    <property name="name" nameId="tpck.1169194664001" value="TemplateParameterDeclaration" />
    <property name="virtualPackage" nameId="tpck.1193676396447" value="template" />
    <link role="extends" roleId="tpce.1071489389519" targetNodeId="tpck.1133920641626" resolveInfo="BaseConcept" />
    <node role="linkDeclaration" roleId="tpce.1071489727083" type="tpce.LinkDeclaration" typeId="tpce.1071489288298" id="1805153994415893199" nodeInfo="ig">
      <property name="metaClass" nameId="tpce.1071599937831" value="aggregation" />
      <property name="role" nameId="tpce.1071599776563" value="type" />
      <property name="sourceCardinality" nameId="tpce.1071599893252" value="1" />
      <link role="target" roleId="tpce.1071599976176" targetNodeId="tpee.1068431790189" resolveInfo="Type" />
    </node>
    <node role="implements" roleId="tpce.1169129564478" type="tpce.InterfaceConceptReference" typeId="tpce.1169127622168" id="1805153994415915561" nodeInfo="ig">
      <link role="intfc" roleId="tpce.1169127628841" targetNodeId="tpee.1212170275853" resolveInfo="IValidIdentifier" />
    </node>
  </root>
  <root type="tpce.ConceptDeclaration" typeId="tpce.1071489090640" id="1805153994416516020" nodeInfo="ig">
    <property name="abstract" nameId="tpce.4628067390765956802" value="false" />
    <property name="final" nameId="tpce.4628067390765956807" value="false" />
    <property name="name" nameId="tpck.1169194664001" value="PatternReduction_MappingRule" />
    <property name="virtualPackage" nameId="tpck.1193676396447" value="rule" />
    <property name="conceptAlias" nameId="tpce.5092175715804935370" value="pattern reduce" />
    <link role="extends" roleId="tpce.1071489389519" targetNodeId="tpck.1133920641626" resolveInfo="BaseConcept" />
    <node role="linkDeclaration" roleId="tpce.1071489727083" type="tpce.LinkDeclaration" typeId="tpce.1071489288298" id="1805153994416516026" nodeInfo="ig">
      <property name="role" nameId="tpce.1071599776563" value="labelDeclaration" />
      <property name="sourceCardinality" nameId="tpce.1071599893252" value="0..1" />
      <link role="target" roleId="tpce.1071599976176" targetNodeId="1200911316486" resolveInfo="MappingLabelDeclaration" />
    </node>
    <node role="linkDeclaration" roleId="tpce.1071489727083" type="tpce.LinkDeclaration" typeId="tpce.1071489288298" id="1805153994416556314" nodeInfo="ig">
      <property name="metaClass" nameId="tpce.1071599937831" value="aggregation" />
      <property name="role" nameId="tpce.1071599776563" value="pattern" />
      <property name="sourceCardinality" nameId="tpce.1071599893252" value="1" />
      <link role="target" roleId="tpce.1071599976176" targetNodeId="tp3t.1136720037777" resolveInfo="PatternExpression" />
    </node>
    <node role="linkDeclaration" roleId="tpce.1071489727083" type="tpce.LinkDeclaration" typeId="tpce.1071489288298" id="1805153994416516024" nodeInfo="ig">
      <property name="metaClass" nameId="tpce.1071599937831" value="aggregation" />
      <property name="role" nameId="tpce.1071599776563" value="ruleConsequence" />
      <property name="sourceCardinality" nameId="tpce.1071599893252" value="1" />
      <link role="target" roleId="tpce.1071599976176" targetNodeId="1168559098955" resolveInfo="RuleConsequence" />
    </node>
    <node role="linkDeclaration" roleId="tpce.1071489727083" type="tpce.LinkDeclaration" typeId="tpce.1071489288298" id="1805153994416516021" nodeInfo="ig">
      <property name="metaClass" nameId="tpce.1071599937831" value="aggregation" />
      <property name="role" nameId="tpce.1071599776563" value="conditionFunction" />
      <property name="sourceCardinality" nameId="tpce.1071599893252" value="0..1" />
      <link role="target" roleId="tpce.1071599976176" targetNodeId="1167168920554" resolveInfo="BaseMappingRule_Condition" />
    </node>
    <node role="implements" roleId="tpce.1169129564478" type="tpce.InterfaceConceptReference" typeId="tpce.1169127622168" id="3860274746541219071" nodeInfo="ig">
      <link role="intfc" roleId="tpce.1169127628841" targetNodeId="3860274746541219069" resolveInfo="ReductionRule" />
    </node>
  </root>
  <root type="tpce.InterfaceConceptDeclaration" typeId="tpce.1169125989551" id="1722980698497626400" nodeInfo="ig">
    <property name="name" nameId="tpck.1169194664001" value="ITemplateCall" />
    <property name="virtualPackage" nameId="tpck.1193676396447" value="rule.argument" />
    <node role="linkDeclaration" roleId="tpce.1071489727083" type="tpce.LinkDeclaration" typeId="tpce.1071489288298" id="1722980698497626483" nodeInfo="ig">
      <property name="role" nameId="tpce.1071599776563" value="template" />
      <property name="sourceCardinality" nameId="tpce.1071599893252" value="1" />
      <link role="target" roleId="tpce.1071599976176" targetNodeId="982871510064032177" resolveInfo="IParameterizedTemplate" />
    </node>
    <node role="linkDeclaration" roleId="tpce.1071489727083" type="tpce.LinkDeclaration" typeId="tpce.1071489288298" id="1722980698497626405" nodeInfo="ig">
      <property name="metaClass" nameId="tpce.1071599937831" value="aggregation" />
      <property name="role" nameId="tpce.1071599776563" value="actualArgument" />
      <property name="sourceCardinality" nameId="tpce.1071599893252" value="0..n" />
      <link role="target" roleId="tpce.1071599976176" targetNodeId="tpee.1068431790191" resolveInfo="Expression" />
    </node>
    <node role="extends" roleId="tpce.1169127546356" type="tpce.InterfaceConceptReference" typeId="tpce.1169127622168" id="1722980698497626401" nodeInfo="ig">
      <link role="intfc" roleId="tpce.1169127628841" targetNodeId="tpee.1201183863028" resolveInfo="TypeDerivable" />
    </node>
  </root>
  <root type="tpce.ConceptDeclaration" typeId="tpce.1071489090640" id="4035562641222585520" nodeInfo="ig">
    <property name="abstract" nameId="tpce.4628067390765956802" value="false" />
    <property name="final" nameId="tpce.4628067390765956807" value="false" />
    <property name="name" nameId="tpck.1169194664001" value="TemplateArgumentQueryExpression" />
    <property name="staticScope" nameId="tpce.5404671619616246344" value="none" />
    <property name="virtualPackage" nameId="tpck.1193676396447" value="rule.argument" />
    <property name="conceptAlias" nameId="tpce.5092175715804935370" value="query" />
    <link role="extends" roleId="tpce.1071489389519" targetNodeId="tpee.1068431790191" resolveInfo="Expression" />
    <node role="linkDeclaration" roleId="tpce.1071489727083" type="tpce.LinkDeclaration" typeId="tpce.1071489288298" id="4035562641222618754" nodeInfo="ig">
      <property name="metaClass" nameId="tpce.1071599937831" value="aggregation" />
      <property name="role" nameId="tpce.1071599776563" value="query" />
      <property name="sourceCardinality" nameId="tpce.1071599893252" value="1" />
      <link role="target" roleId="tpce.1071599976176" targetNodeId="4035562641222622437" resolveInfo="TemplateArgumentQuery" />
    </node>
  </root>
  <root type="tpce.ConceptDeclaration" typeId="tpce.1071489090640" id="4035562641222622437" nodeInfo="ig">
    <property name="abstract" nameId="tpce.4628067390765956802" value="false" />
    <property name="final" nameId="tpce.4628067390765956807" value="false" />
    <property name="name" nameId="tpck.1169194664001" value="TemplateArgumentQuery" />
    <property name="staticScope" nameId="tpce.5404671619616246344" value="none" />
    <property name="virtualPackage" nameId="tpck.1193676396447" value="rule.argument" />
    <property name="conceptAlias" nameId="tpce.5092175715804935370" value="query" />
    <link role="extends" roleId="tpce.1071489389519" targetNodeId="1216768419888" resolveInfo="TemplateQueryBase" />
  </root>
  <root type="tpce.ConceptDeclaration" typeId="tpce.1071489090640" id="4665309944889425032" nodeInfo="ig">
    <property name="name" nameId="tpck.1169194664001" value="TemplateArgumentPatternVarRefExpression" />
    <property name="staticScope" nameId="tpce.5404671619616246344" value="none" />
    <property name="virtualPackage" nameId="tpck.1193676396447" value="rule.argument" />
    <link role="extends" roleId="tpce.1071489389519" targetNodeId="4816349095291127781" resolveInfo="TemplateArgumentPatternRef" />
    <node role="linkDeclaration" roleId="tpce.1071489727083" type="tpce.LinkDeclaration" typeId="tpce.1071489288298" id="4665309944889425604" nodeInfo="ig">
      <property name="metaClass" nameId="tpce.1071599937831" value="reference" />
      <property name="role" nameId="tpce.1071599776563" value="patternVarDecl" />
      <property name="sourceCardinality" nameId="tpce.1071599893252" value="1" />
      <link role="target" roleId="tpce.1071599976176" targetNodeId="tp3t.1136720037779" resolveInfo="PatternVariableDeclaration" />
    </node>
  </root>
  <root type="tpce.InterfaceConceptDeclaration" typeId="tpce.1169125989551" id="3860274746541219069" nodeInfo="ig">
    <property name="name" nameId="tpck.1169194664001" value="ReductionRule" />
    <property name="virtualPackage" nameId="tpck.1193676396447" value="rule" />
  </root>
  <root type="tpce.ConceptDeclaration" typeId="tpce.1071489090640" id="4816349095291127781" nodeInfo="ig">
    <property name="abstract" nameId="tpce.4628067390765956802" value="true" />
    <property name="final" nameId="tpce.4628067390765956807" value="false" />
    <property name="name" nameId="tpck.1169194664001" value="TemplateArgumentPatternRef" />
    <property name="staticScope" nameId="tpce.5404671619616246344" value="none" />
    <property name="virtualPackage" nameId="tpck.1193676396447" value="rule.argument" />
    <link role="extends" roleId="tpce.1071489389519" targetNodeId="tpee.1068431790191" resolveInfo="Expression" />
  </root>
  <root type="tpce.ConceptDeclaration" typeId="tpce.1071489090640" id="4816349095291149799" nodeInfo="ig">
    <property name="name" nameId="tpck.1169194664001" value="TemplateArgumentPropertyPatternRefExpression" />
    <property name="staticScope" nameId="tpce.5404671619616246344" value="none" />
    <property name="virtualPackage" nameId="tpck.1193676396447" value="rule.argument" />
    <link role="extends" roleId="tpce.1071489389519" targetNodeId="4816349095291127781" resolveInfo="TemplateArgumentPatternRef" />
    <node role="linkDeclaration" roleId="tpce.1071489727083" type="tpce.LinkDeclaration" typeId="tpce.1071489288298" id="4816349095291149801" nodeInfo="ig">
      <property name="metaClass" nameId="tpce.1071599937831" value="reference" />
      <property name="role" nameId="tpce.1071599776563" value="propertyPattern" />
      <property name="sourceCardinality" nameId="tpce.1071599893252" value="1" />
      <link role="target" roleId="tpce.1071599976176" targetNodeId="tp3t.1136720037781" resolveInfo="PropertyPatternVariableDeclaration" />
    </node>
  </root>
  <root type="tpce.ConceptDeclaration" typeId="tpce.1071489090640" id="4816349095291149800" nodeInfo="ig">
    <property name="name" nameId="tpck.1169194664001" value="TemplateArgumentLinkPatternRefExpression" />
    <property name="staticScope" nameId="tpce.5404671619616246344" value="none" />
    <property name="virtualPackage" nameId="tpck.1193676396447" value="rule.argument" />
    <link role="extends" roleId="tpce.1071489389519" targetNodeId="4816349095291127781" resolveInfo="TemplateArgumentPatternRef" />
    <node role="linkDeclaration" roleId="tpce.1071489727083" type="tpce.LinkDeclaration" typeId="tpce.1071489288298" id="4816349095291149802" nodeInfo="ig">
      <property name="metaClass" nameId="tpce.1071599937831" value="reference" />
      <property name="role" nameId="tpce.1071599776563" value="patternVar" />
      <property name="sourceCardinality" nameId="tpce.1071599893252" value="1" />
      <link role="target" roleId="tpce.1071599976176" targetNodeId="tp3t.1137418540378" resolveInfo="LinkPatternVariableDeclaration" />
    </node>
  </root>
  <root type="tpce.ConceptDeclaration" typeId="tpce.1071489090640" id="1510949579266781519" nodeInfo="ig">
    <property name="abstract" nameId="tpce.4628067390765956802" value="false" />
    <property name="final" nameId="tpce.4628067390765956807" value="false" />
    <property name="conceptShortDescription" nameId="tpce.4628067390765907488" value="call template macro" />
    <property name="name" nameId="tpck.1169194664001" value="TemplateCallMacro" />
    <property name="staticScope" nameId="tpce.5404671619616246344" value="none" />
    <property name="virtualPackage" nameId="tpck.1193676396447" value="macro" />
    <property name="conceptAlias" nameId="tpce.5092175715804935370" value="$CALL$" />
    <link role="extends" roleId="tpce.1071489389519" targetNodeId="1167951328751" resolveInfo="SourceSubstituteMacro" />
    <node role="smodelAttribute" roleId="tpck.5169995583184591170" type="tpce.AttributeInfo" typeId="tpce.2992811758677295509" id="7588821453551758886" nodeInfo="ng">
      <property name="role" nameId="tpce.7588428831955550663" value="" />
    </node>
    <node role="linkDeclaration" roleId="tpce.1071489727083" type="tpce.LinkDeclaration" typeId="tpce.1071489288298" id="1510949579266801461" nodeInfo="ig">
      <property name="metaClass" nameId="tpce.1071599937831" value="aggregation" />
      <property name="role" nameId="tpce.1071599776563" value="sourceNodeQuery" />
      <property name="sourceCardinality" nameId="tpce.1071599893252" value="0..1" />
      <link role="target" roleId="tpce.1071599976176" targetNodeId="1168024337012" resolveInfo="SourceSubstituteMacro_SourceNodeQuery" />
    </node>
    <node role="implements" roleId="tpce.1169129564478" type="tpce.InterfaceConceptReference" typeId="tpce.1169127622168" id="1510949579266801467" nodeInfo="ig">
      <link role="intfc" roleId="tpce.1169127628841" targetNodeId="1722980698497626400" resolveInfo="ITemplateCall" />
    </node>
  </root>
  <root type="tpce.ConceptDeclaration" typeId="tpce.1071489090640" id="8900764248744213868" nodeInfo="ig">
    <property name="abstract" nameId="tpce.4628067390765956802" value="false" />
    <property name="final" nameId="tpce.4628067390765956807" value="false" />
    <property name="name" nameId="tpck.1169194664001" value="InlineTemplateWithContext_RuleConsequence" />
    <property name="virtualPackage" nameId="tpck.1193676396447" value="rule.consequence" />
    <property name="conceptAlias" nameId="tpce.5092175715804935370" value="&lt;in-line template with context&gt;" />
    <link role="extends" roleId="tpce.1071489389519" targetNodeId="1168559098955" resolveInfo="RuleConsequence" />
    <node role="linkDeclaration" roleId="tpce.1071489727083" type="tpce.LinkDeclaration" typeId="tpce.1071489288298" id="8900764248744213871" nodeInfo="ig">
      <property name="metaClass" nameId="tpce.1071599937831" value="aggregation" />
      <property name="role" nameId="tpce.1071599776563" value="contentNode" />
      <property name="sourceCardinality" nameId="tpce.1071599893252" value="1" />
      <link role="target" roleId="tpce.1071599976176" targetNodeId="tpck.1133920641626" resolveInfo="BaseConcept" />
    </node>
  </root>
  <root type="tpce.InterfaceConceptDeclaration" typeId="tpce.1169125989551" id="650531548511609556" nodeInfo="ig">
    <property name="name" nameId="tpck.1169194664001" value="IGeneratorParameter" />
    <property name="virtualPackage" nameId="tpck.1193676396447" value="parameter" />
    <node role="linkDeclaration" roleId="tpce.1071489727083" type="tpce.LinkDeclaration" typeId="tpce.1071489288298" id="650531548511609557" nodeInfo="ig">
      <property name="metaClass" nameId="tpce.1071599937831" value="aggregation" />
      <property name="role" nameId="tpce.1071599776563" value="type" />
      <property name="sourceCardinality" nameId="tpce.1071599893252" value="1" />
      <link role="target" roleId="tpce.1071599976176" targetNodeId="tpee.1068431790189" resolveInfo="Type" />
    </node>
    <node role="extends" roleId="tpce.1169127546356" type="tpce.InterfaceConceptReference" typeId="tpce.1169127622168" id="5023471013036368466" nodeInfo="ig">
      <link role="intfc" roleId="tpce.1169127628841" targetNodeId="tpck.1169194658468" resolveInfo="INamedConcept" />
    </node>
  </root>
  <root type="tpce.ConceptDeclaration" typeId="tpce.1071489090640" id="650531548511911818" nodeInfo="ig">
    <property name="name" nameId="tpck.1169194664001" value="GeneratorParameterReference" />
    <property name="virtualPackage" nameId="tpck.1193676396447" value="parameter" />
    <link role="extends" roleId="tpce.1071489389519" targetNodeId="tpck.1133920641626" resolveInfo="BaseConcept" />
    <node role="linkDeclaration" roleId="tpce.1071489727083" type="tpce.LinkDeclaration" typeId="tpce.1071489288298" id="650531548511911820" nodeInfo="ig">
      <property name="metaClass" nameId="tpce.1071599937831" value="reference" />
      <property name="role" nameId="tpce.1071599776563" value="declaration" />
      <property name="sourceCardinality" nameId="tpce.1071599893252" value="1" />
      <link role="target" roleId="tpce.1071599976176" targetNodeId="650531548511609556" resolveInfo="IGeneratorParameter" />
    </node>
    <node role="propertyDeclaration" roleId="tpce.1071489727084" type="tpce.PropertyDeclaration" typeId="tpce.1071489288299" id="5540778578667478296" nodeInfo="ig">
      <property name="name" nameId="tpck.1169194664001" value="isOptional" />
      <link role="dataType" roleId="tpce.1082985295845" targetNodeId="tpck.1082983657063" resolveInfo="boolean" />
    </node>
  </root>
  <root type="tpce.ConceptDeclaration" typeId="tpce.1071489090640" id="5005282049925926521" nodeInfo="ig">
    <property name="name" nameId="tpck.1169194664001" value="TemplateArgumentParameterExpression" />
    <property name="staticScope" nameId="tpce.5404671619616246344" value="none" />
    <property name="virtualPackage" nameId="tpck.1193676396447" value="rule.argument" />
    <link role="extends" roleId="tpce.1071489389519" targetNodeId="tpee.1068431790191" resolveInfo="Expression" />
    <node role="linkDeclaration" roleId="tpce.1071489727083" type="tpce.LinkDeclaration" typeId="tpce.1071489288298" id="5005282049925926522" nodeInfo="ig">
      <property name="metaClass" nameId="tpce.1071599937831" value="reference" />
      <property name="role" nameId="tpce.1071599776563" value="parameter" />
      <property name="sourceCardinality" nameId="tpce.1071599893252" value="1" />
      <link role="target" roleId="tpce.1071599976176" targetNodeId="1805153994415891174" resolveInfo="TemplateParameterDeclaration" />
    </node>
  </root>
  <root type="tpce.ConceptDeclaration" typeId="tpce.1071489090640" id="7830515785164762753" nodeInfo="ig">
    <property name="abstract" nameId="tpce.4628067390765956802" value="false" />
    <property name="final" nameId="tpce.4628067390765956807" value="false" />
    <property name="name" nameId="tpck.1169194664001" value="MappingConfiguration_Condition" />
    <property name="staticScope" nameId="tpce.5404671619616246344" value="none" />
    <property name="conceptAlias" nameId="tpce.5092175715804935370" value="condition" />
    <link role="extends" roleId="tpce.1071489389519" targetNodeId="1216768419888" resolveInfo="TemplateQueryBase" />
    <node role="conceptLink" roleId="tpce.1105736949336" type="tpce.AggregationConceptLink" typeId="tpce.1105736889287" id="7830515785164762756" nodeInfo="ig">
      <link role="conceptLinkDeclaration" roleId="tpce.1105736734721" targetNodeId="tpee.1137545148427" resolveInfo="conceptFunctionReturnType" />
      <node role="target" roleId="tpce.1105736901241" type="tpee.BooleanType" typeId="tpee.1070534644030" id="7830515785164762757" nodeInfo="in" />
    </node>
  </root>
  <root type="tpce.ConceptDeclaration" typeId="tpce.1071489090640" id="5133195082121471908" nodeInfo="ig">
    <property name="abstract" nameId="tpce.4628067390765956802" value="false" />
    <property name="final" nameId="tpce.4628067390765956807" value="false" />
    <property name="conceptShortDescription" nameId="tpce.4628067390765907488" value="attach label to output node" />
    <property name="name" nameId="tpck.1169194664001" value="LabelMacro" />
    <property name="staticScope" nameId="tpce.5404671619616246344" value="none" />
    <property name="virtualPackage" nameId="tpck.1193676396447" value="macro" />
    <property name="conceptAlias" nameId="tpce.5092175715804935370" value="$LABEL$" />
    <link role="extends" roleId="tpce.1071489389519" targetNodeId="1087833466690" resolveInfo="NodeMacro" />
    <node role="smodelAttribute" roleId="tpck.5169995583184591170" type="tpce.AttributeInfo" typeId="tpce.2992811758677295509" id="7588821453551758720" nodeInfo="ng">
      <property name="role" nameId="tpce.7588428831955550663" value="" />
    </node>
  </root>
  <root type="tpce.ConceptDeclaration" typeId="tpce.1071489090640" id="1311078761699563726" nodeInfo="ig">
    <property name="abstract" nameId="tpce.4628067390765956802" value="false" />
    <property name="final" nameId="tpce.4628067390765956807" value="false" />
    <property name="conceptShortDescription" nameId="tpce.4628067390765907488" value="create an arbitrary node in output model" />
    <property name="name" nameId="tpck.1169194664001" value="InsertMacro" />
    <property name="staticScope" nameId="tpce.5404671619616246344" value="none" />
    <property name="virtualPackage" nameId="tpck.1193676396447" value="macro" />
    <property name="conceptAlias" nameId="tpce.5092175715804935370" value="$INSERT$" />
    <link role="extends" roleId="tpce.1071489389519" targetNodeId="1087833466690" resolveInfo="NodeMacro" />
    <node role="smodelAttribute" roleId="tpck.5169995583184591170" type="tpce.AttributeInfo" typeId="tpce.2992811758677295509" id="7588821453551758757" nodeInfo="ng">
      <property name="role" nameId="tpce.7588428831955550663" value="" />
    </node>
    <node role="linkDeclaration" roleId="tpce.1071489727083" type="tpce.LinkDeclaration" typeId="tpce.1071489288298" id="1311078761699602381" nodeInfo="ig">
      <property name="metaClass" nameId="tpce.1071599937831" value="aggregation" />
      <property name="role" nameId="tpce.1071599776563" value="createNodeQuery" />
      <property name="sourceCardinality" nameId="tpce.1071599893252" value="1" />
      <link role="target" roleId="tpce.1071599976176" targetNodeId="1311078761699563727" resolveInfo="InsertMacro_CreateNodeQuery" />
    </node>
  </root>
  <root type="tpce.ConceptDeclaration" typeId="tpce.1071489090640" id="1311078761699563727" nodeInfo="ig">
    <property name="abstract" nameId="tpce.4628067390765956802" value="false" />
    <property name="final" nameId="tpce.4628067390765956807" value="false" />
    <property name="name" nameId="tpck.1169194664001" value="InsertMacro_CreateNodeQuery" />
    <property name="staticScope" nameId="tpce.5404671619616246344" value="none" />
    <property name="virtualPackage" nameId="tpck.1193676396447" value="macro" />
    <property name="conceptAlias" nameId="tpce.5092175715804935370" value="query" />
    <link role="extends" roleId="tpce.1071489389519" targetNodeId="1216768419888" resolveInfo="TemplateQueryBase" />
    <node role="conceptLink" roleId="tpce.1105736949336" type="tpce.AggregationConceptLink" typeId="tpce.1105736889287" id="1311078761699563730" nodeInfo="ig">
      <link role="conceptLinkDeclaration" roleId="tpce.1105736734721" targetNodeId="tpee.1137545148427" resolveInfo="conceptFunctionReturnType" />
      <node role="target" roleId="tpce.1105736901241" type="tp25.SNodeType" typeId="tp25.1138055754698" id="1311078761699563731" nodeInfo="in" />
    </node>
  </root>
  <root type="tpce.ConceptDeclaration" typeId="tpce.1071489090640" id="3462145372628071891" nodeInfo="ig">
    <property name="abstract" nameId="tpce.4628067390765956802" value="false" />
    <property name="final" nameId="tpce.4628067390765956807" value="false" />
    <property name="conceptShortDescription" nameId="tpce.4628067390765907488" value="weave additional children" />
    <property name="name" nameId="tpck.1169194664001" value="WeaveMacro" />
    <property name="staticScope" nameId="tpce.5404671619616246344" value="none" />
    <property name="virtualPackage" nameId="tpck.1193676396447" value="macro" />
    <property name="conceptAlias" nameId="tpce.5092175715804935370" value="$WEAVE$" />
    <link role="extends" roleId="tpce.1071489389519" targetNodeId="1087833466690" resolveInfo="NodeMacro" />
    <node role="smodelAttribute" roleId="tpck.5169995583184591170" type="tpce.AttributeInfo" typeId="tpce.2992811758677295509" id="7588821453551758706" nodeInfo="ng">
      <property name="role" nameId="tpce.7588428831955550663" value="" />
    </node>
    <node role="linkDeclaration" roleId="tpce.1071489727083" type="tpce.LinkDeclaration" typeId="tpce.1071489288298" id="3462145372628083181" nodeInfo="ig">
      <property name="metaClass" nameId="tpce.1071599937831" value="aggregation" />
      <property name="role" nameId="tpce.1071599776563" value="ruleConsequence" />
      <property name="sourceCardinality" nameId="tpce.1071599893252" value="1" />
      <link role="target" roleId="tpce.1071599976176" targetNodeId="1168559333462" resolveInfo="TemplateDeclarationReference" />
    </node>
    <node role="linkDeclaration" roleId="tpce.1071489727083" type="tpce.LinkDeclaration" typeId="tpce.1071489288298" id="3462145372628083179" nodeInfo="ig">
      <property name="metaClass" nameId="tpce.1071599937831" value="aggregation" />
      <property name="role" nameId="tpce.1071599776563" value="nodesToWeaveQuery" />
      <property name="sourceCardinality" nameId="tpce.1071599893252" value="1" />
      <link role="target" roleId="tpce.1071599976176" targetNodeId="1167951910403" resolveInfo="SourceSubstituteMacro_SourceNodesQuery" />
    </node>
  </root>
  <root type="tpce.ConceptDeclaration" typeId="tpce.1071489090640" id="5015072279636464462" nodeInfo="ig">
    <property name="abstract" nameId="tpce.4628067390765956802" value="false" />
    <property name="final" nameId="tpce.4628067390765956807" value="false" />
    <property name="conceptShortDescription" nameId="tpce.4628067390765907488" value="compute and store value in variable" />
    <property name="name" nameId="tpck.1169194664001" value="VarMacro" />
    <property name="virtualPackage" nameId="tpck.1193676396447" value="macro" />
    <property name="conceptAlias" nameId="tpce.5092175715804935370" value="$VAR$" />
    <link role="extends" roleId="tpce.1071489389519" targetNodeId="1087833466690" resolveInfo="NodeMacro" />
    <node role="smodelAttribute" roleId="tpck.5169995583184591170" type="tpce.AttributeInfo" typeId="tpce.2992811758677295509" id="7588821453551758664" nodeInfo="ng">
      <property name="role" nameId="tpce.7588428831955550663" value="" />
    </node>
    <node role="linkDeclaration" roleId="tpce.1071489727083" type="tpce.LinkDeclaration" typeId="tpce.1071489288298" id="5015072279636624635" nodeInfo="ig">
      <property name="metaClass" nameId="tpce.1071599937831" value="aggregation" />
      <property name="role" nameId="tpce.1071599776563" value="type" />
      <link role="target" roleId="tpce.1071599976176" targetNodeId="tpee.1068431790189" resolveInfo="Type" />
    </node>
    <node role="linkDeclaration" roleId="tpce.1071489727083" type="tpce.LinkDeclaration" typeId="tpce.1071489288298" id="5015072279636624596" nodeInfo="ig">
      <property name="metaClass" nameId="tpce.1071599937831" value="aggregation" />
      <property name="role" nameId="tpce.1071599776563" value="value" />
      <property name="sourceCardinality" nameId="tpce.1071599893252" value="1" />
      <link role="target" roleId="tpce.1071599976176" targetNodeId="5015072279636592410" resolveInfo="VarMacro_ValueQuery" />
    </node>
    <node role="implements" roleId="tpce.1169129564478" type="tpce.InterfaceConceptReference" typeId="tpce.1169127622168" id="5015072279636485844" nodeInfo="ig">
      <link role="intfc" roleId="tpce.1169127628841" targetNodeId="tpck.1169194658468" resolveInfo="INamedConcept" />
    </node>
<<<<<<< HEAD
=======
    <node role="implements" roleId="tpce.1169129564478" type="tpce.InterfaceConceptReference" typeId="tpce.1169127622168" id="8247364127001636793" nodeInfo="ig">
      <link role="intfc" roleId="tpce.1169127628841" targetNodeId="tpck.3734116213129792499" resolveInfo="ScopeProvider" />
    </node>
>>>>>>> f41488bc
  </root>
  <root type="tpce.ConceptDeclaration" typeId="tpce.1071489090640" id="5015072279636592410" nodeInfo="ig">
    <property name="abstract" nameId="tpce.4628067390765956802" value="false" />
    <property name="final" nameId="tpce.4628067390765956807" value="false" />
    <property name="name" nameId="tpck.1169194664001" value="VarMacro_ValueQuery" />
    <property name="staticScope" nameId="tpce.5404671619616246344" value="none" />
    <property name="virtualPackage" nameId="tpck.1193676396447" value="macro" />
    <property name="conceptAlias" nameId="tpce.5092175715804935370" value="query" />
    <link role="extends" roleId="tpce.1071489389519" targetNodeId="1216768419888" resolveInfo="TemplateQueryBase" />
  </root>
  <root type="tpce.ConceptDeclaration" typeId="tpce.1071489090640" id="3118009927543452571" nodeInfo="ig">
    <property name="abstract" nameId="tpce.4628067390765956802" value="false" />
    <property name="final" nameId="tpce.4628067390765956807" value="false" />
    <property name="conceptShortDescription" nameId="tpce.4628067390765907488" value="specify input for the attributed node for tracing purposes" />
    <property name="name" nameId="tpck.1169194664001" value="TraceMacro" />
    <property name="staticScope" nameId="tpce.5404671619616246344" value="none" />
    <property name="virtualPackage" nameId="tpck.1193676396447" value="macro" />
    <property name="conceptAlias" nameId="tpce.5092175715804935370" value="$TRACE$" />
    <link role="extends" roleId="tpce.1071489389519" targetNodeId="1087833466690" resolveInfo="NodeMacro" />
    <node role="smodelAttribute" roleId="tpck.5169995583184591170" type="tpce.AttributeInfo" typeId="tpce.2992811758677295509" id="7588821453551758753" nodeInfo="ng">
      <property name="role" nameId="tpce.7588428831955550663" value="" />
    </node>
    <node role="linkDeclaration" roleId="tpce.1071489727083" type="tpce.LinkDeclaration" typeId="tpce.1071489288298" id="3118009927543452625" nodeInfo="ig">
      <property name="metaClass" nameId="tpce.1071599937831" value="aggregation" />
      <property name="role" nameId="tpce.1071599776563" value="sourceNodeQuery" />
      <property name="sourceCardinality" nameId="tpce.1071599893252" value="1" />
      <link role="target" roleId="tpce.1071599976176" targetNodeId="1168024337012" resolveInfo="SourceSubstituteMacro_SourceNodeQuery" />
    </node>
  </root>
  <root type="tpce.ConceptDeclaration" typeId="tpce.1071489090640" id="982871510068000147" nodeInfo="ig">
    <property name="virtualPackage" nameId="tpck.1193676396447" value="macro" />
    <property name="name" nameId="tpck.1169194664001" value="TemplateSwitchMacro" />
    <property name="conceptAlias" nameId="tpce.5092175715804935370" value="$SWITCH$" />
    <property name="conceptShortDescription" nameId="tpce.4628067390765907488" value="template switch macro" />
    <link role="extends" roleId="tpce.1071489389519" targetNodeId="1167951328751" resolveInfo="SourceSubstituteMacro" />
    <node role="linkDeclaration" roleId="tpce.1071489727083" type="tpce.LinkDeclaration" typeId="tpce.1071489288298" id="982871510068000158" nodeInfo="ig">
      <property name="metaClass" nameId="tpce.1071599937831" value="aggregation" />
      <property name="role" nameId="tpce.1071599776563" value="sourceNodeQuery" />
      <property name="sourceCardinality" nameId="tpce.1071599893252" value="0..1" />
      <link role="target" roleId="tpce.1071599976176" targetNodeId="1168024337012" resolveInfo="SourceSubstituteMacro_SourceNodeQuery" />
    </node>
    <node role="implements" roleId="tpce.1169129564478" type="tpce.InterfaceConceptReference" typeId="tpce.1169127622168" id="982871510068000152" nodeInfo="ig">
      <link role="intfc" roleId="tpce.1169127628841" targetNodeId="1722980698497626400" resolveInfo="ITemplateCall" />
    </node>
    <node role="smodelAttribute" roleId="tpck.5169995583184591170" type="tpce.AttributeInfo" typeId="tpce.2992811758677295509" id="1164688990058833095" nodeInfo="ng" />
  </root>
  <root type="tpce.InterfaceConceptDeclaration" typeId="tpce.1169125989551" id="982871510064032177" nodeInfo="ig">
    <property name="virtualPackage" nameId="tpck.1193676396447" value="template" />
    <property name="name" nameId="tpck.1169194664001" value="IParameterizedTemplate" />
    <node role="linkDeclaration" roleId="tpce.1071489727083" type="tpce.LinkDeclaration" typeId="tpce.1071489288298" id="982871510064032342" nodeInfo="ig">
      <property name="metaClass" nameId="tpce.1071599937831" value="aggregation" />
      <property name="role" nameId="tpce.1071599776563" value="parameter" />
      <property name="sourceCardinality" nameId="tpce.1071599893252" value="0..n" />
      <link role="target" roleId="tpce.1071599976176" targetNodeId="1805153994415891174" resolveInfo="TemplateParameterDeclaration" />
    </node>
    <node role="extends" roleId="tpce.1169127546356" type="tpce.InterfaceConceptReference" typeId="tpce.1169127622168" id="982871510064032180" nodeInfo="ig">
      <link role="intfc" roleId="tpce.1169127628841" targetNodeId="tpck.1169194658468" resolveInfo="INamedConcept" />
<<<<<<< HEAD
=======
    </node>
  </root>
  <root type="tpce.ConceptDeclaration" typeId="tpce.1071489090640" id="4426797670061482024" nodeInfo="ig">
    <property name="virtualPackage" nameId="tpck.1193676396447" value="rule.argument" />
    <property name="name" nameId="tpck.1169194664001" value="TemplateArgumentVariableRefExpression" />
    <link role="extends" roleId="tpce.1071489389519" targetNodeId="tpee.1068431790191" resolveInfo="Expression" />
    <node role="linkDeclaration" roleId="tpce.1071489727083" type="tpce.LinkDeclaration" typeId="tpce.1071489288298" id="2721957369897614810" nodeInfo="ig">
      <property name="metaClass" nameId="tpce.1071599937831" value="reference" />
      <property name="role" nameId="tpce.1071599776563" value="varmacro" />
      <property name="sourceCardinality" nameId="tpce.1071599893252" value="1" />
      <link role="target" roleId="tpce.1071599976176" targetNodeId="5015072279636464462" resolveInfo="VarMacro" />
>>>>>>> f41488bc
    </node>
  </root>
</model>
<|MERGE_RESOLUTION|>--- conflicted
+++ resolved
@@ -1413,12 +1413,9 @@
     <node role="implements" roleId="tpce.1169129564478" type="tpce.InterfaceConceptReference" typeId="tpce.1169127622168" id="5015072279636485844" nodeInfo="ig">
       <link role="intfc" roleId="tpce.1169127628841" targetNodeId="tpck.1169194658468" resolveInfo="INamedConcept" />
     </node>
-<<<<<<< HEAD
-=======
     <node role="implements" roleId="tpce.1169129564478" type="tpce.InterfaceConceptReference" typeId="tpce.1169127622168" id="8247364127001636793" nodeInfo="ig">
       <link role="intfc" roleId="tpce.1169127628841" targetNodeId="tpck.3734116213129792499" resolveInfo="ScopeProvider" />
     </node>
->>>>>>> f41488bc
   </root>
   <root type="tpce.ConceptDeclaration" typeId="tpce.1071489090640" id="5015072279636592410" nodeInfo="ig">
     <property name="abstract" nameId="tpce.4628067390765956802" value="false" />
@@ -1476,8 +1473,6 @@
     </node>
     <node role="extends" roleId="tpce.1169127546356" type="tpce.InterfaceConceptReference" typeId="tpce.1169127622168" id="982871510064032180" nodeInfo="ig">
       <link role="intfc" roleId="tpce.1169127628841" targetNodeId="tpck.1169194658468" resolveInfo="INamedConcept" />
-<<<<<<< HEAD
-=======
     </node>
   </root>
   <root type="tpce.ConceptDeclaration" typeId="tpce.1071489090640" id="4426797670061482024" nodeInfo="ig">
@@ -1489,7 +1484,6 @@
       <property name="role" nameId="tpce.1071599776563" value="varmacro" />
       <property name="sourceCardinality" nameId="tpce.1071599893252" value="1" />
       <link role="target" roleId="tpce.1071599976176" targetNodeId="5015072279636464462" resolveInfo="VarMacro" />
->>>>>>> f41488bc
     </node>
   </root>
 </model>
