--- conflicted
+++ resolved
@@ -3761,181 +3761,173 @@
         <reference role="swut.1174642788531.1174642800329" target="tpf8.4426797670061482024" resolveInfo="TemplateArgumentVariableRefExpression" />
       </node>
     </node>
-<<<<<<< HEAD
+    <node concept="swut.1174643105530" id="8915420221429574961" info="ig">
+      <property role="asn4.1169194658468.1169194664001" value="typeof_ExportLabelParameter_outputNode" />
+      <property role="asn4.1133920641626.1193676396447" value="crossmodel" />
+      <node concept="vg0i.1068580123136" id="8915420221429587977" role="swut.1195213580585.1195213635060" info="sn">
+        <node concept="vg0i.1068581242864" id="8915420221429594003" role="vg0i.1068580123136.1068581517665" info="nn">
+          <node concept="vg0i.1068581242863" id="8915420221429594006" role="vg0i.1068581242864.1068581242865" info="nr">
+            <property role="asn4.1169194658468.1169194664001" value="label" />
+            <node concept="4ia1.1138055754698" id="8915420221429594001" role="vg0i.4972933694980447171.5680397130376446158" info="in">
+              <reference role="4ia1.1138055754698.1138405853777" target="tpf8.494100551407614666" resolveInfo="ExportLabel" />
+            </node>
+            <node concept="vg0i.1197027756228" id="8915420221429594307" role="vg0i.1068431474542.1068431790190" info="nn">
+              <node concept="swut.1174650418652" id="8915420221429594057" role="vg0i.1197027756228.1197027771414" info="nn">
+                <reference role="swut.1174650418652.1174650432090" target="8915420221429587979" resolveInfo="outputNodeParameter" />
+              </node>
+              <node concept="4ia1.1171407110247" id="8915420221429637052" role="vg0i.1197027756228.1197027833540" info="nn">
+                <node concept="4ia1.1144101972840" id="8915420221429637054" role="4ia1.1138411891628.1144104376918" info="ng">
+                  <node concept="4ia1.1177026924588" id="8915420221429637113" role="4ia1.1144101972840.1207343664468" info="nn">
+                    <reference role="4ia1.1177026924588.1177026940964" target="tpf8.494100551407614666" resolveInfo="ExportLabel" />
+                  </node>
+                </node>
+              </node>
+            </node>
+          </node>
+        </node>
+        <node concept="swut.1174658326157" id="8915420221429637477" role="vg0i.1068580123136.1068581517665" info="nn">
+          <node concept="swut.1185788614172" id="8915420221429637596" role="swut.1174660718586.1174660783414" info="ng">
+            <node concept="le35.1196350785113" id="8915420221429637592" role="swut.1185788614172.1185788644032" info="nn">
+              <node concept="4ia1.1138055754698" id="8915420221429637637" role="le35.1196350785113.1196350785114" info="in">
+                <node concept="le35.1196350785117" id="8915420221429637692" role="asn4.1133920641626.5169995583184591170" info="ng">
+                  <property role="asn4.3364660638048049745.1757699476691236116" value="concept" />
+                  <node concept="vg0i.1197027756228" id="8915420221429637897" role="le35.1196350785110.1196350785111" info="nn">
+                    <node concept="vg0i.1068498886296" id="8915420221429637760" role="vg0i.1197027756228.1197027771414" info="nn">
+                      <reference role="vg0i.1068498886296.1068581517664" target="8915420221429594006" resolveInfo="label" />
+                    </node>
+                    <node concept="4ia1.1138056143562" id="1770874776445948317" role="vg0i.1197027756228.1197027833540" info="nn">
+                      <reference role="4ia1.1138056143562.1138056516764" target="tpf8.1770874776445877574" />
+                    </node>
+                  </node>
+                </node>
+              </node>
+            </node>
+          </node>
+          <node concept="swut.1185788614172" id="8915420221429637480" role="swut.1174660718586.1174660783413" info="ng">
+            <node concept="swut.1174657487114" id="8915420221429637235" role="swut.1185788614172.1185788644032" info="nn">
+              <node concept="swut.1174650418652" id="8915420221429637324" role="swut.1174657487114.1174657509053" info="nn">
+                <reference role="swut.1174650418652.1174650432090" target="8915420221429587979" resolveInfo="outputNodeParameter" />
+              </node>
+            </node>
+          </node>
+        </node>
+      </node>
+      <node concept="swut.1174642788531" id="8915420221429587979" role="swut.1174648085619.1174648101952" info="ig">
+        <property role="asn4.1169194658468.1169194664001" value="outputNodeParameter" />
+        <reference role="swut.1174642788531.1174642800329" target="tpf8.7325101476743014756" resolveInfo="ExportLabelParameter_outputNode" />
+      </node>
+    </node>
+    <node concept="swut.1174643105530" id="2500545923215309973" info="ig">
+      <property role="asn4.1169194658468.1169194664001" value="typeof_ExportLabelParameter_inputNode" />
+      <property role="asn4.1133920641626.1193676396447" value="crossmodel" />
+      <node concept="vg0i.1068580123136" id="2500545923215310325" role="swut.1195213580585.1195213635060" info="sn">
+        <node concept="vg0i.1068581242864" id="2500545923215312035" role="vg0i.1068580123136.1068581517665" info="nn">
+          <node concept="vg0i.1068581242863" id="2500545923215312038" role="vg0i.1068581242864.1068581242865" info="nr">
+            <property role="asn4.1169194658468.1169194664001" value="label" />
+            <node concept="4ia1.1138055754698" id="2500545923215312034" role="vg0i.4972933694980447171.5680397130376446158" info="in">
+              <reference role="4ia1.1138055754698.1138405853777" target="tpf8.494100551407614666" resolveInfo="ExportLabel" />
+            </node>
+            <node concept="vg0i.1197027756228" id="2500545923215312324" role="vg0i.1068431474542.1068431790190" info="nn">
+              <node concept="swut.1174650418652" id="2500545923215312074" role="vg0i.1197027756228.1197027771414" info="nn">
+                <reference role="swut.1174650418652.1174650432090" target="2500545923215310327" resolveInfo="inputNodeParameter" />
+              </node>
+              <node concept="4ia1.1171407110247" id="2500545923215353956" role="vg0i.1197027756228.1197027833540" info="nn">
+                <node concept="4ia1.1144101972840" id="2500545923215353958" role="4ia1.1138411891628.1144104376918" info="ng">
+                  <node concept="4ia1.1177026924588" id="2500545923215354017" role="4ia1.1144101972840.1207343664468" info="nn">
+                    <reference role="4ia1.1177026924588.1177026940964" target="tpf8.494100551407614666" resolveInfo="ExportLabel" />
+                  </node>
+                </node>
+              </node>
+            </node>
+          </node>
+        </node>
+        <node concept="swut.1174658326157" id="2500545923215354418" role="vg0i.1068580123136.1068581517665" info="nn">
+          <node concept="swut.1185788614172" id="2500545923215354421" role="swut.1174660718586.1174660783413" info="ng">
+            <node concept="swut.1174657487114" id="2500545923215354139" role="swut.1185788614172.1185788644032" info="nn">
+              <node concept="swut.1174650418652" id="2500545923215354228" role="swut.1174657487114.1174657509053" info="nn">
+                <reference role="swut.1174650418652.1174650432090" target="2500545923215310327" resolveInfo="inputNodeParameter" />
+              </node>
+            </node>
+          </node>
+          <node concept="swut.1185788614172" id="2500545923215363675" role="swut.1174660718586.1174660783414" info="ng">
+            <node concept="le35.1196350785113" id="2500545923215363671" role="swut.1185788614172.1185788644032" info="nn">
+              <node concept="4ia1.1138055754698" id="2500545923215365124" role="le35.1196350785113.1196350785114" info="in">
+                <node concept="le35.1196350785117" id="2500545923215368047" role="asn4.1133920641626.5169995583184591170" info="ng">
+                  <property role="asn4.3364660638048049745.1757699476691236116" value="concept" />
+                  <node concept="vg0i.1197027756228" id="2500545923215368325" role="le35.1196350785110.1196350785111" info="nn">
+                    <node concept="vg0i.1068498886296" id="2500545923215368107" role="vg0i.1197027756228.1197027771414" info="nn">
+                      <reference role="vg0i.1068498886296.1068581517664" target="2500545923215312038" resolveInfo="label" />
+                    </node>
+                    <node concept="4ia1.1138056143562" id="1770874776445945311" role="vg0i.1197027756228.1197027833540" info="nn">
+                      <reference role="4ia1.1138056143562.1138056516764" target="tpf8.1770874776445877573" />
+                    </node>
+                  </node>
+                </node>
+              </node>
+            </node>
+          </node>
+        </node>
+      </node>
+      <node concept="swut.1174642788531" id="2500545923215310327" role="swut.1174648085619.1174648101952" info="ig">
+        <property role="asn4.1169194658468.1169194664001" value="inputNodeParameter" />
+        <reference role="swut.1174642788531.1174642800329" target="tpf8.7325101476742962142" resolveInfo="ExportLabelParameter_inputNode" />
+      </node>
+    </node>
+    <node concept="swut.1174643105530" id="8915420221429742810" info="ig">
+      <property role="asn4.1169194658468.1169194664001" value="typeof_ExportLabelParameter_keeper" />
+      <property role="asn4.1133920641626.1193676396447" value="crossmodel" />
+      <node concept="vg0i.1068580123136" id="8915420221429742811" role="swut.1195213580585.1195213635060" info="sn">
+        <node concept="vg0i.1068581242864" id="8915420221429742845" role="vg0i.1068580123136.1068581517665" info="nn">
+          <node concept="vg0i.1068581242863" id="8915420221429742848" role="vg0i.1068581242864.1068581242865" info="nr">
+            <property role="asn4.1169194658468.1169194664001" value="label" />
+            <node concept="4ia1.1138055754698" id="8915420221429742844" role="vg0i.4972933694980447171.5680397130376446158" info="in">
+              <reference role="4ia1.1138055754698.1138405853777" target="tpf8.494100551407614666" resolveInfo="ExportLabel" />
+            </node>
+            <node concept="vg0i.1197027756228" id="8915420221429743134" role="vg0i.1068431474542.1068431790190" info="nn">
+              <node concept="swut.1174650418652" id="8915420221429742884" role="vg0i.1197027756228.1197027771414" info="nn">
+                <reference role="swut.1174650418652.1174650432090" target="8915420221429742813" resolveInfo="keeperParameter" />
+              </node>
+              <node concept="4ia1.1171407110247" id="8915420221429744894" role="vg0i.1197027756228.1197027833540" info="nn">
+                <node concept="4ia1.1144101972840" id="8915420221429744896" role="4ia1.1138411891628.1144104376918" info="ng">
+                  <node concept="4ia1.1177026924588" id="8915420221429744955" role="4ia1.1144101972840.1207343664468" info="nn">
+                    <reference role="4ia1.1177026924588.1177026940964" target="tpf8.494100551407614666" resolveInfo="ExportLabel" />
+                  </node>
+                </node>
+              </node>
+            </node>
+          </node>
+        </node>
+        <node concept="swut.1174658326157" id="8915420221429745333" role="vg0i.1068580123136.1068581517665" info="nn">
+          <node concept="swut.1185788614172" id="8915420221429745336" role="swut.1174660718586.1174660783413" info="ng">
+            <node concept="swut.1174657487114" id="8915420221429745077" role="swut.1185788614172.1185788644032" info="nn">
+              <node concept="swut.1174650418652" id="8915420221429745166" role="swut.1174657487114.1174657509053" info="nn">
+                <reference role="swut.1174650418652.1174650432090" target="8915420221429742813" resolveInfo="keeperParameter" />
+              </node>
+            </node>
+          </node>
+          <node concept="swut.1185788614172" id="8915420221429756033" role="swut.1174660718586.1174660783414" info="ng">
+            <node concept="le35.1196350785113" id="8915420221429756029" role="swut.1185788614172.1185788644032" info="nn">
+              <node concept="4ia1.1138055754698" id="8915420221429756074" role="le35.1196350785113.1196350785114" info="in">
+                <node concept="le35.1196350785117" id="8915420221429756129" role="asn4.1133920641626.5169995583184591170" info="ng">
+                  <property role="asn4.3364660638048049745.1757699476691236116" value="concept" />
+                  <node concept="vg0i.1197027756228" id="8915420221429756334" role="le35.1196350785110.1196350785111" info="nn">
+                    <node concept="vg0i.1068498886296" id="8915420221429756197" role="vg0i.1197027756228.1197027771414" info="nn">
+                      <reference role="vg0i.1068498886296.1068581517664" target="8915420221429742848" resolveInfo="label" />
+                    </node>
+                    <node concept="4ia1.1138056143562" id="1770874776445946814" role="vg0i.1197027756228.1197027833540" info="nn">
+                      <reference role="4ia1.1138056143562.1138056516764" target="tpf8.494100551407752158" />
+                    </node>
+                  </node>
+                </node>
+              </node>
+            </node>
+          </node>
+        </node>
+      </node>
+      <node concept="swut.1174642788531" id="8915420221429742813" role="swut.1174648085619.1174648101952" info="ig">
+        <property role="asn4.1169194658468.1169194664001" value="keeperParameter" />
+        <reference role="swut.1174642788531.1174642800329" target="tpf8.8915420221429742786" resolveInfo="ExportLabelParameter_keeper" />
+      </node>
+    </node>
   </contents>
-=======
-    <node role="applicableNode" roleId="tpd4.1174648101952" type="tpd4.ConceptReference" typeId="tpd4.1174642788531" id="4426797670062846581" nodeInfo="ig">
-      <property name="name" nameId="tpck.1169194664001" value="arg" />
-      <link role="concept" roleId="tpd4.1174642800329" targetNodeId="tpf8.4426797670061482024" resolveInfo="TemplateArgumentVariableRefExpression" />
-    </node>
-  </root>
-  <root type="tpd4.InferenceRule" typeId="tpd4.1174643105530" id="2500545923215309973" nodeInfo="ng">
-    <property name="name" nameId="tpck.1169194664001" value="typeof_ExportLabelParameter_inputNode" />
-    <property name="virtualPackage" nameId="tpck.1193676396447" value="crossmodel" />
-    <node role="body" roleId="tpd4.1195213635060" type="tpee.StatementList" typeId="tpee.1068580123136" id="2500545923215310325" nodeInfo="sn">
-      <node role="statement" roleId="tpee.1068581517665" type="tpee.LocalVariableDeclarationStatement" typeId="tpee.1068581242864" id="2500545923215312035" nodeInfo="nn">
-        <node role="localVariableDeclaration" roleId="tpee.1068581242865" type="tpee.LocalVariableDeclaration" typeId="tpee.1068581242863" id="2500545923215312038" nodeInfo="nr">
-          <property name="name" nameId="tpck.1169194664001" value="label" />
-          <node role="type" roleId="tpee.5680397130376446158" type="tp25.SNodeType" typeId="tp25.1138055754698" id="2500545923215312034" nodeInfo="in">
-            <link role="concept" roleId="tp25.1138405853777" targetNodeId="tpf8.494100551407614666" resolveInfo="ExportLabel" />
-          </node>
-          <node role="initializer" roleId="tpee.1068431790190" type="tpee.DotExpression" typeId="tpee.1197027756228" id="2500545923215312324" nodeInfo="nn">
-            <node role="operand" roleId="tpee.1197027771414" type="tpd4.ApplicableNodeReference" typeId="tpd4.1174650418652" id="2500545923215312074" nodeInfo="nn">
-              <link role="applicableNode" roleId="tpd4.1174650432090" targetNodeId="2500545923215310327" resolveInfo="inputNodeParameter" />
-            </node>
-            <node role="operation" roleId="tpee.1197027833540" type="tp25.Node_GetAncestorOperation" typeId="tp25.1171407110247" id="2500545923215353956" nodeInfo="nn">
-              <node role="parameter" roleId="tp25.1144104376918" type="tp25.OperationParm_Concept" typeId="tp25.1144101972840" id="2500545923215353958" nodeInfo="ng">
-                <node role="conceptArgument" roleId="tp25.1207343664468" type="tp25.RefConcept_Reference" typeId="tp25.1177026924588" id="2500545923215354017" nodeInfo="nn">
-                  <link role="conceptDeclaration" roleId="tp25.1177026940964" targetNodeId="tpf8.494100551407614666" resolveInfo="ExportLabel" />
-                </node>
-              </node>
-            </node>
-          </node>
-        </node>
-      </node>
-      <node role="statement" roleId="tpee.1068581517665" type="tpd4.CreateEquationStatement" typeId="tpd4.1174658326157" id="2500545923215354418" nodeInfo="nn">
-        <node role="leftExpression" roleId="tpd4.1174660783413" type="tpd4.NormalTypeClause" typeId="tpd4.1185788614172" id="2500545923215354421" nodeInfo="ng">
-          <node role="normalType" roleId="tpd4.1185788644032" type="tpd4.TypeOfExpression" typeId="tpd4.1174657487114" id="2500545923215354139" nodeInfo="nn">
-            <node role="term" roleId="tpd4.1174657509053" type="tpd4.ApplicableNodeReference" typeId="tpd4.1174650418652" id="2500545923215354228" nodeInfo="nn">
-              <link role="applicableNode" roleId="tpd4.1174650432090" targetNodeId="2500545923215310327" resolveInfo="inputNodeParameter" />
-            </node>
-          </node>
-        </node>
-        <node role="rightExpression" roleId="tpd4.1174660783414" type="tpd4.NormalTypeClause" typeId="tpd4.1185788614172" id="2500545923215363675" nodeInfo="ng">
-          <node role="normalType" roleId="tpd4.1185788644032" type="tp3r.Quotation" typeId="tp3r.1196350785113" id="2500545923215363671" nodeInfo="nn">
-            <node role="quotedNode" roleId="tp3r.1196350785114" type="tp25.SNodeType" typeId="tp25.1138055754698" id="2500545923215365124" nodeInfo="in">
-              <node role="smodelAttribute" roleId="tpck.5169995583184591170" type="tp3r.ReferenceAntiquotation" typeId="tp3r.1196350785117" id="2500545923215368047" nodeInfo="ng">
-                <property name="linkRole" nameId="tpck.1757699476691236116" value="concept" />
-                <node role="expression" roleId="tp3r.1196350785111" type="tpee.DotExpression" typeId="tpee.1197027756228" id="2500545923215368325" nodeInfo="nn">
-                  <node role="operand" roleId="tpee.1197027771414" type="tpee.VariableReference" typeId="tpee.1068498886296" id="2500545923215368107" nodeInfo="nn">
-                    <link role="variableDeclaration" roleId="tpee.1068581517664" targetNodeId="2500545923215312038" resolveInfo="label" />
-                  </node>
-                  <node role="operation" roleId="tpee.1197027833540" type="tp25.SLinkAccess" typeId="tp25.1138056143562" id="1770874776445945311" nodeInfo="nn">
-                    <link role="link" roleId="tp25.1138056516764" targetNodeId="tpf8.1770874776445877573" />
-                  </node>
-                </node>
-              </node>
-            </node>
-          </node>
-        </node>
-      </node>
-    </node>
-    <node role="applicableNode" roleId="tpd4.1174648101952" type="tpd4.ConceptReference" typeId="tpd4.1174642788531" id="2500545923215310327" nodeInfo="ig">
-      <property name="name" nameId="tpck.1169194664001" value="inputNodeParameter" />
-      <link role="concept" roleId="tpd4.1174642800329" targetNodeId="tpf8.7325101476742962142" resolveInfo="ExportLabelParameter_inputNode" />
-    </node>
-  </root>
-  <root type="tpd4.InferenceRule" typeId="tpd4.1174643105530" id="8915420221429742810" nodeInfo="ng">
-    <property name="name" nameId="tpck.1169194664001" value="typeof_ExportLabelParameter_keeper" />
-    <property name="virtualPackage" nameId="tpck.1193676396447" value="crossmodel" />
-    <node role="body" roleId="tpd4.1195213635060" type="tpee.StatementList" typeId="tpee.1068580123136" id="8915420221429742811" nodeInfo="sn">
-      <node role="statement" roleId="tpee.1068581517665" type="tpee.LocalVariableDeclarationStatement" typeId="tpee.1068581242864" id="8915420221429742845" nodeInfo="nn">
-        <node role="localVariableDeclaration" roleId="tpee.1068581242865" type="tpee.LocalVariableDeclaration" typeId="tpee.1068581242863" id="8915420221429742848" nodeInfo="nr">
-          <property name="name" nameId="tpck.1169194664001" value="label" />
-          <node role="type" roleId="tpee.5680397130376446158" type="tp25.SNodeType" typeId="tp25.1138055754698" id="8915420221429742844" nodeInfo="in">
-            <link role="concept" roleId="tp25.1138405853777" targetNodeId="tpf8.494100551407614666" resolveInfo="ExportLabel" />
-          </node>
-          <node role="initializer" roleId="tpee.1068431790190" type="tpee.DotExpression" typeId="tpee.1197027756228" id="8915420221429743134" nodeInfo="nn">
-            <node role="operand" roleId="tpee.1197027771414" type="tpd4.ApplicableNodeReference" typeId="tpd4.1174650418652" id="8915420221429742884" nodeInfo="nn">
-              <link role="applicableNode" roleId="tpd4.1174650432090" targetNodeId="8915420221429742813" resolveInfo="keeperParameter" />
-            </node>
-            <node role="operation" roleId="tpee.1197027833540" type="tp25.Node_GetAncestorOperation" typeId="tp25.1171407110247" id="8915420221429744894" nodeInfo="nn">
-              <node role="parameter" roleId="tp25.1144104376918" type="tp25.OperationParm_Concept" typeId="tp25.1144101972840" id="8915420221429744896" nodeInfo="ng">
-                <node role="conceptArgument" roleId="tp25.1207343664468" type="tp25.RefConcept_Reference" typeId="tp25.1177026924588" id="8915420221429744955" nodeInfo="nn">
-                  <link role="conceptDeclaration" roleId="tp25.1177026940964" targetNodeId="tpf8.494100551407614666" resolveInfo="ExportLabel" />
-                </node>
-              </node>
-            </node>
-          </node>
-        </node>
-      </node>
-      <node role="statement" roleId="tpee.1068581517665" type="tpd4.CreateEquationStatement" typeId="tpd4.1174658326157" id="8915420221429745333" nodeInfo="nn">
-        <node role="leftExpression" roleId="tpd4.1174660783413" type="tpd4.NormalTypeClause" typeId="tpd4.1185788614172" id="8915420221429745336" nodeInfo="ng">
-          <node role="normalType" roleId="tpd4.1185788644032" type="tpd4.TypeOfExpression" typeId="tpd4.1174657487114" id="8915420221429745077" nodeInfo="nn">
-            <node role="term" roleId="tpd4.1174657509053" type="tpd4.ApplicableNodeReference" typeId="tpd4.1174650418652" id="8915420221429745166" nodeInfo="nn">
-              <link role="applicableNode" roleId="tpd4.1174650432090" targetNodeId="8915420221429742813" resolveInfo="keeperParameter" />
-            </node>
-          </node>
-        </node>
-        <node role="rightExpression" roleId="tpd4.1174660783414" type="tpd4.NormalTypeClause" typeId="tpd4.1185788614172" id="8915420221429756033" nodeInfo="ng">
-          <node role="normalType" roleId="tpd4.1185788644032" type="tp3r.Quotation" typeId="tp3r.1196350785113" id="8915420221429756029" nodeInfo="nn">
-            <node role="quotedNode" roleId="tp3r.1196350785114" type="tp25.SNodeType" typeId="tp25.1138055754698" id="8915420221429756074" nodeInfo="in">
-              <node role="smodelAttribute" roleId="tpck.5169995583184591170" type="tp3r.ReferenceAntiquotation" typeId="tp3r.1196350785117" id="8915420221429756129" nodeInfo="ng">
-                <property name="linkRole" nameId="tpck.1757699476691236116" value="concept" />
-                <node role="expression" roleId="tp3r.1196350785111" type="tpee.DotExpression" typeId="tpee.1197027756228" id="8915420221429756334" nodeInfo="nn">
-                  <node role="operand" roleId="tpee.1197027771414" type="tpee.VariableReference" typeId="tpee.1068498886296" id="8915420221429756197" nodeInfo="nn">
-                    <link role="variableDeclaration" roleId="tpee.1068581517664" targetNodeId="8915420221429742848" resolveInfo="label" />
-                  </node>
-                  <node role="operation" roleId="tpee.1197027833540" type="tp25.SLinkAccess" typeId="tp25.1138056143562" id="1770874776445946814" nodeInfo="nn">
-                    <link role="link" roleId="tp25.1138056516764" targetNodeId="tpf8.494100551407752158" />
-                  </node>
-                </node>
-              </node>
-            </node>
-          </node>
-        </node>
-      </node>
-    </node>
-    <node role="applicableNode" roleId="tpd4.1174648101952" type="tpd4.ConceptReference" typeId="tpd4.1174642788531" id="8915420221429742813" nodeInfo="ig">
-      <property name="name" nameId="tpck.1169194664001" value="keeperParameter" />
-      <link role="concept" roleId="tpd4.1174642800329" targetNodeId="tpf8.8915420221429742786" resolveInfo="ExportLabelParameter_keeper" />
-    </node>
-  </root>
-  <root type="tpd4.InferenceRule" typeId="tpd4.1174643105530" id="8915420221429574961" nodeInfo="ng">
-    <property name="name" nameId="tpck.1169194664001" value="typeof_ExportLabelParameter_outputNode" />
-    <property name="virtualPackage" nameId="tpck.1193676396447" value="crossmodel" />
-    <node role="body" roleId="tpd4.1195213635060" type="tpee.StatementList" typeId="tpee.1068580123136" id="8915420221429587977" nodeInfo="sn">
-      <node role="statement" roleId="tpee.1068581517665" type="tpee.LocalVariableDeclarationStatement" typeId="tpee.1068581242864" id="8915420221429594003" nodeInfo="nn">
-        <node role="localVariableDeclaration" roleId="tpee.1068581242865" type="tpee.LocalVariableDeclaration" typeId="tpee.1068581242863" id="8915420221429594006" nodeInfo="nr">
-          <property name="name" nameId="tpck.1169194664001" value="label" />
-          <node role="type" roleId="tpee.5680397130376446158" type="tp25.SNodeType" typeId="tp25.1138055754698" id="8915420221429594001" nodeInfo="in">
-            <link role="concept" roleId="tp25.1138405853777" targetNodeId="tpf8.494100551407614666" resolveInfo="ExportLabel" />
-          </node>
-          <node role="initializer" roleId="tpee.1068431790190" type="tpee.DotExpression" typeId="tpee.1197027756228" id="8915420221429594307" nodeInfo="nn">
-            <node role="operand" roleId="tpee.1197027771414" type="tpd4.ApplicableNodeReference" typeId="tpd4.1174650418652" id="8915420221429594057" nodeInfo="nn">
-              <link role="applicableNode" roleId="tpd4.1174650432090" targetNodeId="8915420221429587979" resolveInfo="outputNodeParameter" />
-            </node>
-            <node role="operation" roleId="tpee.1197027833540" type="tp25.Node_GetAncestorOperation" typeId="tp25.1171407110247" id="8915420221429637052" nodeInfo="nn">
-              <node role="parameter" roleId="tp25.1144104376918" type="tp25.OperationParm_Concept" typeId="tp25.1144101972840" id="8915420221429637054" nodeInfo="ng">
-                <node role="conceptArgument" roleId="tp25.1207343664468" type="tp25.RefConcept_Reference" typeId="tp25.1177026924588" id="8915420221429637113" nodeInfo="nn">
-                  <link role="conceptDeclaration" roleId="tp25.1177026940964" targetNodeId="tpf8.494100551407614666" resolveInfo="ExportLabel" />
-                </node>
-              </node>
-            </node>
-          </node>
-        </node>
-      </node>
-      <node role="statement" roleId="tpee.1068581517665" type="tpd4.CreateEquationStatement" typeId="tpd4.1174658326157" id="8915420221429637477" nodeInfo="nn">
-        <node role="rightExpression" roleId="tpd4.1174660783414" type="tpd4.NormalTypeClause" typeId="tpd4.1185788614172" id="8915420221429637596" nodeInfo="ng">
-          <node role="normalType" roleId="tpd4.1185788644032" type="tp3r.Quotation" typeId="tp3r.1196350785113" id="8915420221429637592" nodeInfo="nn">
-            <node role="quotedNode" roleId="tp3r.1196350785114" type="tp25.SNodeType" typeId="tp25.1138055754698" id="8915420221429637637" nodeInfo="in">
-              <node role="smodelAttribute" roleId="tpck.5169995583184591170" type="tp3r.ReferenceAntiquotation" typeId="tp3r.1196350785117" id="8915420221429637692" nodeInfo="ng">
-                <property name="linkRole" nameId="tpck.1757699476691236116" value="concept" />
-                <node role="expression" roleId="tp3r.1196350785111" type="tpee.DotExpression" typeId="tpee.1197027756228" id="8915420221429637897" nodeInfo="nn">
-                  <node role="operand" roleId="tpee.1197027771414" type="tpee.VariableReference" typeId="tpee.1068498886296" id="8915420221429637760" nodeInfo="nn">
-                    <link role="variableDeclaration" roleId="tpee.1068581517664" targetNodeId="8915420221429594006" resolveInfo="label" />
-                  </node>
-                  <node role="operation" roleId="tpee.1197027833540" type="tp25.SLinkAccess" typeId="tp25.1138056143562" id="1770874776445948317" nodeInfo="nn">
-                    <link role="link" roleId="tp25.1138056516764" targetNodeId="tpf8.1770874776445877574" />
-                  </node>
-                </node>
-              </node>
-            </node>
-          </node>
-        </node>
-        <node role="leftExpression" roleId="tpd4.1174660783413" type="tpd4.NormalTypeClause" typeId="tpd4.1185788614172" id="8915420221429637480" nodeInfo="ng">
-          <node role="normalType" roleId="tpd4.1185788644032" type="tpd4.TypeOfExpression" typeId="tpd4.1174657487114" id="8915420221429637235" nodeInfo="nn">
-            <node role="term" roleId="tpd4.1174657509053" type="tpd4.ApplicableNodeReference" typeId="tpd4.1174650418652" id="8915420221429637324" nodeInfo="nn">
-              <link role="applicableNode" roleId="tpd4.1174650432090" targetNodeId="8915420221429587979" resolveInfo="outputNodeParameter" />
-            </node>
-          </node>
-        </node>
-      </node>
-    </node>
-    <node role="applicableNode" roleId="tpd4.1174648101952" type="tpd4.ConceptReference" typeId="tpd4.1174642788531" id="8915420221429587979" nodeInfo="ig">
-      <property name="name" nameId="tpck.1169194664001" value="outputNodeParameter" />
-      <link role="concept" roleId="tpd4.1174642800329" targetNodeId="tpf8.7325101476743014756" resolveInfo="ExportLabelParameter_outputNode" />
-    </node>
-  </root>
->>>>>>> acccd4ff
 </model>
