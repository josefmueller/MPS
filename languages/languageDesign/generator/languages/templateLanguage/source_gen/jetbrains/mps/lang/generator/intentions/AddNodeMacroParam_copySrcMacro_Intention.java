package jetbrains.mps.lang.generator.intentions;

/*Generated by MPS */

import jetbrains.mps.intentions.IntentionFactory;
import jetbrains.mps.intentions.IntentionType;
import org.jetbrains.mps.openapi.model.SNodeReference;
import jetbrains.mps.smodel.SNodePointer;
import java.util.Collection;
import jetbrains.mps.intentions.Intention;
import jetbrains.mps.smodel.SNode;
<<<<<<< HEAD
import jetbrains.mps.openapi.editor.EditorContext;
import java.util.List;
import jetbrains.mps.internal.collections.runtime.ListSequence;
import java.util.ArrayList;
import jetbrains.mps.intentions.BaseIntention;
import jetbrains.mps.lang.core.behavior.BaseConcept_Behavior;
=======
import jetbrains.mps.nodeEditor.EditorContext;
import jetbrains.mps.smodel.behaviour.BehaviorReflection;
>>>>>>> a95e170f
import jetbrains.mps.smodel.SModelDescriptor;
import jetbrains.mps.lang.smodel.generator.smodelAdapter.SNodeOperations;
import jetbrains.mps.smodel.Generator;
import jetbrains.mps.lang.generator.editor.QueriesUtil;
import jetbrains.mps.smodel.action.SNodeFactoryOperations;
import jetbrains.mps.lang.smodel.generator.smodelAdapter.SLinkOperations;

public class AddNodeMacroParam_copySrcMacro_Intention implements IntentionFactory {
  public AddNodeMacroParam_copySrcMacro_Intention() {
  }

  public String getConcept() {
    return "jetbrains.mps.lang.core.structure.BaseConcept";
  }

  public String getPresentation() {
    return "AddNodeMacroParam_copySrcMacro";
  }

  public String getPersistentStateKey() {
    return "jetbrains.mps.lang.generator.intentions.AddNodeMacroParam_copySrcMacro_Intention";
  }

  public String getLanguageFqName() {
    return "jetbrains.mps.lang.intentions";
  }

<<<<<<< HEAD
  public IntentionType getType() {
    return IntentionType.NORMAL;
=======
  public String getDescription(final SNode node, final EditorContext editorContext) {
    return "Add Node Macro CopySrc: node." + BehaviorReflection.invokeVirtual(String.class, this.myParameter, "virtual_getPresentation_1213877396640", new Object[]{});
>>>>>>> a95e170f
  }

  public SNodeReference getIntentionNodeReference() {
    return new SNodePointer("r:00000000-0000-4000-0000-011c895902e5(jetbrains.mps.lang.generator.intentions)", "1240595838065");
  }

  public Collection<Intention> instances(final SNode node, final EditorContext context) {
    List<Intention> list = ListSequence.fromList(new ArrayList<Intention>());
    List<SNode> paramList = parameter(node, context);
    if (paramList != null) {
      for (SNode param : paramList) {
        ListSequence.fromList(list).addElement(new AddNodeMacroParam_copySrcMacro_Intention.IntentionImplementation(param));
      }
    }
    return list;
  }

  private List<SNode> parameter(final SNode node, final EditorContext editorContext) {
    SNode sourceNode = MacroIntentionsUtil.getContextNodeConcept(node);
    return MacroIntentionsUtil.getLinks(sourceNode, false);
  }

  public class IntentionImplementation extends BaseIntention {
    private SNode myParameter;

    public IntentionImplementation(SNode parameter) {
      myParameter = parameter;
    }

    public String getConcept() {
      return AddNodeMacroParam_copySrcMacro_Intention.this.getConcept();
    }

    public String getPresentation() {
      return AddNodeMacroParam_copySrcMacro_Intention.this.getPresentation();
    }

    public String getPersistentStateKey() {
      return AddNodeMacroParam_copySrcMacro_Intention.this.getPersistentStateKey();
    }

    public String getLanguageFqName() {
      return AddNodeMacroParam_copySrcMacro_Intention.this.getLanguageFqName();
    }

    public IntentionType getType() {
      return AddNodeMacroParam_copySrcMacro_Intention.this.getType();
    }

    public SNodeReference getIntentionNodeReference() {
      return AddNodeMacroParam_copySrcMacro_Intention.this.getIntentionNodeReference();
    }

    public String getDescription(final SNode node, final EditorContext editorContext) {
      return "Add Node Macro CopySrc: node." + BaseConcept_Behavior.call_getPresentation_1213877396640(myParameter);
    }

    public boolean isApplicable(final SNode node, final EditorContext editorContext) {
      if (!(isApplicableToNode(node, editorContext))) {
        return false;
      }
      return true;
    }

    private boolean isApplicableToNode(final SNode node, final EditorContext editorContext) {
      SModelDescriptor sm = SNodeOperations.getModel(node).getModelDescriptor();
      if (sm == null || !(sm.getModule() instanceof Generator)) {
        return false;
      }
      return QueriesUtil.isNodeMacroApplicable(node);
    }

    public boolean isAvailableInChildNodes() {
      return false;
    }

    public void execute(final SNode node, final EditorContext editorContext) {
      SNode nodeMacro = QueriesUtil.addNodeMacro(node);
      SNode copySrcMacro = SNodeFactoryOperations.createNewNode("jetbrains.mps.lang.generator.structure.CopySrcNodeMacro", null);
      SNodeOperations.replaceWithAnother(nodeMacro, copySrcMacro);
      SNode referentValue = SNodeFactoryOperations.createNewNode("jetbrains.mps.lang.generator.structure.SourceSubstituteMacro_SourceNodeQuery", null);
      SNode dotExpression = SNodeFactoryOperations.createNewNode("jetbrains.mps.baseLanguage.structure.DotExpression", null);
      SNode linkAccess = SNodeFactoryOperations.createNewNode("jetbrains.mps.lang.smodel.structure.SLinkAccess", null);
      SLinkOperations.setTarget(linkAccess, "link", myParameter, false);
      SLinkOperations.setTarget(dotExpression, "operation", linkAccess, true);
      SLinkOperations.setTarget(dotExpression, "operand", SNodeFactoryOperations.createNewNode("jetbrains.mps.lang.generator.structure.TemplateFunctionParameter_sourceNode", null), true);
      SNode expressionStatement = SNodeFactoryOperations.createNewNode("jetbrains.mps.baseLanguage.structure.ExpressionStatement", null);
      SLinkOperations.setTarget(expressionStatement, "expression", dotExpression, true);
      ListSequence.fromList(SLinkOperations.getTargets(SLinkOperations.getTarget(referentValue, "body", true), "statement", true)).addElement(expressionStatement);
      SLinkOperations.setTarget(copySrcMacro, "sourceNodeQuery", referentValue, true);
      // set caret 
      editorContext.selectAndSetCaret(copySrcMacro, 1);
    }
  }
}<|MERGE_RESOLUTION|>--- conflicted
+++ resolved
@@ -9,17 +9,12 @@
 import java.util.Collection;
 import jetbrains.mps.intentions.Intention;
 import jetbrains.mps.smodel.SNode;
-<<<<<<< HEAD
 import jetbrains.mps.openapi.editor.EditorContext;
 import java.util.List;
 import jetbrains.mps.internal.collections.runtime.ListSequence;
 import java.util.ArrayList;
 import jetbrains.mps.intentions.BaseIntention;
-import jetbrains.mps.lang.core.behavior.BaseConcept_Behavior;
-=======
-import jetbrains.mps.nodeEditor.EditorContext;
 import jetbrains.mps.smodel.behaviour.BehaviorReflection;
->>>>>>> a95e170f
 import jetbrains.mps.smodel.SModelDescriptor;
 import jetbrains.mps.lang.smodel.generator.smodelAdapter.SNodeOperations;
 import jetbrains.mps.smodel.Generator;
@@ -47,13 +42,8 @@
     return "jetbrains.mps.lang.intentions";
   }
 
-<<<<<<< HEAD
   public IntentionType getType() {
     return IntentionType.NORMAL;
-=======
-  public String getDescription(final SNode node, final EditorContext editorContext) {
-    return "Add Node Macro CopySrc: node." + BehaviorReflection.invokeVirtual(String.class, this.myParameter, "virtual_getPresentation_1213877396640", new Object[]{});
->>>>>>> a95e170f
   }
 
   public SNodeReference getIntentionNodeReference() {
@@ -108,7 +98,7 @@
     }
 
     public String getDescription(final SNode node, final EditorContext editorContext) {
-      return "Add Node Macro CopySrc: node." + BaseConcept_Behavior.call_getPresentation_1213877396640(myParameter);
+      return "Add Node Macro CopySrc: node." + BehaviorReflection.invokeVirtual(String.class, myParameter, "virtual_getPresentation_1213877396640", new Object[]{});
     }
 
     public boolean isApplicable(final SNode node, final EditorContext editorContext) {
