<?xml version="1.0" encoding="UTF-8"?>
<debug-info>
  <concept fqn="jetbrains.mps.baseLanguage.structure.BlockStatement" />
  <concept fqn="jetbrains.mps.baseLanguage.structure.BreakStatement" />
  <concept fqn="jetbrains.mps.baseLanguage.structure.ConstructorDeclaration" />
  <concept fqn="jetbrains.mps.baseLanguage.structure.ContinueStatement" />
  <concept fqn="jetbrains.mps.baseLanguage.structure.ExpressionStatement" />
  <concept fqn="jetbrains.mps.baseLanguage.structure.FieldDeclaration" />
  <concept fqn="jetbrains.mps.baseLanguage.structure.ForeachStatement" />
  <concept fqn="jetbrains.mps.baseLanguage.structure.IfStatement" />
  <concept fqn="jetbrains.mps.baseLanguage.structure.InstanceMethodDeclaration" />
  <concept fqn="jetbrains.mps.baseLanguage.structure.LocalVariableDeclarationStatement" />
  <concept fqn="jetbrains.mps.baseLanguage.structure.ReturnStatement" />
  <concept fqn="jetbrains.mps.baseLanguage.structure.SingleLineComment" />
  <concept fqn="jetbrains.mps.baseLanguage.structure.Statement" />
  <concept fqn="jetbrains.mps.baseLanguage.structure.StaticMethodDeclaration" />
  <root>
    <file name="TemplateArgumentPropertyPatternRefExpression_BehaviorDescriptor.java">
      <unit at="7,0,18,0" name="jetbrains.mps.lang.generator.behavior.TemplateArgumentPropertyPatternRefExpression_BehaviorDescriptor" />
    </file>
    <file name="MapSrcMacro_PostMapperFunction_BehaviorDescriptor.java">
      <unit at="9,0,23,0" name="jetbrains.mps.lang.generator.behavior.MapSrcMacro_PostMapperFunction_BehaviorDescriptor" />
    </file>
    <file name="ReductionRule_BehaviorDescriptor.java">
      <unit at="7,0,9,0" name="jetbrains.mps.lang.generator.behavior.ReductionRule_BehaviorDescriptor" />
    </file>
    <file name="InlineTemplate_RuleConsequence_BehaviorDescriptor.java">
      <unit at="7,0,18,0" name="jetbrains.mps.lang.generator.behavior.InlineTemplate_RuleConsequence_BehaviorDescriptor" />
    </file>
    <file name="IfMacro_BehaviorDescriptor.java">
      <unit at="6,0,14,0" name="jetbrains.mps.lang.generator.behavior.IfMacro_BehaviorDescriptor" />
    </file>
    <file name="TemplateFunctionParameter_templateReferent_BehaviorDescriptor.java">
      <unit at="9,0,20,0" name="jetbrains.mps.lang.generator.behavior.TemplateFunctionParameter_templateReferent_BehaviorDescriptor" />
    </file>
    <file name="TemplateDeclarationReference_BehaviorDescriptor.java">
      <unit at="8,0,25,0" name="jetbrains.mps.lang.generator.behavior.TemplateDeclarationReference_BehaviorDescriptor" />
    </file>
    <file name="TemplateArgumentQuery_BehaviorDescriptor.java">
      <unit at="9,0,26,0" name="jetbrains.mps.lang.generator.behavior.TemplateArgumentQuery_BehaviorDescriptor" />
    </file>
    <file name="MappingScript_BehaviorDescriptor.java">
      <unit at="11,0,22,0" name="jetbrains.mps.lang.generator.behavior.MappingScript_BehaviorDescriptor" />
    </file>
    <file name="TraceMacro_BehaviorDescriptor.java">
      <unit at="6,0,14,0" name="jetbrains.mps.lang.generator.behavior.TraceMacro_BehaviorDescriptor" />
    </file>
    <file name="InlineSwitch_RuleConsequence_BehaviorDescriptor.java">
      <unit at="7,0,15,0" name="jetbrains.mps.lang.generator.behavior.InlineSwitch_RuleConsequence_BehaviorDescriptor" />
    </file>
    <file name="CreateRootRule_BehaviorDescriptor.java">
      <unit at="9,0,20,0" name="jetbrains.mps.lang.generator.behavior.CreateRootRule_BehaviorDescriptor" />
    </file>
    <file name="IGeneratorParameter_BehaviorDescriptor.java">
      <unit at="8,0,11,0" name="jetbrains.mps.lang.generator.behavior.IGeneratorParameter_BehaviorDescriptor" />
    </file>
    <file name="TemplateParameterDeclaration_BehaviorDescriptor.java">
      <unit at="10,0,21,0" name="jetbrains.mps.lang.generator.behavior.TemplateParameterDeclaration_BehaviorDescriptor" />
    </file>
    <file name="ExportEntry_BehaviorDescriptor.java">
      <unit at="7,0,15,0" name="jetbrains.mps.lang.generator.behavior.ExportEntry_BehaviorDescriptor" />
    </file>
    <file name="MappingLabelDeclaration_BehaviorDescriptor.java">
      <unit at="11,0,22,0" name="jetbrains.mps.lang.generator.behavior.MappingLabelDeclaration_BehaviorDescriptor" />
    </file>
    <file name="MappingConfiguration_Condition_BehaviorDescriptor.java">
      <unit at="9,0,26,0" name="jetbrains.mps.lang.generator.behavior.MappingConfiguration_Condition_BehaviorDescriptor" />
    </file>
    <file name="BehaviorAspectDescriptor.java">
<<<<<<< HEAD
      <unit at="9,0,184,0" name="jetbrains.mps.lang.generator.behavior.BehaviorAspectDescriptor" />
=======
      <unit at="9,0,170,0" name="jetbrains.mps.lang.generator.behavior.BehaviorAspectDescriptor" />
>>>>>>> 7fba947d
    </file>
    <file name="TemplateFragment_ContextNodeQuery_BehaviorDescriptor.java">
      <unit at="9,0,26,0" name="jetbrains.mps.lang.generator.behavior.TemplateFragment_ContextNodeQuery_BehaviorDescriptor" />
    </file>
    <file name="AbstractMacro_BehaviorDescriptor.java">
      <unit at="7,0,9,0" name="jetbrains.mps.lang.generator.behavior.AbstractMacro_BehaviorDescriptor" />
    </file>
    <file name="CopySrcNodeMacro_BehaviorDescriptor.java">
      <unit at="8,0,22,0" name="jetbrains.mps.lang.generator.behavior.CopySrcNodeMacro_BehaviorDescriptor" />
    </file>
    <file name="TemplateDeclaration_BehaviorDescriptor.java">
      <unit at="14,0,37,0" name="jetbrains.mps.lang.generator.behavior.TemplateDeclaration_BehaviorDescriptor" />
    </file>
    <file name="TrivialNodeId_BehaviorDescriptor.java">
      <unit at="9,0,23,0" name="jetbrains.mps.lang.generator.behavior.TrivialNodeId_BehaviorDescriptor" />
    </file>
    <file name="Weaving_MappingRule_BehaviorDescriptor.java">
      <unit at="7,0,15,0" name="jetbrains.mps.lang.generator.behavior.Weaving_MappingRule_BehaviorDescriptor" />
    </file>
    <file name="ITemplateCall_BehaviorDescriptor.java">
      <unit at="8,0,11,0" name="jetbrains.mps.lang.generator.behavior.ITemplateCall_BehaviorDescriptor" />
    </file>
    <file name="ExportLabel_BehaviorDescriptor.java">
      <unit at="10,0,21,0" name="jetbrains.mps.lang.generator.behavior.ExportLabel_BehaviorDescriptor" />
    </file>
    <file name="TemplateQueryBase_BehaviorDescriptor.java">
      <unit at="9,0,23,0" name="jetbrains.mps.lang.generator.behavior.TemplateQueryBase_BehaviorDescriptor" />
    </file>
    <file name="IncludeMacro_BehaviorDescriptor.java">
      <unit at="7,0,18,0" name="jetbrains.mps.lang.generator.behavior.IncludeMacro_BehaviorDescriptor" />
    </file>
    <file name="NodeMacro_BehaviorDescriptor.java">
      <unit at="8,0,22,0" name="jetbrains.mps.lang.generator.behavior.NodeMacro_BehaviorDescriptor" />
    </file>
    <file name="SourceSubstituteMacro_SourceNodeQuery_BehaviorDescriptor.java">
      <unit at="9,0,26,0" name="jetbrains.mps.lang.generator.behavior.SourceSubstituteMacro_SourceNodeQuery_BehaviorDescriptor" />
    </file>
    <file name="TemplateFunctionParameter_templatePropertyValue_BehaviorDescriptor.java">
      <unit at="9,0,20,0" name="jetbrains.mps.lang.generator.behavior.TemplateFunctionParameter_templatePropertyValue_BehaviorDescriptor" />
    </file>
    <file name="ExportMacro_BehaviorDescriptor.java">
      <unit at="6,0,14,0" name="jetbrains.mps.lang.generator.behavior.ExportMacro_BehaviorDescriptor" />
    </file>
    <file name="DropRootRule_Condition_BehaviorDescriptor.java">
      <unit at="9,0,26,0" name="jetbrains.mps.lang.generator.behavior.DropRootRule_Condition_BehaviorDescriptor" />
    </file>
    <file name="MapSrcMacro_MapperFunction_BehaviorDescriptor.java">
      <unit at="9,0,26,0" name="jetbrains.mps.lang.generator.behavior.MapSrcMacro_MapperFunction_BehaviorDescriptor" />
    </file>
    <file name="CopySrcListMacro_BehaviorDescriptor.java">
      <unit at="8,0,22,0" name="jetbrains.mps.lang.generator.behavior.CopySrcListMacro_BehaviorDescriptor" />
    </file>
    <file name="Root_MappingRule_BehaviorDescriptor.java">
      <unit at="8,0,19,0" name="jetbrains.mps.lang.generator.behavior.Root_MappingRule_BehaviorDescriptor" />
    </file>
    <file name="GeneratorInternal_AbstractReferenceDescriptor_BehaviorDescriptor.java">
      <unit at="7,0,15,0" name="jetbrains.mps.lang.generator.behavior.GeneratorInternal_AbstractReferenceDescriptor_BehaviorDescriptor" />
    </file>
    <file name="Weaving_MappingRule_ContextNodeQuery_BehaviorDescriptor.java">
      <unit at="9,0,26,0" name="jetbrains.mps.lang.generator.behavior.Weaving_MappingRule_ContextNodeQuery_BehaviorDescriptor" />
    </file>
    <file name="LoopMacro_BehaviorDescriptor.java">
      <unit at="7,0,18,0" name="jetbrains.mps.lang.generator.behavior.LoopMacro_BehaviorDescriptor" />
    </file>
    <file name="WeaveMacro_BehaviorDescriptor.java">
      <unit at="6,0,14,0" name="jetbrains.mps.lang.generator.behavior.WeaveMacro_BehaviorDescriptor" />
    </file>
    <file name="TemplateArgumentQueryExpression_BehaviorDescriptor.java">
      <unit at="7,0,15,0" name="jetbrains.mps.lang.generator.behavior.TemplateArgumentQueryExpression_BehaviorDescriptor" />
    </file>
    <file name="TemplateArgumentVariableRefExpression_BehaviorDescriptor.java">
      <unit at="7,0,15,0" name="jetbrains.mps.lang.generator.behavior.TemplateArgumentVariableRefExpression_BehaviorDescriptor" />
    </file>
    <file name="TemplateArgumentParameterExpression_BehaviorDescriptor.java">
      <unit at="7,0,15,0" name="jetbrains.mps.lang.generator.behavior.TemplateArgumentParameterExpression_BehaviorDescriptor" />
    </file>
    <file name="VarMacro_BehaviorDescriptor.java">
      <unit at="12,0,29,0" name="jetbrains.mps.lang.generator.behavior.VarMacro_BehaviorDescriptor" />
    </file>
    <file name="InsertMacro_BehaviorDescriptor.java">
      <unit at="6,0,14,0" name="jetbrains.mps.lang.generator.behavior.InsertMacro_BehaviorDescriptor" />
    </file>
    <file name="InsertMacro_CreateNodeQuery_BehaviorDescriptor.java">
      <unit at="9,0,26,0" name="jetbrains.mps.lang.generator.behavior.InsertMacro_CreateNodeQuery_BehaviorDescriptor" />
    </file>
    <file name="VarMacro_ValueQuery_BehaviorDescriptor.java">
      <unit at="9,0,26,0" name="jetbrains.mps.lang.generator.behavior.VarMacro_ValueQuery_BehaviorDescriptor" />
    </file>
    <file name="TemplateArgumentLinkPatternRefExpression_BehaviorDescriptor.java">
      <unit at="7,0,18,0" name="jetbrains.mps.lang.generator.behavior.TemplateArgumentLinkPatternRefExpression_BehaviorDescriptor" />
    </file>
    <file name="ReferenceMacro_GetReferent_BehaviorDescriptor.java">
      <unit at="9,0,26,0" name="jetbrains.mps.lang.generator.behavior.ReferenceMacro_GetReferent_BehaviorDescriptor" />
    </file>
    <file name="LabelMacro_BehaviorDescriptor.java">
      <unit at="6,0,14,0" name="jetbrains.mps.lang.generator.behavior.LabelMacro_BehaviorDescriptor" />
    </file>
    <file name="TrivialModelId_BehaviorDescriptor.java">
      <unit at="10,0,21,0" name="jetbrains.mps.lang.generator.behavior.TrivialModelId_BehaviorDescriptor" />
    </file>
    <file name="TemplateSwitchReference_BehaviorDescriptor.java">
      <unit at="7,0,15,0" name="jetbrains.mps.lang.generator.behavior.TemplateSwitchReference_BehaviorDescriptor" />
    </file>
    <file name="MapSrcListMacro_BehaviorDescriptor.java">
      <unit at="7,0,18,0" name="jetbrains.mps.lang.generator.behavior.MapSrcListMacro_BehaviorDescriptor" />
    </file>
<<<<<<< HEAD
    <file name="ExportLabelParameter_keeper_BehaviorDescriptor.java">
      <unit at="7,0,15,0" name="jetbrains.mps.lang.generator.behavior.ExportLabelParameter_keeper_BehaviorDescriptor" />
=======
    <file name="GeneratorInternal_InternalReferenceDescriptor_BehaviorDescriptor.java">
      <unit at="6,0,14,0" name="jetbrains.mps.lang.generator.behavior.GeneratorInternal_InternalReferenceDescriptor_BehaviorDescriptor" />
>>>>>>> 7fba947d
    </file>
    <file name="GeneratorMessage_BehaviorDescriptor.java">
      <unit at="8,0,16,0" name="jetbrains.mps.lang.generator.behavior.GeneratorMessage_BehaviorDescriptor" />
    </file>
    <file name="InlineSwitch_Case_BehaviorDescriptor.java">
      <unit at="7,0,15,0" name="jetbrains.mps.lang.generator.behavior.InlineSwitch_Case_BehaviorDescriptor" />
    </file>
    <file name="TemplateFunctionParameter_parentOutputNode_BehaviorDescriptor.java">
      <unit at="9,0,20,0" name="jetbrains.mps.lang.generator.behavior.TemplateFunctionParameter_parentOutputNode_BehaviorDescriptor" />
    </file>
    <file name="BaseMappingRule_BehaviorDescriptor.java">
      <unit at="8,0,22,0" name="jetbrains.mps.lang.generator.behavior.BaseMappingRule_BehaviorDescriptor" />
    </file>
    <file name="MappingScript_CodeBlock_BehaviorDescriptor.java">
      <unit at="9,0,23,0" name="jetbrains.mps.lang.generator.behavior.MappingScript_CodeBlock_BehaviorDescriptor" />
    </file>
    <file name="SourceSubstituteMacro_SourceNodesQuery_BehaviorDescriptor.java">
      <unit at="9,0,26,0" name="jetbrains.mps.lang.generator.behavior.SourceSubstituteMacro_SourceNodesQuery_BehaviorDescriptor" />
    </file>
    <file name="ModelIdentity_BehaviorDescriptor.java">
      <unit at="9,0,12,0" name="jetbrains.mps.lang.generator.behavior.ModelIdentity_BehaviorDescriptor" />
    </file>
    <file name="TemplateFragment_BehaviorDescriptor.java">
      <unit at="7,0,15,0" name="jetbrains.mps.lang.generator.behavior.TemplateFragment_BehaviorDescriptor" />
    </file>
    <file name="InlineTemplateWithContext_RuleConsequence_BehaviorDescriptor.java">
      <unit at="7,0,18,0" name="jetbrains.mps.lang.generator.behavior.InlineTemplateWithContext_RuleConsequence_BehaviorDescriptor" />
    </file>
    <file name="TemplateFunctionParameter_outputNode_BehaviorDescriptor.java">
      <unit at="8,0,16,0" name="jetbrains.mps.lang.generator.behavior.TemplateFunctionParameter_outputNode_BehaviorDescriptor" />
    </file>
    <file name="TemplateArgumentPatternVarRefExpression_BehaviorDescriptor.java">
      <unit at="7,0,18,0" name="jetbrains.mps.lang.generator.behavior.TemplateArgumentPatternVarRefExpression_BehaviorDescriptor" />
    </file>
    <file name="Reduction_MappingRule_BehaviorDescriptor.java">
      <unit at="7,0,18,0" name="jetbrains.mps.lang.generator.behavior.Reduction_MappingRule_BehaviorDescriptor" />
    </file>
    <file name="WeaveEach_RuleConsequence_BehaviorDescriptor.java">
      <unit at="7,0,15,0" name="jetbrains.mps.lang.generator.behavior.WeaveEach_RuleConsequence_BehaviorDescriptor" />
    </file>
    <file name="DismissTopMappingRule_BehaviorDescriptor.java">
      <unit at="6,0,14,0" name="jetbrains.mps.lang.generator.behavior.DismissTopMappingRule_BehaviorDescriptor" />
    </file>
    <file name="PatternReduction_MappingRule_BehaviorDescriptor.java">
      <unit at="7,0,15,0" name="jetbrains.mps.lang.generator.behavior.PatternReduction_MappingRule_BehaviorDescriptor" />
    </file>
    <file name="UnmarshalFunction_BehaviorDescriptor.java">
      <unit at="10,0,21,0" name="jetbrains.mps.lang.generator.behavior.UnmarshalFunction_BehaviorDescriptor" />
    </file>
    <file name="ReferenceMacro_BehaviorDescriptor.java">
      <unit at="9,0,20,0" name="jetbrains.mps.lang.generator.behavior.ReferenceMacro_BehaviorDescriptor" />
    </file>
    <file name="MapSrcNodeMacro_BehaviorDescriptor.java">
      <unit at="6,0,14,0" name="jetbrains.mps.lang.generator.behavior.MapSrcNodeMacro_BehaviorDescriptor" />
    </file>
    <file name="MarshalFunction_BehaviorDescriptor.java">
      <unit at="10,0,21,0" name="jetbrains.mps.lang.generator.behavior.MarshalFunction_BehaviorDescriptor" />
    </file>
    <file name="NodeIdentity_BehaviorDescriptor.java">
      <unit at="8,0,12,0" name="jetbrains.mps.lang.generator.behavior.NodeIdentity_BehaviorDescriptor" />
    </file>
    <file name="TemplateFunctionParameter_mainContextNode_BehaviorDescriptor.java">
      <unit at="9,0,20,0" name="jetbrains.mps.lang.generator.behavior.TemplateFunctionParameter_mainContextNode_BehaviorDescriptor" />
    </file>
    <file name="SourceSubstituteMacro_BehaviorDescriptor.java">
      <unit at="6,0,14,0" name="jetbrains.mps.lang.generator.behavior.SourceSubstituteMacro_BehaviorDescriptor" />
    </file>
    <file name="AbandonInput_RuleConsequence_BehaviorDescriptor.java">
      <unit at="6,0,14,0" name="jetbrains.mps.lang.generator.behavior.AbandonInput_RuleConsequence_BehaviorDescriptor" />
    </file>
<<<<<<< HEAD
    <file name="ExportLabelParameter_outputNode_BehaviorDescriptor.java">
      <unit at="7,0,15,0" name="jetbrains.mps.lang.generator.behavior.ExportLabelParameter_outputNode_BehaviorDescriptor" />
=======
    <file name="GeneratorInternal_PropertyDescriptor_BehaviorDescriptor.java">
      <unit at="7,0,15,0" name="jetbrains.mps.lang.generator.behavior.GeneratorInternal_PropertyDescriptor_BehaviorDescriptor" />
>>>>>>> 7fba947d
    </file>
    <file name="MappingScriptReference_BehaviorDescriptor.java">
      <unit at="8,0,16,0" name="jetbrains.mps.lang.generator.behavior.MappingScriptReference_BehaviorDescriptor" />
    </file>
    <file name="TemplateFunctionParameter_sourceNode_BehaviorDescriptor.java">
      <unit at="8,0,16,0" name="jetbrains.mps.lang.generator.behavior.TemplateFunctionParameter_sourceNode_BehaviorDescriptor" />
    </file>
    <file name="MappingConfiguration_BehaviorDescriptor.java">
      <unit at="16,0,48,0" name="jetbrains.mps.lang.generator.behavior.MappingConfiguration_BehaviorDescriptor" />
    </file>
    <file name="TemplateArgumentPatternRef_BehaviorDescriptor.java">
      <unit at="8,0,17,0" name="jetbrains.mps.lang.generator.behavior.TemplateArgumentPatternRef_BehaviorDescriptor" />
    </file>
    <file name="GeneratorInternal_ReferenceDescriptor_BehaviorDescriptor.java">
      <unit at="6,0,14,0" name="jetbrains.mps.lang.generator.behavior.GeneratorInternal_ReferenceDescriptor_BehaviorDescriptor" />
    </file>
    <file name="TemplateSwitchMacro_BehaviorDescriptor.java">
      <unit at="8,0,22,0" name="jetbrains.mps.lang.generator.behavior.TemplateSwitchMacro_BehaviorDescriptor" />
    </file>
    <file name="IfMacro_Condition_BehaviorDescriptor.java">
      <unit at="9,0,26,0" name="jetbrains.mps.lang.generator.behavior.IfMacro_Condition_BehaviorDescriptor" />
    </file>
    <file name="RuleConsequence_BehaviorDescriptor.java">
      <unit at="9,0,20,0" name="jetbrains.mps.lang.generator.behavior.RuleConsequence_BehaviorDescriptor" />
    </file>
    <file name="TemplateCallMacro_BehaviorDescriptor.java">
      <unit at="8,0,25,0" name="jetbrains.mps.lang.generator.behavior.TemplateCallMacro_BehaviorDescriptor" />
    </file>
    <file name="ExportLabelParameter_inputNode_BehaviorDescriptor.java">
      <unit at="7,0,15,0" name="jetbrains.mps.lang.generator.behavior.ExportLabelParameter_inputNode_BehaviorDescriptor" />
    </file>
    <file name="DropRootRule_BehaviorDescriptor.java">
      <unit at="8,0,16,0" name="jetbrains.mps.lang.generator.behavior.DropRootRule_BehaviorDescriptor" />
    </file>
    <file name="RootTemplateAnnotation_BehaviorDescriptor.java">
      <unit at="8,0,16,0" name="jetbrains.mps.lang.generator.behavior.RootTemplateAnnotation_BehaviorDescriptor" />
    </file>
    <file name="PropertyMacro_GetPropertyValue_BehaviorDescriptor.java">
      <unit at="9,0,26,0" name="jetbrains.mps.lang.generator.behavior.PropertyMacro_GetPropertyValue_BehaviorDescriptor" />
    </file>
    <file name="CreateRootRule_Condition_BehaviorDescriptor.java">
      <unit at="9,0,26,0" name="jetbrains.mps.lang.generator.behavior.CreateRootRule_Condition_BehaviorDescriptor" />
    </file>
    <file name="PropertyMacro_BehaviorDescriptor.java">
      <unit at="8,0,16,0" name="jetbrains.mps.lang.generator.behavior.PropertyMacro_BehaviorDescriptor" />
    </file>
    <file name="TemplateSwitch_BehaviorDescriptor.java">
      <unit at="14,0,37,0" name="jetbrains.mps.lang.generator.behavior.TemplateSwitch_BehaviorDescriptor" />
    </file>
    <file name="SwitchMacro_BehaviorDescriptor.java">
      <unit at="7,0,18,0" name="jetbrains.mps.lang.generator.behavior.SwitchMacro_BehaviorDescriptor" />
    </file>
    <file name="BaseMappingRule_Condition_BehaviorDescriptor.java">
      <unit at="9,0,26,0" name="jetbrains.mps.lang.generator.behavior.BaseMappingRule_Condition_BehaviorDescriptor" />
    </file>
    <file name="IParameterizedTemplate_BehaviorDescriptor.java">
      <unit at="7,0,9,0" name="jetbrains.mps.lang.generator.behavior.IParameterizedTemplate_BehaviorDescriptor" />
    </file>
    <file name="GeneratorParameterReference_BehaviorDescriptor.java">
      <unit at="7,0,15,0" name="jetbrains.mps.lang.generator.behavior.GeneratorParameterReference_BehaviorDescriptor" />
    </file>
  </root>
  <root nodeRef="r:00000000-0000-4000-0000-011c895902e1(jetbrains.mps.lang.generator.behavior)/1213877219536">
    <file name="ReferenceMacro_GetReferent_Behavior.java">
      <node id="1213877219539" at="24,83,25,243" concept="9" />
      <node id="1213877219547" at="25,243,26,69" concept="9" />
      <node id="1213877219553" at="26,69,27,70" concept="9" />
      <node id="1213877219561" at="27,70,28,139" concept="9" />
      <node id="1213877219577" at="28,139,29,263" concept="9" />
      <node id="1213877219584" at="29,263,30,193" concept="9" />
      <node id="1213877219590" at="30,193,31,79" concept="9" />
      <node id="7376433222636453131" at="31,79,32,46" concept="11" />
      <node id="1213877219600" at="33,240,34,64" concept="10" />
      <node id="1213877219611" at="35,5,36,28" concept="10" />
      <node id="1262430001741646712" at="38,103,39,16" concept="10" />
      <node id="3044950653914721962" at="41,125,42,293" concept="9" />
      <node id="3044950653914721977" at="42,293,43,169" concept="4" />
      <node id="3044950653914721982" at="43,169,44,187" concept="4" />
      <node id="3044950653914721987" at="44,187,45,174" concept="4" />
      <node id="3044950653914721992" at="45,174,46,169" concept="4" />
      <node id="3044950653914721996" at="46,169,47,18" concept="10" />
      <node id="1213877219593" at="49,79,50,63" concept="9" />
      <node id="1213877219593" at="50,63,51,30" concept="9" />
      <node id="1213877219593" at="51,30,52,132" concept="4" />
      <node id="1213877219593" at="52,132,53,209" concept="4" />
      <node id="1213877219593" at="53,209,54,24" concept="10" />
      <node id="1213877219601" at="56,80,57,63" concept="9" />
      <node id="1213877219601" at="57,63,58,30" concept="9" />
      <node id="1213877219601" at="58,30,59,30" concept="9" />
      <node id="1213877219601" at="59,30,60,30" concept="9" />
      <node id="1213877219601" at="60,30,61,135" concept="4" />
      <node id="1213877219601" at="61,135,62,132" concept="4" />
      <node id="1213877219601" at="62,132,63,209" concept="4" />
      <node id="1213877219601" at="63,209,64,178" concept="4" />
      <node id="1213877219601" at="64,178,65,134" concept="4" />
      <node id="1213877219601" at="65,134,66,178" concept="4" />
      <node id="1213877219601" at="66,178,67,24" concept="10" />
      <node id="1213877219536" at="22,0,24,0" concept="13" trace="init#(Lorg/jetbrains/mps/openapi/model/SNode;)V" />
      <node id="1213877219593" at="51,30,53,209" concept="0" />
      <node id="1213877219593" at="51,30,53,209" concept="0" />
      <node id="1213877219601" at="64,178,66,178" concept="0" />
      <node id="1213877219601" at="64,178,66,178" concept="0" />
      <node id="1213877219598" at="32,46,35,5" concept="7" />
      <node id="1213877219536" at="38,0,41,0" concept="13" trace="virtual_usesParameterObject_1262430001741497984#(Lorg/jetbrains/mps/openapi/language/SAbstractConcept;)Z" />
      <node id="1213877219601" at="61,135,64,178" concept="0" />
      <node id="1213877219601" at="61,135,64,178" concept="0" />
      <node id="1213877219601" at="60,30,66,178" concept="0" />
      <node id="1213877219601" at="60,30,66,178" concept="0" />
      <node id="1213877219593" at="49,0,56,0" concept="13" trace="_quotation_createNode_mxwyp3_a0g0a#(Ljava/lang/Object;)Lorg/jetbrains/mps/openapi/model/SNode;" />
      <node id="1213877219536" at="41,0,49,0" concept="13" trace="virtual_getApplicableConceptFunctionParameter_3044950653914717136#(Lorg/jetbrains/mps/openapi/language/SAbstractConcept;)Ljava/util/List;" />
      <node id="1213877219601" at="56,0,69,0" concept="13" trace="_quotation_createNode_mxwyp3_a0a8a0#(Ljava/lang/Object;)Lorg/jetbrains/mps/openapi/model/SNode;" />
      <node id="1213877219536" at="24,0,38,0" concept="13" trace="virtual_getExpectedReturnType_1213877374441#(Lorg/jetbrains/mps/openapi/model/SNode;)Lorg/jetbrains/mps/openapi/model/SNode;" />
      <scope id="1213877219615" at="22,43,22,43" />
      <scope id="1213877219599" at="33,240,34,64" />
      <scope id="1262430001741646711" at="38,103,39,16" />
      <scope id="1213877219536" at="22,0,24,0">
        <var name="thisNode" id="1213877219536" />
      </scope>
      <scope id="1213877219593" at="51,30,53,209" />
      <scope id="1213877219601" at="64,178,66,178" />
      <scope id="1213877219536" at="38,0,41,0">
        <var name="thisConcept" id="1213877219536" />
      </scope>
      <scope id="1213877219601" at="61,135,64,178" />
      <scope id="1213877219593" at="49,79,54,24">
        <var name="facade" id="1213877219593" />
        <var name="quotedNode_2" id="1213877219593" />
      </scope>
      <scope id="3044950653914721961" at="41,125,47,18">
        <var name="result" id="3044950653914721963" />
      </scope>
      <scope id="1213877219601" at="60,30,66,178" />
      <scope id="1213877219593" at="49,0,56,0">
        <var name="parameter_1" id="1213877219593" />
      </scope>
      <scope id="1213877219536" at="41,0,49,0">
        <var name="thisConcept" id="1213877219536" />
      </scope>
      <scope id="1213877219601" at="56,80,67,24">
        <var name="facade" id="1213877219601" />
        <var name="quotedNode_2" id="1213877219601" />
        <var name="quotedNode_3" id="1213877219601" />
        <var name="quotedNode_4" id="1213877219601" />
      </scope>
      <scope id="1213877219538" at="24,83,36,28">
        <var name="attributedNode" id="1213877219548" />
        <var name="expectedNodeType" id="1213877219591" />
        <var name="link" id="1213877219578" />
        <var name="linkRole" id="1213877219554" />
        <var name="linkSearchScope" id="1213877219562" />
        <var name="referenceMacro" id="1213877219540" />
        <var name="targetConcept" id="1213877219585" />
      </scope>
      <scope id="1213877219601" at="56,0,69,0">
        <var name="parameter_1" id="1213877219601" />
      </scope>
      <scope id="1213877219536" at="24,0,38,0">
        <var name="thisNode" id="1213877219536" />
      </scope>
      <unit id="1213877219536" at="21,0,70,0" name="jetbrains.mps.lang.generator.behavior.ReferenceMacro_GetReferent_Behavior" />
    </file>
  </root>
  <root nodeRef="r:00000000-0000-4000-0000-011c895902e1(jetbrains.mps.lang.generator.behavior)/1213877222908">
    <file name="CopySrcListMacro_Behavior.java">
      <node id="1213877222913" at="23,91,24,242" concept="9" />
      <node id="1213877222921" at="25,5,26,108" concept="9" />
      <node id="1213877222921" at="26,108,27,122" concept="9" />
      <node id="1213877222924" at="28,43,29,80" concept="10" />
      <node id="1213877222921" at="30,12,31,7" concept="0" />
      <node id="1213877222931" at="32,5,33,16" concept="10" />
      <node id="1721071511426721148" at="36,202,37,19" concept="10" />
      <node id="1721071511426721152" at="39,538,40,19" concept="10" />
      <node id="1721071511426721169" at="41,5,42,16" concept="10" />
      <node id="1721071511426721140" at="42,16,43,0" concept="12" />
      <node id="1213877222927" at="46,0,47,0" concept="5" trace="patternVar_concept" />
      <node id="1213877222927" at="50,7,51,54" concept="9" />
      <node id="1213877222927" at="52,147,53,23" concept="10" />
      <node id="1213877222927" at="55,9,56,188" concept="9" />
      <node id="1213877222927" at="57,93,58,25" concept="10" />
      <node id="1213877222927" at="60,11,61,122" concept="9" />
      <node id="1213877222927" at="62,13,63,73" concept="9" />
      <node id="1213877222927" at="64,138,65,29" concept="10" />
      <node id="1213877222927" at="66,15,67,216" concept="0" />
      <node id="1213877222927" at="66,15,67,216" concept="4" />
      <node id="1213877222927" at="71,7,72,18" concept="10" />
      <node id="1213877222927" at="74,40,75,19" concept="10" />
      <node id="1213877222927" at="78,69,79,81" concept="4" />
      <node id="1213877222927" at="83,51,84,34" concept="10" />
      <node id="1213877222927" at="85,7,86,18" concept="10" />
      <node id="1213877222908" at="21,0,23,0" concept="13" trace="init#(Lorg/jetbrains/mps/openapi/model/SNode;)V" />
      <node id="1213877222927" at="47,0,49,0" concept="2" trace="Pattern_26ny8p_a0a0a1a1#()V" />
      <node id="1213877222927" at="88,0,90,0" concept="8" trace="performActions#(Ljava/lang/Object;)V" />
      <node id="1721071511426721141" at="35,91,38,5" concept="7" />
      <node id="1721071511426721150" at="38,5,41,5" concept="7" />
      <node id="1213877222927" at="51,54,54,9" concept="7" />
      <node id="1213877222927" at="56,188,59,11" concept="7" />
      <node id="1213877222927" at="63,73,66,15" concept="7" />
      <node id="1213877222927" at="74,0,77,0" concept="8" trace="hasAntiquotations#()Z" />
      <node id="1213877222927" at="77,71,80,7" concept="7" />
      <node id="1213877222927" at="82,51,85,7" concept="0" />
      <node id="1213877222927" at="82,51,85,7" concept="7" />
      <node id="1213877222921" at="27,122,31,7" concept="7" />
      <node id="1213877222927" at="63,73,67,216" concept="0" />
      <node id="1213877222927" at="77,0,82,0" concept="8" trace="fillFieldValuesFrom#(Ljetbrains/mps/lang/pattern/GeneratedMatchingPattern;)V" />
      <node id="1213877222927" at="82,0,88,0" concept="8" trace="getFieldValue#(Ljava/lang/String;)Ljava/lang/Object;" />
      <node id="1213877222927" at="61,122,68,13" concept="0" />
      <node id="1213877222921" at="24,242,32,5" concept="0" />
      <node id="1213877222908" at="35,0,45,0" concept="13" trace="virtual_suppress_3393165121846091591#(Lorg/jetbrains/mps/openapi/model/SNode;Lorg/jetbrains/mps/openapi/model/SNode;)Z" />
      <node id="1213877222927" at="59,11,69,11" concept="0" />
      <node id="1213877222908" at="23,0,35,0" concept="13" trace="virtual_getInputNodeTypeInsideOfMacro_1213877290799#(Lorg/jetbrains/mps/openapi/model/SNode;)Lorg/jetbrains/mps/openapi/model/SNode;" />
      <node id="1213877222927" at="56,188,69,11" concept="0" />
      <node id="1213877222927" at="54,9,70,9" concept="0" />
      <node id="1213877222927" at="54,9,70,9" concept="0" />
      <node id="1213877222927" at="51,54,70,9" concept="0" />
      <node id="1213877222927" at="49,45,71,7" concept="0" />
      <node id="1213877222927" at="49,0,74,0" concept="8" trace="match#(Lorg/jetbrains/mps/openapi/model/SNode;)Z" />
      <scope id="1213877222910" at="21,43,21,43" />
      <scope id="1213877222927" at="47,38,47,38" />
      <scope id="1213877222927" at="88,42,88,42" />
      <scope id="1213877222923" at="28,43,29,80" />
      <scope id="1721071511426721147" at="36,202,37,19" />
      <scope id="1721071511426721151" at="39,538,40,19" />
      <scope id="1213877222927" at="52,147,53,23" />
      <scope id="1213877222927" at="57,93,58,25" />
      <scope id="1213877222927" at="64,138,65,29" />
      <scope id="1213877222927" at="66,15,67,216" />
      <scope id="1213877222927" at="74,40,75,19" />
      <scope id="1213877222927" at="78,69,79,81" />
      <scope id="1213877222927" at="83,51,84,34" />
      <scope id="1213877222908" at="21,0,23,0">
        <var name="thisNode" id="1213877222908" />
      </scope>
      <scope id="1213877222927" at="47,0,49,0" />
      <scope id="1213877222927" at="88,0,90,0">
        <var name="o" id="1213877222927" />
      </scope>
      <scope id="1213877222927" at="74,0,77,0" />
      <scope id="1213877222927" at="77,71,80,7" />
      <scope id="1213877222927" at="82,51,85,7" />
      <scope id="1213877222927" at="63,73,67,216" />
      <scope id="1213877222927" at="82,51,86,18" />
      <scope id="1213877222927" at="62,13,67,216">
        <var name="nodeToMatch_26ny8p_a0a0b0a" id="1213877222927" />
      </scope>
      <scope id="1213877222927" at="77,0,82,0">
        <var name="pattern" id="1213877222927" />
      </scope>
      <scope id="1213877222921" at="25,5,31,7">
        <var name="coercedNode_26ny8p_b0a" id="1213877222921" />
        <var name="pattern_26ny8p_b0a" id="1213877222921" />
      </scope>
      <scope id="1213877222927" at="82,0,88,0">
        <var name="fieldName" id="1213877222927" />
      </scope>
      <scope id="8885350123586279729" at="35,91,43,0" />
      <scope id="1213877222927" at="60,11,68,13">
        <var name="childVar_26ny8p_a0a0b0a" id="1213877222927" />
      </scope>
      <scope id="1213877222912" at="23,91,33,16">
        <var name="queryType" id="1213877222914" />
      </scope>
      <scope id="1213877222908" at="35,0,45,0">
        <var name="child" id="8885350123586279730" />
        <var name="thisNode" id="1213877222908" />
      </scope>
      <scope id="1213877222908" at="23,0,35,0">
        <var name="thisNode" id="1213877222908" />
      </scope>
      <scope id="1213877222927" at="56,188,69,11" />
      <scope id="1213877222927" at="55,9,69,11">
        <var name="childRole_26ny8p_" id="1213877222927" />
      </scope>
      <scope id="1213877222927" at="54,9,70,9" />
      <scope id="1213877222927" at="51,54,70,9" />
      <scope id="1213877222927" at="50,7,70,9">
        <var name="nodeToMatch_26ny8p_a0a1a0" id="1213877222927" />
      </scope>
      <scope id="1213877222927" at="49,45,72,18" />
      <scope id="1213877222927" at="49,0,74,0">
        <var name="nodeToMatch" id="1213877222927" />
      </scope>
      <unit id="1213877222927" at="45,0,91,0" name="jetbrains.mps.lang.generator.behavior.CopySrcListMacro_Behavior$Pattern_26ny8p_a0a0a1a1" />
      <unit id="1213877222908" at="20,0,92,0" name="jetbrains.mps.lang.generator.behavior.CopySrcListMacro_Behavior" />
    </file>
  </root>
  <root nodeRef="r:00000000-0000-4000-0000-011c895902e1(jetbrains.mps.lang.generator.behavior)/1213877250500">
    <file name="IfMacro_Behavior.java">
      <node id="1213877250500" at="8,0,10,0" concept="13" trace="init#(Lorg/jetbrains/mps/openapi/model/SNode;)V" />
      <scope id="1213877250502" at="8,43,8,43" />
      <scope id="1213877250500" at="8,0,10,0">
        <var name="thisNode" id="1213877250500" />
      </scope>
      <unit id="1213877250500" at="7,0,11,0" name="jetbrains.mps.lang.generator.behavior.IfMacro_Behavior" />
    </file>
  </root>
  <root nodeRef="r:00000000-0000-4000-0000-011c895902e1(jetbrains.mps.lang.generator.behavior)/1213877263098">
    <file name="CreateRootRule_Behavior.java">
      <node id="1213877263101" at="15,78,16,263" concept="9" />
      <node id="1213877263108" at="16,263,17,363" concept="4" />
      <node id="1213877263120" at="17,363,18,355" concept="9" />
      <node id="1213877263141" at="19,31,20,55" concept="4" />
      <node id="1213877263155" at="21,5,22,25" concept="10" />
      <node id="1213877263098" at="13,0,15,0" concept="13" trace="init#(Lorg/jetbrains/mps/openapi/model/SNode;)V" />
      <node id="1213877263139" at="18,355,21,5" concept="7" />
      <node id="1213877263098" at="15,0,24,0" concept="13" trace="virtual_getPresentation_1213877396640#(Lorg/jetbrains/mps/openapi/model/SNode;)Ljava/lang/String;" />
      <scope id="1213877263161" at="13,43,13,43" />
      <scope id="1213877263140" at="19,31,20,55" />
      <scope id="1213877263098" at="13,0,15,0">
        <var name="thisNode" id="1213877263098" />
      </scope>
      <scope id="1213877263100" at="15,78,22,25">
        <var name="mappingLabel" id="1213877263121" />
        <var name="sb" id="1213877263102" />
      </scope>
      <scope id="1213877263098" at="15,0,24,0">
        <var name="thisNode" id="1213877263098" />
      </scope>
      <unit id="1213877263098" at="12,0,25,0" name="jetbrains.mps.lang.generator.behavior.CreateRootRule_Behavior" />
    </file>
  </root>
  <root nodeRef="r:00000000-0000-4000-0000-011c895902e1(jetbrains.mps.lang.generator.behavior)/1213877284681">
    <file name="MapSrcListMacro_Behavior.java">
      <node id="1213877284684" at="20,5,21,107" concept="9" />
      <node id="1213877284684" at="21,107,22,332" concept="9" />
      <node id="1213877284696" at="23,43,24,80" concept="10" />
      <node id="1213877284684" at="25,12,26,7" concept="0" />
      <node id="1213877284698" at="27,5,28,16" concept="10" />
      <node id="1213877284686" at="31,0,32,0" concept="5" trace="patternVar_concept" />
      <node id="1213877284686" at="35,7,36,54" concept="9" />
      <node id="1213877284686" at="37,143,38,23" concept="10" />
      <node id="1213877284686" at="40,9,41,188" concept="9" />
      <node id="1213877284686" at="42,93,43,25" concept="10" />
      <node id="1213877284686" at="45,11,46,122" concept="9" />
      <node id="1213877284686" at="47,13,48,73" concept="9" />
      <node id="1213877284686" at="49,138,50,29" concept="10" />
      <node id="1213877284686" at="51,15,52,216" concept="0" />
      <node id="1213877284686" at="51,15,52,216" concept="4" />
      <node id="1213877284686" at="56,7,57,18" concept="10" />
      <node id="1213877284686" at="59,40,60,19" concept="10" />
      <node id="1213877284686" at="63,69,64,81" concept="4" />
      <node id="1213877284686" at="68,51,69,34" concept="10" />
      <node id="1213877284686" at="70,7,71,18" concept="10" />
      <node id="1213877284681" at="17,0,19,0" concept="13" trace="init#(Lorg/jetbrains/mps/openapi/model/SNode;)V" />
      <node id="1213877284686" at="32,0,34,0" concept="2" trace="Pattern_wn5chh_a0a0a0a1#()V" />
      <node id="1213877284686" at="73,0,75,0" concept="8" trace="performActions#(Ljava/lang/Object;)V" />
      <node id="1213877284686" at="36,54,39,9" concept="7" />
      <node id="1213877284686" at="41,188,44,11" concept="7" />
      <node id="1213877284686" at="48,73,51,15" concept="7" />
      <node id="1213877284686" at="59,0,62,0" concept="8" trace="hasAntiquotations#()Z" />
      <node id="1213877284686" at="62,71,65,7" concept="7" />
      <node id="1213877284686" at="67,51,70,7" concept="0" />
      <node id="1213877284686" at="67,51,70,7" concept="7" />
      <node id="1213877284684" at="22,332,26,7" concept="7" />
      <node id="1213877284686" at="48,73,52,216" concept="0" />
      <node id="1213877284686" at="62,0,67,0" concept="8" trace="fillFieldValuesFrom#(Ljetbrains/mps/lang/pattern/GeneratedMatchingPattern;)V" />
      <node id="1213877284686" at="67,0,73,0" concept="8" trace="getFieldValue#(Ljava/lang/String;)Ljava/lang/Object;" />
      <node id="1213877284686" at="46,122,53,13" concept="0" />
      <node id="1213877284684" at="19,91,27,5" concept="0" />
      <node id="1213877284686" at="44,11,54,11" concept="0" />
      <node id="1213877284681" at="19,0,30,0" concept="13" trace="virtual_getInputNodeTypeInsideOfMacro_1213877290799#(Lorg/jetbrains/mps/openapi/model/SNode;)Lorg/jetbrains/mps/openapi/model/SNode;" />
      <node id="1213877284686" at="41,188,54,11" concept="0" />
      <node id="1213877284686" at="39,9,55,9" concept="0" />
      <node id="1213877284686" at="39,9,55,9" concept="0" />
      <node id="1213877284686" at="36,54,55,9" concept="0" />
      <node id="1213877284686" at="34,45,56,7" concept="0" />
      <node id="1213877284686" at="34,0,59,0" concept="8" trace="match#(Lorg/jetbrains/mps/openapi/model/SNode;)Z" />
      <scope id="1213877284702" at="17,43,17,43" />
      <scope id="1213877284686" at="32,38,32,38" />
      <scope id="1213877284686" at="73,42,73,42" />
      <scope id="1213877284695" at="23,43,24,80" />
      <scope id="1213877284686" at="37,143,38,23" />
      <scope id="1213877284686" at="42,93,43,25" />
      <scope id="1213877284686" at="49,138,50,29" />
      <scope id="1213877284686" at="51,15,52,216" />
      <scope id="1213877284686" at="59,40,60,19" />
      <scope id="1213877284686" at="63,69,64,81" />
      <scope id="1213877284686" at="68,51,69,34" />
      <scope id="1213877284681" at="17,0,19,0">
        <var name="thisNode" id="1213877284681" />
      </scope>
      <scope id="1213877284686" at="32,0,34,0" />
      <scope id="1213877284686" at="73,0,75,0">
        <var name="o" id="1213877284686" />
      </scope>
      <scope id="1213877284686" at="59,0,62,0" />
      <scope id="1213877284686" at="62,71,65,7" />
      <scope id="1213877284686" at="67,51,70,7" />
      <scope id="1213877284686" at="48,73,52,216" />
      <scope id="1213877284686" at="67,51,71,18" />
      <scope id="1213877284686" at="47,13,52,216">
        <var name="nodeToMatch_wn5chh_a0a0a0a" id="1213877284686" />
      </scope>
      <scope id="1213877284686" at="62,0,67,0">
        <var name="pattern" id="1213877284686" />
      </scope>
      <scope id="1213877284684" at="20,5,26,7">
        <var name="coercedNode_wn5chh_a0a" id="1213877284684" />
        <var name="pattern_wn5chh_a0a" id="1213877284684" />
      </scope>
      <scope id="1213877284686" at="67,0,73,0">
        <var name="fieldName" id="1213877284686" />
      </scope>
      <scope id="1213877284686" at="45,11,53,13">
        <var name="childVar_wn5chh_a0a0a0a" id="1213877284686" />
      </scope>
      <scope id="1213877284683" at="19,91,28,16" />
      <scope id="1213877284681" at="19,0,30,0">
        <var name="thisNode" id="1213877284681" />
      </scope>
      <scope id="1213877284686" at="41,188,54,11" />
      <scope id="1213877284686" at="40,9,54,11">
        <var name="childRole_wn5chh_" id="1213877284686" />
      </scope>
      <scope id="1213877284686" at="39,9,55,9" />
      <scope id="1213877284686" at="36,54,55,9" />
      <scope id="1213877284686" at="35,7,55,9">
        <var name="nodeToMatch_wn5chh_a0a0a0" id="1213877284686" />
      </scope>
      <scope id="1213877284686" at="34,45,57,18" />
      <scope id="1213877284686" at="34,0,59,0">
        <var name="nodeToMatch" id="1213877284686" />
      </scope>
      <unit id="1213877284686" at="30,0,76,0" name="jetbrains.mps.lang.generator.behavior.MapSrcListMacro_Behavior$Pattern_wn5chh_a0a0a0a1" />
      <unit id="1213877284681" at="16,0,77,0" name="jetbrains.mps.lang.generator.behavior.MapSrcListMacro_Behavior" />
    </file>
  </root>
  <root nodeRef="r:00000000-0000-4000-0000-011c895902e1(jetbrains.mps.lang.generator.behavior)/1213877290798">
    <file name="NodeMacro_Behavior.java">
      <node id="1213877290802" at="19,91,20,95" concept="9" />
      <node id="1213877290810" at="21,32,22,171" concept="10" />
      <node id="1213877290819" at="23,12,24,93" concept="10" />
      <node id="1213877290826" at="27,79,28,124" concept="10" />
      <node id="8807286715961509953" at="30,78,31,48" concept="9" />
      <node id="8807286715961529197" at="31,48,32,28" concept="9" />
      <node id="8807286715961529212" at="34,35,35,23" concept="4" />
      <node id="8807286715961529190" at="35,23,36,17" concept="3" />
      <node id="8807286715961529234" at="38,20,39,50" concept="4" />
      <node id="8807286715961529246" at="40,14,41,50" concept="4" />
      <node id="8807286715961529222" at="42,7,43,22" concept="4" />
      <node id="8807286715961529124" at="44,5,45,30" concept="10" />
      <node id="1213877290839" at="48,30,49,18" concept="10" />
      <node id="1213877290844" at="50,5,51,24" concept="9" />
      <node id="1213877290863" at="54,47,55,16" concept="1" />
      <node id="1213877290864" at="56,9,57,211" concept="4" />
      <node id="1213877290875" at="60,25,61,20" concept="10" />
      <node id="1213877290880" at="62,5,63,123" concept="10" />
      <node id="1213877290895" at="65,90,66,437" concept="9" />
      <node id="1213877290906" at="67,214,68,382" concept="10" />
      <node id="1213877290917" at="70,210,71,378" concept="10" />
      <node id="1213877290926" at="72,5,73,210" concept="9" />
      <node id="1213877290936" at="73,210,74,389" concept="10" />
      <node id="1213877290798" at="17,0,19,0" concept="13" trace="init#(Lorg/jetbrains/mps/openapi/model/SNode;)V" />
      <node id="1213877290817" at="23,10,25,5" concept="0" />
      <node id="8807286715961529244" at="40,12,42,7" concept="0" />
      <node id="1213877290798" at="27,0,30,0" concept="13" trace="call_getPreviousNodeMacro_1213877290823#(Lorg/jetbrains/mps/openapi/model/SNode;)Lorg/jetbrains/mps/openapi/model/SNode;" />
      <node id="1213877290837" at="47,115,50,5" concept="7" />
      <node id="1213877290858" at="53,214,56,9" concept="7" />
      <node id="1213877290873" at="59,5,62,5" concept="7" />
      <node id="1213877290904" at="66,437,69,5" concept="7" />
      <node id="1213877290915" at="69,5,72,5" concept="7" />
      <node id="8807286715961529178" at="33,256,37,7" concept="7" />
      <node id="1213877290808" at="20,95,25,5" concept="7" />
      <node id="8807286715961529229" at="37,7,42,7" concept="7" />
      <node id="1213877290856" at="52,128,58,7" concept="7" />
      <node id="1213877290798" at="19,0,27,0" concept="13" trace="virtual_getInputNodeTypeInsideOfMacro_1213877290799#(Lorg/jetbrains/mps/openapi/model/SNode;)Lorg/jetbrains/mps/openapi/model/SNode;" />
      <node id="1213877290848" at="51,24,59,5" concept="6" />
      <node id="1213877290798" at="65,0,76,0" concept="13" trace="call_getInputNodeTypeFromEnvironment_1213877290892#(Lorg/jetbrains/mps/openapi/model/SNode;)Lorg/jetbrains/mps/openapi/model/SNode;" />
      <node id="8807286715961529133" at="32,28,44,5" concept="6" />
      <node id="1213877290798" at="30,0,47,0" concept="13" trace="virtual_getPresentation_1213877396640#(Lorg/jetbrains/mps/openapi/model/SNode;)Ljava/lang/String;" />
      <node id="1213877290798" at="47,0,65,0" concept="13" trace="call_getEnclosingMacro_1213877290834#(Lorg/jetbrains/mps/openapi/model/SNode;Lorg/jetbrains/mps/openapi/model/SNode;Lorg/jetbrains/mps/openapi/model/SNode;)Lorg/jetbrains/mps/openapi/model/SNode;" />
      <scope id="1213877290942" at="17,43,17,43" />
      <scope id="1213877290809" at="21,32,22,171" />
      <scope id="1213877290818" at="23,12,24,93" />
      <scope id="1213877290825" at="27,79,28,124" />
      <scope id="8807286715961529230" at="38,20,39,50" />
      <scope id="8807286715961529245" at="40,14,41,50" />
      <scope id="1213877290838" at="48,30,49,18" />
      <scope id="1213877290862" at="54,47,55,16" />
      <scope id="1213877290874" at="60,25,61,20" />
      <scope id="1213877290905" at="67,214,68,382" />
      <scope id="1213877290916" at="70,210,71,378" />
      <scope id="1213877290798" at="17,0,19,0">
        <var name="thisNode" id="1213877290798" />
      </scope>
      <scope id="8807286715961529179" at="34,35,36,17" />
      <scope id="1213877290798" at="27,0,30,0">
        <var name="thisNode" id="1213877290798" />
      </scope>
      <scope id="1213877290857" at="53,214,57,211" />
      <scope id="1213877290801" at="19,91,25,5">
        <var name="prevNodeMacro" id="1213877290803" />
      </scope>
      <scope id="1213877290855" at="52,128,58,7" />
      <scope id="1213877290798" at="19,0,27,0">
        <var name="thisNode" id="1213877290798" />
      </scope>
      <scope id="1213877290848" at="51,24,59,5">
        <var name="currentAttribute" id="1213877290853" />
      </scope>
      <scope id="1213877290894" at="65,90,74,389">
        <var name="ancestor" id="1213877290896" />
        <var name="rootAnnotation" id="1213877290927" />
      </scope>
      <scope id="8807286715961529134" at="33,256,43,22" />
      <scope id="1213877290798" at="65,0,76,0">
        <var name="thisNode" id="1213877290798" />
      </scope>
      <scope id="8807286715961529133" at="32,28,44,5">
        <var name="ch" id="8807286715961529137" />
      </scope>
      <scope id="8807286715961509433" at="30,78,45,30">
        <var name="builder" id="8807286715961509954" />
        <var name="newWord" id="8807286715961529198" />
      </scope>
      <scope id="1213877290836" at="47,115,63,123">
        <var name="result" id="1213877290845" />
      </scope>
      <scope id="1213877290798" at="30,0,47,0">
        <var name="thisNode" id="1213877290798" />
      </scope>
      <scope id="1213877290798" at="47,0,65,0">
        <var name="currentMacro" id="1213877290888" />
        <var name="currentNode" id="1213877290890" />
        <var name="thisNode" id="1213877290798" />
      </scope>
      <unit id="1213877290798" at="16,0,77,0" name="jetbrains.mps.lang.generator.behavior.NodeMacro_Behavior" />
    </file>
  </root>
  <root nodeRef="r:00000000-0000-4000-0000-011c895902e1(jetbrains.mps.lang.generator.behavior)/1213877354940">
    <file name="MappingConfiguration_Behavior.java">
      <node id="1213877354943" at="20,78,21,49" concept="9" />
      <node id="1213877354949" at="21,49,22,255" concept="4" />
      <node id="1213877354956" at="22,255,23,258" concept="4" />
      <node id="1213877354963" at="23,258,24,260" concept="4" />
      <node id="1805153994416878834" at="24,260,25,266" concept="4" />
      <node id="1213877354970" at="25,266,26,254" concept="4" />
      <node id="1213877354977" at="26,254,27,256" concept="4" />
      <node id="1213877354984" at="27,256,28,257" concept="4" />
      <node id="1213877354991" at="28,257,29,252" concept="4" />
      <node id="1213877354998" at="29,252,30,19" concept="10" />
      <node id="3166264919334429469" at="33,169,34,369" concept="9" />
      <node id="3166264919334429477" at="34,369,35,511" concept="4" />
      <node id="3166264919334429484" at="35,511,36,366" concept="4" />
      <node id="3166264919334429591" at="37,222,38,382" concept="9" />
      <node id="3166264919334429604" at="38,382,39,562" concept="4" />
      <node id="3166264919334432283" at="39,562,40,233" concept="9" />
      <node id="3166264919334432291" at="40,233,41,392" concept="4" />
      <node id="3166264919334429632" at="41,392,42,204" concept="4" />
      <node id="8360039740498071331" at="45,98,46,48" concept="9" />
      <node id="8360039740498071279" at="48,216,49,419" concept="4" />
      <node id="8360039740498071355" at="50,220,51,416" concept="4" />
      <node id="8360039740498071374" at="53,5,54,18" concept="10" />
      <node id="390427525177435250" at="56,99,57,17" concept="10" />
      <node id="1213877354940" at="18,0,20,0" concept="13" trace="init#(Lorg/jetbrains/mps/openapi/model/SNode;)V" />
      <node id="1213877354940" at="56,0,59,0" concept="13" trace="virtual_isApplicable_7839831476331657915#(Lorg/jetbrains/mps/openapi/model/SNode;Lorg/jetbrains/mps/openapi/model/SNode;)Z" />
      <node id="8360039740498071275" at="47,70,52,7" concept="7" />
      <node id="8360039740498071273" at="46,48,53,5" concept="6" />
      <node id="3166264919334429430" at="32,90,43,5" concept="7" />
      <node id="1213877354940" at="45,0,56,0" concept="13" trace="virtual_getBaseConceptCollection_5270353093116013036#(Lorg/jetbrains/mps/openapi/model/SNode;)Ljava/util/List;" />
      <node id="1213877354940" at="20,0,32,0" concept="13" trace="virtual_getMembers_1213877531970#(Lorg/jetbrains/mps/openapi/model/SNode;)Ljava/util/List;" />
      <node id="1213877354940" at="32,0,45,0" concept="13" trace="call_addMember_3166264919334415805#(Lorg/jetbrains/mps/openapi/model/SNode;Lorg/jetbrains/mps/openapi/model/SNode;)V" />
      <scope id="1213877355002" at="18,43,18,43" />
      <scope id="8360039740498071276" at="48,216,49,419" />
      <scope id="8360039740498071300" at="50,220,51,416" />
      <scope id="390427525177434697" at="56,99,57,17" />
      <scope id="1213877354940" at="18,0,20,0">
        <var name="thisNode" id="1213877354940" />
      </scope>
      <scope id="3166264919334429432" at="33,169,36,366">
        <var name="ruleNode" id="3166264919334429470" />
      </scope>
      <scope id="1213877354940" at="56,0,59,0">
        <var name="candidate" id="390427525177434698" />
        <var name="thisNode" id="1213877354940" />
      </scope>
      <scope id="3166264919334429448" at="37,222,42,204">
        <var name="mappingRule" id="3166264919334429592" />
        <var name="templateRef" id="3166264919334432284" />
      </scope>
      <scope id="8360039740498071274" at="47,70,52,7" />
      <scope id="8360039740498071273" at="46,48,53,5">
        <var name="mapConfChild" id="8360039740498071318" />
      </scope>
      <scope id="8360039740498071267" at="45,98,54,18">
        <var name="result" id="8360039740498071332" />
      </scope>
      <scope id="1213877354942" at="20,78,30,19">
        <var name="members" id="1213877354944" />
      </scope>
      <scope id="3166264919334415808" at="32,90,43,5" />
      <scope id="1213877354940" at="45,0,56,0">
        <var name="thisNode" id="1213877354940" />
      </scope>
      <scope id="1213877354940" at="20,0,32,0">
        <var name="thisNode" id="1213877354940" />
      </scope>
      <scope id="1213877354940" at="32,0,45,0">
        <var name="newMember" id="3166264919334422162" />
        <var name="thisNode" id="1213877354940" />
      </scope>
      <unit id="1213877354940" at="17,0,60,0" name="jetbrains.mps.lang.generator.behavior.MappingConfiguration_Behavior" />
    </file>
  </root>
  <root nodeRef="r:00000000-0000-4000-0000-011c895902e1(jetbrains.mps.lang.generator.behavior)/1213877361819">
    <file name="LoopMacro_Behavior.java">
      <node id="1213877361822" at="20,5,21,101" concept="9" />
      <node id="1213877361822" at="21,101,22,332" concept="9" />
      <node id="1213877361834" at="23,43,24,80" concept="10" />
      <node id="1213877361822" at="25,12,26,7" concept="0" />
      <node id="1213877361836" at="27,5,28,16" concept="10" />
      <node id="1213877361824" at="31,0,32,0" concept="5" trace="patternVar_concept" />
      <node id="1213877361824" at="35,7,36,54" concept="9" />
      <node id="1213877361824" at="37,143,38,23" concept="10" />
      <node id="1213877361824" at="40,9,41,188" concept="9" />
      <node id="1213877361824" at="42,93,43,25" concept="10" />
      <node id="1213877361824" at="45,11,46,122" concept="9" />
      <node id="1213877361824" at="47,13,48,73" concept="9" />
      <node id="1213877361824" at="49,138,50,29" concept="10" />
      <node id="1213877361824" at="51,15,52,216" concept="0" />
      <node id="1213877361824" at="51,15,52,216" concept="4" />
      <node id="1213877361824" at="56,7,57,18" concept="10" />
      <node id="1213877361824" at="59,40,60,19" concept="10" />
      <node id="1213877361824" at="63,69,64,81" concept="4" />
      <node id="1213877361824" at="68,51,69,34" concept="10" />
      <node id="1213877361824" at="70,7,71,18" concept="10" />
      <node id="1213877361819" at="17,0,19,0" concept="13" trace="init#(Lorg/jetbrains/mps/openapi/model/SNode;)V" />
      <node id="1213877361824" at="32,0,34,0" concept="2" trace="Pattern_cdqxf8_a0a0a0a1#()V" />
      <node id="1213877361824" at="73,0,75,0" concept="8" trace="performActions#(Ljava/lang/Object;)V" />
      <node id="1213877361824" at="36,54,39,9" concept="7" />
      <node id="1213877361824" at="41,188,44,11" concept="7" />
      <node id="1213877361824" at="48,73,51,15" concept="7" />
      <node id="1213877361824" at="59,0,62,0" concept="8" trace="hasAntiquotations#()Z" />
      <node id="1213877361824" at="62,71,65,7" concept="7" />
      <node id="1213877361824" at="67,51,70,7" concept="0" />
      <node id="1213877361824" at="67,51,70,7" concept="7" />
      <node id="1213877361822" at="22,332,26,7" concept="7" />
      <node id="1213877361824" at="48,73,52,216" concept="0" />
      <node id="1213877361824" at="62,0,67,0" concept="8" trace="fillFieldValuesFrom#(Ljetbrains/mps/lang/pattern/GeneratedMatchingPattern;)V" />
      <node id="1213877361824" at="67,0,73,0" concept="8" trace="getFieldValue#(Ljava/lang/String;)Ljava/lang/Object;" />
      <node id="1213877361824" at="46,122,53,13" concept="0" />
      <node id="1213877361822" at="19,91,27,5" concept="0" />
      <node id="1213877361824" at="44,11,54,11" concept="0" />
      <node id="1213877361819" at="19,0,30,0" concept="13" trace="virtual_getInputNodeTypeInsideOfMacro_1213877290799#(Lorg/jetbrains/mps/openapi/model/SNode;)Lorg/jetbrains/mps/openapi/model/SNode;" />
      <node id="1213877361824" at="41,188,54,11" concept="0" />
      <node id="1213877361824" at="39,9,55,9" concept="0" />
      <node id="1213877361824" at="39,9,55,9" concept="0" />
      <node id="1213877361824" at="36,54,55,9" concept="0" />
      <node id="1213877361824" at="34,45,56,7" concept="0" />
      <node id="1213877361824" at="34,0,59,0" concept="8" trace="match#(Lorg/jetbrains/mps/openapi/model/SNode;)Z" />
      <scope id="1213877361840" at="17,43,17,43" />
      <scope id="1213877361824" at="32,38,32,38" />
      <scope id="1213877361824" at="73,42,73,42" />
      <scope id="1213877361833" at="23,43,24,80" />
      <scope id="1213877361824" at="37,143,38,23" />
      <scope id="1213877361824" at="42,93,43,25" />
      <scope id="1213877361824" at="49,138,50,29" />
      <scope id="1213877361824" at="51,15,52,216" />
      <scope id="1213877361824" at="59,40,60,19" />
      <scope id="1213877361824" at="63,69,64,81" />
      <scope id="1213877361824" at="68,51,69,34" />
      <scope id="1213877361819" at="17,0,19,0">
        <var name="thisNode" id="1213877361819" />
      </scope>
      <scope id="1213877361824" at="32,0,34,0" />
      <scope id="1213877361824" at="73,0,75,0">
        <var name="o" id="1213877361824" />
      </scope>
      <scope id="1213877361824" at="59,0,62,0" />
      <scope id="1213877361824" at="62,71,65,7" />
      <scope id="1213877361824" at="67,51,70,7" />
      <scope id="1213877361824" at="48,73,52,216" />
      <scope id="1213877361824" at="67,51,71,18" />
      <scope id="1213877361824" at="47,13,52,216">
        <var name="nodeToMatch_cdqxf8_a0a0a0a" id="1213877361824" />
      </scope>
      <scope id="1213877361824" at="62,0,67,0">
        <var name="pattern" id="1213877361824" />
      </scope>
      <scope id="1213877361822" at="20,5,26,7">
        <var name="coercedNode_cdqxf8_a0a" id="1213877361822" />
        <var name="pattern_cdqxf8_a0a" id="1213877361822" />
      </scope>
      <scope id="1213877361824" at="67,0,73,0">
        <var name="fieldName" id="1213877361824" />
      </scope>
      <scope id="1213877361824" at="45,11,53,13">
        <var name="childVar_cdqxf8_a0a0a0a" id="1213877361824" />
      </scope>
      <scope id="1213877361821" at="19,91,28,16" />
      <scope id="1213877361819" at="19,0,30,0">
        <var name="thisNode" id="1213877361819" />
      </scope>
      <scope id="1213877361824" at="41,188,54,11" />
      <scope id="1213877361824" at="40,9,54,11">
        <var name="childRole_cdqxf8_" id="1213877361824" />
      </scope>
      <scope id="1213877361824" at="39,9,55,9" />
      <scope id="1213877361824" at="36,54,55,9" />
      <scope id="1213877361824" at="35,7,55,9">
        <var name="nodeToMatch_cdqxf8_a0a0a0" id="1213877361824" />
      </scope>
      <scope id="1213877361824" at="34,45,57,18" />
      <scope id="1213877361824" at="34,0,59,0">
        <var name="nodeToMatch" id="1213877361824" />
      </scope>
      <unit id="1213877361824" at="30,0,76,0" name="jetbrains.mps.lang.generator.behavior.LoopMacro_Behavior$Pattern_cdqxf8_a0a0a0a1" />
      <unit id="1213877361819" at="16,0,77,0" name="jetbrains.mps.lang.generator.behavior.LoopMacro_Behavior" />
    </file>
  </root>
  <root nodeRef="r:00000000-0000-4000-0000-011c895902e1(jetbrains.mps.lang.generator.behavior)/1213877378066">
    <file name="IncludeMacro_Behavior.java">
      <node id="1213877378069" at="18,5,19,104" concept="9" />
      <node id="1213877378069" at="19,104,20,331" concept="9" />
      <node id="1213877378080" at="21,43,22,80" concept="10" />
      <node id="1213877378069" at="23,12,24,7" concept="0" />
      <node id="1213877378082" at="25,5,26,226" concept="10" />
      <node id="1213877378071" at="29,0,30,0" concept="5" trace="patternVar_concept" />
      <node id="1213877378071" at="33,7,34,54" concept="9" />
      <node id="1213877378071" at="35,131,36,23" concept="10" />
      <node id="1213877378071" at="37,9,38,209" concept="0" />
      <node id="1213877378071" at="37,9,38,209" concept="4" />
      <node id="1213877378071" at="39,7,40,18" concept="10" />
      <node id="1213877378071" at="42,40,43,19" concept="10" />
      <node id="1213877378071" at="46,69,47,81" concept="4" />
      <node id="1213877378071" at="51,51,52,34" concept="10" />
      <node id="1213877378071" at="53,7,54,18" concept="10" />
      <node id="1213877378066" at="15,0,17,0" concept="13" trace="init#(Lorg/jetbrains/mps/openapi/model/SNode;)V" />
      <node id="1213877378071" at="30,0,32,0" concept="2" trace="Pattern_wfrqja_a0a0a0a1#()V" />
      <node id="1213877378071" at="56,0,58,0" concept="8" trace="performActions#(Ljava/lang/Object;)V" />
      <node id="1213877378071" at="34,54,37,9" concept="7" />
      <node id="1213877378071" at="42,0,45,0" concept="8" trace="hasAntiquotations#()Z" />
      <node id="1213877378071" at="45,71,48,7" concept="7" />
      <node id="1213877378071" at="50,51,53,7" concept="0" />
      <node id="1213877378071" at="50,51,53,7" concept="7" />
      <node id="1213877378069" at="20,331,24,7" concept="7" />
      <node id="1213877378071" at="34,54,38,209" concept="0" />
      <node id="1213877378071" at="45,0,50,0" concept="8" trace="fillFieldValuesFrom#(Ljetbrains/mps/lang/pattern/GeneratedMatchingPattern;)V" />
      <node id="1213877378071" at="50,0,56,0" concept="8" trace="getFieldValue#(Ljava/lang/String;)Ljava/lang/Object;" />
      <node id="1213877378071" at="32,45,39,7" concept="0" />
      <node id="1213877378069" at="17,91,25,5" concept="0" />
      <node id="1213877378071" at="32,0,42,0" concept="8" trace="match#(Lorg/jetbrains/mps/openapi/model/SNode;)Z" />
      <node id="1213877378066" at="17,0,28,0" concept="13" trace="virtual_getInputNodeTypeInsideOfMacro_1213877290799#(Lorg/jetbrains/mps/openapi/model/SNode;)Lorg/jetbrains/mps/openapi/model/SNode;" />
      <scope id="1213877378088" at="15,43,15,43" />
      <scope id="1213877378071" at="30,38,30,38" />
      <scope id="1213877378071" at="56,42,56,42" />
      <scope id="1213877378079" at="21,43,22,80" />
      <scope id="1213877378071" at="35,131,36,23" />
      <scope id="1213877378071" at="37,9,38,209" />
      <scope id="1213877378071" at="42,40,43,19" />
      <scope id="1213877378071" at="46,69,47,81" />
      <scope id="1213877378071" at="51,51,52,34" />
      <scope id="1213877378066" at="15,0,17,0">
        <var name="thisNode" id="1213877378066" />
      </scope>
      <scope id="1213877378071" at="30,0,32,0" />
      <scope id="1213877378071" at="56,0,58,0">
        <var name="o" id="1213877378071" />
      </scope>
      <scope id="1213877378071" at="42,0,45,0" />
      <scope id="1213877378071" at="45,71,48,7" />
      <scope id="1213877378071" at="50,51,53,7" />
      <scope id="1213877378071" at="34,54,38,209" />
      <scope id="1213877378071" at="50,51,54,18" />
      <scope id="1213877378071" at="33,7,38,209">
        <var name="nodeToMatch_wfrqja_a0a0a0" id="1213877378071" />
      </scope>
      <scope id="1213877378071" at="45,0,50,0">
        <var name="pattern" id="1213877378071" />
      </scope>
      <scope id="1213877378069" at="18,5,24,7">
        <var name="coercedNode_wfrqja_a0a" id="1213877378069" />
        <var name="pattern_wfrqja_a0a" id="1213877378069" />
      </scope>
      <scope id="1213877378071" at="50,0,56,0">
        <var name="fieldName" id="1213877378071" />
      </scope>
      <scope id="1213877378071" at="32,45,40,18" />
      <scope id="1213877378068" at="17,91,26,226" />
      <scope id="1213877378071" at="32,0,42,0">
        <var name="nodeToMatch" id="1213877378071" />
      </scope>
      <scope id="1213877378066" at="17,0,28,0">
        <var name="thisNode" id="1213877378066" />
      </scope>
      <unit id="1213877378071" at="28,0,59,0" name="jetbrains.mps.lang.generator.behavior.IncludeMacro_Behavior$Pattern_wfrqja_a0a0a0a1" />
      <unit id="1213877378066" at="14,0,60,0" name="jetbrains.mps.lang.generator.behavior.IncludeMacro_Behavior" />
    </file>
  </root>
  <root nodeRef="r:00000000-0000-4000-0000-011c895902e1(jetbrains.mps.lang.generator.behavior)/1213877426757">
    <file name="CopySrcNodeMacro_Behavior.java">
      <node id="1213877426761" at="21,5,22,106" concept="9" />
      <node id="1213877426761" at="22,106,23,329" concept="9" />
      <node id="1213877426772" at="24,42,25,79" concept="10" />
      <node id="1213877426761" at="26,12,27,7" concept="0" />
      <node id="1213877426774" at="28,5,29,16" concept="10" />
      <node id="1721071511426700414" at="32,201,33,19" concept="10" />
      <node id="1721071511426709297" at="35,538,36,19" concept="10" />
      <node id="1721071511426709301" at="37,5,38,16" concept="10" />
      <node id="1213877426763" at="41,0,42,0" concept="5" trace="patternVar_concept" />
      <node id="1213877426763" at="45,7,46,53" concept="9" />
      <node id="1213877426763" at="47,130,48,23" concept="10" />
      <node id="1213877426763" at="49,9,50,208" concept="0" />
      <node id="1213877426763" at="49,9,50,208" concept="4" />
      <node id="1213877426763" at="51,7,52,18" concept="10" />
      <node id="1213877426763" at="54,40,55,19" concept="10" />
      <node id="1213877426763" at="58,69,59,81" concept="4" />
      <node id="1213877426763" at="63,51,64,34" concept="10" />
      <node id="1213877426763" at="65,7,66,18" concept="10" />
      <node id="1213877426757" at="18,0,20,0" concept="13" trace="init#(Lorg/jetbrains/mps/openapi/model/SNode;)V" />
      <node id="1213877426763" at="42,0,44,0" concept="2" trace="Pattern_7c1mz_a0a0a0a1#()V" />
      <node id="1213877426763" at="68,0,70,0" concept="8" trace="performActions#(Ljava/lang/Object;)V" />
      <node id="1721071511426700360" at="31,91,34,5" concept="7" />
      <node id="1721071511426700418" at="34,5,37,5" concept="7" />
      <node id="1213877426763" at="46,53,49,9" concept="7" />
      <node id="1213877426763" at="54,0,57,0" concept="8" trace="hasAntiquotations#()Z" />
      <node id="1213877426763" at="57,71,60,7" concept="7" />
      <node id="1213877426763" at="62,51,65,7" concept="0" />
      <node id="1213877426763" at="62,51,65,7" concept="7" />
      <node id="1213877426761" at="23,329,27,7" concept="7" />
      <node id="1213877426763" at="46,53,50,208" concept="0" />
      <node id="1213877426763" at="57,0,62,0" concept="8" trace="fillFieldValuesFrom#(Ljetbrains/mps/lang/pattern/GeneratedMatchingPattern;)V" />
      <node id="1213877426763" at="62,0,68,0" concept="8" trace="getFieldValue#(Ljava/lang/String;)Ljava/lang/Object;" />
      <node id="1213877426763" at="44,45,51,7" concept="0" />
      <node id="1213877426761" at="20,91,28,5" concept="0" />
      <node id="1213877426757" at="31,0,40,0" concept="13" trace="virtual_suppress_3393165121846091591#(Lorg/jetbrains/mps/openapi/model/SNode;Lorg/jetbrains/mps/openapi/model/SNode;)Z" />
      <node id="1213877426763" at="44,0,54,0" concept="8" trace="match#(Lorg/jetbrains/mps/openapi/model/SNode;)Z" />
      <node id="1213877426757" at="20,0,31,0" concept="13" trace="virtual_getInputNodeTypeInsideOfMacro_1213877290799#(Lorg/jetbrains/mps/openapi/model/SNode;)Lorg/jetbrains/mps/openapi/model/SNode;" />
      <scope id="1213877426777" at="18,43,18,43" />
      <scope id="1213877426763" at="42,37,42,37" />
      <scope id="1213877426763" at="68,42,68,42" />
      <scope id="1213877426771" at="24,42,25,79" />
      <scope id="1721071511426700362" at="32,201,33,19" />
      <scope id="1721071511426700419" at="35,538,36,19" />
      <scope id="1213877426763" at="47,130,48,23" />
      <scope id="1213877426763" at="49,9,50,208" />
      <scope id="1213877426763" at="54,40,55,19" />
      <scope id="1213877426763" at="58,69,59,81" />
      <scope id="1213877426763" at="63,51,64,34" />
      <scope id="1213877426757" at="18,0,20,0">
        <var name="thisNode" id="1213877426757" />
      </scope>
      <scope id="1213877426763" at="42,0,44,0" />
      <scope id="1213877426763" at="68,0,70,0">
        <var name="o" id="1213877426763" />
      </scope>
      <scope id="1213877426763" at="54,0,57,0" />
      <scope id="1213877426763" at="57,71,60,7" />
      <scope id="1213877426763" at="62,51,65,7" />
      <scope id="1213877426763" at="46,53,50,208" />
      <scope id="1213877426763" at="62,51,66,18" />
      <scope id="1213877426763" at="45,7,50,208">
        <var name="nodeToMatch_7c1mz_a0a0a0" id="1213877426763" />
      </scope>
      <scope id="1213877426763" at="57,0,62,0">
        <var name="pattern" id="1213877426763" />
      </scope>
      <scope id="1213877426761" at="21,5,27,7">
        <var name="coercedNode_7c1mz_a0a" id="1213877426761" />
        <var name="pattern_7c1mz_a0a" id="1213877426761" />
      </scope>
      <scope id="1213877426763" at="62,0,68,0">
        <var name="fieldName" id="1213877426763" />
      </scope>
      <scope id="6631111943583857299" at="31,91,38,16" />
      <scope id="1213877426763" at="44,45,52,18" />
      <scope id="1213877426760" at="20,91,29,16" />
      <scope id="1213877426757" at="31,0,40,0">
        <var name="child" id="6631111943583857300" />
        <var name="thisNode" id="1213877426757" />
      </scope>
      <scope id="1213877426763" at="44,0,54,0">
        <var name="nodeToMatch" id="1213877426763" />
      </scope>
      <scope id="1213877426757" at="20,0,31,0">
        <var name="thisNode" id="1213877426757" />
      </scope>
      <unit id="1213877426763" at="40,0,71,0" name="jetbrains.mps.lang.generator.behavior.CopySrcNodeMacro_Behavior$Pattern_7c1mz_a0a0a0a1" />
      <unit id="1213877426757" at="17,0,72,0" name="jetbrains.mps.lang.generator.behavior.CopySrcNodeMacro_Behavior" />
    </file>
  </root>
  <root nodeRef="r:00000000-0000-4000-0000-011c895902e1(jetbrains.mps.lang.generator.behavior)/1213877472999">
    <file name="PropertyMacro_GetPropertyValue_Behavior.java">
      <node id="1213877473002" at="21,83,22,241" concept="9" />
      <node id="1213877473044" at="22,241,23,243" concept="9" />
      <node id="1213877473052" at="24,27,25,155" concept="10" />
      <node id="1213877473062" at="26,5,27,47" concept="10" />
      <node id="1262430001741642812" at="29,103,30,16" concept="10" />
      <node id="3044950653914720438" at="32,125,33,293" concept="9" />
      <node id="3044950653914720453" at="33,293,34,169" concept="4" />
      <node id="3044950653914720458" at="34,169,35,187" concept="4" />
      <node id="3044950653914720463" at="35,187,36,169" concept="4" />
      <node id="3044950653914720468" at="36,169,37,174" concept="4" />
      <node id="3044950653914720472" at="37,174,38,18" concept="10" />
      <node id="1213877473063" at="40,60,41,63" concept="9" />
      <node id="1213877473063" at="41,63,42,30" concept="9" />
      <node id="1213877473063" at="42,30,43,134" concept="0" />
      <node id="1213877473063" at="42,30,43,134" concept="0" />
      <node id="1213877473063" at="42,30,43,134" concept="4" />
      <node id="1213877473063" at="43,134,44,24" concept="10" />
      <node id="1213877472999" at="19,0,21,0" concept="13" trace="init#(Lorg/jetbrains/mps/openapi/model/SNode;)V" />
      <node id="1213877473050" at="23,243,26,5" concept="7" />
      <node id="1213877472999" at="29,0,32,0" concept="13" trace="virtual_usesParameterObject_1262430001741497984#(Lorg/jetbrains/mps/openapi/language/SAbstractConcept;)Z" />
      <node id="1213877473063" at="40,0,46,0" concept="13" trace="_quotation_createNode_90g9ox_a3a0#()Lorg/jetbrains/mps/openapi/model/SNode;" />
      <node id="1213877472999" at="21,0,29,0" concept="13" trace="virtual_getExpectedReturnType_1213877374441#(Lorg/jetbrains/mps/openapi/model/SNode;)Lorg/jetbrains/mps/openapi/model/SNode;" />
      <node id="1213877472999" at="32,0,40,0" concept="13" trace="virtual_getApplicableConceptFunctionParameter_3044950653914717136#(Lorg/jetbrains/mps/openapi/language/SAbstractConcept;)Ljava/util/List;" />
      <scope id="1213877473067" at="19,43,19,43" />
      <scope id="1213877473051" at="24,27,25,155" />
      <scope id="1262430001741642811" at="29,103,30,16" />
      <scope id="1213877473063" at="42,30,43,134" />
      <scope id="1213877472999" at="19,0,21,0">
        <var name="thisNode" id="1213877472999" />
      </scope>
      <scope id="1213877472999" at="29,0,32,0">
        <var name="thisConcept" id="1213877472999" />
      </scope>
      <scope id="1213877473063" at="40,60,44,24">
        <var name="facade" id="1213877473063" />
        <var name="quotedNode_1" id="1213877473063" />
      </scope>
      <scope id="1213877473001" at="21,83,27,47">
        <var name="dataType" id="1213877473045" />
        <var name="propertyMacro" id="1213877473003" />
      </scope>
      <scope id="3044950653914720437" at="32,125,38,18">
        <var name="result" id="3044950653914720439" />
      </scope>
      <scope id="1213877473063" at="40,0,46,0" />
      <scope id="1213877472999" at="21,0,29,0">
        <var name="thisNode" id="1213877472999" />
      </scope>
      <scope id="1213877472999" at="32,0,40,0">
        <var name="thisConcept" id="1213877472999" />
      </scope>
      <unit id="1213877472999" at="18,0,47,0" name="jetbrains.mps.lang.generator.behavior.PropertyMacro_GetPropertyValue_Behavior" />
    </file>
  </root>
  <root nodeRef="r:00000000-0000-4000-0000-011c895902e1(jetbrains.mps.lang.generator.behavior)/1213877486464">
    <file name="Root_MappingRule_Behavior.java">
      <node id="1213877486467" at="14,77,15,223" concept="10" />
      <node id="1213877486464" at="12,0,14,0" concept="13" trace="init#(Lorg/jetbrains/mps/openapi/model/SNode;)V" />
      <node id="1213877486464" at="14,0,17,0" concept="13" trace="virtual_getTemplateType_1213877498511#(Lorg/jetbrains/mps/openapi/model/SNode;)Lorg/jetbrains/mps/openapi/model/SNode;" />
      <scope id="1213877486475" at="12,43,12,43" />
      <scope id="1213877486466" at="14,77,15,223" />
      <scope id="1213877486464" at="12,0,14,0">
        <var name="thisNode" id="1213877486464" />
      </scope>
      <scope id="1213877486464" at="14,0,17,0">
        <var name="thisNode" id="1213877486464" />
      </scope>
      <unit id="1213877486464" at="11,0,18,0" name="jetbrains.mps.lang.generator.behavior.Root_MappingRule_Behavior" />
    </file>
  </root>
  <root nodeRef="r:00000000-0000-4000-0000-011c895902e1(jetbrains.mps.lang.generator.behavior)/1213877498462">
    <file name="BaseMappingRule_Behavior.java">
      <node id="1213877498465" at="15,78,16,263" concept="9" />
      <node id="1213877498472" at="16,263,17,368" concept="4" />
      <node id="1213877498484" at="17,368,18,100" concept="9" />
      <node id="1213877498492" at="19,31,20,55" concept="4" />
      <node id="1213877498506" at="21,5,22,25" concept="10" />
      <node id="1213877498514" at="24,77,25,16" concept="10" />
      <node id="1213877498519" at="27,79,28,366" concept="9" />
      <node id="1213877498529" at="29,31,30,26" concept="10" />
      <node id="1213877498534" at="31,5,32,16" concept="10" />
      <node id="1213877498462" at="13,0,15,0" concept="13" trace="init#(Lorg/jetbrains/mps/openapi/model/SNode;)V" />
      <node id="1213877498490" at="18,100,21,5" concept="7" />
      <node id="1213877498462" at="24,0,27,0" concept="13" trace="virtual_getTemplateType_1213877498511#(Lorg/jetbrains/mps/openapi/model/SNode;)Lorg/jetbrains/mps/openapi/model/SNode;" />
      <node id="1213877498527" at="28,366,31,5" concept="7" />
      <node id="1213877498462" at="27,0,34,0" concept="13" trace="call_getMappingLabelText_1213877498516#(Lorg/jetbrains/mps/openapi/model/SNode;)Ljava/lang/String;" />
      <node id="1213877498462" at="15,0,24,0" concept="13" trace="virtual_getPresentation_1213877396640#(Lorg/jetbrains/mps/openapi/model/SNode;)Ljava/lang/String;" />
      <scope id="1213877498539" at="13,43,13,43" />
      <scope id="1213877498491" at="19,31,20,55" />
      <scope id="1213877498513" at="24,77,25,16" />
      <scope id="1213877498528" at="29,31,30,26" />
      <scope id="1213877498462" at="13,0,15,0">
        <var name="thisNode" id="1213877498462" />
      </scope>
      <scope id="1213877498462" at="24,0,27,0">
        <var name="thisNode" id="1213877498462" />
      </scope>
      <scope id="1213877498518" at="27,79,32,16">
        <var name="mappingLabel" id="1213877498520" />
      </scope>
      <scope id="1213877498464" at="15,78,22,25">
        <var name="mappingLabel" id="1213877498485" />
        <var name="sb" id="1213877498466" />
      </scope>
      <scope id="1213877498462" at="27,0,34,0">
        <var name="thisNode" id="1213877498462" />
      </scope>
      <scope id="1213877498462" at="15,0,24,0">
        <var name="thisNode" id="1213877498462" />
      </scope>
      <unit id="1213877498462" at="12,0,35,0" name="jetbrains.mps.lang.generator.behavior.BaseMappingRule_Behavior" />
    </file>
  </root>
  <root nodeRef="r:00000000-0000-4000-0000-011c895902e1(jetbrains.mps.lang.generator.behavior)/1213877522462">
    <file name="SwitchMacro_Behavior.java">
      <node id="1213877522465" at="18,5,19,103" concept="9" />
      <node id="1213877522465" at="19,103,20,331" concept="9" />
      <node id="1213877522476" at="21,43,22,80" concept="10" />
      <node id="1213877522465" at="23,12,24,7" concept="0" />
      <node id="1213877522478" at="25,5,26,226" concept="10" />
      <node id="1213877522467" at="29,0,30,0" concept="5" trace="patternVar_concept" />
      <node id="1213877522467" at="33,7,34,54" concept="9" />
      <node id="1213877522467" at="35,131,36,23" concept="10" />
      <node id="1213877522467" at="37,9,38,209" concept="0" />
      <node id="1213877522467" at="37,9,38,209" concept="4" />
      <node id="1213877522467" at="39,7,40,18" concept="10" />
      <node id="1213877522467" at="42,40,43,19" concept="10" />
      <node id="1213877522467" at="46,69,47,81" concept="4" />
      <node id="1213877522467" at="51,51,52,34" concept="10" />
      <node id="1213877522467" at="53,7,54,18" concept="10" />
      <node id="1213877522462" at="15,0,17,0" concept="13" trace="init#(Lorg/jetbrains/mps/openapi/model/SNode;)V" />
      <node id="1213877522467" at="30,0,32,0" concept="2" trace="Pattern_i6m7ss_a0a0a0a1#()V" />
      <node id="1213877522467" at="56,0,58,0" concept="8" trace="performActions#(Ljava/lang/Object;)V" />
      <node id="1213877522467" at="34,54,37,9" concept="7" />
      <node id="1213877522467" at="42,0,45,0" concept="8" trace="hasAntiquotations#()Z" />
      <node id="1213877522467" at="45,71,48,7" concept="7" />
      <node id="1213877522467" at="50,51,53,7" concept="0" />
      <node id="1213877522467" at="50,51,53,7" concept="7" />
      <node id="1213877522465" at="20,331,24,7" concept="7" />
      <node id="1213877522467" at="34,54,38,209" concept="0" />
      <node id="1213877522467" at="45,0,50,0" concept="8" trace="fillFieldValuesFrom#(Ljetbrains/mps/lang/pattern/GeneratedMatchingPattern;)V" />
      <node id="1213877522467" at="50,0,56,0" concept="8" trace="getFieldValue#(Ljava/lang/String;)Ljava/lang/Object;" />
      <node id="1213877522467" at="32,45,39,7" concept="0" />
      <node id="1213877522465" at="17,91,25,5" concept="0" />
      <node id="1213877522467" at="32,0,42,0" concept="8" trace="match#(Lorg/jetbrains/mps/openapi/model/SNode;)Z" />
      <node id="1213877522462" at="17,0,28,0" concept="13" trace="virtual_getInputNodeTypeInsideOfMacro_1213877290799#(Lorg/jetbrains/mps/openapi/model/SNode;)Lorg/jetbrains/mps/openapi/model/SNode;" />
      <scope id="1213877522484" at="15,43,15,43" />
      <scope id="1213877522467" at="30,38,30,38" />
      <scope id="1213877522467" at="56,42,56,42" />
      <scope id="1213877522475" at="21,43,22,80" />
      <scope id="1213877522467" at="35,131,36,23" />
      <scope id="1213877522467" at="37,9,38,209" />
      <scope id="1213877522467" at="42,40,43,19" />
      <scope id="1213877522467" at="46,69,47,81" />
      <scope id="1213877522467" at="51,51,52,34" />
      <scope id="1213877522462" at="15,0,17,0">
        <var name="thisNode" id="1213877522462" />
      </scope>
      <scope id="1213877522467" at="30,0,32,0" />
      <scope id="1213877522467" at="56,0,58,0">
        <var name="o" id="1213877522467" />
      </scope>
      <scope id="1213877522467" at="42,0,45,0" />
      <scope id="1213877522467" at="45,71,48,7" />
      <scope id="1213877522467" at="50,51,53,7" />
      <scope id="1213877522467" at="34,54,38,209" />
      <scope id="1213877522467" at="50,51,54,18" />
      <scope id="1213877522467" at="33,7,38,209">
        <var name="nodeToMatch_i6m7ss_a0a0a0" id="1213877522467" />
      </scope>
      <scope id="1213877522467" at="45,0,50,0">
        <var name="pattern" id="1213877522467" />
      </scope>
      <scope id="1213877522465" at="18,5,24,7">
        <var name="coercedNode_i6m7ss_a0a" id="1213877522465" />
        <var name="pattern_i6m7ss_a0a" id="1213877522465" />
      </scope>
      <scope id="1213877522467" at="50,0,56,0">
        <var name="fieldName" id="1213877522467" />
      </scope>
      <scope id="1213877522467" at="32,45,40,18" />
      <scope id="1213877522464" at="17,91,26,226" />
      <scope id="1213877522467" at="32,0,42,0">
        <var name="nodeToMatch" id="1213877522467" />
      </scope>
      <scope id="1213877522462" at="17,0,28,0">
        <var name="thisNode" id="1213877522462" />
      </scope>
      <unit id="1213877522467" at="28,0,59,0" name="jetbrains.mps.lang.generator.behavior.SwitchMacro_Behavior$Pattern_i6m7ss_a0a0a0a1" />
      <unit id="1213877522462" at="14,0,60,0" name="jetbrains.mps.lang.generator.behavior.SwitchMacro_Behavior" />
    </file>
  </root>
  <root nodeRef="r:00000000-0000-4000-0000-011c895902e1(jetbrains.mps.lang.generator.behavior)/1262430001741520185">
    <file name="TemplateFragment_ContextNodeQuery_Behavior.java">
      <node id="1262430001741520183" at="17,103,18,16" concept="10" />
      <node id="3044950653914719261" at="20,125,21,293" concept="9" />
      <node id="3044950653914719276" at="21,293,22,169" concept="4" />
      <node id="3044950653914719281" at="22,169,23,174" concept="4" />
      <node id="3044950653914719286" at="23,174,24,187" concept="4" />
      <node id="3044950653914719291" at="24,187,25,169" concept="4" />
      <node id="3044950653914719295" at="25,169,26,18" concept="10" />
      <node id="658365993682020099" at="28,83,29,47" concept="10" />
      <node id="658365993682020095" at="31,60,32,63" concept="9" />
      <node id="658365993682020095" at="32,63,33,30" concept="9" />
      <node id="658365993682020095" at="33,30,34,132" concept="0" />
      <node id="658365993682020095" at="33,30,34,132" concept="0" />
      <node id="658365993682020095" at="33,30,34,132" concept="4" />
      <node id="658365993682020095" at="34,132,35,24" concept="10" />
      <node id="1262430001741520185" at="15,0,17,0" concept="13" trace="init#(Lorg/jetbrains/mps/openapi/model/SNode;)V" />
      <node id="1262430001741520185" at="17,0,20,0" concept="13" trace="virtual_usesParameterObject_1262430001741497984#(Lorg/jetbrains/mps/openapi/language/SAbstractConcept;)Z" />
      <node id="1262430001741520185" at="28,0,31,0" concept="13" trace="virtual_getExpectedReturnType_1213877374441#(Lorg/jetbrains/mps/openapi/model/SNode;)Lorg/jetbrains/mps/openapi/model/SNode;" />
      <node id="658365993682020095" at="31,0,37,0" concept="13" trace="_quotation_createNode_pky3te_a0a2#()Lorg/jetbrains/mps/openapi/model/SNode;" />
      <node id="1262430001741520185" at="20,0,28,0" concept="13" trace="virtual_getApplicableConceptFunctionParameter_3044950653914717136#(Lorg/jetbrains/mps/openapi/language/SAbstractConcept;)Ljava/util/List;" />
      <scope id="1262430001741520187" at="15,43,15,43" />
      <scope id="1262430001741520182" at="17,103,18,16" />
      <scope id="658365993682020098" at="28,83,29,47" />
      <scope id="658365993682020095" at="33,30,34,132" />
      <scope id="1262430001741520185" at="15,0,17,0">
        <var name="thisNode" id="1262430001741520185" />
      </scope>
      <scope id="1262430001741520185" at="17,0,20,0">
        <var name="thisConcept" id="1262430001741520185" />
      </scope>
      <scope id="1262430001741520185" at="28,0,31,0">
        <var name="thisNode" id="1262430001741520185" />
      </scope>
      <scope id="658365993682020095" at="31,60,35,24">
        <var name="facade" id="658365993682020095" />
        <var name="quotedNode_1" id="658365993682020095" />
      </scope>
      <scope id="3044950653914719260" at="20,125,26,18">
        <var name="result" id="3044950653914719262" />
      </scope>
      <scope id="658365993682020095" at="31,0,37,0" />
      <scope id="1262430001741520185" at="20,0,28,0">
        <var name="thisConcept" id="1262430001741520185" />
      </scope>
      <unit id="1262430001741520185" at="14,0,38,0" name="jetbrains.mps.lang.generator.behavior.TemplateFragment_ContextNodeQuery_Behavior" />
    </file>
  </root>
  <root nodeRef="r:00000000-0000-4000-0000-011c895902e1(jetbrains.mps.lang.generator.behavior)/1262430001741641656">
    <file name="TemplateFragment_Behavior.java">
      <node id="1262430001741641656" at="8,0,10,0" concept="13" trace="init#(Lorg/jetbrains/mps/openapi/model/SNode;)V" />
      <scope id="1262430001741641658" at="8,43,8,43" />
      <scope id="1262430001741641656" at="8,0,10,0">
        <var name="thisNode" id="1262430001741641656" />
      </scope>
      <unit id="1262430001741641656" at="7,0,11,0" name="jetbrains.mps.lang.generator.behavior.TemplateFragment_Behavior" />
    </file>
  </root>
  <root nodeRef="r:00000000-0000-4000-0000-011c895902e1(jetbrains.mps.lang.generator.behavior)/1262430001741641667">
    <file name="IfMacro_Condition_Behavior.java">
      <node id="1262430001741641665" at="17,103,18,16" concept="10" />
      <node id="3044950653914723567" at="20,125,21,293" concept="9" />
      <node id="3044950653914723582" at="21,293,22,187" concept="4" />
      <node id="3044950653914723587" at="22,187,23,169" concept="4" />
      <node id="3044950653914723592" at="23,169,24,174" concept="4" />
      <node id="3044950653914723596" at="24,174,25,18" concept="10" />
      <node id="658365993681975733" at="27,83,28,47" concept="10" />
      <node id="658365993681975729" at="30,60,31,63" concept="9" />
      <node id="658365993681975729" at="31,63,32,30" concept="9" />
      <node id="658365993681975729" at="32,30,33,135" concept="0" />
      <node id="658365993681975729" at="32,30,33,135" concept="0" />
      <node id="658365993681975729" at="32,30,33,135" concept="4" />
      <node id="658365993681975729" at="33,135,34,24" concept="10" />
      <node id="1262430001741641667" at="15,0,17,0" concept="13" trace="init#(Lorg/jetbrains/mps/openapi/model/SNode;)V" />
      <node id="1262430001741641667" at="17,0,20,0" concept="13" trace="virtual_usesParameterObject_1262430001741497984#(Lorg/jetbrains/mps/openapi/language/SAbstractConcept;)Z" />
      <node id="1262430001741641667" at="27,0,30,0" concept="13" trace="virtual_getExpectedReturnType_1213877374441#(Lorg/jetbrains/mps/openapi/model/SNode;)Lorg/jetbrains/mps/openapi/model/SNode;" />
      <node id="658365993681975729" at="30,0,36,0" concept="13" trace="_quotation_createNode_ptpu2b_a0a2#()Lorg/jetbrains/mps/openapi/model/SNode;" />
      <node id="1262430001741641667" at="20,0,27,0" concept="13" trace="virtual_getApplicableConceptFunctionParameter_3044950653914717136#(Lorg/jetbrains/mps/openapi/language/SAbstractConcept;)Ljava/util/List;" />
      <scope id="1262430001741641669" at="15,43,15,43" />
      <scope id="1262430001741641664" at="17,103,18,16" />
      <scope id="658365993681975732" at="27,83,28,47" />
      <scope id="658365993681975729" at="32,30,33,135" />
      <scope id="1262430001741641667" at="15,0,17,0">
        <var name="thisNode" id="1262430001741641667" />
      </scope>
      <scope id="1262430001741641667" at="17,0,20,0">
        <var name="thisConcept" id="1262430001741641667" />
      </scope>
      <scope id="1262430001741641667" at="27,0,30,0">
        <var name="thisNode" id="1262430001741641667" />
      </scope>
      <scope id="658365993681975729" at="30,60,34,24">
        <var name="facade" id="658365993681975729" />
        <var name="quotedNode_1" id="658365993681975729" />
      </scope>
      <scope id="3044950653914723566" at="20,125,25,18">
        <var name="result" id="3044950653914723568" />
      </scope>
      <scope id="658365993681975729" at="30,0,36,0" />
      <scope id="1262430001741641667" at="20,0,27,0">
        <var name="thisConcept" id="1262430001741641667" />
      </scope>
      <unit id="1262430001741641667" at="14,0,37,0" name="jetbrains.mps.lang.generator.behavior.IfMacro_Condition_Behavior" />
    </file>
  </root>
  <root nodeRef="r:00000000-0000-4000-0000-011c895902e1(jetbrains.mps.lang.generator.behavior)/1262430001741642153">
    <file name="BaseMappingRule_Condition_Behavior.java">
      <node id="1262430001741642151" at="17,103,18,16" concept="10" />
      <node id="3044950653914720201" at="20,125,21,293" concept="9" />
      <node id="3044950653914720216" at="21,293,22,187" concept="4" />
      <node id="3044950653914720221" at="22,187,23,169" concept="4" />
      <node id="3044950653914720226" at="23,169,24,174" concept="4" />
      <node id="3044950653914720230" at="24,174,25,18" concept="10" />
      <node id="658365993682017717" at="27,83,28,47" concept="10" />
      <node id="658365993682017713" at="30,60,31,63" concept="9" />
      <node id="658365993682017713" at="31,63,32,30" concept="9" />
      <node id="658365993682017713" at="32,30,33,135" concept="0" />
      <node id="658365993682017713" at="32,30,33,135" concept="0" />
      <node id="658365993682017713" at="32,30,33,135" concept="4" />
      <node id="658365993682017713" at="33,135,34,24" concept="10" />
      <node id="1262430001741642153" at="15,0,17,0" concept="13" trace="init#(Lorg/jetbrains/mps/openapi/model/SNode;)V" />
      <node id="1262430001741642153" at="17,0,20,0" concept="13" trace="virtual_usesParameterObject_1262430001741497984#(Lorg/jetbrains/mps/openapi/language/SAbstractConcept;)Z" />
      <node id="1262430001741642153" at="27,0,30,0" concept="13" trace="virtual_getExpectedReturnType_1213877374441#(Lorg/jetbrains/mps/openapi/model/SNode;)Lorg/jetbrains/mps/openapi/model/SNode;" />
      <node id="658365993682017713" at="30,0,36,0" concept="13" trace="_quotation_createNode_lnuxa6_a0a2#()Lorg/jetbrains/mps/openapi/model/SNode;" />
      <node id="1262430001741642153" at="20,0,27,0" concept="13" trace="virtual_getApplicableConceptFunctionParameter_3044950653914717136#(Lorg/jetbrains/mps/openapi/language/SAbstractConcept;)Ljava/util/List;" />
      <scope id="1262430001741642155" at="15,43,15,43" />
      <scope id="1262430001741642150" at="17,103,18,16" />
      <scope id="658365993682017716" at="27,83,28,47" />
      <scope id="658365993682017713" at="32,30,33,135" />
      <scope id="1262430001741642153" at="15,0,17,0">
        <var name="thisNode" id="1262430001741642153" />
      </scope>
      <scope id="1262430001741642153" at="17,0,20,0">
        <var name="thisConcept" id="1262430001741642153" />
      </scope>
      <scope id="1262430001741642153" at="27,0,30,0">
        <var name="thisNode" id="1262430001741642153" />
      </scope>
      <scope id="658365993682017713" at="30,60,34,24">
        <var name="facade" id="658365993682017713" />
        <var name="quotedNode_1" id="658365993682017713" />
      </scope>
      <scope id="3044950653914720200" at="20,125,25,18">
        <var name="result" id="3044950653914720202" />
      </scope>
      <scope id="658365993682017713" at="30,0,36,0" />
      <scope id="1262430001741642153" at="20,0,27,0">
        <var name="thisConcept" id="1262430001741642153" />
      </scope>
      <unit id="1262430001741642153" at="14,0,37,0" name="jetbrains.mps.lang.generator.behavior.BaseMappingRule_Condition_Behavior" />
    </file>
  </root>
  <root nodeRef="r:00000000-0000-4000-0000-011c895902e1(jetbrains.mps.lang.generator.behavior)/1262430001741642829">
    <file name="MapSrcMacro_MapperFunction_Behavior.java">
      <node id="1262430001741642827" at="17,103,18,16" concept="10" />
      <node id="3044950653914718363" at="20,125,21,293" concept="9" />
      <node id="3044950653914718378" at="21,293,22,187" concept="4" />
      <node id="3044950653914718383" at="22,187,23,169" concept="4" />
      <node id="3044950653914718388" at="23,169,24,169" concept="4" />
      <node id="3044950653914718393" at="24,169,25,174" concept="4" />
      <node id="3044950653914718397" at="25,174,26,18" concept="10" />
      <node id="658365993682020111" at="28,83,29,47" concept="10" />
      <node id="658365993682020107" at="31,60,32,63" concept="9" />
      <node id="658365993682020107" at="32,63,33,30" concept="9" />
      <node id="658365993682020107" at="33,30,34,132" concept="0" />
      <node id="658365993682020107" at="33,30,34,132" concept="0" />
      <node id="658365993682020107" at="33,30,34,132" concept="4" />
      <node id="658365993682020107" at="34,132,35,24" concept="10" />
      <node id="1262430001741642829" at="15,0,17,0" concept="13" trace="init#(Lorg/jetbrains/mps/openapi/model/SNode;)V" />
      <node id="1262430001741642829" at="17,0,20,0" concept="13" trace="virtual_usesParameterObject_1262430001741497984#(Lorg/jetbrains/mps/openapi/language/SAbstractConcept;)Z" />
      <node id="1262430001741642829" at="28,0,31,0" concept="13" trace="virtual_getExpectedReturnType_1213877374441#(Lorg/jetbrains/mps/openapi/model/SNode;)Lorg/jetbrains/mps/openapi/model/SNode;" />
      <node id="658365993682020107" at="31,0,37,0" concept="13" trace="_quotation_createNode_fltta6_a0a2#()Lorg/jetbrains/mps/openapi/model/SNode;" />
      <node id="1262430001741642829" at="20,0,28,0" concept="13" trace="virtual_getApplicableConceptFunctionParameter_3044950653914717136#(Lorg/jetbrains/mps/openapi/language/SAbstractConcept;)Ljava/util/List;" />
      <scope id="1262430001741642831" at="15,43,15,43" />
      <scope id="1262430001741642826" at="17,103,18,16" />
      <scope id="658365993682020110" at="28,83,29,47" />
      <scope id="658365993682020107" at="33,30,34,132" />
      <scope id="1262430001741642829" at="15,0,17,0">
        <var name="thisNode" id="1262430001741642829" />
      </scope>
      <scope id="1262430001741642829" at="17,0,20,0">
        <var name="thisConcept" id="1262430001741642829" />
      </scope>
      <scope id="1262430001741642829" at="28,0,31,0">
        <var name="thisNode" id="1262430001741642829" />
      </scope>
      <scope id="658365993682020107" at="31,60,35,24">
        <var name="facade" id="658365993682020107" />
        <var name="quotedNode_1" id="658365993682020107" />
      </scope>
      <scope id="3044950653914718362" at="20,125,26,18">
        <var name="result" id="3044950653914718364" />
      </scope>
      <scope id="658365993682020107" at="31,0,37,0" />
      <scope id="1262430001741642829" at="20,0,28,0">
        <var name="thisConcept" id="1262430001741642829" />
      </scope>
      <unit id="1262430001741642829" at="14,0,38,0" name="jetbrains.mps.lang.generator.behavior.MapSrcMacro_MapperFunction_Behavior" />
    </file>
  </root>
  <root nodeRef="r:00000000-0000-4000-0000-011c895902e1(jetbrains.mps.lang.generator.behavior)/1262430001741642977">
    <file name="MapSrcMacro_PostMapperFunction_Behavior.java">
      <node id="1262430001741642975" at="15,103,16,16" concept="10" />
      <node id="3044950653914720795" at="18,125,19,293" concept="9" />
      <node id="3044950653914720810" at="19,293,20,169" concept="4" />
      <node id="3044950653914720815" at="20,169,21,187" concept="4" />
      <node id="3044950653914720820" at="21,187,22,169" concept="4" />
      <node id="3044950653914720825" at="22,169,23,174" concept="4" />
      <node id="3044950653914720829" at="23,174,24,18" concept="10" />
      <node id="1262430001741642977" at="13,0,15,0" concept="13" trace="init#(Lorg/jetbrains/mps/openapi/model/SNode;)V" />
      <node id="1262430001741642977" at="15,0,18,0" concept="13" trace="virtual_usesParameterObject_1262430001741497984#(Lorg/jetbrains/mps/openapi/language/SAbstractConcept;)Z" />
      <node id="1262430001741642977" at="18,0,26,0" concept="13" trace="virtual_getApplicableConceptFunctionParameter_3044950653914717136#(Lorg/jetbrains/mps/openapi/language/SAbstractConcept;)Ljava/util/List;" />
      <scope id="1262430001741642979" at="13,43,13,43" />
      <scope id="1262430001741642974" at="15,103,16,16" />
      <scope id="1262430001741642977" at="13,0,15,0">
        <var name="thisNode" id="1262430001741642977" />
      </scope>
      <scope id="1262430001741642977" at="15,0,18,0">
        <var name="thisConcept" id="1262430001741642977" />
      </scope>
      <scope id="3044950653914720794" at="18,125,24,18">
        <var name="result" id="3044950653914720796" />
      </scope>
      <scope id="1262430001741642977" at="18,0,26,0">
        <var name="thisConcept" id="1262430001741642977" />
      </scope>
      <unit id="1262430001741642977" at="12,0,27,0" name="jetbrains.mps.lang.generator.behavior.MapSrcMacro_PostMapperFunction_Behavior" />
    </file>
  </root>
  <root nodeRef="r:00000000-0000-4000-0000-011c895902e1(jetbrains.mps.lang.generator.behavior)/1262430001741646754">
    <file name="CreateRootRule_Condition_Behavior.java">
      <node id="1262430001741646752" at="17,103,18,16" concept="10" />
      <node id="3044950653914720601" at="20,125,21,293" concept="9" />
      <node id="3044950653914720616" at="21,293,22,187" concept="4" />
      <node id="3044950653914720621" at="22,187,23,174" concept="4" />
      <node id="3044950653914720625" at="23,174,24,18" concept="10" />
      <node id="658365993682017561" at="26,83,27,47" concept="10" />
      <node id="658365993682017557" at="29,60,30,63" concept="9" />
      <node id="658365993682017557" at="30,63,31,30" concept="9" />
      <node id="658365993682017557" at="31,30,32,135" concept="0" />
      <node id="658365993682017557" at="31,30,32,135" concept="0" />
      <node id="658365993682017557" at="31,30,32,135" concept="4" />
      <node id="658365993682017557" at="32,135,33,24" concept="10" />
      <node id="1262430001741646754" at="15,0,17,0" concept="13" trace="init#(Lorg/jetbrains/mps/openapi/model/SNode;)V" />
      <node id="1262430001741646754" at="17,0,20,0" concept="13" trace="virtual_usesParameterObject_1262430001741497984#(Lorg/jetbrains/mps/openapi/language/SAbstractConcept;)Z" />
      <node id="1262430001741646754" at="26,0,29,0" concept="13" trace="virtual_getExpectedReturnType_1213877374441#(Lorg/jetbrains/mps/openapi/model/SNode;)Lorg/jetbrains/mps/openapi/model/SNode;" />
      <node id="1262430001741646754" at="20,0,26,0" concept="13" trace="virtual_getApplicableConceptFunctionParameter_3044950653914717136#(Lorg/jetbrains/mps/openapi/language/SAbstractConcept;)Ljava/util/List;" />
      <node id="658365993682017557" at="29,0,35,0" concept="13" trace="_quotation_createNode_yxin59_a0a2#()Lorg/jetbrains/mps/openapi/model/SNode;" />
      <scope id="1262430001741646756" at="15,43,15,43" />
      <scope id="1262430001741646751" at="17,103,18,16" />
      <scope id="658365993682017560" at="26,83,27,47" />
      <scope id="658365993682017557" at="31,30,32,135" />
      <scope id="1262430001741646754" at="15,0,17,0">
        <var name="thisNode" id="1262430001741646754" />
      </scope>
      <scope id="1262430001741646754" at="17,0,20,0">
        <var name="thisConcept" id="1262430001741646754" />
      </scope>
      <scope id="1262430001741646754" at="26,0,29,0">
        <var name="thisNode" id="1262430001741646754" />
      </scope>
      <scope id="3044950653914720600" at="20,125,24,18">
        <var name="result" id="3044950653914720602" />
      </scope>
      <scope id="658365993682017557" at="29,60,33,24">
        <var name="facade" id="658365993682017557" />
        <var name="quotedNode_1" id="658365993682017557" />
      </scope>
      <scope id="1262430001741646754" at="20,0,26,0">
        <var name="thisConcept" id="1262430001741646754" />
      </scope>
      <scope id="658365993682017557" at="29,0,35,0" />
      <unit id="1262430001741646754" at="14,0,36,0" name="jetbrains.mps.lang.generator.behavior.CreateRootRule_Condition_Behavior" />
    </file>
  </root>
  <root nodeRef="r:00000000-0000-4000-0000-011c895902e1(jetbrains.mps.lang.generator.behavior)/1262430001741647188">
    <file name="Weaving_MappingRule_ContextNodeQuery_Behavior.java">
      <node id="1262430001741647186" at="17,103,18,16" concept="10" />
      <node id="3044950653914718234" at="20,125,21,293" concept="9" />
      <node id="3044950653914718249" at="21,293,22,187" concept="4" />
      <node id="3044950653914718254" at="22,187,23,174" concept="4" />
      <node id="3044950653914718259" at="23,174,24,169" concept="4" />
      <node id="3044950653914718263" at="24,169,25,18" concept="10" />
      <node id="658365993681965775" at="27,83,28,47" concept="10" />
      <node id="658365993681963560" at="30,60,31,63" concept="9" />
      <node id="658365993681963560" at="31,63,32,30" concept="9" />
      <node id="658365993681963560" at="32,30,33,132" concept="0" />
      <node id="658365993681963560" at="32,30,33,132" concept="0" />
      <node id="658365993681963560" at="32,30,33,132" concept="4" />
      <node id="658365993681963560" at="33,132,34,24" concept="10" />
      <node id="1262430001741647188" at="15,0,17,0" concept="13" trace="init#(Lorg/jetbrains/mps/openapi/model/SNode;)V" />
      <node id="1262430001741647188" at="17,0,20,0" concept="13" trace="virtual_usesParameterObject_1262430001741497984#(Lorg/jetbrains/mps/openapi/language/SAbstractConcept;)Z" />
      <node id="1262430001741647188" at="27,0,30,0" concept="13" trace="virtual_getExpectedReturnType_1213877374441#(Lorg/jetbrains/mps/openapi/model/SNode;)Lorg/jetbrains/mps/openapi/model/SNode;" />
      <node id="658365993681963560" at="30,0,36,0" concept="13" trace="_quotation_createNode_l7pete_a0a2#()Lorg/jetbrains/mps/openapi/model/SNode;" />
      <node id="1262430001741647188" at="20,0,27,0" concept="13" trace="virtual_getApplicableConceptFunctionParameter_3044950653914717136#(Lorg/jetbrains/mps/openapi/language/SAbstractConcept;)Ljava/util/List;" />
      <scope id="1262430001741647190" at="15,43,15,43" />
      <scope id="1262430001741647185" at="17,103,18,16" />
      <scope id="658365993681965774" at="27,83,28,47" />
      <scope id="658365993681963560" at="32,30,33,132" />
      <scope id="1262430001741647188" at="15,0,17,0">
        <var name="thisNode" id="1262430001741647188" />
      </scope>
      <scope id="1262430001741647188" at="17,0,20,0">
        <var name="thisConcept" id="1262430001741647188" />
      </scope>
      <scope id="1262430001741647188" at="27,0,30,0">
        <var name="thisNode" id="1262430001741647188" />
      </scope>
      <scope id="658365993681963560" at="30,60,34,24">
        <var name="facade" id="658365993681963560" />
        <var name="quotedNode_1" id="658365993681963560" />
      </scope>
      <scope id="3044950653914718233" at="20,125,25,18">
        <var name="result" id="3044950653914718235" />
      </scope>
      <scope id="658365993681963560" at="30,0,36,0" />
      <scope id="1262430001741647188" at="20,0,27,0">
        <var name="thisConcept" id="1262430001741647188" />
      </scope>
      <unit id="1262430001741647188" at="14,0,37,0" name="jetbrains.mps.lang.generator.behavior.Weaving_MappingRule_ContextNodeQuery_Behavior" />
    </file>
  </root>
  <root nodeRef="r:00000000-0000-4000-0000-011c895902e1(jetbrains.mps.lang.generator.behavior)/1262430001741703037">
    <file name="MappingScript_CodeBlock_Behavior.java">
      <node id="1262430001741703035" at="15,103,16,16" concept="10" />
      <node id="3044950653914717374" at="18,125,19,293" concept="9" />
      <node id="3044950653914717389" at="19,293,20,187" concept="4" />
      <node id="3044950653914717394" at="20,187,21,174" concept="4" />
      <node id="3044950653914717399" at="21,174,22,174" concept="4" />
      <node id="3044950653914717403" at="22,174,23,18" concept="10" />
      <node id="1262430001741703037" at="13,0,15,0" concept="13" trace="init#(Lorg/jetbrains/mps/openapi/model/SNode;)V" />
      <node id="1262430001741703037" at="15,0,18,0" concept="13" trace="virtual_usesParameterObject_1262430001741497984#(Lorg/jetbrains/mps/openapi/language/SAbstractConcept;)Z" />
      <node id="1262430001741703037" at="18,0,25,0" concept="13" trace="virtual_getApplicableConceptFunctionParameter_3044950653914717136#(Lorg/jetbrains/mps/openapi/language/SAbstractConcept;)Ljava/util/List;" />
      <scope id="1262430001741703039" at="13,43,13,43" />
      <scope id="1262430001741703034" at="15,103,16,16" />
      <scope id="1262430001741703037" at="13,0,15,0">
        <var name="thisNode" id="1262430001741703037" />
      </scope>
      <scope id="1262430001741703037" at="15,0,18,0">
        <var name="thisConcept" id="1262430001741703037" />
      </scope>
      <scope id="3044950653914717373" at="18,125,23,18">
        <var name="result" id="3044950653914717375" />
      </scope>
      <scope id="1262430001741703037" at="18,0,25,0">
        <var name="thisConcept" id="1262430001741703037" />
      </scope>
      <unit id="1262430001741703037" at="12,0,26,0" name="jetbrains.mps.lang.generator.behavior.MappingScript_CodeBlock_Behavior" />
    </file>
  </root>
  <root nodeRef="r:00000000-0000-4000-0000-011c895902e1(jetbrains.mps.lang.generator.behavior)/1262430001741703474">
    <file name="PropertyMacro_Behavior.java">
      <node id="1262430001741703474" at="8,0,10,0" concept="13" trace="init#(Lorg/jetbrains/mps/openapi/model/SNode;)V" />
      <scope id="1262430001741703476" at="8,43,8,43" />
      <scope id="1262430001741703474" at="8,0,10,0">
        <var name="thisNode" id="1262430001741703474" />
      </scope>
      <unit id="1262430001741703474" at="7,0,11,0" name="jetbrains.mps.lang.generator.behavior.PropertyMacro_Behavior" />
    </file>
  </root>
  <root nodeRef="r:00000000-0000-4000-0000-011c895902e1(jetbrains.mps.lang.generator.behavior)/1262430001741703872">
    <file name="DropRootRule_Condition_Behavior.java">
      <node id="1262430001741703870" at="17,103,18,16" concept="10" />
      <node id="3044950653914722065" at="20,125,21,293" concept="9" />
      <node id="3044950653914722080" at="21,293,22,174" concept="4" />
      <node id="3044950653914722085" at="22,174,23,187" concept="4" />
      <node id="3044950653914722090" at="23,187,24,169" concept="4" />
      <node id="3044950653914722094" at="24,169,25,18" concept="10" />
      <node id="658365993682019598" at="27,83,28,47" concept="10" />
      <node id="658365993682019594" at="30,60,31,63" concept="9" />
      <node id="658365993682019594" at="31,63,32,30" concept="9" />
      <node id="658365993682019594" at="32,30,33,135" concept="0" />
      <node id="658365993682019594" at="32,30,33,135" concept="0" />
      <node id="658365993682019594" at="32,30,33,135" concept="4" />
      <node id="658365993682019594" at="33,135,34,24" concept="10" />
      <node id="1262430001741703872" at="15,0,17,0" concept="13" trace="init#(Lorg/jetbrains/mps/openapi/model/SNode;)V" />
      <node id="1262430001741703872" at="17,0,20,0" concept="13" trace="virtual_usesParameterObject_1262430001741497984#(Lorg/jetbrains/mps/openapi/language/SAbstractConcept;)Z" />
      <node id="1262430001741703872" at="27,0,30,0" concept="13" trace="virtual_getExpectedReturnType_1213877374441#(Lorg/jetbrains/mps/openapi/model/SNode;)Lorg/jetbrains/mps/openapi/model/SNode;" />
      <node id="658365993682019594" at="30,0,36,0" concept="13" trace="_quotation_createNode_ad6hms_a0a2#()Lorg/jetbrains/mps/openapi/model/SNode;" />
      <node id="1262430001741703872" at="20,0,27,0" concept="13" trace="virtual_getApplicableConceptFunctionParameter_3044950653914717136#(Lorg/jetbrains/mps/openapi/language/SAbstractConcept;)Ljava/util/List;" />
      <scope id="1262430001741703874" at="15,43,15,43" />
      <scope id="1262430001741703869" at="17,103,18,16" />
      <scope id="658365993682019597" at="27,83,28,47" />
      <scope id="658365993682019594" at="32,30,33,135" />
      <scope id="1262430001741703872" at="15,0,17,0">
        <var name="thisNode" id="1262430001741703872" />
      </scope>
      <scope id="1262430001741703872" at="17,0,20,0">
        <var name="thisConcept" id="1262430001741703872" />
      </scope>
      <scope id="1262430001741703872" at="27,0,30,0">
        <var name="thisNode" id="1262430001741703872" />
      </scope>
      <scope id="658365993682019594" at="30,60,34,24">
        <var name="facade" id="658365993682019594" />
        <var name="quotedNode_1" id="658365993682019594" />
      </scope>
      <scope id="3044950653914722064" at="20,125,25,18">
        <var name="result" id="3044950653914722066" />
      </scope>
      <scope id="658365993682019594" at="30,0,36,0" />
      <scope id="1262430001741703872" at="20,0,27,0">
        <var name="thisConcept" id="1262430001741703872" />
      </scope>
      <unit id="1262430001741703872" at="14,0,37,0" name="jetbrains.mps.lang.generator.behavior.DropRootRule_Condition_Behavior" />
    </file>
  </root>
  <root nodeRef="r:00000000-0000-4000-0000-011c895902e1(jetbrains.mps.lang.generator.behavior)/1262430001741704594">
    <file name="SourceSubstituteMacro_SourceNodeQuery_Behavior.java">
      <node id="1262430001741704592" at="17,103,18,16" concept="10" />
      <node id="3044950653914722356" at="20,125,21,293" concept="9" />
      <node id="3044950653914722371" at="21,293,22,187" concept="4" />
      <node id="3044950653914722376" at="22,187,23,169" concept="4" />
      <node id="3044950653914722381" at="23,169,24,174" concept="4" />
      <node id="3044950653914722385" at="24,174,25,18" concept="10" />
      <node id="658365993681971380" at="27,83,28,47" concept="10" />
      <node id="658365993681971376" at="30,60,31,63" concept="9" />
      <node id="658365993681971376" at="31,63,32,30" concept="9" />
      <node id="658365993681971376" at="32,30,33,132" concept="0" />
      <node id="658365993681971376" at="32,30,33,132" concept="0" />
      <node id="658365993681971376" at="32,30,33,132" concept="4" />
      <node id="658365993681971376" at="33,132,34,24" concept="10" />
      <node id="1262430001741704594" at="15,0,17,0" concept="13" trace="init#(Lorg/jetbrains/mps/openapi/model/SNode;)V" />
      <node id="1262430001741704594" at="17,0,20,0" concept="13" trace="virtual_usesParameterObject_1262430001741497984#(Lorg/jetbrains/mps/openapi/language/SAbstractConcept;)Z" />
      <node id="1262430001741704594" at="27,0,30,0" concept="13" trace="virtual_getExpectedReturnType_1213877374441#(Lorg/jetbrains/mps/openapi/model/SNode;)Lorg/jetbrains/mps/openapi/model/SNode;" />
      <node id="658365993681971376" at="30,0,36,0" concept="13" trace="_quotation_createNode_29uign_a0a2#()Lorg/jetbrains/mps/openapi/model/SNode;" />
      <node id="1262430001741704594" at="20,0,27,0" concept="13" trace="virtual_getApplicableConceptFunctionParameter_3044950653914717136#(Lorg/jetbrains/mps/openapi/language/SAbstractConcept;)Ljava/util/List;" />
      <scope id="1262430001741704596" at="15,43,15,43" />
      <scope id="1262430001741704591" at="17,103,18,16" />
      <scope id="658365993681971379" at="27,83,28,47" />
      <scope id="658365993681971376" at="32,30,33,132" />
      <scope id="1262430001741704594" at="15,0,17,0">
        <var name="thisNode" id="1262430001741704594" />
      </scope>
      <scope id="1262430001741704594" at="17,0,20,0">
        <var name="thisConcept" id="1262430001741704594" />
      </scope>
      <scope id="1262430001741704594" at="27,0,30,0">
        <var name="thisNode" id="1262430001741704594" />
      </scope>
      <scope id="658365993681971376" at="30,60,34,24">
        <var name="facade" id="658365993681971376" />
        <var name="quotedNode_1" id="658365993681971376" />
      </scope>
      <scope id="3044950653914722355" at="20,125,25,18">
        <var name="result" id="3044950653914722357" />
      </scope>
      <scope id="658365993681971376" at="30,0,36,0" />
      <scope id="1262430001741704594" at="20,0,27,0">
        <var name="thisConcept" id="1262430001741704594" />
      </scope>
      <unit id="1262430001741704594" at="14,0,37,0" name="jetbrains.mps.lang.generator.behavior.SourceSubstituteMacro_SourceNodeQuery_Behavior" />
    </file>
  </root>
  <root nodeRef="r:00000000-0000-4000-0000-011c895902e1(jetbrains.mps.lang.generator.behavior)/1262430001741704930">
    <file name="SourceSubstituteMacro_SourceNodesQuery_Behavior.java">
      <node id="1262430001741704928" at="19,103,20,16" concept="10" />
      <node id="3044950653914722029" at="22,125,23,293" concept="9" />
      <node id="3044950653914722044" at="23,293,24,187" concept="4" />
      <node id="3044950653914722049" at="24,187,25,169" concept="4" />
      <node id="3044950653914722054" at="25,169,26,174" concept="4" />
      <node id="3044950653914722058" at="26,174,27,18" concept="10" />
      <node id="658365993682018687" at="29,83,30,47" concept="10" />
      <node id="658365993682018683" at="32,60,33,63" concept="9" />
      <node id="658365993682018683" at="33,63,34,30" concept="9" />
      <node id="658365993682018683" at="34,30,35,30" concept="9" />
      <node id="658365993682018683" at="35,30,36,148" concept="4" />
      <node id="658365993682018683" at="36,148,37,132" concept="4" />
      <node id="658365993682018683" at="37,132,38,182" concept="4" />
      <node id="658365993682018683" at="38,182,39,24" concept="10" />
      <node id="1262430001741704930" at="17,0,19,0" concept="13" trace="init#(Lorg/jetbrains/mps/openapi/model/SNode;)V" />
      <node id="658365993682018683" at="36,148,38,182" concept="0" />
      <node id="658365993682018683" at="36,148,38,182" concept="0" />
      <node id="1262430001741704930" at="19,0,22,0" concept="13" trace="virtual_usesParameterObject_1262430001741497984#(Lorg/jetbrains/mps/openapi/language/SAbstractConcept;)Z" />
      <node id="1262430001741704930" at="29,0,32,0" concept="13" trace="virtual_getExpectedReturnType_1213877374441#(Lorg/jetbrains/mps/openapi/model/SNode;)Lorg/jetbrains/mps/openapi/model/SNode;" />
      <node id="658365993682018683" at="35,30,38,182" concept="0" />
      <node id="658365993682018683" at="35,30,38,182" concept="0" />
      <node id="1262430001741704930" at="22,0,29,0" concept="13" trace="virtual_getApplicableConceptFunctionParameter_3044950653914717136#(Lorg/jetbrains/mps/openapi/language/SAbstractConcept;)Ljava/util/List;" />
      <node id="658365993682018683" at="32,0,41,0" concept="13" trace="_quotation_createNode_f6jw9n_a0a2#()Lorg/jetbrains/mps/openapi/model/SNode;" />
      <scope id="1262430001741704932" at="17,43,17,43" />
      <scope id="1262430001741704927" at="19,103,20,16" />
      <scope id="658365993682018686" at="29,83,30,47" />
      <scope id="1262430001741704930" at="17,0,19,0">
        <var name="thisNode" id="1262430001741704930" />
      </scope>
      <scope id="658365993682018683" at="36,148,38,182" />
      <scope id="1262430001741704930" at="19,0,22,0">
        <var name="thisConcept" id="1262430001741704930" />
      </scope>
      <scope id="1262430001741704930" at="29,0,32,0">
        <var name="thisNode" id="1262430001741704930" />
      </scope>
      <scope id="658365993682018683" at="35,30,38,182" />
      <scope id="3044950653914722028" at="22,125,27,18">
        <var name="result" id="3044950653914722030" />
      </scope>
      <scope id="1262430001741704930" at="22,0,29,0">
        <var name="thisConcept" id="1262430001741704930" />
      </scope>
      <scope id="658365993682018683" at="32,60,39,24">
        <var name="facade" id="658365993682018683" />
        <var name="quotedNode_1" id="658365993682018683" />
        <var name="quotedNode_2" id="658365993682018683" />
      </scope>
      <scope id="658365993682018683" at="32,0,41,0" />
      <unit id="1262430001741704930" at="16,0,42,0" name="jetbrains.mps.lang.generator.behavior.SourceSubstituteMacro_SourceNodesQuery_Behavior" />
    </file>
  </root>
  <root nodeRef="r:00000000-0000-4000-0000-011c895902e1(jetbrains.mps.lang.generator.behavior)/1262430001741717313">
    <file name="RootTemplateAnnotation_Behavior.java">
      <node id="1262430001741717313" at="8,0,10,0" concept="13" trace="init#(Lorg/jetbrains/mps/openapi/model/SNode;)V" />
      <scope id="1262430001741717315" at="8,43,8,43" />
      <scope id="1262430001741717313" at="8,0,10,0">
        <var name="thisNode" id="1262430001741717313" />
      </scope>
      <unit id="1262430001741717313" at="7,0,11,0" name="jetbrains.mps.lang.generator.behavior.RootTemplateAnnotation_Behavior" />
    </file>
  </root>
  <root nodeRef="r:00000000-0000-4000-0000-011c895902e1(jetbrains.mps.lang.generator.behavior)/1262430001741719795">
    <file name="MappingConfiguration_Condition_Behavior.java">
      <node id="1262430001741719793" at="17,103,18,16" concept="10" />
      <node id="3044950653914717472" at="20,125,21,293" concept="9" />
      <node id="3044950653914717487" at="21,293,22,187" concept="4" />
      <node id="3044950653914717491" at="22,187,23,18" concept="10" />
      <node id="658365993682017699" at="25,83,26,47" concept="10" />
      <node id="658365993682017695" at="28,60,29,63" concept="9" />
      <node id="658365993682017695" at="29,63,30,30" concept="9" />
      <node id="658365993682017695" at="30,30,31,135" concept="0" />
      <node id="658365993682017695" at="30,30,31,135" concept="0" />
      <node id="658365993682017695" at="30,30,31,135" concept="4" />
      <node id="658365993682017695" at="31,135,32,24" concept="10" />
      <node id="1262430001741719795" at="15,0,17,0" concept="13" trace="init#(Lorg/jetbrains/mps/openapi/model/SNode;)V" />
      <node id="1262430001741719795" at="17,0,20,0" concept="13" trace="virtual_usesParameterObject_1262430001741497984#(Lorg/jetbrains/mps/openapi/language/SAbstractConcept;)Z" />
      <node id="1262430001741719795" at="25,0,28,0" concept="13" trace="virtual_getExpectedReturnType_1213877374441#(Lorg/jetbrains/mps/openapi/model/SNode;)Lorg/jetbrains/mps/openapi/model/SNode;" />
      <node id="1262430001741719795" at="20,0,25,0" concept="13" trace="virtual_getApplicableConceptFunctionParameter_3044950653914717136#(Lorg/jetbrains/mps/openapi/language/SAbstractConcept;)Ljava/util/List;" />
      <node id="658365993682017695" at="28,0,34,0" concept="13" trace="_quotation_createNode_ov7vg6_a0a2#()Lorg/jetbrains/mps/openapi/model/SNode;" />
      <scope id="1262430001741719797" at="15,43,15,43" />
      <scope id="1262430001741719792" at="17,103,18,16" />
      <scope id="658365993682017698" at="25,83,26,47" />
      <scope id="658365993682017695" at="30,30,31,135" />
      <scope id="1262430001741719795" at="15,0,17,0">
        <var name="thisNode" id="1262430001741719795" />
      </scope>
      <scope id="1262430001741719795" at="17,0,20,0">
        <var name="thisConcept" id="1262430001741719795" />
      </scope>
      <scope id="3044950653914717471" at="20,125,23,18">
        <var name="result" id="3044950653914717473" />
      </scope>
      <scope id="1262430001741719795" at="25,0,28,0">
        <var name="thisNode" id="1262430001741719795" />
      </scope>
      <scope id="658365993682017695" at="28,60,32,24">
        <var name="facade" id="658365993682017695" />
        <var name="quotedNode_1" id="658365993682017695" />
      </scope>
      <scope id="1262430001741719795" at="20,0,25,0">
        <var name="thisConcept" id="1262430001741719795" />
      </scope>
      <scope id="658365993682017695" at="28,0,34,0" />
      <unit id="1262430001741719795" at="14,0,35,0" name="jetbrains.mps.lang.generator.behavior.MappingConfiguration_Condition_Behavior" />
    </file>
  </root>
  <root nodeRef="r:00000000-0000-4000-0000-011c895902e1(jetbrains.mps.lang.generator.behavior)/1262430001741720197">
    <file name="InsertMacro_CreateNodeQuery_Behavior.java">
      <node id="1262430001741720195" at="17,103,18,16" concept="10" />
      <node id="3044950653914717883" at="20,125,21,293" concept="9" />
      <node id="3044950653914717898" at="21,293,22,187" concept="4" />
      <node id="3044950653914717903" at="22,187,23,169" concept="4" />
      <node id="3044950653914717907" at="23,169,24,18" concept="10" />
      <node id="658365993681972175" at="26,83,27,47" concept="10" />
      <node id="658365993681972171" at="29,60,30,63" concept="9" />
      <node id="658365993681972171" at="30,63,31,30" concept="9" />
      <node id="658365993681972171" at="31,30,32,132" concept="0" />
      <node id="658365993681972171" at="31,30,32,132" concept="0" />
      <node id="658365993681972171" at="31,30,32,132" concept="4" />
      <node id="658365993681972171" at="32,132,33,24" concept="10" />
      <node id="1262430001741720197" at="15,0,17,0" concept="13" trace="init#(Lorg/jetbrains/mps/openapi/model/SNode;)V" />
      <node id="1262430001741720197" at="17,0,20,0" concept="13" trace="virtual_usesParameterObject_1262430001741497984#(Lorg/jetbrains/mps/openapi/language/SAbstractConcept;)Z" />
      <node id="1262430001741720197" at="26,0,29,0" concept="13" trace="virtual_getExpectedReturnType_1213877374441#(Lorg/jetbrains/mps/openapi/model/SNode;)Lorg/jetbrains/mps/openapi/model/SNode;" />
      <node id="1262430001741720197" at="20,0,26,0" concept="13" trace="virtual_getApplicableConceptFunctionParameter_3044950653914717136#(Lorg/jetbrains/mps/openapi/language/SAbstractConcept;)Ljava/util/List;" />
      <node id="658365993681972171" at="29,0,35,0" concept="13" trace="_quotation_createNode_yfqhsp_a0a2#()Lorg/jetbrains/mps/openapi/model/SNode;" />
      <scope id="1262430001741720199" at="15,43,15,43" />
      <scope id="1262430001741720194" at="17,103,18,16" />
      <scope id="658365993681972174" at="26,83,27,47" />
      <scope id="658365993681972171" at="31,30,32,132" />
      <scope id="1262430001741720197" at="15,0,17,0">
        <var name="thisNode" id="1262430001741720197" />
      </scope>
      <scope id="1262430001741720197" at="17,0,20,0">
        <var name="thisConcept" id="1262430001741720197" />
      </scope>
      <scope id="1262430001741720197" at="26,0,29,0">
        <var name="thisNode" id="1262430001741720197" />
      </scope>
      <scope id="3044950653914717882" at="20,125,24,18">
        <var name="result" id="3044950653914717884" />
      </scope>
      <scope id="658365993681972171" at="29,60,33,24">
        <var name="facade" id="658365993681972171" />
        <var name="quotedNode_1" id="658365993681972171" />
      </scope>
      <scope id="1262430001741720197" at="20,0,26,0">
        <var name="thisConcept" id="1262430001741720197" />
      </scope>
      <scope id="658365993681972171" at="29,0,35,0" />
      <unit id="1262430001741720197" at="14,0,36,0" name="jetbrains.mps.lang.generator.behavior.InsertMacro_CreateNodeQuery_Behavior" />
    </file>
  </root>
  <root nodeRef="r:00000000-0000-4000-0000-011c895902e1(jetbrains.mps.lang.generator.behavior)/1311078761699602468">
    <file name="InsertMacro_Behavior.java">
      <node id="1311078761699602468" at="8,0,10,0" concept="13" trace="init#(Lorg/jetbrains/mps/openapi/model/SNode;)V" />
      <scope id="1311078761699602470" at="8,43,8,43" />
      <scope id="1311078761699602468" at="8,0,10,0">
        <var name="thisNode" id="1311078761699602468" />
      </scope>
      <unit id="1311078761699602468" at="7,0,11,0" name="jetbrains.mps.lang.generator.behavior.InsertMacro_Behavior" />
    </file>
  </root>
  <root nodeRef="r:00000000-0000-4000-0000-011c895902e1(jetbrains.mps.lang.generator.behavior)/1510949579266902209">
    <file name="TemplateCallMacro_Behavior.java">
      <node id="1510949579266902214" at="19,5,20,109" concept="9" />
      <node id="1510949579266902214" at="20,109,21,343" concept="9" />
      <node id="1510949579266902225" at="22,43,23,80" concept="10" />
      <node id="1510949579266902214" at="24,12,25,7" concept="0" />
      <node id="1510949579266902227" at="26,5,27,226" concept="10" />
      <node id="982871510068205636" at="29,75,30,383" concept="10" />
      <node id="1510949579266902216" at="33,0,34,0" concept="5" trace="patternVar_concept" />
      <node id="1510949579266902216" at="37,7,38,54" concept="9" />
      <node id="1510949579266902216" at="39,131,40,23" concept="10" />
      <node id="1510949579266902216" at="41,9,42,209" concept="0" />
      <node id="1510949579266902216" at="41,9,42,209" concept="4" />
      <node id="1510949579266902216" at="43,7,44,18" concept="10" />
      <node id="1510949579266902216" at="46,40,47,19" concept="10" />
      <node id="1510949579266902216" at="50,69,51,81" concept="4" />
      <node id="1510949579266902216" at="55,51,56,34" concept="10" />
      <node id="1510949579266902216" at="57,7,58,18" concept="10" />
      <node id="1510949579266902209" at="16,0,18,0" concept="13" trace="init#(Lorg/jetbrains/mps/openapi/model/SNode;)V" />
      <node id="1510949579266902216" at="34,0,36,0" concept="2" trace="Pattern_4ckpni_a0a0a0a1#()V" />
      <node id="1510949579266902216" at="60,0,62,0" concept="8" trace="performActions#(Ljava/lang/Object;)V" />
      <node id="1510949579266902209" at="29,0,32,0" concept="13" trace="call_getTemplate_982871510068205176#(Lorg/jetbrains/mps/openapi/model/SNode;)Lorg/jetbrains/mps/openapi/model/SNode;" />
      <node id="1510949579266902216" at="38,54,41,9" concept="7" />
      <node id="1510949579266902216" at="46,0,49,0" concept="8" trace="hasAntiquotations#()Z" />
      <node id="1510949579266902216" at="49,71,52,7" concept="7" />
      <node id="1510949579266902216" at="54,51,57,7" concept="0" />
      <node id="1510949579266902216" at="54,51,57,7" concept="7" />
      <node id="1510949579266902214" at="21,343,25,7" concept="7" />
      <node id="1510949579266902216" at="38,54,42,209" concept="0" />
      <node id="1510949579266902216" at="49,0,54,0" concept="8" trace="fillFieldValuesFrom#(Ljetbrains/mps/lang/pattern/GeneratedMatchingPattern;)V" />
      <node id="1510949579266902216" at="54,0,60,0" concept="8" trace="getFieldValue#(Ljava/lang/String;)Ljava/lang/Object;" />
      <node id="1510949579266902216" at="36,45,43,7" concept="0" />
      <node id="1510949579266902214" at="18,91,26,5" concept="0" />
      <node id="1510949579266902216" at="36,0,46,0" concept="8" trace="match#(Lorg/jetbrains/mps/openapi/model/SNode;)Z" />
      <node id="1510949579266902209" at="18,0,29,0" concept="13" trace="virtual_getInputNodeTypeInsideOfMacro_1213877290799#(Lorg/jetbrains/mps/openapi/model/SNode;)Lorg/jetbrains/mps/openapi/model/SNode;" />
      <scope id="1510949579266902211" at="16,43,16,43" />
      <scope id="1510949579266902216" at="34,38,34,38" />
      <scope id="1510949579266902216" at="60,42,60,42" />
      <scope id="1510949579266902224" at="22,43,23,80" />
      <scope id="982871510068205179" at="29,75,30,383" />
      <scope id="1510949579266902216" at="39,131,40,23" />
      <scope id="1510949579266902216" at="41,9,42,209" />
      <scope id="1510949579266902216" at="46,40,47,19" />
      <scope id="1510949579266902216" at="50,69,51,81" />
      <scope id="1510949579266902216" at="55,51,56,34" />
      <scope id="1510949579266902209" at="16,0,18,0">
        <var name="thisNode" id="1510949579266902209" />
      </scope>
      <scope id="1510949579266902216" at="34,0,36,0" />
      <scope id="1510949579266902216" at="60,0,62,0">
        <var name="o" id="1510949579266902216" />
      </scope>
      <scope id="1510949579266902209" at="29,0,32,0">
        <var name="thisNode" id="1510949579266902209" />
      </scope>
      <scope id="1510949579266902216" at="46,0,49,0" />
      <scope id="1510949579266902216" at="49,71,52,7" />
      <scope id="1510949579266902216" at="54,51,57,7" />
      <scope id="1510949579266902216" at="38,54,42,209" />
      <scope id="1510949579266902216" at="54,51,58,18" />
      <scope id="1510949579266902216" at="37,7,42,209">
        <var name="nodeToMatch_4ckpni_a0a0a0" id="1510949579266902216" />
      </scope>
      <scope id="1510949579266902216" at="49,0,54,0">
        <var name="pattern" id="1510949579266902216" />
      </scope>
      <scope id="1510949579266902214" at="19,5,25,7">
        <var name="coercedNode_4ckpni_a0a" id="1510949579266902214" />
        <var name="pattern_4ckpni_a0a" id="1510949579266902214" />
      </scope>
      <scope id="1510949579266902216" at="54,0,60,0">
        <var name="fieldName" id="1510949579266902216" />
      </scope>
      <scope id="1510949579266902216" at="36,45,44,18" />
      <scope id="1510949579266902213" at="18,91,27,226" />
      <scope id="1510949579266902216" at="36,0,46,0">
        <var name="nodeToMatch" id="1510949579266902216" />
      </scope>
      <scope id="1510949579266902209" at="18,0,29,0">
        <var name="thisNode" id="1510949579266902209" />
      </scope>
      <unit id="1510949579266902216" at="32,0,63,0" name="jetbrains.mps.lang.generator.behavior.TemplateCallMacro_Behavior$Pattern_4ckpni_a0a0a0a1" />
      <unit id="1510949579266902209" at="15,0,64,0" name="jetbrains.mps.lang.generator.behavior.TemplateCallMacro_Behavior" />
    </file>
  </root>
  <root nodeRef="r:00000000-0000-4000-0000-011c895902e1(jetbrains.mps.lang.generator.behavior)/1722980698497616258">
    <file name="TemplateDeclarationReference_Behavior.java">
      <node id="7933327286924681306" at="17,83,18,277" concept="9" />
      <node id="7933327286924681331" at="19,32,20,265" concept="9" />
      <node id="7933327286924681343" at="21,144,22,122" concept="10" />
      <node id="7933327286924681364" at="24,5,25,16" concept="10" />
      <node id="982871510068198219" at="27,75,28,383" concept="10" />
      <node id="1722980698497616258" at="15,0,17,0" concept="13" trace="init#(Lorg/jetbrains/mps/openapi/model/SNode;)V" />
      <node id="7933327286924681341" at="20,265,23,7" concept="7" />
      <node id="1722980698497616258" at="27,0,30,0" concept="13" trace="call_getTemplate_982871510068196871#(Lorg/jetbrains/mps/openapi/model/SNode;)Lorg/jetbrains/mps/openapi/model/SNode;" />
      <node id="7933327286924681316" at="18,277,24,5" concept="7" />
      <node id="1722980698497616258" at="17,0,27,0" concept="13" trace="virtual_getTemplateType_7933327286924651185#(Lorg/jetbrains/mps/openapi/model/SNode;)Lorg/jetbrains/mps/openapi/model/SNode;" />
      <scope id="1722980698497616260" at="15,43,15,43" />
      <scope id="7933327286924681342" at="21,144,22,122" />
      <scope id="982871510068196874" at="27,75,28,383" />
      <scope id="1722980698497616258" at="15,0,17,0">
        <var name="thisNode" id="1722980698497616258" />
      </scope>
      <scope id="1722980698497616258" at="27,0,30,0">
        <var name="thisNode" id="1722980698497616258" />
      </scope>
      <scope id="7933327286924681317" at="19,32,23,7">
        <var name="fragments" id="7933327286924681332" />
      </scope>
      <scope id="7933327286924681280" at="17,83,25,16">
        <var name="contentNode" id="7933327286924681307" />
      </scope>
      <scope id="1722980698497616258" at="17,0,27,0">
        <var name="thisNode" id="1722980698497616258" />
      </scope>
      <unit id="1722980698497616258" at="14,0,31,0" name="jetbrains.mps.lang.generator.behavior.TemplateDeclarationReference_Behavior" />
    </file>
  </root>
  <root nodeRef="r:00000000-0000-4000-0000-011c895902e1(jetbrains.mps.lang.generator.behavior)/1722980698497626475">
    <file name="ITemplateCall_Behavior.java">
      <node id="1722980698497626568" at="16,256,17,208" concept="9" />
      <node id="1722980698497626574" at="17,208,18,59" concept="9" />
      <node id="1722980698497626582" at="19,235,20,262" concept="9" />
      <node id="1722980698497626591" at="20,262,21,245" concept="9" />
      <node id="1722980698497626726" at="21,245,22,23" concept="10" />
      <node id="1722980698497626730" at="24,5,25,16" concept="10" />
      <node id="1722980698497626475" at="13,0,15,0" concept="13" trace="init#(Lorg/jetbrains/mps/openapi/model/SNode;)V" />
      <node id="1722980698497626580" at="18,59,23,7" concept="7" />
      <node id="1722980698497626566" at="15,90,24,5" concept="7" />
      <node id="1722980698497626475" at="15,0,27,0" concept="13" trace="virtual_deriveType_1213877435747#(Lorg/jetbrains/mps/openapi/model/SNode;Lorg/jetbrains/mps/openapi/model/SNode;)Lorg/jetbrains/mps/openapi/model/SNode;" />
      <scope id="1722980698497626477" at="13,43,13,43" />
      <scope id="1722980698497626475" at="13,0,15,0">
        <var name="thisNode" id="1722980698497626475" />
      </scope>
      <scope id="1722980698497626581" at="19,235,22,23">
        <var name="parameterDeclaration" id="1722980698497626583" />
        <var name="rawType" id="1722980698497626592" />
      </scope>
      <scope id="1722980698497626567" at="16,256,23,7">
        <var name="i" id="1722980698497626575" />
        <var name="template" id="1722980698497626569" />
      </scope>
      <scope id="1722980698497626493" at="15,90,25,16" />
      <scope id="1722980698497626475" at="15,0,27,0">
        <var name="expression" id="1722980698497626494" />
        <var name="thisNode" id="1722980698497626475" />
      </scope>
      <unit id="1722980698497626475" at="12,0,28,0" name="jetbrains.mps.lang.generator.behavior.ITemplateCall_Behavior" />
    </file>
  </root>
  <root nodeRef="r:00000000-0000-4000-0000-011c895902e1(jetbrains.mps.lang.generator.behavior)/1805153994417064760">
    <file name="PatternReduction_MappingRule_Behavior.java">
      <node id="1805153994417121163" at="14,75,15,980" concept="10" />
      <node id="1805153994417123447" at="17,80,18,16" concept="10" />
      <node id="1805153994417064760" at="12,0,14,0" concept="13" trace="init#(Lorg/jetbrains/mps/openapi/model/SNode;)V" />
      <node id="1805153994417064760" at="14,0,17,0" concept="13" trace="call_getConcept_1805153994417064763#(Lorg/jetbrains/mps/openapi/model/SNode;)Lorg/jetbrains/mps/openapi/model/SNode;" />
      <node id="1805153994417064760" at="17,0,20,0" concept="13" trace="call_getTemplateType_1805153994417123441#(Lorg/jetbrains/mps/openapi/model/SNode;)Lorg/jetbrains/mps/openapi/model/SNode;" />
      <scope id="1805153994417064762" at="12,43,12,43" />
      <scope id="1805153994417064766" at="14,75,15,980" />
      <scope id="1805153994417123444" at="17,80,18,16" />
      <scope id="1805153994417064760" at="12,0,14,0">
        <var name="thisNode" id="1805153994417064760" />
      </scope>
      <scope id="1805153994417064760" at="14,0,17,0">
        <var name="thisNode" id="1805153994417064760" />
      </scope>
      <scope id="1805153994417064760" at="17,0,20,0">
        <var name="thisNode" id="1805153994417064760" />
      </scope>
      <unit id="1805153994417064760" at="11,0,21,0" name="jetbrains.mps.lang.generator.behavior.PatternReduction_MappingRule_Behavior" />
    </file>
  </root>
  <root nodeRef="r:00000000-0000-4000-0000-011c895902e1(jetbrains.mps.lang.generator.behavior)/2400318052852908806">
    <file name="TemplateQueryBase_Behavior.java">
      <node id="2400318052852908860" at="12,112,13,28" concept="10" />
      <node id="2400318052852908865" at="15,101,16,28" concept="10" />
      <node id="2400318052852908806" at="10,0,12,0" concept="13" trace="init#(Lorg/jetbrains/mps/openapi/model/SNode;)V" />
      <node id="2400318052852908806" at="12,0,15,0" concept="13" trace="virtual_getScope_7722139651431880752#(Lorg/jetbrains/mps/openapi/model/SNode;Lorg/jetbrains/mps/openapi/model/SNode;Ljava/lang/String;I)Ljetbrains/mps/scope/Scope;" />
      <node id="2400318052852908806" at="15,0,18,0" concept="13" trace="virtual_getScope_3734116213129936182#(Lorg/jetbrains/mps/openapi/model/SNode;Lorg/jetbrains/mps/openapi/model/SNode;Lorg/jetbrains/mps/openapi/model/SNode;)Ljetbrains/mps/scope/Scope;" />
      <scope id="2400318052852908808" at="10,43,10,43" />
      <scope id="2400318052852908828" at="12,112,13,28" />
      <scope id="2400318052852908845" at="15,101,16,28" />
      <scope id="2400318052852908806" at="10,0,12,0">
        <var name="thisNode" id="2400318052852908806" />
      </scope>
      <scope id="2400318052852908806" at="12,0,15,0">
        <var name="index" id="2400318052852908833" />
        <var name="kind" id="2400318052852908829" />
        <var name="role" id="2400318052852908831" />
        <var name="thisNode" id="2400318052852908806" />
      </scope>
      <scope id="2400318052852908806" at="15,0,18,0">
        <var name="child" id="2400318052852908848" />
        <var name="kind" id="2400318052852908846" />
        <var name="thisNode" id="2400318052852908806" />
      </scope>
      <unit id="2400318052852908806" at="9,0,19,0" name="jetbrains.mps.lang.generator.behavior.TemplateQueryBase_Behavior" />
    </file>
  </root>
  <root nodeRef="r:00000000-0000-4000-0000-011c895902e1(jetbrains.mps.lang.generator.behavior)/2721957369897649363">
    <file name="VarMacro_Behavior.java">
      <node id="2721957369897650613" at="19,73,20,188" concept="10" />
      <node id="8247364127001656568" at="23,111,24,185" concept="10" />
      <node id="8247364127001739383" at="27,52,28,181" concept="10" />
      <node id="2721957369897649363" at="17,0,19,0" concept="13" trace="init#(Lorg/jetbrains/mps/openapi/model/SNode;)V" />
      <node id="2721957369897649363" at="19,0,22,0" concept="13" trace="call_getName_2721957369897649366#(Lorg/jetbrains/mps/openapi/model/SNode;)Ljava/lang/String;" />
      <node id="8247364127001642492" at="22,101,25,5" concept="7" />
      <node id="8247364127001732797" at="27,0,30,0" concept="8" trace="getReferenceText#(Lorg/jetbrains/mps/openapi/model/SNode;)Ljava/lang/String;" />
      <node id="8247364127001656855" at="25,5,30,7" concept="10" />
      <node id="2721957369897649363" at="22,0,32,0" concept="13" trace="virtual_getScope_3734116213129936182#(Lorg/jetbrains/mps/openapi/model/SNode;Lorg/jetbrains/mps/openapi/model/SNode;Lorg/jetbrains/mps/openapi/model/SNode;)Ljetbrains/mps/scope/Scope;" />
      <scope id="2721957369897649365" at="17,43,17,43" />
      <scope id="2721957369897649369" at="19,73,20,188" />
      <scope id="8247364127001642495" at="23,111,24,185" />
      <scope id="8247364127001732805" at="27,52,28,181" />
      <scope id="2721957369897649363" at="17,0,19,0">
        <var name="thisNode" id="2721957369897649363" />
      </scope>
      <scope id="2721957369897649363" at="19,0,22,0">
        <var name="thisNode" id="2721957369897649363" />
      </scope>
      <scope id="8247364127001732797" at="27,0,30,0">
        <var name="target" id="8247364127001732800" />
      </scope>
      <scope id="8247364127001641215" at="22,101,30,7" />
      <scope id="2721957369897649363" at="22,0,32,0">
        <var name="child" id="8247364127001641218" />
        <var name="kind" id="8247364127001641216" />
        <var name="thisNode" id="2721957369897649363" />
      </scope>
      <unit id="8247364127001732795" at="26,74,30,5" name="jetbrains.mps.lang.generator.behavior.VarMacro_Behavior$1" />
      <unit id="2721957369897649363" at="16,0,33,0" name="jetbrains.mps.lang.generator.behavior.VarMacro_Behavior" />
    </file>
  </root>
  <root nodeRef="r:00000000-0000-4000-0000-011c895902e1(jetbrains.mps.lang.generator.behavior)/2902001550281906068">
    <file name="TemplateArgumentPatternRef_Behavior.java">
      <node id="2902001550281906068" at="8,0,10,0" concept="13" trace="init#(Lorg/jetbrains/mps/openapi/model/SNode;)V" />
      <scope id="2902001550281906070" at="8,43,8,43" />
      <scope id="2902001550281906068" at="8,0,10,0">
        <var name="thisNode" id="2902001550281906068" />
      </scope>
      <unit id="2902001550281906068" at="7,0,11,0" name="jetbrains.mps.lang.generator.behavior.TemplateArgumentPatternRef_Behavior" />
    </file>
  </root>
  <root nodeRef="r:00000000-0000-4000-0000-011c895902e1(jetbrains.mps.lang.generator.behavior)/2902001550281949293">
    <file name="TemplateArgumentPatternVarRefExpression_Behavior.java">
      <node id="2902001550281980978" at="14,84,15,232" concept="10" />
      <node id="2902001550281949293" at="12,0,14,0" concept="13" trace="init#(Lorg/jetbrains/mps/openapi/model/SNode;)V" />
      <node id="2902001550281949293" at="14,0,17,0" concept="13" trace="virtual_getVariableName_2902001550281937661#(Lorg/jetbrains/mps/openapi/model/SNode;)Ljava/lang/String;" />
      <scope id="2902001550281949295" at="12,43,12,43" />
      <scope id="2902001550281949298" at="14,84,15,232" />
      <scope id="2902001550281949293" at="12,0,14,0">
        <var name="thisNode" id="2902001550281949293" />
      </scope>
      <scope id="2902001550281949293" at="14,0,17,0">
        <var name="thisNode" id="2902001550281949293" />
      </scope>
      <unit id="2902001550281949293" at="11,0,18,0" name="jetbrains.mps.lang.generator.behavior.TemplateArgumentPatternVarRefExpression_Behavior" />
    </file>
  </root>
  <root nodeRef="r:00000000-0000-4000-0000-011c895902e1(jetbrains.mps.lang.generator.behavior)/2902001550282064500">
    <file name="TemplateArgumentLinkPatternRefExpression_Behavior.java">
      <node id="2902001550282064507" at="14,84,15,228" concept="10" />
      <node id="2902001550282064500" at="12,0,14,0" concept="13" trace="init#(Lorg/jetbrains/mps/openapi/model/SNode;)V" />
      <node id="2902001550282064500" at="14,0,17,0" concept="13" trace="virtual_getVariableName_2902001550281937661#(Lorg/jetbrains/mps/openapi/model/SNode;)Ljava/lang/String;" />
      <scope id="2902001550282064502" at="12,43,12,43" />
      <scope id="2902001550282064505" at="14,84,15,228" />
      <scope id="2902001550282064500" at="12,0,14,0">
        <var name="thisNode" id="2902001550282064500" />
      </scope>
      <scope id="2902001550282064500" at="14,0,17,0">
        <var name="thisNode" id="2902001550282064500" />
      </scope>
      <unit id="2902001550282064500" at="11,0,18,0" name="jetbrains.mps.lang.generator.behavior.TemplateArgumentLinkPatternRefExpression_Behavior" />
    </file>
  </root>
  <root nodeRef="r:00000000-0000-4000-0000-011c895902e1(jetbrains.mps.lang.generator.behavior)/2902001550282064516">
    <file name="TemplateArgumentPropertyPatternRefExpression_Behavior.java">
      <node id="2902001550282064523" at="14,84,15,233" concept="10" />
      <node id="2902001550282064516" at="12,0,14,0" concept="13" trace="init#(Lorg/jetbrains/mps/openapi/model/SNode;)V" />
      <node id="2902001550282064516" at="14,0,17,0" concept="13" trace="virtual_getVariableName_2902001550281937661#(Lorg/jetbrains/mps/openapi/model/SNode;)Ljava/lang/String;" />
      <scope id="2902001550282064518" at="12,43,12,43" />
      <scope id="2902001550282064521" at="14,84,15,233" />
      <scope id="2902001550282064516" at="12,0,14,0">
        <var name="thisNode" id="2902001550282064516" />
      </scope>
      <scope id="2902001550282064516" at="14,0,17,0">
        <var name="thisNode" id="2902001550282064516" />
      </scope>
      <unit id="2902001550282064516" at="11,0,18,0" name="jetbrains.mps.lang.generator.behavior.TemplateArgumentPropertyPatternRefExpression_Behavior" />
    </file>
  </root>
  <root nodeRef="r:00000000-0000-4000-0000-011c895902e1(jetbrains.mps.lang.generator.behavior)/3462145372627957703">
    <file name="LabelMacro_Behavior.java">
      <node id="3462145372627957703" at="8,0,10,0" concept="13" trace="init#(Lorg/jetbrains/mps/openapi/model/SNode;)V" />
      <scope id="3462145372627957705" at="8,43,8,43" />
      <scope id="3462145372627957703" at="8,0,10,0">
        <var name="thisNode" id="3462145372627957703" />
      </scope>
      <unit id="3462145372627957703" at="7,0,11,0" name="jetbrains.mps.lang.generator.behavior.LabelMacro_Behavior" />
    </file>
  </root>
  <root nodeRef="r:00000000-0000-4000-0000-011c895902e1(jetbrains.mps.lang.generator.behavior)/3462145372628083275">
    <file name="WeaveMacro_Behavior.java">
      <node id="3462145372628083275" at="8,0,10,0" concept="13" trace="init#(Lorg/jetbrains/mps/openapi/model/SNode;)V" />
      <scope id="3462145372628083277" at="8,43,8,43" />
      <scope id="3462145372628083275" at="8,0,10,0">
        <var name="thisNode" id="3462145372628083275" />
      </scope>
      <unit id="3462145372628083275" at="7,0,11,0" name="jetbrains.mps.lang.generator.behavior.WeaveMacro_Behavior" />
    </file>
  </root>
  <root nodeRef="r:00000000-0000-4000-0000-011c895902e1(jetbrains.mps.lang.generator.behavior)/4035562641222622440">
    <file name="TemplateArgumentQuery_Behavior.java">
      <node id="4035562641222637925" at="20,83,21,256" concept="9" />
      <node id="4035562641222665302" at="21,256,22,236" concept="9" />
      <node id="4035562641222665315" at="22,236,23,55" concept="9" />
      <node id="4035562641222665443" at="24,1034,25,433" concept="9" />
      <node id="4035562641222665469" at="25,433,26,231" concept="10" />
      <node id="4035562641222645875" at="27,5,28,47" concept="10" />
      <node id="1262430001741704873" at="30,103,31,16" concept="10" />
      <node id="3044950653914719545" at="33,125,34,293" concept="9" />
      <node id="3044950653914719560" at="34,293,35,187" concept="4" />
      <node id="3044950653914719565" at="35,187,36,169" concept="4" />
      <node id="3044950653914719570" at="36,169,37,174" concept="4" />
      <node id="3044950653914719574" at="37,174,38,18" concept="10" />
      <node id="4035562641222665290" at="40,60,41,63" concept="9" />
      <node id="4035562641222665290" at="41,63,42,30" concept="9" />
      <node id="4035562641222665290" at="42,30,43,132" concept="0" />
      <node id="4035562641222665290" at="42,30,43,132" concept="0" />
      <node id="4035562641222665290" at="42,30,43,132" concept="4" />
      <node id="4035562641222665290" at="43,132,44,24" concept="10" />
      <node id="4035562641222622440" at="18,0,20,0" concept="13" trace="init#(Lorg/jetbrains/mps/openapi/model/SNode;)V" />
      <node id="4035562641222622440" at="30,0,33,0" concept="13" trace="virtual_usesParameterObject_1262430001741497984#(Lorg/jetbrains/mps/openapi/language/SAbstractConcept;)Z" />
      <node id="4035562641222665327" at="23,55,27,5" concept="7" />
      <node id="4035562641222665290" at="40,0,46,0" concept="13" trace="_quotation_createNode_8mmc34_a4a0#()Lorg/jetbrains/mps/openapi/model/SNode;" />
      <node id="4035562641222622440" at="33,0,40,0" concept="13" trace="virtual_getApplicableConceptFunctionParameter_3044950653914717136#(Lorg/jetbrains/mps/openapi/language/SAbstractConcept;)Ljava/util/List;" />
      <node id="4035562641222622440" at="20,0,30,0" concept="13" trace="virtual_getExpectedReturnType_1213877374441#(Lorg/jetbrains/mps/openapi/model/SNode;)Lorg/jetbrains/mps/openapi/model/SNode;" />
      <scope id="4035562641222622442" at="18,43,18,43" />
      <scope id="1262430001741704872" at="30,103,31,16" />
      <scope id="4035562641222665290" at="42,30,43,132" />
      <scope id="4035562641222622440" at="18,0,20,0">
        <var name="thisNode" id="4035562641222622440" />
      </scope>
      <scope id="4035562641222665328" at="24,1034,26,231">
        <var name="templateParameter" id="4035562641222665444" />
      </scope>
      <scope id="4035562641222622440" at="30,0,33,0">
        <var name="thisConcept" id="4035562641222622440" />
      </scope>
      <scope id="4035562641222665290" at="40,60,44,24">
        <var name="facade" id="4035562641222665290" />
        <var name="quotedNode_1" id="4035562641222665290" />
      </scope>
      <scope id="3044950653914719544" at="33,125,38,18">
        <var name="result" id="3044950653914719546" />
      </scope>
      <scope id="4035562641222665290" at="40,0,46,0" />
      <scope id="4035562641222622440" at="33,0,40,0">
        <var name="thisConcept" id="4035562641222622440" />
      </scope>
      <scope id="4035562641222622445" at="20,83,28,47">
        <var name="call" id="4035562641222665303" />
        <var name="expr" id="4035562641222637926" />
        <var name="index" id="4035562641222665316" />
      </scope>
      <scope id="4035562641222622440" at="20,0,30,0">
        <var name="thisNode" id="4035562641222622440" />
      </scope>
      <unit id="4035562641222622440" at="17,0,47,0" name="jetbrains.mps.lang.generator.behavior.TemplateArgumentQuery_Behavior" />
    </file>
  </root>
  <root nodeRef="r:00000000-0000-4000-0000-011c895902e1(jetbrains.mps.lang.generator.behavior)/5015072279636592417">
    <file name="VarMacro_ValueQuery_Behavior.java">
      <node id="5015072279636625551" at="22,236,23,411" concept="9" />
      <node id="5015072279636625567" at="24,27,25,20" concept="10" />
      <node id="5015072279636624591" at="27,5,28,47" concept="10" />
      <node id="1262430001741703065" at="30,103,31,16" concept="10" />
      <node id="3044950653914724486" at="33,125,34,293" concept="9" />
      <node id="3044950653914724501" at="34,293,35,187" concept="4" />
      <node id="3044950653914724506" at="35,187,36,174" concept="4" />
      <node id="3044950653914724511" at="36,174,37,169" concept="4" />
      <node id="3044950653914724515" at="37,169,38,18" concept="10" />
      <node id="5015072279636624592" at="40,60,41,63" concept="9" />
      <node id="5015072279636624592" at="41,63,42,30" concept="9" />
      <node id="5015072279636624592" at="42,30,43,138" concept="4" />
      <node id="5015072279636624592" at="43,138,44,524" concept="4" />
      <node id="5015072279636624592" at="44,524,45,24" concept="10" />
      <node id="5015072279636592417" at="19,0,21,0" concept="13" trace="init#(Lorg/jetbrains/mps/openapi/model/SNode;)V" />
      <node id="5015072279636624592" at="42,30,44,524" concept="0" />
      <node id="5015072279636624592" at="42,30,44,524" concept="0" />
      <node id="5015072279636625542" at="23,411,26,7" concept="7" />
      <node id="5015072279636592417" at="30,0,33,0" concept="13" trace="virtual_usesParameterObject_1262430001741497984#(Lorg/jetbrains/mps/openapi/language/SAbstractConcept;)Z" />
      <node id="5015072279636625512" at="21,83,27,5" concept="7" />
      <node id="5015072279636592417" at="33,0,40,0" concept="13" trace="virtual_getApplicableConceptFunctionParameter_3044950653914717136#(Lorg/jetbrains/mps/openapi/language/SAbstractConcept;)Ljava/util/List;" />
      <node id="5015072279636624592" at="40,0,47,0" concept="13" trace="_quotation_createNode_i81kn4_a1a0#()Lorg/jetbrains/mps/openapi/model/SNode;" />
      <node id="5015072279636592417" at="21,0,30,0" concept="13" trace="virtual_getExpectedReturnType_1213877374441#(Lorg/jetbrains/mps/openapi/model/SNode;)Lorg/jetbrains/mps/openapi/model/SNode;" />
      <scope id="5015072279636592419" at="19,43,19,43" />
      <scope id="5015072279636625543" at="24,27,25,20" />
      <scope id="1262430001741703064" at="30,103,31,16" />
      <scope id="5015072279636592417" at="19,0,21,0">
        <var name="thisNode" id="5015072279636592417" />
      </scope>
      <scope id="5015072279636624592" at="42,30,44,524" />
      <scope id="5015072279636592417" at="30,0,33,0">
        <var name="thisConcept" id="5015072279636592417" />
      </scope>
      <scope id="5015072279636625513" at="22,236,26,7">
        <var name="node" id="5015072279636625552" />
      </scope>
      <scope id="3044950653914724485" at="33,125,38,18">
        <var name="result" id="3044950653914724487" />
      </scope>
      <scope id="5015072279636624592" at="40,60,45,24">
        <var name="facade" id="5015072279636624592" />
        <var name="quotedNode_1" id="5015072279636624592" />
      </scope>
      <scope id="5015072279636624585" at="21,83,28,47" />
      <scope id="5015072279636592417" at="33,0,40,0">
        <var name="thisConcept" id="5015072279636592417" />
      </scope>
      <scope id="5015072279636624592" at="40,0,47,0" />
      <scope id="5015072279636592417" at="21,0,30,0">
        <var name="thisNode" id="5015072279636592417" />
      </scope>
      <unit id="5015072279636592417" at="18,0,48,0" name="jetbrains.mps.lang.generator.behavior.VarMacro_ValueQuery_Behavior" />
    </file>
  </root>
  <root nodeRef="r:00000000-0000-4000-0000-011c895902e1(jetbrains.mps.lang.generator.behavior)/5452844340287048614">
    <file name="TemplateFunctionParameter_mainContextNode_Behavior.java">
      <node id="5452844340287050910" at="12,75,13,47" concept="10" />
      <node id="5452844340287050906" at="15,60,16,63" concept="9" />
      <node id="5452844340287050906" at="16,63,17,30" concept="9" />
      <node id="5452844340287050906" at="17,30,18,132" concept="0" />
      <node id="5452844340287050906" at="17,30,18,132" concept="0" />
      <node id="5452844340287050906" at="17,30,18,132" concept="4" />
      <node id="5452844340287050906" at="18,132,19,24" concept="10" />
      <node id="5452844340287048614" at="10,0,12,0" concept="13" trace="init#(Lorg/jetbrains/mps/openapi/model/SNode;)V" />
      <node id="5452844340287048614" at="12,0,15,0" concept="13" trace="virtual_getType_2443692612523876968#(Lorg/jetbrains/mps/openapi/model/SNode;)Lorg/jetbrains/mps/openapi/model/SNode;" />
      <node id="5452844340287050906" at="15,0,21,0" concept="13" trace="_quotation_createNode_opc7i8_a0a0#()Lorg/jetbrains/mps/openapi/model/SNode;" />
      <scope id="5452844340287048616" at="10,43,10,43" />
      <scope id="5452844340287050909" at="12,75,13,47" />
      <scope id="5452844340287050906" at="17,30,18,132" />
      <scope id="5452844340287048614" at="10,0,12,0">
        <var name="thisNode" id="5452844340287048614" />
      </scope>
      <scope id="5452844340287048614" at="12,0,15,0">
        <var name="thisNode" id="5452844340287048614" />
      </scope>
      <scope id="5452844340287050906" at="15,60,19,24">
        <var name="facade" id="5452844340287050906" />
        <var name="quotedNode_1" id="5452844340287050906" />
      </scope>
      <scope id="5452844340287050906" at="15,0,21,0" />
      <unit id="5452844340287048614" at="9,0,22,0" name="jetbrains.mps.lang.generator.behavior.TemplateFunctionParameter_mainContextNode_Behavior" />
    </file>
  </root>
  <root nodeRef="r:00000000-0000-4000-0000-011c895902e1(jetbrains.mps.lang.generator.behavior)/5452844340287050912">
    <file name="TemplateFunctionParameter_templatePropertyValue_Behavior.java">
      <node id="5452844340287050919" at="12,75,13,47" concept="10" />
      <node id="5452844340287050915" at="15,60,16,63" concept="9" />
      <node id="5452844340287050915" at="16,63,17,30" concept="9" />
      <node id="5452844340287050915" at="17,30,18,134" concept="0" />
      <node id="5452844340287050915" at="17,30,18,134" concept="0" />
      <node id="5452844340287050915" at="17,30,18,134" concept="4" />
      <node id="5452844340287050915" at="18,134,19,24" concept="10" />
      <node id="5452844340287050912" at="10,0,12,0" concept="13" trace="init#(Lorg/jetbrains/mps/openapi/model/SNode;)V" />
      <node id="5452844340287050912" at="12,0,15,0" concept="13" trace="virtual_getType_2443692612523876968#(Lorg/jetbrains/mps/openapi/model/SNode;)Lorg/jetbrains/mps/openapi/model/SNode;" />
      <node id="5452844340287050915" at="15,0,21,0" concept="13" trace="_quotation_createNode_w26417_a0a0#()Lorg/jetbrains/mps/openapi/model/SNode;" />
      <scope id="5452844340287050914" at="10,43,10,43" />
      <scope id="5452844340287050918" at="12,75,13,47" />
      <scope id="5452844340287050915" at="17,30,18,134" />
      <scope id="5452844340287050912" at="10,0,12,0">
        <var name="thisNode" id="5452844340287050912" />
      </scope>
      <scope id="5452844340287050912" at="12,0,15,0">
        <var name="thisNode" id="5452844340287050912" />
      </scope>
      <scope id="5452844340287050915" at="15,60,19,24">
        <var name="facade" id="5452844340287050915" />
        <var name="quotedNode_1" id="5452844340287050915" />
      </scope>
      <scope id="5452844340287050915" at="15,0,21,0" />
      <unit id="5452844340287050912" at="9,0,22,0" name="jetbrains.mps.lang.generator.behavior.TemplateFunctionParameter_templatePropertyValue_Behavior" />
    </file>
  </root>
  <root nodeRef="r:00000000-0000-4000-0000-011c895902e1(jetbrains.mps.lang.generator.behavior)/5452844340287052508">
    <file name="TemplateFunctionParameter_parentOutputNode_Behavior.java">
      <node id="5452844340287052515" at="12,75,13,47" concept="10" />
      <node id="5452844340287052511" at="15,60,16,63" concept="9" />
      <node id="5452844340287052511" at="16,63,17,30" concept="9" />
      <node id="5452844340287052511" at="17,30,18,132" concept="0" />
      <node id="5452844340287052511" at="17,30,18,132" concept="0" />
      <node id="5452844340287052511" at="17,30,18,132" concept="4" />
      <node id="5452844340287052511" at="18,132,19,24" concept="10" />
      <node id="5452844340287052508" at="10,0,12,0" concept="13" trace="init#(Lorg/jetbrains/mps/openapi/model/SNode;)V" />
      <node id="5452844340287052508" at="12,0,15,0" concept="13" trace="virtual_getType_2443692612523876968#(Lorg/jetbrains/mps/openapi/model/SNode;)Lorg/jetbrains/mps/openapi/model/SNode;" />
      <node id="5452844340287052511" at="15,0,21,0" concept="13" trace="_quotation_createNode_s7m81q_a0a0#()Lorg/jetbrains/mps/openapi/model/SNode;" />
      <scope id="5452844340287052510" at="10,43,10,43" />
      <scope id="5452844340287052514" at="12,75,13,47" />
      <scope id="5452844340287052511" at="17,30,18,132" />
      <scope id="5452844340287052508" at="10,0,12,0">
        <var name="thisNode" id="5452844340287052508" />
      </scope>
      <scope id="5452844340287052508" at="12,0,15,0">
        <var name="thisNode" id="5452844340287052508" />
      </scope>
      <scope id="5452844340287052511" at="15,60,19,24">
        <var name="facade" id="5452844340287052511" />
        <var name="quotedNode_1" id="5452844340287052511" />
      </scope>
      <scope id="5452844340287052511" at="15,0,21,0" />
      <unit id="5452844340287052508" at="9,0,22,0" name="jetbrains.mps.lang.generator.behavior.TemplateFunctionParameter_parentOutputNode_Behavior" />
    </file>
  </root>
  <root nodeRef="r:00000000-0000-4000-0000-011c895902e1(jetbrains.mps.lang.generator.behavior)/5452844340287052553">
    <file name="TemplateFunctionParameter_templateReferent_Behavior.java">
      <node id="5452844340287052560" at="12,75,13,47" concept="10" />
      <node id="5452844340287052556" at="15,60,16,63" concept="9" />
      <node id="5452844340287052556" at="16,63,17,30" concept="9" />
      <node id="5452844340287052556" at="17,30,18,132" concept="0" />
      <node id="5452844340287052556" at="17,30,18,132" concept="0" />
      <node id="5452844340287052556" at="17,30,18,132" concept="4" />
      <node id="5452844340287052556" at="18,132,19,24" concept="10" />
      <node id="5452844340287052553" at="10,0,12,0" concept="13" trace="init#(Lorg/jetbrains/mps/openapi/model/SNode;)V" />
      <node id="5452844340287052553" at="12,0,15,0" concept="13" trace="virtual_getType_2443692612523876968#(Lorg/jetbrains/mps/openapi/model/SNode;)Lorg/jetbrains/mps/openapi/model/SNode;" />
      <node id="5452844340287052556" at="15,0,21,0" concept="13" trace="_quotation_createNode_qe71rm_a0a0#()Lorg/jetbrains/mps/openapi/model/SNode;" />
      <scope id="5452844340287052555" at="10,43,10,43" />
      <scope id="5452844340287052559" at="12,75,13,47" />
      <scope id="5452844340287052556" at="17,30,18,132" />
      <scope id="5452844340287052553" at="10,0,12,0">
        <var name="thisNode" id="5452844340287052553" />
      </scope>
      <scope id="5452844340287052553" at="12,0,15,0">
        <var name="thisNode" id="5452844340287052553" />
      </scope>
      <scope id="5452844340287052556" at="15,60,19,24">
        <var name="facade" id="5452844340287052556" />
        <var name="quotedNode_1" id="5452844340287052556" />
      </scope>
      <scope id="5452844340287052556" at="15,0,21,0" />
      <unit id="5452844340287052553" at="9,0,22,0" name="jetbrains.mps.lang.generator.behavior.TemplateFunctionParameter_templateReferent_Behavior" />
    </file>
  </root>
  <root nodeRef="r:00000000-0000-4000-0000-011c895902e1(jetbrains.mps.lang.generator.behavior)/5580940619725340902">
    <file name="ReferenceMacro_Behavior.java">
      <node id="3772633333666212097" at="18,202,19,19" concept="10" />
      <node id="3772633333666215845" at="21,538,22,19" concept="10" />
      <node id="3772633333666218382" at="23,5,24,16" concept="10" />
      <node id="5580940619725340902" at="15,0,17,0" concept="13" trace="init#(Lorg/jetbrains/mps/openapi/model/SNode;)V" />
      <node id="3772633333666192901" at="17,91,20,5" concept="7" />
      <node id="3772633333666215843" at="20,5,23,5" concept="7" />
      <node id="5580940619725340902" at="17,0,26,0" concept="13" trace="virtual_suppress_3393165121846091591#(Lorg/jetbrains/mps/openapi/model/SNode;Lorg/jetbrains/mps/openapi/model/SNode;)Z" />
      <scope id="5580940619725340904" at="15,43,15,43" />
      <scope id="3772633333666192904" at="18,202,19,19" />
      <scope id="3772633333666215844" at="21,538,22,19" />
      <scope id="5580940619725340902" at="15,0,17,0">
        <var name="thisNode" id="5580940619725340902" />
      </scope>
      <scope id="5580940619725340907" at="17,91,24,16" />
      <scope id="5580940619725340902" at="17,0,26,0">
        <var name="child" id="5580940619725340908" />
        <var name="thisNode" id="5580940619725340902" />
      </scope>
      <unit id="5580940619725340902" at="14,0,27,0" name="jetbrains.mps.lang.generator.behavior.ReferenceMacro_Behavior" />
    </file>
  </root>
  <root nodeRef="r:00000000-0000-4000-0000-011c895902e1(jetbrains.mps.lang.generator.behavior)/6255346656297357649">
    <file name="TrivialModelId_Behavior.java">
      <node id="9023795155764903911" at="16,105,17,87" concept="9" />
      <node id="9023795155764879383" at="17,87,18,116" concept="9" />
      <node id="6351731644542449829" at="18,116,19,48" concept="9" />
      <node id="6351731644542481077" at="19,48,20,36" concept="4" />
      <node id="9023795155764880479" at="20,36,21,14" concept="10" />
      <node id="6255346656297357649" at="14,0,16,0" concept="13" trace="init#(Lorg/jetbrains/mps/openapi/model/SNode;)V" />
      <node id="6255346656297357649" at="16,0,23,0" concept="13" trace="virtual_create_9032177546944490023#(Lorg/jetbrains/mps/openapi/model/SNode;Ljetbrains/mps/generator/TransientModelsModule;)Lorg/jetbrains/mps/openapi/model/SModel;" />
      <scope id="6255346656297357805" at="14,43,14,43" />
      <scope id="6255346656297357649" at="14,0,16,0">
        <var name="thisNode" id="6255346656297357649" />
      </scope>
      <scope id="9023795155764873901" at="16,105,21,14">
        <var name="modelName" id="9023795155764903914" />
        <var name="mr" id="9023795155764879384" />
        <var name="rv" id="6351731644542449830" />
      </scope>
      <scope id="6255346656297357649" at="16,0,23,0">
        <var name="module" id="9023795155764873902" />
        <var name="thisNode" id="6255346656297357649" />
      </scope>
      <unit id="6255346656297357649" at="13,0,24,0" name="jetbrains.mps.lang.generator.behavior.TrivialModelId_Behavior" />
    </file>
  </root>
  <root nodeRef="r:00000000-0000-4000-0000-011c895902e1(jetbrains.mps.lang.generator.behavior)/650531548511609558">
    <file name="IGeneratorParameter_Behavior.java">
      <node id="650531548511609558" at="8,0,10,0" concept="13" trace="init#(Lorg/jetbrains/mps/openapi/model/SNode;)V" />
      <scope id="650531548511609564" at="8,43,8,43" />
      <scope id="650531548511609558" at="8,0,10,0">
        <var name="thisNode" id="650531548511609558" />
      </scope>
      <unit id="650531548511609558" at="7,0,11,0" name="jetbrains.mps.lang.generator.behavior.IGeneratorParameter_Behavior" />
    </file>
  </root>
  <root nodeRef="r:00000000-0000-4000-0000-011c895902e1(jetbrains.mps.lang.generator.behavior)/7325101476743014802">
    <file name="MarshalFunction_Behavior.java">
      <node id="7325101476743226941" at="16,125,17,69" concept="9" />
      <node id="7325101476743055436" at="17,69,18,173" concept="4" />
      <node id="7325101476743316120" at="18,173,19,160" concept="4" />
      <node id="8915420221429815040" at="19,160,20,156" concept="4" />
      <node id="7325101476743313957" at="20,156,21,16" concept="10" />
      <node id="7325101476743014802" at="14,0,16,0" concept="13" trace="init#(Lorg/jetbrains/mps/openapi/model/SNode;)V" />
      <node id="7325101476743014802" at="16,0,23,0" concept="13" trace="virtual_getApplicableConceptFunctionParameter_3044950653914717136#(Lorg/jetbrains/mps/openapi/language/SAbstractConcept;)Ljava/util/List;" />
      <scope id="7325101476743014958" at="14,43,14,43" />
      <scope id="7325101476743014802" at="14,0,16,0">
        <var name="thisNode" id="7325101476743014802" />
      </scope>
      <scope id="7325101476743055430" at="16,125,21,16">
        <var name="list" id="7325101476743226942" />
      </scope>
      <scope id="7325101476743014802" at="16,0,23,0">
        <var name="thisConcept" id="7325101476743014802" />
      </scope>
      <unit id="7325101476743014802" at="13,0,24,0" name="jetbrains.mps.lang.generator.behavior.MarshalFunction_Behavior" />
    </file>
  </root>
  <root nodeRef="r:00000000-0000-4000-0000-011c895902e1(jetbrains.mps.lang.generator.behavior)/7325101476743439464">
    <file name="UnmarshalFunction_Behavior.java">
      <node id="7325101476743440215" at="15,125,16,69" concept="9" />
      <node id="7325101476743499306" at="16,69,17,159" concept="4" />
      <node id="8915420221429816300" at="17,159,18,156" concept="4" />
      <node id="8915420221429816516" at="18,156,19,160" concept="4" />
      <node id="7325101476743440288" at="19,160,20,16" concept="10" />
      <node id="7325101476743439464" at="13,0,15,0" concept="13" trace="init#(Lorg/jetbrains/mps/openapi/model/SNode;)V" />
      <node id="7325101476743439464" at="15,0,22,0" concept="13" trace="virtual_getApplicableConceptFunctionParameter_3044950653914717136#(Lorg/jetbrains/mps/openapi/language/SAbstractConcept;)Ljava/util/List;" />
      <scope id="7325101476743439466" at="13,43,13,43" />
      <scope id="7325101476743439464" at="13,0,15,0">
        <var name="thisNode" id="7325101476743439464" />
      </scope>
      <scope id="7325101476743439488" at="15,125,20,16">
        <var name="list" id="7325101476743440216" />
      </scope>
      <scope id="7325101476743439464" at="15,0,22,0">
        <var name="thisConcept" id="7325101476743439464" />
      </scope>
      <unit id="7325101476743439464" at="12,0,23,0" name="jetbrains.mps.lang.generator.behavior.UnmarshalFunction_Behavior" />
    </file>
  </root>
  <root nodeRef="r:00000000-0000-4000-0000-011c895902e1(jetbrains.mps.lang.generator.behavior)/7933327286924650855">
    <file name="Reduction_MappingRule_Behavior.java">
      <node id="7933327286924650878" at="14,77,15,329" concept="10" />
      <node id="7933327286924650855" at="12,0,14,0" concept="13" trace="init#(Lorg/jetbrains/mps/openapi/model/SNode;)V" />
      <node id="7933327286924650855" at="14,0,17,0" concept="13" trace="virtual_getTemplateType_1213877498511#(Lorg/jetbrains/mps/openapi/model/SNode;)Lorg/jetbrains/mps/openapi/model/SNode;" />
      <scope id="7933327286924650857" at="12,43,12,43" />
      <scope id="7933327286924650860" at="14,77,15,329" />
      <scope id="7933327286924650855" at="12,0,14,0">
        <var name="thisNode" id="7933327286924650855" />
      </scope>
      <scope id="7933327286924650855" at="14,0,17,0">
        <var name="thisNode" id="7933327286924650855" />
      </scope>
      <unit id="7933327286924650855" at="11,0,18,0" name="jetbrains.mps.lang.generator.behavior.Reduction_MappingRule_Behavior" />
    </file>
  </root>
  <root nodeRef="r:00000000-0000-4000-0000-011c895902e1(jetbrains.mps.lang.generator.behavior)/7933327286924651182">
    <file name="RuleConsequence_Behavior.java">
      <node id="7933327286924651189" at="10,83,11,16" concept="10" />
      <node id="7933327286924651182" at="8,0,10,0" concept="13" trace="init#(Lorg/jetbrains/mps/openapi/model/SNode;)V" />
      <node id="7933327286924651182" at="10,0,13,0" concept="13" trace="virtual_getTemplateType_7933327286924651185#(Lorg/jetbrains/mps/openapi/model/SNode;)Lorg/jetbrains/mps/openapi/model/SNode;" />
      <scope id="7933327286924651184" at="8,43,8,43" />
      <scope id="7933327286924651188" at="10,83,11,16" />
      <scope id="7933327286924651182" at="8,0,10,0">
        <var name="thisNode" id="7933327286924651182" />
      </scope>
      <scope id="7933327286924651182" at="10,0,13,0">
        <var name="thisNode" id="7933327286924651182" />
      </scope>
      <unit id="7933327286924651182" at="7,0,14,0" name="jetbrains.mps.lang.generator.behavior.RuleConsequence_Behavior" />
    </file>
  </root>
  <root nodeRef="r:00000000-0000-4000-0000-011c895902e1(jetbrains.mps.lang.generator.behavior)/7933327286924651209">
    <file name="InlineTemplate_RuleConsequence_Behavior.java">
      <node id="7933327286924651220" at="14,83,15,229" concept="10" />
      <node id="7933327286924651209" at="12,0,14,0" concept="13" trace="init#(Lorg/jetbrains/mps/openapi/model/SNode;)V" />
      <node id="7933327286924651209" at="14,0,17,0" concept="13" trace="virtual_getTemplateType_7933327286924651185#(Lorg/jetbrains/mps/openapi/model/SNode;)Lorg/jetbrains/mps/openapi/model/SNode;" />
      <scope id="7933327286924651211" at="12,43,12,43" />
      <scope id="7933327286924651214" at="14,83,15,229" />
      <scope id="7933327286924651209" at="12,0,14,0">
        <var name="thisNode" id="7933327286924651209" />
      </scope>
      <scope id="7933327286924651209" at="14,0,17,0">
        <var name="thisNode" id="7933327286924651209" />
      </scope>
      <unit id="7933327286924651209" at="11,0,18,0" name="jetbrains.mps.lang.generator.behavior.InlineTemplate_RuleConsequence_Behavior" />
    </file>
  </root>
  <root nodeRef="r:00000000-0000-4000-0000-011c895902e1(jetbrains.mps.lang.generator.behavior)/7933327286924671183">
    <file name="InlineTemplateWithContext_RuleConsequence_Behavior.java">
      <node id="1147906725605070290" at="17,83,18,441" concept="9" />
      <node id="7933327286924672339" at="19,142,20,120" concept="10" />
      <node id="7933327286924672380" at="21,5,22,16" concept="10" />
      <node id="7933327286924671183" at="15,0,17,0" concept="13" trace="init#(Lorg/jetbrains/mps/openapi/model/SNode;)V" />
      <node id="7933327286924672249" at="18,441,21,5" concept="7" />
      <node id="7933327286924671183" at="17,0,24,0" concept="13" trace="virtual_getTemplateType_7933327286924651185#(Lorg/jetbrains/mps/openapi/model/SNode;)Lorg/jetbrains/mps/openapi/model/SNode;" />
      <scope id="7933327286924671185" at="15,43,15,43" />
      <scope id="7933327286924672250" at="19,142,20,120" />
      <scope id="7933327286924671183" at="15,0,17,0">
        <var name="thisNode" id="7933327286924671183" />
      </scope>
      <scope id="7933327286924671188" at="17,83,22,16">
        <var name="fragments" id="1147906725605070291" />
      </scope>
      <scope id="7933327286924671183" at="17,0,24,0">
        <var name="thisNode" id="7933327286924671183" />
      </scope>
      <unit id="7933327286924671183" at="14,0,25,0" name="jetbrains.mps.lang.generator.behavior.InlineTemplateWithContext_RuleConsequence_Behavior" />
    </file>
  </root>
  <root nodeRef="r:00000000-0000-4000-0000-011c895902e1(jetbrains.mps.lang.generator.behavior)/8360039740498070952">
    <file name="TemplateSwitch_Behavior.java">
      <node id="8360039740498071156" at="17,98,18,48" concept="9" />
      <node id="8360039740498071170" at="19,220,20,233" concept="4" />
      <node id="8360039740498071163" at="21,5,22,18" concept="10" />
      <node id="7656801780400897415" at="24,100,25,217" concept="9" />
      <node id="7656801780400897423" at="25,217,26,195" concept="4" />
      <node id="7656801780400913197" at="26,195,27,233" concept="4" />
      <node id="8360039740498070952" at="15,0,17,0" concept="13" trace="init#(Lorg/jetbrains/mps/openapi/model/SNode;)V" />
      <node id="8360039740498070965" at="18,48,21,5" concept="6" />
      <node id="8360039740498070952" at="24,0,29,0" concept="13" trace="virtual_setBaseConcept_6261424444345963020#(Lorg/jetbrains/mps/openapi/model/SNode;Lorg/jetbrains/mps/openapi/model/SNode;)V" />
      <node id="8360039740498070952" at="17,0,24,0" concept="13" trace="virtual_getBaseConceptCollection_5270353093116013036#(Lorg/jetbrains/mps/openapi/model/SNode;)Ljava/util/List;" />
      <scope id="8360039740498070954" at="15,43,15,43" />
      <scope id="8360039740498070966" at="19,220,20,233" />
      <scope id="8360039740498070952" at="15,0,17,0">
        <var name="thisNode" id="8360039740498070952" />
      </scope>
      <scope id="8360039740498070965" at="18,48,21,5">
        <var name="mappingRule" id="8360039740498070969" />
      </scope>
      <scope id="7656801780400891054" at="24,100,27,233">
        <var name="rule" id="7656801780400897416" />
      </scope>
      <scope id="8360039740498070957" at="17,98,22,18">
        <var name="result" id="8360039740498071157" />
      </scope>
      <scope id="8360039740498070952" at="24,0,29,0">
        <var name="baseConcept" id="7656801780400891055" />
        <var name="thisNode" id="8360039740498070952" />
      </scope>
      <scope id="8360039740498070952" at="17,0,24,0">
        <var name="thisNode" id="8360039740498070952" />
      </scope>
      <unit id="8360039740498070952" at="14,0,30,0" name="jetbrains.mps.lang.generator.behavior.TemplateSwitch_Behavior" />
    </file>
  </root>
  <root nodeRef="r:00000000-0000-4000-0000-011c895902e1(jetbrains.mps.lang.generator.behavior)/8952337903384729124">
    <file name="TemplateDeclaration_Behavior.java">
      <node id="8952337903384730541" at="14,82,15,193" concept="10" />
      <node id="390427525177559645" at="17,100,18,199" concept="4" />
      <node id="390427525177684459" at="18,199,19,350" concept="4" />
      <node id="8952337903384729124" at="12,0,14,0" concept="13" trace="init#(Lorg/jetbrains/mps/openapi/model/SNode;)V" />
      <node id="8952337903384729124" at="14,0,17,0" concept="13" trace="virtual_getBaseConcept_2621449412040133768#(Lorg/jetbrains/mps/openapi/model/SNode;)Lorg/jetbrains/mps/openapi/model/SNode;" />
      <node id="8952337903384729124" at="17,0,21,0" concept="13" trace="virtual_setBaseConcept_6261424444345963020#(Lorg/jetbrains/mps/openapi/model/SNode;Lorg/jetbrains/mps/openapi/model/SNode;)V" />
      <scope id="8952337903384729126" at="12,43,12,43" />
      <scope id="8952337903384729129" at="14,82,15,193" />
      <scope id="8952337903384729124" at="12,0,14,0">
        <var name="thisNode" id="8952337903384729124" />
      </scope>
      <scope id="390427525177435269" at="17,100,19,350" />
      <scope id="8952337903384729124" at="14,0,17,0">
        <var name="thisNode" id="8952337903384729124" />
      </scope>
      <scope id="8952337903384729124" at="17,0,21,0">
        <var name="baseConcept" id="390427525177435270" />
        <var name="thisNode" id="8952337903384729124" />
      </scope>
      <unit id="8952337903384729124" at="11,0,22,0" name="jetbrains.mps.lang.generator.behavior.TemplateDeclaration_Behavior" />
    </file>
  </root>
  <root nodeRef="r:00000000-0000-4000-0000-011c895902e1(jetbrains.mps.lang.generator.behavior)/9032177546941555841">
    <file name="NodeIdentity_Behavior.java">
      <node id="9032177546941802637" at="14,108,15,115" concept="9" />
      <node id="9032177546941705638" at="15,115,16,80" concept="4" />
      <node id="9032177546941796492" at="16,80,17,68" concept="4" />
      <node id="9032177546941802716" at="17,68,18,14" concept="10" />
      <node id="9032177546941555841" at="12,0,14,0" concept="13" trace="init#(Lorg/jetbrains/mps/openapi/model/SNode;)V" />
      <node id="9032177546941555841" at="14,0,20,0" concept="13" trace="call_create_9032177546941796951#(Lorg/jetbrains/mps/openapi/language/SAbstractConcept;Lorg/jetbrains/mps/openapi/model/SModel;Lorg/jetbrains/mps/openapi/model/SNode;)Lorg/jetbrains/mps/openapi/model/SNode;" />
      <scope id="9032177546941555997" at="12,43,12,43" />
      <scope id="9032177546941555841" at="12,0,14,0">
        <var name="thisNode" id="9032177546941555841" />
      </scope>
      <scope id="9032177546941796954" at="14,108,18,14">
        <var name="rv" id="9032177546941802638" />
      </scope>
      <scope id="9032177546941555841" at="14,0,20,0">
        <var name="n" id="9032177546941797003" />
        <var name="thisConcept" id="9032177546941555841" />
        <var name="where" id="9032177546941801999" />
      </scope>
      <unit id="9032177546941555841" at="11,0,21,0" name="jetbrains.mps.lang.generator.behavior.NodeIdentity_Behavior" />
    </file>
  </root>
  <root nodeRef="r:00000000-0000-4000-0000-011c895902e1(jetbrains.mps.lang.generator.behavior)/9032177546941580698">
    <file name="TrivialNodeId_Behavior.java">
      <node id="9032177546943378410" at="15,93,16,119" concept="9" />
      <node id="9032177546943408509" at="16,119,17,106" concept="11" />
      <node id="9032177546943411311" at="17,106,18,99" concept="11" />
      <node id="9032177546943429038" at="18,99,19,134" concept="10" />
      <node id="1662555581307539831" at="21,84,22,192" concept="10" />
      <node id="9032177546941580698" at="13,0,15,0" concept="13" trace="init#(Lorg/jetbrains/mps/openapi/model/SNode;)V" />
      <node id="9032177546941580698" at="21,0,24,0" concept="13" trace="virtual_match_1662555581307437492#(Lorg/jetbrains/mps/openapi/model/SNode;Lorg/jetbrains/mps/openapi/model/SNode;)Z" />
      <node id="9032177546941580698" at="15,0,21,0" concept="13" trace="virtual_instantiate_9032177546941558391#(Lorg/jetbrains/mps/openapi/model/SNode;Lorg/jetbrains/mps/openapi/model/SModel;)Lorg/jetbrains/mps/openapi/model/SNode;" />
      <scope id="9032177546941580700" at="13,43,13,43" />
      <scope id="1662555581307539826" at="21,84,22,192" />
      <scope id="9032177546941580698" at="13,0,15,0">
        <var name="thisNode" id="9032177546941580698" />
      </scope>
      <scope id="9032177546941580698" at="21,0,24,0">
        <var name="n" id="1662555581307539827" />
        <var name="thisNode" id="9032177546941580698" />
      </scope>
      <scope id="9032177546941620579" at="15,93,19,134">
        <var name="identity" id="9032177546943378411" />
      </scope>
      <scope id="9032177546941580698" at="15,0,21,0">
        <var name="model" id="9032177546941620580" />
        <var name="thisNode" id="9032177546941580698" />
      </scope>
      <unit id="9032177546941580698" at="12,0,25,0" name="jetbrains.mps.lang.generator.behavior.TrivialNodeId_Behavior" />
    </file>
  </root>
  <root nodeRef="r:00000000-0000-4000-0000-011c895902e1(jetbrains.mps.lang.generator.behavior)/9032177546942789355">
    <file name="ModelIdentity_Behavior.java">
      <node id="9032177546942793239" at="14,118,15,116" concept="9" />
      <node id="9032177546942792603" at="15,116,16,88" concept="4" />
      <node id="9032177546942799556" at="16,88,17,14" concept="10" />
      <node id="9032177546942789355" at="12,0,14,0" concept="13" trace="init#(Lorg/jetbrains/mps/openapi/model/SNode;)V" />
      <node id="9032177546942789355" at="14,0,19,0" concept="13" trace="call_create_9032177546942789358#(Lorg/jetbrains/mps/openapi/language/SAbstractConcept;Lorg/jetbrains/mps/openapi/model/SModel;Lorg/jetbrains/mps/openapi/model/SModel;)Lorg/jetbrains/mps/openapi/model/SNode;" />
      <scope id="9032177546942789357" at="12,43,12,43" />
      <scope id="9032177546942789355" at="12,0,14,0">
        <var name="thisNode" id="9032177546942789355" />
      </scope>
      <scope id="9032177546942789361" at="14,118,17,14">
        <var name="rv" id="9032177546942793240" />
      </scope>
      <scope id="9032177546942789355" at="14,0,19,0">
        <var name="thisConcept" id="9032177546942789355" />
        <var name="toIdentify" id="9032177546942789378" />
        <var name="where" id="9032177546942789370" />
      </scope>
      <unit id="9032177546942789355" at="11,0,20,0" name="jetbrains.mps.lang.generator.behavior.ModelIdentity_Behavior" />
    </file>
  </root>
  <root nodeRef="r:00000000-0000-4000-0000-011c895902e1(jetbrains.mps.lang.generator.behavior)/982871510068041617">
    <file name="TemplateSwitchMacro_Behavior.java">
      <node id="982871510068041653" at="14,81,15,378" concept="10" />
      <node id="982871510068041617" at="12,0,14,0" concept="13" trace="init#(Lorg/jetbrains/mps/openapi/model/SNode;)V" />
      <node id="982871510068041617" at="14,0,17,0" concept="13" trace="call_getTemplateSwitch_982871510068041631#(Lorg/jetbrains/mps/openapi/model/SNode;)Lorg/jetbrains/mps/openapi/model/SNode;" />
      <scope id="982871510068041619" at="12,43,12,43" />
      <scope id="982871510068041634" at="14,81,15,378" />
      <scope id="982871510068041617" at="12,0,14,0">
        <var name="thisNode" id="982871510068041617" />
      </scope>
      <scope id="982871510068041617" at="14,0,17,0">
        <var name="thisNode" id="982871510068041617" />
      </scope>
      <unit id="982871510068041617" at="11,0,18,0" name="jetbrains.mps.lang.generator.behavior.TemplateSwitchMacro_Behavior" />
    </file>
  </root>
</debug-info>
<|MERGE_RESOLUTION|>--- conflicted
+++ resolved
@@ -15,12 +15,180 @@
   <concept fqn="jetbrains.mps.baseLanguage.structure.Statement" />
   <concept fqn="jetbrains.mps.baseLanguage.structure.StaticMethodDeclaration" />
   <root>
+    <file name="MapSrcMacro_PostMapperFunction_BehaviorDescriptor.java">
+      <unit at="9,0,23,0" name="jetbrains.mps.lang.generator.behavior.MapSrcMacro_PostMapperFunction_BehaviorDescriptor" />
+    </file>
+    <file name="TemplateDeclarationReference_BehaviorDescriptor.java">
+      <unit at="8,0,25,0" name="jetbrains.mps.lang.generator.behavior.TemplateDeclarationReference_BehaviorDescriptor" />
+    </file>
+    <file name="MappingScript_BehaviorDescriptor.java">
+      <unit at="11,0,22,0" name="jetbrains.mps.lang.generator.behavior.MappingScript_BehaviorDescriptor" />
+    </file>
+    <file name="TraceMacro_BehaviorDescriptor.java">
+      <unit at="6,0,14,0" name="jetbrains.mps.lang.generator.behavior.TraceMacro_BehaviorDescriptor" />
+    </file>
+    <file name="InlineSwitch_RuleConsequence_BehaviorDescriptor.java">
+      <unit at="7,0,15,0" name="jetbrains.mps.lang.generator.behavior.InlineSwitch_RuleConsequence_BehaviorDescriptor" />
+    </file>
+    <file name="ExportEntry_BehaviorDescriptor.java">
+      <unit at="7,0,15,0" name="jetbrains.mps.lang.generator.behavior.ExportEntry_BehaviorDescriptor" />
+    </file>
+    <file name="MappingLabelDeclaration_BehaviorDescriptor.java">
+      <unit at="11,0,22,0" name="jetbrains.mps.lang.generator.behavior.MappingLabelDeclaration_BehaviorDescriptor" />
+    </file>
+    <file name="MappingConfiguration_Condition_BehaviorDescriptor.java">
+      <unit at="9,0,26,0" name="jetbrains.mps.lang.generator.behavior.MappingConfiguration_Condition_BehaviorDescriptor" />
+    </file>
+    <file name="BehaviorAspectDescriptor.java">
+      <unit at="9,0,190,0" name="jetbrains.mps.lang.generator.behavior.BehaviorAspectDescriptor" />
+    </file>
+    <file name="AbstractMacro_BehaviorDescriptor.java">
+      <unit at="7,0,9,0" name="jetbrains.mps.lang.generator.behavior.AbstractMacro_BehaviorDescriptor" />
+    </file>
+    <file name="TemplateFragment_ContextNodeQuery_BehaviorDescriptor.java">
+      <unit at="9,0,26,0" name="jetbrains.mps.lang.generator.behavior.TemplateFragment_ContextNodeQuery_BehaviorDescriptor" />
+    </file>
+    <file name="CopySrcNodeMacro_BehaviorDescriptor.java">
+      <unit at="8,0,22,0" name="jetbrains.mps.lang.generator.behavior.CopySrcNodeMacro_BehaviorDescriptor" />
+    </file>
+    <file name="TemplateDeclaration_BehaviorDescriptor.java">
+      <unit at="14,0,37,0" name="jetbrains.mps.lang.generator.behavior.TemplateDeclaration_BehaviorDescriptor" />
+    </file>
+    <file name="TrivialNodeId_BehaviorDescriptor.java">
+      <unit at="9,0,23,0" name="jetbrains.mps.lang.generator.behavior.TrivialNodeId_BehaviorDescriptor" />
+    </file>
+    <file name="Weaving_MappingRule_BehaviorDescriptor.java">
+      <unit at="7,0,15,0" name="jetbrains.mps.lang.generator.behavior.Weaving_MappingRule_BehaviorDescriptor" />
+    </file>
+    <file name="ExportLabel_BehaviorDescriptor.java">
+      <unit at="10,0,21,0" name="jetbrains.mps.lang.generator.behavior.ExportLabel_BehaviorDescriptor" />
+    </file>
+    <file name="IncludeMacro_BehaviorDescriptor.java">
+      <unit at="7,0,18,0" name="jetbrains.mps.lang.generator.behavior.IncludeMacro_BehaviorDescriptor" />
+    </file>
+    <file name="TemplateQueryBase_BehaviorDescriptor.java">
+      <unit at="9,0,23,0" name="jetbrains.mps.lang.generator.behavior.TemplateQueryBase_BehaviorDescriptor" />
+    </file>
+    <file name="DropRootRule_Condition_BehaviorDescriptor.java">
+      <unit at="9,0,26,0" name="jetbrains.mps.lang.generator.behavior.DropRootRule_Condition_BehaviorDescriptor" />
+    </file>
+    <file name="ExportMacro_BehaviorDescriptor.java">
+      <unit at="6,0,14,0" name="jetbrains.mps.lang.generator.behavior.ExportMacro_BehaviorDescriptor" />
+    </file>
+    <file name="Root_MappingRule_BehaviorDescriptor.java">
+      <unit at="8,0,19,0" name="jetbrains.mps.lang.generator.behavior.Root_MappingRule_BehaviorDescriptor" />
+    </file>
+    <file name="Weaving_MappingRule_ContextNodeQuery_BehaviorDescriptor.java">
+      <unit at="9,0,26,0" name="jetbrains.mps.lang.generator.behavior.Weaving_MappingRule_ContextNodeQuery_BehaviorDescriptor" />
+    </file>
+    <file name="LoopMacro_BehaviorDescriptor.java">
+      <unit at="7,0,18,0" name="jetbrains.mps.lang.generator.behavior.LoopMacro_BehaviorDescriptor" />
+    </file>
+    <file name="InsertMacro_BehaviorDescriptor.java">
+      <unit at="6,0,14,0" name="jetbrains.mps.lang.generator.behavior.InsertMacro_BehaviorDescriptor" />
+    </file>
+    <file name="VarMacro_ValueQuery_BehaviorDescriptor.java">
+      <unit at="9,0,26,0" name="jetbrains.mps.lang.generator.behavior.VarMacro_ValueQuery_BehaviorDescriptor" />
+    </file>
+    <file name="MapSrcListMacro_BehaviorDescriptor.java">
+      <unit at="7,0,18,0" name="jetbrains.mps.lang.generator.behavior.MapSrcListMacro_BehaviorDescriptor" />
+    </file>
+    <file name="TrivialModelId_BehaviorDescriptor.java">
+      <unit at="10,0,21,0" name="jetbrains.mps.lang.generator.behavior.TrivialModelId_BehaviorDescriptor" />
+    </file>
+    <file name="ExportLabelParameter_keeper_BehaviorDescriptor.java">
+      <unit at="7,0,15,0" name="jetbrains.mps.lang.generator.behavior.ExportLabelParameter_keeper_BehaviorDescriptor" />
+    </file>
+    <file name="GeneratorInternal_InternalReferenceDescriptor_BehaviorDescriptor.java">
+      <unit at="6,0,14,0" name="jetbrains.mps.lang.generator.behavior.GeneratorInternal_InternalReferenceDescriptor_BehaviorDescriptor" />
+    </file>
+    <file name="BaseMappingRule_BehaviorDescriptor.java">
+      <unit at="8,0,22,0" name="jetbrains.mps.lang.generator.behavior.BaseMappingRule_BehaviorDescriptor" />
+    </file>
+    <file name="ModelIdentity_BehaviorDescriptor.java">
+      <unit at="9,0,12,0" name="jetbrains.mps.lang.generator.behavior.ModelIdentity_BehaviorDescriptor" />
+    </file>
+    <file name="TemplateFragment_BehaviorDescriptor.java">
+      <unit at="7,0,15,0" name="jetbrains.mps.lang.generator.behavior.TemplateFragment_BehaviorDescriptor" />
+    </file>
+    <file name="TemplateFunctionParameter_outputNode_BehaviorDescriptor.java">
+      <unit at="8,0,16,0" name="jetbrains.mps.lang.generator.behavior.TemplateFunctionParameter_outputNode_BehaviorDescriptor" />
+    </file>
+    <file name="DismissTopMappingRule_BehaviorDescriptor.java">
+      <unit at="6,0,14,0" name="jetbrains.mps.lang.generator.behavior.DismissTopMappingRule_BehaviorDescriptor" />
+    </file>
+    <file name="WeaveEach_RuleConsequence_BehaviorDescriptor.java">
+      <unit at="7,0,15,0" name="jetbrains.mps.lang.generator.behavior.WeaveEach_RuleConsequence_BehaviorDescriptor" />
+    </file>
+    <file name="UnmarshalFunction_BehaviorDescriptor.java">
+      <unit at="10,0,21,0" name="jetbrains.mps.lang.generator.behavior.UnmarshalFunction_BehaviorDescriptor" />
+    </file>
+    <file name="MarshalFunction_BehaviorDescriptor.java">
+      <unit at="10,0,21,0" name="jetbrains.mps.lang.generator.behavior.MarshalFunction_BehaviorDescriptor" />
+    </file>
+    <file name="MapSrcNodeMacro_BehaviorDescriptor.java">
+      <unit at="6,0,14,0" name="jetbrains.mps.lang.generator.behavior.MapSrcNodeMacro_BehaviorDescriptor" />
+    </file>
+    <file name="NodeIdentity_BehaviorDescriptor.java">
+      <unit at="8,0,12,0" name="jetbrains.mps.lang.generator.behavior.NodeIdentity_BehaviorDescriptor" />
+    </file>
+    <file name="ReferenceMacro_BehaviorDescriptor.java">
+      <unit at="9,0,20,0" name="jetbrains.mps.lang.generator.behavior.ReferenceMacro_BehaviorDescriptor" />
+    </file>
+    <file name="AbandonInput_RuleConsequence_BehaviorDescriptor.java">
+      <unit at="6,0,14,0" name="jetbrains.mps.lang.generator.behavior.AbandonInput_RuleConsequence_BehaviorDescriptor" />
+    </file>
+    <file name="TemplateFunctionParameter_mainContextNode_BehaviorDescriptor.java">
+      <unit at="9,0,20,0" name="jetbrains.mps.lang.generator.behavior.TemplateFunctionParameter_mainContextNode_BehaviorDescriptor" />
+    </file>
+    <file name="TemplateFunctionParameter_sourceNode_BehaviorDescriptor.java">
+      <unit at="8,0,16,0" name="jetbrains.mps.lang.generator.behavior.TemplateFunctionParameter_sourceNode_BehaviorDescriptor" />
+    </file>
+    <file name="GeneratorInternal_ReferenceDescriptor_BehaviorDescriptor.java">
+      <unit at="6,0,14,0" name="jetbrains.mps.lang.generator.behavior.GeneratorInternal_ReferenceDescriptor_BehaviorDescriptor" />
+    </file>
+    <file name="TemplateArgumentPatternRef_BehaviorDescriptor.java">
+      <unit at="8,0,17,0" name="jetbrains.mps.lang.generator.behavior.TemplateArgumentPatternRef_BehaviorDescriptor" />
+    </file>
+    <file name="IfMacro_Condition_BehaviorDescriptor.java">
+      <unit at="9,0,26,0" name="jetbrains.mps.lang.generator.behavior.IfMacro_Condition_BehaviorDescriptor" />
+    </file>
+    <file name="TemplateCallMacro_BehaviorDescriptor.java">
+      <unit at="8,0,25,0" name="jetbrains.mps.lang.generator.behavior.TemplateCallMacro_BehaviorDescriptor" />
+    </file>
+    <file name="DropRootRule_BehaviorDescriptor.java">
+      <unit at="8,0,16,0" name="jetbrains.mps.lang.generator.behavior.DropRootRule_BehaviorDescriptor" />
+    </file>
+    <file name="ExportLabelParameter_inputNode_BehaviorDescriptor.java">
+      <unit at="7,0,15,0" name="jetbrains.mps.lang.generator.behavior.ExportLabelParameter_inputNode_BehaviorDescriptor" />
+    </file>
+    <file name="RootTemplateAnnotation_BehaviorDescriptor.java">
+      <unit at="8,0,16,0" name="jetbrains.mps.lang.generator.behavior.RootTemplateAnnotation_BehaviorDescriptor" />
+    </file>
+    <file name="CreateRootRule_Condition_BehaviorDescriptor.java">
+      <unit at="9,0,26,0" name="jetbrains.mps.lang.generator.behavior.CreateRootRule_Condition_BehaviorDescriptor" />
+    </file>
+    <file name="PropertyMacro_GetPropertyValue_BehaviorDescriptor.java">
+      <unit at="9,0,26,0" name="jetbrains.mps.lang.generator.behavior.PropertyMacro_GetPropertyValue_BehaviorDescriptor" />
+    </file>
+    <file name="PropertyMacro_BehaviorDescriptor.java">
+      <unit at="8,0,16,0" name="jetbrains.mps.lang.generator.behavior.PropertyMacro_BehaviorDescriptor" />
+    </file>
+    <file name="BaseMappingRule_Condition_BehaviorDescriptor.java">
+      <unit at="9,0,26,0" name="jetbrains.mps.lang.generator.behavior.BaseMappingRule_Condition_BehaviorDescriptor" />
+    </file>
+    <file name="SwitchMacro_BehaviorDescriptor.java">
+      <unit at="7,0,18,0" name="jetbrains.mps.lang.generator.behavior.SwitchMacro_BehaviorDescriptor" />
+    </file>
+    <file name="TemplateSwitch_BehaviorDescriptor.java">
+      <unit at="14,0,37,0" name="jetbrains.mps.lang.generator.behavior.TemplateSwitch_BehaviorDescriptor" />
+    </file>
+    <file name="GeneratorParameterReference_BehaviorDescriptor.java">
+      <unit at="7,0,15,0" name="jetbrains.mps.lang.generator.behavior.GeneratorParameterReference_BehaviorDescriptor" />
+    </file>
     <file name="TemplateArgumentPropertyPatternRefExpression_BehaviorDescriptor.java">
       <unit at="7,0,18,0" name="jetbrains.mps.lang.generator.behavior.TemplateArgumentPropertyPatternRefExpression_BehaviorDescriptor" />
     </file>
-    <file name="MapSrcMacro_PostMapperFunction_BehaviorDescriptor.java">
-      <unit at="9,0,23,0" name="jetbrains.mps.lang.generator.behavior.MapSrcMacro_PostMapperFunction_BehaviorDescriptor" />
-    </file>
     <file name="ReductionRule_BehaviorDescriptor.java">
       <unit at="7,0,9,0" name="jetbrains.mps.lang.generator.behavior.ReductionRule_BehaviorDescriptor" />
     </file>
@@ -33,21 +201,9 @@
     <file name="TemplateFunctionParameter_templateReferent_BehaviorDescriptor.java">
       <unit at="9,0,20,0" name="jetbrains.mps.lang.generator.behavior.TemplateFunctionParameter_templateReferent_BehaviorDescriptor" />
     </file>
-    <file name="TemplateDeclarationReference_BehaviorDescriptor.java">
-      <unit at="8,0,25,0" name="jetbrains.mps.lang.generator.behavior.TemplateDeclarationReference_BehaviorDescriptor" />
-    </file>
     <file name="TemplateArgumentQuery_BehaviorDescriptor.java">
       <unit at="9,0,26,0" name="jetbrains.mps.lang.generator.behavior.TemplateArgumentQuery_BehaviorDescriptor" />
     </file>
-    <file name="MappingScript_BehaviorDescriptor.java">
-      <unit at="11,0,22,0" name="jetbrains.mps.lang.generator.behavior.MappingScript_BehaviorDescriptor" />
-    </file>
-    <file name="TraceMacro_BehaviorDescriptor.java">
-      <unit at="6,0,14,0" name="jetbrains.mps.lang.generator.behavior.TraceMacro_BehaviorDescriptor" />
-    </file>
-    <file name="InlineSwitch_RuleConsequence_BehaviorDescriptor.java">
-      <unit at="7,0,15,0" name="jetbrains.mps.lang.generator.behavior.InlineSwitch_RuleConsequence_BehaviorDescriptor" />
-    </file>
     <file name="CreateRootRule_BehaviorDescriptor.java">
       <unit at="9,0,20,0" name="jetbrains.mps.lang.generator.behavior.CreateRootRule_BehaviorDescriptor" />
     </file>
@@ -57,85 +213,27 @@
     <file name="TemplateParameterDeclaration_BehaviorDescriptor.java">
       <unit at="10,0,21,0" name="jetbrains.mps.lang.generator.behavior.TemplateParameterDeclaration_BehaviorDescriptor" />
     </file>
-    <file name="ExportEntry_BehaviorDescriptor.java">
-      <unit at="7,0,15,0" name="jetbrains.mps.lang.generator.behavior.ExportEntry_BehaviorDescriptor" />
-    </file>
-    <file name="MappingLabelDeclaration_BehaviorDescriptor.java">
-      <unit at="11,0,22,0" name="jetbrains.mps.lang.generator.behavior.MappingLabelDeclaration_BehaviorDescriptor" />
-    </file>
-    <file name="MappingConfiguration_Condition_BehaviorDescriptor.java">
-      <unit at="9,0,26,0" name="jetbrains.mps.lang.generator.behavior.MappingConfiguration_Condition_BehaviorDescriptor" />
-    </file>
-    <file name="BehaviorAspectDescriptor.java">
-<<<<<<< HEAD
-      <unit at="9,0,184,0" name="jetbrains.mps.lang.generator.behavior.BehaviorAspectDescriptor" />
-=======
-      <unit at="9,0,170,0" name="jetbrains.mps.lang.generator.behavior.BehaviorAspectDescriptor" />
->>>>>>> 7fba947d
-    </file>
-    <file name="TemplateFragment_ContextNodeQuery_BehaviorDescriptor.java">
-      <unit at="9,0,26,0" name="jetbrains.mps.lang.generator.behavior.TemplateFragment_ContextNodeQuery_BehaviorDescriptor" />
-    </file>
-    <file name="AbstractMacro_BehaviorDescriptor.java">
-      <unit at="7,0,9,0" name="jetbrains.mps.lang.generator.behavior.AbstractMacro_BehaviorDescriptor" />
-    </file>
-    <file name="CopySrcNodeMacro_BehaviorDescriptor.java">
-      <unit at="8,0,22,0" name="jetbrains.mps.lang.generator.behavior.CopySrcNodeMacro_BehaviorDescriptor" />
-    </file>
-    <file name="TemplateDeclaration_BehaviorDescriptor.java">
-      <unit at="14,0,37,0" name="jetbrains.mps.lang.generator.behavior.TemplateDeclaration_BehaviorDescriptor" />
-    </file>
-    <file name="TrivialNodeId_BehaviorDescriptor.java">
-      <unit at="9,0,23,0" name="jetbrains.mps.lang.generator.behavior.TrivialNodeId_BehaviorDescriptor" />
-    </file>
-    <file name="Weaving_MappingRule_BehaviorDescriptor.java">
-      <unit at="7,0,15,0" name="jetbrains.mps.lang.generator.behavior.Weaving_MappingRule_BehaviorDescriptor" />
-    </file>
     <file name="ITemplateCall_BehaviorDescriptor.java">
       <unit at="8,0,11,0" name="jetbrains.mps.lang.generator.behavior.ITemplateCall_BehaviorDescriptor" />
     </file>
-    <file name="ExportLabel_BehaviorDescriptor.java">
-      <unit at="10,0,21,0" name="jetbrains.mps.lang.generator.behavior.ExportLabel_BehaviorDescriptor" />
-    </file>
-    <file name="TemplateQueryBase_BehaviorDescriptor.java">
-      <unit at="9,0,23,0" name="jetbrains.mps.lang.generator.behavior.TemplateQueryBase_BehaviorDescriptor" />
-    </file>
-    <file name="IncludeMacro_BehaviorDescriptor.java">
-      <unit at="7,0,18,0" name="jetbrains.mps.lang.generator.behavior.IncludeMacro_BehaviorDescriptor" />
-    </file>
     <file name="NodeMacro_BehaviorDescriptor.java">
       <unit at="8,0,22,0" name="jetbrains.mps.lang.generator.behavior.NodeMacro_BehaviorDescriptor" />
     </file>
     <file name="SourceSubstituteMacro_SourceNodeQuery_BehaviorDescriptor.java">
       <unit at="9,0,26,0" name="jetbrains.mps.lang.generator.behavior.SourceSubstituteMacro_SourceNodeQuery_BehaviorDescriptor" />
     </file>
+    <file name="MapSrcMacro_MapperFunction_BehaviorDescriptor.java">
+      <unit at="9,0,26,0" name="jetbrains.mps.lang.generator.behavior.MapSrcMacro_MapperFunction_BehaviorDescriptor" />
+    </file>
     <file name="TemplateFunctionParameter_templatePropertyValue_BehaviorDescriptor.java">
       <unit at="9,0,20,0" name="jetbrains.mps.lang.generator.behavior.TemplateFunctionParameter_templatePropertyValue_BehaviorDescriptor" />
     </file>
-    <file name="ExportMacro_BehaviorDescriptor.java">
-      <unit at="6,0,14,0" name="jetbrains.mps.lang.generator.behavior.ExportMacro_BehaviorDescriptor" />
-    </file>
-    <file name="DropRootRule_Condition_BehaviorDescriptor.java">
-      <unit at="9,0,26,0" name="jetbrains.mps.lang.generator.behavior.DropRootRule_Condition_BehaviorDescriptor" />
-    </file>
-    <file name="MapSrcMacro_MapperFunction_BehaviorDescriptor.java">
-      <unit at="9,0,26,0" name="jetbrains.mps.lang.generator.behavior.MapSrcMacro_MapperFunction_BehaviorDescriptor" />
-    </file>
     <file name="CopySrcListMacro_BehaviorDescriptor.java">
       <unit at="8,0,22,0" name="jetbrains.mps.lang.generator.behavior.CopySrcListMacro_BehaviorDescriptor" />
     </file>
-    <file name="Root_MappingRule_BehaviorDescriptor.java">
-      <unit at="8,0,19,0" name="jetbrains.mps.lang.generator.behavior.Root_MappingRule_BehaviorDescriptor" />
-    </file>
     <file name="GeneratorInternal_AbstractReferenceDescriptor_BehaviorDescriptor.java">
       <unit at="7,0,15,0" name="jetbrains.mps.lang.generator.behavior.GeneratorInternal_AbstractReferenceDescriptor_BehaviorDescriptor" />
     </file>
-    <file name="Weaving_MappingRule_ContextNodeQuery_BehaviorDescriptor.java">
-      <unit at="9,0,26,0" name="jetbrains.mps.lang.generator.behavior.Weaving_MappingRule_ContextNodeQuery_BehaviorDescriptor" />
-    </file>
-    <file name="LoopMacro_BehaviorDescriptor.java">
-      <unit at="7,0,18,0" name="jetbrains.mps.lang.generator.behavior.LoopMacro_BehaviorDescriptor" />
-    </file>
     <file name="WeaveMacro_BehaviorDescriptor.java">
       <unit at="6,0,14,0" name="jetbrains.mps.lang.generator.behavior.WeaveMacro_BehaviorDescriptor" />
     </file>
@@ -151,41 +249,21 @@
     <file name="VarMacro_BehaviorDescriptor.java">
       <unit at="12,0,29,0" name="jetbrains.mps.lang.generator.behavior.VarMacro_BehaviorDescriptor" />
     </file>
-    <file name="InsertMacro_BehaviorDescriptor.java">
-      <unit at="6,0,14,0" name="jetbrains.mps.lang.generator.behavior.InsertMacro_BehaviorDescriptor" />
-    </file>
     <file name="InsertMacro_CreateNodeQuery_BehaviorDescriptor.java">
       <unit at="9,0,26,0" name="jetbrains.mps.lang.generator.behavior.InsertMacro_CreateNodeQuery_BehaviorDescriptor" />
     </file>
-    <file name="VarMacro_ValueQuery_BehaviorDescriptor.java">
-      <unit at="9,0,26,0" name="jetbrains.mps.lang.generator.behavior.VarMacro_ValueQuery_BehaviorDescriptor" />
+    <file name="ReferenceMacro_GetReferent_BehaviorDescriptor.java">
+      <unit at="9,0,26,0" name="jetbrains.mps.lang.generator.behavior.ReferenceMacro_GetReferent_BehaviorDescriptor" />
     </file>
     <file name="TemplateArgumentLinkPatternRefExpression_BehaviorDescriptor.java">
       <unit at="7,0,18,0" name="jetbrains.mps.lang.generator.behavior.TemplateArgumentLinkPatternRefExpression_BehaviorDescriptor" />
     </file>
-    <file name="ReferenceMacro_GetReferent_BehaviorDescriptor.java">
-      <unit at="9,0,26,0" name="jetbrains.mps.lang.generator.behavior.ReferenceMacro_GetReferent_BehaviorDescriptor" />
-    </file>
     <file name="LabelMacro_BehaviorDescriptor.java">
       <unit at="6,0,14,0" name="jetbrains.mps.lang.generator.behavior.LabelMacro_BehaviorDescriptor" />
     </file>
-    <file name="TrivialModelId_BehaviorDescriptor.java">
-      <unit at="10,0,21,0" name="jetbrains.mps.lang.generator.behavior.TrivialModelId_BehaviorDescriptor" />
-    </file>
     <file name="TemplateSwitchReference_BehaviorDescriptor.java">
       <unit at="7,0,15,0" name="jetbrains.mps.lang.generator.behavior.TemplateSwitchReference_BehaviorDescriptor" />
     </file>
-    <file name="MapSrcListMacro_BehaviorDescriptor.java">
-      <unit at="7,0,18,0" name="jetbrains.mps.lang.generator.behavior.MapSrcListMacro_BehaviorDescriptor" />
-    </file>
-<<<<<<< HEAD
-    <file name="ExportLabelParameter_keeper_BehaviorDescriptor.java">
-      <unit at="7,0,15,0" name="jetbrains.mps.lang.generator.behavior.ExportLabelParameter_keeper_BehaviorDescriptor" />
-=======
-    <file name="GeneratorInternal_InternalReferenceDescriptor_BehaviorDescriptor.java">
-      <unit at="6,0,14,0" name="jetbrains.mps.lang.generator.behavior.GeneratorInternal_InternalReferenceDescriptor_BehaviorDescriptor" />
->>>>>>> 7fba947d
-    </file>
     <file name="GeneratorMessage_BehaviorDescriptor.java">
       <unit at="8,0,16,0" name="jetbrains.mps.lang.generator.behavior.GeneratorMessage_BehaviorDescriptor" />
     </file>
@@ -195,133 +273,47 @@
     <file name="TemplateFunctionParameter_parentOutputNode_BehaviorDescriptor.java">
       <unit at="9,0,20,0" name="jetbrains.mps.lang.generator.behavior.TemplateFunctionParameter_parentOutputNode_BehaviorDescriptor" />
     </file>
-    <file name="BaseMappingRule_BehaviorDescriptor.java">
-      <unit at="8,0,22,0" name="jetbrains.mps.lang.generator.behavior.BaseMappingRule_BehaviorDescriptor" />
-    </file>
     <file name="MappingScript_CodeBlock_BehaviorDescriptor.java">
       <unit at="9,0,23,0" name="jetbrains.mps.lang.generator.behavior.MappingScript_CodeBlock_BehaviorDescriptor" />
     </file>
     <file name="SourceSubstituteMacro_SourceNodesQuery_BehaviorDescriptor.java">
       <unit at="9,0,26,0" name="jetbrains.mps.lang.generator.behavior.SourceSubstituteMacro_SourceNodesQuery_BehaviorDescriptor" />
     </file>
-    <file name="ModelIdentity_BehaviorDescriptor.java">
-      <unit at="9,0,12,0" name="jetbrains.mps.lang.generator.behavior.ModelIdentity_BehaviorDescriptor" />
-    </file>
-    <file name="TemplateFragment_BehaviorDescriptor.java">
-      <unit at="7,0,15,0" name="jetbrains.mps.lang.generator.behavior.TemplateFragment_BehaviorDescriptor" />
-    </file>
     <file name="InlineTemplateWithContext_RuleConsequence_BehaviorDescriptor.java">
       <unit at="7,0,18,0" name="jetbrains.mps.lang.generator.behavior.InlineTemplateWithContext_RuleConsequence_BehaviorDescriptor" />
     </file>
-    <file name="TemplateFunctionParameter_outputNode_BehaviorDescriptor.java">
-      <unit at="8,0,16,0" name="jetbrains.mps.lang.generator.behavior.TemplateFunctionParameter_outputNode_BehaviorDescriptor" />
-    </file>
     <file name="TemplateArgumentPatternVarRefExpression_BehaviorDescriptor.java">
       <unit at="7,0,18,0" name="jetbrains.mps.lang.generator.behavior.TemplateArgumentPatternVarRefExpression_BehaviorDescriptor" />
     </file>
     <file name="Reduction_MappingRule_BehaviorDescriptor.java">
       <unit at="7,0,18,0" name="jetbrains.mps.lang.generator.behavior.Reduction_MappingRule_BehaviorDescriptor" />
     </file>
-    <file name="WeaveEach_RuleConsequence_BehaviorDescriptor.java">
-      <unit at="7,0,15,0" name="jetbrains.mps.lang.generator.behavior.WeaveEach_RuleConsequence_BehaviorDescriptor" />
-    </file>
-    <file name="DismissTopMappingRule_BehaviorDescriptor.java">
-      <unit at="6,0,14,0" name="jetbrains.mps.lang.generator.behavior.DismissTopMappingRule_BehaviorDescriptor" />
-    </file>
     <file name="PatternReduction_MappingRule_BehaviorDescriptor.java">
       <unit at="7,0,15,0" name="jetbrains.mps.lang.generator.behavior.PatternReduction_MappingRule_BehaviorDescriptor" />
     </file>
-    <file name="UnmarshalFunction_BehaviorDescriptor.java">
-      <unit at="10,0,21,0" name="jetbrains.mps.lang.generator.behavior.UnmarshalFunction_BehaviorDescriptor" />
-    </file>
-    <file name="ReferenceMacro_BehaviorDescriptor.java">
-      <unit at="9,0,20,0" name="jetbrains.mps.lang.generator.behavior.ReferenceMacro_BehaviorDescriptor" />
-    </file>
-    <file name="MapSrcNodeMacro_BehaviorDescriptor.java">
-      <unit at="6,0,14,0" name="jetbrains.mps.lang.generator.behavior.MapSrcNodeMacro_BehaviorDescriptor" />
-    </file>
-    <file name="MarshalFunction_BehaviorDescriptor.java">
-      <unit at="10,0,21,0" name="jetbrains.mps.lang.generator.behavior.MarshalFunction_BehaviorDescriptor" />
-    </file>
-    <file name="NodeIdentity_BehaviorDescriptor.java">
-      <unit at="8,0,12,0" name="jetbrains.mps.lang.generator.behavior.NodeIdentity_BehaviorDescriptor" />
-    </file>
-    <file name="TemplateFunctionParameter_mainContextNode_BehaviorDescriptor.java">
-      <unit at="9,0,20,0" name="jetbrains.mps.lang.generator.behavior.TemplateFunctionParameter_mainContextNode_BehaviorDescriptor" />
-    </file>
     <file name="SourceSubstituteMacro_BehaviorDescriptor.java">
       <unit at="6,0,14,0" name="jetbrains.mps.lang.generator.behavior.SourceSubstituteMacro_BehaviorDescriptor" />
     </file>
-    <file name="AbandonInput_RuleConsequence_BehaviorDescriptor.java">
-      <unit at="6,0,14,0" name="jetbrains.mps.lang.generator.behavior.AbandonInput_RuleConsequence_BehaviorDescriptor" />
-    </file>
-<<<<<<< HEAD
+    <file name="GeneratorInternal_PropertyDescriptor_BehaviorDescriptor.java">
+      <unit at="7,0,15,0" name="jetbrains.mps.lang.generator.behavior.GeneratorInternal_PropertyDescriptor_BehaviorDescriptor" />
+    </file>
     <file name="ExportLabelParameter_outputNode_BehaviorDescriptor.java">
       <unit at="7,0,15,0" name="jetbrains.mps.lang.generator.behavior.ExportLabelParameter_outputNode_BehaviorDescriptor" />
-=======
-    <file name="GeneratorInternal_PropertyDescriptor_BehaviorDescriptor.java">
-      <unit at="7,0,15,0" name="jetbrains.mps.lang.generator.behavior.GeneratorInternal_PropertyDescriptor_BehaviorDescriptor" />
->>>>>>> 7fba947d
     </file>
     <file name="MappingScriptReference_BehaviorDescriptor.java">
       <unit at="8,0,16,0" name="jetbrains.mps.lang.generator.behavior.MappingScriptReference_BehaviorDescriptor" />
     </file>
-    <file name="TemplateFunctionParameter_sourceNode_BehaviorDescriptor.java">
-      <unit at="8,0,16,0" name="jetbrains.mps.lang.generator.behavior.TemplateFunctionParameter_sourceNode_BehaviorDescriptor" />
-    </file>
     <file name="MappingConfiguration_BehaviorDescriptor.java">
       <unit at="16,0,48,0" name="jetbrains.mps.lang.generator.behavior.MappingConfiguration_BehaviorDescriptor" />
     </file>
-    <file name="TemplateArgumentPatternRef_BehaviorDescriptor.java">
-      <unit at="8,0,17,0" name="jetbrains.mps.lang.generator.behavior.TemplateArgumentPatternRef_BehaviorDescriptor" />
-    </file>
-    <file name="GeneratorInternal_ReferenceDescriptor_BehaviorDescriptor.java">
-      <unit at="6,0,14,0" name="jetbrains.mps.lang.generator.behavior.GeneratorInternal_ReferenceDescriptor_BehaviorDescriptor" />
-    </file>
     <file name="TemplateSwitchMacro_BehaviorDescriptor.java">
       <unit at="8,0,22,0" name="jetbrains.mps.lang.generator.behavior.TemplateSwitchMacro_BehaviorDescriptor" />
     </file>
-    <file name="IfMacro_Condition_BehaviorDescriptor.java">
-      <unit at="9,0,26,0" name="jetbrains.mps.lang.generator.behavior.IfMacro_Condition_BehaviorDescriptor" />
-    </file>
     <file name="RuleConsequence_BehaviorDescriptor.java">
       <unit at="9,0,20,0" name="jetbrains.mps.lang.generator.behavior.RuleConsequence_BehaviorDescriptor" />
     </file>
-    <file name="TemplateCallMacro_BehaviorDescriptor.java">
-      <unit at="8,0,25,0" name="jetbrains.mps.lang.generator.behavior.TemplateCallMacro_BehaviorDescriptor" />
-    </file>
-    <file name="ExportLabelParameter_inputNode_BehaviorDescriptor.java">
-      <unit at="7,0,15,0" name="jetbrains.mps.lang.generator.behavior.ExportLabelParameter_inputNode_BehaviorDescriptor" />
-    </file>
-    <file name="DropRootRule_BehaviorDescriptor.java">
-      <unit at="8,0,16,0" name="jetbrains.mps.lang.generator.behavior.DropRootRule_BehaviorDescriptor" />
-    </file>
-    <file name="RootTemplateAnnotation_BehaviorDescriptor.java">
-      <unit at="8,0,16,0" name="jetbrains.mps.lang.generator.behavior.RootTemplateAnnotation_BehaviorDescriptor" />
-    </file>
-    <file name="PropertyMacro_GetPropertyValue_BehaviorDescriptor.java">
-      <unit at="9,0,26,0" name="jetbrains.mps.lang.generator.behavior.PropertyMacro_GetPropertyValue_BehaviorDescriptor" />
-    </file>
-    <file name="CreateRootRule_Condition_BehaviorDescriptor.java">
-      <unit at="9,0,26,0" name="jetbrains.mps.lang.generator.behavior.CreateRootRule_Condition_BehaviorDescriptor" />
-    </file>
-    <file name="PropertyMacro_BehaviorDescriptor.java">
-      <unit at="8,0,16,0" name="jetbrains.mps.lang.generator.behavior.PropertyMacro_BehaviorDescriptor" />
-    </file>
-    <file name="TemplateSwitch_BehaviorDescriptor.java">
-      <unit at="14,0,37,0" name="jetbrains.mps.lang.generator.behavior.TemplateSwitch_BehaviorDescriptor" />
-    </file>
-    <file name="SwitchMacro_BehaviorDescriptor.java">
-      <unit at="7,0,18,0" name="jetbrains.mps.lang.generator.behavior.SwitchMacro_BehaviorDescriptor" />
-    </file>
-    <file name="BaseMappingRule_Condition_BehaviorDescriptor.java">
-      <unit at="9,0,26,0" name="jetbrains.mps.lang.generator.behavior.BaseMappingRule_Condition_BehaviorDescriptor" />
-    </file>
     <file name="IParameterizedTemplate_BehaviorDescriptor.java">
       <unit at="7,0,9,0" name="jetbrains.mps.lang.generator.behavior.IParameterizedTemplate_BehaviorDescriptor" />
-    </file>
-    <file name="GeneratorParameterReference_BehaviorDescriptor.java">
-      <unit at="7,0,15,0" name="jetbrains.mps.lang.generator.behavior.GeneratorParameterReference_BehaviorDescriptor" />
     </file>
   </root>
   <root nodeRef="r:00000000-0000-4000-0000-011c895902e1(jetbrains.mps.lang.generator.behavior)/1213877219536">
@@ -2523,27 +2515,27 @@
   </root>
   <root nodeRef="r:00000000-0000-4000-0000-011c895902e1(jetbrains.mps.lang.generator.behavior)/6255346656297357649">
     <file name="TrivialModelId_Behavior.java">
-      <node id="9023795155764903911" at="16,105,17,87" concept="9" />
-      <node id="9023795155764879383" at="17,87,18,116" concept="9" />
-      <node id="6351731644542449829" at="18,116,19,48" concept="9" />
-      <node id="6351731644542481077" at="19,48,20,36" concept="4" />
-      <node id="9023795155764880479" at="20,36,21,14" concept="10" />
-      <node id="6255346656297357649" at="14,0,16,0" concept="13" trace="init#(Lorg/jetbrains/mps/openapi/model/SNode;)V" />
-      <node id="6255346656297357649" at="16,0,23,0" concept="13" trace="virtual_create_9032177546944490023#(Lorg/jetbrains/mps/openapi/model/SNode;Ljetbrains/mps/generator/TransientModelsModule;)Lorg/jetbrains/mps/openapi/model/SModel;" />
-      <scope id="6255346656297357805" at="14,43,14,43" />
-      <scope id="6255346656297357649" at="14,0,16,0">
+      <node id="9023795155764903911" at="18,105,19,219" concept="9" />
+      <node id="9023795155764879383" at="19,219,20,116" concept="9" />
+      <node id="6351731644542449829" at="20,116,21,48" concept="9" />
+      <node id="6351731644542481077" at="21,48,22,36" concept="4" />
+      <node id="9023795155764880479" at="22,36,23,14" concept="10" />
+      <node id="6255346656297357649" at="16,0,18,0" concept="13" trace="init#(Lorg/jetbrains/mps/openapi/model/SNode;)V" />
+      <node id="6255346656297357649" at="18,0,25,0" concept="13" trace="virtual_create_9032177546944490023#(Lorg/jetbrains/mps/openapi/model/SNode;Ljetbrains/mps/generator/TransientModelsModule;)Lorg/jetbrains/mps/openapi/model/SModel;" />
+      <scope id="6255346656297357805" at="16,43,16,43" />
+      <scope id="6255346656297357649" at="16,0,18,0">
         <var name="thisNode" id="6255346656297357649" />
       </scope>
-      <scope id="9023795155764873901" at="16,105,21,14">
+      <scope id="9023795155764873901" at="18,105,23,14">
         <var name="modelName" id="9023795155764903914" />
         <var name="mr" id="9023795155764879384" />
         <var name="rv" id="6351731644542449830" />
       </scope>
-      <scope id="6255346656297357649" at="16,0,23,0">
+      <scope id="6255346656297357649" at="18,0,25,0">
         <var name="module" id="9023795155764873902" />
         <var name="thisNode" id="6255346656297357649" />
       </scope>
-      <unit id="6255346656297357649" at="13,0,24,0" name="jetbrains.mps.lang.generator.behavior.TrivialModelId_Behavior" />
+      <unit id="6255346656297357649" at="15,0,26,0" name="jetbrains.mps.lang.generator.behavior.TrivialModelId_Behavior" />
     </file>
   </root>
   <root nodeRef="r:00000000-0000-4000-0000-011c895902e1(jetbrains.mps.lang.generator.behavior)/650531548511609558">
@@ -2732,76 +2724,76 @@
   </root>
   <root nodeRef="r:00000000-0000-4000-0000-011c895902e1(jetbrains.mps.lang.generator.behavior)/9032177546941555841">
     <file name="NodeIdentity_Behavior.java">
-      <node id="9032177546941802637" at="14,108,15,115" concept="9" />
-      <node id="9032177546941705638" at="15,115,16,80" concept="4" />
-      <node id="9032177546941796492" at="16,80,17,68" concept="4" />
-      <node id="9032177546941802716" at="17,68,18,14" concept="10" />
-      <node id="9032177546941555841" at="12,0,14,0" concept="13" trace="init#(Lorg/jetbrains/mps/openapi/model/SNode;)V" />
-      <node id="9032177546941555841" at="14,0,20,0" concept="13" trace="call_create_9032177546941796951#(Lorg/jetbrains/mps/openapi/language/SAbstractConcept;Lorg/jetbrains/mps/openapi/model/SModel;Lorg/jetbrains/mps/openapi/model/SNode;)Lorg/jetbrains/mps/openapi/model/SNode;" />
-      <scope id="9032177546941555997" at="12,43,12,43" />
-      <scope id="9032177546941555841" at="12,0,14,0">
+      <node id="9032177546941802637" at="16,108,17,224" concept="9" />
+      <node id="9032177546941705638" at="17,224,18,212" concept="4" />
+      <node id="9032177546941796492" at="18,212,19,200" concept="4" />
+      <node id="9032177546941802716" at="19,200,20,14" concept="10" />
+      <node id="9032177546941555841" at="14,0,16,0" concept="13" trace="init#(Lorg/jetbrains/mps/openapi/model/SNode;)V" />
+      <node id="9032177546941555841" at="16,0,22,0" concept="13" trace="call_create_9032177546941796951#(Lorg/jetbrains/mps/openapi/language/SAbstractConcept;Lorg/jetbrains/mps/openapi/model/SModel;Lorg/jetbrains/mps/openapi/model/SNode;)Lorg/jetbrains/mps/openapi/model/SNode;" />
+      <scope id="9032177546941555997" at="14,43,14,43" />
+      <scope id="9032177546941555841" at="14,0,16,0">
         <var name="thisNode" id="9032177546941555841" />
       </scope>
-      <scope id="9032177546941796954" at="14,108,18,14">
+      <scope id="9032177546941796954" at="16,108,20,14">
         <var name="rv" id="9032177546941802638" />
       </scope>
-      <scope id="9032177546941555841" at="14,0,20,0">
+      <scope id="9032177546941555841" at="16,0,22,0">
         <var name="n" id="9032177546941797003" />
         <var name="thisConcept" id="9032177546941555841" />
         <var name="where" id="9032177546941801999" />
       </scope>
-      <unit id="9032177546941555841" at="11,0,21,0" name="jetbrains.mps.lang.generator.behavior.NodeIdentity_Behavior" />
+      <unit id="9032177546941555841" at="13,0,23,0" name="jetbrains.mps.lang.generator.behavior.NodeIdentity_Behavior" />
     </file>
   </root>
   <root nodeRef="r:00000000-0000-4000-0000-011c895902e1(jetbrains.mps.lang.generator.behavior)/9032177546941580698">
     <file name="TrivialNodeId_Behavior.java">
-      <node id="9032177546943378410" at="15,93,16,119" concept="9" />
-      <node id="9032177546943408509" at="16,119,17,106" concept="11" />
-      <node id="9032177546943411311" at="17,106,18,99" concept="11" />
-      <node id="9032177546943429038" at="18,99,19,134" concept="10" />
-      <node id="1662555581307539831" at="21,84,22,192" concept="10" />
-      <node id="9032177546941580698" at="13,0,15,0" concept="13" trace="init#(Lorg/jetbrains/mps/openapi/model/SNode;)V" />
-      <node id="9032177546941580698" at="21,0,24,0" concept="13" trace="virtual_match_1662555581307437492#(Lorg/jetbrains/mps/openapi/model/SNode;Lorg/jetbrains/mps/openapi/model/SNode;)Z" />
-      <node id="9032177546941580698" at="15,0,21,0" concept="13" trace="virtual_instantiate_9032177546941558391#(Lorg/jetbrains/mps/openapi/model/SNode;Lorg/jetbrains/mps/openapi/model/SModel;)Lorg/jetbrains/mps/openapi/model/SNode;" />
-      <scope id="9032177546941580700" at="13,43,13,43" />
-      <scope id="1662555581307539826" at="21,84,22,192" />
-      <scope id="9032177546941580698" at="13,0,15,0">
+      <node id="9032177546943378410" at="17,93,18,251" concept="9" />
+      <node id="9032177546943408509" at="18,251,19,106" concept="11" />
+      <node id="9032177546943411311" at="19,106,20,99" concept="11" />
+      <node id="9032177546943429038" at="20,99,21,266" concept="10" />
+      <node id="1662555581307539831" at="23,84,24,456" concept="10" />
+      <node id="9032177546941580698" at="15,0,17,0" concept="13" trace="init#(Lorg/jetbrains/mps/openapi/model/SNode;)V" />
+      <node id="9032177546941580698" at="23,0,26,0" concept="13" trace="virtual_match_1662555581307437492#(Lorg/jetbrains/mps/openapi/model/SNode;Lorg/jetbrains/mps/openapi/model/SNode;)Z" />
+      <node id="9032177546941580698" at="17,0,23,0" concept="13" trace="virtual_instantiate_9032177546941558391#(Lorg/jetbrains/mps/openapi/model/SNode;Lorg/jetbrains/mps/openapi/model/SModel;)Lorg/jetbrains/mps/openapi/model/SNode;" />
+      <scope id="9032177546941580700" at="15,43,15,43" />
+      <scope id="1662555581307539826" at="23,84,24,456" />
+      <scope id="9032177546941580698" at="15,0,17,0">
         <var name="thisNode" id="9032177546941580698" />
       </scope>
-      <scope id="9032177546941580698" at="21,0,24,0">
+      <scope id="9032177546941580698" at="23,0,26,0">
         <var name="n" id="1662555581307539827" />
         <var name="thisNode" id="9032177546941580698" />
       </scope>
-      <scope id="9032177546941620579" at="15,93,19,134">
+      <scope id="9032177546941620579" at="17,93,21,266">
         <var name="identity" id="9032177546943378411" />
       </scope>
-      <scope id="9032177546941580698" at="15,0,21,0">
+      <scope id="9032177546941580698" at="17,0,23,0">
         <var name="model" id="9032177546941620580" />
         <var name="thisNode" id="9032177546941580698" />
       </scope>
-      <unit id="9032177546941580698" at="12,0,25,0" name="jetbrains.mps.lang.generator.behavior.TrivialNodeId_Behavior" />
+      <unit id="9032177546941580698" at="14,0,27,0" name="jetbrains.mps.lang.generator.behavior.TrivialNodeId_Behavior" />
     </file>
   </root>
   <root nodeRef="r:00000000-0000-4000-0000-011c895902e1(jetbrains.mps.lang.generator.behavior)/9032177546942789355">
     <file name="ModelIdentity_Behavior.java">
-      <node id="9032177546942793239" at="14,118,15,116" concept="9" />
-      <node id="9032177546942792603" at="15,116,16,88" concept="4" />
-      <node id="9032177546942799556" at="16,88,17,14" concept="10" />
-      <node id="9032177546942789355" at="12,0,14,0" concept="13" trace="init#(Lorg/jetbrains/mps/openapi/model/SNode;)V" />
-      <node id="9032177546942789355" at="14,0,19,0" concept="13" trace="call_create_9032177546942789358#(Lorg/jetbrains/mps/openapi/language/SAbstractConcept;Lorg/jetbrains/mps/openapi/model/SModel;Lorg/jetbrains/mps/openapi/model/SModel;)Lorg/jetbrains/mps/openapi/model/SNode;" />
-      <scope id="9032177546942789357" at="12,43,12,43" />
-      <scope id="9032177546942789355" at="12,0,14,0">
+      <node id="9032177546942793239" at="16,118,17,225" concept="9" />
+      <node id="9032177546942792603" at="17,225,18,220" concept="4" />
+      <node id="9032177546942799556" at="18,220,19,14" concept="10" />
+      <node id="9032177546942789355" at="14,0,16,0" concept="13" trace="init#(Lorg/jetbrains/mps/openapi/model/SNode;)V" />
+      <node id="9032177546942789355" at="16,0,21,0" concept="13" trace="call_create_9032177546942789358#(Lorg/jetbrains/mps/openapi/language/SAbstractConcept;Lorg/jetbrains/mps/openapi/model/SModel;Lorg/jetbrains/mps/openapi/model/SModel;)Lorg/jetbrains/mps/openapi/model/SNode;" />
+      <scope id="9032177546942789357" at="14,43,14,43" />
+      <scope id="9032177546942789355" at="14,0,16,0">
         <var name="thisNode" id="9032177546942789355" />
       </scope>
-      <scope id="9032177546942789361" at="14,118,17,14">
+      <scope id="9032177546942789361" at="16,118,19,14">
         <var name="rv" id="9032177546942793240" />
       </scope>
-      <scope id="9032177546942789355" at="14,0,19,0">
+      <scope id="9032177546942789355" at="16,0,21,0">
         <var name="thisConcept" id="9032177546942789355" />
         <var name="toIdentify" id="9032177546942789378" />
         <var name="where" id="9032177546942789370" />
       </scope>
-      <unit id="9032177546942789355" at="11,0,20,0" name="jetbrains.mps.lang.generator.behavior.ModelIdentity_Behavior" />
+      <unit id="9032177546942789355" at="13,0,22,0" name="jetbrains.mps.lang.generator.behavior.ModelIdentity_Behavior" />
     </file>
   </root>
   <root nodeRef="r:00000000-0000-4000-0000-011c895902e1(jetbrains.mps.lang.generator.behavior)/982871510068041617">
