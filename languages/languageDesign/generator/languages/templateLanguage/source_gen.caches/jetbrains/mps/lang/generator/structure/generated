--- conflicted
+++ resolved
@@ -1,244 +1,2 @@
 <?xml version="1.0" encoding="UTF-8"?>
-<<<<<<< HEAD
-<dependencies version="2" modelHash="1j880r0s0obipaj0kmand7t8a7tb51v">
-  <dep model="6354ebe7-c22a-4a0f-ac54-50b52ab9b065/f:java_stub#6354ebe7-c22a-4a0f-ac54-50b52ab9b065#java.lang(JDK/java.lang@java_stub)" />
-  <dep model="6354ebe7-c22a-4a0f-ac54-50b52ab9b065/f:java_stub#6354ebe7-c22a-4a0f-ac54-50b52ab9b065#java.util(JDK/java.util@java_stub)" />
-  <dep model="r:00000000-0000-4000-0000-011c89590288(jetbrains.mps.lang.core.structure)" hash="-9v11jml7h7hfg6uq9r96opqu9hb42ca" />
-  <dep model="r:00000000-0000-4000-0000-011c89590292(jetbrains.mps.lang.structure.structure)" hash="-ekxa7faaqy2t7xrm9vk185y2kztttvy" />
-  <dep model="r:00000000-0000-4000-0000-011c89590293(jetbrains.mps.lang.structure.generator_new.baseLanguage@generator)" hash="7k4a98pk3z957ipickh98qliybx88fh" />
-  <dep model="r:00000000-0000-4000-0000-011c895902ca(jetbrains.mps.baseLanguage.structure)" hash="56n8af9ybxrc7k9aiqt6t5tj3sb7rw0" />
-  <dep model="r:00000000-0000-4000-0000-011c895902cd(jetbrains.mps.baseLanguage.generator.java.main@generator)" hash="-9fyf8ube0aqhy2tpqxm8qrxfi4z6r48" />
-  <dep model="r:00000000-0000-4000-0000-011c89590345(jetbrains.mps.lang.pattern.structure)" hash="-bprbbtnpftfcka8ky6rghz8b8r7ohik" />
-  <dep model="r:b4d7d620-6723-4aa2-856b-118497e84e9e(jetbrains.mps.baseLanguage.generator.java.strings@generator)" hash="-byzd16c9464mzaxq1u6n0ssaly7qydz" />
-  <dep model="r:f04c1476-2f91-4f59-be13-c8e009abebee(jetbrains.mps.baseLanguageInternal.generator.template.main@generator)" hash="-8tpnzgwrbijeinrlmy2syctrrkkgmqe" />
-  <dep model="r:fc76aa36-3cff-41c7-b94b-eee0e8341932(jetbrains.mps.internal.collections.runtime)" hash="-ejdnkl4k7oblmzppkwdag96g8xt530f" />
-  <common hash="1j880r0s0obipaj0kmand7t8a7tb51v" dependsOnNodes="true">
-    <dep root="1087833241328" />
-    <dep root="1087833466690" />
-    <dep root="1088761943574" />
-    <dep root="1092059087312" />
-    <dep root="1095416546421" />
-    <dep root="1095672379244" />
-    <dep root="1112730859144" />
-    <dep root="1112731569622" />
-    <dep root="1112911581741" />
-    <dep root="1114706874351" />
-    <dep root="1114729360583" />
-    <dep root="1118773211870" />
-    <dep root="1118786554307" />
-    <dep root="1131073187192" />
-    <dep root="1133037731736" />
-    <dep root="1167087469898" />
-    <dep root="1167087518662" />
-    <dep root="1167168920554" />
-    <dep root="1167169188348" />
-    <dep root="1167169308231" />
-    <dep root="1167171569011" />
-    <dep root="1167327847730" />
-    <dep root="1167514355419" />
-    <dep root="1167756080639" />
-    <dep root="1167756221419" />
-    <dep root="1167770111131" />
-    <dep root="1167770229866" />
-    <dep root="1167945743726" />
-    <dep root="1167951328751" />
-    <dep root="1167951910403" />
-    <dep root="1168024337012" />
-    <dep root="1168559098955" />
-    <dep root="1168559333462" />
-    <dep root="1168559512253" />
-    <dep root="1168619357332" />
-    <dep root="1169569792945" />
-    <dep root="1169670156577" />
-    <dep root="1169670215797" />
-    <dep root="1170725621272" />
-    <dep root="1177093525992" />
-    <dep root="1184373935793" />
-    <dep root="1184374096829" />
-    <dep root="1184616041890" />
-    <dep root="1184690432998" />
-    <dep root="1184792613450" />
-    <dep root="1194565793557" />
-    <dep root="1195158154974" />
-    <dep root="1195158388553" />
-    <dep root="1195499912406" />
-    <dep root="1195500722856" />
-    <dep root="1195502151594" />
-    <dep root="1195595264961" />
-    <dep root="1200911316486" />
-    <dep root="1202776937179" />
-    <dep root="1216768419888" />
-    <dep root="1219952072943" />
-    <dep root="1219952151850" />
-    <dep root="1225228973247" />
-    <dep root="1227303129915" />
-    <dep root="1311078761699563726" />
-    <dep root="1311078761699563727" />
-    <dep root="1510949579266781519" />
-    <dep root="1722980698497626400" />
-    <dep root="1805153994415891174" />
-    <dep root="1805153994416516020" />
-    <dep root="3118009927543452571" />
-    <dep root="3462145372628071891" />
-    <dep root="3860274746541219069" />
-    <dep root="4035562641222585520" />
-    <dep root="4035562641222622437" />
-    <dep root="4426797670061482024" />
-    <dep root="4665309944889425032" />
-    <dep root="4816349095291127781" />
-    <dep root="4816349095291149799" />
-    <dep root="4816349095291149800" />
-    <dep root="494100551407614666" />
-    <dep root="5005282049925926521" />
-    <dep root="5015072279636464462" />
-    <dep root="5015072279636592410" />
-    <dep root="5133195082121471908" />
-    <dep root="650531548511609556" />
-    <dep root="650531548511911818" />
-    <dep root="7325101476742955528" />
-    <dep root="7325101476742962089" />
-    <dep root="7325101476742962142" />
-    <dep root="7325101476743014756" />
-    <dep root="7830515785164762753" />
-    <dep root="8900764248744213868" />
-    <dep root="8915420221429742786" />
-    <dep root="8915420221429954054" />
-    <dep root="9032177546941420365" />
-    <dep root="9032177546941555544" />
-    <dep root="9032177546941580387" />
-    <dep root="9032177546942789331" />
-    <dep root="9032177546942789835" />
-    <dep root="982871510064032177" />
-    <dep root="982871510068000147" />
-    <dep model="6354ebe7-c22a-4a0f-ac54-50b52ab9b065/f:java_stub#6354ebe7-c22a-4a0f-ac54-50b52ab9b065#java.lang(JDK/java.lang@java_stub)" />
-    <dep model="r:00000000-0000-4000-0000-011c89590288(jetbrains.mps.lang.core.structure)" />
-    <dep model="r:00000000-0000-4000-0000-011c89590292(jetbrains.mps.lang.structure.structure)" />
-    <dep model="r:00000000-0000-4000-0000-011c89590293(jetbrains.mps.lang.structure.generator_new.baseLanguage@generator)" />
-    <dep model="r:00000000-0000-4000-0000-011c895902ca(jetbrains.mps.baseLanguage.structure)" />
-    <dep model="r:00000000-0000-4000-0000-011c895902cd(jetbrains.mps.baseLanguage.generator.java.main@generator)" />
-    <dep model="r:00000000-0000-4000-0000-011c89590345(jetbrains.mps.lang.pattern.structure)" />
-    <dep model="r:b4d7d620-6723-4aa2-856b-118497e84e9e(jetbrains.mps.baseLanguage.generator.java.strings@generator)" />
-    <dep model="r:f04c1476-2f91-4f59-be13-c8e009abebee(jetbrains.mps.baseLanguageInternal.generator.template.main@generator)" />
-    <file name="StructureAspectDescriptor.java" />
-  </common>
-  <source id="1087833241328" name="PropertyMacro" />
-  <source id="1087833466690" name="NodeMacro" />
-  <source id="1088761943574" name="ReferenceMacro" />
-  <source id="1092059087312" name="TemplateDeclaration" />
-  <source id="1095416546421" name="MappingConfiguration" />
-  <source id="1095672379244" name="TemplateFragment" />
-  <source id="1112730859144" name="TemplateSwitch" />
-  <source id="1112731569622" name="SwitchMacro" />
-  <source id="1112911581741" name="TemplateSwitchReference" />
-  <source id="1114706874351" name="CopySrcNodeMacro" />
-  <source id="1114729360583" name="CopySrcListMacro" />
-  <source id="1118773211870" name="IfMacro" />
-  <source id="1118786554307" name="LoopMacro" />
-  <source id="1131073187192" name="MapSrcNodeMacro" />
-  <source id="1133037731736" name="MapSrcListMacro" />
-  <source id="1167087469898" name="CreateRootRule" />
-  <source id="1167087518662" name="CreateRootRule_Condition" />
-  <source id="1167168920554" name="BaseMappingRule_Condition" />
-  <source id="1167169188348" name="TemplateFunctionParameter_sourceNode" />
-  <source id="1167169308231" name="BaseMappingRule" />
-  <source id="1167171569011" name="Weaving_MappingRule" />
-  <source id="1167327847730" name="Reduction_MappingRule" />
-  <source id="1167514355419" name="Root_MappingRule" />
-  <source id="1167756080639" name="PropertyMacro_GetPropertyValue" />
-  <source id="1167756221419" name="TemplateFunctionParameter_templatePropertyValue" />
-  <source id="1167770111131" name="ReferenceMacro_GetReferent" />
-  <source id="1167770229866" name="TemplateFunctionParameter_templateReferent" />
-  <source id="1167945743726" name="IfMacro_Condition" />
-  <source id="1167951328751" name="SourceSubstituteMacro" />
-  <source id="1167951910403" name="SourceSubstituteMacro_SourceNodesQuery" />
-  <source id="1168024337012" name="SourceSubstituteMacro_SourceNodeQuery" />
-  <source id="1168559098955" name="RuleConsequence" />
-  <source id="1168559333462" name="TemplateDeclarationReference" />
-  <source id="1168559512253" name="DismissTopMappingRule" />
-  <source id="1168619357332" name="RootTemplateAnnotation" />
-  <source id="1169569792945" name="WeaveEach_RuleConsequence" />
-  <source id="1169670156577" name="GeneratorMessage" />
-  <source id="1169670215797" name="GeneratorMessageType">
-    <dep model="6354ebe7-c22a-4a0f-ac54-50b52ab9b065/f:java_stub#6354ebe7-c22a-4a0f-ac54-50b52ab9b065#java.lang(JDK/java.lang@java_stub)" />
-    <dep model="6354ebe7-c22a-4a0f-ac54-50b52ab9b065/f:java_stub#6354ebe7-c22a-4a0f-ac54-50b52ab9b065#java.util(JDK/java.util@java_stub)" />
-    <dep model="r:00000000-0000-4000-0000-011c89590288(jetbrains.mps.lang.core.structure)" />
-    <dep model="r:00000000-0000-4000-0000-011c89590293(jetbrains.mps.lang.structure.generator_new.baseLanguage@generator)" />
-    <dep model="r:b4d7d620-6723-4aa2-856b-118497e84e9e(jetbrains.mps.baseLanguage.generator.java.strings@generator)" />
-    <dep model="r:f04c1476-2f91-4f59-be13-c8e009abebee(jetbrains.mps.baseLanguageInternal.generator.template.main@generator)" />
-    <dep model="r:fc76aa36-3cff-41c7-b94b-eee0e8341932(jetbrains.mps.internal.collections.runtime)" />
-    <file name="GeneratorMessageType.java" />
-    <file name="GeneratorMessageType_PropertySupport.java" />
-  </source>
-  <source id="1170725621272" name="MapSrcMacro_MapperFunction" />
-  <source id="1177093525992" name="InlineTemplate_RuleConsequence" />
-  <source id="1184373935793" name="TemplateFragment_ContextNodeQuery" />
-  <source id="1184374096829" name="TemplateFunctionParameter_mainContextNode" />
-  <source id="1184616041890" name="Weaving_MappingRule_ContextNodeQuery" />
-  <source id="1184690432998" name="TemplateFunctionParameter_outputNode" />
-  <source id="1184792613450" name="TemplateFunctionParameter_parentOutputNode" />
-  <source id="1194565793557" name="IncludeMacro" />
-  <source id="1195158154974" name="InlineSwitch_RuleConsequence" />
-  <source id="1195158388553" name="InlineSwitch_Case" />
-  <source id="1195499912406" name="MappingScript" />
-  <source id="1195500722856" name="MappingScript_CodeBlock" />
-  <source id="1195502151594" name="MappingScriptReference" />
-  <source id="1195595264961" name="MappingScriptKind">
-    <dep model="6354ebe7-c22a-4a0f-ac54-50b52ab9b065/f:java_stub#6354ebe7-c22a-4a0f-ac54-50b52ab9b065#java.lang(JDK/java.lang@java_stub)" />
-    <dep model="6354ebe7-c22a-4a0f-ac54-50b52ab9b065/f:java_stub#6354ebe7-c22a-4a0f-ac54-50b52ab9b065#java.util(JDK/java.util@java_stub)" />
-    <dep model="r:00000000-0000-4000-0000-011c89590288(jetbrains.mps.lang.core.structure)" />
-    <dep model="r:00000000-0000-4000-0000-011c89590293(jetbrains.mps.lang.structure.generator_new.baseLanguage@generator)" />
-    <dep model="r:00000000-0000-4000-0000-011c895902cd(jetbrains.mps.baseLanguage.generator.java.main@generator)" />
-    <dep model="r:f04c1476-2f91-4f59-be13-c8e009abebee(jetbrains.mps.baseLanguageInternal.generator.template.main@generator)" />
-    <dep model="r:fc76aa36-3cff-41c7-b94b-eee0e8341932(jetbrains.mps.internal.collections.runtime)" />
-    <file name="MappingScriptKind.java" />
-    <file name="MappingScriptKind_PropertySupport.java" />
-  </source>
-  <source id="1200911316486" name="MappingLabelDeclaration" />
-  <source id="1202776937179" name="AbandonInput_RuleConsequence" />
-  <source id="1216768419888" name="TemplateQueryBase" />
-  <source id="1219952072943" name="DropRootRule" />
-  <source id="1219952151850" name="DropRootRule_Condition" />
-  <source id="1225228973247" name="MapSrcMacro_PostMapperFunction" />
-  <source id="1227303129915" name="AbstractMacro" />
-  <source id="1805153994415891174" name="TemplateParameterDeclaration" />
-  <source id="1805153994416516020" name="PatternReduction_MappingRule" />
-  <source id="1722980698497626400" name="ITemplateCall" />
-  <source id="4035562641222585520" name="TemplateArgumentQueryExpression" />
-  <source id="4035562641222622437" name="TemplateArgumentQuery" />
-  <source id="4665309944889425032" name="TemplateArgumentPatternVarRefExpression" />
-  <source id="3860274746541219069" name="ReductionRule" />
-  <source id="4816349095291127781" name="TemplateArgumentPatternRef" />
-  <source id="4816349095291149799" name="TemplateArgumentPropertyPatternRefExpression" />
-  <source id="4816349095291149800" name="TemplateArgumentLinkPatternRefExpression" />
-  <source id="1510949579266781519" name="TemplateCallMacro" />
-  <source id="8900764248744213868" name="InlineTemplateWithContext_RuleConsequence" />
-  <source id="650531548511609556" name="IGeneratorParameter" />
-  <source id="650531548511911818" name="GeneratorParameterReference" />
-  <source id="5005282049925926521" name="TemplateArgumentParameterExpression" />
-  <source id="7830515785164762753" name="MappingConfiguration_Condition" />
-  <source id="5133195082121471908" name="LabelMacro" />
-  <source id="1311078761699563726" name="InsertMacro" />
-  <source id="1311078761699563727" name="InsertMacro_CreateNodeQuery" />
-  <source id="3462145372628071891" name="WeaveMacro" />
-  <source id="5015072279636464462" name="VarMacro" />
-  <source id="5015072279636592410" name="VarMacro_ValueQuery" />
-  <source id="3118009927543452571" name="TraceMacro" />
-  <source id="982871510068000147" name="TemplateSwitchMacro" />
-  <source id="982871510064032177" name="IParameterizedTemplate" />
-  <source id="4426797670061482024" name="TemplateArgumentVariableRefExpression" />
-  <source id="8915420221429742786" name="ExportLabelParameter_keeper" />
-  <source id="9032177546941555544" name="NodeIdentity" />
-  <source id="9032177546942789331" name="ModelIdentity" />
-  <source id="9032177546941420365" name="ExportEntry" />
-  <source id="7325101476742962142" name="ExportLabelParameter_inputNode" />
-  <source id="7325101476743014756" name="ExportLabelParameter_outputNode" />
-  <source id="7325101476742955528" name="MarshalFunction" />
-  <source id="494100551407614666" name="ExportLabel" />
-  <source id="8915420221429954054" name="ExportMacro" />
-  <source id="7325101476742962089" name="UnmarshalFunction" />
-  <source id="9032177546942789835" name="TrivialModelId" />
-  <source id="9032177546941580387" name="TrivialNodeId" />
-</dependencies>
-=======
-<dependencies version="2" modelHash="877x1rtvvonc6iu9qeypuwbi1f92gqn" />
->>>>>>> 7fba947d
+<dependencies version="2" modelHash="93z9rxva6annhnvhc7x1m8tmyh3il36" />
