--- conflicted
+++ resolved
@@ -8,7 +8,7 @@
   <dep model="r:00000000-0000-4000-0000-011c89590292(jetbrains.mps.lang.structure.structure)" hash="-2obg04a8cz181kb3dba004vwgdf7aie" />
   <dep model="r:00000000-0000-4000-0000-011c89590293(jetbrains.mps.lang.structure.generator_new.baseLanguage@generator)" hash="-6jeeuoa32c4fcnlyzfgxurlptmclvzn" />
   <dep model="r:00000000-0000-4000-0000-011c895902bc(jetbrains.mps.lang.sharedConcepts.structure)" hash="-e34r1pw6avll9e5vj9ogruyj06jdl8i" />
-  <dep model="r:00000000-0000-4000-0000-011c895902ca(jetbrains.mps.baseLanguage.structure)" hash="3lxfcg9w0sl635r6n0c4d5sryip3kpx" />
+  <dep model="r:00000000-0000-4000-0000-011c895902ca(jetbrains.mps.baseLanguage.structure)" hash="e1dzavd6sz9dhj9ewkmb93dqgqtfsw" />
   <dep model="r:00000000-0000-4000-0000-011c895902cb(jetbrains.mps.baseLanguage.generator.java.closures@generator)" hash="cbxbas4wcql77jgbid2dra89g3u345r" />
   <dep model="r:00000000-0000-4000-0000-011c895902cd(jetbrains.mps.baseLanguage.generator.java.main@generator)" hash="-6r5i332c87x8xyc3ivazsp5i0nmdz40" />
   <dep model="r:00000000-0000-4000-0000-011c89590303(jetbrains.mps.lang.smodel.generator.baseLanguage.template.main@generator)" hash="cjb3uo0m6bhznlx33d9ca1f6rshkyq2" />
@@ -16,9 +16,9 @@
   <dep model="r:00000000-0000-4000-0000-011c8959032f(jetbrains.mps.baseLanguage.collections.generator.baseLanguage.template.main@generator)" hash="-aponn5nsgce6wtlpsam7uobqmzylfnq" />
   <dep model="r:00000000-0000-4000-0000-011c8959033a(jetbrains.mps.baseLanguage.closures.generator.baseLanguage.template.main@generator)" hash="6wcb0wku66kauzfch9knq1rbzi73svq" />
   <dep model="r:00000000-0000-4000-0000-011c89590345(jetbrains.mps.lang.pattern.structure)" hash="-6umoebnsvi1s89z9k5pvcbiwhu0a6ce" />
-  <dep model="r:00000000-0000-4000-0000-011c895903ac(jetbrains.mps.baseLanguageInternal.structure)" hash="90582pvul3jpqwmlp2m8l0fz4qnawyz" />
+  <dep model="r:00000000-0000-4000-0000-011c895903ac(jetbrains.mps.baseLanguageInternal.structure)" hash="-8h3fz2txuftple5no6tuuqf8wtsf12" />
   <dep model="r:b4d7d620-6723-4aa2-856b-118497e84e9e(jetbrains.mps.baseLanguage.generator.java.strings@generator)" hash="cenf4n6cafns3rh67gtc531ejx8bg4m" />
-  <dep model="r:f04c1476-2f91-4f59-be13-c8e009abebee(jetbrains.mps.baseLanguageInternal.generator.template.main@generator)" hash="3ogbc94405e1j8mrhp8fnrksbak1c2a" />
+  <dep model="r:f04c1476-2f91-4f59-be13-c8e009abebee(jetbrains.mps.baseLanguageInternal.generator.template.main@generator)" hash="bct00ghae3tp64n9htu3qwdgbezkcbn" />
   <common hash="d5f9tt873lwatq35hqpmyvngyjk1qnc" dependsOnNodes="true">
     <dep root="1087833241328" />
     <dep root="1087833466690" />
@@ -113,12 +113,7 @@
     <file name="StructureAspectDescriptor.java" />
   </common>
   <source id="1087833241328" name="PropertyMacro" hash="-9juoas4nc7d7jmuc6y8jdj6w18xasqd">
-<<<<<<< HEAD
-    <dep root="1088761943574" />
-    <dep root="1095416546421" />
-=======
     <dep root="1087833466690" />
->>>>>>> dd299119
     <dep root="1167756080639" />
     <dep root="1227303129915" />
     <dep root="1510949579266781519" />
@@ -141,11 +136,6 @@
   </source>
   <source id="1087833466690" name="NodeMacro" hash="4fz447jdmq8zgxkzu9grkuv7icd3vmz">
     <dep root="1087833241328" />
-<<<<<<< HEAD
-    <dep root="1088761943574" />
-    <dep root="1095416546421" />
-=======
->>>>>>> dd299119
     <dep root="1200911316486" />
     <dep root="1227303129915" />
     <dep root="1510949579266781519" />
@@ -168,11 +158,7 @@
   </source>
   <source id="1088761943574" name="ReferenceMacro" hash="4v4j2f7uapas44bwi28ajanomvxqvjd">
     <dep root="1087833241328" />
-<<<<<<< HEAD
-    <dep root="1095416546421" />
-=======
     <dep root="1087833466690" />
->>>>>>> dd299119
     <dep root="1167770111131" />
     <dep root="1227303129915" />
     <dep root="1510949579266781519" />
@@ -194,11 +180,7 @@
     <file name="ReferenceMacro.java" />
   </source>
   <source id="1092059087312" name="TemplateDeclaration" hash="6psh0yvgoyz3nitsk40kgrg3nbisw1t">
-<<<<<<< HEAD
-    <dep root="1095416546421" />
-=======
     <dep root="1510949579266781519" />
->>>>>>> dd299119
     <dep root="1805153994415891174" />
     <dep root="650531548511911817" />
     <dep model="f:java_stub#37a3367b-1fb2-44d8-aa6b-18075e74e003#jetbrains.mps.smodel(MPS.Classpath/jetbrains.mps.smodel@java_stub)" />
@@ -267,7 +249,6 @@
     <file name="TemplateFragment.java" />
   </source>
   <source id="1112730859144" name="TemplateSwitch" hash="7cwfkmqph8yacgxhdu8b21wrux2by8g">
-    <dep root="1095416546421" />
     <dep root="1167327847730" />
     <dep root="1168559098955" />
     <dep root="1169670156577" />
@@ -581,7 +562,6 @@
     <file name="Weaving_MappingRule.java" />
   </source>
   <source id="1167327847730" name="Reduction_MappingRule" hash="-19j7og8nhvcth1x31g4dhrus8e5rqqn">
-    <dep root="1095416546421" />
     <dep root="1167169308231" />
     <dep root="1168559098955" />
     <dep root="1510949579266781519" />
@@ -740,7 +720,6 @@
   </source>
   <source id="1168559333462" name="TemplateDeclarationReference" hash="-3qjsfcqq1mwz8zoaw425u7ep0hnetr6">
     <dep root="1092059087312" />
-    <dep root="1095416546421" />
     <dep root="1168559098955" />
     <dep root="1510949579266781519" />
     <dep root="1722980698497626400" />
@@ -1088,95 +1067,12 @@
     <dep model="r:f04c1476-2f91-4f59-be13-c8e009abebee(jetbrains.mps.baseLanguageInternal.generator.template.main@generator)" />
     <file name="InlineSwitch_Case.java" />
   </source>
-  <source id="1195499912406" name="MappingScript" hash="-bnqaut89qmj1h5tezoqywd8bs55xfdd" dependsOnCreated="true" dependsOnNodes="true">
-    <dep root="1087833241328" />
-    <dep root="1087833466690" />
+  <source id="1195499912406" name="MappingScript" hash="-bnqaut89qmj1h5tezoqywd8bs55xfdd">
     <dep root="1088761943574" />
-    <dep root="1092059087312" />
-    <dep root="1095416546421" />
-    <dep root="1095672379244" />
-    <dep root="1112730859144" />
-    <dep root="1112731569622" />
-    <dep root="1112911581741" />
-    <dep root="1114706874351" />
-    <dep root="1114729360583" />
-    <dep root="1118773211870" />
-    <dep root="1118786554307" />
-    <dep root="1131073187192" />
-    <dep root="1133037731736" />
-    <dep root="1149694466802" />
-    <dep root="1149694500506" />
-    <dep root="1149694518242" />
-    <dep root="1149858605876" />
-    <dep root="1167087469898" />
-    <dep root="1167087518662" />
-    <dep root="1167168920554" />
-    <dep root="1167169188348" />
-    <dep root="1167169308231" />
-    <dep root="1167171569011" />
-    <dep root="1167327847730" />
-    <dep root="1167514355419" />
-    <dep root="1167756080639" />
-    <dep root="1167756221419" />
-    <dep root="1167770111131" />
-    <dep root="1167770229866" />
-    <dep root="1167945743726" />
-    <dep root="1167951328751" />
-    <dep root="1167951910403" />
-    <dep root="1168024337012" />
-    <dep root="1168559098955" />
-    <dep root="1168559333462" />
-    <dep root="1168559512253" />
-    <dep root="1168619357332" />
-    <dep root="1168619445822" />
-    <dep root="1169569792945" />
-    <dep root="1169670156577" />
-    <dep root="1169670215797" />
-    <dep root="1170725621272" />
-    <dep root="1177093525992" />
-    <dep root="1184373935793" />
-    <dep root="1184374096829" />
-    <dep root="1184616041890" />
-    <dep root="1184690432998" />
-    <dep root="1184792613450" />
-    <dep root="1194565793557" />
-    <dep root="1195158154974" />
-    <dep root="1195158388553" />
     <dep root="1195500722856" />
-    <dep root="1195502151594" />
     <dep root="1195595264961" />
-<<<<<<< HEAD
-    <dep root="1200911316486" />
-    <dep root="1202776937179" />
-    <dep root="1216768419888" />
-    <dep root="1219952072943" />
-    <dep root="1219952151850" />
-    <dep root="1225228973247" />
-    <dep root="1227303129915" />
-    <dep root="1311078761699563726" />
-    <dep root="1311078761699563727" />
     <dep root="1510949579266781519" />
-    <dep root="1722980698497626400" />
-    <dep root="1805153994415891174" />
-    <dep root="1805153994416516020" />
-    <dep root="3462145372628071891" />
-    <dep root="3860274746541219069" />
-    <dep root="4035562641222585520" />
-    <dep root="4035562641222622437" />
-    <dep root="4665309944889425032" />
-    <dep root="4816349095291127781" />
-    <dep root="4816349095291149799" />
-    <dep root="4816349095291149800" />
-    <dep root="5005282049925926521" />
-    <dep root="5133195082121471908" />
-    <dep root="650531548511609556" />
-=======
-    <dep root="1510949579266781519" />
->>>>>>> dd299119
     <dep root="650531548511911817" />
-    <dep root="650531548511911818" />
-    <dep root="7830515785164762753" />
-    <dep root="8900764248744213868" />
     <dep model="f:java_stub#37a3367b-1fb2-44d8-aa6b-18075e74e003#jetbrains.mps.smodel(MPS.Classpath/jetbrains.mps.smodel@java_stub)" />
     <dep model="f:java_stub#6354ebe7-c22a-4a0f-ac54-50b52ab9b065#java.io(JDK/java.io@java_stub)" />
     <dep model="f:java_stub#6354ebe7-c22a-4a0f-ac54-50b52ab9b065#java.lang(JDK/java.lang@java_stub)" />
@@ -1241,11 +1137,7 @@
     <file name="MappingScriptKind_PropertySupport.java" />
   </source>
   <source id="1200911316486" name="MappingLabelDeclaration" hash="abxzrhbo9wgv7qxq6t0kp8diirmnwif">
-<<<<<<< HEAD
-    <dep root="1095416546421" />
-=======
     <dep root="1510949579266781519" />
->>>>>>> dd299119
     <dep root="650531548511911817" />
     <dep model="f:java_stub#37a3367b-1fb2-44d8-aa6b-18075e74e003#jetbrains.mps.smodel(MPS.Classpath/jetbrains.mps.smodel@java_stub)" />
     <dep model="f:java_stub#6354ebe7-c22a-4a0f-ac54-50b52ab9b065#java.lang(JDK/java.lang@java_stub)" />
@@ -1343,11 +1235,7 @@
     <file name="AbstractMacro.java" />
   </source>
   <source id="1805153994415891174" name="TemplateParameterDeclaration" hash="-77su8ngau9pcrk23020e6uskjqqy7ku">
-<<<<<<< HEAD
-    <dep root="1095416546421" />
-=======
     <dep root="1510949579266781519" />
->>>>>>> dd299119
     <dep root="650531548511911817" />
     <dep model="f:java_stub#37a3367b-1fb2-44d8-aa6b-18075e74e003#jetbrains.mps.smodel(MPS.Classpath/jetbrains.mps.smodel@java_stub)" />
     <dep model="f:java_stub#6354ebe7-c22a-4a0f-ac54-50b52ab9b065#java.lang(JDK/java.lang@java_stub)" />
@@ -1366,7 +1254,6 @@
     <file name="TemplateParameterDeclaration.java" />
   </source>
   <source id="1805153994416516020" name="PatternReduction_MappingRule" hash="58a4pmguodn09edi8zowm0pkhgrvq55">
-    <dep root="1095416546421" />
     <dep root="1167168920554" />
     <dep root="1168559098955" />
     <dep root="1200911316486" />
@@ -1501,7 +1388,6 @@
   </source>
   <source id="1510949579266781519" name="TemplateCallMacro" hash="7fdj88v90mquq7j9ozwi9f3p2h993u5">
     <dep root="1092059087312" />
-    <dep root="1095416546421" />
     <dep root="1167951328751" />
     <dep root="1168024337012" />
     <dep root="1722980698497626400" />
@@ -1549,11 +1435,7 @@
     <file name="IGeneratorParameter.java" />
   </source>
   <source id="650531548511911817" name="GeneratorDescriptor" hash="-60p8h8t6ah0f986zuiljombm3jrhbo7">
-<<<<<<< HEAD
-    <dep root="1095416546421" />
-=======
     <dep root="1510949579266781519" />
->>>>>>> dd299119
     <dep model="r:00000000-0000-4000-0000-011c89590288(jetbrains.mps.lang.core.structure)" />
     <dep model="r:00000000-0000-4000-0000-011c89590293(jetbrains.mps.lang.structure.generator_new.baseLanguage@generator)" />
     <dep model="r:00000000-0000-4000-0000-011c895902ca(jetbrains.mps.baseLanguage.structure)" />
