--- conflicted
+++ resolved
@@ -1980,30 +1980,7 @@
   </root>
   <root nodeRef="r:00000000-0000-4000-0000-011c895902e9(jetbrains.mps.lang.generator.generator.baseLanguage.template.main@generator)/4914935534438618871">
     <file name="QueriesGenerated.java">
-<<<<<<< HEAD
-      <node id="4914935534439454954" at="53,156,54,244" concept="7" />
-      <node id="4914935534439454960" at="56,41,57,78" concept="8" />
-      <node id="4914935534439454960" at="60,39,61,68" concept="8" />
-      <node id="4914935534439454970" at="64,41,65,36" concept="8" />
-      <node id="4914935534439454988" at="68,5,69,16" concept="8" />
-      <node id="4914935534439684253" at="1301,109,1302,24" concept="9" />
-      <node id="4914935534439684255" at="1302,24,1303,22" concept="8" />
-      <node id="4914935534439684213" at="2139,94,2140,159" concept="7" />
-      <node id="4914935534439684222" at="2140,159,2141,100" concept="8" />
-      <node id="4914935534438647293" at="3216,113,3217,16" concept="8" />
-      <node id="4914935534439454960" at="56,0,59,0" concept="6" trace="accept#(Lorg/jetbrains/mps/openapi/model/SNode;)Z" />
-      <node id="4914935534439454960" at="60,0,63,0" concept="6" trace="select#(Lorg/jetbrains/mps/openapi/model/SNode;)Lorg/jetbrains/mps/openapi/model/SNode;" />
-      <node id="4914935534439454968" at="64,0,67,0" concept="6" trace="accept#(Lorg/jetbrains/mps/openapi/model/SNode;)Z" />
-      <node id="4914935534439454958" at="54,244,67,9" concept="8" />
-      <node id="4914935534439454952" at="52,104,68,5" concept="5" />
-      <scope id="4914935534439454960" at="56,41,57,78" />
-      <scope id="4914935534439454960" at="60,39,61,68" />
-      <scope id="4914935534439454969" at="64,41,65,36" />
-      <scope id="4914935534438638177" at="3216,113,3217,16" />
-      <scope id="4914935534439684252" at="1301,109,1303,22" />
-      <scope id="4914935534439684212" at="2139,94,2141,100">
-=======
-      <node id="4914935534439454954" at="62,156,63,207" concept="7" />
+      <node id="4914935534439454954" at="62,156,63,244" concept="7" />
       <node id="4914935534439454960" at="65,41,66,78" concept="8" />
       <node id="4914935534439454960" at="69,39,70,68" concept="8" />
       <node id="4914935534439454970" at="73,41,74,36" concept="8" />
@@ -2016,7 +1993,7 @@
       <node id="4914935534439454960" at="65,0,68,0" concept="6" trace="accept#(Lorg/jetbrains/mps/openapi/model/SNode;)Z" />
       <node id="4914935534439454960" at="69,0,72,0" concept="6" trace="select#(Lorg/jetbrains/mps/openapi/model/SNode;)Lorg/jetbrains/mps/openapi/model/SNode;" />
       <node id="4914935534439454968" at="73,0,76,0" concept="6" trace="accept#(Lorg/jetbrains/mps/openapi/model/SNode;)Z" />
-      <node id="4914935534439454958" at="63,207,76,9" concept="8" />
+      <node id="4914935534439454958" at="63,244,76,9" concept="8" />
       <node id="4914935534439454952" at="61,104,77,5" concept="5" />
       <scope id="4914935534439454960" at="65,41,66,78" />
       <scope id="4914935534439454960" at="69,39,70,68" />
@@ -2024,7 +2001,6 @@
       <scope id="4914935534438638177" at="3268,113,3269,16" />
       <scope id="4914935534439684252" at="1316,109,1318,22" />
       <scope id="4914935534439684212" at="2154,94,2156,100">
->>>>>>> acccd4ff
         <var name="generator" id="4914935534439684214" />
       </scope>
       <scope id="4914935534439454960" at="65,0,68,0">
