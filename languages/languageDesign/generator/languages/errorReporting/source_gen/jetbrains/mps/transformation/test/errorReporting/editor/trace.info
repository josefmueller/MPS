<?xml version="1.0" encoding="UTF-8"?>
<debug-info version="2">
  <concept fqn="c:f3061a53-9226-4cc5-a443-f952ceaf5816/1068580123140:jetbrains.mps.baseLanguage.structure.ConstructorDeclaration" />
  <concept fqn="c:f3061a53-9226-4cc5-a443-f952ceaf5816/1068580123155:jetbrains.mps.baseLanguage.structure.ExpressionStatement" />
  <concept fqn="c:f3061a53-9226-4cc5-a443-f952ceaf5816/1068390468200:jetbrains.mps.baseLanguage.structure.FieldDeclaration" />
  <concept fqn="c:f3061a53-9226-4cc5-a443-f952ceaf5816/1068580123159:jetbrains.mps.baseLanguage.structure.IfStatement" />
  <concept fqn="c:f3061a53-9226-4cc5-a443-f952ceaf5816/1068580123165:jetbrains.mps.baseLanguage.structure.InstanceMethodDeclaration" />
  <concept fqn="c:f3061a53-9226-4cc5-a443-f952ceaf5816/1068581242864:jetbrains.mps.baseLanguage.structure.LocalVariableDeclarationStatement" />
  <concept fqn="c:f3061a53-9226-4cc5-a443-f952ceaf5816/1068581242878:jetbrains.mps.baseLanguage.structure.ReturnStatement" />
  <concept fqn="c:f3061a53-9226-4cc5-a443-f952ceaf5816/1070475587102:jetbrains.mps.baseLanguage.structure.SuperConstructorInvocation" />
  <root>
    <file name="EditorAspectDescriptorImpl.java">
      <unit at="15,0,31,0" name="jetbrains.mps.transformation.test.errorReporting.editor.EditorAspectDescriptorImpl" />
    </file>
  </root>
  <root nodeRef="r:e212bbf5-8b7a-4d76-a650-32f9b4ca3bc3(jetbrains.mps.transformation.test.errorReporting.editor)/7287346816896110756">
    <file name="ErrorReportingRoot_Editor.java">
<<<<<<< HEAD
      <node id="7287346816896110756" at="11,79,12,84" concept="6" />
      <node id="7287346816896110756" at="11,0,14,0" concept="4" trace="createEditorCell#(Ljetbrains/mps/openapi/editor/EditorContext;Lorg/jetbrains/mps/openapi/model/SNode;)Ljetbrains/mps/openapi/editor/cells/EditorCell;" />
      <scope id="7287346816896110756" at="11,79,12,84" />
      <scope id="7287346816896110756" at="11,0,14,0">
        <var name="editorContext" id="7287346816896110756" />
        <var name="node" id="7287346816896110756" />
      </scope>
      <unit id="7287346816896110756" at="10,0,15,0" name="jetbrains.mps.transformation.test.errorReporting.editor.ErrorReportingRoot_Editor" />
    </file>
    <file name="ErrorReportingRoot_EditorBuilder_a.java">
      <node id="7287346816896110756" at="23,98,24,19" concept="7" />
      <node id="7287346816896110756" at="24,19,25,18" concept="1" />
      <node id="7287346816896110756" at="30,26,31,18" concept="6" />
      <node id="7287346816896110756" at="34,39,35,39" concept="6" />
      <node id="7287346816896110756" at="38,50,39,103" concept="5" />
      <node id="7287346816896110756" at="39,103,40,48" concept="1" />
      <node id="7287346816896110756" at="40,48,41,28" concept="1" />
      <node id="7287346816896110756" at="41,28,42,65" concept="1" />
      <node id="7287346816896110756" at="42,65,43,57" concept="1" />
      <node id="7287346816896110756" at="43,57,44,57" concept="1" />
      <node id="7287346816896110756" at="44,57,45,57" concept="1" />
      <node id="7287346816896110756" at="45,57,46,57" concept="1" />
      <node id="7287346816896110756" at="46,57,47,57" concept="1" />
      <node id="7287346816896110756" at="47,57,48,57" concept="1" />
      <node id="7287346816896110756" at="48,57,49,22" concept="6" />
      <node id="7287346816896110761" at="51,49,52,113" concept="5" />
      <node id="7287346816896110761" at="52,113,53,47" concept="1" />
      <node id="7287346816896110761" at="53,47,54,34" concept="1" />
      <node id="7287346816896110761" at="54,34,55,22" concept="6" />
      <node id="7287346816896110764" at="57,49,58,89" concept="5" />
      <node id="7287346816896110764" at="58,89,59,29" concept="1" />
      <node id="7287346816896110764" at="59,29,60,42" concept="1" />
      <node id="7287346816896110764" at="60,42,61,26" concept="5" />
      <node id="7287346816896110764" at="61,26,62,63" concept="1" />
      <node id="7287346816896110764" at="62,63,63,42" concept="1" />
      <node id="7287346816896110764" at="63,42,64,73" concept="1" />
      <node id="7287346816896110764" at="64,73,65,57" concept="5" />
      <node id="7287346816896110764" at="65,57,66,59" concept="5" />
      <node id="7287346816896110764" at="67,35,68,87" concept="5" />
      <node id="7287346816896110764" at="68,87,69,94" concept="6" />
      <node id="7287346816896110764" at="70,10,71,22" concept="6" />
      <node id="7287346816896110766" at="73,49,74,94" concept="5" />
      <node id="7287346816896110766" at="74,94,75,47" concept="1" />
      <node id="7287346816896110766" at="75,47,76,34" concept="5" />
      <node id="7287346816896110766" at="76,34,77,60" concept="1" />
      <node id="7287346816896110766" at="77,60,78,40" concept="1" />
      <node id="7287346816896110766" at="78,40,79,34" concept="1" />
      <node id="7287346816896110766" at="79,34,80,22" concept="6" />
      <node id="6145560071556214132" at="82,49,83,101" concept="5" />
      <node id="6145560071556214132" at="83,101,84,47" concept="1" />
      <node id="6145560071556214132" at="84,47,85,34" concept="1" />
      <node id="6145560071556214132" at="85,34,86,22" concept="6" />
      <node id="6145560071556214134" at="88,49,89,89" concept="5" />
      <node id="6145560071556214134" at="89,89,90,31" concept="1" />
      <node id="6145560071556214134" at="90,31,91,44" concept="1" />
      <node id="6145560071556214134" at="91,44,92,26" concept="5" />
      <node id="6145560071556214134" at="92,26,93,63" concept="1" />
      <node id="6145560071556214134" at="93,63,94,44" concept="1" />
      <node id="6145560071556214134" at="94,44,95,34" concept="5" />
      <node id="6145560071556214134" at="95,34,96,60" concept="1" />
      <node id="6145560071556214134" at="96,60,97,40" concept="1" />
      <node id="6145560071556214134" at="97,40,98,73" concept="1" />
      <node id="6145560071556214134" at="98,73,99,57" concept="5" />
      <node id="6145560071556214134" at="99,57,100,59" concept="5" />
      <node id="6145560071556214134" at="101,35,102,87" concept="5" />
      <node id="6145560071556214134" at="102,87,103,94" concept="6" />
      <node id="6145560071556214134" at="104,10,105,22" concept="6" />
      <node id="7287346816896111108" at="107,49,108,94" concept="5" />
      <node id="7287346816896111108" at="108,94,109,47" concept="1" />
      <node id="7287346816896111108" at="109,47,110,34" concept="1" />
      <node id="7287346816896111108" at="110,34,111,22" concept="6" />
      <node id="7287346816896110756" at="20,0,22,0" concept="2" trace="myNode" />
      <node id="7287346816896110756" at="34,0,37,0" concept="4" trace="createCell#()Ljetbrains/mps/openapi/editor/cells/EditorCell;" />
      <node id="7287346816896110756" at="23,0,27,0" concept="0" trace="ErrorReportingRoot_EditorBuilder_a#(Ljetbrains/mps/openapi/editor/EditorContext;Lorg/jetbrains/mps/openapi/model/SNode;)V" />
      <node id="7287346816896110756" at="28,0,33,0" concept="4" trace="getNode#()Lorg/jetbrains/mps/openapi/model/SNode;" />
      <node id="7287346816896110764" at="66,59,71,22" concept="3" />
      <node id="6145560071556214134" at="100,59,105,22" concept="3" />
      <node id="7287346816896110761" at="51,0,57,0" concept="4" trace="createConstant_lob802_a0#()Ljetbrains/mps/openapi/editor/cells/EditorCell;" />
      <node id="6145560071556214132" at="82,0,88,0" concept="4" trace="createConstant_lob802_d0#()Ljetbrains/mps/openapi/editor/cells/EditorCell;" />
      <node id="7287346816896111108" at="107,0,113,0" concept="4" trace="createConstant_lob802_f0#()Ljetbrains/mps/openapi/editor/cells/EditorCell;" />
      <node id="7287346816896110766" at="73,0,82,0" concept="4" trace="createConstant_lob802_c0#()Ljetbrains/mps/openapi/editor/cells/EditorCell;" />
      <node id="7287346816896110756" at="38,0,51,0" concept="4" trace="createCollection_lob802_a#()Ljetbrains/mps/openapi/editor/cells/EditorCell;" />
      <node id="7287346816896110764" at="57,0,73,0" concept="4" trace="createProperty_lob802_b0#()Ljetbrains/mps/openapi/editor/cells/EditorCell;" />
      <node id="6145560071556214134" at="88,0,107,0" concept="4" trace="createProperty_lob802_e0#()Ljetbrains/mps/openapi/editor/cells/EditorCell;" />
      <scope id="7287346816896110756" at="30,26,31,18" />
      <scope id="7287346816896110756" at="34,39,35,39" />
      <scope id="7287346816896110756" at="23,98,25,18" />
      <scope id="7287346816896110764" at="67,35,69,94">
        <var name="manager" id="7287346816896110764" />
      </scope>
      <scope id="6145560071556214134" at="101,35,103,94">
=======
      <node id="7287346816896110756" at="19,79,20,63" concept="4" />
      <node id="7287346816896110756" at="22,89,23,96" concept="3" />
      <node id="7287346816896110756" at="23,96,24,48" concept="0" />
      <node id="7287346816896110756" at="24,48,25,28" concept="0" />
      <node id="7287346816896110756" at="25,28,26,81" concept="0" />
      <node id="7287346816896110756" at="26,81,27,81" concept="0" />
      <node id="7287346816896110756" at="27,81,28,81" concept="0" />
      <node id="7287346816896110756" at="28,81,29,81" concept="0" />
      <node id="7287346816896110756" at="29,81,30,81" concept="0" />
      <node id="7287346816896110756" at="30,81,31,81" concept="0" />
      <node id="7287346816896110756" at="31,81,32,22" concept="4" />
      <node id="7287346816896110761" at="34,88,35,106" concept="3" />
      <node id="7287346816896110761" at="35,106,36,47" concept="0" />
      <node id="7287346816896110761" at="36,47,37,34" concept="0" />
      <node id="7287346816896110761" at="37,34,38,22" concept="4" />
      <node id="7287346816896110764" at="40,88,41,82" concept="3" />
      <node id="7287346816896110764" at="41,82,42,29" concept="0" />
      <node id="7287346816896110764" at="42,29,43,42" concept="0" />
      <node id="7287346816896110764" at="43,42,44,26" concept="3" />
      <node id="7287346816896110764" at="44,26,45,58" concept="0" />
      <node id="7287346816896110764" at="45,58,46,42" concept="0" />
      <node id="7287346816896110764" at="46,42,47,73" concept="0" />
      <node id="7287346816896110764" at="47,73,48,57" concept="3" />
      <node id="7287346816896110764" at="49,35,50,82" concept="3" />
      <node id="7287346816896110764" at="50,82,51,112" concept="4" />
      <node id="7287346816896110764" at="52,10,53,22" concept="4" />
      <node id="7287346816896110766" at="55,88,56,87" concept="3" />
      <node id="7287346816896110766" at="56,87,57,47" concept="0" />
      <node id="7287346816896110766" at="57,47,58,34" concept="3" />
      <node id="7287346816896110766" at="58,34,59,63" concept="0" />
      <node id="7287346816896110766" at="59,63,60,40" concept="0" />
      <node id="7287346816896110766" at="60,40,61,34" concept="0" />
      <node id="7287346816896110766" at="61,34,62,22" concept="4" />
      <node id="6145560071556214132" at="64,88,65,94" concept="3" />
      <node id="6145560071556214132" at="65,94,66,47" concept="0" />
      <node id="6145560071556214132" at="66,47,67,34" concept="0" />
      <node id="6145560071556214132" at="67,34,68,22" concept="4" />
      <node id="6145560071556214134" at="70,88,71,82" concept="3" />
      <node id="6145560071556214134" at="71,82,72,31" concept="0" />
      <node id="6145560071556214134" at="72,31,73,44" concept="0" />
      <node id="6145560071556214134" at="73,44,74,26" concept="3" />
      <node id="6145560071556214134" at="74,26,75,58" concept="0" />
      <node id="6145560071556214134" at="75,58,76,44" concept="0" />
      <node id="6145560071556214134" at="76,44,77,34" concept="3" />
      <node id="6145560071556214134" at="77,34,78,63" concept="0" />
      <node id="6145560071556214134" at="78,63,79,40" concept="0" />
      <node id="6145560071556214134" at="79,40,80,73" concept="0" />
      <node id="6145560071556214134" at="80,73,81,57" concept="3" />
      <node id="6145560071556214134" at="82,35,83,82" concept="3" />
      <node id="6145560071556214134" at="83,82,84,112" concept="4" />
      <node id="6145560071556214134" at="85,10,86,22" concept="4" />
      <node id="7287346816896111108" at="88,88,89,87" concept="3" />
      <node id="7287346816896111108" at="89,87,90,47" concept="0" />
      <node id="7287346816896111108" at="90,47,91,34" concept="0" />
      <node id="7287346816896111108" at="91,34,92,22" concept="4" />
      <node id="7287346816896110756" at="19,0,22,0" concept="2" trace="createEditorCell#(Ljetbrains/mps/openapi/editor/EditorContext;Lorg/jetbrains/mps/openapi/model/SNode;)Ljetbrains/mps/openapi/editor/cells/EditorCell;" />
      <node id="7287346816896110764" at="48,57,53,22" concept="1" />
      <node id="6145560071556214134" at="81,57,86,22" concept="1" />
      <node id="7287346816896110761" at="34,0,40,0" concept="2" trace="createConstant_lob802_a0#(Ljetbrains/mps/openapi/editor/EditorContext;Lorg/jetbrains/mps/openapi/model/SNode;)Ljetbrains/mps/openapi/editor/cells/EditorCell;" />
      <node id="6145560071556214132" at="64,0,70,0" concept="2" trace="createConstant_lob802_d0#(Ljetbrains/mps/openapi/editor/EditorContext;Lorg/jetbrains/mps/openapi/model/SNode;)Ljetbrains/mps/openapi/editor/cells/EditorCell;" />
      <node id="7287346816896111108" at="88,0,94,0" concept="2" trace="createConstant_lob802_f0#(Ljetbrains/mps/openapi/editor/EditorContext;Lorg/jetbrains/mps/openapi/model/SNode;)Ljetbrains/mps/openapi/editor/cells/EditorCell;" />
      <node id="7287346816896110766" at="55,0,64,0" concept="2" trace="createConstant_lob802_c0#(Ljetbrains/mps/openapi/editor/EditorContext;Lorg/jetbrains/mps/openapi/model/SNode;)Ljetbrains/mps/openapi/editor/cells/EditorCell;" />
      <node id="7287346816896110756" at="22,0,34,0" concept="2" trace="createCollection_lob802_a#(Ljetbrains/mps/openapi/editor/EditorContext;Lorg/jetbrains/mps/openapi/model/SNode;)Ljetbrains/mps/openapi/editor/cells/EditorCell;" />
      <node id="7287346816896110764" at="40,0,55,0" concept="2" trace="createProperty_lob802_b0#(Ljetbrains/mps/openapi/editor/EditorContext;Lorg/jetbrains/mps/openapi/model/SNode;)Ljetbrains/mps/openapi/editor/cells/EditorCell;" />
      <node id="6145560071556214134" at="70,0,88,0" concept="2" trace="createProperty_lob802_e0#(Ljetbrains/mps/openapi/editor/EditorContext;Lorg/jetbrains/mps/openapi/model/SNode;)Ljetbrains/mps/openapi/editor/cells/EditorCell;" />
      <scope id="7287346816896110756" at="19,79,20,63" />
      <scope id="7287346816896110764" at="49,35,51,112">
        <var name="manager" id="7287346816896110764" />
      </scope>
      <scope id="6145560071556214134" at="82,35,84,112">
>>>>>>> bd830ede
        <var name="manager" id="6145560071556214134" />
      </scope>
      <scope id="7287346816896110756" at="34,0,37,0" />
      <scope id="7287346816896110756" at="23,0,27,0">
        <var name="context" id="7287346816896110756" />
        <var name="node" id="7287346816896110756" />
      </scope>
      <scope id="7287346816896110761" at="51,49,55,22">
        <var name="editorCell" id="7287346816896110761" />
      </scope>
<<<<<<< HEAD
      <scope id="6145560071556214132" at="82,49,86,22">
        <var name="editorCell" id="6145560071556214132" />
      </scope>
      <scope id="7287346816896111108" at="107,49,111,22">
        <var name="editorCell" id="7287346816896111108" />
      </scope>
      <scope id="7287346816896110756" at="28,0,33,0" />
      <scope id="7287346816896110761" at="51,0,57,0" />
      <scope id="6145560071556214132" at="82,0,88,0" />
      <scope id="7287346816896111108" at="107,0,113,0" />
      <scope id="7287346816896110766" at="73,49,80,22">
        <var name="editorCell" id="7287346816896110766" />
        <var name="style" id="7287346816896110766" />
      </scope>
      <scope id="7287346816896110766" at="73,0,82,0" />
      <scope id="7287346816896110756" at="38,50,49,22">
        <var name="editorCell" id="7287346816896110756" />
      </scope>
      <scope id="7287346816896110756" at="38,0,51,0" />
      <scope id="7287346816896110764" at="57,49,71,22">
=======
      <scope id="6145560071556214132" at="64,88,68,22">
        <var name="editorCell" id="6145560071556214132" />
      </scope>
      <scope id="7287346816896111108" at="88,88,92,22">
        <var name="editorCell" id="7287346816896111108" />
      </scope>
      <scope id="7287346816896110761" at="34,0,40,0">
        <var name="editorContext" id="7287346816896110761" />
        <var name="node" id="7287346816896110761" />
      </scope>
      <scope id="6145560071556214132" at="64,0,70,0">
        <var name="editorContext" id="6145560071556214132" />
        <var name="node" id="6145560071556214132" />
      </scope>
      <scope id="7287346816896111108" at="88,0,94,0">
        <var name="editorContext" id="7287346816896111108" />
        <var name="node" id="7287346816896111108" />
      </scope>
      <scope id="7287346816896110766" at="55,88,62,22">
        <var name="editorCell" id="7287346816896110766" />
        <var name="style" id="7287346816896110766" />
      </scope>
      <scope id="7287346816896110766" at="55,0,64,0">
        <var name="editorContext" id="7287346816896110766" />
        <var name="node" id="7287346816896110766" />
      </scope>
      <scope id="7287346816896110756" at="22,89,32,22">
        <var name="editorCell" id="7287346816896110756" />
      </scope>
      <scope id="7287346816896110756" at="22,0,34,0">
        <var name="editorContext" id="7287346816896110756" />
        <var name="node" id="7287346816896110756" />
      </scope>
      <scope id="7287346816896110764" at="40,88,53,22">
>>>>>>> bd830ede
        <var name="attributeConcept" id="7287346816896110764" />
        <var name="editorCell" id="7287346816896110764" />
        <var name="provider" id="7287346816896110764" />
      </scope>
<<<<<<< HEAD
      <scope id="7287346816896110764" at="57,0,73,0" />
      <scope id="6145560071556214134" at="88,49,105,22">
=======
      <scope id="7287346816896110764" at="40,0,55,0">
        <var name="editorContext" id="7287346816896110764" />
        <var name="node" id="7287346816896110764" />
      </scope>
      <scope id="6145560071556214134" at="70,88,86,22">
>>>>>>> bd830ede
        <var name="attributeConcept" id="6145560071556214134" />
        <var name="editorCell" id="6145560071556214134" />
        <var name="provider" id="6145560071556214134" />
        <var name="style" id="6145560071556214134" />
      </scope>
<<<<<<< HEAD
      <scope id="6145560071556214134" at="88,0,107,0" />
      <unit id="7287346816896110756" at="19,0,114,0" name="jetbrains.mps.transformation.test.errorReporting.editor.ErrorReportingRoot_EditorBuilder_a" />
=======
      <scope id="6145560071556214134" at="70,0,88,0">
        <var name="editorContext" id="6145560071556214134" />
        <var name="node" id="6145560071556214134" />
      </scope>
      <unit id="7287346816896110756" at="18,0,95,0" name="jetbrains.mps.transformation.test.errorReporting.editor.ErrorReportingRoot_Editor" />
>>>>>>> bd830ede
    </file>
  </root>
</debug-info>
<|MERGE_RESOLUTION|>--- conflicted
+++ resolved
@@ -15,7 +15,6 @@
   </root>
   <root nodeRef="r:e212bbf5-8b7a-4d76-a650-32f9b4ca3bc3(jetbrains.mps.transformation.test.errorReporting.editor)/7287346816896110756">
     <file name="ErrorReportingRoot_Editor.java">
-<<<<<<< HEAD
       <node id="7287346816896110756" at="11,79,12,84" concept="6" />
       <node id="7287346816896110756" at="11,0,14,0" concept="4" trace="createEditorCell#(Ljetbrains/mps/openapi/editor/EditorContext;Lorg/jetbrains/mps/openapi/model/SNode;)Ljetbrains/mps/openapi/editor/cells/EditorCell;" />
       <scope id="7287346816896110756" at="11,79,12,84" />
@@ -53,132 +52,58 @@
       <node id="7287346816896110764" at="62,63,63,42" concept="1" />
       <node id="7287346816896110764" at="63,42,64,73" concept="1" />
       <node id="7287346816896110764" at="64,73,65,57" concept="5" />
-      <node id="7287346816896110764" at="65,57,66,59" concept="5" />
-      <node id="7287346816896110764" at="67,35,68,87" concept="5" />
-      <node id="7287346816896110764" at="68,87,69,94" concept="6" />
-      <node id="7287346816896110764" at="70,10,71,22" concept="6" />
-      <node id="7287346816896110766" at="73,49,74,94" concept="5" />
-      <node id="7287346816896110766" at="74,94,75,47" concept="1" />
-      <node id="7287346816896110766" at="75,47,76,34" concept="5" />
-      <node id="7287346816896110766" at="76,34,77,60" concept="1" />
-      <node id="7287346816896110766" at="77,60,78,40" concept="1" />
-      <node id="7287346816896110766" at="78,40,79,34" concept="1" />
-      <node id="7287346816896110766" at="79,34,80,22" concept="6" />
-      <node id="6145560071556214132" at="82,49,83,101" concept="5" />
-      <node id="6145560071556214132" at="83,101,84,47" concept="1" />
-      <node id="6145560071556214132" at="84,47,85,34" concept="1" />
-      <node id="6145560071556214132" at="85,34,86,22" concept="6" />
-      <node id="6145560071556214134" at="88,49,89,89" concept="5" />
-      <node id="6145560071556214134" at="89,89,90,31" concept="1" />
-      <node id="6145560071556214134" at="90,31,91,44" concept="1" />
-      <node id="6145560071556214134" at="91,44,92,26" concept="5" />
-      <node id="6145560071556214134" at="92,26,93,63" concept="1" />
-      <node id="6145560071556214134" at="93,63,94,44" concept="1" />
-      <node id="6145560071556214134" at="94,44,95,34" concept="5" />
-      <node id="6145560071556214134" at="95,34,96,60" concept="1" />
-      <node id="6145560071556214134" at="96,60,97,40" concept="1" />
-      <node id="6145560071556214134" at="97,40,98,73" concept="1" />
-      <node id="6145560071556214134" at="98,73,99,57" concept="5" />
-      <node id="6145560071556214134" at="99,57,100,59" concept="5" />
-      <node id="6145560071556214134" at="101,35,102,87" concept="5" />
-      <node id="6145560071556214134" at="102,87,103,94" concept="6" />
-      <node id="6145560071556214134" at="104,10,105,22" concept="6" />
-      <node id="7287346816896111108" at="107,49,108,94" concept="5" />
-      <node id="7287346816896111108" at="108,94,109,47" concept="1" />
-      <node id="7287346816896111108" at="109,47,110,34" concept="1" />
-      <node id="7287346816896111108" at="110,34,111,22" concept="6" />
+      <node id="7287346816896110764" at="66,35,67,87" concept="5" />
+      <node id="7287346816896110764" at="67,87,68,112" concept="6" />
+      <node id="7287346816896110764" at="69,10,70,22" concept="6" />
+      <node id="7287346816896110766" at="72,49,73,94" concept="5" />
+      <node id="7287346816896110766" at="73,94,74,47" concept="1" />
+      <node id="7287346816896110766" at="74,47,75,34" concept="5" />
+      <node id="7287346816896110766" at="75,34,76,60" concept="1" />
+      <node id="7287346816896110766" at="76,60,77,40" concept="1" />
+      <node id="7287346816896110766" at="77,40,78,34" concept="1" />
+      <node id="7287346816896110766" at="78,34,79,22" concept="6" />
+      <node id="6145560071556214132" at="81,49,82,101" concept="5" />
+      <node id="6145560071556214132" at="82,101,83,47" concept="1" />
+      <node id="6145560071556214132" at="83,47,84,34" concept="1" />
+      <node id="6145560071556214132" at="84,34,85,22" concept="6" />
+      <node id="6145560071556214134" at="87,49,88,89" concept="5" />
+      <node id="6145560071556214134" at="88,89,89,31" concept="1" />
+      <node id="6145560071556214134" at="89,31,90,44" concept="1" />
+      <node id="6145560071556214134" at="90,44,91,26" concept="5" />
+      <node id="6145560071556214134" at="91,26,92,63" concept="1" />
+      <node id="6145560071556214134" at="92,63,93,44" concept="1" />
+      <node id="6145560071556214134" at="93,44,94,34" concept="5" />
+      <node id="6145560071556214134" at="94,34,95,60" concept="1" />
+      <node id="6145560071556214134" at="95,60,96,40" concept="1" />
+      <node id="6145560071556214134" at="96,40,97,73" concept="1" />
+      <node id="6145560071556214134" at="97,73,98,57" concept="5" />
+      <node id="6145560071556214134" at="99,35,100,87" concept="5" />
+      <node id="6145560071556214134" at="100,87,101,112" concept="6" />
+      <node id="6145560071556214134" at="102,10,103,22" concept="6" />
+      <node id="7287346816896111108" at="105,49,106,94" concept="5" />
+      <node id="7287346816896111108" at="106,94,107,47" concept="1" />
+      <node id="7287346816896111108" at="107,47,108,34" concept="1" />
+      <node id="7287346816896111108" at="108,34,109,22" concept="6" />
       <node id="7287346816896110756" at="20,0,22,0" concept="2" trace="myNode" />
       <node id="7287346816896110756" at="34,0,37,0" concept="4" trace="createCell#()Ljetbrains/mps/openapi/editor/cells/EditorCell;" />
       <node id="7287346816896110756" at="23,0,27,0" concept="0" trace="ErrorReportingRoot_EditorBuilder_a#(Ljetbrains/mps/openapi/editor/EditorContext;Lorg/jetbrains/mps/openapi/model/SNode;)V" />
       <node id="7287346816896110756" at="28,0,33,0" concept="4" trace="getNode#()Lorg/jetbrains/mps/openapi/model/SNode;" />
-      <node id="7287346816896110764" at="66,59,71,22" concept="3" />
-      <node id="6145560071556214134" at="100,59,105,22" concept="3" />
+      <node id="7287346816896110764" at="65,57,70,22" concept="3" />
+      <node id="6145560071556214134" at="98,57,103,22" concept="3" />
       <node id="7287346816896110761" at="51,0,57,0" concept="4" trace="createConstant_lob802_a0#()Ljetbrains/mps/openapi/editor/cells/EditorCell;" />
-      <node id="6145560071556214132" at="82,0,88,0" concept="4" trace="createConstant_lob802_d0#()Ljetbrains/mps/openapi/editor/cells/EditorCell;" />
-      <node id="7287346816896111108" at="107,0,113,0" concept="4" trace="createConstant_lob802_f0#()Ljetbrains/mps/openapi/editor/cells/EditorCell;" />
-      <node id="7287346816896110766" at="73,0,82,0" concept="4" trace="createConstant_lob802_c0#()Ljetbrains/mps/openapi/editor/cells/EditorCell;" />
+      <node id="6145560071556214132" at="81,0,87,0" concept="4" trace="createConstant_lob802_d0#()Ljetbrains/mps/openapi/editor/cells/EditorCell;" />
+      <node id="7287346816896111108" at="105,0,111,0" concept="4" trace="createConstant_lob802_f0#()Ljetbrains/mps/openapi/editor/cells/EditorCell;" />
+      <node id="7287346816896110766" at="72,0,81,0" concept="4" trace="createConstant_lob802_c0#()Ljetbrains/mps/openapi/editor/cells/EditorCell;" />
       <node id="7287346816896110756" at="38,0,51,0" concept="4" trace="createCollection_lob802_a#()Ljetbrains/mps/openapi/editor/cells/EditorCell;" />
-      <node id="7287346816896110764" at="57,0,73,0" concept="4" trace="createProperty_lob802_b0#()Ljetbrains/mps/openapi/editor/cells/EditorCell;" />
-      <node id="6145560071556214134" at="88,0,107,0" concept="4" trace="createProperty_lob802_e0#()Ljetbrains/mps/openapi/editor/cells/EditorCell;" />
+      <node id="7287346816896110764" at="57,0,72,0" concept="4" trace="createProperty_lob802_b0#()Ljetbrains/mps/openapi/editor/cells/EditorCell;" />
+      <node id="6145560071556214134" at="87,0,105,0" concept="4" trace="createProperty_lob802_e0#()Ljetbrains/mps/openapi/editor/cells/EditorCell;" />
       <scope id="7287346816896110756" at="30,26,31,18" />
       <scope id="7287346816896110756" at="34,39,35,39" />
       <scope id="7287346816896110756" at="23,98,25,18" />
-      <scope id="7287346816896110764" at="67,35,69,94">
+      <scope id="7287346816896110764" at="66,35,68,112">
         <var name="manager" id="7287346816896110764" />
       </scope>
-      <scope id="6145560071556214134" at="101,35,103,94">
-=======
-      <node id="7287346816896110756" at="19,79,20,63" concept="4" />
-      <node id="7287346816896110756" at="22,89,23,96" concept="3" />
-      <node id="7287346816896110756" at="23,96,24,48" concept="0" />
-      <node id="7287346816896110756" at="24,48,25,28" concept="0" />
-      <node id="7287346816896110756" at="25,28,26,81" concept="0" />
-      <node id="7287346816896110756" at="26,81,27,81" concept="0" />
-      <node id="7287346816896110756" at="27,81,28,81" concept="0" />
-      <node id="7287346816896110756" at="28,81,29,81" concept="0" />
-      <node id="7287346816896110756" at="29,81,30,81" concept="0" />
-      <node id="7287346816896110756" at="30,81,31,81" concept="0" />
-      <node id="7287346816896110756" at="31,81,32,22" concept="4" />
-      <node id="7287346816896110761" at="34,88,35,106" concept="3" />
-      <node id="7287346816896110761" at="35,106,36,47" concept="0" />
-      <node id="7287346816896110761" at="36,47,37,34" concept="0" />
-      <node id="7287346816896110761" at="37,34,38,22" concept="4" />
-      <node id="7287346816896110764" at="40,88,41,82" concept="3" />
-      <node id="7287346816896110764" at="41,82,42,29" concept="0" />
-      <node id="7287346816896110764" at="42,29,43,42" concept="0" />
-      <node id="7287346816896110764" at="43,42,44,26" concept="3" />
-      <node id="7287346816896110764" at="44,26,45,58" concept="0" />
-      <node id="7287346816896110764" at="45,58,46,42" concept="0" />
-      <node id="7287346816896110764" at="46,42,47,73" concept="0" />
-      <node id="7287346816896110764" at="47,73,48,57" concept="3" />
-      <node id="7287346816896110764" at="49,35,50,82" concept="3" />
-      <node id="7287346816896110764" at="50,82,51,112" concept="4" />
-      <node id="7287346816896110764" at="52,10,53,22" concept="4" />
-      <node id="7287346816896110766" at="55,88,56,87" concept="3" />
-      <node id="7287346816896110766" at="56,87,57,47" concept="0" />
-      <node id="7287346816896110766" at="57,47,58,34" concept="3" />
-      <node id="7287346816896110766" at="58,34,59,63" concept="0" />
-      <node id="7287346816896110766" at="59,63,60,40" concept="0" />
-      <node id="7287346816896110766" at="60,40,61,34" concept="0" />
-      <node id="7287346816896110766" at="61,34,62,22" concept="4" />
-      <node id="6145560071556214132" at="64,88,65,94" concept="3" />
-      <node id="6145560071556214132" at="65,94,66,47" concept="0" />
-      <node id="6145560071556214132" at="66,47,67,34" concept="0" />
-      <node id="6145560071556214132" at="67,34,68,22" concept="4" />
-      <node id="6145560071556214134" at="70,88,71,82" concept="3" />
-      <node id="6145560071556214134" at="71,82,72,31" concept="0" />
-      <node id="6145560071556214134" at="72,31,73,44" concept="0" />
-      <node id="6145560071556214134" at="73,44,74,26" concept="3" />
-      <node id="6145560071556214134" at="74,26,75,58" concept="0" />
-      <node id="6145560071556214134" at="75,58,76,44" concept="0" />
-      <node id="6145560071556214134" at="76,44,77,34" concept="3" />
-      <node id="6145560071556214134" at="77,34,78,63" concept="0" />
-      <node id="6145560071556214134" at="78,63,79,40" concept="0" />
-      <node id="6145560071556214134" at="79,40,80,73" concept="0" />
-      <node id="6145560071556214134" at="80,73,81,57" concept="3" />
-      <node id="6145560071556214134" at="82,35,83,82" concept="3" />
-      <node id="6145560071556214134" at="83,82,84,112" concept="4" />
-      <node id="6145560071556214134" at="85,10,86,22" concept="4" />
-      <node id="7287346816896111108" at="88,88,89,87" concept="3" />
-      <node id="7287346816896111108" at="89,87,90,47" concept="0" />
-      <node id="7287346816896111108" at="90,47,91,34" concept="0" />
-      <node id="7287346816896111108" at="91,34,92,22" concept="4" />
-      <node id="7287346816896110756" at="19,0,22,0" concept="2" trace="createEditorCell#(Ljetbrains/mps/openapi/editor/EditorContext;Lorg/jetbrains/mps/openapi/model/SNode;)Ljetbrains/mps/openapi/editor/cells/EditorCell;" />
-      <node id="7287346816896110764" at="48,57,53,22" concept="1" />
-      <node id="6145560071556214134" at="81,57,86,22" concept="1" />
-      <node id="7287346816896110761" at="34,0,40,0" concept="2" trace="createConstant_lob802_a0#(Ljetbrains/mps/openapi/editor/EditorContext;Lorg/jetbrains/mps/openapi/model/SNode;)Ljetbrains/mps/openapi/editor/cells/EditorCell;" />
-      <node id="6145560071556214132" at="64,0,70,0" concept="2" trace="createConstant_lob802_d0#(Ljetbrains/mps/openapi/editor/EditorContext;Lorg/jetbrains/mps/openapi/model/SNode;)Ljetbrains/mps/openapi/editor/cells/EditorCell;" />
-      <node id="7287346816896111108" at="88,0,94,0" concept="2" trace="createConstant_lob802_f0#(Ljetbrains/mps/openapi/editor/EditorContext;Lorg/jetbrains/mps/openapi/model/SNode;)Ljetbrains/mps/openapi/editor/cells/EditorCell;" />
-      <node id="7287346816896110766" at="55,0,64,0" concept="2" trace="createConstant_lob802_c0#(Ljetbrains/mps/openapi/editor/EditorContext;Lorg/jetbrains/mps/openapi/model/SNode;)Ljetbrains/mps/openapi/editor/cells/EditorCell;" />
-      <node id="7287346816896110756" at="22,0,34,0" concept="2" trace="createCollection_lob802_a#(Ljetbrains/mps/openapi/editor/EditorContext;Lorg/jetbrains/mps/openapi/model/SNode;)Ljetbrains/mps/openapi/editor/cells/EditorCell;" />
-      <node id="7287346816896110764" at="40,0,55,0" concept="2" trace="createProperty_lob802_b0#(Ljetbrains/mps/openapi/editor/EditorContext;Lorg/jetbrains/mps/openapi/model/SNode;)Ljetbrains/mps/openapi/editor/cells/EditorCell;" />
-      <node id="6145560071556214134" at="70,0,88,0" concept="2" trace="createProperty_lob802_e0#(Ljetbrains/mps/openapi/editor/EditorContext;Lorg/jetbrains/mps/openapi/model/SNode;)Ljetbrains/mps/openapi/editor/cells/EditorCell;" />
-      <scope id="7287346816896110756" at="19,79,20,63" />
-      <scope id="7287346816896110764" at="49,35,51,112">
-        <var name="manager" id="7287346816896110764" />
-      </scope>
-      <scope id="6145560071556214134" at="82,35,84,112">
->>>>>>> bd830ede
+      <scope id="6145560071556214134" at="99,35,101,112">
         <var name="manager" id="6145560071556214134" />
       </scope>
       <scope id="7287346816896110756" at="34,0,37,0" />
@@ -189,92 +114,39 @@
       <scope id="7287346816896110761" at="51,49,55,22">
         <var name="editorCell" id="7287346816896110761" />
       </scope>
-<<<<<<< HEAD
-      <scope id="6145560071556214132" at="82,49,86,22">
+      <scope id="6145560071556214132" at="81,49,85,22">
         <var name="editorCell" id="6145560071556214132" />
       </scope>
-      <scope id="7287346816896111108" at="107,49,111,22">
+      <scope id="7287346816896111108" at="105,49,109,22">
         <var name="editorCell" id="7287346816896111108" />
       </scope>
       <scope id="7287346816896110756" at="28,0,33,0" />
       <scope id="7287346816896110761" at="51,0,57,0" />
-      <scope id="6145560071556214132" at="82,0,88,0" />
-      <scope id="7287346816896111108" at="107,0,113,0" />
-      <scope id="7287346816896110766" at="73,49,80,22">
+      <scope id="6145560071556214132" at="81,0,87,0" />
+      <scope id="7287346816896111108" at="105,0,111,0" />
+      <scope id="7287346816896110766" at="72,49,79,22">
         <var name="editorCell" id="7287346816896110766" />
         <var name="style" id="7287346816896110766" />
       </scope>
-      <scope id="7287346816896110766" at="73,0,82,0" />
+      <scope id="7287346816896110766" at="72,0,81,0" />
       <scope id="7287346816896110756" at="38,50,49,22">
         <var name="editorCell" id="7287346816896110756" />
       </scope>
       <scope id="7287346816896110756" at="38,0,51,0" />
-      <scope id="7287346816896110764" at="57,49,71,22">
-=======
-      <scope id="6145560071556214132" at="64,88,68,22">
-        <var name="editorCell" id="6145560071556214132" />
-      </scope>
-      <scope id="7287346816896111108" at="88,88,92,22">
-        <var name="editorCell" id="7287346816896111108" />
-      </scope>
-      <scope id="7287346816896110761" at="34,0,40,0">
-        <var name="editorContext" id="7287346816896110761" />
-        <var name="node" id="7287346816896110761" />
-      </scope>
-      <scope id="6145560071556214132" at="64,0,70,0">
-        <var name="editorContext" id="6145560071556214132" />
-        <var name="node" id="6145560071556214132" />
-      </scope>
-      <scope id="7287346816896111108" at="88,0,94,0">
-        <var name="editorContext" id="7287346816896111108" />
-        <var name="node" id="7287346816896111108" />
-      </scope>
-      <scope id="7287346816896110766" at="55,88,62,22">
-        <var name="editorCell" id="7287346816896110766" />
-        <var name="style" id="7287346816896110766" />
-      </scope>
-      <scope id="7287346816896110766" at="55,0,64,0">
-        <var name="editorContext" id="7287346816896110766" />
-        <var name="node" id="7287346816896110766" />
-      </scope>
-      <scope id="7287346816896110756" at="22,89,32,22">
-        <var name="editorCell" id="7287346816896110756" />
-      </scope>
-      <scope id="7287346816896110756" at="22,0,34,0">
-        <var name="editorContext" id="7287346816896110756" />
-        <var name="node" id="7287346816896110756" />
-      </scope>
-      <scope id="7287346816896110764" at="40,88,53,22">
->>>>>>> bd830ede
+      <scope id="7287346816896110764" at="57,49,70,22">
         <var name="attributeConcept" id="7287346816896110764" />
         <var name="editorCell" id="7287346816896110764" />
         <var name="provider" id="7287346816896110764" />
       </scope>
-<<<<<<< HEAD
-      <scope id="7287346816896110764" at="57,0,73,0" />
-      <scope id="6145560071556214134" at="88,49,105,22">
-=======
-      <scope id="7287346816896110764" at="40,0,55,0">
-        <var name="editorContext" id="7287346816896110764" />
-        <var name="node" id="7287346816896110764" />
-      </scope>
-      <scope id="6145560071556214134" at="70,88,86,22">
->>>>>>> bd830ede
+      <scope id="7287346816896110764" at="57,0,72,0" />
+      <scope id="6145560071556214134" at="87,49,103,22">
         <var name="attributeConcept" id="6145560071556214134" />
         <var name="editorCell" id="6145560071556214134" />
         <var name="provider" id="6145560071556214134" />
         <var name="style" id="6145560071556214134" />
       </scope>
-<<<<<<< HEAD
-      <scope id="6145560071556214134" at="88,0,107,0" />
-      <unit id="7287346816896110756" at="19,0,114,0" name="jetbrains.mps.transformation.test.errorReporting.editor.ErrorReportingRoot_EditorBuilder_a" />
-=======
-      <scope id="6145560071556214134" at="70,0,88,0">
-        <var name="editorContext" id="6145560071556214134" />
-        <var name="node" id="6145560071556214134" />
-      </scope>
-      <unit id="7287346816896110756" at="18,0,95,0" name="jetbrains.mps.transformation.test.errorReporting.editor.ErrorReportingRoot_Editor" />
->>>>>>> bd830ede
+      <scope id="6145560071556214134" at="87,0,105,0" />
+      <unit id="7287346816896110756" at="19,0,112,0" name="jetbrains.mps.transformation.test.errorReporting.editor.ErrorReportingRoot_EditorBuilder_a" />
     </file>
   </root>
 </debug-info>
