<?xml version="1.0" encoding="UTF-8"?>
<debug-info version="2">
  <concept fqn="c:f3061a53-9226-4cc5-a443-f952ceaf5816/1068580123140:jetbrains.mps.baseLanguage.structure.ConstructorDeclaration" />
  <concept fqn="c:f3061a53-9226-4cc5-a443-f952ceaf5816/1068580123155:jetbrains.mps.baseLanguage.structure.ExpressionStatement" />
  <concept fqn="c:f3061a53-9226-4cc5-a443-f952ceaf5816/1068390468200:jetbrains.mps.baseLanguage.structure.FieldDeclaration" />
  <concept fqn="c:f3061a53-9226-4cc5-a443-f952ceaf5816/1068580123159:jetbrains.mps.baseLanguage.structure.IfStatement" />
  <concept fqn="c:f3061a53-9226-4cc5-a443-f952ceaf5816/1068580123165:jetbrains.mps.baseLanguage.structure.InstanceMethodDeclaration" />
  <concept fqn="c:f3061a53-9226-4cc5-a443-f952ceaf5816/1068581242864:jetbrains.mps.baseLanguage.structure.LocalVariableDeclarationStatement" />
  <concept fqn="c:f3061a53-9226-4cc5-a443-f952ceaf5816/1068581242878:jetbrains.mps.baseLanguage.structure.ReturnStatement" />
  <concept fqn="c:f3061a53-9226-4cc5-a443-f952ceaf5816/6329021646629104954:jetbrains.mps.baseLanguage.structure.SingleLineComment" />
  <concept fqn="c:f3061a53-9226-4cc5-a443-f952ceaf5816/1068580123157:jetbrains.mps.baseLanguage.structure.Statement" />
  <concept fqn="c:f3061a53-9226-4cc5-a443-f952ceaf5816/1070475587102:jetbrains.mps.baseLanguage.structure.SuperConstructorInvocation" />
  <root>
    <file name="EditorAspectDescriptorImpl.java">
      <unit at="15,0,35,0" name="jetbrains.mps.lang.generator.generationParameters.editor.EditorAspectDescriptorImpl" />
    </file>
  </root>
  <root nodeRef="r:deb6d2ec-081d-477c-be0d-cb6048dca9ea(jetbrains.mps.lang.generator.generationParameters.editor)/1646518082434566195">
    <file name="DefaultGeneratorParameterContainer_Editor.java">
<<<<<<< HEAD
      <node id="1646518082434566195" at="11,79,12,100" concept="6" />
      <node id="1646518082434566195" at="11,0,14,0" concept="4" trace="createEditorCell#(Ljetbrains/mps/openapi/editor/EditorContext;Lorg/jetbrains/mps/openapi/model/SNode;)Ljetbrains/mps/openapi/editor/cells/EditorCell;" />
      <scope id="1646518082434566195" at="11,79,12,100" />
      <scope id="1646518082434566195" at="11,0,14,0">
        <var name="editorContext" id="1646518082434566195" />
        <var name="node" id="1646518082434566195" />
      </scope>
      <unit id="1646518082434566195" at="10,0,15,0" name="jetbrains.mps.lang.generator.generationParameters.editor.DefaultGeneratorParameterContainer_Editor" />
    </file>
    <file name="DefaultGeneratorParameterContainer_EditorBuilder_a.java">
      <node id="1646518082434566195" at="34,114,35,19" concept="9" />
      <node id="1646518082434566195" at="35,19,36,18" concept="1" />
      <node id="1646518082434566195" at="41,26,42,18" concept="6" />
      <node id="1646518082434566195" at="45,39,46,39" concept="6" />
      <node id="1646518082434566195" at="49,50,50,103" concept="5" />
      <node id="1646518082434566195" at="50,103,51,48" concept="1" />
      <node id="1646518082434566195" at="51,48,52,28" concept="1" />
      <node id="1646518082434566195" at="52,28,53,65" concept="1" />
      <node id="1646518082434566195" at="53,65,54,57" concept="1" />
      <node id="1646518082434566195" at="54,57,55,57" concept="1" />
      <node id="1646518082434566195" at="55,57,56,57" concept="1" />
      <node id="1646518082434566195" at="56,57,57,60" concept="1" />
      <node id="1646518082434566195" at="57,60,58,22" concept="6" />
      <node id="1646518082434566200" at="60,49,61,114" concept="5" />
      <node id="1646518082434566200" at="61,114,62,47" concept="1" />
      <node id="1646518082434566200" at="62,47,63,34" concept="1" />
      <node id="1646518082434566200" at="63,34,64,22" concept="6" />
      <node id="1646518082434566202" at="66,49,67,89" concept="5" />
      <node id="1646518082434566202" at="67,89,68,29" concept="1" />
      <node id="1646518082434566202" at="68,29,69,42" concept="1" />
      <node id="1646518082434566202" at="69,42,70,26" concept="5" />
      <node id="1646518082434566202" at="70,26,71,63" concept="1" />
      <node id="1646518082434566202" at="71,63,72,42" concept="1" />
      <node id="1646518082434566202" at="72,42,73,34" concept="5" />
      <node id="1646518082434566202" at="73,34,74,60" concept="1" />
      <node id="1646518082434566202" at="74,60,75,40" concept="1" />
      <node id="1646518082434566202" at="75,40,76,73" concept="1" />
      <node id="1646518082434566202" at="76,73,77,57" concept="5" />
      <node id="1646518082434566202" at="77,57,78,59" concept="5" />
      <node id="1646518082434566202" at="79,35,80,87" concept="5" />
      <node id="1646518082434566202" at="80,87,81,94" concept="6" />
      <node id="1646518082434566202" at="82,10,83,22" concept="6" />
      <node id="1646518082434566207" at="85,49,86,93" concept="5" />
      <node id="1646518082434566207" at="86,93,87,47" concept="1" />
      <node id="1646518082434566207" at="87,47,88,34" concept="5" />
      <node id="1646518082434566207" at="88,34,89,60" concept="1" />
      <node id="1646518082434566207" at="89,60,90,40" concept="1" />
      <node id="1646518082434566207" at="90,40,91,34" concept="1" />
      <node id="1646518082434566207" at="91,34,92,22" concept="6" />
      <node id="1646518082434566195" at="94,52,95,167" concept="5" />
      <node id="1646518082434566195" at="95,167,96,91" concept="5" />
      <node id="1646518082434566195" at="96,91,97,51" concept="1" />
      <node id="1646518082434566195" at="97,51,98,34" concept="5" />
      <node id="1646518082434566195" at="98,34,99,68" concept="1" />
      <node id="1646518082434566195" at="99,68,100,40" concept="1" />
      <node id="1646518082434566195" at="100,40,101,49" concept="1" />
      <node id="1646518082434566195" at="101,49,102,22" concept="6" />
      <node id="1646518082434566195" at="105,102,106,50" concept="9" />
      <node id="1646518082434566195" at="108,66,109,93" concept="6" />
      <node id="1646518082434566195" at="111,57,112,65" concept="5" />
      <node id="1646518082434566195" at="112,65,113,58" concept="1" />
      <node id="1646518082434566195" at="113,58,114,25" concept="6" />
      <node id="1646518082434566195" at="116,41,117,34" concept="5" />
      <node id="1646518082434566195" at="117,34,118,42" concept="1" />
      <node id="1646518082434566195" at="118,42,119,49" concept="1" />
      <node id="1646518082434566195" at="119,49,120,23" concept="6" />
      <node id="1646518082434566195" at="123,96,124,134" concept="1" />
      <node id="1646518082434566195" at="125,34,126,142" concept="1" />
      <node id="1646518082434566195" at="126,142,127,146" concept="1" />
      <node id="1646518082434566195" at="129,122,130,399" concept="1" />
      <node id="1646518082434566195" at="31,0,33,0" concept="2" trace="myNode" />
      <node id="1646518082434566195" at="45,0,48,0" concept="4" trace="createCell#()Ljetbrains/mps/openapi/editor/cells/EditorCell;" />
      <node id="1646518082434566195" at="105,0,108,0" concept="0" trace="parametersListHandler_lay3s1_d0#(Lorg/jetbrains/mps/openapi/model/SNode;Ljava/lang/String;Ljetbrains/mps/openapi/editor/EditorContext;)V" />
      <node id="1646518082434566195" at="108,0,111,0" concept="4" trace="createNodeToInsert#(Ljetbrains/mps/openapi/editor/EditorContext;)Lorg/jetbrains/mps/openapi/model/SNode;" />
      <node id="1646518082434566195" at="128,9,131,9" concept="3" />
      <node id="1646518082434566195" at="34,0,38,0" concept="0" trace="DefaultGeneratorParameterContainer_EditorBuilder_a#(Ljetbrains/mps/openapi/editor/EditorContext;Lorg/jetbrains/mps/openapi/model/SNode;)V" />
      <node id="1646518082434566195" at="124,134,128,9" concept="3" />
      <node id="1646518082434566195" at="39,0,44,0" concept="4" trace="getNode#()Lorg/jetbrains/mps/openapi/model/SNode;" />
      <node id="1646518082434566202" at="78,59,83,22" concept="3" />
      <node id="1646518082434566195" at="111,0,116,0" concept="4" trace="createNodeCell#(Lorg/jetbrains/mps/openapi/model/SNode;)Ljetbrains/mps/openapi/editor/cells/EditorCell;" />
      <node id="1646518082434566200" at="60,0,66,0" concept="4" trace="createConstant_lay3s1_a0#()Ljetbrains/mps/openapi/editor/cells/EditorCell;" />
      <node id="1646518082434566195" at="116,0,122,0" concept="4" trace="createEmptyCell#()Ljetbrains/mps/openapi/editor/cells/EditorCell;" />
      <node id="1646518082434566207" at="85,0,94,0" concept="4" trace="createConstant_lay3s1_c0#()Ljetbrains/mps/openapi/editor/cells/EditorCell;" />
      <node id="1646518082434566195" at="94,0,104,0" concept="4" trace="createRefNodeList_lay3s1_d0#()Ljetbrains/mps/openapi/editor/cells/EditorCell;" />
      <node id="1646518082434566195" at="122,86,132,7" concept="3" />
      <node id="1646518082434566195" at="49,0,60,0" concept="4" trace="createCollection_lay3s1_a#()Ljetbrains/mps/openapi/editor/cells/EditorCell;" />
      <node id="1646518082434566195" at="122,0,134,0" concept="4" trace="installElementCellActions#(Lorg/jetbrains/mps/openapi/model/SNode;Ljetbrains/mps/openapi/editor/cells/EditorCell;)V" />
      <node id="1646518082434566202" at="66,0,85,0" concept="4" trace="createProperty_lay3s1_b0#()Ljetbrains/mps/openapi/editor/cells/EditorCell;" />
      <scope id="1646518082434566195" at="41,26,42,18" />
      <scope id="1646518082434566195" at="45,39,46,39" />
      <scope id="1646518082434566195" at="105,102,106,50" />
      <scope id="1646518082434566195" at="108,66,109,93" />
      <scope id="1646518082434566195" at="129,122,130,399" />
      <scope id="1646518082434566195" at="34,114,36,18" />
      <scope id="1646518082434566202" at="79,35,81,94">
        <var name="manager" id="1646518082434566202" />
      </scope>
      <scope id="1646518082434566195" at="125,34,127,146" />
      <scope id="1646518082434566195" at="45,0,48,0" />
      <scope id="1646518082434566195" at="105,0,108,0">
=======
      <node id="1646518082434566195" at="30,79,31,63" concept="5" />
      <node id="1646518082434566195" at="33,89,34,96" concept="4" />
      <node id="1646518082434566195" at="34,96,35,48" concept="1" />
      <node id="1646518082434566195" at="35,48,36,28" concept="1" />
      <node id="1646518082434566195" at="36,28,37,81" concept="1" />
      <node id="1646518082434566195" at="37,81,38,81" concept="1" />
      <node id="1646518082434566195" at="38,81,39,81" concept="1" />
      <node id="1646518082434566195" at="39,81,40,84" concept="1" />
      <node id="1646518082434566195" at="40,84,41,22" concept="5" />
      <node id="1646518082434566200" at="43,88,44,107" concept="4" />
      <node id="1646518082434566200" at="44,107,45,47" concept="1" />
      <node id="1646518082434566200" at="45,47,46,34" concept="1" />
      <node id="1646518082434566200" at="46,34,47,22" concept="5" />
      <node id="1646518082434566202" at="49,88,50,82" concept="4" />
      <node id="1646518082434566202" at="50,82,51,29" concept="1" />
      <node id="1646518082434566202" at="51,29,52,42" concept="1" />
      <node id="1646518082434566202" at="52,42,53,26" concept="4" />
      <node id="1646518082434566202" at="53,26,54,58" concept="1" />
      <node id="1646518082434566202" at="54,58,55,42" concept="1" />
      <node id="1646518082434566202" at="55,42,56,34" concept="4" />
      <node id="1646518082434566202" at="56,34,57,63" concept="1" />
      <node id="1646518082434566202" at="57,63,58,40" concept="1" />
      <node id="1646518082434566202" at="58,40,59,73" concept="1" />
      <node id="1646518082434566202" at="59,73,60,57" concept="4" />
      <node id="1646518082434566202" at="61,35,62,82" concept="4" />
      <node id="1646518082434566202" at="62,82,63,112" concept="5" />
      <node id="1646518082434566202" at="64,10,65,22" concept="5" />
      <node id="1646518082434566207" at="67,88,68,86" concept="4" />
      <node id="1646518082434566207" at="68,86,69,47" concept="1" />
      <node id="1646518082434566207" at="69,47,70,34" concept="4" />
      <node id="1646518082434566207" at="70,34,71,63" concept="1" />
      <node id="1646518082434566207" at="71,63,72,40" concept="1" />
      <node id="1646518082434566207" at="72,40,73,34" concept="1" />
      <node id="1646518082434566207" at="73,34,74,22" concept="5" />
      <node id="1646518082434566195" at="76,91,77,151" concept="4" />
      <node id="1646518082434566195" at="77,151,78,106" concept="4" />
      <node id="1646518082434566195" at="78,106,79,51" concept="1" />
      <node id="1646518082434566195" at="79,51,80,34" concept="4" />
      <node id="1646518082434566195" at="80,34,81,71" concept="1" />
      <node id="1646518082434566195" at="81,71,82,40" concept="1" />
      <node id="1646518082434566195" at="82,40,83,49" concept="1" />
      <node id="1646518082434566195" at="83,49,84,22" concept="5" />
      <node id="1646518082434566195" at="87,102,88,50" concept="7" />
      <node id="1646518082434566195" at="90,66,91,41" concept="4" />
      <node id="1646518082434566195" at="91,41,92,93" concept="5" />
      <node id="1646518082434566195" at="94,86,95,80" concept="4" />
      <node id="1646518082434566195" at="95,80,96,95" concept="1" />
      <node id="1646518082434566195" at="96,95,97,25" concept="5" />
      <node id="1646518082434566195" at="99,68,100,34" concept="4" />
      <node id="1646518082434566195" at="100,34,101,55" concept="1" />
      <node id="1646518082434566195" at="101,55,102,87" concept="1" />
      <node id="1646518082434566195" at="102,87,103,23" concept="5" />
      <node id="1646518082434566195" at="106,96,107,134" concept="1" />
      <node id="1646518082434566195" at="108,34,109,142" concept="1" />
      <node id="1646518082434566195" at="109,142,110,146" concept="1" />
      <node id="1646518082434566195" at="112,122,113,397" concept="1" />
      <node id="1646518082434566195" at="30,0,33,0" concept="3" trace="createEditorCell#(Ljetbrains/mps/openapi/editor/EditorContext;Lorg/jetbrains/mps/openapi/model/SNode;)Ljetbrains/mps/openapi/editor/cells/EditorCell;" />
      <node id="1646518082434566195" at="87,0,90,0" concept="0" trace="parametersListHandler_lay3s1_d0#(Lorg/jetbrains/mps/openapi/model/SNode;Ljava/lang/String;Ljetbrains/mps/openapi/editor/EditorContext;)V" />
      <node id="1646518082434566195" at="111,9,114,9" concept="2" />
      <node id="1646518082434566195" at="90,0,94,0" concept="3" trace="createNodeToInsert#(Ljetbrains/mps/openapi/editor/EditorContext;)Lorg/jetbrains/mps/openapi/model/SNode;" />
      <node id="1646518082434566195" at="107,134,111,9" concept="2" />
      <node id="1646518082434566202" at="60,57,65,22" concept="2" />
      <node id="1646518082434566195" at="94,0,99,0" concept="3" trace="createNodeCell#(Ljetbrains/mps/openapi/editor/EditorContext;Lorg/jetbrains/mps/openapi/model/SNode;)Ljetbrains/mps/openapi/editor/cells/EditorCell;" />
      <node id="1646518082434566200" at="43,0,49,0" concept="3" trace="createConstant_lay3s1_a0#(Ljetbrains/mps/openapi/editor/EditorContext;Lorg/jetbrains/mps/openapi/model/SNode;)Ljetbrains/mps/openapi/editor/cells/EditorCell;" />
      <node id="1646518082434566195" at="99,0,105,0" concept="3" trace="createEmptyCell#(Ljetbrains/mps/openapi/editor/EditorContext;)Ljetbrains/mps/openapi/editor/cells/EditorCell;" />
      <node id="1646518082434566207" at="67,0,76,0" concept="3" trace="createConstant_lay3s1_c0#(Ljetbrains/mps/openapi/editor/EditorContext;Lorg/jetbrains/mps/openapi/model/SNode;)Ljetbrains/mps/openapi/editor/cells/EditorCell;" />
      <node id="1646518082434566195" at="33,0,43,0" concept="3" trace="createCollection_lay3s1_a#(Ljetbrains/mps/openapi/editor/EditorContext;Lorg/jetbrains/mps/openapi/model/SNode;)Ljetbrains/mps/openapi/editor/cells/EditorCell;" />
      <node id="1646518082434566195" at="76,0,86,0" concept="3" trace="createRefNodeList_lay3s1_d0#(Ljetbrains/mps/openapi/editor/EditorContext;Lorg/jetbrains/mps/openapi/model/SNode;)Ljetbrains/mps/openapi/editor/cells/EditorCell;" />
      <node id="1646518082434566195" at="105,132,115,7" concept="2" />
      <node id="1646518082434566195" at="105,0,117,0" concept="3" trace="installElementCellActions#(Lorg/jetbrains/mps/openapi/model/SNode;Lorg/jetbrains/mps/openapi/model/SNode;Ljetbrains/mps/openapi/editor/cells/EditorCell;Ljetbrains/mps/openapi/editor/EditorContext;)V" />
      <node id="1646518082434566202" at="49,0,67,0" concept="3" trace="createProperty_lay3s1_b0#(Ljetbrains/mps/openapi/editor/EditorContext;Lorg/jetbrains/mps/openapi/model/SNode;)Ljetbrains/mps/openapi/editor/cells/EditorCell;" />
      <scope id="1646518082434566195" at="30,79,31,63" />
      <scope id="1646518082434566195" at="87,102,88,50" />
      <scope id="1646518082434566195" at="112,122,113,397" />
      <scope id="1646518082434566202" at="61,35,63,112">
        <var name="manager" id="1646518082434566202" />
      </scope>
      <scope id="1646518082434566195" at="90,66,92,93">
        <var name="listOwner" id="1646518082434566195" />
      </scope>
      <scope id="1646518082434566195" at="108,34,110,146" />
      <scope id="1646518082434566195" at="30,0,33,0">
        <var name="editorContext" id="1646518082434566195" />
        <var name="node" id="1646518082434566195" />
      </scope>
      <scope id="1646518082434566195" at="87,0,90,0">
>>>>>>> bd830ede
        <var name="childRole" id="1646518082434566195" />
        <var name="context" id="1646518082434566195" />
        <var name="ownerNode" id="1646518082434566195" />
      </scope>
<<<<<<< HEAD
      <scope id="1646518082434566195" at="108,0,111,0">
        <var name="editorContext" id="1646518082434566195" />
      </scope>
      <scope id="1646518082434566195" at="111,57,114,25">
=======
      <scope id="1646518082434566195" at="94,86,97,25">
>>>>>>> bd830ede
        <var name="elementCell" id="1646518082434566195" />
      </scope>
      <scope id="1646518082434566195" at="34,0,38,0">
        <var name="context" id="1646518082434566195" />
        <var name="node" id="1646518082434566195" />
      </scope>
<<<<<<< HEAD
      <scope id="1646518082434566200" at="60,49,64,22">
        <var name="editorCell" id="1646518082434566200" />
      </scope>
      <scope id="1646518082434566195" at="116,41,120,23">
        <var name="emptyCell" id="1646518082434566195" />
      </scope>
      <scope id="1646518082434566195" at="39,0,44,0" />
      <scope id="1646518082434566195" at="111,0,116,0">
        <var name="elementNode" id="1646518082434566195" />
      </scope>
      <scope id="1646518082434566200" at="60,0,66,0" />
      <scope id="1646518082434566195" at="116,0,122,0" />
      <scope id="1646518082434566207" at="85,49,92,22">
        <var name="editorCell" id="1646518082434566207" />
        <var name="style" id="1646518082434566207" />
      </scope>
      <scope id="1646518082434566195" at="94,52,102,22">
=======
      <scope id="1646518082434566195" at="90,0,94,0">
        <var name="editorContext" id="1646518082434566195" />
      </scope>
      <scope id="1646518082434566195" at="99,68,103,23">
        <var name="emptyCell" id="1646518082434566195" />
      </scope>
      <scope id="1646518082434566195" at="94,0,99,0">
        <var name="editorContext" id="1646518082434566195" />
        <var name="elementNode" id="1646518082434566195" />
      </scope>
      <scope id="1646518082434566200" at="43,0,49,0">
        <var name="editorContext" id="1646518082434566200" />
        <var name="node" id="1646518082434566200" />
      </scope>
      <scope id="1646518082434566195" at="99,0,105,0">
        <var name="editorContext" id="1646518082434566195" />
      </scope>
      <scope id="1646518082434566207" at="67,88,74,22">
        <var name="editorCell" id="1646518082434566207" />
        <var name="style" id="1646518082434566207" />
      </scope>
      <scope id="1646518082434566195" at="33,89,41,22">
        <var name="editorCell" id="1646518082434566195" />
      </scope>
      <scope id="1646518082434566195" at="76,91,84,22">
>>>>>>> bd830ede
        <var name="editorCell" id="1646518082434566195" />
        <var name="handler" id="1646518082434566195" />
        <var name="style" id="1646518082434566195" />
      </scope>
<<<<<<< HEAD
      <scope id="1646518082434566195" at="123,96,131,9" />
      <scope id="1646518082434566195" at="49,50,58,22">
        <var name="editorCell" id="1646518082434566195" />
      </scope>
      <scope id="1646518082434566207" at="85,0,94,0" />
      <scope id="1646518082434566195" at="94,0,104,0" />
      <scope id="1646518082434566195" at="122,86,132,7" />
      <scope id="1646518082434566195" at="49,0,60,0" />
      <scope id="1646518082434566195" at="122,0,134,0">
=======
      <scope id="1646518082434566195" at="106,96,114,9" />
      <scope id="1646518082434566207" at="67,0,76,0">
        <var name="editorContext" id="1646518082434566207" />
        <var name="node" id="1646518082434566207" />
      </scope>
      <scope id="1646518082434566195" at="33,0,43,0">
        <var name="editorContext" id="1646518082434566195" />
        <var name="node" id="1646518082434566195" />
      </scope>
      <scope id="1646518082434566195" at="76,0,86,0">
        <var name="editorContext" id="1646518082434566195" />
        <var name="node" id="1646518082434566195" />
      </scope>
      <scope id="1646518082434566195" at="105,132,115,7" />
      <scope id="1646518082434566195" at="105,0,117,0">
        <var name="editorContext" id="1646518082434566195" />
>>>>>>> bd830ede
        <var name="elementCell" id="1646518082434566195" />
        <var name="elementNode" id="1646518082434566195" />
      </scope>
<<<<<<< HEAD
      <scope id="1646518082434566202" at="66,49,83,22">
=======
      <scope id="1646518082434566202" at="49,88,65,22">
>>>>>>> bd830ede
        <var name="attributeConcept" id="1646518082434566202" />
        <var name="editorCell" id="1646518082434566202" />
        <var name="provider" id="1646518082434566202" />
        <var name="style" id="1646518082434566202" />
      </scope>
<<<<<<< HEAD
      <scope id="1646518082434566202" at="66,0,85,0" />
      <unit id="1646518082434566195" at="104,0,135,0" name="jetbrains.mps.lang.generator.generationParameters.editor.DefaultGeneratorParameterContainer_EditorBuilder_a$parametersListHandler_lay3s1_d0" />
      <unit id="1646518082434566195" at="30,0,136,0" name="jetbrains.mps.lang.generator.generationParameters.editor.DefaultGeneratorParameterContainer_EditorBuilder_a" />
=======
      <scope id="1646518082434566202" at="49,0,67,0">
        <var name="editorContext" id="1646518082434566202" />
        <var name="node" id="1646518082434566202" />
      </scope>
      <unit id="1646518082434566195" at="86,0,118,0" name="jetbrains.mps.lang.generator.generationParameters.editor.DefaultGeneratorParameterContainer_Editor$parametersListHandler_lay3s1_d0" />
      <unit id="1646518082434566195" at="29,0,119,0" name="jetbrains.mps.lang.generator.generationParameters.editor.DefaultGeneratorParameterContainer_Editor" />
>>>>>>> bd830ede
    </file>
  </root>
  <root nodeRef="r:deb6d2ec-081d-477c-be0d-cb6048dca9ea(jetbrains.mps.lang.generator.generationParameters.editor)/3064182000795631812">
    <file name="DefaultGenerationParameterId_Editor.java">
<<<<<<< HEAD
      <node id="3064182000795631812" at="11,79,12,94" concept="6" />
      <node id="3064182000795631812" at="11,0,14,0" concept="4" trace="createEditorCell#(Ljetbrains/mps/openapi/editor/EditorContext;Lorg/jetbrains/mps/openapi/model/SNode;)Ljetbrains/mps/openapi/editor/cells/EditorCell;" />
      <scope id="3064182000795631812" at="11,79,12,94" />
      <scope id="3064182000795631812" at="11,0,14,0">
        <var name="editorContext" id="3064182000795631812" />
        <var name="node" id="3064182000795631812" />
      </scope>
      <unit id="3064182000795631812" at="10,0,15,0" name="jetbrains.mps.lang.generator.generationParameters.editor.DefaultGenerationParameterId_Editor" />
    </file>
    <file name="DefaultGenerationParameterId_EditorBuilder_a.java">
      <node id="3064182000795631812" at="28,108,29,19" concept="9" />
      <node id="3064182000795631812" at="29,19,30,18" concept="1" />
      <node id="3064182000795631812" at="35,26,36,18" concept="6" />
      <node id="3064182000795631812" at="39,39,40,39" concept="6" />
      <node id="3064182000795631812" at="43,50,44,103" concept="5" />
      <node id="3064182000795631812" at="44,103,45,48" concept="1" />
      <node id="3064182000795631812" at="45,48,46,28" concept="1" />
      <node id="3064182000795631812" at="46,28,47,65" concept="1" />
      <node id="3064182000795631812" at="47,65,48,57" concept="1" />
      <node id="3064182000795631812" at="48,57,49,56" concept="1" />
      <node id="3064182000795631812" at="49,56,50,57" concept="1" />
      <node id="3064182000795631812" at="50,57,51,56" concept="1" />
      <node id="3064182000795631812" at="51,56,52,22" concept="6" />
      <node id="3064182000795631818" at="54,49,55,106" concept="5" />
      <node id="3064182000795631818" at="55,106,56,47" concept="1" />
      <node id="3064182000795631818" at="56,47,57,34" concept="5" />
      <node id="3064182000795631818" at="57,34,58,59" concept="1" />
      <node id="3064182000795631818" at="58,59,59,55" concept="1" />
      <node id="3064182000795631818" at="59,55,60,40" concept="1" />
      <node id="3064182000795631818" at="60,40,61,34" concept="1" />
      <node id="3064182000795631818" at="61,34,62,22" concept="6" />
      <node id="3064182000795631812" at="64,48,65,88" concept="5" />
      <node id="3064182000795631812" at="65,88,66,34" concept="1" />
      <node id="3064182000795631812" at="66,34,67,47" concept="1" />
      <node id="3064182000795631812" at="67,47,68,26" concept="5" />
      <node id="3064182000795631812" at="68,26,69,109" concept="1" />
      <node id="3064182000795631812" at="69,109,70,63" concept="1" />
      <node id="3064182000795631812" at="71,39,72,40" concept="1" />
      <node id="3064182000795631812" at="72,40,73,38" concept="1" />
      <node id="3064182000795631812" at="74,5,75,73" concept="1" />
      <node id="3064182000795631812" at="75,73,76,57" concept="5" />
      <node id="3064182000795631812" at="76,57,77,59" concept="5" />
      <node id="3064182000795631812" at="78,35,79,87" concept="5" />
      <node id="3064182000795631812" at="79,87,80,94" concept="6" />
      <node id="3064182000795631812" at="81,10,82,22" concept="6" />
      <node id="3064182000795631812" at="85,33,86,14" concept="9" />
      <node id="3064182000795631812" at="88,69,89,57" concept="6" />
      <node id="3064182000795631812" at="91,81,92,41" concept="7" />
      <node id="3064182000795631812" at="92,41,93,136" concept="6" />
      <node id="3064182000795631812" at="99,0,100,0" concept="2" trace="myReferencingNode" />
      <node id="3064182000795631812" at="101,119,102,21" concept="9" />
      <node id="3064182000795631812" at="102,21,103,42" concept="1" />
      <node id="3064182000795631812" at="103,42,104,20" concept="1" />
      <node id="3064182000795631812" at="107,41,108,42" concept="6" />
      <node id="3064182000795631812" at="113,28,114,20" concept="6" />
      <node id="3064182000795631826" at="117,53,118,91" concept="5" />
      <node id="3064182000795631826" at="118,91,119,31" concept="1" />
      <node id="3064182000795631826" at="119,31,120,44" concept="1" />
      <node id="3064182000795631826" at="120,44,121,33" concept="1" />
      <node id="3064182000795631826" at="121,33,122,28" concept="5" />
      <node id="3064182000795631826" at="122,28,123,65" concept="1" />
      <node id="3064182000795631826" at="123,65,124,44" concept="1" />
      <node id="3064182000795631826" at="124,44,125,36" concept="5" />
      <node id="3064182000795631826" at="125,36,126,112" concept="1" />
      <node id="3064182000795631826" at="126,112,127,42" concept="1" />
      <node id="3064182000795631826" at="127,42,128,75" concept="1" />
      <node id="3064182000795631826" at="128,75,129,59" concept="5" />
      <node id="3064182000795631826" at="129,59,130,61" concept="5" />
      <node id="3064182000795631826" at="131,37,132,89" concept="5" />
      <node id="3064182000795631826" at="132,89,133,96" concept="6" />
      <node id="3064182000795631826" at="134,12,135,24" concept="6" />
      <node id="3064182000795631820" at="138,49,139,95" concept="5" />
      <node id="3064182000795631820" at="139,95,140,47" concept="1" />
      <node id="3064182000795631820" at="140,47,141,34" concept="5" />
      <node id="3064182000795631820" at="141,34,142,58" concept="1" />
      <node id="3064182000795631820" at="142,58,143,54" concept="1" />
      <node id="3064182000795631820" at="143,54,144,55" concept="1" />
      <node id="3064182000795631820" at="144,55,145,40" concept="1" />
      <node id="3064182000795631820" at="145,40,146,34" concept="1" />
      <node id="3064182000795631820" at="146,34,147,22" concept="6" />
      <node id="3064182000795631812" at="149,48,150,88" concept="5" />
      <node id="3064182000795631812" at="150,88,151,34" concept="1" />
      <node id="3064182000795631812" at="151,34,152,47" concept="1" />
      <node id="3064182000795631812" at="152,47,153,26" concept="5" />
      <node id="3064182000795631812" at="153,26,154,109" concept="1" />
      <node id="3064182000795631812" at="154,109,155,63" concept="1" />
      <node id="3064182000795631812" at="156,39,157,40" concept="1" />
      <node id="3064182000795631812" at="157,40,158,38" concept="1" />
      <node id="3064182000795631812" at="159,5,160,73" concept="1" />
      <node id="3064182000795631812" at="160,73,161,57" concept="5" />
      <node id="3064182000795631812" at="161,57,162,59" concept="5" />
      <node id="3064182000795631812" at="163,35,164,87" concept="5" />
      <node id="3064182000795631812" at="164,87,165,94" concept="6" />
      <node id="3064182000795631812" at="166,10,167,22" concept="6" />
      <node id="3064182000795631812" at="170,33,171,14" concept="9" />
      <node id="3064182000795631812" at="173,69,174,57" concept="6" />
      <node id="3064182000795631812" at="176,81,177,41" concept="7" />
      <node id="3064182000795631812" at="177,41,178,136" concept="6" />
      <node id="3064182000795631812" at="184,0,185,0" concept="2" trace="myReferencingNode" />
      <node id="3064182000795631812" at="186,119,187,21" concept="9" />
      <node id="3064182000795631812" at="187,21,188,42" concept="1" />
      <node id="3064182000795631812" at="188,42,189,20" concept="1" />
      <node id="3064182000795631812" at="192,41,193,42" concept="6" />
      <node id="3064182000795631812" at="198,28,199,20" concept="6" />
      <node id="3064182000795631831" at="202,53,203,91" concept="5" />
      <node id="3064182000795631831" at="203,91,204,31" concept="1" />
      <node id="3064182000795631831" at="204,31,205,44" concept="1" />
      <node id="3064182000795631831" at="205,44,206,33" concept="1" />
      <node id="3064182000795631831" at="206,33,207,28" concept="5" />
      <node id="3064182000795631831" at="207,28,208,65" concept="1" />
      <node id="3064182000795631831" at="208,65,209,46" concept="1" />
      <node id="3064182000795631831" at="209,46,210,36" concept="5" />
      <node id="3064182000795631831" at="210,36,211,60" concept="1" />
      <node id="3064182000795631831" at="211,60,212,112" concept="1" />
      <node id="3064182000795631831" at="212,112,213,42" concept="1" />
      <node id="3064182000795631831" at="213,42,214,75" concept="1" />
      <node id="3064182000795631831" at="214,75,215,59" concept="5" />
      <node id="3064182000795631831" at="215,59,216,61" concept="5" />
      <node id="3064182000795631831" at="217,37,218,89" concept="5" />
      <node id="3064182000795631831" at="218,89,219,96" concept="6" />
      <node id="3064182000795631831" at="220,12,221,24" concept="6" />
      <node id="3064182000795631812" at="25,0,27,0" concept="2" trace="myNode" />
      <node id="3064182000795631812" at="97,0,99,0" concept="2" trace="myNode" />
      <node id="3064182000795631812" at="182,0,184,0" concept="2" trace="myNode" />
      <node id="3064182000795631812" at="39,0,42,0" concept="4" trace="createCell#()Ljetbrains/mps/openapi/editor/cells/EditorCell;" />
      <node id="3064182000795631812" at="85,0,88,0" concept="0" trace="_Inline_38ix8g_a1a#()V" />
      <node id="3064182000795631812" at="88,0,91,0" concept="4" trace="createEditorCell#(Ljetbrains/mps/openapi/editor/EditorContext;)Ljetbrains/mps/openapi/editor/cells/EditorCell;" />
      <node id="3064182000795631812" at="107,0,110,0" concept="4" trace="createCell#()Ljetbrains/mps/openapi/editor/cells/EditorCell;" />
      <node id="3064182000795631812" at="170,0,173,0" concept="0" trace="_Inline_38ix8g_a3a#()V" />
      <node id="3064182000795631812" at="173,0,176,0" concept="4" trace="createEditorCell#(Ljetbrains/mps/openapi/editor/EditorContext;)Ljetbrains/mps/openapi/editor/cells/EditorCell;" />
      <node id="3064182000795631812" at="192,0,195,0" concept="4" trace="createCell#()Ljetbrains/mps/openapi/editor/cells/EditorCell;" />
      <node id="3064182000795631812" at="28,0,32,0" concept="0" trace="DefaultGenerationParameterId_EditorBuilder_a#(Ljetbrains/mps/openapi/editor/EditorContext;Lorg/jetbrains/mps/openapi/model/SNode;)V" />
      <node id="3064182000795631812" at="70,63,74,5" concept="3" />
      <node id="3064182000795631812" at="91,0,95,0" concept="4" trace="createEditorCell#(Ljetbrains/mps/openapi/editor/EditorContext;Lorg/jetbrains/mps/openapi/model/SNode;)Ljetbrains/mps/openapi/editor/cells/EditorCell;" />
      <node id="3064182000795631812" at="155,63,159,5" concept="3" />
      <node id="3064182000795631812" at="176,0,180,0" concept="4" trace="createEditorCell#(Ljetbrains/mps/openapi/editor/EditorContext;Lorg/jetbrains/mps/openapi/model/SNode;)Ljetbrains/mps/openapi/editor/cells/EditorCell;" />
      <node id="3064182000795631812" at="33,0,38,0" concept="4" trace="getNode#()Lorg/jetbrains/mps/openapi/model/SNode;" />
      <node id="3064182000795631812" at="77,59,82,22" concept="3" />
      <node id="3064182000795631812" at="101,0,106,0" concept="0" trace="Inline_Builder_38ix8g_a1a#(Ljetbrains/mps/openapi/editor/EditorContext;Lorg/jetbrains/mps/openapi/model/SNode;Lorg/jetbrains/mps/openapi/model/SNode;)V" />
      <node id="3064182000795631812" at="111,0,116,0" concept="4" trace="getNode#()Lorg/jetbrains/mps/openapi/model/SNode;" />
      <node id="3064182000795631826" at="130,61,135,24" concept="3" />
      <node id="3064182000795631812" at="162,59,167,22" concept="3" />
      <node id="3064182000795631812" at="186,0,191,0" concept="0" trace="Inline_Builder_38ix8g_a3a#(Ljetbrains/mps/openapi/editor/EditorContext;Lorg/jetbrains/mps/openapi/model/SNode;Lorg/jetbrains/mps/openapi/model/SNode;)V" />
      <node id="3064182000795631812" at="196,0,201,0" concept="4" trace="getNode#()Lorg/jetbrains/mps/openapi/model/SNode;" />
      <node id="3064182000795631831" at="216,61,221,24" concept="3" />
      <node id="3064182000795631818" at="54,0,64,0" concept="4" trace="createConstant_38ix8g_a0#()Ljetbrains/mps/openapi/editor/cells/EditorCell;" />
      <node id="3064182000795631812" at="43,0,54,0" concept="4" trace="createCollection_38ix8g_a#()Ljetbrains/mps/openapi/editor/cells/EditorCell;" />
      <node id="3064182000795631820" at="138,0,149,0" concept="4" trace="createConstant_38ix8g_c0#()Ljetbrains/mps/openapi/editor/cells/EditorCell;" />
      <node id="3064182000795631812" at="64,0,84,0" concept="4" trace="createRefCell_38ix8g_b0#()Ljetbrains/mps/openapi/editor/cells/EditorCell;" />
      <node id="3064182000795631826" at="117,0,137,0" concept="4" trace="createProperty_38ix8g_a0b0#()Ljetbrains/mps/openapi/editor/cells/EditorCell;" />
      <node id="3064182000795631812" at="149,0,169,0" concept="4" trace="createRefCell_38ix8g_d0#()Ljetbrains/mps/openapi/editor/cells/EditorCell;" />
      <node id="3064182000795631831" at="202,0,223,0" concept="4" trace="createProperty_38ix8g_a0d0#()Ljetbrains/mps/openapi/editor/cells/EditorCell;" />
      <scope id="3064182000795631812" at="35,26,36,18" />
      <scope id="3064182000795631812" at="39,39,40,39" />
      <scope id="3064182000795631812" at="85,33,86,14" />
      <scope id="3064182000795631812" at="88,69,89,57" />
      <scope id="3064182000795631812" at="107,41,108,42" />
      <scope id="3064182000795631812" at="113,28,114,20" />
      <scope id="3064182000795631812" at="170,33,171,14" />
      <scope id="3064182000795631812" at="173,69,174,57" />
      <scope id="3064182000795631812" at="192,41,193,42" />
      <scope id="3064182000795631812" at="198,28,199,20" />
      <scope id="3064182000795631812" at="28,108,30,18" />
      <scope id="3064182000795631812" at="71,39,73,38" />
      <scope id="3064182000795631812" at="78,35,80,94">
        <var name="manager" id="3064182000795631812" />
      </scope>
      <scope id="3064182000795631812" at="91,81,93,136" />
      <scope id="3064182000795631826" at="131,37,133,96">
        <var name="manager" id="3064182000795631826" />
      </scope>
      <scope id="3064182000795631812" at="156,39,158,38" />
      <scope id="3064182000795631812" at="163,35,165,94">
        <var name="manager" id="3064182000795631812" />
      </scope>
      <scope id="3064182000795631812" at="176,81,178,136" />
      <scope id="3064182000795631831" at="217,37,219,96">
=======
      <node id="3064182000795631812" at="24,79,25,63" concept="5" />
      <node id="3064182000795631812" at="27,89,28,96" concept="4" />
      <node id="3064182000795631812" at="28,96,29,48" concept="1" />
      <node id="3064182000795631812" at="29,48,30,28" concept="1" />
      <node id="3064182000795631812" at="30,28,31,81" concept="1" />
      <node id="3064182000795631812" at="31,81,32,80" concept="1" />
      <node id="3064182000795631812" at="32,80,33,81" concept="1" />
      <node id="3064182000795631812" at="33,81,34,80" concept="1" />
      <node id="3064182000795631812" at="34,80,35,22" concept="5" />
      <node id="3064182000795631818" at="37,88,38,99" concept="4" />
      <node id="3064182000795631818" at="38,99,39,47" concept="1" />
      <node id="3064182000795631818" at="39,47,40,34" concept="4" />
      <node id="3064182000795631818" at="40,34,41,62" concept="1" />
      <node id="3064182000795631818" at="41,62,42,58" concept="1" />
      <node id="3064182000795631818" at="42,58,43,40" concept="1" />
      <node id="3064182000795631818" at="43,40,44,34" concept="1" />
      <node id="3064182000795631818" at="44,34,45,22" concept="5" />
      <node id="3064182000795631812" at="47,87,48,81" concept="4" />
      <node id="3064182000795631812" at="48,81,49,34" concept="1" />
      <node id="3064182000795631812" at="49,34,50,47" concept="1" />
      <node id="3064182000795631812" at="50,47,51,26" concept="4" />
      <node id="3064182000795631812" at="51,26,52,100" concept="1" />
      <node id="3064182000795631812" at="52,100,53,58" concept="1" />
      <node id="3064182000795631812" at="54,39,55,40" concept="1" />
      <node id="3064182000795631812" at="55,40,56,38" concept="1" />
      <node id="3064182000795631812" at="57,5,58,73" concept="1" />
      <node id="3064182000795631812" at="58,73,59,57" concept="4" />
      <node id="3064182000795631812" at="60,35,61,82" concept="4" />
      <node id="3064182000795631812" at="61,82,62,112" concept="5" />
      <node id="3064182000795631812" at="63,10,64,22" concept="5" />
      <node id="3064182000795631824" at="67,33,68,14" concept="7" />
      <node id="3064182000795631824" at="70,69,71,67" concept="5" />
      <node id="3064182000795631824" at="73,81,74,66" concept="5" />
      <node id="3064182000795631826" at="76,92,77,84" concept="4" />
      <node id="3064182000795631826" at="77,84,78,31" concept="1" />
      <node id="3064182000795631826" at="78,31,79,44" concept="1" />
      <node id="3064182000795631826" at="79,44,80,33" concept="1" />
      <node id="3064182000795631826" at="80,33,81,28" concept="4" />
      <node id="3064182000795631826" at="81,28,82,60" concept="1" />
      <node id="3064182000795631826" at="82,60,83,44" concept="1" />
      <node id="3064182000795631826" at="83,44,84,36" concept="4" />
      <node id="3064182000795631826" at="84,36,85,115" concept="1" />
      <node id="3064182000795631826" at="85,115,86,42" concept="1" />
      <node id="3064182000795631826" at="86,42,87,75" concept="1" />
      <node id="3064182000795631826" at="87,75,88,59" concept="4" />
      <node id="3064182000795631826" at="89,37,90,84" concept="4" />
      <node id="3064182000795631826" at="90,84,91,114" concept="5" />
      <node id="3064182000795631826" at="92,12,93,24" concept="5" />
      <node id="3064182000795631820" at="96,88,97,88" concept="4" />
      <node id="3064182000795631820" at="97,88,98,47" concept="1" />
      <node id="3064182000795631820" at="98,47,99,34" concept="4" />
      <node id="3064182000795631820" at="99,34,100,61" concept="1" />
      <node id="3064182000795631820" at="100,61,101,57" concept="1" />
      <node id="3064182000795631820" at="101,57,102,58" concept="1" />
      <node id="3064182000795631820" at="102,58,103,40" concept="1" />
      <node id="3064182000795631820" at="103,40,104,34" concept="1" />
      <node id="3064182000795631820" at="104,34,105,22" concept="5" />
      <node id="3064182000795631812" at="107,87,108,81" concept="4" />
      <node id="3064182000795631812" at="108,81,109,34" concept="1" />
      <node id="3064182000795631812" at="109,34,110,47" concept="1" />
      <node id="3064182000795631812" at="110,47,111,26" concept="4" />
      <node id="3064182000795631812" at="111,26,112,100" concept="1" />
      <node id="3064182000795631812" at="112,100,113,58" concept="1" />
      <node id="3064182000795631812" at="114,39,115,40" concept="1" />
      <node id="3064182000795631812" at="115,40,116,38" concept="1" />
      <node id="3064182000795631812" at="117,5,118,73" concept="1" />
      <node id="3064182000795631812" at="118,73,119,57" concept="4" />
      <node id="3064182000795631812" at="120,35,121,82" concept="4" />
      <node id="3064182000795631812" at="121,82,122,112" concept="5" />
      <node id="3064182000795631812" at="123,10,124,22" concept="5" />
      <node id="3064182000795631829" at="127,33,128,14" concept="7" />
      <node id="3064182000795631829" at="130,69,131,67" concept="5" />
      <node id="3064182000795631829" at="133,81,134,66" concept="5" />
      <node id="3064182000795631831" at="136,92,137,84" concept="4" />
      <node id="3064182000795631831" at="137,84,138,31" concept="1" />
      <node id="3064182000795631831" at="138,31,139,44" concept="1" />
      <node id="3064182000795631831" at="139,44,140,33" concept="1" />
      <node id="3064182000795631831" at="140,33,141,28" concept="4" />
      <node id="3064182000795631831" at="141,28,142,60" concept="1" />
      <node id="3064182000795631831" at="142,60,143,46" concept="1" />
      <node id="3064182000795631831" at="143,46,144,36" concept="4" />
      <node id="3064182000795631831" at="144,36,145,63" concept="1" />
      <node id="3064182000795631831" at="145,63,146,115" concept="1" />
      <node id="3064182000795631831" at="146,115,147,42" concept="1" />
      <node id="3064182000795631831" at="147,42,148,75" concept="1" />
      <node id="3064182000795631831" at="148,75,149,59" concept="4" />
      <node id="3064182000795631831" at="150,37,151,84" concept="4" />
      <node id="3064182000795631831" at="151,84,152,114" concept="5" />
      <node id="3064182000795631831" at="153,12,154,24" concept="5" />
      <node id="3064182000795631812" at="24,0,27,0" concept="3" trace="createEditorCell#(Ljetbrains/mps/openapi/editor/EditorContext;Lorg/jetbrains/mps/openapi/model/SNode;)Ljetbrains/mps/openapi/editor/cells/EditorCell;" />
      <node id="3064182000795631824" at="67,0,70,0" concept="0" trace="_Inline_38ix8g_a1a#()V" />
      <node id="3064182000795631824" at="70,0,73,0" concept="3" trace="createEditorCell#(Ljetbrains/mps/openapi/editor/EditorContext;)Ljetbrains/mps/openapi/editor/cells/EditorCell;" />
      <node id="3064182000795631824" at="73,0,76,0" concept="3" trace="createEditorCell#(Ljetbrains/mps/openapi/editor/EditorContext;Lorg/jetbrains/mps/openapi/model/SNode;)Ljetbrains/mps/openapi/editor/cells/EditorCell;" />
      <node id="3064182000795631829" at="127,0,130,0" concept="0" trace="_Inline_38ix8g_a3a#()V" />
      <node id="3064182000795631829" at="130,0,133,0" concept="3" trace="createEditorCell#(Ljetbrains/mps/openapi/editor/EditorContext;)Ljetbrains/mps/openapi/editor/cells/EditorCell;" />
      <node id="3064182000795631829" at="133,0,136,0" concept="3" trace="createEditorCell#(Ljetbrains/mps/openapi/editor/EditorContext;Lorg/jetbrains/mps/openapi/model/SNode;)Ljetbrains/mps/openapi/editor/cells/EditorCell;" />
      <node id="3064182000795631812" at="53,58,57,5" concept="2" />
      <node id="3064182000795631812" at="113,58,117,5" concept="2" />
      <node id="3064182000795631812" at="59,57,64,22" concept="2" />
      <node id="3064182000795631826" at="88,59,93,24" concept="2" />
      <node id="3064182000795631812" at="119,57,124,22" concept="2" />
      <node id="3064182000795631831" at="149,59,154,24" concept="2" />
      <node id="3064182000795631812" at="27,0,37,0" concept="3" trace="createCollection_38ix8g_a#(Ljetbrains/mps/openapi/editor/EditorContext;Lorg/jetbrains/mps/openapi/model/SNode;)Ljetbrains/mps/openapi/editor/cells/EditorCell;" />
      <node id="3064182000795631818" at="37,0,47,0" concept="3" trace="createConstant_38ix8g_a0#(Ljetbrains/mps/openapi/editor/EditorContext;Lorg/jetbrains/mps/openapi/model/SNode;)Ljetbrains/mps/openapi/editor/cells/EditorCell;" />
      <node id="3064182000795631820" at="96,0,107,0" concept="3" trace="createConstant_38ix8g_c0#(Ljetbrains/mps/openapi/editor/EditorContext;Lorg/jetbrains/mps/openapi/model/SNode;)Ljetbrains/mps/openapi/editor/cells/EditorCell;" />
      <node id="3064182000795631812" at="47,0,66,0" concept="3" trace="createRefCell_38ix8g_b0#(Ljetbrains/mps/openapi/editor/EditorContext;Lorg/jetbrains/mps/openapi/model/SNode;)Ljetbrains/mps/openapi/editor/cells/EditorCell;" />
      <node id="3064182000795631826" at="76,0,95,0" concept="3" trace="createProperty_38ix8g_a0b0#(Ljetbrains/mps/openapi/editor/EditorContext;Lorg/jetbrains/mps/openapi/model/SNode;)Ljetbrains/mps/openapi/editor/cells/EditorCell;" />
      <node id="3064182000795631812" at="107,0,126,0" concept="3" trace="createRefCell_38ix8g_d0#(Ljetbrains/mps/openapi/editor/EditorContext;Lorg/jetbrains/mps/openapi/model/SNode;)Ljetbrains/mps/openapi/editor/cells/EditorCell;" />
      <node id="3064182000795631831" at="136,0,156,0" concept="3" trace="createProperty_38ix8g_a0d0#(Ljetbrains/mps/openapi/editor/EditorContext;Lorg/jetbrains/mps/openapi/model/SNode;)Ljetbrains/mps/openapi/editor/cells/EditorCell;" />
      <scope id="3064182000795631812" at="24,79,25,63" />
      <scope id="3064182000795631824" at="67,33,68,14" />
      <scope id="3064182000795631824" at="70,69,71,67" />
      <scope id="3064182000795631824" at="73,81,74,66" />
      <scope id="3064182000795631829" at="127,33,128,14" />
      <scope id="3064182000795631829" at="130,69,131,67" />
      <scope id="3064182000795631829" at="133,81,134,66" />
      <scope id="3064182000795631812" at="54,39,56,38" />
      <scope id="3064182000795631812" at="60,35,62,112">
        <var name="manager" id="3064182000795631812" />
      </scope>
      <scope id="3064182000795631826" at="89,37,91,114">
        <var name="manager" id="3064182000795631826" />
      </scope>
      <scope id="3064182000795631812" at="114,39,116,38" />
      <scope id="3064182000795631812" at="120,35,122,112">
        <var name="manager" id="3064182000795631812" />
      </scope>
      <scope id="3064182000795631831" at="150,37,152,114">
>>>>>>> bd830ede
        <var name="manager" id="3064182000795631831" />
      </scope>
      <scope id="3064182000795631812" at="39,0,42,0" />
      <scope id="3064182000795631812" at="85,0,88,0" />
      <scope id="3064182000795631812" at="88,0,91,0">
        <var name="editorContext" id="3064182000795631812" />
      </scope>
<<<<<<< HEAD
      <scope id="3064182000795631812" at="101,119,104,20" />
      <scope id="3064182000795631812" at="107,0,110,0" />
      <scope id="3064182000795631812" at="170,0,173,0" />
      <scope id="3064182000795631812" at="173,0,176,0">
        <var name="editorContext" id="3064182000795631812" />
      </scope>
      <scope id="3064182000795631812" at="186,119,189,20" />
      <scope id="3064182000795631812" at="192,0,195,0" />
      <scope id="3064182000795631812" at="28,0,32,0">
        <var name="context" id="3064182000795631812" />
        <var name="node" id="3064182000795631812" />
      </scope>
      <scope id="3064182000795631812" at="91,0,95,0">
        <var name="editorContext" id="3064182000795631812" />
        <var name="node" id="3064182000795631812" />
      </scope>
      <scope id="3064182000795631812" at="176,0,180,0">
        <var name="editorContext" id="3064182000795631812" />
        <var name="node" id="3064182000795631812" />
=======
      <scope id="3064182000795631824" at="67,0,70,0" />
      <scope id="3064182000795631824" at="70,0,73,0">
        <var name="editorContext" id="3064182000795631824" />
      </scope>
      <scope id="3064182000795631824" at="73,0,76,0">
        <var name="editorContext" id="3064182000795631824" />
        <var name="node" id="3064182000795631824" />
      </scope>
      <scope id="3064182000795631829" at="127,0,130,0" />
      <scope id="3064182000795631829" at="130,0,133,0">
        <var name="editorContext" id="3064182000795631829" />
      </scope>
      <scope id="3064182000795631829" at="133,0,136,0">
        <var name="editorContext" id="3064182000795631829" />
        <var name="node" id="3064182000795631829" />
>>>>>>> bd830ede
      </scope>
      <scope id="3064182000795631812" at="33,0,38,0" />
      <scope id="3064182000795631812" at="101,0,106,0">
        <var name="context" id="3064182000795631812" />
        <var name="node" id="3064182000795631812" />
        <var name="referencingNode" id="3064182000795631812" />
      </scope>
      <scope id="3064182000795631812" at="111,0,116,0" />
      <scope id="3064182000795631812" at="186,0,191,0">
        <var name="context" id="3064182000795631812" />
        <var name="node" id="3064182000795631812" />
        <var name="referencingNode" id="3064182000795631812" />
      </scope>
      <scope id="3064182000795631812" at="196,0,201,0" />
      <scope id="3064182000795631818" at="54,49,62,22">
        <var name="editorCell" id="3064182000795631818" />
        <var name="style" id="3064182000795631818" />
      </scope>
<<<<<<< HEAD
      <scope id="3064182000795631812" at="43,50,52,22">
        <var name="editorCell" id="3064182000795631812" />
      </scope>
      <scope id="3064182000795631820" at="138,49,147,22">
        <var name="editorCell" id="3064182000795631820" />
        <var name="style" id="3064182000795631820" />
      </scope>
      <scope id="3064182000795631818" at="54,0,64,0" />
      <scope id="3064182000795631812" at="43,0,54,0" />
      <scope id="3064182000795631820" at="138,0,149,0" />
      <scope id="3064182000795631812" at="64,48,82,22">
=======
      <scope id="3064182000795631820" at="96,88,105,22">
        <var name="editorCell" id="3064182000795631820" />
        <var name="style" id="3064182000795631820" />
      </scope>
      <scope id="3064182000795631812" at="27,0,37,0">
        <var name="editorContext" id="3064182000795631812" />
        <var name="node" id="3064182000795631812" />
      </scope>
      <scope id="3064182000795631818" at="37,0,47,0">
        <var name="editorContext" id="3064182000795631818" />
        <var name="node" id="3064182000795631818" />
      </scope>
      <scope id="3064182000795631820" at="96,0,107,0">
        <var name="editorContext" id="3064182000795631820" />
        <var name="node" id="3064182000795631820" />
      </scope>
      <scope id="3064182000795631812" at="47,87,64,22">
>>>>>>> bd830ede
        <var name="attributeConcept" id="3064182000795631812" />
        <var name="editorCell" id="3064182000795631812" />
        <var name="provider" id="3064182000795631812" />
      </scope>
<<<<<<< HEAD
      <scope id="3064182000795631826" at="117,53,135,24">
=======
      <scope id="3064182000795631826" at="76,92,93,24">
>>>>>>> bd830ede
        <var name="attributeConcept" id="3064182000795631826" />
        <var name="editorCell" id="3064182000795631826" />
        <var name="provider" id="3064182000795631826" />
        <var name="style" id="3064182000795631826" />
      </scope>
<<<<<<< HEAD
      <scope id="3064182000795631812" at="149,48,167,22">
=======
      <scope id="3064182000795631812" at="107,87,124,22">
>>>>>>> bd830ede
        <var name="attributeConcept" id="3064182000795631812" />
        <var name="editorCell" id="3064182000795631812" />
        <var name="provider" id="3064182000795631812" />
      </scope>
<<<<<<< HEAD
      <scope id="3064182000795631831" at="202,53,221,24">
=======
      <scope id="3064182000795631831" at="136,92,154,24">
>>>>>>> bd830ede
        <var name="attributeConcept" id="3064182000795631831" />
        <var name="editorCell" id="3064182000795631831" />
        <var name="provider" id="3064182000795631831" />
        <var name="style" id="3064182000795631831" />
      </scope>
<<<<<<< HEAD
      <scope id="3064182000795631812" at="64,0,84,0" />
      <scope id="3064182000795631826" at="117,0,137,0" />
      <scope id="3064182000795631812" at="149,0,169,0" />
      <scope id="3064182000795631831" at="202,0,223,0" />
      <unit id="3064182000795631812" at="84,0,96,0" name="jetbrains.mps.lang.generator.generationParameters.editor.DefaultGenerationParameterId_EditorBuilder_a$_Inline_38ix8g_a1a" />
      <unit id="3064182000795631812" at="169,0,181,0" name="jetbrains.mps.lang.generator.generationParameters.editor.DefaultGenerationParameterId_EditorBuilder_a$_Inline_38ix8g_a3a" />
      <unit id="3064182000795631812" at="96,0,138,0" name="jetbrains.mps.lang.generator.generationParameters.editor.DefaultGenerationParameterId_EditorBuilder_a$Inline_Builder_38ix8g_a1a" />
      <unit id="3064182000795631812" at="181,0,224,0" name="jetbrains.mps.lang.generator.generationParameters.editor.DefaultGenerationParameterId_EditorBuilder_a$Inline_Builder_38ix8g_a3a" />
      <unit id="3064182000795631812" at="24,0,225,0" name="jetbrains.mps.lang.generator.generationParameters.editor.DefaultGenerationParameterId_EditorBuilder_a" />
=======
      <scope id="3064182000795631812" at="47,0,66,0">
        <var name="editorContext" id="3064182000795631812" />
        <var name="node" id="3064182000795631812" />
      </scope>
      <scope id="3064182000795631826" at="76,0,95,0">
        <var name="editorContext" id="3064182000795631826" />
        <var name="node" id="3064182000795631826" />
      </scope>
      <scope id="3064182000795631812" at="107,0,126,0">
        <var name="editorContext" id="3064182000795631812" />
        <var name="node" id="3064182000795631812" />
      </scope>
      <scope id="3064182000795631831" at="136,0,156,0">
        <var name="editorContext" id="3064182000795631831" />
        <var name="node" id="3064182000795631831" />
      </scope>
      <unit id="3064182000795631824" at="66,0,96,0" name="jetbrains.mps.lang.generator.generationParameters.editor.DefaultGenerationParameterId_Editor$_Inline_38ix8g_a1a" />
      <unit id="3064182000795631829" at="126,0,157,0" name="jetbrains.mps.lang.generator.generationParameters.editor.DefaultGenerationParameterId_Editor$_Inline_38ix8g_a3a" />
      <unit id="3064182000795631812" at="23,0,158,0" name="jetbrains.mps.lang.generator.generationParameters.editor.DefaultGenerationParameterId_Editor" />
>>>>>>> bd830ede
    </file>
  </root>
  <root nodeRef="r:deb6d2ec-081d-477c-be0d-cb6048dca9ea(jetbrains.mps.lang.generator.generationParameters.editor)/8484425748929510077">
    <file name="DefaultGeneratorParameter_Editor.java">
<<<<<<< HEAD
      <node id="8484425748929510077" at="11,79,12,91" concept="6" />
      <node id="8484425748929510077" at="14,82,15,94" concept="6" />
      <node id="8484425748929510077" at="11,0,14,0" concept="4" trace="createEditorCell#(Ljetbrains/mps/openapi/editor/EditorContext;Lorg/jetbrains/mps/openapi/model/SNode;)Ljetbrains/mps/openapi/editor/cells/EditorCell;" />
      <node id="8484425748929510077" at="14,0,17,0" concept="4" trace="createInspectedCell#(Ljetbrains/mps/openapi/editor/EditorContext;Lorg/jetbrains/mps/openapi/model/SNode;)Ljetbrains/mps/openapi/editor/cells/EditorCell;" />
      <scope id="8484425748929510077" at="11,79,12,91" />
      <scope id="8484425748929510077" at="14,82,15,94" />
      <scope id="8484425748929510077" at="11,0,14,0">
=======
      <node id="8484425748929510077" at="35,79,36,63" concept="5" />
      <node id="8484425748929510077" at="38,82,39,65" concept="5" />
      <node id="8484425748929510077" at="41,89,42,99" concept="4" />
      <node id="8484425748929510077" at="42,99,43,48" concept="1" />
      <node id="8484425748929510077" at="43,48,44,28" concept="1" />
      <node id="8484425748929510077" at="44,28,45,81" concept="1" />
      <node id="8484425748929510077" at="45,81,46,81" concept="1" />
      <node id="8484425748929510077" at="46,81,47,80" concept="1" />
      <node id="8484425748929510077" at="47,80,48,22" concept="5" />
      <node id="8484425748929510079" at="50,88,51,82" concept="4" />
      <node id="8484425748929510079" at="51,82,52,29" concept="1" />
      <node id="8484425748929510079" at="52,29,53,42" concept="1" />
      <node id="8484425748929510079" at="53,42,54,26" concept="4" />
      <node id="8484425748929510079" at="54,26,55,58" concept="1" />
      <node id="8484425748929510079" at="55,58,56,42" concept="1" />
      <node id="8484425748929510079" at="56,42,57,34" concept="4" />
      <node id="8484425748929510079" at="57,34,58,113" concept="1" />
      <node id="8484425748929510079" at="58,113,59,40" concept="1" />
      <node id="8484425748929510079" at="59,40,60,73" concept="1" />
      <node id="8484425748929510079" at="60,73,61,57" concept="4" />
      <node id="8484425748929510079" at="62,35,63,82" concept="4" />
      <node id="8484425748929510079" at="63,82,64,112" concept="5" />
      <node id="8484425748929510079" at="65,10,66,22" concept="5" />
      <node id="8484425748929510081" at="68,88,69,87" concept="4" />
      <node id="8484425748929510081" at="69,87,70,47" concept="1" />
      <node id="8484425748929510081" at="70,47,71,34" concept="1" />
      <node id="8484425748929510081" at="71,34,72,22" concept="5" />
      <node id="8484425748929510077" at="74,87,75,257" concept="4" />
      <node id="8484425748929510077" at="75,257,76,33" concept="5" />
      <node id="8484425748929510077" at="79,118,80,49" concept="7" />
      <node id="8484425748929510077" at="82,55,83,59" concept="4" />
      <node id="8484425748929510077" at="83,59,84,41" concept="1" />
      <node id="8484425748929510077" at="84,41,85,24" concept="5" />
      <node id="8484425748929510077" at="88,118,89,378" concept="1" />
      <node id="8484425748929510077" at="91,41,92,35" concept="1" />
      <node id="8484425748929510077" at="96,44,97,54" concept="4" />
      <node id="8484425748929510077" at="97,54,98,41" concept="1" />
      <node id="8484425748929510077" at="98,41,99,0" concept="6" />
      <node id="8484425748929510077" at="99,0,100,40" concept="1" />
      <node id="8484425748929510077" at="100,40,101,24" concept="5" />
      <node id="8484425748929510077" at="103,40,104,25" concept="5" />
      <node id="8484425748929510077" at="107,91,108,96" concept="4" />
      <node id="8484425748929510077" at="108,96,109,50" concept="1" />
      <node id="8484425748929510077" at="109,50,110,28" concept="1" />
      <node id="8484425748929510077" at="110,28,111,81" concept="1" />
      <node id="8484425748929510077" at="111,81,112,94" concept="1" />
      <node id="8484425748929510077" at="112,94,113,22" concept="5" />
      <node id="4700935326594654861" at="115,88,116,96" concept="4" />
      <node id="4700935326594654861" at="116,96,117,47" concept="1" />
      <node id="4700935326594654861" at="117,47,118,34" concept="4" />
      <node id="4700935326594654861" at="118,34,119,61" concept="1" />
      <node id="4700935326594654861" at="119,61,120,40" concept="1" />
      <node id="4700935326594654861" at="120,40,121,34" concept="1" />
      <node id="4700935326594654861" at="121,34,122,22" concept="5" />
      <node id="4700935326594654869" at="126,31,127,102" concept="5" />
      <node id="4700935326594654865" at="131,44,132,46" concept="5" />
      <node id="4700935326594654865" at="134,13,135,79" concept="1" />
      <node id="4700935326594654865" at="135,79,136,82" concept="1" />
      <node id="4700935326594654865" at="136,82,137,60" concept="1" />
      <node id="4700935326594654865" at="137,60,138,22" concept="5" />
      <node id="4700935326594654865" at="129,0,131,0" concept="3" trace="setText#(Ljava/lang/String;)V" />
      <node id="8484425748929510077" at="35,0,38,0" concept="3" trace="createEditorCell#(Ljetbrains/mps/openapi/editor/EditorContext;Lorg/jetbrains/mps/openapi/model/SNode;)Ljetbrains/mps/openapi/editor/cells/EditorCell;" />
      <node id="8484425748929510077" at="38,0,41,0" concept="3" trace="createInspectedCell#(Ljetbrains/mps/openapi/editor/EditorContext;Lorg/jetbrains/mps/openapi/model/SNode;)Ljetbrains/mps/openapi/editor/cells/EditorCell;" />
      <node id="8484425748929510077" at="79,0,82,0" concept="0" trace="typeSingleRoleHandler_95jom2_c0#(Lorg/jetbrains/mps/openapi/model/SNode;Lorg/jetbrains/mps/openapi/language/SContainmentLink;Ljetbrains/mps/openapi/editor/EditorContext;)V" />
      <node id="8484425748929510077" at="87,70,90,7" concept="2" />
      <node id="8484425748929510077" at="90,7,93,7" concept="2" />
      <node id="8484425748929510077" at="103,0,106,0" concept="3" trace="getNoTargetText#()Ljava/lang/String;" />
      <node id="4700935326594654865" at="126,0,129,0" concept="3" trace="getText#()Ljava/lang/String;" />
      <node id="4700935326594654865" at="131,0,134,0" concept="3" trace="isValidText#(Ljava/lang/String;)Z" />
      <node id="8484425748929510077" at="74,0,78,0" concept="3" trace="createRefNode_95jom2_c0#(Ljetbrains/mps/openapi/editor/EditorContext;Lorg/jetbrains/mps/openapi/model/SNode;)Ljetbrains/mps/openapi/editor/cells/EditorCell;" />
      <node id="8484425748929510079" at="61,57,66,22" concept="2" />
      <node id="8484425748929510077" at="82,0,87,0" concept="3" trace="createChildCell#(Lorg/jetbrains/mps/openapi/model/SNode;)Ljetbrains/mps/openapi/editor/cells/EditorCell;" />
      <node id="8484425748929510081" at="68,0,74,0" concept="3" trace="createConstant_95jom2_b0#(Ljetbrains/mps/openapi/editor/EditorContext;Lorg/jetbrains/mps/openapi/model/SNode;)Ljetbrains/mps/openapi/editor/cells/EditorCell;" />
      <node id="8484425748929510077" at="87,0,95,0" concept="3" trace="installCellInfo#(Lorg/jetbrains/mps/openapi/model/SNode;Ljetbrains/mps/openapi/editor/cells/EditorCell;)V" />
      <node id="8484425748929510077" at="95,0,103,0" concept="3" trace="createEmptyCell#()Ljetbrains/mps/openapi/editor/cells/EditorCell;" />
      <node id="8484425748929510077" at="107,0,115,0" concept="3" trace="createCollection_95jom2_a_0#(Ljetbrains/mps/openapi/editor/EditorContext;Lorg/jetbrains/mps/openapi/model/SNode;)Ljetbrains/mps/openapi/editor/cells/EditorCell;" />
      <node id="8484425748929510077" at="41,0,50,0" concept="3" trace="createCollection_95jom2_a#(Ljetbrains/mps/openapi/editor/EditorContext;Lorg/jetbrains/mps/openapi/model/SNode;)Ljetbrains/mps/openapi/editor/cells/EditorCell;" />
      <node id="4700935326594654861" at="115,0,124,0" concept="3" trace="createConstant_95jom2_a0#(Ljetbrains/mps/openapi/editor/EditorContext;Lorg/jetbrains/mps/openapi/model/SNode;)Ljetbrains/mps/openapi/editor/cells/EditorCell;" />
      <node id="4700935326594654865" at="124,113,134,13" concept="4" />
      <node id="4700935326594654865" at="124,0,140,0" concept="3" trace="createReadOnlyModelAccessor_95jom2_b0#(Ljetbrains/mps/openapi/editor/EditorContext;Lorg/jetbrains/mps/openapi/model/SNode;)Ljetbrains/mps/openapi/editor/cells/EditorCell;" />
      <node id="8484425748929510079" at="50,0,68,0" concept="3" trace="createProperty_95jom2_a0#(Ljetbrains/mps/openapi/editor/EditorContext;Lorg/jetbrains/mps/openapi/model/SNode;)Ljetbrains/mps/openapi/editor/cells/EditorCell;" />
      <scope id="4700935326594654865" at="129,37,129,37" />
      <scope id="8484425748929510077" at="35,79,36,63" />
      <scope id="8484425748929510077" at="38,82,39,65" />
      <scope id="8484425748929510077" at="79,118,80,49" />
      <scope id="8484425748929510077" at="88,118,89,378" />
      <scope id="8484425748929510077" at="91,41,92,35" />
      <scope id="8484425748929510077" at="103,40,104,25" />
      <scope id="4700935326594654868" at="126,31,127,102" />
      <scope id="4700935326594654865" at="131,44,132,46" />
      <scope id="8484425748929510079" at="62,35,64,112">
        <var name="manager" id="8484425748929510079" />
      </scope>
      <scope id="8484425748929510077" at="74,87,76,33">
        <var name="provider" id="8484425748929510077" />
      </scope>
      <scope id="4700935326594654865" at="129,0,131,0">
        <var name="s" id="4700935326594654865" />
      </scope>
      <scope id="8484425748929510077" at="35,0,38,0">
>>>>>>> bd830ede
        <var name="editorContext" id="8484425748929510077" />
        <var name="node" id="8484425748929510077" />
      </scope>
      <scope id="8484425748929510077" at="14,0,17,0">
        <var name="editorContext" id="8484425748929510077" />
        <var name="node" id="8484425748929510077" />
      </scope>
<<<<<<< HEAD
      <unit id="8484425748929510077" at="10,0,18,0" name="jetbrains.mps.lang.generator.generationParameters.editor.DefaultGeneratorParameter_Editor" />
    </file>
    <file name="DefaultGeneratorParameter_EditorBuilder_a.java">
      <node id="8484425748929510077" at="32,105,33,19" concept="9" />
      <node id="8484425748929510077" at="33,19,34,18" concept="1" />
      <node id="8484425748929510077" at="39,26,40,18" concept="6" />
      <node id="8484425748929510077" at="43,39,44,39" concept="6" />
      <node id="8484425748929510077" at="47,50,48,106" concept="5" />
      <node id="8484425748929510077" at="48,106,49,48" concept="1" />
      <node id="8484425748929510077" at="49,48,50,28" concept="1" />
      <node id="8484425748929510077" at="50,28,51,65" concept="1" />
      <node id="8484425748929510077" at="51,65,52,57" concept="1" />
      <node id="8484425748929510077" at="52,57,53,57" concept="1" />
      <node id="8484425748929510077" at="53,57,54,56" concept="1" />
      <node id="8484425748929510077" at="54,56,55,22" concept="6" />
      <node id="8484425748929510079" at="57,49,58,89" concept="5" />
      <node id="8484425748929510079" at="58,89,59,29" concept="1" />
      <node id="8484425748929510079" at="59,29,60,42" concept="1" />
      <node id="8484425748929510079" at="60,42,61,26" concept="5" />
      <node id="8484425748929510079" at="61,26,62,63" concept="1" />
      <node id="8484425748929510079" at="62,63,63,42" concept="1" />
      <node id="8484425748929510079" at="63,42,64,34" concept="5" />
      <node id="8484425748929510079" at="64,34,65,110" concept="1" />
      <node id="8484425748929510079" at="65,110,66,40" concept="1" />
      <node id="8484425748929510079" at="66,40,67,73" concept="1" />
      <node id="8484425748929510079" at="67,73,68,57" concept="5" />
      <node id="8484425748929510079" at="68,57,69,59" concept="5" />
      <node id="8484425748929510079" at="70,35,71,87" concept="5" />
      <node id="8484425748929510079" at="71,87,72,94" concept="6" />
      <node id="8484425748929510079" at="73,10,74,22" concept="6" />
      <node id="8484425748929510081" at="76,49,77,94" concept="5" />
      <node id="8484425748929510081" at="77,94,78,47" concept="1" />
      <node id="8484425748929510081" at="78,47,79,34" concept="1" />
      <node id="8484425748929510081" at="79,34,80,22" concept="6" />
      <node id="8484425748929510077" at="82,48,83,273" concept="5" />
      <node id="8484425748929510077" at="83,273,84,33" concept="6" />
      <node id="8484425748929510077" at="87,118,88,49" concept="9" />
      <node id="8484425748929510077" at="90,55,91,59" concept="5" />
      <node id="8484425748929510077" at="91,59,92,41" concept="1" />
      <node id="8484425748929510077" at="92,41,93,24" concept="6" />
      <node id="8484425748929510077" at="96,118,97,380" concept="1" />
      <node id="8484425748929510077" at="99,41,100,35" concept="1" />
      <node id="8484425748929510077" at="104,44,105,54" concept="5" />
      <node id="8484425748929510077" at="105,54,106,41" concept="1" />
      <node id="8484425748929510077" at="106,41,107,0" concept="8" />
      <node id="8484425748929510077" at="107,0,108,40" concept="1" />
      <node id="8484425748929510077" at="108,40,109,24" concept="6" />
      <node id="8484425748929510077" at="111,40,112,25" concept="6" />
      <node id="8484425748929510077" at="29,0,31,0" concept="2" trace="myNode" />
      <node id="8484425748929510077" at="43,0,46,0" concept="4" trace="createCell#()Ljetbrains/mps/openapi/editor/cells/EditorCell;" />
      <node id="8484425748929510077" at="87,0,90,0" concept="0" trace="typeSingleRoleHandler_95jom2_c0#(Lorg/jetbrains/mps/openapi/model/SNode;Lorg/jetbrains/mps/openapi/language/SContainmentLink;Ljetbrains/mps/openapi/editor/EditorContext;)V" />
      <node id="8484425748929510077" at="95,70,98,7" concept="3" />
      <node id="8484425748929510077" at="98,7,101,7" concept="3" />
      <node id="8484425748929510077" at="111,0,114,0" concept="4" trace="getNoTargetText#()Ljava/lang/String;" />
      <node id="8484425748929510077" at="32,0,36,0" concept="0" trace="DefaultGeneratorParameter_EditorBuilder_a#(Ljetbrains/mps/openapi/editor/EditorContext;Lorg/jetbrains/mps/openapi/model/SNode;)V" />
      <node id="8484425748929510077" at="82,0,86,0" concept="4" trace="createRefNode_95jom2_c0#()Ljetbrains/mps/openapi/editor/cells/EditorCell;" />
      <node id="8484425748929510077" at="37,0,42,0" concept="4" trace="getNode#()Lorg/jetbrains/mps/openapi/model/SNode;" />
      <node id="8484425748929510079" at="69,59,74,22" concept="3" />
      <node id="8484425748929510077" at="90,0,95,0" concept="4" trace="createChildCell#(Lorg/jetbrains/mps/openapi/model/SNode;)Ljetbrains/mps/openapi/editor/cells/EditorCell;" />
      <node id="8484425748929510081" at="76,0,82,0" concept="4" trace="createConstant_95jom2_b0#()Ljetbrains/mps/openapi/editor/cells/EditorCell;" />
      <node id="8484425748929510077" at="95,0,103,0" concept="4" trace="installCellInfo#(Lorg/jetbrains/mps/openapi/model/SNode;Ljetbrains/mps/openapi/editor/cells/EditorCell;)V" />
      <node id="8484425748929510077" at="103,0,111,0" concept="4" trace="createEmptyCell#()Ljetbrains/mps/openapi/editor/cells/EditorCell;" />
      <node id="8484425748929510077" at="47,0,57,0" concept="4" trace="createCollection_95jom2_a#()Ljetbrains/mps/openapi/editor/cells/EditorCell;" />
      <node id="8484425748929510079" at="57,0,76,0" concept="4" trace="createProperty_95jom2_a0#()Ljetbrains/mps/openapi/editor/cells/EditorCell;" />
      <scope id="8484425748929510077" at="39,26,40,18" />
      <scope id="8484425748929510077" at="43,39,44,39" />
      <scope id="8484425748929510077" at="87,118,88,49" />
      <scope id="8484425748929510077" at="96,118,97,380" />
      <scope id="8484425748929510077" at="99,41,100,35" />
      <scope id="8484425748929510077" at="111,40,112,25" />
      <scope id="8484425748929510077" at="32,105,34,18" />
      <scope id="8484425748929510079" at="70,35,72,94">
        <var name="manager" id="8484425748929510079" />
      </scope>
      <scope id="8484425748929510077" at="82,48,84,33">
        <var name="provider" id="8484425748929510077" />
      </scope>
      <scope id="8484425748929510077" at="43,0,46,0" />
      <scope id="8484425748929510077" at="87,0,90,0">
=======
      <scope id="8484425748929510077" at="79,0,82,0">
>>>>>>> bd830ede
        <var name="containmentLink" id="8484425748929510077" />
        <var name="context" id="8484425748929510077" />
        <var name="ownerNode" id="8484425748929510077" />
      </scope>
<<<<<<< HEAD
      <scope id="8484425748929510077" at="90,55,93,24">
        <var name="editorCell" id="8484425748929510077" />
      </scope>
      <scope id="8484425748929510077" at="111,0,114,0" />
      <scope id="8484425748929510077" at="32,0,36,0">
        <var name="context" id="8484425748929510077" />
        <var name="node" id="8484425748929510077" />
      </scope>
      <scope id="8484425748929510081" at="76,49,80,22">
        <var name="editorCell" id="8484425748929510081" />
      </scope>
      <scope id="8484425748929510077" at="82,0,86,0" />
      <scope id="8484425748929510077" at="37,0,42,0" />
      <scope id="8484425748929510077" at="90,0,95,0">
        <var name="child" id="8484425748929510077" />
      </scope>
      <scope id="8484425748929510077" at="104,44,109,24">
=======
      <scope id="8484425748929510077" at="82,55,85,24">
        <var name="editorCell" id="8484425748929510077" />
      </scope>
      <scope id="8484425748929510077" at="103,0,106,0" />
      <scope id="4700935326594654865" at="126,0,129,0" />
      <scope id="4700935326594654865" at="131,0,134,0">
        <var name="s" id="4700935326594654865" />
      </scope>
      <scope id="8484425748929510081" at="68,88,72,22">
        <var name="editorCell" id="8484425748929510081" />
      </scope>
      <scope id="8484425748929510077" at="74,0,78,0">
        <var name="editorContext" id="8484425748929510077" />
        <var name="node" id="8484425748929510077" />
      </scope>
      <scope id="8484425748929510077" at="82,0,87,0">
        <var name="child" id="8484425748929510077" />
      </scope>
      <scope id="8484425748929510077" at="96,44,101,24">
        <var name="editorCell" id="8484425748929510077" />
      </scope>
      <scope id="8484425748929510081" at="68,0,74,0">
        <var name="editorContext" id="8484425748929510081" />
        <var name="node" id="8484425748929510081" />
      </scope>
      <scope id="8484425748929510077" at="87,70,93,7" />
      <scope id="8484425748929510077" at="107,91,113,22">
>>>>>>> bd830ede
        <var name="editorCell" id="8484425748929510077" />
      </scope>
      <scope id="8484425748929510081" at="76,0,82,0" />
      <scope id="8484425748929510077" at="95,70,101,7" />
      <scope id="8484425748929510077" at="47,50,55,22">
        <var name="editorCell" id="8484425748929510077" />
      </scope>
<<<<<<< HEAD
      <scope id="8484425748929510077" at="95,0,103,0">
        <var name="child" id="8484425748929510077" />
        <var name="editorCell" id="8484425748929510077" />
      </scope>
      <scope id="8484425748929510077" at="103,0,111,0" />
      <scope id="8484425748929510077" at="47,0,57,0" />
      <scope id="8484425748929510079" at="57,49,74,22">
=======
      <scope id="4700935326594654861" at="115,88,122,22">
        <var name="editorCell" id="4700935326594654861" />
        <var name="style" id="4700935326594654861" />
      </scope>
      <scope id="8484425748929510077" at="87,0,95,0">
        <var name="child" id="8484425748929510077" />
        <var name="editorCell" id="8484425748929510077" />
      </scope>
      <scope id="8484425748929510077" at="95,0,103,0" />
      <scope id="8484425748929510077" at="107,0,115,0">
        <var name="editorContext" id="8484425748929510077" />
        <var name="node" id="8484425748929510077" />
      </scope>
      <scope id="8484425748929510077" at="41,0,50,0">
        <var name="editorContext" id="8484425748929510077" />
        <var name="node" id="8484425748929510077" />
      </scope>
      <scope id="4700935326594654861" at="115,0,124,0">
        <var name="editorContext" id="4700935326594654861" />
        <var name="node" id="4700935326594654861" />
      </scope>
      <scope id="4700935326594654865" at="124,113,138,22">
        <var name="editorCell" id="4700935326594654865" />
      </scope>
      <scope id="8484425748929510079" at="50,88,66,22">
>>>>>>> bd830ede
        <var name="attributeConcept" id="8484425748929510079" />
        <var name="editorCell" id="8484425748929510079" />
        <var name="provider" id="8484425748929510079" />
        <var name="style" id="8484425748929510079" />
      </scope>
<<<<<<< HEAD
      <scope id="8484425748929510079" at="57,0,76,0" />
      <unit id="8484425748929510077" at="86,0,115,0" name="jetbrains.mps.lang.generator.generationParameters.editor.DefaultGeneratorParameter_EditorBuilder_a$typeSingleRoleHandler_95jom2_c0" />
      <unit id="8484425748929510077" at="28,0,116,0" name="jetbrains.mps.lang.generator.generationParameters.editor.DefaultGeneratorParameter_EditorBuilder_a" />
    </file>
    <file name="DefaultGeneratorParameter_InspectorBuilder_a.java">
      <node id="8484425748929510077" at="27,108,28,19" concept="9" />
      <node id="8484425748929510077" at="28,19,29,18" concept="1" />
      <node id="8484425748929510077" at="34,26,35,18" concept="6" />
      <node id="8484425748929510077" at="38,39,39,41" concept="6" />
      <node id="8484425748929510077" at="42,52,43,103" concept="5" />
      <node id="8484425748929510077" at="43,103,44,50" concept="1" />
      <node id="8484425748929510077" at="44,50,45,28" concept="1" />
      <node id="8484425748929510077" at="45,28,46,65" concept="1" />
      <node id="8484425748929510077" at="46,65,47,57" concept="1" />
      <node id="8484425748929510077" at="47,57,48,70" concept="1" />
      <node id="8484425748929510077" at="48,70,49,22" concept="6" />
      <node id="4700935326594654861" at="51,49,52,103" concept="5" />
      <node id="4700935326594654861" at="52,103,53,47" concept="1" />
      <node id="4700935326594654861" at="53,47,54,34" concept="5" />
      <node id="4700935326594654861" at="54,34,55,58" concept="1" />
      <node id="4700935326594654861" at="55,58,56,40" concept="1" />
      <node id="4700935326594654861" at="56,40,57,34" concept="1" />
      <node id="4700935326594654861" at="57,34,58,22" concept="6" />
      <node id="4700935326594654869" at="62,31,63,104" concept="6" />
      <node id="4700935326594654865" at="67,44,68,46" concept="6" />
      <node id="4700935326594654865" at="70,15,71,79" concept="1" />
      <node id="4700935326594654865" at="71,79,72,82" concept="1" />
      <node id="4700935326594654865" at="72,82,73,60" concept="1" />
      <node id="4700935326594654865" at="73,60,74,22" concept="6" />
      <node id="8484425748929510077" at="24,0,26,0" concept="2" trace="myNode" />
      <node id="4700935326594654865" at="65,0,67,0" concept="4" trace="setText#(Ljava/lang/String;)V" />
      <node id="8484425748929510077" at="38,0,41,0" concept="4" trace="createCell#()Ljetbrains/mps/openapi/editor/cells/EditorCell;" />
      <node id="4700935326594654865" at="62,0,65,0" concept="4" trace="getText#()Ljava/lang/String;" />
      <node id="4700935326594654865" at="67,0,70,0" concept="4" trace="isValidText#(Ljava/lang/String;)Z" />
      <node id="8484425748929510077" at="27,0,31,0" concept="0" trace="DefaultGeneratorParameter_InspectorBuilder_a#(Ljetbrains/mps/openapi/editor/EditorContext;Lorg/jetbrains/mps/openapi/model/SNode;)V" />
      <node id="8484425748929510077" at="32,0,37,0" concept="4" trace="getNode#()Lorg/jetbrains/mps/openapi/model/SNode;" />
      <node id="8484425748929510077" at="42,0,51,0" concept="4" trace="createCollection_95jom2_a_0#()Ljetbrains/mps/openapi/editor/cells/EditorCell;" />
      <node id="4700935326594654861" at="51,0,60,0" concept="4" trace="createConstant_95jom2_a0#()Ljetbrains/mps/openapi/editor/cells/EditorCell;" />
      <node id="4700935326594654865" at="60,62,70,15" concept="5" />
      <node id="4700935326594654865" at="60,0,76,0" concept="4" trace="createReadOnlyModelAccessor_95jom2_b0#()Ljetbrains/mps/openapi/editor/cells/EditorCell;" />
      <scope id="4700935326594654865" at="65,37,65,37" />
      <scope id="8484425748929510077" at="34,26,35,18" />
      <scope id="8484425748929510077" at="38,39,39,41" />
      <scope id="4700935326594654868" at="62,31,63,104" />
      <scope id="4700935326594654865" at="67,44,68,46" />
      <scope id="8484425748929510077" at="27,108,29,18" />
      <scope id="4700935326594654865" at="65,0,67,0">
        <var name="s" id="4700935326594654865" />
      </scope>
      <scope id="8484425748929510077" at="38,0,41,0" />
      <scope id="4700935326594654865" at="62,0,65,0" />
      <scope id="4700935326594654865" at="67,0,70,0">
        <var name="s" id="4700935326594654865" />
      </scope>
      <scope id="8484425748929510077" at="27,0,31,0">
        <var name="context" id="8484425748929510077" />
        <var name="node" id="8484425748929510077" />
      </scope>
      <scope id="8484425748929510077" at="32,0,37,0" />
      <scope id="8484425748929510077" at="42,52,49,22">
        <var name="editorCell" id="8484425748929510077" />
      </scope>
      <scope id="4700935326594654861" at="51,49,58,22">
        <var name="editorCell" id="4700935326594654861" />
        <var name="style" id="4700935326594654861" />
      </scope>
      <scope id="8484425748929510077" at="42,0,51,0" />
      <scope id="4700935326594654861" at="51,0,60,0" />
      <scope id="4700935326594654865" at="60,62,74,22">
        <var name="editorCell" id="4700935326594654865" />
      </scope>
      <scope id="4700935326594654865" at="60,0,76,0" />
      <unit id="4700935326594654865" at="61,88,70,5" name="jetbrains.mps.lang.generator.generationParameters.editor.DefaultGeneratorParameter_InspectorBuilder_a$1" />
      <unit id="8484425748929510077" at="23,0,77,0" name="jetbrains.mps.lang.generator.generationParameters.editor.DefaultGeneratorParameter_InspectorBuilder_a" />
=======
      <scope id="4700935326594654865" at="124,0,140,0">
        <var name="editorContext" id="4700935326594654865" />
        <var name="node" id="4700935326594654865" />
      </scope>
      <scope id="8484425748929510079" at="50,0,68,0">
        <var name="editorContext" id="8484425748929510079" />
        <var name="node" id="8484425748929510079" />
      </scope>
      <unit id="4700935326594654865" at="125,83,134,5" name="jetbrains.mps.lang.generator.generationParameters.editor.DefaultGeneratorParameter_Editor$1" />
      <unit id="8484425748929510077" at="78,0,107,0" name="jetbrains.mps.lang.generator.generationParameters.editor.DefaultGeneratorParameter_Editor$typeSingleRoleHandler_95jom2_c0" />
      <unit id="8484425748929510077" at="34,0,141,0" name="jetbrains.mps.lang.generator.generationParameters.editor.DefaultGeneratorParameter_Editor" />
>>>>>>> bd830ede
    </file>
  </root>
</debug-info>
<|MERGE_RESOLUTION|>--- conflicted
+++ resolved
@@ -17,7 +17,6 @@
   </root>
   <root nodeRef="r:deb6d2ec-081d-477c-be0d-cb6048dca9ea(jetbrains.mps.lang.generator.generationParameters.editor)/1646518082434566195">
     <file name="DefaultGeneratorParameterContainer_Editor.java">
-<<<<<<< HEAD
       <node id="1646518082434566195" at="11,79,12,100" concept="6" />
       <node id="1646518082434566195" at="11,0,14,0" concept="4" trace="createEditorCell#(Ljetbrains/mps/openapi/editor/EditorContext;Lorg/jetbrains/mps/openapi/model/SNode;)Ljetbrains/mps/openapi/editor/cells/EditorCell;" />
       <scope id="1646518082434566195" at="11,79,12,100" />
@@ -56,281 +55,127 @@
       <node id="1646518082434566202" at="74,60,75,40" concept="1" />
       <node id="1646518082434566202" at="75,40,76,73" concept="1" />
       <node id="1646518082434566202" at="76,73,77,57" concept="5" />
-      <node id="1646518082434566202" at="77,57,78,59" concept="5" />
-      <node id="1646518082434566202" at="79,35,80,87" concept="5" />
-      <node id="1646518082434566202" at="80,87,81,94" concept="6" />
-      <node id="1646518082434566202" at="82,10,83,22" concept="6" />
-      <node id="1646518082434566207" at="85,49,86,93" concept="5" />
-      <node id="1646518082434566207" at="86,93,87,47" concept="1" />
-      <node id="1646518082434566207" at="87,47,88,34" concept="5" />
-      <node id="1646518082434566207" at="88,34,89,60" concept="1" />
-      <node id="1646518082434566207" at="89,60,90,40" concept="1" />
-      <node id="1646518082434566207" at="90,40,91,34" concept="1" />
-      <node id="1646518082434566207" at="91,34,92,22" concept="6" />
-      <node id="1646518082434566195" at="94,52,95,167" concept="5" />
-      <node id="1646518082434566195" at="95,167,96,91" concept="5" />
-      <node id="1646518082434566195" at="96,91,97,51" concept="1" />
-      <node id="1646518082434566195" at="97,51,98,34" concept="5" />
-      <node id="1646518082434566195" at="98,34,99,68" concept="1" />
-      <node id="1646518082434566195" at="99,68,100,40" concept="1" />
-      <node id="1646518082434566195" at="100,40,101,49" concept="1" />
-      <node id="1646518082434566195" at="101,49,102,22" concept="6" />
-      <node id="1646518082434566195" at="105,102,106,50" concept="9" />
-      <node id="1646518082434566195" at="108,66,109,93" concept="6" />
-      <node id="1646518082434566195" at="111,57,112,65" concept="5" />
-      <node id="1646518082434566195" at="112,65,113,58" concept="1" />
-      <node id="1646518082434566195" at="113,58,114,25" concept="6" />
-      <node id="1646518082434566195" at="116,41,117,34" concept="5" />
-      <node id="1646518082434566195" at="117,34,118,42" concept="1" />
-      <node id="1646518082434566195" at="118,42,119,49" concept="1" />
-      <node id="1646518082434566195" at="119,49,120,23" concept="6" />
-      <node id="1646518082434566195" at="123,96,124,134" concept="1" />
-      <node id="1646518082434566195" at="125,34,126,142" concept="1" />
-      <node id="1646518082434566195" at="126,142,127,146" concept="1" />
-      <node id="1646518082434566195" at="129,122,130,399" concept="1" />
+      <node id="1646518082434566202" at="78,35,79,87" concept="5" />
+      <node id="1646518082434566202" at="79,87,80,112" concept="6" />
+      <node id="1646518082434566202" at="81,10,82,22" concept="6" />
+      <node id="1646518082434566207" at="84,49,85,93" concept="5" />
+      <node id="1646518082434566207" at="85,93,86,47" concept="1" />
+      <node id="1646518082434566207" at="86,47,87,34" concept="5" />
+      <node id="1646518082434566207" at="87,34,88,60" concept="1" />
+      <node id="1646518082434566207" at="88,60,89,40" concept="1" />
+      <node id="1646518082434566207" at="89,40,90,34" concept="1" />
+      <node id="1646518082434566207" at="90,34,91,22" concept="6" />
+      <node id="1646518082434566195" at="93,52,94,167" concept="5" />
+      <node id="1646518082434566195" at="94,167,95,91" concept="5" />
+      <node id="1646518082434566195" at="95,91,96,51" concept="1" />
+      <node id="1646518082434566195" at="96,51,97,34" concept="5" />
+      <node id="1646518082434566195" at="97,34,98,68" concept="1" />
+      <node id="1646518082434566195" at="98,68,99,40" concept="1" />
+      <node id="1646518082434566195" at="99,40,100,49" concept="1" />
+      <node id="1646518082434566195" at="100,49,101,22" concept="6" />
+      <node id="1646518082434566195" at="104,102,105,50" concept="9" />
+      <node id="1646518082434566195" at="107,66,108,93" concept="6" />
+      <node id="1646518082434566195" at="110,57,111,65" concept="5" />
+      <node id="1646518082434566195" at="111,65,112,58" concept="1" />
+      <node id="1646518082434566195" at="112,58,113,25" concept="6" />
+      <node id="1646518082434566195" at="115,41,116,34" concept="5" />
+      <node id="1646518082434566195" at="116,34,117,42" concept="1" />
+      <node id="1646518082434566195" at="117,42,118,49" concept="1" />
+      <node id="1646518082434566195" at="118,49,119,23" concept="6" />
+      <node id="1646518082434566195" at="122,96,123,134" concept="1" />
+      <node id="1646518082434566195" at="124,34,125,142" concept="1" />
+      <node id="1646518082434566195" at="125,142,126,146" concept="1" />
+      <node id="1646518082434566195" at="128,122,129,399" concept="1" />
       <node id="1646518082434566195" at="31,0,33,0" concept="2" trace="myNode" />
       <node id="1646518082434566195" at="45,0,48,0" concept="4" trace="createCell#()Ljetbrains/mps/openapi/editor/cells/EditorCell;" />
-      <node id="1646518082434566195" at="105,0,108,0" concept="0" trace="parametersListHandler_lay3s1_d0#(Lorg/jetbrains/mps/openapi/model/SNode;Ljava/lang/String;Ljetbrains/mps/openapi/editor/EditorContext;)V" />
-      <node id="1646518082434566195" at="108,0,111,0" concept="4" trace="createNodeToInsert#(Ljetbrains/mps/openapi/editor/EditorContext;)Lorg/jetbrains/mps/openapi/model/SNode;" />
-      <node id="1646518082434566195" at="128,9,131,9" concept="3" />
+      <node id="1646518082434566195" at="104,0,107,0" concept="0" trace="parametersListHandler_lay3s1_d0#(Lorg/jetbrains/mps/openapi/model/SNode;Ljava/lang/String;Ljetbrains/mps/openapi/editor/EditorContext;)V" />
+      <node id="1646518082434566195" at="107,0,110,0" concept="4" trace="createNodeToInsert#(Ljetbrains/mps/openapi/editor/EditorContext;)Lorg/jetbrains/mps/openapi/model/SNode;" />
+      <node id="1646518082434566195" at="127,9,130,9" concept="3" />
       <node id="1646518082434566195" at="34,0,38,0" concept="0" trace="DefaultGeneratorParameterContainer_EditorBuilder_a#(Ljetbrains/mps/openapi/editor/EditorContext;Lorg/jetbrains/mps/openapi/model/SNode;)V" />
-      <node id="1646518082434566195" at="124,134,128,9" concept="3" />
+      <node id="1646518082434566195" at="123,134,127,9" concept="3" />
       <node id="1646518082434566195" at="39,0,44,0" concept="4" trace="getNode#()Lorg/jetbrains/mps/openapi/model/SNode;" />
-      <node id="1646518082434566202" at="78,59,83,22" concept="3" />
-      <node id="1646518082434566195" at="111,0,116,0" concept="4" trace="createNodeCell#(Lorg/jetbrains/mps/openapi/model/SNode;)Ljetbrains/mps/openapi/editor/cells/EditorCell;" />
+      <node id="1646518082434566202" at="77,57,82,22" concept="3" />
+      <node id="1646518082434566195" at="110,0,115,0" concept="4" trace="createNodeCell#(Lorg/jetbrains/mps/openapi/model/SNode;)Ljetbrains/mps/openapi/editor/cells/EditorCell;" />
       <node id="1646518082434566200" at="60,0,66,0" concept="4" trace="createConstant_lay3s1_a0#()Ljetbrains/mps/openapi/editor/cells/EditorCell;" />
-      <node id="1646518082434566195" at="116,0,122,0" concept="4" trace="createEmptyCell#()Ljetbrains/mps/openapi/editor/cells/EditorCell;" />
-      <node id="1646518082434566207" at="85,0,94,0" concept="4" trace="createConstant_lay3s1_c0#()Ljetbrains/mps/openapi/editor/cells/EditorCell;" />
-      <node id="1646518082434566195" at="94,0,104,0" concept="4" trace="createRefNodeList_lay3s1_d0#()Ljetbrains/mps/openapi/editor/cells/EditorCell;" />
-      <node id="1646518082434566195" at="122,86,132,7" concept="3" />
+      <node id="1646518082434566195" at="115,0,121,0" concept="4" trace="createEmptyCell#()Ljetbrains/mps/openapi/editor/cells/EditorCell;" />
+      <node id="1646518082434566207" at="84,0,93,0" concept="4" trace="createConstant_lay3s1_c0#()Ljetbrains/mps/openapi/editor/cells/EditorCell;" />
+      <node id="1646518082434566195" at="93,0,103,0" concept="4" trace="createRefNodeList_lay3s1_d0#()Ljetbrains/mps/openapi/editor/cells/EditorCell;" />
+      <node id="1646518082434566195" at="121,86,131,7" concept="3" />
       <node id="1646518082434566195" at="49,0,60,0" concept="4" trace="createCollection_lay3s1_a#()Ljetbrains/mps/openapi/editor/cells/EditorCell;" />
-      <node id="1646518082434566195" at="122,0,134,0" concept="4" trace="installElementCellActions#(Lorg/jetbrains/mps/openapi/model/SNode;Ljetbrains/mps/openapi/editor/cells/EditorCell;)V" />
-      <node id="1646518082434566202" at="66,0,85,0" concept="4" trace="createProperty_lay3s1_b0#()Ljetbrains/mps/openapi/editor/cells/EditorCell;" />
+      <node id="1646518082434566195" at="121,0,133,0" concept="4" trace="installElementCellActions#(Lorg/jetbrains/mps/openapi/model/SNode;Ljetbrains/mps/openapi/editor/cells/EditorCell;)V" />
+      <node id="1646518082434566202" at="66,0,84,0" concept="4" trace="createProperty_lay3s1_b0#()Ljetbrains/mps/openapi/editor/cells/EditorCell;" />
       <scope id="1646518082434566195" at="41,26,42,18" />
       <scope id="1646518082434566195" at="45,39,46,39" />
-      <scope id="1646518082434566195" at="105,102,106,50" />
-      <scope id="1646518082434566195" at="108,66,109,93" />
-      <scope id="1646518082434566195" at="129,122,130,399" />
+      <scope id="1646518082434566195" at="104,102,105,50" />
+      <scope id="1646518082434566195" at="107,66,108,93" />
+      <scope id="1646518082434566195" at="128,122,129,399" />
       <scope id="1646518082434566195" at="34,114,36,18" />
-      <scope id="1646518082434566202" at="79,35,81,94">
+      <scope id="1646518082434566202" at="78,35,80,112">
         <var name="manager" id="1646518082434566202" />
       </scope>
-      <scope id="1646518082434566195" at="125,34,127,146" />
+      <scope id="1646518082434566195" at="124,34,126,146" />
       <scope id="1646518082434566195" at="45,0,48,0" />
-      <scope id="1646518082434566195" at="105,0,108,0">
-=======
-      <node id="1646518082434566195" at="30,79,31,63" concept="5" />
-      <node id="1646518082434566195" at="33,89,34,96" concept="4" />
-      <node id="1646518082434566195" at="34,96,35,48" concept="1" />
-      <node id="1646518082434566195" at="35,48,36,28" concept="1" />
-      <node id="1646518082434566195" at="36,28,37,81" concept="1" />
-      <node id="1646518082434566195" at="37,81,38,81" concept="1" />
-      <node id="1646518082434566195" at="38,81,39,81" concept="1" />
-      <node id="1646518082434566195" at="39,81,40,84" concept="1" />
-      <node id="1646518082434566195" at="40,84,41,22" concept="5" />
-      <node id="1646518082434566200" at="43,88,44,107" concept="4" />
-      <node id="1646518082434566200" at="44,107,45,47" concept="1" />
-      <node id="1646518082434566200" at="45,47,46,34" concept="1" />
-      <node id="1646518082434566200" at="46,34,47,22" concept="5" />
-      <node id="1646518082434566202" at="49,88,50,82" concept="4" />
-      <node id="1646518082434566202" at="50,82,51,29" concept="1" />
-      <node id="1646518082434566202" at="51,29,52,42" concept="1" />
-      <node id="1646518082434566202" at="52,42,53,26" concept="4" />
-      <node id="1646518082434566202" at="53,26,54,58" concept="1" />
-      <node id="1646518082434566202" at="54,58,55,42" concept="1" />
-      <node id="1646518082434566202" at="55,42,56,34" concept="4" />
-      <node id="1646518082434566202" at="56,34,57,63" concept="1" />
-      <node id="1646518082434566202" at="57,63,58,40" concept="1" />
-      <node id="1646518082434566202" at="58,40,59,73" concept="1" />
-      <node id="1646518082434566202" at="59,73,60,57" concept="4" />
-      <node id="1646518082434566202" at="61,35,62,82" concept="4" />
-      <node id="1646518082434566202" at="62,82,63,112" concept="5" />
-      <node id="1646518082434566202" at="64,10,65,22" concept="5" />
-      <node id="1646518082434566207" at="67,88,68,86" concept="4" />
-      <node id="1646518082434566207" at="68,86,69,47" concept="1" />
-      <node id="1646518082434566207" at="69,47,70,34" concept="4" />
-      <node id="1646518082434566207" at="70,34,71,63" concept="1" />
-      <node id="1646518082434566207" at="71,63,72,40" concept="1" />
-      <node id="1646518082434566207" at="72,40,73,34" concept="1" />
-      <node id="1646518082434566207" at="73,34,74,22" concept="5" />
-      <node id="1646518082434566195" at="76,91,77,151" concept="4" />
-      <node id="1646518082434566195" at="77,151,78,106" concept="4" />
-      <node id="1646518082434566195" at="78,106,79,51" concept="1" />
-      <node id="1646518082434566195" at="79,51,80,34" concept="4" />
-      <node id="1646518082434566195" at="80,34,81,71" concept="1" />
-      <node id="1646518082434566195" at="81,71,82,40" concept="1" />
-      <node id="1646518082434566195" at="82,40,83,49" concept="1" />
-      <node id="1646518082434566195" at="83,49,84,22" concept="5" />
-      <node id="1646518082434566195" at="87,102,88,50" concept="7" />
-      <node id="1646518082434566195" at="90,66,91,41" concept="4" />
-      <node id="1646518082434566195" at="91,41,92,93" concept="5" />
-      <node id="1646518082434566195" at="94,86,95,80" concept="4" />
-      <node id="1646518082434566195" at="95,80,96,95" concept="1" />
-      <node id="1646518082434566195" at="96,95,97,25" concept="5" />
-      <node id="1646518082434566195" at="99,68,100,34" concept="4" />
-      <node id="1646518082434566195" at="100,34,101,55" concept="1" />
-      <node id="1646518082434566195" at="101,55,102,87" concept="1" />
-      <node id="1646518082434566195" at="102,87,103,23" concept="5" />
-      <node id="1646518082434566195" at="106,96,107,134" concept="1" />
-      <node id="1646518082434566195" at="108,34,109,142" concept="1" />
-      <node id="1646518082434566195" at="109,142,110,146" concept="1" />
-      <node id="1646518082434566195" at="112,122,113,397" concept="1" />
-      <node id="1646518082434566195" at="30,0,33,0" concept="3" trace="createEditorCell#(Ljetbrains/mps/openapi/editor/EditorContext;Lorg/jetbrains/mps/openapi/model/SNode;)Ljetbrains/mps/openapi/editor/cells/EditorCell;" />
-      <node id="1646518082434566195" at="87,0,90,0" concept="0" trace="parametersListHandler_lay3s1_d0#(Lorg/jetbrains/mps/openapi/model/SNode;Ljava/lang/String;Ljetbrains/mps/openapi/editor/EditorContext;)V" />
-      <node id="1646518082434566195" at="111,9,114,9" concept="2" />
-      <node id="1646518082434566195" at="90,0,94,0" concept="3" trace="createNodeToInsert#(Ljetbrains/mps/openapi/editor/EditorContext;)Lorg/jetbrains/mps/openapi/model/SNode;" />
-      <node id="1646518082434566195" at="107,134,111,9" concept="2" />
-      <node id="1646518082434566202" at="60,57,65,22" concept="2" />
-      <node id="1646518082434566195" at="94,0,99,0" concept="3" trace="createNodeCell#(Ljetbrains/mps/openapi/editor/EditorContext;Lorg/jetbrains/mps/openapi/model/SNode;)Ljetbrains/mps/openapi/editor/cells/EditorCell;" />
-      <node id="1646518082434566200" at="43,0,49,0" concept="3" trace="createConstant_lay3s1_a0#(Ljetbrains/mps/openapi/editor/EditorContext;Lorg/jetbrains/mps/openapi/model/SNode;)Ljetbrains/mps/openapi/editor/cells/EditorCell;" />
-      <node id="1646518082434566195" at="99,0,105,0" concept="3" trace="createEmptyCell#(Ljetbrains/mps/openapi/editor/EditorContext;)Ljetbrains/mps/openapi/editor/cells/EditorCell;" />
-      <node id="1646518082434566207" at="67,0,76,0" concept="3" trace="createConstant_lay3s1_c0#(Ljetbrains/mps/openapi/editor/EditorContext;Lorg/jetbrains/mps/openapi/model/SNode;)Ljetbrains/mps/openapi/editor/cells/EditorCell;" />
-      <node id="1646518082434566195" at="33,0,43,0" concept="3" trace="createCollection_lay3s1_a#(Ljetbrains/mps/openapi/editor/EditorContext;Lorg/jetbrains/mps/openapi/model/SNode;)Ljetbrains/mps/openapi/editor/cells/EditorCell;" />
-      <node id="1646518082434566195" at="76,0,86,0" concept="3" trace="createRefNodeList_lay3s1_d0#(Ljetbrains/mps/openapi/editor/EditorContext;Lorg/jetbrains/mps/openapi/model/SNode;)Ljetbrains/mps/openapi/editor/cells/EditorCell;" />
-      <node id="1646518082434566195" at="105,132,115,7" concept="2" />
-      <node id="1646518082434566195" at="105,0,117,0" concept="3" trace="installElementCellActions#(Lorg/jetbrains/mps/openapi/model/SNode;Lorg/jetbrains/mps/openapi/model/SNode;Ljetbrains/mps/openapi/editor/cells/EditorCell;Ljetbrains/mps/openapi/editor/EditorContext;)V" />
-      <node id="1646518082434566202" at="49,0,67,0" concept="3" trace="createProperty_lay3s1_b0#(Ljetbrains/mps/openapi/editor/EditorContext;Lorg/jetbrains/mps/openapi/model/SNode;)Ljetbrains/mps/openapi/editor/cells/EditorCell;" />
-      <scope id="1646518082434566195" at="30,79,31,63" />
-      <scope id="1646518082434566195" at="87,102,88,50" />
-      <scope id="1646518082434566195" at="112,122,113,397" />
-      <scope id="1646518082434566202" at="61,35,63,112">
-        <var name="manager" id="1646518082434566202" />
-      </scope>
-      <scope id="1646518082434566195" at="90,66,92,93">
-        <var name="listOwner" id="1646518082434566195" />
-      </scope>
-      <scope id="1646518082434566195" at="108,34,110,146" />
-      <scope id="1646518082434566195" at="30,0,33,0">
-        <var name="editorContext" id="1646518082434566195" />
-        <var name="node" id="1646518082434566195" />
-      </scope>
-      <scope id="1646518082434566195" at="87,0,90,0">
->>>>>>> bd830ede
+      <scope id="1646518082434566195" at="104,0,107,0">
         <var name="childRole" id="1646518082434566195" />
         <var name="context" id="1646518082434566195" />
         <var name="ownerNode" id="1646518082434566195" />
       </scope>
-<<<<<<< HEAD
-      <scope id="1646518082434566195" at="108,0,111,0">
+      <scope id="1646518082434566195" at="107,0,110,0">
         <var name="editorContext" id="1646518082434566195" />
       </scope>
-      <scope id="1646518082434566195" at="111,57,114,25">
-=======
-      <scope id="1646518082434566195" at="94,86,97,25">
->>>>>>> bd830ede
+      <scope id="1646518082434566195" at="110,57,113,25">
         <var name="elementCell" id="1646518082434566195" />
       </scope>
       <scope id="1646518082434566195" at="34,0,38,0">
         <var name="context" id="1646518082434566195" />
         <var name="node" id="1646518082434566195" />
       </scope>
-<<<<<<< HEAD
       <scope id="1646518082434566200" at="60,49,64,22">
         <var name="editorCell" id="1646518082434566200" />
       </scope>
-      <scope id="1646518082434566195" at="116,41,120,23">
+      <scope id="1646518082434566195" at="115,41,119,23">
         <var name="emptyCell" id="1646518082434566195" />
       </scope>
       <scope id="1646518082434566195" at="39,0,44,0" />
-      <scope id="1646518082434566195" at="111,0,116,0">
+      <scope id="1646518082434566195" at="110,0,115,0">
         <var name="elementNode" id="1646518082434566195" />
       </scope>
       <scope id="1646518082434566200" at="60,0,66,0" />
-      <scope id="1646518082434566195" at="116,0,122,0" />
-      <scope id="1646518082434566207" at="85,49,92,22">
+      <scope id="1646518082434566195" at="115,0,121,0" />
+      <scope id="1646518082434566207" at="84,49,91,22">
         <var name="editorCell" id="1646518082434566207" />
         <var name="style" id="1646518082434566207" />
       </scope>
-      <scope id="1646518082434566195" at="94,52,102,22">
-=======
-      <scope id="1646518082434566195" at="90,0,94,0">
-        <var name="editorContext" id="1646518082434566195" />
-      </scope>
-      <scope id="1646518082434566195" at="99,68,103,23">
-        <var name="emptyCell" id="1646518082434566195" />
-      </scope>
-      <scope id="1646518082434566195" at="94,0,99,0">
-        <var name="editorContext" id="1646518082434566195" />
-        <var name="elementNode" id="1646518082434566195" />
-      </scope>
-      <scope id="1646518082434566200" at="43,0,49,0">
-        <var name="editorContext" id="1646518082434566200" />
-        <var name="node" id="1646518082434566200" />
-      </scope>
-      <scope id="1646518082434566195" at="99,0,105,0">
-        <var name="editorContext" id="1646518082434566195" />
-      </scope>
-      <scope id="1646518082434566207" at="67,88,74,22">
-        <var name="editorCell" id="1646518082434566207" />
-        <var name="style" id="1646518082434566207" />
-      </scope>
-      <scope id="1646518082434566195" at="33,89,41,22">
-        <var name="editorCell" id="1646518082434566195" />
-      </scope>
-      <scope id="1646518082434566195" at="76,91,84,22">
->>>>>>> bd830ede
+      <scope id="1646518082434566195" at="93,52,101,22">
         <var name="editorCell" id="1646518082434566195" />
         <var name="handler" id="1646518082434566195" />
         <var name="style" id="1646518082434566195" />
       </scope>
-<<<<<<< HEAD
-      <scope id="1646518082434566195" at="123,96,131,9" />
+      <scope id="1646518082434566195" at="122,96,130,9" />
       <scope id="1646518082434566195" at="49,50,58,22">
         <var name="editorCell" id="1646518082434566195" />
       </scope>
-      <scope id="1646518082434566207" at="85,0,94,0" />
-      <scope id="1646518082434566195" at="94,0,104,0" />
-      <scope id="1646518082434566195" at="122,86,132,7" />
+      <scope id="1646518082434566207" at="84,0,93,0" />
+      <scope id="1646518082434566195" at="93,0,103,0" />
+      <scope id="1646518082434566195" at="121,86,131,7" />
       <scope id="1646518082434566195" at="49,0,60,0" />
-      <scope id="1646518082434566195" at="122,0,134,0">
-=======
-      <scope id="1646518082434566195" at="106,96,114,9" />
-      <scope id="1646518082434566207" at="67,0,76,0">
-        <var name="editorContext" id="1646518082434566207" />
-        <var name="node" id="1646518082434566207" />
-      </scope>
-      <scope id="1646518082434566195" at="33,0,43,0">
-        <var name="editorContext" id="1646518082434566195" />
-        <var name="node" id="1646518082434566195" />
-      </scope>
-      <scope id="1646518082434566195" at="76,0,86,0">
-        <var name="editorContext" id="1646518082434566195" />
-        <var name="node" id="1646518082434566195" />
-      </scope>
-      <scope id="1646518082434566195" at="105,132,115,7" />
-      <scope id="1646518082434566195" at="105,0,117,0">
-        <var name="editorContext" id="1646518082434566195" />
->>>>>>> bd830ede
+      <scope id="1646518082434566195" at="121,0,133,0">
         <var name="elementCell" id="1646518082434566195" />
         <var name="elementNode" id="1646518082434566195" />
       </scope>
-<<<<<<< HEAD
-      <scope id="1646518082434566202" at="66,49,83,22">
-=======
-      <scope id="1646518082434566202" at="49,88,65,22">
->>>>>>> bd830ede
+      <scope id="1646518082434566202" at="66,49,82,22">
         <var name="attributeConcept" id="1646518082434566202" />
         <var name="editorCell" id="1646518082434566202" />
         <var name="provider" id="1646518082434566202" />
         <var name="style" id="1646518082434566202" />
       </scope>
-<<<<<<< HEAD
-      <scope id="1646518082434566202" at="66,0,85,0" />
-      <unit id="1646518082434566195" at="104,0,135,0" name="jetbrains.mps.lang.generator.generationParameters.editor.DefaultGeneratorParameterContainer_EditorBuilder_a$parametersListHandler_lay3s1_d0" />
-      <unit id="1646518082434566195" at="30,0,136,0" name="jetbrains.mps.lang.generator.generationParameters.editor.DefaultGeneratorParameterContainer_EditorBuilder_a" />
-=======
-      <scope id="1646518082434566202" at="49,0,67,0">
-        <var name="editorContext" id="1646518082434566202" />
-        <var name="node" id="1646518082434566202" />
-      </scope>
-      <unit id="1646518082434566195" at="86,0,118,0" name="jetbrains.mps.lang.generator.generationParameters.editor.DefaultGeneratorParameterContainer_Editor$parametersListHandler_lay3s1_d0" />
-      <unit id="1646518082434566195" at="29,0,119,0" name="jetbrains.mps.lang.generator.generationParameters.editor.DefaultGeneratorParameterContainer_Editor" />
->>>>>>> bd830ede
+      <scope id="1646518082434566202" at="66,0,84,0" />
+      <unit id="1646518082434566195" at="103,0,134,0" name="jetbrains.mps.lang.generator.generationParameters.editor.DefaultGeneratorParameterContainer_EditorBuilder_a$parametersListHandler_lay3s1_d0" />
+      <unit id="1646518082434566195" at="30,0,135,0" name="jetbrains.mps.lang.generator.generationParameters.editor.DefaultGeneratorParameterContainer_EditorBuilder_a" />
     </file>
   </root>
   <root nodeRef="r:deb6d2ec-081d-477c-be0d-cb6048dca9ea(jetbrains.mps.lang.generator.generationParameters.editor)/3064182000795631812">
     <file name="DefaultGenerationParameterId_Editor.java">
-<<<<<<< HEAD
       <node id="3064182000795631812" at="11,79,12,94" concept="6" />
       <node id="3064182000795631812" at="11,0,14,0" concept="4" trace="createEditorCell#(Ljetbrains/mps/openapi/editor/EditorContext;Lorg/jetbrains/mps/openapi/model/SNode;)Ljetbrains/mps/openapi/editor/cells/EditorCell;" />
       <scope id="3064182000795631812" at="11,79,12,94" />
@@ -372,434 +217,227 @@
       <node id="3064182000795631812" at="72,40,73,38" concept="1" />
       <node id="3064182000795631812" at="74,5,75,73" concept="1" />
       <node id="3064182000795631812" at="75,73,76,57" concept="5" />
-      <node id="3064182000795631812" at="76,57,77,59" concept="5" />
-      <node id="3064182000795631812" at="78,35,79,87" concept="5" />
-      <node id="3064182000795631812" at="79,87,80,94" concept="6" />
-      <node id="3064182000795631812" at="81,10,82,22" concept="6" />
-      <node id="3064182000795631812" at="85,33,86,14" concept="9" />
-      <node id="3064182000795631812" at="88,69,89,57" concept="6" />
-      <node id="3064182000795631812" at="91,81,92,41" concept="7" />
-      <node id="3064182000795631812" at="92,41,93,136" concept="6" />
-      <node id="3064182000795631812" at="99,0,100,0" concept="2" trace="myReferencingNode" />
-      <node id="3064182000795631812" at="101,119,102,21" concept="9" />
-      <node id="3064182000795631812" at="102,21,103,42" concept="1" />
-      <node id="3064182000795631812" at="103,42,104,20" concept="1" />
-      <node id="3064182000795631812" at="107,41,108,42" concept="6" />
-      <node id="3064182000795631812" at="113,28,114,20" concept="6" />
-      <node id="3064182000795631826" at="117,53,118,91" concept="5" />
-      <node id="3064182000795631826" at="118,91,119,31" concept="1" />
-      <node id="3064182000795631826" at="119,31,120,44" concept="1" />
-      <node id="3064182000795631826" at="120,44,121,33" concept="1" />
-      <node id="3064182000795631826" at="121,33,122,28" concept="5" />
-      <node id="3064182000795631826" at="122,28,123,65" concept="1" />
-      <node id="3064182000795631826" at="123,65,124,44" concept="1" />
-      <node id="3064182000795631826" at="124,44,125,36" concept="5" />
-      <node id="3064182000795631826" at="125,36,126,112" concept="1" />
-      <node id="3064182000795631826" at="126,112,127,42" concept="1" />
-      <node id="3064182000795631826" at="127,42,128,75" concept="1" />
-      <node id="3064182000795631826" at="128,75,129,59" concept="5" />
-      <node id="3064182000795631826" at="129,59,130,61" concept="5" />
-      <node id="3064182000795631826" at="131,37,132,89" concept="5" />
-      <node id="3064182000795631826" at="132,89,133,96" concept="6" />
-      <node id="3064182000795631826" at="134,12,135,24" concept="6" />
-      <node id="3064182000795631820" at="138,49,139,95" concept="5" />
-      <node id="3064182000795631820" at="139,95,140,47" concept="1" />
-      <node id="3064182000795631820" at="140,47,141,34" concept="5" />
-      <node id="3064182000795631820" at="141,34,142,58" concept="1" />
-      <node id="3064182000795631820" at="142,58,143,54" concept="1" />
-      <node id="3064182000795631820" at="143,54,144,55" concept="1" />
-      <node id="3064182000795631820" at="144,55,145,40" concept="1" />
-      <node id="3064182000795631820" at="145,40,146,34" concept="1" />
-      <node id="3064182000795631820" at="146,34,147,22" concept="6" />
-      <node id="3064182000795631812" at="149,48,150,88" concept="5" />
-      <node id="3064182000795631812" at="150,88,151,34" concept="1" />
-      <node id="3064182000795631812" at="151,34,152,47" concept="1" />
-      <node id="3064182000795631812" at="152,47,153,26" concept="5" />
-      <node id="3064182000795631812" at="153,26,154,109" concept="1" />
-      <node id="3064182000795631812" at="154,109,155,63" concept="1" />
-      <node id="3064182000795631812" at="156,39,157,40" concept="1" />
-      <node id="3064182000795631812" at="157,40,158,38" concept="1" />
-      <node id="3064182000795631812" at="159,5,160,73" concept="1" />
-      <node id="3064182000795631812" at="160,73,161,57" concept="5" />
-      <node id="3064182000795631812" at="161,57,162,59" concept="5" />
-      <node id="3064182000795631812" at="163,35,164,87" concept="5" />
-      <node id="3064182000795631812" at="164,87,165,94" concept="6" />
-      <node id="3064182000795631812" at="166,10,167,22" concept="6" />
-      <node id="3064182000795631812" at="170,33,171,14" concept="9" />
-      <node id="3064182000795631812" at="173,69,174,57" concept="6" />
-      <node id="3064182000795631812" at="176,81,177,41" concept="7" />
-      <node id="3064182000795631812" at="177,41,178,136" concept="6" />
-      <node id="3064182000795631812" at="184,0,185,0" concept="2" trace="myReferencingNode" />
-      <node id="3064182000795631812" at="186,119,187,21" concept="9" />
-      <node id="3064182000795631812" at="187,21,188,42" concept="1" />
-      <node id="3064182000795631812" at="188,42,189,20" concept="1" />
-      <node id="3064182000795631812" at="192,41,193,42" concept="6" />
-      <node id="3064182000795631812" at="198,28,199,20" concept="6" />
-      <node id="3064182000795631831" at="202,53,203,91" concept="5" />
-      <node id="3064182000795631831" at="203,91,204,31" concept="1" />
-      <node id="3064182000795631831" at="204,31,205,44" concept="1" />
-      <node id="3064182000795631831" at="205,44,206,33" concept="1" />
-      <node id="3064182000795631831" at="206,33,207,28" concept="5" />
-      <node id="3064182000795631831" at="207,28,208,65" concept="1" />
-      <node id="3064182000795631831" at="208,65,209,46" concept="1" />
-      <node id="3064182000795631831" at="209,46,210,36" concept="5" />
-      <node id="3064182000795631831" at="210,36,211,60" concept="1" />
-      <node id="3064182000795631831" at="211,60,212,112" concept="1" />
-      <node id="3064182000795631831" at="212,112,213,42" concept="1" />
-      <node id="3064182000795631831" at="213,42,214,75" concept="1" />
-      <node id="3064182000795631831" at="214,75,215,59" concept="5" />
-      <node id="3064182000795631831" at="215,59,216,61" concept="5" />
-      <node id="3064182000795631831" at="217,37,218,89" concept="5" />
-      <node id="3064182000795631831" at="218,89,219,96" concept="6" />
-      <node id="3064182000795631831" at="220,12,221,24" concept="6" />
+      <node id="3064182000795631812" at="77,35,78,87" concept="5" />
+      <node id="3064182000795631812" at="78,87,79,112" concept="6" />
+      <node id="3064182000795631812" at="80,10,81,22" concept="6" />
+      <node id="3064182000795631812" at="84,33,85,14" concept="9" />
+      <node id="3064182000795631812" at="87,69,88,57" concept="6" />
+      <node id="3064182000795631812" at="90,81,91,41" concept="7" />
+      <node id="3064182000795631812" at="91,41,92,136" concept="6" />
+      <node id="3064182000795631812" at="98,0,99,0" concept="2" trace="myReferencingNode" />
+      <node id="3064182000795631812" at="100,119,101,21" concept="9" />
+      <node id="3064182000795631812" at="101,21,102,42" concept="1" />
+      <node id="3064182000795631812" at="102,42,103,20" concept="1" />
+      <node id="3064182000795631812" at="106,41,107,42" concept="6" />
+      <node id="3064182000795631812" at="112,28,113,20" concept="6" />
+      <node id="3064182000795631826" at="116,53,117,91" concept="5" />
+      <node id="3064182000795631826" at="117,91,118,31" concept="1" />
+      <node id="3064182000795631826" at="118,31,119,44" concept="1" />
+      <node id="3064182000795631826" at="119,44,120,33" concept="1" />
+      <node id="3064182000795631826" at="120,33,121,28" concept="5" />
+      <node id="3064182000795631826" at="121,28,122,65" concept="1" />
+      <node id="3064182000795631826" at="122,65,123,44" concept="1" />
+      <node id="3064182000795631826" at="123,44,124,36" concept="5" />
+      <node id="3064182000795631826" at="124,36,125,112" concept="1" />
+      <node id="3064182000795631826" at="125,112,126,42" concept="1" />
+      <node id="3064182000795631826" at="126,42,127,75" concept="1" />
+      <node id="3064182000795631826" at="127,75,128,59" concept="5" />
+      <node id="3064182000795631826" at="129,37,130,89" concept="5" />
+      <node id="3064182000795631826" at="130,89,131,114" concept="6" />
+      <node id="3064182000795631826" at="132,12,133,24" concept="6" />
+      <node id="3064182000795631820" at="136,49,137,95" concept="5" />
+      <node id="3064182000795631820" at="137,95,138,47" concept="1" />
+      <node id="3064182000795631820" at="138,47,139,34" concept="5" />
+      <node id="3064182000795631820" at="139,34,140,58" concept="1" />
+      <node id="3064182000795631820" at="140,58,141,54" concept="1" />
+      <node id="3064182000795631820" at="141,54,142,55" concept="1" />
+      <node id="3064182000795631820" at="142,55,143,40" concept="1" />
+      <node id="3064182000795631820" at="143,40,144,34" concept="1" />
+      <node id="3064182000795631820" at="144,34,145,22" concept="6" />
+      <node id="3064182000795631812" at="147,48,148,88" concept="5" />
+      <node id="3064182000795631812" at="148,88,149,34" concept="1" />
+      <node id="3064182000795631812" at="149,34,150,47" concept="1" />
+      <node id="3064182000795631812" at="150,47,151,26" concept="5" />
+      <node id="3064182000795631812" at="151,26,152,109" concept="1" />
+      <node id="3064182000795631812" at="152,109,153,63" concept="1" />
+      <node id="3064182000795631812" at="154,39,155,40" concept="1" />
+      <node id="3064182000795631812" at="155,40,156,38" concept="1" />
+      <node id="3064182000795631812" at="157,5,158,73" concept="1" />
+      <node id="3064182000795631812" at="158,73,159,57" concept="5" />
+      <node id="3064182000795631812" at="160,35,161,87" concept="5" />
+      <node id="3064182000795631812" at="161,87,162,112" concept="6" />
+      <node id="3064182000795631812" at="163,10,164,22" concept="6" />
+      <node id="3064182000795631812" at="167,33,168,14" concept="9" />
+      <node id="3064182000795631812" at="170,69,171,57" concept="6" />
+      <node id="3064182000795631812" at="173,81,174,41" concept="7" />
+      <node id="3064182000795631812" at="174,41,175,136" concept="6" />
+      <node id="3064182000795631812" at="181,0,182,0" concept="2" trace="myReferencingNode" />
+      <node id="3064182000795631812" at="183,119,184,21" concept="9" />
+      <node id="3064182000795631812" at="184,21,185,42" concept="1" />
+      <node id="3064182000795631812" at="185,42,186,20" concept="1" />
+      <node id="3064182000795631812" at="189,41,190,42" concept="6" />
+      <node id="3064182000795631812" at="195,28,196,20" concept="6" />
+      <node id="3064182000795631831" at="199,53,200,91" concept="5" />
+      <node id="3064182000795631831" at="200,91,201,31" concept="1" />
+      <node id="3064182000795631831" at="201,31,202,44" concept="1" />
+      <node id="3064182000795631831" at="202,44,203,33" concept="1" />
+      <node id="3064182000795631831" at="203,33,204,28" concept="5" />
+      <node id="3064182000795631831" at="204,28,205,65" concept="1" />
+      <node id="3064182000795631831" at="205,65,206,46" concept="1" />
+      <node id="3064182000795631831" at="206,46,207,36" concept="5" />
+      <node id="3064182000795631831" at="207,36,208,60" concept="1" />
+      <node id="3064182000795631831" at="208,60,209,112" concept="1" />
+      <node id="3064182000795631831" at="209,112,210,42" concept="1" />
+      <node id="3064182000795631831" at="210,42,211,75" concept="1" />
+      <node id="3064182000795631831" at="211,75,212,59" concept="5" />
+      <node id="3064182000795631831" at="213,37,214,89" concept="5" />
+      <node id="3064182000795631831" at="214,89,215,114" concept="6" />
+      <node id="3064182000795631831" at="216,12,217,24" concept="6" />
       <node id="3064182000795631812" at="25,0,27,0" concept="2" trace="myNode" />
-      <node id="3064182000795631812" at="97,0,99,0" concept="2" trace="myNode" />
-      <node id="3064182000795631812" at="182,0,184,0" concept="2" trace="myNode" />
+      <node id="3064182000795631812" at="96,0,98,0" concept="2" trace="myNode" />
+      <node id="3064182000795631812" at="179,0,181,0" concept="2" trace="myNode" />
       <node id="3064182000795631812" at="39,0,42,0" concept="4" trace="createCell#()Ljetbrains/mps/openapi/editor/cells/EditorCell;" />
-      <node id="3064182000795631812" at="85,0,88,0" concept="0" trace="_Inline_38ix8g_a1a#()V" />
-      <node id="3064182000795631812" at="88,0,91,0" concept="4" trace="createEditorCell#(Ljetbrains/mps/openapi/editor/EditorContext;)Ljetbrains/mps/openapi/editor/cells/EditorCell;" />
-      <node id="3064182000795631812" at="107,0,110,0" concept="4" trace="createCell#()Ljetbrains/mps/openapi/editor/cells/EditorCell;" />
-      <node id="3064182000795631812" at="170,0,173,0" concept="0" trace="_Inline_38ix8g_a3a#()V" />
-      <node id="3064182000795631812" at="173,0,176,0" concept="4" trace="createEditorCell#(Ljetbrains/mps/openapi/editor/EditorContext;)Ljetbrains/mps/openapi/editor/cells/EditorCell;" />
-      <node id="3064182000795631812" at="192,0,195,0" concept="4" trace="createCell#()Ljetbrains/mps/openapi/editor/cells/EditorCell;" />
+      <node id="3064182000795631812" at="84,0,87,0" concept="0" trace="_Inline_38ix8g_a1a#()V" />
+      <node id="3064182000795631812" at="87,0,90,0" concept="4" trace="createEditorCell#(Ljetbrains/mps/openapi/editor/EditorContext;)Ljetbrains/mps/openapi/editor/cells/EditorCell;" />
+      <node id="3064182000795631812" at="106,0,109,0" concept="4" trace="createCell#()Ljetbrains/mps/openapi/editor/cells/EditorCell;" />
+      <node id="3064182000795631812" at="167,0,170,0" concept="0" trace="_Inline_38ix8g_a3a#()V" />
+      <node id="3064182000795631812" at="170,0,173,0" concept="4" trace="createEditorCell#(Ljetbrains/mps/openapi/editor/EditorContext;)Ljetbrains/mps/openapi/editor/cells/EditorCell;" />
+      <node id="3064182000795631812" at="189,0,192,0" concept="4" trace="createCell#()Ljetbrains/mps/openapi/editor/cells/EditorCell;" />
       <node id="3064182000795631812" at="28,0,32,0" concept="0" trace="DefaultGenerationParameterId_EditorBuilder_a#(Ljetbrains/mps/openapi/editor/EditorContext;Lorg/jetbrains/mps/openapi/model/SNode;)V" />
       <node id="3064182000795631812" at="70,63,74,5" concept="3" />
-      <node id="3064182000795631812" at="91,0,95,0" concept="4" trace="createEditorCell#(Ljetbrains/mps/openapi/editor/EditorContext;Lorg/jetbrains/mps/openapi/model/SNode;)Ljetbrains/mps/openapi/editor/cells/EditorCell;" />
-      <node id="3064182000795631812" at="155,63,159,5" concept="3" />
-      <node id="3064182000795631812" at="176,0,180,0" concept="4" trace="createEditorCell#(Ljetbrains/mps/openapi/editor/EditorContext;Lorg/jetbrains/mps/openapi/model/SNode;)Ljetbrains/mps/openapi/editor/cells/EditorCell;" />
+      <node id="3064182000795631812" at="90,0,94,0" concept="4" trace="createEditorCell#(Ljetbrains/mps/openapi/editor/EditorContext;Lorg/jetbrains/mps/openapi/model/SNode;)Ljetbrains/mps/openapi/editor/cells/EditorCell;" />
+      <node id="3064182000795631812" at="153,63,157,5" concept="3" />
+      <node id="3064182000795631812" at="173,0,177,0" concept="4" trace="createEditorCell#(Ljetbrains/mps/openapi/editor/EditorContext;Lorg/jetbrains/mps/openapi/model/SNode;)Ljetbrains/mps/openapi/editor/cells/EditorCell;" />
       <node id="3064182000795631812" at="33,0,38,0" concept="4" trace="getNode#()Lorg/jetbrains/mps/openapi/model/SNode;" />
-      <node id="3064182000795631812" at="77,59,82,22" concept="3" />
-      <node id="3064182000795631812" at="101,0,106,0" concept="0" trace="Inline_Builder_38ix8g_a1a#(Ljetbrains/mps/openapi/editor/EditorContext;Lorg/jetbrains/mps/openapi/model/SNode;Lorg/jetbrains/mps/openapi/model/SNode;)V" />
-      <node id="3064182000795631812" at="111,0,116,0" concept="4" trace="getNode#()Lorg/jetbrains/mps/openapi/model/SNode;" />
-      <node id="3064182000795631826" at="130,61,135,24" concept="3" />
-      <node id="3064182000795631812" at="162,59,167,22" concept="3" />
-      <node id="3064182000795631812" at="186,0,191,0" concept="0" trace="Inline_Builder_38ix8g_a3a#(Ljetbrains/mps/openapi/editor/EditorContext;Lorg/jetbrains/mps/openapi/model/SNode;Lorg/jetbrains/mps/openapi/model/SNode;)V" />
-      <node id="3064182000795631812" at="196,0,201,0" concept="4" trace="getNode#()Lorg/jetbrains/mps/openapi/model/SNode;" />
-      <node id="3064182000795631831" at="216,61,221,24" concept="3" />
+      <node id="3064182000795631812" at="76,57,81,22" concept="3" />
+      <node id="3064182000795631812" at="100,0,105,0" concept="0" trace="Inline_Builder_38ix8g_a1a#(Ljetbrains/mps/openapi/editor/EditorContext;Lorg/jetbrains/mps/openapi/model/SNode;Lorg/jetbrains/mps/openapi/model/SNode;)V" />
+      <node id="3064182000795631812" at="110,0,115,0" concept="4" trace="getNode#()Lorg/jetbrains/mps/openapi/model/SNode;" />
+      <node id="3064182000795631826" at="128,59,133,24" concept="3" />
+      <node id="3064182000795631812" at="159,57,164,22" concept="3" />
+      <node id="3064182000795631812" at="183,0,188,0" concept="0" trace="Inline_Builder_38ix8g_a3a#(Ljetbrains/mps/openapi/editor/EditorContext;Lorg/jetbrains/mps/openapi/model/SNode;Lorg/jetbrains/mps/openapi/model/SNode;)V" />
+      <node id="3064182000795631812" at="193,0,198,0" concept="4" trace="getNode#()Lorg/jetbrains/mps/openapi/model/SNode;" />
+      <node id="3064182000795631831" at="212,59,217,24" concept="3" />
       <node id="3064182000795631818" at="54,0,64,0" concept="4" trace="createConstant_38ix8g_a0#()Ljetbrains/mps/openapi/editor/cells/EditorCell;" />
       <node id="3064182000795631812" at="43,0,54,0" concept="4" trace="createCollection_38ix8g_a#()Ljetbrains/mps/openapi/editor/cells/EditorCell;" />
-      <node id="3064182000795631820" at="138,0,149,0" concept="4" trace="createConstant_38ix8g_c0#()Ljetbrains/mps/openapi/editor/cells/EditorCell;" />
-      <node id="3064182000795631812" at="64,0,84,0" concept="4" trace="createRefCell_38ix8g_b0#()Ljetbrains/mps/openapi/editor/cells/EditorCell;" />
-      <node id="3064182000795631826" at="117,0,137,0" concept="4" trace="createProperty_38ix8g_a0b0#()Ljetbrains/mps/openapi/editor/cells/EditorCell;" />
-      <node id="3064182000795631812" at="149,0,169,0" concept="4" trace="createRefCell_38ix8g_d0#()Ljetbrains/mps/openapi/editor/cells/EditorCell;" />
-      <node id="3064182000795631831" at="202,0,223,0" concept="4" trace="createProperty_38ix8g_a0d0#()Ljetbrains/mps/openapi/editor/cells/EditorCell;" />
+      <node id="3064182000795631820" at="136,0,147,0" concept="4" trace="createConstant_38ix8g_c0#()Ljetbrains/mps/openapi/editor/cells/EditorCell;" />
+      <node id="3064182000795631812" at="64,0,83,0" concept="4" trace="createRefCell_38ix8g_b0#()Ljetbrains/mps/openapi/editor/cells/EditorCell;" />
+      <node id="3064182000795631826" at="116,0,135,0" concept="4" trace="createProperty_38ix8g_a0b0#()Ljetbrains/mps/openapi/editor/cells/EditorCell;" />
+      <node id="3064182000795631812" at="147,0,166,0" concept="4" trace="createRefCell_38ix8g_d0#()Ljetbrains/mps/openapi/editor/cells/EditorCell;" />
+      <node id="3064182000795631831" at="199,0,219,0" concept="4" trace="createProperty_38ix8g_a0d0#()Ljetbrains/mps/openapi/editor/cells/EditorCell;" />
       <scope id="3064182000795631812" at="35,26,36,18" />
       <scope id="3064182000795631812" at="39,39,40,39" />
-      <scope id="3064182000795631812" at="85,33,86,14" />
-      <scope id="3064182000795631812" at="88,69,89,57" />
-      <scope id="3064182000795631812" at="107,41,108,42" />
-      <scope id="3064182000795631812" at="113,28,114,20" />
-      <scope id="3064182000795631812" at="170,33,171,14" />
-      <scope id="3064182000795631812" at="173,69,174,57" />
-      <scope id="3064182000795631812" at="192,41,193,42" />
-      <scope id="3064182000795631812" at="198,28,199,20" />
+      <scope id="3064182000795631812" at="84,33,85,14" />
+      <scope id="3064182000795631812" at="87,69,88,57" />
+      <scope id="3064182000795631812" at="106,41,107,42" />
+      <scope id="3064182000795631812" at="112,28,113,20" />
+      <scope id="3064182000795631812" at="167,33,168,14" />
+      <scope id="3064182000795631812" at="170,69,171,57" />
+      <scope id="3064182000795631812" at="189,41,190,42" />
+      <scope id="3064182000795631812" at="195,28,196,20" />
       <scope id="3064182000795631812" at="28,108,30,18" />
       <scope id="3064182000795631812" at="71,39,73,38" />
-      <scope id="3064182000795631812" at="78,35,80,94">
+      <scope id="3064182000795631812" at="77,35,79,112">
         <var name="manager" id="3064182000795631812" />
       </scope>
-      <scope id="3064182000795631812" at="91,81,93,136" />
-      <scope id="3064182000795631826" at="131,37,133,96">
+      <scope id="3064182000795631812" at="90,81,92,136" />
+      <scope id="3064182000795631826" at="129,37,131,114">
         <var name="manager" id="3064182000795631826" />
       </scope>
-      <scope id="3064182000795631812" at="156,39,158,38" />
-      <scope id="3064182000795631812" at="163,35,165,94">
+      <scope id="3064182000795631812" at="154,39,156,38" />
+      <scope id="3064182000795631812" at="160,35,162,112">
         <var name="manager" id="3064182000795631812" />
       </scope>
-      <scope id="3064182000795631812" at="176,81,178,136" />
-      <scope id="3064182000795631831" at="217,37,219,96">
-=======
-      <node id="3064182000795631812" at="24,79,25,63" concept="5" />
-      <node id="3064182000795631812" at="27,89,28,96" concept="4" />
-      <node id="3064182000795631812" at="28,96,29,48" concept="1" />
-      <node id="3064182000795631812" at="29,48,30,28" concept="1" />
-      <node id="3064182000795631812" at="30,28,31,81" concept="1" />
-      <node id="3064182000795631812" at="31,81,32,80" concept="1" />
-      <node id="3064182000795631812" at="32,80,33,81" concept="1" />
-      <node id="3064182000795631812" at="33,81,34,80" concept="1" />
-      <node id="3064182000795631812" at="34,80,35,22" concept="5" />
-      <node id="3064182000795631818" at="37,88,38,99" concept="4" />
-      <node id="3064182000795631818" at="38,99,39,47" concept="1" />
-      <node id="3064182000795631818" at="39,47,40,34" concept="4" />
-      <node id="3064182000795631818" at="40,34,41,62" concept="1" />
-      <node id="3064182000795631818" at="41,62,42,58" concept="1" />
-      <node id="3064182000795631818" at="42,58,43,40" concept="1" />
-      <node id="3064182000795631818" at="43,40,44,34" concept="1" />
-      <node id="3064182000795631818" at="44,34,45,22" concept="5" />
-      <node id="3064182000795631812" at="47,87,48,81" concept="4" />
-      <node id="3064182000795631812" at="48,81,49,34" concept="1" />
-      <node id="3064182000795631812" at="49,34,50,47" concept="1" />
-      <node id="3064182000795631812" at="50,47,51,26" concept="4" />
-      <node id="3064182000795631812" at="51,26,52,100" concept="1" />
-      <node id="3064182000795631812" at="52,100,53,58" concept="1" />
-      <node id="3064182000795631812" at="54,39,55,40" concept="1" />
-      <node id="3064182000795631812" at="55,40,56,38" concept="1" />
-      <node id="3064182000795631812" at="57,5,58,73" concept="1" />
-      <node id="3064182000795631812" at="58,73,59,57" concept="4" />
-      <node id="3064182000795631812" at="60,35,61,82" concept="4" />
-      <node id="3064182000795631812" at="61,82,62,112" concept="5" />
-      <node id="3064182000795631812" at="63,10,64,22" concept="5" />
-      <node id="3064182000795631824" at="67,33,68,14" concept="7" />
-      <node id="3064182000795631824" at="70,69,71,67" concept="5" />
-      <node id="3064182000795631824" at="73,81,74,66" concept="5" />
-      <node id="3064182000795631826" at="76,92,77,84" concept="4" />
-      <node id="3064182000795631826" at="77,84,78,31" concept="1" />
-      <node id="3064182000795631826" at="78,31,79,44" concept="1" />
-      <node id="3064182000795631826" at="79,44,80,33" concept="1" />
-      <node id="3064182000795631826" at="80,33,81,28" concept="4" />
-      <node id="3064182000795631826" at="81,28,82,60" concept="1" />
-      <node id="3064182000795631826" at="82,60,83,44" concept="1" />
-      <node id="3064182000795631826" at="83,44,84,36" concept="4" />
-      <node id="3064182000795631826" at="84,36,85,115" concept="1" />
-      <node id="3064182000795631826" at="85,115,86,42" concept="1" />
-      <node id="3064182000795631826" at="86,42,87,75" concept="1" />
-      <node id="3064182000795631826" at="87,75,88,59" concept="4" />
-      <node id="3064182000795631826" at="89,37,90,84" concept="4" />
-      <node id="3064182000795631826" at="90,84,91,114" concept="5" />
-      <node id="3064182000795631826" at="92,12,93,24" concept="5" />
-      <node id="3064182000795631820" at="96,88,97,88" concept="4" />
-      <node id="3064182000795631820" at="97,88,98,47" concept="1" />
-      <node id="3064182000795631820" at="98,47,99,34" concept="4" />
-      <node id="3064182000795631820" at="99,34,100,61" concept="1" />
-      <node id="3064182000795631820" at="100,61,101,57" concept="1" />
-      <node id="3064182000795631820" at="101,57,102,58" concept="1" />
-      <node id="3064182000795631820" at="102,58,103,40" concept="1" />
-      <node id="3064182000795631820" at="103,40,104,34" concept="1" />
-      <node id="3064182000795631820" at="104,34,105,22" concept="5" />
-      <node id="3064182000795631812" at="107,87,108,81" concept="4" />
-      <node id="3064182000795631812" at="108,81,109,34" concept="1" />
-      <node id="3064182000795631812" at="109,34,110,47" concept="1" />
-      <node id="3064182000795631812" at="110,47,111,26" concept="4" />
-      <node id="3064182000795631812" at="111,26,112,100" concept="1" />
-      <node id="3064182000795631812" at="112,100,113,58" concept="1" />
-      <node id="3064182000795631812" at="114,39,115,40" concept="1" />
-      <node id="3064182000795631812" at="115,40,116,38" concept="1" />
-      <node id="3064182000795631812" at="117,5,118,73" concept="1" />
-      <node id="3064182000795631812" at="118,73,119,57" concept="4" />
-      <node id="3064182000795631812" at="120,35,121,82" concept="4" />
-      <node id="3064182000795631812" at="121,82,122,112" concept="5" />
-      <node id="3064182000795631812" at="123,10,124,22" concept="5" />
-      <node id="3064182000795631829" at="127,33,128,14" concept="7" />
-      <node id="3064182000795631829" at="130,69,131,67" concept="5" />
-      <node id="3064182000795631829" at="133,81,134,66" concept="5" />
-      <node id="3064182000795631831" at="136,92,137,84" concept="4" />
-      <node id="3064182000795631831" at="137,84,138,31" concept="1" />
-      <node id="3064182000795631831" at="138,31,139,44" concept="1" />
-      <node id="3064182000795631831" at="139,44,140,33" concept="1" />
-      <node id="3064182000795631831" at="140,33,141,28" concept="4" />
-      <node id="3064182000795631831" at="141,28,142,60" concept="1" />
-      <node id="3064182000795631831" at="142,60,143,46" concept="1" />
-      <node id="3064182000795631831" at="143,46,144,36" concept="4" />
-      <node id="3064182000795631831" at="144,36,145,63" concept="1" />
-      <node id="3064182000795631831" at="145,63,146,115" concept="1" />
-      <node id="3064182000795631831" at="146,115,147,42" concept="1" />
-      <node id="3064182000795631831" at="147,42,148,75" concept="1" />
-      <node id="3064182000795631831" at="148,75,149,59" concept="4" />
-      <node id="3064182000795631831" at="150,37,151,84" concept="4" />
-      <node id="3064182000795631831" at="151,84,152,114" concept="5" />
-      <node id="3064182000795631831" at="153,12,154,24" concept="5" />
-      <node id="3064182000795631812" at="24,0,27,0" concept="3" trace="createEditorCell#(Ljetbrains/mps/openapi/editor/EditorContext;Lorg/jetbrains/mps/openapi/model/SNode;)Ljetbrains/mps/openapi/editor/cells/EditorCell;" />
-      <node id="3064182000795631824" at="67,0,70,0" concept="0" trace="_Inline_38ix8g_a1a#()V" />
-      <node id="3064182000795631824" at="70,0,73,0" concept="3" trace="createEditorCell#(Ljetbrains/mps/openapi/editor/EditorContext;)Ljetbrains/mps/openapi/editor/cells/EditorCell;" />
-      <node id="3064182000795631824" at="73,0,76,0" concept="3" trace="createEditorCell#(Ljetbrains/mps/openapi/editor/EditorContext;Lorg/jetbrains/mps/openapi/model/SNode;)Ljetbrains/mps/openapi/editor/cells/EditorCell;" />
-      <node id="3064182000795631829" at="127,0,130,0" concept="0" trace="_Inline_38ix8g_a3a#()V" />
-      <node id="3064182000795631829" at="130,0,133,0" concept="3" trace="createEditorCell#(Ljetbrains/mps/openapi/editor/EditorContext;)Ljetbrains/mps/openapi/editor/cells/EditorCell;" />
-      <node id="3064182000795631829" at="133,0,136,0" concept="3" trace="createEditorCell#(Ljetbrains/mps/openapi/editor/EditorContext;Lorg/jetbrains/mps/openapi/model/SNode;)Ljetbrains/mps/openapi/editor/cells/EditorCell;" />
-      <node id="3064182000795631812" at="53,58,57,5" concept="2" />
-      <node id="3064182000795631812" at="113,58,117,5" concept="2" />
-      <node id="3064182000795631812" at="59,57,64,22" concept="2" />
-      <node id="3064182000795631826" at="88,59,93,24" concept="2" />
-      <node id="3064182000795631812" at="119,57,124,22" concept="2" />
-      <node id="3064182000795631831" at="149,59,154,24" concept="2" />
-      <node id="3064182000795631812" at="27,0,37,0" concept="3" trace="createCollection_38ix8g_a#(Ljetbrains/mps/openapi/editor/EditorContext;Lorg/jetbrains/mps/openapi/model/SNode;)Ljetbrains/mps/openapi/editor/cells/EditorCell;" />
-      <node id="3064182000795631818" at="37,0,47,0" concept="3" trace="createConstant_38ix8g_a0#(Ljetbrains/mps/openapi/editor/EditorContext;Lorg/jetbrains/mps/openapi/model/SNode;)Ljetbrains/mps/openapi/editor/cells/EditorCell;" />
-      <node id="3064182000795631820" at="96,0,107,0" concept="3" trace="createConstant_38ix8g_c0#(Ljetbrains/mps/openapi/editor/EditorContext;Lorg/jetbrains/mps/openapi/model/SNode;)Ljetbrains/mps/openapi/editor/cells/EditorCell;" />
-      <node id="3064182000795631812" at="47,0,66,0" concept="3" trace="createRefCell_38ix8g_b0#(Ljetbrains/mps/openapi/editor/EditorContext;Lorg/jetbrains/mps/openapi/model/SNode;)Ljetbrains/mps/openapi/editor/cells/EditorCell;" />
-      <node id="3064182000795631826" at="76,0,95,0" concept="3" trace="createProperty_38ix8g_a0b0#(Ljetbrains/mps/openapi/editor/EditorContext;Lorg/jetbrains/mps/openapi/model/SNode;)Ljetbrains/mps/openapi/editor/cells/EditorCell;" />
-      <node id="3064182000795631812" at="107,0,126,0" concept="3" trace="createRefCell_38ix8g_d0#(Ljetbrains/mps/openapi/editor/EditorContext;Lorg/jetbrains/mps/openapi/model/SNode;)Ljetbrains/mps/openapi/editor/cells/EditorCell;" />
-      <node id="3064182000795631831" at="136,0,156,0" concept="3" trace="createProperty_38ix8g_a0d0#(Ljetbrains/mps/openapi/editor/EditorContext;Lorg/jetbrains/mps/openapi/model/SNode;)Ljetbrains/mps/openapi/editor/cells/EditorCell;" />
-      <scope id="3064182000795631812" at="24,79,25,63" />
-      <scope id="3064182000795631824" at="67,33,68,14" />
-      <scope id="3064182000795631824" at="70,69,71,67" />
-      <scope id="3064182000795631824" at="73,81,74,66" />
-      <scope id="3064182000795631829" at="127,33,128,14" />
-      <scope id="3064182000795631829" at="130,69,131,67" />
-      <scope id="3064182000795631829" at="133,81,134,66" />
-      <scope id="3064182000795631812" at="54,39,56,38" />
-      <scope id="3064182000795631812" at="60,35,62,112">
-        <var name="manager" id="3064182000795631812" />
-      </scope>
-      <scope id="3064182000795631826" at="89,37,91,114">
-        <var name="manager" id="3064182000795631826" />
-      </scope>
-      <scope id="3064182000795631812" at="114,39,116,38" />
-      <scope id="3064182000795631812" at="120,35,122,112">
-        <var name="manager" id="3064182000795631812" />
-      </scope>
-      <scope id="3064182000795631831" at="150,37,152,114">
->>>>>>> bd830ede
+      <scope id="3064182000795631812" at="173,81,175,136" />
+      <scope id="3064182000795631831" at="213,37,215,114">
         <var name="manager" id="3064182000795631831" />
       </scope>
       <scope id="3064182000795631812" at="39,0,42,0" />
-      <scope id="3064182000795631812" at="85,0,88,0" />
-      <scope id="3064182000795631812" at="88,0,91,0">
+      <scope id="3064182000795631812" at="84,0,87,0" />
+      <scope id="3064182000795631812" at="87,0,90,0">
         <var name="editorContext" id="3064182000795631812" />
       </scope>
-<<<<<<< HEAD
-      <scope id="3064182000795631812" at="101,119,104,20" />
-      <scope id="3064182000795631812" at="107,0,110,0" />
-      <scope id="3064182000795631812" at="170,0,173,0" />
-      <scope id="3064182000795631812" at="173,0,176,0">
+      <scope id="3064182000795631812" at="100,119,103,20" />
+      <scope id="3064182000795631812" at="106,0,109,0" />
+      <scope id="3064182000795631812" at="167,0,170,0" />
+      <scope id="3064182000795631812" at="170,0,173,0">
         <var name="editorContext" id="3064182000795631812" />
       </scope>
-      <scope id="3064182000795631812" at="186,119,189,20" />
-      <scope id="3064182000795631812" at="192,0,195,0" />
+      <scope id="3064182000795631812" at="183,119,186,20" />
+      <scope id="3064182000795631812" at="189,0,192,0" />
       <scope id="3064182000795631812" at="28,0,32,0">
         <var name="context" id="3064182000795631812" />
         <var name="node" id="3064182000795631812" />
       </scope>
-      <scope id="3064182000795631812" at="91,0,95,0">
+      <scope id="3064182000795631812" at="90,0,94,0">
         <var name="editorContext" id="3064182000795631812" />
         <var name="node" id="3064182000795631812" />
       </scope>
-      <scope id="3064182000795631812" at="176,0,180,0">
+      <scope id="3064182000795631812" at="173,0,177,0">
         <var name="editorContext" id="3064182000795631812" />
         <var name="node" id="3064182000795631812" />
-=======
-      <scope id="3064182000795631824" at="67,0,70,0" />
-      <scope id="3064182000795631824" at="70,0,73,0">
-        <var name="editorContext" id="3064182000795631824" />
-      </scope>
-      <scope id="3064182000795631824" at="73,0,76,0">
-        <var name="editorContext" id="3064182000795631824" />
-        <var name="node" id="3064182000795631824" />
-      </scope>
-      <scope id="3064182000795631829" at="127,0,130,0" />
-      <scope id="3064182000795631829" at="130,0,133,0">
-        <var name="editorContext" id="3064182000795631829" />
-      </scope>
-      <scope id="3064182000795631829" at="133,0,136,0">
-        <var name="editorContext" id="3064182000795631829" />
-        <var name="node" id="3064182000795631829" />
->>>>>>> bd830ede
       </scope>
       <scope id="3064182000795631812" at="33,0,38,0" />
-      <scope id="3064182000795631812" at="101,0,106,0">
+      <scope id="3064182000795631812" at="100,0,105,0">
         <var name="context" id="3064182000795631812" />
         <var name="node" id="3064182000795631812" />
         <var name="referencingNode" id="3064182000795631812" />
       </scope>
-      <scope id="3064182000795631812" at="111,0,116,0" />
-      <scope id="3064182000795631812" at="186,0,191,0">
+      <scope id="3064182000795631812" at="110,0,115,0" />
+      <scope id="3064182000795631812" at="183,0,188,0">
         <var name="context" id="3064182000795631812" />
         <var name="node" id="3064182000795631812" />
         <var name="referencingNode" id="3064182000795631812" />
       </scope>
-      <scope id="3064182000795631812" at="196,0,201,0" />
+      <scope id="3064182000795631812" at="193,0,198,0" />
       <scope id="3064182000795631818" at="54,49,62,22">
         <var name="editorCell" id="3064182000795631818" />
         <var name="style" id="3064182000795631818" />
       </scope>
-<<<<<<< HEAD
       <scope id="3064182000795631812" at="43,50,52,22">
         <var name="editorCell" id="3064182000795631812" />
       </scope>
-      <scope id="3064182000795631820" at="138,49,147,22">
+      <scope id="3064182000795631820" at="136,49,145,22">
         <var name="editorCell" id="3064182000795631820" />
         <var name="style" id="3064182000795631820" />
       </scope>
       <scope id="3064182000795631818" at="54,0,64,0" />
       <scope id="3064182000795631812" at="43,0,54,0" />
-      <scope id="3064182000795631820" at="138,0,149,0" />
-      <scope id="3064182000795631812" at="64,48,82,22">
-=======
-      <scope id="3064182000795631820" at="96,88,105,22">
-        <var name="editorCell" id="3064182000795631820" />
-        <var name="style" id="3064182000795631820" />
-      </scope>
-      <scope id="3064182000795631812" at="27,0,37,0">
-        <var name="editorContext" id="3064182000795631812" />
-        <var name="node" id="3064182000795631812" />
-      </scope>
-      <scope id="3064182000795631818" at="37,0,47,0">
-        <var name="editorContext" id="3064182000795631818" />
-        <var name="node" id="3064182000795631818" />
-      </scope>
-      <scope id="3064182000795631820" at="96,0,107,0">
-        <var name="editorContext" id="3064182000795631820" />
-        <var name="node" id="3064182000795631820" />
-      </scope>
-      <scope id="3064182000795631812" at="47,87,64,22">
->>>>>>> bd830ede
+      <scope id="3064182000795631820" at="136,0,147,0" />
+      <scope id="3064182000795631812" at="64,48,81,22">
         <var name="attributeConcept" id="3064182000795631812" />
         <var name="editorCell" id="3064182000795631812" />
         <var name="provider" id="3064182000795631812" />
       </scope>
-<<<<<<< HEAD
-      <scope id="3064182000795631826" at="117,53,135,24">
-=======
-      <scope id="3064182000795631826" at="76,92,93,24">
->>>>>>> bd830ede
+      <scope id="3064182000795631826" at="116,53,133,24">
         <var name="attributeConcept" id="3064182000795631826" />
         <var name="editorCell" id="3064182000795631826" />
         <var name="provider" id="3064182000795631826" />
         <var name="style" id="3064182000795631826" />
       </scope>
-<<<<<<< HEAD
-      <scope id="3064182000795631812" at="149,48,167,22">
-=======
-      <scope id="3064182000795631812" at="107,87,124,22">
->>>>>>> bd830ede
+      <scope id="3064182000795631812" at="147,48,164,22">
         <var name="attributeConcept" id="3064182000795631812" />
         <var name="editorCell" id="3064182000795631812" />
         <var name="provider" id="3064182000795631812" />
       </scope>
-<<<<<<< HEAD
-      <scope id="3064182000795631831" at="202,53,221,24">
-=======
-      <scope id="3064182000795631831" at="136,92,154,24">
->>>>>>> bd830ede
+      <scope id="3064182000795631831" at="199,53,217,24">
         <var name="attributeConcept" id="3064182000795631831" />
         <var name="editorCell" id="3064182000795631831" />
         <var name="provider" id="3064182000795631831" />
         <var name="style" id="3064182000795631831" />
       </scope>
-<<<<<<< HEAD
-      <scope id="3064182000795631812" at="64,0,84,0" />
-      <scope id="3064182000795631826" at="117,0,137,0" />
-      <scope id="3064182000795631812" at="149,0,169,0" />
-      <scope id="3064182000795631831" at="202,0,223,0" />
-      <unit id="3064182000795631812" at="84,0,96,0" name="jetbrains.mps.lang.generator.generationParameters.editor.DefaultGenerationParameterId_EditorBuilder_a$_Inline_38ix8g_a1a" />
-      <unit id="3064182000795631812" at="169,0,181,0" name="jetbrains.mps.lang.generator.generationParameters.editor.DefaultGenerationParameterId_EditorBuilder_a$_Inline_38ix8g_a3a" />
-      <unit id="3064182000795631812" at="96,0,138,0" name="jetbrains.mps.lang.generator.generationParameters.editor.DefaultGenerationParameterId_EditorBuilder_a$Inline_Builder_38ix8g_a1a" />
-      <unit id="3064182000795631812" at="181,0,224,0" name="jetbrains.mps.lang.generator.generationParameters.editor.DefaultGenerationParameterId_EditorBuilder_a$Inline_Builder_38ix8g_a3a" />
-      <unit id="3064182000795631812" at="24,0,225,0" name="jetbrains.mps.lang.generator.generationParameters.editor.DefaultGenerationParameterId_EditorBuilder_a" />
-=======
-      <scope id="3064182000795631812" at="47,0,66,0">
-        <var name="editorContext" id="3064182000795631812" />
-        <var name="node" id="3064182000795631812" />
-      </scope>
-      <scope id="3064182000795631826" at="76,0,95,0">
-        <var name="editorContext" id="3064182000795631826" />
-        <var name="node" id="3064182000795631826" />
-      </scope>
-      <scope id="3064182000795631812" at="107,0,126,0">
-        <var name="editorContext" id="3064182000795631812" />
-        <var name="node" id="3064182000795631812" />
-      </scope>
-      <scope id="3064182000795631831" at="136,0,156,0">
-        <var name="editorContext" id="3064182000795631831" />
-        <var name="node" id="3064182000795631831" />
-      </scope>
-      <unit id="3064182000795631824" at="66,0,96,0" name="jetbrains.mps.lang.generator.generationParameters.editor.DefaultGenerationParameterId_Editor$_Inline_38ix8g_a1a" />
-      <unit id="3064182000795631829" at="126,0,157,0" name="jetbrains.mps.lang.generator.generationParameters.editor.DefaultGenerationParameterId_Editor$_Inline_38ix8g_a3a" />
-      <unit id="3064182000795631812" at="23,0,158,0" name="jetbrains.mps.lang.generator.generationParameters.editor.DefaultGenerationParameterId_Editor" />
->>>>>>> bd830ede
+      <scope id="3064182000795631812" at="64,0,83,0" />
+      <scope id="3064182000795631826" at="116,0,135,0" />
+      <scope id="3064182000795631812" at="147,0,166,0" />
+      <scope id="3064182000795631831" at="199,0,219,0" />
+      <unit id="3064182000795631812" at="83,0,95,0" name="jetbrains.mps.lang.generator.generationParameters.editor.DefaultGenerationParameterId_EditorBuilder_a$_Inline_38ix8g_a1a" />
+      <unit id="3064182000795631812" at="166,0,178,0" name="jetbrains.mps.lang.generator.generationParameters.editor.DefaultGenerationParameterId_EditorBuilder_a$_Inline_38ix8g_a3a" />
+      <unit id="3064182000795631812" at="95,0,136,0" name="jetbrains.mps.lang.generator.generationParameters.editor.DefaultGenerationParameterId_EditorBuilder_a$Inline_Builder_38ix8g_a1a" />
+      <unit id="3064182000795631812" at="178,0,220,0" name="jetbrains.mps.lang.generator.generationParameters.editor.DefaultGenerationParameterId_EditorBuilder_a$Inline_Builder_38ix8g_a3a" />
+      <unit id="3064182000795631812" at="24,0,221,0" name="jetbrains.mps.lang.generator.generationParameters.editor.DefaultGenerationParameterId_EditorBuilder_a" />
     </file>
   </root>
   <root nodeRef="r:deb6d2ec-081d-477c-be0d-cb6048dca9ea(jetbrains.mps.lang.generator.generationParameters.editor)/8484425748929510077">
     <file name="DefaultGeneratorParameter_Editor.java">
-<<<<<<< HEAD
       <node id="8484425748929510077" at="11,79,12,91" concept="6" />
       <node id="8484425748929510077" at="14,82,15,94" concept="6" />
       <node id="8484425748929510077" at="11,0,14,0" concept="4" trace="createEditorCell#(Ljetbrains/mps/openapi/editor/EditorContext;Lorg/jetbrains/mps/openapi/model/SNode;)Ljetbrains/mps/openapi/editor/cells/EditorCell;" />
@@ -807,108 +445,6 @@
       <scope id="8484425748929510077" at="11,79,12,91" />
       <scope id="8484425748929510077" at="14,82,15,94" />
       <scope id="8484425748929510077" at="11,0,14,0">
-=======
-      <node id="8484425748929510077" at="35,79,36,63" concept="5" />
-      <node id="8484425748929510077" at="38,82,39,65" concept="5" />
-      <node id="8484425748929510077" at="41,89,42,99" concept="4" />
-      <node id="8484425748929510077" at="42,99,43,48" concept="1" />
-      <node id="8484425748929510077" at="43,48,44,28" concept="1" />
-      <node id="8484425748929510077" at="44,28,45,81" concept="1" />
-      <node id="8484425748929510077" at="45,81,46,81" concept="1" />
-      <node id="8484425748929510077" at="46,81,47,80" concept="1" />
-      <node id="8484425748929510077" at="47,80,48,22" concept="5" />
-      <node id="8484425748929510079" at="50,88,51,82" concept="4" />
-      <node id="8484425748929510079" at="51,82,52,29" concept="1" />
-      <node id="8484425748929510079" at="52,29,53,42" concept="1" />
-      <node id="8484425748929510079" at="53,42,54,26" concept="4" />
-      <node id="8484425748929510079" at="54,26,55,58" concept="1" />
-      <node id="8484425748929510079" at="55,58,56,42" concept="1" />
-      <node id="8484425748929510079" at="56,42,57,34" concept="4" />
-      <node id="8484425748929510079" at="57,34,58,113" concept="1" />
-      <node id="8484425748929510079" at="58,113,59,40" concept="1" />
-      <node id="8484425748929510079" at="59,40,60,73" concept="1" />
-      <node id="8484425748929510079" at="60,73,61,57" concept="4" />
-      <node id="8484425748929510079" at="62,35,63,82" concept="4" />
-      <node id="8484425748929510079" at="63,82,64,112" concept="5" />
-      <node id="8484425748929510079" at="65,10,66,22" concept="5" />
-      <node id="8484425748929510081" at="68,88,69,87" concept="4" />
-      <node id="8484425748929510081" at="69,87,70,47" concept="1" />
-      <node id="8484425748929510081" at="70,47,71,34" concept="1" />
-      <node id="8484425748929510081" at="71,34,72,22" concept="5" />
-      <node id="8484425748929510077" at="74,87,75,257" concept="4" />
-      <node id="8484425748929510077" at="75,257,76,33" concept="5" />
-      <node id="8484425748929510077" at="79,118,80,49" concept="7" />
-      <node id="8484425748929510077" at="82,55,83,59" concept="4" />
-      <node id="8484425748929510077" at="83,59,84,41" concept="1" />
-      <node id="8484425748929510077" at="84,41,85,24" concept="5" />
-      <node id="8484425748929510077" at="88,118,89,378" concept="1" />
-      <node id="8484425748929510077" at="91,41,92,35" concept="1" />
-      <node id="8484425748929510077" at="96,44,97,54" concept="4" />
-      <node id="8484425748929510077" at="97,54,98,41" concept="1" />
-      <node id="8484425748929510077" at="98,41,99,0" concept="6" />
-      <node id="8484425748929510077" at="99,0,100,40" concept="1" />
-      <node id="8484425748929510077" at="100,40,101,24" concept="5" />
-      <node id="8484425748929510077" at="103,40,104,25" concept="5" />
-      <node id="8484425748929510077" at="107,91,108,96" concept="4" />
-      <node id="8484425748929510077" at="108,96,109,50" concept="1" />
-      <node id="8484425748929510077" at="109,50,110,28" concept="1" />
-      <node id="8484425748929510077" at="110,28,111,81" concept="1" />
-      <node id="8484425748929510077" at="111,81,112,94" concept="1" />
-      <node id="8484425748929510077" at="112,94,113,22" concept="5" />
-      <node id="4700935326594654861" at="115,88,116,96" concept="4" />
-      <node id="4700935326594654861" at="116,96,117,47" concept="1" />
-      <node id="4700935326594654861" at="117,47,118,34" concept="4" />
-      <node id="4700935326594654861" at="118,34,119,61" concept="1" />
-      <node id="4700935326594654861" at="119,61,120,40" concept="1" />
-      <node id="4700935326594654861" at="120,40,121,34" concept="1" />
-      <node id="4700935326594654861" at="121,34,122,22" concept="5" />
-      <node id="4700935326594654869" at="126,31,127,102" concept="5" />
-      <node id="4700935326594654865" at="131,44,132,46" concept="5" />
-      <node id="4700935326594654865" at="134,13,135,79" concept="1" />
-      <node id="4700935326594654865" at="135,79,136,82" concept="1" />
-      <node id="4700935326594654865" at="136,82,137,60" concept="1" />
-      <node id="4700935326594654865" at="137,60,138,22" concept="5" />
-      <node id="4700935326594654865" at="129,0,131,0" concept="3" trace="setText#(Ljava/lang/String;)V" />
-      <node id="8484425748929510077" at="35,0,38,0" concept="3" trace="createEditorCell#(Ljetbrains/mps/openapi/editor/EditorContext;Lorg/jetbrains/mps/openapi/model/SNode;)Ljetbrains/mps/openapi/editor/cells/EditorCell;" />
-      <node id="8484425748929510077" at="38,0,41,0" concept="3" trace="createInspectedCell#(Ljetbrains/mps/openapi/editor/EditorContext;Lorg/jetbrains/mps/openapi/model/SNode;)Ljetbrains/mps/openapi/editor/cells/EditorCell;" />
-      <node id="8484425748929510077" at="79,0,82,0" concept="0" trace="typeSingleRoleHandler_95jom2_c0#(Lorg/jetbrains/mps/openapi/model/SNode;Lorg/jetbrains/mps/openapi/language/SContainmentLink;Ljetbrains/mps/openapi/editor/EditorContext;)V" />
-      <node id="8484425748929510077" at="87,70,90,7" concept="2" />
-      <node id="8484425748929510077" at="90,7,93,7" concept="2" />
-      <node id="8484425748929510077" at="103,0,106,0" concept="3" trace="getNoTargetText#()Ljava/lang/String;" />
-      <node id="4700935326594654865" at="126,0,129,0" concept="3" trace="getText#()Ljava/lang/String;" />
-      <node id="4700935326594654865" at="131,0,134,0" concept="3" trace="isValidText#(Ljava/lang/String;)Z" />
-      <node id="8484425748929510077" at="74,0,78,0" concept="3" trace="createRefNode_95jom2_c0#(Ljetbrains/mps/openapi/editor/EditorContext;Lorg/jetbrains/mps/openapi/model/SNode;)Ljetbrains/mps/openapi/editor/cells/EditorCell;" />
-      <node id="8484425748929510079" at="61,57,66,22" concept="2" />
-      <node id="8484425748929510077" at="82,0,87,0" concept="3" trace="createChildCell#(Lorg/jetbrains/mps/openapi/model/SNode;)Ljetbrains/mps/openapi/editor/cells/EditorCell;" />
-      <node id="8484425748929510081" at="68,0,74,0" concept="3" trace="createConstant_95jom2_b0#(Ljetbrains/mps/openapi/editor/EditorContext;Lorg/jetbrains/mps/openapi/model/SNode;)Ljetbrains/mps/openapi/editor/cells/EditorCell;" />
-      <node id="8484425748929510077" at="87,0,95,0" concept="3" trace="installCellInfo#(Lorg/jetbrains/mps/openapi/model/SNode;Ljetbrains/mps/openapi/editor/cells/EditorCell;)V" />
-      <node id="8484425748929510077" at="95,0,103,0" concept="3" trace="createEmptyCell#()Ljetbrains/mps/openapi/editor/cells/EditorCell;" />
-      <node id="8484425748929510077" at="107,0,115,0" concept="3" trace="createCollection_95jom2_a_0#(Ljetbrains/mps/openapi/editor/EditorContext;Lorg/jetbrains/mps/openapi/model/SNode;)Ljetbrains/mps/openapi/editor/cells/EditorCell;" />
-      <node id="8484425748929510077" at="41,0,50,0" concept="3" trace="createCollection_95jom2_a#(Ljetbrains/mps/openapi/editor/EditorContext;Lorg/jetbrains/mps/openapi/model/SNode;)Ljetbrains/mps/openapi/editor/cells/EditorCell;" />
-      <node id="4700935326594654861" at="115,0,124,0" concept="3" trace="createConstant_95jom2_a0#(Ljetbrains/mps/openapi/editor/EditorContext;Lorg/jetbrains/mps/openapi/model/SNode;)Ljetbrains/mps/openapi/editor/cells/EditorCell;" />
-      <node id="4700935326594654865" at="124,113,134,13" concept="4" />
-      <node id="4700935326594654865" at="124,0,140,0" concept="3" trace="createReadOnlyModelAccessor_95jom2_b0#(Ljetbrains/mps/openapi/editor/EditorContext;Lorg/jetbrains/mps/openapi/model/SNode;)Ljetbrains/mps/openapi/editor/cells/EditorCell;" />
-      <node id="8484425748929510079" at="50,0,68,0" concept="3" trace="createProperty_95jom2_a0#(Ljetbrains/mps/openapi/editor/EditorContext;Lorg/jetbrains/mps/openapi/model/SNode;)Ljetbrains/mps/openapi/editor/cells/EditorCell;" />
-      <scope id="4700935326594654865" at="129,37,129,37" />
-      <scope id="8484425748929510077" at="35,79,36,63" />
-      <scope id="8484425748929510077" at="38,82,39,65" />
-      <scope id="8484425748929510077" at="79,118,80,49" />
-      <scope id="8484425748929510077" at="88,118,89,378" />
-      <scope id="8484425748929510077" at="91,41,92,35" />
-      <scope id="8484425748929510077" at="103,40,104,25" />
-      <scope id="4700935326594654868" at="126,31,127,102" />
-      <scope id="4700935326594654865" at="131,44,132,46" />
-      <scope id="8484425748929510079" at="62,35,64,112">
-        <var name="manager" id="8484425748929510079" />
-      </scope>
-      <scope id="8484425748929510077" at="74,87,76,33">
-        <var name="provider" id="8484425748929510077" />
-      </scope>
-      <scope id="4700935326594654865" at="129,0,131,0">
-        <var name="s" id="4700935326594654865" />
-      </scope>
-      <scope id="8484425748929510077" at="35,0,38,0">
->>>>>>> bd830ede
         <var name="editorContext" id="8484425748929510077" />
         <var name="node" id="8484425748929510077" />
       </scope>
@@ -916,7 +452,6 @@
         <var name="editorContext" id="8484425748929510077" />
         <var name="node" id="8484425748929510077" />
       </scope>
-<<<<<<< HEAD
       <unit id="8484425748929510077" at="10,0,18,0" name="jetbrains.mps.lang.generator.generationParameters.editor.DefaultGeneratorParameter_Editor" />
     </file>
     <file name="DefaultGeneratorParameter_EditorBuilder_a.java">
@@ -943,164 +478,101 @@
       <node id="8484425748929510079" at="65,110,66,40" concept="1" />
       <node id="8484425748929510079" at="66,40,67,73" concept="1" />
       <node id="8484425748929510079" at="67,73,68,57" concept="5" />
-      <node id="8484425748929510079" at="68,57,69,59" concept="5" />
-      <node id="8484425748929510079" at="70,35,71,87" concept="5" />
-      <node id="8484425748929510079" at="71,87,72,94" concept="6" />
-      <node id="8484425748929510079" at="73,10,74,22" concept="6" />
-      <node id="8484425748929510081" at="76,49,77,94" concept="5" />
-      <node id="8484425748929510081" at="77,94,78,47" concept="1" />
-      <node id="8484425748929510081" at="78,47,79,34" concept="1" />
-      <node id="8484425748929510081" at="79,34,80,22" concept="6" />
-      <node id="8484425748929510077" at="82,48,83,273" concept="5" />
-      <node id="8484425748929510077" at="83,273,84,33" concept="6" />
-      <node id="8484425748929510077" at="87,118,88,49" concept="9" />
-      <node id="8484425748929510077" at="90,55,91,59" concept="5" />
-      <node id="8484425748929510077" at="91,59,92,41" concept="1" />
-      <node id="8484425748929510077" at="92,41,93,24" concept="6" />
-      <node id="8484425748929510077" at="96,118,97,380" concept="1" />
-      <node id="8484425748929510077" at="99,41,100,35" concept="1" />
-      <node id="8484425748929510077" at="104,44,105,54" concept="5" />
-      <node id="8484425748929510077" at="105,54,106,41" concept="1" />
-      <node id="8484425748929510077" at="106,41,107,0" concept="8" />
-      <node id="8484425748929510077" at="107,0,108,40" concept="1" />
-      <node id="8484425748929510077" at="108,40,109,24" concept="6" />
-      <node id="8484425748929510077" at="111,40,112,25" concept="6" />
+      <node id="8484425748929510079" at="69,35,70,87" concept="5" />
+      <node id="8484425748929510079" at="70,87,71,112" concept="6" />
+      <node id="8484425748929510079" at="72,10,73,22" concept="6" />
+      <node id="8484425748929510081" at="75,49,76,94" concept="5" />
+      <node id="8484425748929510081" at="76,94,77,47" concept="1" />
+      <node id="8484425748929510081" at="77,47,78,34" concept="1" />
+      <node id="8484425748929510081" at="78,34,79,22" concept="6" />
+      <node id="8484425748929510077" at="81,48,82,273" concept="5" />
+      <node id="8484425748929510077" at="82,273,83,33" concept="6" />
+      <node id="8484425748929510077" at="86,118,87,49" concept="9" />
+      <node id="8484425748929510077" at="89,55,90,59" concept="5" />
+      <node id="8484425748929510077" at="90,59,91,41" concept="1" />
+      <node id="8484425748929510077" at="91,41,92,24" concept="6" />
+      <node id="8484425748929510077" at="95,118,96,380" concept="1" />
+      <node id="8484425748929510077" at="98,41,99,35" concept="1" />
+      <node id="8484425748929510077" at="103,44,104,54" concept="5" />
+      <node id="8484425748929510077" at="104,54,105,41" concept="1" />
+      <node id="8484425748929510077" at="105,41,106,0" concept="8" />
+      <node id="8484425748929510077" at="106,0,107,40" concept="1" />
+      <node id="8484425748929510077" at="107,40,108,24" concept="6" />
+      <node id="8484425748929510077" at="110,40,111,25" concept="6" />
       <node id="8484425748929510077" at="29,0,31,0" concept="2" trace="myNode" />
       <node id="8484425748929510077" at="43,0,46,0" concept="4" trace="createCell#()Ljetbrains/mps/openapi/editor/cells/EditorCell;" />
-      <node id="8484425748929510077" at="87,0,90,0" concept="0" trace="typeSingleRoleHandler_95jom2_c0#(Lorg/jetbrains/mps/openapi/model/SNode;Lorg/jetbrains/mps/openapi/language/SContainmentLink;Ljetbrains/mps/openapi/editor/EditorContext;)V" />
-      <node id="8484425748929510077" at="95,70,98,7" concept="3" />
-      <node id="8484425748929510077" at="98,7,101,7" concept="3" />
-      <node id="8484425748929510077" at="111,0,114,0" concept="4" trace="getNoTargetText#()Ljava/lang/String;" />
+      <node id="8484425748929510077" at="86,0,89,0" concept="0" trace="typeSingleRoleHandler_95jom2_c0#(Lorg/jetbrains/mps/openapi/model/SNode;Lorg/jetbrains/mps/openapi/language/SContainmentLink;Ljetbrains/mps/openapi/editor/EditorContext;)V" />
+      <node id="8484425748929510077" at="94,70,97,7" concept="3" />
+      <node id="8484425748929510077" at="97,7,100,7" concept="3" />
+      <node id="8484425748929510077" at="110,0,113,0" concept="4" trace="getNoTargetText#()Ljava/lang/String;" />
       <node id="8484425748929510077" at="32,0,36,0" concept="0" trace="DefaultGeneratorParameter_EditorBuilder_a#(Ljetbrains/mps/openapi/editor/EditorContext;Lorg/jetbrains/mps/openapi/model/SNode;)V" />
-      <node id="8484425748929510077" at="82,0,86,0" concept="4" trace="createRefNode_95jom2_c0#()Ljetbrains/mps/openapi/editor/cells/EditorCell;" />
+      <node id="8484425748929510077" at="81,0,85,0" concept="4" trace="createRefNode_95jom2_c0#()Ljetbrains/mps/openapi/editor/cells/EditorCell;" />
       <node id="8484425748929510077" at="37,0,42,0" concept="4" trace="getNode#()Lorg/jetbrains/mps/openapi/model/SNode;" />
-      <node id="8484425748929510079" at="69,59,74,22" concept="3" />
-      <node id="8484425748929510077" at="90,0,95,0" concept="4" trace="createChildCell#(Lorg/jetbrains/mps/openapi/model/SNode;)Ljetbrains/mps/openapi/editor/cells/EditorCell;" />
-      <node id="8484425748929510081" at="76,0,82,0" concept="4" trace="createConstant_95jom2_b0#()Ljetbrains/mps/openapi/editor/cells/EditorCell;" />
-      <node id="8484425748929510077" at="95,0,103,0" concept="4" trace="installCellInfo#(Lorg/jetbrains/mps/openapi/model/SNode;Ljetbrains/mps/openapi/editor/cells/EditorCell;)V" />
-      <node id="8484425748929510077" at="103,0,111,0" concept="4" trace="createEmptyCell#()Ljetbrains/mps/openapi/editor/cells/EditorCell;" />
+      <node id="8484425748929510079" at="68,57,73,22" concept="3" />
+      <node id="8484425748929510077" at="89,0,94,0" concept="4" trace="createChildCell#(Lorg/jetbrains/mps/openapi/model/SNode;)Ljetbrains/mps/openapi/editor/cells/EditorCell;" />
+      <node id="8484425748929510081" at="75,0,81,0" concept="4" trace="createConstant_95jom2_b0#()Ljetbrains/mps/openapi/editor/cells/EditorCell;" />
+      <node id="8484425748929510077" at="94,0,102,0" concept="4" trace="installCellInfo#(Lorg/jetbrains/mps/openapi/model/SNode;Ljetbrains/mps/openapi/editor/cells/EditorCell;)V" />
+      <node id="8484425748929510077" at="102,0,110,0" concept="4" trace="createEmptyCell#()Ljetbrains/mps/openapi/editor/cells/EditorCell;" />
       <node id="8484425748929510077" at="47,0,57,0" concept="4" trace="createCollection_95jom2_a#()Ljetbrains/mps/openapi/editor/cells/EditorCell;" />
-      <node id="8484425748929510079" at="57,0,76,0" concept="4" trace="createProperty_95jom2_a0#()Ljetbrains/mps/openapi/editor/cells/EditorCell;" />
+      <node id="8484425748929510079" at="57,0,75,0" concept="4" trace="createProperty_95jom2_a0#()Ljetbrains/mps/openapi/editor/cells/EditorCell;" />
       <scope id="8484425748929510077" at="39,26,40,18" />
       <scope id="8484425748929510077" at="43,39,44,39" />
-      <scope id="8484425748929510077" at="87,118,88,49" />
-      <scope id="8484425748929510077" at="96,118,97,380" />
-      <scope id="8484425748929510077" at="99,41,100,35" />
-      <scope id="8484425748929510077" at="111,40,112,25" />
+      <scope id="8484425748929510077" at="86,118,87,49" />
+      <scope id="8484425748929510077" at="95,118,96,380" />
+      <scope id="8484425748929510077" at="98,41,99,35" />
+      <scope id="8484425748929510077" at="110,40,111,25" />
       <scope id="8484425748929510077" at="32,105,34,18" />
-      <scope id="8484425748929510079" at="70,35,72,94">
+      <scope id="8484425748929510079" at="69,35,71,112">
         <var name="manager" id="8484425748929510079" />
       </scope>
-      <scope id="8484425748929510077" at="82,48,84,33">
+      <scope id="8484425748929510077" at="81,48,83,33">
         <var name="provider" id="8484425748929510077" />
       </scope>
       <scope id="8484425748929510077" at="43,0,46,0" />
-      <scope id="8484425748929510077" at="87,0,90,0">
-=======
-      <scope id="8484425748929510077" at="79,0,82,0">
->>>>>>> bd830ede
+      <scope id="8484425748929510077" at="86,0,89,0">
         <var name="containmentLink" id="8484425748929510077" />
         <var name="context" id="8484425748929510077" />
         <var name="ownerNode" id="8484425748929510077" />
       </scope>
-<<<<<<< HEAD
-      <scope id="8484425748929510077" at="90,55,93,24">
+      <scope id="8484425748929510077" at="89,55,92,24">
         <var name="editorCell" id="8484425748929510077" />
       </scope>
-      <scope id="8484425748929510077" at="111,0,114,0" />
+      <scope id="8484425748929510077" at="110,0,113,0" />
       <scope id="8484425748929510077" at="32,0,36,0">
         <var name="context" id="8484425748929510077" />
         <var name="node" id="8484425748929510077" />
       </scope>
-      <scope id="8484425748929510081" at="76,49,80,22">
+      <scope id="8484425748929510081" at="75,49,79,22">
         <var name="editorCell" id="8484425748929510081" />
       </scope>
-      <scope id="8484425748929510077" at="82,0,86,0" />
+      <scope id="8484425748929510077" at="81,0,85,0" />
       <scope id="8484425748929510077" at="37,0,42,0" />
-      <scope id="8484425748929510077" at="90,0,95,0">
+      <scope id="8484425748929510077" at="89,0,94,0">
         <var name="child" id="8484425748929510077" />
       </scope>
-      <scope id="8484425748929510077" at="104,44,109,24">
-=======
-      <scope id="8484425748929510077" at="82,55,85,24">
+      <scope id="8484425748929510077" at="103,44,108,24">
         <var name="editorCell" id="8484425748929510077" />
       </scope>
-      <scope id="8484425748929510077" at="103,0,106,0" />
-      <scope id="4700935326594654865" at="126,0,129,0" />
-      <scope id="4700935326594654865" at="131,0,134,0">
-        <var name="s" id="4700935326594654865" />
-      </scope>
-      <scope id="8484425748929510081" at="68,88,72,22">
-        <var name="editorCell" id="8484425748929510081" />
-      </scope>
-      <scope id="8484425748929510077" at="74,0,78,0">
-        <var name="editorContext" id="8484425748929510077" />
-        <var name="node" id="8484425748929510077" />
-      </scope>
-      <scope id="8484425748929510077" at="82,0,87,0">
-        <var name="child" id="8484425748929510077" />
-      </scope>
-      <scope id="8484425748929510077" at="96,44,101,24">
-        <var name="editorCell" id="8484425748929510077" />
-      </scope>
-      <scope id="8484425748929510081" at="68,0,74,0">
-        <var name="editorContext" id="8484425748929510081" />
-        <var name="node" id="8484425748929510081" />
-      </scope>
-      <scope id="8484425748929510077" at="87,70,93,7" />
-      <scope id="8484425748929510077" at="107,91,113,22">
->>>>>>> bd830ede
-        <var name="editorCell" id="8484425748929510077" />
-      </scope>
-      <scope id="8484425748929510081" at="76,0,82,0" />
-      <scope id="8484425748929510077" at="95,70,101,7" />
+      <scope id="8484425748929510081" at="75,0,81,0" />
+      <scope id="8484425748929510077" at="94,70,100,7" />
       <scope id="8484425748929510077" at="47,50,55,22">
         <var name="editorCell" id="8484425748929510077" />
       </scope>
-<<<<<<< HEAD
-      <scope id="8484425748929510077" at="95,0,103,0">
+      <scope id="8484425748929510077" at="94,0,102,0">
         <var name="child" id="8484425748929510077" />
         <var name="editorCell" id="8484425748929510077" />
       </scope>
-      <scope id="8484425748929510077" at="103,0,111,0" />
+      <scope id="8484425748929510077" at="102,0,110,0" />
       <scope id="8484425748929510077" at="47,0,57,0" />
-      <scope id="8484425748929510079" at="57,49,74,22">
-=======
-      <scope id="4700935326594654861" at="115,88,122,22">
-        <var name="editorCell" id="4700935326594654861" />
-        <var name="style" id="4700935326594654861" />
-      </scope>
-      <scope id="8484425748929510077" at="87,0,95,0">
-        <var name="child" id="8484425748929510077" />
-        <var name="editorCell" id="8484425748929510077" />
-      </scope>
-      <scope id="8484425748929510077" at="95,0,103,0" />
-      <scope id="8484425748929510077" at="107,0,115,0">
-        <var name="editorContext" id="8484425748929510077" />
-        <var name="node" id="8484425748929510077" />
-      </scope>
-      <scope id="8484425748929510077" at="41,0,50,0">
-        <var name="editorContext" id="8484425748929510077" />
-        <var name="node" id="8484425748929510077" />
-      </scope>
-      <scope id="4700935326594654861" at="115,0,124,0">
-        <var name="editorContext" id="4700935326594654861" />
-        <var name="node" id="4700935326594654861" />
-      </scope>
-      <scope id="4700935326594654865" at="124,113,138,22">
-        <var name="editorCell" id="4700935326594654865" />
-      </scope>
-      <scope id="8484425748929510079" at="50,88,66,22">
->>>>>>> bd830ede
+      <scope id="8484425748929510079" at="57,49,73,22">
         <var name="attributeConcept" id="8484425748929510079" />
         <var name="editorCell" id="8484425748929510079" />
         <var name="provider" id="8484425748929510079" />
         <var name="style" id="8484425748929510079" />
       </scope>
-<<<<<<< HEAD
-      <scope id="8484425748929510079" at="57,0,76,0" />
-      <unit id="8484425748929510077" at="86,0,115,0" name="jetbrains.mps.lang.generator.generationParameters.editor.DefaultGeneratorParameter_EditorBuilder_a$typeSingleRoleHandler_95jom2_c0" />
-      <unit id="8484425748929510077" at="28,0,116,0" name="jetbrains.mps.lang.generator.generationParameters.editor.DefaultGeneratorParameter_EditorBuilder_a" />
+      <scope id="8484425748929510079" at="57,0,75,0" />
+      <unit id="8484425748929510077" at="85,0,114,0" name="jetbrains.mps.lang.generator.generationParameters.editor.DefaultGeneratorParameter_EditorBuilder_a$typeSingleRoleHandler_95jom2_c0" />
+      <unit id="8484425748929510077" at="28,0,115,0" name="jetbrains.mps.lang.generator.generationParameters.editor.DefaultGeneratorParameter_EditorBuilder_a" />
     </file>
     <file name="DefaultGeneratorParameter_InspectorBuilder_a.java">
       <node id="8484425748929510077" at="27,108,28,19" concept="9" />
@@ -1172,19 +644,6 @@
       <scope id="4700935326594654865" at="60,0,76,0" />
       <unit id="4700935326594654865" at="61,88,70,5" name="jetbrains.mps.lang.generator.generationParameters.editor.DefaultGeneratorParameter_InspectorBuilder_a$1" />
       <unit id="8484425748929510077" at="23,0,77,0" name="jetbrains.mps.lang.generator.generationParameters.editor.DefaultGeneratorParameter_InspectorBuilder_a" />
-=======
-      <scope id="4700935326594654865" at="124,0,140,0">
-        <var name="editorContext" id="4700935326594654865" />
-        <var name="node" id="4700935326594654865" />
-      </scope>
-      <scope id="8484425748929510079" at="50,0,68,0">
-        <var name="editorContext" id="8484425748929510079" />
-        <var name="node" id="8484425748929510079" />
-      </scope>
-      <unit id="4700935326594654865" at="125,83,134,5" name="jetbrains.mps.lang.generator.generationParameters.editor.DefaultGeneratorParameter_Editor$1" />
-      <unit id="8484425748929510077" at="78,0,107,0" name="jetbrains.mps.lang.generator.generationParameters.editor.DefaultGeneratorParameter_Editor$typeSingleRoleHandler_95jom2_c0" />
-      <unit id="8484425748929510077" at="34,0,141,0" name="jetbrains.mps.lang.generator.generationParameters.editor.DefaultGeneratorParameter_Editor" />
->>>>>>> bd830ede
     </file>
   </root>
 </debug-info>
