<?xml version="1.0" encoding="UTF-8"?>
<dependencies version="2" modelHash="6mmt64sd75jys8qbbxd1awimqbibe9z">
  <dep model="r:00000000-0000-4000-0000-011c895902cd(jetbrains.mps.baseLanguage.generator.java.main@generator)" hash="-9fyf8ube0aqhy2tpqxm8qrxfi4z6r48" />
  <dep model="r:00000000-0000-4000-0000-011c89590303(jetbrains.mps.lang.smodel.generator.baseLanguage.template.main@generator)" hash="-610g15eqhir34hi97kjvv8wjan6ei80" />
  <dep model="r:00000000-0000-4000-0000-011c89590369(jetbrains.mps.lang.plugin.generator.baseLanguage.template.main@generator)" hash="-fkaqmmutzhxkv7lekn5sqxvpaqwz2x" />
  <dep model="r:00000000-0000-4000-0000-011c89590389(jetbrains.mps.lang.test.generator.baseLanguage.template.main@generator)" hash="ddnllg1v8isfvt8snt9cl20gs0t5gcv" />
  <dep model="r:b4d7d620-6723-4aa2-856b-118497e84e9e(jetbrains.mps.baseLanguage.generator.java.strings@generator)" hash="-byzd16c9464mzaxq1u6n0ssaly7qydz" />
  <dep model="r:f04c1476-2f91-4f59-be13-c8e009abebee(jetbrains.mps.baseLanguageInternal.generator.template.main@generator)" hash="-8tpnzgwrbijeinrlmy2syctrrkkgmqe" />
  <common hash="6mmt64sd75jys8qbbxd1awimqbibe9z" dependsOnNodes="true">
    <dep root="3715568794894753648" />
    <dep root="3715568794894764093" />
    <dep root="5934496548013480005" />
    <dep model="r:b4d7d620-6723-4aa2-856b-118497e84e9e(jetbrains.mps.baseLanguage.generator.java.strings@generator)" />
  </common>
  <source id="5934496548013480005" name="refScopesInInputLang" dependsOnNodes="true">
    <dep root="3715568794894753648" />
    <dep root="3715568794894764093" />
    <dep root="5934496548013527349" />
    <dep model="r:00000000-0000-4000-0000-011c895902cd(jetbrains.mps.baseLanguage.generator.java.main@generator)" />
    <dep model="r:00000000-0000-4000-0000-011c89590303(jetbrains.mps.lang.smodel.generator.baseLanguage.template.main@generator)" />
    <dep model="r:00000000-0000-4000-0000-011c89590369(jetbrains.mps.lang.plugin.generator.baseLanguage.template.main@generator)" />
    <dep model="r:00000000-0000-4000-0000-011c89590389(jetbrains.mps.lang.test.generator.baseLanguage.template.main@generator)" />
    <dep model="r:b4d7d620-6723-4aa2-856b-118497e84e9e(jetbrains.mps.baseLanguage.generator.java.strings@generator)" />
    <dep model="r:f04c1476-2f91-4f59-be13-c8e009abebee(jetbrains.mps.baseLanguageInternal.generator.template.main@generator)" />
    <file name="refScopesInInputLang_Test.java" />
  </source>
  <source id="5934496548013527349" />
  <source id="3715568794894753648" name="refScopeInInputLang_paramConflict" dependsOnNodes="true">
    <dep root="3715568794894764093" />
    <dep root="5934496548013480005" />
    <dep root="5934496548013527349" />
    <dep model="r:b4d7d620-6723-4aa2-856b-118497e84e9e(jetbrains.mps.baseLanguage.generator.java.strings@generator)" />
<<<<<<< HEAD
    <dep model="r:f04c1476-2f91-4f59-be13-c8e009abebee(jetbrains.mps.baseLanguageInternal.generator.template.main@generator)" />
=======
>>>>>>> 08c9aa78
    <file name="refScopeInInputLang_paramConflict_Test.java" />
  </source>
  <source id="3715568794894764093" name="refScopeInInputLang_superMeth" dependsOnNodes="true">
    <dep root="3715568794894753648" />
    <dep root="5934496548013480005" />
    <dep root="5934496548013527349" />
<<<<<<< HEAD
    <dep model="r:f04c1476-2f91-4f59-be13-c8e009abebee(jetbrains.mps.baseLanguageInternal.generator.template.main@generator)" />
=======
>>>>>>> 08c9aa78
    <file name="refScopeInInputLang_superMeth_Test.java" />
  </source>
</dependencies>
<|MERGE_RESOLUTION|>--- conflicted
+++ resolved
@@ -30,20 +30,12 @@
     <dep root="5934496548013480005" />
     <dep root="5934496548013527349" />
     <dep model="r:b4d7d620-6723-4aa2-856b-118497e84e9e(jetbrains.mps.baseLanguage.generator.java.strings@generator)" />
-<<<<<<< HEAD
-    <dep model="r:f04c1476-2f91-4f59-be13-c8e009abebee(jetbrains.mps.baseLanguageInternal.generator.template.main@generator)" />
-=======
->>>>>>> 08c9aa78
     <file name="refScopeInInputLang_paramConflict_Test.java" />
   </source>
   <source id="3715568794894764093" name="refScopeInInputLang_superMeth" dependsOnNodes="true">
     <dep root="3715568794894753648" />
     <dep root="5934496548013480005" />
     <dep root="5934496548013527349" />
-<<<<<<< HEAD
-    <dep model="r:f04c1476-2f91-4f59-be13-c8e009abebee(jetbrains.mps.baseLanguageInternal.generator.template.main@generator)" />
-=======
->>>>>>> 08c9aa78
     <file name="refScopeInInputLang_superMeth_Test.java" />
   </source>
 </dependencies>
