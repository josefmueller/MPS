--- conflicted
+++ resolved
@@ -1,9 +1,5 @@
 <?xml version="1.0" encoding="UTF-8"?>
-<<<<<<< HEAD
-<model ref="r:d6834eaa-0b74-4786-a8d4-1609c21f92a1(jetbrains.mps.generator.crossmodel.sandbox.beanmodel1)">
-=======
 <model ref="r:a248508b-1416-4dfa-9292-f95320456d0c(jetbrains.mps.generator.crossmodel.sandbox.beanmodel1)">
->>>>>>> cd269225
   <persistence version="9" />
   <languages />
   <imports>
@@ -44,20 +40,6 @@
       </concept>
     </language>
   </registry>
-<<<<<<< HEAD
-  <node concept="2$UQVi" id="6BAyZ4w9VAx">
-    <ref role="2$VUEs" to="xdt3:58Wq7fcwZdn" resolve="PropertyToSetter" />
-    <node concept="2$$0lk" id="6BAyZ4w9VAy" role="2$$55j">
-      <property role="2$$0lg" value="jetbrains.mps.generator.crossmodel.sandbox.beanmodel1" />
-    </node>
-    <node concept="2$VJBW" id="6BAyZ4w9VAz" role="2$VCQS">
-      <property role="2$VJBR" value="5176577547833280835" />
-      <node concept="2x4n5u" id="6BAyZ4w9VA$" role="3iCydw">
-        <property role="2x4mPI" value="BeanProperty" />
-        <property role="2x4o5l" value="false" />
-        <property role="2x4n5l" value="161ju6b17kqk0" />
-        <node concept="2V$Bhx" id="6BAyZ4w9VA_" role="2x4n5j">
-=======
   <node concept="2$UQVi" id="tXmJuW7jeu">
     <ref role="2$VUEs" to="xdt3:58Wq7fcwZdn" resolve="PropertyToSetter" />
     <node concept="2$$0lk" id="tXmJuW7jev" role="2$$55j">
@@ -70,21 +52,11 @@
         <property role="2x4o5l" value="false" />
         <property role="2x4n5l" value="161ju6b17kqk0" />
         <node concept="2V$Bhx" id="tXmJuW7jey" role="2x4n5j">
->>>>>>> cd269225
           <property role="2V$B1T" value="dc1cc948-6f43-4687-90cb-17dd5cb27219" />
           <property role="2V$B1Q" value="jetbrains.mps.generator.test.crossmodel.property" />
         </node>
       </node>
     </node>
-<<<<<<< HEAD
-    <node concept="2$VJBW" id="6BAyZ4w9VAA" role="2$VCQQ">
-      <property role="2$VJBR" value="7630940486368737690" />
-      <node concept="2x4n5u" id="6BAyZ4w9VAB" role="3iCydw">
-        <property role="2x4mPI" value="InstanceMethodDeclaration" />
-        <property role="2x4o5l" value="false" />
-        <property role="2x4n5l" value="dmwd0jz1" />
-        <node concept="2V$Bhx" id="6BAyZ4w9VAC" role="2x4n5j">
-=======
     <node concept="2$VJBW" id="tXmJuW7jez" role="2$VCQQ">
       <property role="2$VJBR" value="539687550413779863" />
       <node concept="2x4n5u" id="tXmJuW7je$" role="3iCydw">
@@ -92,30 +64,11 @@
         <property role="2x4o5l" value="false" />
         <property role="2x4n5l" value="dmwd0jz1" />
         <node concept="2V$Bhx" id="tXmJuW7je_" role="2x4n5j">
->>>>>>> cd269225
           <property role="2V$B1T" value="f3061a53-9226-4cc5-a443-f952ceaf5816" />
           <property role="2V$B1Q" value="jetbrains.mps.baseLanguage" />
         </node>
       </node>
     </node>
-<<<<<<< HEAD
-    <node concept="3y4gSD" id="6BAyZ4w9VAw" role="2$VCQN">
-      <property role="3y4gSE" value="set_prop1" />
-    </node>
-  </node>
-  <node concept="2$UQVi" id="6BAyZ4w9VAR">
-    <ref role="2$VUEs" to="xdt3:58Wq7fcwZdn" resolve="PropertyToSetter" />
-    <node concept="2$$0lk" id="6BAyZ4w9VAS" role="2$$55j">
-      <property role="2$$0lg" value="jetbrains.mps.generator.crossmodel.sandbox.beanmodel1" />
-    </node>
-    <node concept="2$VJBW" id="6BAyZ4w9VAT" role="2$VCQS">
-      <property role="2$VJBR" value="5176577547833280841" />
-      <node concept="2x4n5u" id="6BAyZ4w9VAU" role="3iCydw">
-        <property role="2x4mPI" value="BeanProperty" />
-        <property role="2x4o5l" value="false" />
-        <property role="2x4n5l" value="161ju6b17kqk0" />
-        <node concept="2V$Bhx" id="6BAyZ4w9VAV" role="2x4n5j">
-=======
     <node concept="3y4gSD" id="tXmJuW7jet" role="2$VCQN">
       <property role="3y4gSE" value="set_prop1" />
     </node>
@@ -132,21 +85,11 @@
         <property role="2x4o5l" value="false" />
         <property role="2x4n5l" value="161ju6b17kqk0" />
         <node concept="2V$Bhx" id="tXmJuW7jeS" role="2x4n5j">
->>>>>>> cd269225
           <property role="2V$B1T" value="dc1cc948-6f43-4687-90cb-17dd5cb27219" />
           <property role="2V$B1Q" value="jetbrains.mps.generator.test.crossmodel.property" />
         </node>
       </node>
     </node>
-<<<<<<< HEAD
-    <node concept="2$VJBW" id="6BAyZ4w9VAW" role="2$VCQQ">
-      <property role="2$VJBR" value="7630940486368737712" />
-      <node concept="2x4n5u" id="6BAyZ4w9VAX" role="3iCydw">
-        <property role="2x4mPI" value="InstanceMethodDeclaration" />
-        <property role="2x4o5l" value="false" />
-        <property role="2x4n5l" value="dmwd0jz1" />
-        <node concept="2V$Bhx" id="6BAyZ4w9VAY" role="2x4n5j">
-=======
     <node concept="2$VJBW" id="tXmJuW7jeT" role="2$VCQQ">
       <property role="2$VJBR" value="539687550413779885" />
       <node concept="2x4n5u" id="tXmJuW7jeU" role="3iCydw">
@@ -154,30 +97,11 @@
         <property role="2x4o5l" value="false" />
         <property role="2x4n5l" value="dmwd0jz1" />
         <node concept="2V$Bhx" id="tXmJuW7jeV" role="2x4n5j">
->>>>>>> cd269225
           <property role="2V$B1T" value="f3061a53-9226-4cc5-a443-f952ceaf5816" />
           <property role="2V$B1Q" value="jetbrains.mps.baseLanguage" />
         </node>
       </node>
     </node>
-<<<<<<< HEAD
-    <node concept="3y4gSD" id="6BAyZ4w9VAQ" role="2$VCQN">
-      <property role="3y4gSE" value="set_prop2" />
-    </node>
-  </node>
-  <node concept="2$UQVi" id="6BAyZ4w9VB4">
-    <ref role="2$VUEs" to="xdt3:58Wq7fcwxhG" resolve="BeanToClass" />
-    <node concept="2$$0lk" id="6BAyZ4w9VB5" role="2$$55j">
-      <property role="2$$0lg" value="jetbrains.mps.generator.crossmodel.sandbox.beanmodel1" />
-    </node>
-    <node concept="2$VJBW" id="6BAyZ4w9VB6" role="2$VCQS">
-      <property role="2$VJBR" value="5176577547833280834" />
-      <node concept="2x4n5u" id="6BAyZ4w9VB7" role="3iCydw">
-        <property role="2x4mPI" value="Bean" />
-        <property role="2x4o5l" value="false" />
-        <property role="2x4n5l" value="161ju6b17kqjx" />
-        <node concept="2V$Bhx" id="6BAyZ4w9VB8" role="2x4n5j">
-=======
     <node concept="3y4gSD" id="tXmJuW7jeN" role="2$VCQN">
       <property role="3y4gSE" value="set_prop2" />
     </node>
@@ -194,21 +118,11 @@
         <property role="2x4o5l" value="false" />
         <property role="2x4n5l" value="161ju6b17kqjx" />
         <node concept="2V$Bhx" id="tXmJuW7jf5" role="2x4n5j">
->>>>>>> cd269225
           <property role="2V$B1T" value="dc1cc948-6f43-4687-90cb-17dd5cb27219" />
           <property role="2V$B1Q" value="jetbrains.mps.generator.test.crossmodel.property" />
         </node>
       </node>
     </node>
-<<<<<<< HEAD
-    <node concept="2$VJBW" id="6BAyZ4w9VB9" role="2$VCQQ">
-      <property role="2$VJBR" value="7630940486368737685" />
-      <node concept="2x4n5u" id="6BAyZ4w9VBa" role="3iCydw">
-        <property role="2x4mPI" value="ClassConcept" />
-        <property role="2x4o5l" value="false" />
-        <property role="2x4n5l" value="dmt83l9i" />
-        <node concept="2V$Bhx" id="6BAyZ4w9VBb" role="2x4n5j">
-=======
     <node concept="2$VJBW" id="tXmJuW7jf6" role="2$VCQQ">
       <property role="2$VJBR" value="539687550413779858" />
       <node concept="2x4n5u" id="tXmJuW7jf7" role="3iCydw">
@@ -216,17 +130,12 @@
         <property role="2x4o5l" value="false" />
         <property role="2x4n5l" value="dmt83l9i" />
         <node concept="2V$Bhx" id="tXmJuW7jf8" role="2x4n5j">
->>>>>>> cd269225
           <property role="2V$B1T" value="f3061a53-9226-4cc5-a443-f952ceaf5816" />
           <property role="2V$B1Q" value="jetbrains.mps.baseLanguage" />
         </node>
       </node>
     </node>
-<<<<<<< HEAD
-    <node concept="3y4gSD" id="6BAyZ4w9VB3" role="2$VCQN">
-=======
     <node concept="3y4gSD" id="tXmJuW7jf0" role="2$VCQN">
->>>>>>> cd269225
       <property role="3y4gSE" value="Bean1Impl" />
     </node>
   </node>
