<?xml version="1.0" encoding="UTF-8"?>
<<<<<<< HEAD
<model ref="r:57ac9470-ca5c-4ba6-b2de-0de8f29e3d8a(jetbrains.mps.generator.crossmodel.sandbox.entrymodel2)">
=======
<model ref="r:b379cd0c-ad2e-4a4a-9e96-bf89a5cae58e(jetbrains.mps.generator.crossmodel.sandbox.entrymodel2)">
>>>>>>> cd269225
  <persistence version="9" />
  <languages />
  <imports>
    <import index="9102" ref="r:4f47afa3-64fe-42e3-9115-b12425c6d436(jetbrains.mps.generator.test.crossmodel.entity.generator.template.main@generator)" implicit="true" />
    <import index="xdt3" ref="r:5ae04573-5f86-4c8f-8775-3bf4c8be7f2f(jetbrains.mps.generator.test.crossmodel.property.generator.template.main@generator)" implicit="true" />
  </imports>
  <registry>
    <language id="4d14758c-3ecb-486d-b8c8-ea5beb8ae408" name="jetbrains.mps.generator.test.crossmodel.entity">
      <concept id="8915420221429834077" name="jetbrains.mps.generator.test.crossmodel.entity.structure.TrivialKeeper" flags="ng" index="3y4gSD">
        <property id="8915420221429834078" name="string1" index="3y4gSE" />
      </concept>
    </language>
    <language id="b401a680-8325-4110-8fd3-84331ff25bef" name="jetbrains.mps.lang.generator">
      <concept id="9032177546942789835" name="jetbrains.mps.lang.generator.structure.TrivialModelId" flags="ng" index="2$$0lk">
        <property id="9032177546942789839" name="modelName" index="2$$0lg" />
      </concept>
      <concept id="9032177546941420365" name="jetbrains.mps.lang.generator.structure.ExportEntry" flags="ng" index="2$UQVi">
        <reference id="9032177546941634307" name="label" index="2$VUEs" />
        <child id="9032177546942803148" name="outputModel" index="2$$55j" />
        <child id="9032177546941575212" name="dataKeeper" index="2$VCQN" />
        <child id="9032177546941575209" name="outputNode" index="2$VCQQ" />
        <child id="9032177546941575207" name="inputNode" index="2$VCQS" />
      </concept>
      <concept id="9032177546941580387" name="jetbrains.mps.lang.generator.structure.TrivialNodeId" flags="ng" index="2$VJBW">
        <property id="9032177546941580392" name="nodeId" index="2$VJBR" />
        <child id="8557539026538618631" name="cncpt" index="3iCydw" />
      </concept>
    </language>
    <language id="7866978e-a0f0-4cc7-81bc-4d213d9375e1" name="jetbrains.mps.lang.smodel">
      <concept id="6911370362349121511" name="jetbrains.mps.lang.smodel.structure.ConceptId" flags="ng" index="2x4n5u">
        <property id="6911370362349122519" name="conceptName" index="2x4mPI" />
        <property id="6911370362349121516" name="conceptId" index="2x4n5l" />
        <property id="6911370362349133804" name="isInterface" index="2x4o5l" />
        <child id="6911370362349121514" name="languageIdentity" index="2x4n5j" />
      </concept>
      <concept id="3542851458883438784" name="jetbrains.mps.lang.smodel.structure.LanguageId" flags="ng" index="2V$Bhx">
        <property id="3542851458883439831" name="namespace" index="2V$B1Q" />
        <property id="3542851458883439832" name="languageId" index="2V$B1T" />
      </concept>
    </language>
  </registry>
<<<<<<< HEAD
  <node concept="2$UQVi" id="6BAyZ4w9VCZ">
    <ref role="2$VUEs" to="9102:2aNIkj9MYP$" resolve="NodeToBean" />
    <node concept="2$$0lk" id="6BAyZ4w9VD0" role="2$$55j">
      <property role="2$$0lg" value="jetbrains.mps.generator.crossmodel.sandbox.entrymodel2" />
    </node>
    <node concept="2$VJBW" id="6BAyZ4w9VD1" role="2$VCQS">
      <property role="2$VJBR" value="4355167635272070340" />
      <node concept="2x4n5u" id="6BAyZ4w9VD2" role="3iCydw">
        <property role="2x4mPI" value="NodeA" />
        <property role="2x4o5l" value="false" />
        <property role="2x4n5l" value="x36q2v5stp43" />
        <node concept="2V$Bhx" id="6BAyZ4w9VD3" role="2x4n5j">
=======
  <node concept="2$UQVi" id="tXmJuW7jgW">
    <ref role="2$VUEs" to="9102:2aNIkj9MYP$" resolve="NodeToBean" />
    <node concept="2$$0lk" id="tXmJuW7jgX" role="2$$55j">
      <property role="2$$0lg" value="jetbrains.mps.generator.crossmodel.sandbox.entrymodel2" />
    </node>
    <node concept="2$VJBW" id="tXmJuW7jgY" role="2$VCQS">
      <property role="2$VJBR" value="4355167635272070340" />
      <node concept="2x4n5u" id="tXmJuW7jgZ" role="3iCydw">
        <property role="2x4mPI" value="NodeA" />
        <property role="2x4o5l" value="false" />
        <property role="2x4n5l" value="x36q2v5stp43" />
        <node concept="2V$Bhx" id="tXmJuW7jh0" role="2x4n5j">
>>>>>>> cd269225
          <property role="2V$B1T" value="4d14758c-3ecb-486d-b8c8-ea5beb8ae408" />
          <property role="2V$B1Q" value="jetbrains.mps.generator.test.crossmodel.entity" />
        </node>
      </node>
    </node>
<<<<<<< HEAD
    <node concept="2$VJBW" id="6BAyZ4w9VD4" role="2$VCQQ">
      <property role="2$VJBR" value="7630940486368737852" />
      <node concept="2x4n5u" id="6BAyZ4w9VD5" role="3iCydw">
        <property role="2x4mPI" value="Bean" />
        <property role="2x4o5l" value="false" />
        <property role="2x4n5l" value="161ju6b17kqjx" />
        <node concept="2V$Bhx" id="6BAyZ4w9VD6" role="2x4n5j">
=======
    <node concept="2$VJBW" id="tXmJuW7jh1" role="2$VCQQ">
      <property role="2$VJBR" value="539687550413780025" />
      <node concept="2x4n5u" id="tXmJuW7jh2" role="3iCydw">
        <property role="2x4mPI" value="Bean" />
        <property role="2x4o5l" value="false" />
        <property role="2x4n5l" value="161ju6b17kqjx" />
        <node concept="2V$Bhx" id="tXmJuW7jh3" role="2x4n5j">
>>>>>>> cd269225
          <property role="2V$B1T" value="dc1cc948-6f43-4687-90cb-17dd5cb27219" />
          <property role="2V$B1Q" value="jetbrains.mps.generator.test.crossmodel.property" />
        </node>
      </node>
    </node>
<<<<<<< HEAD
    <node concept="3y4gSD" id="6BAyZ4w9VCY" role="2$VCQN">
      <property role="3y4gSE" value="SecondBean" />
    </node>
  </node>
  <node concept="2$UQVi" id="6BAyZ4w9VDi">
    <ref role="2$VUEs" to="xdt3:58Wq7fcwxhG" resolve="BeanToClass" />
    <node concept="2$$0lk" id="6BAyZ4w9VDj" role="2$$55j">
      <property role="2$$0lg" value="jetbrains.mps.generator.crossmodel.sandbox.entrymodel2" />
    </node>
    <node concept="2$VJBW" id="6BAyZ4w9VDk" role="2$VCQS">
      <property role="2$VJBR" value="7630940486368737852" />
      <node concept="2x4n5u" id="6BAyZ4w9VDl" role="3iCydw">
        <property role="2x4mPI" value="Bean" />
        <property role="2x4o5l" value="false" />
        <property role="2x4n5l" value="161ju6b17kqjx" />
        <node concept="2V$Bhx" id="6BAyZ4w9VDm" role="2x4n5j">
=======
    <node concept="3y4gSD" id="tXmJuW7jgV" role="2$VCQN">
      <property role="3y4gSE" value="SecondBean" />
    </node>
  </node>
  <node concept="2$UQVi" id="tXmJuW7jhf">
    <ref role="2$VUEs" to="xdt3:58Wq7fcwxhG" resolve="BeanToClass" />
    <node concept="2$$0lk" id="tXmJuW7jhg" role="2$$55j">
      <property role="2$$0lg" value="jetbrains.mps.generator.crossmodel.sandbox.entrymodel2" />
    </node>
    <node concept="2$VJBW" id="tXmJuW7jhh" role="2$VCQS">
      <property role="2$VJBR" value="539687550413780025" />
      <node concept="2x4n5u" id="tXmJuW7jhi" role="3iCydw">
        <property role="2x4mPI" value="Bean" />
        <property role="2x4o5l" value="false" />
        <property role="2x4n5l" value="161ju6b17kqjx" />
        <node concept="2V$Bhx" id="tXmJuW7jhj" role="2x4n5j">
>>>>>>> cd269225
          <property role="2V$B1T" value="dc1cc948-6f43-4687-90cb-17dd5cb27219" />
          <property role="2V$B1Q" value="jetbrains.mps.generator.test.crossmodel.property" />
        </node>
      </node>
    </node>
<<<<<<< HEAD
    <node concept="2$VJBW" id="6BAyZ4w9VDn" role="2$VCQQ">
      <property role="2$VJBR" value="7630940486368737863" />
      <node concept="2x4n5u" id="6BAyZ4w9VDo" role="3iCydw">
        <property role="2x4mPI" value="ClassConcept" />
        <property role="2x4o5l" value="false" />
        <property role="2x4n5l" value="dmt83l9i" />
        <node concept="2V$Bhx" id="6BAyZ4w9VDp" role="2x4n5j">
=======
    <node concept="2$VJBW" id="tXmJuW7jhk" role="2$VCQQ">
      <property role="2$VJBR" value="539687550413780036" />
      <node concept="2x4n5u" id="tXmJuW7jhl" role="3iCydw">
        <property role="2x4mPI" value="ClassConcept" />
        <property role="2x4o5l" value="false" />
        <property role="2x4n5l" value="dmt83l9i" />
        <node concept="2V$Bhx" id="tXmJuW7jhm" role="2x4n5j">
>>>>>>> cd269225
          <property role="2V$B1T" value="f3061a53-9226-4cc5-a443-f952ceaf5816" />
          <property role="2V$B1Q" value="jetbrains.mps.baseLanguage" />
        </node>
      </node>
    </node>
<<<<<<< HEAD
    <node concept="3y4gSD" id="6BAyZ4w9VDh" role="2$VCQN">
=======
    <node concept="3y4gSD" id="tXmJuW7jhe" role="2$VCQN">
>>>>>>> cd269225
      <property role="3y4gSE" value="SecondBeanImpl" />
    </node>
  </node>
</model>
<|MERGE_RESOLUTION|>--- conflicted
+++ resolved
@@ -1,9 +1,5 @@
 <?xml version="1.0" encoding="UTF-8"?>
-<<<<<<< HEAD
-<model ref="r:57ac9470-ca5c-4ba6-b2de-0de8f29e3d8a(jetbrains.mps.generator.crossmodel.sandbox.entrymodel2)">
-=======
 <model ref="r:b379cd0c-ad2e-4a4a-9e96-bf89a5cae58e(jetbrains.mps.generator.crossmodel.sandbox.entrymodel2)">
->>>>>>> cd269225
   <persistence version="9" />
   <languages />
   <imports>
@@ -45,20 +41,6 @@
       </concept>
     </language>
   </registry>
-<<<<<<< HEAD
-  <node concept="2$UQVi" id="6BAyZ4w9VCZ">
-    <ref role="2$VUEs" to="9102:2aNIkj9MYP$" resolve="NodeToBean" />
-    <node concept="2$$0lk" id="6BAyZ4w9VD0" role="2$$55j">
-      <property role="2$$0lg" value="jetbrains.mps.generator.crossmodel.sandbox.entrymodel2" />
-    </node>
-    <node concept="2$VJBW" id="6BAyZ4w9VD1" role="2$VCQS">
-      <property role="2$VJBR" value="4355167635272070340" />
-      <node concept="2x4n5u" id="6BAyZ4w9VD2" role="3iCydw">
-        <property role="2x4mPI" value="NodeA" />
-        <property role="2x4o5l" value="false" />
-        <property role="2x4n5l" value="x36q2v5stp43" />
-        <node concept="2V$Bhx" id="6BAyZ4w9VD3" role="2x4n5j">
-=======
   <node concept="2$UQVi" id="tXmJuW7jgW">
     <ref role="2$VUEs" to="9102:2aNIkj9MYP$" resolve="NodeToBean" />
     <node concept="2$$0lk" id="tXmJuW7jgX" role="2$$55j">
@@ -71,21 +53,11 @@
         <property role="2x4o5l" value="false" />
         <property role="2x4n5l" value="x36q2v5stp43" />
         <node concept="2V$Bhx" id="tXmJuW7jh0" role="2x4n5j">
->>>>>>> cd269225
           <property role="2V$B1T" value="4d14758c-3ecb-486d-b8c8-ea5beb8ae408" />
           <property role="2V$B1Q" value="jetbrains.mps.generator.test.crossmodel.entity" />
         </node>
       </node>
     </node>
-<<<<<<< HEAD
-    <node concept="2$VJBW" id="6BAyZ4w9VD4" role="2$VCQQ">
-      <property role="2$VJBR" value="7630940486368737852" />
-      <node concept="2x4n5u" id="6BAyZ4w9VD5" role="3iCydw">
-        <property role="2x4mPI" value="Bean" />
-        <property role="2x4o5l" value="false" />
-        <property role="2x4n5l" value="161ju6b17kqjx" />
-        <node concept="2V$Bhx" id="6BAyZ4w9VD6" role="2x4n5j">
-=======
     <node concept="2$VJBW" id="tXmJuW7jh1" role="2$VCQQ">
       <property role="2$VJBR" value="539687550413780025" />
       <node concept="2x4n5u" id="tXmJuW7jh2" role="3iCydw">
@@ -93,30 +65,11 @@
         <property role="2x4o5l" value="false" />
         <property role="2x4n5l" value="161ju6b17kqjx" />
         <node concept="2V$Bhx" id="tXmJuW7jh3" role="2x4n5j">
->>>>>>> cd269225
           <property role="2V$B1T" value="dc1cc948-6f43-4687-90cb-17dd5cb27219" />
           <property role="2V$B1Q" value="jetbrains.mps.generator.test.crossmodel.property" />
         </node>
       </node>
     </node>
-<<<<<<< HEAD
-    <node concept="3y4gSD" id="6BAyZ4w9VCY" role="2$VCQN">
-      <property role="3y4gSE" value="SecondBean" />
-    </node>
-  </node>
-  <node concept="2$UQVi" id="6BAyZ4w9VDi">
-    <ref role="2$VUEs" to="xdt3:58Wq7fcwxhG" resolve="BeanToClass" />
-    <node concept="2$$0lk" id="6BAyZ4w9VDj" role="2$$55j">
-      <property role="2$$0lg" value="jetbrains.mps.generator.crossmodel.sandbox.entrymodel2" />
-    </node>
-    <node concept="2$VJBW" id="6BAyZ4w9VDk" role="2$VCQS">
-      <property role="2$VJBR" value="7630940486368737852" />
-      <node concept="2x4n5u" id="6BAyZ4w9VDl" role="3iCydw">
-        <property role="2x4mPI" value="Bean" />
-        <property role="2x4o5l" value="false" />
-        <property role="2x4n5l" value="161ju6b17kqjx" />
-        <node concept="2V$Bhx" id="6BAyZ4w9VDm" role="2x4n5j">
-=======
     <node concept="3y4gSD" id="tXmJuW7jgV" role="2$VCQN">
       <property role="3y4gSE" value="SecondBean" />
     </node>
@@ -133,21 +86,11 @@
         <property role="2x4o5l" value="false" />
         <property role="2x4n5l" value="161ju6b17kqjx" />
         <node concept="2V$Bhx" id="tXmJuW7jhj" role="2x4n5j">
->>>>>>> cd269225
           <property role="2V$B1T" value="dc1cc948-6f43-4687-90cb-17dd5cb27219" />
           <property role="2V$B1Q" value="jetbrains.mps.generator.test.crossmodel.property" />
         </node>
       </node>
     </node>
-<<<<<<< HEAD
-    <node concept="2$VJBW" id="6BAyZ4w9VDn" role="2$VCQQ">
-      <property role="2$VJBR" value="7630940486368737863" />
-      <node concept="2x4n5u" id="6BAyZ4w9VDo" role="3iCydw">
-        <property role="2x4mPI" value="ClassConcept" />
-        <property role="2x4o5l" value="false" />
-        <property role="2x4n5l" value="dmt83l9i" />
-        <node concept="2V$Bhx" id="6BAyZ4w9VDp" role="2x4n5j">
-=======
     <node concept="2$VJBW" id="tXmJuW7jhk" role="2$VCQQ">
       <property role="2$VJBR" value="539687550413780036" />
       <node concept="2x4n5u" id="tXmJuW7jhl" role="3iCydw">
@@ -155,17 +98,12 @@
         <property role="2x4o5l" value="false" />
         <property role="2x4n5l" value="dmt83l9i" />
         <node concept="2V$Bhx" id="tXmJuW7jhm" role="2x4n5j">
->>>>>>> cd269225
           <property role="2V$B1T" value="f3061a53-9226-4cc5-a443-f952ceaf5816" />
           <property role="2V$B1Q" value="jetbrains.mps.baseLanguage" />
         </node>
       </node>
     </node>
-<<<<<<< HEAD
-    <node concept="3y4gSD" id="6BAyZ4w9VDh" role="2$VCQN">
-=======
     <node concept="3y4gSD" id="tXmJuW7jhe" role="2$VCQN">
->>>>>>> cd269225
       <property role="3y4gSE" value="SecondBeanImpl" />
     </node>
   </node>
