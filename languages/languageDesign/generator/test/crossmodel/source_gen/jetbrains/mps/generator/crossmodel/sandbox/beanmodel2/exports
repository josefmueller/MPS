--- conflicted
+++ resolved
@@ -1,9 +1,5 @@
 <?xml version="1.0" encoding="UTF-8"?>
-<<<<<<< HEAD
-<model ref="r:1652fde9-8cd9-420a-b29f-010a63cb82eb(jetbrains.mps.generator.crossmodel.sandbox.beanmodel2)">
-=======
 <model ref="r:db316557-8301-40c6-a96c-6dbb16624162(jetbrains.mps.generator.crossmodel.sandbox.beanmodel2)">
->>>>>>> cd269225
   <persistence version="9" />
   <languages />
   <imports>
@@ -44,20 +40,6 @@
       </concept>
     </language>
   </registry>
-<<<<<<< HEAD
-  <node concept="2$UQVi" id="6BAyZ4w9VBv">
-    <ref role="2$VUEs" to="xdt3:58Wq7fcwxhG" resolve="BeanToClass" />
-    <node concept="2$$0lk" id="6BAyZ4w9VBw" role="2$$55j">
-      <property role="2$$0lg" value="jetbrains.mps.generator.crossmodel.sandbox.beanmodel2" />
-    </node>
-    <node concept="2$VJBW" id="6BAyZ4w9VBx" role="2$VCQS">
-      <property role="2$VJBR" value="5176577547833280844" />
-      <node concept="2x4n5u" id="6BAyZ4w9VBy" role="3iCydw">
-        <property role="2x4mPI" value="Bean" />
-        <property role="2x4o5l" value="false" />
-        <property role="2x4n5l" value="161ju6b17kqjx" />
-        <node concept="2V$Bhx" id="6BAyZ4w9VBz" role="2x4n5j">
-=======
   <node concept="2$UQVi" id="tXmJuW7jfs">
     <ref role="2$VUEs" to="xdt3:58Wq7fcwxhG" resolve="BeanToClass" />
     <node concept="2$$0lk" id="tXmJuW7jft" role="2$$55j">
@@ -70,21 +52,11 @@
         <property role="2x4o5l" value="false" />
         <property role="2x4n5l" value="161ju6b17kqjx" />
         <node concept="2V$Bhx" id="tXmJuW7jfw" role="2x4n5j">
->>>>>>> cd269225
           <property role="2V$B1T" value="dc1cc948-6f43-4687-90cb-17dd5cb27219" />
           <property role="2V$B1Q" value="jetbrains.mps.generator.test.crossmodel.property" />
         </node>
       </node>
     </node>
-<<<<<<< HEAD
-    <node concept="2$VJBW" id="6BAyZ4w9VB$" role="2$VCQQ">
-      <property role="2$VJBR" value="7630940486368737740" />
-      <node concept="2x4n5u" id="6BAyZ4w9VB_" role="3iCydw">
-        <property role="2x4mPI" value="ClassConcept" />
-        <property role="2x4o5l" value="false" />
-        <property role="2x4n5l" value="dmt83l9i" />
-        <node concept="2V$Bhx" id="6BAyZ4w9VBA" role="2x4n5j">
-=======
     <node concept="2$VJBW" id="tXmJuW7jfx" role="2$VCQQ">
       <property role="2$VJBR" value="539687550413779913" />
       <node concept="2x4n5u" id="tXmJuW7jfy" role="3iCydw">
@@ -92,17 +64,12 @@
         <property role="2x4o5l" value="false" />
         <property role="2x4n5l" value="dmt83l9i" />
         <node concept="2V$Bhx" id="tXmJuW7jfz" role="2x4n5j">
->>>>>>> cd269225
           <property role="2V$B1T" value="f3061a53-9226-4cc5-a443-f952ceaf5816" />
           <property role="2V$B1Q" value="jetbrains.mps.baseLanguage" />
         </node>
       </node>
     </node>
-<<<<<<< HEAD
-    <node concept="3y4gSD" id="6BAyZ4w9VBu" role="2$VCQN">
-=======
     <node concept="3y4gSD" id="tXmJuW7jfr" role="2$VCQN">
->>>>>>> cd269225
       <property role="3y4gSE" value="Bean2Impl" />
     </node>
   </node>
