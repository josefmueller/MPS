--- conflicted
+++ resolved
@@ -102,7 +102,6 @@
       <node id="1195166230007" at="132,41,133,24" concept="6" />
       <node id="1195166230007" at="135,70,136,137" concept="2" />
       <node id="1195166230007" at="137,41,138,43" concept="2" />
-<<<<<<< HEAD
       <node id="1195166230007" at="142,44,143,54" concept="5" />
       <node id="1195166230007" at="143,54,144,49" concept="2" />
       <node id="1195166230007" at="144,49,145,40" concept="2" />
@@ -128,39 +127,9 @@
       <node id="1195166230007" at="180,55,181,87" concept="2" />
       <node id="1195166230007" at="181,87,182,23" concept="6" />
       <node id="1195166230007" at="185,96,186,134" concept="2" />
-      <node id="1195166230007" at="187,34,188,95" concept="2" />
-      <node id="1195166230007" at="188,95,189,98" concept="2" />
+      <node id="1195166230007" at="187,34,188,142" concept="2" />
+      <node id="1195166230007" at="188,142,189,146" concept="2" />
       <node id="1195166230007" at="191,122,192,139" concept="2" />
-=======
-      <node id="1195166230007" at="144,44,145,54" concept="5" />
-      <node id="1195166230007" at="145,54,146,49" concept="2" />
-      <node id="1195166230007" at="146,49,147,40" concept="2" />
-      <node id="1195166230007" at="147,40,148,24" concept="6" />
-      <node id="1195166230007" at="151,40,152,33" concept="6" />
-      <node id="1218735997590" at="156,88,157,86" concept="5" />
-      <node id="1218735997590" at="157,86,158,47" concept="2" />
-      <node id="1218735997590" at="158,47,159,34" concept="2" />
-      <node id="1218735997590" at="159,34,160,22" concept="6" />
-      <node id="1195166230007" at="162,91,163,129" concept="5" />
-      <node id="1195166230007" at="163,129,164,108" concept="5" />
-      <node id="1195166230007" at="164,108,165,52" concept="2" />
-      <node id="1195166230007" at="165,52,166,49" concept="2" />
-      <node id="1195166230007" at="166,49,167,22" concept="6" />
-      <node id="1195166230007" at="170,103,171,50" concept="7" />
-      <node id="1195166230007" at="173,66,174,41" concept="5" />
-      <node id="1195166230007" at="174,41,175,93" concept="6" />
-      <node id="1195166230007" at="177,86,178,80" concept="5" />
-      <node id="1195166230007" at="178,80,179,95" concept="2" />
-      <node id="1195166230007" at="179,95,180,25" concept="6" />
-      <node id="1195166230007" at="182,68,183,34" concept="5" />
-      <node id="1195166230007" at="183,34,184,55" concept="2" />
-      <node id="1195166230007" at="184,55,185,87" concept="2" />
-      <node id="1195166230007" at="185,87,186,23" concept="6" />
-      <node id="1195166230007" at="189,96,190,134" concept="2" />
-      <node id="1195166230007" at="191,34,192,142" concept="2" />
-      <node id="1195166230007" at="192,142,193,146" concept="2" />
-      <node id="1195166230007" at="195,122,196,139" concept="2" />
->>>>>>> 5f9e8d49
       <node id="1195166230007" at="30,0,33,0" concept="4" trace="createEditorCell#(Ljetbrains/mps/openapi/editor/EditorContext;Lorg/jetbrains/mps/openapi/model/SNode;)Ljetbrains/mps/openapi/editor/cells/EditorCell;" />
       <node id="1195166230007" at="127,0,130,0" concept="1" trace="specialChildSingleRoleHandler_3ev9w4_b4a#(Lorg/jetbrains/mps/openapi/model/SNode;Lorg/jetbrains/mps/openapi/language/SContainmentLink;Ljetbrains/mps/openapi/editor/EditorContext;)V" />
       <node id="1195166230007" at="136,137,139,7" concept="3" />
@@ -219,11 +188,7 @@
       <scope id="1195166230007" at="169,66,171,93">
         <var name="listOwner" id="1195166230007" />
       </scope>
-<<<<<<< HEAD
-      <scope id="1195166230007" at="187,34,189,98" />
-=======
-      <scope id="1195166230007" at="191,34,193,146" />
->>>>>>> 5f9e8d49
+      <scope id="1195166230007" at="187,34,189,146" />
       <scope id="1195166230007" at="30,0,33,0">
         <var name="editorContext" id="1195166230007" />
         <var name="node" id="1195166230007" />
