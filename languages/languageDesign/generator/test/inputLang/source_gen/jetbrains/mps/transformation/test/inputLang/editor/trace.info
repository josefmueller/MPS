<?xml version="1.0" encoding="UTF-8"?>
<debug-info version="2">
  <concept fqn="c:f3061a53-9226-4cc5-a443-f952ceaf5816/1068580123140:jetbrains.mps.baseLanguage.structure.ConstructorDeclaration" />
  <concept fqn="c:f3061a53-9226-4cc5-a443-f952ceaf5816/1068580123155:jetbrains.mps.baseLanguage.structure.ExpressionStatement" />
  <concept fqn="c:f3061a53-9226-4cc5-a443-f952ceaf5816/1068390468200:jetbrains.mps.baseLanguage.structure.FieldDeclaration" />
  <concept fqn="c:f3061a53-9226-4cc5-a443-f952ceaf5816/1068580123159:jetbrains.mps.baseLanguage.structure.IfStatement" />
  <concept fqn="c:f3061a53-9226-4cc5-a443-f952ceaf5816/1068580123165:jetbrains.mps.baseLanguage.structure.InstanceMethodDeclaration" />
  <concept fqn="c:f3061a53-9226-4cc5-a443-f952ceaf5816/1068581242864:jetbrains.mps.baseLanguage.structure.LocalVariableDeclarationStatement" />
  <concept fqn="c:f3061a53-9226-4cc5-a443-f952ceaf5816/1068581242878:jetbrains.mps.baseLanguage.structure.ReturnStatement" />
  <concept fqn="c:f3061a53-9226-4cc5-a443-f952ceaf5816/6329021646629104954:jetbrains.mps.baseLanguage.structure.SingleLineComment" />
  <concept fqn="c:f3061a53-9226-4cc5-a443-f952ceaf5816/1068580123157:jetbrains.mps.baseLanguage.structure.Statement" />
  <concept fqn="c:f3061a53-9226-4cc5-a443-f952ceaf5816/1070475587102:jetbrains.mps.baseLanguage.structure.SuperConstructorInvocation" />
  <root>
    <file name="EditorAspectDescriptorImpl.java">
      <unit at="15,0,51,0" name="jetbrains.mps.transformation.test.inputLang.editor.EditorAspectDescriptorImpl" />
    </file>
  </root>
  <root nodeRef="r:00000000-0000-4000-0000-011c895905f3(jetbrains.mps.transformation.test.inputLang.editor)/1195168359352">
    <file name="InputRoot_Editor.java">
<<<<<<< HEAD
      <node id="1195168359352" at="11,79,12,75" concept="6" />
      <node id="1195168359352" at="11,0,14,0" concept="4" trace="createEditorCell#(Ljetbrains/mps/openapi/editor/EditorContext;Lorg/jetbrains/mps/openapi/model/SNode;)Ljetbrains/mps/openapi/editor/cells/EditorCell;" />
      <scope id="1195168359352" at="11,79,12,75" />
      <scope id="1195168359352" at="11,0,14,0">
        <var name="editorContext" id="1195168359352" />
        <var name="node" id="1195168359352" />
      </scope>
      <unit id="1195168359352" at="10,0,15,0" name="jetbrains.mps.transformation.test.inputLang.editor.InputRoot_Editor" />
    </file>
    <file name="InputRoot_EditorBuilder_a.java">
      <node id="1195168359352" at="34,89,35,19" concept="9" />
      <node id="1195168359352" at="35,19,36,18" concept="1" />
      <node id="1195168359352" at="41,26,42,18" concept="6" />
      <node id="1195168359352" at="45,39,46,39" concept="6" />
      <node id="1195168359352" at="49,50,50,104" concept="5" />
      <node id="1195168359352" at="50,104,51,48" concept="1" />
      <node id="1195168359352" at="51,48,52,28" concept="1" />
      <node id="1195168359352" at="52,28,53,65" concept="1" />
      <node id="1195168359352" at="53,65,54,59" concept="1" />
      <node id="1195168359352" at="54,59,55,59" concept="1" />
      <node id="1195168359352" at="55,59,56,57" concept="1" />
      <node id="1195168359352" at="56,57,57,57" concept="1" />
      <node id="1195168359352" at="57,57,58,59" concept="1" />
      <node id="1195168359352" at="58,59,59,22" concept="6" />
      <node id="1195168359352" at="61,51,62,106" concept="5" />
      <node id="1195168359352" at="62,106,63,49" concept="1" />
      <node id="1195168359352" at="63,49,64,34" concept="5" />
      <node id="1195168359352" at="64,34,65,49" concept="1" />
      <node id="1195168359352" at="65,49,66,40" concept="1" />
      <node id="1195168359352" at="66,40,67,58" concept="1" />
      <node id="1195168359352" at="67,58,68,58" concept="1" />
      <node id="1195168359352" at="68,58,69,58" concept="1" />
      <node id="1195168359352" at="69,58,70,22" concept="6" />
      <node id="1195168376342" at="72,50,73,103" concept="5" />
      <node id="1195168376342" at="73,103,74,48" concept="1" />
      <node id="1195168376342" at="74,48,75,34" concept="1" />
      <node id="1195168376342" at="75,34,76,22" concept="6" />
      <node id="1202243005308" at="78,50,79,94" concept="5" />
      <node id="1202243005308" at="79,94,80,48" concept="1" />
      <node id="1202243005308" at="80,48,81,34" concept="1" />
      <node id="1202243005308" at="81,34,82,22" concept="6" />
      <node id="1195168386079" at="84,50,85,89" concept="5" />
      <node id="1195168386079" at="85,89,86,29" concept="1" />
      <node id="1195168386079" at="86,29,87,42" concept="1" />
      <node id="1195168386079" at="87,42,88,26" concept="5" />
      <node id="1195168386079" at="88,26,89,63" concept="1" />
      <node id="1195168386079" at="89,63,90,42" concept="1" />
      <node id="1195168386079" at="90,42,91,73" concept="1" />
      <node id="1195168386079" at="91,73,92,57" concept="5" />
      <node id="1195168386079" at="92,57,93,59" concept="5" />
      <node id="1195168386079" at="94,35,95,87" concept="5" />
      <node id="1195168386079" at="95,87,96,94" concept="6" />
      <node id="1195168386079" at="97,10,98,22" concept="6" />
      <node id="1195168359352" at="100,51,101,106" concept="5" />
      <node id="1195168359352" at="101,106,102,49" concept="1" />
      <node id="1195168359352" at="102,49,103,34" concept="5" />
      <node id="1195168359352" at="103,34,104,49" concept="1" />
      <node id="1195168359352" at="104,49,105,40" concept="1" />
      <node id="1195168359352" at="105,40,106,58" concept="1" />
      <node id="1195168359352" at="106,58,107,58" concept="1" />
      <node id="1195168359352" at="107,58,108,58" concept="1" />
      <node id="1195168359352" at="108,58,109,22" concept="6" />
      <node id="1202242997914" at="111,50,112,102" concept="5" />
      <node id="1202242997914" at="112,102,113,48" concept="1" />
      <node id="1202242997914" at="113,48,114,34" concept="1" />
      <node id="1202242997914" at="114,34,115,22" concept="6" />
      <node id="1202242997915" at="117,50,118,94" concept="5" />
      <node id="1202242997915" at="118,94,119,48" concept="1" />
      <node id="1202242997915" at="119,48,120,34" concept="1" />
      <node id="1202242997915" at="120,34,121,22" concept="6" />
      <node id="1202242997916" at="123,50,124,89" concept="5" />
      <node id="1202242997916" at="124,89,125,34" concept="1" />
      <node id="1202242997916" at="125,34,126,47" concept="1" />
      <node id="1202242997916" at="126,47,127,26" concept="5" />
      <node id="1202242997916" at="127,26,128,63" concept="1" />
      <node id="1202242997916" at="128,63,129,47" concept="1" />
      <node id="1202242997916" at="129,47,130,73" concept="1" />
      <node id="1202242997916" at="130,73,131,57" concept="5" />
      <node id="1202242997916" at="131,57,132,59" concept="5" />
      <node id="1202242997916" at="133,35,134,87" concept="5" />
      <node id="1202242997916" at="134,87,135,94" concept="6" />
      <node id="1202242997916" at="136,10,137,22" concept="6" />
      <node id="1195169827325" at="139,49,140,93" concept="5" />
      <node id="1195169827325" at="140,93,141,47" concept="1" />
      <node id="1195169827325" at="141,47,142,34" concept="1" />
      <node id="1195169827325" at="142,34,143,22" concept="6" />
      <node id="1195170097760" at="145,49,146,102" concept="5" />
      <node id="1195170097760" at="146,102,147,47" concept="1" />
      <node id="1195170097760" at="147,47,148,34" concept="1" />
      <node id="1195170097760" at="148,34,149,22" concept="6" />
      <node id="1195168359352" at="151,51,152,106" concept="5" />
      <node id="1195168359352" at="152,106,153,49" concept="1" />
      <node id="1195168359352" at="153,49,154,34" concept="5" />
      <node id="1195168359352" at="154,34,155,49" concept="1" />
      <node id="1195168359352" at="155,49,156,40" concept="1" />
      <node id="1195168359352" at="156,40,157,58" concept="1" />
      <node id="1195168359352" at="157,58,158,61" concept="1" />
      <node id="1195168359352" at="158,61,159,22" concept="6" />
      <node id="1195170077243" at="161,50,162,95" concept="5" />
      <node id="1195170077243" at="162,95,163,48" concept="1" />
      <node id="1195170077243" at="163,48,164,34" concept="1" />
      <node id="1195170077243" at="164,34,165,22" concept="6" />
      <node id="1195168359352" at="167,53,168,143" concept="5" />
      <node id="1195168359352" at="168,143,169,93" concept="5" />
      <node id="1195168359352" at="169,93,170,51" concept="1" />
      <node id="1195168359352" at="170,51,171,49" concept="1" />
      <node id="1195168359352" at="171,49,172,22" concept="6" />
      <node id="1195168359352" at="175,103,176,50" concept="9" />
      <node id="1195168359352" at="178,66,179,93" concept="6" />
      <node id="1195168359352" at="181,57,182,65" concept="5" />
      <node id="1195168359352" at="182,65,183,58" concept="1" />
      <node id="1195168359352" at="183,58,184,25" concept="6" />
      <node id="1195168359352" at="186,41,187,34" concept="5" />
      <node id="1195168359352" at="187,34,188,42" concept="1" />
      <node id="1195168359352" at="188,42,189,49" concept="1" />
      <node id="1195168359352" at="189,49,190,23" concept="6" />
      <node id="1195168359352" at="193,96,194,134" concept="1" />
      <node id="1195168359352" at="195,34,196,142" concept="1" />
      <node id="1195168359352" at="196,142,197,146" concept="1" />
      <node id="1195168359352" at="199,122,200,389" concept="1" />
      <node id="1195168359352" at="31,0,33,0" concept="2" trace="myNode" />
      <node id="1195168359352" at="45,0,48,0" concept="4" trace="createCell#()Ljetbrains/mps/openapi/editor/cells/EditorCell;" />
      <node id="1195168359352" at="175,0,178,0" concept="0" trace="inputChildListHandler_bnd800_b4a#(Lorg/jetbrains/mps/openapi/model/SNode;Ljava/lang/String;Ljetbrains/mps/openapi/editor/EditorContext;)V" />
      <node id="1195168359352" at="178,0,181,0" concept="4" trace="createNodeToInsert#(Ljetbrains/mps/openapi/editor/EditorContext;)Lorg/jetbrains/mps/openapi/model/SNode;" />
      <node id="1195168359352" at="198,9,201,9" concept="3" />
      <node id="1195168359352" at="34,0,38,0" concept="0" trace="InputRoot_EditorBuilder_a#(Ljetbrains/mps/openapi/editor/EditorContext;Lorg/jetbrains/mps/openapi/model/SNode;)V" />
      <node id="1195168359352" at="194,134,198,9" concept="3" />
      <node id="1195168359352" at="39,0,44,0" concept="4" trace="getNode#()Lorg/jetbrains/mps/openapi/model/SNode;" />
      <node id="1195168386079" at="93,59,98,22" concept="3" />
      <node id="1202242997916" at="132,59,137,22" concept="3" />
      <node id="1195168359352" at="181,0,186,0" concept="4" trace="createNodeCell#(Lorg/jetbrains/mps/openapi/model/SNode;)Ljetbrains/mps/openapi/editor/cells/EditorCell;" />
      <node id="1195168376342" at="72,0,78,0" concept="4" trace="createConstant_bnd800_a0a#()Ljetbrains/mps/openapi/editor/cells/EditorCell;" />
      <node id="1202243005308" at="78,0,84,0" concept="4" trace="createConstant_bnd800_b0a#()Ljetbrains/mps/openapi/editor/cells/EditorCell;" />
      <node id="1202242997914" at="111,0,117,0" concept="4" trace="createConstant_bnd800_a1a#()Ljetbrains/mps/openapi/editor/cells/EditorCell;" />
      <node id="1202242997915" at="117,0,123,0" concept="4" trace="createConstant_bnd800_b1a#()Ljetbrains/mps/openapi/editor/cells/EditorCell;" />
      <node id="1195169827325" at="139,0,145,0" concept="4" trace="createConstant_bnd800_c0#()Ljetbrains/mps/openapi/editor/cells/EditorCell;" />
      <node id="1195170097760" at="145,0,151,0" concept="4" trace="createConstant_bnd800_d0#()Ljetbrains/mps/openapi/editor/cells/EditorCell;" />
      <node id="1195170077243" at="161,0,167,0" concept="4" trace="createConstant_bnd800_a4a#()Ljetbrains/mps/openapi/editor/cells/EditorCell;" />
      <node id="1195168359352" at="186,0,192,0" concept="4" trace="createEmptyCell#()Ljetbrains/mps/openapi/editor/cells/EditorCell;" />
      <node id="1195168359352" at="167,0,174,0" concept="4" trace="createRefNodeList_bnd800_b4a#()Ljetbrains/mps/openapi/editor/cells/EditorCell;" />
      <node id="1195168359352" at="151,0,161,0" concept="4" trace="createCollection_bnd800_e0#()Ljetbrains/mps/openapi/editor/cells/EditorCell;" />
      <node id="1195168359352" at="192,86,202,7" concept="3" />
      <node id="1195168359352" at="61,0,72,0" concept="4" trace="createCollection_bnd800_a0#()Ljetbrains/mps/openapi/editor/cells/EditorCell;" />
      <node id="1195168359352" at="100,0,111,0" concept="4" trace="createCollection_bnd800_b0#()Ljetbrains/mps/openapi/editor/cells/EditorCell;" />
      <node id="1195168359352" at="49,0,61,0" concept="4" trace="createCollection_bnd800_a#()Ljetbrains/mps/openapi/editor/cells/EditorCell;" />
      <node id="1195168359352" at="192,0,204,0" concept="4" trace="installElementCellActions#(Lorg/jetbrains/mps/openapi/model/SNode;Ljetbrains/mps/openapi/editor/cells/EditorCell;)V" />
      <node id="1195168386079" at="84,0,100,0" concept="4" trace="createProperty_bnd800_c0a#()Ljetbrains/mps/openapi/editor/cells/EditorCell;" />
      <node id="1202242997916" at="123,0,139,0" concept="4" trace="createProperty_bnd800_c1a#()Ljetbrains/mps/openapi/editor/cells/EditorCell;" />
      <scope id="1195168359352" at="41,26,42,18" />
      <scope id="1195168359352" at="45,39,46,39" />
      <scope id="1195168359352" at="175,103,176,50" />
      <scope id="1195168359352" at="178,66,179,93" />
      <scope id="1195168359352" at="199,122,200,389" />
      <scope id="1195168359352" at="34,89,36,18" />
      <scope id="1195168386079" at="94,35,96,94">
        <var name="manager" id="1195168386079" />
      </scope>
      <scope id="1202242997916" at="133,35,135,94">
        <var name="manager" id="1202242997916" />
      </scope>
      <scope id="1195168359352" at="195,34,197,146" />
      <scope id="1195168359352" at="45,0,48,0" />
      <scope id="1195168359352" at="175,0,178,0">
=======
      <node id="1195168359352" at="30,79,31,63" concept="5" />
      <node id="1195168359352" at="33,89,34,97" concept="4" />
      <node id="1195168359352" at="34,97,35,48" concept="1" />
      <node id="1195168359352" at="35,48,36,28" concept="1" />
      <node id="1195168359352" at="36,28,37,83" concept="1" />
      <node id="1195168359352" at="37,83,38,83" concept="1" />
      <node id="1195168359352" at="38,83,39,81" concept="1" />
      <node id="1195168359352" at="39,81,40,81" concept="1" />
      <node id="1195168359352" at="40,81,41,83" concept="1" />
      <node id="1195168359352" at="41,83,42,22" concept="5" />
      <node id="1195168359352" at="44,90,45,99" concept="4" />
      <node id="1195168359352" at="45,99,46,49" concept="1" />
      <node id="1195168359352" at="46,49,47,34" concept="4" />
      <node id="1195168359352" at="47,34,48,52" concept="1" />
      <node id="1195168359352" at="48,52,49,40" concept="1" />
      <node id="1195168359352" at="49,40,50,82" concept="1" />
      <node id="1195168359352" at="50,82,51,82" concept="1" />
      <node id="1195168359352" at="51,82,52,82" concept="1" />
      <node id="1195168359352" at="52,82,53,22" concept="5" />
      <node id="1195168376342" at="55,89,56,96" concept="4" />
      <node id="1195168376342" at="56,96,57,48" concept="1" />
      <node id="1195168376342" at="57,48,58,34" concept="1" />
      <node id="1195168376342" at="58,34,59,22" concept="5" />
      <node id="1202243005308" at="61,89,62,87" concept="4" />
      <node id="1202243005308" at="62,87,63,48" concept="1" />
      <node id="1202243005308" at="63,48,64,34" concept="1" />
      <node id="1202243005308" at="64,34,65,22" concept="5" />
      <node id="1195168386079" at="67,89,68,82" concept="4" />
      <node id="1195168386079" at="68,82,69,29" concept="1" />
      <node id="1195168386079" at="69,29,70,42" concept="1" />
      <node id="1195168386079" at="70,42,71,26" concept="4" />
      <node id="1195168386079" at="71,26,72,58" concept="1" />
      <node id="1195168386079" at="72,58,73,42" concept="1" />
      <node id="1195168386079" at="73,42,74,73" concept="1" />
      <node id="1195168386079" at="74,73,75,57" concept="4" />
      <node id="1195168386079" at="76,35,77,82" concept="4" />
      <node id="1195168386079" at="77,82,78,112" concept="5" />
      <node id="1195168386079" at="79,10,80,22" concept="5" />
      <node id="1195168359352" at="82,90,83,99" concept="4" />
      <node id="1195168359352" at="83,99,84,49" concept="1" />
      <node id="1195168359352" at="84,49,85,34" concept="4" />
      <node id="1195168359352" at="85,34,86,52" concept="1" />
      <node id="1195168359352" at="86,52,87,40" concept="1" />
      <node id="1195168359352" at="87,40,88,82" concept="1" />
      <node id="1195168359352" at="88,82,89,82" concept="1" />
      <node id="1195168359352" at="89,82,90,82" concept="1" />
      <node id="1195168359352" at="90,82,91,22" concept="5" />
      <node id="1202242997914" at="93,89,94,95" concept="4" />
      <node id="1202242997914" at="94,95,95,48" concept="1" />
      <node id="1202242997914" at="95,48,96,34" concept="1" />
      <node id="1202242997914" at="96,34,97,22" concept="5" />
      <node id="1202242997915" at="99,89,100,87" concept="4" />
      <node id="1202242997915" at="100,87,101,48" concept="1" />
      <node id="1202242997915" at="101,48,102,34" concept="1" />
      <node id="1202242997915" at="102,34,103,22" concept="5" />
      <node id="1202242997916" at="105,89,106,82" concept="4" />
      <node id="1202242997916" at="106,82,107,34" concept="1" />
      <node id="1202242997916" at="107,34,108,47" concept="1" />
      <node id="1202242997916" at="108,47,109,26" concept="4" />
      <node id="1202242997916" at="109,26,110,58" concept="1" />
      <node id="1202242997916" at="110,58,111,47" concept="1" />
      <node id="1202242997916" at="111,47,112,73" concept="1" />
      <node id="1202242997916" at="112,73,113,57" concept="4" />
      <node id="1202242997916" at="114,35,115,82" concept="4" />
      <node id="1202242997916" at="115,82,116,112" concept="5" />
      <node id="1202242997916" at="117,10,118,22" concept="5" />
      <node id="1195169827325" at="120,88,121,86" concept="4" />
      <node id="1195169827325" at="121,86,122,47" concept="1" />
      <node id="1195169827325" at="122,47,123,34" concept="1" />
      <node id="1195169827325" at="123,34,124,22" concept="5" />
      <node id="1195170097760" at="126,88,127,95" concept="4" />
      <node id="1195170097760" at="127,95,128,47" concept="1" />
      <node id="1195170097760" at="128,47,129,34" concept="1" />
      <node id="1195170097760" at="129,34,130,22" concept="5" />
      <node id="1195168359352" at="132,90,133,99" concept="4" />
      <node id="1195168359352" at="133,99,134,49" concept="1" />
      <node id="1195168359352" at="134,49,135,34" concept="4" />
      <node id="1195168359352" at="135,34,136,52" concept="1" />
      <node id="1195168359352" at="136,52,137,40" concept="1" />
      <node id="1195168359352" at="137,40,138,82" concept="1" />
      <node id="1195168359352" at="138,82,139,85" concept="1" />
      <node id="1195168359352" at="139,85,140,22" concept="5" />
      <node id="1195170077243" at="142,89,143,88" concept="4" />
      <node id="1195170077243" at="143,88,144,48" concept="1" />
      <node id="1195170077243" at="144,48,145,34" concept="1" />
      <node id="1195170077243" at="145,34,146,22" concept="5" />
      <node id="1195168359352" at="148,92,149,127" concept="4" />
      <node id="1195168359352" at="149,127,150,108" concept="4" />
      <node id="1195168359352" at="150,108,151,51" concept="1" />
      <node id="1195168359352" at="151,51,152,49" concept="1" />
      <node id="1195168359352" at="152,49,153,22" concept="5" />
      <node id="1195168359352" at="156,103,157,50" concept="7" />
      <node id="1195168359352" at="159,66,160,41" concept="4" />
      <node id="1195168359352" at="160,41,161,93" concept="5" />
      <node id="1195168359352" at="163,86,164,80" concept="4" />
      <node id="1195168359352" at="164,80,165,95" concept="1" />
      <node id="1195168359352" at="165,95,166,25" concept="5" />
      <node id="1195168359352" at="168,68,169,34" concept="4" />
      <node id="1195168359352" at="169,34,170,55" concept="1" />
      <node id="1195168359352" at="170,55,171,87" concept="1" />
      <node id="1195168359352" at="171,87,172,23" concept="5" />
      <node id="1195168359352" at="175,96,176,134" concept="1" />
      <node id="1195168359352" at="177,34,178,142" concept="1" />
      <node id="1195168359352" at="178,142,179,146" concept="1" />
      <node id="1195168359352" at="181,122,182,387" concept="1" />
      <node id="1195168359352" at="30,0,33,0" concept="3" trace="createEditorCell#(Ljetbrains/mps/openapi/editor/EditorContext;Lorg/jetbrains/mps/openapi/model/SNode;)Ljetbrains/mps/openapi/editor/cells/EditorCell;" />
      <node id="1195168359352" at="156,0,159,0" concept="0" trace="inputChildListHandler_bnd800_b4a#(Lorg/jetbrains/mps/openapi/model/SNode;Ljava/lang/String;Ljetbrains/mps/openapi/editor/EditorContext;)V" />
      <node id="1195168359352" at="180,9,183,9" concept="2" />
      <node id="1195168359352" at="159,0,163,0" concept="3" trace="createNodeToInsert#(Ljetbrains/mps/openapi/editor/EditorContext;)Lorg/jetbrains/mps/openapi/model/SNode;" />
      <node id="1195168359352" at="176,134,180,9" concept="2" />
      <node id="1195168386079" at="75,57,80,22" concept="2" />
      <node id="1202242997916" at="113,57,118,22" concept="2" />
      <node id="1195168359352" at="163,0,168,0" concept="3" trace="createNodeCell#(Ljetbrains/mps/openapi/editor/EditorContext;Lorg/jetbrains/mps/openapi/model/SNode;)Ljetbrains/mps/openapi/editor/cells/EditorCell;" />
      <node id="1195168376342" at="55,0,61,0" concept="3" trace="createConstant_bnd800_a0a#(Ljetbrains/mps/openapi/editor/EditorContext;Lorg/jetbrains/mps/openapi/model/SNode;)Ljetbrains/mps/openapi/editor/cells/EditorCell;" />
      <node id="1202243005308" at="61,0,67,0" concept="3" trace="createConstant_bnd800_b0a#(Ljetbrains/mps/openapi/editor/EditorContext;Lorg/jetbrains/mps/openapi/model/SNode;)Ljetbrains/mps/openapi/editor/cells/EditorCell;" />
      <node id="1202242997914" at="93,0,99,0" concept="3" trace="createConstant_bnd800_a1a#(Ljetbrains/mps/openapi/editor/EditorContext;Lorg/jetbrains/mps/openapi/model/SNode;)Ljetbrains/mps/openapi/editor/cells/EditorCell;" />
      <node id="1202242997915" at="99,0,105,0" concept="3" trace="createConstant_bnd800_b1a#(Ljetbrains/mps/openapi/editor/EditorContext;Lorg/jetbrains/mps/openapi/model/SNode;)Ljetbrains/mps/openapi/editor/cells/EditorCell;" />
      <node id="1195169827325" at="120,0,126,0" concept="3" trace="createConstant_bnd800_c0#(Ljetbrains/mps/openapi/editor/EditorContext;Lorg/jetbrains/mps/openapi/model/SNode;)Ljetbrains/mps/openapi/editor/cells/EditorCell;" />
      <node id="1195170097760" at="126,0,132,0" concept="3" trace="createConstant_bnd800_d0#(Ljetbrains/mps/openapi/editor/EditorContext;Lorg/jetbrains/mps/openapi/model/SNode;)Ljetbrains/mps/openapi/editor/cells/EditorCell;" />
      <node id="1195170077243" at="142,0,148,0" concept="3" trace="createConstant_bnd800_a4a#(Ljetbrains/mps/openapi/editor/EditorContext;Lorg/jetbrains/mps/openapi/model/SNode;)Ljetbrains/mps/openapi/editor/cells/EditorCell;" />
      <node id="1195168359352" at="168,0,174,0" concept="3" trace="createEmptyCell#(Ljetbrains/mps/openapi/editor/EditorContext;)Ljetbrains/mps/openapi/editor/cells/EditorCell;" />
      <node id="1195168359352" at="148,0,155,0" concept="3" trace="createRefNodeList_bnd800_b4a#(Ljetbrains/mps/openapi/editor/EditorContext;Lorg/jetbrains/mps/openapi/model/SNode;)Ljetbrains/mps/openapi/editor/cells/EditorCell;" />
      <node id="1195168359352" at="132,0,142,0" concept="3" trace="createCollection_bnd800_e0#(Ljetbrains/mps/openapi/editor/EditorContext;Lorg/jetbrains/mps/openapi/model/SNode;)Ljetbrains/mps/openapi/editor/cells/EditorCell;" />
      <node id="1195168359352" at="174,132,184,7" concept="2" />
      <node id="1195168359352" at="33,0,44,0" concept="3" trace="createCollection_bnd800_a#(Ljetbrains/mps/openapi/editor/EditorContext;Lorg/jetbrains/mps/openapi/model/SNode;)Ljetbrains/mps/openapi/editor/cells/EditorCell;" />
      <node id="1195168359352" at="44,0,55,0" concept="3" trace="createCollection_bnd800_a0#(Ljetbrains/mps/openapi/editor/EditorContext;Lorg/jetbrains/mps/openapi/model/SNode;)Ljetbrains/mps/openapi/editor/cells/EditorCell;" />
      <node id="1195168359352" at="82,0,93,0" concept="3" trace="createCollection_bnd800_b0#(Ljetbrains/mps/openapi/editor/EditorContext;Lorg/jetbrains/mps/openapi/model/SNode;)Ljetbrains/mps/openapi/editor/cells/EditorCell;" />
      <node id="1195168359352" at="174,0,186,0" concept="3" trace="installElementCellActions#(Lorg/jetbrains/mps/openapi/model/SNode;Lorg/jetbrains/mps/openapi/model/SNode;Ljetbrains/mps/openapi/editor/cells/EditorCell;Ljetbrains/mps/openapi/editor/EditorContext;)V" />
      <node id="1195168386079" at="67,0,82,0" concept="3" trace="createProperty_bnd800_c0a#(Ljetbrains/mps/openapi/editor/EditorContext;Lorg/jetbrains/mps/openapi/model/SNode;)Ljetbrains/mps/openapi/editor/cells/EditorCell;" />
      <node id="1202242997916" at="105,0,120,0" concept="3" trace="createProperty_bnd800_c1a#(Ljetbrains/mps/openapi/editor/EditorContext;Lorg/jetbrains/mps/openapi/model/SNode;)Ljetbrains/mps/openapi/editor/cells/EditorCell;" />
      <scope id="1195168359352" at="30,79,31,63" />
      <scope id="1195168359352" at="156,103,157,50" />
      <scope id="1195168359352" at="181,122,182,387" />
      <scope id="1195168386079" at="76,35,78,112">
        <var name="manager" id="1195168386079" />
      </scope>
      <scope id="1202242997916" at="114,35,116,112">
        <var name="manager" id="1202242997916" />
      </scope>
      <scope id="1195168359352" at="159,66,161,93">
        <var name="listOwner" id="1195168359352" />
      </scope>
      <scope id="1195168359352" at="177,34,179,146" />
      <scope id="1195168359352" at="30,0,33,0">
        <var name="editorContext" id="1195168359352" />
        <var name="node" id="1195168359352" />
      </scope>
      <scope id="1195168359352" at="156,0,159,0">
>>>>>>> bd830ede
        <var name="childRole" id="1195168359352" />
        <var name="context" id="1195168359352" />
        <var name="ownerNode" id="1195168359352" />
      </scope>
<<<<<<< HEAD
      <scope id="1195168359352" at="178,0,181,0">
        <var name="editorContext" id="1195168359352" />
      </scope>
      <scope id="1195168359352" at="181,57,184,25">
=======
      <scope id="1195168359352" at="163,86,166,25">
>>>>>>> bd830ede
        <var name="elementCell" id="1195168359352" />
      </scope>
      <scope id="1195168359352" at="34,0,38,0">
        <var name="context" id="1195168359352" />
        <var name="node" id="1195168359352" />
      </scope>
      <scope id="1195168376342" at="72,50,76,22">
        <var name="editorCell" id="1195168376342" />
      </scope>
      <scope id="1202243005308" at="78,50,82,22">
        <var name="editorCell" id="1202243005308" />
      </scope>
<<<<<<< HEAD
      <scope id="1202242997914" at="111,50,115,22">
        <var name="editorCell" id="1202242997914" />
      </scope>
      <scope id="1202242997915" at="117,50,121,22">
        <var name="editorCell" id="1202242997915" />
      </scope>
      <scope id="1195169827325" at="139,49,143,22">
        <var name="editorCell" id="1195169827325" />
      </scope>
      <scope id="1195170097760" at="145,49,149,22">
        <var name="editorCell" id="1195170097760" />
      </scope>
      <scope id="1195170077243" at="161,50,165,22">
        <var name="editorCell" id="1195170077243" />
      </scope>
      <scope id="1195168359352" at="186,41,190,23">
        <var name="emptyCell" id="1195168359352" />
      </scope>
      <scope id="1195168359352" at="39,0,44,0" />
      <scope id="1195168359352" at="167,53,172,22">
        <var name="editorCell" id="1195168359352" />
        <var name="handler" id="1195168359352" />
      </scope>
      <scope id="1195168359352" at="181,0,186,0">
        <var name="elementNode" id="1195168359352" />
      </scope>
      <scope id="1195168376342" at="72,0,78,0" />
      <scope id="1202243005308" at="78,0,84,0" />
      <scope id="1202242997914" at="111,0,117,0" />
      <scope id="1202242997915" at="117,0,123,0" />
      <scope id="1195169827325" at="139,0,145,0" />
      <scope id="1195170097760" at="145,0,151,0" />
      <scope id="1195170077243" at="161,0,167,0" />
      <scope id="1195168359352" at="186,0,192,0" />
      <scope id="1195168359352" at="167,0,174,0" />
      <scope id="1195168359352" at="151,51,159,22">
        <var name="editorCell" id="1195168359352" />
        <var name="style" id="1195168359352" />
      </scope>
      <scope id="1195168359352" at="193,96,201,9" />
      <scope id="1195168359352" at="61,51,70,22">
        <var name="editorCell" id="1195168359352" />
        <var name="style" id="1195168359352" />
      </scope>
      <scope id="1195168359352" at="100,51,109,22">
        <var name="editorCell" id="1195168359352" />
        <var name="style" id="1195168359352" />
      </scope>
      <scope id="1195168359352" at="49,50,59,22">
        <var name="editorCell" id="1195168359352" />
      </scope>
      <scope id="1195168359352" at="151,0,161,0" />
      <scope id="1195168359352" at="192,86,202,7" />
      <scope id="1195168359352" at="61,0,72,0" />
      <scope id="1195168359352" at="100,0,111,0" />
      <scope id="1195168359352" at="49,0,61,0" />
      <scope id="1195168359352" at="192,0,204,0">
=======
      <scope id="1202242997914" at="93,89,97,22">
        <var name="editorCell" id="1202242997914" />
      </scope>
      <scope id="1202242997915" at="99,89,103,22">
        <var name="editorCell" id="1202242997915" />
      </scope>
      <scope id="1195169827325" at="120,88,124,22">
        <var name="editorCell" id="1195169827325" />
      </scope>
      <scope id="1195170097760" at="126,88,130,22">
        <var name="editorCell" id="1195170097760" />
      </scope>
      <scope id="1195170077243" at="142,89,146,22">
        <var name="editorCell" id="1195170077243" />
      </scope>
      <scope id="1195168359352" at="159,0,163,0">
        <var name="editorContext" id="1195168359352" />
      </scope>
      <scope id="1195168359352" at="168,68,172,23">
        <var name="emptyCell" id="1195168359352" />
      </scope>
      <scope id="1195168359352" at="148,92,153,22">
        <var name="editorCell" id="1195168359352" />
        <var name="handler" id="1195168359352" />
      </scope>
      <scope id="1195168359352" at="163,0,168,0">
        <var name="editorContext" id="1195168359352" />
        <var name="elementNode" id="1195168359352" />
      </scope>
      <scope id="1195168376342" at="55,0,61,0">
        <var name="editorContext" id="1195168376342" />
        <var name="node" id="1195168376342" />
      </scope>
      <scope id="1202243005308" at="61,0,67,0">
        <var name="editorContext" id="1202243005308" />
        <var name="node" id="1202243005308" />
      </scope>
      <scope id="1202242997914" at="93,0,99,0">
        <var name="editorContext" id="1202242997914" />
        <var name="node" id="1202242997914" />
      </scope>
      <scope id="1202242997915" at="99,0,105,0">
        <var name="editorContext" id="1202242997915" />
        <var name="node" id="1202242997915" />
      </scope>
      <scope id="1195169827325" at="120,0,126,0">
        <var name="editorContext" id="1195169827325" />
        <var name="node" id="1195169827325" />
      </scope>
      <scope id="1195170097760" at="126,0,132,0">
        <var name="editorContext" id="1195170097760" />
        <var name="node" id="1195170097760" />
      </scope>
      <scope id="1195170077243" at="142,0,148,0">
        <var name="editorContext" id="1195170077243" />
        <var name="node" id="1195170077243" />
      </scope>
      <scope id="1195168359352" at="168,0,174,0">
        <var name="editorContext" id="1195168359352" />
      </scope>
      <scope id="1195168359352" at="148,0,155,0">
        <var name="editorContext" id="1195168359352" />
        <var name="node" id="1195168359352" />
      </scope>
      <scope id="1195168359352" at="132,90,140,22">
        <var name="editorCell" id="1195168359352" />
        <var name="style" id="1195168359352" />
      </scope>
      <scope id="1195168359352" at="175,96,183,9" />
      <scope id="1195168359352" at="33,89,42,22">
        <var name="editorCell" id="1195168359352" />
      </scope>
      <scope id="1195168359352" at="44,90,53,22">
        <var name="editorCell" id="1195168359352" />
        <var name="style" id="1195168359352" />
      </scope>
      <scope id="1195168359352" at="82,90,91,22">
        <var name="editorCell" id="1195168359352" />
        <var name="style" id="1195168359352" />
      </scope>
      <scope id="1195168359352" at="132,0,142,0">
        <var name="editorContext" id="1195168359352" />
        <var name="node" id="1195168359352" />
      </scope>
      <scope id="1195168359352" at="174,132,184,7" />
      <scope id="1195168359352" at="33,0,44,0">
        <var name="editorContext" id="1195168359352" />
        <var name="node" id="1195168359352" />
      </scope>
      <scope id="1195168359352" at="44,0,55,0">
        <var name="editorContext" id="1195168359352" />
        <var name="node" id="1195168359352" />
      </scope>
      <scope id="1195168359352" at="82,0,93,0">
        <var name="editorContext" id="1195168359352" />
        <var name="node" id="1195168359352" />
      </scope>
      <scope id="1195168359352" at="174,0,186,0">
        <var name="editorContext" id="1195168359352" />
>>>>>>> bd830ede
        <var name="elementCell" id="1195168359352" />
        <var name="elementNode" id="1195168359352" />
      </scope>
<<<<<<< HEAD
      <scope id="1195168386079" at="84,50,98,22">
=======
      <scope id="1195168386079" at="67,89,80,22">
>>>>>>> bd830ede
        <var name="attributeConcept" id="1195168386079" />
        <var name="editorCell" id="1195168386079" />
        <var name="provider" id="1195168386079" />
      </scope>
<<<<<<< HEAD
      <scope id="1202242997916" at="123,50,137,22">
=======
      <scope id="1202242997916" at="105,89,118,22">
>>>>>>> bd830ede
        <var name="attributeConcept" id="1202242997916" />
        <var name="editorCell" id="1202242997916" />
        <var name="provider" id="1202242997916" />
      </scope>
<<<<<<< HEAD
      <scope id="1195168386079" at="84,0,100,0" />
      <scope id="1202242997916" at="123,0,139,0" />
      <unit id="1195168359352" at="174,0,205,0" name="jetbrains.mps.transformation.test.inputLang.editor.InputRoot_EditorBuilder_a$inputChildListHandler_bnd800_b4a" />
      <unit id="1195168359352" at="30,0,206,0" name="jetbrains.mps.transformation.test.inputLang.editor.InputRoot_EditorBuilder_a" />
=======
      <scope id="1195168386079" at="67,0,82,0">
        <var name="editorContext" id="1195168386079" />
        <var name="node" id="1195168386079" />
      </scope>
      <scope id="1202242997916" at="105,0,120,0">
        <var name="editorContext" id="1202242997916" />
        <var name="node" id="1202242997916" />
      </scope>
      <unit id="1195168359352" at="155,0,187,0" name="jetbrains.mps.transformation.test.inputLang.editor.InputRoot_Editor$inputChildListHandler_bnd800_b4a" />
      <unit id="1195168359352" at="29,0,188,0" name="jetbrains.mps.transformation.test.inputLang.editor.InputRoot_Editor" />
>>>>>>> bd830ede
    </file>
  </root>
  <root nodeRef="r:00000000-0000-4000-0000-011c895905f3(jetbrains.mps.transformation.test.inputLang.editor)/1195169494772">
    <file name="InputNode_A_Editor.java">
<<<<<<< HEAD
      <node id="1195169494772" at="11,79,12,77" concept="6" />
      <node id="1195169494772" at="11,0,14,0" concept="4" trace="createEditorCell#(Ljetbrains/mps/openapi/editor/EditorContext;Lorg/jetbrains/mps/openapi/model/SNode;)Ljetbrains/mps/openapi/editor/cells/EditorCell;" />
      <scope id="1195169494772" at="11,79,12,77" />
      <scope id="1195169494772" at="11,0,14,0">
        <var name="editorContext" id="1195169494772" />
        <var name="node" id="1195169494772" />
      </scope>
      <unit id="1195169494772" at="10,0,15,0" name="jetbrains.mps.transformation.test.inputLang.editor.InputNode_A_Editor" />
    </file>
    <file name="InputNode_A_EditorBuilder_a.java">
      <node id="1195169494772" at="37,91,38,19" concept="9" />
      <node id="1195169494772" at="38,19,39,18" concept="1" />
      <node id="1195169494772" at="44,26,45,18" concept="6" />
      <node id="1195169494772" at="48,39,49,39" concept="6" />
      <node id="1195169494772" at="52,50,53,104" concept="5" />
      <node id="1195169494772" at="53,104,54,48" concept="1" />
      <node id="1195169494772" at="54,48,55,28" concept="1" />
      <node id="1195169494772" at="55,28,56,65" concept="1" />
      <node id="1195169494772" at="56,65,57,59" concept="1" />
      <node id="1195169494772" at="57,59,58,57" concept="1" />
      <node id="1195169494772" at="58,57,59,22" concept="6" />
      <node id="1195169494772" at="61,51,62,104" concept="5" />
      <node id="1195169494772" at="62,104,63,49" concept="1" />
      <node id="1195169494772" at="63,49,64,34" concept="5" />
      <node id="1195169494772" at="64,34,65,49" concept="1" />
      <node id="1195169494772" at="65,49,66,51" concept="1" />
      <node id="1195169494772" at="66,51,67,106" concept="1" />
      <node id="1195169494772" at="67,106,68,40" concept="1" />
      <node id="1195169494772" at="68,40,69,35" concept="1" />
      <node id="1195169494772" at="69,35,70,60" concept="1" />
      <node id="1195169494772" at="70,60,71,60" concept="1" />
      <node id="1195169494772" at="71,60,72,60" concept="1" />
      <node id="1195169494772" at="72,60,73,22" concept="6" />
      <node id="1195169494772" at="75,52,76,106" concept="5" />
      <node id="1195169494772" at="76,106,77,50" concept="1" />
      <node id="1195169494772" at="77,50,78,34" concept="5" />
      <node id="1195169494772" at="78,34,79,49" concept="1" />
      <node id="1195169494772" at="79,49,80,40" concept="1" />
      <node id="1195169494772" at="80,40,81,59" concept="1" />
      <node id="1195169494772" at="81,59,82,59" concept="1" />
      <node id="1195169494772" at="82,59,83,22" concept="6" />
      <node id="1195170144859" at="85,51,86,104" concept="5" />
      <node id="1195170144859" at="86,104,87,49" concept="1" />
      <node id="1195170144859" at="87,49,88,34" concept="1" />
      <node id="1195170144859" at="88,34,89,22" concept="6" />
      <node id="1202327551613" at="91,51,92,89" concept="5" />
      <node id="1202327551613" at="92,89,93,29" concept="1" />
      <node id="1202327551613" at="93,29,94,42" concept="1" />
      <node id="1202327551613" at="94,42,95,40" concept="1" />
      <node id="1202327551613" at="95,40,96,26" concept="5" />
      <node id="1202327551613" at="96,26,97,63" concept="1" />
      <node id="1202327551613" at="97,63,98,42" concept="1" />
      <node id="1202327551613" at="98,42,99,73" concept="1" />
      <node id="1202327551613" at="99,73,100,57" concept="5" />
      <node id="1202327551613" at="100,57,101,59" concept="5" />
      <node id="1202327551613" at="102,35,103,87" concept="5" />
      <node id="1202327551613" at="103,87,104,94" concept="6" />
      <node id="1202327551613" at="105,10,106,22" concept="6" />
      <node id="1195169494772" at="108,52,109,106" concept="5" />
      <node id="1195169494772" at="109,106,110,50" concept="1" />
      <node id="1195169494772" at="110,50,111,34" concept="5" />
      <node id="1195169494772" at="111,34,112,49" concept="1" />
      <node id="1195169494772" at="112,49,113,40" concept="1" />
      <node id="1195169494772" at="113,40,114,59" concept="1" />
      <node id="1195169494772" at="114,59,115,59" concept="1" />
      <node id="1195169494772" at="115,59,116,22" concept="6" />
      <node id="1195170144863" at="118,51,119,100" concept="5" />
      <node id="1195170144863" at="119,100,120,49" concept="1" />
      <node id="1195170144863" at="120,49,121,34" concept="1" />
      <node id="1195170144863" at="121,34,122,22" concept="6" />
      <node id="1195170144865" at="124,51,125,89" concept="5" />
      <node id="1195170144865" at="125,89,126,31" concept="1" />
      <node id="1195170144865" at="126,31,127,44" concept="1" />
      <node id="1195170144865" at="127,44,128,26" concept="5" />
      <node id="1195170144865" at="128,26,129,63" concept="1" />
      <node id="1195170144865" at="129,63,130,44" concept="1" />
      <node id="1195170144865" at="130,44,131,73" concept="1" />
      <node id="1195170144865" at="131,73,132,57" concept="5" />
      <node id="1195170144865" at="132,57,133,59" concept="5" />
      <node id="1195170144865" at="134,35,135,87" concept="5" />
      <node id="1195170144865" at="135,87,136,94" concept="6" />
      <node id="1195170144865" at="137,10,138,22" concept="6" />
      <node id="1195169494772" at="140,52,141,106" concept="5" />
      <node id="1195169494772" at="141,106,142,50" concept="1" />
      <node id="1195169494772" at="142,50,143,34" concept="5" />
      <node id="1195169494772" at="143,34,144,49" concept="1" />
      <node id="1195169494772" at="144,49,145,40" concept="1" />
      <node id="1195169494772" at="145,40,146,59" concept="1" />
      <node id="1195169494772" at="146,59,147,62" concept="1" />
      <node id="1195169494772" at="147,62,148,22" concept="6" />
      <node id="1202254070659" at="150,51,151,102" concept="5" />
      <node id="1202254070659" at="151,102,152,49" concept="1" />
      <node id="1202254070659" at="152,49,153,34" concept="1" />
      <node id="1202254070659" at="153,34,154,22" concept="6" />
      <node id="1195169494772" at="156,54,157,146" concept="5" />
      <node id="1195169494772" at="157,146,158,95" concept="5" />
      <node id="1195169494772" at="158,95,159,51" concept="1" />
      <node id="1195169494772" at="159,51,160,49" concept="1" />
      <node id="1195169494772" at="160,49,161,22" concept="6" />
      <node id="1195169494772" at="164,104,165,50" concept="9" />
      <node id="1195169494772" at="167,66,168,93" concept="6" />
      <node id="1195169494772" at="170,57,171,65" concept="5" />
      <node id="1195169494772" at="171,65,172,58" concept="1" />
      <node id="1195169494772" at="172,58,173,25" concept="6" />
      <node id="1195169494772" at="175,41,176,34" concept="5" />
      <node id="1195169494772" at="176,34,177,48" concept="1" />
      <node id="1195169494772" at="177,48,178,49" concept="1" />
      <node id="1195169494772" at="178,49,179,23" concept="6" />
      <node id="1195169494772" at="182,96,183,134" concept="1" />
      <node id="1195169494772" at="184,34,185,142" concept="1" />
      <node id="1195169494772" at="185,142,186,146" concept="1" />
      <node id="1195169494772" at="186,146,187,80" concept="1" />
      <node id="1195169494772" at="189,122,190,389" concept="1" />
      <node id="1195169494772" at="195,75,196,99" concept="5" />
      <node id="1195169494772" at="196,99,197,38" concept="1" />
      <node id="1195169494772" at="197,38,198,36" concept="5" />
      <node id="1195169494772" at="198,36,199,55" concept="1" />
      <node id="1195169494772" at="199,55,200,56" concept="1" />
      <node id="1195169494772" at="200,56,201,42" concept="1" />
      <node id="1195169494772" at="201,42,202,134" concept="1" />
      <node id="1195169494772" at="202,134,203,138" concept="1" />
      <node id="1195169494772" at="203,138,204,24" concept="6" />
      <node id="1202254117742" at="206,54,207,97" concept="5" />
      <node id="1202254117742" at="207,97,208,52" concept="1" />
      <node id="1202254117742" at="208,52,209,36" concept="1" />
      <node id="1202254117742" at="209,36,210,24" concept="6" />
      <node id="1195170151008" at="213,49,214,93" concept="5" />
      <node id="1195170151008" at="214,93,215,47" concept="1" />
      <node id="1195170151008" at="215,47,216,34" concept="1" />
      <node id="1195170151008" at="216,34,217,22" concept="6" />
      <node id="1195169494772" at="34,0,36,0" concept="2" trace="myNode" />
      <node id="1195169494772" at="48,0,51,0" concept="4" trace="createCell#()Ljetbrains/mps/openapi/editor/cells/EditorCell;" />
      <node id="1195169494772" at="164,0,167,0" concept="0" trace="inputChildListHandler_ux6svj_b2a0#(Lorg/jetbrains/mps/openapi/model/SNode;Ljava/lang/String;Ljetbrains/mps/openapi/editor/EditorContext;)V" />
      <node id="1195169494772" at="167,0,170,0" concept="4" trace="createNodeToInsert#(Ljetbrains/mps/openapi/editor/EditorContext;)Lorg/jetbrains/mps/openapi/model/SNode;" />
      <node id="1195169494772" at="188,9,191,9" concept="3" />
      <node id="1195169494772" at="37,0,41,0" concept="0" trace="InputNode_A_EditorBuilder_a#(Ljetbrains/mps/openapi/editor/EditorContext;Lorg/jetbrains/mps/openapi/model/SNode;)V" />
      <node id="1195169494772" at="42,0,47,0" concept="4" trace="getNode#()Lorg/jetbrains/mps/openapi/model/SNode;" />
      <node id="1202327551613" at="101,59,106,22" concept="3" />
      <node id="1195170144865" at="133,59,138,22" concept="3" />
      <node id="1195169494772" at="170,0,175,0" concept="4" trace="createNodeCell#(Lorg/jetbrains/mps/openapi/model/SNode;)Ljetbrains/mps/openapi/editor/cells/EditorCell;" />
      <node id="1195169494772" at="183,134,188,9" concept="3" />
      <node id="1195170144859" at="85,0,91,0" concept="4" trace="createConstant_ux6svj_a0a0#()Ljetbrains/mps/openapi/editor/cells/EditorCell;" />
      <node id="1195170144863" at="118,0,124,0" concept="4" trace="createConstant_ux6svj_a1a0#()Ljetbrains/mps/openapi/editor/cells/EditorCell;" />
      <node id="1202254070659" at="150,0,156,0" concept="4" trace="createConstant_ux6svj_a2a0#()Ljetbrains/mps/openapi/editor/cells/EditorCell;" />
      <node id="1195169494772" at="175,0,181,0" concept="4" trace="createEmptyCell#()Ljetbrains/mps/openapi/editor/cells/EditorCell;" />
      <node id="1202254117742" at="206,0,212,0" concept="4" trace="createConstant_ux6svj_a1c0a#()Ljetbrains/mps/openapi/editor/cells/EditorCell;" />
      <node id="1195170151008" at="213,0,219,0" concept="4" trace="createConstant_ux6svj_b0#()Ljetbrains/mps/openapi/editor/cells/EditorCell;" />
      <node id="1195169494772" at="156,0,163,0" concept="4" trace="createRefNodeList_ux6svj_b2a0#()Ljetbrains/mps/openapi/editor/cells/EditorCell;" />
      <node id="1195169494772" at="52,0,61,0" concept="4" trace="createCollection_ux6svj_a#()Ljetbrains/mps/openapi/editor/cells/EditorCell;" />
      <node id="1195169494772" at="75,0,85,0" concept="4" trace="createCollection_ux6svj_a0a#()Ljetbrains/mps/openapi/editor/cells/EditorCell;" />
      <node id="1195169494772" at="108,0,118,0" concept="4" trace="createCollection_ux6svj_b0a#()Ljetbrains/mps/openapi/editor/cells/EditorCell;" />
      <node id="1195169494772" at="140,0,150,0" concept="4" trace="createCollection_ux6svj_c0a#()Ljetbrains/mps/openapi/editor/cells/EditorCell;" />
      <node id="1195169494772" at="181,86,192,7" concept="3" />
      <node id="1195169494772" at="194,0,206,0" concept="4" trace="createSeparatorCell#(Lorg/jetbrains/mps/openapi/model/SNode;Lorg/jetbrains/mps/openapi/model/SNode;)Ljetbrains/mps/openapi/editor/cells/EditorCell;" />
      <node id="1195169494772" at="181,0,194,0" concept="4" trace="installElementCellActions#(Lorg/jetbrains/mps/openapi/model/SNode;Ljetbrains/mps/openapi/editor/cells/EditorCell;)V" />
      <node id="1195169494772" at="61,0,75,0" concept="4" trace="createCollection_ux6svj_a0#()Ljetbrains/mps/openapi/editor/cells/EditorCell;" />
      <node id="1195170144865" at="124,0,140,0" concept="4" trace="createProperty_ux6svj_b1a0#()Ljetbrains/mps/openapi/editor/cells/EditorCell;" />
      <node id="1202327551613" at="91,0,108,0" concept="4" trace="createProperty_ux6svj_b0a0#()Ljetbrains/mps/openapi/editor/cells/EditorCell;" />
      <scope id="1195169494772" at="44,26,45,18" />
      <scope id="1195169494772" at="48,39,49,39" />
      <scope id="1195169494772" at="164,104,165,50" />
      <scope id="1195169494772" at="167,66,168,93" />
      <scope id="1195169494772" at="189,122,190,389" />
      <scope id="1195169494772" at="37,91,39,18" />
      <scope id="1202327551613" at="102,35,104,94">
        <var name="manager" id="1202327551613" />
      </scope>
      <scope id="1195170144865" at="134,35,136,94">
        <var name="manager" id="1195170144865" />
      </scope>
      <scope id="1195169494772" at="48,0,51,0" />
      <scope id="1195169494772" at="164,0,167,0">
=======
      <node id="1195169494772" at="33,79,34,63" concept="5" />
      <node id="1195169494772" at="36,89,37,97" concept="4" />
      <node id="1195169494772" at="37,97,38,48" concept="1" />
      <node id="1195169494772" at="38,48,39,28" concept="1" />
      <node id="1195169494772" at="39,28,40,83" concept="1" />
      <node id="1195169494772" at="40,83,41,81" concept="1" />
      <node id="1195169494772" at="41,81,42,22" concept="5" />
      <node id="1195169494772" at="44,90,45,97" concept="4" />
      <node id="1195169494772" at="45,97,46,49" concept="1" />
      <node id="1195169494772" at="46,49,47,34" concept="4" />
      <node id="1195169494772" at="47,34,48,52" concept="1" />
      <node id="1195169494772" at="48,52,49,54" concept="1" />
      <node id="1195169494772" at="49,54,50,109" concept="1" />
      <node id="1195169494772" at="50,109,51,40" concept="1" />
      <node id="1195169494772" at="51,40,52,35" concept="1" />
      <node id="1195169494772" at="52,35,53,84" concept="1" />
      <node id="1195169494772" at="53,84,54,84" concept="1" />
      <node id="1195169494772" at="54,84,55,84" concept="1" />
      <node id="1195169494772" at="55,84,56,22" concept="5" />
      <node id="1195169494772" at="58,91,59,99" concept="4" />
      <node id="1195169494772" at="59,99,60,50" concept="1" />
      <node id="1195169494772" at="60,50,61,34" concept="4" />
      <node id="1195169494772" at="61,34,62,52" concept="1" />
      <node id="1195169494772" at="62,52,63,40" concept="1" />
      <node id="1195169494772" at="63,40,64,83" concept="1" />
      <node id="1195169494772" at="64,83,65,83" concept="1" />
      <node id="1195169494772" at="65,83,66,22" concept="5" />
      <node id="1195170144859" at="68,90,69,97" concept="4" />
      <node id="1195170144859" at="69,97,70,49" concept="1" />
      <node id="1195170144859" at="70,49,71,34" concept="1" />
      <node id="1195170144859" at="71,34,72,22" concept="5" />
      <node id="1202327551613" at="74,90,75,82" concept="4" />
      <node id="1202327551613" at="75,82,76,29" concept="1" />
      <node id="1202327551613" at="76,29,77,42" concept="1" />
      <node id="1202327551613" at="77,42,78,40" concept="1" />
      <node id="1202327551613" at="78,40,79,26" concept="4" />
      <node id="1202327551613" at="79,26,80,58" concept="1" />
      <node id="1202327551613" at="80,58,81,42" concept="1" />
      <node id="1202327551613" at="81,42,82,73" concept="1" />
      <node id="1202327551613" at="82,73,83,57" concept="4" />
      <node id="1202327551613" at="84,35,85,82" concept="4" />
      <node id="1202327551613" at="85,82,86,112" concept="5" />
      <node id="1202327551613" at="87,10,88,22" concept="5" />
      <node id="1195169494772" at="90,91,91,99" concept="4" />
      <node id="1195169494772" at="91,99,92,50" concept="1" />
      <node id="1195169494772" at="92,50,93,34" concept="4" />
      <node id="1195169494772" at="93,34,94,52" concept="1" />
      <node id="1195169494772" at="94,52,95,40" concept="1" />
      <node id="1195169494772" at="95,40,96,83" concept="1" />
      <node id="1195169494772" at="96,83,97,83" concept="1" />
      <node id="1195169494772" at="97,83,98,22" concept="5" />
      <node id="1195170144863" at="100,90,101,93" concept="4" />
      <node id="1195170144863" at="101,93,102,49" concept="1" />
      <node id="1195170144863" at="102,49,103,34" concept="1" />
      <node id="1195170144863" at="103,34,104,22" concept="5" />
      <node id="1195170144865" at="106,90,107,82" concept="4" />
      <node id="1195170144865" at="107,82,108,31" concept="1" />
      <node id="1195170144865" at="108,31,109,44" concept="1" />
      <node id="1195170144865" at="109,44,110,26" concept="4" />
      <node id="1195170144865" at="110,26,111,58" concept="1" />
      <node id="1195170144865" at="111,58,112,44" concept="1" />
      <node id="1195170144865" at="112,44,113,73" concept="1" />
      <node id="1195170144865" at="113,73,114,57" concept="4" />
      <node id="1195170144865" at="115,35,116,82" concept="4" />
      <node id="1195170144865" at="116,82,117,112" concept="5" />
      <node id="1195170144865" at="118,10,119,22" concept="5" />
      <node id="1195169494772" at="121,91,122,99" concept="4" />
      <node id="1195169494772" at="122,99,123,50" concept="1" />
      <node id="1195169494772" at="123,50,124,34" concept="4" />
      <node id="1195169494772" at="124,34,125,52" concept="1" />
      <node id="1195169494772" at="125,52,126,40" concept="1" />
      <node id="1195169494772" at="126,40,127,83" concept="1" />
      <node id="1195169494772" at="127,83,128,86" concept="1" />
      <node id="1195169494772" at="128,86,129,22" concept="5" />
      <node id="1202254070659" at="131,90,132,95" concept="4" />
      <node id="1202254070659" at="132,95,133,49" concept="1" />
      <node id="1202254070659" at="133,49,134,34" concept="1" />
      <node id="1202254070659" at="134,34,135,22" concept="5" />
      <node id="1195169494772" at="137,93,138,130" concept="4" />
      <node id="1195169494772" at="138,130,139,110" concept="4" />
      <node id="1195169494772" at="139,110,140,51" concept="1" />
      <node id="1195169494772" at="140,51,141,49" concept="1" />
      <node id="1195169494772" at="141,49,142,22" concept="5" />
      <node id="1195169494772" at="145,104,146,50" concept="7" />
      <node id="1195169494772" at="148,66,149,41" concept="4" />
      <node id="1195169494772" at="149,41,150,93" concept="5" />
      <node id="1195169494772" at="152,86,153,80" concept="4" />
      <node id="1195169494772" at="153,80,154,95" concept="1" />
      <node id="1195169494772" at="154,95,155,25" concept="5" />
      <node id="1195169494772" at="157,68,158,34" concept="4" />
      <node id="1195169494772" at="158,34,159,80" concept="1" />
      <node id="1195169494772" at="159,80,160,87" concept="1" />
      <node id="1195169494772" at="160,87,161,23" concept="5" />
      <node id="1195169494772" at="163,89,164,67" concept="5" />
      <node id="1195169494772" at="167,96,168,134" concept="1" />
      <node id="1195169494772" at="169,34,170,142" concept="1" />
      <node id="1195169494772" at="170,142,171,146" concept="1" />
      <node id="1195169494772" at="171,146,172,80" concept="1" />
      <node id="1195169494772" at="174,122,175,387" concept="1" />
      <node id="1195169494772" at="180,104,181,100" concept="4" />
      <node id="1195169494772" at="181,100,182,38" concept="1" />
      <node id="1195169494772" at="182,38,183,36" concept="4" />
      <node id="1195169494772" at="183,36,184,55" concept="1" />
      <node id="1195169494772" at="184,55,185,56" concept="1" />
      <node id="1195169494772" at="185,56,186,42" concept="1" />
      <node id="1195169494772" at="186,42,187,134" concept="1" />
      <node id="1195169494772" at="187,134,188,138" concept="1" />
      <node id="1195169494772" at="188,138,189,24" concept="5" />
      <node id="1202254117742" at="191,93,192,90" concept="4" />
      <node id="1202254117742" at="192,90,193,52" concept="1" />
      <node id="1202254117742" at="193,52,194,36" concept="1" />
      <node id="1202254117742" at="194,36,195,24" concept="5" />
      <node id="1195170151008" at="198,88,199,86" concept="4" />
      <node id="1195170151008" at="199,86,200,47" concept="1" />
      <node id="1195170151008" at="200,47,201,34" concept="1" />
      <node id="1195170151008" at="201,34,202,22" concept="5" />
      <node id="1195169494772" at="33,0,36,0" concept="3" trace="createEditorCell#(Ljetbrains/mps/openapi/editor/EditorContext;Lorg/jetbrains/mps/openapi/model/SNode;)Ljetbrains/mps/openapi/editor/cells/EditorCell;" />
      <node id="1195169494772" at="145,0,148,0" concept="0" trace="inputChildListHandler_ux6svj_b2a0#(Lorg/jetbrains/mps/openapi/model/SNode;Ljava/lang/String;Ljetbrains/mps/openapi/editor/EditorContext;)V" />
      <node id="1195169494772" at="163,0,166,0" concept="3" trace="createEmptyCell_internal#(Ljetbrains/mps/openapi/editor/EditorContext;Lorg/jetbrains/mps/openapi/model/SNode;)Ljetbrains/mps/openapi/editor/cells/EditorCell;" />
      <node id="1195169494772" at="173,9,176,9" concept="2" />
      <node id="1195169494772" at="148,0,152,0" concept="3" trace="createNodeToInsert#(Ljetbrains/mps/openapi/editor/EditorContext;)Lorg/jetbrains/mps/openapi/model/SNode;" />
      <node id="1202327551613" at="83,57,88,22" concept="2" />
      <node id="1195170144865" at="114,57,119,22" concept="2" />
      <node id="1195169494772" at="152,0,157,0" concept="3" trace="createNodeCell#(Ljetbrains/mps/openapi/editor/EditorContext;Lorg/jetbrains/mps/openapi/model/SNode;)Ljetbrains/mps/openapi/editor/cells/EditorCell;" />
      <node id="1195169494772" at="168,134,173,9" concept="2" />
      <node id="1195170144859" at="68,0,74,0" concept="3" trace="createConstant_ux6svj_a0a0#(Ljetbrains/mps/openapi/editor/EditorContext;Lorg/jetbrains/mps/openapi/model/SNode;)Ljetbrains/mps/openapi/editor/cells/EditorCell;" />
      <node id="1195170144863" at="100,0,106,0" concept="3" trace="createConstant_ux6svj_a1a0#(Ljetbrains/mps/openapi/editor/EditorContext;Lorg/jetbrains/mps/openapi/model/SNode;)Ljetbrains/mps/openapi/editor/cells/EditorCell;" />
      <node id="1202254070659" at="131,0,137,0" concept="3" trace="createConstant_ux6svj_a2a0#(Ljetbrains/mps/openapi/editor/EditorContext;Lorg/jetbrains/mps/openapi/model/SNode;)Ljetbrains/mps/openapi/editor/cells/EditorCell;" />
      <node id="1195169494772" at="157,0,163,0" concept="3" trace="createEmptyCell#(Ljetbrains/mps/openapi/editor/EditorContext;)Ljetbrains/mps/openapi/editor/cells/EditorCell;" />
      <node id="1202254117742" at="191,0,197,0" concept="3" trace="createConstant_ux6svj_a1c0a#(Ljetbrains/mps/openapi/editor/EditorContext;Lorg/jetbrains/mps/openapi/model/SNode;)Ljetbrains/mps/openapi/editor/cells/EditorCell;" />
      <node id="1195170151008" at="198,0,204,0" concept="3" trace="createConstant_ux6svj_b0#(Ljetbrains/mps/openapi/editor/EditorContext;Lorg/jetbrains/mps/openapi/model/SNode;)Ljetbrains/mps/openapi/editor/cells/EditorCell;" />
      <node id="1195169494772" at="137,0,144,0" concept="3" trace="createRefNodeList_ux6svj_b2a0#(Ljetbrains/mps/openapi/editor/EditorContext;Lorg/jetbrains/mps/openapi/model/SNode;)Ljetbrains/mps/openapi/editor/cells/EditorCell;" />
      <node id="1195169494772" at="36,0,44,0" concept="3" trace="createCollection_ux6svj_a#(Ljetbrains/mps/openapi/editor/EditorContext;Lorg/jetbrains/mps/openapi/model/SNode;)Ljetbrains/mps/openapi/editor/cells/EditorCell;" />
      <node id="1195169494772" at="58,0,68,0" concept="3" trace="createCollection_ux6svj_a0a#(Ljetbrains/mps/openapi/editor/EditorContext;Lorg/jetbrains/mps/openapi/model/SNode;)Ljetbrains/mps/openapi/editor/cells/EditorCell;" />
      <node id="1195169494772" at="90,0,100,0" concept="3" trace="createCollection_ux6svj_b0a#(Ljetbrains/mps/openapi/editor/EditorContext;Lorg/jetbrains/mps/openapi/model/SNode;)Ljetbrains/mps/openapi/editor/cells/EditorCell;" />
      <node id="1195169494772" at="121,0,131,0" concept="3" trace="createCollection_ux6svj_c0a#(Ljetbrains/mps/openapi/editor/EditorContext;Lorg/jetbrains/mps/openapi/model/SNode;)Ljetbrains/mps/openapi/editor/cells/EditorCell;" />
      <node id="1195169494772" at="166,132,177,7" concept="2" />
      <node id="1195169494772" at="179,0,191,0" concept="3" trace="createSeparatorCell#(Ljetbrains/mps/openapi/editor/EditorContext;Lorg/jetbrains/mps/openapi/model/SNode;Lorg/jetbrains/mps/openapi/model/SNode;)Ljetbrains/mps/openapi/editor/cells/EditorCell;" />
      <node id="1195169494772" at="166,0,179,0" concept="3" trace="installElementCellActions#(Lorg/jetbrains/mps/openapi/model/SNode;Lorg/jetbrains/mps/openapi/model/SNode;Ljetbrains/mps/openapi/editor/cells/EditorCell;Ljetbrains/mps/openapi/editor/EditorContext;)V" />
      <node id="1195169494772" at="44,0,58,0" concept="3" trace="createCollection_ux6svj_a0#(Ljetbrains/mps/openapi/editor/EditorContext;Lorg/jetbrains/mps/openapi/model/SNode;)Ljetbrains/mps/openapi/editor/cells/EditorCell;" />
      <node id="1195170144865" at="106,0,121,0" concept="3" trace="createProperty_ux6svj_b1a0#(Ljetbrains/mps/openapi/editor/EditorContext;Lorg/jetbrains/mps/openapi/model/SNode;)Ljetbrains/mps/openapi/editor/cells/EditorCell;" />
      <node id="1202327551613" at="74,0,90,0" concept="3" trace="createProperty_ux6svj_b0a0#(Ljetbrains/mps/openapi/editor/EditorContext;Lorg/jetbrains/mps/openapi/model/SNode;)Ljetbrains/mps/openapi/editor/cells/EditorCell;" />
      <scope id="1195169494772" at="33,79,34,63" />
      <scope id="1195169494772" at="145,104,146,50" />
      <scope id="1195169494772" at="163,89,164,67" />
      <scope id="1195169494772" at="174,122,175,387" />
      <scope id="1202327551613" at="84,35,86,112">
        <var name="manager" id="1202327551613" />
      </scope>
      <scope id="1195170144865" at="115,35,117,112">
        <var name="manager" id="1195170144865" />
      </scope>
      <scope id="1195169494772" at="148,66,150,93">
        <var name="listOwner" id="1195169494772" />
      </scope>
      <scope id="1195169494772" at="33,0,36,0">
        <var name="editorContext" id="1195169494772" />
        <var name="node" id="1195169494772" />
      </scope>
      <scope id="1195169494772" at="145,0,148,0">
>>>>>>> bd830ede
        <var name="childRole" id="1195169494772" />
        <var name="context" id="1195169494772" />
        <var name="ownerNode" id="1195169494772" />
      </scope>
<<<<<<< HEAD
      <scope id="1195169494772" at="167,0,170,0">
        <var name="editorContext" id="1195169494772" />
      </scope>
      <scope id="1195169494772" at="170,57,173,25">
        <var name="elementCell" id="1195169494772" />
      </scope>
      <scope id="1195169494772" at="184,34,187,80" />
      <scope id="1195169494772" at="37,0,41,0">
        <var name="context" id="1195169494772" />
        <var name="node" id="1195169494772" />
      </scope>
      <scope id="1195170144859" at="85,51,89,22">
        <var name="editorCell" id="1195170144859" />
      </scope>
      <scope id="1195170144863" at="118,51,122,22">
        <var name="editorCell" id="1195170144863" />
      </scope>
      <scope id="1202254070659" at="150,51,154,22">
        <var name="editorCell" id="1202254070659" />
      </scope>
      <scope id="1195169494772" at="175,41,179,23">
        <var name="emptyCell" id="1195169494772" />
      </scope>
      <scope id="1202254117742" at="206,54,210,24">
        <var name="editorCell" id="1202254117742" />
      </scope>
      <scope id="1195170151008" at="213,49,217,22">
        <var name="editorCell" id="1195170151008" />
      </scope>
      <scope id="1195169494772" at="42,0,47,0" />
      <scope id="1195169494772" at="156,54,161,22">
        <var name="editorCell" id="1195169494772" />
        <var name="handler" id="1195169494772" />
      </scope>
      <scope id="1195169494772" at="170,0,175,0">
=======
      <scope id="1195169494772" at="152,86,155,25">
        <var name="elementCell" id="1195169494772" />
      </scope>
      <scope id="1195169494772" at="163,0,166,0">
        <var name="editorContext" id="1195169494772" />
        <var name="node" id="1195169494772" />
      </scope>
      <scope id="1195169494772" at="169,34,172,80" />
      <scope id="1195170144859" at="68,90,72,22">
        <var name="editorCell" id="1195170144859" />
      </scope>
      <scope id="1195170144863" at="100,90,104,22">
        <var name="editorCell" id="1195170144863" />
      </scope>
      <scope id="1202254070659" at="131,90,135,22">
        <var name="editorCell" id="1202254070659" />
      </scope>
      <scope id="1195169494772" at="148,0,152,0">
        <var name="editorContext" id="1195169494772" />
      </scope>
      <scope id="1195169494772" at="157,68,161,23">
        <var name="emptyCell" id="1195169494772" />
      </scope>
      <scope id="1202254117742" at="191,93,195,24">
        <var name="editorCell" id="1202254117742" />
      </scope>
      <scope id="1195170151008" at="198,88,202,22">
        <var name="editorCell" id="1195170151008" />
      </scope>
      <scope id="1195169494772" at="137,93,142,22">
        <var name="editorCell" id="1195169494772" />
        <var name="handler" id="1195169494772" />
      </scope>
      <scope id="1195169494772" at="152,0,157,0">
        <var name="editorContext" id="1195169494772" />
>>>>>>> bd830ede
        <var name="elementNode" id="1195169494772" />
      </scope>
      <scope id="1195170144859" at="85,0,91,0" />
      <scope id="1195170144863" at="118,0,124,0" />
      <scope id="1202254070659" at="150,0,156,0" />
      <scope id="1195169494772" at="175,0,181,0" />
      <scope id="1202254117742" at="206,0,212,0" />
      <scope id="1195170151008" at="213,0,219,0" />
      <scope id="1195169494772" at="52,50,59,22">
        <var name="editorCell" id="1195169494772" />
      </scope>
<<<<<<< HEAD
      <scope id="1195169494772" at="156,0,163,0" />
      <scope id="1195169494772" at="75,52,83,22">
        <var name="editorCell" id="1195169494772" />
        <var name="style" id="1195169494772" />
      </scope>
      <scope id="1195169494772" at="108,52,116,22">
        <var name="editorCell" id="1195169494772" />
        <var name="style" id="1195169494772" />
      </scope>
      <scope id="1195169494772" at="140,52,148,22">
        <var name="editorCell" id="1195169494772" />
        <var name="style" id="1195169494772" />
      </scope>
      <scope id="1195169494772" at="52,0,61,0" />
      <scope id="1195169494772" at="182,96,191,9" />
      <scope id="1195169494772" at="195,75,204,24">
        <var name="editorCell" id="1195169494772" />
        <var name="style" id="1195169494772" />
      </scope>
      <scope id="1195169494772" at="75,0,85,0" />
      <scope id="1195169494772" at="108,0,118,0" />
      <scope id="1195169494772" at="140,0,150,0" />
      <scope id="1195169494772" at="181,86,192,7" />
      <scope id="1195169494772" at="61,51,73,22">
        <var name="editorCell" id="1195169494772" />
        <var name="style" id="1195169494772" />
      </scope>
      <scope id="1195169494772" at="194,0,206,0">
        <var name="nextNode" id="1195169494772" />
        <var name="prevNode" id="1195169494772" />
      </scope>
      <scope id="1195169494772" at="181,0,194,0">
=======
      <scope id="1195170144859" at="68,0,74,0">
        <var name="editorContext" id="1195170144859" />
        <var name="node" id="1195170144859" />
      </scope>
      <scope id="1195170144863" at="100,0,106,0">
        <var name="editorContext" id="1195170144863" />
        <var name="node" id="1195170144863" />
      </scope>
      <scope id="1202254070659" at="131,0,137,0">
        <var name="editorContext" id="1202254070659" />
        <var name="node" id="1202254070659" />
      </scope>
      <scope id="1195169494772" at="157,0,163,0">
        <var name="editorContext" id="1195169494772" />
      </scope>
      <scope id="1202254117742" at="191,0,197,0">
        <var name="editorContext" id="1202254117742" />
        <var name="node" id="1202254117742" />
      </scope>
      <scope id="1195170151008" at="198,0,204,0">
        <var name="editorContext" id="1195170151008" />
        <var name="node" id="1195170151008" />
      </scope>
      <scope id="1195169494772" at="137,0,144,0">
        <var name="editorContext" id="1195169494772" />
        <var name="node" id="1195169494772" />
      </scope>
      <scope id="1195169494772" at="36,0,44,0">
        <var name="editorContext" id="1195169494772" />
        <var name="node" id="1195169494772" />
      </scope>
      <scope id="1195169494772" at="58,91,66,22">
        <var name="editorCell" id="1195169494772" />
        <var name="style" id="1195169494772" />
      </scope>
      <scope id="1195169494772" at="90,91,98,22">
        <var name="editorCell" id="1195169494772" />
        <var name="style" id="1195169494772" />
      </scope>
      <scope id="1195169494772" at="121,91,129,22">
        <var name="editorCell" id="1195169494772" />
        <var name="style" id="1195169494772" />
      </scope>
      <scope id="1195169494772" at="167,96,176,9" />
      <scope id="1195169494772" at="180,104,189,24">
        <var name="editorCell" id="1195169494772" />
        <var name="style" id="1195169494772" />
      </scope>
      <scope id="1195169494772" at="58,0,68,0">
        <var name="editorContext" id="1195169494772" />
        <var name="node" id="1195169494772" />
      </scope>
      <scope id="1195169494772" at="90,0,100,0">
        <var name="editorContext" id="1195169494772" />
        <var name="node" id="1195169494772" />
      </scope>
      <scope id="1195169494772" at="121,0,131,0">
        <var name="editorContext" id="1195169494772" />
        <var name="node" id="1195169494772" />
      </scope>
      <scope id="1195169494772" at="166,132,177,7" />
      <scope id="1195169494772" at="44,90,56,22">
        <var name="editorCell" id="1195169494772" />
        <var name="style" id="1195169494772" />
      </scope>
      <scope id="1195169494772" at="179,0,191,0">
        <var name="editorContext" id="1195169494772" />
        <var name="nextNode" id="1195169494772" />
        <var name="prevNode" id="1195169494772" />
      </scope>
      <scope id="1195170144865" at="106,90,119,22">
        <var name="attributeConcept" id="1195170144865" />
        <var name="editorCell" id="1195170144865" />
        <var name="provider" id="1195170144865" />
      </scope>
      <scope id="1195169494772" at="166,0,179,0">
        <var name="editorContext" id="1195169494772" />
>>>>>>> bd830ede
        <var name="elementCell" id="1195169494772" />
        <var name="elementNode" id="1195169494772" />
      </scope>
<<<<<<< HEAD
      <scope id="1195169494772" at="61,0,75,0" />
      <scope id="1195170144865" at="124,51,138,22">
        <var name="attributeConcept" id="1195170144865" />
        <var name="attributeKind" id="1195170144865" />
        <var name="editorCell" id="1195170144865" />
        <var name="provider" id="1195170144865" />
      </scope>
      <scope id="1202327551613" at="91,51,106,22">
=======
      <scope id="1202327551613" at="74,90,88,22">
>>>>>>> bd830ede
        <var name="attributeConcept" id="1202327551613" />
        <var name="editorCell" id="1202327551613" />
        <var name="provider" id="1202327551613" />
      </scope>
<<<<<<< HEAD
      <scope id="1195170144865" at="124,0,140,0" />
      <scope id="1202327551613" at="91,0,108,0" />
      <unit id="1195169494772" at="163,0,213,0" name="jetbrains.mps.transformation.test.inputLang.editor.InputNode_A_EditorBuilder_a$inputChildListHandler_ux6svj_b2a0" />
      <unit id="1195169494772" at="33,0,220,0" name="jetbrains.mps.transformation.test.inputLang.editor.InputNode_A_EditorBuilder_a" />
=======
      <scope id="1195170144865" at="106,0,121,0">
        <var name="editorContext" id="1195170144865" />
        <var name="node" id="1195170144865" />
      </scope>
      <scope id="1202327551613" at="74,0,90,0">
        <var name="editorContext" id="1202327551613" />
        <var name="node" id="1202327551613" />
      </scope>
      <unit id="1195169494772" at="144,0,198,0" name="jetbrains.mps.transformation.test.inputLang.editor.InputNode_A_Editor$inputChildListHandler_ux6svj_b2a0" />
      <unit id="1195169494772" at="32,0,205,0" name="jetbrains.mps.transformation.test.inputLang.editor.InputNode_A_Editor" />
>>>>>>> bd830ede
    </file>
  </root>
  <root nodeRef="r:00000000-0000-4000-0000-011c895905f3(jetbrains.mps.transformation.test.inputLang.editor)/1206459906713">
    <file name="InputNode_B_Editor.java">
<<<<<<< HEAD
      <node id="1206459906713" at="11,79,12,77" concept="6" />
      <node id="1206459906713" at="11,0,14,0" concept="4" trace="createEditorCell#(Ljetbrains/mps/openapi/editor/EditorContext;Lorg/jetbrains/mps/openapi/model/SNode;)Ljetbrains/mps/openapi/editor/cells/EditorCell;" />
      <scope id="1206459906713" at="11,79,12,77" />
      <scope id="1206459906713" at="11,0,14,0">
        <var name="editorContext" id="1206459906713" />
        <var name="node" id="1206459906713" />
      </scope>
      <unit id="1206459906713" at="10,0,15,0" name="jetbrains.mps.transformation.test.inputLang.editor.InputNode_B_Editor" />
    </file>
    <file name="InputNode_B_EditorBuilder_a.java">
      <node id="1206459906713" at="37,91,38,19" concept="9" />
      <node id="1206459906713" at="38,19,39,18" concept="1" />
      <node id="1206459906713" at="44,26,45,18" concept="6" />
      <node id="1206459906713" at="48,39,49,39" concept="6" />
      <node id="1206459906713" at="52,50,53,104" concept="5" />
      <node id="1206459906713" at="53,104,54,48" concept="1" />
      <node id="1206459906713" at="54,48,55,28" concept="1" />
      <node id="1206459906713" at="55,28,56,65" concept="1" />
      <node id="1206459906713" at="56,65,57,59" concept="1" />
      <node id="1206459906713" at="57,59,58,57" concept="1" />
      <node id="1206459906713" at="58,57,59,22" concept="6" />
      <node id="1206459906713" at="61,51,62,104" concept="5" />
      <node id="1206459906713" at="62,104,63,49" concept="1" />
      <node id="1206459906713" at="63,49,64,34" concept="5" />
      <node id="1206459906713" at="64,34,65,49" concept="1" />
      <node id="1206459906713" at="65,49,66,51" concept="1" />
      <node id="1206459906713" at="66,51,67,106" concept="1" />
      <node id="1206459906713" at="67,106,68,40" concept="1" />
      <node id="1206459906713" at="68,40,69,35" concept="1" />
      <node id="1206459906713" at="69,35,70,60" concept="1" />
      <node id="1206459906713" at="70,60,71,60" concept="1" />
      <node id="1206459906713" at="71,60,72,60" concept="1" />
      <node id="1206459906713" at="72,60,73,22" concept="6" />
      <node id="1206459906713" at="75,52,76,106" concept="5" />
      <node id="1206459906713" at="76,106,77,50" concept="1" />
      <node id="1206459906713" at="77,50,78,34" concept="5" />
      <node id="1206459906713" at="78,34,79,49" concept="1" />
      <node id="1206459906713" at="79,49,80,40" concept="1" />
      <node id="1206459906713" at="80,40,81,59" concept="1" />
      <node id="1206459906713" at="81,59,82,59" concept="1" />
      <node id="1206459906713" at="82,59,83,22" concept="6" />
      <node id="1206459909297" at="85,51,86,104" concept="5" />
      <node id="1206459909297" at="86,104,87,49" concept="1" />
      <node id="1206459909297" at="87,49,88,34" concept="1" />
      <node id="1206459909297" at="88,34,89,22" concept="6" />
      <node id="1206459909298" at="91,51,92,89" concept="5" />
      <node id="1206459909298" at="92,89,93,29" concept="1" />
      <node id="1206459909298" at="93,29,94,42" concept="1" />
      <node id="1206459909298" at="94,42,95,40" concept="1" />
      <node id="1206459909298" at="95,40,96,26" concept="5" />
      <node id="1206459909298" at="96,26,97,63" concept="1" />
      <node id="1206459909298" at="97,63,98,42" concept="1" />
      <node id="1206459909298" at="98,42,99,73" concept="1" />
      <node id="1206459909298" at="99,73,100,57" concept="5" />
      <node id="1206459909298" at="100,57,101,59" concept="5" />
      <node id="1206459909298" at="102,35,103,87" concept="5" />
      <node id="1206459909298" at="103,87,104,94" concept="6" />
      <node id="1206459909298" at="105,10,106,22" concept="6" />
      <node id="1206459906713" at="108,52,109,106" concept="5" />
      <node id="1206459906713" at="109,106,110,50" concept="1" />
      <node id="1206459906713" at="110,50,111,34" concept="5" />
      <node id="1206459906713" at="111,34,112,49" concept="1" />
      <node id="1206459906713" at="112,49,113,40" concept="1" />
      <node id="1206459906713" at="113,40,114,59" concept="1" />
      <node id="1206459906713" at="114,59,115,59" concept="1" />
      <node id="1206459906713" at="115,59,116,22" concept="6" />
      <node id="1206459909300" at="118,51,119,100" concept="5" />
      <node id="1206459909300" at="119,100,120,49" concept="1" />
      <node id="1206459909300" at="120,49,121,34" concept="1" />
      <node id="1206459909300" at="121,34,122,22" concept="6" />
      <node id="1206459909301" at="124,51,125,89" concept="5" />
      <node id="1206459909301" at="125,89,126,31" concept="1" />
      <node id="1206459909301" at="126,31,127,44" concept="1" />
      <node id="1206459909301" at="127,44,128,26" concept="5" />
      <node id="1206459909301" at="128,26,129,63" concept="1" />
      <node id="1206459909301" at="129,63,130,44" concept="1" />
      <node id="1206459909301" at="130,44,131,73" concept="1" />
      <node id="1206459909301" at="131,73,132,57" concept="5" />
      <node id="1206459909301" at="132,57,133,59" concept="5" />
      <node id="1206459909301" at="134,35,135,87" concept="5" />
      <node id="1206459909301" at="135,87,136,94" concept="6" />
      <node id="1206459909301" at="137,10,138,22" concept="6" />
      <node id="1206459906713" at="140,52,141,106" concept="5" />
      <node id="1206459906713" at="141,106,142,50" concept="1" />
      <node id="1206459906713" at="142,50,143,34" concept="5" />
      <node id="1206459906713" at="143,34,144,49" concept="1" />
      <node id="1206459906713" at="144,49,145,40" concept="1" />
      <node id="1206459906713" at="145,40,146,59" concept="1" />
      <node id="1206459906713" at="146,59,147,62" concept="1" />
      <node id="1206459906713" at="147,62,148,22" concept="6" />
      <node id="1206459909303" at="150,51,151,102" concept="5" />
      <node id="1206459909303" at="151,102,152,49" concept="1" />
      <node id="1206459909303" at="152,49,153,34" concept="1" />
      <node id="1206459909303" at="153,34,154,22" concept="6" />
      <node id="1206459906713" at="156,54,157,146" concept="5" />
      <node id="1206459906713" at="157,146,158,95" concept="5" />
      <node id="1206459906713" at="158,95,159,51" concept="1" />
      <node id="1206459906713" at="159,51,160,49" concept="1" />
      <node id="1206459906713" at="160,49,161,22" concept="6" />
      <node id="1206459906713" at="164,104,165,50" concept="9" />
      <node id="1206459906713" at="167,66,168,93" concept="6" />
      <node id="1206459906713" at="170,57,171,65" concept="5" />
      <node id="1206459906713" at="171,65,172,58" concept="1" />
      <node id="1206459906713" at="172,58,173,25" concept="6" />
      <node id="1206459906713" at="175,41,176,34" concept="5" />
      <node id="1206459906713" at="176,34,177,48" concept="1" />
      <node id="1206459906713" at="177,48,178,49" concept="1" />
      <node id="1206459906713" at="178,49,179,23" concept="6" />
      <node id="1206459906713" at="182,96,183,134" concept="1" />
      <node id="1206459906713" at="184,34,185,142" concept="1" />
      <node id="1206459906713" at="185,142,186,146" concept="1" />
      <node id="1206459906713" at="186,146,187,80" concept="1" />
      <node id="1206459906713" at="189,122,190,389" concept="1" />
      <node id="1206459906713" at="195,75,196,99" concept="5" />
      <node id="1206459906713" at="196,99,197,38" concept="1" />
      <node id="1206459906713" at="197,38,198,36" concept="5" />
      <node id="1206459906713" at="198,36,199,55" concept="1" />
      <node id="1206459906713" at="199,55,200,56" concept="1" />
      <node id="1206459906713" at="200,56,201,42" concept="1" />
      <node id="1206459906713" at="201,42,202,134" concept="1" />
      <node id="1206459906713" at="202,134,203,138" concept="1" />
      <node id="1206459906713" at="203,138,204,24" concept="6" />
      <node id="1206459909305" at="206,54,207,97" concept="5" />
      <node id="1206459909305" at="207,97,208,52" concept="1" />
      <node id="1206459909305" at="208,52,209,36" concept="1" />
      <node id="1206459909305" at="209,36,210,24" concept="6" />
      <node id="1206459909306" at="213,49,214,93" concept="5" />
      <node id="1206459909306" at="214,93,215,47" concept="1" />
      <node id="1206459909306" at="215,47,216,34" concept="1" />
      <node id="1206459909306" at="216,34,217,22" concept="6" />
      <node id="1206459906713" at="34,0,36,0" concept="2" trace="myNode" />
      <node id="1206459906713" at="48,0,51,0" concept="4" trace="createCell#()Ljetbrains/mps/openapi/editor/cells/EditorCell;" />
      <node id="1206459906713" at="164,0,167,0" concept="0" trace="inputChildListHandler_9tg0f2_b2a0#(Lorg/jetbrains/mps/openapi/model/SNode;Ljava/lang/String;Ljetbrains/mps/openapi/editor/EditorContext;)V" />
      <node id="1206459906713" at="167,0,170,0" concept="4" trace="createNodeToInsert#(Ljetbrains/mps/openapi/editor/EditorContext;)Lorg/jetbrains/mps/openapi/model/SNode;" />
      <node id="1206459906713" at="188,9,191,9" concept="3" />
      <node id="1206459906713" at="37,0,41,0" concept="0" trace="InputNode_B_EditorBuilder_a#(Ljetbrains/mps/openapi/editor/EditorContext;Lorg/jetbrains/mps/openapi/model/SNode;)V" />
      <node id="1206459906713" at="42,0,47,0" concept="4" trace="getNode#()Lorg/jetbrains/mps/openapi/model/SNode;" />
      <node id="1206459909298" at="101,59,106,22" concept="3" />
      <node id="1206459909301" at="133,59,138,22" concept="3" />
      <node id="1206459906713" at="170,0,175,0" concept="4" trace="createNodeCell#(Lorg/jetbrains/mps/openapi/model/SNode;)Ljetbrains/mps/openapi/editor/cells/EditorCell;" />
      <node id="1206459906713" at="183,134,188,9" concept="3" />
      <node id="1206459909297" at="85,0,91,0" concept="4" trace="createConstant_9tg0f2_a0a0#()Ljetbrains/mps/openapi/editor/cells/EditorCell;" />
      <node id="1206459909300" at="118,0,124,0" concept="4" trace="createConstant_9tg0f2_a1a0#()Ljetbrains/mps/openapi/editor/cells/EditorCell;" />
      <node id="1206459909303" at="150,0,156,0" concept="4" trace="createConstant_9tg0f2_a2a0#()Ljetbrains/mps/openapi/editor/cells/EditorCell;" />
      <node id="1206459906713" at="175,0,181,0" concept="4" trace="createEmptyCell#()Ljetbrains/mps/openapi/editor/cells/EditorCell;" />
      <node id="1206459909305" at="206,0,212,0" concept="4" trace="createConstant_9tg0f2_a1c0a#()Ljetbrains/mps/openapi/editor/cells/EditorCell;" />
      <node id="1206459909306" at="213,0,219,0" concept="4" trace="createConstant_9tg0f2_b0#()Ljetbrains/mps/openapi/editor/cells/EditorCell;" />
      <node id="1206459906713" at="156,0,163,0" concept="4" trace="createRefNodeList_9tg0f2_b2a0#()Ljetbrains/mps/openapi/editor/cells/EditorCell;" />
      <node id="1206459906713" at="52,0,61,0" concept="4" trace="createCollection_9tg0f2_a#()Ljetbrains/mps/openapi/editor/cells/EditorCell;" />
      <node id="1206459906713" at="75,0,85,0" concept="4" trace="createCollection_9tg0f2_a0a#()Ljetbrains/mps/openapi/editor/cells/EditorCell;" />
      <node id="1206459906713" at="108,0,118,0" concept="4" trace="createCollection_9tg0f2_b0a#()Ljetbrains/mps/openapi/editor/cells/EditorCell;" />
      <node id="1206459906713" at="140,0,150,0" concept="4" trace="createCollection_9tg0f2_c0a#()Ljetbrains/mps/openapi/editor/cells/EditorCell;" />
      <node id="1206459906713" at="181,86,192,7" concept="3" />
      <node id="1206459906713" at="194,0,206,0" concept="4" trace="createSeparatorCell#(Lorg/jetbrains/mps/openapi/model/SNode;Lorg/jetbrains/mps/openapi/model/SNode;)Ljetbrains/mps/openapi/editor/cells/EditorCell;" />
      <node id="1206459906713" at="181,0,194,0" concept="4" trace="installElementCellActions#(Lorg/jetbrains/mps/openapi/model/SNode;Ljetbrains/mps/openapi/editor/cells/EditorCell;)V" />
      <node id="1206459906713" at="61,0,75,0" concept="4" trace="createCollection_9tg0f2_a0#()Ljetbrains/mps/openapi/editor/cells/EditorCell;" />
      <node id="1206459909301" at="124,0,140,0" concept="4" trace="createProperty_9tg0f2_b1a0#()Ljetbrains/mps/openapi/editor/cells/EditorCell;" />
      <node id="1206459909298" at="91,0,108,0" concept="4" trace="createProperty_9tg0f2_b0a0#()Ljetbrains/mps/openapi/editor/cells/EditorCell;" />
      <scope id="1206459906713" at="44,26,45,18" />
      <scope id="1206459906713" at="48,39,49,39" />
      <scope id="1206459906713" at="164,104,165,50" />
      <scope id="1206459906713" at="167,66,168,93" />
      <scope id="1206459906713" at="189,122,190,389" />
      <scope id="1206459906713" at="37,91,39,18" />
      <scope id="1206459909298" at="102,35,104,94">
        <var name="manager" id="1206459909298" />
      </scope>
      <scope id="1206459909301" at="134,35,136,94">
        <var name="manager" id="1206459909301" />
      </scope>
      <scope id="1206459906713" at="48,0,51,0" />
      <scope id="1206459906713" at="164,0,167,0">
=======
      <node id="1206459906713" at="33,79,34,63" concept="5" />
      <node id="1206459906713" at="36,89,37,97" concept="4" />
      <node id="1206459906713" at="37,97,38,48" concept="1" />
      <node id="1206459906713" at="38,48,39,28" concept="1" />
      <node id="1206459906713" at="39,28,40,83" concept="1" />
      <node id="1206459906713" at="40,83,41,81" concept="1" />
      <node id="1206459906713" at="41,81,42,22" concept="5" />
      <node id="1206459906713" at="44,90,45,97" concept="4" />
      <node id="1206459906713" at="45,97,46,49" concept="1" />
      <node id="1206459906713" at="46,49,47,34" concept="4" />
      <node id="1206459906713" at="47,34,48,52" concept="1" />
      <node id="1206459906713" at="48,52,49,54" concept="1" />
      <node id="1206459906713" at="49,54,50,109" concept="1" />
      <node id="1206459906713" at="50,109,51,40" concept="1" />
      <node id="1206459906713" at="51,40,52,35" concept="1" />
      <node id="1206459906713" at="52,35,53,84" concept="1" />
      <node id="1206459906713" at="53,84,54,84" concept="1" />
      <node id="1206459906713" at="54,84,55,84" concept="1" />
      <node id="1206459906713" at="55,84,56,22" concept="5" />
      <node id="1206459906713" at="58,91,59,99" concept="4" />
      <node id="1206459906713" at="59,99,60,50" concept="1" />
      <node id="1206459906713" at="60,50,61,34" concept="4" />
      <node id="1206459906713" at="61,34,62,52" concept="1" />
      <node id="1206459906713" at="62,52,63,40" concept="1" />
      <node id="1206459906713" at="63,40,64,83" concept="1" />
      <node id="1206459906713" at="64,83,65,83" concept="1" />
      <node id="1206459906713" at="65,83,66,22" concept="5" />
      <node id="1206459909297" at="68,90,69,97" concept="4" />
      <node id="1206459909297" at="69,97,70,49" concept="1" />
      <node id="1206459909297" at="70,49,71,34" concept="1" />
      <node id="1206459909297" at="71,34,72,22" concept="5" />
      <node id="1206459909298" at="74,90,75,82" concept="4" />
      <node id="1206459909298" at="75,82,76,29" concept="1" />
      <node id="1206459909298" at="76,29,77,42" concept="1" />
      <node id="1206459909298" at="77,42,78,40" concept="1" />
      <node id="1206459909298" at="78,40,79,26" concept="4" />
      <node id="1206459909298" at="79,26,80,58" concept="1" />
      <node id="1206459909298" at="80,58,81,42" concept="1" />
      <node id="1206459909298" at="81,42,82,73" concept="1" />
      <node id="1206459909298" at="82,73,83,57" concept="4" />
      <node id="1206459909298" at="84,35,85,82" concept="4" />
      <node id="1206459909298" at="85,82,86,112" concept="5" />
      <node id="1206459909298" at="87,10,88,22" concept="5" />
      <node id="1206459906713" at="90,91,91,99" concept="4" />
      <node id="1206459906713" at="91,99,92,50" concept="1" />
      <node id="1206459906713" at="92,50,93,34" concept="4" />
      <node id="1206459906713" at="93,34,94,52" concept="1" />
      <node id="1206459906713" at="94,52,95,40" concept="1" />
      <node id="1206459906713" at="95,40,96,83" concept="1" />
      <node id="1206459906713" at="96,83,97,83" concept="1" />
      <node id="1206459906713" at="97,83,98,22" concept="5" />
      <node id="1206459909300" at="100,90,101,93" concept="4" />
      <node id="1206459909300" at="101,93,102,49" concept="1" />
      <node id="1206459909300" at="102,49,103,34" concept="1" />
      <node id="1206459909300" at="103,34,104,22" concept="5" />
      <node id="1206459909301" at="106,90,107,82" concept="4" />
      <node id="1206459909301" at="107,82,108,31" concept="1" />
      <node id="1206459909301" at="108,31,109,44" concept="1" />
      <node id="1206459909301" at="109,44,110,26" concept="4" />
      <node id="1206459909301" at="110,26,111,58" concept="1" />
      <node id="1206459909301" at="111,58,112,44" concept="1" />
      <node id="1206459909301" at="112,44,113,73" concept="1" />
      <node id="1206459909301" at="113,73,114,57" concept="4" />
      <node id="1206459909301" at="115,35,116,82" concept="4" />
      <node id="1206459909301" at="116,82,117,112" concept="5" />
      <node id="1206459909301" at="118,10,119,22" concept="5" />
      <node id="1206459906713" at="121,91,122,99" concept="4" />
      <node id="1206459906713" at="122,99,123,50" concept="1" />
      <node id="1206459906713" at="123,50,124,34" concept="4" />
      <node id="1206459906713" at="124,34,125,52" concept="1" />
      <node id="1206459906713" at="125,52,126,40" concept="1" />
      <node id="1206459906713" at="126,40,127,83" concept="1" />
      <node id="1206459906713" at="127,83,128,86" concept="1" />
      <node id="1206459906713" at="128,86,129,22" concept="5" />
      <node id="1206459909303" at="131,90,132,95" concept="4" />
      <node id="1206459909303" at="132,95,133,49" concept="1" />
      <node id="1206459909303" at="133,49,134,34" concept="1" />
      <node id="1206459909303" at="134,34,135,22" concept="5" />
      <node id="1206459906713" at="137,93,138,130" concept="4" />
      <node id="1206459906713" at="138,130,139,110" concept="4" />
      <node id="1206459906713" at="139,110,140,51" concept="1" />
      <node id="1206459906713" at="140,51,141,49" concept="1" />
      <node id="1206459906713" at="141,49,142,22" concept="5" />
      <node id="1206459906713" at="145,104,146,50" concept="7" />
      <node id="1206459906713" at="148,66,149,41" concept="4" />
      <node id="1206459906713" at="149,41,150,93" concept="5" />
      <node id="1206459906713" at="152,86,153,80" concept="4" />
      <node id="1206459906713" at="153,80,154,95" concept="1" />
      <node id="1206459906713" at="154,95,155,25" concept="5" />
      <node id="1206459906713" at="157,68,158,34" concept="4" />
      <node id="1206459906713" at="158,34,159,80" concept="1" />
      <node id="1206459906713" at="159,80,160,87" concept="1" />
      <node id="1206459906713" at="160,87,161,23" concept="5" />
      <node id="1206459906713" at="163,89,164,67" concept="5" />
      <node id="1206459906713" at="167,96,168,134" concept="1" />
      <node id="1206459906713" at="169,34,170,142" concept="1" />
      <node id="1206459906713" at="170,142,171,146" concept="1" />
      <node id="1206459906713" at="171,146,172,80" concept="1" />
      <node id="1206459906713" at="174,122,175,387" concept="1" />
      <node id="1206459906713" at="180,104,181,100" concept="4" />
      <node id="1206459906713" at="181,100,182,38" concept="1" />
      <node id="1206459906713" at="182,38,183,36" concept="4" />
      <node id="1206459906713" at="183,36,184,55" concept="1" />
      <node id="1206459906713" at="184,55,185,56" concept="1" />
      <node id="1206459906713" at="185,56,186,42" concept="1" />
      <node id="1206459906713" at="186,42,187,134" concept="1" />
      <node id="1206459906713" at="187,134,188,138" concept="1" />
      <node id="1206459906713" at="188,138,189,24" concept="5" />
      <node id="1206459909305" at="191,93,192,90" concept="4" />
      <node id="1206459909305" at="192,90,193,52" concept="1" />
      <node id="1206459909305" at="193,52,194,36" concept="1" />
      <node id="1206459909305" at="194,36,195,24" concept="5" />
      <node id="1206459909306" at="198,88,199,86" concept="4" />
      <node id="1206459909306" at="199,86,200,47" concept="1" />
      <node id="1206459909306" at="200,47,201,34" concept="1" />
      <node id="1206459909306" at="201,34,202,22" concept="5" />
      <node id="1206459906713" at="33,0,36,0" concept="3" trace="createEditorCell#(Ljetbrains/mps/openapi/editor/EditorContext;Lorg/jetbrains/mps/openapi/model/SNode;)Ljetbrains/mps/openapi/editor/cells/EditorCell;" />
      <node id="1206459906713" at="145,0,148,0" concept="0" trace="inputChildListHandler_9tg0f2_b2a0#(Lorg/jetbrains/mps/openapi/model/SNode;Ljava/lang/String;Ljetbrains/mps/openapi/editor/EditorContext;)V" />
      <node id="1206459906713" at="163,0,166,0" concept="3" trace="createEmptyCell_internal#(Ljetbrains/mps/openapi/editor/EditorContext;Lorg/jetbrains/mps/openapi/model/SNode;)Ljetbrains/mps/openapi/editor/cells/EditorCell;" />
      <node id="1206459906713" at="173,9,176,9" concept="2" />
      <node id="1206459906713" at="148,0,152,0" concept="3" trace="createNodeToInsert#(Ljetbrains/mps/openapi/editor/EditorContext;)Lorg/jetbrains/mps/openapi/model/SNode;" />
      <node id="1206459909298" at="83,57,88,22" concept="2" />
      <node id="1206459909301" at="114,57,119,22" concept="2" />
      <node id="1206459906713" at="152,0,157,0" concept="3" trace="createNodeCell#(Ljetbrains/mps/openapi/editor/EditorContext;Lorg/jetbrains/mps/openapi/model/SNode;)Ljetbrains/mps/openapi/editor/cells/EditorCell;" />
      <node id="1206459906713" at="168,134,173,9" concept="2" />
      <node id="1206459909297" at="68,0,74,0" concept="3" trace="createConstant_9tg0f2_a0a0#(Ljetbrains/mps/openapi/editor/EditorContext;Lorg/jetbrains/mps/openapi/model/SNode;)Ljetbrains/mps/openapi/editor/cells/EditorCell;" />
      <node id="1206459909300" at="100,0,106,0" concept="3" trace="createConstant_9tg0f2_a1a0#(Ljetbrains/mps/openapi/editor/EditorContext;Lorg/jetbrains/mps/openapi/model/SNode;)Ljetbrains/mps/openapi/editor/cells/EditorCell;" />
      <node id="1206459909303" at="131,0,137,0" concept="3" trace="createConstant_9tg0f2_a2a0#(Ljetbrains/mps/openapi/editor/EditorContext;Lorg/jetbrains/mps/openapi/model/SNode;)Ljetbrains/mps/openapi/editor/cells/EditorCell;" />
      <node id="1206459906713" at="157,0,163,0" concept="3" trace="createEmptyCell#(Ljetbrains/mps/openapi/editor/EditorContext;)Ljetbrains/mps/openapi/editor/cells/EditorCell;" />
      <node id="1206459909305" at="191,0,197,0" concept="3" trace="createConstant_9tg0f2_a1c0a#(Ljetbrains/mps/openapi/editor/EditorContext;Lorg/jetbrains/mps/openapi/model/SNode;)Ljetbrains/mps/openapi/editor/cells/EditorCell;" />
      <node id="1206459909306" at="198,0,204,0" concept="3" trace="createConstant_9tg0f2_b0#(Ljetbrains/mps/openapi/editor/EditorContext;Lorg/jetbrains/mps/openapi/model/SNode;)Ljetbrains/mps/openapi/editor/cells/EditorCell;" />
      <node id="1206459906713" at="137,0,144,0" concept="3" trace="createRefNodeList_9tg0f2_b2a0#(Ljetbrains/mps/openapi/editor/EditorContext;Lorg/jetbrains/mps/openapi/model/SNode;)Ljetbrains/mps/openapi/editor/cells/EditorCell;" />
      <node id="1206459906713" at="36,0,44,0" concept="3" trace="createCollection_9tg0f2_a#(Ljetbrains/mps/openapi/editor/EditorContext;Lorg/jetbrains/mps/openapi/model/SNode;)Ljetbrains/mps/openapi/editor/cells/EditorCell;" />
      <node id="1206459906713" at="58,0,68,0" concept="3" trace="createCollection_9tg0f2_a0a#(Ljetbrains/mps/openapi/editor/EditorContext;Lorg/jetbrains/mps/openapi/model/SNode;)Ljetbrains/mps/openapi/editor/cells/EditorCell;" />
      <node id="1206459906713" at="90,0,100,0" concept="3" trace="createCollection_9tg0f2_b0a#(Ljetbrains/mps/openapi/editor/EditorContext;Lorg/jetbrains/mps/openapi/model/SNode;)Ljetbrains/mps/openapi/editor/cells/EditorCell;" />
      <node id="1206459906713" at="121,0,131,0" concept="3" trace="createCollection_9tg0f2_c0a#(Ljetbrains/mps/openapi/editor/EditorContext;Lorg/jetbrains/mps/openapi/model/SNode;)Ljetbrains/mps/openapi/editor/cells/EditorCell;" />
      <node id="1206459906713" at="166,132,177,7" concept="2" />
      <node id="1206459906713" at="179,0,191,0" concept="3" trace="createSeparatorCell#(Ljetbrains/mps/openapi/editor/EditorContext;Lorg/jetbrains/mps/openapi/model/SNode;Lorg/jetbrains/mps/openapi/model/SNode;)Ljetbrains/mps/openapi/editor/cells/EditorCell;" />
      <node id="1206459906713" at="166,0,179,0" concept="3" trace="installElementCellActions#(Lorg/jetbrains/mps/openapi/model/SNode;Lorg/jetbrains/mps/openapi/model/SNode;Ljetbrains/mps/openapi/editor/cells/EditorCell;Ljetbrains/mps/openapi/editor/EditorContext;)V" />
      <node id="1206459906713" at="44,0,58,0" concept="3" trace="createCollection_9tg0f2_a0#(Ljetbrains/mps/openapi/editor/EditorContext;Lorg/jetbrains/mps/openapi/model/SNode;)Ljetbrains/mps/openapi/editor/cells/EditorCell;" />
      <node id="1206459909301" at="106,0,121,0" concept="3" trace="createProperty_9tg0f2_b1a0#(Ljetbrains/mps/openapi/editor/EditorContext;Lorg/jetbrains/mps/openapi/model/SNode;)Ljetbrains/mps/openapi/editor/cells/EditorCell;" />
      <node id="1206459909298" at="74,0,90,0" concept="3" trace="createProperty_9tg0f2_b0a0#(Ljetbrains/mps/openapi/editor/EditorContext;Lorg/jetbrains/mps/openapi/model/SNode;)Ljetbrains/mps/openapi/editor/cells/EditorCell;" />
      <scope id="1206459906713" at="33,79,34,63" />
      <scope id="1206459906713" at="145,104,146,50" />
      <scope id="1206459906713" at="163,89,164,67" />
      <scope id="1206459906713" at="174,122,175,387" />
      <scope id="1206459909298" at="84,35,86,112">
        <var name="manager" id="1206459909298" />
      </scope>
      <scope id="1206459909301" at="115,35,117,112">
        <var name="manager" id="1206459909301" />
      </scope>
      <scope id="1206459906713" at="148,66,150,93">
        <var name="listOwner" id="1206459906713" />
      </scope>
      <scope id="1206459906713" at="33,0,36,0">
        <var name="editorContext" id="1206459906713" />
        <var name="node" id="1206459906713" />
      </scope>
      <scope id="1206459906713" at="145,0,148,0">
>>>>>>> bd830ede
        <var name="childRole" id="1206459906713" />
        <var name="context" id="1206459906713" />
        <var name="ownerNode" id="1206459906713" />
      </scope>
<<<<<<< HEAD
      <scope id="1206459906713" at="167,0,170,0">
        <var name="editorContext" id="1206459906713" />
      </scope>
      <scope id="1206459906713" at="170,57,173,25">
        <var name="elementCell" id="1206459906713" />
      </scope>
      <scope id="1206459906713" at="184,34,187,80" />
      <scope id="1206459906713" at="37,0,41,0">
        <var name="context" id="1206459906713" />
        <var name="node" id="1206459906713" />
      </scope>
      <scope id="1206459909297" at="85,51,89,22">
        <var name="editorCell" id="1206459909297" />
      </scope>
      <scope id="1206459909300" at="118,51,122,22">
        <var name="editorCell" id="1206459909300" />
      </scope>
      <scope id="1206459909303" at="150,51,154,22">
        <var name="editorCell" id="1206459909303" />
      </scope>
      <scope id="1206459906713" at="175,41,179,23">
        <var name="emptyCell" id="1206459906713" />
      </scope>
      <scope id="1206459909305" at="206,54,210,24">
        <var name="editorCell" id="1206459909305" />
      </scope>
      <scope id="1206459909306" at="213,49,217,22">
        <var name="editorCell" id="1206459909306" />
      </scope>
      <scope id="1206459906713" at="42,0,47,0" />
      <scope id="1206459906713" at="156,54,161,22">
        <var name="editorCell" id="1206459906713" />
        <var name="handler" id="1206459906713" />
      </scope>
      <scope id="1206459906713" at="170,0,175,0">
=======
      <scope id="1206459906713" at="152,86,155,25">
        <var name="elementCell" id="1206459906713" />
      </scope>
      <scope id="1206459906713" at="163,0,166,0">
        <var name="editorContext" id="1206459906713" />
        <var name="node" id="1206459906713" />
      </scope>
      <scope id="1206459906713" at="169,34,172,80" />
      <scope id="1206459909297" at="68,90,72,22">
        <var name="editorCell" id="1206459909297" />
      </scope>
      <scope id="1206459909300" at="100,90,104,22">
        <var name="editorCell" id="1206459909300" />
      </scope>
      <scope id="1206459909303" at="131,90,135,22">
        <var name="editorCell" id="1206459909303" />
      </scope>
      <scope id="1206459906713" at="148,0,152,0">
        <var name="editorContext" id="1206459906713" />
      </scope>
      <scope id="1206459906713" at="157,68,161,23">
        <var name="emptyCell" id="1206459906713" />
      </scope>
      <scope id="1206459909305" at="191,93,195,24">
        <var name="editorCell" id="1206459909305" />
      </scope>
      <scope id="1206459909306" at="198,88,202,22">
        <var name="editorCell" id="1206459909306" />
      </scope>
      <scope id="1206459906713" at="137,93,142,22">
        <var name="editorCell" id="1206459906713" />
        <var name="handler" id="1206459906713" />
      </scope>
      <scope id="1206459906713" at="152,0,157,0">
        <var name="editorContext" id="1206459906713" />
>>>>>>> bd830ede
        <var name="elementNode" id="1206459906713" />
      </scope>
      <scope id="1206459909297" at="85,0,91,0" />
      <scope id="1206459909300" at="118,0,124,0" />
      <scope id="1206459909303" at="150,0,156,0" />
      <scope id="1206459906713" at="175,0,181,0" />
      <scope id="1206459909305" at="206,0,212,0" />
      <scope id="1206459909306" at="213,0,219,0" />
      <scope id="1206459906713" at="52,50,59,22">
        <var name="editorCell" id="1206459906713" />
      </scope>
<<<<<<< HEAD
      <scope id="1206459906713" at="156,0,163,0" />
      <scope id="1206459906713" at="75,52,83,22">
        <var name="editorCell" id="1206459906713" />
        <var name="style" id="1206459906713" />
      </scope>
      <scope id="1206459906713" at="108,52,116,22">
        <var name="editorCell" id="1206459906713" />
        <var name="style" id="1206459906713" />
      </scope>
      <scope id="1206459906713" at="140,52,148,22">
        <var name="editorCell" id="1206459906713" />
        <var name="style" id="1206459906713" />
      </scope>
      <scope id="1206459906713" at="52,0,61,0" />
      <scope id="1206459906713" at="182,96,191,9" />
      <scope id="1206459906713" at="195,75,204,24">
        <var name="editorCell" id="1206459906713" />
        <var name="style" id="1206459906713" />
      </scope>
      <scope id="1206459906713" at="75,0,85,0" />
      <scope id="1206459906713" at="108,0,118,0" />
      <scope id="1206459906713" at="140,0,150,0" />
      <scope id="1206459906713" at="181,86,192,7" />
      <scope id="1206459906713" at="61,51,73,22">
        <var name="editorCell" id="1206459906713" />
        <var name="style" id="1206459906713" />
      </scope>
      <scope id="1206459906713" at="194,0,206,0">
        <var name="nextNode" id="1206459906713" />
        <var name="prevNode" id="1206459906713" />
      </scope>
      <scope id="1206459906713" at="181,0,194,0">
=======
      <scope id="1206459909297" at="68,0,74,0">
        <var name="editorContext" id="1206459909297" />
        <var name="node" id="1206459909297" />
      </scope>
      <scope id="1206459909300" at="100,0,106,0">
        <var name="editorContext" id="1206459909300" />
        <var name="node" id="1206459909300" />
      </scope>
      <scope id="1206459909303" at="131,0,137,0">
        <var name="editorContext" id="1206459909303" />
        <var name="node" id="1206459909303" />
      </scope>
      <scope id="1206459906713" at="157,0,163,0">
        <var name="editorContext" id="1206459906713" />
      </scope>
      <scope id="1206459909305" at="191,0,197,0">
        <var name="editorContext" id="1206459909305" />
        <var name="node" id="1206459909305" />
      </scope>
      <scope id="1206459909306" at="198,0,204,0">
        <var name="editorContext" id="1206459909306" />
        <var name="node" id="1206459909306" />
      </scope>
      <scope id="1206459906713" at="137,0,144,0">
        <var name="editorContext" id="1206459906713" />
        <var name="node" id="1206459906713" />
      </scope>
      <scope id="1206459906713" at="36,0,44,0">
        <var name="editorContext" id="1206459906713" />
        <var name="node" id="1206459906713" />
      </scope>
      <scope id="1206459906713" at="58,91,66,22">
        <var name="editorCell" id="1206459906713" />
        <var name="style" id="1206459906713" />
      </scope>
      <scope id="1206459906713" at="90,91,98,22">
        <var name="editorCell" id="1206459906713" />
        <var name="style" id="1206459906713" />
      </scope>
      <scope id="1206459906713" at="121,91,129,22">
        <var name="editorCell" id="1206459906713" />
        <var name="style" id="1206459906713" />
      </scope>
      <scope id="1206459906713" at="167,96,176,9" />
      <scope id="1206459906713" at="180,104,189,24">
        <var name="editorCell" id="1206459906713" />
        <var name="style" id="1206459906713" />
      </scope>
      <scope id="1206459906713" at="58,0,68,0">
        <var name="editorContext" id="1206459906713" />
        <var name="node" id="1206459906713" />
      </scope>
      <scope id="1206459906713" at="90,0,100,0">
        <var name="editorContext" id="1206459906713" />
        <var name="node" id="1206459906713" />
      </scope>
      <scope id="1206459906713" at="121,0,131,0">
        <var name="editorContext" id="1206459906713" />
        <var name="node" id="1206459906713" />
      </scope>
      <scope id="1206459906713" at="166,132,177,7" />
      <scope id="1206459906713" at="44,90,56,22">
        <var name="editorCell" id="1206459906713" />
        <var name="style" id="1206459906713" />
      </scope>
      <scope id="1206459906713" at="179,0,191,0">
        <var name="editorContext" id="1206459906713" />
        <var name="nextNode" id="1206459906713" />
        <var name="prevNode" id="1206459906713" />
      </scope>
      <scope id="1206459909301" at="106,90,119,22">
        <var name="attributeConcept" id="1206459909301" />
        <var name="editorCell" id="1206459909301" />
        <var name="provider" id="1206459909301" />
      </scope>
      <scope id="1206459906713" at="166,0,179,0">
        <var name="editorContext" id="1206459906713" />
>>>>>>> bd830ede
        <var name="elementCell" id="1206459906713" />
        <var name="elementNode" id="1206459906713" />
      </scope>
<<<<<<< HEAD
      <scope id="1206459906713" at="61,0,75,0" />
      <scope id="1206459909301" at="124,51,138,22">
        <var name="attributeConcept" id="1206459909301" />
        <var name="attributeKind" id="1206459909301" />
        <var name="editorCell" id="1206459909301" />
        <var name="provider" id="1206459909301" />
      </scope>
      <scope id="1206459909298" at="91,51,106,22">
=======
      <scope id="1206459909298" at="74,90,88,22">
>>>>>>> bd830ede
        <var name="attributeConcept" id="1206459909298" />
        <var name="editorCell" id="1206459909298" />
        <var name="provider" id="1206459909298" />
      </scope>
<<<<<<< HEAD
      <scope id="1206459909301" at="124,0,140,0" />
      <scope id="1206459909298" at="91,0,108,0" />
      <unit id="1206459906713" at="163,0,213,0" name="jetbrains.mps.transformation.test.inputLang.editor.InputNode_B_EditorBuilder_a$inputChildListHandler_9tg0f2_b2a0" />
      <unit id="1206459906713" at="33,0,220,0" name="jetbrains.mps.transformation.test.inputLang.editor.InputNode_B_EditorBuilder_a" />
=======
      <scope id="1206459909301" at="106,0,121,0">
        <var name="editorContext" id="1206459909301" />
        <var name="node" id="1206459909301" />
      </scope>
      <scope id="1206459909298" at="74,0,90,0">
        <var name="editorContext" id="1206459909298" />
        <var name="node" id="1206459909298" />
      </scope>
      <unit id="1206459906713" at="144,0,198,0" name="jetbrains.mps.transformation.test.inputLang.editor.InputNode_B_Editor$inputChildListHandler_9tg0f2_b2a0" />
      <unit id="1206459906713" at="32,0,205,0" name="jetbrains.mps.transformation.test.inputLang.editor.InputNode_B_Editor" />
>>>>>>> bd830ede
    </file>
  </root>
  <root nodeRef="r:00000000-0000-4000-0000-011c895905f3(jetbrains.mps.transformation.test.inputLang.editor)/1206462941961">
    <file name="InputNode_C_Editor.java">
<<<<<<< HEAD
      <node id="1206462941961" at="11,79,12,77" concept="6" />
      <node id="1206462941961" at="11,0,14,0" concept="4" trace="createEditorCell#(Ljetbrains/mps/openapi/editor/EditorContext;Lorg/jetbrains/mps/openapi/model/SNode;)Ljetbrains/mps/openapi/editor/cells/EditorCell;" />
      <scope id="1206462941961" at="11,79,12,77" />
      <scope id="1206462941961" at="11,0,14,0">
        <var name="editorContext" id="1206462941961" />
        <var name="node" id="1206462941961" />
      </scope>
      <unit id="1206462941961" at="10,0,15,0" name="jetbrains.mps.transformation.test.inputLang.editor.InputNode_C_Editor" />
    </file>
    <file name="InputNode_C_EditorBuilder_a.java">
      <node id="1206462941961" at="37,91,38,19" concept="9" />
      <node id="1206462941961" at="38,19,39,18" concept="1" />
      <node id="1206462941961" at="44,26,45,18" concept="6" />
      <node id="1206462941961" at="48,39,49,39" concept="6" />
      <node id="1206462941961" at="52,50,53,104" concept="5" />
      <node id="1206462941961" at="53,104,54,48" concept="1" />
      <node id="1206462941961" at="54,48,55,28" concept="1" />
      <node id="1206462941961" at="55,28,56,65" concept="1" />
      <node id="1206462941961" at="56,65,57,59" concept="1" />
      <node id="1206462941961" at="57,59,58,57" concept="1" />
      <node id="1206462941961" at="58,57,59,22" concept="6" />
      <node id="1206462941961" at="61,51,62,104" concept="5" />
      <node id="1206462941961" at="62,104,63,49" concept="1" />
      <node id="1206462941961" at="63,49,64,34" concept="5" />
      <node id="1206462941961" at="64,34,65,49" concept="1" />
      <node id="1206462941961" at="65,49,66,51" concept="1" />
      <node id="1206462941961" at="66,51,67,106" concept="1" />
      <node id="1206462941961" at="67,106,68,40" concept="1" />
      <node id="1206462941961" at="68,40,69,35" concept="1" />
      <node id="1206462941961" at="69,35,70,60" concept="1" />
      <node id="1206462941961" at="70,60,71,60" concept="1" />
      <node id="1206462941961" at="71,60,72,60" concept="1" />
      <node id="1206462941961" at="72,60,73,60" concept="1" />
      <node id="1206462941961" at="73,60,74,22" concept="6" />
      <node id="1206462941961" at="76,52,77,106" concept="5" />
      <node id="1206462941961" at="77,106,78,50" concept="1" />
      <node id="1206462941961" at="78,50,79,34" concept="5" />
      <node id="1206462941961" at="79,34,80,49" concept="1" />
      <node id="1206462941961" at="80,49,81,40" concept="1" />
      <node id="1206462941961" at="81,40,82,59" concept="1" />
      <node id="1206462941961" at="82,59,83,59" concept="1" />
      <node id="1206462941961" at="83,59,84,22" concept="6" />
      <node id="1206462954935" at="86,51,87,104" concept="5" />
      <node id="1206462954935" at="87,104,88,49" concept="1" />
      <node id="1206462954935" at="88,49,89,34" concept="1" />
      <node id="1206462954935" at="89,34,90,22" concept="6" />
      <node id="1206462954936" at="92,51,93,89" concept="5" />
      <node id="1206462954936" at="93,89,94,29" concept="1" />
      <node id="1206462954936" at="94,29,95,42" concept="1" />
      <node id="1206462954936" at="95,42,96,40" concept="1" />
      <node id="1206462954936" at="96,40,97,26" concept="5" />
      <node id="1206462954936" at="97,26,98,63" concept="1" />
      <node id="1206462954936" at="98,63,99,42" concept="1" />
      <node id="1206462954936" at="99,42,100,73" concept="1" />
      <node id="1206462954936" at="100,73,101,57" concept="5" />
      <node id="1206462954936" at="101,57,102,59" concept="5" />
      <node id="1206462954936" at="103,35,104,87" concept="5" />
      <node id="1206462954936" at="104,87,105,94" concept="6" />
      <node id="1206462954936" at="106,10,107,22" concept="6" />
      <node id="1206462941961" at="109,52,110,106" concept="5" />
      <node id="1206462941961" at="110,106,111,50" concept="1" />
      <node id="1206462941961" at="111,50,112,34" concept="5" />
      <node id="1206462941961" at="112,34,113,49" concept="1" />
      <node id="1206462941961" at="113,49,114,40" concept="1" />
      <node id="1206462941961" at="114,40,115,59" concept="1" />
      <node id="1206462941961" at="115,59,116,59" concept="1" />
      <node id="1206462941961" at="116,59,117,22" concept="6" />
      <node id="1206462954938" at="119,51,120,100" concept="5" />
      <node id="1206462954938" at="120,100,121,49" concept="1" />
      <node id="1206462954938" at="121,49,122,34" concept="1" />
      <node id="1206462954938" at="122,34,123,22" concept="6" />
      <node id="1206462954939" at="125,51,126,89" concept="5" />
      <node id="1206462954939" at="126,89,127,31" concept="1" />
      <node id="1206462954939" at="127,31,128,44" concept="1" />
      <node id="1206462954939" at="128,44,129,26" concept="5" />
      <node id="1206462954939" at="129,26,130,63" concept="1" />
      <node id="1206462954939" at="130,63,131,44" concept="1" />
      <node id="1206462954939" at="131,44,132,73" concept="1" />
      <node id="1206462954939" at="132,73,133,57" concept="5" />
      <node id="1206462954939" at="133,57,134,59" concept="5" />
      <node id="1206462954939" at="135,35,136,87" concept="5" />
      <node id="1206462954939" at="136,87,137,94" concept="6" />
      <node id="1206462954939" at="138,10,139,22" concept="6" />
      <node id="1206462941961" at="141,52,142,106" concept="5" />
      <node id="1206462941961" at="142,106,143,50" concept="1" />
      <node id="1206462941961" at="143,50,144,34" concept="5" />
      <node id="1206462941961" at="144,34,145,49" concept="1" />
      <node id="1206462941961" at="145,49,146,40" concept="1" />
      <node id="1206462941961" at="146,40,147,59" concept="1" />
      <node id="1206462941961" at="147,59,148,59" concept="1" />
      <node id="1206462941961" at="148,59,149,22" concept="6" />
      <node id="4929591503636790793" at="151,51,152,97" concept="5" />
      <node id="4929591503636790793" at="152,97,153,49" concept="1" />
      <node id="4929591503636790793" at="153,49,154,34" concept="1" />
      <node id="4929591503636790793" at="154,34,155,22" concept="6" />
      <node id="4929591503636790824" at="157,51,158,89" concept="5" />
      <node id="4929591503636790824" at="158,89,159,28" concept="1" />
      <node id="4929591503636790824" at="159,28,160,41" concept="1" />
      <node id="4929591503636790824" at="160,41,161,26" concept="5" />
      <node id="4929591503636790824" at="161,26,162,63" concept="1" />
      <node id="4929591503636790824" at="162,63,163,41" concept="1" />
      <node id="4929591503636790824" at="163,41,164,73" concept="1" />
      <node id="4929591503636790824" at="164,73,165,57" concept="5" />
      <node id="4929591503636790824" at="165,57,166,59" concept="5" />
      <node id="4929591503636790824" at="167,35,168,87" concept="5" />
      <node id="4929591503636790824" at="168,87,169,94" concept="6" />
      <node id="4929591503636790824" at="170,10,171,22" concept="6" />
      <node id="1206462941961" at="173,52,174,106" concept="5" />
      <node id="1206462941961" at="174,106,175,50" concept="1" />
      <node id="1206462941961" at="175,50,176,34" concept="5" />
      <node id="1206462941961" at="176,34,177,49" concept="1" />
      <node id="1206462941961" at="177,49,178,40" concept="1" />
      <node id="1206462941961" at="178,40,179,59" concept="1" />
      <node id="1206462941961" at="179,59,180,62" concept="1" />
      <node id="1206462941961" at="180,62,181,22" concept="6" />
      <node id="1206462954941" at="183,51,184,102" concept="5" />
      <node id="1206462954941" at="184,102,185,49" concept="1" />
      <node id="1206462954941" at="185,49,186,34" concept="1" />
      <node id="1206462954941" at="186,34,187,22" concept="6" />
      <node id="1206462941961" at="189,54,190,146" concept="5" />
      <node id="1206462941961" at="190,146,191,95" concept="5" />
      <node id="1206462941961" at="191,95,192,51" concept="1" />
      <node id="1206462941961" at="192,51,193,49" concept="1" />
      <node id="1206462941961" at="193,49,194,22" concept="6" />
      <node id="1206462941961" at="197,104,198,50" concept="9" />
      <node id="1206462941961" at="200,66,201,93" concept="6" />
      <node id="1206462941961" at="203,57,204,65" concept="5" />
      <node id="1206462941961" at="204,65,205,58" concept="1" />
      <node id="1206462941961" at="205,58,206,25" concept="6" />
      <node id="1206462941961" at="208,41,209,34" concept="5" />
      <node id="1206462941961" at="209,34,210,48" concept="1" />
      <node id="1206462941961" at="210,48,211,49" concept="1" />
      <node id="1206462941961" at="211,49,212,23" concept="6" />
      <node id="1206462941961" at="215,96,216,134" concept="1" />
      <node id="1206462941961" at="217,34,218,142" concept="1" />
      <node id="1206462941961" at="218,142,219,146" concept="1" />
      <node id="1206462941961" at="219,146,220,80" concept="1" />
      <node id="1206462941961" at="222,122,223,389" concept="1" />
      <node id="1206462941961" at="228,75,229,99" concept="5" />
      <node id="1206462941961" at="229,99,230,38" concept="1" />
      <node id="1206462941961" at="230,38,231,36" concept="5" />
      <node id="1206462941961" at="231,36,232,55" concept="1" />
      <node id="1206462941961" at="232,55,233,56" concept="1" />
      <node id="1206462941961" at="233,56,234,42" concept="1" />
      <node id="1206462941961" at="234,42,235,134" concept="1" />
      <node id="1206462941961" at="235,134,236,138" concept="1" />
      <node id="1206462941961" at="236,138,237,24" concept="6" />
      <node id="1206462954943" at="239,54,240,97" concept="5" />
      <node id="1206462954943" at="240,97,241,52" concept="1" />
      <node id="1206462954943" at="241,52,242,36" concept="1" />
      <node id="1206462954943" at="242,36,243,24" concept="6" />
      <node id="1206462954944" at="246,49,247,93" concept="5" />
      <node id="1206462954944" at="247,93,248,47" concept="1" />
      <node id="1206462954944" at="248,47,249,34" concept="1" />
      <node id="1206462954944" at="249,34,250,22" concept="6" />
      <node id="1206462941961" at="34,0,36,0" concept="2" trace="myNode" />
      <node id="1206462941961" at="48,0,51,0" concept="4" trace="createCell#()Ljetbrains/mps/openapi/editor/cells/EditorCell;" />
      <node id="1206462941961" at="197,0,200,0" concept="0" trace="inputChildListHandler_o898y6_b3a0#(Lorg/jetbrains/mps/openapi/model/SNode;Ljava/lang/String;Ljetbrains/mps/openapi/editor/EditorContext;)V" />
      <node id="1206462941961" at="200,0,203,0" concept="4" trace="createNodeToInsert#(Ljetbrains/mps/openapi/editor/EditorContext;)Lorg/jetbrains/mps/openapi/model/SNode;" />
      <node id="1206462941961" at="221,9,224,9" concept="3" />
      <node id="1206462941961" at="37,0,41,0" concept="0" trace="InputNode_C_EditorBuilder_a#(Ljetbrains/mps/openapi/editor/EditorContext;Lorg/jetbrains/mps/openapi/model/SNode;)V" />
      <node id="1206462941961" at="42,0,47,0" concept="4" trace="getNode#()Lorg/jetbrains/mps/openapi/model/SNode;" />
      <node id="1206462954936" at="102,59,107,22" concept="3" />
      <node id="1206462954939" at="134,59,139,22" concept="3" />
      <node id="4929591503636790824" at="166,59,171,22" concept="3" />
      <node id="1206462941961" at="203,0,208,0" concept="4" trace="createNodeCell#(Lorg/jetbrains/mps/openapi/model/SNode;)Ljetbrains/mps/openapi/editor/cells/EditorCell;" />
      <node id="1206462941961" at="216,134,221,9" concept="3" />
      <node id="1206462954935" at="86,0,92,0" concept="4" trace="createConstant_o898y6_a0a0#()Ljetbrains/mps/openapi/editor/cells/EditorCell;" />
      <node id="1206462954938" at="119,0,125,0" concept="4" trace="createConstant_o898y6_a1a0#()Ljetbrains/mps/openapi/editor/cells/EditorCell;" />
      <node id="4929591503636790793" at="151,0,157,0" concept="4" trace="createConstant_o898y6_a2a0#()Ljetbrains/mps/openapi/editor/cells/EditorCell;" />
      <node id="1206462954941" at="183,0,189,0" concept="4" trace="createConstant_o898y6_a3a0#()Ljetbrains/mps/openapi/editor/cells/EditorCell;" />
      <node id="1206462941961" at="208,0,214,0" concept="4" trace="createEmptyCell#()Ljetbrains/mps/openapi/editor/cells/EditorCell;" />
      <node id="1206462954943" at="239,0,245,0" concept="4" trace="createConstant_o898y6_a1d0a#()Ljetbrains/mps/openapi/editor/cells/EditorCell;" />
      <node id="1206462954944" at="246,0,252,0" concept="4" trace="createConstant_o898y6_b0#()Ljetbrains/mps/openapi/editor/cells/EditorCell;" />
      <node id="1206462941961" at="189,0,196,0" concept="4" trace="createRefNodeList_o898y6_b3a0#()Ljetbrains/mps/openapi/editor/cells/EditorCell;" />
      <node id="1206462941961" at="52,0,61,0" concept="4" trace="createCollection_o898y6_a#()Ljetbrains/mps/openapi/editor/cells/EditorCell;" />
      <node id="1206462941961" at="76,0,86,0" concept="4" trace="createCollection_o898y6_a0a#()Ljetbrains/mps/openapi/editor/cells/EditorCell;" />
      <node id="1206462941961" at="109,0,119,0" concept="4" trace="createCollection_o898y6_b0a#()Ljetbrains/mps/openapi/editor/cells/EditorCell;" />
      <node id="1206462941961" at="141,0,151,0" concept="4" trace="createCollection_o898y6_c0a#()Ljetbrains/mps/openapi/editor/cells/EditorCell;" />
      <node id="1206462941961" at="173,0,183,0" concept="4" trace="createCollection_o898y6_d0a#()Ljetbrains/mps/openapi/editor/cells/EditorCell;" />
      <node id="1206462941961" at="214,86,225,7" concept="3" />
      <node id="1206462941961" at="227,0,239,0" concept="4" trace="createSeparatorCell#(Lorg/jetbrains/mps/openapi/model/SNode;Lorg/jetbrains/mps/openapi/model/SNode;)Ljetbrains/mps/openapi/editor/cells/EditorCell;" />
      <node id="1206462941961" at="214,0,227,0" concept="4" trace="installElementCellActions#(Lorg/jetbrains/mps/openapi/model/SNode;Ljetbrains/mps/openapi/editor/cells/EditorCell;)V" />
      <node id="1206462941961" at="61,0,76,0" concept="4" trace="createCollection_o898y6_a0#()Ljetbrains/mps/openapi/editor/cells/EditorCell;" />
      <node id="1206462954939" at="125,0,141,0" concept="4" trace="createProperty_o898y6_b1a0#()Ljetbrains/mps/openapi/editor/cells/EditorCell;" />
      <node id="4929591503636790824" at="157,0,173,0" concept="4" trace="createProperty_o898y6_b2a0#()Ljetbrains/mps/openapi/editor/cells/EditorCell;" />
      <node id="1206462954936" at="92,0,109,0" concept="4" trace="createProperty_o898y6_b0a0#()Ljetbrains/mps/openapi/editor/cells/EditorCell;" />
      <scope id="1206462941961" at="44,26,45,18" />
      <scope id="1206462941961" at="48,39,49,39" />
      <scope id="1206462941961" at="197,104,198,50" />
      <scope id="1206462941961" at="200,66,201,93" />
      <scope id="1206462941961" at="222,122,223,389" />
      <scope id="1206462941961" at="37,91,39,18" />
      <scope id="1206462954936" at="103,35,105,94">
        <var name="manager" id="1206462954936" />
      </scope>
      <scope id="1206462954939" at="135,35,137,94">
        <var name="manager" id="1206462954939" />
      </scope>
      <scope id="4929591503636790824" at="167,35,169,94">
        <var name="manager" id="4929591503636790824" />
      </scope>
      <scope id="1206462941961" at="48,0,51,0" />
      <scope id="1206462941961" at="197,0,200,0">
=======
      <node id="1206462941961" at="33,79,34,63" concept="5" />
      <node id="1206462941961" at="36,89,37,97" concept="4" />
      <node id="1206462941961" at="37,97,38,48" concept="1" />
      <node id="1206462941961" at="38,48,39,28" concept="1" />
      <node id="1206462941961" at="39,28,40,83" concept="1" />
      <node id="1206462941961" at="40,83,41,81" concept="1" />
      <node id="1206462941961" at="41,81,42,22" concept="5" />
      <node id="1206462941961" at="44,90,45,97" concept="4" />
      <node id="1206462941961" at="45,97,46,49" concept="1" />
      <node id="1206462941961" at="46,49,47,34" concept="4" />
      <node id="1206462941961" at="47,34,48,52" concept="1" />
      <node id="1206462941961" at="48,52,49,54" concept="1" />
      <node id="1206462941961" at="49,54,50,109" concept="1" />
      <node id="1206462941961" at="50,109,51,40" concept="1" />
      <node id="1206462941961" at="51,40,52,35" concept="1" />
      <node id="1206462941961" at="52,35,53,84" concept="1" />
      <node id="1206462941961" at="53,84,54,84" concept="1" />
      <node id="1206462941961" at="54,84,55,84" concept="1" />
      <node id="1206462941961" at="55,84,56,84" concept="1" />
      <node id="1206462941961" at="56,84,57,22" concept="5" />
      <node id="1206462941961" at="59,91,60,99" concept="4" />
      <node id="1206462941961" at="60,99,61,50" concept="1" />
      <node id="1206462941961" at="61,50,62,34" concept="4" />
      <node id="1206462941961" at="62,34,63,52" concept="1" />
      <node id="1206462941961" at="63,52,64,40" concept="1" />
      <node id="1206462941961" at="64,40,65,83" concept="1" />
      <node id="1206462941961" at="65,83,66,83" concept="1" />
      <node id="1206462941961" at="66,83,67,22" concept="5" />
      <node id="1206462954935" at="69,90,70,97" concept="4" />
      <node id="1206462954935" at="70,97,71,49" concept="1" />
      <node id="1206462954935" at="71,49,72,34" concept="1" />
      <node id="1206462954935" at="72,34,73,22" concept="5" />
      <node id="1206462954936" at="75,90,76,82" concept="4" />
      <node id="1206462954936" at="76,82,77,29" concept="1" />
      <node id="1206462954936" at="77,29,78,42" concept="1" />
      <node id="1206462954936" at="78,42,79,40" concept="1" />
      <node id="1206462954936" at="79,40,80,26" concept="4" />
      <node id="1206462954936" at="80,26,81,58" concept="1" />
      <node id="1206462954936" at="81,58,82,42" concept="1" />
      <node id="1206462954936" at="82,42,83,73" concept="1" />
      <node id="1206462954936" at="83,73,84,57" concept="4" />
      <node id="1206462954936" at="85,35,86,82" concept="4" />
      <node id="1206462954936" at="86,82,87,112" concept="5" />
      <node id="1206462954936" at="88,10,89,22" concept="5" />
      <node id="1206462941961" at="91,91,92,99" concept="4" />
      <node id="1206462941961" at="92,99,93,50" concept="1" />
      <node id="1206462941961" at="93,50,94,34" concept="4" />
      <node id="1206462941961" at="94,34,95,52" concept="1" />
      <node id="1206462941961" at="95,52,96,40" concept="1" />
      <node id="1206462941961" at="96,40,97,83" concept="1" />
      <node id="1206462941961" at="97,83,98,83" concept="1" />
      <node id="1206462941961" at="98,83,99,22" concept="5" />
      <node id="1206462954938" at="101,90,102,93" concept="4" />
      <node id="1206462954938" at="102,93,103,49" concept="1" />
      <node id="1206462954938" at="103,49,104,34" concept="1" />
      <node id="1206462954938" at="104,34,105,22" concept="5" />
      <node id="1206462954939" at="107,90,108,82" concept="4" />
      <node id="1206462954939" at="108,82,109,31" concept="1" />
      <node id="1206462954939" at="109,31,110,44" concept="1" />
      <node id="1206462954939" at="110,44,111,26" concept="4" />
      <node id="1206462954939" at="111,26,112,58" concept="1" />
      <node id="1206462954939" at="112,58,113,44" concept="1" />
      <node id="1206462954939" at="113,44,114,73" concept="1" />
      <node id="1206462954939" at="114,73,115,57" concept="4" />
      <node id="1206462954939" at="116,35,117,82" concept="4" />
      <node id="1206462954939" at="117,82,118,112" concept="5" />
      <node id="1206462954939" at="119,10,120,22" concept="5" />
      <node id="1206462941961" at="122,91,123,99" concept="4" />
      <node id="1206462941961" at="123,99,124,50" concept="1" />
      <node id="1206462941961" at="124,50,125,34" concept="4" />
      <node id="1206462941961" at="125,34,126,52" concept="1" />
      <node id="1206462941961" at="126,52,127,40" concept="1" />
      <node id="1206462941961" at="127,40,128,83" concept="1" />
      <node id="1206462941961" at="128,83,129,83" concept="1" />
      <node id="1206462941961" at="129,83,130,22" concept="5" />
      <node id="4929591503636790793" at="132,90,133,90" concept="4" />
      <node id="4929591503636790793" at="133,90,134,49" concept="1" />
      <node id="4929591503636790793" at="134,49,135,34" concept="1" />
      <node id="4929591503636790793" at="135,34,136,22" concept="5" />
      <node id="4929591503636790824" at="138,90,139,82" concept="4" />
      <node id="4929591503636790824" at="139,82,140,28" concept="1" />
      <node id="4929591503636790824" at="140,28,141,41" concept="1" />
      <node id="4929591503636790824" at="141,41,142,26" concept="4" />
      <node id="4929591503636790824" at="142,26,143,58" concept="1" />
      <node id="4929591503636790824" at="143,58,144,41" concept="1" />
      <node id="4929591503636790824" at="144,41,145,73" concept="1" />
      <node id="4929591503636790824" at="145,73,146,57" concept="4" />
      <node id="4929591503636790824" at="147,35,148,82" concept="4" />
      <node id="4929591503636790824" at="148,82,149,112" concept="5" />
      <node id="4929591503636790824" at="150,10,151,22" concept="5" />
      <node id="1206462941961" at="153,91,154,99" concept="4" />
      <node id="1206462941961" at="154,99,155,50" concept="1" />
      <node id="1206462941961" at="155,50,156,34" concept="4" />
      <node id="1206462941961" at="156,34,157,52" concept="1" />
      <node id="1206462941961" at="157,52,158,40" concept="1" />
      <node id="1206462941961" at="158,40,159,83" concept="1" />
      <node id="1206462941961" at="159,83,160,86" concept="1" />
      <node id="1206462941961" at="160,86,161,22" concept="5" />
      <node id="1206462954941" at="163,90,164,95" concept="4" />
      <node id="1206462954941" at="164,95,165,49" concept="1" />
      <node id="1206462954941" at="165,49,166,34" concept="1" />
      <node id="1206462954941" at="166,34,167,22" concept="5" />
      <node id="1206462941961" at="169,93,170,130" concept="4" />
      <node id="1206462941961" at="170,130,171,110" concept="4" />
      <node id="1206462941961" at="171,110,172,51" concept="1" />
      <node id="1206462941961" at="172,51,173,49" concept="1" />
      <node id="1206462941961" at="173,49,174,22" concept="5" />
      <node id="1206462941961" at="177,104,178,50" concept="7" />
      <node id="1206462941961" at="180,66,181,41" concept="4" />
      <node id="1206462941961" at="181,41,182,93" concept="5" />
      <node id="1206462941961" at="184,86,185,80" concept="4" />
      <node id="1206462941961" at="185,80,186,95" concept="1" />
      <node id="1206462941961" at="186,95,187,25" concept="5" />
      <node id="1206462941961" at="189,68,190,34" concept="4" />
      <node id="1206462941961" at="190,34,191,80" concept="1" />
      <node id="1206462941961" at="191,80,192,87" concept="1" />
      <node id="1206462941961" at="192,87,193,23" concept="5" />
      <node id="1206462941961" at="195,89,196,67" concept="5" />
      <node id="1206462941961" at="199,96,200,134" concept="1" />
      <node id="1206462941961" at="201,34,202,142" concept="1" />
      <node id="1206462941961" at="202,142,203,146" concept="1" />
      <node id="1206462941961" at="203,146,204,80" concept="1" />
      <node id="1206462941961" at="206,122,207,387" concept="1" />
      <node id="1206462941961" at="212,104,213,100" concept="4" />
      <node id="1206462941961" at="213,100,214,38" concept="1" />
      <node id="1206462941961" at="214,38,215,36" concept="4" />
      <node id="1206462941961" at="215,36,216,55" concept="1" />
      <node id="1206462941961" at="216,55,217,56" concept="1" />
      <node id="1206462941961" at="217,56,218,42" concept="1" />
      <node id="1206462941961" at="218,42,219,134" concept="1" />
      <node id="1206462941961" at="219,134,220,138" concept="1" />
      <node id="1206462941961" at="220,138,221,24" concept="5" />
      <node id="1206462954943" at="223,93,224,90" concept="4" />
      <node id="1206462954943" at="224,90,225,52" concept="1" />
      <node id="1206462954943" at="225,52,226,36" concept="1" />
      <node id="1206462954943" at="226,36,227,24" concept="5" />
      <node id="1206462954944" at="230,88,231,86" concept="4" />
      <node id="1206462954944" at="231,86,232,47" concept="1" />
      <node id="1206462954944" at="232,47,233,34" concept="1" />
      <node id="1206462954944" at="233,34,234,22" concept="5" />
      <node id="1206462941961" at="33,0,36,0" concept="3" trace="createEditorCell#(Ljetbrains/mps/openapi/editor/EditorContext;Lorg/jetbrains/mps/openapi/model/SNode;)Ljetbrains/mps/openapi/editor/cells/EditorCell;" />
      <node id="1206462941961" at="177,0,180,0" concept="0" trace="inputChildListHandler_o898y6_b3a0#(Lorg/jetbrains/mps/openapi/model/SNode;Ljava/lang/String;Ljetbrains/mps/openapi/editor/EditorContext;)V" />
      <node id="1206462941961" at="195,0,198,0" concept="3" trace="createEmptyCell_internal#(Ljetbrains/mps/openapi/editor/EditorContext;Lorg/jetbrains/mps/openapi/model/SNode;)Ljetbrains/mps/openapi/editor/cells/EditorCell;" />
      <node id="1206462941961" at="205,9,208,9" concept="2" />
      <node id="1206462941961" at="180,0,184,0" concept="3" trace="createNodeToInsert#(Ljetbrains/mps/openapi/editor/EditorContext;)Lorg/jetbrains/mps/openapi/model/SNode;" />
      <node id="1206462954936" at="84,57,89,22" concept="2" />
      <node id="1206462954939" at="115,57,120,22" concept="2" />
      <node id="4929591503636790824" at="146,57,151,22" concept="2" />
      <node id="1206462941961" at="184,0,189,0" concept="3" trace="createNodeCell#(Ljetbrains/mps/openapi/editor/EditorContext;Lorg/jetbrains/mps/openapi/model/SNode;)Ljetbrains/mps/openapi/editor/cells/EditorCell;" />
      <node id="1206462941961" at="200,134,205,9" concept="2" />
      <node id="1206462954935" at="69,0,75,0" concept="3" trace="createConstant_o898y6_a0a0#(Ljetbrains/mps/openapi/editor/EditorContext;Lorg/jetbrains/mps/openapi/model/SNode;)Ljetbrains/mps/openapi/editor/cells/EditorCell;" />
      <node id="1206462954938" at="101,0,107,0" concept="3" trace="createConstant_o898y6_a1a0#(Ljetbrains/mps/openapi/editor/EditorContext;Lorg/jetbrains/mps/openapi/model/SNode;)Ljetbrains/mps/openapi/editor/cells/EditorCell;" />
      <node id="4929591503636790793" at="132,0,138,0" concept="3" trace="createConstant_o898y6_a2a0#(Ljetbrains/mps/openapi/editor/EditorContext;Lorg/jetbrains/mps/openapi/model/SNode;)Ljetbrains/mps/openapi/editor/cells/EditorCell;" />
      <node id="1206462954941" at="163,0,169,0" concept="3" trace="createConstant_o898y6_a3a0#(Ljetbrains/mps/openapi/editor/EditorContext;Lorg/jetbrains/mps/openapi/model/SNode;)Ljetbrains/mps/openapi/editor/cells/EditorCell;" />
      <node id="1206462941961" at="189,0,195,0" concept="3" trace="createEmptyCell#(Ljetbrains/mps/openapi/editor/EditorContext;)Ljetbrains/mps/openapi/editor/cells/EditorCell;" />
      <node id="1206462954943" at="223,0,229,0" concept="3" trace="createConstant_o898y6_a1d0a#(Ljetbrains/mps/openapi/editor/EditorContext;Lorg/jetbrains/mps/openapi/model/SNode;)Ljetbrains/mps/openapi/editor/cells/EditorCell;" />
      <node id="1206462954944" at="230,0,236,0" concept="3" trace="createConstant_o898y6_b0#(Ljetbrains/mps/openapi/editor/EditorContext;Lorg/jetbrains/mps/openapi/model/SNode;)Ljetbrains/mps/openapi/editor/cells/EditorCell;" />
      <node id="1206462941961" at="169,0,176,0" concept="3" trace="createRefNodeList_o898y6_b3a0#(Ljetbrains/mps/openapi/editor/EditorContext;Lorg/jetbrains/mps/openapi/model/SNode;)Ljetbrains/mps/openapi/editor/cells/EditorCell;" />
      <node id="1206462941961" at="36,0,44,0" concept="3" trace="createCollection_o898y6_a#(Ljetbrains/mps/openapi/editor/EditorContext;Lorg/jetbrains/mps/openapi/model/SNode;)Ljetbrains/mps/openapi/editor/cells/EditorCell;" />
      <node id="1206462941961" at="59,0,69,0" concept="3" trace="createCollection_o898y6_a0a#(Ljetbrains/mps/openapi/editor/EditorContext;Lorg/jetbrains/mps/openapi/model/SNode;)Ljetbrains/mps/openapi/editor/cells/EditorCell;" />
      <node id="1206462941961" at="91,0,101,0" concept="3" trace="createCollection_o898y6_b0a#(Ljetbrains/mps/openapi/editor/EditorContext;Lorg/jetbrains/mps/openapi/model/SNode;)Ljetbrains/mps/openapi/editor/cells/EditorCell;" />
      <node id="1206462941961" at="122,0,132,0" concept="3" trace="createCollection_o898y6_c0a#(Ljetbrains/mps/openapi/editor/EditorContext;Lorg/jetbrains/mps/openapi/model/SNode;)Ljetbrains/mps/openapi/editor/cells/EditorCell;" />
      <node id="1206462941961" at="153,0,163,0" concept="3" trace="createCollection_o898y6_d0a#(Ljetbrains/mps/openapi/editor/EditorContext;Lorg/jetbrains/mps/openapi/model/SNode;)Ljetbrains/mps/openapi/editor/cells/EditorCell;" />
      <node id="1206462941961" at="198,132,209,7" concept="2" />
      <node id="1206462941961" at="211,0,223,0" concept="3" trace="createSeparatorCell#(Ljetbrains/mps/openapi/editor/EditorContext;Lorg/jetbrains/mps/openapi/model/SNode;Lorg/jetbrains/mps/openapi/model/SNode;)Ljetbrains/mps/openapi/editor/cells/EditorCell;" />
      <node id="1206462941961" at="198,0,211,0" concept="3" trace="installElementCellActions#(Lorg/jetbrains/mps/openapi/model/SNode;Lorg/jetbrains/mps/openapi/model/SNode;Ljetbrains/mps/openapi/editor/cells/EditorCell;Ljetbrains/mps/openapi/editor/EditorContext;)V" />
      <node id="1206462941961" at="44,0,59,0" concept="3" trace="createCollection_o898y6_a0#(Ljetbrains/mps/openapi/editor/EditorContext;Lorg/jetbrains/mps/openapi/model/SNode;)Ljetbrains/mps/openapi/editor/cells/EditorCell;" />
      <node id="1206462954939" at="107,0,122,0" concept="3" trace="createProperty_o898y6_b1a0#(Ljetbrains/mps/openapi/editor/EditorContext;Lorg/jetbrains/mps/openapi/model/SNode;)Ljetbrains/mps/openapi/editor/cells/EditorCell;" />
      <node id="4929591503636790824" at="138,0,153,0" concept="3" trace="createProperty_o898y6_b2a0#(Ljetbrains/mps/openapi/editor/EditorContext;Lorg/jetbrains/mps/openapi/model/SNode;)Ljetbrains/mps/openapi/editor/cells/EditorCell;" />
      <node id="1206462954936" at="75,0,91,0" concept="3" trace="createProperty_o898y6_b0a0#(Ljetbrains/mps/openapi/editor/EditorContext;Lorg/jetbrains/mps/openapi/model/SNode;)Ljetbrains/mps/openapi/editor/cells/EditorCell;" />
      <scope id="1206462941961" at="33,79,34,63" />
      <scope id="1206462941961" at="177,104,178,50" />
      <scope id="1206462941961" at="195,89,196,67" />
      <scope id="1206462941961" at="206,122,207,387" />
      <scope id="1206462954936" at="85,35,87,112">
        <var name="manager" id="1206462954936" />
      </scope>
      <scope id="1206462954939" at="116,35,118,112">
        <var name="manager" id="1206462954939" />
      </scope>
      <scope id="4929591503636790824" at="147,35,149,112">
        <var name="manager" id="4929591503636790824" />
      </scope>
      <scope id="1206462941961" at="180,66,182,93">
        <var name="listOwner" id="1206462941961" />
      </scope>
      <scope id="1206462941961" at="33,0,36,0">
        <var name="editorContext" id="1206462941961" />
        <var name="node" id="1206462941961" />
      </scope>
      <scope id="1206462941961" at="177,0,180,0">
>>>>>>> bd830ede
        <var name="childRole" id="1206462941961" />
        <var name="context" id="1206462941961" />
        <var name="ownerNode" id="1206462941961" />
      </scope>
<<<<<<< HEAD
      <scope id="1206462941961" at="200,0,203,0">
        <var name="editorContext" id="1206462941961" />
      </scope>
      <scope id="1206462941961" at="203,57,206,25">
        <var name="elementCell" id="1206462941961" />
      </scope>
      <scope id="1206462941961" at="217,34,220,80" />
      <scope id="1206462941961" at="37,0,41,0">
        <var name="context" id="1206462941961" />
        <var name="node" id="1206462941961" />
      </scope>
      <scope id="1206462954935" at="86,51,90,22">
        <var name="editorCell" id="1206462954935" />
      </scope>
      <scope id="1206462954938" at="119,51,123,22">
        <var name="editorCell" id="1206462954938" />
      </scope>
      <scope id="4929591503636790793" at="151,51,155,22">
        <var name="editorCell" id="4929591503636790793" />
      </scope>
      <scope id="1206462954941" at="183,51,187,22">
        <var name="editorCell" id="1206462954941" />
      </scope>
      <scope id="1206462941961" at="208,41,212,23">
        <var name="emptyCell" id="1206462941961" />
      </scope>
      <scope id="1206462954943" at="239,54,243,24">
        <var name="editorCell" id="1206462954943" />
      </scope>
      <scope id="1206462954944" at="246,49,250,22">
        <var name="editorCell" id="1206462954944" />
      </scope>
      <scope id="1206462941961" at="42,0,47,0" />
      <scope id="1206462941961" at="189,54,194,22">
        <var name="editorCell" id="1206462941961" />
        <var name="handler" id="1206462941961" />
      </scope>
      <scope id="1206462941961" at="203,0,208,0">
=======
      <scope id="1206462941961" at="184,86,187,25">
        <var name="elementCell" id="1206462941961" />
      </scope>
      <scope id="1206462941961" at="195,0,198,0">
        <var name="editorContext" id="1206462941961" />
        <var name="node" id="1206462941961" />
      </scope>
      <scope id="1206462941961" at="201,34,204,80" />
      <scope id="1206462954935" at="69,90,73,22">
        <var name="editorCell" id="1206462954935" />
      </scope>
      <scope id="1206462954938" at="101,90,105,22">
        <var name="editorCell" id="1206462954938" />
      </scope>
      <scope id="4929591503636790793" at="132,90,136,22">
        <var name="editorCell" id="4929591503636790793" />
      </scope>
      <scope id="1206462954941" at="163,90,167,22">
        <var name="editorCell" id="1206462954941" />
      </scope>
      <scope id="1206462941961" at="180,0,184,0">
        <var name="editorContext" id="1206462941961" />
      </scope>
      <scope id="1206462941961" at="189,68,193,23">
        <var name="emptyCell" id="1206462941961" />
      </scope>
      <scope id="1206462954943" at="223,93,227,24">
        <var name="editorCell" id="1206462954943" />
      </scope>
      <scope id="1206462954944" at="230,88,234,22">
        <var name="editorCell" id="1206462954944" />
      </scope>
      <scope id="1206462941961" at="169,93,174,22">
        <var name="editorCell" id="1206462941961" />
        <var name="handler" id="1206462941961" />
      </scope>
      <scope id="1206462941961" at="184,0,189,0">
        <var name="editorContext" id="1206462941961" />
>>>>>>> bd830ede
        <var name="elementNode" id="1206462941961" />
      </scope>
      <scope id="1206462954935" at="86,0,92,0" />
      <scope id="1206462954938" at="119,0,125,0" />
      <scope id="4929591503636790793" at="151,0,157,0" />
      <scope id="1206462954941" at="183,0,189,0" />
      <scope id="1206462941961" at="208,0,214,0" />
      <scope id="1206462954943" at="239,0,245,0" />
      <scope id="1206462954944" at="246,0,252,0" />
      <scope id="1206462941961" at="52,50,59,22">
        <var name="editorCell" id="1206462941961" />
      </scope>
<<<<<<< HEAD
      <scope id="1206462941961" at="189,0,196,0" />
      <scope id="1206462941961" at="76,52,84,22">
        <var name="editorCell" id="1206462941961" />
        <var name="style" id="1206462941961" />
      </scope>
      <scope id="1206462941961" at="109,52,117,22">
        <var name="editorCell" id="1206462941961" />
        <var name="style" id="1206462941961" />
      </scope>
      <scope id="1206462941961" at="141,52,149,22">
        <var name="editorCell" id="1206462941961" />
        <var name="style" id="1206462941961" />
      </scope>
      <scope id="1206462941961" at="173,52,181,22">
        <var name="editorCell" id="1206462941961" />
        <var name="style" id="1206462941961" />
      </scope>
      <scope id="1206462941961" at="52,0,61,0" />
      <scope id="1206462941961" at="215,96,224,9" />
      <scope id="1206462941961" at="228,75,237,24">
        <var name="editorCell" id="1206462941961" />
        <var name="style" id="1206462941961" />
      </scope>
      <scope id="1206462941961" at="76,0,86,0" />
      <scope id="1206462941961" at="109,0,119,0" />
      <scope id="1206462941961" at="141,0,151,0" />
      <scope id="1206462941961" at="173,0,183,0" />
      <scope id="1206462941961" at="214,86,225,7" />
      <scope id="1206462941961" at="227,0,239,0">
=======
      <scope id="1206462954935" at="69,0,75,0">
        <var name="editorContext" id="1206462954935" />
        <var name="node" id="1206462954935" />
      </scope>
      <scope id="1206462954938" at="101,0,107,0">
        <var name="editorContext" id="1206462954938" />
        <var name="node" id="1206462954938" />
      </scope>
      <scope id="4929591503636790793" at="132,0,138,0">
        <var name="editorContext" id="4929591503636790793" />
        <var name="node" id="4929591503636790793" />
      </scope>
      <scope id="1206462954941" at="163,0,169,0">
        <var name="editorContext" id="1206462954941" />
        <var name="node" id="1206462954941" />
      </scope>
      <scope id="1206462941961" at="189,0,195,0">
        <var name="editorContext" id="1206462941961" />
      </scope>
      <scope id="1206462954943" at="223,0,229,0">
        <var name="editorContext" id="1206462954943" />
        <var name="node" id="1206462954943" />
      </scope>
      <scope id="1206462954944" at="230,0,236,0">
        <var name="editorContext" id="1206462954944" />
        <var name="node" id="1206462954944" />
      </scope>
      <scope id="1206462941961" at="169,0,176,0">
        <var name="editorContext" id="1206462941961" />
        <var name="node" id="1206462941961" />
      </scope>
      <scope id="1206462941961" at="36,0,44,0">
        <var name="editorContext" id="1206462941961" />
        <var name="node" id="1206462941961" />
      </scope>
      <scope id="1206462941961" at="59,91,67,22">
        <var name="editorCell" id="1206462941961" />
        <var name="style" id="1206462941961" />
      </scope>
      <scope id="1206462941961" at="91,91,99,22">
        <var name="editorCell" id="1206462941961" />
        <var name="style" id="1206462941961" />
      </scope>
      <scope id="1206462941961" at="122,91,130,22">
        <var name="editorCell" id="1206462941961" />
        <var name="style" id="1206462941961" />
      </scope>
      <scope id="1206462941961" at="153,91,161,22">
        <var name="editorCell" id="1206462941961" />
        <var name="style" id="1206462941961" />
      </scope>
      <scope id="1206462941961" at="199,96,208,9" />
      <scope id="1206462941961" at="212,104,221,24">
        <var name="editorCell" id="1206462941961" />
        <var name="style" id="1206462941961" />
      </scope>
      <scope id="1206462941961" at="59,0,69,0">
        <var name="editorContext" id="1206462941961" />
        <var name="node" id="1206462941961" />
      </scope>
      <scope id="1206462941961" at="91,0,101,0">
        <var name="editorContext" id="1206462941961" />
        <var name="node" id="1206462941961" />
      </scope>
      <scope id="1206462941961" at="122,0,132,0">
        <var name="editorContext" id="1206462941961" />
        <var name="node" id="1206462941961" />
      </scope>
      <scope id="1206462941961" at="153,0,163,0">
        <var name="editorContext" id="1206462941961" />
        <var name="node" id="1206462941961" />
      </scope>
      <scope id="1206462941961" at="198,132,209,7" />
      <scope id="1206462941961" at="211,0,223,0">
        <var name="editorContext" id="1206462941961" />
>>>>>>> bd830ede
        <var name="nextNode" id="1206462941961" />
        <var name="prevNode" id="1206462941961" />
      </scope>
      <scope id="1206462941961" at="61,51,74,22">
        <var name="editorCell" id="1206462941961" />
        <var name="style" id="1206462941961" />
      </scope>
<<<<<<< HEAD
      <scope id="1206462941961" at="214,0,227,0">
        <var name="elementCell" id="1206462941961" />
        <var name="elementNode" id="1206462941961" />
      </scope>
      <scope id="1206462954939" at="125,51,139,22">
=======
      <scope id="1206462954939" at="107,90,120,22">
>>>>>>> bd830ede
        <var name="attributeConcept" id="1206462954939" />
        <var name="editorCell" id="1206462954939" />
        <var name="provider" id="1206462954939" />
      </scope>
<<<<<<< HEAD
      <scope id="4929591503636790824" at="157,51,171,22">
=======
      <scope id="4929591503636790824" at="138,90,151,22">
>>>>>>> bd830ede
        <var name="attributeConcept" id="4929591503636790824" />
        <var name="editorCell" id="4929591503636790824" />
        <var name="provider" id="4929591503636790824" />
      </scope>
<<<<<<< HEAD
      <scope id="1206462941961" at="61,0,76,0" />
      <scope id="1206462954936" at="92,51,107,22">
=======
      <scope id="1206462941961" at="198,0,211,0">
        <var name="editorContext" id="1206462941961" />
        <var name="elementCell" id="1206462941961" />
        <var name="elementNode" id="1206462941961" />
        <var name="listOwner" id="1206462941961" />
      </scope>
      <scope id="1206462954936" at="75,90,89,22">
>>>>>>> bd830ede
        <var name="attributeConcept" id="1206462954936" />
        <var name="editorCell" id="1206462954936" />
        <var name="provider" id="1206462954936" />
      </scope>
<<<<<<< HEAD
      <scope id="1206462954939" at="125,0,141,0" />
      <scope id="4929591503636790824" at="157,0,173,0" />
      <scope id="1206462954936" at="92,0,109,0" />
      <unit id="1206462941961" at="196,0,246,0" name="jetbrains.mps.transformation.test.inputLang.editor.InputNode_C_EditorBuilder_a$inputChildListHandler_o898y6_b3a0" />
      <unit id="1206462941961" at="33,0,253,0" name="jetbrains.mps.transformation.test.inputLang.editor.InputNode_C_EditorBuilder_a" />
=======
      <scope id="1206462941961" at="44,0,59,0">
        <var name="editorContext" id="1206462941961" />
        <var name="node" id="1206462941961" />
      </scope>
      <scope id="1206462954939" at="107,0,122,0">
        <var name="editorContext" id="1206462954939" />
        <var name="node" id="1206462954939" />
      </scope>
      <scope id="4929591503636790824" at="138,0,153,0">
        <var name="editorContext" id="4929591503636790824" />
        <var name="node" id="4929591503636790824" />
      </scope>
      <scope id="1206462954936" at="75,0,91,0">
        <var name="editorContext" id="1206462954936" />
        <var name="node" id="1206462954936" />
      </scope>
      <unit id="1206462941961" at="176,0,230,0" name="jetbrains.mps.transformation.test.inputLang.editor.InputNode_C_Editor$inputChildListHandler_o898y6_b3a0" />
      <unit id="1206462941961" at="32,0,237,0" name="jetbrains.mps.transformation.test.inputLang.editor.InputNode_C_Editor" />
>>>>>>> bd830ede
    </file>
  </root>
  <root nodeRef="r:00000000-0000-4000-0000-011c895905f3(jetbrains.mps.transformation.test.inputLang.editor)/1209149470410">
    <file name="InputRootWithStatementList_Editor.java">
<<<<<<< HEAD
      <node id="1209149470410" at="11,79,12,92" concept="6" />
      <node id="1209149470410" at="11,0,14,0" concept="4" trace="createEditorCell#(Ljetbrains/mps/openapi/editor/EditorContext;Lorg/jetbrains/mps/openapi/model/SNode;)Ljetbrains/mps/openapi/editor/cells/EditorCell;" />
      <scope id="1209149470410" at="11,79,12,92" />
      <scope id="1209149470410" at="11,0,14,0">
        <var name="editorContext" id="1209149470410" />
        <var name="node" id="1209149470410" />
      </scope>
      <unit id="1209149470410" at="10,0,15,0" name="jetbrains.mps.transformation.test.inputLang.editor.InputRootWithStatementList_Editor" />
    </file>
    <file name="InputRootWithStatementList_EditorBuilder_a.java">
      <node id="1209149470410" at="31,106,32,19" concept="9" />
      <node id="1209149470410" at="32,19,33,18" concept="1" />
      <node id="1209149470410" at="38,26,39,18" concept="6" />
      <node id="1209149470410" at="42,39,43,39" concept="6" />
      <node id="1209149470410" at="46,50,47,104" concept="5" />
      <node id="1209149470410" at="47,104,48,48" concept="1" />
      <node id="1209149470410" at="48,48,49,28" concept="1" />
      <node id="1209149470410" at="49,28,50,65" concept="1" />
      <node id="1209149470410" at="50,65,51,59" concept="1" />
      <node id="1209149470410" at="51,59,52,59" concept="1" />
      <node id="1209149470410" at="52,59,53,57" concept="1" />
      <node id="1209149470410" at="53,57,54,57" concept="1" />
      <node id="1209149470410" at="54,57,55,59" concept="1" />
      <node id="1209149470410" at="55,59,56,22" concept="6" />
      <node id="1209149470410" at="58,51,59,106" concept="5" />
      <node id="1209149470410" at="59,106,60,49" concept="1" />
      <node id="1209149470410" at="60,49,61,34" concept="5" />
      <node id="1209149470410" at="61,34,62,49" concept="1" />
      <node id="1209149470410" at="62,49,63,40" concept="1" />
      <node id="1209149470410" at="63,40,64,58" concept="1" />
      <node id="1209149470410" at="64,58,65,58" concept="1" />
      <node id="1209149470410" at="65,58,66,58" concept="1" />
      <node id="1209149470410" at="66,58,67,22" concept="6" />
      <node id="1209149519260" at="69,50,70,103" concept="5" />
      <node id="1209149519260" at="70,103,71,48" concept="1" />
      <node id="1209149519260" at="71,48,72,34" concept="1" />
      <node id="1209149519260" at="72,34,73,22" concept="6" />
      <node id="1209149519261" at="75,50,76,94" concept="5" />
      <node id="1209149519261" at="76,94,77,48" concept="1" />
      <node id="1209149519261" at="77,48,78,34" concept="1" />
      <node id="1209149519261" at="78,34,79,22" concept="6" />
      <node id="1209149519262" at="81,50,82,89" concept="5" />
      <node id="1209149519262" at="82,89,83,29" concept="1" />
      <node id="1209149519262" at="83,29,84,42" concept="1" />
      <node id="1209149519262" at="84,42,85,26" concept="5" />
      <node id="1209149519262" at="85,26,86,63" concept="1" />
      <node id="1209149519262" at="86,63,87,42" concept="1" />
      <node id="1209149519262" at="87,42,88,73" concept="1" />
      <node id="1209149519262" at="88,73,89,57" concept="5" />
      <node id="1209149519262" at="89,57,90,59" concept="5" />
      <node id="1209149519262" at="91,35,92,87" concept="5" />
      <node id="1209149519262" at="92,87,93,94" concept="6" />
      <node id="1209149519262" at="94,10,95,22" concept="6" />
      <node id="1209149470410" at="97,51,98,106" concept="5" />
      <node id="1209149470410" at="98,106,99,49" concept="1" />
      <node id="1209149470410" at="99,49,100,34" concept="5" />
      <node id="1209149470410" at="100,34,101,49" concept="1" />
      <node id="1209149470410" at="101,49,102,40" concept="1" />
      <node id="1209149470410" at="102,40,103,58" concept="1" />
      <node id="1209149470410" at="103,58,104,58" concept="1" />
      <node id="1209149470410" at="104,58,105,58" concept="1" />
      <node id="1209149470410" at="105,58,106,22" concept="6" />
      <node id="1209149519264" at="108,50,109,102" concept="5" />
      <node id="1209149519264" at="109,102,110,48" concept="1" />
      <node id="1209149519264" at="110,48,111,34" concept="1" />
      <node id="1209149519264" at="111,34,112,22" concept="6" />
      <node id="1209149519265" at="114,50,115,94" concept="5" />
      <node id="1209149519265" at="115,94,116,48" concept="1" />
      <node id="1209149519265" at="116,48,117,34" concept="1" />
      <node id="1209149519265" at="117,34,118,22" concept="6" />
      <node id="1209149519266" at="120,50,121,89" concept="5" />
      <node id="1209149519266" at="121,89,122,34" concept="1" />
      <node id="1209149519266" at="122,34,123,47" concept="1" />
      <node id="1209149519266" at="123,47,124,26" concept="5" />
      <node id="1209149519266" at="124,26,125,63" concept="1" />
      <node id="1209149519266" at="125,63,126,47" concept="1" />
      <node id="1209149519266" at="126,47,127,73" concept="1" />
      <node id="1209149519266" at="127,73,128,57" concept="5" />
      <node id="1209149519266" at="128,57,129,59" concept="5" />
      <node id="1209149519266" at="130,35,131,87" concept="5" />
      <node id="1209149519266" at="131,87,132,94" concept="6" />
      <node id="1209149519266" at="133,10,134,22" concept="6" />
      <node id="1209149519267" at="136,49,137,93" concept="5" />
      <node id="1209149519267" at="137,93,138,47" concept="1" />
      <node id="1209149519267" at="138,47,139,34" concept="1" />
      <node id="1209149519267" at="139,34,140,22" concept="6" />
      <node id="1209149519268" at="142,49,143,108" concept="5" />
      <node id="1209149519268" at="143,108,144,47" concept="1" />
      <node id="1209149519268" at="144,47,145,34" concept="1" />
      <node id="1209149519268" at="145,34,146,22" concept="6" />
      <node id="1209149470410" at="148,51,149,106" concept="5" />
      <node id="1209149470410" at="149,106,150,49" concept="1" />
      <node id="1209149470410" at="150,49,151,34" concept="5" />
      <node id="1209149470410" at="151,34,152,49" concept="1" />
      <node id="1209149470410" at="152,49,153,40" concept="1" />
      <node id="1209149470410" at="153,40,154,60" concept="1" />
      <node id="1209149470410" at="154,60,155,57" concept="1" />
      <node id="1209149470410" at="155,57,156,22" concept="6" />
      <node id="1209149574412" at="158,52,159,85" concept="5" />
      <node id="1209149574412" at="159,85,160,22" concept="6" />
      <node id="1209149470410" at="162,49,163,285" concept="5" />
      <node id="1209149470410" at="163,285,164,33" concept="6" />
      <node id="1209149470410" at="167,128,168,49" concept="9" />
      <node id="1209149470410" at="170,55,171,59" concept="5" />
      <node id="1209149470410" at="171,59,172,41" concept="1" />
      <node id="1209149470410" at="172,41,173,24" concept="6" />
      <node id="1209149470410" at="176,118,177,381" concept="1" />
      <node id="1209149470410" at="179,41,180,44" concept="1" />
      <node id="1209149470410" at="184,44,185,54" concept="5" />
      <node id="1209149470410" at="185,54,186,50" concept="1" />
      <node id="1209149470410" at="186,50,187,0" concept="8" />
      <node id="1209149470410" at="187,0,188,40" concept="1" />
      <node id="1209149470410" at="188,40,189,24" concept="6" />
      <node id="1209149470410" at="191,40,192,34" concept="6" />
      <node id="1209149470410" at="28,0,30,0" concept="2" trace="myNode" />
      <node id="1209149470410" at="42,0,45,0" concept="4" trace="createCell#()Ljetbrains/mps/openapi/editor/cells/EditorCell;" />
      <node id="1209149470410" at="167,0,170,0" concept="0" trace="statementListSingleRoleHandler_9a4nm0_b4a#(Lorg/jetbrains/mps/openapi/model/SNode;Lorg/jetbrains/mps/openapi/language/SContainmentLink;Ljetbrains/mps/openapi/editor/EditorContext;)V" />
      <node id="1209149470410" at="175,70,178,7" concept="3" />
      <node id="1209149470410" at="178,7,181,7" concept="3" />
      <node id="1209149470410" at="191,0,194,0" concept="4" trace="getNoTargetText#()Ljava/lang/String;" />
      <node id="1209149470410" at="31,0,35,0" concept="0" trace="InputRootWithStatementList_EditorBuilder_a#(Ljetbrains/mps/openapi/editor/EditorContext;Lorg/jetbrains/mps/openapi/model/SNode;)V" />
      <node id="1209149574412" at="158,0,162,0" concept="4" trace="createIndentCell_9a4nm0_a4a#()Ljetbrains/mps/openapi/editor/cells/EditorCell;" />
      <node id="1209149470410" at="162,0,166,0" concept="4" trace="createRefNode_9a4nm0_b4a#()Ljetbrains/mps/openapi/editor/cells/EditorCell;" />
      <node id="1209149470410" at="36,0,41,0" concept="4" trace="getNode#()Lorg/jetbrains/mps/openapi/model/SNode;" />
      <node id="1209149519262" at="90,59,95,22" concept="3" />
      <node id="1209149519266" at="129,59,134,22" concept="3" />
      <node id="1209149470410" at="170,0,175,0" concept="4" trace="createChildCell#(Lorg/jetbrains/mps/openapi/model/SNode;)Ljetbrains/mps/openapi/editor/cells/EditorCell;" />
      <node id="1209149519260" at="69,0,75,0" concept="4" trace="createConstant_9a4nm0_a0a#()Ljetbrains/mps/openapi/editor/cells/EditorCell;" />
      <node id="1209149519261" at="75,0,81,0" concept="4" trace="createConstant_9a4nm0_b0a#()Ljetbrains/mps/openapi/editor/cells/EditorCell;" />
      <node id="1209149519264" at="108,0,114,0" concept="4" trace="createConstant_9a4nm0_a1a#()Ljetbrains/mps/openapi/editor/cells/EditorCell;" />
      <node id="1209149519265" at="114,0,120,0" concept="4" trace="createConstant_9a4nm0_b1a#()Ljetbrains/mps/openapi/editor/cells/EditorCell;" />
      <node id="1209149519267" at="136,0,142,0" concept="4" trace="createConstant_9a4nm0_c0#()Ljetbrains/mps/openapi/editor/cells/EditorCell;" />
      <node id="1209149519268" at="142,0,148,0" concept="4" trace="createConstant_9a4nm0_d0#()Ljetbrains/mps/openapi/editor/cells/EditorCell;" />
      <node id="1209149470410" at="175,0,183,0" concept="4" trace="installCellInfo#(Lorg/jetbrains/mps/openapi/model/SNode;Ljetbrains/mps/openapi/editor/cells/EditorCell;)V" />
      <node id="1209149470410" at="183,0,191,0" concept="4" trace="createEmptyCell#()Ljetbrains/mps/openapi/editor/cells/EditorCell;" />
      <node id="1209149470410" at="148,0,158,0" concept="4" trace="createCollection_9a4nm0_e0#()Ljetbrains/mps/openapi/editor/cells/EditorCell;" />
      <node id="1209149470410" at="58,0,69,0" concept="4" trace="createCollection_9a4nm0_a0#()Ljetbrains/mps/openapi/editor/cells/EditorCell;" />
      <node id="1209149470410" at="97,0,108,0" concept="4" trace="createCollection_9a4nm0_b0#()Ljetbrains/mps/openapi/editor/cells/EditorCell;" />
      <node id="1209149470410" at="46,0,58,0" concept="4" trace="createCollection_9a4nm0_a#()Ljetbrains/mps/openapi/editor/cells/EditorCell;" />
      <node id="1209149519262" at="81,0,97,0" concept="4" trace="createProperty_9a4nm0_c0a#()Ljetbrains/mps/openapi/editor/cells/EditorCell;" />
      <node id="1209149519266" at="120,0,136,0" concept="4" trace="createProperty_9a4nm0_c1a#()Ljetbrains/mps/openapi/editor/cells/EditorCell;" />
      <scope id="1209149470410" at="38,26,39,18" />
      <scope id="1209149470410" at="42,39,43,39" />
      <scope id="1209149470410" at="167,128,168,49" />
      <scope id="1209149470410" at="176,118,177,381" />
      <scope id="1209149470410" at="179,41,180,44" />
      <scope id="1209149470410" at="191,40,192,34" />
      <scope id="1209149470410" at="31,106,33,18" />
      <scope id="1209149519262" at="91,35,93,94">
        <var name="manager" id="1209149519262" />
      </scope>
      <scope id="1209149519266" at="130,35,132,94">
        <var name="manager" id="1209149519266" />
      </scope>
      <scope id="1209149574412" at="158,52,160,22">
        <var name="editorCell" id="1209149574412" />
      </scope>
      <scope id="1209149470410" at="162,49,164,33">
        <var name="provider" id="1209149470410" />
      </scope>
      <scope id="1209149470410" at="42,0,45,0" />
      <scope id="1209149470410" at="167,0,170,0">
=======
      <node id="1209149470410" at="27,79,28,63" concept="5" />
      <node id="1209149470410" at="30,89,31,97" concept="4" />
      <node id="1209149470410" at="31,97,32,48" concept="1" />
      <node id="1209149470410" at="32,48,33,28" concept="1" />
      <node id="1209149470410" at="33,28,34,83" concept="1" />
      <node id="1209149470410" at="34,83,35,83" concept="1" />
      <node id="1209149470410" at="35,83,36,81" concept="1" />
      <node id="1209149470410" at="36,81,37,81" concept="1" />
      <node id="1209149470410" at="37,81,38,83" concept="1" />
      <node id="1209149470410" at="38,83,39,22" concept="5" />
      <node id="1209149470410" at="41,90,42,99" concept="4" />
      <node id="1209149470410" at="42,99,43,49" concept="1" />
      <node id="1209149470410" at="43,49,44,34" concept="4" />
      <node id="1209149470410" at="44,34,45,52" concept="1" />
      <node id="1209149470410" at="45,52,46,40" concept="1" />
      <node id="1209149470410" at="46,40,47,82" concept="1" />
      <node id="1209149470410" at="47,82,48,82" concept="1" />
      <node id="1209149470410" at="48,82,49,82" concept="1" />
      <node id="1209149470410" at="49,82,50,22" concept="5" />
      <node id="1209149519260" at="52,89,53,96" concept="4" />
      <node id="1209149519260" at="53,96,54,48" concept="1" />
      <node id="1209149519260" at="54,48,55,34" concept="1" />
      <node id="1209149519260" at="55,34,56,22" concept="5" />
      <node id="1209149519261" at="58,89,59,87" concept="4" />
      <node id="1209149519261" at="59,87,60,48" concept="1" />
      <node id="1209149519261" at="60,48,61,34" concept="1" />
      <node id="1209149519261" at="61,34,62,22" concept="5" />
      <node id="1209149519262" at="64,89,65,82" concept="4" />
      <node id="1209149519262" at="65,82,66,29" concept="1" />
      <node id="1209149519262" at="66,29,67,42" concept="1" />
      <node id="1209149519262" at="67,42,68,26" concept="4" />
      <node id="1209149519262" at="68,26,69,58" concept="1" />
      <node id="1209149519262" at="69,58,70,42" concept="1" />
      <node id="1209149519262" at="70,42,71,73" concept="1" />
      <node id="1209149519262" at="71,73,72,57" concept="4" />
      <node id="1209149519262" at="73,35,74,82" concept="4" />
      <node id="1209149519262" at="74,82,75,112" concept="5" />
      <node id="1209149519262" at="76,10,77,22" concept="5" />
      <node id="1209149470410" at="79,90,80,99" concept="4" />
      <node id="1209149470410" at="80,99,81,49" concept="1" />
      <node id="1209149470410" at="81,49,82,34" concept="4" />
      <node id="1209149470410" at="82,34,83,52" concept="1" />
      <node id="1209149470410" at="83,52,84,40" concept="1" />
      <node id="1209149470410" at="84,40,85,82" concept="1" />
      <node id="1209149470410" at="85,82,86,82" concept="1" />
      <node id="1209149470410" at="86,82,87,82" concept="1" />
      <node id="1209149470410" at="87,82,88,22" concept="5" />
      <node id="1209149519264" at="90,89,91,95" concept="4" />
      <node id="1209149519264" at="91,95,92,48" concept="1" />
      <node id="1209149519264" at="92,48,93,34" concept="1" />
      <node id="1209149519264" at="93,34,94,22" concept="5" />
      <node id="1209149519265" at="96,89,97,87" concept="4" />
      <node id="1209149519265" at="97,87,98,48" concept="1" />
      <node id="1209149519265" at="98,48,99,34" concept="1" />
      <node id="1209149519265" at="99,34,100,22" concept="5" />
      <node id="1209149519266" at="102,89,103,82" concept="4" />
      <node id="1209149519266" at="103,82,104,34" concept="1" />
      <node id="1209149519266" at="104,34,105,47" concept="1" />
      <node id="1209149519266" at="105,47,106,26" concept="4" />
      <node id="1209149519266" at="106,26,107,58" concept="1" />
      <node id="1209149519266" at="107,58,108,47" concept="1" />
      <node id="1209149519266" at="108,47,109,73" concept="1" />
      <node id="1209149519266" at="109,73,110,57" concept="4" />
      <node id="1209149519266" at="111,35,112,82" concept="4" />
      <node id="1209149519266" at="112,82,113,112" concept="5" />
      <node id="1209149519266" at="114,10,115,22" concept="5" />
      <node id="1209149519267" at="117,88,118,86" concept="4" />
      <node id="1209149519267" at="118,86,119,47" concept="1" />
      <node id="1209149519267" at="119,47,120,34" concept="1" />
      <node id="1209149519267" at="120,34,121,22" concept="5" />
      <node id="1209149519268" at="123,88,124,101" concept="4" />
      <node id="1209149519268" at="124,101,125,47" concept="1" />
      <node id="1209149519268" at="125,47,126,34" concept="1" />
      <node id="1209149519268" at="126,34,127,22" concept="5" />
      <node id="1209149470410" at="129,90,130,99" concept="4" />
      <node id="1209149470410" at="130,99,131,49" concept="1" />
      <node id="1209149470410" at="131,49,132,34" concept="4" />
      <node id="1209149470410" at="132,34,133,52" concept="1" />
      <node id="1209149470410" at="133,52,134,40" concept="1" />
      <node id="1209149470410" at="134,40,135,84" concept="1" />
      <node id="1209149470410" at="135,84,136,81" concept="1" />
      <node id="1209149470410" at="136,81,137,22" concept="5" />
      <node id="1209149574412" at="139,91,140,78" concept="4" />
      <node id="1209149574412" at="140,78,141,22" concept="5" />
      <node id="1209149470410" at="143,88,144,269" concept="4" />
      <node id="1209149470410" at="144,269,145,33" concept="5" />
      <node id="1209149470410" at="148,128,149,49" concept="7" />
      <node id="1209149470410" at="151,55,152,59" concept="4" />
      <node id="1209149470410" at="152,59,153,41" concept="1" />
      <node id="1209149470410" at="153,41,154,24" concept="5" />
      <node id="1209149470410" at="157,118,158,379" concept="1" />
      <node id="1209149470410" at="160,41,161,44" concept="1" />
      <node id="1209149470410" at="165,44,166,54" concept="4" />
      <node id="1209149470410" at="166,54,167,50" concept="1" />
      <node id="1209149470410" at="167,50,168,0" concept="6" />
      <node id="1209149470410" at="168,0,169,40" concept="1" />
      <node id="1209149470410" at="169,40,170,24" concept="5" />
      <node id="1209149470410" at="172,40,173,34" concept="5" />
      <node id="1209149470410" at="27,0,30,0" concept="3" trace="createEditorCell#(Ljetbrains/mps/openapi/editor/EditorContext;Lorg/jetbrains/mps/openapi/model/SNode;)Ljetbrains/mps/openapi/editor/cells/EditorCell;" />
      <node id="1209149470410" at="148,0,151,0" concept="0" trace="statementListSingleRoleHandler_9a4nm0_b4a#(Lorg/jetbrains/mps/openapi/model/SNode;Lorg/jetbrains/mps/openapi/language/SContainmentLink;Ljetbrains/mps/openapi/editor/EditorContext;)V" />
      <node id="1209149470410" at="156,70,159,7" concept="2" />
      <node id="1209149470410" at="159,7,162,7" concept="2" />
      <node id="1209149470410" at="172,0,175,0" concept="3" trace="getNoTargetText#()Ljava/lang/String;" />
      <node id="1209149574412" at="139,0,143,0" concept="3" trace="createIndentCell_9a4nm0_a4a#(Ljetbrains/mps/openapi/editor/EditorContext;Lorg/jetbrains/mps/openapi/model/SNode;)Ljetbrains/mps/openapi/editor/cells/EditorCell;" />
      <node id="1209149470410" at="143,0,147,0" concept="3" trace="createRefNode_9a4nm0_b4a#(Ljetbrains/mps/openapi/editor/EditorContext;Lorg/jetbrains/mps/openapi/model/SNode;)Ljetbrains/mps/openapi/editor/cells/EditorCell;" />
      <node id="1209149519262" at="72,57,77,22" concept="2" />
      <node id="1209149519266" at="110,57,115,22" concept="2" />
      <node id="1209149470410" at="151,0,156,0" concept="3" trace="createChildCell#(Lorg/jetbrains/mps/openapi/model/SNode;)Ljetbrains/mps/openapi/editor/cells/EditorCell;" />
      <node id="1209149519260" at="52,0,58,0" concept="3" trace="createConstant_9a4nm0_a0a#(Ljetbrains/mps/openapi/editor/EditorContext;Lorg/jetbrains/mps/openapi/model/SNode;)Ljetbrains/mps/openapi/editor/cells/EditorCell;" />
      <node id="1209149519261" at="58,0,64,0" concept="3" trace="createConstant_9a4nm0_b0a#(Ljetbrains/mps/openapi/editor/EditorContext;Lorg/jetbrains/mps/openapi/model/SNode;)Ljetbrains/mps/openapi/editor/cells/EditorCell;" />
      <node id="1209149519264" at="90,0,96,0" concept="3" trace="createConstant_9a4nm0_a1a#(Ljetbrains/mps/openapi/editor/EditorContext;Lorg/jetbrains/mps/openapi/model/SNode;)Ljetbrains/mps/openapi/editor/cells/EditorCell;" />
      <node id="1209149519265" at="96,0,102,0" concept="3" trace="createConstant_9a4nm0_b1a#(Ljetbrains/mps/openapi/editor/EditorContext;Lorg/jetbrains/mps/openapi/model/SNode;)Ljetbrains/mps/openapi/editor/cells/EditorCell;" />
      <node id="1209149519267" at="117,0,123,0" concept="3" trace="createConstant_9a4nm0_c0#(Ljetbrains/mps/openapi/editor/EditorContext;Lorg/jetbrains/mps/openapi/model/SNode;)Ljetbrains/mps/openapi/editor/cells/EditorCell;" />
      <node id="1209149519268" at="123,0,129,0" concept="3" trace="createConstant_9a4nm0_d0#(Ljetbrains/mps/openapi/editor/EditorContext;Lorg/jetbrains/mps/openapi/model/SNode;)Ljetbrains/mps/openapi/editor/cells/EditorCell;" />
      <node id="1209149470410" at="156,0,164,0" concept="3" trace="installCellInfo#(Lorg/jetbrains/mps/openapi/model/SNode;Ljetbrains/mps/openapi/editor/cells/EditorCell;)V" />
      <node id="1209149470410" at="164,0,172,0" concept="3" trace="createEmptyCell#()Ljetbrains/mps/openapi/editor/cells/EditorCell;" />
      <node id="1209149470410" at="129,0,139,0" concept="3" trace="createCollection_9a4nm0_e0#(Ljetbrains/mps/openapi/editor/EditorContext;Lorg/jetbrains/mps/openapi/model/SNode;)Ljetbrains/mps/openapi/editor/cells/EditorCell;" />
      <node id="1209149470410" at="30,0,41,0" concept="3" trace="createCollection_9a4nm0_a#(Ljetbrains/mps/openapi/editor/EditorContext;Lorg/jetbrains/mps/openapi/model/SNode;)Ljetbrains/mps/openapi/editor/cells/EditorCell;" />
      <node id="1209149470410" at="41,0,52,0" concept="3" trace="createCollection_9a4nm0_a0#(Ljetbrains/mps/openapi/editor/EditorContext;Lorg/jetbrains/mps/openapi/model/SNode;)Ljetbrains/mps/openapi/editor/cells/EditorCell;" />
      <node id="1209149470410" at="79,0,90,0" concept="3" trace="createCollection_9a4nm0_b0#(Ljetbrains/mps/openapi/editor/EditorContext;Lorg/jetbrains/mps/openapi/model/SNode;)Ljetbrains/mps/openapi/editor/cells/EditorCell;" />
      <node id="1209149519262" at="64,0,79,0" concept="3" trace="createProperty_9a4nm0_c0a#(Ljetbrains/mps/openapi/editor/EditorContext;Lorg/jetbrains/mps/openapi/model/SNode;)Ljetbrains/mps/openapi/editor/cells/EditorCell;" />
      <node id="1209149519266" at="102,0,117,0" concept="3" trace="createProperty_9a4nm0_c1a#(Ljetbrains/mps/openapi/editor/EditorContext;Lorg/jetbrains/mps/openapi/model/SNode;)Ljetbrains/mps/openapi/editor/cells/EditorCell;" />
      <scope id="1209149470410" at="27,79,28,63" />
      <scope id="1209149470410" at="148,128,149,49" />
      <scope id="1209149470410" at="157,118,158,379" />
      <scope id="1209149470410" at="160,41,161,44" />
      <scope id="1209149470410" at="172,40,173,34" />
      <scope id="1209149519262" at="73,35,75,112">
        <var name="manager" id="1209149519262" />
      </scope>
      <scope id="1209149519266" at="111,35,113,112">
        <var name="manager" id="1209149519266" />
      </scope>
      <scope id="1209149574412" at="139,91,141,22">
        <var name="editorCell" id="1209149574412" />
      </scope>
      <scope id="1209149470410" at="143,88,145,33">
        <var name="provider" id="1209149470410" />
      </scope>
      <scope id="1209149470410" at="27,0,30,0">
        <var name="editorContext" id="1209149470410" />
        <var name="node" id="1209149470410" />
      </scope>
      <scope id="1209149470410" at="148,0,151,0">
>>>>>>> bd830ede
        <var name="containmentLink" id="1209149470410" />
        <var name="context" id="1209149470410" />
        <var name="ownerNode" id="1209149470410" />
      </scope>
<<<<<<< HEAD
      <scope id="1209149470410" at="170,55,173,24">
        <var name="editorCell" id="1209149470410" />
      </scope>
      <scope id="1209149470410" at="191,0,194,0" />
      <scope id="1209149470410" at="31,0,35,0">
        <var name="context" id="1209149470410" />
        <var name="node" id="1209149470410" />
      </scope>
      <scope id="1209149519260" at="69,50,73,22">
=======
      <scope id="1209149470410" at="151,55,154,24">
        <var name="editorCell" id="1209149470410" />
      </scope>
      <scope id="1209149470410" at="172,0,175,0" />
      <scope id="1209149519260" at="52,89,56,22">
>>>>>>> bd830ede
        <var name="editorCell" id="1209149519260" />
      </scope>
      <scope id="1209149519261" at="75,50,79,22">
        <var name="editorCell" id="1209149519261" />
      </scope>
<<<<<<< HEAD
      <scope id="1209149519264" at="108,50,112,22">
        <var name="editorCell" id="1209149519264" />
      </scope>
      <scope id="1209149519265" at="114,50,118,22">
        <var name="editorCell" id="1209149519265" />
      </scope>
      <scope id="1209149519267" at="136,49,140,22">
        <var name="editorCell" id="1209149519267" />
      </scope>
      <scope id="1209149519268" at="142,49,146,22">
        <var name="editorCell" id="1209149519268" />
      </scope>
      <scope id="1209149574412" at="158,0,162,0" />
      <scope id="1209149470410" at="162,0,166,0" />
      <scope id="1209149470410" at="36,0,41,0" />
      <scope id="1209149470410" at="170,0,175,0">
        <var name="child" id="1209149470410" />
      </scope>
      <scope id="1209149470410" at="184,44,189,24">
        <var name="editorCell" id="1209149470410" />
      </scope>
      <scope id="1209149519260" at="69,0,75,0" />
      <scope id="1209149519261" at="75,0,81,0" />
      <scope id="1209149519264" at="108,0,114,0" />
      <scope id="1209149519265" at="114,0,120,0" />
      <scope id="1209149519267" at="136,0,142,0" />
      <scope id="1209149519268" at="142,0,148,0" />
      <scope id="1209149470410" at="175,70,181,7" />
      <scope id="1209149470410" at="148,51,156,22">
        <var name="editorCell" id="1209149470410" />
        <var name="style" id="1209149470410" />
      </scope>
      <scope id="1209149470410" at="175,0,183,0">
        <var name="child" id="1209149470410" />
        <var name="editorCell" id="1209149470410" />
      </scope>
      <scope id="1209149470410" at="183,0,191,0" />
      <scope id="1209149470410" at="58,51,67,22">
        <var name="editorCell" id="1209149470410" />
        <var name="style" id="1209149470410" />
      </scope>
      <scope id="1209149470410" at="97,51,106,22">
        <var name="editorCell" id="1209149470410" />
        <var name="style" id="1209149470410" />
      </scope>
      <scope id="1209149470410" at="46,50,56,22">
        <var name="editorCell" id="1209149470410" />
      </scope>
      <scope id="1209149470410" at="148,0,158,0" />
      <scope id="1209149470410" at="58,0,69,0" />
      <scope id="1209149470410" at="97,0,108,0" />
      <scope id="1209149470410" at="46,0,58,0" />
      <scope id="1209149519262" at="81,50,95,22">
=======
      <scope id="1209149519264" at="90,89,94,22">
        <var name="editorCell" id="1209149519264" />
      </scope>
      <scope id="1209149519265" at="96,89,100,22">
        <var name="editorCell" id="1209149519265" />
      </scope>
      <scope id="1209149519267" at="117,88,121,22">
        <var name="editorCell" id="1209149519267" />
      </scope>
      <scope id="1209149519268" at="123,88,127,22">
        <var name="editorCell" id="1209149519268" />
      </scope>
      <scope id="1209149574412" at="139,0,143,0">
        <var name="editorContext" id="1209149574412" />
        <var name="node" id="1209149574412" />
      </scope>
      <scope id="1209149470410" at="143,0,147,0">
        <var name="editorContext" id="1209149470410" />
        <var name="node" id="1209149470410" />
      </scope>
      <scope id="1209149470410" at="151,0,156,0">
        <var name="child" id="1209149470410" />
      </scope>
      <scope id="1209149470410" at="165,44,170,24">
        <var name="editorCell" id="1209149470410" />
      </scope>
      <scope id="1209149519260" at="52,0,58,0">
        <var name="editorContext" id="1209149519260" />
        <var name="node" id="1209149519260" />
      </scope>
      <scope id="1209149519261" at="58,0,64,0">
        <var name="editorContext" id="1209149519261" />
        <var name="node" id="1209149519261" />
      </scope>
      <scope id="1209149519264" at="90,0,96,0">
        <var name="editorContext" id="1209149519264" />
        <var name="node" id="1209149519264" />
      </scope>
      <scope id="1209149519265" at="96,0,102,0">
        <var name="editorContext" id="1209149519265" />
        <var name="node" id="1209149519265" />
      </scope>
      <scope id="1209149519267" at="117,0,123,0">
        <var name="editorContext" id="1209149519267" />
        <var name="node" id="1209149519267" />
      </scope>
      <scope id="1209149519268" at="123,0,129,0">
        <var name="editorContext" id="1209149519268" />
        <var name="node" id="1209149519268" />
      </scope>
      <scope id="1209149470410" at="156,70,162,7" />
      <scope id="1209149470410" at="129,90,137,22">
        <var name="editorCell" id="1209149470410" />
        <var name="style" id="1209149470410" />
      </scope>
      <scope id="1209149470410" at="156,0,164,0">
        <var name="child" id="1209149470410" />
        <var name="editorCell" id="1209149470410" />
      </scope>
      <scope id="1209149470410" at="164,0,172,0" />
      <scope id="1209149470410" at="30,89,39,22">
        <var name="editorCell" id="1209149470410" />
      </scope>
      <scope id="1209149470410" at="41,90,50,22">
        <var name="editorCell" id="1209149470410" />
        <var name="style" id="1209149470410" />
      </scope>
      <scope id="1209149470410" at="79,90,88,22">
        <var name="editorCell" id="1209149470410" />
        <var name="style" id="1209149470410" />
      </scope>
      <scope id="1209149470410" at="129,0,139,0">
        <var name="editorContext" id="1209149470410" />
        <var name="node" id="1209149470410" />
      </scope>
      <scope id="1209149470410" at="30,0,41,0">
        <var name="editorContext" id="1209149470410" />
        <var name="node" id="1209149470410" />
      </scope>
      <scope id="1209149470410" at="41,0,52,0">
        <var name="editorContext" id="1209149470410" />
        <var name="node" id="1209149470410" />
      </scope>
      <scope id="1209149470410" at="79,0,90,0">
        <var name="editorContext" id="1209149470410" />
        <var name="node" id="1209149470410" />
      </scope>
      <scope id="1209149519262" at="64,89,77,22">
>>>>>>> bd830ede
        <var name="attributeConcept" id="1209149519262" />
        <var name="editorCell" id="1209149519262" />
        <var name="provider" id="1209149519262" />
      </scope>
<<<<<<< HEAD
      <scope id="1209149519266" at="120,50,134,22">
=======
      <scope id="1209149519266" at="102,89,115,22">
>>>>>>> bd830ede
        <var name="attributeConcept" id="1209149519266" />
        <var name="editorCell" id="1209149519266" />
        <var name="provider" id="1209149519266" />
      </scope>
<<<<<<< HEAD
      <scope id="1209149519262" at="81,0,97,0" />
      <scope id="1209149519266" at="120,0,136,0" />
      <unit id="1209149470410" at="166,0,195,0" name="jetbrains.mps.transformation.test.inputLang.editor.InputRootWithStatementList_EditorBuilder_a$statementListSingleRoleHandler_9a4nm0_b4a" />
      <unit id="1209149470410" at="27,0,196,0" name="jetbrains.mps.transformation.test.inputLang.editor.InputRootWithStatementList_EditorBuilder_a" />
=======
      <scope id="1209149519262" at="64,0,79,0">
        <var name="editorContext" id="1209149519262" />
        <var name="node" id="1209149519262" />
      </scope>
      <scope id="1209149519266" at="102,0,117,0">
        <var name="editorContext" id="1209149519266" />
        <var name="node" id="1209149519266" />
      </scope>
      <unit id="1209149470410" at="147,0,176,0" name="jetbrains.mps.transformation.test.inputLang.editor.InputRootWithStatementList_Editor$statementListSingleRoleHandler_9a4nm0_b4a" />
      <unit id="1209149470410" at="26,0,177,0" name="jetbrains.mps.transformation.test.inputLang.editor.InputRootWithStatementList_Editor" />
>>>>>>> bd830ede
    </file>
  </root>
  <root nodeRef="r:00000000-0000-4000-0000-011c895905f3(jetbrains.mps.transformation.test.inputLang.editor)/3315811491560119819">
    <file name="RefTestMethodCall_Editor.java">
<<<<<<< HEAD
      <node id="3315811491560119819" at="11,79,12,83" concept="6" />
      <node id="3315811491560119819" at="11,0,14,0" concept="4" trace="createEditorCell#(Ljetbrains/mps/openapi/editor/EditorContext;Lorg/jetbrains/mps/openapi/model/SNode;)Ljetbrains/mps/openapi/editor/cells/EditorCell;" />
      <scope id="3315811491560119819" at="11,79,12,83" />
      <scope id="3315811491560119819" at="11,0,14,0">
        <var name="editorContext" id="3315811491560119819" />
        <var name="node" id="3315811491560119819" />
      </scope>
      <unit id="3315811491560119819" at="10,0,15,0" name="jetbrains.mps.transformation.test.inputLang.editor.RefTestMethodCall_Editor" />
    </file>
    <file name="RefTestMethodCall_EditorBuilder_a.java">
      <node id="3315811491560119819" at="25,97,26,19" concept="9" />
      <node id="3315811491560119819" at="26,19,27,18" concept="1" />
      <node id="3315811491560119819" at="32,26,33,18" concept="6" />
      <node id="3315811491560119819" at="36,39,37,39" concept="6" />
      <node id="3315811491560119819" at="40,50,41,103" concept="5" />
      <node id="3315811491560119819" at="41,103,42,48" concept="1" />
      <node id="3315811491560119819" at="42,48,43,28" concept="1" />
      <node id="3315811491560119819" at="43,28,44,65" concept="1" />
      <node id="3315811491560119819" at="44,65,45,56" concept="1" />
      <node id="3315811491560119819" at="45,56,46,57" concept="1" />
      <node id="3315811491560119819" at="46,57,47,22" concept="6" />
      <node id="3315811491560119819" at="49,48,50,88" concept="5" />
      <node id="3315811491560119819" at="50,88,51,31" concept="1" />
      <node id="3315811491560119819" at="51,31,52,44" concept="1" />
      <node id="3315811491560119819" at="52,44,53,26" concept="5" />
      <node id="3315811491560119819" at="53,26,54,98" concept="1" />
      <node id="3315811491560119819" at="54,98,55,63" concept="1" />
      <node id="3315811491560119819" at="56,39,57,40" concept="1" />
      <node id="3315811491560119819" at="57,40,58,35" concept="1" />
      <node id="3315811491560119819" at="59,5,60,73" concept="1" />
      <node id="3315811491560119819" at="60,73,61,57" concept="5" />
      <node id="3315811491560119819" at="61,57,62,59" concept="5" />
      <node id="3315811491560119819" at="63,35,64,87" concept="5" />
      <node id="3315811491560119819" at="64,87,65,94" concept="6" />
      <node id="3315811491560119819" at="66,10,67,22" concept="6" />
      <node id="3315811491560119819" at="70,33,71,14" concept="9" />
      <node id="3315811491560119819" at="73,69,74,57" concept="6" />
      <node id="3315811491560119819" at="76,81,77,41" concept="7" />
      <node id="3315811491560119819" at="77,41,78,125" concept="6" />
      <node id="3315811491560119819" at="84,0,85,0" concept="2" trace="myReferencingNode" />
      <node id="3315811491560119819" at="86,119,87,21" concept="9" />
      <node id="3315811491560119819" at="87,21,88,42" concept="1" />
      <node id="3315811491560119819" at="88,42,89,20" concept="1" />
      <node id="3315811491560119819" at="92,41,93,42" concept="6" />
      <node id="3315811491560119819" at="98,28,99,20" concept="6" />
      <node id="3315811491560119827" at="102,53,103,91" concept="5" />
      <node id="3315811491560119827" at="103,91,104,31" concept="1" />
      <node id="3315811491560119827" at="104,31,105,44" concept="1" />
      <node id="3315811491560119827" at="105,44,106,28" concept="5" />
      <node id="3315811491560119827" at="106,28,107,65" concept="1" />
      <node id="3315811491560119827" at="107,65,108,44" concept="1" />
      <node id="3315811491560119827" at="108,44,109,75" concept="1" />
      <node id="3315811491560119827" at="109,75,110,59" concept="5" />
      <node id="3315811491560119827" at="110,59,111,61" concept="5" />
      <node id="3315811491560119827" at="112,37,113,89" concept="5" />
      <node id="3315811491560119827" at="113,89,114,96" concept="6" />
      <node id="3315811491560119827" at="115,12,116,24" concept="6" />
      <node id="3315811491560119828" at="119,49,120,96" concept="5" />
      <node id="3315811491560119828" at="120,96,121,47" concept="1" />
      <node id="3315811491560119828" at="121,47,122,34" concept="5" />
      <node id="3315811491560119828" at="122,34,123,54" concept="1" />
      <node id="3315811491560119828" at="123,54,124,40" concept="1" />
      <node id="3315811491560119828" at="124,40,125,34" concept="1" />
      <node id="3315811491560119828" at="125,34,126,22" concept="6" />
      <node id="3315811491560119819" at="22,0,24,0" concept="2" trace="myNode" />
      <node id="3315811491560119819" at="82,0,84,0" concept="2" trace="myNode" />
      <node id="3315811491560119819" at="36,0,39,0" concept="4" trace="createCell#()Ljetbrains/mps/openapi/editor/cells/EditorCell;" />
      <node id="3315811491560119819" at="70,0,73,0" concept="0" trace="_Inline_qc2qxw_a0a#()V" />
      <node id="3315811491560119819" at="73,0,76,0" concept="4" trace="createEditorCell#(Ljetbrains/mps/openapi/editor/EditorContext;)Ljetbrains/mps/openapi/editor/cells/EditorCell;" />
      <node id="3315811491560119819" at="92,0,95,0" concept="4" trace="createCell#()Ljetbrains/mps/openapi/editor/cells/EditorCell;" />
      <node id="3315811491560119819" at="25,0,29,0" concept="0" trace="RefTestMethodCall_EditorBuilder_a#(Ljetbrains/mps/openapi/editor/EditorContext;Lorg/jetbrains/mps/openapi/model/SNode;)V" />
      <node id="3315811491560119819" at="55,63,59,5" concept="3" />
      <node id="3315811491560119819" at="76,0,80,0" concept="4" trace="createEditorCell#(Ljetbrains/mps/openapi/editor/EditorContext;Lorg/jetbrains/mps/openapi/model/SNode;)Ljetbrains/mps/openapi/editor/cells/EditorCell;" />
      <node id="3315811491560119819" at="30,0,35,0" concept="4" trace="getNode#()Lorg/jetbrains/mps/openapi/model/SNode;" />
      <node id="3315811491560119819" at="62,59,67,22" concept="3" />
      <node id="3315811491560119819" at="86,0,91,0" concept="0" trace="Inline_Builder_qc2qxw_a0a#(Ljetbrains/mps/openapi/editor/EditorContext;Lorg/jetbrains/mps/openapi/model/SNode;Lorg/jetbrains/mps/openapi/model/SNode;)V" />
      <node id="3315811491560119819" at="96,0,101,0" concept="4" trace="getNode#()Lorg/jetbrains/mps/openapi/model/SNode;" />
      <node id="3315811491560119827" at="111,61,116,24" concept="3" />
      <node id="3315811491560119819" at="40,0,49,0" concept="4" trace="createCollection_qc2qxw_a#()Ljetbrains/mps/openapi/editor/cells/EditorCell;" />
      <node id="3315811491560119828" at="119,0,128,0" concept="4" trace="createConstant_qc2qxw_b0#()Ljetbrains/mps/openapi/editor/cells/EditorCell;" />
      <node id="3315811491560119827" at="102,0,118,0" concept="4" trace="createProperty_qc2qxw_a0a0#()Ljetbrains/mps/openapi/editor/cells/EditorCell;" />
      <node id="3315811491560119819" at="49,0,69,0" concept="4" trace="createRefCell_qc2qxw_a0#()Ljetbrains/mps/openapi/editor/cells/EditorCell;" />
      <scope id="3315811491560119819" at="32,26,33,18" />
      <scope id="3315811491560119819" at="36,39,37,39" />
      <scope id="3315811491560119819" at="70,33,71,14" />
      <scope id="3315811491560119819" at="73,69,74,57" />
      <scope id="3315811491560119819" at="92,41,93,42" />
      <scope id="3315811491560119819" at="98,28,99,20" />
      <scope id="3315811491560119819" at="25,97,27,18" />
      <scope id="3315811491560119819" at="56,39,58,35" />
      <scope id="3315811491560119819" at="63,35,65,94">
        <var name="manager" id="3315811491560119819" />
      </scope>
      <scope id="3315811491560119819" at="76,81,78,125" />
      <scope id="3315811491560119827" at="112,37,114,96">
=======
      <node id="3315811491560119819" at="21,79,22,63" concept="5" />
      <node id="3315811491560119819" at="24,89,25,96" concept="4" />
      <node id="3315811491560119819" at="25,96,26,48" concept="1" />
      <node id="3315811491560119819" at="26,48,27,28" concept="1" />
      <node id="3315811491560119819" at="27,28,28,80" concept="1" />
      <node id="3315811491560119819" at="28,80,29,81" concept="1" />
      <node id="3315811491560119819" at="29,81,30,22" concept="5" />
      <node id="3315811491560119819" at="32,87,33,81" concept="4" />
      <node id="3315811491560119819" at="33,81,34,31" concept="1" />
      <node id="3315811491560119819" at="34,31,35,44" concept="1" />
      <node id="3315811491560119819" at="35,44,36,26" concept="4" />
      <node id="3315811491560119819" at="36,26,37,89" concept="1" />
      <node id="3315811491560119819" at="37,89,38,58" concept="1" />
      <node id="3315811491560119819" at="39,39,40,40" concept="1" />
      <node id="3315811491560119819" at="40,40,41,35" concept="1" />
      <node id="3315811491560119819" at="42,5,43,73" concept="1" />
      <node id="3315811491560119819" at="43,73,44,57" concept="4" />
      <node id="3315811491560119819" at="45,35,46,82" concept="4" />
      <node id="3315811491560119819" at="46,82,47,112" concept="5" />
      <node id="3315811491560119819" at="48,10,49,22" concept="5" />
      <node id="3315811491560119826" at="52,33,53,14" concept="7" />
      <node id="3315811491560119826" at="55,69,56,67" concept="5" />
      <node id="3315811491560119826" at="58,81,59,66" concept="5" />
      <node id="3315811491560119827" at="61,92,62,84" concept="4" />
      <node id="3315811491560119827" at="62,84,63,31" concept="1" />
      <node id="3315811491560119827" at="63,31,64,44" concept="1" />
      <node id="3315811491560119827" at="64,44,65,28" concept="4" />
      <node id="3315811491560119827" at="65,28,66,60" concept="1" />
      <node id="3315811491560119827" at="66,60,67,44" concept="1" />
      <node id="3315811491560119827" at="67,44,68,75" concept="1" />
      <node id="3315811491560119827" at="68,75,69,59" concept="4" />
      <node id="3315811491560119827" at="70,37,71,84" concept="4" />
      <node id="3315811491560119827" at="71,84,72,114" concept="5" />
      <node id="3315811491560119827" at="73,12,74,24" concept="5" />
      <node id="3315811491560119828" at="77,88,78,89" concept="4" />
      <node id="3315811491560119828" at="78,89,79,47" concept="1" />
      <node id="3315811491560119828" at="79,47,80,34" concept="4" />
      <node id="3315811491560119828" at="80,34,81,57" concept="1" />
      <node id="3315811491560119828" at="81,57,82,40" concept="1" />
      <node id="3315811491560119828" at="82,40,83,34" concept="1" />
      <node id="3315811491560119828" at="83,34,84,22" concept="5" />
      <node id="3315811491560119819" at="21,0,24,0" concept="3" trace="createEditorCell#(Ljetbrains/mps/openapi/editor/EditorContext;Lorg/jetbrains/mps/openapi/model/SNode;)Ljetbrains/mps/openapi/editor/cells/EditorCell;" />
      <node id="3315811491560119826" at="52,0,55,0" concept="0" trace="_Inline_qc2qxw_a0a#()V" />
      <node id="3315811491560119826" at="55,0,58,0" concept="3" trace="createEditorCell#(Ljetbrains/mps/openapi/editor/EditorContext;)Ljetbrains/mps/openapi/editor/cells/EditorCell;" />
      <node id="3315811491560119826" at="58,0,61,0" concept="3" trace="createEditorCell#(Ljetbrains/mps/openapi/editor/EditorContext;Lorg/jetbrains/mps/openapi/model/SNode;)Ljetbrains/mps/openapi/editor/cells/EditorCell;" />
      <node id="3315811491560119819" at="38,58,42,5" concept="2" />
      <node id="3315811491560119819" at="44,57,49,22" concept="2" />
      <node id="3315811491560119827" at="69,59,74,24" concept="2" />
      <node id="3315811491560119819" at="24,0,32,0" concept="3" trace="createCollection_qc2qxw_a#(Ljetbrains/mps/openapi/editor/EditorContext;Lorg/jetbrains/mps/openapi/model/SNode;)Ljetbrains/mps/openapi/editor/cells/EditorCell;" />
      <node id="3315811491560119828" at="77,0,86,0" concept="3" trace="createConstant_qc2qxw_b0#(Ljetbrains/mps/openapi/editor/EditorContext;Lorg/jetbrains/mps/openapi/model/SNode;)Ljetbrains/mps/openapi/editor/cells/EditorCell;" />
      <node id="3315811491560119827" at="61,0,76,0" concept="3" trace="createProperty_qc2qxw_a0a0#(Ljetbrains/mps/openapi/editor/EditorContext;Lorg/jetbrains/mps/openapi/model/SNode;)Ljetbrains/mps/openapi/editor/cells/EditorCell;" />
      <node id="3315811491560119819" at="32,0,51,0" concept="3" trace="createRefCell_qc2qxw_a0#(Ljetbrains/mps/openapi/editor/EditorContext;Lorg/jetbrains/mps/openapi/model/SNode;)Ljetbrains/mps/openapi/editor/cells/EditorCell;" />
      <scope id="3315811491560119819" at="21,79,22,63" />
      <scope id="3315811491560119826" at="52,33,53,14" />
      <scope id="3315811491560119826" at="55,69,56,67" />
      <scope id="3315811491560119826" at="58,81,59,66" />
      <scope id="3315811491560119819" at="39,39,41,35" />
      <scope id="3315811491560119819" at="45,35,47,112">
        <var name="manager" id="3315811491560119819" />
      </scope>
      <scope id="3315811491560119827" at="70,37,72,114">
>>>>>>> bd830ede
        <var name="manager" id="3315811491560119827" />
      </scope>
      <scope id="3315811491560119819" at="36,0,39,0" />
      <scope id="3315811491560119819" at="70,0,73,0" />
      <scope id="3315811491560119819" at="73,0,76,0">
        <var name="editorContext" id="3315811491560119819" />
      </scope>
      <scope id="3315811491560119819" at="86,119,89,20" />
      <scope id="3315811491560119819" at="92,0,95,0" />
      <scope id="3315811491560119819" at="25,0,29,0">
        <var name="context" id="3315811491560119819" />
        <var name="node" id="3315811491560119819" />
      </scope>
<<<<<<< HEAD
      <scope id="3315811491560119819" at="76,0,80,0">
        <var name="editorContext" id="3315811491560119819" />
        <var name="node" id="3315811491560119819" />
      </scope>
      <scope id="3315811491560119819" at="30,0,35,0" />
      <scope id="3315811491560119819" at="86,0,91,0">
        <var name="context" id="3315811491560119819" />
        <var name="node" id="3315811491560119819" />
        <var name="referencingNode" id="3315811491560119819" />
=======
      <scope id="3315811491560119826" at="52,0,55,0" />
      <scope id="3315811491560119826" at="55,0,58,0">
        <var name="editorContext" id="3315811491560119826" />
      </scope>
      <scope id="3315811491560119826" at="58,0,61,0">
        <var name="editorContext" id="3315811491560119826" />
        <var name="node" id="3315811491560119826" />
>>>>>>> bd830ede
      </scope>
      <scope id="3315811491560119819" at="96,0,101,0" />
      <scope id="3315811491560119819" at="40,50,47,22">
        <var name="editorCell" id="3315811491560119819" />
      </scope>
<<<<<<< HEAD
      <scope id="3315811491560119828" at="119,49,126,22">
        <var name="editorCell" id="3315811491560119828" />
        <var name="style" id="3315811491560119828" />
      </scope>
      <scope id="3315811491560119819" at="40,0,49,0" />
      <scope id="3315811491560119828" at="119,0,128,0" />
      <scope id="3315811491560119827" at="102,53,116,24">
=======
      <scope id="3315811491560119828" at="77,88,84,22">
        <var name="editorCell" id="3315811491560119828" />
        <var name="style" id="3315811491560119828" />
      </scope>
      <scope id="3315811491560119819" at="24,0,32,0">
        <var name="editorContext" id="3315811491560119819" />
        <var name="node" id="3315811491560119819" />
      </scope>
      <scope id="3315811491560119828" at="77,0,86,0">
        <var name="editorContext" id="3315811491560119828" />
        <var name="node" id="3315811491560119828" />
      </scope>
      <scope id="3315811491560119827" at="61,92,74,24">
>>>>>>> bd830ede
        <var name="attributeConcept" id="3315811491560119827" />
        <var name="editorCell" id="3315811491560119827" />
        <var name="provider" id="3315811491560119827" />
      </scope>
<<<<<<< HEAD
      <scope id="3315811491560119827" at="102,0,118,0" />
      <scope id="3315811491560119819" at="49,48,67,22">
=======
      <scope id="3315811491560119827" at="61,0,76,0">
        <var name="editorContext" id="3315811491560119827" />
        <var name="node" id="3315811491560119827" />
      </scope>
      <scope id="3315811491560119819" at="32,87,49,22">
>>>>>>> bd830ede
        <var name="attributeConcept" id="3315811491560119819" />
        <var name="editorCell" id="3315811491560119819" />
        <var name="provider" id="3315811491560119819" />
      </scope>
<<<<<<< HEAD
      <scope id="3315811491560119819" at="49,0,69,0" />
      <unit id="3315811491560119819" at="69,0,81,0" name="jetbrains.mps.transformation.test.inputLang.editor.RefTestMethodCall_EditorBuilder_a$_Inline_qc2qxw_a0a" />
      <unit id="3315811491560119819" at="81,0,119,0" name="jetbrains.mps.transformation.test.inputLang.editor.RefTestMethodCall_EditorBuilder_a$Inline_Builder_qc2qxw_a0a" />
      <unit id="3315811491560119819" at="21,0,129,0" name="jetbrains.mps.transformation.test.inputLang.editor.RefTestMethodCall_EditorBuilder_a" />
=======
      <scope id="3315811491560119819" at="32,0,51,0">
        <var name="editorContext" id="3315811491560119819" />
        <var name="node" id="3315811491560119819" />
      </scope>
      <unit id="3315811491560119826" at="51,0,77,0" name="jetbrains.mps.transformation.test.inputLang.editor.RefTestMethodCall_Editor$_Inline_qc2qxw_a0a" />
      <unit id="3315811491560119819" at="20,0,87,0" name="jetbrains.mps.transformation.test.inputLang.editor.RefTestMethodCall_Editor" />
>>>>>>> bd830ede
    </file>
  </root>
  <root nodeRef="r:00000000-0000-4000-0000-011c895905f3(jetbrains.mps.transformation.test.inputLang.editor)/3315811491560119830">
    <file name="RefTestParamRef_Editor.java">
<<<<<<< HEAD
      <node id="3315811491560119830" at="11,79,12,81" concept="6" />
      <node id="3315811491560119830" at="11,0,14,0" concept="4" trace="createEditorCell#(Ljetbrains/mps/openapi/editor/EditorContext;Lorg/jetbrains/mps/openapi/model/SNode;)Ljetbrains/mps/openapi/editor/cells/EditorCell;" />
      <scope id="3315811491560119830" at="11,79,12,81" />
      <scope id="3315811491560119830" at="11,0,14,0">
        <var name="editorContext" id="3315811491560119830" />
        <var name="node" id="3315811491560119830" />
      </scope>
      <unit id="3315811491560119830" at="10,0,15,0" name="jetbrains.mps.transformation.test.inputLang.editor.RefTestParamRef_Editor" />
    </file>
    <file name="RefTestParamRef_EditorBuilder_a.java">
      <node id="3315811491560119830" at="25,95,26,19" concept="9" />
      <node id="3315811491560119830" at="26,19,27,18" concept="1" />
      <node id="3315811491560119830" at="32,26,33,18" concept="6" />
      <node id="3315811491560119830" at="36,39,37,39" concept="6" />
      <node id="3315811491560119830" at="40,50,41,103" concept="5" />
      <node id="3315811491560119830" at="41,103,42,48" concept="1" />
      <node id="3315811491560119830" at="42,48,43,28" concept="1" />
      <node id="3315811491560119830" at="43,28,44,65" concept="1" />
      <node id="3315811491560119830" at="44,65,45,57" concept="1" />
      <node id="3315811491560119830" at="45,57,46,56" concept="1" />
      <node id="3315811491560119830" at="46,56,47,57" concept="1" />
      <node id="3315811491560119830" at="47,57,48,22" concept="6" />
      <node id="3315811491560119843" at="50,49,51,97" concept="5" />
      <node id="3315811491560119843" at="51,97,52,47" concept="1" />
      <node id="3315811491560119843" at="52,47,53,34" concept="1" />
      <node id="3315811491560119843" at="53,34,54,22" concept="6" />
      <node id="3315811491560119830" at="56,48,57,88" concept="5" />
      <node id="3315811491560119830" at="57,88,58,36" concept="1" />
      <node id="3315811491560119830" at="58,36,59,49" concept="1" />
      <node id="3315811491560119830" at="59,49,60,26" concept="5" />
      <node id="3315811491560119830" at="60,26,61,96" concept="1" />
      <node id="3315811491560119830" at="61,96,62,63" concept="1" />
      <node id="3315811491560119830" at="63,39,64,40" concept="1" />
      <node id="3315811491560119830" at="64,40,65,40" concept="1" />
      <node id="3315811491560119830" at="66,5,67,73" concept="1" />
      <node id="3315811491560119830" at="67,73,68,57" concept="5" />
      <node id="3315811491560119830" at="68,57,69,59" concept="5" />
      <node id="3315811491560119830" at="70,35,71,87" concept="5" />
      <node id="3315811491560119830" at="71,87,72,94" concept="6" />
      <node id="3315811491560119830" at="73,10,74,22" concept="6" />
      <node id="3315811491560119830" at="77,33,78,14" concept="9" />
      <node id="3315811491560119830" at="80,69,81,57" concept="6" />
      <node id="3315811491560119830" at="83,81,84,41" concept="7" />
      <node id="3315811491560119830" at="84,41,85,123" concept="6" />
      <node id="3315811491560119830" at="91,0,92,0" concept="2" trace="myReferencingNode" />
      <node id="3315811491560119830" at="93,119,94,21" concept="9" />
      <node id="3315811491560119830" at="94,21,95,42" concept="1" />
      <node id="3315811491560119830" at="95,42,96,20" concept="1" />
      <node id="3315811491560119830" at="99,41,100,42" concept="6" />
      <node id="3315811491560119830" at="105,28,106,20" concept="6" />
      <node id="3315811491560119838" at="109,53,110,91" concept="5" />
      <node id="3315811491560119838" at="110,91,111,31" concept="1" />
      <node id="3315811491560119838" at="111,31,112,44" concept="1" />
      <node id="3315811491560119838" at="112,44,113,28" concept="5" />
      <node id="3315811491560119838" at="113,28,114,65" concept="1" />
      <node id="3315811491560119838" at="114,65,115,44" concept="1" />
      <node id="3315811491560119838" at="115,44,116,75" concept="1" />
      <node id="3315811491560119838" at="116,75,117,59" concept="5" />
      <node id="3315811491560119838" at="117,59,118,61" concept="5" />
      <node id="3315811491560119838" at="119,37,120,89" concept="5" />
      <node id="3315811491560119838" at="120,89,121,96" concept="6" />
      <node id="3315811491560119838" at="122,12,123,24" concept="6" />
      <node id="3315811491560119839" at="126,49,127,94" concept="5" />
      <node id="3315811491560119839" at="127,94,128,47" concept="1" />
      <node id="3315811491560119839" at="128,47,129,34" concept="5" />
      <node id="3315811491560119839" at="129,34,130,54" concept="1" />
      <node id="3315811491560119839" at="130,54,131,40" concept="1" />
      <node id="3315811491560119839" at="131,40,132,34" concept="1" />
      <node id="3315811491560119839" at="132,34,133,22" concept="6" />
      <node id="3315811491560119830" at="22,0,24,0" concept="2" trace="myNode" />
      <node id="3315811491560119830" at="89,0,91,0" concept="2" trace="myNode" />
      <node id="3315811491560119830" at="36,0,39,0" concept="4" trace="createCell#()Ljetbrains/mps/openapi/editor/cells/EditorCell;" />
      <node id="3315811491560119830" at="77,0,80,0" concept="0" trace="_Inline_9h21cw_a1a#()V" />
      <node id="3315811491560119830" at="80,0,83,0" concept="4" trace="createEditorCell#(Ljetbrains/mps/openapi/editor/EditorContext;)Ljetbrains/mps/openapi/editor/cells/EditorCell;" />
      <node id="3315811491560119830" at="99,0,102,0" concept="4" trace="createCell#()Ljetbrains/mps/openapi/editor/cells/EditorCell;" />
      <node id="3315811491560119830" at="25,0,29,0" concept="0" trace="RefTestParamRef_EditorBuilder_a#(Ljetbrains/mps/openapi/editor/EditorContext;Lorg/jetbrains/mps/openapi/model/SNode;)V" />
      <node id="3315811491560119830" at="62,63,66,5" concept="3" />
      <node id="3315811491560119830" at="83,0,87,0" concept="4" trace="createEditorCell#(Ljetbrains/mps/openapi/editor/EditorContext;Lorg/jetbrains/mps/openapi/model/SNode;)Ljetbrains/mps/openapi/editor/cells/EditorCell;" />
      <node id="3315811491560119830" at="30,0,35,0" concept="4" trace="getNode#()Lorg/jetbrains/mps/openapi/model/SNode;" />
      <node id="3315811491560119830" at="69,59,74,22" concept="3" />
      <node id="3315811491560119830" at="93,0,98,0" concept="0" trace="Inline_Builder_9h21cw_a1a#(Ljetbrains/mps/openapi/editor/EditorContext;Lorg/jetbrains/mps/openapi/model/SNode;Lorg/jetbrains/mps/openapi/model/SNode;)V" />
      <node id="3315811491560119830" at="103,0,108,0" concept="4" trace="getNode#()Lorg/jetbrains/mps/openapi/model/SNode;" />
      <node id="3315811491560119838" at="118,61,123,24" concept="3" />
      <node id="3315811491560119843" at="50,0,56,0" concept="4" trace="createConstant_9h21cw_a0#()Ljetbrains/mps/openapi/editor/cells/EditorCell;" />
      <node id="3315811491560119839" at="126,0,135,0" concept="4" trace="createConstant_9h21cw_c0#()Ljetbrains/mps/openapi/editor/cells/EditorCell;" />
      <node id="3315811491560119830" at="40,0,50,0" concept="4" trace="createCollection_9h21cw_a#()Ljetbrains/mps/openapi/editor/cells/EditorCell;" />
      <node id="3315811491560119838" at="109,0,125,0" concept="4" trace="createProperty_9h21cw_a0b0#()Ljetbrains/mps/openapi/editor/cells/EditorCell;" />
      <node id="3315811491560119830" at="56,0,76,0" concept="4" trace="createRefCell_9h21cw_b0#()Ljetbrains/mps/openapi/editor/cells/EditorCell;" />
      <scope id="3315811491560119830" at="32,26,33,18" />
      <scope id="3315811491560119830" at="36,39,37,39" />
      <scope id="3315811491560119830" at="77,33,78,14" />
      <scope id="3315811491560119830" at="80,69,81,57" />
      <scope id="3315811491560119830" at="99,41,100,42" />
      <scope id="3315811491560119830" at="105,28,106,20" />
      <scope id="3315811491560119830" at="25,95,27,18" />
      <scope id="3315811491560119830" at="63,39,65,40" />
      <scope id="3315811491560119830" at="70,35,72,94">
        <var name="manager" id="3315811491560119830" />
      </scope>
      <scope id="3315811491560119830" at="83,81,85,123" />
      <scope id="3315811491560119838" at="119,37,121,96">
=======
      <node id="3315811491560119830" at="21,79,22,63" concept="5" />
      <node id="3315811491560119830" at="24,89,25,96" concept="4" />
      <node id="3315811491560119830" at="25,96,26,48" concept="1" />
      <node id="3315811491560119830" at="26,48,27,28" concept="1" />
      <node id="3315811491560119830" at="27,28,28,81" concept="1" />
      <node id="3315811491560119830" at="28,81,29,80" concept="1" />
      <node id="3315811491560119830" at="29,80,30,81" concept="1" />
      <node id="3315811491560119830" at="30,81,31,22" concept="5" />
      <node id="3315811491560119843" at="33,88,34,90" concept="4" />
      <node id="3315811491560119843" at="34,90,35,47" concept="1" />
      <node id="3315811491560119843" at="35,47,36,34" concept="1" />
      <node id="3315811491560119843" at="36,34,37,22" concept="5" />
      <node id="3315811491560119830" at="39,87,40,81" concept="4" />
      <node id="3315811491560119830" at="40,81,41,36" concept="1" />
      <node id="3315811491560119830" at="41,36,42,49" concept="1" />
      <node id="3315811491560119830" at="42,49,43,26" concept="4" />
      <node id="3315811491560119830" at="43,26,44,87" concept="1" />
      <node id="3315811491560119830" at="44,87,45,58" concept="1" />
      <node id="3315811491560119830" at="46,39,47,40" concept="1" />
      <node id="3315811491560119830" at="47,40,48,40" concept="1" />
      <node id="3315811491560119830" at="49,5,50,73" concept="1" />
      <node id="3315811491560119830" at="50,73,51,57" concept="4" />
      <node id="3315811491560119830" at="52,35,53,82" concept="4" />
      <node id="3315811491560119830" at="53,82,54,112" concept="5" />
      <node id="3315811491560119830" at="55,10,56,22" concept="5" />
      <node id="3315811491560119837" at="59,33,60,14" concept="7" />
      <node id="3315811491560119837" at="62,69,63,67" concept="5" />
      <node id="3315811491560119837" at="65,81,66,66" concept="5" />
      <node id="3315811491560119838" at="68,92,69,84" concept="4" />
      <node id="3315811491560119838" at="69,84,70,31" concept="1" />
      <node id="3315811491560119838" at="70,31,71,44" concept="1" />
      <node id="3315811491560119838" at="71,44,72,28" concept="4" />
      <node id="3315811491560119838" at="72,28,73,60" concept="1" />
      <node id="3315811491560119838" at="73,60,74,44" concept="1" />
      <node id="3315811491560119838" at="74,44,75,75" concept="1" />
      <node id="3315811491560119838" at="75,75,76,59" concept="4" />
      <node id="3315811491560119838" at="77,37,78,84" concept="4" />
      <node id="3315811491560119838" at="78,84,79,114" concept="5" />
      <node id="3315811491560119838" at="80,12,81,24" concept="5" />
      <node id="3315811491560119839" at="84,88,85,87" concept="4" />
      <node id="3315811491560119839" at="85,87,86,47" concept="1" />
      <node id="3315811491560119839" at="86,47,87,34" concept="4" />
      <node id="3315811491560119839" at="87,34,88,57" concept="1" />
      <node id="3315811491560119839" at="88,57,89,40" concept="1" />
      <node id="3315811491560119839" at="89,40,90,34" concept="1" />
      <node id="3315811491560119839" at="90,34,91,22" concept="5" />
      <node id="3315811491560119830" at="21,0,24,0" concept="3" trace="createEditorCell#(Ljetbrains/mps/openapi/editor/EditorContext;Lorg/jetbrains/mps/openapi/model/SNode;)Ljetbrains/mps/openapi/editor/cells/EditorCell;" />
      <node id="3315811491560119837" at="59,0,62,0" concept="0" trace="_Inline_9h21cw_a1a#()V" />
      <node id="3315811491560119837" at="62,0,65,0" concept="3" trace="createEditorCell#(Ljetbrains/mps/openapi/editor/EditorContext;)Ljetbrains/mps/openapi/editor/cells/EditorCell;" />
      <node id="3315811491560119837" at="65,0,68,0" concept="3" trace="createEditorCell#(Ljetbrains/mps/openapi/editor/EditorContext;Lorg/jetbrains/mps/openapi/model/SNode;)Ljetbrains/mps/openapi/editor/cells/EditorCell;" />
      <node id="3315811491560119830" at="45,58,49,5" concept="2" />
      <node id="3315811491560119830" at="51,57,56,22" concept="2" />
      <node id="3315811491560119838" at="76,59,81,24" concept="2" />
      <node id="3315811491560119843" at="33,0,39,0" concept="3" trace="createConstant_9h21cw_a0#(Ljetbrains/mps/openapi/editor/EditorContext;Lorg/jetbrains/mps/openapi/model/SNode;)Ljetbrains/mps/openapi/editor/cells/EditorCell;" />
      <node id="3315811491560119830" at="24,0,33,0" concept="3" trace="createCollection_9h21cw_a#(Ljetbrains/mps/openapi/editor/EditorContext;Lorg/jetbrains/mps/openapi/model/SNode;)Ljetbrains/mps/openapi/editor/cells/EditorCell;" />
      <node id="3315811491560119839" at="84,0,93,0" concept="3" trace="createConstant_9h21cw_c0#(Ljetbrains/mps/openapi/editor/EditorContext;Lorg/jetbrains/mps/openapi/model/SNode;)Ljetbrains/mps/openapi/editor/cells/EditorCell;" />
      <node id="3315811491560119838" at="68,0,83,0" concept="3" trace="createProperty_9h21cw_a0b0#(Ljetbrains/mps/openapi/editor/EditorContext;Lorg/jetbrains/mps/openapi/model/SNode;)Ljetbrains/mps/openapi/editor/cells/EditorCell;" />
      <node id="3315811491560119830" at="39,0,58,0" concept="3" trace="createRefCell_9h21cw_b0#(Ljetbrains/mps/openapi/editor/EditorContext;Lorg/jetbrains/mps/openapi/model/SNode;)Ljetbrains/mps/openapi/editor/cells/EditorCell;" />
      <scope id="3315811491560119830" at="21,79,22,63" />
      <scope id="3315811491560119837" at="59,33,60,14" />
      <scope id="3315811491560119837" at="62,69,63,67" />
      <scope id="3315811491560119837" at="65,81,66,66" />
      <scope id="3315811491560119830" at="46,39,48,40" />
      <scope id="3315811491560119830" at="52,35,54,112">
        <var name="manager" id="3315811491560119830" />
      </scope>
      <scope id="3315811491560119838" at="77,37,79,114">
>>>>>>> bd830ede
        <var name="manager" id="3315811491560119838" />
      </scope>
      <scope id="3315811491560119830" at="36,0,39,0" />
      <scope id="3315811491560119830" at="77,0,80,0" />
      <scope id="3315811491560119830" at="80,0,83,0">
        <var name="editorContext" id="3315811491560119830" />
<<<<<<< HEAD
      </scope>
      <scope id="3315811491560119830" at="93,119,96,20" />
      <scope id="3315811491560119830" at="99,0,102,0" />
      <scope id="3315811491560119830" at="25,0,29,0">
        <var name="context" id="3315811491560119830" />
        <var name="node" id="3315811491560119830" />
=======
        <var name="node" id="3315811491560119830" />
      </scope>
      <scope id="3315811491560119837" at="59,0,62,0" />
      <scope id="3315811491560119837" at="62,0,65,0">
        <var name="editorContext" id="3315811491560119837" />
      </scope>
      <scope id="3315811491560119837" at="65,0,68,0">
        <var name="editorContext" id="3315811491560119837" />
        <var name="node" id="3315811491560119837" />
>>>>>>> bd830ede
      </scope>
      <scope id="3315811491560119843" at="50,49,54,22">
        <var name="editorCell" id="3315811491560119843" />
      </scope>
      <scope id="3315811491560119830" at="83,0,87,0">
        <var name="editorContext" id="3315811491560119830" />
        <var name="node" id="3315811491560119830" />
      </scope>
      <scope id="3315811491560119830" at="30,0,35,0" />
      <scope id="3315811491560119830" at="93,0,98,0">
        <var name="context" id="3315811491560119830" />
        <var name="node" id="3315811491560119830" />
        <var name="referencingNode" id="3315811491560119830" />
      </scope>
<<<<<<< HEAD
      <scope id="3315811491560119830" at="103,0,108,0" />
      <scope id="3315811491560119843" at="50,0,56,0" />
      <scope id="3315811491560119839" at="126,49,133,22">
        <var name="editorCell" id="3315811491560119839" />
        <var name="style" id="3315811491560119839" />
      </scope>
      <scope id="3315811491560119830" at="40,50,48,22">
        <var name="editorCell" id="3315811491560119830" />
      </scope>
      <scope id="3315811491560119839" at="126,0,135,0" />
      <scope id="3315811491560119830" at="40,0,50,0" />
      <scope id="3315811491560119838" at="109,53,123,24">
=======
      <scope id="3315811491560119839" at="84,88,91,22">
        <var name="editorCell" id="3315811491560119839" />
        <var name="style" id="3315811491560119839" />
      </scope>
      <scope id="3315811491560119830" at="24,0,33,0">
        <var name="editorContext" id="3315811491560119830" />
        <var name="node" id="3315811491560119830" />
      </scope>
      <scope id="3315811491560119839" at="84,0,93,0">
        <var name="editorContext" id="3315811491560119839" />
        <var name="node" id="3315811491560119839" />
      </scope>
      <scope id="3315811491560119838" at="68,92,81,24">
>>>>>>> bd830ede
        <var name="attributeConcept" id="3315811491560119838" />
        <var name="editorCell" id="3315811491560119838" />
        <var name="provider" id="3315811491560119838" />
      </scope>
<<<<<<< HEAD
      <scope id="3315811491560119838" at="109,0,125,0" />
      <scope id="3315811491560119830" at="56,48,74,22">
=======
      <scope id="3315811491560119838" at="68,0,83,0">
        <var name="editorContext" id="3315811491560119838" />
        <var name="node" id="3315811491560119838" />
      </scope>
      <scope id="3315811491560119830" at="39,87,56,22">
>>>>>>> bd830ede
        <var name="attributeConcept" id="3315811491560119830" />
        <var name="editorCell" id="3315811491560119830" />
        <var name="provider" id="3315811491560119830" />
      </scope>
<<<<<<< HEAD
      <scope id="3315811491560119830" at="56,0,76,0" />
      <unit id="3315811491560119830" at="76,0,88,0" name="jetbrains.mps.transformation.test.inputLang.editor.RefTestParamRef_EditorBuilder_a$_Inline_9h21cw_a1a" />
      <unit id="3315811491560119830" at="88,0,126,0" name="jetbrains.mps.transformation.test.inputLang.editor.RefTestParamRef_EditorBuilder_a$Inline_Builder_9h21cw_a1a" />
      <unit id="3315811491560119830" at="21,0,136,0" name="jetbrains.mps.transformation.test.inputLang.editor.RefTestParamRef_EditorBuilder_a" />
=======
      <scope id="3315811491560119830" at="39,0,58,0">
        <var name="editorContext" id="3315811491560119830" />
        <var name="node" id="3315811491560119830" />
      </scope>
      <unit id="3315811491560119837" at="58,0,84,0" name="jetbrains.mps.transformation.test.inputLang.editor.RefTestParamRef_Editor$_Inline_9h21cw_a1a" />
      <unit id="3315811491560119830" at="20,0,94,0" name="jetbrains.mps.transformation.test.inputLang.editor.RefTestParamRef_Editor" />
>>>>>>> bd830ede
    </file>
  </root>
  <root nodeRef="r:00000000-0000-4000-0000-011c895905f3(jetbrains.mps.transformation.test.inputLang.editor)/3315811491560119844">
    <file name="RefTestClass_Editor.java">
<<<<<<< HEAD
      <node id="3315811491560119844" at="11,79,12,78" concept="6" />
      <node id="3315811491560119844" at="11,0,14,0" concept="4" trace="createEditorCell#(Ljetbrains/mps/openapi/editor/EditorContext;Lorg/jetbrains/mps/openapi/model/SNode;)Ljetbrains/mps/openapi/editor/cells/EditorCell;" />
      <scope id="3315811491560119844" at="11,79,12,78" />
      <scope id="3315811491560119844" at="11,0,14,0">
        <var name="editorContext" id="3315811491560119844" />
        <var name="node" id="3315811491560119844" />
      </scope>
      <unit id="3315811491560119844" at="10,0,15,0" name="jetbrains.mps.transformation.test.inputLang.editor.RefTestClass_Editor" />
    </file>
    <file name="RefTestClass_EditorBuilder_a.java">
      <node id="3315811491560119844" at="36,92,37,19" concept="9" />
      <node id="3315811491560119844" at="37,19,38,18" concept="1" />
      <node id="3315811491560119844" at="43,26,44,18" concept="6" />
      <node id="3315811491560119844" at="47,39,48,39" concept="6" />
      <node id="3315811491560119844" at="51,50,52,103" concept="5" />
      <node id="3315811491560119844" at="52,103,53,48" concept="1" />
      <node id="3315811491560119844" at="53,48,54,28" concept="1" />
      <node id="3315811491560119844" at="54,28,55,65" concept="1" />
      <node id="3315811491560119844" at="55,65,56,57" concept="1" />
      <node id="3315811491560119844" at="56,57,57,57" concept="1" />
      <node id="3315811491560119844" at="57,57,58,57" concept="1" />
      <node id="3315811491560119844" at="58,57,59,56" concept="1" />
      <node id="3315811491560119844" at="59,56,60,57" concept="1" />
      <node id="3315811491560119844" at="60,57,61,60" concept="1" />
      <node id="3315811491560119844" at="61,60,62,57" concept="1" />
      <node id="3315811491560119844" at="62,57,63,22" concept="6" />
      <node id="3315811491560119849" at="65,49,66,98" concept="5" />
      <node id="3315811491560119849" at="66,98,67,47" concept="1" />
      <node id="3315811491560119849" at="67,47,68,34" concept="1" />
      <node id="3315811491560119849" at="68,34,69,22" concept="6" />
      <node id="3315811491560119850" at="71,49,72,89" concept="5" />
      <node id="3315811491560119850" at="72,89,73,29" concept="1" />
      <node id="3315811491560119850" at="73,29,74,42" concept="1" />
      <node id="3315811491560119850" at="74,42,75,26" concept="5" />
      <node id="3315811491560119850" at="75,26,76,63" concept="1" />
      <node id="3315811491560119850" at="76,63,77,42" concept="1" />
      <node id="3315811491560119850" at="77,42,78,73" concept="1" />
      <node id="3315811491560119850" at="78,73,79,57" concept="5" />
      <node id="3315811491560119850" at="79,57,80,59" concept="5" />
      <node id="3315811491560119850" at="81,35,82,87" concept="5" />
      <node id="3315811491560119850" at="82,87,83,94" concept="6" />
      <node id="3315811491560119850" at="84,10,85,22" concept="6" />
      <node id="3315811491560119851" at="87,49,88,100" concept="5" />
      <node id="3315811491560119851" at="88,100,89,47" concept="1" />
      <node id="3315811491560119851" at="89,47,90,34" concept="1" />
      <node id="3315811491560119851" at="90,34,91,22" concept="6" />
      <node id="3315811491560119844" at="93,48,94,88" concept="5" />
      <node id="3315811491560119844" at="94,88,95,32" concept="1" />
      <node id="3315811491560119844" at="95,32,96,45" concept="1" />
      <node id="3315811491560119844" at="96,45,97,26" concept="5" />
      <node id="3315811491560119844" at="97,26,98,93" concept="1" />
      <node id="3315811491560119844" at="98,93,99,63" concept="1" />
      <node id="3315811491560119844" at="100,39,101,40" concept="1" />
      <node id="3315811491560119844" at="101,40,102,36" concept="1" />
      <node id="3315811491560119844" at="103,5,104,73" concept="1" />
      <node id="3315811491560119844" at="104,73,105,57" concept="5" />
      <node id="3315811491560119844" at="105,57,106,59" concept="5" />
      <node id="3315811491560119844" at="107,35,108,87" concept="5" />
      <node id="3315811491560119844" at="108,87,109,94" concept="6" />
      <node id="3315811491560119844" at="110,10,111,22" concept="6" />
      <node id="3315811491560119844" at="114,33,115,14" concept="9" />
      <node id="3315811491560119844" at="117,69,118,57" concept="6" />
      <node id="3315811491560119844" at="120,81,121,41" concept="7" />
      <node id="3315811491560119844" at="121,41,122,120" concept="6" />
      <node id="3315811491560119844" at="128,0,129,0" concept="2" trace="myReferencingNode" />
      <node id="3315811491560119844" at="130,119,131,21" concept="9" />
      <node id="3315811491560119844" at="131,21,132,42" concept="1" />
      <node id="3315811491560119844" at="132,42,133,20" concept="1" />
      <node id="3315811491560119844" at="136,41,137,42" concept="6" />
      <node id="3315811491560119844" at="142,28,143,20" concept="6" />
      <node id="3315811491560119854" at="146,53,147,91" concept="5" />
      <node id="3315811491560119854" at="147,91,148,31" concept="1" />
      <node id="3315811491560119854" at="148,31,149,44" concept="1" />
      <node id="3315811491560119854" at="149,44,150,28" concept="5" />
      <node id="3315811491560119854" at="150,28,151,65" concept="1" />
      <node id="3315811491560119854" at="151,65,152,46" concept="1" />
      <node id="3315811491560119854" at="152,46,153,75" concept="1" />
      <node id="3315811491560119854" at="153,75,154,59" concept="5" />
      <node id="3315811491560119854" at="154,59,155,61" concept="5" />
      <node id="3315811491560119854" at="156,37,157,89" concept="5" />
      <node id="3315811491560119854" at="157,89,158,96" concept="6" />
      <node id="3315811491560119854" at="159,12,160,24" concept="6" />
      <node id="3315811491560119855" at="163,49,164,94" concept="5" />
      <node id="3315811491560119855" at="164,94,165,47" concept="1" />
      <node id="3315811491560119855" at="165,47,166,34" concept="5" />
      <node id="3315811491560119855" at="166,34,167,60" concept="1" />
      <node id="3315811491560119855" at="167,60,168,60" concept="1" />
      <node id="3315811491560119855" at="168,60,169,40" concept="1" />
      <node id="3315811491560119855" at="169,40,170,34" concept="1" />
      <node id="3315811491560119855" at="170,34,171,22" concept="6" />
      <node id="3315811491560119844" at="173,52,174,139" concept="5" />
      <node id="3315811491560119844" at="174,139,175,91" concept="5" />
      <node id="3315811491560119844" at="175,91,176,48" concept="1" />
      <node id="3315811491560119844" at="176,48,177,34" concept="5" />
      <node id="3315811491560119844" at="177,34,178,68" concept="1" />
      <node id="3315811491560119844" at="178,68,179,58" concept="1" />
      <node id="3315811491560119844" at="179,58,180,60" concept="1" />
      <node id="3315811491560119844" at="180,60,181,40" concept="1" />
      <node id="3315811491560119844" at="181,40,182,49" concept="1" />
      <node id="3315811491560119844" at="182,49,183,22" concept="6" />
      <node id="3315811491560119844" at="186,99,187,50" concept="9" />
      <node id="3315811491560119844" at="189,66,190,93" concept="6" />
      <node id="3315811491560119844" at="192,57,193,65" concept="5" />
      <node id="3315811491560119844" at="193,65,194,58" concept="1" />
      <node id="3315811491560119844" at="194,58,195,25" concept="6" />
      <node id="3315811491560119844" at="197,41,198,34" concept="5" />
      <node id="3315811491560119844" at="198,34,199,42" concept="1" />
      <node id="3315811491560119844" at="199,42,200,49" concept="1" />
      <node id="3315811491560119844" at="200,49,201,23" concept="6" />
      <node id="3315811491560119844" at="204,96,205,134" concept="1" />
      <node id="3315811491560119844" at="206,34,207,142" concept="1" />
      <node id="3315811491560119844" at="207,142,208,146" concept="1" />
      <node id="3315811491560119844" at="210,122,211,396" concept="1" />
      <node id="3315811491560119870" at="216,49,217,94" concept="5" />
      <node id="3315811491560119870" at="217,94,218,47" concept="1" />
      <node id="3315811491560119870" at="218,47,219,34" concept="5" />
      <node id="3315811491560119870" at="219,34,220,60" concept="1" />
      <node id="3315811491560119870" at="220,60,221,40" concept="1" />
      <node id="3315811491560119870" at="221,40,222,34" concept="1" />
      <node id="3315811491560119870" at="222,34,223,22" concept="6" />
      <node id="3315811491560119844" at="33,0,35,0" concept="2" trace="myNode" />
      <node id="3315811491560119844" at="126,0,128,0" concept="2" trace="myNode" />
      <node id="3315811491560119844" at="47,0,50,0" concept="4" trace="createCell#()Ljetbrains/mps/openapi/editor/cells/EditorCell;" />
      <node id="3315811491560119844" at="114,0,117,0" concept="0" trace="_Inline_cblid8_a3a#()V" />
      <node id="3315811491560119844" at="117,0,120,0" concept="4" trace="createEditorCell#(Ljetbrains/mps/openapi/editor/EditorContext;)Ljetbrains/mps/openapi/editor/cells/EditorCell;" />
      <node id="3315811491560119844" at="136,0,139,0" concept="4" trace="createCell#()Ljetbrains/mps/openapi/editor/cells/EditorCell;" />
      <node id="3315811491560119844" at="186,0,189,0" concept="0" trace="methodsListHandler_cblid8_f0#(Lorg/jetbrains/mps/openapi/model/SNode;Ljava/lang/String;Ljetbrains/mps/openapi/editor/EditorContext;)V" />
      <node id="3315811491560119844" at="189,0,192,0" concept="4" trace="createNodeToInsert#(Ljetbrains/mps/openapi/editor/EditorContext;)Lorg/jetbrains/mps/openapi/model/SNode;" />
      <node id="3315811491560119844" at="209,9,212,9" concept="3" />
      <node id="3315811491560119844" at="36,0,40,0" concept="0" trace="RefTestClass_EditorBuilder_a#(Ljetbrains/mps/openapi/editor/EditorContext;Lorg/jetbrains/mps/openapi/model/SNode;)V" />
      <node id="3315811491560119844" at="99,63,103,5" concept="3" />
      <node id="3315811491560119844" at="120,0,124,0" concept="4" trace="createEditorCell#(Ljetbrains/mps/openapi/editor/EditorContext;Lorg/jetbrains/mps/openapi/model/SNode;)Ljetbrains/mps/openapi/editor/cells/EditorCell;" />
      <node id="3315811491560119844" at="205,134,209,9" concept="3" />
      <node id="3315811491560119844" at="41,0,46,0" concept="4" trace="getNode#()Lorg/jetbrains/mps/openapi/model/SNode;" />
      <node id="3315811491560119850" at="80,59,85,22" concept="3" />
      <node id="3315811491560119844" at="106,59,111,22" concept="3" />
      <node id="3315811491560119844" at="130,0,135,0" concept="0" trace="Inline_Builder_cblid8_a3a#(Ljetbrains/mps/openapi/editor/EditorContext;Lorg/jetbrains/mps/openapi/model/SNode;Lorg/jetbrains/mps/openapi/model/SNode;)V" />
      <node id="3315811491560119844" at="140,0,145,0" concept="4" trace="getNode#()Lorg/jetbrains/mps/openapi/model/SNode;" />
      <node id="3315811491560119854" at="155,61,160,24" concept="3" />
      <node id="3315811491560119844" at="192,0,197,0" concept="4" trace="createNodeCell#(Lorg/jetbrains/mps/openapi/model/SNode;)Ljetbrains/mps/openapi/editor/cells/EditorCell;" />
      <node id="3315811491560119849" at="65,0,71,0" concept="4" trace="createConstant_cblid8_a0#()Ljetbrains/mps/openapi/editor/cells/EditorCell;" />
      <node id="3315811491560119851" at="87,0,93,0" concept="4" trace="createConstant_cblid8_c0#()Ljetbrains/mps/openapi/editor/cells/EditorCell;" />
      <node id="3315811491560119844" at="197,0,203,0" concept="4" trace="createEmptyCell#()Ljetbrains/mps/openapi/editor/cells/EditorCell;" />
      <node id="3315811491560119870" at="216,0,225,0" concept="4" trace="createConstant_cblid8_g0#()Ljetbrains/mps/openapi/editor/cells/EditorCell;" />
      <node id="3315811491560119855" at="163,0,173,0" concept="4" trace="createConstant_cblid8_e0#()Ljetbrains/mps/openapi/editor/cells/EditorCell;" />
      <node id="3315811491560119844" at="203,86,213,7" concept="3" />
      <node id="3315811491560119844" at="173,0,185,0" concept="4" trace="createRefNodeList_cblid8_f0#()Ljetbrains/mps/openapi/editor/cells/EditorCell;" />
      <node id="3315811491560119844" at="203,0,215,0" concept="4" trace="installElementCellActions#(Lorg/jetbrains/mps/openapi/model/SNode;Ljetbrains/mps/openapi/editor/cells/EditorCell;)V" />
      <node id="3315811491560119844" at="51,0,65,0" concept="4" trace="createCollection_cblid8_a#()Ljetbrains/mps/openapi/editor/cells/EditorCell;" />
      <node id="3315811491560119850" at="71,0,87,0" concept="4" trace="createProperty_cblid8_b0#()Ljetbrains/mps/openapi/editor/cells/EditorCell;" />
      <node id="3315811491560119854" at="146,0,162,0" concept="4" trace="createProperty_cblid8_a0d0#()Ljetbrains/mps/openapi/editor/cells/EditorCell;" />
      <node id="3315811491560119844" at="93,0,113,0" concept="4" trace="createRefCell_cblid8_d0#()Ljetbrains/mps/openapi/editor/cells/EditorCell;" />
      <scope id="3315811491560119844" at="43,26,44,18" />
      <scope id="3315811491560119844" at="47,39,48,39" />
      <scope id="3315811491560119844" at="114,33,115,14" />
      <scope id="3315811491560119844" at="117,69,118,57" />
      <scope id="3315811491560119844" at="136,41,137,42" />
      <scope id="3315811491560119844" at="142,28,143,20" />
      <scope id="3315811491560119844" at="186,99,187,50" />
      <scope id="3315811491560119844" at="189,66,190,93" />
      <scope id="3315811491560119844" at="210,122,211,396" />
      <scope id="3315811491560119844" at="36,92,38,18" />
      <scope id="3315811491560119850" at="81,35,83,94">
        <var name="manager" id="3315811491560119850" />
      </scope>
      <scope id="3315811491560119844" at="100,39,102,36" />
      <scope id="3315811491560119844" at="107,35,109,94">
        <var name="manager" id="3315811491560119844" />
      </scope>
      <scope id="3315811491560119844" at="120,81,122,120" />
      <scope id="3315811491560119854" at="156,37,158,96">
        <var name="manager" id="3315811491560119854" />
      </scope>
      <scope id="3315811491560119844" at="206,34,208,146" />
      <scope id="3315811491560119844" at="47,0,50,0" />
      <scope id="3315811491560119844" at="114,0,117,0" />
      <scope id="3315811491560119844" at="117,0,120,0">
=======
      <node id="3315811491560119844" at="32,79,33,63" concept="5" />
      <node id="3315811491560119844" at="35,89,36,96" concept="4" />
      <node id="3315811491560119844" at="36,96,37,48" concept="1" />
      <node id="3315811491560119844" at="37,48,38,28" concept="1" />
      <node id="3315811491560119844" at="38,28,39,81" concept="1" />
      <node id="3315811491560119844" at="39,81,40,81" concept="1" />
      <node id="3315811491560119844" at="40,81,41,81" concept="1" />
      <node id="3315811491560119844" at="41,81,42,80" concept="1" />
      <node id="3315811491560119844" at="42,80,43,81" concept="1" />
      <node id="3315811491560119844" at="43,81,44,84" concept="1" />
      <node id="3315811491560119844" at="44,84,45,81" concept="1" />
      <node id="3315811491560119844" at="45,81,46,22" concept="5" />
      <node id="3315811491560119849" at="48,88,49,91" concept="4" />
      <node id="3315811491560119849" at="49,91,50,47" concept="1" />
      <node id="3315811491560119849" at="50,47,51,34" concept="1" />
      <node id="3315811491560119849" at="51,34,52,22" concept="5" />
      <node id="3315811491560119850" at="54,88,55,82" concept="4" />
      <node id="3315811491560119850" at="55,82,56,29" concept="1" />
      <node id="3315811491560119850" at="56,29,57,42" concept="1" />
      <node id="3315811491560119850" at="57,42,58,26" concept="4" />
      <node id="3315811491560119850" at="58,26,59,58" concept="1" />
      <node id="3315811491560119850" at="59,58,60,42" concept="1" />
      <node id="3315811491560119850" at="60,42,61,73" concept="1" />
      <node id="3315811491560119850" at="61,73,62,57" concept="4" />
      <node id="3315811491560119850" at="63,35,64,82" concept="4" />
      <node id="3315811491560119850" at="64,82,65,112" concept="5" />
      <node id="3315811491560119850" at="66,10,67,22" concept="5" />
      <node id="3315811491560119851" at="69,88,70,93" concept="4" />
      <node id="3315811491560119851" at="70,93,71,47" concept="1" />
      <node id="3315811491560119851" at="71,47,72,34" concept="1" />
      <node id="3315811491560119851" at="72,34,73,22" concept="5" />
      <node id="3315811491560119844" at="75,87,76,81" concept="4" />
      <node id="3315811491560119844" at="76,81,77,32" concept="1" />
      <node id="3315811491560119844" at="77,32,78,45" concept="1" />
      <node id="3315811491560119844" at="78,45,79,26" concept="4" />
      <node id="3315811491560119844" at="79,26,80,84" concept="1" />
      <node id="3315811491560119844" at="80,84,81,58" concept="1" />
      <node id="3315811491560119844" at="82,39,83,40" concept="1" />
      <node id="3315811491560119844" at="83,40,84,36" concept="1" />
      <node id="3315811491560119844" at="85,5,86,73" concept="1" />
      <node id="3315811491560119844" at="86,73,87,57" concept="4" />
      <node id="3315811491560119844" at="88,35,89,82" concept="4" />
      <node id="3315811491560119844" at="89,82,90,112" concept="5" />
      <node id="3315811491560119844" at="91,10,92,22" concept="5" />
      <node id="3315811491560119853" at="95,33,96,14" concept="7" />
      <node id="3315811491560119853" at="98,69,99,67" concept="5" />
      <node id="3315811491560119853" at="101,81,102,66" concept="5" />
      <node id="3315811491560119854" at="104,92,105,84" concept="4" />
      <node id="3315811491560119854" at="105,84,106,31" concept="1" />
      <node id="3315811491560119854" at="106,31,107,44" concept="1" />
      <node id="3315811491560119854" at="107,44,108,28" concept="4" />
      <node id="3315811491560119854" at="108,28,109,60" concept="1" />
      <node id="3315811491560119854" at="109,60,110,46" concept="1" />
      <node id="3315811491560119854" at="110,46,111,75" concept="1" />
      <node id="3315811491560119854" at="111,75,112,59" concept="4" />
      <node id="3315811491560119854" at="113,37,114,84" concept="4" />
      <node id="3315811491560119854" at="114,84,115,114" concept="5" />
      <node id="3315811491560119854" at="116,12,117,24" concept="5" />
      <node id="3315811491560119855" at="120,88,121,87" concept="4" />
      <node id="3315811491560119855" at="121,87,122,47" concept="1" />
      <node id="3315811491560119855" at="122,47,123,34" concept="4" />
      <node id="3315811491560119855" at="123,34,124,63" concept="1" />
      <node id="3315811491560119855" at="124,63,125,63" concept="1" />
      <node id="3315811491560119855" at="125,63,126,40" concept="1" />
      <node id="3315811491560119855" at="126,40,127,34" concept="1" />
      <node id="3315811491560119855" at="127,34,128,22" concept="5" />
      <node id="3315811491560119844" at="130,91,131,123" concept="4" />
      <node id="3315811491560119844" at="131,123,132,106" concept="4" />
      <node id="3315811491560119844" at="132,106,133,48" concept="1" />
      <node id="3315811491560119844" at="133,48,134,34" concept="4" />
      <node id="3315811491560119844" at="134,34,135,71" concept="1" />
      <node id="3315811491560119844" at="135,71,136,61" concept="1" />
      <node id="3315811491560119844" at="136,61,137,63" concept="1" />
      <node id="3315811491560119844" at="137,63,138,40" concept="1" />
      <node id="3315811491560119844" at="138,40,139,49" concept="1" />
      <node id="3315811491560119844" at="139,49,140,22" concept="5" />
      <node id="3315811491560119844" at="143,99,144,50" concept="7" />
      <node id="3315811491560119844" at="146,66,147,41" concept="4" />
      <node id="3315811491560119844" at="147,41,148,93" concept="5" />
      <node id="3315811491560119844" at="150,86,151,80" concept="4" />
      <node id="3315811491560119844" at="151,80,152,95" concept="1" />
      <node id="3315811491560119844" at="152,95,153,25" concept="5" />
      <node id="3315811491560119844" at="155,68,156,34" concept="4" />
      <node id="3315811491560119844" at="156,34,157,55" concept="1" />
      <node id="3315811491560119844" at="157,55,158,87" concept="1" />
      <node id="3315811491560119844" at="158,87,159,23" concept="5" />
      <node id="3315811491560119844" at="162,96,163,134" concept="1" />
      <node id="3315811491560119844" at="164,34,165,142" concept="1" />
      <node id="3315811491560119844" at="165,142,166,146" concept="1" />
      <node id="3315811491560119844" at="168,122,169,394" concept="1" />
      <node id="3315811491560119870" at="174,88,175,87" concept="4" />
      <node id="3315811491560119870" at="175,87,176,47" concept="1" />
      <node id="3315811491560119870" at="176,47,177,34" concept="4" />
      <node id="3315811491560119870" at="177,34,178,63" concept="1" />
      <node id="3315811491560119870" at="178,63,179,40" concept="1" />
      <node id="3315811491560119870" at="179,40,180,34" concept="1" />
      <node id="3315811491560119870" at="180,34,181,22" concept="5" />
      <node id="3315811491560119844" at="32,0,35,0" concept="3" trace="createEditorCell#(Ljetbrains/mps/openapi/editor/EditorContext;Lorg/jetbrains/mps/openapi/model/SNode;)Ljetbrains/mps/openapi/editor/cells/EditorCell;" />
      <node id="3315811491560119853" at="95,0,98,0" concept="0" trace="_Inline_cblid8_a3a#()V" />
      <node id="3315811491560119853" at="98,0,101,0" concept="3" trace="createEditorCell#(Ljetbrains/mps/openapi/editor/EditorContext;)Ljetbrains/mps/openapi/editor/cells/EditorCell;" />
      <node id="3315811491560119853" at="101,0,104,0" concept="3" trace="createEditorCell#(Ljetbrains/mps/openapi/editor/EditorContext;Lorg/jetbrains/mps/openapi/model/SNode;)Ljetbrains/mps/openapi/editor/cells/EditorCell;" />
      <node id="3315811491560119844" at="143,0,146,0" concept="0" trace="methodsListHandler_cblid8_f0#(Lorg/jetbrains/mps/openapi/model/SNode;Ljava/lang/String;Ljetbrains/mps/openapi/editor/EditorContext;)V" />
      <node id="3315811491560119844" at="167,9,170,9" concept="2" />
      <node id="3315811491560119844" at="81,58,85,5" concept="2" />
      <node id="3315811491560119844" at="146,0,150,0" concept="3" trace="createNodeToInsert#(Ljetbrains/mps/openapi/editor/EditorContext;)Lorg/jetbrains/mps/openapi/model/SNode;" />
      <node id="3315811491560119844" at="163,134,167,9" concept="2" />
      <node id="3315811491560119850" at="62,57,67,22" concept="2" />
      <node id="3315811491560119844" at="87,57,92,22" concept="2" />
      <node id="3315811491560119854" at="112,59,117,24" concept="2" />
      <node id="3315811491560119844" at="150,0,155,0" concept="3" trace="createNodeCell#(Ljetbrains/mps/openapi/editor/EditorContext;Lorg/jetbrains/mps/openapi/model/SNode;)Ljetbrains/mps/openapi/editor/cells/EditorCell;" />
      <node id="3315811491560119849" at="48,0,54,0" concept="3" trace="createConstant_cblid8_a0#(Ljetbrains/mps/openapi/editor/EditorContext;Lorg/jetbrains/mps/openapi/model/SNode;)Ljetbrains/mps/openapi/editor/cells/EditorCell;" />
      <node id="3315811491560119851" at="69,0,75,0" concept="3" trace="createConstant_cblid8_c0#(Ljetbrains/mps/openapi/editor/EditorContext;Lorg/jetbrains/mps/openapi/model/SNode;)Ljetbrains/mps/openapi/editor/cells/EditorCell;" />
      <node id="3315811491560119844" at="155,0,161,0" concept="3" trace="createEmptyCell#(Ljetbrains/mps/openapi/editor/EditorContext;)Ljetbrains/mps/openapi/editor/cells/EditorCell;" />
      <node id="3315811491560119870" at="174,0,183,0" concept="3" trace="createConstant_cblid8_g0#(Ljetbrains/mps/openapi/editor/EditorContext;Lorg/jetbrains/mps/openapi/model/SNode;)Ljetbrains/mps/openapi/editor/cells/EditorCell;" />
      <node id="3315811491560119855" at="120,0,130,0" concept="3" trace="createConstant_cblid8_e0#(Ljetbrains/mps/openapi/editor/EditorContext;Lorg/jetbrains/mps/openapi/model/SNode;)Ljetbrains/mps/openapi/editor/cells/EditorCell;" />
      <node id="3315811491560119844" at="161,132,171,7" concept="2" />
      <node id="3315811491560119844" at="130,0,142,0" concept="3" trace="createRefNodeList_cblid8_f0#(Ljetbrains/mps/openapi/editor/EditorContext;Lorg/jetbrains/mps/openapi/model/SNode;)Ljetbrains/mps/openapi/editor/cells/EditorCell;" />
      <node id="3315811491560119844" at="161,0,173,0" concept="3" trace="installElementCellActions#(Lorg/jetbrains/mps/openapi/model/SNode;Lorg/jetbrains/mps/openapi/model/SNode;Ljetbrains/mps/openapi/editor/cells/EditorCell;Ljetbrains/mps/openapi/editor/EditorContext;)V" />
      <node id="3315811491560119844" at="35,0,48,0" concept="3" trace="createCollection_cblid8_a#(Ljetbrains/mps/openapi/editor/EditorContext;Lorg/jetbrains/mps/openapi/model/SNode;)Ljetbrains/mps/openapi/editor/cells/EditorCell;" />
      <node id="3315811491560119850" at="54,0,69,0" concept="3" trace="createProperty_cblid8_b0#(Ljetbrains/mps/openapi/editor/EditorContext;Lorg/jetbrains/mps/openapi/model/SNode;)Ljetbrains/mps/openapi/editor/cells/EditorCell;" />
      <node id="3315811491560119854" at="104,0,119,0" concept="3" trace="createProperty_cblid8_a0d0#(Ljetbrains/mps/openapi/editor/EditorContext;Lorg/jetbrains/mps/openapi/model/SNode;)Ljetbrains/mps/openapi/editor/cells/EditorCell;" />
      <node id="3315811491560119844" at="75,0,94,0" concept="3" trace="createRefCell_cblid8_d0#(Ljetbrains/mps/openapi/editor/EditorContext;Lorg/jetbrains/mps/openapi/model/SNode;)Ljetbrains/mps/openapi/editor/cells/EditorCell;" />
      <scope id="3315811491560119844" at="32,79,33,63" />
      <scope id="3315811491560119853" at="95,33,96,14" />
      <scope id="3315811491560119853" at="98,69,99,67" />
      <scope id="3315811491560119853" at="101,81,102,66" />
      <scope id="3315811491560119844" at="143,99,144,50" />
      <scope id="3315811491560119844" at="168,122,169,394" />
      <scope id="3315811491560119850" at="63,35,65,112">
        <var name="manager" id="3315811491560119850" />
      </scope>
      <scope id="3315811491560119844" at="82,39,84,36" />
      <scope id="3315811491560119844" at="88,35,90,112">
        <var name="manager" id="3315811491560119844" />
      </scope>
      <scope id="3315811491560119854" at="113,37,115,114">
        <var name="manager" id="3315811491560119854" />
      </scope>
      <scope id="3315811491560119844" at="146,66,148,93">
        <var name="listOwner" id="3315811491560119844" />
      </scope>
      <scope id="3315811491560119844" at="164,34,166,146" />
      <scope id="3315811491560119844" at="32,0,35,0">
>>>>>>> bd830ede
        <var name="editorContext" id="3315811491560119844" />
      </scope>
<<<<<<< HEAD
      <scope id="3315811491560119844" at="130,119,133,20" />
      <scope id="3315811491560119844" at="136,0,139,0" />
      <scope id="3315811491560119844" at="186,0,189,0">
=======
      <scope id="3315811491560119853" at="95,0,98,0" />
      <scope id="3315811491560119853" at="98,0,101,0">
        <var name="editorContext" id="3315811491560119853" />
      </scope>
      <scope id="3315811491560119853" at="101,0,104,0">
        <var name="editorContext" id="3315811491560119853" />
        <var name="node" id="3315811491560119853" />
      </scope>
      <scope id="3315811491560119844" at="143,0,146,0">
>>>>>>> bd830ede
        <var name="childRole" id="3315811491560119844" />
        <var name="context" id="3315811491560119844" />
        <var name="ownerNode" id="3315811491560119844" />
      </scope>
<<<<<<< HEAD
      <scope id="3315811491560119844" at="189,0,192,0">
        <var name="editorContext" id="3315811491560119844" />
      </scope>
      <scope id="3315811491560119844" at="192,57,195,25">
=======
      <scope id="3315811491560119844" at="150,86,153,25">
>>>>>>> bd830ede
        <var name="elementCell" id="3315811491560119844" />
      </scope>
      <scope id="3315811491560119844" at="36,0,40,0">
        <var name="context" id="3315811491560119844" />
        <var name="node" id="3315811491560119844" />
      </scope>
      <scope id="3315811491560119849" at="65,49,69,22">
        <var name="editorCell" id="3315811491560119849" />
      </scope>
<<<<<<< HEAD
      <scope id="3315811491560119851" at="87,49,91,22">
        <var name="editorCell" id="3315811491560119851" />
      </scope>
      <scope id="3315811491560119844" at="120,0,124,0">
=======
      <scope id="3315811491560119851" at="69,88,73,22">
        <var name="editorCell" id="3315811491560119851" />
      </scope>
      <scope id="3315811491560119844" at="146,0,150,0">
>>>>>>> bd830ede
        <var name="editorContext" id="3315811491560119844" />
        <var name="node" id="3315811491560119844" />
      </scope>
<<<<<<< HEAD
      <scope id="3315811491560119844" at="197,41,201,23">
        <var name="emptyCell" id="3315811491560119844" />
      </scope>
      <scope id="3315811491560119844" at="41,0,46,0" />
      <scope id="3315811491560119844" at="130,0,135,0">
        <var name="context" id="3315811491560119844" />
        <var name="node" id="3315811491560119844" />
        <var name="referencingNode" id="3315811491560119844" />
      </scope>
      <scope id="3315811491560119844" at="140,0,145,0" />
      <scope id="3315811491560119844" at="192,0,197,0">
        <var name="elementNode" id="3315811491560119844" />
      </scope>
      <scope id="3315811491560119849" at="65,0,71,0" />
      <scope id="3315811491560119851" at="87,0,93,0" />
      <scope id="3315811491560119844" at="197,0,203,0" />
      <scope id="3315811491560119870" at="216,49,223,22">
        <var name="editorCell" id="3315811491560119870" />
        <var name="style" id="3315811491560119870" />
      </scope>
      <scope id="3315811491560119855" at="163,49,171,22">
        <var name="editorCell" id="3315811491560119855" />
        <var name="style" id="3315811491560119855" />
      </scope>
      <scope id="3315811491560119844" at="204,96,212,9" />
      <scope id="3315811491560119870" at="216,0,225,0" />
      <scope id="3315811491560119855" at="163,0,173,0" />
      <scope id="3315811491560119844" at="173,52,183,22">
=======
      <scope id="3315811491560119844" at="155,68,159,23">
        <var name="emptyCell" id="3315811491560119844" />
      </scope>
      <scope id="3315811491560119844" at="150,0,155,0">
        <var name="editorContext" id="3315811491560119844" />
        <var name="elementNode" id="3315811491560119844" />
      </scope>
      <scope id="3315811491560119849" at="48,0,54,0">
        <var name="editorContext" id="3315811491560119849" />
        <var name="node" id="3315811491560119849" />
      </scope>
      <scope id="3315811491560119851" at="69,0,75,0">
        <var name="editorContext" id="3315811491560119851" />
        <var name="node" id="3315811491560119851" />
      </scope>
      <scope id="3315811491560119844" at="155,0,161,0">
        <var name="editorContext" id="3315811491560119844" />
      </scope>
      <scope id="3315811491560119870" at="174,88,181,22">
        <var name="editorCell" id="3315811491560119870" />
        <var name="style" id="3315811491560119870" />
      </scope>
      <scope id="3315811491560119855" at="120,88,128,22">
        <var name="editorCell" id="3315811491560119855" />
        <var name="style" id="3315811491560119855" />
      </scope>
      <scope id="3315811491560119844" at="162,96,170,9" />
      <scope id="3315811491560119870" at="174,0,183,0">
        <var name="editorContext" id="3315811491560119870" />
        <var name="node" id="3315811491560119870" />
      </scope>
      <scope id="3315811491560119855" at="120,0,130,0">
        <var name="editorContext" id="3315811491560119855" />
        <var name="node" id="3315811491560119855" />
      </scope>
      <scope id="3315811491560119844" at="130,91,140,22">
>>>>>>> bd830ede
        <var name="editorCell" id="3315811491560119844" />
        <var name="handler" id="3315811491560119844" />
        <var name="style" id="3315811491560119844" />
      </scope>
<<<<<<< HEAD
      <scope id="3315811491560119844" at="203,86,213,7" />
      <scope id="3315811491560119844" at="51,50,63,22">
        <var name="editorCell" id="3315811491560119844" />
      </scope>
      <scope id="3315811491560119844" at="173,0,185,0" />
      <scope id="3315811491560119844" at="203,0,215,0">
=======
      <scope id="3315811491560119844" at="161,132,171,7" />
      <scope id="3315811491560119844" at="35,89,46,22">
        <var name="editorCell" id="3315811491560119844" />
      </scope>
      <scope id="3315811491560119844" at="130,0,142,0">
        <var name="editorContext" id="3315811491560119844" />
        <var name="node" id="3315811491560119844" />
      </scope>
      <scope id="3315811491560119844" at="161,0,173,0">
        <var name="editorContext" id="3315811491560119844" />
>>>>>>> bd830ede
        <var name="elementCell" id="3315811491560119844" />
        <var name="elementNode" id="3315811491560119844" />
      </scope>
<<<<<<< HEAD
      <scope id="3315811491560119844" at="51,0,65,0" />
      <scope id="3315811491560119850" at="71,49,85,22">
=======
      <scope id="3315811491560119844" at="35,0,48,0">
        <var name="editorContext" id="3315811491560119844" />
        <var name="node" id="3315811491560119844" />
      </scope>
      <scope id="3315811491560119850" at="54,88,67,22">
>>>>>>> bd830ede
        <var name="attributeConcept" id="3315811491560119850" />
        <var name="editorCell" id="3315811491560119850" />
        <var name="provider" id="3315811491560119850" />
      </scope>
<<<<<<< HEAD
      <scope id="3315811491560119854" at="146,53,160,24">
=======
      <scope id="3315811491560119854" at="104,92,117,24">
>>>>>>> bd830ede
        <var name="attributeConcept" id="3315811491560119854" />
        <var name="editorCell" id="3315811491560119854" />
        <var name="provider" id="3315811491560119854" />
      </scope>
<<<<<<< HEAD
      <scope id="3315811491560119850" at="71,0,87,0" />
      <scope id="3315811491560119854" at="146,0,162,0" />
      <scope id="3315811491560119844" at="93,48,111,22">
=======
      <scope id="3315811491560119850" at="54,0,69,0">
        <var name="editorContext" id="3315811491560119850" />
        <var name="node" id="3315811491560119850" />
      </scope>
      <scope id="3315811491560119854" at="104,0,119,0">
        <var name="editorContext" id="3315811491560119854" />
        <var name="node" id="3315811491560119854" />
      </scope>
      <scope id="3315811491560119844" at="75,87,92,22">
>>>>>>> bd830ede
        <var name="attributeConcept" id="3315811491560119844" />
        <var name="editorCell" id="3315811491560119844" />
        <var name="provider" id="3315811491560119844" />
      </scope>
<<<<<<< HEAD
      <scope id="3315811491560119844" at="93,0,113,0" />
      <unit id="3315811491560119844" at="113,0,125,0" name="jetbrains.mps.transformation.test.inputLang.editor.RefTestClass_EditorBuilder_a$_Inline_cblid8_a3a" />
      <unit id="3315811491560119844" at="185,0,216,0" name="jetbrains.mps.transformation.test.inputLang.editor.RefTestClass_EditorBuilder_a$methodsListHandler_cblid8_f0" />
      <unit id="3315811491560119844" at="125,0,163,0" name="jetbrains.mps.transformation.test.inputLang.editor.RefTestClass_EditorBuilder_a$Inline_Builder_cblid8_a3a" />
      <unit id="3315811491560119844" at="32,0,226,0" name="jetbrains.mps.transformation.test.inputLang.editor.RefTestClass_EditorBuilder_a" />
=======
      <scope id="3315811491560119844" at="75,0,94,0">
        <var name="editorContext" id="3315811491560119844" />
        <var name="node" id="3315811491560119844" />
      </scope>
      <unit id="3315811491560119853" at="94,0,120,0" name="jetbrains.mps.transformation.test.inputLang.editor.RefTestClass_Editor$_Inline_cblid8_a3a" />
      <unit id="3315811491560119844" at="142,0,174,0" name="jetbrains.mps.transformation.test.inputLang.editor.RefTestClass_Editor$methodsListHandler_cblid8_f0" />
      <unit id="3315811491560119844" at="31,0,184,0" name="jetbrains.mps.transformation.test.inputLang.editor.RefTestClass_Editor" />
>>>>>>> bd830ede
    </file>
  </root>
  <root nodeRef="r:00000000-0000-4000-0000-011c895905f3(jetbrains.mps.transformation.test.inputLang.editor)/3315811491560119873">
    <file name="RefTestMethod_Editor.java">
<<<<<<< HEAD
      <node id="3315811491560119873" at="11,79,12,79" concept="6" />
      <node id="3315811491560119873" at="11,0,14,0" concept="4" trace="createEditorCell#(Ljetbrains/mps/openapi/editor/EditorContext;Lorg/jetbrains/mps/openapi/model/SNode;)Ljetbrains/mps/openapi/editor/cells/EditorCell;" />
      <scope id="3315811491560119873" at="11,79,12,79" />
      <scope id="3315811491560119873" at="11,0,14,0">
        <var name="editorContext" id="3315811491560119873" />
        <var name="node" id="3315811491560119873" />
      </scope>
      <unit id="3315811491560119873" at="10,0,15,0" name="jetbrains.mps.transformation.test.inputLang.editor.RefTestMethod_Editor" />
    </file>
    <file name="RefTestMethod_EditorBuilder_a.java">
      <node id="3315811491560119873" at="35,93,36,19" concept="9" />
      <node id="3315811491560119873" at="36,19,37,18" concept="1" />
      <node id="3315811491560119873" at="42,26,43,18" concept="6" />
      <node id="3315811491560119873" at="46,39,47,39" concept="6" />
      <node id="3315811491560119873" at="50,50,51,103" concept="5" />
      <node id="3315811491560119873" at="51,103,52,48" concept="1" />
      <node id="3315811491560119873" at="52,48,53,28" concept="1" />
      <node id="3315811491560119873" at="53,28,54,65" concept="1" />
      <node id="3315811491560119873" at="54,65,55,57" concept="1" />
      <node id="3315811491560119873" at="55,57,56,57" concept="1" />
      <node id="3315811491560119873" at="56,57,57,57" concept="1" />
      <node id="3315811491560119873" at="57,57,58,60" concept="1" />
      <node id="3315811491560119873" at="58,60,59,57" concept="1" />
      <node id="3315811491560119873" at="59,57,60,57" concept="1" />
      <node id="3315811491560119873" at="60,57,61,60" concept="1" />
      <node id="3315811491560119873" at="61,60,62,57" concept="1" />
      <node id="3315811491560119873" at="62,57,63,22" concept="6" />
      <node id="3315811491560119877" at="65,49,66,99" concept="5" />
      <node id="3315811491560119877" at="66,99,67,47" concept="1" />
      <node id="3315811491560119877" at="67,47,68,34" concept="1" />
      <node id="3315811491560119877" at="68,34,69,22" concept="6" />
      <node id="3315811491560119878" at="71,49,72,89" concept="5" />
      <node id="3315811491560119878" at="72,89,73,29" concept="1" />
      <node id="3315811491560119878" at="73,29,74,42" concept="1" />
      <node id="3315811491560119878" at="74,42,75,26" concept="5" />
      <node id="3315811491560119878" at="75,26,76,63" concept="1" />
      <node id="3315811491560119878" at="76,63,77,42" concept="1" />
      <node id="3315811491560119878" at="77,42,78,73" concept="1" />
      <node id="3315811491560119878" at="78,73,79,57" concept="5" />
      <node id="3315811491560119878" at="79,57,80,59" concept="5" />
      <node id="3315811491560119878" at="81,35,82,87" concept="5" />
      <node id="3315811491560119878" at="82,87,83,94" concept="6" />
      <node id="3315811491560119878" at="84,10,85,22" concept="6" />
      <node id="3315811491560119909" at="87,49,88,94" concept="5" />
      <node id="3315811491560119909" at="88,94,89,47" concept="1" />
      <node id="3315811491560119909" at="89,47,90,34" concept="5" />
      <node id="3315811491560119909" at="90,34,91,54" concept="1" />
      <node id="3315811491560119909" at="91,54,92,55" concept="1" />
      <node id="3315811491560119909" at="92,55,93,40" concept="1" />
      <node id="3315811491560119909" at="93,40,94,34" concept="1" />
      <node id="3315811491560119909" at="94,34,95,22" concept="6" />
      <node id="3315811491560119873" at="97,52,98,138" concept="5" />
      <node id="3315811491560119873" at="98,138,99,91" concept="5" />
      <node id="3315811491560119873" at="99,91,100,47" concept="1" />
      <node id="3315811491560119873" at="100,47,101,49" concept="1" />
      <node id="3315811491560119873" at="101,49,102,22" concept="6" />
      <node id="3315811491560119873" at="105,98,106,50" concept="9" />
      <node id="3315811491560119873" at="108,66,109,93" concept="6" />
      <node id="3315811491560119873" at="111,57,112,65" concept="5" />
      <node id="3315811491560119873" at="112,65,113,58" concept="1" />
      <node id="3315811491560119873" at="113,58,114,25" concept="6" />
      <node id="3315811491560119873" at="116,41,117,34" concept="5" />
      <node id="3315811491560119873" at="117,34,118,42" concept="1" />
      <node id="3315811491560119873" at="118,42,119,49" concept="1" />
      <node id="3315811491560119873" at="119,49,120,23" concept="6" />
      <node id="3315811491560119873" at="123,96,124,134" concept="1" />
      <node id="3315811491560119873" at="125,34,126,142" concept="1" />
      <node id="3315811491560119873" at="126,142,127,146" concept="1" />
      <node id="3315811491560119873" at="127,146,128,80" concept="1" />
      <node id="3315811491560119873" at="130,122,131,395" concept="1" />
      <node id="3315811491560119873" at="136,75,137,99" concept="5" />
      <node id="3315811491560119873" at="137,99,138,38" concept="1" />
      <node id="3315811491560119873" at="138,38,139,36" concept="5" />
      <node id="3315811491560119873" at="139,36,140,55" concept="1" />
      <node id="3315811491560119873" at="140,55,141,56" concept="1" />
      <node id="3315811491560119873" at="141,56,142,42" concept="1" />
      <node id="3315811491560119873" at="142,42,143,134" concept="1" />
      <node id="3315811491560119873" at="143,134,144,138" concept="1" />
      <node id="3315811491560119873" at="144,138,145,24" concept="6" />
      <node id="3315811491560119911" at="148,49,149,94" concept="5" />
      <node id="3315811491560119911" at="149,94,150,47" concept="1" />
      <node id="3315811491560119911" at="150,47,151,34" concept="5" />
      <node id="3315811491560119911" at="151,34,152,54" concept="1" />
      <node id="3315811491560119911" at="152,54,153,40" concept="1" />
      <node id="3315811491560119911" at="153,40,154,34" concept="1" />
      <node id="3315811491560119911" at="154,34,155,22" concept="6" />
      <node id="3315811491560119879" at="157,49,158,94" concept="5" />
      <node id="3315811491560119879" at="158,94,159,47" concept="1" />
      <node id="3315811491560119879" at="159,47,160,34" concept="5" />
      <node id="3315811491560119879" at="160,34,161,60" concept="1" />
      <node id="3315811491560119879" at="161,60,162,60" concept="1" />
      <node id="3315811491560119879" at="162,60,163,40" concept="1" />
      <node id="3315811491560119879" at="163,40,164,34" concept="1" />
      <node id="3315811491560119879" at="164,34,165,22" concept="6" />
      <node id="3315811491560119873" at="167,52,168,148" concept="5" />
      <node id="3315811491560119873" at="168,148,169,91" concept="5" />
      <node id="3315811491560119873" at="169,91,170,52" concept="1" />
      <node id="3315811491560119873" at="170,52,171,34" concept="5" />
      <node id="3315811491560119873" at="171,34,172,68" concept="1" />
      <node id="3315811491560119873" at="172,68,173,58" concept="1" />
      <node id="3315811491560119873" at="173,58,174,60" concept="1" />
      <node id="3315811491560119873" at="174,60,175,40" concept="1" />
      <node id="3315811491560119873" at="175,40,176,49" concept="1" />
      <node id="3315811491560119873" at="176,49,177,22" concept="6" />
      <node id="3315811491560119873" at="180,103,181,50" concept="9" />
      <node id="3315811491560119873" at="183,66,184,93" concept="6" />
      <node id="3315811491560119873" at="186,57,187,65" concept="5" />
      <node id="3315811491560119873" at="187,65,188,58" concept="1" />
      <node id="3315811491560119873" at="188,58,189,25" concept="6" />
      <node id="3315811491560119873" at="191,41,192,34" concept="5" />
      <node id="3315811491560119873" at="192,34,193,42" concept="1" />
      <node id="3315811491560119873" at="193,42,194,49" concept="1" />
      <node id="3315811491560119873" at="194,49,195,23" concept="6" />
      <node id="3315811491560119873" at="198,96,199,134" concept="1" />
      <node id="3315811491560119873" at="200,34,201,142" concept="1" />
      <node id="3315811491560119873" at="201,142,202,146" concept="1" />
      <node id="3315811491560119873" at="204,122,205,400" concept="1" />
      <node id="3315811491560119905" at="210,49,211,94" concept="5" />
      <node id="3315811491560119905" at="211,94,212,47" concept="1" />
      <node id="3315811491560119905" at="212,47,213,34" concept="5" />
      <node id="3315811491560119905" at="213,34,214,60" concept="1" />
      <node id="3315811491560119905" at="214,60,215,40" concept="1" />
      <node id="3315811491560119905" at="215,40,216,34" concept="1" />
      <node id="3315811491560119905" at="216,34,217,22" concept="6" />
      <node id="3315811491560119873" at="32,0,34,0" concept="2" trace="myNode" />
      <node id="3315811491560119873" at="46,0,49,0" concept="4" trace="createCell#()Ljetbrains/mps/openapi/editor/cells/EditorCell;" />
      <node id="3315811491560119873" at="105,0,108,0" concept="0" trace="paramsListHandler_aelxmr_d0#(Lorg/jetbrains/mps/openapi/model/SNode;Ljava/lang/String;Ljetbrains/mps/openapi/editor/EditorContext;)V" />
      <node id="3315811491560119873" at="108,0,111,0" concept="4" trace="createNodeToInsert#(Ljetbrains/mps/openapi/editor/EditorContext;)Lorg/jetbrains/mps/openapi/model/SNode;" />
      <node id="3315811491560119873" at="129,9,132,9" concept="3" />
      <node id="3315811491560119873" at="180,0,183,0" concept="0" trace="expressionsListHandler_aelxmr_g0#(Lorg/jetbrains/mps/openapi/model/SNode;Ljava/lang/String;Ljetbrains/mps/openapi/editor/EditorContext;)V" />
      <node id="3315811491560119873" at="183,0,186,0" concept="4" trace="createNodeToInsert#(Ljetbrains/mps/openapi/editor/EditorContext;)Lorg/jetbrains/mps/openapi/model/SNode;" />
      <node id="3315811491560119873" at="203,9,206,9" concept="3" />
      <node id="3315811491560119873" at="35,0,39,0" concept="0" trace="RefTestMethod_EditorBuilder_a#(Ljetbrains/mps/openapi/editor/EditorContext;Lorg/jetbrains/mps/openapi/model/SNode;)V" />
      <node id="3315811491560119873" at="199,134,203,9" concept="3" />
      <node id="3315811491560119873" at="40,0,45,0" concept="4" trace="getNode#()Lorg/jetbrains/mps/openapi/model/SNode;" />
      <node id="3315811491560119878" at="80,59,85,22" concept="3" />
      <node id="3315811491560119873" at="111,0,116,0" concept="4" trace="createNodeCell#(Lorg/jetbrains/mps/openapi/model/SNode;)Ljetbrains/mps/openapi/editor/cells/EditorCell;" />
      <node id="3315811491560119873" at="124,134,129,9" concept="3" />
      <node id="3315811491560119873" at="186,0,191,0" concept="4" trace="createNodeCell#(Lorg/jetbrains/mps/openapi/model/SNode;)Ljetbrains/mps/openapi/editor/cells/EditorCell;" />
      <node id="3315811491560119877" at="65,0,71,0" concept="4" trace="createConstant_aelxmr_a0#()Ljetbrains/mps/openapi/editor/cells/EditorCell;" />
      <node id="3315811491560119873" at="116,0,122,0" concept="4" trace="createEmptyCell#()Ljetbrains/mps/openapi/editor/cells/EditorCell;" />
      <node id="3315811491560119873" at="191,0,197,0" concept="4" trace="createEmptyCell#()Ljetbrains/mps/openapi/editor/cells/EditorCell;" />
      <node id="3315811491560119873" at="97,0,104,0" concept="4" trace="createRefNodeList_aelxmr_d0#()Ljetbrains/mps/openapi/editor/cells/EditorCell;" />
      <node id="3315811491560119911" at="148,0,157,0" concept="4" trace="createConstant_aelxmr_e0#()Ljetbrains/mps/openapi/editor/cells/EditorCell;" />
      <node id="3315811491560119905" at="210,0,219,0" concept="4" trace="createConstant_aelxmr_h0#()Ljetbrains/mps/openapi/editor/cells/EditorCell;" />
      <node id="3315811491560119909" at="87,0,97,0" concept="4" trace="createConstant_aelxmr_c0#()Ljetbrains/mps/openapi/editor/cells/EditorCell;" />
      <node id="3315811491560119879" at="157,0,167,0" concept="4" trace="createConstant_aelxmr_f0#()Ljetbrains/mps/openapi/editor/cells/EditorCell;" />
      <node id="3315811491560119873" at="197,86,207,7" concept="3" />
      <node id="3315811491560119873" at="122,86,133,7" concept="3" />
      <node id="3315811491560119873" at="135,0,147,0" concept="4" trace="createSeparatorCell#(Lorg/jetbrains/mps/openapi/model/SNode;Lorg/jetbrains/mps/openapi/model/SNode;)Ljetbrains/mps/openapi/editor/cells/EditorCell;" />
      <node id="3315811491560119873" at="167,0,179,0" concept="4" trace="createRefNodeList_aelxmr_g0#()Ljetbrains/mps/openapi/editor/cells/EditorCell;" />
      <node id="3315811491560119873" at="197,0,209,0" concept="4" trace="installElementCellActions#(Lorg/jetbrains/mps/openapi/model/SNode;Ljetbrains/mps/openapi/editor/cells/EditorCell;)V" />
      <node id="3315811491560119873" at="122,0,135,0" concept="4" trace="installElementCellActions#(Lorg/jetbrains/mps/openapi/model/SNode;Ljetbrains/mps/openapi/editor/cells/EditorCell;)V" />
      <node id="3315811491560119873" at="50,0,65,0" concept="4" trace="createCollection_aelxmr_a#()Ljetbrains/mps/openapi/editor/cells/EditorCell;" />
      <node id="3315811491560119878" at="71,0,87,0" concept="4" trace="createProperty_aelxmr_b0#()Ljetbrains/mps/openapi/editor/cells/EditorCell;" />
      <scope id="3315811491560119873" at="42,26,43,18" />
      <scope id="3315811491560119873" at="46,39,47,39" />
      <scope id="3315811491560119873" at="105,98,106,50" />
      <scope id="3315811491560119873" at="108,66,109,93" />
      <scope id="3315811491560119873" at="130,122,131,395" />
      <scope id="3315811491560119873" at="180,103,181,50" />
      <scope id="3315811491560119873" at="183,66,184,93" />
      <scope id="3315811491560119873" at="204,122,205,400" />
      <scope id="3315811491560119873" at="35,93,37,18" />
      <scope id="3315811491560119878" at="81,35,83,94">
        <var name="manager" id="3315811491560119878" />
      </scope>
      <scope id="3315811491560119873" at="200,34,202,146" />
      <scope id="3315811491560119873" at="46,0,49,0" />
      <scope id="3315811491560119873" at="105,0,108,0">
=======
      <node id="3315811491560119873" at="31,79,32,63" concept="5" />
      <node id="3315811491560119873" at="34,89,35,96" concept="4" />
      <node id="3315811491560119873" at="35,96,36,48" concept="1" />
      <node id="3315811491560119873" at="36,48,37,28" concept="1" />
      <node id="3315811491560119873" at="37,28,38,81" concept="1" />
      <node id="3315811491560119873" at="38,81,39,81" concept="1" />
      <node id="3315811491560119873" at="39,81,40,81" concept="1" />
      <node id="3315811491560119873" at="40,81,41,84" concept="1" />
      <node id="3315811491560119873" at="41,84,42,81" concept="1" />
      <node id="3315811491560119873" at="42,81,43,81" concept="1" />
      <node id="3315811491560119873" at="43,81,44,84" concept="1" />
      <node id="3315811491560119873" at="44,84,45,81" concept="1" />
      <node id="3315811491560119873" at="45,81,46,22" concept="5" />
      <node id="3315811491560119877" at="48,88,49,92" concept="4" />
      <node id="3315811491560119877" at="49,92,50,47" concept="1" />
      <node id="3315811491560119877" at="50,47,51,34" concept="1" />
      <node id="3315811491560119877" at="51,34,52,22" concept="5" />
      <node id="3315811491560119878" at="54,88,55,82" concept="4" />
      <node id="3315811491560119878" at="55,82,56,29" concept="1" />
      <node id="3315811491560119878" at="56,29,57,42" concept="1" />
      <node id="3315811491560119878" at="57,42,58,26" concept="4" />
      <node id="3315811491560119878" at="58,26,59,58" concept="1" />
      <node id="3315811491560119878" at="59,58,60,42" concept="1" />
      <node id="3315811491560119878" at="60,42,61,73" concept="1" />
      <node id="3315811491560119878" at="61,73,62,57" concept="4" />
      <node id="3315811491560119878" at="63,35,64,82" concept="4" />
      <node id="3315811491560119878" at="64,82,65,112" concept="5" />
      <node id="3315811491560119878" at="66,10,67,22" concept="5" />
      <node id="3315811491560119909" at="69,88,70,87" concept="4" />
      <node id="3315811491560119909" at="70,87,71,47" concept="1" />
      <node id="3315811491560119909" at="71,47,72,34" concept="4" />
      <node id="3315811491560119909" at="72,34,73,57" concept="1" />
      <node id="3315811491560119909" at="73,57,74,58" concept="1" />
      <node id="3315811491560119909" at="74,58,75,40" concept="1" />
      <node id="3315811491560119909" at="75,40,76,34" concept="1" />
      <node id="3315811491560119909" at="76,34,77,22" concept="5" />
      <node id="3315811491560119873" at="79,91,80,122" concept="4" />
      <node id="3315811491560119873" at="80,122,81,106" concept="4" />
      <node id="3315811491560119873" at="81,106,82,47" concept="1" />
      <node id="3315811491560119873" at="82,47,83,49" concept="1" />
      <node id="3315811491560119873" at="83,49,84,22" concept="5" />
      <node id="3315811491560119873" at="87,98,88,50" concept="7" />
      <node id="3315811491560119873" at="90,66,91,41" concept="4" />
      <node id="3315811491560119873" at="91,41,92,93" concept="5" />
      <node id="3315811491560119873" at="94,86,95,80" concept="4" />
      <node id="3315811491560119873" at="95,80,96,95" concept="1" />
      <node id="3315811491560119873" at="96,95,97,25" concept="5" />
      <node id="3315811491560119873" at="99,68,100,34" concept="4" />
      <node id="3315811491560119873" at="100,34,101,55" concept="1" />
      <node id="3315811491560119873" at="101,55,102,87" concept="1" />
      <node id="3315811491560119873" at="102,87,103,23" concept="5" />
      <node id="3315811491560119873" at="106,96,107,134" concept="1" />
      <node id="3315811491560119873" at="108,34,109,142" concept="1" />
      <node id="3315811491560119873" at="109,142,110,146" concept="1" />
      <node id="3315811491560119873" at="110,146,111,80" concept="1" />
      <node id="3315811491560119873" at="113,122,114,393" concept="1" />
      <node id="3315811491560119873" at="119,104,120,100" concept="4" />
      <node id="3315811491560119873" at="120,100,121,38" concept="1" />
      <node id="3315811491560119873" at="121,38,122,36" concept="4" />
      <node id="3315811491560119873" at="122,36,123,55" concept="1" />
      <node id="3315811491560119873" at="123,55,124,56" concept="1" />
      <node id="3315811491560119873" at="124,56,125,42" concept="1" />
      <node id="3315811491560119873" at="125,42,126,134" concept="1" />
      <node id="3315811491560119873" at="126,134,127,138" concept="1" />
      <node id="3315811491560119873" at="127,138,128,24" concept="5" />
      <node id="3315811491560119911" at="131,88,132,87" concept="4" />
      <node id="3315811491560119911" at="132,87,133,47" concept="1" />
      <node id="3315811491560119911" at="133,47,134,34" concept="4" />
      <node id="3315811491560119911" at="134,34,135,57" concept="1" />
      <node id="3315811491560119911" at="135,57,136,40" concept="1" />
      <node id="3315811491560119911" at="136,40,137,34" concept="1" />
      <node id="3315811491560119911" at="137,34,138,22" concept="5" />
      <node id="3315811491560119879" at="140,88,141,87" concept="4" />
      <node id="3315811491560119879" at="141,87,142,47" concept="1" />
      <node id="3315811491560119879" at="142,47,143,34" concept="4" />
      <node id="3315811491560119879" at="143,34,144,63" concept="1" />
      <node id="3315811491560119879" at="144,63,145,63" concept="1" />
      <node id="3315811491560119879" at="145,63,146,40" concept="1" />
      <node id="3315811491560119879" at="146,40,147,34" concept="1" />
      <node id="3315811491560119879" at="147,34,148,22" concept="5" />
      <node id="3315811491560119873" at="150,91,151,132" concept="4" />
      <node id="3315811491560119873" at="151,132,152,106" concept="4" />
      <node id="3315811491560119873" at="152,106,153,52" concept="1" />
      <node id="3315811491560119873" at="153,52,154,34" concept="4" />
      <node id="3315811491560119873" at="154,34,155,71" concept="1" />
      <node id="3315811491560119873" at="155,71,156,61" concept="1" />
      <node id="3315811491560119873" at="156,61,157,63" concept="1" />
      <node id="3315811491560119873" at="157,63,158,40" concept="1" />
      <node id="3315811491560119873" at="158,40,159,49" concept="1" />
      <node id="3315811491560119873" at="159,49,160,22" concept="5" />
      <node id="3315811491560119873" at="163,103,164,50" concept="7" />
      <node id="3315811491560119873" at="166,66,167,41" concept="4" />
      <node id="3315811491560119873" at="167,41,168,93" concept="5" />
      <node id="3315811491560119873" at="170,86,171,80" concept="4" />
      <node id="3315811491560119873" at="171,80,172,95" concept="1" />
      <node id="3315811491560119873" at="172,95,173,25" concept="5" />
      <node id="3315811491560119873" at="175,68,176,34" concept="4" />
      <node id="3315811491560119873" at="176,34,177,55" concept="1" />
      <node id="3315811491560119873" at="177,55,178,87" concept="1" />
      <node id="3315811491560119873" at="178,87,179,23" concept="5" />
      <node id="3315811491560119873" at="182,96,183,134" concept="1" />
      <node id="3315811491560119873" at="184,34,185,142" concept="1" />
      <node id="3315811491560119873" at="185,142,186,146" concept="1" />
      <node id="3315811491560119873" at="188,122,189,398" concept="1" />
      <node id="3315811491560119905" at="194,88,195,87" concept="4" />
      <node id="3315811491560119905" at="195,87,196,47" concept="1" />
      <node id="3315811491560119905" at="196,47,197,34" concept="4" />
      <node id="3315811491560119905" at="197,34,198,63" concept="1" />
      <node id="3315811491560119905" at="198,63,199,40" concept="1" />
      <node id="3315811491560119905" at="199,40,200,34" concept="1" />
      <node id="3315811491560119905" at="200,34,201,22" concept="5" />
      <node id="3315811491560119873" at="31,0,34,0" concept="3" trace="createEditorCell#(Ljetbrains/mps/openapi/editor/EditorContext;Lorg/jetbrains/mps/openapi/model/SNode;)Ljetbrains/mps/openapi/editor/cells/EditorCell;" />
      <node id="3315811491560119873" at="87,0,90,0" concept="0" trace="paramsListHandler_aelxmr_d0#(Lorg/jetbrains/mps/openapi/model/SNode;Ljava/lang/String;Ljetbrains/mps/openapi/editor/EditorContext;)V" />
      <node id="3315811491560119873" at="112,9,115,9" concept="2" />
      <node id="3315811491560119873" at="163,0,166,0" concept="0" trace="expressionsListHandler_aelxmr_g0#(Lorg/jetbrains/mps/openapi/model/SNode;Ljava/lang/String;Ljetbrains/mps/openapi/editor/EditorContext;)V" />
      <node id="3315811491560119873" at="187,9,190,9" concept="2" />
      <node id="3315811491560119873" at="90,0,94,0" concept="3" trace="createNodeToInsert#(Ljetbrains/mps/openapi/editor/EditorContext;)Lorg/jetbrains/mps/openapi/model/SNode;" />
      <node id="3315811491560119873" at="166,0,170,0" concept="3" trace="createNodeToInsert#(Ljetbrains/mps/openapi/editor/EditorContext;)Lorg/jetbrains/mps/openapi/model/SNode;" />
      <node id="3315811491560119873" at="183,134,187,9" concept="2" />
      <node id="3315811491560119878" at="62,57,67,22" concept="2" />
      <node id="3315811491560119873" at="94,0,99,0" concept="3" trace="createNodeCell#(Ljetbrains/mps/openapi/editor/EditorContext;Lorg/jetbrains/mps/openapi/model/SNode;)Ljetbrains/mps/openapi/editor/cells/EditorCell;" />
      <node id="3315811491560119873" at="107,134,112,9" concept="2" />
      <node id="3315811491560119873" at="170,0,175,0" concept="3" trace="createNodeCell#(Ljetbrains/mps/openapi/editor/EditorContext;Lorg/jetbrains/mps/openapi/model/SNode;)Ljetbrains/mps/openapi/editor/cells/EditorCell;" />
      <node id="3315811491560119877" at="48,0,54,0" concept="3" trace="createConstant_aelxmr_a0#(Ljetbrains/mps/openapi/editor/EditorContext;Lorg/jetbrains/mps/openapi/model/SNode;)Ljetbrains/mps/openapi/editor/cells/EditorCell;" />
      <node id="3315811491560119873" at="99,0,105,0" concept="3" trace="createEmptyCell#(Ljetbrains/mps/openapi/editor/EditorContext;)Ljetbrains/mps/openapi/editor/cells/EditorCell;" />
      <node id="3315811491560119873" at="175,0,181,0" concept="3" trace="createEmptyCell#(Ljetbrains/mps/openapi/editor/EditorContext;)Ljetbrains/mps/openapi/editor/cells/EditorCell;" />
      <node id="3315811491560119873" at="79,0,86,0" concept="3" trace="createRefNodeList_aelxmr_d0#(Ljetbrains/mps/openapi/editor/EditorContext;Lorg/jetbrains/mps/openapi/model/SNode;)Ljetbrains/mps/openapi/editor/cells/EditorCell;" />
      <node id="3315811491560119911" at="131,0,140,0" concept="3" trace="createConstant_aelxmr_e0#(Ljetbrains/mps/openapi/editor/EditorContext;Lorg/jetbrains/mps/openapi/model/SNode;)Ljetbrains/mps/openapi/editor/cells/EditorCell;" />
      <node id="3315811491560119905" at="194,0,203,0" concept="3" trace="createConstant_aelxmr_h0#(Ljetbrains/mps/openapi/editor/EditorContext;Lorg/jetbrains/mps/openapi/model/SNode;)Ljetbrains/mps/openapi/editor/cells/EditorCell;" />
      <node id="3315811491560119909" at="69,0,79,0" concept="3" trace="createConstant_aelxmr_c0#(Ljetbrains/mps/openapi/editor/EditorContext;Lorg/jetbrains/mps/openapi/model/SNode;)Ljetbrains/mps/openapi/editor/cells/EditorCell;" />
      <node id="3315811491560119879" at="140,0,150,0" concept="3" trace="createConstant_aelxmr_f0#(Ljetbrains/mps/openapi/editor/EditorContext;Lorg/jetbrains/mps/openapi/model/SNode;)Ljetbrains/mps/openapi/editor/cells/EditorCell;" />
      <node id="3315811491560119873" at="181,132,191,7" concept="2" />
      <node id="3315811491560119873" at="105,132,116,7" concept="2" />
      <node id="3315811491560119873" at="118,0,130,0" concept="3" trace="createSeparatorCell#(Ljetbrains/mps/openapi/editor/EditorContext;Lorg/jetbrains/mps/openapi/model/SNode;Lorg/jetbrains/mps/openapi/model/SNode;)Ljetbrains/mps/openapi/editor/cells/EditorCell;" />
      <node id="3315811491560119873" at="150,0,162,0" concept="3" trace="createRefNodeList_aelxmr_g0#(Ljetbrains/mps/openapi/editor/EditorContext;Lorg/jetbrains/mps/openapi/model/SNode;)Ljetbrains/mps/openapi/editor/cells/EditorCell;" />
      <node id="3315811491560119873" at="181,0,193,0" concept="3" trace="installElementCellActions#(Lorg/jetbrains/mps/openapi/model/SNode;Lorg/jetbrains/mps/openapi/model/SNode;Ljetbrains/mps/openapi/editor/cells/EditorCell;Ljetbrains/mps/openapi/editor/EditorContext;)V" />
      <node id="3315811491560119873" at="105,0,118,0" concept="3" trace="installElementCellActions#(Lorg/jetbrains/mps/openapi/model/SNode;Lorg/jetbrains/mps/openapi/model/SNode;Ljetbrains/mps/openapi/editor/cells/EditorCell;Ljetbrains/mps/openapi/editor/EditorContext;)V" />
      <node id="3315811491560119873" at="34,0,48,0" concept="3" trace="createCollection_aelxmr_a#(Ljetbrains/mps/openapi/editor/EditorContext;Lorg/jetbrains/mps/openapi/model/SNode;)Ljetbrains/mps/openapi/editor/cells/EditorCell;" />
      <node id="3315811491560119878" at="54,0,69,0" concept="3" trace="createProperty_aelxmr_b0#(Ljetbrains/mps/openapi/editor/EditorContext;Lorg/jetbrains/mps/openapi/model/SNode;)Ljetbrains/mps/openapi/editor/cells/EditorCell;" />
      <scope id="3315811491560119873" at="31,79,32,63" />
      <scope id="3315811491560119873" at="87,98,88,50" />
      <scope id="3315811491560119873" at="113,122,114,393" />
      <scope id="3315811491560119873" at="163,103,164,50" />
      <scope id="3315811491560119873" at="188,122,189,398" />
      <scope id="3315811491560119878" at="63,35,65,112">
        <var name="manager" id="3315811491560119878" />
      </scope>
      <scope id="3315811491560119873" at="90,66,92,93">
        <var name="listOwner" id="3315811491560119873" />
      </scope>
      <scope id="3315811491560119873" at="166,66,168,93">
        <var name="listOwner" id="3315811491560119873" />
      </scope>
      <scope id="3315811491560119873" at="184,34,186,146" />
      <scope id="3315811491560119873" at="31,0,34,0">
        <var name="editorContext" id="3315811491560119873" />
        <var name="node" id="3315811491560119873" />
      </scope>
      <scope id="3315811491560119873" at="87,0,90,0">
>>>>>>> bd830ede
        <var name="childRole" id="3315811491560119873" />
        <var name="context" id="3315811491560119873" />
        <var name="ownerNode" id="3315811491560119873" />
      </scope>
<<<<<<< HEAD
      <scope id="3315811491560119873" at="108,0,111,0">
        <var name="editorContext" id="3315811491560119873" />
      </scope>
      <scope id="3315811491560119873" at="111,57,114,25">
        <var name="elementCell" id="3315811491560119873" />
      </scope>
      <scope id="3315811491560119873" at="125,34,128,80" />
      <scope id="3315811491560119873" at="180,0,183,0">
=======
      <scope id="3315811491560119873" at="94,86,97,25">
        <var name="elementCell" id="3315811491560119873" />
      </scope>
      <scope id="3315811491560119873" at="108,34,111,80" />
      <scope id="3315811491560119873" at="163,0,166,0">
>>>>>>> bd830ede
        <var name="childRole" id="3315811491560119873" />
        <var name="context" id="3315811491560119873" />
        <var name="ownerNode" id="3315811491560119873" />
      </scope>
<<<<<<< HEAD
      <scope id="3315811491560119873" at="183,0,186,0">
        <var name="editorContext" id="3315811491560119873" />
      </scope>
      <scope id="3315811491560119873" at="186,57,189,25">
=======
      <scope id="3315811491560119873" at="170,86,173,25">
>>>>>>> bd830ede
        <var name="elementCell" id="3315811491560119873" />
      </scope>
      <scope id="3315811491560119873" at="35,0,39,0">
        <var name="context" id="3315811491560119873" />
        <var name="node" id="3315811491560119873" />
      </scope>
<<<<<<< HEAD
      <scope id="3315811491560119877" at="65,49,69,22">
        <var name="editorCell" id="3315811491560119877" />
      </scope>
      <scope id="3315811491560119873" at="116,41,120,23">
        <var name="emptyCell" id="3315811491560119873" />
      </scope>
      <scope id="3315811491560119873" at="191,41,195,23">
        <var name="emptyCell" id="3315811491560119873" />
      </scope>
      <scope id="3315811491560119873" at="40,0,45,0" />
      <scope id="3315811491560119873" at="97,52,102,22">
        <var name="editorCell" id="3315811491560119873" />
        <var name="handler" id="3315811491560119873" />
      </scope>
      <scope id="3315811491560119873" at="111,0,116,0">
        <var name="elementNode" id="3315811491560119873" />
      </scope>
      <scope id="3315811491560119873" at="186,0,191,0">
        <var name="elementNode" id="3315811491560119873" />
      </scope>
      <scope id="3315811491560119877" at="65,0,71,0" />
      <scope id="3315811491560119873" at="116,0,122,0" />
      <scope id="3315811491560119873" at="191,0,197,0" />
      <scope id="3315811491560119873" at="97,0,104,0" />
      <scope id="3315811491560119911" at="148,49,155,22">
        <var name="editorCell" id="3315811491560119911" />
        <var name="style" id="3315811491560119911" />
      </scope>
      <scope id="3315811491560119905" at="210,49,217,22">
        <var name="editorCell" id="3315811491560119905" />
        <var name="style" id="3315811491560119905" />
      </scope>
      <scope id="3315811491560119909" at="87,49,95,22">
        <var name="editorCell" id="3315811491560119909" />
        <var name="style" id="3315811491560119909" />
      </scope>
      <scope id="3315811491560119879" at="157,49,165,22">
        <var name="editorCell" id="3315811491560119879" />
        <var name="style" id="3315811491560119879" />
      </scope>
      <scope id="3315811491560119873" at="198,96,206,9" />
      <scope id="3315811491560119873" at="123,96,132,9" />
      <scope id="3315811491560119873" at="136,75,145,24">
        <var name="editorCell" id="3315811491560119873" />
        <var name="style" id="3315811491560119873" />
      </scope>
      <scope id="3315811491560119911" at="148,0,157,0" />
      <scope id="3315811491560119905" at="210,0,219,0" />
      <scope id="3315811491560119909" at="87,0,97,0" />
      <scope id="3315811491560119879" at="157,0,167,0" />
      <scope id="3315811491560119873" at="167,52,177,22">
=======
      <scope id="3315811491560119873" at="90,0,94,0">
        <var name="editorContext" id="3315811491560119873" />
      </scope>
      <scope id="3315811491560119873" at="99,68,103,23">
        <var name="emptyCell" id="3315811491560119873" />
      </scope>
      <scope id="3315811491560119873" at="166,0,170,0">
        <var name="editorContext" id="3315811491560119873" />
      </scope>
      <scope id="3315811491560119873" at="175,68,179,23">
        <var name="emptyCell" id="3315811491560119873" />
      </scope>
      <scope id="3315811491560119873" at="79,91,84,22">
        <var name="editorCell" id="3315811491560119873" />
        <var name="handler" id="3315811491560119873" />
      </scope>
      <scope id="3315811491560119873" at="94,0,99,0">
        <var name="editorContext" id="3315811491560119873" />
        <var name="elementNode" id="3315811491560119873" />
      </scope>
      <scope id="3315811491560119873" at="170,0,175,0">
        <var name="editorContext" id="3315811491560119873" />
        <var name="elementNode" id="3315811491560119873" />
      </scope>
      <scope id="3315811491560119877" at="48,0,54,0">
        <var name="editorContext" id="3315811491560119877" />
        <var name="node" id="3315811491560119877" />
      </scope>
      <scope id="3315811491560119873" at="99,0,105,0">
        <var name="editorContext" id="3315811491560119873" />
      </scope>
      <scope id="3315811491560119873" at="175,0,181,0">
        <var name="editorContext" id="3315811491560119873" />
      </scope>
      <scope id="3315811491560119873" at="79,0,86,0">
        <var name="editorContext" id="3315811491560119873" />
        <var name="node" id="3315811491560119873" />
      </scope>
      <scope id="3315811491560119911" at="131,88,138,22">
        <var name="editorCell" id="3315811491560119911" />
        <var name="style" id="3315811491560119911" />
      </scope>
      <scope id="3315811491560119905" at="194,88,201,22">
        <var name="editorCell" id="3315811491560119905" />
        <var name="style" id="3315811491560119905" />
      </scope>
      <scope id="3315811491560119909" at="69,88,77,22">
        <var name="editorCell" id="3315811491560119909" />
        <var name="style" id="3315811491560119909" />
      </scope>
      <scope id="3315811491560119879" at="140,88,148,22">
        <var name="editorCell" id="3315811491560119879" />
        <var name="style" id="3315811491560119879" />
      </scope>
      <scope id="3315811491560119873" at="182,96,190,9" />
      <scope id="3315811491560119873" at="106,96,115,9" />
      <scope id="3315811491560119873" at="119,104,128,24">
        <var name="editorCell" id="3315811491560119873" />
        <var name="style" id="3315811491560119873" />
      </scope>
      <scope id="3315811491560119911" at="131,0,140,0">
        <var name="editorContext" id="3315811491560119911" />
        <var name="node" id="3315811491560119911" />
      </scope>
      <scope id="3315811491560119905" at="194,0,203,0">
        <var name="editorContext" id="3315811491560119905" />
        <var name="node" id="3315811491560119905" />
      </scope>
      <scope id="3315811491560119909" at="69,0,79,0">
        <var name="editorContext" id="3315811491560119909" />
        <var name="node" id="3315811491560119909" />
      </scope>
      <scope id="3315811491560119879" at="140,0,150,0">
        <var name="editorContext" id="3315811491560119879" />
        <var name="node" id="3315811491560119879" />
      </scope>
      <scope id="3315811491560119873" at="150,91,160,22">
>>>>>>> bd830ede
        <var name="editorCell" id="3315811491560119873" />
        <var name="handler" id="3315811491560119873" />
        <var name="style" id="3315811491560119873" />
      </scope>
<<<<<<< HEAD
      <scope id="3315811491560119873" at="197,86,207,7" />
      <scope id="3315811491560119873" at="122,86,133,7" />
      <scope id="3315811491560119873" at="135,0,147,0">
        <var name="nextNode" id="3315811491560119873" />
        <var name="prevNode" id="3315811491560119873" />
      </scope>
      <scope id="3315811491560119873" at="167,0,179,0" />
      <scope id="3315811491560119873" at="197,0,209,0">
=======
      <scope id="3315811491560119873" at="181,132,191,7" />
      <scope id="3315811491560119873" at="105,132,116,7" />
      <scope id="3315811491560119873" at="34,89,46,22">
        <var name="editorCell" id="3315811491560119873" />
      </scope>
      <scope id="3315811491560119873" at="118,0,130,0">
        <var name="editorContext" id="3315811491560119873" />
        <var name="nextNode" id="3315811491560119873" />
        <var name="prevNode" id="3315811491560119873" />
      </scope>
      <scope id="3315811491560119873" at="150,0,162,0">
        <var name="editorContext" id="3315811491560119873" />
        <var name="node" id="3315811491560119873" />
      </scope>
      <scope id="3315811491560119873" at="181,0,193,0">
        <var name="editorContext" id="3315811491560119873" />
>>>>>>> bd830ede
        <var name="elementCell" id="3315811491560119873" />
        <var name="elementNode" id="3315811491560119873" />
      </scope>
<<<<<<< HEAD
      <scope id="3315811491560119873" at="50,50,63,22">
        <var name="editorCell" id="3315811491560119873" />
      </scope>
      <scope id="3315811491560119873" at="122,0,135,0">
=======
      <scope id="3315811491560119878" at="54,88,67,22">
        <var name="attributeConcept" id="3315811491560119878" />
        <var name="editorCell" id="3315811491560119878" />
        <var name="provider" id="3315811491560119878" />
      </scope>
      <scope id="3315811491560119873" at="105,0,118,0">
        <var name="editorContext" id="3315811491560119873" />
>>>>>>> bd830ede
        <var name="elementCell" id="3315811491560119873" />
        <var name="elementNode" id="3315811491560119873" />
      </scope>
<<<<<<< HEAD
      <scope id="3315811491560119878" at="71,49,85,22">
        <var name="attributeConcept" id="3315811491560119878" />
        <var name="attributeKind" id="3315811491560119878" />
        <var name="editorCell" id="3315811491560119878" />
        <var name="provider" id="3315811491560119878" />
      </scope>
      <scope id="3315811491560119873" at="50,0,65,0" />
      <scope id="3315811491560119878" at="71,0,87,0" />
      <unit id="3315811491560119873" at="179,0,210,0" name="jetbrains.mps.transformation.test.inputLang.editor.RefTestMethod_EditorBuilder_a$expressionsListHandler_aelxmr_g0" />
      <unit id="3315811491560119873" at="104,0,148,0" name="jetbrains.mps.transformation.test.inputLang.editor.RefTestMethod_EditorBuilder_a$paramsListHandler_aelxmr_d0" />
      <unit id="3315811491560119873" at="31,0,220,0" name="jetbrains.mps.transformation.test.inputLang.editor.RefTestMethod_EditorBuilder_a" />
=======
      <scope id="3315811491560119873" at="34,0,48,0">
        <var name="editorContext" id="3315811491560119873" />
        <var name="node" id="3315811491560119873" />
      </scope>
      <scope id="3315811491560119878" at="54,0,69,0">
        <var name="editorContext" id="3315811491560119878" />
        <var name="node" id="3315811491560119878" />
      </scope>
      <unit id="3315811491560119873" at="162,0,194,0" name="jetbrains.mps.transformation.test.inputLang.editor.RefTestMethod_Editor$expressionsListHandler_aelxmr_g0" />
      <unit id="3315811491560119873" at="86,0,131,0" name="jetbrains.mps.transformation.test.inputLang.editor.RefTestMethod_Editor$paramsListHandler_aelxmr_d0" />
      <unit id="3315811491560119873" at="30,0,204,0" name="jetbrains.mps.transformation.test.inputLang.editor.RefTestMethod_Editor" />
>>>>>>> bd830ede
    </file>
  </root>
  <root nodeRef="r:00000000-0000-4000-0000-011c895905f3(jetbrains.mps.transformation.test.inputLang.editor)/3315811491560119913">
    <file name="RefTestExpression_Editor.java">
      <node id="3315811491560119913" at="11,79,12,83" concept="6" />
      <node id="3315811491560119913" at="11,0,14,0" concept="4" trace="createEditorCell#(Ljetbrains/mps/openapi/editor/EditorContext;Lorg/jetbrains/mps/openapi/model/SNode;)Ljetbrains/mps/openapi/editor/cells/EditorCell;" />
      <scope id="3315811491560119913" at="11,79,12,83" />
      <scope id="3315811491560119913" at="11,0,14,0">
        <var name="editorContext" id="3315811491560119913" />
        <var name="node" id="3315811491560119913" />
      </scope>
      <unit id="3315811491560119913" at="10,0,15,0" name="jetbrains.mps.transformation.test.inputLang.editor.RefTestExpression_Editor" />
    </file>
    <file name="RefTestExpression_EditorBuilder_a.java">
      <node id="3315811491560119913" at="16,97,17,19" concept="9" />
      <node id="3315811491560119913" at="17,19,18,18" concept="1" />
      <node id="3315811491560119913" at="23,26,24,18" concept="6" />
      <node id="3315811491560119913" at="27,39,28,37" concept="6" />
      <node id="3315811491560119915" at="31,48,32,93" concept="5" />
      <node id="3315811491560119915" at="32,93,33,46" concept="1" />
      <node id="3315811491560119915" at="33,46,34,28" concept="1" />
      <node id="3315811491560119915" at="34,28,35,65" concept="1" />
      <node id="3315811491560119915" at="35,65,36,34" concept="1" />
      <node id="3315811491560119915" at="36,34,37,22" concept="6" />
      <node id="3315811491560119913" at="13,0,15,0" concept="2" trace="myNode" />
      <node id="3315811491560119913" at="27,0,30,0" concept="4" trace="createCell#()Ljetbrains/mps/openapi/editor/cells/EditorCell;" />
      <node id="3315811491560119913" at="16,0,20,0" concept="0" trace="RefTestExpression_EditorBuilder_a#(Ljetbrains/mps/openapi/editor/EditorContext;Lorg/jetbrains/mps/openapi/model/SNode;)V" />
      <node id="3315811491560119913" at="21,0,26,0" concept="4" trace="getNode#()Lorg/jetbrains/mps/openapi/model/SNode;" />
      <node id="3315811491560119915" at="31,0,39,0" concept="4" trace="createConstant_lv5tyv_a#()Ljetbrains/mps/openapi/editor/cells/EditorCell;" />
      <scope id="3315811491560119913" at="23,26,24,18" />
      <scope id="3315811491560119913" at="27,39,28,37" />
      <scope id="3315811491560119913" at="16,97,18,18" />
      <scope id="3315811491560119913" at="27,0,30,0" />
      <scope id="3315811491560119913" at="16,0,20,0">
        <var name="context" id="3315811491560119913" />
        <var name="node" id="3315811491560119913" />
      </scope>
      <scope id="3315811491560119913" at="21,0,26,0" />
      <scope id="3315811491560119915" at="31,48,37,22">
        <var name="editorCell" id="3315811491560119915" />
      </scope>
      <scope id="3315811491560119915" at="31,0,39,0" />
      <unit id="3315811491560119913" at="12,0,40,0" name="jetbrains.mps.transformation.test.inputLang.editor.RefTestExpression_EditorBuilder_a" />
    </file>
  </root>
  <root nodeRef="r:00000000-0000-4000-0000-011c895905f3(jetbrains.mps.transformation.test.inputLang.editor)/3315811491560119916">
    <file name="RefTestParam_Editor.java">
<<<<<<< HEAD
      <node id="3315811491560119916" at="11,79,12,78" concept="6" />
      <node id="3315811491560119916" at="11,0,14,0" concept="4" trace="createEditorCell#(Ljetbrains/mps/openapi/editor/EditorContext;Lorg/jetbrains/mps/openapi/model/SNode;)Ljetbrains/mps/openapi/editor/cells/EditorCell;" />
      <scope id="3315811491560119916" at="11,79,12,78" />
      <scope id="3315811491560119916" at="11,0,14,0">
        <var name="editorContext" id="3315811491560119916" />
        <var name="node" id="3315811491560119916" />
      </scope>
      <unit id="3315811491560119916" at="10,0,15,0" name="jetbrains.mps.transformation.test.inputLang.editor.RefTestParam_Editor" />
    </file>
    <file name="RefTestParam_EditorBuilder_a.java">
      <node id="3315811491560119916" at="18,92,19,19" concept="9" />
      <node id="3315811491560119916" at="19,19,20,18" concept="1" />
      <node id="3315811491560119916" at="25,26,26,18" concept="6" />
      <node id="3315811491560119916" at="29,39,30,37" concept="6" />
      <node id="3315811491560119918" at="33,48,34,89" concept="5" />
      <node id="3315811491560119918" at="34,89,35,29" concept="1" />
      <node id="3315811491560119918" at="35,29,36,42" concept="1" />
      <node id="3315811491560119918" at="36,42,37,26" concept="5" />
      <node id="3315811491560119918" at="37,26,38,63" concept="1" />
      <node id="3315811491560119918" at="38,63,39,42" concept="1" />
      <node id="3315811491560119918" at="39,42,40,28" concept="1" />
      <node id="3315811491560119918" at="40,28,41,65" concept="1" />
      <node id="3315811491560119918" at="41,65,42,73" concept="1" />
      <node id="3315811491560119918" at="42,73,43,57" concept="5" />
      <node id="3315811491560119918" at="43,57,44,59" concept="5" />
      <node id="3315811491560119918" at="45,35,46,87" concept="5" />
      <node id="3315811491560119918" at="46,87,47,94" concept="6" />
      <node id="3315811491560119918" at="48,10,49,22" concept="6" />
      <node id="3315811491560119916" at="15,0,17,0" concept="2" trace="myNode" />
      <node id="3315811491560119916" at="29,0,32,0" concept="4" trace="createCell#()Ljetbrains/mps/openapi/editor/cells/EditorCell;" />
      <node id="3315811491560119916" at="18,0,22,0" concept="0" trace="RefTestParam_EditorBuilder_a#(Ljetbrains/mps/openapi/editor/EditorContext;Lorg/jetbrains/mps/openapi/model/SNode;)V" />
      <node id="3315811491560119916" at="23,0,28,0" concept="4" trace="getNode#()Lorg/jetbrains/mps/openapi/model/SNode;" />
      <node id="3315811491560119918" at="44,59,49,22" concept="3" />
      <node id="3315811491560119918" at="33,0,51,0" concept="4" trace="createProperty_oxzs9u_a#()Ljetbrains/mps/openapi/editor/cells/EditorCell;" />
      <scope id="3315811491560119916" at="25,26,26,18" />
      <scope id="3315811491560119916" at="29,39,30,37" />
      <scope id="3315811491560119916" at="18,92,20,18" />
      <scope id="3315811491560119918" at="45,35,47,94">
=======
      <node id="3315811491560119916" at="14,79,15,61" concept="5" />
      <node id="3315811491560119918" at="17,87,18,82" concept="4" />
      <node id="3315811491560119918" at="18,82,19,29" concept="1" />
      <node id="3315811491560119918" at="19,29,20,42" concept="1" />
      <node id="3315811491560119918" at="20,42,21,26" concept="4" />
      <node id="3315811491560119918" at="21,26,22,58" concept="1" />
      <node id="3315811491560119918" at="22,58,23,42" concept="1" />
      <node id="3315811491560119918" at="23,42,24,28" concept="1" />
      <node id="3315811491560119918" at="24,28,25,73" concept="1" />
      <node id="3315811491560119918" at="25,73,26,57" concept="4" />
      <node id="3315811491560119918" at="27,35,28,82" concept="4" />
      <node id="3315811491560119918" at="28,82,29,112" concept="5" />
      <node id="3315811491560119918" at="30,10,31,22" concept="5" />
      <node id="3315811491560119916" at="14,0,17,0" concept="3" trace="createEditorCell#(Ljetbrains/mps/openapi/editor/EditorContext;Lorg/jetbrains/mps/openapi/model/SNode;)Ljetbrains/mps/openapi/editor/cells/EditorCell;" />
      <node id="3315811491560119918" at="26,57,31,22" concept="2" />
      <node id="3315811491560119918" at="17,0,33,0" concept="3" trace="createProperty_oxzs9u_a#(Ljetbrains/mps/openapi/editor/EditorContext;Lorg/jetbrains/mps/openapi/model/SNode;)Ljetbrains/mps/openapi/editor/cells/EditorCell;" />
      <scope id="3315811491560119916" at="14,79,15,61" />
      <scope id="3315811491560119918" at="27,35,29,112">
>>>>>>> bd830ede
        <var name="manager" id="3315811491560119918" />
      </scope>
      <scope id="3315811491560119916" at="29,0,32,0" />
      <scope id="3315811491560119916" at="18,0,22,0">
        <var name="context" id="3315811491560119916" />
        <var name="node" id="3315811491560119916" />
      </scope>
<<<<<<< HEAD
      <scope id="3315811491560119916" at="23,0,28,0" />
      <scope id="3315811491560119918" at="33,48,49,22">
=======
      <scope id="3315811491560119918" at="17,87,31,22">
>>>>>>> bd830ede
        <var name="attributeConcept" id="3315811491560119918" />
        <var name="editorCell" id="3315811491560119918" />
        <var name="provider" id="3315811491560119918" />
      </scope>
<<<<<<< HEAD
      <scope id="3315811491560119918" at="33,0,51,0" />
      <unit id="3315811491560119916" at="14,0,52,0" name="jetbrains.mps.transformation.test.inputLang.editor.RefTestParam_EditorBuilder_a" />
=======
      <scope id="3315811491560119918" at="17,0,33,0">
        <var name="editorContext" id="3315811491560119918" />
        <var name="node" id="3315811491560119918" />
      </scope>
      <unit id="3315811491560119916" at="13,0,34,0" name="jetbrains.mps.transformation.test.inputLang.editor.RefTestParam_Editor" />
>>>>>>> bd830ede
    </file>
  </root>
</debug-info>
<|MERGE_RESOLUTION|>--- conflicted
+++ resolved
@@ -17,7 +17,6 @@
   </root>
   <root nodeRef="r:00000000-0000-4000-0000-011c895905f3(jetbrains.mps.transformation.test.inputLang.editor)/1195168359352">
     <file name="InputRoot_Editor.java">
-<<<<<<< HEAD
       <node id="1195168359352" at="11,79,12,75" concept="6" />
       <node id="1195168359352" at="11,0,14,0" concept="4" trace="createEditorCell#(Ljetbrains/mps/openapi/editor/EditorContext;Lorg/jetbrains/mps/openapi/model/SNode;)Ljetbrains/mps/openapi/editor/cells/EditorCell;" />
       <scope id="1195168359352" at="11,79,12,75" />
@@ -67,282 +66,126 @@
       <node id="1195168386079" at="89,63,90,42" concept="1" />
       <node id="1195168386079" at="90,42,91,73" concept="1" />
       <node id="1195168386079" at="91,73,92,57" concept="5" />
-      <node id="1195168386079" at="92,57,93,59" concept="5" />
-      <node id="1195168386079" at="94,35,95,87" concept="5" />
-      <node id="1195168386079" at="95,87,96,94" concept="6" />
-      <node id="1195168386079" at="97,10,98,22" concept="6" />
-      <node id="1195168359352" at="100,51,101,106" concept="5" />
-      <node id="1195168359352" at="101,106,102,49" concept="1" />
-      <node id="1195168359352" at="102,49,103,34" concept="5" />
-      <node id="1195168359352" at="103,34,104,49" concept="1" />
-      <node id="1195168359352" at="104,49,105,40" concept="1" />
-      <node id="1195168359352" at="105,40,106,58" concept="1" />
+      <node id="1195168386079" at="93,35,94,87" concept="5" />
+      <node id="1195168386079" at="94,87,95,112" concept="6" />
+      <node id="1195168386079" at="96,10,97,22" concept="6" />
+      <node id="1195168359352" at="99,51,100,106" concept="5" />
+      <node id="1195168359352" at="100,106,101,49" concept="1" />
+      <node id="1195168359352" at="101,49,102,34" concept="5" />
+      <node id="1195168359352" at="102,34,103,49" concept="1" />
+      <node id="1195168359352" at="103,49,104,40" concept="1" />
+      <node id="1195168359352" at="104,40,105,58" concept="1" />
+      <node id="1195168359352" at="105,58,106,58" concept="1" />
       <node id="1195168359352" at="106,58,107,58" concept="1" />
-      <node id="1195168359352" at="107,58,108,58" concept="1" />
-      <node id="1195168359352" at="108,58,109,22" concept="6" />
-      <node id="1202242997914" at="111,50,112,102" concept="5" />
-      <node id="1202242997914" at="112,102,113,48" concept="1" />
-      <node id="1202242997914" at="113,48,114,34" concept="1" />
-      <node id="1202242997914" at="114,34,115,22" concept="6" />
-      <node id="1202242997915" at="117,50,118,94" concept="5" />
-      <node id="1202242997915" at="118,94,119,48" concept="1" />
-      <node id="1202242997915" at="119,48,120,34" concept="1" />
-      <node id="1202242997915" at="120,34,121,22" concept="6" />
-      <node id="1202242997916" at="123,50,124,89" concept="5" />
-      <node id="1202242997916" at="124,89,125,34" concept="1" />
-      <node id="1202242997916" at="125,34,126,47" concept="1" />
-      <node id="1202242997916" at="126,47,127,26" concept="5" />
-      <node id="1202242997916" at="127,26,128,63" concept="1" />
-      <node id="1202242997916" at="128,63,129,47" concept="1" />
-      <node id="1202242997916" at="129,47,130,73" concept="1" />
-      <node id="1202242997916" at="130,73,131,57" concept="5" />
-      <node id="1202242997916" at="131,57,132,59" concept="5" />
-      <node id="1202242997916" at="133,35,134,87" concept="5" />
-      <node id="1202242997916" at="134,87,135,94" concept="6" />
-      <node id="1202242997916" at="136,10,137,22" concept="6" />
-      <node id="1195169827325" at="139,49,140,93" concept="5" />
-      <node id="1195169827325" at="140,93,141,47" concept="1" />
-      <node id="1195169827325" at="141,47,142,34" concept="1" />
-      <node id="1195169827325" at="142,34,143,22" concept="6" />
-      <node id="1195170097760" at="145,49,146,102" concept="5" />
-      <node id="1195170097760" at="146,102,147,47" concept="1" />
-      <node id="1195170097760" at="147,47,148,34" concept="1" />
-      <node id="1195170097760" at="148,34,149,22" concept="6" />
-      <node id="1195168359352" at="151,51,152,106" concept="5" />
-      <node id="1195168359352" at="152,106,153,49" concept="1" />
-      <node id="1195168359352" at="153,49,154,34" concept="5" />
-      <node id="1195168359352" at="154,34,155,49" concept="1" />
-      <node id="1195168359352" at="155,49,156,40" concept="1" />
-      <node id="1195168359352" at="156,40,157,58" concept="1" />
-      <node id="1195168359352" at="157,58,158,61" concept="1" />
-      <node id="1195168359352" at="158,61,159,22" concept="6" />
-      <node id="1195170077243" at="161,50,162,95" concept="5" />
-      <node id="1195170077243" at="162,95,163,48" concept="1" />
-      <node id="1195170077243" at="163,48,164,34" concept="1" />
-      <node id="1195170077243" at="164,34,165,22" concept="6" />
-      <node id="1195168359352" at="167,53,168,143" concept="5" />
-      <node id="1195168359352" at="168,143,169,93" concept="5" />
-      <node id="1195168359352" at="169,93,170,51" concept="1" />
-      <node id="1195168359352" at="170,51,171,49" concept="1" />
-      <node id="1195168359352" at="171,49,172,22" concept="6" />
-      <node id="1195168359352" at="175,103,176,50" concept="9" />
-      <node id="1195168359352" at="178,66,179,93" concept="6" />
-      <node id="1195168359352" at="181,57,182,65" concept="5" />
-      <node id="1195168359352" at="182,65,183,58" concept="1" />
-      <node id="1195168359352" at="183,58,184,25" concept="6" />
-      <node id="1195168359352" at="186,41,187,34" concept="5" />
-      <node id="1195168359352" at="187,34,188,42" concept="1" />
-      <node id="1195168359352" at="188,42,189,49" concept="1" />
-      <node id="1195168359352" at="189,49,190,23" concept="6" />
-      <node id="1195168359352" at="193,96,194,134" concept="1" />
-      <node id="1195168359352" at="195,34,196,142" concept="1" />
-      <node id="1195168359352" at="196,142,197,146" concept="1" />
-      <node id="1195168359352" at="199,122,200,389" concept="1" />
+      <node id="1195168359352" at="107,58,108,22" concept="6" />
+      <node id="1202242997914" at="110,50,111,102" concept="5" />
+      <node id="1202242997914" at="111,102,112,48" concept="1" />
+      <node id="1202242997914" at="112,48,113,34" concept="1" />
+      <node id="1202242997914" at="113,34,114,22" concept="6" />
+      <node id="1202242997915" at="116,50,117,94" concept="5" />
+      <node id="1202242997915" at="117,94,118,48" concept="1" />
+      <node id="1202242997915" at="118,48,119,34" concept="1" />
+      <node id="1202242997915" at="119,34,120,22" concept="6" />
+      <node id="1202242997916" at="122,50,123,89" concept="5" />
+      <node id="1202242997916" at="123,89,124,34" concept="1" />
+      <node id="1202242997916" at="124,34,125,47" concept="1" />
+      <node id="1202242997916" at="125,47,126,26" concept="5" />
+      <node id="1202242997916" at="126,26,127,63" concept="1" />
+      <node id="1202242997916" at="127,63,128,47" concept="1" />
+      <node id="1202242997916" at="128,47,129,73" concept="1" />
+      <node id="1202242997916" at="129,73,130,57" concept="5" />
+      <node id="1202242997916" at="131,35,132,87" concept="5" />
+      <node id="1202242997916" at="132,87,133,112" concept="6" />
+      <node id="1202242997916" at="134,10,135,22" concept="6" />
+      <node id="1195169827325" at="137,49,138,93" concept="5" />
+      <node id="1195169827325" at="138,93,139,47" concept="1" />
+      <node id="1195169827325" at="139,47,140,34" concept="1" />
+      <node id="1195169827325" at="140,34,141,22" concept="6" />
+      <node id="1195170097760" at="143,49,144,102" concept="5" />
+      <node id="1195170097760" at="144,102,145,47" concept="1" />
+      <node id="1195170097760" at="145,47,146,34" concept="1" />
+      <node id="1195170097760" at="146,34,147,22" concept="6" />
+      <node id="1195168359352" at="149,51,150,106" concept="5" />
+      <node id="1195168359352" at="150,106,151,49" concept="1" />
+      <node id="1195168359352" at="151,49,152,34" concept="5" />
+      <node id="1195168359352" at="152,34,153,49" concept="1" />
+      <node id="1195168359352" at="153,49,154,40" concept="1" />
+      <node id="1195168359352" at="154,40,155,58" concept="1" />
+      <node id="1195168359352" at="155,58,156,61" concept="1" />
+      <node id="1195168359352" at="156,61,157,22" concept="6" />
+      <node id="1195170077243" at="159,50,160,95" concept="5" />
+      <node id="1195170077243" at="160,95,161,48" concept="1" />
+      <node id="1195170077243" at="161,48,162,34" concept="1" />
+      <node id="1195170077243" at="162,34,163,22" concept="6" />
+      <node id="1195168359352" at="165,53,166,143" concept="5" />
+      <node id="1195168359352" at="166,143,167,93" concept="5" />
+      <node id="1195168359352" at="167,93,168,51" concept="1" />
+      <node id="1195168359352" at="168,51,169,49" concept="1" />
+      <node id="1195168359352" at="169,49,170,22" concept="6" />
+      <node id="1195168359352" at="173,103,174,50" concept="9" />
+      <node id="1195168359352" at="176,66,177,93" concept="6" />
+      <node id="1195168359352" at="179,57,180,65" concept="5" />
+      <node id="1195168359352" at="180,65,181,58" concept="1" />
+      <node id="1195168359352" at="181,58,182,25" concept="6" />
+      <node id="1195168359352" at="184,41,185,34" concept="5" />
+      <node id="1195168359352" at="185,34,186,42" concept="1" />
+      <node id="1195168359352" at="186,42,187,49" concept="1" />
+      <node id="1195168359352" at="187,49,188,23" concept="6" />
+      <node id="1195168359352" at="191,96,192,134" concept="1" />
+      <node id="1195168359352" at="193,34,194,142" concept="1" />
+      <node id="1195168359352" at="194,142,195,146" concept="1" />
+      <node id="1195168359352" at="197,122,198,389" concept="1" />
       <node id="1195168359352" at="31,0,33,0" concept="2" trace="myNode" />
       <node id="1195168359352" at="45,0,48,0" concept="4" trace="createCell#()Ljetbrains/mps/openapi/editor/cells/EditorCell;" />
-      <node id="1195168359352" at="175,0,178,0" concept="0" trace="inputChildListHandler_bnd800_b4a#(Lorg/jetbrains/mps/openapi/model/SNode;Ljava/lang/String;Ljetbrains/mps/openapi/editor/EditorContext;)V" />
-      <node id="1195168359352" at="178,0,181,0" concept="4" trace="createNodeToInsert#(Ljetbrains/mps/openapi/editor/EditorContext;)Lorg/jetbrains/mps/openapi/model/SNode;" />
-      <node id="1195168359352" at="198,9,201,9" concept="3" />
+      <node id="1195168359352" at="173,0,176,0" concept="0" trace="inputChildListHandler_bnd800_b4a#(Lorg/jetbrains/mps/openapi/model/SNode;Ljava/lang/String;Ljetbrains/mps/openapi/editor/EditorContext;)V" />
+      <node id="1195168359352" at="176,0,179,0" concept="4" trace="createNodeToInsert#(Ljetbrains/mps/openapi/editor/EditorContext;)Lorg/jetbrains/mps/openapi/model/SNode;" />
+      <node id="1195168359352" at="196,9,199,9" concept="3" />
       <node id="1195168359352" at="34,0,38,0" concept="0" trace="InputRoot_EditorBuilder_a#(Ljetbrains/mps/openapi/editor/EditorContext;Lorg/jetbrains/mps/openapi/model/SNode;)V" />
-      <node id="1195168359352" at="194,134,198,9" concept="3" />
+      <node id="1195168359352" at="192,134,196,9" concept="3" />
       <node id="1195168359352" at="39,0,44,0" concept="4" trace="getNode#()Lorg/jetbrains/mps/openapi/model/SNode;" />
-      <node id="1195168386079" at="93,59,98,22" concept="3" />
-      <node id="1202242997916" at="132,59,137,22" concept="3" />
-      <node id="1195168359352" at="181,0,186,0" concept="4" trace="createNodeCell#(Lorg/jetbrains/mps/openapi/model/SNode;)Ljetbrains/mps/openapi/editor/cells/EditorCell;" />
+      <node id="1195168386079" at="92,57,97,22" concept="3" />
+      <node id="1202242997916" at="130,57,135,22" concept="3" />
+      <node id="1195168359352" at="179,0,184,0" concept="4" trace="createNodeCell#(Lorg/jetbrains/mps/openapi/model/SNode;)Ljetbrains/mps/openapi/editor/cells/EditorCell;" />
       <node id="1195168376342" at="72,0,78,0" concept="4" trace="createConstant_bnd800_a0a#()Ljetbrains/mps/openapi/editor/cells/EditorCell;" />
       <node id="1202243005308" at="78,0,84,0" concept="4" trace="createConstant_bnd800_b0a#()Ljetbrains/mps/openapi/editor/cells/EditorCell;" />
-      <node id="1202242997914" at="111,0,117,0" concept="4" trace="createConstant_bnd800_a1a#()Ljetbrains/mps/openapi/editor/cells/EditorCell;" />
-      <node id="1202242997915" at="117,0,123,0" concept="4" trace="createConstant_bnd800_b1a#()Ljetbrains/mps/openapi/editor/cells/EditorCell;" />
-      <node id="1195169827325" at="139,0,145,0" concept="4" trace="createConstant_bnd800_c0#()Ljetbrains/mps/openapi/editor/cells/EditorCell;" />
-      <node id="1195170097760" at="145,0,151,0" concept="4" trace="createConstant_bnd800_d0#()Ljetbrains/mps/openapi/editor/cells/EditorCell;" />
-      <node id="1195170077243" at="161,0,167,0" concept="4" trace="createConstant_bnd800_a4a#()Ljetbrains/mps/openapi/editor/cells/EditorCell;" />
-      <node id="1195168359352" at="186,0,192,0" concept="4" trace="createEmptyCell#()Ljetbrains/mps/openapi/editor/cells/EditorCell;" />
-      <node id="1195168359352" at="167,0,174,0" concept="4" trace="createRefNodeList_bnd800_b4a#()Ljetbrains/mps/openapi/editor/cells/EditorCell;" />
-      <node id="1195168359352" at="151,0,161,0" concept="4" trace="createCollection_bnd800_e0#()Ljetbrains/mps/openapi/editor/cells/EditorCell;" />
-      <node id="1195168359352" at="192,86,202,7" concept="3" />
+      <node id="1202242997914" at="110,0,116,0" concept="4" trace="createConstant_bnd800_a1a#()Ljetbrains/mps/openapi/editor/cells/EditorCell;" />
+      <node id="1202242997915" at="116,0,122,0" concept="4" trace="createConstant_bnd800_b1a#()Ljetbrains/mps/openapi/editor/cells/EditorCell;" />
+      <node id="1195169827325" at="137,0,143,0" concept="4" trace="createConstant_bnd800_c0#()Ljetbrains/mps/openapi/editor/cells/EditorCell;" />
+      <node id="1195170097760" at="143,0,149,0" concept="4" trace="createConstant_bnd800_d0#()Ljetbrains/mps/openapi/editor/cells/EditorCell;" />
+      <node id="1195170077243" at="159,0,165,0" concept="4" trace="createConstant_bnd800_a4a#()Ljetbrains/mps/openapi/editor/cells/EditorCell;" />
+      <node id="1195168359352" at="184,0,190,0" concept="4" trace="createEmptyCell#()Ljetbrains/mps/openapi/editor/cells/EditorCell;" />
+      <node id="1195168359352" at="165,0,172,0" concept="4" trace="createRefNodeList_bnd800_b4a#()Ljetbrains/mps/openapi/editor/cells/EditorCell;" />
+      <node id="1195168359352" at="149,0,159,0" concept="4" trace="createCollection_bnd800_e0#()Ljetbrains/mps/openapi/editor/cells/EditorCell;" />
+      <node id="1195168359352" at="190,86,200,7" concept="3" />
       <node id="1195168359352" at="61,0,72,0" concept="4" trace="createCollection_bnd800_a0#()Ljetbrains/mps/openapi/editor/cells/EditorCell;" />
-      <node id="1195168359352" at="100,0,111,0" concept="4" trace="createCollection_bnd800_b0#()Ljetbrains/mps/openapi/editor/cells/EditorCell;" />
+      <node id="1195168359352" at="99,0,110,0" concept="4" trace="createCollection_bnd800_b0#()Ljetbrains/mps/openapi/editor/cells/EditorCell;" />
       <node id="1195168359352" at="49,0,61,0" concept="4" trace="createCollection_bnd800_a#()Ljetbrains/mps/openapi/editor/cells/EditorCell;" />
-      <node id="1195168359352" at="192,0,204,0" concept="4" trace="installElementCellActions#(Lorg/jetbrains/mps/openapi/model/SNode;Ljetbrains/mps/openapi/editor/cells/EditorCell;)V" />
-      <node id="1195168386079" at="84,0,100,0" concept="4" trace="createProperty_bnd800_c0a#()Ljetbrains/mps/openapi/editor/cells/EditorCell;" />
-      <node id="1202242997916" at="123,0,139,0" concept="4" trace="createProperty_bnd800_c1a#()Ljetbrains/mps/openapi/editor/cells/EditorCell;" />
+      <node id="1195168359352" at="190,0,202,0" concept="4" trace="installElementCellActions#(Lorg/jetbrains/mps/openapi/model/SNode;Ljetbrains/mps/openapi/editor/cells/EditorCell;)V" />
+      <node id="1195168386079" at="84,0,99,0" concept="4" trace="createProperty_bnd800_c0a#()Ljetbrains/mps/openapi/editor/cells/EditorCell;" />
+      <node id="1202242997916" at="122,0,137,0" concept="4" trace="createProperty_bnd800_c1a#()Ljetbrains/mps/openapi/editor/cells/EditorCell;" />
       <scope id="1195168359352" at="41,26,42,18" />
       <scope id="1195168359352" at="45,39,46,39" />
-      <scope id="1195168359352" at="175,103,176,50" />
-      <scope id="1195168359352" at="178,66,179,93" />
-      <scope id="1195168359352" at="199,122,200,389" />
+      <scope id="1195168359352" at="173,103,174,50" />
+      <scope id="1195168359352" at="176,66,177,93" />
+      <scope id="1195168359352" at="197,122,198,389" />
       <scope id="1195168359352" at="34,89,36,18" />
-      <scope id="1195168386079" at="94,35,96,94">
+      <scope id="1195168386079" at="93,35,95,112">
         <var name="manager" id="1195168386079" />
       </scope>
-      <scope id="1202242997916" at="133,35,135,94">
+      <scope id="1202242997916" at="131,35,133,112">
         <var name="manager" id="1202242997916" />
       </scope>
-      <scope id="1195168359352" at="195,34,197,146" />
+      <scope id="1195168359352" at="193,34,195,146" />
       <scope id="1195168359352" at="45,0,48,0" />
-      <scope id="1195168359352" at="175,0,178,0">
-=======
-      <node id="1195168359352" at="30,79,31,63" concept="5" />
-      <node id="1195168359352" at="33,89,34,97" concept="4" />
-      <node id="1195168359352" at="34,97,35,48" concept="1" />
-      <node id="1195168359352" at="35,48,36,28" concept="1" />
-      <node id="1195168359352" at="36,28,37,83" concept="1" />
-      <node id="1195168359352" at="37,83,38,83" concept="1" />
-      <node id="1195168359352" at="38,83,39,81" concept="1" />
-      <node id="1195168359352" at="39,81,40,81" concept="1" />
-      <node id="1195168359352" at="40,81,41,83" concept="1" />
-      <node id="1195168359352" at="41,83,42,22" concept="5" />
-      <node id="1195168359352" at="44,90,45,99" concept="4" />
-      <node id="1195168359352" at="45,99,46,49" concept="1" />
-      <node id="1195168359352" at="46,49,47,34" concept="4" />
-      <node id="1195168359352" at="47,34,48,52" concept="1" />
-      <node id="1195168359352" at="48,52,49,40" concept="1" />
-      <node id="1195168359352" at="49,40,50,82" concept="1" />
-      <node id="1195168359352" at="50,82,51,82" concept="1" />
-      <node id="1195168359352" at="51,82,52,82" concept="1" />
-      <node id="1195168359352" at="52,82,53,22" concept="5" />
-      <node id="1195168376342" at="55,89,56,96" concept="4" />
-      <node id="1195168376342" at="56,96,57,48" concept="1" />
-      <node id="1195168376342" at="57,48,58,34" concept="1" />
-      <node id="1195168376342" at="58,34,59,22" concept="5" />
-      <node id="1202243005308" at="61,89,62,87" concept="4" />
-      <node id="1202243005308" at="62,87,63,48" concept="1" />
-      <node id="1202243005308" at="63,48,64,34" concept="1" />
-      <node id="1202243005308" at="64,34,65,22" concept="5" />
-      <node id="1195168386079" at="67,89,68,82" concept="4" />
-      <node id="1195168386079" at="68,82,69,29" concept="1" />
-      <node id="1195168386079" at="69,29,70,42" concept="1" />
-      <node id="1195168386079" at="70,42,71,26" concept="4" />
-      <node id="1195168386079" at="71,26,72,58" concept="1" />
-      <node id="1195168386079" at="72,58,73,42" concept="1" />
-      <node id="1195168386079" at="73,42,74,73" concept="1" />
-      <node id="1195168386079" at="74,73,75,57" concept="4" />
-      <node id="1195168386079" at="76,35,77,82" concept="4" />
-      <node id="1195168386079" at="77,82,78,112" concept="5" />
-      <node id="1195168386079" at="79,10,80,22" concept="5" />
-      <node id="1195168359352" at="82,90,83,99" concept="4" />
-      <node id="1195168359352" at="83,99,84,49" concept="1" />
-      <node id="1195168359352" at="84,49,85,34" concept="4" />
-      <node id="1195168359352" at="85,34,86,52" concept="1" />
-      <node id="1195168359352" at="86,52,87,40" concept="1" />
-      <node id="1195168359352" at="87,40,88,82" concept="1" />
-      <node id="1195168359352" at="88,82,89,82" concept="1" />
-      <node id="1195168359352" at="89,82,90,82" concept="1" />
-      <node id="1195168359352" at="90,82,91,22" concept="5" />
-      <node id="1202242997914" at="93,89,94,95" concept="4" />
-      <node id="1202242997914" at="94,95,95,48" concept="1" />
-      <node id="1202242997914" at="95,48,96,34" concept="1" />
-      <node id="1202242997914" at="96,34,97,22" concept="5" />
-      <node id="1202242997915" at="99,89,100,87" concept="4" />
-      <node id="1202242997915" at="100,87,101,48" concept="1" />
-      <node id="1202242997915" at="101,48,102,34" concept="1" />
-      <node id="1202242997915" at="102,34,103,22" concept="5" />
-      <node id="1202242997916" at="105,89,106,82" concept="4" />
-      <node id="1202242997916" at="106,82,107,34" concept="1" />
-      <node id="1202242997916" at="107,34,108,47" concept="1" />
-      <node id="1202242997916" at="108,47,109,26" concept="4" />
-      <node id="1202242997916" at="109,26,110,58" concept="1" />
-      <node id="1202242997916" at="110,58,111,47" concept="1" />
-      <node id="1202242997916" at="111,47,112,73" concept="1" />
-      <node id="1202242997916" at="112,73,113,57" concept="4" />
-      <node id="1202242997916" at="114,35,115,82" concept="4" />
-      <node id="1202242997916" at="115,82,116,112" concept="5" />
-      <node id="1202242997916" at="117,10,118,22" concept="5" />
-      <node id="1195169827325" at="120,88,121,86" concept="4" />
-      <node id="1195169827325" at="121,86,122,47" concept="1" />
-      <node id="1195169827325" at="122,47,123,34" concept="1" />
-      <node id="1195169827325" at="123,34,124,22" concept="5" />
-      <node id="1195170097760" at="126,88,127,95" concept="4" />
-      <node id="1195170097760" at="127,95,128,47" concept="1" />
-      <node id="1195170097760" at="128,47,129,34" concept="1" />
-      <node id="1195170097760" at="129,34,130,22" concept="5" />
-      <node id="1195168359352" at="132,90,133,99" concept="4" />
-      <node id="1195168359352" at="133,99,134,49" concept="1" />
-      <node id="1195168359352" at="134,49,135,34" concept="4" />
-      <node id="1195168359352" at="135,34,136,52" concept="1" />
-      <node id="1195168359352" at="136,52,137,40" concept="1" />
-      <node id="1195168359352" at="137,40,138,82" concept="1" />
-      <node id="1195168359352" at="138,82,139,85" concept="1" />
-      <node id="1195168359352" at="139,85,140,22" concept="5" />
-      <node id="1195170077243" at="142,89,143,88" concept="4" />
-      <node id="1195170077243" at="143,88,144,48" concept="1" />
-      <node id="1195170077243" at="144,48,145,34" concept="1" />
-      <node id="1195170077243" at="145,34,146,22" concept="5" />
-      <node id="1195168359352" at="148,92,149,127" concept="4" />
-      <node id="1195168359352" at="149,127,150,108" concept="4" />
-      <node id="1195168359352" at="150,108,151,51" concept="1" />
-      <node id="1195168359352" at="151,51,152,49" concept="1" />
-      <node id="1195168359352" at="152,49,153,22" concept="5" />
-      <node id="1195168359352" at="156,103,157,50" concept="7" />
-      <node id="1195168359352" at="159,66,160,41" concept="4" />
-      <node id="1195168359352" at="160,41,161,93" concept="5" />
-      <node id="1195168359352" at="163,86,164,80" concept="4" />
-      <node id="1195168359352" at="164,80,165,95" concept="1" />
-      <node id="1195168359352" at="165,95,166,25" concept="5" />
-      <node id="1195168359352" at="168,68,169,34" concept="4" />
-      <node id="1195168359352" at="169,34,170,55" concept="1" />
-      <node id="1195168359352" at="170,55,171,87" concept="1" />
-      <node id="1195168359352" at="171,87,172,23" concept="5" />
-      <node id="1195168359352" at="175,96,176,134" concept="1" />
-      <node id="1195168359352" at="177,34,178,142" concept="1" />
-      <node id="1195168359352" at="178,142,179,146" concept="1" />
-      <node id="1195168359352" at="181,122,182,387" concept="1" />
-      <node id="1195168359352" at="30,0,33,0" concept="3" trace="createEditorCell#(Ljetbrains/mps/openapi/editor/EditorContext;Lorg/jetbrains/mps/openapi/model/SNode;)Ljetbrains/mps/openapi/editor/cells/EditorCell;" />
-      <node id="1195168359352" at="156,0,159,0" concept="0" trace="inputChildListHandler_bnd800_b4a#(Lorg/jetbrains/mps/openapi/model/SNode;Ljava/lang/String;Ljetbrains/mps/openapi/editor/EditorContext;)V" />
-      <node id="1195168359352" at="180,9,183,9" concept="2" />
-      <node id="1195168359352" at="159,0,163,0" concept="3" trace="createNodeToInsert#(Ljetbrains/mps/openapi/editor/EditorContext;)Lorg/jetbrains/mps/openapi/model/SNode;" />
-      <node id="1195168359352" at="176,134,180,9" concept="2" />
-      <node id="1195168386079" at="75,57,80,22" concept="2" />
-      <node id="1202242997916" at="113,57,118,22" concept="2" />
-      <node id="1195168359352" at="163,0,168,0" concept="3" trace="createNodeCell#(Ljetbrains/mps/openapi/editor/EditorContext;Lorg/jetbrains/mps/openapi/model/SNode;)Ljetbrains/mps/openapi/editor/cells/EditorCell;" />
-      <node id="1195168376342" at="55,0,61,0" concept="3" trace="createConstant_bnd800_a0a#(Ljetbrains/mps/openapi/editor/EditorContext;Lorg/jetbrains/mps/openapi/model/SNode;)Ljetbrains/mps/openapi/editor/cells/EditorCell;" />
-      <node id="1202243005308" at="61,0,67,0" concept="3" trace="createConstant_bnd800_b0a#(Ljetbrains/mps/openapi/editor/EditorContext;Lorg/jetbrains/mps/openapi/model/SNode;)Ljetbrains/mps/openapi/editor/cells/EditorCell;" />
-      <node id="1202242997914" at="93,0,99,0" concept="3" trace="createConstant_bnd800_a1a#(Ljetbrains/mps/openapi/editor/EditorContext;Lorg/jetbrains/mps/openapi/model/SNode;)Ljetbrains/mps/openapi/editor/cells/EditorCell;" />
-      <node id="1202242997915" at="99,0,105,0" concept="3" trace="createConstant_bnd800_b1a#(Ljetbrains/mps/openapi/editor/EditorContext;Lorg/jetbrains/mps/openapi/model/SNode;)Ljetbrains/mps/openapi/editor/cells/EditorCell;" />
-      <node id="1195169827325" at="120,0,126,0" concept="3" trace="createConstant_bnd800_c0#(Ljetbrains/mps/openapi/editor/EditorContext;Lorg/jetbrains/mps/openapi/model/SNode;)Ljetbrains/mps/openapi/editor/cells/EditorCell;" />
-      <node id="1195170097760" at="126,0,132,0" concept="3" trace="createConstant_bnd800_d0#(Ljetbrains/mps/openapi/editor/EditorContext;Lorg/jetbrains/mps/openapi/model/SNode;)Ljetbrains/mps/openapi/editor/cells/EditorCell;" />
-      <node id="1195170077243" at="142,0,148,0" concept="3" trace="createConstant_bnd800_a4a#(Ljetbrains/mps/openapi/editor/EditorContext;Lorg/jetbrains/mps/openapi/model/SNode;)Ljetbrains/mps/openapi/editor/cells/EditorCell;" />
-      <node id="1195168359352" at="168,0,174,0" concept="3" trace="createEmptyCell#(Ljetbrains/mps/openapi/editor/EditorContext;)Ljetbrains/mps/openapi/editor/cells/EditorCell;" />
-      <node id="1195168359352" at="148,0,155,0" concept="3" trace="createRefNodeList_bnd800_b4a#(Ljetbrains/mps/openapi/editor/EditorContext;Lorg/jetbrains/mps/openapi/model/SNode;)Ljetbrains/mps/openapi/editor/cells/EditorCell;" />
-      <node id="1195168359352" at="132,0,142,0" concept="3" trace="createCollection_bnd800_e0#(Ljetbrains/mps/openapi/editor/EditorContext;Lorg/jetbrains/mps/openapi/model/SNode;)Ljetbrains/mps/openapi/editor/cells/EditorCell;" />
-      <node id="1195168359352" at="174,132,184,7" concept="2" />
-      <node id="1195168359352" at="33,0,44,0" concept="3" trace="createCollection_bnd800_a#(Ljetbrains/mps/openapi/editor/EditorContext;Lorg/jetbrains/mps/openapi/model/SNode;)Ljetbrains/mps/openapi/editor/cells/EditorCell;" />
-      <node id="1195168359352" at="44,0,55,0" concept="3" trace="createCollection_bnd800_a0#(Ljetbrains/mps/openapi/editor/EditorContext;Lorg/jetbrains/mps/openapi/model/SNode;)Ljetbrains/mps/openapi/editor/cells/EditorCell;" />
-      <node id="1195168359352" at="82,0,93,0" concept="3" trace="createCollection_bnd800_b0#(Ljetbrains/mps/openapi/editor/EditorContext;Lorg/jetbrains/mps/openapi/model/SNode;)Ljetbrains/mps/openapi/editor/cells/EditorCell;" />
-      <node id="1195168359352" at="174,0,186,0" concept="3" trace="installElementCellActions#(Lorg/jetbrains/mps/openapi/model/SNode;Lorg/jetbrains/mps/openapi/model/SNode;Ljetbrains/mps/openapi/editor/cells/EditorCell;Ljetbrains/mps/openapi/editor/EditorContext;)V" />
-      <node id="1195168386079" at="67,0,82,0" concept="3" trace="createProperty_bnd800_c0a#(Ljetbrains/mps/openapi/editor/EditorContext;Lorg/jetbrains/mps/openapi/model/SNode;)Ljetbrains/mps/openapi/editor/cells/EditorCell;" />
-      <node id="1202242997916" at="105,0,120,0" concept="3" trace="createProperty_bnd800_c1a#(Ljetbrains/mps/openapi/editor/EditorContext;Lorg/jetbrains/mps/openapi/model/SNode;)Ljetbrains/mps/openapi/editor/cells/EditorCell;" />
-      <scope id="1195168359352" at="30,79,31,63" />
-      <scope id="1195168359352" at="156,103,157,50" />
-      <scope id="1195168359352" at="181,122,182,387" />
-      <scope id="1195168386079" at="76,35,78,112">
-        <var name="manager" id="1195168386079" />
-      </scope>
-      <scope id="1202242997916" at="114,35,116,112">
-        <var name="manager" id="1202242997916" />
-      </scope>
-      <scope id="1195168359352" at="159,66,161,93">
-        <var name="listOwner" id="1195168359352" />
-      </scope>
-      <scope id="1195168359352" at="177,34,179,146" />
-      <scope id="1195168359352" at="30,0,33,0">
-        <var name="editorContext" id="1195168359352" />
-        <var name="node" id="1195168359352" />
-      </scope>
-      <scope id="1195168359352" at="156,0,159,0">
->>>>>>> bd830ede
+      <scope id="1195168359352" at="173,0,176,0">
         <var name="childRole" id="1195168359352" />
         <var name="context" id="1195168359352" />
         <var name="ownerNode" id="1195168359352" />
       </scope>
-<<<<<<< HEAD
-      <scope id="1195168359352" at="178,0,181,0">
+      <scope id="1195168359352" at="176,0,179,0">
         <var name="editorContext" id="1195168359352" />
       </scope>
-      <scope id="1195168359352" at="181,57,184,25">
-=======
-      <scope id="1195168359352" at="163,86,166,25">
->>>>>>> bd830ede
+      <scope id="1195168359352" at="179,57,182,25">
         <var name="elementCell" id="1195168359352" />
       </scope>
       <scope id="1195168359352" at="34,0,38,0">
@@ -355,208 +198,84 @@
       <scope id="1202243005308" at="78,50,82,22">
         <var name="editorCell" id="1202243005308" />
       </scope>
-<<<<<<< HEAD
-      <scope id="1202242997914" at="111,50,115,22">
+      <scope id="1202242997914" at="110,50,114,22">
         <var name="editorCell" id="1202242997914" />
       </scope>
-      <scope id="1202242997915" at="117,50,121,22">
+      <scope id="1202242997915" at="116,50,120,22">
         <var name="editorCell" id="1202242997915" />
       </scope>
-      <scope id="1195169827325" at="139,49,143,22">
+      <scope id="1195169827325" at="137,49,141,22">
         <var name="editorCell" id="1195169827325" />
       </scope>
-      <scope id="1195170097760" at="145,49,149,22">
+      <scope id="1195170097760" at="143,49,147,22">
         <var name="editorCell" id="1195170097760" />
       </scope>
-      <scope id="1195170077243" at="161,50,165,22">
+      <scope id="1195170077243" at="159,50,163,22">
         <var name="editorCell" id="1195170077243" />
       </scope>
-      <scope id="1195168359352" at="186,41,190,23">
+      <scope id="1195168359352" at="184,41,188,23">
         <var name="emptyCell" id="1195168359352" />
       </scope>
       <scope id="1195168359352" at="39,0,44,0" />
-      <scope id="1195168359352" at="167,53,172,22">
+      <scope id="1195168359352" at="165,53,170,22">
         <var name="editorCell" id="1195168359352" />
         <var name="handler" id="1195168359352" />
       </scope>
-      <scope id="1195168359352" at="181,0,186,0">
+      <scope id="1195168359352" at="179,0,184,0">
         <var name="elementNode" id="1195168359352" />
       </scope>
       <scope id="1195168376342" at="72,0,78,0" />
       <scope id="1202243005308" at="78,0,84,0" />
-      <scope id="1202242997914" at="111,0,117,0" />
-      <scope id="1202242997915" at="117,0,123,0" />
-      <scope id="1195169827325" at="139,0,145,0" />
-      <scope id="1195170097760" at="145,0,151,0" />
-      <scope id="1195170077243" at="161,0,167,0" />
-      <scope id="1195168359352" at="186,0,192,0" />
-      <scope id="1195168359352" at="167,0,174,0" />
-      <scope id="1195168359352" at="151,51,159,22">
+      <scope id="1202242997914" at="110,0,116,0" />
+      <scope id="1202242997915" at="116,0,122,0" />
+      <scope id="1195169827325" at="137,0,143,0" />
+      <scope id="1195170097760" at="143,0,149,0" />
+      <scope id="1195170077243" at="159,0,165,0" />
+      <scope id="1195168359352" at="184,0,190,0" />
+      <scope id="1195168359352" at="165,0,172,0" />
+      <scope id="1195168359352" at="149,51,157,22">
         <var name="editorCell" id="1195168359352" />
         <var name="style" id="1195168359352" />
       </scope>
-      <scope id="1195168359352" at="193,96,201,9" />
+      <scope id="1195168359352" at="191,96,199,9" />
       <scope id="1195168359352" at="61,51,70,22">
         <var name="editorCell" id="1195168359352" />
         <var name="style" id="1195168359352" />
       </scope>
-      <scope id="1195168359352" at="100,51,109,22">
+      <scope id="1195168359352" at="99,51,108,22">
         <var name="editorCell" id="1195168359352" />
         <var name="style" id="1195168359352" />
       </scope>
       <scope id="1195168359352" at="49,50,59,22">
         <var name="editorCell" id="1195168359352" />
       </scope>
-      <scope id="1195168359352" at="151,0,161,0" />
-      <scope id="1195168359352" at="192,86,202,7" />
+      <scope id="1195168359352" at="149,0,159,0" />
+      <scope id="1195168359352" at="190,86,200,7" />
       <scope id="1195168359352" at="61,0,72,0" />
-      <scope id="1195168359352" at="100,0,111,0" />
+      <scope id="1195168359352" at="99,0,110,0" />
       <scope id="1195168359352" at="49,0,61,0" />
-      <scope id="1195168359352" at="192,0,204,0">
-=======
-      <scope id="1202242997914" at="93,89,97,22">
-        <var name="editorCell" id="1202242997914" />
-      </scope>
-      <scope id="1202242997915" at="99,89,103,22">
-        <var name="editorCell" id="1202242997915" />
-      </scope>
-      <scope id="1195169827325" at="120,88,124,22">
-        <var name="editorCell" id="1195169827325" />
-      </scope>
-      <scope id="1195170097760" at="126,88,130,22">
-        <var name="editorCell" id="1195170097760" />
-      </scope>
-      <scope id="1195170077243" at="142,89,146,22">
-        <var name="editorCell" id="1195170077243" />
-      </scope>
-      <scope id="1195168359352" at="159,0,163,0">
-        <var name="editorContext" id="1195168359352" />
-      </scope>
-      <scope id="1195168359352" at="168,68,172,23">
-        <var name="emptyCell" id="1195168359352" />
-      </scope>
-      <scope id="1195168359352" at="148,92,153,22">
-        <var name="editorCell" id="1195168359352" />
-        <var name="handler" id="1195168359352" />
-      </scope>
-      <scope id="1195168359352" at="163,0,168,0">
-        <var name="editorContext" id="1195168359352" />
-        <var name="elementNode" id="1195168359352" />
-      </scope>
-      <scope id="1195168376342" at="55,0,61,0">
-        <var name="editorContext" id="1195168376342" />
-        <var name="node" id="1195168376342" />
-      </scope>
-      <scope id="1202243005308" at="61,0,67,0">
-        <var name="editorContext" id="1202243005308" />
-        <var name="node" id="1202243005308" />
-      </scope>
-      <scope id="1202242997914" at="93,0,99,0">
-        <var name="editorContext" id="1202242997914" />
-        <var name="node" id="1202242997914" />
-      </scope>
-      <scope id="1202242997915" at="99,0,105,0">
-        <var name="editorContext" id="1202242997915" />
-        <var name="node" id="1202242997915" />
-      </scope>
-      <scope id="1195169827325" at="120,0,126,0">
-        <var name="editorContext" id="1195169827325" />
-        <var name="node" id="1195169827325" />
-      </scope>
-      <scope id="1195170097760" at="126,0,132,0">
-        <var name="editorContext" id="1195170097760" />
-        <var name="node" id="1195170097760" />
-      </scope>
-      <scope id="1195170077243" at="142,0,148,0">
-        <var name="editorContext" id="1195170077243" />
-        <var name="node" id="1195170077243" />
-      </scope>
-      <scope id="1195168359352" at="168,0,174,0">
-        <var name="editorContext" id="1195168359352" />
-      </scope>
-      <scope id="1195168359352" at="148,0,155,0">
-        <var name="editorContext" id="1195168359352" />
-        <var name="node" id="1195168359352" />
-      </scope>
-      <scope id="1195168359352" at="132,90,140,22">
-        <var name="editorCell" id="1195168359352" />
-        <var name="style" id="1195168359352" />
-      </scope>
-      <scope id="1195168359352" at="175,96,183,9" />
-      <scope id="1195168359352" at="33,89,42,22">
-        <var name="editorCell" id="1195168359352" />
-      </scope>
-      <scope id="1195168359352" at="44,90,53,22">
-        <var name="editorCell" id="1195168359352" />
-        <var name="style" id="1195168359352" />
-      </scope>
-      <scope id="1195168359352" at="82,90,91,22">
-        <var name="editorCell" id="1195168359352" />
-        <var name="style" id="1195168359352" />
-      </scope>
-      <scope id="1195168359352" at="132,0,142,0">
-        <var name="editorContext" id="1195168359352" />
-        <var name="node" id="1195168359352" />
-      </scope>
-      <scope id="1195168359352" at="174,132,184,7" />
-      <scope id="1195168359352" at="33,0,44,0">
-        <var name="editorContext" id="1195168359352" />
-        <var name="node" id="1195168359352" />
-      </scope>
-      <scope id="1195168359352" at="44,0,55,0">
-        <var name="editorContext" id="1195168359352" />
-        <var name="node" id="1195168359352" />
-      </scope>
-      <scope id="1195168359352" at="82,0,93,0">
-        <var name="editorContext" id="1195168359352" />
-        <var name="node" id="1195168359352" />
-      </scope>
-      <scope id="1195168359352" at="174,0,186,0">
-        <var name="editorContext" id="1195168359352" />
->>>>>>> bd830ede
+      <scope id="1195168359352" at="190,0,202,0">
         <var name="elementCell" id="1195168359352" />
         <var name="elementNode" id="1195168359352" />
       </scope>
-<<<<<<< HEAD
-      <scope id="1195168386079" at="84,50,98,22">
-=======
-      <scope id="1195168386079" at="67,89,80,22">
->>>>>>> bd830ede
+      <scope id="1195168386079" at="84,50,97,22">
         <var name="attributeConcept" id="1195168386079" />
         <var name="editorCell" id="1195168386079" />
         <var name="provider" id="1195168386079" />
       </scope>
-<<<<<<< HEAD
-      <scope id="1202242997916" at="123,50,137,22">
-=======
-      <scope id="1202242997916" at="105,89,118,22">
->>>>>>> bd830ede
+      <scope id="1202242997916" at="122,50,135,22">
         <var name="attributeConcept" id="1202242997916" />
         <var name="editorCell" id="1202242997916" />
         <var name="provider" id="1202242997916" />
       </scope>
-<<<<<<< HEAD
-      <scope id="1195168386079" at="84,0,100,0" />
-      <scope id="1202242997916" at="123,0,139,0" />
-      <unit id="1195168359352" at="174,0,205,0" name="jetbrains.mps.transformation.test.inputLang.editor.InputRoot_EditorBuilder_a$inputChildListHandler_bnd800_b4a" />
-      <unit id="1195168359352" at="30,0,206,0" name="jetbrains.mps.transformation.test.inputLang.editor.InputRoot_EditorBuilder_a" />
-=======
-      <scope id="1195168386079" at="67,0,82,0">
-        <var name="editorContext" id="1195168386079" />
-        <var name="node" id="1195168386079" />
-      </scope>
-      <scope id="1202242997916" at="105,0,120,0">
-        <var name="editorContext" id="1202242997916" />
-        <var name="node" id="1202242997916" />
-      </scope>
-      <unit id="1195168359352" at="155,0,187,0" name="jetbrains.mps.transformation.test.inputLang.editor.InputRoot_Editor$inputChildListHandler_bnd800_b4a" />
-      <unit id="1195168359352" at="29,0,188,0" name="jetbrains.mps.transformation.test.inputLang.editor.InputRoot_Editor" />
->>>>>>> bd830ede
+      <scope id="1195168386079" at="84,0,99,0" />
+      <scope id="1202242997916" at="122,0,137,0" />
+      <unit id="1195168359352" at="172,0,203,0" name="jetbrains.mps.transformation.test.inputLang.editor.InputRoot_EditorBuilder_a$inputChildListHandler_bnd800_b4a" />
+      <unit id="1195168359352" at="30,0,204,0" name="jetbrains.mps.transformation.test.inputLang.editor.InputRoot_EditorBuilder_a" />
     </file>
   </root>
   <root nodeRef="r:00000000-0000-4000-0000-011c895905f3(jetbrains.mps.transformation.test.inputLang.editor)/1195169494772">
     <file name="InputNode_A_Editor.java">
-<<<<<<< HEAD
       <node id="1195169494772" at="11,79,12,77" concept="6" />
       <node id="1195169494772" at="11,0,14,0" concept="4" trace="createEditorCell#(Ljetbrains/mps/openapi/editor/EditorContext;Lorg/jetbrains/mps/openapi/model/SNode;)Ljetbrains/mps/openapi/editor/cells/EditorCell;" />
       <scope id="1195169494772" at="11,79,12,77" />
@@ -611,298 +330,133 @@
       <node id="1202327551613" at="97,63,98,42" concept="1" />
       <node id="1202327551613" at="98,42,99,73" concept="1" />
       <node id="1202327551613" at="99,73,100,57" concept="5" />
-      <node id="1202327551613" at="100,57,101,59" concept="5" />
-      <node id="1202327551613" at="102,35,103,87" concept="5" />
-      <node id="1202327551613" at="103,87,104,94" concept="6" />
-      <node id="1202327551613" at="105,10,106,22" concept="6" />
-      <node id="1195169494772" at="108,52,109,106" concept="5" />
-      <node id="1195169494772" at="109,106,110,50" concept="1" />
-      <node id="1195169494772" at="110,50,111,34" concept="5" />
-      <node id="1195169494772" at="111,34,112,49" concept="1" />
-      <node id="1195169494772" at="112,49,113,40" concept="1" />
-      <node id="1195169494772" at="113,40,114,59" concept="1" />
-      <node id="1195169494772" at="114,59,115,59" concept="1" />
-      <node id="1195169494772" at="115,59,116,22" concept="6" />
-      <node id="1195170144863" at="118,51,119,100" concept="5" />
-      <node id="1195170144863" at="119,100,120,49" concept="1" />
-      <node id="1195170144863" at="120,49,121,34" concept="1" />
-      <node id="1195170144863" at="121,34,122,22" concept="6" />
-      <node id="1195170144865" at="124,51,125,89" concept="5" />
-      <node id="1195170144865" at="125,89,126,31" concept="1" />
-      <node id="1195170144865" at="126,31,127,44" concept="1" />
-      <node id="1195170144865" at="127,44,128,26" concept="5" />
-      <node id="1195170144865" at="128,26,129,63" concept="1" />
-      <node id="1195170144865" at="129,63,130,44" concept="1" />
-      <node id="1195170144865" at="130,44,131,73" concept="1" />
-      <node id="1195170144865" at="131,73,132,57" concept="5" />
-      <node id="1195170144865" at="132,57,133,59" concept="5" />
-      <node id="1195170144865" at="134,35,135,87" concept="5" />
-      <node id="1195170144865" at="135,87,136,94" concept="6" />
-      <node id="1195170144865" at="137,10,138,22" concept="6" />
-      <node id="1195169494772" at="140,52,141,106" concept="5" />
-      <node id="1195169494772" at="141,106,142,50" concept="1" />
-      <node id="1195169494772" at="142,50,143,34" concept="5" />
-      <node id="1195169494772" at="143,34,144,49" concept="1" />
-      <node id="1195169494772" at="144,49,145,40" concept="1" />
-      <node id="1195169494772" at="145,40,146,59" concept="1" />
-      <node id="1195169494772" at="146,59,147,62" concept="1" />
-      <node id="1195169494772" at="147,62,148,22" concept="6" />
-      <node id="1202254070659" at="150,51,151,102" concept="5" />
-      <node id="1202254070659" at="151,102,152,49" concept="1" />
-      <node id="1202254070659" at="152,49,153,34" concept="1" />
-      <node id="1202254070659" at="153,34,154,22" concept="6" />
-      <node id="1195169494772" at="156,54,157,146" concept="5" />
-      <node id="1195169494772" at="157,146,158,95" concept="5" />
-      <node id="1195169494772" at="158,95,159,51" concept="1" />
-      <node id="1195169494772" at="159,51,160,49" concept="1" />
-      <node id="1195169494772" at="160,49,161,22" concept="6" />
-      <node id="1195169494772" at="164,104,165,50" concept="9" />
-      <node id="1195169494772" at="167,66,168,93" concept="6" />
-      <node id="1195169494772" at="170,57,171,65" concept="5" />
-      <node id="1195169494772" at="171,65,172,58" concept="1" />
-      <node id="1195169494772" at="172,58,173,25" concept="6" />
-      <node id="1195169494772" at="175,41,176,34" concept="5" />
-      <node id="1195169494772" at="176,34,177,48" concept="1" />
-      <node id="1195169494772" at="177,48,178,49" concept="1" />
-      <node id="1195169494772" at="178,49,179,23" concept="6" />
-      <node id="1195169494772" at="182,96,183,134" concept="1" />
-      <node id="1195169494772" at="184,34,185,142" concept="1" />
-      <node id="1195169494772" at="185,142,186,146" concept="1" />
-      <node id="1195169494772" at="186,146,187,80" concept="1" />
-      <node id="1195169494772" at="189,122,190,389" concept="1" />
-      <node id="1195169494772" at="195,75,196,99" concept="5" />
-      <node id="1195169494772" at="196,99,197,38" concept="1" />
-      <node id="1195169494772" at="197,38,198,36" concept="5" />
-      <node id="1195169494772" at="198,36,199,55" concept="1" />
-      <node id="1195169494772" at="199,55,200,56" concept="1" />
-      <node id="1195169494772" at="200,56,201,42" concept="1" />
-      <node id="1195169494772" at="201,42,202,134" concept="1" />
-      <node id="1195169494772" at="202,134,203,138" concept="1" />
-      <node id="1195169494772" at="203,138,204,24" concept="6" />
-      <node id="1202254117742" at="206,54,207,97" concept="5" />
-      <node id="1202254117742" at="207,97,208,52" concept="1" />
-      <node id="1202254117742" at="208,52,209,36" concept="1" />
-      <node id="1202254117742" at="209,36,210,24" concept="6" />
-      <node id="1195170151008" at="213,49,214,93" concept="5" />
-      <node id="1195170151008" at="214,93,215,47" concept="1" />
-      <node id="1195170151008" at="215,47,216,34" concept="1" />
-      <node id="1195170151008" at="216,34,217,22" concept="6" />
+      <node id="1202327551613" at="101,35,102,87" concept="5" />
+      <node id="1202327551613" at="102,87,103,112" concept="6" />
+      <node id="1202327551613" at="104,10,105,22" concept="6" />
+      <node id="1195169494772" at="107,52,108,106" concept="5" />
+      <node id="1195169494772" at="108,106,109,50" concept="1" />
+      <node id="1195169494772" at="109,50,110,34" concept="5" />
+      <node id="1195169494772" at="110,34,111,49" concept="1" />
+      <node id="1195169494772" at="111,49,112,40" concept="1" />
+      <node id="1195169494772" at="112,40,113,59" concept="1" />
+      <node id="1195169494772" at="113,59,114,59" concept="1" />
+      <node id="1195169494772" at="114,59,115,22" concept="6" />
+      <node id="1195170144863" at="117,51,118,100" concept="5" />
+      <node id="1195170144863" at="118,100,119,49" concept="1" />
+      <node id="1195170144863" at="119,49,120,34" concept="1" />
+      <node id="1195170144863" at="120,34,121,22" concept="6" />
+      <node id="1195170144865" at="123,51,124,89" concept="5" />
+      <node id="1195170144865" at="124,89,125,31" concept="1" />
+      <node id="1195170144865" at="125,31,126,44" concept="1" />
+      <node id="1195170144865" at="126,44,127,26" concept="5" />
+      <node id="1195170144865" at="127,26,128,63" concept="1" />
+      <node id="1195170144865" at="128,63,129,44" concept="1" />
+      <node id="1195170144865" at="129,44,130,73" concept="1" />
+      <node id="1195170144865" at="130,73,131,57" concept="5" />
+      <node id="1195170144865" at="132,35,133,87" concept="5" />
+      <node id="1195170144865" at="133,87,134,112" concept="6" />
+      <node id="1195170144865" at="135,10,136,22" concept="6" />
+      <node id="1195169494772" at="138,52,139,106" concept="5" />
+      <node id="1195169494772" at="139,106,140,50" concept="1" />
+      <node id="1195169494772" at="140,50,141,34" concept="5" />
+      <node id="1195169494772" at="141,34,142,49" concept="1" />
+      <node id="1195169494772" at="142,49,143,40" concept="1" />
+      <node id="1195169494772" at="143,40,144,59" concept="1" />
+      <node id="1195169494772" at="144,59,145,62" concept="1" />
+      <node id="1195169494772" at="145,62,146,22" concept="6" />
+      <node id="1202254070659" at="148,51,149,102" concept="5" />
+      <node id="1202254070659" at="149,102,150,49" concept="1" />
+      <node id="1202254070659" at="150,49,151,34" concept="1" />
+      <node id="1202254070659" at="151,34,152,22" concept="6" />
+      <node id="1195169494772" at="154,54,155,146" concept="5" />
+      <node id="1195169494772" at="155,146,156,95" concept="5" />
+      <node id="1195169494772" at="156,95,157,51" concept="1" />
+      <node id="1195169494772" at="157,51,158,49" concept="1" />
+      <node id="1195169494772" at="158,49,159,22" concept="6" />
+      <node id="1195169494772" at="162,104,163,50" concept="9" />
+      <node id="1195169494772" at="165,66,166,93" concept="6" />
+      <node id="1195169494772" at="168,57,169,65" concept="5" />
+      <node id="1195169494772" at="169,65,170,58" concept="1" />
+      <node id="1195169494772" at="170,58,171,25" concept="6" />
+      <node id="1195169494772" at="173,41,174,34" concept="5" />
+      <node id="1195169494772" at="174,34,175,48" concept="1" />
+      <node id="1195169494772" at="175,48,176,49" concept="1" />
+      <node id="1195169494772" at="176,49,177,23" concept="6" />
+      <node id="1195169494772" at="180,96,181,134" concept="1" />
+      <node id="1195169494772" at="182,34,183,142" concept="1" />
+      <node id="1195169494772" at="183,142,184,146" concept="1" />
+      <node id="1195169494772" at="184,146,185,80" concept="1" />
+      <node id="1195169494772" at="187,122,188,389" concept="1" />
+      <node id="1195169494772" at="193,75,194,99" concept="5" />
+      <node id="1195169494772" at="194,99,195,38" concept="1" />
+      <node id="1195169494772" at="195,38,196,36" concept="5" />
+      <node id="1195169494772" at="196,36,197,55" concept="1" />
+      <node id="1195169494772" at="197,55,198,56" concept="1" />
+      <node id="1195169494772" at="198,56,199,42" concept="1" />
+      <node id="1195169494772" at="199,42,200,134" concept="1" />
+      <node id="1195169494772" at="200,134,201,138" concept="1" />
+      <node id="1195169494772" at="201,138,202,24" concept="6" />
+      <node id="1202254117742" at="204,54,205,97" concept="5" />
+      <node id="1202254117742" at="205,97,206,52" concept="1" />
+      <node id="1202254117742" at="206,52,207,36" concept="1" />
+      <node id="1202254117742" at="207,36,208,24" concept="6" />
+      <node id="1195170151008" at="211,49,212,93" concept="5" />
+      <node id="1195170151008" at="212,93,213,47" concept="1" />
+      <node id="1195170151008" at="213,47,214,34" concept="1" />
+      <node id="1195170151008" at="214,34,215,22" concept="6" />
       <node id="1195169494772" at="34,0,36,0" concept="2" trace="myNode" />
       <node id="1195169494772" at="48,0,51,0" concept="4" trace="createCell#()Ljetbrains/mps/openapi/editor/cells/EditorCell;" />
-      <node id="1195169494772" at="164,0,167,0" concept="0" trace="inputChildListHandler_ux6svj_b2a0#(Lorg/jetbrains/mps/openapi/model/SNode;Ljava/lang/String;Ljetbrains/mps/openapi/editor/EditorContext;)V" />
-      <node id="1195169494772" at="167,0,170,0" concept="4" trace="createNodeToInsert#(Ljetbrains/mps/openapi/editor/EditorContext;)Lorg/jetbrains/mps/openapi/model/SNode;" />
-      <node id="1195169494772" at="188,9,191,9" concept="3" />
+      <node id="1195169494772" at="162,0,165,0" concept="0" trace="inputChildListHandler_ux6svj_b2a0#(Lorg/jetbrains/mps/openapi/model/SNode;Ljava/lang/String;Ljetbrains/mps/openapi/editor/EditorContext;)V" />
+      <node id="1195169494772" at="165,0,168,0" concept="4" trace="createNodeToInsert#(Ljetbrains/mps/openapi/editor/EditorContext;)Lorg/jetbrains/mps/openapi/model/SNode;" />
+      <node id="1195169494772" at="186,9,189,9" concept="3" />
       <node id="1195169494772" at="37,0,41,0" concept="0" trace="InputNode_A_EditorBuilder_a#(Ljetbrains/mps/openapi/editor/EditorContext;Lorg/jetbrains/mps/openapi/model/SNode;)V" />
       <node id="1195169494772" at="42,0,47,0" concept="4" trace="getNode#()Lorg/jetbrains/mps/openapi/model/SNode;" />
-      <node id="1202327551613" at="101,59,106,22" concept="3" />
-      <node id="1195170144865" at="133,59,138,22" concept="3" />
-      <node id="1195169494772" at="170,0,175,0" concept="4" trace="createNodeCell#(Lorg/jetbrains/mps/openapi/model/SNode;)Ljetbrains/mps/openapi/editor/cells/EditorCell;" />
-      <node id="1195169494772" at="183,134,188,9" concept="3" />
+      <node id="1202327551613" at="100,57,105,22" concept="3" />
+      <node id="1195170144865" at="131,57,136,22" concept="3" />
+      <node id="1195169494772" at="168,0,173,0" concept="4" trace="createNodeCell#(Lorg/jetbrains/mps/openapi/model/SNode;)Ljetbrains/mps/openapi/editor/cells/EditorCell;" />
+      <node id="1195169494772" at="181,134,186,9" concept="3" />
       <node id="1195170144859" at="85,0,91,0" concept="4" trace="createConstant_ux6svj_a0a0#()Ljetbrains/mps/openapi/editor/cells/EditorCell;" />
-      <node id="1195170144863" at="118,0,124,0" concept="4" trace="createConstant_ux6svj_a1a0#()Ljetbrains/mps/openapi/editor/cells/EditorCell;" />
-      <node id="1202254070659" at="150,0,156,0" concept="4" trace="createConstant_ux6svj_a2a0#()Ljetbrains/mps/openapi/editor/cells/EditorCell;" />
-      <node id="1195169494772" at="175,0,181,0" concept="4" trace="createEmptyCell#()Ljetbrains/mps/openapi/editor/cells/EditorCell;" />
-      <node id="1202254117742" at="206,0,212,0" concept="4" trace="createConstant_ux6svj_a1c0a#()Ljetbrains/mps/openapi/editor/cells/EditorCell;" />
-      <node id="1195170151008" at="213,0,219,0" concept="4" trace="createConstant_ux6svj_b0#()Ljetbrains/mps/openapi/editor/cells/EditorCell;" />
-      <node id="1195169494772" at="156,0,163,0" concept="4" trace="createRefNodeList_ux6svj_b2a0#()Ljetbrains/mps/openapi/editor/cells/EditorCell;" />
+      <node id="1195170144863" at="117,0,123,0" concept="4" trace="createConstant_ux6svj_a1a0#()Ljetbrains/mps/openapi/editor/cells/EditorCell;" />
+      <node id="1202254070659" at="148,0,154,0" concept="4" trace="createConstant_ux6svj_a2a0#()Ljetbrains/mps/openapi/editor/cells/EditorCell;" />
+      <node id="1195169494772" at="173,0,179,0" concept="4" trace="createEmptyCell#()Ljetbrains/mps/openapi/editor/cells/EditorCell;" />
+      <node id="1202254117742" at="204,0,210,0" concept="4" trace="createConstant_ux6svj_a1c0a#()Ljetbrains/mps/openapi/editor/cells/EditorCell;" />
+      <node id="1195170151008" at="211,0,217,0" concept="4" trace="createConstant_ux6svj_b0#()Ljetbrains/mps/openapi/editor/cells/EditorCell;" />
+      <node id="1195169494772" at="154,0,161,0" concept="4" trace="createRefNodeList_ux6svj_b2a0#()Ljetbrains/mps/openapi/editor/cells/EditorCell;" />
       <node id="1195169494772" at="52,0,61,0" concept="4" trace="createCollection_ux6svj_a#()Ljetbrains/mps/openapi/editor/cells/EditorCell;" />
       <node id="1195169494772" at="75,0,85,0" concept="4" trace="createCollection_ux6svj_a0a#()Ljetbrains/mps/openapi/editor/cells/EditorCell;" />
-      <node id="1195169494772" at="108,0,118,0" concept="4" trace="createCollection_ux6svj_b0a#()Ljetbrains/mps/openapi/editor/cells/EditorCell;" />
-      <node id="1195169494772" at="140,0,150,0" concept="4" trace="createCollection_ux6svj_c0a#()Ljetbrains/mps/openapi/editor/cells/EditorCell;" />
-      <node id="1195169494772" at="181,86,192,7" concept="3" />
-      <node id="1195169494772" at="194,0,206,0" concept="4" trace="createSeparatorCell#(Lorg/jetbrains/mps/openapi/model/SNode;Lorg/jetbrains/mps/openapi/model/SNode;)Ljetbrains/mps/openapi/editor/cells/EditorCell;" />
-      <node id="1195169494772" at="181,0,194,0" concept="4" trace="installElementCellActions#(Lorg/jetbrains/mps/openapi/model/SNode;Ljetbrains/mps/openapi/editor/cells/EditorCell;)V" />
+      <node id="1195169494772" at="107,0,117,0" concept="4" trace="createCollection_ux6svj_b0a#()Ljetbrains/mps/openapi/editor/cells/EditorCell;" />
+      <node id="1195169494772" at="138,0,148,0" concept="4" trace="createCollection_ux6svj_c0a#()Ljetbrains/mps/openapi/editor/cells/EditorCell;" />
+      <node id="1195169494772" at="179,86,190,7" concept="3" />
+      <node id="1195169494772" at="192,0,204,0" concept="4" trace="createSeparatorCell#(Lorg/jetbrains/mps/openapi/model/SNode;Lorg/jetbrains/mps/openapi/model/SNode;)Ljetbrains/mps/openapi/editor/cells/EditorCell;" />
+      <node id="1195169494772" at="179,0,192,0" concept="4" trace="installElementCellActions#(Lorg/jetbrains/mps/openapi/model/SNode;Ljetbrains/mps/openapi/editor/cells/EditorCell;)V" />
       <node id="1195169494772" at="61,0,75,0" concept="4" trace="createCollection_ux6svj_a0#()Ljetbrains/mps/openapi/editor/cells/EditorCell;" />
-      <node id="1195170144865" at="124,0,140,0" concept="4" trace="createProperty_ux6svj_b1a0#()Ljetbrains/mps/openapi/editor/cells/EditorCell;" />
-      <node id="1202327551613" at="91,0,108,0" concept="4" trace="createProperty_ux6svj_b0a0#()Ljetbrains/mps/openapi/editor/cells/EditorCell;" />
+      <node id="1195170144865" at="123,0,138,0" concept="4" trace="createProperty_ux6svj_b1a0#()Ljetbrains/mps/openapi/editor/cells/EditorCell;" />
+      <node id="1202327551613" at="91,0,107,0" concept="4" trace="createProperty_ux6svj_b0a0#()Ljetbrains/mps/openapi/editor/cells/EditorCell;" />
       <scope id="1195169494772" at="44,26,45,18" />
       <scope id="1195169494772" at="48,39,49,39" />
-      <scope id="1195169494772" at="164,104,165,50" />
-      <scope id="1195169494772" at="167,66,168,93" />
-      <scope id="1195169494772" at="189,122,190,389" />
+      <scope id="1195169494772" at="162,104,163,50" />
+      <scope id="1195169494772" at="165,66,166,93" />
+      <scope id="1195169494772" at="187,122,188,389" />
       <scope id="1195169494772" at="37,91,39,18" />
-      <scope id="1202327551613" at="102,35,104,94">
+      <scope id="1202327551613" at="101,35,103,112">
         <var name="manager" id="1202327551613" />
       </scope>
-      <scope id="1195170144865" at="134,35,136,94">
+      <scope id="1195170144865" at="132,35,134,112">
         <var name="manager" id="1195170144865" />
       </scope>
       <scope id="1195169494772" at="48,0,51,0" />
-      <scope id="1195169494772" at="164,0,167,0">
-=======
-      <node id="1195169494772" at="33,79,34,63" concept="5" />
-      <node id="1195169494772" at="36,89,37,97" concept="4" />
-      <node id="1195169494772" at="37,97,38,48" concept="1" />
-      <node id="1195169494772" at="38,48,39,28" concept="1" />
-      <node id="1195169494772" at="39,28,40,83" concept="1" />
-      <node id="1195169494772" at="40,83,41,81" concept="1" />
-      <node id="1195169494772" at="41,81,42,22" concept="5" />
-      <node id="1195169494772" at="44,90,45,97" concept="4" />
-      <node id="1195169494772" at="45,97,46,49" concept="1" />
-      <node id="1195169494772" at="46,49,47,34" concept="4" />
-      <node id="1195169494772" at="47,34,48,52" concept="1" />
-      <node id="1195169494772" at="48,52,49,54" concept="1" />
-      <node id="1195169494772" at="49,54,50,109" concept="1" />
-      <node id="1195169494772" at="50,109,51,40" concept="1" />
-      <node id="1195169494772" at="51,40,52,35" concept="1" />
-      <node id="1195169494772" at="52,35,53,84" concept="1" />
-      <node id="1195169494772" at="53,84,54,84" concept="1" />
-      <node id="1195169494772" at="54,84,55,84" concept="1" />
-      <node id="1195169494772" at="55,84,56,22" concept="5" />
-      <node id="1195169494772" at="58,91,59,99" concept="4" />
-      <node id="1195169494772" at="59,99,60,50" concept="1" />
-      <node id="1195169494772" at="60,50,61,34" concept="4" />
-      <node id="1195169494772" at="61,34,62,52" concept="1" />
-      <node id="1195169494772" at="62,52,63,40" concept="1" />
-      <node id="1195169494772" at="63,40,64,83" concept="1" />
-      <node id="1195169494772" at="64,83,65,83" concept="1" />
-      <node id="1195169494772" at="65,83,66,22" concept="5" />
-      <node id="1195170144859" at="68,90,69,97" concept="4" />
-      <node id="1195170144859" at="69,97,70,49" concept="1" />
-      <node id="1195170144859" at="70,49,71,34" concept="1" />
-      <node id="1195170144859" at="71,34,72,22" concept="5" />
-      <node id="1202327551613" at="74,90,75,82" concept="4" />
-      <node id="1202327551613" at="75,82,76,29" concept="1" />
-      <node id="1202327551613" at="76,29,77,42" concept="1" />
-      <node id="1202327551613" at="77,42,78,40" concept="1" />
-      <node id="1202327551613" at="78,40,79,26" concept="4" />
-      <node id="1202327551613" at="79,26,80,58" concept="1" />
-      <node id="1202327551613" at="80,58,81,42" concept="1" />
-      <node id="1202327551613" at="81,42,82,73" concept="1" />
-      <node id="1202327551613" at="82,73,83,57" concept="4" />
-      <node id="1202327551613" at="84,35,85,82" concept="4" />
-      <node id="1202327551613" at="85,82,86,112" concept="5" />
-      <node id="1202327551613" at="87,10,88,22" concept="5" />
-      <node id="1195169494772" at="90,91,91,99" concept="4" />
-      <node id="1195169494772" at="91,99,92,50" concept="1" />
-      <node id="1195169494772" at="92,50,93,34" concept="4" />
-      <node id="1195169494772" at="93,34,94,52" concept="1" />
-      <node id="1195169494772" at="94,52,95,40" concept="1" />
-      <node id="1195169494772" at="95,40,96,83" concept="1" />
-      <node id="1195169494772" at="96,83,97,83" concept="1" />
-      <node id="1195169494772" at="97,83,98,22" concept="5" />
-      <node id="1195170144863" at="100,90,101,93" concept="4" />
-      <node id="1195170144863" at="101,93,102,49" concept="1" />
-      <node id="1195170144863" at="102,49,103,34" concept="1" />
-      <node id="1195170144863" at="103,34,104,22" concept="5" />
-      <node id="1195170144865" at="106,90,107,82" concept="4" />
-      <node id="1195170144865" at="107,82,108,31" concept="1" />
-      <node id="1195170144865" at="108,31,109,44" concept="1" />
-      <node id="1195170144865" at="109,44,110,26" concept="4" />
-      <node id="1195170144865" at="110,26,111,58" concept="1" />
-      <node id="1195170144865" at="111,58,112,44" concept="1" />
-      <node id="1195170144865" at="112,44,113,73" concept="1" />
-      <node id="1195170144865" at="113,73,114,57" concept="4" />
-      <node id="1195170144865" at="115,35,116,82" concept="4" />
-      <node id="1195170144865" at="116,82,117,112" concept="5" />
-      <node id="1195170144865" at="118,10,119,22" concept="5" />
-      <node id="1195169494772" at="121,91,122,99" concept="4" />
-      <node id="1195169494772" at="122,99,123,50" concept="1" />
-      <node id="1195169494772" at="123,50,124,34" concept="4" />
-      <node id="1195169494772" at="124,34,125,52" concept="1" />
-      <node id="1195169494772" at="125,52,126,40" concept="1" />
-      <node id="1195169494772" at="126,40,127,83" concept="1" />
-      <node id="1195169494772" at="127,83,128,86" concept="1" />
-      <node id="1195169494772" at="128,86,129,22" concept="5" />
-      <node id="1202254070659" at="131,90,132,95" concept="4" />
-      <node id="1202254070659" at="132,95,133,49" concept="1" />
-      <node id="1202254070659" at="133,49,134,34" concept="1" />
-      <node id="1202254070659" at="134,34,135,22" concept="5" />
-      <node id="1195169494772" at="137,93,138,130" concept="4" />
-      <node id="1195169494772" at="138,130,139,110" concept="4" />
-      <node id="1195169494772" at="139,110,140,51" concept="1" />
-      <node id="1195169494772" at="140,51,141,49" concept="1" />
-      <node id="1195169494772" at="141,49,142,22" concept="5" />
-      <node id="1195169494772" at="145,104,146,50" concept="7" />
-      <node id="1195169494772" at="148,66,149,41" concept="4" />
-      <node id="1195169494772" at="149,41,150,93" concept="5" />
-      <node id="1195169494772" at="152,86,153,80" concept="4" />
-      <node id="1195169494772" at="153,80,154,95" concept="1" />
-      <node id="1195169494772" at="154,95,155,25" concept="5" />
-      <node id="1195169494772" at="157,68,158,34" concept="4" />
-      <node id="1195169494772" at="158,34,159,80" concept="1" />
-      <node id="1195169494772" at="159,80,160,87" concept="1" />
-      <node id="1195169494772" at="160,87,161,23" concept="5" />
-      <node id="1195169494772" at="163,89,164,67" concept="5" />
-      <node id="1195169494772" at="167,96,168,134" concept="1" />
-      <node id="1195169494772" at="169,34,170,142" concept="1" />
-      <node id="1195169494772" at="170,142,171,146" concept="1" />
-      <node id="1195169494772" at="171,146,172,80" concept="1" />
-      <node id="1195169494772" at="174,122,175,387" concept="1" />
-      <node id="1195169494772" at="180,104,181,100" concept="4" />
-      <node id="1195169494772" at="181,100,182,38" concept="1" />
-      <node id="1195169494772" at="182,38,183,36" concept="4" />
-      <node id="1195169494772" at="183,36,184,55" concept="1" />
-      <node id="1195169494772" at="184,55,185,56" concept="1" />
-      <node id="1195169494772" at="185,56,186,42" concept="1" />
-      <node id="1195169494772" at="186,42,187,134" concept="1" />
-      <node id="1195169494772" at="187,134,188,138" concept="1" />
-      <node id="1195169494772" at="188,138,189,24" concept="5" />
-      <node id="1202254117742" at="191,93,192,90" concept="4" />
-      <node id="1202254117742" at="192,90,193,52" concept="1" />
-      <node id="1202254117742" at="193,52,194,36" concept="1" />
-      <node id="1202254117742" at="194,36,195,24" concept="5" />
-      <node id="1195170151008" at="198,88,199,86" concept="4" />
-      <node id="1195170151008" at="199,86,200,47" concept="1" />
-      <node id="1195170151008" at="200,47,201,34" concept="1" />
-      <node id="1195170151008" at="201,34,202,22" concept="5" />
-      <node id="1195169494772" at="33,0,36,0" concept="3" trace="createEditorCell#(Ljetbrains/mps/openapi/editor/EditorContext;Lorg/jetbrains/mps/openapi/model/SNode;)Ljetbrains/mps/openapi/editor/cells/EditorCell;" />
-      <node id="1195169494772" at="145,0,148,0" concept="0" trace="inputChildListHandler_ux6svj_b2a0#(Lorg/jetbrains/mps/openapi/model/SNode;Ljava/lang/String;Ljetbrains/mps/openapi/editor/EditorContext;)V" />
-      <node id="1195169494772" at="163,0,166,0" concept="3" trace="createEmptyCell_internal#(Ljetbrains/mps/openapi/editor/EditorContext;Lorg/jetbrains/mps/openapi/model/SNode;)Ljetbrains/mps/openapi/editor/cells/EditorCell;" />
-      <node id="1195169494772" at="173,9,176,9" concept="2" />
-      <node id="1195169494772" at="148,0,152,0" concept="3" trace="createNodeToInsert#(Ljetbrains/mps/openapi/editor/EditorContext;)Lorg/jetbrains/mps/openapi/model/SNode;" />
-      <node id="1202327551613" at="83,57,88,22" concept="2" />
-      <node id="1195170144865" at="114,57,119,22" concept="2" />
-      <node id="1195169494772" at="152,0,157,0" concept="3" trace="createNodeCell#(Ljetbrains/mps/openapi/editor/EditorContext;Lorg/jetbrains/mps/openapi/model/SNode;)Ljetbrains/mps/openapi/editor/cells/EditorCell;" />
-      <node id="1195169494772" at="168,134,173,9" concept="2" />
-      <node id="1195170144859" at="68,0,74,0" concept="3" trace="createConstant_ux6svj_a0a0#(Ljetbrains/mps/openapi/editor/EditorContext;Lorg/jetbrains/mps/openapi/model/SNode;)Ljetbrains/mps/openapi/editor/cells/EditorCell;" />
-      <node id="1195170144863" at="100,0,106,0" concept="3" trace="createConstant_ux6svj_a1a0#(Ljetbrains/mps/openapi/editor/EditorContext;Lorg/jetbrains/mps/openapi/model/SNode;)Ljetbrains/mps/openapi/editor/cells/EditorCell;" />
-      <node id="1202254070659" at="131,0,137,0" concept="3" trace="createConstant_ux6svj_a2a0#(Ljetbrains/mps/openapi/editor/EditorContext;Lorg/jetbrains/mps/openapi/model/SNode;)Ljetbrains/mps/openapi/editor/cells/EditorCell;" />
-      <node id="1195169494772" at="157,0,163,0" concept="3" trace="createEmptyCell#(Ljetbrains/mps/openapi/editor/EditorContext;)Ljetbrains/mps/openapi/editor/cells/EditorCell;" />
-      <node id="1202254117742" at="191,0,197,0" concept="3" trace="createConstant_ux6svj_a1c0a#(Ljetbrains/mps/openapi/editor/EditorContext;Lorg/jetbrains/mps/openapi/model/SNode;)Ljetbrains/mps/openapi/editor/cells/EditorCell;" />
-      <node id="1195170151008" at="198,0,204,0" concept="3" trace="createConstant_ux6svj_b0#(Ljetbrains/mps/openapi/editor/EditorContext;Lorg/jetbrains/mps/openapi/model/SNode;)Ljetbrains/mps/openapi/editor/cells/EditorCell;" />
-      <node id="1195169494772" at="137,0,144,0" concept="3" trace="createRefNodeList_ux6svj_b2a0#(Ljetbrains/mps/openapi/editor/EditorContext;Lorg/jetbrains/mps/openapi/model/SNode;)Ljetbrains/mps/openapi/editor/cells/EditorCell;" />
-      <node id="1195169494772" at="36,0,44,0" concept="3" trace="createCollection_ux6svj_a#(Ljetbrains/mps/openapi/editor/EditorContext;Lorg/jetbrains/mps/openapi/model/SNode;)Ljetbrains/mps/openapi/editor/cells/EditorCell;" />
-      <node id="1195169494772" at="58,0,68,0" concept="3" trace="createCollection_ux6svj_a0a#(Ljetbrains/mps/openapi/editor/EditorContext;Lorg/jetbrains/mps/openapi/model/SNode;)Ljetbrains/mps/openapi/editor/cells/EditorCell;" />
-      <node id="1195169494772" at="90,0,100,0" concept="3" trace="createCollection_ux6svj_b0a#(Ljetbrains/mps/openapi/editor/EditorContext;Lorg/jetbrains/mps/openapi/model/SNode;)Ljetbrains/mps/openapi/editor/cells/EditorCell;" />
-      <node id="1195169494772" at="121,0,131,0" concept="3" trace="createCollection_ux6svj_c0a#(Ljetbrains/mps/openapi/editor/EditorContext;Lorg/jetbrains/mps/openapi/model/SNode;)Ljetbrains/mps/openapi/editor/cells/EditorCell;" />
-      <node id="1195169494772" at="166,132,177,7" concept="2" />
-      <node id="1195169494772" at="179,0,191,0" concept="3" trace="createSeparatorCell#(Ljetbrains/mps/openapi/editor/EditorContext;Lorg/jetbrains/mps/openapi/model/SNode;Lorg/jetbrains/mps/openapi/model/SNode;)Ljetbrains/mps/openapi/editor/cells/EditorCell;" />
-      <node id="1195169494772" at="166,0,179,0" concept="3" trace="installElementCellActions#(Lorg/jetbrains/mps/openapi/model/SNode;Lorg/jetbrains/mps/openapi/model/SNode;Ljetbrains/mps/openapi/editor/cells/EditorCell;Ljetbrains/mps/openapi/editor/EditorContext;)V" />
-      <node id="1195169494772" at="44,0,58,0" concept="3" trace="createCollection_ux6svj_a0#(Ljetbrains/mps/openapi/editor/EditorContext;Lorg/jetbrains/mps/openapi/model/SNode;)Ljetbrains/mps/openapi/editor/cells/EditorCell;" />
-      <node id="1195170144865" at="106,0,121,0" concept="3" trace="createProperty_ux6svj_b1a0#(Ljetbrains/mps/openapi/editor/EditorContext;Lorg/jetbrains/mps/openapi/model/SNode;)Ljetbrains/mps/openapi/editor/cells/EditorCell;" />
-      <node id="1202327551613" at="74,0,90,0" concept="3" trace="createProperty_ux6svj_b0a0#(Ljetbrains/mps/openapi/editor/EditorContext;Lorg/jetbrains/mps/openapi/model/SNode;)Ljetbrains/mps/openapi/editor/cells/EditorCell;" />
-      <scope id="1195169494772" at="33,79,34,63" />
-      <scope id="1195169494772" at="145,104,146,50" />
-      <scope id="1195169494772" at="163,89,164,67" />
-      <scope id="1195169494772" at="174,122,175,387" />
-      <scope id="1202327551613" at="84,35,86,112">
-        <var name="manager" id="1202327551613" />
-      </scope>
-      <scope id="1195170144865" at="115,35,117,112">
-        <var name="manager" id="1195170144865" />
-      </scope>
-      <scope id="1195169494772" at="148,66,150,93">
-        <var name="listOwner" id="1195169494772" />
-      </scope>
-      <scope id="1195169494772" at="33,0,36,0">
-        <var name="editorContext" id="1195169494772" />
-        <var name="node" id="1195169494772" />
-      </scope>
-      <scope id="1195169494772" at="145,0,148,0">
->>>>>>> bd830ede
+      <scope id="1195169494772" at="162,0,165,0">
         <var name="childRole" id="1195169494772" />
         <var name="context" id="1195169494772" />
         <var name="ownerNode" id="1195169494772" />
       </scope>
-<<<<<<< HEAD
-      <scope id="1195169494772" at="167,0,170,0">
+      <scope id="1195169494772" at="165,0,168,0">
         <var name="editorContext" id="1195169494772" />
       </scope>
-      <scope id="1195169494772" at="170,57,173,25">
+      <scope id="1195169494772" at="168,57,171,25">
         <var name="elementCell" id="1195169494772" />
       </scope>
-      <scope id="1195169494772" at="184,34,187,80" />
+      <scope id="1195169494772" at="182,34,185,80" />
       <scope id="1195169494772" at="37,0,41,0">
         <var name="context" id="1195169494772" />
         <var name="node" id="1195169494772" />
@@ -910,228 +464,92 @@
       <scope id="1195170144859" at="85,51,89,22">
         <var name="editorCell" id="1195170144859" />
       </scope>
-      <scope id="1195170144863" at="118,51,122,22">
+      <scope id="1195170144863" at="117,51,121,22">
         <var name="editorCell" id="1195170144863" />
       </scope>
-      <scope id="1202254070659" at="150,51,154,22">
+      <scope id="1202254070659" at="148,51,152,22">
         <var name="editorCell" id="1202254070659" />
       </scope>
-      <scope id="1195169494772" at="175,41,179,23">
+      <scope id="1195169494772" at="173,41,177,23">
         <var name="emptyCell" id="1195169494772" />
       </scope>
-      <scope id="1202254117742" at="206,54,210,24">
+      <scope id="1202254117742" at="204,54,208,24">
         <var name="editorCell" id="1202254117742" />
       </scope>
-      <scope id="1195170151008" at="213,49,217,22">
+      <scope id="1195170151008" at="211,49,215,22">
         <var name="editorCell" id="1195170151008" />
       </scope>
       <scope id="1195169494772" at="42,0,47,0" />
-      <scope id="1195169494772" at="156,54,161,22">
+      <scope id="1195169494772" at="154,54,159,22">
         <var name="editorCell" id="1195169494772" />
         <var name="handler" id="1195169494772" />
       </scope>
-      <scope id="1195169494772" at="170,0,175,0">
-=======
-      <scope id="1195169494772" at="152,86,155,25">
-        <var name="elementCell" id="1195169494772" />
-      </scope>
-      <scope id="1195169494772" at="163,0,166,0">
-        <var name="editorContext" id="1195169494772" />
-        <var name="node" id="1195169494772" />
-      </scope>
-      <scope id="1195169494772" at="169,34,172,80" />
-      <scope id="1195170144859" at="68,90,72,22">
-        <var name="editorCell" id="1195170144859" />
-      </scope>
-      <scope id="1195170144863" at="100,90,104,22">
-        <var name="editorCell" id="1195170144863" />
-      </scope>
-      <scope id="1202254070659" at="131,90,135,22">
-        <var name="editorCell" id="1202254070659" />
-      </scope>
-      <scope id="1195169494772" at="148,0,152,0">
-        <var name="editorContext" id="1195169494772" />
-      </scope>
-      <scope id="1195169494772" at="157,68,161,23">
-        <var name="emptyCell" id="1195169494772" />
-      </scope>
-      <scope id="1202254117742" at="191,93,195,24">
-        <var name="editorCell" id="1202254117742" />
-      </scope>
-      <scope id="1195170151008" at="198,88,202,22">
-        <var name="editorCell" id="1195170151008" />
-      </scope>
-      <scope id="1195169494772" at="137,93,142,22">
-        <var name="editorCell" id="1195169494772" />
-        <var name="handler" id="1195169494772" />
-      </scope>
-      <scope id="1195169494772" at="152,0,157,0">
-        <var name="editorContext" id="1195169494772" />
->>>>>>> bd830ede
+      <scope id="1195169494772" at="168,0,173,0">
         <var name="elementNode" id="1195169494772" />
       </scope>
       <scope id="1195170144859" at="85,0,91,0" />
-      <scope id="1195170144863" at="118,0,124,0" />
-      <scope id="1202254070659" at="150,0,156,0" />
-      <scope id="1195169494772" at="175,0,181,0" />
-      <scope id="1202254117742" at="206,0,212,0" />
-      <scope id="1195170151008" at="213,0,219,0" />
+      <scope id="1195170144863" at="117,0,123,0" />
+      <scope id="1202254070659" at="148,0,154,0" />
+      <scope id="1195169494772" at="173,0,179,0" />
+      <scope id="1202254117742" at="204,0,210,0" />
+      <scope id="1195170151008" at="211,0,217,0" />
       <scope id="1195169494772" at="52,50,59,22">
         <var name="editorCell" id="1195169494772" />
       </scope>
-<<<<<<< HEAD
-      <scope id="1195169494772" at="156,0,163,0" />
+      <scope id="1195169494772" at="154,0,161,0" />
       <scope id="1195169494772" at="75,52,83,22">
         <var name="editorCell" id="1195169494772" />
         <var name="style" id="1195169494772" />
       </scope>
-      <scope id="1195169494772" at="108,52,116,22">
+      <scope id="1195169494772" at="107,52,115,22">
         <var name="editorCell" id="1195169494772" />
         <var name="style" id="1195169494772" />
       </scope>
-      <scope id="1195169494772" at="140,52,148,22">
+      <scope id="1195169494772" at="138,52,146,22">
         <var name="editorCell" id="1195169494772" />
         <var name="style" id="1195169494772" />
       </scope>
       <scope id="1195169494772" at="52,0,61,0" />
-      <scope id="1195169494772" at="182,96,191,9" />
-      <scope id="1195169494772" at="195,75,204,24">
+      <scope id="1195169494772" at="180,96,189,9" />
+      <scope id="1195169494772" at="193,75,202,24">
         <var name="editorCell" id="1195169494772" />
         <var name="style" id="1195169494772" />
       </scope>
       <scope id="1195169494772" at="75,0,85,0" />
-      <scope id="1195169494772" at="108,0,118,0" />
-      <scope id="1195169494772" at="140,0,150,0" />
-      <scope id="1195169494772" at="181,86,192,7" />
+      <scope id="1195169494772" at="107,0,117,0" />
+      <scope id="1195169494772" at="138,0,148,0" />
+      <scope id="1195169494772" at="179,86,190,7" />
       <scope id="1195169494772" at="61,51,73,22">
         <var name="editorCell" id="1195169494772" />
         <var name="style" id="1195169494772" />
       </scope>
-      <scope id="1195169494772" at="194,0,206,0">
+      <scope id="1195169494772" at="192,0,204,0">
         <var name="nextNode" id="1195169494772" />
         <var name="prevNode" id="1195169494772" />
       </scope>
-      <scope id="1195169494772" at="181,0,194,0">
-=======
-      <scope id="1195170144859" at="68,0,74,0">
-        <var name="editorContext" id="1195170144859" />
-        <var name="node" id="1195170144859" />
-      </scope>
-      <scope id="1195170144863" at="100,0,106,0">
-        <var name="editorContext" id="1195170144863" />
-        <var name="node" id="1195170144863" />
-      </scope>
-      <scope id="1202254070659" at="131,0,137,0">
-        <var name="editorContext" id="1202254070659" />
-        <var name="node" id="1202254070659" />
-      </scope>
-      <scope id="1195169494772" at="157,0,163,0">
-        <var name="editorContext" id="1195169494772" />
-      </scope>
-      <scope id="1202254117742" at="191,0,197,0">
-        <var name="editorContext" id="1202254117742" />
-        <var name="node" id="1202254117742" />
-      </scope>
-      <scope id="1195170151008" at="198,0,204,0">
-        <var name="editorContext" id="1195170151008" />
-        <var name="node" id="1195170151008" />
-      </scope>
-      <scope id="1195169494772" at="137,0,144,0">
-        <var name="editorContext" id="1195169494772" />
-        <var name="node" id="1195169494772" />
-      </scope>
-      <scope id="1195169494772" at="36,0,44,0">
-        <var name="editorContext" id="1195169494772" />
-        <var name="node" id="1195169494772" />
-      </scope>
-      <scope id="1195169494772" at="58,91,66,22">
-        <var name="editorCell" id="1195169494772" />
-        <var name="style" id="1195169494772" />
-      </scope>
-      <scope id="1195169494772" at="90,91,98,22">
-        <var name="editorCell" id="1195169494772" />
-        <var name="style" id="1195169494772" />
-      </scope>
-      <scope id="1195169494772" at="121,91,129,22">
-        <var name="editorCell" id="1195169494772" />
-        <var name="style" id="1195169494772" />
-      </scope>
-      <scope id="1195169494772" at="167,96,176,9" />
-      <scope id="1195169494772" at="180,104,189,24">
-        <var name="editorCell" id="1195169494772" />
-        <var name="style" id="1195169494772" />
-      </scope>
-      <scope id="1195169494772" at="58,0,68,0">
-        <var name="editorContext" id="1195169494772" />
-        <var name="node" id="1195169494772" />
-      </scope>
-      <scope id="1195169494772" at="90,0,100,0">
-        <var name="editorContext" id="1195169494772" />
-        <var name="node" id="1195169494772" />
-      </scope>
-      <scope id="1195169494772" at="121,0,131,0">
-        <var name="editorContext" id="1195169494772" />
-        <var name="node" id="1195169494772" />
-      </scope>
-      <scope id="1195169494772" at="166,132,177,7" />
-      <scope id="1195169494772" at="44,90,56,22">
-        <var name="editorCell" id="1195169494772" />
-        <var name="style" id="1195169494772" />
-      </scope>
-      <scope id="1195169494772" at="179,0,191,0">
-        <var name="editorContext" id="1195169494772" />
-        <var name="nextNode" id="1195169494772" />
-        <var name="prevNode" id="1195169494772" />
-      </scope>
-      <scope id="1195170144865" at="106,90,119,22">
+      <scope id="1195170144865" at="123,51,136,22">
         <var name="attributeConcept" id="1195170144865" />
         <var name="editorCell" id="1195170144865" />
         <var name="provider" id="1195170144865" />
       </scope>
-      <scope id="1195169494772" at="166,0,179,0">
-        <var name="editorContext" id="1195169494772" />
->>>>>>> bd830ede
+      <scope id="1195169494772" at="179,0,192,0">
         <var name="elementCell" id="1195169494772" />
         <var name="elementNode" id="1195169494772" />
       </scope>
-<<<<<<< HEAD
       <scope id="1195169494772" at="61,0,75,0" />
-      <scope id="1195170144865" at="124,51,138,22">
-        <var name="attributeConcept" id="1195170144865" />
-        <var name="attributeKind" id="1195170144865" />
-        <var name="editorCell" id="1195170144865" />
-        <var name="provider" id="1195170144865" />
-      </scope>
-      <scope id="1202327551613" at="91,51,106,22">
-=======
-      <scope id="1202327551613" at="74,90,88,22">
->>>>>>> bd830ede
+      <scope id="1202327551613" at="91,51,105,22">
         <var name="attributeConcept" id="1202327551613" />
         <var name="editorCell" id="1202327551613" />
         <var name="provider" id="1202327551613" />
       </scope>
-<<<<<<< HEAD
-      <scope id="1195170144865" at="124,0,140,0" />
-      <scope id="1202327551613" at="91,0,108,0" />
-      <unit id="1195169494772" at="163,0,213,0" name="jetbrains.mps.transformation.test.inputLang.editor.InputNode_A_EditorBuilder_a$inputChildListHandler_ux6svj_b2a0" />
-      <unit id="1195169494772" at="33,0,220,0" name="jetbrains.mps.transformation.test.inputLang.editor.InputNode_A_EditorBuilder_a" />
-=======
-      <scope id="1195170144865" at="106,0,121,0">
-        <var name="editorContext" id="1195170144865" />
-        <var name="node" id="1195170144865" />
-      </scope>
-      <scope id="1202327551613" at="74,0,90,0">
-        <var name="editorContext" id="1202327551613" />
-        <var name="node" id="1202327551613" />
-      </scope>
-      <unit id="1195169494772" at="144,0,198,0" name="jetbrains.mps.transformation.test.inputLang.editor.InputNode_A_Editor$inputChildListHandler_ux6svj_b2a0" />
-      <unit id="1195169494772" at="32,0,205,0" name="jetbrains.mps.transformation.test.inputLang.editor.InputNode_A_Editor" />
->>>>>>> bd830ede
+      <scope id="1195170144865" at="123,0,138,0" />
+      <scope id="1202327551613" at="91,0,107,0" />
+      <unit id="1195169494772" at="161,0,211,0" name="jetbrains.mps.transformation.test.inputLang.editor.InputNode_A_EditorBuilder_a$inputChildListHandler_ux6svj_b2a0" />
+      <unit id="1195169494772" at="33,0,218,0" name="jetbrains.mps.transformation.test.inputLang.editor.InputNode_A_EditorBuilder_a" />
     </file>
   </root>
   <root nodeRef="r:00000000-0000-4000-0000-011c895905f3(jetbrains.mps.transformation.test.inputLang.editor)/1206459906713">
     <file name="InputNode_B_Editor.java">
-<<<<<<< HEAD
       <node id="1206459906713" at="11,79,12,77" concept="6" />
       <node id="1206459906713" at="11,0,14,0" concept="4" trace="createEditorCell#(Ljetbrains/mps/openapi/editor/EditorContext;Lorg/jetbrains/mps/openapi/model/SNode;)Ljetbrains/mps/openapi/editor/cells/EditorCell;" />
       <scope id="1206459906713" at="11,79,12,77" />
@@ -1186,298 +604,133 @@
       <node id="1206459909298" at="97,63,98,42" concept="1" />
       <node id="1206459909298" at="98,42,99,73" concept="1" />
       <node id="1206459909298" at="99,73,100,57" concept="5" />
-      <node id="1206459909298" at="100,57,101,59" concept="5" />
-      <node id="1206459909298" at="102,35,103,87" concept="5" />
-      <node id="1206459909298" at="103,87,104,94" concept="6" />
-      <node id="1206459909298" at="105,10,106,22" concept="6" />
-      <node id="1206459906713" at="108,52,109,106" concept="5" />
-      <node id="1206459906713" at="109,106,110,50" concept="1" />
-      <node id="1206459906713" at="110,50,111,34" concept="5" />
-      <node id="1206459906713" at="111,34,112,49" concept="1" />
-      <node id="1206459906713" at="112,49,113,40" concept="1" />
-      <node id="1206459906713" at="113,40,114,59" concept="1" />
-      <node id="1206459906713" at="114,59,115,59" concept="1" />
-      <node id="1206459906713" at="115,59,116,22" concept="6" />
-      <node id="1206459909300" at="118,51,119,100" concept="5" />
-      <node id="1206459909300" at="119,100,120,49" concept="1" />
-      <node id="1206459909300" at="120,49,121,34" concept="1" />
-      <node id="1206459909300" at="121,34,122,22" concept="6" />
-      <node id="1206459909301" at="124,51,125,89" concept="5" />
-      <node id="1206459909301" at="125,89,126,31" concept="1" />
-      <node id="1206459909301" at="126,31,127,44" concept="1" />
-      <node id="1206459909301" at="127,44,128,26" concept="5" />
-      <node id="1206459909301" at="128,26,129,63" concept="1" />
-      <node id="1206459909301" at="129,63,130,44" concept="1" />
-      <node id="1206459909301" at="130,44,131,73" concept="1" />
-      <node id="1206459909301" at="131,73,132,57" concept="5" />
-      <node id="1206459909301" at="132,57,133,59" concept="5" />
-      <node id="1206459909301" at="134,35,135,87" concept="5" />
-      <node id="1206459909301" at="135,87,136,94" concept="6" />
-      <node id="1206459909301" at="137,10,138,22" concept="6" />
-      <node id="1206459906713" at="140,52,141,106" concept="5" />
-      <node id="1206459906713" at="141,106,142,50" concept="1" />
-      <node id="1206459906713" at="142,50,143,34" concept="5" />
-      <node id="1206459906713" at="143,34,144,49" concept="1" />
-      <node id="1206459906713" at="144,49,145,40" concept="1" />
-      <node id="1206459906713" at="145,40,146,59" concept="1" />
-      <node id="1206459906713" at="146,59,147,62" concept="1" />
-      <node id="1206459906713" at="147,62,148,22" concept="6" />
-      <node id="1206459909303" at="150,51,151,102" concept="5" />
-      <node id="1206459909303" at="151,102,152,49" concept="1" />
-      <node id="1206459909303" at="152,49,153,34" concept="1" />
-      <node id="1206459909303" at="153,34,154,22" concept="6" />
-      <node id="1206459906713" at="156,54,157,146" concept="5" />
-      <node id="1206459906713" at="157,146,158,95" concept="5" />
-      <node id="1206459906713" at="158,95,159,51" concept="1" />
-      <node id="1206459906713" at="159,51,160,49" concept="1" />
-      <node id="1206459906713" at="160,49,161,22" concept="6" />
-      <node id="1206459906713" at="164,104,165,50" concept="9" />
-      <node id="1206459906713" at="167,66,168,93" concept="6" />
-      <node id="1206459906713" at="170,57,171,65" concept="5" />
-      <node id="1206459906713" at="171,65,172,58" concept="1" />
-      <node id="1206459906713" at="172,58,173,25" concept="6" />
-      <node id="1206459906713" at="175,41,176,34" concept="5" />
-      <node id="1206459906713" at="176,34,177,48" concept="1" />
-      <node id="1206459906713" at="177,48,178,49" concept="1" />
-      <node id="1206459906713" at="178,49,179,23" concept="6" />
-      <node id="1206459906713" at="182,96,183,134" concept="1" />
-      <node id="1206459906713" at="184,34,185,142" concept="1" />
-      <node id="1206459906713" at="185,142,186,146" concept="1" />
-      <node id="1206459906713" at="186,146,187,80" concept="1" />
-      <node id="1206459906713" at="189,122,190,389" concept="1" />
-      <node id="1206459906713" at="195,75,196,99" concept="5" />
-      <node id="1206459906713" at="196,99,197,38" concept="1" />
-      <node id="1206459906713" at="197,38,198,36" concept="5" />
-      <node id="1206459906713" at="198,36,199,55" concept="1" />
-      <node id="1206459906713" at="199,55,200,56" concept="1" />
-      <node id="1206459906713" at="200,56,201,42" concept="1" />
-      <node id="1206459906713" at="201,42,202,134" concept="1" />
-      <node id="1206459906713" at="202,134,203,138" concept="1" />
-      <node id="1206459906713" at="203,138,204,24" concept="6" />
-      <node id="1206459909305" at="206,54,207,97" concept="5" />
-      <node id="1206459909305" at="207,97,208,52" concept="1" />
-      <node id="1206459909305" at="208,52,209,36" concept="1" />
-      <node id="1206459909305" at="209,36,210,24" concept="6" />
-      <node id="1206459909306" at="213,49,214,93" concept="5" />
-      <node id="1206459909306" at="214,93,215,47" concept="1" />
-      <node id="1206459909306" at="215,47,216,34" concept="1" />
-      <node id="1206459909306" at="216,34,217,22" concept="6" />
+      <node id="1206459909298" at="101,35,102,87" concept="5" />
+      <node id="1206459909298" at="102,87,103,112" concept="6" />
+      <node id="1206459909298" at="104,10,105,22" concept="6" />
+      <node id="1206459906713" at="107,52,108,106" concept="5" />
+      <node id="1206459906713" at="108,106,109,50" concept="1" />
+      <node id="1206459906713" at="109,50,110,34" concept="5" />
+      <node id="1206459906713" at="110,34,111,49" concept="1" />
+      <node id="1206459906713" at="111,49,112,40" concept="1" />
+      <node id="1206459906713" at="112,40,113,59" concept="1" />
+      <node id="1206459906713" at="113,59,114,59" concept="1" />
+      <node id="1206459906713" at="114,59,115,22" concept="6" />
+      <node id="1206459909300" at="117,51,118,100" concept="5" />
+      <node id="1206459909300" at="118,100,119,49" concept="1" />
+      <node id="1206459909300" at="119,49,120,34" concept="1" />
+      <node id="1206459909300" at="120,34,121,22" concept="6" />
+      <node id="1206459909301" at="123,51,124,89" concept="5" />
+      <node id="1206459909301" at="124,89,125,31" concept="1" />
+      <node id="1206459909301" at="125,31,126,44" concept="1" />
+      <node id="1206459909301" at="126,44,127,26" concept="5" />
+      <node id="1206459909301" at="127,26,128,63" concept="1" />
+      <node id="1206459909301" at="128,63,129,44" concept="1" />
+      <node id="1206459909301" at="129,44,130,73" concept="1" />
+      <node id="1206459909301" at="130,73,131,57" concept="5" />
+      <node id="1206459909301" at="132,35,133,87" concept="5" />
+      <node id="1206459909301" at="133,87,134,112" concept="6" />
+      <node id="1206459909301" at="135,10,136,22" concept="6" />
+      <node id="1206459906713" at="138,52,139,106" concept="5" />
+      <node id="1206459906713" at="139,106,140,50" concept="1" />
+      <node id="1206459906713" at="140,50,141,34" concept="5" />
+      <node id="1206459906713" at="141,34,142,49" concept="1" />
+      <node id="1206459906713" at="142,49,143,40" concept="1" />
+      <node id="1206459906713" at="143,40,144,59" concept="1" />
+      <node id="1206459906713" at="144,59,145,62" concept="1" />
+      <node id="1206459906713" at="145,62,146,22" concept="6" />
+      <node id="1206459909303" at="148,51,149,102" concept="5" />
+      <node id="1206459909303" at="149,102,150,49" concept="1" />
+      <node id="1206459909303" at="150,49,151,34" concept="1" />
+      <node id="1206459909303" at="151,34,152,22" concept="6" />
+      <node id="1206459906713" at="154,54,155,146" concept="5" />
+      <node id="1206459906713" at="155,146,156,95" concept="5" />
+      <node id="1206459906713" at="156,95,157,51" concept="1" />
+      <node id="1206459906713" at="157,51,158,49" concept="1" />
+      <node id="1206459906713" at="158,49,159,22" concept="6" />
+      <node id="1206459906713" at="162,104,163,50" concept="9" />
+      <node id="1206459906713" at="165,66,166,93" concept="6" />
+      <node id="1206459906713" at="168,57,169,65" concept="5" />
+      <node id="1206459906713" at="169,65,170,58" concept="1" />
+      <node id="1206459906713" at="170,58,171,25" concept="6" />
+      <node id="1206459906713" at="173,41,174,34" concept="5" />
+      <node id="1206459906713" at="174,34,175,48" concept="1" />
+      <node id="1206459906713" at="175,48,176,49" concept="1" />
+      <node id="1206459906713" at="176,49,177,23" concept="6" />
+      <node id="1206459906713" at="180,96,181,134" concept="1" />
+      <node id="1206459906713" at="182,34,183,142" concept="1" />
+      <node id="1206459906713" at="183,142,184,146" concept="1" />
+      <node id="1206459906713" at="184,146,185,80" concept="1" />
+      <node id="1206459906713" at="187,122,188,389" concept="1" />
+      <node id="1206459906713" at="193,75,194,99" concept="5" />
+      <node id="1206459906713" at="194,99,195,38" concept="1" />
+      <node id="1206459906713" at="195,38,196,36" concept="5" />
+      <node id="1206459906713" at="196,36,197,55" concept="1" />
+      <node id="1206459906713" at="197,55,198,56" concept="1" />
+      <node id="1206459906713" at="198,56,199,42" concept="1" />
+      <node id="1206459906713" at="199,42,200,134" concept="1" />
+      <node id="1206459906713" at="200,134,201,138" concept="1" />
+      <node id="1206459906713" at="201,138,202,24" concept="6" />
+      <node id="1206459909305" at="204,54,205,97" concept="5" />
+      <node id="1206459909305" at="205,97,206,52" concept="1" />
+      <node id="1206459909305" at="206,52,207,36" concept="1" />
+      <node id="1206459909305" at="207,36,208,24" concept="6" />
+      <node id="1206459909306" at="211,49,212,93" concept="5" />
+      <node id="1206459909306" at="212,93,213,47" concept="1" />
+      <node id="1206459909306" at="213,47,214,34" concept="1" />
+      <node id="1206459909306" at="214,34,215,22" concept="6" />
       <node id="1206459906713" at="34,0,36,0" concept="2" trace="myNode" />
       <node id="1206459906713" at="48,0,51,0" concept="4" trace="createCell#()Ljetbrains/mps/openapi/editor/cells/EditorCell;" />
-      <node id="1206459906713" at="164,0,167,0" concept="0" trace="inputChildListHandler_9tg0f2_b2a0#(Lorg/jetbrains/mps/openapi/model/SNode;Ljava/lang/String;Ljetbrains/mps/openapi/editor/EditorContext;)V" />
-      <node id="1206459906713" at="167,0,170,0" concept="4" trace="createNodeToInsert#(Ljetbrains/mps/openapi/editor/EditorContext;)Lorg/jetbrains/mps/openapi/model/SNode;" />
-      <node id="1206459906713" at="188,9,191,9" concept="3" />
+      <node id="1206459906713" at="162,0,165,0" concept="0" trace="inputChildListHandler_9tg0f2_b2a0#(Lorg/jetbrains/mps/openapi/model/SNode;Ljava/lang/String;Ljetbrains/mps/openapi/editor/EditorContext;)V" />
+      <node id="1206459906713" at="165,0,168,0" concept="4" trace="createNodeToInsert#(Ljetbrains/mps/openapi/editor/EditorContext;)Lorg/jetbrains/mps/openapi/model/SNode;" />
+      <node id="1206459906713" at="186,9,189,9" concept="3" />
       <node id="1206459906713" at="37,0,41,0" concept="0" trace="InputNode_B_EditorBuilder_a#(Ljetbrains/mps/openapi/editor/EditorContext;Lorg/jetbrains/mps/openapi/model/SNode;)V" />
       <node id="1206459906713" at="42,0,47,0" concept="4" trace="getNode#()Lorg/jetbrains/mps/openapi/model/SNode;" />
-      <node id="1206459909298" at="101,59,106,22" concept="3" />
-      <node id="1206459909301" at="133,59,138,22" concept="3" />
-      <node id="1206459906713" at="170,0,175,0" concept="4" trace="createNodeCell#(Lorg/jetbrains/mps/openapi/model/SNode;)Ljetbrains/mps/openapi/editor/cells/EditorCell;" />
-      <node id="1206459906713" at="183,134,188,9" concept="3" />
+      <node id="1206459909298" at="100,57,105,22" concept="3" />
+      <node id="1206459909301" at="131,57,136,22" concept="3" />
+      <node id="1206459906713" at="168,0,173,0" concept="4" trace="createNodeCell#(Lorg/jetbrains/mps/openapi/model/SNode;)Ljetbrains/mps/openapi/editor/cells/EditorCell;" />
+      <node id="1206459906713" at="181,134,186,9" concept="3" />
       <node id="1206459909297" at="85,0,91,0" concept="4" trace="createConstant_9tg0f2_a0a0#()Ljetbrains/mps/openapi/editor/cells/EditorCell;" />
-      <node id="1206459909300" at="118,0,124,0" concept="4" trace="createConstant_9tg0f2_a1a0#()Ljetbrains/mps/openapi/editor/cells/EditorCell;" />
-      <node id="1206459909303" at="150,0,156,0" concept="4" trace="createConstant_9tg0f2_a2a0#()Ljetbrains/mps/openapi/editor/cells/EditorCell;" />
-      <node id="1206459906713" at="175,0,181,0" concept="4" trace="createEmptyCell#()Ljetbrains/mps/openapi/editor/cells/EditorCell;" />
-      <node id="1206459909305" at="206,0,212,0" concept="4" trace="createConstant_9tg0f2_a1c0a#()Ljetbrains/mps/openapi/editor/cells/EditorCell;" />
-      <node id="1206459909306" at="213,0,219,0" concept="4" trace="createConstant_9tg0f2_b0#()Ljetbrains/mps/openapi/editor/cells/EditorCell;" />
-      <node id="1206459906713" at="156,0,163,0" concept="4" trace="createRefNodeList_9tg0f2_b2a0#()Ljetbrains/mps/openapi/editor/cells/EditorCell;" />
+      <node id="1206459909300" at="117,0,123,0" concept="4" trace="createConstant_9tg0f2_a1a0#()Ljetbrains/mps/openapi/editor/cells/EditorCell;" />
+      <node id="1206459909303" at="148,0,154,0" concept="4" trace="createConstant_9tg0f2_a2a0#()Ljetbrains/mps/openapi/editor/cells/EditorCell;" />
+      <node id="1206459906713" at="173,0,179,0" concept="4" trace="createEmptyCell#()Ljetbrains/mps/openapi/editor/cells/EditorCell;" />
+      <node id="1206459909305" at="204,0,210,0" concept="4" trace="createConstant_9tg0f2_a1c0a#()Ljetbrains/mps/openapi/editor/cells/EditorCell;" />
+      <node id="1206459909306" at="211,0,217,0" concept="4" trace="createConstant_9tg0f2_b0#()Ljetbrains/mps/openapi/editor/cells/EditorCell;" />
+      <node id="1206459906713" at="154,0,161,0" concept="4" trace="createRefNodeList_9tg0f2_b2a0#()Ljetbrains/mps/openapi/editor/cells/EditorCell;" />
       <node id="1206459906713" at="52,0,61,0" concept="4" trace="createCollection_9tg0f2_a#()Ljetbrains/mps/openapi/editor/cells/EditorCell;" />
       <node id="1206459906713" at="75,0,85,0" concept="4" trace="createCollection_9tg0f2_a0a#()Ljetbrains/mps/openapi/editor/cells/EditorCell;" />
-      <node id="1206459906713" at="108,0,118,0" concept="4" trace="createCollection_9tg0f2_b0a#()Ljetbrains/mps/openapi/editor/cells/EditorCell;" />
-      <node id="1206459906713" at="140,0,150,0" concept="4" trace="createCollection_9tg0f2_c0a#()Ljetbrains/mps/openapi/editor/cells/EditorCell;" />
-      <node id="1206459906713" at="181,86,192,7" concept="3" />
-      <node id="1206459906713" at="194,0,206,0" concept="4" trace="createSeparatorCell#(Lorg/jetbrains/mps/openapi/model/SNode;Lorg/jetbrains/mps/openapi/model/SNode;)Ljetbrains/mps/openapi/editor/cells/EditorCell;" />
-      <node id="1206459906713" at="181,0,194,0" concept="4" trace="installElementCellActions#(Lorg/jetbrains/mps/openapi/model/SNode;Ljetbrains/mps/openapi/editor/cells/EditorCell;)V" />
+      <node id="1206459906713" at="107,0,117,0" concept="4" trace="createCollection_9tg0f2_b0a#()Ljetbrains/mps/openapi/editor/cells/EditorCell;" />
+      <node id="1206459906713" at="138,0,148,0" concept="4" trace="createCollection_9tg0f2_c0a#()Ljetbrains/mps/openapi/editor/cells/EditorCell;" />
+      <node id="1206459906713" at="179,86,190,7" concept="3" />
+      <node id="1206459906713" at="192,0,204,0" concept="4" trace="createSeparatorCell#(Lorg/jetbrains/mps/openapi/model/SNode;Lorg/jetbrains/mps/openapi/model/SNode;)Ljetbrains/mps/openapi/editor/cells/EditorCell;" />
+      <node id="1206459906713" at="179,0,192,0" concept="4" trace="installElementCellActions#(Lorg/jetbrains/mps/openapi/model/SNode;Ljetbrains/mps/openapi/editor/cells/EditorCell;)V" />
       <node id="1206459906713" at="61,0,75,0" concept="4" trace="createCollection_9tg0f2_a0#()Ljetbrains/mps/openapi/editor/cells/EditorCell;" />
-      <node id="1206459909301" at="124,0,140,0" concept="4" trace="createProperty_9tg0f2_b1a0#()Ljetbrains/mps/openapi/editor/cells/EditorCell;" />
-      <node id="1206459909298" at="91,0,108,0" concept="4" trace="createProperty_9tg0f2_b0a0#()Ljetbrains/mps/openapi/editor/cells/EditorCell;" />
+      <node id="1206459909301" at="123,0,138,0" concept="4" trace="createProperty_9tg0f2_b1a0#()Ljetbrains/mps/openapi/editor/cells/EditorCell;" />
+      <node id="1206459909298" at="91,0,107,0" concept="4" trace="createProperty_9tg0f2_b0a0#()Ljetbrains/mps/openapi/editor/cells/EditorCell;" />
       <scope id="1206459906713" at="44,26,45,18" />
       <scope id="1206459906713" at="48,39,49,39" />
-      <scope id="1206459906713" at="164,104,165,50" />
-      <scope id="1206459906713" at="167,66,168,93" />
-      <scope id="1206459906713" at="189,122,190,389" />
+      <scope id="1206459906713" at="162,104,163,50" />
+      <scope id="1206459906713" at="165,66,166,93" />
+      <scope id="1206459906713" at="187,122,188,389" />
       <scope id="1206459906713" at="37,91,39,18" />
-      <scope id="1206459909298" at="102,35,104,94">
+      <scope id="1206459909298" at="101,35,103,112">
         <var name="manager" id="1206459909298" />
       </scope>
-      <scope id="1206459909301" at="134,35,136,94">
+      <scope id="1206459909301" at="132,35,134,112">
         <var name="manager" id="1206459909301" />
       </scope>
       <scope id="1206459906713" at="48,0,51,0" />
-      <scope id="1206459906713" at="164,0,167,0">
-=======
-      <node id="1206459906713" at="33,79,34,63" concept="5" />
-      <node id="1206459906713" at="36,89,37,97" concept="4" />
-      <node id="1206459906713" at="37,97,38,48" concept="1" />
-      <node id="1206459906713" at="38,48,39,28" concept="1" />
-      <node id="1206459906713" at="39,28,40,83" concept="1" />
-      <node id="1206459906713" at="40,83,41,81" concept="1" />
-      <node id="1206459906713" at="41,81,42,22" concept="5" />
-      <node id="1206459906713" at="44,90,45,97" concept="4" />
-      <node id="1206459906713" at="45,97,46,49" concept="1" />
-      <node id="1206459906713" at="46,49,47,34" concept="4" />
-      <node id="1206459906713" at="47,34,48,52" concept="1" />
-      <node id="1206459906713" at="48,52,49,54" concept="1" />
-      <node id="1206459906713" at="49,54,50,109" concept="1" />
-      <node id="1206459906713" at="50,109,51,40" concept="1" />
-      <node id="1206459906713" at="51,40,52,35" concept="1" />
-      <node id="1206459906713" at="52,35,53,84" concept="1" />
-      <node id="1206459906713" at="53,84,54,84" concept="1" />
-      <node id="1206459906713" at="54,84,55,84" concept="1" />
-      <node id="1206459906713" at="55,84,56,22" concept="5" />
-      <node id="1206459906713" at="58,91,59,99" concept="4" />
-      <node id="1206459906713" at="59,99,60,50" concept="1" />
-      <node id="1206459906713" at="60,50,61,34" concept="4" />
-      <node id="1206459906713" at="61,34,62,52" concept="1" />
-      <node id="1206459906713" at="62,52,63,40" concept="1" />
-      <node id="1206459906713" at="63,40,64,83" concept="1" />
-      <node id="1206459906713" at="64,83,65,83" concept="1" />
-      <node id="1206459906713" at="65,83,66,22" concept="5" />
-      <node id="1206459909297" at="68,90,69,97" concept="4" />
-      <node id="1206459909297" at="69,97,70,49" concept="1" />
-      <node id="1206459909297" at="70,49,71,34" concept="1" />
-      <node id="1206459909297" at="71,34,72,22" concept="5" />
-      <node id="1206459909298" at="74,90,75,82" concept="4" />
-      <node id="1206459909298" at="75,82,76,29" concept="1" />
-      <node id="1206459909298" at="76,29,77,42" concept="1" />
-      <node id="1206459909298" at="77,42,78,40" concept="1" />
-      <node id="1206459909298" at="78,40,79,26" concept="4" />
-      <node id="1206459909298" at="79,26,80,58" concept="1" />
-      <node id="1206459909298" at="80,58,81,42" concept="1" />
-      <node id="1206459909298" at="81,42,82,73" concept="1" />
-      <node id="1206459909298" at="82,73,83,57" concept="4" />
-      <node id="1206459909298" at="84,35,85,82" concept="4" />
-      <node id="1206459909298" at="85,82,86,112" concept="5" />
-      <node id="1206459909298" at="87,10,88,22" concept="5" />
-      <node id="1206459906713" at="90,91,91,99" concept="4" />
-      <node id="1206459906713" at="91,99,92,50" concept="1" />
-      <node id="1206459906713" at="92,50,93,34" concept="4" />
-      <node id="1206459906713" at="93,34,94,52" concept="1" />
-      <node id="1206459906713" at="94,52,95,40" concept="1" />
-      <node id="1206459906713" at="95,40,96,83" concept="1" />
-      <node id="1206459906713" at="96,83,97,83" concept="1" />
-      <node id="1206459906713" at="97,83,98,22" concept="5" />
-      <node id="1206459909300" at="100,90,101,93" concept="4" />
-      <node id="1206459909300" at="101,93,102,49" concept="1" />
-      <node id="1206459909300" at="102,49,103,34" concept="1" />
-      <node id="1206459909300" at="103,34,104,22" concept="5" />
-      <node id="1206459909301" at="106,90,107,82" concept="4" />
-      <node id="1206459909301" at="107,82,108,31" concept="1" />
-      <node id="1206459909301" at="108,31,109,44" concept="1" />
-      <node id="1206459909301" at="109,44,110,26" concept="4" />
-      <node id="1206459909301" at="110,26,111,58" concept="1" />
-      <node id="1206459909301" at="111,58,112,44" concept="1" />
-      <node id="1206459909301" at="112,44,113,73" concept="1" />
-      <node id="1206459909301" at="113,73,114,57" concept="4" />
-      <node id="1206459909301" at="115,35,116,82" concept="4" />
-      <node id="1206459909301" at="116,82,117,112" concept="5" />
-      <node id="1206459909301" at="118,10,119,22" concept="5" />
-      <node id="1206459906713" at="121,91,122,99" concept="4" />
-      <node id="1206459906713" at="122,99,123,50" concept="1" />
-      <node id="1206459906713" at="123,50,124,34" concept="4" />
-      <node id="1206459906713" at="124,34,125,52" concept="1" />
-      <node id="1206459906713" at="125,52,126,40" concept="1" />
-      <node id="1206459906713" at="126,40,127,83" concept="1" />
-      <node id="1206459906713" at="127,83,128,86" concept="1" />
-      <node id="1206459906713" at="128,86,129,22" concept="5" />
-      <node id="1206459909303" at="131,90,132,95" concept="4" />
-      <node id="1206459909303" at="132,95,133,49" concept="1" />
-      <node id="1206459909303" at="133,49,134,34" concept="1" />
-      <node id="1206459909303" at="134,34,135,22" concept="5" />
-      <node id="1206459906713" at="137,93,138,130" concept="4" />
-      <node id="1206459906713" at="138,130,139,110" concept="4" />
-      <node id="1206459906713" at="139,110,140,51" concept="1" />
-      <node id="1206459906713" at="140,51,141,49" concept="1" />
-      <node id="1206459906713" at="141,49,142,22" concept="5" />
-      <node id="1206459906713" at="145,104,146,50" concept="7" />
-      <node id="1206459906713" at="148,66,149,41" concept="4" />
-      <node id="1206459906713" at="149,41,150,93" concept="5" />
-      <node id="1206459906713" at="152,86,153,80" concept="4" />
-      <node id="1206459906713" at="153,80,154,95" concept="1" />
-      <node id="1206459906713" at="154,95,155,25" concept="5" />
-      <node id="1206459906713" at="157,68,158,34" concept="4" />
-      <node id="1206459906713" at="158,34,159,80" concept="1" />
-      <node id="1206459906713" at="159,80,160,87" concept="1" />
-      <node id="1206459906713" at="160,87,161,23" concept="5" />
-      <node id="1206459906713" at="163,89,164,67" concept="5" />
-      <node id="1206459906713" at="167,96,168,134" concept="1" />
-      <node id="1206459906713" at="169,34,170,142" concept="1" />
-      <node id="1206459906713" at="170,142,171,146" concept="1" />
-      <node id="1206459906713" at="171,146,172,80" concept="1" />
-      <node id="1206459906713" at="174,122,175,387" concept="1" />
-      <node id="1206459906713" at="180,104,181,100" concept="4" />
-      <node id="1206459906713" at="181,100,182,38" concept="1" />
-      <node id="1206459906713" at="182,38,183,36" concept="4" />
-      <node id="1206459906713" at="183,36,184,55" concept="1" />
-      <node id="1206459906713" at="184,55,185,56" concept="1" />
-      <node id="1206459906713" at="185,56,186,42" concept="1" />
-      <node id="1206459906713" at="186,42,187,134" concept="1" />
-      <node id="1206459906713" at="187,134,188,138" concept="1" />
-      <node id="1206459906713" at="188,138,189,24" concept="5" />
-      <node id="1206459909305" at="191,93,192,90" concept="4" />
-      <node id="1206459909305" at="192,90,193,52" concept="1" />
-      <node id="1206459909305" at="193,52,194,36" concept="1" />
-      <node id="1206459909305" at="194,36,195,24" concept="5" />
-      <node id="1206459909306" at="198,88,199,86" concept="4" />
-      <node id="1206459909306" at="199,86,200,47" concept="1" />
-      <node id="1206459909306" at="200,47,201,34" concept="1" />
-      <node id="1206459909306" at="201,34,202,22" concept="5" />
-      <node id="1206459906713" at="33,0,36,0" concept="3" trace="createEditorCell#(Ljetbrains/mps/openapi/editor/EditorContext;Lorg/jetbrains/mps/openapi/model/SNode;)Ljetbrains/mps/openapi/editor/cells/EditorCell;" />
-      <node id="1206459906713" at="145,0,148,0" concept="0" trace="inputChildListHandler_9tg0f2_b2a0#(Lorg/jetbrains/mps/openapi/model/SNode;Ljava/lang/String;Ljetbrains/mps/openapi/editor/EditorContext;)V" />
-      <node id="1206459906713" at="163,0,166,0" concept="3" trace="createEmptyCell_internal#(Ljetbrains/mps/openapi/editor/EditorContext;Lorg/jetbrains/mps/openapi/model/SNode;)Ljetbrains/mps/openapi/editor/cells/EditorCell;" />
-      <node id="1206459906713" at="173,9,176,9" concept="2" />
-      <node id="1206459906713" at="148,0,152,0" concept="3" trace="createNodeToInsert#(Ljetbrains/mps/openapi/editor/EditorContext;)Lorg/jetbrains/mps/openapi/model/SNode;" />
-      <node id="1206459909298" at="83,57,88,22" concept="2" />
-      <node id="1206459909301" at="114,57,119,22" concept="2" />
-      <node id="1206459906713" at="152,0,157,0" concept="3" trace="createNodeCell#(Ljetbrains/mps/openapi/editor/EditorContext;Lorg/jetbrains/mps/openapi/model/SNode;)Ljetbrains/mps/openapi/editor/cells/EditorCell;" />
-      <node id="1206459906713" at="168,134,173,9" concept="2" />
-      <node id="1206459909297" at="68,0,74,0" concept="3" trace="createConstant_9tg0f2_a0a0#(Ljetbrains/mps/openapi/editor/EditorContext;Lorg/jetbrains/mps/openapi/model/SNode;)Ljetbrains/mps/openapi/editor/cells/EditorCell;" />
-      <node id="1206459909300" at="100,0,106,0" concept="3" trace="createConstant_9tg0f2_a1a0#(Ljetbrains/mps/openapi/editor/EditorContext;Lorg/jetbrains/mps/openapi/model/SNode;)Ljetbrains/mps/openapi/editor/cells/EditorCell;" />
-      <node id="1206459909303" at="131,0,137,0" concept="3" trace="createConstant_9tg0f2_a2a0#(Ljetbrains/mps/openapi/editor/EditorContext;Lorg/jetbrains/mps/openapi/model/SNode;)Ljetbrains/mps/openapi/editor/cells/EditorCell;" />
-      <node id="1206459906713" at="157,0,163,0" concept="3" trace="createEmptyCell#(Ljetbrains/mps/openapi/editor/EditorContext;)Ljetbrains/mps/openapi/editor/cells/EditorCell;" />
-      <node id="1206459909305" at="191,0,197,0" concept="3" trace="createConstant_9tg0f2_a1c0a#(Ljetbrains/mps/openapi/editor/EditorContext;Lorg/jetbrains/mps/openapi/model/SNode;)Ljetbrains/mps/openapi/editor/cells/EditorCell;" />
-      <node id="1206459909306" at="198,0,204,0" concept="3" trace="createConstant_9tg0f2_b0#(Ljetbrains/mps/openapi/editor/EditorContext;Lorg/jetbrains/mps/openapi/model/SNode;)Ljetbrains/mps/openapi/editor/cells/EditorCell;" />
-      <node id="1206459906713" at="137,0,144,0" concept="3" trace="createRefNodeList_9tg0f2_b2a0#(Ljetbrains/mps/openapi/editor/EditorContext;Lorg/jetbrains/mps/openapi/model/SNode;)Ljetbrains/mps/openapi/editor/cells/EditorCell;" />
-      <node id="1206459906713" at="36,0,44,0" concept="3" trace="createCollection_9tg0f2_a#(Ljetbrains/mps/openapi/editor/EditorContext;Lorg/jetbrains/mps/openapi/model/SNode;)Ljetbrains/mps/openapi/editor/cells/EditorCell;" />
-      <node id="1206459906713" at="58,0,68,0" concept="3" trace="createCollection_9tg0f2_a0a#(Ljetbrains/mps/openapi/editor/EditorContext;Lorg/jetbrains/mps/openapi/model/SNode;)Ljetbrains/mps/openapi/editor/cells/EditorCell;" />
-      <node id="1206459906713" at="90,0,100,0" concept="3" trace="createCollection_9tg0f2_b0a#(Ljetbrains/mps/openapi/editor/EditorContext;Lorg/jetbrains/mps/openapi/model/SNode;)Ljetbrains/mps/openapi/editor/cells/EditorCell;" />
-      <node id="1206459906713" at="121,0,131,0" concept="3" trace="createCollection_9tg0f2_c0a#(Ljetbrains/mps/openapi/editor/EditorContext;Lorg/jetbrains/mps/openapi/model/SNode;)Ljetbrains/mps/openapi/editor/cells/EditorCell;" />
-      <node id="1206459906713" at="166,132,177,7" concept="2" />
-      <node id="1206459906713" at="179,0,191,0" concept="3" trace="createSeparatorCell#(Ljetbrains/mps/openapi/editor/EditorContext;Lorg/jetbrains/mps/openapi/model/SNode;Lorg/jetbrains/mps/openapi/model/SNode;)Ljetbrains/mps/openapi/editor/cells/EditorCell;" />
-      <node id="1206459906713" at="166,0,179,0" concept="3" trace="installElementCellActions#(Lorg/jetbrains/mps/openapi/model/SNode;Lorg/jetbrains/mps/openapi/model/SNode;Ljetbrains/mps/openapi/editor/cells/EditorCell;Ljetbrains/mps/openapi/editor/EditorContext;)V" />
-      <node id="1206459906713" at="44,0,58,0" concept="3" trace="createCollection_9tg0f2_a0#(Ljetbrains/mps/openapi/editor/EditorContext;Lorg/jetbrains/mps/openapi/model/SNode;)Ljetbrains/mps/openapi/editor/cells/EditorCell;" />
-      <node id="1206459909301" at="106,0,121,0" concept="3" trace="createProperty_9tg0f2_b1a0#(Ljetbrains/mps/openapi/editor/EditorContext;Lorg/jetbrains/mps/openapi/model/SNode;)Ljetbrains/mps/openapi/editor/cells/EditorCell;" />
-      <node id="1206459909298" at="74,0,90,0" concept="3" trace="createProperty_9tg0f2_b0a0#(Ljetbrains/mps/openapi/editor/EditorContext;Lorg/jetbrains/mps/openapi/model/SNode;)Ljetbrains/mps/openapi/editor/cells/EditorCell;" />
-      <scope id="1206459906713" at="33,79,34,63" />
-      <scope id="1206459906713" at="145,104,146,50" />
-      <scope id="1206459906713" at="163,89,164,67" />
-      <scope id="1206459906713" at="174,122,175,387" />
-      <scope id="1206459909298" at="84,35,86,112">
-        <var name="manager" id="1206459909298" />
-      </scope>
-      <scope id="1206459909301" at="115,35,117,112">
-        <var name="manager" id="1206459909301" />
-      </scope>
-      <scope id="1206459906713" at="148,66,150,93">
-        <var name="listOwner" id="1206459906713" />
-      </scope>
-      <scope id="1206459906713" at="33,0,36,0">
-        <var name="editorContext" id="1206459906713" />
-        <var name="node" id="1206459906713" />
-      </scope>
-      <scope id="1206459906713" at="145,0,148,0">
->>>>>>> bd830ede
+      <scope id="1206459906713" at="162,0,165,0">
         <var name="childRole" id="1206459906713" />
         <var name="context" id="1206459906713" />
         <var name="ownerNode" id="1206459906713" />
       </scope>
-<<<<<<< HEAD
-      <scope id="1206459906713" at="167,0,170,0">
+      <scope id="1206459906713" at="165,0,168,0">
         <var name="editorContext" id="1206459906713" />
       </scope>
-      <scope id="1206459906713" at="170,57,173,25">
+      <scope id="1206459906713" at="168,57,171,25">
         <var name="elementCell" id="1206459906713" />
       </scope>
-      <scope id="1206459906713" at="184,34,187,80" />
+      <scope id="1206459906713" at="182,34,185,80" />
       <scope id="1206459906713" at="37,0,41,0">
         <var name="context" id="1206459906713" />
         <var name="node" id="1206459906713" />
@@ -1485,228 +738,92 @@
       <scope id="1206459909297" at="85,51,89,22">
         <var name="editorCell" id="1206459909297" />
       </scope>
-      <scope id="1206459909300" at="118,51,122,22">
+      <scope id="1206459909300" at="117,51,121,22">
         <var name="editorCell" id="1206459909300" />
       </scope>
-      <scope id="1206459909303" at="150,51,154,22">
+      <scope id="1206459909303" at="148,51,152,22">
         <var name="editorCell" id="1206459909303" />
       </scope>
-      <scope id="1206459906713" at="175,41,179,23">
+      <scope id="1206459906713" at="173,41,177,23">
         <var name="emptyCell" id="1206459906713" />
       </scope>
-      <scope id="1206459909305" at="206,54,210,24">
+      <scope id="1206459909305" at="204,54,208,24">
         <var name="editorCell" id="1206459909305" />
       </scope>
-      <scope id="1206459909306" at="213,49,217,22">
+      <scope id="1206459909306" at="211,49,215,22">
         <var name="editorCell" id="1206459909306" />
       </scope>
       <scope id="1206459906713" at="42,0,47,0" />
-      <scope id="1206459906713" at="156,54,161,22">
+      <scope id="1206459906713" at="154,54,159,22">
         <var name="editorCell" id="1206459906713" />
         <var name="handler" id="1206459906713" />
       </scope>
-      <scope id="1206459906713" at="170,0,175,0">
-=======
-      <scope id="1206459906713" at="152,86,155,25">
-        <var name="elementCell" id="1206459906713" />
-      </scope>
-      <scope id="1206459906713" at="163,0,166,0">
-        <var name="editorContext" id="1206459906713" />
-        <var name="node" id="1206459906713" />
-      </scope>
-      <scope id="1206459906713" at="169,34,172,80" />
-      <scope id="1206459909297" at="68,90,72,22">
-        <var name="editorCell" id="1206459909297" />
-      </scope>
-      <scope id="1206459909300" at="100,90,104,22">
-        <var name="editorCell" id="1206459909300" />
-      </scope>
-      <scope id="1206459909303" at="131,90,135,22">
-        <var name="editorCell" id="1206459909303" />
-      </scope>
-      <scope id="1206459906713" at="148,0,152,0">
-        <var name="editorContext" id="1206459906713" />
-      </scope>
-      <scope id="1206459906713" at="157,68,161,23">
-        <var name="emptyCell" id="1206459906713" />
-      </scope>
-      <scope id="1206459909305" at="191,93,195,24">
-        <var name="editorCell" id="1206459909305" />
-      </scope>
-      <scope id="1206459909306" at="198,88,202,22">
-        <var name="editorCell" id="1206459909306" />
-      </scope>
-      <scope id="1206459906713" at="137,93,142,22">
-        <var name="editorCell" id="1206459906713" />
-        <var name="handler" id="1206459906713" />
-      </scope>
-      <scope id="1206459906713" at="152,0,157,0">
-        <var name="editorContext" id="1206459906713" />
->>>>>>> bd830ede
+      <scope id="1206459906713" at="168,0,173,0">
         <var name="elementNode" id="1206459906713" />
       </scope>
       <scope id="1206459909297" at="85,0,91,0" />
-      <scope id="1206459909300" at="118,0,124,0" />
-      <scope id="1206459909303" at="150,0,156,0" />
-      <scope id="1206459906713" at="175,0,181,0" />
-      <scope id="1206459909305" at="206,0,212,0" />
-      <scope id="1206459909306" at="213,0,219,0" />
+      <scope id="1206459909300" at="117,0,123,0" />
+      <scope id="1206459909303" at="148,0,154,0" />
+      <scope id="1206459906713" at="173,0,179,0" />
+      <scope id="1206459909305" at="204,0,210,0" />
+      <scope id="1206459909306" at="211,0,217,0" />
       <scope id="1206459906713" at="52,50,59,22">
         <var name="editorCell" id="1206459906713" />
       </scope>
-<<<<<<< HEAD
-      <scope id="1206459906713" at="156,0,163,0" />
+      <scope id="1206459906713" at="154,0,161,0" />
       <scope id="1206459906713" at="75,52,83,22">
         <var name="editorCell" id="1206459906713" />
         <var name="style" id="1206459906713" />
       </scope>
-      <scope id="1206459906713" at="108,52,116,22">
+      <scope id="1206459906713" at="107,52,115,22">
         <var name="editorCell" id="1206459906713" />
         <var name="style" id="1206459906713" />
       </scope>
-      <scope id="1206459906713" at="140,52,148,22">
+      <scope id="1206459906713" at="138,52,146,22">
         <var name="editorCell" id="1206459906713" />
         <var name="style" id="1206459906713" />
       </scope>
       <scope id="1206459906713" at="52,0,61,0" />
-      <scope id="1206459906713" at="182,96,191,9" />
-      <scope id="1206459906713" at="195,75,204,24">
+      <scope id="1206459906713" at="180,96,189,9" />
+      <scope id="1206459906713" at="193,75,202,24">
         <var name="editorCell" id="1206459906713" />
         <var name="style" id="1206459906713" />
       </scope>
       <scope id="1206459906713" at="75,0,85,0" />
-      <scope id="1206459906713" at="108,0,118,0" />
-      <scope id="1206459906713" at="140,0,150,0" />
-      <scope id="1206459906713" at="181,86,192,7" />
+      <scope id="1206459906713" at="107,0,117,0" />
+      <scope id="1206459906713" at="138,0,148,0" />
+      <scope id="1206459906713" at="179,86,190,7" />
       <scope id="1206459906713" at="61,51,73,22">
         <var name="editorCell" id="1206459906713" />
         <var name="style" id="1206459906713" />
       </scope>
-      <scope id="1206459906713" at="194,0,206,0">
+      <scope id="1206459906713" at="192,0,204,0">
         <var name="nextNode" id="1206459906713" />
         <var name="prevNode" id="1206459906713" />
       </scope>
-      <scope id="1206459906713" at="181,0,194,0">
-=======
-      <scope id="1206459909297" at="68,0,74,0">
-        <var name="editorContext" id="1206459909297" />
-        <var name="node" id="1206459909297" />
-      </scope>
-      <scope id="1206459909300" at="100,0,106,0">
-        <var name="editorContext" id="1206459909300" />
-        <var name="node" id="1206459909300" />
-      </scope>
-      <scope id="1206459909303" at="131,0,137,0">
-        <var name="editorContext" id="1206459909303" />
-        <var name="node" id="1206459909303" />
-      </scope>
-      <scope id="1206459906713" at="157,0,163,0">
-        <var name="editorContext" id="1206459906713" />
-      </scope>
-      <scope id="1206459909305" at="191,0,197,0">
-        <var name="editorContext" id="1206459909305" />
-        <var name="node" id="1206459909305" />
-      </scope>
-      <scope id="1206459909306" at="198,0,204,0">
-        <var name="editorContext" id="1206459909306" />
-        <var name="node" id="1206459909306" />
-      </scope>
-      <scope id="1206459906713" at="137,0,144,0">
-        <var name="editorContext" id="1206459906713" />
-        <var name="node" id="1206459906713" />
-      </scope>
-      <scope id="1206459906713" at="36,0,44,0">
-        <var name="editorContext" id="1206459906713" />
-        <var name="node" id="1206459906713" />
-      </scope>
-      <scope id="1206459906713" at="58,91,66,22">
-        <var name="editorCell" id="1206459906713" />
-        <var name="style" id="1206459906713" />
-      </scope>
-      <scope id="1206459906713" at="90,91,98,22">
-        <var name="editorCell" id="1206459906713" />
-        <var name="style" id="1206459906713" />
-      </scope>
-      <scope id="1206459906713" at="121,91,129,22">
-        <var name="editorCell" id="1206459906713" />
-        <var name="style" id="1206459906713" />
-      </scope>
-      <scope id="1206459906713" at="167,96,176,9" />
-      <scope id="1206459906713" at="180,104,189,24">
-        <var name="editorCell" id="1206459906713" />
-        <var name="style" id="1206459906713" />
-      </scope>
-      <scope id="1206459906713" at="58,0,68,0">
-        <var name="editorContext" id="1206459906713" />
-        <var name="node" id="1206459906713" />
-      </scope>
-      <scope id="1206459906713" at="90,0,100,0">
-        <var name="editorContext" id="1206459906713" />
-        <var name="node" id="1206459906713" />
-      </scope>
-      <scope id="1206459906713" at="121,0,131,0">
-        <var name="editorContext" id="1206459906713" />
-        <var name="node" id="1206459906713" />
-      </scope>
-      <scope id="1206459906713" at="166,132,177,7" />
-      <scope id="1206459906713" at="44,90,56,22">
-        <var name="editorCell" id="1206459906713" />
-        <var name="style" id="1206459906713" />
-      </scope>
-      <scope id="1206459906713" at="179,0,191,0">
-        <var name="editorContext" id="1206459906713" />
-        <var name="nextNode" id="1206459906713" />
-        <var name="prevNode" id="1206459906713" />
-      </scope>
-      <scope id="1206459909301" at="106,90,119,22">
+      <scope id="1206459909301" at="123,51,136,22">
         <var name="attributeConcept" id="1206459909301" />
         <var name="editorCell" id="1206459909301" />
         <var name="provider" id="1206459909301" />
       </scope>
-      <scope id="1206459906713" at="166,0,179,0">
-        <var name="editorContext" id="1206459906713" />
->>>>>>> bd830ede
+      <scope id="1206459906713" at="179,0,192,0">
         <var name="elementCell" id="1206459906713" />
         <var name="elementNode" id="1206459906713" />
       </scope>
-<<<<<<< HEAD
       <scope id="1206459906713" at="61,0,75,0" />
-      <scope id="1206459909301" at="124,51,138,22">
-        <var name="attributeConcept" id="1206459909301" />
-        <var name="attributeKind" id="1206459909301" />
-        <var name="editorCell" id="1206459909301" />
-        <var name="provider" id="1206459909301" />
-      </scope>
-      <scope id="1206459909298" at="91,51,106,22">
-=======
-      <scope id="1206459909298" at="74,90,88,22">
->>>>>>> bd830ede
+      <scope id="1206459909298" at="91,51,105,22">
         <var name="attributeConcept" id="1206459909298" />
         <var name="editorCell" id="1206459909298" />
         <var name="provider" id="1206459909298" />
       </scope>
-<<<<<<< HEAD
-      <scope id="1206459909301" at="124,0,140,0" />
-      <scope id="1206459909298" at="91,0,108,0" />
-      <unit id="1206459906713" at="163,0,213,0" name="jetbrains.mps.transformation.test.inputLang.editor.InputNode_B_EditorBuilder_a$inputChildListHandler_9tg0f2_b2a0" />
-      <unit id="1206459906713" at="33,0,220,0" name="jetbrains.mps.transformation.test.inputLang.editor.InputNode_B_EditorBuilder_a" />
-=======
-      <scope id="1206459909301" at="106,0,121,0">
-        <var name="editorContext" id="1206459909301" />
-        <var name="node" id="1206459909301" />
-      </scope>
-      <scope id="1206459909298" at="74,0,90,0">
-        <var name="editorContext" id="1206459909298" />
-        <var name="node" id="1206459909298" />
-      </scope>
-      <unit id="1206459906713" at="144,0,198,0" name="jetbrains.mps.transformation.test.inputLang.editor.InputNode_B_Editor$inputChildListHandler_9tg0f2_b2a0" />
-      <unit id="1206459906713" at="32,0,205,0" name="jetbrains.mps.transformation.test.inputLang.editor.InputNode_B_Editor" />
->>>>>>> bd830ede
+      <scope id="1206459909301" at="123,0,138,0" />
+      <scope id="1206459909298" at="91,0,107,0" />
+      <unit id="1206459906713" at="161,0,211,0" name="jetbrains.mps.transformation.test.inputLang.editor.InputNode_B_EditorBuilder_a$inputChildListHandler_9tg0f2_b2a0" />
+      <unit id="1206459906713" at="33,0,218,0" name="jetbrains.mps.transformation.test.inputLang.editor.InputNode_B_EditorBuilder_a" />
     </file>
   </root>
   <root nodeRef="r:00000000-0000-4000-0000-011c895905f3(jetbrains.mps.transformation.test.inputLang.editor)/1206462941961">
     <file name="InputNode_C_Editor.java">
-<<<<<<< HEAD
       <node id="1206462941961" at="11,79,12,77" concept="6" />
       <node id="1206462941961" at="11,0,14,0" concept="4" trace="createEditorCell#(Ljetbrains/mps/openapi/editor/EditorContext;Lorg/jetbrains/mps/openapi/model/SNode;)Ljetbrains/mps/openapi/editor/cells/EditorCell;" />
       <scope id="1206462941961" at="11,79,12,77" />
@@ -1762,360 +879,163 @@
       <node id="1206462954936" at="98,63,99,42" concept="1" />
       <node id="1206462954936" at="99,42,100,73" concept="1" />
       <node id="1206462954936" at="100,73,101,57" concept="5" />
-      <node id="1206462954936" at="101,57,102,59" concept="5" />
-      <node id="1206462954936" at="103,35,104,87" concept="5" />
-      <node id="1206462954936" at="104,87,105,94" concept="6" />
-      <node id="1206462954936" at="106,10,107,22" concept="6" />
-      <node id="1206462941961" at="109,52,110,106" concept="5" />
-      <node id="1206462941961" at="110,106,111,50" concept="1" />
-      <node id="1206462941961" at="111,50,112,34" concept="5" />
-      <node id="1206462941961" at="112,34,113,49" concept="1" />
-      <node id="1206462941961" at="113,49,114,40" concept="1" />
-      <node id="1206462941961" at="114,40,115,59" concept="1" />
-      <node id="1206462941961" at="115,59,116,59" concept="1" />
-      <node id="1206462941961" at="116,59,117,22" concept="6" />
-      <node id="1206462954938" at="119,51,120,100" concept="5" />
-      <node id="1206462954938" at="120,100,121,49" concept="1" />
-      <node id="1206462954938" at="121,49,122,34" concept="1" />
-      <node id="1206462954938" at="122,34,123,22" concept="6" />
-      <node id="1206462954939" at="125,51,126,89" concept="5" />
-      <node id="1206462954939" at="126,89,127,31" concept="1" />
-      <node id="1206462954939" at="127,31,128,44" concept="1" />
-      <node id="1206462954939" at="128,44,129,26" concept="5" />
-      <node id="1206462954939" at="129,26,130,63" concept="1" />
-      <node id="1206462954939" at="130,63,131,44" concept="1" />
-      <node id="1206462954939" at="131,44,132,73" concept="1" />
-      <node id="1206462954939" at="132,73,133,57" concept="5" />
-      <node id="1206462954939" at="133,57,134,59" concept="5" />
-      <node id="1206462954939" at="135,35,136,87" concept="5" />
-      <node id="1206462954939" at="136,87,137,94" concept="6" />
-      <node id="1206462954939" at="138,10,139,22" concept="6" />
-      <node id="1206462941961" at="141,52,142,106" concept="5" />
-      <node id="1206462941961" at="142,106,143,50" concept="1" />
-      <node id="1206462941961" at="143,50,144,34" concept="5" />
-      <node id="1206462941961" at="144,34,145,49" concept="1" />
-      <node id="1206462941961" at="145,49,146,40" concept="1" />
-      <node id="1206462941961" at="146,40,147,59" concept="1" />
-      <node id="1206462941961" at="147,59,148,59" concept="1" />
-      <node id="1206462941961" at="148,59,149,22" concept="6" />
-      <node id="4929591503636790793" at="151,51,152,97" concept="5" />
-      <node id="4929591503636790793" at="152,97,153,49" concept="1" />
-      <node id="4929591503636790793" at="153,49,154,34" concept="1" />
-      <node id="4929591503636790793" at="154,34,155,22" concept="6" />
-      <node id="4929591503636790824" at="157,51,158,89" concept="5" />
-      <node id="4929591503636790824" at="158,89,159,28" concept="1" />
-      <node id="4929591503636790824" at="159,28,160,41" concept="1" />
-      <node id="4929591503636790824" at="160,41,161,26" concept="5" />
-      <node id="4929591503636790824" at="161,26,162,63" concept="1" />
-      <node id="4929591503636790824" at="162,63,163,41" concept="1" />
-      <node id="4929591503636790824" at="163,41,164,73" concept="1" />
-      <node id="4929591503636790824" at="164,73,165,57" concept="5" />
-      <node id="4929591503636790824" at="165,57,166,59" concept="5" />
-      <node id="4929591503636790824" at="167,35,168,87" concept="5" />
-      <node id="4929591503636790824" at="168,87,169,94" concept="6" />
-      <node id="4929591503636790824" at="170,10,171,22" concept="6" />
-      <node id="1206462941961" at="173,52,174,106" concept="5" />
-      <node id="1206462941961" at="174,106,175,50" concept="1" />
-      <node id="1206462941961" at="175,50,176,34" concept="5" />
-      <node id="1206462941961" at="176,34,177,49" concept="1" />
-      <node id="1206462941961" at="177,49,178,40" concept="1" />
-      <node id="1206462941961" at="178,40,179,59" concept="1" />
-      <node id="1206462941961" at="179,59,180,62" concept="1" />
-      <node id="1206462941961" at="180,62,181,22" concept="6" />
-      <node id="1206462954941" at="183,51,184,102" concept="5" />
-      <node id="1206462954941" at="184,102,185,49" concept="1" />
-      <node id="1206462954941" at="185,49,186,34" concept="1" />
-      <node id="1206462954941" at="186,34,187,22" concept="6" />
-      <node id="1206462941961" at="189,54,190,146" concept="5" />
-      <node id="1206462941961" at="190,146,191,95" concept="5" />
-      <node id="1206462941961" at="191,95,192,51" concept="1" />
-      <node id="1206462941961" at="192,51,193,49" concept="1" />
-      <node id="1206462941961" at="193,49,194,22" concept="6" />
-      <node id="1206462941961" at="197,104,198,50" concept="9" />
-      <node id="1206462941961" at="200,66,201,93" concept="6" />
-      <node id="1206462941961" at="203,57,204,65" concept="5" />
-      <node id="1206462941961" at="204,65,205,58" concept="1" />
-      <node id="1206462941961" at="205,58,206,25" concept="6" />
-      <node id="1206462941961" at="208,41,209,34" concept="5" />
-      <node id="1206462941961" at="209,34,210,48" concept="1" />
-      <node id="1206462941961" at="210,48,211,49" concept="1" />
-      <node id="1206462941961" at="211,49,212,23" concept="6" />
-      <node id="1206462941961" at="215,96,216,134" concept="1" />
-      <node id="1206462941961" at="217,34,218,142" concept="1" />
-      <node id="1206462941961" at="218,142,219,146" concept="1" />
-      <node id="1206462941961" at="219,146,220,80" concept="1" />
-      <node id="1206462941961" at="222,122,223,389" concept="1" />
-      <node id="1206462941961" at="228,75,229,99" concept="5" />
-      <node id="1206462941961" at="229,99,230,38" concept="1" />
-      <node id="1206462941961" at="230,38,231,36" concept="5" />
-      <node id="1206462941961" at="231,36,232,55" concept="1" />
-      <node id="1206462941961" at="232,55,233,56" concept="1" />
-      <node id="1206462941961" at="233,56,234,42" concept="1" />
-      <node id="1206462941961" at="234,42,235,134" concept="1" />
-      <node id="1206462941961" at="235,134,236,138" concept="1" />
-      <node id="1206462941961" at="236,138,237,24" concept="6" />
-      <node id="1206462954943" at="239,54,240,97" concept="5" />
-      <node id="1206462954943" at="240,97,241,52" concept="1" />
-      <node id="1206462954943" at="241,52,242,36" concept="1" />
-      <node id="1206462954943" at="242,36,243,24" concept="6" />
-      <node id="1206462954944" at="246,49,247,93" concept="5" />
-      <node id="1206462954944" at="247,93,248,47" concept="1" />
-      <node id="1206462954944" at="248,47,249,34" concept="1" />
-      <node id="1206462954944" at="249,34,250,22" concept="6" />
+      <node id="1206462954936" at="102,35,103,87" concept="5" />
+      <node id="1206462954936" at="103,87,104,112" concept="6" />
+      <node id="1206462954936" at="105,10,106,22" concept="6" />
+      <node id="1206462941961" at="108,52,109,106" concept="5" />
+      <node id="1206462941961" at="109,106,110,50" concept="1" />
+      <node id="1206462941961" at="110,50,111,34" concept="5" />
+      <node id="1206462941961" at="111,34,112,49" concept="1" />
+      <node id="1206462941961" at="112,49,113,40" concept="1" />
+      <node id="1206462941961" at="113,40,114,59" concept="1" />
+      <node id="1206462941961" at="114,59,115,59" concept="1" />
+      <node id="1206462941961" at="115,59,116,22" concept="6" />
+      <node id="1206462954938" at="118,51,119,100" concept="5" />
+      <node id="1206462954938" at="119,100,120,49" concept="1" />
+      <node id="1206462954938" at="120,49,121,34" concept="1" />
+      <node id="1206462954938" at="121,34,122,22" concept="6" />
+      <node id="1206462954939" at="124,51,125,89" concept="5" />
+      <node id="1206462954939" at="125,89,126,31" concept="1" />
+      <node id="1206462954939" at="126,31,127,44" concept="1" />
+      <node id="1206462954939" at="127,44,128,26" concept="5" />
+      <node id="1206462954939" at="128,26,129,63" concept="1" />
+      <node id="1206462954939" at="129,63,130,44" concept="1" />
+      <node id="1206462954939" at="130,44,131,73" concept="1" />
+      <node id="1206462954939" at="131,73,132,57" concept="5" />
+      <node id="1206462954939" at="133,35,134,87" concept="5" />
+      <node id="1206462954939" at="134,87,135,112" concept="6" />
+      <node id="1206462954939" at="136,10,137,22" concept="6" />
+      <node id="1206462941961" at="139,52,140,106" concept="5" />
+      <node id="1206462941961" at="140,106,141,50" concept="1" />
+      <node id="1206462941961" at="141,50,142,34" concept="5" />
+      <node id="1206462941961" at="142,34,143,49" concept="1" />
+      <node id="1206462941961" at="143,49,144,40" concept="1" />
+      <node id="1206462941961" at="144,40,145,59" concept="1" />
+      <node id="1206462941961" at="145,59,146,59" concept="1" />
+      <node id="1206462941961" at="146,59,147,22" concept="6" />
+      <node id="4929591503636790793" at="149,51,150,97" concept="5" />
+      <node id="4929591503636790793" at="150,97,151,49" concept="1" />
+      <node id="4929591503636790793" at="151,49,152,34" concept="1" />
+      <node id="4929591503636790793" at="152,34,153,22" concept="6" />
+      <node id="4929591503636790824" at="155,51,156,89" concept="5" />
+      <node id="4929591503636790824" at="156,89,157,28" concept="1" />
+      <node id="4929591503636790824" at="157,28,158,41" concept="1" />
+      <node id="4929591503636790824" at="158,41,159,26" concept="5" />
+      <node id="4929591503636790824" at="159,26,160,63" concept="1" />
+      <node id="4929591503636790824" at="160,63,161,41" concept="1" />
+      <node id="4929591503636790824" at="161,41,162,73" concept="1" />
+      <node id="4929591503636790824" at="162,73,163,57" concept="5" />
+      <node id="4929591503636790824" at="164,35,165,87" concept="5" />
+      <node id="4929591503636790824" at="165,87,166,112" concept="6" />
+      <node id="4929591503636790824" at="167,10,168,22" concept="6" />
+      <node id="1206462941961" at="170,52,171,106" concept="5" />
+      <node id="1206462941961" at="171,106,172,50" concept="1" />
+      <node id="1206462941961" at="172,50,173,34" concept="5" />
+      <node id="1206462941961" at="173,34,174,49" concept="1" />
+      <node id="1206462941961" at="174,49,175,40" concept="1" />
+      <node id="1206462941961" at="175,40,176,59" concept="1" />
+      <node id="1206462941961" at="176,59,177,62" concept="1" />
+      <node id="1206462941961" at="177,62,178,22" concept="6" />
+      <node id="1206462954941" at="180,51,181,102" concept="5" />
+      <node id="1206462954941" at="181,102,182,49" concept="1" />
+      <node id="1206462954941" at="182,49,183,34" concept="1" />
+      <node id="1206462954941" at="183,34,184,22" concept="6" />
+      <node id="1206462941961" at="186,54,187,146" concept="5" />
+      <node id="1206462941961" at="187,146,188,95" concept="5" />
+      <node id="1206462941961" at="188,95,189,51" concept="1" />
+      <node id="1206462941961" at="189,51,190,49" concept="1" />
+      <node id="1206462941961" at="190,49,191,22" concept="6" />
+      <node id="1206462941961" at="194,104,195,50" concept="9" />
+      <node id="1206462941961" at="197,66,198,93" concept="6" />
+      <node id="1206462941961" at="200,57,201,65" concept="5" />
+      <node id="1206462941961" at="201,65,202,58" concept="1" />
+      <node id="1206462941961" at="202,58,203,25" concept="6" />
+      <node id="1206462941961" at="205,41,206,34" concept="5" />
+      <node id="1206462941961" at="206,34,207,48" concept="1" />
+      <node id="1206462941961" at="207,48,208,49" concept="1" />
+      <node id="1206462941961" at="208,49,209,23" concept="6" />
+      <node id="1206462941961" at="212,96,213,134" concept="1" />
+      <node id="1206462941961" at="214,34,215,142" concept="1" />
+      <node id="1206462941961" at="215,142,216,146" concept="1" />
+      <node id="1206462941961" at="216,146,217,80" concept="1" />
+      <node id="1206462941961" at="219,122,220,389" concept="1" />
+      <node id="1206462941961" at="225,75,226,99" concept="5" />
+      <node id="1206462941961" at="226,99,227,38" concept="1" />
+      <node id="1206462941961" at="227,38,228,36" concept="5" />
+      <node id="1206462941961" at="228,36,229,55" concept="1" />
+      <node id="1206462941961" at="229,55,230,56" concept="1" />
+      <node id="1206462941961" at="230,56,231,42" concept="1" />
+      <node id="1206462941961" at="231,42,232,134" concept="1" />
+      <node id="1206462941961" at="232,134,233,138" concept="1" />
+      <node id="1206462941961" at="233,138,234,24" concept="6" />
+      <node id="1206462954943" at="236,54,237,97" concept="5" />
+      <node id="1206462954943" at="237,97,238,52" concept="1" />
+      <node id="1206462954943" at="238,52,239,36" concept="1" />
+      <node id="1206462954943" at="239,36,240,24" concept="6" />
+      <node id="1206462954944" at="243,49,244,93" concept="5" />
+      <node id="1206462954944" at="244,93,245,47" concept="1" />
+      <node id="1206462954944" at="245,47,246,34" concept="1" />
+      <node id="1206462954944" at="246,34,247,22" concept="6" />
       <node id="1206462941961" at="34,0,36,0" concept="2" trace="myNode" />
       <node id="1206462941961" at="48,0,51,0" concept="4" trace="createCell#()Ljetbrains/mps/openapi/editor/cells/EditorCell;" />
-      <node id="1206462941961" at="197,0,200,0" concept="0" trace="inputChildListHandler_o898y6_b3a0#(Lorg/jetbrains/mps/openapi/model/SNode;Ljava/lang/String;Ljetbrains/mps/openapi/editor/EditorContext;)V" />
-      <node id="1206462941961" at="200,0,203,0" concept="4" trace="createNodeToInsert#(Ljetbrains/mps/openapi/editor/EditorContext;)Lorg/jetbrains/mps/openapi/model/SNode;" />
-      <node id="1206462941961" at="221,9,224,9" concept="3" />
+      <node id="1206462941961" at="194,0,197,0" concept="0" trace="inputChildListHandler_o898y6_b3a0#(Lorg/jetbrains/mps/openapi/model/SNode;Ljava/lang/String;Ljetbrains/mps/openapi/editor/EditorContext;)V" />
+      <node id="1206462941961" at="197,0,200,0" concept="4" trace="createNodeToInsert#(Ljetbrains/mps/openapi/editor/EditorContext;)Lorg/jetbrains/mps/openapi/model/SNode;" />
+      <node id="1206462941961" at="218,9,221,9" concept="3" />
       <node id="1206462941961" at="37,0,41,0" concept="0" trace="InputNode_C_EditorBuilder_a#(Ljetbrains/mps/openapi/editor/EditorContext;Lorg/jetbrains/mps/openapi/model/SNode;)V" />
       <node id="1206462941961" at="42,0,47,0" concept="4" trace="getNode#()Lorg/jetbrains/mps/openapi/model/SNode;" />
-      <node id="1206462954936" at="102,59,107,22" concept="3" />
-      <node id="1206462954939" at="134,59,139,22" concept="3" />
-      <node id="4929591503636790824" at="166,59,171,22" concept="3" />
-      <node id="1206462941961" at="203,0,208,0" concept="4" trace="createNodeCell#(Lorg/jetbrains/mps/openapi/model/SNode;)Ljetbrains/mps/openapi/editor/cells/EditorCell;" />
-      <node id="1206462941961" at="216,134,221,9" concept="3" />
+      <node id="1206462954936" at="101,57,106,22" concept="3" />
+      <node id="1206462954939" at="132,57,137,22" concept="3" />
+      <node id="4929591503636790824" at="163,57,168,22" concept="3" />
+      <node id="1206462941961" at="200,0,205,0" concept="4" trace="createNodeCell#(Lorg/jetbrains/mps/openapi/model/SNode;)Ljetbrains/mps/openapi/editor/cells/EditorCell;" />
+      <node id="1206462941961" at="213,134,218,9" concept="3" />
       <node id="1206462954935" at="86,0,92,0" concept="4" trace="createConstant_o898y6_a0a0#()Ljetbrains/mps/openapi/editor/cells/EditorCell;" />
-      <node id="1206462954938" at="119,0,125,0" concept="4" trace="createConstant_o898y6_a1a0#()Ljetbrains/mps/openapi/editor/cells/EditorCell;" />
-      <node id="4929591503636790793" at="151,0,157,0" concept="4" trace="createConstant_o898y6_a2a0#()Ljetbrains/mps/openapi/editor/cells/EditorCell;" />
-      <node id="1206462954941" at="183,0,189,0" concept="4" trace="createConstant_o898y6_a3a0#()Ljetbrains/mps/openapi/editor/cells/EditorCell;" />
-      <node id="1206462941961" at="208,0,214,0" concept="4" trace="createEmptyCell#()Ljetbrains/mps/openapi/editor/cells/EditorCell;" />
-      <node id="1206462954943" at="239,0,245,0" concept="4" trace="createConstant_o898y6_a1d0a#()Ljetbrains/mps/openapi/editor/cells/EditorCell;" />
-      <node id="1206462954944" at="246,0,252,0" concept="4" trace="createConstant_o898y6_b0#()Ljetbrains/mps/openapi/editor/cells/EditorCell;" />
-      <node id="1206462941961" at="189,0,196,0" concept="4" trace="createRefNodeList_o898y6_b3a0#()Ljetbrains/mps/openapi/editor/cells/EditorCell;" />
+      <node id="1206462954938" at="118,0,124,0" concept="4" trace="createConstant_o898y6_a1a0#()Ljetbrains/mps/openapi/editor/cells/EditorCell;" />
+      <node id="4929591503636790793" at="149,0,155,0" concept="4" trace="createConstant_o898y6_a2a0#()Ljetbrains/mps/openapi/editor/cells/EditorCell;" />
+      <node id="1206462954941" at="180,0,186,0" concept="4" trace="createConstant_o898y6_a3a0#()Ljetbrains/mps/openapi/editor/cells/EditorCell;" />
+      <node id="1206462941961" at="205,0,211,0" concept="4" trace="createEmptyCell#()Ljetbrains/mps/openapi/editor/cells/EditorCell;" />
+      <node id="1206462954943" at="236,0,242,0" concept="4" trace="createConstant_o898y6_a1d0a#()Ljetbrains/mps/openapi/editor/cells/EditorCell;" />
+      <node id="1206462954944" at="243,0,249,0" concept="4" trace="createConstant_o898y6_b0#()Ljetbrains/mps/openapi/editor/cells/EditorCell;" />
+      <node id="1206462941961" at="186,0,193,0" concept="4" trace="createRefNodeList_o898y6_b3a0#()Ljetbrains/mps/openapi/editor/cells/EditorCell;" />
       <node id="1206462941961" at="52,0,61,0" concept="4" trace="createCollection_o898y6_a#()Ljetbrains/mps/openapi/editor/cells/EditorCell;" />
       <node id="1206462941961" at="76,0,86,0" concept="4" trace="createCollection_o898y6_a0a#()Ljetbrains/mps/openapi/editor/cells/EditorCell;" />
-      <node id="1206462941961" at="109,0,119,0" concept="4" trace="createCollection_o898y6_b0a#()Ljetbrains/mps/openapi/editor/cells/EditorCell;" />
-      <node id="1206462941961" at="141,0,151,0" concept="4" trace="createCollection_o898y6_c0a#()Ljetbrains/mps/openapi/editor/cells/EditorCell;" />
-      <node id="1206462941961" at="173,0,183,0" concept="4" trace="createCollection_o898y6_d0a#()Ljetbrains/mps/openapi/editor/cells/EditorCell;" />
-      <node id="1206462941961" at="214,86,225,7" concept="3" />
-      <node id="1206462941961" at="227,0,239,0" concept="4" trace="createSeparatorCell#(Lorg/jetbrains/mps/openapi/model/SNode;Lorg/jetbrains/mps/openapi/model/SNode;)Ljetbrains/mps/openapi/editor/cells/EditorCell;" />
-      <node id="1206462941961" at="214,0,227,0" concept="4" trace="installElementCellActions#(Lorg/jetbrains/mps/openapi/model/SNode;Ljetbrains/mps/openapi/editor/cells/EditorCell;)V" />
+      <node id="1206462941961" at="108,0,118,0" concept="4" trace="createCollection_o898y6_b0a#()Ljetbrains/mps/openapi/editor/cells/EditorCell;" />
+      <node id="1206462941961" at="139,0,149,0" concept="4" trace="createCollection_o898y6_c0a#()Ljetbrains/mps/openapi/editor/cells/EditorCell;" />
+      <node id="1206462941961" at="170,0,180,0" concept="4" trace="createCollection_o898y6_d0a#()Ljetbrains/mps/openapi/editor/cells/EditorCell;" />
+      <node id="1206462941961" at="211,86,222,7" concept="3" />
+      <node id="1206462941961" at="224,0,236,0" concept="4" trace="createSeparatorCell#(Lorg/jetbrains/mps/openapi/model/SNode;Lorg/jetbrains/mps/openapi/model/SNode;)Ljetbrains/mps/openapi/editor/cells/EditorCell;" />
+      <node id="1206462941961" at="211,0,224,0" concept="4" trace="installElementCellActions#(Lorg/jetbrains/mps/openapi/model/SNode;Ljetbrains/mps/openapi/editor/cells/EditorCell;)V" />
       <node id="1206462941961" at="61,0,76,0" concept="4" trace="createCollection_o898y6_a0#()Ljetbrains/mps/openapi/editor/cells/EditorCell;" />
-      <node id="1206462954939" at="125,0,141,0" concept="4" trace="createProperty_o898y6_b1a0#()Ljetbrains/mps/openapi/editor/cells/EditorCell;" />
-      <node id="4929591503636790824" at="157,0,173,0" concept="4" trace="createProperty_o898y6_b2a0#()Ljetbrains/mps/openapi/editor/cells/EditorCell;" />
-      <node id="1206462954936" at="92,0,109,0" concept="4" trace="createProperty_o898y6_b0a0#()Ljetbrains/mps/openapi/editor/cells/EditorCell;" />
+      <node id="1206462954939" at="124,0,139,0" concept="4" trace="createProperty_o898y6_b1a0#()Ljetbrains/mps/openapi/editor/cells/EditorCell;" />
+      <node id="4929591503636790824" at="155,0,170,0" concept="4" trace="createProperty_o898y6_b2a0#()Ljetbrains/mps/openapi/editor/cells/EditorCell;" />
+      <node id="1206462954936" at="92,0,108,0" concept="4" trace="createProperty_o898y6_b0a0#()Ljetbrains/mps/openapi/editor/cells/EditorCell;" />
       <scope id="1206462941961" at="44,26,45,18" />
       <scope id="1206462941961" at="48,39,49,39" />
-      <scope id="1206462941961" at="197,104,198,50" />
-      <scope id="1206462941961" at="200,66,201,93" />
-      <scope id="1206462941961" at="222,122,223,389" />
+      <scope id="1206462941961" at="194,104,195,50" />
+      <scope id="1206462941961" at="197,66,198,93" />
+      <scope id="1206462941961" at="219,122,220,389" />
       <scope id="1206462941961" at="37,91,39,18" />
-      <scope id="1206462954936" at="103,35,105,94">
+      <scope id="1206462954936" at="102,35,104,112">
         <var name="manager" id="1206462954936" />
       </scope>
-      <scope id="1206462954939" at="135,35,137,94">
+      <scope id="1206462954939" at="133,35,135,112">
         <var name="manager" id="1206462954939" />
       </scope>
-      <scope id="4929591503636790824" at="167,35,169,94">
+      <scope id="4929591503636790824" at="164,35,166,112">
         <var name="manager" id="4929591503636790824" />
       </scope>
       <scope id="1206462941961" at="48,0,51,0" />
-      <scope id="1206462941961" at="197,0,200,0">
-=======
-      <node id="1206462941961" at="33,79,34,63" concept="5" />
-      <node id="1206462941961" at="36,89,37,97" concept="4" />
-      <node id="1206462941961" at="37,97,38,48" concept="1" />
-      <node id="1206462941961" at="38,48,39,28" concept="1" />
-      <node id="1206462941961" at="39,28,40,83" concept="1" />
-      <node id="1206462941961" at="40,83,41,81" concept="1" />
-      <node id="1206462941961" at="41,81,42,22" concept="5" />
-      <node id="1206462941961" at="44,90,45,97" concept="4" />
-      <node id="1206462941961" at="45,97,46,49" concept="1" />
-      <node id="1206462941961" at="46,49,47,34" concept="4" />
-      <node id="1206462941961" at="47,34,48,52" concept="1" />
-      <node id="1206462941961" at="48,52,49,54" concept="1" />
-      <node id="1206462941961" at="49,54,50,109" concept="1" />
-      <node id="1206462941961" at="50,109,51,40" concept="1" />
-      <node id="1206462941961" at="51,40,52,35" concept="1" />
-      <node id="1206462941961" at="52,35,53,84" concept="1" />
-      <node id="1206462941961" at="53,84,54,84" concept="1" />
-      <node id="1206462941961" at="54,84,55,84" concept="1" />
-      <node id="1206462941961" at="55,84,56,84" concept="1" />
-      <node id="1206462941961" at="56,84,57,22" concept="5" />
-      <node id="1206462941961" at="59,91,60,99" concept="4" />
-      <node id="1206462941961" at="60,99,61,50" concept="1" />
-      <node id="1206462941961" at="61,50,62,34" concept="4" />
-      <node id="1206462941961" at="62,34,63,52" concept="1" />
-      <node id="1206462941961" at="63,52,64,40" concept="1" />
-      <node id="1206462941961" at="64,40,65,83" concept="1" />
-      <node id="1206462941961" at="65,83,66,83" concept="1" />
-      <node id="1206462941961" at="66,83,67,22" concept="5" />
-      <node id="1206462954935" at="69,90,70,97" concept="4" />
-      <node id="1206462954935" at="70,97,71,49" concept="1" />
-      <node id="1206462954935" at="71,49,72,34" concept="1" />
-      <node id="1206462954935" at="72,34,73,22" concept="5" />
-      <node id="1206462954936" at="75,90,76,82" concept="4" />
-      <node id="1206462954936" at="76,82,77,29" concept="1" />
-      <node id="1206462954936" at="77,29,78,42" concept="1" />
-      <node id="1206462954936" at="78,42,79,40" concept="1" />
-      <node id="1206462954936" at="79,40,80,26" concept="4" />
-      <node id="1206462954936" at="80,26,81,58" concept="1" />
-      <node id="1206462954936" at="81,58,82,42" concept="1" />
-      <node id="1206462954936" at="82,42,83,73" concept="1" />
-      <node id="1206462954936" at="83,73,84,57" concept="4" />
-      <node id="1206462954936" at="85,35,86,82" concept="4" />
-      <node id="1206462954936" at="86,82,87,112" concept="5" />
-      <node id="1206462954936" at="88,10,89,22" concept="5" />
-      <node id="1206462941961" at="91,91,92,99" concept="4" />
-      <node id="1206462941961" at="92,99,93,50" concept="1" />
-      <node id="1206462941961" at="93,50,94,34" concept="4" />
-      <node id="1206462941961" at="94,34,95,52" concept="1" />
-      <node id="1206462941961" at="95,52,96,40" concept="1" />
-      <node id="1206462941961" at="96,40,97,83" concept="1" />
-      <node id="1206462941961" at="97,83,98,83" concept="1" />
-      <node id="1206462941961" at="98,83,99,22" concept="5" />
-      <node id="1206462954938" at="101,90,102,93" concept="4" />
-      <node id="1206462954938" at="102,93,103,49" concept="1" />
-      <node id="1206462954938" at="103,49,104,34" concept="1" />
-      <node id="1206462954938" at="104,34,105,22" concept="5" />
-      <node id="1206462954939" at="107,90,108,82" concept="4" />
-      <node id="1206462954939" at="108,82,109,31" concept="1" />
-      <node id="1206462954939" at="109,31,110,44" concept="1" />
-      <node id="1206462954939" at="110,44,111,26" concept="4" />
-      <node id="1206462954939" at="111,26,112,58" concept="1" />
-      <node id="1206462954939" at="112,58,113,44" concept="1" />
-      <node id="1206462954939" at="113,44,114,73" concept="1" />
-      <node id="1206462954939" at="114,73,115,57" concept="4" />
-      <node id="1206462954939" at="116,35,117,82" concept="4" />
-      <node id="1206462954939" at="117,82,118,112" concept="5" />
-      <node id="1206462954939" at="119,10,120,22" concept="5" />
-      <node id="1206462941961" at="122,91,123,99" concept="4" />
-      <node id="1206462941961" at="123,99,124,50" concept="1" />
-      <node id="1206462941961" at="124,50,125,34" concept="4" />
-      <node id="1206462941961" at="125,34,126,52" concept="1" />
-      <node id="1206462941961" at="126,52,127,40" concept="1" />
-      <node id="1206462941961" at="127,40,128,83" concept="1" />
-      <node id="1206462941961" at="128,83,129,83" concept="1" />
-      <node id="1206462941961" at="129,83,130,22" concept="5" />
-      <node id="4929591503636790793" at="132,90,133,90" concept="4" />
-      <node id="4929591503636790793" at="133,90,134,49" concept="1" />
-      <node id="4929591503636790793" at="134,49,135,34" concept="1" />
-      <node id="4929591503636790793" at="135,34,136,22" concept="5" />
-      <node id="4929591503636790824" at="138,90,139,82" concept="4" />
-      <node id="4929591503636790824" at="139,82,140,28" concept="1" />
-      <node id="4929591503636790824" at="140,28,141,41" concept="1" />
-      <node id="4929591503636790824" at="141,41,142,26" concept="4" />
-      <node id="4929591503636790824" at="142,26,143,58" concept="1" />
-      <node id="4929591503636790824" at="143,58,144,41" concept="1" />
-      <node id="4929591503636790824" at="144,41,145,73" concept="1" />
-      <node id="4929591503636790824" at="145,73,146,57" concept="4" />
-      <node id="4929591503636790824" at="147,35,148,82" concept="4" />
-      <node id="4929591503636790824" at="148,82,149,112" concept="5" />
-      <node id="4929591503636790824" at="150,10,151,22" concept="5" />
-      <node id="1206462941961" at="153,91,154,99" concept="4" />
-      <node id="1206462941961" at="154,99,155,50" concept="1" />
-      <node id="1206462941961" at="155,50,156,34" concept="4" />
-      <node id="1206462941961" at="156,34,157,52" concept="1" />
-      <node id="1206462941961" at="157,52,158,40" concept="1" />
-      <node id="1206462941961" at="158,40,159,83" concept="1" />
-      <node id="1206462941961" at="159,83,160,86" concept="1" />
-      <node id="1206462941961" at="160,86,161,22" concept="5" />
-      <node id="1206462954941" at="163,90,164,95" concept="4" />
-      <node id="1206462954941" at="164,95,165,49" concept="1" />
-      <node id="1206462954941" at="165,49,166,34" concept="1" />
-      <node id="1206462954941" at="166,34,167,22" concept="5" />
-      <node id="1206462941961" at="169,93,170,130" concept="4" />
-      <node id="1206462941961" at="170,130,171,110" concept="4" />
-      <node id="1206462941961" at="171,110,172,51" concept="1" />
-      <node id="1206462941961" at="172,51,173,49" concept="1" />
-      <node id="1206462941961" at="173,49,174,22" concept="5" />
-      <node id="1206462941961" at="177,104,178,50" concept="7" />
-      <node id="1206462941961" at="180,66,181,41" concept="4" />
-      <node id="1206462941961" at="181,41,182,93" concept="5" />
-      <node id="1206462941961" at="184,86,185,80" concept="4" />
-      <node id="1206462941961" at="185,80,186,95" concept="1" />
-      <node id="1206462941961" at="186,95,187,25" concept="5" />
-      <node id="1206462941961" at="189,68,190,34" concept="4" />
-      <node id="1206462941961" at="190,34,191,80" concept="1" />
-      <node id="1206462941961" at="191,80,192,87" concept="1" />
-      <node id="1206462941961" at="192,87,193,23" concept="5" />
-      <node id="1206462941961" at="195,89,196,67" concept="5" />
-      <node id="1206462941961" at="199,96,200,134" concept="1" />
-      <node id="1206462941961" at="201,34,202,142" concept="1" />
-      <node id="1206462941961" at="202,142,203,146" concept="1" />
-      <node id="1206462941961" at="203,146,204,80" concept="1" />
-      <node id="1206462941961" at="206,122,207,387" concept="1" />
-      <node id="1206462941961" at="212,104,213,100" concept="4" />
-      <node id="1206462941961" at="213,100,214,38" concept="1" />
-      <node id="1206462941961" at="214,38,215,36" concept="4" />
-      <node id="1206462941961" at="215,36,216,55" concept="1" />
-      <node id="1206462941961" at="216,55,217,56" concept="1" />
-      <node id="1206462941961" at="217,56,218,42" concept="1" />
-      <node id="1206462941961" at="218,42,219,134" concept="1" />
-      <node id="1206462941961" at="219,134,220,138" concept="1" />
-      <node id="1206462941961" at="220,138,221,24" concept="5" />
-      <node id="1206462954943" at="223,93,224,90" concept="4" />
-      <node id="1206462954943" at="224,90,225,52" concept="1" />
-      <node id="1206462954943" at="225,52,226,36" concept="1" />
-      <node id="1206462954943" at="226,36,227,24" concept="5" />
-      <node id="1206462954944" at="230,88,231,86" concept="4" />
-      <node id="1206462954944" at="231,86,232,47" concept="1" />
-      <node id="1206462954944" at="232,47,233,34" concept="1" />
-      <node id="1206462954944" at="233,34,234,22" concept="5" />
-      <node id="1206462941961" at="33,0,36,0" concept="3" trace="createEditorCell#(Ljetbrains/mps/openapi/editor/EditorContext;Lorg/jetbrains/mps/openapi/model/SNode;)Ljetbrains/mps/openapi/editor/cells/EditorCell;" />
-      <node id="1206462941961" at="177,0,180,0" concept="0" trace="inputChildListHandler_o898y6_b3a0#(Lorg/jetbrains/mps/openapi/model/SNode;Ljava/lang/String;Ljetbrains/mps/openapi/editor/EditorContext;)V" />
-      <node id="1206462941961" at="195,0,198,0" concept="3" trace="createEmptyCell_internal#(Ljetbrains/mps/openapi/editor/EditorContext;Lorg/jetbrains/mps/openapi/model/SNode;)Ljetbrains/mps/openapi/editor/cells/EditorCell;" />
-      <node id="1206462941961" at="205,9,208,9" concept="2" />
-      <node id="1206462941961" at="180,0,184,0" concept="3" trace="createNodeToInsert#(Ljetbrains/mps/openapi/editor/EditorContext;)Lorg/jetbrains/mps/openapi/model/SNode;" />
-      <node id="1206462954936" at="84,57,89,22" concept="2" />
-      <node id="1206462954939" at="115,57,120,22" concept="2" />
-      <node id="4929591503636790824" at="146,57,151,22" concept="2" />
-      <node id="1206462941961" at="184,0,189,0" concept="3" trace="createNodeCell#(Ljetbrains/mps/openapi/editor/EditorContext;Lorg/jetbrains/mps/openapi/model/SNode;)Ljetbrains/mps/openapi/editor/cells/EditorCell;" />
-      <node id="1206462941961" at="200,134,205,9" concept="2" />
-      <node id="1206462954935" at="69,0,75,0" concept="3" trace="createConstant_o898y6_a0a0#(Ljetbrains/mps/openapi/editor/EditorContext;Lorg/jetbrains/mps/openapi/model/SNode;)Ljetbrains/mps/openapi/editor/cells/EditorCell;" />
-      <node id="1206462954938" at="101,0,107,0" concept="3" trace="createConstant_o898y6_a1a0#(Ljetbrains/mps/openapi/editor/EditorContext;Lorg/jetbrains/mps/openapi/model/SNode;)Ljetbrains/mps/openapi/editor/cells/EditorCell;" />
-      <node id="4929591503636790793" at="132,0,138,0" concept="3" trace="createConstant_o898y6_a2a0#(Ljetbrains/mps/openapi/editor/EditorContext;Lorg/jetbrains/mps/openapi/model/SNode;)Ljetbrains/mps/openapi/editor/cells/EditorCell;" />
-      <node id="1206462954941" at="163,0,169,0" concept="3" trace="createConstant_o898y6_a3a0#(Ljetbrains/mps/openapi/editor/EditorContext;Lorg/jetbrains/mps/openapi/model/SNode;)Ljetbrains/mps/openapi/editor/cells/EditorCell;" />
-      <node id="1206462941961" at="189,0,195,0" concept="3" trace="createEmptyCell#(Ljetbrains/mps/openapi/editor/EditorContext;)Ljetbrains/mps/openapi/editor/cells/EditorCell;" />
-      <node id="1206462954943" at="223,0,229,0" concept="3" trace="createConstant_o898y6_a1d0a#(Ljetbrains/mps/openapi/editor/EditorContext;Lorg/jetbrains/mps/openapi/model/SNode;)Ljetbrains/mps/openapi/editor/cells/EditorCell;" />
-      <node id="1206462954944" at="230,0,236,0" concept="3" trace="createConstant_o898y6_b0#(Ljetbrains/mps/openapi/editor/EditorContext;Lorg/jetbrains/mps/openapi/model/SNode;)Ljetbrains/mps/openapi/editor/cells/EditorCell;" />
-      <node id="1206462941961" at="169,0,176,0" concept="3" trace="createRefNodeList_o898y6_b3a0#(Ljetbrains/mps/openapi/editor/EditorContext;Lorg/jetbrains/mps/openapi/model/SNode;)Ljetbrains/mps/openapi/editor/cells/EditorCell;" />
-      <node id="1206462941961" at="36,0,44,0" concept="3" trace="createCollection_o898y6_a#(Ljetbrains/mps/openapi/editor/EditorContext;Lorg/jetbrains/mps/openapi/model/SNode;)Ljetbrains/mps/openapi/editor/cells/EditorCell;" />
-      <node id="1206462941961" at="59,0,69,0" concept="3" trace="createCollection_o898y6_a0a#(Ljetbrains/mps/openapi/editor/EditorContext;Lorg/jetbrains/mps/openapi/model/SNode;)Ljetbrains/mps/openapi/editor/cells/EditorCell;" />
-      <node id="1206462941961" at="91,0,101,0" concept="3" trace="createCollection_o898y6_b0a#(Ljetbrains/mps/openapi/editor/EditorContext;Lorg/jetbrains/mps/openapi/model/SNode;)Ljetbrains/mps/openapi/editor/cells/EditorCell;" />
-      <node id="1206462941961" at="122,0,132,0" concept="3" trace="createCollection_o898y6_c0a#(Ljetbrains/mps/openapi/editor/EditorContext;Lorg/jetbrains/mps/openapi/model/SNode;)Ljetbrains/mps/openapi/editor/cells/EditorCell;" />
-      <node id="1206462941961" at="153,0,163,0" concept="3" trace="createCollection_o898y6_d0a#(Ljetbrains/mps/openapi/editor/EditorContext;Lorg/jetbrains/mps/openapi/model/SNode;)Ljetbrains/mps/openapi/editor/cells/EditorCell;" />
-      <node id="1206462941961" at="198,132,209,7" concept="2" />
-      <node id="1206462941961" at="211,0,223,0" concept="3" trace="createSeparatorCell#(Ljetbrains/mps/openapi/editor/EditorContext;Lorg/jetbrains/mps/openapi/model/SNode;Lorg/jetbrains/mps/openapi/model/SNode;)Ljetbrains/mps/openapi/editor/cells/EditorCell;" />
-      <node id="1206462941961" at="198,0,211,0" concept="3" trace="installElementCellActions#(Lorg/jetbrains/mps/openapi/model/SNode;Lorg/jetbrains/mps/openapi/model/SNode;Ljetbrains/mps/openapi/editor/cells/EditorCell;Ljetbrains/mps/openapi/editor/EditorContext;)V" />
-      <node id="1206462941961" at="44,0,59,0" concept="3" trace="createCollection_o898y6_a0#(Ljetbrains/mps/openapi/editor/EditorContext;Lorg/jetbrains/mps/openapi/model/SNode;)Ljetbrains/mps/openapi/editor/cells/EditorCell;" />
-      <node id="1206462954939" at="107,0,122,0" concept="3" trace="createProperty_o898y6_b1a0#(Ljetbrains/mps/openapi/editor/EditorContext;Lorg/jetbrains/mps/openapi/model/SNode;)Ljetbrains/mps/openapi/editor/cells/EditorCell;" />
-      <node id="4929591503636790824" at="138,0,153,0" concept="3" trace="createProperty_o898y6_b2a0#(Ljetbrains/mps/openapi/editor/EditorContext;Lorg/jetbrains/mps/openapi/model/SNode;)Ljetbrains/mps/openapi/editor/cells/EditorCell;" />
-      <node id="1206462954936" at="75,0,91,0" concept="3" trace="createProperty_o898y6_b0a0#(Ljetbrains/mps/openapi/editor/EditorContext;Lorg/jetbrains/mps/openapi/model/SNode;)Ljetbrains/mps/openapi/editor/cells/EditorCell;" />
-      <scope id="1206462941961" at="33,79,34,63" />
-      <scope id="1206462941961" at="177,104,178,50" />
-      <scope id="1206462941961" at="195,89,196,67" />
-      <scope id="1206462941961" at="206,122,207,387" />
-      <scope id="1206462954936" at="85,35,87,112">
-        <var name="manager" id="1206462954936" />
-      </scope>
-      <scope id="1206462954939" at="116,35,118,112">
-        <var name="manager" id="1206462954939" />
-      </scope>
-      <scope id="4929591503636790824" at="147,35,149,112">
-        <var name="manager" id="4929591503636790824" />
-      </scope>
-      <scope id="1206462941961" at="180,66,182,93">
-        <var name="listOwner" id="1206462941961" />
-      </scope>
-      <scope id="1206462941961" at="33,0,36,0">
-        <var name="editorContext" id="1206462941961" />
-        <var name="node" id="1206462941961" />
-      </scope>
-      <scope id="1206462941961" at="177,0,180,0">
->>>>>>> bd830ede
+      <scope id="1206462941961" at="194,0,197,0">
         <var name="childRole" id="1206462941961" />
         <var name="context" id="1206462941961" />
         <var name="ownerNode" id="1206462941961" />
       </scope>
-<<<<<<< HEAD
-      <scope id="1206462941961" at="200,0,203,0">
+      <scope id="1206462941961" at="197,0,200,0">
         <var name="editorContext" id="1206462941961" />
       </scope>
-      <scope id="1206462941961" at="203,57,206,25">
+      <scope id="1206462941961" at="200,57,203,25">
         <var name="elementCell" id="1206462941961" />
       </scope>
-      <scope id="1206462941961" at="217,34,220,80" />
+      <scope id="1206462941961" at="214,34,217,80" />
       <scope id="1206462941961" at="37,0,41,0">
         <var name="context" id="1206462941961" />
         <var name="node" id="1206462941961" />
@@ -2123,189 +1043,71 @@
       <scope id="1206462954935" at="86,51,90,22">
         <var name="editorCell" id="1206462954935" />
       </scope>
-      <scope id="1206462954938" at="119,51,123,22">
+      <scope id="1206462954938" at="118,51,122,22">
         <var name="editorCell" id="1206462954938" />
       </scope>
-      <scope id="4929591503636790793" at="151,51,155,22">
+      <scope id="4929591503636790793" at="149,51,153,22">
         <var name="editorCell" id="4929591503636790793" />
       </scope>
-      <scope id="1206462954941" at="183,51,187,22">
+      <scope id="1206462954941" at="180,51,184,22">
         <var name="editorCell" id="1206462954941" />
       </scope>
-      <scope id="1206462941961" at="208,41,212,23">
+      <scope id="1206462941961" at="205,41,209,23">
         <var name="emptyCell" id="1206462941961" />
       </scope>
-      <scope id="1206462954943" at="239,54,243,24">
+      <scope id="1206462954943" at="236,54,240,24">
         <var name="editorCell" id="1206462954943" />
       </scope>
-      <scope id="1206462954944" at="246,49,250,22">
+      <scope id="1206462954944" at="243,49,247,22">
         <var name="editorCell" id="1206462954944" />
       </scope>
       <scope id="1206462941961" at="42,0,47,0" />
-      <scope id="1206462941961" at="189,54,194,22">
+      <scope id="1206462941961" at="186,54,191,22">
         <var name="editorCell" id="1206462941961" />
         <var name="handler" id="1206462941961" />
       </scope>
-      <scope id="1206462941961" at="203,0,208,0">
-=======
-      <scope id="1206462941961" at="184,86,187,25">
-        <var name="elementCell" id="1206462941961" />
-      </scope>
-      <scope id="1206462941961" at="195,0,198,0">
-        <var name="editorContext" id="1206462941961" />
-        <var name="node" id="1206462941961" />
-      </scope>
-      <scope id="1206462941961" at="201,34,204,80" />
-      <scope id="1206462954935" at="69,90,73,22">
-        <var name="editorCell" id="1206462954935" />
-      </scope>
-      <scope id="1206462954938" at="101,90,105,22">
-        <var name="editorCell" id="1206462954938" />
-      </scope>
-      <scope id="4929591503636790793" at="132,90,136,22">
-        <var name="editorCell" id="4929591503636790793" />
-      </scope>
-      <scope id="1206462954941" at="163,90,167,22">
-        <var name="editorCell" id="1206462954941" />
-      </scope>
-      <scope id="1206462941961" at="180,0,184,0">
-        <var name="editorContext" id="1206462941961" />
-      </scope>
-      <scope id="1206462941961" at="189,68,193,23">
-        <var name="emptyCell" id="1206462941961" />
-      </scope>
-      <scope id="1206462954943" at="223,93,227,24">
-        <var name="editorCell" id="1206462954943" />
-      </scope>
-      <scope id="1206462954944" at="230,88,234,22">
-        <var name="editorCell" id="1206462954944" />
-      </scope>
-      <scope id="1206462941961" at="169,93,174,22">
-        <var name="editorCell" id="1206462941961" />
-        <var name="handler" id="1206462941961" />
-      </scope>
-      <scope id="1206462941961" at="184,0,189,0">
-        <var name="editorContext" id="1206462941961" />
->>>>>>> bd830ede
+      <scope id="1206462941961" at="200,0,205,0">
         <var name="elementNode" id="1206462941961" />
       </scope>
       <scope id="1206462954935" at="86,0,92,0" />
-      <scope id="1206462954938" at="119,0,125,0" />
-      <scope id="4929591503636790793" at="151,0,157,0" />
-      <scope id="1206462954941" at="183,0,189,0" />
-      <scope id="1206462941961" at="208,0,214,0" />
-      <scope id="1206462954943" at="239,0,245,0" />
-      <scope id="1206462954944" at="246,0,252,0" />
+      <scope id="1206462954938" at="118,0,124,0" />
+      <scope id="4929591503636790793" at="149,0,155,0" />
+      <scope id="1206462954941" at="180,0,186,0" />
+      <scope id="1206462941961" at="205,0,211,0" />
+      <scope id="1206462954943" at="236,0,242,0" />
+      <scope id="1206462954944" at="243,0,249,0" />
       <scope id="1206462941961" at="52,50,59,22">
         <var name="editorCell" id="1206462941961" />
       </scope>
-<<<<<<< HEAD
-      <scope id="1206462941961" at="189,0,196,0" />
+      <scope id="1206462941961" at="186,0,193,0" />
       <scope id="1206462941961" at="76,52,84,22">
         <var name="editorCell" id="1206462941961" />
         <var name="style" id="1206462941961" />
       </scope>
-      <scope id="1206462941961" at="109,52,117,22">
+      <scope id="1206462941961" at="108,52,116,22">
         <var name="editorCell" id="1206462941961" />
         <var name="style" id="1206462941961" />
       </scope>
-      <scope id="1206462941961" at="141,52,149,22">
+      <scope id="1206462941961" at="139,52,147,22">
         <var name="editorCell" id="1206462941961" />
         <var name="style" id="1206462941961" />
       </scope>
-      <scope id="1206462941961" at="173,52,181,22">
+      <scope id="1206462941961" at="170,52,178,22">
         <var name="editorCell" id="1206462941961" />
         <var name="style" id="1206462941961" />
       </scope>
       <scope id="1206462941961" at="52,0,61,0" />
-      <scope id="1206462941961" at="215,96,224,9" />
-      <scope id="1206462941961" at="228,75,237,24">
+      <scope id="1206462941961" at="212,96,221,9" />
+      <scope id="1206462941961" at="225,75,234,24">
         <var name="editorCell" id="1206462941961" />
         <var name="style" id="1206462941961" />
       </scope>
       <scope id="1206462941961" at="76,0,86,0" />
-      <scope id="1206462941961" at="109,0,119,0" />
-      <scope id="1206462941961" at="141,0,151,0" />
-      <scope id="1206462941961" at="173,0,183,0" />
-      <scope id="1206462941961" at="214,86,225,7" />
-      <scope id="1206462941961" at="227,0,239,0">
-=======
-      <scope id="1206462954935" at="69,0,75,0">
-        <var name="editorContext" id="1206462954935" />
-        <var name="node" id="1206462954935" />
-      </scope>
-      <scope id="1206462954938" at="101,0,107,0">
-        <var name="editorContext" id="1206462954938" />
-        <var name="node" id="1206462954938" />
-      </scope>
-      <scope id="4929591503636790793" at="132,0,138,0">
-        <var name="editorContext" id="4929591503636790793" />
-        <var name="node" id="4929591503636790793" />
-      </scope>
-      <scope id="1206462954941" at="163,0,169,0">
-        <var name="editorContext" id="1206462954941" />
-        <var name="node" id="1206462954941" />
-      </scope>
-      <scope id="1206462941961" at="189,0,195,0">
-        <var name="editorContext" id="1206462941961" />
-      </scope>
-      <scope id="1206462954943" at="223,0,229,0">
-        <var name="editorContext" id="1206462954943" />
-        <var name="node" id="1206462954943" />
-      </scope>
-      <scope id="1206462954944" at="230,0,236,0">
-        <var name="editorContext" id="1206462954944" />
-        <var name="node" id="1206462954944" />
-      </scope>
-      <scope id="1206462941961" at="169,0,176,0">
-        <var name="editorContext" id="1206462941961" />
-        <var name="node" id="1206462941961" />
-      </scope>
-      <scope id="1206462941961" at="36,0,44,0">
-        <var name="editorContext" id="1206462941961" />
-        <var name="node" id="1206462941961" />
-      </scope>
-      <scope id="1206462941961" at="59,91,67,22">
-        <var name="editorCell" id="1206462941961" />
-        <var name="style" id="1206462941961" />
-      </scope>
-      <scope id="1206462941961" at="91,91,99,22">
-        <var name="editorCell" id="1206462941961" />
-        <var name="style" id="1206462941961" />
-      </scope>
-      <scope id="1206462941961" at="122,91,130,22">
-        <var name="editorCell" id="1206462941961" />
-        <var name="style" id="1206462941961" />
-      </scope>
-      <scope id="1206462941961" at="153,91,161,22">
-        <var name="editorCell" id="1206462941961" />
-        <var name="style" id="1206462941961" />
-      </scope>
-      <scope id="1206462941961" at="199,96,208,9" />
-      <scope id="1206462941961" at="212,104,221,24">
-        <var name="editorCell" id="1206462941961" />
-        <var name="style" id="1206462941961" />
-      </scope>
-      <scope id="1206462941961" at="59,0,69,0">
-        <var name="editorContext" id="1206462941961" />
-        <var name="node" id="1206462941961" />
-      </scope>
-      <scope id="1206462941961" at="91,0,101,0">
-        <var name="editorContext" id="1206462941961" />
-        <var name="node" id="1206462941961" />
-      </scope>
-      <scope id="1206462941961" at="122,0,132,0">
-        <var name="editorContext" id="1206462941961" />
-        <var name="node" id="1206462941961" />
-      </scope>
-      <scope id="1206462941961" at="153,0,163,0">
-        <var name="editorContext" id="1206462941961" />
-        <var name="node" id="1206462941961" />
-      </scope>
-      <scope id="1206462941961" at="198,132,209,7" />
-      <scope id="1206462941961" at="211,0,223,0">
-        <var name="editorContext" id="1206462941961" />
->>>>>>> bd830ede
+      <scope id="1206462941961" at="108,0,118,0" />
+      <scope id="1206462941961" at="139,0,149,0" />
+      <scope id="1206462941961" at="170,0,180,0" />
+      <scope id="1206462941961" at="211,86,222,7" />
+      <scope id="1206462941961" at="224,0,236,0">
         <var name="nextNode" id="1206462941961" />
         <var name="prevNode" id="1206462941961" />
       </scope>
@@ -2313,75 +1115,35 @@
         <var name="editorCell" id="1206462941961" />
         <var name="style" id="1206462941961" />
       </scope>
-<<<<<<< HEAD
-      <scope id="1206462941961" at="214,0,227,0">
-        <var name="elementCell" id="1206462941961" />
-        <var name="elementNode" id="1206462941961" />
-      </scope>
-      <scope id="1206462954939" at="125,51,139,22">
-=======
-      <scope id="1206462954939" at="107,90,120,22">
->>>>>>> bd830ede
+      <scope id="1206462954939" at="124,51,137,22">
         <var name="attributeConcept" id="1206462954939" />
         <var name="editorCell" id="1206462954939" />
         <var name="provider" id="1206462954939" />
       </scope>
-<<<<<<< HEAD
-      <scope id="4929591503636790824" at="157,51,171,22">
-=======
-      <scope id="4929591503636790824" at="138,90,151,22">
->>>>>>> bd830ede
+      <scope id="4929591503636790824" at="155,51,168,22">
         <var name="attributeConcept" id="4929591503636790824" />
         <var name="editorCell" id="4929591503636790824" />
         <var name="provider" id="4929591503636790824" />
       </scope>
-<<<<<<< HEAD
-      <scope id="1206462941961" at="61,0,76,0" />
-      <scope id="1206462954936" at="92,51,107,22">
-=======
-      <scope id="1206462941961" at="198,0,211,0">
-        <var name="editorContext" id="1206462941961" />
+      <scope id="1206462941961" at="211,0,224,0">
         <var name="elementCell" id="1206462941961" />
         <var name="elementNode" id="1206462941961" />
-        <var name="listOwner" id="1206462941961" />
-      </scope>
-      <scope id="1206462954936" at="75,90,89,22">
->>>>>>> bd830ede
+      </scope>
+      <scope id="1206462954936" at="92,51,106,22">
         <var name="attributeConcept" id="1206462954936" />
         <var name="editorCell" id="1206462954936" />
         <var name="provider" id="1206462954936" />
       </scope>
-<<<<<<< HEAD
-      <scope id="1206462954939" at="125,0,141,0" />
-      <scope id="4929591503636790824" at="157,0,173,0" />
-      <scope id="1206462954936" at="92,0,109,0" />
-      <unit id="1206462941961" at="196,0,246,0" name="jetbrains.mps.transformation.test.inputLang.editor.InputNode_C_EditorBuilder_a$inputChildListHandler_o898y6_b3a0" />
-      <unit id="1206462941961" at="33,0,253,0" name="jetbrains.mps.transformation.test.inputLang.editor.InputNode_C_EditorBuilder_a" />
-=======
-      <scope id="1206462941961" at="44,0,59,0">
-        <var name="editorContext" id="1206462941961" />
-        <var name="node" id="1206462941961" />
-      </scope>
-      <scope id="1206462954939" at="107,0,122,0">
-        <var name="editorContext" id="1206462954939" />
-        <var name="node" id="1206462954939" />
-      </scope>
-      <scope id="4929591503636790824" at="138,0,153,0">
-        <var name="editorContext" id="4929591503636790824" />
-        <var name="node" id="4929591503636790824" />
-      </scope>
-      <scope id="1206462954936" at="75,0,91,0">
-        <var name="editorContext" id="1206462954936" />
-        <var name="node" id="1206462954936" />
-      </scope>
-      <unit id="1206462941961" at="176,0,230,0" name="jetbrains.mps.transformation.test.inputLang.editor.InputNode_C_Editor$inputChildListHandler_o898y6_b3a0" />
-      <unit id="1206462941961" at="32,0,237,0" name="jetbrains.mps.transformation.test.inputLang.editor.InputNode_C_Editor" />
->>>>>>> bd830ede
+      <scope id="1206462941961" at="61,0,76,0" />
+      <scope id="1206462954939" at="124,0,139,0" />
+      <scope id="4929591503636790824" at="155,0,170,0" />
+      <scope id="1206462954936" at="92,0,108,0" />
+      <unit id="1206462941961" at="193,0,243,0" name="jetbrains.mps.transformation.test.inputLang.editor.InputNode_C_EditorBuilder_a$inputChildListHandler_o898y6_b3a0" />
+      <unit id="1206462941961" at="33,0,250,0" name="jetbrains.mps.transformation.test.inputLang.editor.InputNode_C_EditorBuilder_a" />
     </file>
   </root>
   <root nodeRef="r:00000000-0000-4000-0000-011c895905f3(jetbrains.mps.transformation.test.inputLang.editor)/1209149470410">
     <file name="InputRootWithStatementList_Editor.java">
-<<<<<<< HEAD
       <node id="1209149470410" at="11,79,12,92" concept="6" />
       <node id="1209149470410" at="11,0,14,0" concept="4" trace="createEditorCell#(Ljetbrains/mps/openapi/editor/EditorContext;Lorg/jetbrains/mps/openapi/model/SNode;)Ljetbrains/mps/openapi/editor/cells/EditorCell;" />
       <scope id="1209149470410" at="11,79,12,92" />
@@ -2431,470 +1193,205 @@
       <node id="1209149519262" at="86,63,87,42" concept="1" />
       <node id="1209149519262" at="87,42,88,73" concept="1" />
       <node id="1209149519262" at="88,73,89,57" concept="5" />
-      <node id="1209149519262" at="89,57,90,59" concept="5" />
-      <node id="1209149519262" at="91,35,92,87" concept="5" />
-      <node id="1209149519262" at="92,87,93,94" concept="6" />
-      <node id="1209149519262" at="94,10,95,22" concept="6" />
-      <node id="1209149470410" at="97,51,98,106" concept="5" />
-      <node id="1209149470410" at="98,106,99,49" concept="1" />
-      <node id="1209149470410" at="99,49,100,34" concept="5" />
-      <node id="1209149470410" at="100,34,101,49" concept="1" />
-      <node id="1209149470410" at="101,49,102,40" concept="1" />
-      <node id="1209149470410" at="102,40,103,58" concept="1" />
+      <node id="1209149519262" at="90,35,91,87" concept="5" />
+      <node id="1209149519262" at="91,87,92,112" concept="6" />
+      <node id="1209149519262" at="93,10,94,22" concept="6" />
+      <node id="1209149470410" at="96,51,97,106" concept="5" />
+      <node id="1209149470410" at="97,106,98,49" concept="1" />
+      <node id="1209149470410" at="98,49,99,34" concept="5" />
+      <node id="1209149470410" at="99,34,100,49" concept="1" />
+      <node id="1209149470410" at="100,49,101,40" concept="1" />
+      <node id="1209149470410" at="101,40,102,58" concept="1" />
+      <node id="1209149470410" at="102,58,103,58" concept="1" />
       <node id="1209149470410" at="103,58,104,58" concept="1" />
-      <node id="1209149470410" at="104,58,105,58" concept="1" />
-      <node id="1209149470410" at="105,58,106,22" concept="6" />
-      <node id="1209149519264" at="108,50,109,102" concept="5" />
-      <node id="1209149519264" at="109,102,110,48" concept="1" />
-      <node id="1209149519264" at="110,48,111,34" concept="1" />
-      <node id="1209149519264" at="111,34,112,22" concept="6" />
-      <node id="1209149519265" at="114,50,115,94" concept="5" />
-      <node id="1209149519265" at="115,94,116,48" concept="1" />
-      <node id="1209149519265" at="116,48,117,34" concept="1" />
-      <node id="1209149519265" at="117,34,118,22" concept="6" />
-      <node id="1209149519266" at="120,50,121,89" concept="5" />
-      <node id="1209149519266" at="121,89,122,34" concept="1" />
-      <node id="1209149519266" at="122,34,123,47" concept="1" />
-      <node id="1209149519266" at="123,47,124,26" concept="5" />
-      <node id="1209149519266" at="124,26,125,63" concept="1" />
-      <node id="1209149519266" at="125,63,126,47" concept="1" />
-      <node id="1209149519266" at="126,47,127,73" concept="1" />
-      <node id="1209149519266" at="127,73,128,57" concept="5" />
-      <node id="1209149519266" at="128,57,129,59" concept="5" />
-      <node id="1209149519266" at="130,35,131,87" concept="5" />
-      <node id="1209149519266" at="131,87,132,94" concept="6" />
-      <node id="1209149519266" at="133,10,134,22" concept="6" />
-      <node id="1209149519267" at="136,49,137,93" concept="5" />
-      <node id="1209149519267" at="137,93,138,47" concept="1" />
-      <node id="1209149519267" at="138,47,139,34" concept="1" />
-      <node id="1209149519267" at="139,34,140,22" concept="6" />
-      <node id="1209149519268" at="142,49,143,108" concept="5" />
-      <node id="1209149519268" at="143,108,144,47" concept="1" />
-      <node id="1209149519268" at="144,47,145,34" concept="1" />
-      <node id="1209149519268" at="145,34,146,22" concept="6" />
-      <node id="1209149470410" at="148,51,149,106" concept="5" />
-      <node id="1209149470410" at="149,106,150,49" concept="1" />
-      <node id="1209149470410" at="150,49,151,34" concept="5" />
-      <node id="1209149470410" at="151,34,152,49" concept="1" />
-      <node id="1209149470410" at="152,49,153,40" concept="1" />
-      <node id="1209149470410" at="153,40,154,60" concept="1" />
-      <node id="1209149470410" at="154,60,155,57" concept="1" />
-      <node id="1209149470410" at="155,57,156,22" concept="6" />
-      <node id="1209149574412" at="158,52,159,85" concept="5" />
-      <node id="1209149574412" at="159,85,160,22" concept="6" />
-      <node id="1209149470410" at="162,49,163,285" concept="5" />
-      <node id="1209149470410" at="163,285,164,33" concept="6" />
-      <node id="1209149470410" at="167,128,168,49" concept="9" />
-      <node id="1209149470410" at="170,55,171,59" concept="5" />
-      <node id="1209149470410" at="171,59,172,41" concept="1" />
-      <node id="1209149470410" at="172,41,173,24" concept="6" />
-      <node id="1209149470410" at="176,118,177,381" concept="1" />
-      <node id="1209149470410" at="179,41,180,44" concept="1" />
-      <node id="1209149470410" at="184,44,185,54" concept="5" />
-      <node id="1209149470410" at="185,54,186,50" concept="1" />
-      <node id="1209149470410" at="186,50,187,0" concept="8" />
-      <node id="1209149470410" at="187,0,188,40" concept="1" />
-      <node id="1209149470410" at="188,40,189,24" concept="6" />
-      <node id="1209149470410" at="191,40,192,34" concept="6" />
+      <node id="1209149470410" at="104,58,105,22" concept="6" />
+      <node id="1209149519264" at="107,50,108,102" concept="5" />
+      <node id="1209149519264" at="108,102,109,48" concept="1" />
+      <node id="1209149519264" at="109,48,110,34" concept="1" />
+      <node id="1209149519264" at="110,34,111,22" concept="6" />
+      <node id="1209149519265" at="113,50,114,94" concept="5" />
+      <node id="1209149519265" at="114,94,115,48" concept="1" />
+      <node id="1209149519265" at="115,48,116,34" concept="1" />
+      <node id="1209149519265" at="116,34,117,22" concept="6" />
+      <node id="1209149519266" at="119,50,120,89" concept="5" />
+      <node id="1209149519266" at="120,89,121,34" concept="1" />
+      <node id="1209149519266" at="121,34,122,47" concept="1" />
+      <node id="1209149519266" at="122,47,123,26" concept="5" />
+      <node id="1209149519266" at="123,26,124,63" concept="1" />
+      <node id="1209149519266" at="124,63,125,47" concept="1" />
+      <node id="1209149519266" at="125,47,126,73" concept="1" />
+      <node id="1209149519266" at="126,73,127,57" concept="5" />
+      <node id="1209149519266" at="128,35,129,87" concept="5" />
+      <node id="1209149519266" at="129,87,130,112" concept="6" />
+      <node id="1209149519266" at="131,10,132,22" concept="6" />
+      <node id="1209149519267" at="134,49,135,93" concept="5" />
+      <node id="1209149519267" at="135,93,136,47" concept="1" />
+      <node id="1209149519267" at="136,47,137,34" concept="1" />
+      <node id="1209149519267" at="137,34,138,22" concept="6" />
+      <node id="1209149519268" at="140,49,141,108" concept="5" />
+      <node id="1209149519268" at="141,108,142,47" concept="1" />
+      <node id="1209149519268" at="142,47,143,34" concept="1" />
+      <node id="1209149519268" at="143,34,144,22" concept="6" />
+      <node id="1209149470410" at="146,51,147,106" concept="5" />
+      <node id="1209149470410" at="147,106,148,49" concept="1" />
+      <node id="1209149470410" at="148,49,149,34" concept="5" />
+      <node id="1209149470410" at="149,34,150,49" concept="1" />
+      <node id="1209149470410" at="150,49,151,40" concept="1" />
+      <node id="1209149470410" at="151,40,152,60" concept="1" />
+      <node id="1209149470410" at="152,60,153,57" concept="1" />
+      <node id="1209149470410" at="153,57,154,22" concept="6" />
+      <node id="1209149574412" at="156,52,157,85" concept="5" />
+      <node id="1209149574412" at="157,85,158,22" concept="6" />
+      <node id="1209149470410" at="160,49,161,285" concept="5" />
+      <node id="1209149470410" at="161,285,162,33" concept="6" />
+      <node id="1209149470410" at="165,128,166,49" concept="9" />
+      <node id="1209149470410" at="168,55,169,59" concept="5" />
+      <node id="1209149470410" at="169,59,170,41" concept="1" />
+      <node id="1209149470410" at="170,41,171,24" concept="6" />
+      <node id="1209149470410" at="174,118,175,381" concept="1" />
+      <node id="1209149470410" at="177,41,178,44" concept="1" />
+      <node id="1209149470410" at="182,44,183,54" concept="5" />
+      <node id="1209149470410" at="183,54,184,50" concept="1" />
+      <node id="1209149470410" at="184,50,185,0" concept="8" />
+      <node id="1209149470410" at="185,0,186,40" concept="1" />
+      <node id="1209149470410" at="186,40,187,24" concept="6" />
+      <node id="1209149470410" at="189,40,190,34" concept="6" />
       <node id="1209149470410" at="28,0,30,0" concept="2" trace="myNode" />
       <node id="1209149470410" at="42,0,45,0" concept="4" trace="createCell#()Ljetbrains/mps/openapi/editor/cells/EditorCell;" />
-      <node id="1209149470410" at="167,0,170,0" concept="0" trace="statementListSingleRoleHandler_9a4nm0_b4a#(Lorg/jetbrains/mps/openapi/model/SNode;Lorg/jetbrains/mps/openapi/language/SContainmentLink;Ljetbrains/mps/openapi/editor/EditorContext;)V" />
-      <node id="1209149470410" at="175,70,178,7" concept="3" />
-      <node id="1209149470410" at="178,7,181,7" concept="3" />
-      <node id="1209149470410" at="191,0,194,0" concept="4" trace="getNoTargetText#()Ljava/lang/String;" />
+      <node id="1209149470410" at="165,0,168,0" concept="0" trace="statementListSingleRoleHandler_9a4nm0_b4a#(Lorg/jetbrains/mps/openapi/model/SNode;Lorg/jetbrains/mps/openapi/language/SContainmentLink;Ljetbrains/mps/openapi/editor/EditorContext;)V" />
+      <node id="1209149470410" at="173,70,176,7" concept="3" />
+      <node id="1209149470410" at="176,7,179,7" concept="3" />
+      <node id="1209149470410" at="189,0,192,0" concept="4" trace="getNoTargetText#()Ljava/lang/String;" />
       <node id="1209149470410" at="31,0,35,0" concept="0" trace="InputRootWithStatementList_EditorBuilder_a#(Ljetbrains/mps/openapi/editor/EditorContext;Lorg/jetbrains/mps/openapi/model/SNode;)V" />
-      <node id="1209149574412" at="158,0,162,0" concept="4" trace="createIndentCell_9a4nm0_a4a#()Ljetbrains/mps/openapi/editor/cells/EditorCell;" />
-      <node id="1209149470410" at="162,0,166,0" concept="4" trace="createRefNode_9a4nm0_b4a#()Ljetbrains/mps/openapi/editor/cells/EditorCell;" />
+      <node id="1209149574412" at="156,0,160,0" concept="4" trace="createIndentCell_9a4nm0_a4a#()Ljetbrains/mps/openapi/editor/cells/EditorCell;" />
+      <node id="1209149470410" at="160,0,164,0" concept="4" trace="createRefNode_9a4nm0_b4a#()Ljetbrains/mps/openapi/editor/cells/EditorCell;" />
       <node id="1209149470410" at="36,0,41,0" concept="4" trace="getNode#()Lorg/jetbrains/mps/openapi/model/SNode;" />
-      <node id="1209149519262" at="90,59,95,22" concept="3" />
-      <node id="1209149519266" at="129,59,134,22" concept="3" />
-      <node id="1209149470410" at="170,0,175,0" concept="4" trace="createChildCell#(Lorg/jetbrains/mps/openapi/model/SNode;)Ljetbrains/mps/openapi/editor/cells/EditorCell;" />
+      <node id="1209149519262" at="89,57,94,22" concept="3" />
+      <node id="1209149519266" at="127,57,132,22" concept="3" />
+      <node id="1209149470410" at="168,0,173,0" concept="4" trace="createChildCell#(Lorg/jetbrains/mps/openapi/model/SNode;)Ljetbrains/mps/openapi/editor/cells/EditorCell;" />
       <node id="1209149519260" at="69,0,75,0" concept="4" trace="createConstant_9a4nm0_a0a#()Ljetbrains/mps/openapi/editor/cells/EditorCell;" />
       <node id="1209149519261" at="75,0,81,0" concept="4" trace="createConstant_9a4nm0_b0a#()Ljetbrains/mps/openapi/editor/cells/EditorCell;" />
-      <node id="1209149519264" at="108,0,114,0" concept="4" trace="createConstant_9a4nm0_a1a#()Ljetbrains/mps/openapi/editor/cells/EditorCell;" />
-      <node id="1209149519265" at="114,0,120,0" concept="4" trace="createConstant_9a4nm0_b1a#()Ljetbrains/mps/openapi/editor/cells/EditorCell;" />
-      <node id="1209149519267" at="136,0,142,0" concept="4" trace="createConstant_9a4nm0_c0#()Ljetbrains/mps/openapi/editor/cells/EditorCell;" />
-      <node id="1209149519268" at="142,0,148,0" concept="4" trace="createConstant_9a4nm0_d0#()Ljetbrains/mps/openapi/editor/cells/EditorCell;" />
-      <node id="1209149470410" at="175,0,183,0" concept="4" trace="installCellInfo#(Lorg/jetbrains/mps/openapi/model/SNode;Ljetbrains/mps/openapi/editor/cells/EditorCell;)V" />
-      <node id="1209149470410" at="183,0,191,0" concept="4" trace="createEmptyCell#()Ljetbrains/mps/openapi/editor/cells/EditorCell;" />
-      <node id="1209149470410" at="148,0,158,0" concept="4" trace="createCollection_9a4nm0_e0#()Ljetbrains/mps/openapi/editor/cells/EditorCell;" />
+      <node id="1209149519264" at="107,0,113,0" concept="4" trace="createConstant_9a4nm0_a1a#()Ljetbrains/mps/openapi/editor/cells/EditorCell;" />
+      <node id="1209149519265" at="113,0,119,0" concept="4" trace="createConstant_9a4nm0_b1a#()Ljetbrains/mps/openapi/editor/cells/EditorCell;" />
+      <node id="1209149519267" at="134,0,140,0" concept="4" trace="createConstant_9a4nm0_c0#()Ljetbrains/mps/openapi/editor/cells/EditorCell;" />
+      <node id="1209149519268" at="140,0,146,0" concept="4" trace="createConstant_9a4nm0_d0#()Ljetbrains/mps/openapi/editor/cells/EditorCell;" />
+      <node id="1209149470410" at="173,0,181,0" concept="4" trace="installCellInfo#(Lorg/jetbrains/mps/openapi/model/SNode;Ljetbrains/mps/openapi/editor/cells/EditorCell;)V" />
+      <node id="1209149470410" at="181,0,189,0" concept="4" trace="createEmptyCell#()Ljetbrains/mps/openapi/editor/cells/EditorCell;" />
+      <node id="1209149470410" at="146,0,156,0" concept="4" trace="createCollection_9a4nm0_e0#()Ljetbrains/mps/openapi/editor/cells/EditorCell;" />
       <node id="1209149470410" at="58,0,69,0" concept="4" trace="createCollection_9a4nm0_a0#()Ljetbrains/mps/openapi/editor/cells/EditorCell;" />
-      <node id="1209149470410" at="97,0,108,0" concept="4" trace="createCollection_9a4nm0_b0#()Ljetbrains/mps/openapi/editor/cells/EditorCell;" />
+      <node id="1209149470410" at="96,0,107,0" concept="4" trace="createCollection_9a4nm0_b0#()Ljetbrains/mps/openapi/editor/cells/EditorCell;" />
       <node id="1209149470410" at="46,0,58,0" concept="4" trace="createCollection_9a4nm0_a#()Ljetbrains/mps/openapi/editor/cells/EditorCell;" />
-      <node id="1209149519262" at="81,0,97,0" concept="4" trace="createProperty_9a4nm0_c0a#()Ljetbrains/mps/openapi/editor/cells/EditorCell;" />
-      <node id="1209149519266" at="120,0,136,0" concept="4" trace="createProperty_9a4nm0_c1a#()Ljetbrains/mps/openapi/editor/cells/EditorCell;" />
+      <node id="1209149519262" at="81,0,96,0" concept="4" trace="createProperty_9a4nm0_c0a#()Ljetbrains/mps/openapi/editor/cells/EditorCell;" />
+      <node id="1209149519266" at="119,0,134,0" concept="4" trace="createProperty_9a4nm0_c1a#()Ljetbrains/mps/openapi/editor/cells/EditorCell;" />
       <scope id="1209149470410" at="38,26,39,18" />
       <scope id="1209149470410" at="42,39,43,39" />
-      <scope id="1209149470410" at="167,128,168,49" />
-      <scope id="1209149470410" at="176,118,177,381" />
-      <scope id="1209149470410" at="179,41,180,44" />
-      <scope id="1209149470410" at="191,40,192,34" />
+      <scope id="1209149470410" at="165,128,166,49" />
+      <scope id="1209149470410" at="174,118,175,381" />
+      <scope id="1209149470410" at="177,41,178,44" />
+      <scope id="1209149470410" at="189,40,190,34" />
       <scope id="1209149470410" at="31,106,33,18" />
-      <scope id="1209149519262" at="91,35,93,94">
+      <scope id="1209149519262" at="90,35,92,112">
         <var name="manager" id="1209149519262" />
       </scope>
-      <scope id="1209149519266" at="130,35,132,94">
+      <scope id="1209149519266" at="128,35,130,112">
         <var name="manager" id="1209149519266" />
       </scope>
-      <scope id="1209149574412" at="158,52,160,22">
+      <scope id="1209149574412" at="156,52,158,22">
         <var name="editorCell" id="1209149574412" />
       </scope>
-      <scope id="1209149470410" at="162,49,164,33">
+      <scope id="1209149470410" at="160,49,162,33">
         <var name="provider" id="1209149470410" />
       </scope>
       <scope id="1209149470410" at="42,0,45,0" />
-      <scope id="1209149470410" at="167,0,170,0">
-=======
-      <node id="1209149470410" at="27,79,28,63" concept="5" />
-      <node id="1209149470410" at="30,89,31,97" concept="4" />
-      <node id="1209149470410" at="31,97,32,48" concept="1" />
-      <node id="1209149470410" at="32,48,33,28" concept="1" />
-      <node id="1209149470410" at="33,28,34,83" concept="1" />
-      <node id="1209149470410" at="34,83,35,83" concept="1" />
-      <node id="1209149470410" at="35,83,36,81" concept="1" />
-      <node id="1209149470410" at="36,81,37,81" concept="1" />
-      <node id="1209149470410" at="37,81,38,83" concept="1" />
-      <node id="1209149470410" at="38,83,39,22" concept="5" />
-      <node id="1209149470410" at="41,90,42,99" concept="4" />
-      <node id="1209149470410" at="42,99,43,49" concept="1" />
-      <node id="1209149470410" at="43,49,44,34" concept="4" />
-      <node id="1209149470410" at="44,34,45,52" concept="1" />
-      <node id="1209149470410" at="45,52,46,40" concept="1" />
-      <node id="1209149470410" at="46,40,47,82" concept="1" />
-      <node id="1209149470410" at="47,82,48,82" concept="1" />
-      <node id="1209149470410" at="48,82,49,82" concept="1" />
-      <node id="1209149470410" at="49,82,50,22" concept="5" />
-      <node id="1209149519260" at="52,89,53,96" concept="4" />
-      <node id="1209149519260" at="53,96,54,48" concept="1" />
-      <node id="1209149519260" at="54,48,55,34" concept="1" />
-      <node id="1209149519260" at="55,34,56,22" concept="5" />
-      <node id="1209149519261" at="58,89,59,87" concept="4" />
-      <node id="1209149519261" at="59,87,60,48" concept="1" />
-      <node id="1209149519261" at="60,48,61,34" concept="1" />
-      <node id="1209149519261" at="61,34,62,22" concept="5" />
-      <node id="1209149519262" at="64,89,65,82" concept="4" />
-      <node id="1209149519262" at="65,82,66,29" concept="1" />
-      <node id="1209149519262" at="66,29,67,42" concept="1" />
-      <node id="1209149519262" at="67,42,68,26" concept="4" />
-      <node id="1209149519262" at="68,26,69,58" concept="1" />
-      <node id="1209149519262" at="69,58,70,42" concept="1" />
-      <node id="1209149519262" at="70,42,71,73" concept="1" />
-      <node id="1209149519262" at="71,73,72,57" concept="4" />
-      <node id="1209149519262" at="73,35,74,82" concept="4" />
-      <node id="1209149519262" at="74,82,75,112" concept="5" />
-      <node id="1209149519262" at="76,10,77,22" concept="5" />
-      <node id="1209149470410" at="79,90,80,99" concept="4" />
-      <node id="1209149470410" at="80,99,81,49" concept="1" />
-      <node id="1209149470410" at="81,49,82,34" concept="4" />
-      <node id="1209149470410" at="82,34,83,52" concept="1" />
-      <node id="1209149470410" at="83,52,84,40" concept="1" />
-      <node id="1209149470410" at="84,40,85,82" concept="1" />
-      <node id="1209149470410" at="85,82,86,82" concept="1" />
-      <node id="1209149470410" at="86,82,87,82" concept="1" />
-      <node id="1209149470410" at="87,82,88,22" concept="5" />
-      <node id="1209149519264" at="90,89,91,95" concept="4" />
-      <node id="1209149519264" at="91,95,92,48" concept="1" />
-      <node id="1209149519264" at="92,48,93,34" concept="1" />
-      <node id="1209149519264" at="93,34,94,22" concept="5" />
-      <node id="1209149519265" at="96,89,97,87" concept="4" />
-      <node id="1209149519265" at="97,87,98,48" concept="1" />
-      <node id="1209149519265" at="98,48,99,34" concept="1" />
-      <node id="1209149519265" at="99,34,100,22" concept="5" />
-      <node id="1209149519266" at="102,89,103,82" concept="4" />
-      <node id="1209149519266" at="103,82,104,34" concept="1" />
-      <node id="1209149519266" at="104,34,105,47" concept="1" />
-      <node id="1209149519266" at="105,47,106,26" concept="4" />
-      <node id="1209149519266" at="106,26,107,58" concept="1" />
-      <node id="1209149519266" at="107,58,108,47" concept="1" />
-      <node id="1209149519266" at="108,47,109,73" concept="1" />
-      <node id="1209149519266" at="109,73,110,57" concept="4" />
-      <node id="1209149519266" at="111,35,112,82" concept="4" />
-      <node id="1209149519266" at="112,82,113,112" concept="5" />
-      <node id="1209149519266" at="114,10,115,22" concept="5" />
-      <node id="1209149519267" at="117,88,118,86" concept="4" />
-      <node id="1209149519267" at="118,86,119,47" concept="1" />
-      <node id="1209149519267" at="119,47,120,34" concept="1" />
-      <node id="1209149519267" at="120,34,121,22" concept="5" />
-      <node id="1209149519268" at="123,88,124,101" concept="4" />
-      <node id="1209149519268" at="124,101,125,47" concept="1" />
-      <node id="1209149519268" at="125,47,126,34" concept="1" />
-      <node id="1209149519268" at="126,34,127,22" concept="5" />
-      <node id="1209149470410" at="129,90,130,99" concept="4" />
-      <node id="1209149470410" at="130,99,131,49" concept="1" />
-      <node id="1209149470410" at="131,49,132,34" concept="4" />
-      <node id="1209149470410" at="132,34,133,52" concept="1" />
-      <node id="1209149470410" at="133,52,134,40" concept="1" />
-      <node id="1209149470410" at="134,40,135,84" concept="1" />
-      <node id="1209149470410" at="135,84,136,81" concept="1" />
-      <node id="1209149470410" at="136,81,137,22" concept="5" />
-      <node id="1209149574412" at="139,91,140,78" concept="4" />
-      <node id="1209149574412" at="140,78,141,22" concept="5" />
-      <node id="1209149470410" at="143,88,144,269" concept="4" />
-      <node id="1209149470410" at="144,269,145,33" concept="5" />
-      <node id="1209149470410" at="148,128,149,49" concept="7" />
-      <node id="1209149470410" at="151,55,152,59" concept="4" />
-      <node id="1209149470410" at="152,59,153,41" concept="1" />
-      <node id="1209149470410" at="153,41,154,24" concept="5" />
-      <node id="1209149470410" at="157,118,158,379" concept="1" />
-      <node id="1209149470410" at="160,41,161,44" concept="1" />
-      <node id="1209149470410" at="165,44,166,54" concept="4" />
-      <node id="1209149470410" at="166,54,167,50" concept="1" />
-      <node id="1209149470410" at="167,50,168,0" concept="6" />
-      <node id="1209149470410" at="168,0,169,40" concept="1" />
-      <node id="1209149470410" at="169,40,170,24" concept="5" />
-      <node id="1209149470410" at="172,40,173,34" concept="5" />
-      <node id="1209149470410" at="27,0,30,0" concept="3" trace="createEditorCell#(Ljetbrains/mps/openapi/editor/EditorContext;Lorg/jetbrains/mps/openapi/model/SNode;)Ljetbrains/mps/openapi/editor/cells/EditorCell;" />
-      <node id="1209149470410" at="148,0,151,0" concept="0" trace="statementListSingleRoleHandler_9a4nm0_b4a#(Lorg/jetbrains/mps/openapi/model/SNode;Lorg/jetbrains/mps/openapi/language/SContainmentLink;Ljetbrains/mps/openapi/editor/EditorContext;)V" />
-      <node id="1209149470410" at="156,70,159,7" concept="2" />
-      <node id="1209149470410" at="159,7,162,7" concept="2" />
-      <node id="1209149470410" at="172,0,175,0" concept="3" trace="getNoTargetText#()Ljava/lang/String;" />
-      <node id="1209149574412" at="139,0,143,0" concept="3" trace="createIndentCell_9a4nm0_a4a#(Ljetbrains/mps/openapi/editor/EditorContext;Lorg/jetbrains/mps/openapi/model/SNode;)Ljetbrains/mps/openapi/editor/cells/EditorCell;" />
-      <node id="1209149470410" at="143,0,147,0" concept="3" trace="createRefNode_9a4nm0_b4a#(Ljetbrains/mps/openapi/editor/EditorContext;Lorg/jetbrains/mps/openapi/model/SNode;)Ljetbrains/mps/openapi/editor/cells/EditorCell;" />
-      <node id="1209149519262" at="72,57,77,22" concept="2" />
-      <node id="1209149519266" at="110,57,115,22" concept="2" />
-      <node id="1209149470410" at="151,0,156,0" concept="3" trace="createChildCell#(Lorg/jetbrains/mps/openapi/model/SNode;)Ljetbrains/mps/openapi/editor/cells/EditorCell;" />
-      <node id="1209149519260" at="52,0,58,0" concept="3" trace="createConstant_9a4nm0_a0a#(Ljetbrains/mps/openapi/editor/EditorContext;Lorg/jetbrains/mps/openapi/model/SNode;)Ljetbrains/mps/openapi/editor/cells/EditorCell;" />
-      <node id="1209149519261" at="58,0,64,0" concept="3" trace="createConstant_9a4nm0_b0a#(Ljetbrains/mps/openapi/editor/EditorContext;Lorg/jetbrains/mps/openapi/model/SNode;)Ljetbrains/mps/openapi/editor/cells/EditorCell;" />
-      <node id="1209149519264" at="90,0,96,0" concept="3" trace="createConstant_9a4nm0_a1a#(Ljetbrains/mps/openapi/editor/EditorContext;Lorg/jetbrains/mps/openapi/model/SNode;)Ljetbrains/mps/openapi/editor/cells/EditorCell;" />
-      <node id="1209149519265" at="96,0,102,0" concept="3" trace="createConstant_9a4nm0_b1a#(Ljetbrains/mps/openapi/editor/EditorContext;Lorg/jetbrains/mps/openapi/model/SNode;)Ljetbrains/mps/openapi/editor/cells/EditorCell;" />
-      <node id="1209149519267" at="117,0,123,0" concept="3" trace="createConstant_9a4nm0_c0#(Ljetbrains/mps/openapi/editor/EditorContext;Lorg/jetbrains/mps/openapi/model/SNode;)Ljetbrains/mps/openapi/editor/cells/EditorCell;" />
-      <node id="1209149519268" at="123,0,129,0" concept="3" trace="createConstant_9a4nm0_d0#(Ljetbrains/mps/openapi/editor/EditorContext;Lorg/jetbrains/mps/openapi/model/SNode;)Ljetbrains/mps/openapi/editor/cells/EditorCell;" />
-      <node id="1209149470410" at="156,0,164,0" concept="3" trace="installCellInfo#(Lorg/jetbrains/mps/openapi/model/SNode;Ljetbrains/mps/openapi/editor/cells/EditorCell;)V" />
-      <node id="1209149470410" at="164,0,172,0" concept="3" trace="createEmptyCell#()Ljetbrains/mps/openapi/editor/cells/EditorCell;" />
-      <node id="1209149470410" at="129,0,139,0" concept="3" trace="createCollection_9a4nm0_e0#(Ljetbrains/mps/openapi/editor/EditorContext;Lorg/jetbrains/mps/openapi/model/SNode;)Ljetbrains/mps/openapi/editor/cells/EditorCell;" />
-      <node id="1209149470410" at="30,0,41,0" concept="3" trace="createCollection_9a4nm0_a#(Ljetbrains/mps/openapi/editor/EditorContext;Lorg/jetbrains/mps/openapi/model/SNode;)Ljetbrains/mps/openapi/editor/cells/EditorCell;" />
-      <node id="1209149470410" at="41,0,52,0" concept="3" trace="createCollection_9a4nm0_a0#(Ljetbrains/mps/openapi/editor/EditorContext;Lorg/jetbrains/mps/openapi/model/SNode;)Ljetbrains/mps/openapi/editor/cells/EditorCell;" />
-      <node id="1209149470410" at="79,0,90,0" concept="3" trace="createCollection_9a4nm0_b0#(Ljetbrains/mps/openapi/editor/EditorContext;Lorg/jetbrains/mps/openapi/model/SNode;)Ljetbrains/mps/openapi/editor/cells/EditorCell;" />
-      <node id="1209149519262" at="64,0,79,0" concept="3" trace="createProperty_9a4nm0_c0a#(Ljetbrains/mps/openapi/editor/EditorContext;Lorg/jetbrains/mps/openapi/model/SNode;)Ljetbrains/mps/openapi/editor/cells/EditorCell;" />
-      <node id="1209149519266" at="102,0,117,0" concept="3" trace="createProperty_9a4nm0_c1a#(Ljetbrains/mps/openapi/editor/EditorContext;Lorg/jetbrains/mps/openapi/model/SNode;)Ljetbrains/mps/openapi/editor/cells/EditorCell;" />
-      <scope id="1209149470410" at="27,79,28,63" />
-      <scope id="1209149470410" at="148,128,149,49" />
-      <scope id="1209149470410" at="157,118,158,379" />
-      <scope id="1209149470410" at="160,41,161,44" />
-      <scope id="1209149470410" at="172,40,173,34" />
-      <scope id="1209149519262" at="73,35,75,112">
-        <var name="manager" id="1209149519262" />
-      </scope>
-      <scope id="1209149519266" at="111,35,113,112">
-        <var name="manager" id="1209149519266" />
-      </scope>
-      <scope id="1209149574412" at="139,91,141,22">
-        <var name="editorCell" id="1209149574412" />
-      </scope>
-      <scope id="1209149470410" at="143,88,145,33">
-        <var name="provider" id="1209149470410" />
-      </scope>
-      <scope id="1209149470410" at="27,0,30,0">
-        <var name="editorContext" id="1209149470410" />
-        <var name="node" id="1209149470410" />
-      </scope>
-      <scope id="1209149470410" at="148,0,151,0">
->>>>>>> bd830ede
+      <scope id="1209149470410" at="165,0,168,0">
         <var name="containmentLink" id="1209149470410" />
         <var name="context" id="1209149470410" />
         <var name="ownerNode" id="1209149470410" />
       </scope>
-<<<<<<< HEAD
-      <scope id="1209149470410" at="170,55,173,24">
+      <scope id="1209149470410" at="168,55,171,24">
         <var name="editorCell" id="1209149470410" />
       </scope>
-      <scope id="1209149470410" at="191,0,194,0" />
+      <scope id="1209149470410" at="189,0,192,0" />
       <scope id="1209149470410" at="31,0,35,0">
         <var name="context" id="1209149470410" />
         <var name="node" id="1209149470410" />
       </scope>
       <scope id="1209149519260" at="69,50,73,22">
-=======
-      <scope id="1209149470410" at="151,55,154,24">
-        <var name="editorCell" id="1209149470410" />
-      </scope>
-      <scope id="1209149470410" at="172,0,175,0" />
-      <scope id="1209149519260" at="52,89,56,22">
->>>>>>> bd830ede
         <var name="editorCell" id="1209149519260" />
       </scope>
       <scope id="1209149519261" at="75,50,79,22">
         <var name="editorCell" id="1209149519261" />
       </scope>
-<<<<<<< HEAD
-      <scope id="1209149519264" at="108,50,112,22">
+      <scope id="1209149519264" at="107,50,111,22">
         <var name="editorCell" id="1209149519264" />
       </scope>
-      <scope id="1209149519265" at="114,50,118,22">
+      <scope id="1209149519265" at="113,50,117,22">
         <var name="editorCell" id="1209149519265" />
       </scope>
-      <scope id="1209149519267" at="136,49,140,22">
+      <scope id="1209149519267" at="134,49,138,22">
         <var name="editorCell" id="1209149519267" />
       </scope>
-      <scope id="1209149519268" at="142,49,146,22">
+      <scope id="1209149519268" at="140,49,144,22">
         <var name="editorCell" id="1209149519268" />
       </scope>
-      <scope id="1209149574412" at="158,0,162,0" />
-      <scope id="1209149470410" at="162,0,166,0" />
+      <scope id="1209149574412" at="156,0,160,0" />
+      <scope id="1209149470410" at="160,0,164,0" />
       <scope id="1209149470410" at="36,0,41,0" />
-      <scope id="1209149470410" at="170,0,175,0">
+      <scope id="1209149470410" at="168,0,173,0">
         <var name="child" id="1209149470410" />
       </scope>
-      <scope id="1209149470410" at="184,44,189,24">
+      <scope id="1209149470410" at="182,44,187,24">
         <var name="editorCell" id="1209149470410" />
       </scope>
       <scope id="1209149519260" at="69,0,75,0" />
       <scope id="1209149519261" at="75,0,81,0" />
-      <scope id="1209149519264" at="108,0,114,0" />
-      <scope id="1209149519265" at="114,0,120,0" />
-      <scope id="1209149519267" at="136,0,142,0" />
-      <scope id="1209149519268" at="142,0,148,0" />
-      <scope id="1209149470410" at="175,70,181,7" />
-      <scope id="1209149470410" at="148,51,156,22">
+      <scope id="1209149519264" at="107,0,113,0" />
+      <scope id="1209149519265" at="113,0,119,0" />
+      <scope id="1209149519267" at="134,0,140,0" />
+      <scope id="1209149519268" at="140,0,146,0" />
+      <scope id="1209149470410" at="173,70,179,7" />
+      <scope id="1209149470410" at="146,51,154,22">
         <var name="editorCell" id="1209149470410" />
         <var name="style" id="1209149470410" />
       </scope>
-      <scope id="1209149470410" at="175,0,183,0">
+      <scope id="1209149470410" at="173,0,181,0">
         <var name="child" id="1209149470410" />
         <var name="editorCell" id="1209149470410" />
       </scope>
-      <scope id="1209149470410" at="183,0,191,0" />
+      <scope id="1209149470410" at="181,0,189,0" />
       <scope id="1209149470410" at="58,51,67,22">
         <var name="editorCell" id="1209149470410" />
         <var name="style" id="1209149470410" />
       </scope>
-      <scope id="1209149470410" at="97,51,106,22">
+      <scope id="1209149470410" at="96,51,105,22">
         <var name="editorCell" id="1209149470410" />
         <var name="style" id="1209149470410" />
       </scope>
       <scope id="1209149470410" at="46,50,56,22">
         <var name="editorCell" id="1209149470410" />
       </scope>
-      <scope id="1209149470410" at="148,0,158,0" />
+      <scope id="1209149470410" at="146,0,156,0" />
       <scope id="1209149470410" at="58,0,69,0" />
-      <scope id="1209149470410" at="97,0,108,0" />
+      <scope id="1209149470410" at="96,0,107,0" />
       <scope id="1209149470410" at="46,0,58,0" />
-      <scope id="1209149519262" at="81,50,95,22">
-=======
-      <scope id="1209149519264" at="90,89,94,22">
-        <var name="editorCell" id="1209149519264" />
-      </scope>
-      <scope id="1209149519265" at="96,89,100,22">
-        <var name="editorCell" id="1209149519265" />
-      </scope>
-      <scope id="1209149519267" at="117,88,121,22">
-        <var name="editorCell" id="1209149519267" />
-      </scope>
-      <scope id="1209149519268" at="123,88,127,22">
-        <var name="editorCell" id="1209149519268" />
-      </scope>
-      <scope id="1209149574412" at="139,0,143,0">
-        <var name="editorContext" id="1209149574412" />
-        <var name="node" id="1209149574412" />
-      </scope>
-      <scope id="1209149470410" at="143,0,147,0">
-        <var name="editorContext" id="1209149470410" />
-        <var name="node" id="1209149470410" />
-      </scope>
-      <scope id="1209149470410" at="151,0,156,0">
-        <var name="child" id="1209149470410" />
-      </scope>
-      <scope id="1209149470410" at="165,44,170,24">
-        <var name="editorCell" id="1209149470410" />
-      </scope>
-      <scope id="1209149519260" at="52,0,58,0">
-        <var name="editorContext" id="1209149519260" />
-        <var name="node" id="1209149519260" />
-      </scope>
-      <scope id="1209149519261" at="58,0,64,0">
-        <var name="editorContext" id="1209149519261" />
-        <var name="node" id="1209149519261" />
-      </scope>
-      <scope id="1209149519264" at="90,0,96,0">
-        <var name="editorContext" id="1209149519264" />
-        <var name="node" id="1209149519264" />
-      </scope>
-      <scope id="1209149519265" at="96,0,102,0">
-        <var name="editorContext" id="1209149519265" />
-        <var name="node" id="1209149519265" />
-      </scope>
-      <scope id="1209149519267" at="117,0,123,0">
-        <var name="editorContext" id="1209149519267" />
-        <var name="node" id="1209149519267" />
-      </scope>
-      <scope id="1209149519268" at="123,0,129,0">
-        <var name="editorContext" id="1209149519268" />
-        <var name="node" id="1209149519268" />
-      </scope>
-      <scope id="1209149470410" at="156,70,162,7" />
-      <scope id="1209149470410" at="129,90,137,22">
-        <var name="editorCell" id="1209149470410" />
-        <var name="style" id="1209149470410" />
-      </scope>
-      <scope id="1209149470410" at="156,0,164,0">
-        <var name="child" id="1209149470410" />
-        <var name="editorCell" id="1209149470410" />
-      </scope>
-      <scope id="1209149470410" at="164,0,172,0" />
-      <scope id="1209149470410" at="30,89,39,22">
-        <var name="editorCell" id="1209149470410" />
-      </scope>
-      <scope id="1209149470410" at="41,90,50,22">
-        <var name="editorCell" id="1209149470410" />
-        <var name="style" id="1209149470410" />
-      </scope>
-      <scope id="1209149470410" at="79,90,88,22">
-        <var name="editorCell" id="1209149470410" />
-        <var name="style" id="1209149470410" />
-      </scope>
-      <scope id="1209149470410" at="129,0,139,0">
-        <var name="editorContext" id="1209149470410" />
-        <var name="node" id="1209149470410" />
-      </scope>
-      <scope id="1209149470410" at="30,0,41,0">
-        <var name="editorContext" id="1209149470410" />
-        <var name="node" id="1209149470410" />
-      </scope>
-      <scope id="1209149470410" at="41,0,52,0">
-        <var name="editorContext" id="1209149470410" />
-        <var name="node" id="1209149470410" />
-      </scope>
-      <scope id="1209149470410" at="79,0,90,0">
-        <var name="editorContext" id="1209149470410" />
-        <var name="node" id="1209149470410" />
-      </scope>
-      <scope id="1209149519262" at="64,89,77,22">
->>>>>>> bd830ede
+      <scope id="1209149519262" at="81,50,94,22">
         <var name="attributeConcept" id="1209149519262" />
         <var name="editorCell" id="1209149519262" />
         <var name="provider" id="1209149519262" />
       </scope>
-<<<<<<< HEAD
-      <scope id="1209149519266" at="120,50,134,22">
-=======
-      <scope id="1209149519266" at="102,89,115,22">
->>>>>>> bd830ede
+      <scope id="1209149519266" at="119,50,132,22">
         <var name="attributeConcept" id="1209149519266" />
         <var name="editorCell" id="1209149519266" />
         <var name="provider" id="1209149519266" />
       </scope>
-<<<<<<< HEAD
-      <scope id="1209149519262" at="81,0,97,0" />
-      <scope id="1209149519266" at="120,0,136,0" />
-      <unit id="1209149470410" at="166,0,195,0" name="jetbrains.mps.transformation.test.inputLang.editor.InputRootWithStatementList_EditorBuilder_a$statementListSingleRoleHandler_9a4nm0_b4a" />
-      <unit id="1209149470410" at="27,0,196,0" name="jetbrains.mps.transformation.test.inputLang.editor.InputRootWithStatementList_EditorBuilder_a" />
-=======
-      <scope id="1209149519262" at="64,0,79,0">
-        <var name="editorContext" id="1209149519262" />
-        <var name="node" id="1209149519262" />
-      </scope>
-      <scope id="1209149519266" at="102,0,117,0">
-        <var name="editorContext" id="1209149519266" />
-        <var name="node" id="1209149519266" />
-      </scope>
-      <unit id="1209149470410" at="147,0,176,0" name="jetbrains.mps.transformation.test.inputLang.editor.InputRootWithStatementList_Editor$statementListSingleRoleHandler_9a4nm0_b4a" />
-      <unit id="1209149470410" at="26,0,177,0" name="jetbrains.mps.transformation.test.inputLang.editor.InputRootWithStatementList_Editor" />
->>>>>>> bd830ede
+      <scope id="1209149519262" at="81,0,96,0" />
+      <scope id="1209149519266" at="119,0,134,0" />
+      <unit id="1209149470410" at="164,0,193,0" name="jetbrains.mps.transformation.test.inputLang.editor.InputRootWithStatementList_EditorBuilder_a$statementListSingleRoleHandler_9a4nm0_b4a" />
+      <unit id="1209149470410" at="27,0,194,0" name="jetbrains.mps.transformation.test.inputLang.editor.InputRootWithStatementList_EditorBuilder_a" />
     </file>
   </root>
   <root nodeRef="r:00000000-0000-4000-0000-011c895905f3(jetbrains.mps.transformation.test.inputLang.editor)/3315811491560119819">
     <file name="RefTestMethodCall_Editor.java">
-<<<<<<< HEAD
       <node id="3315811491560119819" at="11,79,12,83" concept="6" />
       <node id="3315811491560119819" at="11,0,14,0" concept="4" trace="createEditorCell#(Ljetbrains/mps/openapi/editor/EditorContext;Lorg/jetbrains/mps/openapi/model/SNode;)Ljetbrains/mps/openapi/editor/cells/EditorCell;" />
       <scope id="3315811491560119819" at="11,79,12,83" />
@@ -2926,229 +1423,120 @@
       <node id="3315811491560119819" at="57,40,58,35" concept="1" />
       <node id="3315811491560119819" at="59,5,60,73" concept="1" />
       <node id="3315811491560119819" at="60,73,61,57" concept="5" />
-      <node id="3315811491560119819" at="61,57,62,59" concept="5" />
-      <node id="3315811491560119819" at="63,35,64,87" concept="5" />
-      <node id="3315811491560119819" at="64,87,65,94" concept="6" />
-      <node id="3315811491560119819" at="66,10,67,22" concept="6" />
-      <node id="3315811491560119819" at="70,33,71,14" concept="9" />
-      <node id="3315811491560119819" at="73,69,74,57" concept="6" />
-      <node id="3315811491560119819" at="76,81,77,41" concept="7" />
-      <node id="3315811491560119819" at="77,41,78,125" concept="6" />
-      <node id="3315811491560119819" at="84,0,85,0" concept="2" trace="myReferencingNode" />
-      <node id="3315811491560119819" at="86,119,87,21" concept="9" />
-      <node id="3315811491560119819" at="87,21,88,42" concept="1" />
-      <node id="3315811491560119819" at="88,42,89,20" concept="1" />
-      <node id="3315811491560119819" at="92,41,93,42" concept="6" />
-      <node id="3315811491560119819" at="98,28,99,20" concept="6" />
-      <node id="3315811491560119827" at="102,53,103,91" concept="5" />
-      <node id="3315811491560119827" at="103,91,104,31" concept="1" />
-      <node id="3315811491560119827" at="104,31,105,44" concept="1" />
-      <node id="3315811491560119827" at="105,44,106,28" concept="5" />
-      <node id="3315811491560119827" at="106,28,107,65" concept="1" />
-      <node id="3315811491560119827" at="107,65,108,44" concept="1" />
-      <node id="3315811491560119827" at="108,44,109,75" concept="1" />
-      <node id="3315811491560119827" at="109,75,110,59" concept="5" />
-      <node id="3315811491560119827" at="110,59,111,61" concept="5" />
-      <node id="3315811491560119827" at="112,37,113,89" concept="5" />
-      <node id="3315811491560119827" at="113,89,114,96" concept="6" />
-      <node id="3315811491560119827" at="115,12,116,24" concept="6" />
-      <node id="3315811491560119828" at="119,49,120,96" concept="5" />
-      <node id="3315811491560119828" at="120,96,121,47" concept="1" />
-      <node id="3315811491560119828" at="121,47,122,34" concept="5" />
-      <node id="3315811491560119828" at="122,34,123,54" concept="1" />
-      <node id="3315811491560119828" at="123,54,124,40" concept="1" />
-      <node id="3315811491560119828" at="124,40,125,34" concept="1" />
-      <node id="3315811491560119828" at="125,34,126,22" concept="6" />
+      <node id="3315811491560119819" at="62,35,63,87" concept="5" />
+      <node id="3315811491560119819" at="63,87,64,112" concept="6" />
+      <node id="3315811491560119819" at="65,10,66,22" concept="6" />
+      <node id="3315811491560119819" at="69,33,70,14" concept="9" />
+      <node id="3315811491560119819" at="72,69,73,57" concept="6" />
+      <node id="3315811491560119819" at="75,81,76,41" concept="7" />
+      <node id="3315811491560119819" at="76,41,77,125" concept="6" />
+      <node id="3315811491560119819" at="83,0,84,0" concept="2" trace="myReferencingNode" />
+      <node id="3315811491560119819" at="85,119,86,21" concept="9" />
+      <node id="3315811491560119819" at="86,21,87,42" concept="1" />
+      <node id="3315811491560119819" at="87,42,88,20" concept="1" />
+      <node id="3315811491560119819" at="91,41,92,42" concept="6" />
+      <node id="3315811491560119819" at="97,28,98,20" concept="6" />
+      <node id="3315811491560119827" at="101,53,102,91" concept="5" />
+      <node id="3315811491560119827" at="102,91,103,31" concept="1" />
+      <node id="3315811491560119827" at="103,31,104,44" concept="1" />
+      <node id="3315811491560119827" at="104,44,105,28" concept="5" />
+      <node id="3315811491560119827" at="105,28,106,65" concept="1" />
+      <node id="3315811491560119827" at="106,65,107,44" concept="1" />
+      <node id="3315811491560119827" at="107,44,108,75" concept="1" />
+      <node id="3315811491560119827" at="108,75,109,59" concept="5" />
+      <node id="3315811491560119827" at="110,37,111,89" concept="5" />
+      <node id="3315811491560119827" at="111,89,112,114" concept="6" />
+      <node id="3315811491560119827" at="113,12,114,24" concept="6" />
+      <node id="3315811491560119828" at="117,49,118,96" concept="5" />
+      <node id="3315811491560119828" at="118,96,119,47" concept="1" />
+      <node id="3315811491560119828" at="119,47,120,34" concept="5" />
+      <node id="3315811491560119828" at="120,34,121,54" concept="1" />
+      <node id="3315811491560119828" at="121,54,122,40" concept="1" />
+      <node id="3315811491560119828" at="122,40,123,34" concept="1" />
+      <node id="3315811491560119828" at="123,34,124,22" concept="6" />
       <node id="3315811491560119819" at="22,0,24,0" concept="2" trace="myNode" />
-      <node id="3315811491560119819" at="82,0,84,0" concept="2" trace="myNode" />
+      <node id="3315811491560119819" at="81,0,83,0" concept="2" trace="myNode" />
       <node id="3315811491560119819" at="36,0,39,0" concept="4" trace="createCell#()Ljetbrains/mps/openapi/editor/cells/EditorCell;" />
-      <node id="3315811491560119819" at="70,0,73,0" concept="0" trace="_Inline_qc2qxw_a0a#()V" />
-      <node id="3315811491560119819" at="73,0,76,0" concept="4" trace="createEditorCell#(Ljetbrains/mps/openapi/editor/EditorContext;)Ljetbrains/mps/openapi/editor/cells/EditorCell;" />
-      <node id="3315811491560119819" at="92,0,95,0" concept="4" trace="createCell#()Ljetbrains/mps/openapi/editor/cells/EditorCell;" />
+      <node id="3315811491560119819" at="69,0,72,0" concept="0" trace="_Inline_qc2qxw_a0a#()V" />
+      <node id="3315811491560119819" at="72,0,75,0" concept="4" trace="createEditorCell#(Ljetbrains/mps/openapi/editor/EditorContext;)Ljetbrains/mps/openapi/editor/cells/EditorCell;" />
+      <node id="3315811491560119819" at="91,0,94,0" concept="4" trace="createCell#()Ljetbrains/mps/openapi/editor/cells/EditorCell;" />
       <node id="3315811491560119819" at="25,0,29,0" concept="0" trace="RefTestMethodCall_EditorBuilder_a#(Ljetbrains/mps/openapi/editor/EditorContext;Lorg/jetbrains/mps/openapi/model/SNode;)V" />
       <node id="3315811491560119819" at="55,63,59,5" concept="3" />
-      <node id="3315811491560119819" at="76,0,80,0" concept="4" trace="createEditorCell#(Ljetbrains/mps/openapi/editor/EditorContext;Lorg/jetbrains/mps/openapi/model/SNode;)Ljetbrains/mps/openapi/editor/cells/EditorCell;" />
+      <node id="3315811491560119819" at="75,0,79,0" concept="4" trace="createEditorCell#(Ljetbrains/mps/openapi/editor/EditorContext;Lorg/jetbrains/mps/openapi/model/SNode;)Ljetbrains/mps/openapi/editor/cells/EditorCell;" />
       <node id="3315811491560119819" at="30,0,35,0" concept="4" trace="getNode#()Lorg/jetbrains/mps/openapi/model/SNode;" />
-      <node id="3315811491560119819" at="62,59,67,22" concept="3" />
-      <node id="3315811491560119819" at="86,0,91,0" concept="0" trace="Inline_Builder_qc2qxw_a0a#(Ljetbrains/mps/openapi/editor/EditorContext;Lorg/jetbrains/mps/openapi/model/SNode;Lorg/jetbrains/mps/openapi/model/SNode;)V" />
-      <node id="3315811491560119819" at="96,0,101,0" concept="4" trace="getNode#()Lorg/jetbrains/mps/openapi/model/SNode;" />
-      <node id="3315811491560119827" at="111,61,116,24" concept="3" />
+      <node id="3315811491560119819" at="61,57,66,22" concept="3" />
+      <node id="3315811491560119819" at="85,0,90,0" concept="0" trace="Inline_Builder_qc2qxw_a0a#(Ljetbrains/mps/openapi/editor/EditorContext;Lorg/jetbrains/mps/openapi/model/SNode;Lorg/jetbrains/mps/openapi/model/SNode;)V" />
+      <node id="3315811491560119819" at="95,0,100,0" concept="4" trace="getNode#()Lorg/jetbrains/mps/openapi/model/SNode;" />
+      <node id="3315811491560119827" at="109,59,114,24" concept="3" />
       <node id="3315811491560119819" at="40,0,49,0" concept="4" trace="createCollection_qc2qxw_a#()Ljetbrains/mps/openapi/editor/cells/EditorCell;" />
-      <node id="3315811491560119828" at="119,0,128,0" concept="4" trace="createConstant_qc2qxw_b0#()Ljetbrains/mps/openapi/editor/cells/EditorCell;" />
-      <node id="3315811491560119827" at="102,0,118,0" concept="4" trace="createProperty_qc2qxw_a0a0#()Ljetbrains/mps/openapi/editor/cells/EditorCell;" />
-      <node id="3315811491560119819" at="49,0,69,0" concept="4" trace="createRefCell_qc2qxw_a0#()Ljetbrains/mps/openapi/editor/cells/EditorCell;" />
+      <node id="3315811491560119828" at="117,0,126,0" concept="4" trace="createConstant_qc2qxw_b0#()Ljetbrains/mps/openapi/editor/cells/EditorCell;" />
+      <node id="3315811491560119827" at="101,0,116,0" concept="4" trace="createProperty_qc2qxw_a0a0#()Ljetbrains/mps/openapi/editor/cells/EditorCell;" />
+      <node id="3315811491560119819" at="49,0,68,0" concept="4" trace="createRefCell_qc2qxw_a0#()Ljetbrains/mps/openapi/editor/cells/EditorCell;" />
       <scope id="3315811491560119819" at="32,26,33,18" />
       <scope id="3315811491560119819" at="36,39,37,39" />
-      <scope id="3315811491560119819" at="70,33,71,14" />
-      <scope id="3315811491560119819" at="73,69,74,57" />
-      <scope id="3315811491560119819" at="92,41,93,42" />
-      <scope id="3315811491560119819" at="98,28,99,20" />
+      <scope id="3315811491560119819" at="69,33,70,14" />
+      <scope id="3315811491560119819" at="72,69,73,57" />
+      <scope id="3315811491560119819" at="91,41,92,42" />
+      <scope id="3315811491560119819" at="97,28,98,20" />
       <scope id="3315811491560119819" at="25,97,27,18" />
       <scope id="3315811491560119819" at="56,39,58,35" />
-      <scope id="3315811491560119819" at="63,35,65,94">
+      <scope id="3315811491560119819" at="62,35,64,112">
         <var name="manager" id="3315811491560119819" />
       </scope>
-      <scope id="3315811491560119819" at="76,81,78,125" />
-      <scope id="3315811491560119827" at="112,37,114,96">
-=======
-      <node id="3315811491560119819" at="21,79,22,63" concept="5" />
-      <node id="3315811491560119819" at="24,89,25,96" concept="4" />
-      <node id="3315811491560119819" at="25,96,26,48" concept="1" />
-      <node id="3315811491560119819" at="26,48,27,28" concept="1" />
-      <node id="3315811491560119819" at="27,28,28,80" concept="1" />
-      <node id="3315811491560119819" at="28,80,29,81" concept="1" />
-      <node id="3315811491560119819" at="29,81,30,22" concept="5" />
-      <node id="3315811491560119819" at="32,87,33,81" concept="4" />
-      <node id="3315811491560119819" at="33,81,34,31" concept="1" />
-      <node id="3315811491560119819" at="34,31,35,44" concept="1" />
-      <node id="3315811491560119819" at="35,44,36,26" concept="4" />
-      <node id="3315811491560119819" at="36,26,37,89" concept="1" />
-      <node id="3315811491560119819" at="37,89,38,58" concept="1" />
-      <node id="3315811491560119819" at="39,39,40,40" concept="1" />
-      <node id="3315811491560119819" at="40,40,41,35" concept="1" />
-      <node id="3315811491560119819" at="42,5,43,73" concept="1" />
-      <node id="3315811491560119819" at="43,73,44,57" concept="4" />
-      <node id="3315811491560119819" at="45,35,46,82" concept="4" />
-      <node id="3315811491560119819" at="46,82,47,112" concept="5" />
-      <node id="3315811491560119819" at="48,10,49,22" concept="5" />
-      <node id="3315811491560119826" at="52,33,53,14" concept="7" />
-      <node id="3315811491560119826" at="55,69,56,67" concept="5" />
-      <node id="3315811491560119826" at="58,81,59,66" concept="5" />
-      <node id="3315811491560119827" at="61,92,62,84" concept="4" />
-      <node id="3315811491560119827" at="62,84,63,31" concept="1" />
-      <node id="3315811491560119827" at="63,31,64,44" concept="1" />
-      <node id="3315811491560119827" at="64,44,65,28" concept="4" />
-      <node id="3315811491560119827" at="65,28,66,60" concept="1" />
-      <node id="3315811491560119827" at="66,60,67,44" concept="1" />
-      <node id="3315811491560119827" at="67,44,68,75" concept="1" />
-      <node id="3315811491560119827" at="68,75,69,59" concept="4" />
-      <node id="3315811491560119827" at="70,37,71,84" concept="4" />
-      <node id="3315811491560119827" at="71,84,72,114" concept="5" />
-      <node id="3315811491560119827" at="73,12,74,24" concept="5" />
-      <node id="3315811491560119828" at="77,88,78,89" concept="4" />
-      <node id="3315811491560119828" at="78,89,79,47" concept="1" />
-      <node id="3315811491560119828" at="79,47,80,34" concept="4" />
-      <node id="3315811491560119828" at="80,34,81,57" concept="1" />
-      <node id="3315811491560119828" at="81,57,82,40" concept="1" />
-      <node id="3315811491560119828" at="82,40,83,34" concept="1" />
-      <node id="3315811491560119828" at="83,34,84,22" concept="5" />
-      <node id="3315811491560119819" at="21,0,24,0" concept="3" trace="createEditorCell#(Ljetbrains/mps/openapi/editor/EditorContext;Lorg/jetbrains/mps/openapi/model/SNode;)Ljetbrains/mps/openapi/editor/cells/EditorCell;" />
-      <node id="3315811491560119826" at="52,0,55,0" concept="0" trace="_Inline_qc2qxw_a0a#()V" />
-      <node id="3315811491560119826" at="55,0,58,0" concept="3" trace="createEditorCell#(Ljetbrains/mps/openapi/editor/EditorContext;)Ljetbrains/mps/openapi/editor/cells/EditorCell;" />
-      <node id="3315811491560119826" at="58,0,61,0" concept="3" trace="createEditorCell#(Ljetbrains/mps/openapi/editor/EditorContext;Lorg/jetbrains/mps/openapi/model/SNode;)Ljetbrains/mps/openapi/editor/cells/EditorCell;" />
-      <node id="3315811491560119819" at="38,58,42,5" concept="2" />
-      <node id="3315811491560119819" at="44,57,49,22" concept="2" />
-      <node id="3315811491560119827" at="69,59,74,24" concept="2" />
-      <node id="3315811491560119819" at="24,0,32,0" concept="3" trace="createCollection_qc2qxw_a#(Ljetbrains/mps/openapi/editor/EditorContext;Lorg/jetbrains/mps/openapi/model/SNode;)Ljetbrains/mps/openapi/editor/cells/EditorCell;" />
-      <node id="3315811491560119828" at="77,0,86,0" concept="3" trace="createConstant_qc2qxw_b0#(Ljetbrains/mps/openapi/editor/EditorContext;Lorg/jetbrains/mps/openapi/model/SNode;)Ljetbrains/mps/openapi/editor/cells/EditorCell;" />
-      <node id="3315811491560119827" at="61,0,76,0" concept="3" trace="createProperty_qc2qxw_a0a0#(Ljetbrains/mps/openapi/editor/EditorContext;Lorg/jetbrains/mps/openapi/model/SNode;)Ljetbrains/mps/openapi/editor/cells/EditorCell;" />
-      <node id="3315811491560119819" at="32,0,51,0" concept="3" trace="createRefCell_qc2qxw_a0#(Ljetbrains/mps/openapi/editor/EditorContext;Lorg/jetbrains/mps/openapi/model/SNode;)Ljetbrains/mps/openapi/editor/cells/EditorCell;" />
-      <scope id="3315811491560119819" at="21,79,22,63" />
-      <scope id="3315811491560119826" at="52,33,53,14" />
-      <scope id="3315811491560119826" at="55,69,56,67" />
-      <scope id="3315811491560119826" at="58,81,59,66" />
-      <scope id="3315811491560119819" at="39,39,41,35" />
-      <scope id="3315811491560119819" at="45,35,47,112">
-        <var name="manager" id="3315811491560119819" />
-      </scope>
-      <scope id="3315811491560119827" at="70,37,72,114">
->>>>>>> bd830ede
+      <scope id="3315811491560119819" at="75,81,77,125" />
+      <scope id="3315811491560119827" at="110,37,112,114">
         <var name="manager" id="3315811491560119827" />
       </scope>
       <scope id="3315811491560119819" at="36,0,39,0" />
-      <scope id="3315811491560119819" at="70,0,73,0" />
-      <scope id="3315811491560119819" at="73,0,76,0">
+      <scope id="3315811491560119819" at="69,0,72,0" />
+      <scope id="3315811491560119819" at="72,0,75,0">
         <var name="editorContext" id="3315811491560119819" />
       </scope>
-      <scope id="3315811491560119819" at="86,119,89,20" />
-      <scope id="3315811491560119819" at="92,0,95,0" />
+      <scope id="3315811491560119819" at="85,119,88,20" />
+      <scope id="3315811491560119819" at="91,0,94,0" />
       <scope id="3315811491560119819" at="25,0,29,0">
         <var name="context" id="3315811491560119819" />
         <var name="node" id="3315811491560119819" />
       </scope>
-<<<<<<< HEAD
-      <scope id="3315811491560119819" at="76,0,80,0">
+      <scope id="3315811491560119819" at="75,0,79,0">
         <var name="editorContext" id="3315811491560119819" />
         <var name="node" id="3315811491560119819" />
       </scope>
       <scope id="3315811491560119819" at="30,0,35,0" />
-      <scope id="3315811491560119819" at="86,0,91,0">
+      <scope id="3315811491560119819" at="85,0,90,0">
         <var name="context" id="3315811491560119819" />
         <var name="node" id="3315811491560119819" />
         <var name="referencingNode" id="3315811491560119819" />
-=======
-      <scope id="3315811491560119826" at="52,0,55,0" />
-      <scope id="3315811491560119826" at="55,0,58,0">
-        <var name="editorContext" id="3315811491560119826" />
-      </scope>
-      <scope id="3315811491560119826" at="58,0,61,0">
-        <var name="editorContext" id="3315811491560119826" />
-        <var name="node" id="3315811491560119826" />
->>>>>>> bd830ede
-      </scope>
-      <scope id="3315811491560119819" at="96,0,101,0" />
+      </scope>
+      <scope id="3315811491560119819" at="95,0,100,0" />
       <scope id="3315811491560119819" at="40,50,47,22">
         <var name="editorCell" id="3315811491560119819" />
       </scope>
-<<<<<<< HEAD
-      <scope id="3315811491560119828" at="119,49,126,22">
+      <scope id="3315811491560119828" at="117,49,124,22">
         <var name="editorCell" id="3315811491560119828" />
         <var name="style" id="3315811491560119828" />
       </scope>
       <scope id="3315811491560119819" at="40,0,49,0" />
-      <scope id="3315811491560119828" at="119,0,128,0" />
-      <scope id="3315811491560119827" at="102,53,116,24">
-=======
-      <scope id="3315811491560119828" at="77,88,84,22">
-        <var name="editorCell" id="3315811491560119828" />
-        <var name="style" id="3315811491560119828" />
-      </scope>
-      <scope id="3315811491560119819" at="24,0,32,0">
-        <var name="editorContext" id="3315811491560119819" />
-        <var name="node" id="3315811491560119819" />
-      </scope>
-      <scope id="3315811491560119828" at="77,0,86,0">
-        <var name="editorContext" id="3315811491560119828" />
-        <var name="node" id="3315811491560119828" />
-      </scope>
-      <scope id="3315811491560119827" at="61,92,74,24">
->>>>>>> bd830ede
+      <scope id="3315811491560119828" at="117,0,126,0" />
+      <scope id="3315811491560119827" at="101,53,114,24">
         <var name="attributeConcept" id="3315811491560119827" />
         <var name="editorCell" id="3315811491560119827" />
         <var name="provider" id="3315811491560119827" />
       </scope>
-<<<<<<< HEAD
-      <scope id="3315811491560119827" at="102,0,118,0" />
-      <scope id="3315811491560119819" at="49,48,67,22">
-=======
-      <scope id="3315811491560119827" at="61,0,76,0">
-        <var name="editorContext" id="3315811491560119827" />
-        <var name="node" id="3315811491560119827" />
-      </scope>
-      <scope id="3315811491560119819" at="32,87,49,22">
->>>>>>> bd830ede
+      <scope id="3315811491560119827" at="101,0,116,0" />
+      <scope id="3315811491560119819" at="49,48,66,22">
         <var name="attributeConcept" id="3315811491560119819" />
         <var name="editorCell" id="3315811491560119819" />
         <var name="provider" id="3315811491560119819" />
       </scope>
-<<<<<<< HEAD
-      <scope id="3315811491560119819" at="49,0,69,0" />
-      <unit id="3315811491560119819" at="69,0,81,0" name="jetbrains.mps.transformation.test.inputLang.editor.RefTestMethodCall_EditorBuilder_a$_Inline_qc2qxw_a0a" />
-      <unit id="3315811491560119819" at="81,0,119,0" name="jetbrains.mps.transformation.test.inputLang.editor.RefTestMethodCall_EditorBuilder_a$Inline_Builder_qc2qxw_a0a" />
-      <unit id="3315811491560119819" at="21,0,129,0" name="jetbrains.mps.transformation.test.inputLang.editor.RefTestMethodCall_EditorBuilder_a" />
-=======
-      <scope id="3315811491560119819" at="32,0,51,0">
-        <var name="editorContext" id="3315811491560119819" />
-        <var name="node" id="3315811491560119819" />
-      </scope>
-      <unit id="3315811491560119826" at="51,0,77,0" name="jetbrains.mps.transformation.test.inputLang.editor.RefTestMethodCall_Editor$_Inline_qc2qxw_a0a" />
-      <unit id="3315811491560119819" at="20,0,87,0" name="jetbrains.mps.transformation.test.inputLang.editor.RefTestMethodCall_Editor" />
->>>>>>> bd830ede
+      <scope id="3315811491560119819" at="49,0,68,0" />
+      <unit id="3315811491560119819" at="68,0,80,0" name="jetbrains.mps.transformation.test.inputLang.editor.RefTestMethodCall_EditorBuilder_a$_Inline_qc2qxw_a0a" />
+      <unit id="3315811491560119819" at="80,0,117,0" name="jetbrains.mps.transformation.test.inputLang.editor.RefTestMethodCall_EditorBuilder_a$Inline_Builder_qc2qxw_a0a" />
+      <unit id="3315811491560119819" at="21,0,127,0" name="jetbrains.mps.transformation.test.inputLang.editor.RefTestMethodCall_EditorBuilder_a" />
     </file>
   </root>
   <root nodeRef="r:00000000-0000-4000-0000-011c895905f3(jetbrains.mps.transformation.test.inputLang.editor)/3315811491560119830">
     <file name="RefTestParamRef_Editor.java">
-<<<<<<< HEAD
       <node id="3315811491560119830" at="11,79,12,81" concept="6" />
       <node id="3315811491560119830" at="11,0,14,0" concept="4" trace="createEditorCell#(Ljetbrains/mps/openapi/editor/EditorContext;Lorg/jetbrains/mps/openapi/model/SNode;)Ljetbrains/mps/openapi/editor/cells/EditorCell;" />
       <scope id="3315811491560119830" at="11,79,12,81" />
@@ -3185,242 +1573,125 @@
       <node id="3315811491560119830" at="64,40,65,40" concept="1" />
       <node id="3315811491560119830" at="66,5,67,73" concept="1" />
       <node id="3315811491560119830" at="67,73,68,57" concept="5" />
-      <node id="3315811491560119830" at="68,57,69,59" concept="5" />
-      <node id="3315811491560119830" at="70,35,71,87" concept="5" />
-      <node id="3315811491560119830" at="71,87,72,94" concept="6" />
-      <node id="3315811491560119830" at="73,10,74,22" concept="6" />
-      <node id="3315811491560119830" at="77,33,78,14" concept="9" />
-      <node id="3315811491560119830" at="80,69,81,57" concept="6" />
-      <node id="3315811491560119830" at="83,81,84,41" concept="7" />
-      <node id="3315811491560119830" at="84,41,85,123" concept="6" />
-      <node id="3315811491560119830" at="91,0,92,0" concept="2" trace="myReferencingNode" />
-      <node id="3315811491560119830" at="93,119,94,21" concept="9" />
-      <node id="3315811491560119830" at="94,21,95,42" concept="1" />
-      <node id="3315811491560119830" at="95,42,96,20" concept="1" />
-      <node id="3315811491560119830" at="99,41,100,42" concept="6" />
-      <node id="3315811491560119830" at="105,28,106,20" concept="6" />
-      <node id="3315811491560119838" at="109,53,110,91" concept="5" />
-      <node id="3315811491560119838" at="110,91,111,31" concept="1" />
-      <node id="3315811491560119838" at="111,31,112,44" concept="1" />
-      <node id="3315811491560119838" at="112,44,113,28" concept="5" />
-      <node id="3315811491560119838" at="113,28,114,65" concept="1" />
-      <node id="3315811491560119838" at="114,65,115,44" concept="1" />
-      <node id="3315811491560119838" at="115,44,116,75" concept="1" />
-      <node id="3315811491560119838" at="116,75,117,59" concept="5" />
-      <node id="3315811491560119838" at="117,59,118,61" concept="5" />
-      <node id="3315811491560119838" at="119,37,120,89" concept="5" />
-      <node id="3315811491560119838" at="120,89,121,96" concept="6" />
-      <node id="3315811491560119838" at="122,12,123,24" concept="6" />
-      <node id="3315811491560119839" at="126,49,127,94" concept="5" />
-      <node id="3315811491560119839" at="127,94,128,47" concept="1" />
-      <node id="3315811491560119839" at="128,47,129,34" concept="5" />
-      <node id="3315811491560119839" at="129,34,130,54" concept="1" />
-      <node id="3315811491560119839" at="130,54,131,40" concept="1" />
-      <node id="3315811491560119839" at="131,40,132,34" concept="1" />
-      <node id="3315811491560119839" at="132,34,133,22" concept="6" />
+      <node id="3315811491560119830" at="69,35,70,87" concept="5" />
+      <node id="3315811491560119830" at="70,87,71,112" concept="6" />
+      <node id="3315811491560119830" at="72,10,73,22" concept="6" />
+      <node id="3315811491560119830" at="76,33,77,14" concept="9" />
+      <node id="3315811491560119830" at="79,69,80,57" concept="6" />
+      <node id="3315811491560119830" at="82,81,83,41" concept="7" />
+      <node id="3315811491560119830" at="83,41,84,123" concept="6" />
+      <node id="3315811491560119830" at="90,0,91,0" concept="2" trace="myReferencingNode" />
+      <node id="3315811491560119830" at="92,119,93,21" concept="9" />
+      <node id="3315811491560119830" at="93,21,94,42" concept="1" />
+      <node id="3315811491560119830" at="94,42,95,20" concept="1" />
+      <node id="3315811491560119830" at="98,41,99,42" concept="6" />
+      <node id="3315811491560119830" at="104,28,105,20" concept="6" />
+      <node id="3315811491560119838" at="108,53,109,91" concept="5" />
+      <node id="3315811491560119838" at="109,91,110,31" concept="1" />
+      <node id="3315811491560119838" at="110,31,111,44" concept="1" />
+      <node id="3315811491560119838" at="111,44,112,28" concept="5" />
+      <node id="3315811491560119838" at="112,28,113,65" concept="1" />
+      <node id="3315811491560119838" at="113,65,114,44" concept="1" />
+      <node id="3315811491560119838" at="114,44,115,75" concept="1" />
+      <node id="3315811491560119838" at="115,75,116,59" concept="5" />
+      <node id="3315811491560119838" at="117,37,118,89" concept="5" />
+      <node id="3315811491560119838" at="118,89,119,114" concept="6" />
+      <node id="3315811491560119838" at="120,12,121,24" concept="6" />
+      <node id="3315811491560119839" at="124,49,125,94" concept="5" />
+      <node id="3315811491560119839" at="125,94,126,47" concept="1" />
+      <node id="3315811491560119839" at="126,47,127,34" concept="5" />
+      <node id="3315811491560119839" at="127,34,128,54" concept="1" />
+      <node id="3315811491560119839" at="128,54,129,40" concept="1" />
+      <node id="3315811491560119839" at="129,40,130,34" concept="1" />
+      <node id="3315811491560119839" at="130,34,131,22" concept="6" />
       <node id="3315811491560119830" at="22,0,24,0" concept="2" trace="myNode" />
-      <node id="3315811491560119830" at="89,0,91,0" concept="2" trace="myNode" />
+      <node id="3315811491560119830" at="88,0,90,0" concept="2" trace="myNode" />
       <node id="3315811491560119830" at="36,0,39,0" concept="4" trace="createCell#()Ljetbrains/mps/openapi/editor/cells/EditorCell;" />
-      <node id="3315811491560119830" at="77,0,80,0" concept="0" trace="_Inline_9h21cw_a1a#()V" />
-      <node id="3315811491560119830" at="80,0,83,0" concept="4" trace="createEditorCell#(Ljetbrains/mps/openapi/editor/EditorContext;)Ljetbrains/mps/openapi/editor/cells/EditorCell;" />
-      <node id="3315811491560119830" at="99,0,102,0" concept="4" trace="createCell#()Ljetbrains/mps/openapi/editor/cells/EditorCell;" />
+      <node id="3315811491560119830" at="76,0,79,0" concept="0" trace="_Inline_9h21cw_a1a#()V" />
+      <node id="3315811491560119830" at="79,0,82,0" concept="4" trace="createEditorCell#(Ljetbrains/mps/openapi/editor/EditorContext;)Ljetbrains/mps/openapi/editor/cells/EditorCell;" />
+      <node id="3315811491560119830" at="98,0,101,0" concept="4" trace="createCell#()Ljetbrains/mps/openapi/editor/cells/EditorCell;" />
       <node id="3315811491560119830" at="25,0,29,0" concept="0" trace="RefTestParamRef_EditorBuilder_a#(Ljetbrains/mps/openapi/editor/EditorContext;Lorg/jetbrains/mps/openapi/model/SNode;)V" />
       <node id="3315811491560119830" at="62,63,66,5" concept="3" />
-      <node id="3315811491560119830" at="83,0,87,0" concept="4" trace="createEditorCell#(Ljetbrains/mps/openapi/editor/EditorContext;Lorg/jetbrains/mps/openapi/model/SNode;)Ljetbrains/mps/openapi/editor/cells/EditorCell;" />
+      <node id="3315811491560119830" at="82,0,86,0" concept="4" trace="createEditorCell#(Ljetbrains/mps/openapi/editor/EditorContext;Lorg/jetbrains/mps/openapi/model/SNode;)Ljetbrains/mps/openapi/editor/cells/EditorCell;" />
       <node id="3315811491560119830" at="30,0,35,0" concept="4" trace="getNode#()Lorg/jetbrains/mps/openapi/model/SNode;" />
-      <node id="3315811491560119830" at="69,59,74,22" concept="3" />
-      <node id="3315811491560119830" at="93,0,98,0" concept="0" trace="Inline_Builder_9h21cw_a1a#(Ljetbrains/mps/openapi/editor/EditorContext;Lorg/jetbrains/mps/openapi/model/SNode;Lorg/jetbrains/mps/openapi/model/SNode;)V" />
-      <node id="3315811491560119830" at="103,0,108,0" concept="4" trace="getNode#()Lorg/jetbrains/mps/openapi/model/SNode;" />
-      <node id="3315811491560119838" at="118,61,123,24" concept="3" />
+      <node id="3315811491560119830" at="68,57,73,22" concept="3" />
+      <node id="3315811491560119830" at="92,0,97,0" concept="0" trace="Inline_Builder_9h21cw_a1a#(Ljetbrains/mps/openapi/editor/EditorContext;Lorg/jetbrains/mps/openapi/model/SNode;Lorg/jetbrains/mps/openapi/model/SNode;)V" />
+      <node id="3315811491560119830" at="102,0,107,0" concept="4" trace="getNode#()Lorg/jetbrains/mps/openapi/model/SNode;" />
+      <node id="3315811491560119838" at="116,59,121,24" concept="3" />
       <node id="3315811491560119843" at="50,0,56,0" concept="4" trace="createConstant_9h21cw_a0#()Ljetbrains/mps/openapi/editor/cells/EditorCell;" />
-      <node id="3315811491560119839" at="126,0,135,0" concept="4" trace="createConstant_9h21cw_c0#()Ljetbrains/mps/openapi/editor/cells/EditorCell;" />
+      <node id="3315811491560119839" at="124,0,133,0" concept="4" trace="createConstant_9h21cw_c0#()Ljetbrains/mps/openapi/editor/cells/EditorCell;" />
       <node id="3315811491560119830" at="40,0,50,0" concept="4" trace="createCollection_9h21cw_a#()Ljetbrains/mps/openapi/editor/cells/EditorCell;" />
-      <node id="3315811491560119838" at="109,0,125,0" concept="4" trace="createProperty_9h21cw_a0b0#()Ljetbrains/mps/openapi/editor/cells/EditorCell;" />
-      <node id="3315811491560119830" at="56,0,76,0" concept="4" trace="createRefCell_9h21cw_b0#()Ljetbrains/mps/openapi/editor/cells/EditorCell;" />
+      <node id="3315811491560119838" at="108,0,123,0" concept="4" trace="createProperty_9h21cw_a0b0#()Ljetbrains/mps/openapi/editor/cells/EditorCell;" />
+      <node id="3315811491560119830" at="56,0,75,0" concept="4" trace="createRefCell_9h21cw_b0#()Ljetbrains/mps/openapi/editor/cells/EditorCell;" />
       <scope id="3315811491560119830" at="32,26,33,18" />
       <scope id="3315811491560119830" at="36,39,37,39" />
-      <scope id="3315811491560119830" at="77,33,78,14" />
-      <scope id="3315811491560119830" at="80,69,81,57" />
-      <scope id="3315811491560119830" at="99,41,100,42" />
-      <scope id="3315811491560119830" at="105,28,106,20" />
+      <scope id="3315811491560119830" at="76,33,77,14" />
+      <scope id="3315811491560119830" at="79,69,80,57" />
+      <scope id="3315811491560119830" at="98,41,99,42" />
+      <scope id="3315811491560119830" at="104,28,105,20" />
       <scope id="3315811491560119830" at="25,95,27,18" />
       <scope id="3315811491560119830" at="63,39,65,40" />
-      <scope id="3315811491560119830" at="70,35,72,94">
+      <scope id="3315811491560119830" at="69,35,71,112">
         <var name="manager" id="3315811491560119830" />
       </scope>
-      <scope id="3315811491560119830" at="83,81,85,123" />
-      <scope id="3315811491560119838" at="119,37,121,96">
-=======
-      <node id="3315811491560119830" at="21,79,22,63" concept="5" />
-      <node id="3315811491560119830" at="24,89,25,96" concept="4" />
-      <node id="3315811491560119830" at="25,96,26,48" concept="1" />
-      <node id="3315811491560119830" at="26,48,27,28" concept="1" />
-      <node id="3315811491560119830" at="27,28,28,81" concept="1" />
-      <node id="3315811491560119830" at="28,81,29,80" concept="1" />
-      <node id="3315811491560119830" at="29,80,30,81" concept="1" />
-      <node id="3315811491560119830" at="30,81,31,22" concept="5" />
-      <node id="3315811491560119843" at="33,88,34,90" concept="4" />
-      <node id="3315811491560119843" at="34,90,35,47" concept="1" />
-      <node id="3315811491560119843" at="35,47,36,34" concept="1" />
-      <node id="3315811491560119843" at="36,34,37,22" concept="5" />
-      <node id="3315811491560119830" at="39,87,40,81" concept="4" />
-      <node id="3315811491560119830" at="40,81,41,36" concept="1" />
-      <node id="3315811491560119830" at="41,36,42,49" concept="1" />
-      <node id="3315811491560119830" at="42,49,43,26" concept="4" />
-      <node id="3315811491560119830" at="43,26,44,87" concept="1" />
-      <node id="3315811491560119830" at="44,87,45,58" concept="1" />
-      <node id="3315811491560119830" at="46,39,47,40" concept="1" />
-      <node id="3315811491560119830" at="47,40,48,40" concept="1" />
-      <node id="3315811491560119830" at="49,5,50,73" concept="1" />
-      <node id="3315811491560119830" at="50,73,51,57" concept="4" />
-      <node id="3315811491560119830" at="52,35,53,82" concept="4" />
-      <node id="3315811491560119830" at="53,82,54,112" concept="5" />
-      <node id="3315811491560119830" at="55,10,56,22" concept="5" />
-      <node id="3315811491560119837" at="59,33,60,14" concept="7" />
-      <node id="3315811491560119837" at="62,69,63,67" concept="5" />
-      <node id="3315811491560119837" at="65,81,66,66" concept="5" />
-      <node id="3315811491560119838" at="68,92,69,84" concept="4" />
-      <node id="3315811491560119838" at="69,84,70,31" concept="1" />
-      <node id="3315811491560119838" at="70,31,71,44" concept="1" />
-      <node id="3315811491560119838" at="71,44,72,28" concept="4" />
-      <node id="3315811491560119838" at="72,28,73,60" concept="1" />
-      <node id="3315811491560119838" at="73,60,74,44" concept="1" />
-      <node id="3315811491560119838" at="74,44,75,75" concept="1" />
-      <node id="3315811491560119838" at="75,75,76,59" concept="4" />
-      <node id="3315811491560119838" at="77,37,78,84" concept="4" />
-      <node id="3315811491560119838" at="78,84,79,114" concept="5" />
-      <node id="3315811491560119838" at="80,12,81,24" concept="5" />
-      <node id="3315811491560119839" at="84,88,85,87" concept="4" />
-      <node id="3315811491560119839" at="85,87,86,47" concept="1" />
-      <node id="3315811491560119839" at="86,47,87,34" concept="4" />
-      <node id="3315811491560119839" at="87,34,88,57" concept="1" />
-      <node id="3315811491560119839" at="88,57,89,40" concept="1" />
-      <node id="3315811491560119839" at="89,40,90,34" concept="1" />
-      <node id="3315811491560119839" at="90,34,91,22" concept="5" />
-      <node id="3315811491560119830" at="21,0,24,0" concept="3" trace="createEditorCell#(Ljetbrains/mps/openapi/editor/EditorContext;Lorg/jetbrains/mps/openapi/model/SNode;)Ljetbrains/mps/openapi/editor/cells/EditorCell;" />
-      <node id="3315811491560119837" at="59,0,62,0" concept="0" trace="_Inline_9h21cw_a1a#()V" />
-      <node id="3315811491560119837" at="62,0,65,0" concept="3" trace="createEditorCell#(Ljetbrains/mps/openapi/editor/EditorContext;)Ljetbrains/mps/openapi/editor/cells/EditorCell;" />
-      <node id="3315811491560119837" at="65,0,68,0" concept="3" trace="createEditorCell#(Ljetbrains/mps/openapi/editor/EditorContext;Lorg/jetbrains/mps/openapi/model/SNode;)Ljetbrains/mps/openapi/editor/cells/EditorCell;" />
-      <node id="3315811491560119830" at="45,58,49,5" concept="2" />
-      <node id="3315811491560119830" at="51,57,56,22" concept="2" />
-      <node id="3315811491560119838" at="76,59,81,24" concept="2" />
-      <node id="3315811491560119843" at="33,0,39,0" concept="3" trace="createConstant_9h21cw_a0#(Ljetbrains/mps/openapi/editor/EditorContext;Lorg/jetbrains/mps/openapi/model/SNode;)Ljetbrains/mps/openapi/editor/cells/EditorCell;" />
-      <node id="3315811491560119830" at="24,0,33,0" concept="3" trace="createCollection_9h21cw_a#(Ljetbrains/mps/openapi/editor/EditorContext;Lorg/jetbrains/mps/openapi/model/SNode;)Ljetbrains/mps/openapi/editor/cells/EditorCell;" />
-      <node id="3315811491560119839" at="84,0,93,0" concept="3" trace="createConstant_9h21cw_c0#(Ljetbrains/mps/openapi/editor/EditorContext;Lorg/jetbrains/mps/openapi/model/SNode;)Ljetbrains/mps/openapi/editor/cells/EditorCell;" />
-      <node id="3315811491560119838" at="68,0,83,0" concept="3" trace="createProperty_9h21cw_a0b0#(Ljetbrains/mps/openapi/editor/EditorContext;Lorg/jetbrains/mps/openapi/model/SNode;)Ljetbrains/mps/openapi/editor/cells/EditorCell;" />
-      <node id="3315811491560119830" at="39,0,58,0" concept="3" trace="createRefCell_9h21cw_b0#(Ljetbrains/mps/openapi/editor/EditorContext;Lorg/jetbrains/mps/openapi/model/SNode;)Ljetbrains/mps/openapi/editor/cells/EditorCell;" />
-      <scope id="3315811491560119830" at="21,79,22,63" />
-      <scope id="3315811491560119837" at="59,33,60,14" />
-      <scope id="3315811491560119837" at="62,69,63,67" />
-      <scope id="3315811491560119837" at="65,81,66,66" />
-      <scope id="3315811491560119830" at="46,39,48,40" />
-      <scope id="3315811491560119830" at="52,35,54,112">
-        <var name="manager" id="3315811491560119830" />
-      </scope>
-      <scope id="3315811491560119838" at="77,37,79,114">
->>>>>>> bd830ede
+      <scope id="3315811491560119830" at="82,81,84,123" />
+      <scope id="3315811491560119838" at="117,37,119,114">
         <var name="manager" id="3315811491560119838" />
       </scope>
       <scope id="3315811491560119830" at="36,0,39,0" />
-      <scope id="3315811491560119830" at="77,0,80,0" />
-      <scope id="3315811491560119830" at="80,0,83,0">
+      <scope id="3315811491560119830" at="76,0,79,0" />
+      <scope id="3315811491560119830" at="79,0,82,0">
         <var name="editorContext" id="3315811491560119830" />
-<<<<<<< HEAD
-      </scope>
-      <scope id="3315811491560119830" at="93,119,96,20" />
-      <scope id="3315811491560119830" at="99,0,102,0" />
+      </scope>
+      <scope id="3315811491560119830" at="92,119,95,20" />
+      <scope id="3315811491560119830" at="98,0,101,0" />
       <scope id="3315811491560119830" at="25,0,29,0">
         <var name="context" id="3315811491560119830" />
         <var name="node" id="3315811491560119830" />
-=======
-        <var name="node" id="3315811491560119830" />
-      </scope>
-      <scope id="3315811491560119837" at="59,0,62,0" />
-      <scope id="3315811491560119837" at="62,0,65,0">
-        <var name="editorContext" id="3315811491560119837" />
-      </scope>
-      <scope id="3315811491560119837" at="65,0,68,0">
-        <var name="editorContext" id="3315811491560119837" />
-        <var name="node" id="3315811491560119837" />
->>>>>>> bd830ede
       </scope>
       <scope id="3315811491560119843" at="50,49,54,22">
         <var name="editorCell" id="3315811491560119843" />
       </scope>
-      <scope id="3315811491560119830" at="83,0,87,0">
+      <scope id="3315811491560119830" at="82,0,86,0">
         <var name="editorContext" id="3315811491560119830" />
         <var name="node" id="3315811491560119830" />
       </scope>
       <scope id="3315811491560119830" at="30,0,35,0" />
-      <scope id="3315811491560119830" at="93,0,98,0">
+      <scope id="3315811491560119830" at="92,0,97,0">
         <var name="context" id="3315811491560119830" />
         <var name="node" id="3315811491560119830" />
         <var name="referencingNode" id="3315811491560119830" />
       </scope>
-<<<<<<< HEAD
-      <scope id="3315811491560119830" at="103,0,108,0" />
+      <scope id="3315811491560119830" at="102,0,107,0" />
       <scope id="3315811491560119843" at="50,0,56,0" />
-      <scope id="3315811491560119839" at="126,49,133,22">
+      <scope id="3315811491560119839" at="124,49,131,22">
         <var name="editorCell" id="3315811491560119839" />
         <var name="style" id="3315811491560119839" />
       </scope>
       <scope id="3315811491560119830" at="40,50,48,22">
         <var name="editorCell" id="3315811491560119830" />
       </scope>
-      <scope id="3315811491560119839" at="126,0,135,0" />
+      <scope id="3315811491560119839" at="124,0,133,0" />
       <scope id="3315811491560119830" at="40,0,50,0" />
-      <scope id="3315811491560119838" at="109,53,123,24">
-=======
-      <scope id="3315811491560119839" at="84,88,91,22">
-        <var name="editorCell" id="3315811491560119839" />
-        <var name="style" id="3315811491560119839" />
-      </scope>
-      <scope id="3315811491560119830" at="24,0,33,0">
-        <var name="editorContext" id="3315811491560119830" />
-        <var name="node" id="3315811491560119830" />
-      </scope>
-      <scope id="3315811491560119839" at="84,0,93,0">
-        <var name="editorContext" id="3315811491560119839" />
-        <var name="node" id="3315811491560119839" />
-      </scope>
-      <scope id="3315811491560119838" at="68,92,81,24">
->>>>>>> bd830ede
+      <scope id="3315811491560119838" at="108,53,121,24">
         <var name="attributeConcept" id="3315811491560119838" />
         <var name="editorCell" id="3315811491560119838" />
         <var name="provider" id="3315811491560119838" />
       </scope>
-<<<<<<< HEAD
-      <scope id="3315811491560119838" at="109,0,125,0" />
-      <scope id="3315811491560119830" at="56,48,74,22">
-=======
-      <scope id="3315811491560119838" at="68,0,83,0">
-        <var name="editorContext" id="3315811491560119838" />
-        <var name="node" id="3315811491560119838" />
-      </scope>
-      <scope id="3315811491560119830" at="39,87,56,22">
->>>>>>> bd830ede
+      <scope id="3315811491560119838" at="108,0,123,0" />
+      <scope id="3315811491560119830" at="56,48,73,22">
         <var name="attributeConcept" id="3315811491560119830" />
         <var name="editorCell" id="3315811491560119830" />
         <var name="provider" id="3315811491560119830" />
       </scope>
-<<<<<<< HEAD
-      <scope id="3315811491560119830" at="56,0,76,0" />
-      <unit id="3315811491560119830" at="76,0,88,0" name="jetbrains.mps.transformation.test.inputLang.editor.RefTestParamRef_EditorBuilder_a$_Inline_9h21cw_a1a" />
-      <unit id="3315811491560119830" at="88,0,126,0" name="jetbrains.mps.transformation.test.inputLang.editor.RefTestParamRef_EditorBuilder_a$Inline_Builder_9h21cw_a1a" />
-      <unit id="3315811491560119830" at="21,0,136,0" name="jetbrains.mps.transformation.test.inputLang.editor.RefTestParamRef_EditorBuilder_a" />
-=======
-      <scope id="3315811491560119830" at="39,0,58,0">
-        <var name="editorContext" id="3315811491560119830" />
-        <var name="node" id="3315811491560119830" />
-      </scope>
-      <unit id="3315811491560119837" at="58,0,84,0" name="jetbrains.mps.transformation.test.inputLang.editor.RefTestParamRef_Editor$_Inline_9h21cw_a1a" />
-      <unit id="3315811491560119830" at="20,0,94,0" name="jetbrains.mps.transformation.test.inputLang.editor.RefTestParamRef_Editor" />
->>>>>>> bd830ede
+      <scope id="3315811491560119830" at="56,0,75,0" />
+      <unit id="3315811491560119830" at="75,0,87,0" name="jetbrains.mps.transformation.test.inputLang.editor.RefTestParamRef_EditorBuilder_a$_Inline_9h21cw_a1a" />
+      <unit id="3315811491560119830" at="87,0,124,0" name="jetbrains.mps.transformation.test.inputLang.editor.RefTestParamRef_EditorBuilder_a$Inline_Builder_9h21cw_a1a" />
+      <unit id="3315811491560119830" at="21,0,134,0" name="jetbrains.mps.transformation.test.inputLang.editor.RefTestParamRef_EditorBuilder_a" />
     </file>
   </root>
   <root nodeRef="r:00000000-0000-4000-0000-011c895905f3(jetbrains.mps.transformation.test.inputLang.editor)/3315811491560119844">
     <file name="RefTestClass_Editor.java">
-<<<<<<< HEAD
       <node id="3315811491560119844" at="11,79,12,78" concept="6" />
       <node id="3315811491560119844" at="11,0,14,0" concept="4" trace="createEditorCell#(Ljetbrains/mps/openapi/editor/EditorContext;Lorg/jetbrains/mps/openapi/model/SNode;)Ljetbrains/mps/openapi/editor/cells/EditorCell;" />
       <scope id="3315811491560119844" at="11,79,12,78" />
@@ -3459,319 +1730,155 @@
       <node id="3315811491560119850" at="76,63,77,42" concept="1" />
       <node id="3315811491560119850" at="77,42,78,73" concept="1" />
       <node id="3315811491560119850" at="78,73,79,57" concept="5" />
-      <node id="3315811491560119850" at="79,57,80,59" concept="5" />
-      <node id="3315811491560119850" at="81,35,82,87" concept="5" />
-      <node id="3315811491560119850" at="82,87,83,94" concept="6" />
-      <node id="3315811491560119850" at="84,10,85,22" concept="6" />
-      <node id="3315811491560119851" at="87,49,88,100" concept="5" />
-      <node id="3315811491560119851" at="88,100,89,47" concept="1" />
-      <node id="3315811491560119851" at="89,47,90,34" concept="1" />
-      <node id="3315811491560119851" at="90,34,91,22" concept="6" />
-      <node id="3315811491560119844" at="93,48,94,88" concept="5" />
-      <node id="3315811491560119844" at="94,88,95,32" concept="1" />
-      <node id="3315811491560119844" at="95,32,96,45" concept="1" />
-      <node id="3315811491560119844" at="96,45,97,26" concept="5" />
-      <node id="3315811491560119844" at="97,26,98,93" concept="1" />
-      <node id="3315811491560119844" at="98,93,99,63" concept="1" />
-      <node id="3315811491560119844" at="100,39,101,40" concept="1" />
-      <node id="3315811491560119844" at="101,40,102,36" concept="1" />
-      <node id="3315811491560119844" at="103,5,104,73" concept="1" />
-      <node id="3315811491560119844" at="104,73,105,57" concept="5" />
-      <node id="3315811491560119844" at="105,57,106,59" concept="5" />
-      <node id="3315811491560119844" at="107,35,108,87" concept="5" />
-      <node id="3315811491560119844" at="108,87,109,94" concept="6" />
-      <node id="3315811491560119844" at="110,10,111,22" concept="6" />
-      <node id="3315811491560119844" at="114,33,115,14" concept="9" />
-      <node id="3315811491560119844" at="117,69,118,57" concept="6" />
-      <node id="3315811491560119844" at="120,81,121,41" concept="7" />
-      <node id="3315811491560119844" at="121,41,122,120" concept="6" />
-      <node id="3315811491560119844" at="128,0,129,0" concept="2" trace="myReferencingNode" />
-      <node id="3315811491560119844" at="130,119,131,21" concept="9" />
-      <node id="3315811491560119844" at="131,21,132,42" concept="1" />
-      <node id="3315811491560119844" at="132,42,133,20" concept="1" />
-      <node id="3315811491560119844" at="136,41,137,42" concept="6" />
-      <node id="3315811491560119844" at="142,28,143,20" concept="6" />
-      <node id="3315811491560119854" at="146,53,147,91" concept="5" />
-      <node id="3315811491560119854" at="147,91,148,31" concept="1" />
-      <node id="3315811491560119854" at="148,31,149,44" concept="1" />
-      <node id="3315811491560119854" at="149,44,150,28" concept="5" />
-      <node id="3315811491560119854" at="150,28,151,65" concept="1" />
-      <node id="3315811491560119854" at="151,65,152,46" concept="1" />
-      <node id="3315811491560119854" at="152,46,153,75" concept="1" />
-      <node id="3315811491560119854" at="153,75,154,59" concept="5" />
-      <node id="3315811491560119854" at="154,59,155,61" concept="5" />
-      <node id="3315811491560119854" at="156,37,157,89" concept="5" />
-      <node id="3315811491560119854" at="157,89,158,96" concept="6" />
-      <node id="3315811491560119854" at="159,12,160,24" concept="6" />
-      <node id="3315811491560119855" at="163,49,164,94" concept="5" />
-      <node id="3315811491560119855" at="164,94,165,47" concept="1" />
-      <node id="3315811491560119855" at="165,47,166,34" concept="5" />
-      <node id="3315811491560119855" at="166,34,167,60" concept="1" />
-      <node id="3315811491560119855" at="167,60,168,60" concept="1" />
-      <node id="3315811491560119855" at="168,60,169,40" concept="1" />
-      <node id="3315811491560119855" at="169,40,170,34" concept="1" />
-      <node id="3315811491560119855" at="170,34,171,22" concept="6" />
-      <node id="3315811491560119844" at="173,52,174,139" concept="5" />
-      <node id="3315811491560119844" at="174,139,175,91" concept="5" />
-      <node id="3315811491560119844" at="175,91,176,48" concept="1" />
-      <node id="3315811491560119844" at="176,48,177,34" concept="5" />
-      <node id="3315811491560119844" at="177,34,178,68" concept="1" />
-      <node id="3315811491560119844" at="178,68,179,58" concept="1" />
-      <node id="3315811491560119844" at="179,58,180,60" concept="1" />
-      <node id="3315811491560119844" at="180,60,181,40" concept="1" />
-      <node id="3315811491560119844" at="181,40,182,49" concept="1" />
-      <node id="3315811491560119844" at="182,49,183,22" concept="6" />
-      <node id="3315811491560119844" at="186,99,187,50" concept="9" />
-      <node id="3315811491560119844" at="189,66,190,93" concept="6" />
-      <node id="3315811491560119844" at="192,57,193,65" concept="5" />
-      <node id="3315811491560119844" at="193,65,194,58" concept="1" />
-      <node id="3315811491560119844" at="194,58,195,25" concept="6" />
-      <node id="3315811491560119844" at="197,41,198,34" concept="5" />
-      <node id="3315811491560119844" at="198,34,199,42" concept="1" />
-      <node id="3315811491560119844" at="199,42,200,49" concept="1" />
-      <node id="3315811491560119844" at="200,49,201,23" concept="6" />
-      <node id="3315811491560119844" at="204,96,205,134" concept="1" />
-      <node id="3315811491560119844" at="206,34,207,142" concept="1" />
-      <node id="3315811491560119844" at="207,142,208,146" concept="1" />
-      <node id="3315811491560119844" at="210,122,211,396" concept="1" />
-      <node id="3315811491560119870" at="216,49,217,94" concept="5" />
-      <node id="3315811491560119870" at="217,94,218,47" concept="1" />
-      <node id="3315811491560119870" at="218,47,219,34" concept="5" />
-      <node id="3315811491560119870" at="219,34,220,60" concept="1" />
-      <node id="3315811491560119870" at="220,60,221,40" concept="1" />
-      <node id="3315811491560119870" at="221,40,222,34" concept="1" />
-      <node id="3315811491560119870" at="222,34,223,22" concept="6" />
+      <node id="3315811491560119850" at="80,35,81,87" concept="5" />
+      <node id="3315811491560119850" at="81,87,82,112" concept="6" />
+      <node id="3315811491560119850" at="83,10,84,22" concept="6" />
+      <node id="3315811491560119851" at="86,49,87,100" concept="5" />
+      <node id="3315811491560119851" at="87,100,88,47" concept="1" />
+      <node id="3315811491560119851" at="88,47,89,34" concept="1" />
+      <node id="3315811491560119851" at="89,34,90,22" concept="6" />
+      <node id="3315811491560119844" at="92,48,93,88" concept="5" />
+      <node id="3315811491560119844" at="93,88,94,32" concept="1" />
+      <node id="3315811491560119844" at="94,32,95,45" concept="1" />
+      <node id="3315811491560119844" at="95,45,96,26" concept="5" />
+      <node id="3315811491560119844" at="96,26,97,93" concept="1" />
+      <node id="3315811491560119844" at="97,93,98,63" concept="1" />
+      <node id="3315811491560119844" at="99,39,100,40" concept="1" />
+      <node id="3315811491560119844" at="100,40,101,36" concept="1" />
+      <node id="3315811491560119844" at="102,5,103,73" concept="1" />
+      <node id="3315811491560119844" at="103,73,104,57" concept="5" />
+      <node id="3315811491560119844" at="105,35,106,87" concept="5" />
+      <node id="3315811491560119844" at="106,87,107,112" concept="6" />
+      <node id="3315811491560119844" at="108,10,109,22" concept="6" />
+      <node id="3315811491560119844" at="112,33,113,14" concept="9" />
+      <node id="3315811491560119844" at="115,69,116,57" concept="6" />
+      <node id="3315811491560119844" at="118,81,119,41" concept="7" />
+      <node id="3315811491560119844" at="119,41,120,120" concept="6" />
+      <node id="3315811491560119844" at="126,0,127,0" concept="2" trace="myReferencingNode" />
+      <node id="3315811491560119844" at="128,119,129,21" concept="9" />
+      <node id="3315811491560119844" at="129,21,130,42" concept="1" />
+      <node id="3315811491560119844" at="130,42,131,20" concept="1" />
+      <node id="3315811491560119844" at="134,41,135,42" concept="6" />
+      <node id="3315811491560119844" at="140,28,141,20" concept="6" />
+      <node id="3315811491560119854" at="144,53,145,91" concept="5" />
+      <node id="3315811491560119854" at="145,91,146,31" concept="1" />
+      <node id="3315811491560119854" at="146,31,147,44" concept="1" />
+      <node id="3315811491560119854" at="147,44,148,28" concept="5" />
+      <node id="3315811491560119854" at="148,28,149,65" concept="1" />
+      <node id="3315811491560119854" at="149,65,150,46" concept="1" />
+      <node id="3315811491560119854" at="150,46,151,75" concept="1" />
+      <node id="3315811491560119854" at="151,75,152,59" concept="5" />
+      <node id="3315811491560119854" at="153,37,154,89" concept="5" />
+      <node id="3315811491560119854" at="154,89,155,114" concept="6" />
+      <node id="3315811491560119854" at="156,12,157,24" concept="6" />
+      <node id="3315811491560119855" at="160,49,161,94" concept="5" />
+      <node id="3315811491560119855" at="161,94,162,47" concept="1" />
+      <node id="3315811491560119855" at="162,47,163,34" concept="5" />
+      <node id="3315811491560119855" at="163,34,164,60" concept="1" />
+      <node id="3315811491560119855" at="164,60,165,60" concept="1" />
+      <node id="3315811491560119855" at="165,60,166,40" concept="1" />
+      <node id="3315811491560119855" at="166,40,167,34" concept="1" />
+      <node id="3315811491560119855" at="167,34,168,22" concept="6" />
+      <node id="3315811491560119844" at="170,52,171,139" concept="5" />
+      <node id="3315811491560119844" at="171,139,172,91" concept="5" />
+      <node id="3315811491560119844" at="172,91,173,48" concept="1" />
+      <node id="3315811491560119844" at="173,48,174,34" concept="5" />
+      <node id="3315811491560119844" at="174,34,175,68" concept="1" />
+      <node id="3315811491560119844" at="175,68,176,58" concept="1" />
+      <node id="3315811491560119844" at="176,58,177,60" concept="1" />
+      <node id="3315811491560119844" at="177,60,178,40" concept="1" />
+      <node id="3315811491560119844" at="178,40,179,49" concept="1" />
+      <node id="3315811491560119844" at="179,49,180,22" concept="6" />
+      <node id="3315811491560119844" at="183,99,184,50" concept="9" />
+      <node id="3315811491560119844" at="186,66,187,93" concept="6" />
+      <node id="3315811491560119844" at="189,57,190,65" concept="5" />
+      <node id="3315811491560119844" at="190,65,191,58" concept="1" />
+      <node id="3315811491560119844" at="191,58,192,25" concept="6" />
+      <node id="3315811491560119844" at="194,41,195,34" concept="5" />
+      <node id="3315811491560119844" at="195,34,196,42" concept="1" />
+      <node id="3315811491560119844" at="196,42,197,49" concept="1" />
+      <node id="3315811491560119844" at="197,49,198,23" concept="6" />
+      <node id="3315811491560119844" at="201,96,202,134" concept="1" />
+      <node id="3315811491560119844" at="203,34,204,142" concept="1" />
+      <node id="3315811491560119844" at="204,142,205,146" concept="1" />
+      <node id="3315811491560119844" at="207,122,208,396" concept="1" />
+      <node id="3315811491560119870" at="213,49,214,94" concept="5" />
+      <node id="3315811491560119870" at="214,94,215,47" concept="1" />
+      <node id="3315811491560119870" at="215,47,216,34" concept="5" />
+      <node id="3315811491560119870" at="216,34,217,60" concept="1" />
+      <node id="3315811491560119870" at="217,60,218,40" concept="1" />
+      <node id="3315811491560119870" at="218,40,219,34" concept="1" />
+      <node id="3315811491560119870" at="219,34,220,22" concept="6" />
       <node id="3315811491560119844" at="33,0,35,0" concept="2" trace="myNode" />
-      <node id="3315811491560119844" at="126,0,128,0" concept="2" trace="myNode" />
+      <node id="3315811491560119844" at="124,0,126,0" concept="2" trace="myNode" />
       <node id="3315811491560119844" at="47,0,50,0" concept="4" trace="createCell#()Ljetbrains/mps/openapi/editor/cells/EditorCell;" />
-      <node id="3315811491560119844" at="114,0,117,0" concept="0" trace="_Inline_cblid8_a3a#()V" />
-      <node id="3315811491560119844" at="117,0,120,0" concept="4" trace="createEditorCell#(Ljetbrains/mps/openapi/editor/EditorContext;)Ljetbrains/mps/openapi/editor/cells/EditorCell;" />
-      <node id="3315811491560119844" at="136,0,139,0" concept="4" trace="createCell#()Ljetbrains/mps/openapi/editor/cells/EditorCell;" />
-      <node id="3315811491560119844" at="186,0,189,0" concept="0" trace="methodsListHandler_cblid8_f0#(Lorg/jetbrains/mps/openapi/model/SNode;Ljava/lang/String;Ljetbrains/mps/openapi/editor/EditorContext;)V" />
-      <node id="3315811491560119844" at="189,0,192,0" concept="4" trace="createNodeToInsert#(Ljetbrains/mps/openapi/editor/EditorContext;)Lorg/jetbrains/mps/openapi/model/SNode;" />
-      <node id="3315811491560119844" at="209,9,212,9" concept="3" />
+      <node id="3315811491560119844" at="112,0,115,0" concept="0" trace="_Inline_cblid8_a3a#()V" />
+      <node id="3315811491560119844" at="115,0,118,0" concept="4" trace="createEditorCell#(Ljetbrains/mps/openapi/editor/EditorContext;)Ljetbrains/mps/openapi/editor/cells/EditorCell;" />
+      <node id="3315811491560119844" at="134,0,137,0" concept="4" trace="createCell#()Ljetbrains/mps/openapi/editor/cells/EditorCell;" />
+      <node id="3315811491560119844" at="183,0,186,0" concept="0" trace="methodsListHandler_cblid8_f0#(Lorg/jetbrains/mps/openapi/model/SNode;Ljava/lang/String;Ljetbrains/mps/openapi/editor/EditorContext;)V" />
+      <node id="3315811491560119844" at="186,0,189,0" concept="4" trace="createNodeToInsert#(Ljetbrains/mps/openapi/editor/EditorContext;)Lorg/jetbrains/mps/openapi/model/SNode;" />
+      <node id="3315811491560119844" at="206,9,209,9" concept="3" />
       <node id="3315811491560119844" at="36,0,40,0" concept="0" trace="RefTestClass_EditorBuilder_a#(Ljetbrains/mps/openapi/editor/EditorContext;Lorg/jetbrains/mps/openapi/model/SNode;)V" />
-      <node id="3315811491560119844" at="99,63,103,5" concept="3" />
-      <node id="3315811491560119844" at="120,0,124,0" concept="4" trace="createEditorCell#(Ljetbrains/mps/openapi/editor/EditorContext;Lorg/jetbrains/mps/openapi/model/SNode;)Ljetbrains/mps/openapi/editor/cells/EditorCell;" />
-      <node id="3315811491560119844" at="205,134,209,9" concept="3" />
+      <node id="3315811491560119844" at="98,63,102,5" concept="3" />
+      <node id="3315811491560119844" at="118,0,122,0" concept="4" trace="createEditorCell#(Ljetbrains/mps/openapi/editor/EditorContext;Lorg/jetbrains/mps/openapi/model/SNode;)Ljetbrains/mps/openapi/editor/cells/EditorCell;" />
+      <node id="3315811491560119844" at="202,134,206,9" concept="3" />
       <node id="3315811491560119844" at="41,0,46,0" concept="4" trace="getNode#()Lorg/jetbrains/mps/openapi/model/SNode;" />
-      <node id="3315811491560119850" at="80,59,85,22" concept="3" />
-      <node id="3315811491560119844" at="106,59,111,22" concept="3" />
-      <node id="3315811491560119844" at="130,0,135,0" concept="0" trace="Inline_Builder_cblid8_a3a#(Ljetbrains/mps/openapi/editor/EditorContext;Lorg/jetbrains/mps/openapi/model/SNode;Lorg/jetbrains/mps/openapi/model/SNode;)V" />
-      <node id="3315811491560119844" at="140,0,145,0" concept="4" trace="getNode#()Lorg/jetbrains/mps/openapi/model/SNode;" />
-      <node id="3315811491560119854" at="155,61,160,24" concept="3" />
-      <node id="3315811491560119844" at="192,0,197,0" concept="4" trace="createNodeCell#(Lorg/jetbrains/mps/openapi/model/SNode;)Ljetbrains/mps/openapi/editor/cells/EditorCell;" />
+      <node id="3315811491560119850" at="79,57,84,22" concept="3" />
+      <node id="3315811491560119844" at="104,57,109,22" concept="3" />
+      <node id="3315811491560119844" at="128,0,133,0" concept="0" trace="Inline_Builder_cblid8_a3a#(Ljetbrains/mps/openapi/editor/EditorContext;Lorg/jetbrains/mps/openapi/model/SNode;Lorg/jetbrains/mps/openapi/model/SNode;)V" />
+      <node id="3315811491560119844" at="138,0,143,0" concept="4" trace="getNode#()Lorg/jetbrains/mps/openapi/model/SNode;" />
+      <node id="3315811491560119854" at="152,59,157,24" concept="3" />
+      <node id="3315811491560119844" at="189,0,194,0" concept="4" trace="createNodeCell#(Lorg/jetbrains/mps/openapi/model/SNode;)Ljetbrains/mps/openapi/editor/cells/EditorCell;" />
       <node id="3315811491560119849" at="65,0,71,0" concept="4" trace="createConstant_cblid8_a0#()Ljetbrains/mps/openapi/editor/cells/EditorCell;" />
-      <node id="3315811491560119851" at="87,0,93,0" concept="4" trace="createConstant_cblid8_c0#()Ljetbrains/mps/openapi/editor/cells/EditorCell;" />
-      <node id="3315811491560119844" at="197,0,203,0" concept="4" trace="createEmptyCell#()Ljetbrains/mps/openapi/editor/cells/EditorCell;" />
-      <node id="3315811491560119870" at="216,0,225,0" concept="4" trace="createConstant_cblid8_g0#()Ljetbrains/mps/openapi/editor/cells/EditorCell;" />
-      <node id="3315811491560119855" at="163,0,173,0" concept="4" trace="createConstant_cblid8_e0#()Ljetbrains/mps/openapi/editor/cells/EditorCell;" />
-      <node id="3315811491560119844" at="203,86,213,7" concept="3" />
-      <node id="3315811491560119844" at="173,0,185,0" concept="4" trace="createRefNodeList_cblid8_f0#()Ljetbrains/mps/openapi/editor/cells/EditorCell;" />
-      <node id="3315811491560119844" at="203,0,215,0" concept="4" trace="installElementCellActions#(Lorg/jetbrains/mps/openapi/model/SNode;Ljetbrains/mps/openapi/editor/cells/EditorCell;)V" />
+      <node id="3315811491560119851" at="86,0,92,0" concept="4" trace="createConstant_cblid8_c0#()Ljetbrains/mps/openapi/editor/cells/EditorCell;" />
+      <node id="3315811491560119844" at="194,0,200,0" concept="4" trace="createEmptyCell#()Ljetbrains/mps/openapi/editor/cells/EditorCell;" />
+      <node id="3315811491560119870" at="213,0,222,0" concept="4" trace="createConstant_cblid8_g0#()Ljetbrains/mps/openapi/editor/cells/EditorCell;" />
+      <node id="3315811491560119855" at="160,0,170,0" concept="4" trace="createConstant_cblid8_e0#()Ljetbrains/mps/openapi/editor/cells/EditorCell;" />
+      <node id="3315811491560119844" at="200,86,210,7" concept="3" />
+      <node id="3315811491560119844" at="170,0,182,0" concept="4" trace="createRefNodeList_cblid8_f0#()Ljetbrains/mps/openapi/editor/cells/EditorCell;" />
+      <node id="3315811491560119844" at="200,0,212,0" concept="4" trace="installElementCellActions#(Lorg/jetbrains/mps/openapi/model/SNode;Ljetbrains/mps/openapi/editor/cells/EditorCell;)V" />
       <node id="3315811491560119844" at="51,0,65,0" concept="4" trace="createCollection_cblid8_a#()Ljetbrains/mps/openapi/editor/cells/EditorCell;" />
-      <node id="3315811491560119850" at="71,0,87,0" concept="4" trace="createProperty_cblid8_b0#()Ljetbrains/mps/openapi/editor/cells/EditorCell;" />
-      <node id="3315811491560119854" at="146,0,162,0" concept="4" trace="createProperty_cblid8_a0d0#()Ljetbrains/mps/openapi/editor/cells/EditorCell;" />
-      <node id="3315811491560119844" at="93,0,113,0" concept="4" trace="createRefCell_cblid8_d0#()Ljetbrains/mps/openapi/editor/cells/EditorCell;" />
+      <node id="3315811491560119850" at="71,0,86,0" concept="4" trace="createProperty_cblid8_b0#()Ljetbrains/mps/openapi/editor/cells/EditorCell;" />
+      <node id="3315811491560119854" at="144,0,159,0" concept="4" trace="createProperty_cblid8_a0d0#()Ljetbrains/mps/openapi/editor/cells/EditorCell;" />
+      <node id="3315811491560119844" at="92,0,111,0" concept="4" trace="createRefCell_cblid8_d0#()Ljetbrains/mps/openapi/editor/cells/EditorCell;" />
       <scope id="3315811491560119844" at="43,26,44,18" />
       <scope id="3315811491560119844" at="47,39,48,39" />
-      <scope id="3315811491560119844" at="114,33,115,14" />
-      <scope id="3315811491560119844" at="117,69,118,57" />
-      <scope id="3315811491560119844" at="136,41,137,42" />
-      <scope id="3315811491560119844" at="142,28,143,20" />
-      <scope id="3315811491560119844" at="186,99,187,50" />
-      <scope id="3315811491560119844" at="189,66,190,93" />
-      <scope id="3315811491560119844" at="210,122,211,396" />
+      <scope id="3315811491560119844" at="112,33,113,14" />
+      <scope id="3315811491560119844" at="115,69,116,57" />
+      <scope id="3315811491560119844" at="134,41,135,42" />
+      <scope id="3315811491560119844" at="140,28,141,20" />
+      <scope id="3315811491560119844" at="183,99,184,50" />
+      <scope id="3315811491560119844" at="186,66,187,93" />
+      <scope id="3315811491560119844" at="207,122,208,396" />
       <scope id="3315811491560119844" at="36,92,38,18" />
-      <scope id="3315811491560119850" at="81,35,83,94">
+      <scope id="3315811491560119850" at="80,35,82,112">
         <var name="manager" id="3315811491560119850" />
       </scope>
-      <scope id="3315811491560119844" at="100,39,102,36" />
-      <scope id="3315811491560119844" at="107,35,109,94">
+      <scope id="3315811491560119844" at="99,39,101,36" />
+      <scope id="3315811491560119844" at="105,35,107,112">
         <var name="manager" id="3315811491560119844" />
       </scope>
-      <scope id="3315811491560119844" at="120,81,122,120" />
-      <scope id="3315811491560119854" at="156,37,158,96">
+      <scope id="3315811491560119844" at="118,81,120,120" />
+      <scope id="3315811491560119854" at="153,37,155,114">
         <var name="manager" id="3315811491560119854" />
       </scope>
-      <scope id="3315811491560119844" at="206,34,208,146" />
+      <scope id="3315811491560119844" at="203,34,205,146" />
       <scope id="3315811491560119844" at="47,0,50,0" />
-      <scope id="3315811491560119844" at="114,0,117,0" />
-      <scope id="3315811491560119844" at="117,0,120,0">
-=======
-      <node id="3315811491560119844" at="32,79,33,63" concept="5" />
-      <node id="3315811491560119844" at="35,89,36,96" concept="4" />
-      <node id="3315811491560119844" at="36,96,37,48" concept="1" />
-      <node id="3315811491560119844" at="37,48,38,28" concept="1" />
-      <node id="3315811491560119844" at="38,28,39,81" concept="1" />
-      <node id="3315811491560119844" at="39,81,40,81" concept="1" />
-      <node id="3315811491560119844" at="40,81,41,81" concept="1" />
-      <node id="3315811491560119844" at="41,81,42,80" concept="1" />
-      <node id="3315811491560119844" at="42,80,43,81" concept="1" />
-      <node id="3315811491560119844" at="43,81,44,84" concept="1" />
-      <node id="3315811491560119844" at="44,84,45,81" concept="1" />
-      <node id="3315811491560119844" at="45,81,46,22" concept="5" />
-      <node id="3315811491560119849" at="48,88,49,91" concept="4" />
-      <node id="3315811491560119849" at="49,91,50,47" concept="1" />
-      <node id="3315811491560119849" at="50,47,51,34" concept="1" />
-      <node id="3315811491560119849" at="51,34,52,22" concept="5" />
-      <node id="3315811491560119850" at="54,88,55,82" concept="4" />
-      <node id="3315811491560119850" at="55,82,56,29" concept="1" />
-      <node id="3315811491560119850" at="56,29,57,42" concept="1" />
-      <node id="3315811491560119850" at="57,42,58,26" concept="4" />
-      <node id="3315811491560119850" at="58,26,59,58" concept="1" />
-      <node id="3315811491560119850" at="59,58,60,42" concept="1" />
-      <node id="3315811491560119850" at="60,42,61,73" concept="1" />
-      <node id="3315811491560119850" at="61,73,62,57" concept="4" />
-      <node id="3315811491560119850" at="63,35,64,82" concept="4" />
-      <node id="3315811491560119850" at="64,82,65,112" concept="5" />
-      <node id="3315811491560119850" at="66,10,67,22" concept="5" />
-      <node id="3315811491560119851" at="69,88,70,93" concept="4" />
-      <node id="3315811491560119851" at="70,93,71,47" concept="1" />
-      <node id="3315811491560119851" at="71,47,72,34" concept="1" />
-      <node id="3315811491560119851" at="72,34,73,22" concept="5" />
-      <node id="3315811491560119844" at="75,87,76,81" concept="4" />
-      <node id="3315811491560119844" at="76,81,77,32" concept="1" />
-      <node id="3315811491560119844" at="77,32,78,45" concept="1" />
-      <node id="3315811491560119844" at="78,45,79,26" concept="4" />
-      <node id="3315811491560119844" at="79,26,80,84" concept="1" />
-      <node id="3315811491560119844" at="80,84,81,58" concept="1" />
-      <node id="3315811491560119844" at="82,39,83,40" concept="1" />
-      <node id="3315811491560119844" at="83,40,84,36" concept="1" />
-      <node id="3315811491560119844" at="85,5,86,73" concept="1" />
-      <node id="3315811491560119844" at="86,73,87,57" concept="4" />
-      <node id="3315811491560119844" at="88,35,89,82" concept="4" />
-      <node id="3315811491560119844" at="89,82,90,112" concept="5" />
-      <node id="3315811491560119844" at="91,10,92,22" concept="5" />
-      <node id="3315811491560119853" at="95,33,96,14" concept="7" />
-      <node id="3315811491560119853" at="98,69,99,67" concept="5" />
-      <node id="3315811491560119853" at="101,81,102,66" concept="5" />
-      <node id="3315811491560119854" at="104,92,105,84" concept="4" />
-      <node id="3315811491560119854" at="105,84,106,31" concept="1" />
-      <node id="3315811491560119854" at="106,31,107,44" concept="1" />
-      <node id="3315811491560119854" at="107,44,108,28" concept="4" />
-      <node id="3315811491560119854" at="108,28,109,60" concept="1" />
-      <node id="3315811491560119854" at="109,60,110,46" concept="1" />
-      <node id="3315811491560119854" at="110,46,111,75" concept="1" />
-      <node id="3315811491560119854" at="111,75,112,59" concept="4" />
-      <node id="3315811491560119854" at="113,37,114,84" concept="4" />
-      <node id="3315811491560119854" at="114,84,115,114" concept="5" />
-      <node id="3315811491560119854" at="116,12,117,24" concept="5" />
-      <node id="3315811491560119855" at="120,88,121,87" concept="4" />
-      <node id="3315811491560119855" at="121,87,122,47" concept="1" />
-      <node id="3315811491560119855" at="122,47,123,34" concept="4" />
-      <node id="3315811491560119855" at="123,34,124,63" concept="1" />
-      <node id="3315811491560119855" at="124,63,125,63" concept="1" />
-      <node id="3315811491560119855" at="125,63,126,40" concept="1" />
-      <node id="3315811491560119855" at="126,40,127,34" concept="1" />
-      <node id="3315811491560119855" at="127,34,128,22" concept="5" />
-      <node id="3315811491560119844" at="130,91,131,123" concept="4" />
-      <node id="3315811491560119844" at="131,123,132,106" concept="4" />
-      <node id="3315811491560119844" at="132,106,133,48" concept="1" />
-      <node id="3315811491560119844" at="133,48,134,34" concept="4" />
-      <node id="3315811491560119844" at="134,34,135,71" concept="1" />
-      <node id="3315811491560119844" at="135,71,136,61" concept="1" />
-      <node id="3315811491560119844" at="136,61,137,63" concept="1" />
-      <node id="3315811491560119844" at="137,63,138,40" concept="1" />
-      <node id="3315811491560119844" at="138,40,139,49" concept="1" />
-      <node id="3315811491560119844" at="139,49,140,22" concept="5" />
-      <node id="3315811491560119844" at="143,99,144,50" concept="7" />
-      <node id="3315811491560119844" at="146,66,147,41" concept="4" />
-      <node id="3315811491560119844" at="147,41,148,93" concept="5" />
-      <node id="3315811491560119844" at="150,86,151,80" concept="4" />
-      <node id="3315811491560119844" at="151,80,152,95" concept="1" />
-      <node id="3315811491560119844" at="152,95,153,25" concept="5" />
-      <node id="3315811491560119844" at="155,68,156,34" concept="4" />
-      <node id="3315811491560119844" at="156,34,157,55" concept="1" />
-      <node id="3315811491560119844" at="157,55,158,87" concept="1" />
-      <node id="3315811491560119844" at="158,87,159,23" concept="5" />
-      <node id="3315811491560119844" at="162,96,163,134" concept="1" />
-      <node id="3315811491560119844" at="164,34,165,142" concept="1" />
-      <node id="3315811491560119844" at="165,142,166,146" concept="1" />
-      <node id="3315811491560119844" at="168,122,169,394" concept="1" />
-      <node id="3315811491560119870" at="174,88,175,87" concept="4" />
-      <node id="3315811491560119870" at="175,87,176,47" concept="1" />
-      <node id="3315811491560119870" at="176,47,177,34" concept="4" />
-      <node id="3315811491560119870" at="177,34,178,63" concept="1" />
-      <node id="3315811491560119870" at="178,63,179,40" concept="1" />
-      <node id="3315811491560119870" at="179,40,180,34" concept="1" />
-      <node id="3315811491560119870" at="180,34,181,22" concept="5" />
-      <node id="3315811491560119844" at="32,0,35,0" concept="3" trace="createEditorCell#(Ljetbrains/mps/openapi/editor/EditorContext;Lorg/jetbrains/mps/openapi/model/SNode;)Ljetbrains/mps/openapi/editor/cells/EditorCell;" />
-      <node id="3315811491560119853" at="95,0,98,0" concept="0" trace="_Inline_cblid8_a3a#()V" />
-      <node id="3315811491560119853" at="98,0,101,0" concept="3" trace="createEditorCell#(Ljetbrains/mps/openapi/editor/EditorContext;)Ljetbrains/mps/openapi/editor/cells/EditorCell;" />
-      <node id="3315811491560119853" at="101,0,104,0" concept="3" trace="createEditorCell#(Ljetbrains/mps/openapi/editor/EditorContext;Lorg/jetbrains/mps/openapi/model/SNode;)Ljetbrains/mps/openapi/editor/cells/EditorCell;" />
-      <node id="3315811491560119844" at="143,0,146,0" concept="0" trace="methodsListHandler_cblid8_f0#(Lorg/jetbrains/mps/openapi/model/SNode;Ljava/lang/String;Ljetbrains/mps/openapi/editor/EditorContext;)V" />
-      <node id="3315811491560119844" at="167,9,170,9" concept="2" />
-      <node id="3315811491560119844" at="81,58,85,5" concept="2" />
-      <node id="3315811491560119844" at="146,0,150,0" concept="3" trace="createNodeToInsert#(Ljetbrains/mps/openapi/editor/EditorContext;)Lorg/jetbrains/mps/openapi/model/SNode;" />
-      <node id="3315811491560119844" at="163,134,167,9" concept="2" />
-      <node id="3315811491560119850" at="62,57,67,22" concept="2" />
-      <node id="3315811491560119844" at="87,57,92,22" concept="2" />
-      <node id="3315811491560119854" at="112,59,117,24" concept="2" />
-      <node id="3315811491560119844" at="150,0,155,0" concept="3" trace="createNodeCell#(Ljetbrains/mps/openapi/editor/EditorContext;Lorg/jetbrains/mps/openapi/model/SNode;)Ljetbrains/mps/openapi/editor/cells/EditorCell;" />
-      <node id="3315811491560119849" at="48,0,54,0" concept="3" trace="createConstant_cblid8_a0#(Ljetbrains/mps/openapi/editor/EditorContext;Lorg/jetbrains/mps/openapi/model/SNode;)Ljetbrains/mps/openapi/editor/cells/EditorCell;" />
-      <node id="3315811491560119851" at="69,0,75,0" concept="3" trace="createConstant_cblid8_c0#(Ljetbrains/mps/openapi/editor/EditorContext;Lorg/jetbrains/mps/openapi/model/SNode;)Ljetbrains/mps/openapi/editor/cells/EditorCell;" />
-      <node id="3315811491560119844" at="155,0,161,0" concept="3" trace="createEmptyCell#(Ljetbrains/mps/openapi/editor/EditorContext;)Ljetbrains/mps/openapi/editor/cells/EditorCell;" />
-      <node id="3315811491560119870" at="174,0,183,0" concept="3" trace="createConstant_cblid8_g0#(Ljetbrains/mps/openapi/editor/EditorContext;Lorg/jetbrains/mps/openapi/model/SNode;)Ljetbrains/mps/openapi/editor/cells/EditorCell;" />
-      <node id="3315811491560119855" at="120,0,130,0" concept="3" trace="createConstant_cblid8_e0#(Ljetbrains/mps/openapi/editor/EditorContext;Lorg/jetbrains/mps/openapi/model/SNode;)Ljetbrains/mps/openapi/editor/cells/EditorCell;" />
-      <node id="3315811491560119844" at="161,132,171,7" concept="2" />
-      <node id="3315811491560119844" at="130,0,142,0" concept="3" trace="createRefNodeList_cblid8_f0#(Ljetbrains/mps/openapi/editor/EditorContext;Lorg/jetbrains/mps/openapi/model/SNode;)Ljetbrains/mps/openapi/editor/cells/EditorCell;" />
-      <node id="3315811491560119844" at="161,0,173,0" concept="3" trace="installElementCellActions#(Lorg/jetbrains/mps/openapi/model/SNode;Lorg/jetbrains/mps/openapi/model/SNode;Ljetbrains/mps/openapi/editor/cells/EditorCell;Ljetbrains/mps/openapi/editor/EditorContext;)V" />
-      <node id="3315811491560119844" at="35,0,48,0" concept="3" trace="createCollection_cblid8_a#(Ljetbrains/mps/openapi/editor/EditorContext;Lorg/jetbrains/mps/openapi/model/SNode;)Ljetbrains/mps/openapi/editor/cells/EditorCell;" />
-      <node id="3315811491560119850" at="54,0,69,0" concept="3" trace="createProperty_cblid8_b0#(Ljetbrains/mps/openapi/editor/EditorContext;Lorg/jetbrains/mps/openapi/model/SNode;)Ljetbrains/mps/openapi/editor/cells/EditorCell;" />
-      <node id="3315811491560119854" at="104,0,119,0" concept="3" trace="createProperty_cblid8_a0d0#(Ljetbrains/mps/openapi/editor/EditorContext;Lorg/jetbrains/mps/openapi/model/SNode;)Ljetbrains/mps/openapi/editor/cells/EditorCell;" />
-      <node id="3315811491560119844" at="75,0,94,0" concept="3" trace="createRefCell_cblid8_d0#(Ljetbrains/mps/openapi/editor/EditorContext;Lorg/jetbrains/mps/openapi/model/SNode;)Ljetbrains/mps/openapi/editor/cells/EditorCell;" />
-      <scope id="3315811491560119844" at="32,79,33,63" />
-      <scope id="3315811491560119853" at="95,33,96,14" />
-      <scope id="3315811491560119853" at="98,69,99,67" />
-      <scope id="3315811491560119853" at="101,81,102,66" />
-      <scope id="3315811491560119844" at="143,99,144,50" />
-      <scope id="3315811491560119844" at="168,122,169,394" />
-      <scope id="3315811491560119850" at="63,35,65,112">
-        <var name="manager" id="3315811491560119850" />
-      </scope>
-      <scope id="3315811491560119844" at="82,39,84,36" />
-      <scope id="3315811491560119844" at="88,35,90,112">
-        <var name="manager" id="3315811491560119844" />
-      </scope>
-      <scope id="3315811491560119854" at="113,37,115,114">
-        <var name="manager" id="3315811491560119854" />
-      </scope>
-      <scope id="3315811491560119844" at="146,66,148,93">
-        <var name="listOwner" id="3315811491560119844" />
-      </scope>
-      <scope id="3315811491560119844" at="164,34,166,146" />
-      <scope id="3315811491560119844" at="32,0,35,0">
->>>>>>> bd830ede
+      <scope id="3315811491560119844" at="112,0,115,0" />
+      <scope id="3315811491560119844" at="115,0,118,0">
         <var name="editorContext" id="3315811491560119844" />
       </scope>
-<<<<<<< HEAD
-      <scope id="3315811491560119844" at="130,119,133,20" />
-      <scope id="3315811491560119844" at="136,0,139,0" />
-      <scope id="3315811491560119844" at="186,0,189,0">
-=======
-      <scope id="3315811491560119853" at="95,0,98,0" />
-      <scope id="3315811491560119853" at="98,0,101,0">
-        <var name="editorContext" id="3315811491560119853" />
-      </scope>
-      <scope id="3315811491560119853" at="101,0,104,0">
-        <var name="editorContext" id="3315811491560119853" />
-        <var name="node" id="3315811491560119853" />
-      </scope>
-      <scope id="3315811491560119844" at="143,0,146,0">
->>>>>>> bd830ede
+      <scope id="3315811491560119844" at="128,119,131,20" />
+      <scope id="3315811491560119844" at="134,0,137,0" />
+      <scope id="3315811491560119844" at="183,0,186,0">
         <var name="childRole" id="3315811491560119844" />
         <var name="context" id="3315811491560119844" />
         <var name="ownerNode" id="3315811491560119844" />
       </scope>
-<<<<<<< HEAD
-      <scope id="3315811491560119844" at="189,0,192,0">
+      <scope id="3315811491560119844" at="186,0,189,0">
         <var name="editorContext" id="3315811491560119844" />
       </scope>
-      <scope id="3315811491560119844" at="192,57,195,25">
-=======
-      <scope id="3315811491560119844" at="150,86,153,25">
->>>>>>> bd830ede
+      <scope id="3315811491560119844" at="189,57,192,25">
         <var name="elementCell" id="3315811491560119844" />
       </scope>
       <scope id="3315811491560119844" at="36,0,40,0">
@@ -3781,175 +1888,81 @@
       <scope id="3315811491560119849" at="65,49,69,22">
         <var name="editorCell" id="3315811491560119849" />
       </scope>
-<<<<<<< HEAD
-      <scope id="3315811491560119851" at="87,49,91,22">
+      <scope id="3315811491560119851" at="86,49,90,22">
         <var name="editorCell" id="3315811491560119851" />
       </scope>
-      <scope id="3315811491560119844" at="120,0,124,0">
-=======
-      <scope id="3315811491560119851" at="69,88,73,22">
-        <var name="editorCell" id="3315811491560119851" />
-      </scope>
-      <scope id="3315811491560119844" at="146,0,150,0">
->>>>>>> bd830ede
+      <scope id="3315811491560119844" at="118,0,122,0">
         <var name="editorContext" id="3315811491560119844" />
         <var name="node" id="3315811491560119844" />
       </scope>
-<<<<<<< HEAD
-      <scope id="3315811491560119844" at="197,41,201,23">
+      <scope id="3315811491560119844" at="194,41,198,23">
         <var name="emptyCell" id="3315811491560119844" />
       </scope>
       <scope id="3315811491560119844" at="41,0,46,0" />
-      <scope id="3315811491560119844" at="130,0,135,0">
+      <scope id="3315811491560119844" at="128,0,133,0">
         <var name="context" id="3315811491560119844" />
         <var name="node" id="3315811491560119844" />
         <var name="referencingNode" id="3315811491560119844" />
       </scope>
-      <scope id="3315811491560119844" at="140,0,145,0" />
-      <scope id="3315811491560119844" at="192,0,197,0">
+      <scope id="3315811491560119844" at="138,0,143,0" />
+      <scope id="3315811491560119844" at="189,0,194,0">
         <var name="elementNode" id="3315811491560119844" />
       </scope>
       <scope id="3315811491560119849" at="65,0,71,0" />
-      <scope id="3315811491560119851" at="87,0,93,0" />
-      <scope id="3315811491560119844" at="197,0,203,0" />
-      <scope id="3315811491560119870" at="216,49,223,22">
+      <scope id="3315811491560119851" at="86,0,92,0" />
+      <scope id="3315811491560119844" at="194,0,200,0" />
+      <scope id="3315811491560119870" at="213,49,220,22">
         <var name="editorCell" id="3315811491560119870" />
         <var name="style" id="3315811491560119870" />
       </scope>
-      <scope id="3315811491560119855" at="163,49,171,22">
+      <scope id="3315811491560119855" at="160,49,168,22">
         <var name="editorCell" id="3315811491560119855" />
         <var name="style" id="3315811491560119855" />
       </scope>
-      <scope id="3315811491560119844" at="204,96,212,9" />
-      <scope id="3315811491560119870" at="216,0,225,0" />
-      <scope id="3315811491560119855" at="163,0,173,0" />
-      <scope id="3315811491560119844" at="173,52,183,22">
-=======
-      <scope id="3315811491560119844" at="155,68,159,23">
-        <var name="emptyCell" id="3315811491560119844" />
-      </scope>
-      <scope id="3315811491560119844" at="150,0,155,0">
-        <var name="editorContext" id="3315811491560119844" />
-        <var name="elementNode" id="3315811491560119844" />
-      </scope>
-      <scope id="3315811491560119849" at="48,0,54,0">
-        <var name="editorContext" id="3315811491560119849" />
-        <var name="node" id="3315811491560119849" />
-      </scope>
-      <scope id="3315811491560119851" at="69,0,75,0">
-        <var name="editorContext" id="3315811491560119851" />
-        <var name="node" id="3315811491560119851" />
-      </scope>
-      <scope id="3315811491560119844" at="155,0,161,0">
-        <var name="editorContext" id="3315811491560119844" />
-      </scope>
-      <scope id="3315811491560119870" at="174,88,181,22">
-        <var name="editorCell" id="3315811491560119870" />
-        <var name="style" id="3315811491560119870" />
-      </scope>
-      <scope id="3315811491560119855" at="120,88,128,22">
-        <var name="editorCell" id="3315811491560119855" />
-        <var name="style" id="3315811491560119855" />
-      </scope>
-      <scope id="3315811491560119844" at="162,96,170,9" />
-      <scope id="3315811491560119870" at="174,0,183,0">
-        <var name="editorContext" id="3315811491560119870" />
-        <var name="node" id="3315811491560119870" />
-      </scope>
-      <scope id="3315811491560119855" at="120,0,130,0">
-        <var name="editorContext" id="3315811491560119855" />
-        <var name="node" id="3315811491560119855" />
-      </scope>
-      <scope id="3315811491560119844" at="130,91,140,22">
->>>>>>> bd830ede
+      <scope id="3315811491560119844" at="201,96,209,9" />
+      <scope id="3315811491560119870" at="213,0,222,0" />
+      <scope id="3315811491560119855" at="160,0,170,0" />
+      <scope id="3315811491560119844" at="170,52,180,22">
         <var name="editorCell" id="3315811491560119844" />
         <var name="handler" id="3315811491560119844" />
         <var name="style" id="3315811491560119844" />
       </scope>
-<<<<<<< HEAD
-      <scope id="3315811491560119844" at="203,86,213,7" />
+      <scope id="3315811491560119844" at="200,86,210,7" />
       <scope id="3315811491560119844" at="51,50,63,22">
         <var name="editorCell" id="3315811491560119844" />
       </scope>
-      <scope id="3315811491560119844" at="173,0,185,0" />
-      <scope id="3315811491560119844" at="203,0,215,0">
-=======
-      <scope id="3315811491560119844" at="161,132,171,7" />
-      <scope id="3315811491560119844" at="35,89,46,22">
-        <var name="editorCell" id="3315811491560119844" />
-      </scope>
-      <scope id="3315811491560119844" at="130,0,142,0">
-        <var name="editorContext" id="3315811491560119844" />
-        <var name="node" id="3315811491560119844" />
-      </scope>
-      <scope id="3315811491560119844" at="161,0,173,0">
-        <var name="editorContext" id="3315811491560119844" />
->>>>>>> bd830ede
+      <scope id="3315811491560119844" at="170,0,182,0" />
+      <scope id="3315811491560119844" at="200,0,212,0">
         <var name="elementCell" id="3315811491560119844" />
         <var name="elementNode" id="3315811491560119844" />
       </scope>
-<<<<<<< HEAD
-      <scope id="3315811491560119844" at="51,0,65,0" />
-      <scope id="3315811491560119850" at="71,49,85,22">
-=======
-      <scope id="3315811491560119844" at="35,0,48,0">
-        <var name="editorContext" id="3315811491560119844" />
-        <var name="node" id="3315811491560119844" />
-      </scope>
-      <scope id="3315811491560119850" at="54,88,67,22">
->>>>>>> bd830ede
+      <scope id="3315811491560119850" at="71,49,84,22">
         <var name="attributeConcept" id="3315811491560119850" />
         <var name="editorCell" id="3315811491560119850" />
         <var name="provider" id="3315811491560119850" />
       </scope>
-<<<<<<< HEAD
-      <scope id="3315811491560119854" at="146,53,160,24">
-=======
-      <scope id="3315811491560119854" at="104,92,117,24">
->>>>>>> bd830ede
+      <scope id="3315811491560119854" at="144,53,157,24">
         <var name="attributeConcept" id="3315811491560119854" />
         <var name="editorCell" id="3315811491560119854" />
         <var name="provider" id="3315811491560119854" />
       </scope>
-<<<<<<< HEAD
-      <scope id="3315811491560119850" at="71,0,87,0" />
-      <scope id="3315811491560119854" at="146,0,162,0" />
-      <scope id="3315811491560119844" at="93,48,111,22">
-=======
-      <scope id="3315811491560119850" at="54,0,69,0">
-        <var name="editorContext" id="3315811491560119850" />
-        <var name="node" id="3315811491560119850" />
-      </scope>
-      <scope id="3315811491560119854" at="104,0,119,0">
-        <var name="editorContext" id="3315811491560119854" />
-        <var name="node" id="3315811491560119854" />
-      </scope>
-      <scope id="3315811491560119844" at="75,87,92,22">
->>>>>>> bd830ede
+      <scope id="3315811491560119844" at="51,0,65,0" />
+      <scope id="3315811491560119850" at="71,0,86,0" />
+      <scope id="3315811491560119854" at="144,0,159,0" />
+      <scope id="3315811491560119844" at="92,48,109,22">
         <var name="attributeConcept" id="3315811491560119844" />
         <var name="editorCell" id="3315811491560119844" />
         <var name="provider" id="3315811491560119844" />
       </scope>
-<<<<<<< HEAD
-      <scope id="3315811491560119844" at="93,0,113,0" />
-      <unit id="3315811491560119844" at="113,0,125,0" name="jetbrains.mps.transformation.test.inputLang.editor.RefTestClass_EditorBuilder_a$_Inline_cblid8_a3a" />
-      <unit id="3315811491560119844" at="185,0,216,0" name="jetbrains.mps.transformation.test.inputLang.editor.RefTestClass_EditorBuilder_a$methodsListHandler_cblid8_f0" />
-      <unit id="3315811491560119844" at="125,0,163,0" name="jetbrains.mps.transformation.test.inputLang.editor.RefTestClass_EditorBuilder_a$Inline_Builder_cblid8_a3a" />
-      <unit id="3315811491560119844" at="32,0,226,0" name="jetbrains.mps.transformation.test.inputLang.editor.RefTestClass_EditorBuilder_a" />
-=======
-      <scope id="3315811491560119844" at="75,0,94,0">
-        <var name="editorContext" id="3315811491560119844" />
-        <var name="node" id="3315811491560119844" />
-      </scope>
-      <unit id="3315811491560119853" at="94,0,120,0" name="jetbrains.mps.transformation.test.inputLang.editor.RefTestClass_Editor$_Inline_cblid8_a3a" />
-      <unit id="3315811491560119844" at="142,0,174,0" name="jetbrains.mps.transformation.test.inputLang.editor.RefTestClass_Editor$methodsListHandler_cblid8_f0" />
-      <unit id="3315811491560119844" at="31,0,184,0" name="jetbrains.mps.transformation.test.inputLang.editor.RefTestClass_Editor" />
->>>>>>> bd830ede
+      <scope id="3315811491560119844" at="92,0,111,0" />
+      <unit id="3315811491560119844" at="111,0,123,0" name="jetbrains.mps.transformation.test.inputLang.editor.RefTestClass_EditorBuilder_a$_Inline_cblid8_a3a" />
+      <unit id="3315811491560119844" at="182,0,213,0" name="jetbrains.mps.transformation.test.inputLang.editor.RefTestClass_EditorBuilder_a$methodsListHandler_cblid8_f0" />
+      <unit id="3315811491560119844" at="123,0,160,0" name="jetbrains.mps.transformation.test.inputLang.editor.RefTestClass_EditorBuilder_a$Inline_Builder_cblid8_a3a" />
+      <unit id="3315811491560119844" at="32,0,223,0" name="jetbrains.mps.transformation.test.inputLang.editor.RefTestClass_EditorBuilder_a" />
     </file>
   </root>
   <root nodeRef="r:00000000-0000-4000-0000-011c895905f3(jetbrains.mps.transformation.test.inputLang.editor)/3315811491560119873">
     <file name="RefTestMethod_Editor.java">
-<<<<<<< HEAD
       <node id="3315811491560119873" at="11,79,12,79" concept="6" />
       <node id="3315811491560119873" at="11,0,14,0" concept="4" trace="createEditorCell#(Ljetbrains/mps/openapi/editor/EditorContext;Lorg/jetbrains/mps/openapi/model/SNode;)Ljetbrains/mps/openapi/editor/cells/EditorCell;" />
       <scope id="3315811491560119873" at="11,79,12,79" />
@@ -3989,543 +2002,245 @@
       <node id="3315811491560119878" at="76,63,77,42" concept="1" />
       <node id="3315811491560119878" at="77,42,78,73" concept="1" />
       <node id="3315811491560119878" at="78,73,79,57" concept="5" />
-      <node id="3315811491560119878" at="79,57,80,59" concept="5" />
-      <node id="3315811491560119878" at="81,35,82,87" concept="5" />
-      <node id="3315811491560119878" at="82,87,83,94" concept="6" />
-      <node id="3315811491560119878" at="84,10,85,22" concept="6" />
-      <node id="3315811491560119909" at="87,49,88,94" concept="5" />
-      <node id="3315811491560119909" at="88,94,89,47" concept="1" />
-      <node id="3315811491560119909" at="89,47,90,34" concept="5" />
-      <node id="3315811491560119909" at="90,34,91,54" concept="1" />
-      <node id="3315811491560119909" at="91,54,92,55" concept="1" />
-      <node id="3315811491560119909" at="92,55,93,40" concept="1" />
-      <node id="3315811491560119909" at="93,40,94,34" concept="1" />
-      <node id="3315811491560119909" at="94,34,95,22" concept="6" />
-      <node id="3315811491560119873" at="97,52,98,138" concept="5" />
-      <node id="3315811491560119873" at="98,138,99,91" concept="5" />
-      <node id="3315811491560119873" at="99,91,100,47" concept="1" />
-      <node id="3315811491560119873" at="100,47,101,49" concept="1" />
-      <node id="3315811491560119873" at="101,49,102,22" concept="6" />
-      <node id="3315811491560119873" at="105,98,106,50" concept="9" />
-      <node id="3315811491560119873" at="108,66,109,93" concept="6" />
-      <node id="3315811491560119873" at="111,57,112,65" concept="5" />
-      <node id="3315811491560119873" at="112,65,113,58" concept="1" />
-      <node id="3315811491560119873" at="113,58,114,25" concept="6" />
-      <node id="3315811491560119873" at="116,41,117,34" concept="5" />
-      <node id="3315811491560119873" at="117,34,118,42" concept="1" />
-      <node id="3315811491560119873" at="118,42,119,49" concept="1" />
-      <node id="3315811491560119873" at="119,49,120,23" concept="6" />
-      <node id="3315811491560119873" at="123,96,124,134" concept="1" />
-      <node id="3315811491560119873" at="125,34,126,142" concept="1" />
-      <node id="3315811491560119873" at="126,142,127,146" concept="1" />
-      <node id="3315811491560119873" at="127,146,128,80" concept="1" />
-      <node id="3315811491560119873" at="130,122,131,395" concept="1" />
-      <node id="3315811491560119873" at="136,75,137,99" concept="5" />
-      <node id="3315811491560119873" at="137,99,138,38" concept="1" />
-      <node id="3315811491560119873" at="138,38,139,36" concept="5" />
-      <node id="3315811491560119873" at="139,36,140,55" concept="1" />
-      <node id="3315811491560119873" at="140,55,141,56" concept="1" />
-      <node id="3315811491560119873" at="141,56,142,42" concept="1" />
-      <node id="3315811491560119873" at="142,42,143,134" concept="1" />
-      <node id="3315811491560119873" at="143,134,144,138" concept="1" />
-      <node id="3315811491560119873" at="144,138,145,24" concept="6" />
-      <node id="3315811491560119911" at="148,49,149,94" concept="5" />
-      <node id="3315811491560119911" at="149,94,150,47" concept="1" />
-      <node id="3315811491560119911" at="150,47,151,34" concept="5" />
-      <node id="3315811491560119911" at="151,34,152,54" concept="1" />
-      <node id="3315811491560119911" at="152,54,153,40" concept="1" />
-      <node id="3315811491560119911" at="153,40,154,34" concept="1" />
-      <node id="3315811491560119911" at="154,34,155,22" concept="6" />
-      <node id="3315811491560119879" at="157,49,158,94" concept="5" />
-      <node id="3315811491560119879" at="158,94,159,47" concept="1" />
-      <node id="3315811491560119879" at="159,47,160,34" concept="5" />
-      <node id="3315811491560119879" at="160,34,161,60" concept="1" />
-      <node id="3315811491560119879" at="161,60,162,60" concept="1" />
-      <node id="3315811491560119879" at="162,60,163,40" concept="1" />
-      <node id="3315811491560119879" at="163,40,164,34" concept="1" />
-      <node id="3315811491560119879" at="164,34,165,22" concept="6" />
-      <node id="3315811491560119873" at="167,52,168,148" concept="5" />
-      <node id="3315811491560119873" at="168,148,169,91" concept="5" />
-      <node id="3315811491560119873" at="169,91,170,52" concept="1" />
-      <node id="3315811491560119873" at="170,52,171,34" concept="5" />
-      <node id="3315811491560119873" at="171,34,172,68" concept="1" />
-      <node id="3315811491560119873" at="172,68,173,58" concept="1" />
-      <node id="3315811491560119873" at="173,58,174,60" concept="1" />
-      <node id="3315811491560119873" at="174,60,175,40" concept="1" />
-      <node id="3315811491560119873" at="175,40,176,49" concept="1" />
-      <node id="3315811491560119873" at="176,49,177,22" concept="6" />
-      <node id="3315811491560119873" at="180,103,181,50" concept="9" />
-      <node id="3315811491560119873" at="183,66,184,93" concept="6" />
-      <node id="3315811491560119873" at="186,57,187,65" concept="5" />
-      <node id="3315811491560119873" at="187,65,188,58" concept="1" />
-      <node id="3315811491560119873" at="188,58,189,25" concept="6" />
-      <node id="3315811491560119873" at="191,41,192,34" concept="5" />
-      <node id="3315811491560119873" at="192,34,193,42" concept="1" />
-      <node id="3315811491560119873" at="193,42,194,49" concept="1" />
-      <node id="3315811491560119873" at="194,49,195,23" concept="6" />
-      <node id="3315811491560119873" at="198,96,199,134" concept="1" />
-      <node id="3315811491560119873" at="200,34,201,142" concept="1" />
-      <node id="3315811491560119873" at="201,142,202,146" concept="1" />
-      <node id="3315811491560119873" at="204,122,205,400" concept="1" />
-      <node id="3315811491560119905" at="210,49,211,94" concept="5" />
-      <node id="3315811491560119905" at="211,94,212,47" concept="1" />
-      <node id="3315811491560119905" at="212,47,213,34" concept="5" />
-      <node id="3315811491560119905" at="213,34,214,60" concept="1" />
-      <node id="3315811491560119905" at="214,60,215,40" concept="1" />
-      <node id="3315811491560119905" at="215,40,216,34" concept="1" />
-      <node id="3315811491560119905" at="216,34,217,22" concept="6" />
+      <node id="3315811491560119878" at="80,35,81,87" concept="5" />
+      <node id="3315811491560119878" at="81,87,82,112" concept="6" />
+      <node id="3315811491560119878" at="83,10,84,22" concept="6" />
+      <node id="3315811491560119909" at="86,49,87,94" concept="5" />
+      <node id="3315811491560119909" at="87,94,88,47" concept="1" />
+      <node id="3315811491560119909" at="88,47,89,34" concept="5" />
+      <node id="3315811491560119909" at="89,34,90,54" concept="1" />
+      <node id="3315811491560119909" at="90,54,91,55" concept="1" />
+      <node id="3315811491560119909" at="91,55,92,40" concept="1" />
+      <node id="3315811491560119909" at="92,40,93,34" concept="1" />
+      <node id="3315811491560119909" at="93,34,94,22" concept="6" />
+      <node id="3315811491560119873" at="96,52,97,138" concept="5" />
+      <node id="3315811491560119873" at="97,138,98,91" concept="5" />
+      <node id="3315811491560119873" at="98,91,99,47" concept="1" />
+      <node id="3315811491560119873" at="99,47,100,49" concept="1" />
+      <node id="3315811491560119873" at="100,49,101,22" concept="6" />
+      <node id="3315811491560119873" at="104,98,105,50" concept="9" />
+      <node id="3315811491560119873" at="107,66,108,93" concept="6" />
+      <node id="3315811491560119873" at="110,57,111,65" concept="5" />
+      <node id="3315811491560119873" at="111,65,112,58" concept="1" />
+      <node id="3315811491560119873" at="112,58,113,25" concept="6" />
+      <node id="3315811491560119873" at="115,41,116,34" concept="5" />
+      <node id="3315811491560119873" at="116,34,117,42" concept="1" />
+      <node id="3315811491560119873" at="117,42,118,49" concept="1" />
+      <node id="3315811491560119873" at="118,49,119,23" concept="6" />
+      <node id="3315811491560119873" at="122,96,123,134" concept="1" />
+      <node id="3315811491560119873" at="124,34,125,142" concept="1" />
+      <node id="3315811491560119873" at="125,142,126,146" concept="1" />
+      <node id="3315811491560119873" at="126,146,127,80" concept="1" />
+      <node id="3315811491560119873" at="129,122,130,395" concept="1" />
+      <node id="3315811491560119873" at="135,75,136,99" concept="5" />
+      <node id="3315811491560119873" at="136,99,137,38" concept="1" />
+      <node id="3315811491560119873" at="137,38,138,36" concept="5" />
+      <node id="3315811491560119873" at="138,36,139,55" concept="1" />
+      <node id="3315811491560119873" at="139,55,140,56" concept="1" />
+      <node id="3315811491560119873" at="140,56,141,42" concept="1" />
+      <node id="3315811491560119873" at="141,42,142,134" concept="1" />
+      <node id="3315811491560119873" at="142,134,143,138" concept="1" />
+      <node id="3315811491560119873" at="143,138,144,24" concept="6" />
+      <node id="3315811491560119911" at="147,49,148,94" concept="5" />
+      <node id="3315811491560119911" at="148,94,149,47" concept="1" />
+      <node id="3315811491560119911" at="149,47,150,34" concept="5" />
+      <node id="3315811491560119911" at="150,34,151,54" concept="1" />
+      <node id="3315811491560119911" at="151,54,152,40" concept="1" />
+      <node id="3315811491560119911" at="152,40,153,34" concept="1" />
+      <node id="3315811491560119911" at="153,34,154,22" concept="6" />
+      <node id="3315811491560119879" at="156,49,157,94" concept="5" />
+      <node id="3315811491560119879" at="157,94,158,47" concept="1" />
+      <node id="3315811491560119879" at="158,47,159,34" concept="5" />
+      <node id="3315811491560119879" at="159,34,160,60" concept="1" />
+      <node id="3315811491560119879" at="160,60,161,60" concept="1" />
+      <node id="3315811491560119879" at="161,60,162,40" concept="1" />
+      <node id="3315811491560119879" at="162,40,163,34" concept="1" />
+      <node id="3315811491560119879" at="163,34,164,22" concept="6" />
+      <node id="3315811491560119873" at="166,52,167,148" concept="5" />
+      <node id="3315811491560119873" at="167,148,168,91" concept="5" />
+      <node id="3315811491560119873" at="168,91,169,52" concept="1" />
+      <node id="3315811491560119873" at="169,52,170,34" concept="5" />
+      <node id="3315811491560119873" at="170,34,171,68" concept="1" />
+      <node id="3315811491560119873" at="171,68,172,58" concept="1" />
+      <node id="3315811491560119873" at="172,58,173,60" concept="1" />
+      <node id="3315811491560119873" at="173,60,174,40" concept="1" />
+      <node id="3315811491560119873" at="174,40,175,49" concept="1" />
+      <node id="3315811491560119873" at="175,49,176,22" concept="6" />
+      <node id="3315811491560119873" at="179,103,180,50" concept="9" />
+      <node id="3315811491560119873" at="182,66,183,93" concept="6" />
+      <node id="3315811491560119873" at="185,57,186,65" concept="5" />
+      <node id="3315811491560119873" at="186,65,187,58" concept="1" />
+      <node id="3315811491560119873" at="187,58,188,25" concept="6" />
+      <node id="3315811491560119873" at="190,41,191,34" concept="5" />
+      <node id="3315811491560119873" at="191,34,192,42" concept="1" />
+      <node id="3315811491560119873" at="192,42,193,49" concept="1" />
+      <node id="3315811491560119873" at="193,49,194,23" concept="6" />
+      <node id="3315811491560119873" at="197,96,198,134" concept="1" />
+      <node id="3315811491560119873" at="199,34,200,142" concept="1" />
+      <node id="3315811491560119873" at="200,142,201,146" concept="1" />
+      <node id="3315811491560119873" at="203,122,204,400" concept="1" />
+      <node id="3315811491560119905" at="209,49,210,94" concept="5" />
+      <node id="3315811491560119905" at="210,94,211,47" concept="1" />
+      <node id="3315811491560119905" at="211,47,212,34" concept="5" />
+      <node id="3315811491560119905" at="212,34,213,60" concept="1" />
+      <node id="3315811491560119905" at="213,60,214,40" concept="1" />
+      <node id="3315811491560119905" at="214,40,215,34" concept="1" />
+      <node id="3315811491560119905" at="215,34,216,22" concept="6" />
       <node id="3315811491560119873" at="32,0,34,0" concept="2" trace="myNode" />
       <node id="3315811491560119873" at="46,0,49,0" concept="4" trace="createCell#()Ljetbrains/mps/openapi/editor/cells/EditorCell;" />
-      <node id="3315811491560119873" at="105,0,108,0" concept="0" trace="paramsListHandler_aelxmr_d0#(Lorg/jetbrains/mps/openapi/model/SNode;Ljava/lang/String;Ljetbrains/mps/openapi/editor/EditorContext;)V" />
-      <node id="3315811491560119873" at="108,0,111,0" concept="4" trace="createNodeToInsert#(Ljetbrains/mps/openapi/editor/EditorContext;)Lorg/jetbrains/mps/openapi/model/SNode;" />
-      <node id="3315811491560119873" at="129,9,132,9" concept="3" />
-      <node id="3315811491560119873" at="180,0,183,0" concept="0" trace="expressionsListHandler_aelxmr_g0#(Lorg/jetbrains/mps/openapi/model/SNode;Ljava/lang/String;Ljetbrains/mps/openapi/editor/EditorContext;)V" />
-      <node id="3315811491560119873" at="183,0,186,0" concept="4" trace="createNodeToInsert#(Ljetbrains/mps/openapi/editor/EditorContext;)Lorg/jetbrains/mps/openapi/model/SNode;" />
-      <node id="3315811491560119873" at="203,9,206,9" concept="3" />
+      <node id="3315811491560119873" at="104,0,107,0" concept="0" trace="paramsListHandler_aelxmr_d0#(Lorg/jetbrains/mps/openapi/model/SNode;Ljava/lang/String;Ljetbrains/mps/openapi/editor/EditorContext;)V" />
+      <node id="3315811491560119873" at="107,0,110,0" concept="4" trace="createNodeToInsert#(Ljetbrains/mps/openapi/editor/EditorContext;)Lorg/jetbrains/mps/openapi/model/SNode;" />
+      <node id="3315811491560119873" at="128,9,131,9" concept="3" />
+      <node id="3315811491560119873" at="179,0,182,0" concept="0" trace="expressionsListHandler_aelxmr_g0#(Lorg/jetbrains/mps/openapi/model/SNode;Ljava/lang/String;Ljetbrains/mps/openapi/editor/EditorContext;)V" />
+      <node id="3315811491560119873" at="182,0,185,0" concept="4" trace="createNodeToInsert#(Ljetbrains/mps/openapi/editor/EditorContext;)Lorg/jetbrains/mps/openapi/model/SNode;" />
+      <node id="3315811491560119873" at="202,9,205,9" concept="3" />
       <node id="3315811491560119873" at="35,0,39,0" concept="0" trace="RefTestMethod_EditorBuilder_a#(Ljetbrains/mps/openapi/editor/EditorContext;Lorg/jetbrains/mps/openapi/model/SNode;)V" />
-      <node id="3315811491560119873" at="199,134,203,9" concept="3" />
+      <node id="3315811491560119873" at="198,134,202,9" concept="3" />
       <node id="3315811491560119873" at="40,0,45,0" concept="4" trace="getNode#()Lorg/jetbrains/mps/openapi/model/SNode;" />
-      <node id="3315811491560119878" at="80,59,85,22" concept="3" />
-      <node id="3315811491560119873" at="111,0,116,0" concept="4" trace="createNodeCell#(Lorg/jetbrains/mps/openapi/model/SNode;)Ljetbrains/mps/openapi/editor/cells/EditorCell;" />
-      <node id="3315811491560119873" at="124,134,129,9" concept="3" />
-      <node id="3315811491560119873" at="186,0,191,0" concept="4" trace="createNodeCell#(Lorg/jetbrains/mps/openapi/model/SNode;)Ljetbrains/mps/openapi/editor/cells/EditorCell;" />
+      <node id="3315811491560119878" at="79,57,84,22" concept="3" />
+      <node id="3315811491560119873" at="110,0,115,0" concept="4" trace="createNodeCell#(Lorg/jetbrains/mps/openapi/model/SNode;)Ljetbrains/mps/openapi/editor/cells/EditorCell;" />
+      <node id="3315811491560119873" at="123,134,128,9" concept="3" />
+      <node id="3315811491560119873" at="185,0,190,0" concept="4" trace="createNodeCell#(Lorg/jetbrains/mps/openapi/model/SNode;)Ljetbrains/mps/openapi/editor/cells/EditorCell;" />
       <node id="3315811491560119877" at="65,0,71,0" concept="4" trace="createConstant_aelxmr_a0#()Ljetbrains/mps/openapi/editor/cells/EditorCell;" />
-      <node id="3315811491560119873" at="116,0,122,0" concept="4" trace="createEmptyCell#()Ljetbrains/mps/openapi/editor/cells/EditorCell;" />
-      <node id="3315811491560119873" at="191,0,197,0" concept="4" trace="createEmptyCell#()Ljetbrains/mps/openapi/editor/cells/EditorCell;" />
-      <node id="3315811491560119873" at="97,0,104,0" concept="4" trace="createRefNodeList_aelxmr_d0#()Ljetbrains/mps/openapi/editor/cells/EditorCell;" />
-      <node id="3315811491560119911" at="148,0,157,0" concept="4" trace="createConstant_aelxmr_e0#()Ljetbrains/mps/openapi/editor/cells/EditorCell;" />
-      <node id="3315811491560119905" at="210,0,219,0" concept="4" trace="createConstant_aelxmr_h0#()Ljetbrains/mps/openapi/editor/cells/EditorCell;" />
-      <node id="3315811491560119909" at="87,0,97,0" concept="4" trace="createConstant_aelxmr_c0#()Ljetbrains/mps/openapi/editor/cells/EditorCell;" />
-      <node id="3315811491560119879" at="157,0,167,0" concept="4" trace="createConstant_aelxmr_f0#()Ljetbrains/mps/openapi/editor/cells/EditorCell;" />
-      <node id="3315811491560119873" at="197,86,207,7" concept="3" />
-      <node id="3315811491560119873" at="122,86,133,7" concept="3" />
-      <node id="3315811491560119873" at="135,0,147,0" concept="4" trace="createSeparatorCell#(Lorg/jetbrains/mps/openapi/model/SNode;Lorg/jetbrains/mps/openapi/model/SNode;)Ljetbrains/mps/openapi/editor/cells/EditorCell;" />
-      <node id="3315811491560119873" at="167,0,179,0" concept="4" trace="createRefNodeList_aelxmr_g0#()Ljetbrains/mps/openapi/editor/cells/EditorCell;" />
-      <node id="3315811491560119873" at="197,0,209,0" concept="4" trace="installElementCellActions#(Lorg/jetbrains/mps/openapi/model/SNode;Ljetbrains/mps/openapi/editor/cells/EditorCell;)V" />
-      <node id="3315811491560119873" at="122,0,135,0" concept="4" trace="installElementCellActions#(Lorg/jetbrains/mps/openapi/model/SNode;Ljetbrains/mps/openapi/editor/cells/EditorCell;)V" />
+      <node id="3315811491560119873" at="115,0,121,0" concept="4" trace="createEmptyCell#()Ljetbrains/mps/openapi/editor/cells/EditorCell;" />
+      <node id="3315811491560119873" at="190,0,196,0" concept="4" trace="createEmptyCell#()Ljetbrains/mps/openapi/editor/cells/EditorCell;" />
+      <node id="3315811491560119873" at="96,0,103,0" concept="4" trace="createRefNodeList_aelxmr_d0#()Ljetbrains/mps/openapi/editor/cells/EditorCell;" />
+      <node id="3315811491560119911" at="147,0,156,0" concept="4" trace="createConstant_aelxmr_e0#()Ljetbrains/mps/openapi/editor/cells/EditorCell;" />
+      <node id="3315811491560119905" at="209,0,218,0" concept="4" trace="createConstant_aelxmr_h0#()Ljetbrains/mps/openapi/editor/cells/EditorCell;" />
+      <node id="3315811491560119909" at="86,0,96,0" concept="4" trace="createConstant_aelxmr_c0#()Ljetbrains/mps/openapi/editor/cells/EditorCell;" />
+      <node id="3315811491560119879" at="156,0,166,0" concept="4" trace="createConstant_aelxmr_f0#()Ljetbrains/mps/openapi/editor/cells/EditorCell;" />
+      <node id="3315811491560119873" at="196,86,206,7" concept="3" />
+      <node id="3315811491560119873" at="121,86,132,7" concept="3" />
+      <node id="3315811491560119873" at="134,0,146,0" concept="4" trace="createSeparatorCell#(Lorg/jetbrains/mps/openapi/model/SNode;Lorg/jetbrains/mps/openapi/model/SNode;)Ljetbrains/mps/openapi/editor/cells/EditorCell;" />
+      <node id="3315811491560119873" at="166,0,178,0" concept="4" trace="createRefNodeList_aelxmr_g0#()Ljetbrains/mps/openapi/editor/cells/EditorCell;" />
+      <node id="3315811491560119873" at="196,0,208,0" concept="4" trace="installElementCellActions#(Lorg/jetbrains/mps/openapi/model/SNode;Ljetbrains/mps/openapi/editor/cells/EditorCell;)V" />
+      <node id="3315811491560119873" at="121,0,134,0" concept="4" trace="installElementCellActions#(Lorg/jetbrains/mps/openapi/model/SNode;Ljetbrains/mps/openapi/editor/cells/EditorCell;)V" />
       <node id="3315811491560119873" at="50,0,65,0" concept="4" trace="createCollection_aelxmr_a#()Ljetbrains/mps/openapi/editor/cells/EditorCell;" />
-      <node id="3315811491560119878" at="71,0,87,0" concept="4" trace="createProperty_aelxmr_b0#()Ljetbrains/mps/openapi/editor/cells/EditorCell;" />
+      <node id="3315811491560119878" at="71,0,86,0" concept="4" trace="createProperty_aelxmr_b0#()Ljetbrains/mps/openapi/editor/cells/EditorCell;" />
       <scope id="3315811491560119873" at="42,26,43,18" />
       <scope id="3315811491560119873" at="46,39,47,39" />
-      <scope id="3315811491560119873" at="105,98,106,50" />
-      <scope id="3315811491560119873" at="108,66,109,93" />
-      <scope id="3315811491560119873" at="130,122,131,395" />
-      <scope id="3315811491560119873" at="180,103,181,50" />
-      <scope id="3315811491560119873" at="183,66,184,93" />
-      <scope id="3315811491560119873" at="204,122,205,400" />
+      <scope id="3315811491560119873" at="104,98,105,50" />
+      <scope id="3315811491560119873" at="107,66,108,93" />
+      <scope id="3315811491560119873" at="129,122,130,395" />
+      <scope id="3315811491560119873" at="179,103,180,50" />
+      <scope id="3315811491560119873" at="182,66,183,93" />
+      <scope id="3315811491560119873" at="203,122,204,400" />
       <scope id="3315811491560119873" at="35,93,37,18" />
-      <scope id="3315811491560119878" at="81,35,83,94">
+      <scope id="3315811491560119878" at="80,35,82,112">
         <var name="manager" id="3315811491560119878" />
       </scope>
-      <scope id="3315811491560119873" at="200,34,202,146" />
+      <scope id="3315811491560119873" at="199,34,201,146" />
       <scope id="3315811491560119873" at="46,0,49,0" />
-      <scope id="3315811491560119873" at="105,0,108,0">
-=======
-      <node id="3315811491560119873" at="31,79,32,63" concept="5" />
-      <node id="3315811491560119873" at="34,89,35,96" concept="4" />
-      <node id="3315811491560119873" at="35,96,36,48" concept="1" />
-      <node id="3315811491560119873" at="36,48,37,28" concept="1" />
-      <node id="3315811491560119873" at="37,28,38,81" concept="1" />
-      <node id="3315811491560119873" at="38,81,39,81" concept="1" />
-      <node id="3315811491560119873" at="39,81,40,81" concept="1" />
-      <node id="3315811491560119873" at="40,81,41,84" concept="1" />
-      <node id="3315811491560119873" at="41,84,42,81" concept="1" />
-      <node id="3315811491560119873" at="42,81,43,81" concept="1" />
-      <node id="3315811491560119873" at="43,81,44,84" concept="1" />
-      <node id="3315811491560119873" at="44,84,45,81" concept="1" />
-      <node id="3315811491560119873" at="45,81,46,22" concept="5" />
-      <node id="3315811491560119877" at="48,88,49,92" concept="4" />
-      <node id="3315811491560119877" at="49,92,50,47" concept="1" />
-      <node id="3315811491560119877" at="50,47,51,34" concept="1" />
-      <node id="3315811491560119877" at="51,34,52,22" concept="5" />
-      <node id="3315811491560119878" at="54,88,55,82" concept="4" />
-      <node id="3315811491560119878" at="55,82,56,29" concept="1" />
-      <node id="3315811491560119878" at="56,29,57,42" concept="1" />
-      <node id="3315811491560119878" at="57,42,58,26" concept="4" />
-      <node id="3315811491560119878" at="58,26,59,58" concept="1" />
-      <node id="3315811491560119878" at="59,58,60,42" concept="1" />
-      <node id="3315811491560119878" at="60,42,61,73" concept="1" />
-      <node id="3315811491560119878" at="61,73,62,57" concept="4" />
-      <node id="3315811491560119878" at="63,35,64,82" concept="4" />
-      <node id="3315811491560119878" at="64,82,65,112" concept="5" />
-      <node id="3315811491560119878" at="66,10,67,22" concept="5" />
-      <node id="3315811491560119909" at="69,88,70,87" concept="4" />
-      <node id="3315811491560119909" at="70,87,71,47" concept="1" />
-      <node id="3315811491560119909" at="71,47,72,34" concept="4" />
-      <node id="3315811491560119909" at="72,34,73,57" concept="1" />
-      <node id="3315811491560119909" at="73,57,74,58" concept="1" />
-      <node id="3315811491560119909" at="74,58,75,40" concept="1" />
-      <node id="3315811491560119909" at="75,40,76,34" concept="1" />
-      <node id="3315811491560119909" at="76,34,77,22" concept="5" />
-      <node id="3315811491560119873" at="79,91,80,122" concept="4" />
-      <node id="3315811491560119873" at="80,122,81,106" concept="4" />
-      <node id="3315811491560119873" at="81,106,82,47" concept="1" />
-      <node id="3315811491560119873" at="82,47,83,49" concept="1" />
-      <node id="3315811491560119873" at="83,49,84,22" concept="5" />
-      <node id="3315811491560119873" at="87,98,88,50" concept="7" />
-      <node id="3315811491560119873" at="90,66,91,41" concept="4" />
-      <node id="3315811491560119873" at="91,41,92,93" concept="5" />
-      <node id="3315811491560119873" at="94,86,95,80" concept="4" />
-      <node id="3315811491560119873" at="95,80,96,95" concept="1" />
-      <node id="3315811491560119873" at="96,95,97,25" concept="5" />
-      <node id="3315811491560119873" at="99,68,100,34" concept="4" />
-      <node id="3315811491560119873" at="100,34,101,55" concept="1" />
-      <node id="3315811491560119873" at="101,55,102,87" concept="1" />
-      <node id="3315811491560119873" at="102,87,103,23" concept="5" />
-      <node id="3315811491560119873" at="106,96,107,134" concept="1" />
-      <node id="3315811491560119873" at="108,34,109,142" concept="1" />
-      <node id="3315811491560119873" at="109,142,110,146" concept="1" />
-      <node id="3315811491560119873" at="110,146,111,80" concept="1" />
-      <node id="3315811491560119873" at="113,122,114,393" concept="1" />
-      <node id="3315811491560119873" at="119,104,120,100" concept="4" />
-      <node id="3315811491560119873" at="120,100,121,38" concept="1" />
-      <node id="3315811491560119873" at="121,38,122,36" concept="4" />
-      <node id="3315811491560119873" at="122,36,123,55" concept="1" />
-      <node id="3315811491560119873" at="123,55,124,56" concept="1" />
-      <node id="3315811491560119873" at="124,56,125,42" concept="1" />
-      <node id="3315811491560119873" at="125,42,126,134" concept="1" />
-      <node id="3315811491560119873" at="126,134,127,138" concept="1" />
-      <node id="3315811491560119873" at="127,138,128,24" concept="5" />
-      <node id="3315811491560119911" at="131,88,132,87" concept="4" />
-      <node id="3315811491560119911" at="132,87,133,47" concept="1" />
-      <node id="3315811491560119911" at="133,47,134,34" concept="4" />
-      <node id="3315811491560119911" at="134,34,135,57" concept="1" />
-      <node id="3315811491560119911" at="135,57,136,40" concept="1" />
-      <node id="3315811491560119911" at="136,40,137,34" concept="1" />
-      <node id="3315811491560119911" at="137,34,138,22" concept="5" />
-      <node id="3315811491560119879" at="140,88,141,87" concept="4" />
-      <node id="3315811491560119879" at="141,87,142,47" concept="1" />
-      <node id="3315811491560119879" at="142,47,143,34" concept="4" />
-      <node id="3315811491560119879" at="143,34,144,63" concept="1" />
-      <node id="3315811491560119879" at="144,63,145,63" concept="1" />
-      <node id="3315811491560119879" at="145,63,146,40" concept="1" />
-      <node id="3315811491560119879" at="146,40,147,34" concept="1" />
-      <node id="3315811491560119879" at="147,34,148,22" concept="5" />
-      <node id="3315811491560119873" at="150,91,151,132" concept="4" />
-      <node id="3315811491560119873" at="151,132,152,106" concept="4" />
-      <node id="3315811491560119873" at="152,106,153,52" concept="1" />
-      <node id="3315811491560119873" at="153,52,154,34" concept="4" />
-      <node id="3315811491560119873" at="154,34,155,71" concept="1" />
-      <node id="3315811491560119873" at="155,71,156,61" concept="1" />
-      <node id="3315811491560119873" at="156,61,157,63" concept="1" />
-      <node id="3315811491560119873" at="157,63,158,40" concept="1" />
-      <node id="3315811491560119873" at="158,40,159,49" concept="1" />
-      <node id="3315811491560119873" at="159,49,160,22" concept="5" />
-      <node id="3315811491560119873" at="163,103,164,50" concept="7" />
-      <node id="3315811491560119873" at="166,66,167,41" concept="4" />
-      <node id="3315811491560119873" at="167,41,168,93" concept="5" />
-      <node id="3315811491560119873" at="170,86,171,80" concept="4" />
-      <node id="3315811491560119873" at="171,80,172,95" concept="1" />
-      <node id="3315811491560119873" at="172,95,173,25" concept="5" />
-      <node id="3315811491560119873" at="175,68,176,34" concept="4" />
-      <node id="3315811491560119873" at="176,34,177,55" concept="1" />
-      <node id="3315811491560119873" at="177,55,178,87" concept="1" />
-      <node id="3315811491560119873" at="178,87,179,23" concept="5" />
-      <node id="3315811491560119873" at="182,96,183,134" concept="1" />
-      <node id="3315811491560119873" at="184,34,185,142" concept="1" />
-      <node id="3315811491560119873" at="185,142,186,146" concept="1" />
-      <node id="3315811491560119873" at="188,122,189,398" concept="1" />
-      <node id="3315811491560119905" at="194,88,195,87" concept="4" />
-      <node id="3315811491560119905" at="195,87,196,47" concept="1" />
-      <node id="3315811491560119905" at="196,47,197,34" concept="4" />
-      <node id="3315811491560119905" at="197,34,198,63" concept="1" />
-      <node id="3315811491560119905" at="198,63,199,40" concept="1" />
-      <node id="3315811491560119905" at="199,40,200,34" concept="1" />
-      <node id="3315811491560119905" at="200,34,201,22" concept="5" />
-      <node id="3315811491560119873" at="31,0,34,0" concept="3" trace="createEditorCell#(Ljetbrains/mps/openapi/editor/EditorContext;Lorg/jetbrains/mps/openapi/model/SNode;)Ljetbrains/mps/openapi/editor/cells/EditorCell;" />
-      <node id="3315811491560119873" at="87,0,90,0" concept="0" trace="paramsListHandler_aelxmr_d0#(Lorg/jetbrains/mps/openapi/model/SNode;Ljava/lang/String;Ljetbrains/mps/openapi/editor/EditorContext;)V" />
-      <node id="3315811491560119873" at="112,9,115,9" concept="2" />
-      <node id="3315811491560119873" at="163,0,166,0" concept="0" trace="expressionsListHandler_aelxmr_g0#(Lorg/jetbrains/mps/openapi/model/SNode;Ljava/lang/String;Ljetbrains/mps/openapi/editor/EditorContext;)V" />
-      <node id="3315811491560119873" at="187,9,190,9" concept="2" />
-      <node id="3315811491560119873" at="90,0,94,0" concept="3" trace="createNodeToInsert#(Ljetbrains/mps/openapi/editor/EditorContext;)Lorg/jetbrains/mps/openapi/model/SNode;" />
-      <node id="3315811491560119873" at="166,0,170,0" concept="3" trace="createNodeToInsert#(Ljetbrains/mps/openapi/editor/EditorContext;)Lorg/jetbrains/mps/openapi/model/SNode;" />
-      <node id="3315811491560119873" at="183,134,187,9" concept="2" />
-      <node id="3315811491560119878" at="62,57,67,22" concept="2" />
-      <node id="3315811491560119873" at="94,0,99,0" concept="3" trace="createNodeCell#(Ljetbrains/mps/openapi/editor/EditorContext;Lorg/jetbrains/mps/openapi/model/SNode;)Ljetbrains/mps/openapi/editor/cells/EditorCell;" />
-      <node id="3315811491560119873" at="107,134,112,9" concept="2" />
-      <node id="3315811491560119873" at="170,0,175,0" concept="3" trace="createNodeCell#(Ljetbrains/mps/openapi/editor/EditorContext;Lorg/jetbrains/mps/openapi/model/SNode;)Ljetbrains/mps/openapi/editor/cells/EditorCell;" />
-      <node id="3315811491560119877" at="48,0,54,0" concept="3" trace="createConstant_aelxmr_a0#(Ljetbrains/mps/openapi/editor/EditorContext;Lorg/jetbrains/mps/openapi/model/SNode;)Ljetbrains/mps/openapi/editor/cells/EditorCell;" />
-      <node id="3315811491560119873" at="99,0,105,0" concept="3" trace="createEmptyCell#(Ljetbrains/mps/openapi/editor/EditorContext;)Ljetbrains/mps/openapi/editor/cells/EditorCell;" />
-      <node id="3315811491560119873" at="175,0,181,0" concept="3" trace="createEmptyCell#(Ljetbrains/mps/openapi/editor/EditorContext;)Ljetbrains/mps/openapi/editor/cells/EditorCell;" />
-      <node id="3315811491560119873" at="79,0,86,0" concept="3" trace="createRefNodeList_aelxmr_d0#(Ljetbrains/mps/openapi/editor/EditorContext;Lorg/jetbrains/mps/openapi/model/SNode;)Ljetbrains/mps/openapi/editor/cells/EditorCell;" />
-      <node id="3315811491560119911" at="131,0,140,0" concept="3" trace="createConstant_aelxmr_e0#(Ljetbrains/mps/openapi/editor/EditorContext;Lorg/jetbrains/mps/openapi/model/SNode;)Ljetbrains/mps/openapi/editor/cells/EditorCell;" />
-      <node id="3315811491560119905" at="194,0,203,0" concept="3" trace="createConstant_aelxmr_h0#(Ljetbrains/mps/openapi/editor/EditorContext;Lorg/jetbrains/mps/openapi/model/SNode;)Ljetbrains/mps/openapi/editor/cells/EditorCell;" />
-      <node id="3315811491560119909" at="69,0,79,0" concept="3" trace="createConstant_aelxmr_c0#(Ljetbrains/mps/openapi/editor/EditorContext;Lorg/jetbrains/mps/openapi/model/SNode;)Ljetbrains/mps/openapi/editor/cells/EditorCell;" />
-      <node id="3315811491560119879" at="140,0,150,0" concept="3" trace="createConstant_aelxmr_f0#(Ljetbrains/mps/openapi/editor/EditorContext;Lorg/jetbrains/mps/openapi/model/SNode;)Ljetbrains/mps/openapi/editor/cells/EditorCell;" />
-      <node id="3315811491560119873" at="181,132,191,7" concept="2" />
-      <node id="3315811491560119873" at="105,132,116,7" concept="2" />
-      <node id="3315811491560119873" at="118,0,130,0" concept="3" trace="createSeparatorCell#(Ljetbrains/mps/openapi/editor/EditorContext;Lorg/jetbrains/mps/openapi/model/SNode;Lorg/jetbrains/mps/openapi/model/SNode;)Ljetbrains/mps/openapi/editor/cells/EditorCell;" />
-      <node id="3315811491560119873" at="150,0,162,0" concept="3" trace="createRefNodeList_aelxmr_g0#(Ljetbrains/mps/openapi/editor/EditorContext;Lorg/jetbrains/mps/openapi/model/SNode;)Ljetbrains/mps/openapi/editor/cells/EditorCell;" />
-      <node id="3315811491560119873" at="181,0,193,0" concept="3" trace="installElementCellActions#(Lorg/jetbrains/mps/openapi/model/SNode;Lorg/jetbrains/mps/openapi/model/SNode;Ljetbrains/mps/openapi/editor/cells/EditorCell;Ljetbrains/mps/openapi/editor/EditorContext;)V" />
-      <node id="3315811491560119873" at="105,0,118,0" concept="3" trace="installElementCellActions#(Lorg/jetbrains/mps/openapi/model/SNode;Lorg/jetbrains/mps/openapi/model/SNode;Ljetbrains/mps/openapi/editor/cells/EditorCell;Ljetbrains/mps/openapi/editor/EditorContext;)V" />
-      <node id="3315811491560119873" at="34,0,48,0" concept="3" trace="createCollection_aelxmr_a#(Ljetbrains/mps/openapi/editor/EditorContext;Lorg/jetbrains/mps/openapi/model/SNode;)Ljetbrains/mps/openapi/editor/cells/EditorCell;" />
-      <node id="3315811491560119878" at="54,0,69,0" concept="3" trace="createProperty_aelxmr_b0#(Ljetbrains/mps/openapi/editor/EditorContext;Lorg/jetbrains/mps/openapi/model/SNode;)Ljetbrains/mps/openapi/editor/cells/EditorCell;" />
-      <scope id="3315811491560119873" at="31,79,32,63" />
-      <scope id="3315811491560119873" at="87,98,88,50" />
-      <scope id="3315811491560119873" at="113,122,114,393" />
-      <scope id="3315811491560119873" at="163,103,164,50" />
-      <scope id="3315811491560119873" at="188,122,189,398" />
-      <scope id="3315811491560119878" at="63,35,65,112">
-        <var name="manager" id="3315811491560119878" />
-      </scope>
-      <scope id="3315811491560119873" at="90,66,92,93">
-        <var name="listOwner" id="3315811491560119873" />
-      </scope>
-      <scope id="3315811491560119873" at="166,66,168,93">
-        <var name="listOwner" id="3315811491560119873" />
-      </scope>
-      <scope id="3315811491560119873" at="184,34,186,146" />
-      <scope id="3315811491560119873" at="31,0,34,0">
-        <var name="editorContext" id="3315811491560119873" />
-        <var name="node" id="3315811491560119873" />
-      </scope>
-      <scope id="3315811491560119873" at="87,0,90,0">
->>>>>>> bd830ede
+      <scope id="3315811491560119873" at="104,0,107,0">
         <var name="childRole" id="3315811491560119873" />
         <var name="context" id="3315811491560119873" />
         <var name="ownerNode" id="3315811491560119873" />
       </scope>
-<<<<<<< HEAD
-      <scope id="3315811491560119873" at="108,0,111,0">
+      <scope id="3315811491560119873" at="107,0,110,0">
         <var name="editorContext" id="3315811491560119873" />
       </scope>
-      <scope id="3315811491560119873" at="111,57,114,25">
+      <scope id="3315811491560119873" at="110,57,113,25">
         <var name="elementCell" id="3315811491560119873" />
       </scope>
-      <scope id="3315811491560119873" at="125,34,128,80" />
-      <scope id="3315811491560119873" at="180,0,183,0">
-=======
-      <scope id="3315811491560119873" at="94,86,97,25">
-        <var name="elementCell" id="3315811491560119873" />
-      </scope>
-      <scope id="3315811491560119873" at="108,34,111,80" />
-      <scope id="3315811491560119873" at="163,0,166,0">
->>>>>>> bd830ede
+      <scope id="3315811491560119873" at="124,34,127,80" />
+      <scope id="3315811491560119873" at="179,0,182,0">
         <var name="childRole" id="3315811491560119873" />
         <var name="context" id="3315811491560119873" />
         <var name="ownerNode" id="3315811491560119873" />
       </scope>
-<<<<<<< HEAD
-      <scope id="3315811491560119873" at="183,0,186,0">
+      <scope id="3315811491560119873" at="182,0,185,0">
         <var name="editorContext" id="3315811491560119873" />
       </scope>
-      <scope id="3315811491560119873" at="186,57,189,25">
-=======
-      <scope id="3315811491560119873" at="170,86,173,25">
->>>>>>> bd830ede
+      <scope id="3315811491560119873" at="185,57,188,25">
         <var name="elementCell" id="3315811491560119873" />
       </scope>
       <scope id="3315811491560119873" at="35,0,39,0">
         <var name="context" id="3315811491560119873" />
         <var name="node" id="3315811491560119873" />
       </scope>
-<<<<<<< HEAD
       <scope id="3315811491560119877" at="65,49,69,22">
         <var name="editorCell" id="3315811491560119877" />
       </scope>
-      <scope id="3315811491560119873" at="116,41,120,23">
+      <scope id="3315811491560119873" at="115,41,119,23">
         <var name="emptyCell" id="3315811491560119873" />
       </scope>
-      <scope id="3315811491560119873" at="191,41,195,23">
+      <scope id="3315811491560119873" at="190,41,194,23">
         <var name="emptyCell" id="3315811491560119873" />
       </scope>
       <scope id="3315811491560119873" at="40,0,45,0" />
-      <scope id="3315811491560119873" at="97,52,102,22">
+      <scope id="3315811491560119873" at="96,52,101,22">
         <var name="editorCell" id="3315811491560119873" />
         <var name="handler" id="3315811491560119873" />
       </scope>
-      <scope id="3315811491560119873" at="111,0,116,0">
+      <scope id="3315811491560119873" at="110,0,115,0">
         <var name="elementNode" id="3315811491560119873" />
       </scope>
-      <scope id="3315811491560119873" at="186,0,191,0">
+      <scope id="3315811491560119873" at="185,0,190,0">
         <var name="elementNode" id="3315811491560119873" />
       </scope>
       <scope id="3315811491560119877" at="65,0,71,0" />
-      <scope id="3315811491560119873" at="116,0,122,0" />
-      <scope id="3315811491560119873" at="191,0,197,0" />
-      <scope id="3315811491560119873" at="97,0,104,0" />
-      <scope id="3315811491560119911" at="148,49,155,22">
+      <scope id="3315811491560119873" at="115,0,121,0" />
+      <scope id="3315811491560119873" at="190,0,196,0" />
+      <scope id="3315811491560119873" at="96,0,103,0" />
+      <scope id="3315811491560119911" at="147,49,154,22">
         <var name="editorCell" id="3315811491560119911" />
         <var name="style" id="3315811491560119911" />
       </scope>
-      <scope id="3315811491560119905" at="210,49,217,22">
+      <scope id="3315811491560119905" at="209,49,216,22">
         <var name="editorCell" id="3315811491560119905" />
         <var name="style" id="3315811491560119905" />
       </scope>
-      <scope id="3315811491560119909" at="87,49,95,22">
+      <scope id="3315811491560119909" at="86,49,94,22">
         <var name="editorCell" id="3315811491560119909" />
         <var name="style" id="3315811491560119909" />
       </scope>
-      <scope id="3315811491560119879" at="157,49,165,22">
+      <scope id="3315811491560119879" at="156,49,164,22">
         <var name="editorCell" id="3315811491560119879" />
         <var name="style" id="3315811491560119879" />
       </scope>
-      <scope id="3315811491560119873" at="198,96,206,9" />
-      <scope id="3315811491560119873" at="123,96,132,9" />
-      <scope id="3315811491560119873" at="136,75,145,24">
+      <scope id="3315811491560119873" at="197,96,205,9" />
+      <scope id="3315811491560119873" at="122,96,131,9" />
+      <scope id="3315811491560119873" at="135,75,144,24">
         <var name="editorCell" id="3315811491560119873" />
         <var name="style" id="3315811491560119873" />
       </scope>
-      <scope id="3315811491560119911" at="148,0,157,0" />
-      <scope id="3315811491560119905" at="210,0,219,0" />
-      <scope id="3315811491560119909" at="87,0,97,0" />
-      <scope id="3315811491560119879" at="157,0,167,0" />
-      <scope id="3315811491560119873" at="167,52,177,22">
-=======
-      <scope id="3315811491560119873" at="90,0,94,0">
-        <var name="editorContext" id="3315811491560119873" />
-      </scope>
-      <scope id="3315811491560119873" at="99,68,103,23">
-        <var name="emptyCell" id="3315811491560119873" />
-      </scope>
-      <scope id="3315811491560119873" at="166,0,170,0">
-        <var name="editorContext" id="3315811491560119873" />
-      </scope>
-      <scope id="3315811491560119873" at="175,68,179,23">
-        <var name="emptyCell" id="3315811491560119873" />
-      </scope>
-      <scope id="3315811491560119873" at="79,91,84,22">
-        <var name="editorCell" id="3315811491560119873" />
-        <var name="handler" id="3315811491560119873" />
-      </scope>
-      <scope id="3315811491560119873" at="94,0,99,0">
-        <var name="editorContext" id="3315811491560119873" />
-        <var name="elementNode" id="3315811491560119873" />
-      </scope>
-      <scope id="3315811491560119873" at="170,0,175,0">
-        <var name="editorContext" id="3315811491560119873" />
-        <var name="elementNode" id="3315811491560119873" />
-      </scope>
-      <scope id="3315811491560119877" at="48,0,54,0">
-        <var name="editorContext" id="3315811491560119877" />
-        <var name="node" id="3315811491560119877" />
-      </scope>
-      <scope id="3315811491560119873" at="99,0,105,0">
-        <var name="editorContext" id="3315811491560119873" />
-      </scope>
-      <scope id="3315811491560119873" at="175,0,181,0">
-        <var name="editorContext" id="3315811491560119873" />
-      </scope>
-      <scope id="3315811491560119873" at="79,0,86,0">
-        <var name="editorContext" id="3315811491560119873" />
-        <var name="node" id="3315811491560119873" />
-      </scope>
-      <scope id="3315811491560119911" at="131,88,138,22">
-        <var name="editorCell" id="3315811491560119911" />
-        <var name="style" id="3315811491560119911" />
-      </scope>
-      <scope id="3315811491560119905" at="194,88,201,22">
-        <var name="editorCell" id="3315811491560119905" />
-        <var name="style" id="3315811491560119905" />
-      </scope>
-      <scope id="3315811491560119909" at="69,88,77,22">
-        <var name="editorCell" id="3315811491560119909" />
-        <var name="style" id="3315811491560119909" />
-      </scope>
-      <scope id="3315811491560119879" at="140,88,148,22">
-        <var name="editorCell" id="3315811491560119879" />
-        <var name="style" id="3315811491560119879" />
-      </scope>
-      <scope id="3315811491560119873" at="182,96,190,9" />
-      <scope id="3315811491560119873" at="106,96,115,9" />
-      <scope id="3315811491560119873" at="119,104,128,24">
-        <var name="editorCell" id="3315811491560119873" />
-        <var name="style" id="3315811491560119873" />
-      </scope>
-      <scope id="3315811491560119911" at="131,0,140,0">
-        <var name="editorContext" id="3315811491560119911" />
-        <var name="node" id="3315811491560119911" />
-      </scope>
-      <scope id="3315811491560119905" at="194,0,203,0">
-        <var name="editorContext" id="3315811491560119905" />
-        <var name="node" id="3315811491560119905" />
-      </scope>
-      <scope id="3315811491560119909" at="69,0,79,0">
-        <var name="editorContext" id="3315811491560119909" />
-        <var name="node" id="3315811491560119909" />
-      </scope>
-      <scope id="3315811491560119879" at="140,0,150,0">
-        <var name="editorContext" id="3315811491560119879" />
-        <var name="node" id="3315811491560119879" />
-      </scope>
-      <scope id="3315811491560119873" at="150,91,160,22">
->>>>>>> bd830ede
+      <scope id="3315811491560119911" at="147,0,156,0" />
+      <scope id="3315811491560119905" at="209,0,218,0" />
+      <scope id="3315811491560119909" at="86,0,96,0" />
+      <scope id="3315811491560119879" at="156,0,166,0" />
+      <scope id="3315811491560119873" at="166,52,176,22">
         <var name="editorCell" id="3315811491560119873" />
         <var name="handler" id="3315811491560119873" />
         <var name="style" id="3315811491560119873" />
       </scope>
-<<<<<<< HEAD
-      <scope id="3315811491560119873" at="197,86,207,7" />
-      <scope id="3315811491560119873" at="122,86,133,7" />
-      <scope id="3315811491560119873" at="135,0,147,0">
+      <scope id="3315811491560119873" at="196,86,206,7" />
+      <scope id="3315811491560119873" at="121,86,132,7" />
+      <scope id="3315811491560119873" at="134,0,146,0">
         <var name="nextNode" id="3315811491560119873" />
         <var name="prevNode" id="3315811491560119873" />
       </scope>
-      <scope id="3315811491560119873" at="167,0,179,0" />
-      <scope id="3315811491560119873" at="197,0,209,0">
-=======
-      <scope id="3315811491560119873" at="181,132,191,7" />
-      <scope id="3315811491560119873" at="105,132,116,7" />
-      <scope id="3315811491560119873" at="34,89,46,22">
-        <var name="editorCell" id="3315811491560119873" />
-      </scope>
-      <scope id="3315811491560119873" at="118,0,130,0">
-        <var name="editorContext" id="3315811491560119873" />
-        <var name="nextNode" id="3315811491560119873" />
-        <var name="prevNode" id="3315811491560119873" />
-      </scope>
-      <scope id="3315811491560119873" at="150,0,162,0">
-        <var name="editorContext" id="3315811491560119873" />
-        <var name="node" id="3315811491560119873" />
-      </scope>
-      <scope id="3315811491560119873" at="181,0,193,0">
-        <var name="editorContext" id="3315811491560119873" />
->>>>>>> bd830ede
+      <scope id="3315811491560119873" at="166,0,178,0" />
+      <scope id="3315811491560119873" at="196,0,208,0">
         <var name="elementCell" id="3315811491560119873" />
         <var name="elementNode" id="3315811491560119873" />
       </scope>
-<<<<<<< HEAD
       <scope id="3315811491560119873" at="50,50,63,22">
         <var name="editorCell" id="3315811491560119873" />
       </scope>
-      <scope id="3315811491560119873" at="122,0,135,0">
-=======
-      <scope id="3315811491560119878" at="54,88,67,22">
+      <scope id="3315811491560119878" at="71,49,84,22">
         <var name="attributeConcept" id="3315811491560119878" />
         <var name="editorCell" id="3315811491560119878" />
         <var name="provider" id="3315811491560119878" />
       </scope>
-      <scope id="3315811491560119873" at="105,0,118,0">
-        <var name="editorContext" id="3315811491560119873" />
->>>>>>> bd830ede
+      <scope id="3315811491560119873" at="121,0,134,0">
         <var name="elementCell" id="3315811491560119873" />
         <var name="elementNode" id="3315811491560119873" />
       </scope>
-<<<<<<< HEAD
-      <scope id="3315811491560119878" at="71,49,85,22">
-        <var name="attributeConcept" id="3315811491560119878" />
-        <var name="attributeKind" id="3315811491560119878" />
-        <var name="editorCell" id="3315811491560119878" />
-        <var name="provider" id="3315811491560119878" />
-      </scope>
       <scope id="3315811491560119873" at="50,0,65,0" />
-      <scope id="3315811491560119878" at="71,0,87,0" />
-      <unit id="3315811491560119873" at="179,0,210,0" name="jetbrains.mps.transformation.test.inputLang.editor.RefTestMethod_EditorBuilder_a$expressionsListHandler_aelxmr_g0" />
-      <unit id="3315811491560119873" at="104,0,148,0" name="jetbrains.mps.transformation.test.inputLang.editor.RefTestMethod_EditorBuilder_a$paramsListHandler_aelxmr_d0" />
-      <unit id="3315811491560119873" at="31,0,220,0" name="jetbrains.mps.transformation.test.inputLang.editor.RefTestMethod_EditorBuilder_a" />
-=======
-      <scope id="3315811491560119873" at="34,0,48,0">
-        <var name="editorContext" id="3315811491560119873" />
-        <var name="node" id="3315811491560119873" />
-      </scope>
-      <scope id="3315811491560119878" at="54,0,69,0">
-        <var name="editorContext" id="3315811491560119878" />
-        <var name="node" id="3315811491560119878" />
-      </scope>
-      <unit id="3315811491560119873" at="162,0,194,0" name="jetbrains.mps.transformation.test.inputLang.editor.RefTestMethod_Editor$expressionsListHandler_aelxmr_g0" />
-      <unit id="3315811491560119873" at="86,0,131,0" name="jetbrains.mps.transformation.test.inputLang.editor.RefTestMethod_Editor$paramsListHandler_aelxmr_d0" />
-      <unit id="3315811491560119873" at="30,0,204,0" name="jetbrains.mps.transformation.test.inputLang.editor.RefTestMethod_Editor" />
->>>>>>> bd830ede
+      <scope id="3315811491560119878" at="71,0,86,0" />
+      <unit id="3315811491560119873" at="178,0,209,0" name="jetbrains.mps.transformation.test.inputLang.editor.RefTestMethod_EditorBuilder_a$expressionsListHandler_aelxmr_g0" />
+      <unit id="3315811491560119873" at="103,0,147,0" name="jetbrains.mps.transformation.test.inputLang.editor.RefTestMethod_EditorBuilder_a$paramsListHandler_aelxmr_d0" />
+      <unit id="3315811491560119873" at="31,0,219,0" name="jetbrains.mps.transformation.test.inputLang.editor.RefTestMethod_EditorBuilder_a" />
     </file>
   </root>
   <root nodeRef="r:00000000-0000-4000-0000-011c895905f3(jetbrains.mps.transformation.test.inputLang.editor)/3315811491560119913">
@@ -4573,7 +2288,6 @@
   </root>
   <root nodeRef="r:00000000-0000-4000-0000-011c895905f3(jetbrains.mps.transformation.test.inputLang.editor)/3315811491560119916">
     <file name="RefTestParam_Editor.java">
-<<<<<<< HEAD
       <node id="3315811491560119916" at="11,79,12,78" concept="6" />
       <node id="3315811491560119916" at="11,0,14,0" concept="4" trace="createEditorCell#(Ljetbrains/mps/openapi/editor/EditorContext;Lorg/jetbrains/mps/openapi/model/SNode;)Ljetbrains/mps/openapi/editor/cells/EditorCell;" />
       <scope id="3315811491560119916" at="11,79,12,78" />
@@ -4598,40 +2312,19 @@
       <node id="3315811491560119918" at="40,28,41,65" concept="1" />
       <node id="3315811491560119918" at="41,65,42,73" concept="1" />
       <node id="3315811491560119918" at="42,73,43,57" concept="5" />
-      <node id="3315811491560119918" at="43,57,44,59" concept="5" />
-      <node id="3315811491560119918" at="45,35,46,87" concept="5" />
-      <node id="3315811491560119918" at="46,87,47,94" concept="6" />
-      <node id="3315811491560119918" at="48,10,49,22" concept="6" />
+      <node id="3315811491560119918" at="44,35,45,87" concept="5" />
+      <node id="3315811491560119918" at="45,87,46,112" concept="6" />
+      <node id="3315811491560119918" at="47,10,48,22" concept="6" />
       <node id="3315811491560119916" at="15,0,17,0" concept="2" trace="myNode" />
       <node id="3315811491560119916" at="29,0,32,0" concept="4" trace="createCell#()Ljetbrains/mps/openapi/editor/cells/EditorCell;" />
       <node id="3315811491560119916" at="18,0,22,0" concept="0" trace="RefTestParam_EditorBuilder_a#(Ljetbrains/mps/openapi/editor/EditorContext;Lorg/jetbrains/mps/openapi/model/SNode;)V" />
       <node id="3315811491560119916" at="23,0,28,0" concept="4" trace="getNode#()Lorg/jetbrains/mps/openapi/model/SNode;" />
-      <node id="3315811491560119918" at="44,59,49,22" concept="3" />
-      <node id="3315811491560119918" at="33,0,51,0" concept="4" trace="createProperty_oxzs9u_a#()Ljetbrains/mps/openapi/editor/cells/EditorCell;" />
+      <node id="3315811491560119918" at="43,57,48,22" concept="3" />
+      <node id="3315811491560119918" at="33,0,50,0" concept="4" trace="createProperty_oxzs9u_a#()Ljetbrains/mps/openapi/editor/cells/EditorCell;" />
       <scope id="3315811491560119916" at="25,26,26,18" />
       <scope id="3315811491560119916" at="29,39,30,37" />
       <scope id="3315811491560119916" at="18,92,20,18" />
-      <scope id="3315811491560119918" at="45,35,47,94">
-=======
-      <node id="3315811491560119916" at="14,79,15,61" concept="5" />
-      <node id="3315811491560119918" at="17,87,18,82" concept="4" />
-      <node id="3315811491560119918" at="18,82,19,29" concept="1" />
-      <node id="3315811491560119918" at="19,29,20,42" concept="1" />
-      <node id="3315811491560119918" at="20,42,21,26" concept="4" />
-      <node id="3315811491560119918" at="21,26,22,58" concept="1" />
-      <node id="3315811491560119918" at="22,58,23,42" concept="1" />
-      <node id="3315811491560119918" at="23,42,24,28" concept="1" />
-      <node id="3315811491560119918" at="24,28,25,73" concept="1" />
-      <node id="3315811491560119918" at="25,73,26,57" concept="4" />
-      <node id="3315811491560119918" at="27,35,28,82" concept="4" />
-      <node id="3315811491560119918" at="28,82,29,112" concept="5" />
-      <node id="3315811491560119918" at="30,10,31,22" concept="5" />
-      <node id="3315811491560119916" at="14,0,17,0" concept="3" trace="createEditorCell#(Ljetbrains/mps/openapi/editor/EditorContext;Lorg/jetbrains/mps/openapi/model/SNode;)Ljetbrains/mps/openapi/editor/cells/EditorCell;" />
-      <node id="3315811491560119918" at="26,57,31,22" concept="2" />
-      <node id="3315811491560119918" at="17,0,33,0" concept="3" trace="createProperty_oxzs9u_a#(Ljetbrains/mps/openapi/editor/EditorContext;Lorg/jetbrains/mps/openapi/model/SNode;)Ljetbrains/mps/openapi/editor/cells/EditorCell;" />
-      <scope id="3315811491560119916" at="14,79,15,61" />
-      <scope id="3315811491560119918" at="27,35,29,112">
->>>>>>> bd830ede
+      <scope id="3315811491560119918" at="44,35,46,112">
         <var name="manager" id="3315811491560119918" />
       </scope>
       <scope id="3315811491560119916" at="29,0,32,0" />
@@ -4639,26 +2332,14 @@
         <var name="context" id="3315811491560119916" />
         <var name="node" id="3315811491560119916" />
       </scope>
-<<<<<<< HEAD
       <scope id="3315811491560119916" at="23,0,28,0" />
-      <scope id="3315811491560119918" at="33,48,49,22">
-=======
-      <scope id="3315811491560119918" at="17,87,31,22">
->>>>>>> bd830ede
+      <scope id="3315811491560119918" at="33,48,48,22">
         <var name="attributeConcept" id="3315811491560119918" />
         <var name="editorCell" id="3315811491560119918" />
         <var name="provider" id="3315811491560119918" />
       </scope>
-<<<<<<< HEAD
-      <scope id="3315811491560119918" at="33,0,51,0" />
-      <unit id="3315811491560119916" at="14,0,52,0" name="jetbrains.mps.transformation.test.inputLang.editor.RefTestParam_EditorBuilder_a" />
-=======
-      <scope id="3315811491560119918" at="17,0,33,0">
-        <var name="editorContext" id="3315811491560119918" />
-        <var name="node" id="3315811491560119918" />
-      </scope>
-      <unit id="3315811491560119916" at="13,0,34,0" name="jetbrains.mps.transformation.test.inputLang.editor.RefTestParam_Editor" />
->>>>>>> bd830ede
+      <scope id="3315811491560119918" at="33,0,50,0" />
+      <unit id="3315811491560119916" at="14,0,51,0" name="jetbrains.mps.transformation.test.inputLang.editor.RefTestParam_EditorBuilder_a" />
     </file>
   </root>
 </debug-info>
