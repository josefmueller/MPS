package jetbrains.mps.transformation.test.inputLang.generator.outputLang.template.test_reduceExpressionToStatement;

/*Generated by MPS */

import jetbrains.mps.generator.runtime.Generated;
import jetbrains.mps.generator.runtime.TemplateDeclaration;
import org.jetbrains.mps.openapi.model.SNodeReference;
import java.util.Collection;
import org.jetbrains.mps.openapi.model.SNode;
import org.jetbrains.annotations.NotNull;
import jetbrains.mps.generator.runtime.TemplateExecutionEnvironment;
import jetbrains.mps.generator.runtime.TemplateContext;
import jetbrains.mps.generator.runtime.GenerationException;
import org.jetbrains.mps.openapi.model.SNodeAccessUtil;
import jetbrains.mps.generator.GenerationTracerUtil;
import jetbrains.mps.generator.template.SourceSubstituteMacroNodeContext;
import jetbrains.mps.generator.runtime.TemplateUtil;
import jetbrains.mps.smodel.SNodePointer;

@Generated
public class Templateout__class implements TemplateDeclaration {
  public Templateout__class() {
  }

  public SNodeReference getTemplateNode() {
    return template_lohefm_a0a1;
  }

  public Collection<SNode> apply(@NotNull final TemplateExecutionEnvironment environment, @NotNull final TemplateContext context) throws GenerationException {
    final SNode tnode1 = environment.createOutputNode("jetbrains.mps.baseLanguage.structure.ClassConcept");
    try {
      environment.getTracer().pushTemplateNode(templateNode_lohefm_a0a0a1a2);
      environment.nodeCopied(context, tnode1, "tpl/r:00000000-0000-4000-0000-011c895905f8/1209150125542");
      SNodeAccessUtil.setProperty(tnode1, "name", "out_class");

      {
        final SNode tnode2 = environment.createOutputNode("jetbrains.mps.baseLanguage.structure.PublicVisibility");
        try {
          environment.getTracer().pushTemplateNode(templateNode_lohefm_a0a0a1a4a1a2);
          environment.nodeCopied(context, tnode2, "tpl/r:00000000-0000-4000-0000-011c895905f8/1209150125543");

        } finally {
          environment.getTracer().pushOutputNode(GenerationTracerUtil.getSNodePointer(environment.getOutputModel(), tnode2));
          environment.getTracer().closeTemplateNode(templateNode_lohefm_a0a0a1a4a1a2);
        }
        if (tnode2 != null) {
          tnode1.addChild("visibility", tnode2);
        }
        // TODO validate child 
      }
      {
        final SNode tnode3 = environment.createOutputNode("jetbrains.mps.baseLanguage.structure.InstanceMethodDeclaration");
        try {
          environment.getTracer().pushTemplateNode(templateNode_lohefm_a0a0a1a5a1a2);
          environment.nodeCopied(context, tnode3, "tpl/r:00000000-0000-4000-0000-011c895905f8/1209150155196");
          SNodeAccessUtil.setProperty(tnode3, "name", "method");

          {
            final SNode tnode4 = environment.createOutputNode("jetbrains.mps.baseLanguage.structure.VoidType");
            try {
              environment.getTracer().pushTemplateNode(templateNode_lohefm_a0a0a1a4a1a5a1a2);
              environment.nodeCopied(context, tnode4, "tpl/r:00000000-0000-4000-0000-011c895905f8/1209150155197");

            } finally {
              environment.getTracer().pushOutputNode(GenerationTracerUtil.getSNodePointer(environment.getOutputModel(), tnode4));
              environment.getTracer().closeTemplateNode(templateNode_lohefm_a0a0a1a4a1a5a1a2);
            }
            if (tnode4 != null) {
              tnode3.addChild("returnType", tnode4);
            }
            // TODO validate child 
          }
          {
            final SNode tnode5 = environment.createOutputNode("jetbrains.mps.baseLanguage.structure.PublicVisibility");
            try {
              environment.getTracer().pushTemplateNode(templateNode_lohefm_a0a0a1a5a1a5a1a2);
              environment.nodeCopied(context, tnode5, "tpl/r:00000000-0000-4000-0000-011c895905f8/1209150155198");

            } finally {
              environment.getTracer().pushOutputNode(GenerationTracerUtil.getSNodePointer(environment.getOutputModel(), tnode5));
              environment.getTracer().closeTemplateNode(templateNode_lohefm_a0a0a1a5a1a5a1a2);
            }
            if (tnode5 != null) {
              tnode3.addChild("visibility", tnode5);
            }
            // TODO validate child 
          }
          {
            Collection<SNode> tlist6 = null;
            try {
              environment.getTracer().pushMacro(copySrcMacro_lohefm_a0a0a1a6a1a5a1a2);
<<<<<<< HEAD
              final SNode copySrcInput6 = QueriesGenerated.sourceNodeQuery_1209150187921(new SourceSubstituteMacroNodeContext(context, copySrcMacro_lohefm_a0a0a1a6a1a5a1a2, environment.getGenerator()));
              tlist6 = environment.copyNodes(TemplateUtil.singletonList(copySrcInput6), copySrcMacro_lohefm_a0a0a1a6a1a5a1a2, "tpl/r:00000000-0000-4000-0000-011c895905f8/1209150155199", null, context);
=======
              final SNode copySrcInput6 = QueriesGenerated.sourceNodeQuery_1209150187921(new SourceSubstituteMacroNodeContext(context, copySrcMacro_lohefm_a0a0a1a6a1a5a1a2));
              tlist6 = environment.copyNodes(TemplateUtil.singletonList(copySrcInput6), copySrcMacro_lohefm_a0a0a1a6a1a5a1a2, "tpl/r:00000000-0000-4000-0000-011c895905f8/1209150155199", context);
>>>>>>> f41488bc
            } finally {
              environment.getTracer().closeMacro(copySrcMacro_lohefm_a0a0a1a6a1a5a1a2);
            }
            for (SNode child7 : TemplateUtil.asNotNull(tlist6)) {
              tnode3.addChild("body", child7);
            }
            // TODO validate child 
          }
        } finally {
          environment.getTracer().pushOutputNode(GenerationTracerUtil.getSNodePointer(environment.getOutputModel(), tnode3));
          environment.getTracer().closeTemplateNode(templateNode_lohefm_a0a0a1a5a1a2);
        }
        if (tnode3 != null) {
          tnode1.addChild("member", tnode3);
        }
        // TODO validate child 
      }
    } finally {
      environment.getTracer().pushOutputNode(GenerationTracerUtil.getSNodePointer(environment.getOutputModel(), tnode1));
      environment.getTracer().closeTemplateNode(templateNode_lohefm_a0a0a1a2);
    }
    return TemplateUtil.singletonList(tnode1);
  }

  private static SNodePointer template_lohefm_a0a1 = new SNodePointer("r:00000000-0000-4000-0000-011c895905f8(jetbrains.mps.transformation.test.inputLang.generator.outputLang.template.test_reduceExpressionToStatement@generator)", "1209150125542");
  private static SNodePointer templateNode_lohefm_a0a0a1a2 = new SNodePointer("r:00000000-0000-4000-0000-011c895905f8(jetbrains.mps.transformation.test.inputLang.generator.outputLang.template.test_reduceExpressionToStatement@generator)", "1209150125542");
  private static SNodePointer templateNode_lohefm_a0a0a1a4a1a2 = new SNodePointer("r:00000000-0000-4000-0000-011c895905f8(jetbrains.mps.transformation.test.inputLang.generator.outputLang.template.test_reduceExpressionToStatement@generator)", "1209150125543");
  private static SNodePointer templateNode_lohefm_a0a0a1a5a1a2 = new SNodePointer("r:00000000-0000-4000-0000-011c895905f8(jetbrains.mps.transformation.test.inputLang.generator.outputLang.template.test_reduceExpressionToStatement@generator)", "1209150155196");
  private static SNodePointer templateNode_lohefm_a0a0a1a4a1a5a1a2 = new SNodePointer("r:00000000-0000-4000-0000-011c895905f8(jetbrains.mps.transformation.test.inputLang.generator.outputLang.template.test_reduceExpressionToStatement@generator)", "1209150155197");
  private static SNodePointer templateNode_lohefm_a0a0a1a5a1a5a1a2 = new SNodePointer("r:00000000-0000-4000-0000-011c895905f8(jetbrains.mps.transformation.test.inputLang.generator.outputLang.template.test_reduceExpressionToStatement@generator)", "1209150155198");
  private static SNodePointer copySrcMacro_lohefm_a0a0a1a6a1a5a1a2 = new SNodePointer("r:00000000-0000-4000-0000-011c895905f8(jetbrains.mps.transformation.test.inputLang.generator.outputLang.template.test_reduceExpressionToStatement@generator)", "1209150187920");
}<|MERGE_RESOLUTION|>--- conflicted
+++ resolved
@@ -89,13 +89,8 @@
             Collection<SNode> tlist6 = null;
             try {
               environment.getTracer().pushMacro(copySrcMacro_lohefm_a0a0a1a6a1a5a1a2);
-<<<<<<< HEAD
-              final SNode copySrcInput6 = QueriesGenerated.sourceNodeQuery_1209150187921(new SourceSubstituteMacroNodeContext(context, copySrcMacro_lohefm_a0a0a1a6a1a5a1a2, environment.getGenerator()));
-              tlist6 = environment.copyNodes(TemplateUtil.singletonList(copySrcInput6), copySrcMacro_lohefm_a0a0a1a6a1a5a1a2, "tpl/r:00000000-0000-4000-0000-011c895905f8/1209150155199", null, context);
-=======
               final SNode copySrcInput6 = QueriesGenerated.sourceNodeQuery_1209150187921(new SourceSubstituteMacroNodeContext(context, copySrcMacro_lohefm_a0a0a1a6a1a5a1a2));
               tlist6 = environment.copyNodes(TemplateUtil.singletonList(copySrcInput6), copySrcMacro_lohefm_a0a0a1a6a1a5a1a2, "tpl/r:00000000-0000-4000-0000-011c895905f8/1209150155199", context);
->>>>>>> f41488bc
             } finally {
               environment.getTracer().closeMacro(copySrcMacro_lohefm_a0a0a1a6a1a5a1a2);
             }
