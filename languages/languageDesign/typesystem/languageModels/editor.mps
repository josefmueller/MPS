--- conflicted
+++ resolved
@@ -2009,10 +2009,7 @@
         </node>
         <node role="childCellModel" roleId="tpc2.1073389446424" type="tpc2.CellModel_Constant" typeId="tpc2.1073389577006" id="1198242110455" nodeInfo="nn">
           <property name="text" nameId="tpc2.1073389577007" value="rule" />
-<<<<<<< HEAD
-=======
-          <link role="parentStyleClass" roleId="tpc2.1186406756722" targetNodeId="tpen.1186415544875" resolveInfo="KeyWord" />
->>>>>>> 9250b3db
+          <link role="styleClass" roleId="tpc2.1186406756722" targetNodeId="tpen.1186415544875" resolveInfo="KeyWord" />
         </node>
         <node role="childCellModel" roleId="tpc2.1073389446424" type="tpc2.CellModel_Property" typeId="tpc2.1073389658414" id="1195214394148" nodeInfo="ng">
           <link role="relationDeclaration" roleId="tpc2.1140103550593" targetNodeId="tpck.1169194664001" resolveInfo="name" />
@@ -2176,10 +2173,7 @@
             </node>
             <node role="childCellModel" roleId="tpc2.1073389446424" type="tpc2.CellModel_Constant" typeId="tpc2.1073389577006" id="1198242221914" nodeInfo="nn">
               <property name="text" nameId="tpc2.1073389577007" value="for" />
-<<<<<<< HEAD
-=======
-              <link role="parentStyleClass" roleId="tpc2.1186406756722" targetNodeId="tpen.1186415544875" resolveInfo="KeyWord" />
->>>>>>> 9250b3db
+              <link role="styleClass" roleId="tpc2.1186406756722" targetNodeId="tpen.1186415544875" resolveInfo="KeyWord" />
             </node>
             <node role="childCellModel" roleId="tpc2.1073389446424" type="tpc2.CellModel_RefNode" typeId="tpc2.1073389882823" id="1198242185699" nodeInfo="ng">
               <property name="attractsFocus" nameId="tpc2.1130859485024" value="2" />
