--- conflicted
+++ resolved
@@ -1919,22 +1919,6 @@
       <property name="role" nameId="tpce.1071599776563" value="isApplicable" />
       <link role="target" roleId="tpce.1071599976176" targetNodeId="6136676636349908958" resolveInfo="OverloadedOpIsApplicableFunction" />
     </node>
-<<<<<<< HEAD
-    <node role="conceptProperty" roleId="tpce.1105725339613" type="tpce.BooleanConceptProperty" typeId="tpce.1105725574259" id="8124453027370845340">
-      <link role="conceptPropertyDeclaration" roleId="tpce.1105725439818" targetNodeId="tpck.1137473854053" resolveInfo="abstract" />
-    </node>
-  </root>
-  <root id="5622704259074429274">
-    <node role="conceptProperty" roleId="tpce.1105725339613" type="tpce.StringConceptProperty" typeId="tpce.1105725638761" id="5622704259074429275">
-      <property name="value" nameId="tpce.1105725733873" value="operationContext" />
-      <link role="conceptPropertyDeclaration" roleId="tpce.1105725439818" targetNodeId="tpck.1137473891462" resolveInfo="alias" />
-    </node>
-    <node role="conceptProperty" roleId="tpce.1105725339613" type="tpce.BooleanConceptProperty" typeId="tpce.1105725574259" id="2749118708857674528">
-      <link role="conceptPropertyDeclaration" roleId="tpce.1105725439818" targetNodeId="tpck.1137473994950" resolveInfo="dontSubstituteByDefault" />
-    </node>
-    <node role="smodelAttribute" roleId="tpck.5169995583184591170" type="tpce.DeprecatedNodeAnnotation" typeId="tpce.1224240836180" id="2749118708857656116" />
-=======
->>>>>>> 62275800
   </root>
   <root id="5622704259074429274" />
   <root id="3592071576955708904">
