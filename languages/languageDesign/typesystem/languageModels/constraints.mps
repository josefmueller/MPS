--- conflicted
+++ resolved
@@ -25,11 +25,7 @@
   <import index="tp25" modelUID="r:00000000-0000-4000-0000-011c89590301(jetbrains.mps.lang.smodel.structure)" version="16" implicit="yes" />
   <import index="tp2q" modelUID="r:00000000-0000-4000-0000-011c8959032e(jetbrains.mps.baseLanguage.collections.structure)" version="7" implicit="yes" />
   <import index="tpcw" modelUID="r:00000000-0000-4000-0000-011c895902bc(jetbrains.mps.lang.sharedConcepts.structure)" version="0" implicit="yes" />
-<<<<<<< HEAD
-=======
-  <import index="k7g3" modelUID="f:java_stub#6354ebe7-c22a-4a0f-ac54-50b52ab9b065#java.util(JDK/java.util@java_stub)" version="-1" implicit="yes" />
   <import index="unno" modelUID="r:61e3d524-8c49-4491-b5e3-f6d6e9364527(jetbrains.mps.util)" version="-1" implicit="yes" />
->>>>>>> dfc222c7
   <roots>
     <node type="tp1t.ConceptConstraints" typeId="tp1t.1213093968558" id="1213104837475">
       <link role="concept" roleId="tp1t.1213093996982" targetNodeId="tpd4.1205762656241" resolveInfo="WhenConcreteVariableReference" />
@@ -2646,9 +2642,6 @@
                     <link role="variableDeclaration" roleId="tpee.1068581517664" targetNodeId="2799691424948175204" resolveInfo="statementList" />
                   </node>
                   <node role="rValue" roleId="tpee.1068498886297" type="tpee.CastExpression" typeId="tpee.1070534934090" id="2799691424948175222">
-                    <node role="type" roleId="tpee.1070534934091" type="tp25.SNodeType" typeId="tp25.1138055754698" id="2799691424948175223">
-                      <link role="concept" roleId="tp25.1138405853777" targetNodeId="tpee.1068580123136" resolveInfo="StatementList" />
-                    </node>
                     <node role="expression" roleId="tpee.1070534934092" type="tpee.StaticMethodCall" typeId="tpee.1081236700937" id="8959490735701565235">
                       <link role="baseMethodDeclaration" roleId="tpee.1068499141037" targetNodeId="unno.2089287822043606678" resolveInfo="findParent" />
                       <link role="classConcept" roleId="tpee.1144433194310" targetNodeId="unno.2089287822043606602" resolveInfo="SNodeOperations" />
@@ -2666,6 +2659,9 @@
                         </node>
                       </node>
                     </node>
+                    <node role="type" roleId="tpee.1070534934091" type="tp25.SNodeType" typeId="tp25.1138055754698" id="2799691424948175223">
+                      <link role="concept" roleId="tp25.1138405853777" targetNodeId="tpee.1068580123136" resolveInfo="StatementList" />
+                    </node>
                   </node>
                 </node>
               </node>
@@ -2749,9 +2745,6 @@
                         <link role="variableDeclaration" roleId="tpee.1068581517664" targetNodeId="1998873705041899629" resolveInfo="currentStatement" />
                       </node>
                       <node role="rValue" roleId="tpee.1068498886297" type="tpee.CastExpression" typeId="tpee.1070534934090" id="2799691424948175261">
-                        <node role="type" roleId="tpee.1070534934091" type="tp25.SNodeType" typeId="tp25.1138055754698" id="2799691424948175262">
-                          <link role="concept" roleId="tp25.1138405853777" targetNodeId="tpee.1068580123157" resolveInfo="Statement" />
-                        </node>
                         <node role="expression" roleId="tpee.1070534934092" type="tpee.StaticMethodCall" typeId="tpee.1081236700937" id="8959490735701565247">
                           <link role="baseMethodDeclaration" roleId="tpee.1068499141037" targetNodeId="unno.2089287822043606678" resolveInfo="findParent" />
                           <link role="classConcept" roleId="tpee.1144433194310" targetNodeId="unno.2089287822043606602" resolveInfo="SNodeOperations" />
@@ -2768,6 +2761,9 @@
                               </node>
                             </node>
                           </node>
+                        </node>
+                        <node role="type" roleId="tpee.1070534934091" type="tp25.SNodeType" typeId="tp25.1138055754698" id="2799691424948175262">
+                          <link role="concept" roleId="tp25.1138405853777" targetNodeId="tpee.1068580123157" resolveInfo="Statement" />
                         </node>
                       </node>
                     </node>
@@ -2958,9 +2954,6 @@
               <link role="concept" roleId="tp25.1138405853777" targetNodeId="tpee.1068580123157" resolveInfo="Statement" />
             </node>
             <node role="initializer" roleId="tpee.1068431790190" type="tpee.CastExpression" typeId="tpee.1070534934090" id="2799691424948175288">
-              <node role="type" roleId="tpee.1070534934091" type="tp25.SNodeType" typeId="tp25.1138055754698" id="2799691424948175289">
-                <link role="concept" roleId="tp25.1138405853777" targetNodeId="tpee.1068580123157" resolveInfo="Statement" />
-              </node>
               <node role="expression" roleId="tpee.1070534934092" type="tpee.StaticMethodCall" typeId="tpee.1081236700937" id="8959490735701565241">
                 <link role="baseMethodDeclaration" roleId="tpee.1068499141037" targetNodeId="unno.2089287822043606678" resolveInfo="findParent" />
                 <link role="classConcept" roleId="tpee.1144433194310" targetNodeId="unno.2089287822043606602" resolveInfo="SNodeOperations" />
@@ -2978,6 +2971,9 @@
                   </node>
                 </node>
               </node>
+              <node role="type" roleId="tpee.1070534934091" type="tp25.SNodeType" typeId="tp25.1138055754698" id="2799691424948175289">
+                <link role="concept" roleId="tp25.1138405853777" targetNodeId="tpee.1068580123157" resolveInfo="Statement" />
+              </node>
             </node>
           </node>
         </node>
@@ -2995,9 +2991,6 @@
                   <link role="variableDeclaration" roleId="tpee.1068581517664" targetNodeId="1998873705041899694" resolveInfo="statementList" />
                 </node>
                 <node role="rValue" roleId="tpee.1068498886297" type="tpee.CastExpression" typeId="tpee.1070534934090" id="2799691424948175313">
-                  <node role="type" roleId="tpee.1070534934091" type="tp25.SNodeType" typeId="tp25.1138055754698" id="2799691424948175323">
-                    <link role="concept" roleId="tp25.1138405853777" targetNodeId="tpee.1068580123136" resolveInfo="StatementList" />
-                  </node>
                   <node role="expression" roleId="tpee.1070534934092" type="tpee.StaticMethodCall" typeId="tpee.1081236700937" id="8959490735701565229">
                     <link role="baseMethodDeclaration" roleId="tpee.1068499141037" targetNodeId="unno.2089287822043606678" resolveInfo="findParent" />
                     <link role="classConcept" roleId="tpee.1144433194310" targetNodeId="unno.2089287822043606602" resolveInfo="SNodeOperations" />
@@ -3014,6 +3007,9 @@
                         </node>
                       </node>
                     </node>
+                  </node>
+                  <node role="type" roleId="tpee.1070534934091" type="tp25.SNodeType" typeId="tp25.1138055754698" id="2799691424948175323">
+                    <link role="concept" roleId="tp25.1138405853777" targetNodeId="tpee.1068580123136" resolveInfo="StatementList" />
                   </node>
                 </node>
               </node>
@@ -3159,9 +3155,6 @@
                     <link role="variableDeclaration" roleId="tpee.1068581517664" targetNodeId="2799691424948156140" resolveInfo="statement" />
                   </node>
                   <node role="rValue" roleId="tpee.1068498886297" type="tpee.CastExpression" typeId="tpee.1070534934090" id="2799691424948175130">
-                    <node role="type" roleId="tpee.1070534934091" type="tp25.SNodeType" typeId="tp25.1138055754698" id="2799691424948175131">
-                      <link role="concept" roleId="tp25.1138405853777" targetNodeId="tpee.1068580123157" resolveInfo="Statement" />
-                    </node>
                     <node role="expression" roleId="tpee.1070534934092" type="tpee.StaticMethodCall" typeId="tpee.1081236700937" id="8959490735701565211">
                       <link role="baseMethodDeclaration" roleId="tpee.1068499141037" targetNodeId="unno.2089287822043606678" resolveInfo="findParent" />
                       <link role="classConcept" roleId="tpee.1144433194310" targetNodeId="unno.2089287822043606602" resolveInfo="SNodeOperations" />
@@ -3179,6 +3172,9 @@
                         </node>
                       </node>
                     </node>
+                    <node role="type" roleId="tpee.1070534934091" type="tp25.SNodeType" typeId="tp25.1138055754698" id="2799691424948175131">
+                      <link role="concept" roleId="tp25.1138405853777" targetNodeId="tpee.1068580123157" resolveInfo="Statement" />
+                    </node>
                   </node>
                 </node>
               </node>
@@ -3200,9 +3196,6 @@
                   <link role="concept" roleId="tp25.1138405853777" targetNodeId="tpee.1068580123136" resolveInfo="StatementList" />
                 </node>
                 <node role="initializer" roleId="tpee.1068431790190" type="tpee.CastExpression" typeId="tpee.1070534934090" id="2799691424948175156">
-                  <node role="type" roleId="tpee.1070534934091" type="tp25.SNodeType" typeId="tp25.1138055754698" id="2799691424948175158">
-                    <link role="concept" roleId="tp25.1138405853777" targetNodeId="tpee.1068580123136" resolveInfo="StatementList" />
-                  </node>
                   <node role="expression" roleId="tpee.1070534934092" type="tpee.StaticMethodCall" typeId="tpee.1081236700937" id="8959490735701565223">
                     <link role="baseMethodDeclaration" roleId="tpee.1068499141037" targetNodeId="unno.2089287822043606678" resolveInfo="findParent" />
                     <link role="classConcept" roleId="tpee.1144433194310" targetNodeId="unno.2089287822043606602" resolveInfo="SNodeOperations" />
@@ -3220,6 +3213,9 @@
                       </node>
                     </node>
                   </node>
+                  <node role="type" roleId="tpee.1070534934091" type="tp25.SNodeType" typeId="tp25.1138055754698" id="2799691424948175158">
+                    <link role="concept" roleId="tp25.1138405853777" targetNodeId="tpee.1068580123136" resolveInfo="StatementList" />
+                  </node>
                 </node>
               </node>
             </node>
@@ -3302,9 +3298,6 @@
                   <link role="variableDeclaration" roleId="tpee.1068581517664" targetNodeId="2799691424948156140" resolveInfo="statement" />
                 </node>
                 <node role="rValue" roleId="tpee.1068498886297" type="tpee.CastExpression" typeId="tpee.1070534934090" id="2799691424948175188">
-                  <node role="type" roleId="tpee.1070534934091" type="tp25.SNodeType" typeId="tp25.1138055754698" id="2799691424948175189">
-                    <link role="concept" roleId="tp25.1138405853777" targetNodeId="tpee.1068580123157" resolveInfo="Statement" />
-                  </node>
                   <node role="expression" roleId="tpee.1070534934092" type="tpee.StaticMethodCall" typeId="tpee.1081236700937" id="8959490735701565217">
                     <link role="baseMethodDeclaration" roleId="tpee.1068499141037" targetNodeId="unno.2089287822043606678" resolveInfo="findParent" />
                     <link role="classConcept" roleId="tpee.1144433194310" targetNodeId="unno.2089287822043606602" resolveInfo="SNodeOperations" />
@@ -3322,6 +3315,9 @@
                       </node>
                     </node>
                   </node>
+                  <node role="type" roleId="tpee.1070534934091" type="tp25.SNodeType" typeId="tp25.1138055754698" id="2799691424948175189">
+                    <link role="concept" roleId="tp25.1138405853777" targetNodeId="tpee.1068580123157" resolveInfo="Statement" />
+                  </node>
                 </node>
               </node>
             </node>
