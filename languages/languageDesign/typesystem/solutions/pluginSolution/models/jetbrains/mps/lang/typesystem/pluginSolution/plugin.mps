--- conflicted
+++ resolved
@@ -44,8 +44,8 @@
       <property name="description" nameId="tp4k.1213273179528" value="Show node's HELGINS type" />
       <property name="name" nameId="tpck.1169194664001" value="ShowNodeType" />
       <property name="outsideCommandExecution" nameId="tp4k.1211298967294" value="true" />
+      <property name="virtualPackage" nameId="tpck.1193676396447" value="Actions" />
       <property name="caption" nameId="tp4k.1205250923097" value="Show Type" />
-      <property name="virtualPackage" nameId="tpck.1193676396447" value="Actions" />
     </node>
     <node type="tp4k.KeymapChangesDeclaration" typeId="tp4k.1562714432501166197" id="5487985028841909059">
       <property name="keymap" nameId="tp4k.1562714432501166281" value="$default" />
@@ -447,12 +447,8 @@
         <node role="visibility" roleId="tpee.1178549979242" type="tpee.PublicVisibility" typeId="tpee.1146644602865" id="1381359735925524331" />
       </node>
       <node role="member" roleId="tpee.5375687026011219971" type="tpee.InstanceMethodDeclaration" typeId="tpee.1068580123165" id="1381359735925524332">
-<<<<<<< HEAD
-=======
         <property name="isSynchronized" nameId="tpee.4276006055363816570" value="false" />
->>>>>>> 9161bcdd
         <property name="name" nameId="tpck.1169194664001" value="createModel" />
-        <property name="isSynchronized" nameId="tpee.4276006055363816570" value="false" />
         <property name="isFinal" nameId="tpee.1181808852946" value="false" />
         <node role="returnType" roleId="tpee.1068580123133" type="tpee.ClassifierType" typeId="tpee.1107535904670" id="1381359735925633656">
           <link role="classifier" roleId="tpee.1107535924139" targetNodeId="cu2c.~SModel" resolveInfo="SModel" />
@@ -472,12 +468,8 @@
                   </node>
                   <node role="visibility" roleId="tpee.1178549979242" type="tpee.PublicVisibility" typeId="tpee.1146644602865" id="1381359735925524338" />
                   <node role="member" roleId="tpee.5375687026011219971" type="tpee.InstanceMethodDeclaration" typeId="tpee.1068580123165" id="1381359735925524339">
-<<<<<<< HEAD
-=======
                     <property name="isSynchronized" nameId="tpee.4276006055363816570" value="false" />
->>>>>>> 9161bcdd
                     <property name="name" nameId="tpck.1169194664001" value="performUndoableAction" />
-                    <property name="isSynchronized" nameId="tpee.4276006055363816570" value="false" />
                     <property name="isFinal" nameId="tpee.1181808852946" value="false" />
                     <node role="parameter" roleId="tpee.1068580123134" type="tpee.ParameterDeclaration" typeId="tpee.1068498886292" id="1381359735925524340">
                       <property name="name" nameId="tpck.1169194664001" value="action" />
@@ -490,12 +482,8 @@
                     <node role="returnType" roleId="tpee.1068580123133" type="tpee.VoidType" typeId="tpee.1068581517677" id="1381359735925524359" />
                   </node>
                   <node role="member" roleId="tpee.5375687026011219971" type="tpee.InstanceMethodDeclaration" typeId="tpee.1068580123165" id="1381359735925524360">
-<<<<<<< HEAD
-=======
                     <property name="isSynchronized" nameId="tpee.4276006055363816570" value="false" />
->>>>>>> 9161bcdd
                     <property name="name" nameId="tpck.1169194664001" value="canFireEvent" />
-                    <property name="isSynchronized" nameId="tpee.4276006055363816570" value="false" />
                     <property name="isFinal" nameId="tpee.1181808852946" value="false" />
                     <node role="visibility" roleId="tpee.1178549979242" type="tpee.PublicVisibility" typeId="tpee.1146644602865" id="7422964377377492861" />
                     <node role="body" roleId="tpee.1068580123135" type="tpee.StatementList" typeId="tpee.1068580123136" id="1381359735925524361">
