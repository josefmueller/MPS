--- conflicted
+++ resolved
@@ -11,129 +11,136 @@
   <concept fqn="jetbrains.mps.baseLanguage.structure.StaticMethodDeclaration" />
   <root>
     <file name="ActionAspectDescriptorImpl.java">
-      <unit at="12,0,33,0" name="jetbrains.mps.lang.typesystem.actions.ActionAspectDescriptorImpl" />
+      <unit at="12,0,41,0" name="jetbrains.mps.lang.typesystem.actions.ActionAspectDescriptorImpl" />
     </file>
     <file name="QueriesGenerated.java">
-<<<<<<< HEAD
       <unit at="80,43,84,9" name="jetbrains.mps.lang.typesystem.actions.QueriesGenerated$2" />
       <unit at="87,57,95,13" name="jetbrains.mps.lang.typesystem.actions.QueriesGenerated$3" />
       <unit at="36,0,155,0" name="jetbrains.mps.lang.typesystem.actions.QueriesGenerated" />
-=======
-      <unit at="183,43,187,9" name="jetbrains.mps.lang.typesystem.actions.QueriesGenerated$2" />
-      <unit at="190,57,198,13" name="jetbrains.mps.lang.typesystem.actions.QueriesGenerated$3" />
-      <unit at="37,0,258,0" name="jetbrains.mps.lang.typesystem.actions.QueriesGenerated" />
     </file>
   </root>
   <root nodeRef="r:00000000-0000-4000-0000-011c895902ac(jetbrains.mps.lang.typesystem.actions)/1005490780641997346">
-    <file name="QueriesGenerated.java">
-      <node id="1005490780642043212" at="70,5,71,54" concept="5" />
-      <node id="1005490780642043369" at="72,209,73,352" concept="1" />
-      <node id="1005490780642113688" at="73,352,74,422" concept="1" />
-      <node id="1005490780642046954" at="74,422,75,354" concept="1" />
-      <node id="1005490780642047013" at="75,354,76,378" concept="1" />
-      <node id="1005490780642124074" at="81,5,82,54" concept="5" />
-      <node id="1005490780642129895" at="83,204,84,350" concept="1" />
-      <node id="1005490780642141971" at="87,5,88,54" concept="5" />
-      <node id="1005490780642141976" at="89,200,90,350" concept="1" />
-      <node id="1005490780642144966" at="93,5,94,54" concept="5" />
-      <node id="1005490780642144971" at="95,197,96,347" concept="1" />
-      <node id="1005490780642148230" at="101,5,102,54" concept="5" />
-      <node id="1005490780642148235" at="103,204,104,350" concept="1" />
-      <node id="1005490780642148243" at="107,5,108,54" concept="5" />
-      <node id="1005490780642148248" at="109,200,110,350" concept="1" />
-      <node id="1005490780642148256" at="113,5,114,54" concept="5" />
-      <node id="1005490780642148261" at="115,197,116,347" concept="1" />
-      <node id="1005490780642154324" at="121,5,122,54" concept="5" />
-      <node id="1005490780642154329" at="123,204,124,347" concept="1" />
-      <node id="1005490780642154337" at="127,5,128,54" concept="5" />
-      <node id="1005490780642154342" at="129,200,130,347" concept="1" />
-      <node id="1005490780642154350" at="133,5,134,54" concept="5" />
-      <node id="1005490780642154355" at="135,197,136,344" concept="1" />
-      <node id="1005490780642124074" at="82,54,85,7" concept="3" />
-      <node id="1005490780642141971" at="88,54,91,7" concept="3" />
-      <node id="1005490780642144966" at="94,54,97,7" concept="3" />
-      <node id="1005490780642148230" at="102,54,105,7" concept="3" />
-      <node id="1005490780642148243" at="108,54,111,7" concept="3" />
-      <node id="1005490780642148256" at="114,54,117,7" concept="3" />
-      <node id="1005490780642154324" at="122,54,125,7" concept="3" />
-      <node id="1005490780642154337" at="128,54,131,7" concept="3" />
-      <node id="1005490780642154350" at="134,54,137,7" concept="3" />
-      <node id="1005490780642043212" at="71,54,77,7" concept="3" />
-      <node id="1005490780642124074" at="80,160,86,5" concept="0" />
-      <node id="1005490780642141971" at="86,5,92,5" concept="0" />
-      <node id="1005490780642144966" at="92,5,98,5" concept="0" />
-      <node id="1005490780642148230" at="100,156,106,5" concept="0" />
-      <node id="1005490780642148243" at="106,5,112,5" concept="0" />
-      <node id="1005490780642148256" at="112,5,118,5" concept="0" />
-      <node id="1005490780642154324" at="120,153,126,5" concept="0" />
-      <node id="1005490780642154337" at="126,5,132,5" concept="0" />
-      <node id="1005490780642154350" at="132,5,138,5" concept="0" />
-      <node id="1005490780642043212" at="69,156,78,5" concept="0" />
-      <node id="1005490780642043208" at="69,0,80,0" concept="8" trace="nodeFactory_NodeSetup_MessageStatement_1005490780642043208#(Ljetbrains/mps/smodel/IOperationContext;Ljetbrains/mps/smodel/action/NodeSetupContext;)V" />
-      <node id="1005490780642123876" at="80,0,100,0" concept="8" trace="nodeFactory_NodeSetup_ReportErrorStatement_1005490780642123876#(Ljetbrains/mps/smodel/IOperationContext;Ljetbrains/mps/smodel/action/NodeSetupContext;)V" />
-      <node id="1005490780642148228" at="100,0,120,0" concept="8" trace="nodeFactory_NodeSetup_WarningStatement_1005490780642148228#(Ljetbrains/mps/smodel/IOperationContext;Ljetbrains/mps/smodel/action/NodeSetupContext;)V" />
-      <node id="1005490780642154322" at="120,0,140,0" concept="8" trace="nodeFactory_NodeSetup_InfoStatement_1005490780642154322#(Ljetbrains/mps/smodel/IOperationContext;Ljetbrains/mps/smodel/action/NodeSetupContext;)V" />
-      <scope id="1005490780642124078" at="83,204,84,350" />
-      <scope id="1005490780642141975" at="89,200,90,350" />
-      <scope id="1005490780642144970" at="95,197,96,347" />
-      <scope id="1005490780642148234" at="103,204,104,350" />
-      <scope id="1005490780642148247" at="109,200,110,350" />
-      <scope id="1005490780642148260" at="115,197,116,347" />
-      <scope id="1005490780642154328" at="123,204,124,347" />
-      <scope id="1005490780642154341" at="129,200,130,347" />
-      <scope id="1005490780642154354" at="135,197,136,344" />
-      <scope id="1005490780642043216" at="72,209,76,378" />
-      <scope id="1005490780642124074" at="81,5,85,7">
+    <file name="MessageFactories.java">
+      <node id="1005490780642043212" at="16,7,17,42" concept="5" />
+      <node id="1005490780642043369" at="18,211,19,340" concept="1" />
+      <node id="1005490780642113688" at="19,340,20,410" concept="1" />
+      <node id="1005490780642046954" at="20,410,21,342" concept="1" />
+      <node id="1005490780642047013" at="21,342,22,366" concept="1" />
+      <node id="1005490780642124074" at="29,7,30,42" concept="5" />
+      <node id="1005490780642129895" at="31,206,32,338" concept="1" />
+      <node id="1005490780642141971" at="35,7,36,42" concept="5" />
+      <node id="1005490780642141976" at="37,202,38,338" concept="1" />
+      <node id="1005490780642144966" at="41,7,42,42" concept="5" />
+      <node id="1005490780642144971" at="43,199,44,335" concept="1" />
+      <node id="1005490780642148230" at="51,7,52,42" concept="5" />
+      <node id="1005490780642148235" at="53,206,54,338" concept="1" />
+      <node id="1005490780642148243" at="57,7,58,42" concept="5" />
+      <node id="1005490780642148248" at="59,202,60,338" concept="1" />
+      <node id="1005490780642148256" at="63,7,64,42" concept="5" />
+      <node id="1005490780642148261" at="65,199,66,335" concept="1" />
+      <node id="1005490780642154324" at="73,7,74,42" concept="5" />
+      <node id="1005490780642154329" at="75,206,76,335" concept="1" />
+      <node id="1005490780642154337" at="79,7,80,42" concept="5" />
+      <node id="1005490780642154342" at="81,202,82,335" concept="1" />
+      <node id="1005490780642154350" at="85,7,86,42" concept="5" />
+      <node id="1005490780642154355" at="87,199,88,332" concept="1" />
+      <node id="1005490780642124074" at="30,42,33,9" concept="3" />
+      <node id="1005490780642141971" at="36,42,39,9" concept="3" />
+      <node id="1005490780642144966" at="42,42,45,9" concept="3" />
+      <node id="1005490780642148230" at="52,42,55,9" concept="3" />
+      <node id="1005490780642148243" at="58,42,61,9" concept="3" />
+      <node id="1005490780642148256" at="64,42,67,9" concept="3" />
+      <node id="1005490780642154324" at="74,42,77,9" concept="3" />
+      <node id="1005490780642154337" at="80,42,83,9" concept="3" />
+      <node id="1005490780642154350" at="86,42,89,9" concept="3" />
+      <node id="1005490780642043212" at="17,42,23,9" concept="3" />
+      <node id="1005490780642124074" at="28,91,34,7" concept="0" />
+      <node id="1005490780642141971" at="34,7,40,7" concept="0" />
+      <node id="1005490780642144966" at="40,7,46,7" concept="0" />
+      <node id="1005490780642148230" at="50,91,56,7" concept="0" />
+      <node id="1005490780642148243" at="56,7,62,7" concept="0" />
+      <node id="1005490780642148256" at="62,7,68,7" concept="0" />
+      <node id="1005490780642154324" at="72,91,78,7" concept="0" />
+      <node id="1005490780642154337" at="78,7,84,7" concept="0" />
+      <node id="1005490780642154350" at="84,7,90,7" concept="0" />
+      <node id="1005490780642043212" at="15,91,24,7" concept="0" />
+      <node id="1005490780641997347" at="15,0,26,0" concept="4" trace="setup#(Lorg/jetbrains/mps/openapi/model/SNode;Lorg/jetbrains/mps/openapi/model/SNode;Lorg/jetbrains/mps/openapi/model/SNode;Lorg/jetbrains/mps/openapi/model/SModel;)V" />
+      <node id="1005490780642123875" at="28,0,48,0" concept="4" trace="setup#(Lorg/jetbrains/mps/openapi/model/SNode;Lorg/jetbrains/mps/openapi/model/SNode;Lorg/jetbrains/mps/openapi/model/SNode;Lorg/jetbrains/mps/openapi/model/SModel;)V" />
+      <node id="1005490780642148227" at="50,0,70,0" concept="4" trace="setup#(Lorg/jetbrains/mps/openapi/model/SNode;Lorg/jetbrains/mps/openapi/model/SNode;Lorg/jetbrains/mps/openapi/model/SNode;Lorg/jetbrains/mps/openapi/model/SModel;)V" />
+      <node id="1005490780642154321" at="72,0,92,0" concept="4" trace="setup#(Lorg/jetbrains/mps/openapi/model/SNode;Lorg/jetbrains/mps/openapi/model/SNode;Lorg/jetbrains/mps/openapi/model/SNode;Lorg/jetbrains/mps/openapi/model/SModel;)V" />
+      <scope id="1005490780642124078" at="31,206,32,338" />
+      <scope id="1005490780642141975" at="37,202,38,338" />
+      <scope id="1005490780642144970" at="43,199,44,335" />
+      <scope id="1005490780642148234" at="53,206,54,338" />
+      <scope id="1005490780642148247" at="59,202,60,338" />
+      <scope id="1005490780642148260" at="65,199,66,335" />
+      <scope id="1005490780642154328" at="75,206,76,335" />
+      <scope id="1005490780642154341" at="81,202,82,335" />
+      <scope id="1005490780642154354" at="87,199,88,332" />
+      <scope id="1005490780642043216" at="18,211,22,366" />
+      <scope id="1005490780642124074" at="29,7,33,9">
         <var name="original" id="1005490780642124074" />
       </scope>
-      <scope id="1005490780642141971" at="87,5,91,7">
+      <scope id="1005490780642141971" at="35,7,39,9">
         <var name="original" id="1005490780642141971" />
       </scope>
-      <scope id="1005490780642144966" at="93,5,97,7">
+      <scope id="1005490780642144966" at="41,7,45,9">
         <var name="original" id="1005490780642144966" />
       </scope>
-      <scope id="1005490780642148230" at="101,5,105,7">
+      <scope id="1005490780642148230" at="51,7,55,9">
         <var name="original" id="1005490780642148230" />
       </scope>
-      <scope id="1005490780642148243" at="107,5,111,7">
+      <scope id="1005490780642148243" at="57,7,61,9">
         <var name="original" id="1005490780642148243" />
       </scope>
-      <scope id="1005490780642148256" at="113,5,117,7">
+      <scope id="1005490780642148256" at="63,7,67,9">
         <var name="original" id="1005490780642148256" />
       </scope>
-      <scope id="1005490780642154324" at="121,5,125,7">
+      <scope id="1005490780642154324" at="73,7,77,9">
         <var name="original" id="1005490780642154324" />
       </scope>
-      <scope id="1005490780642154337" at="127,5,131,7">
+      <scope id="1005490780642154337" at="79,7,83,9">
         <var name="original" id="1005490780642154337" />
       </scope>
-      <scope id="1005490780642154350" at="133,5,137,7">
+      <scope id="1005490780642154350" at="85,7,89,9">
         <var name="original" id="1005490780642154350" />
       </scope>
-      <scope id="1005490780642043212" at="70,5,77,7">
+      <scope id="1005490780642043212" at="16,7,23,9">
         <var name="original" id="1005490780642043212" />
       </scope>
-      <scope id="1005490780642043209" at="69,156,78,5" />
-      <scope id="1005490780642043208" at="69,0,80,0">
-        <var name="_context" id="1005490780642043208" />
-        <var name="operationContext" id="1005490780642043208" />
-      </scope>
-      <scope id="1005490780642123877" at="80,160,98,5" />
-      <scope id="1005490780642148229" at="100,156,118,5" />
-      <scope id="1005490780642154323" at="120,153,138,5" />
-      <scope id="1005490780642123876" at="80,0,100,0">
-        <var name="_context" id="1005490780642123876" />
-        <var name="operationContext" id="1005490780642123876" />
-      </scope>
-      <scope id="1005490780642148228" at="100,0,120,0">
-        <var name="_context" id="1005490780642148228" />
-        <var name="operationContext" id="1005490780642148228" />
-      </scope>
-      <scope id="1005490780642154322" at="120,0,140,0">
-        <var name="_context" id="1005490780642154322" />
-        <var name="operationContext" id="1005490780642154322" />
-      </scope>
->>>>>>> 89da3be5
+      <scope id="1005490780641997347" at="15,91,24,7" />
+      <scope id="1005490780641997347" at="15,0,26,0">
+        <var name="enclosingNode" id="1005490780641997347" />
+        <var name="model" id="1005490780641997347" />
+        <var name="newNode" id="1005490780641997347" />
+        <var name="sampleNode" id="1005490780641997347" />
+      </scope>
+      <scope id="1005490780642123875" at="28,91,46,7" />
+      <scope id="1005490780642148227" at="50,91,68,7" />
+      <scope id="1005490780642154321" at="72,91,90,7" />
+      <scope id="1005490780642123875" at="28,0,48,0">
+        <var name="enclosingNode" id="1005490780642123875" />
+        <var name="model" id="1005490780642123875" />
+        <var name="newNode" id="1005490780642123875" />
+        <var name="sampleNode" id="1005490780642123875" />
+      </scope>
+      <scope id="1005490780642148227" at="50,0,70,0">
+        <var name="enclosingNode" id="1005490780642148227" />
+        <var name="model" id="1005490780642148227" />
+        <var name="newNode" id="1005490780642148227" />
+        <var name="sampleNode" id="1005490780642148227" />
+      </scope>
+      <scope id="1005490780642154321" at="72,0,92,0">
+        <var name="enclosingNode" id="1005490780642154321" />
+        <var name="model" id="1005490780642154321" />
+        <var name="newNode" id="1005490780642154321" />
+        <var name="sampleNode" id="1005490780642154321" />
+      </scope>
+      <unit id="1005490780641997347" at="14,0,27,0" name="jetbrains.mps.lang.typesystem.actions.MessageFactories$NodeFactory_1005490780641997347" />
+      <unit id="1005490780642123875" at="27,0,49,0" name="jetbrains.mps.lang.typesystem.actions.MessageFactories$NodeFactory_1005490780642123875" />
+      <unit id="1005490780642148227" at="49,0,71,0" name="jetbrains.mps.lang.typesystem.actions.MessageFactories$NodeFactory_1005490780642148227" />
+      <unit id="1005490780642154321" at="71,0,93,0" name="jetbrains.mps.lang.typesystem.actions.MessageFactories$NodeFactory_1005490780642154321" />
+      <unit id="1005490780641997346" at="13,0,94,0" name="jetbrains.mps.lang.typesystem.actions.MessageFactories" />
     </file>
   </root>
   <root nodeRef="r:00000000-0000-4000-0000-011c895902ac(jetbrains.mps.lang.typesystem.actions)/1174664633061">
@@ -203,7 +210,6 @@
   </root>
   <root nodeRef="r:00000000-0000-4000-0000-011c895902ac(jetbrains.mps.lang.typesystem.actions)/1175609457861">
     <file name="QueriesGenerated.java">
-<<<<<<< HEAD
       <node id="1175609466956" at="113,187,114,93" concept="5" />
       <node id="1199876270870" at="117,42,118,206" concept="5" />
       <node id="1227876798671" at="120,45,121,246" concept="6" />
@@ -239,67 +245,20 @@
         <var name="it" id="1227876798667" />
       </scope>
       <scope id="1175609466956" at="142,43,146,410">
-=======
-      <node id="1175609466956" at="216,187,217,93" concept="5" />
-      <node id="1199876270870" at="220,42,221,206" concept="5" />
-      <node id="1227876798671" at="223,45,224,246" concept="6" />
-      <node id="1199876619383" at="232,100,233,122" concept="5" />
-      <node id="1199876647027" at="233,122,234,242" concept="5" />
-      <node id="1199876674375" at="235,38,236,28" concept="6" />
-      <node id="1199876698675" at="237,15,238,68" concept="1" />
-      <node id="1199876727800" at="238,68,239,261" concept="5" />
-      <node id="1199876734995" at="239,261,240,199" concept="1" />
-      <node id="1199876743805" at="240,199,241,185" concept="1" />
-      <node id="1199876628269" at="241,185,242,28" concept="6" />
-      <node id="1175609466956" at="245,43,246,49" concept="5" />
-      <node id="1175609466956" at="246,49,247,67" concept="5" />
-      <node id="1175609466956" at="247,67,248,94" concept="5" />
-      <node id="1175609466956" at="248,94,249,410" concept="6" />
-      <node id="1175609466956" at="254,5,255,18" concept="6" />
-      <node id="1227876798667" at="223,0,226,0" concept="4" trace="accept#(Lorg/jetbrains/mps/openapi/model/SNode;)Z" />
-      <node id="1199876662631" at="234,242,237,15" concept="3" />
-      <node id="1199876206212" at="221,206,226,30" concept="6" />
-      <node id="1175609466956" at="244,0,251,0" concept="4" trace="isEnabled#()Z" />
-      <node id="1175609466956" at="220,0,228,0" concept="4" trace="compute#()Ljava/lang/Iterable;" />
-      <node id="1175609466956" at="218,5,228,18" concept="5" />
-      <node id="1175609466956" at="232,0,244,0" concept="4" trace="doSubstitute#(Ljetbrains/mps/openapi/editor/EditorContext;Ljava/lang/String;)Lorg/jetbrains/mps/openapi/model/SNode;" />
-      <node id="1175609466956" at="230,51,251,13" concept="1" />
-      <node id="1175609466956" at="229,37,252,9" concept="2" />
-      <node id="1175609466956" at="228,18,253,7" concept="3" />
-      <node id="1175609466956" at="217,93,254,5" concept="0" />
-      <node id="1175609466956" at="217,93,254,5" concept="0" />
-      <node id="1175609466956" at="216,0,257,0" concept="8" trace="sideTransform_ActionsFactory_Expression_1175609466956#(Ljetbrains/mps/smodel/IOperationContext;Ljetbrains/mps/smodel/action/SideTransformActionsBuilderContext;)Ljava/util/List;" />
-      <scope id="1227876798670" at="223,45,224,246" />
-      <scope id="1199876662632" at="235,38,236,28" />
-      <scope id="1227876798667" at="223,0,226,0">
-        <var name="it" id="1227876798667" />
-      </scope>
-      <scope id="1175609466956" at="245,43,249,410">
->>>>>>> 89da3be5
         <var name="containingLink" id="1175609466956" />
         <var name="parent" id="1175609466956" />
         <var name="sourceNode" id="1175609466956" />
       </scope>
-<<<<<<< HEAD
       <scope id="1175609466956" at="117,42,123,30">
         <var name="subconcepts" id="1199876270871" />
       </scope>
       <scope id="1175609466956" at="141,0,148,0" />
       <scope id="1175609466956" at="117,0,125,0" />
       <scope id="1199876188038" at="129,100,139,28">
-=======
-      <scope id="1175609466956" at="220,42,226,30">
-        <var name="subconcepts" id="1199876270871" />
-      </scope>
-      <scope id="1175609466956" at="244,0,251,0" />
-      <scope id="1175609466956" at="220,0,228,0" />
-      <scope id="1199876188038" at="232,100,242,28">
->>>>>>> 89da3be5
         <var name="left" id="1199876727801" />
         <var name="result" id="1199876619384" />
         <var name="statement" id="1199876647028" />
       </scope>
-<<<<<<< HEAD
       <scope id="1175609466956" at="129,0,141,0">
         <var name="editorContext" id="1175609466956" />
         <var name="pattern" id="1175609466956" />
@@ -323,36 +282,10 @@
       <unit id="1227876798667" at="119,62,123,11" name="jetbrains.mps.lang.typesystem.actions.QueriesGenerated$5" />
       <unit id="1175609466956" at="116,45,125,7" name="jetbrains.mps.lang.typesystem.actions.QueriesGenerated$4" />
       <unit id="1175609466956" at="128,55,148,11" name="jetbrains.mps.lang.typesystem.actions.QueriesGenerated$5" />
-=======
-      <scope id="1175609466956" at="232,0,244,0">
-        <var name="editorContext" id="1175609466956" />
-        <var name="pattern" id="1175609466956" />
-      </scope>
-      <scope id="1175609466956" at="230,51,251,13" />
-      <scope id="1175609466956" at="229,37,252,9" />
-      <scope id="1175609466956" at="229,37,252,9">
-        <var name="item" id="1175609466956" />
-      </scope>
-      <scope id="1175609466956" at="218,5,253,7">
-        <var name="parameterObjects" id="1175609466956" />
-      </scope>
-      <scope id="1175609466956" at="217,93,254,5" />
-      <scope id="1175609466956" at="216,187,255,18">
-        <var name="result" id="1175609466956" />
-      </scope>
-      <scope id="1175609466956" at="216,0,257,0">
-        <var name="_context" id="1175609466956" />
-        <var name="operationContext" id="1175609466956" />
-      </scope>
-      <unit id="1227876798667" at="222,62,226,11" name="jetbrains.mps.lang.typesystem.actions.QueriesGenerated$5" />
-      <unit id="1175609466956" at="219,45,228,7" name="jetbrains.mps.lang.typesystem.actions.QueriesGenerated$4" />
-      <unit id="1175609466956" at="231,55,251,11" name="jetbrains.mps.lang.typesystem.actions.QueriesGenerated$5" />
->>>>>>> 89da3be5
     </file>
   </root>
   <root nodeRef="r:00000000-0000-4000-0000-011c895902ac(jetbrains.mps.lang.typesystem.actions)/1185801375279">
     <file name="QueriesGenerated.java">
-<<<<<<< HEAD
       <node id="1185801400389" at="37,203,38,93" concept="5" />
       <node id="1185801400389" at="39,5,40,130" concept="5" />
       <node id="1185801400389" at="40,130,41,62" concept="5" />
@@ -392,62 +325,16 @@
         <var name="operationContext" id="1201878705329" />
       </scope>
       <scope id="1185801400389" at="45,0,50,0">
-=======
-      <node id="1185801400389" at="140,203,141,93" concept="5" />
-      <node id="1185801400389" at="142,5,143,130" concept="5" />
-      <node id="1185801400389" at="143,130,144,62" concept="5" />
-      <node id="1185801400389" at="145,133,146,124" concept="5" />
-      <node id="1185801738882" at="148,105,149,278" concept="5" />
-      <node id="1185801885485" at="149,278,150,195" concept="1" />
-      <node id="1185801917263" at="150,195,151,36" concept="6" />
-      <node id="1185801400389" at="153,60,154,25" concept="6" />
-      <node id="1185801400389" at="157,103,158,75" concept="5" />
-      <node id="1185801400389" at="158,75,159,133" concept="1" />
-      <node id="1185801400389" at="159,133,160,60" concept="6" />
-      <node id="1185801400389" at="162,10,163,221" concept="1" />
-      <node id="1185801400389" at="165,5,166,18" concept="6" />
-      <node id="1201878706268" at="174,188,175,135" concept="6" />
-      <node id="1185801400389" at="153,0,156,0" concept="4" trace="returnSmallPart#(Lorg/jetbrains/mps/openapi/model/SNode;)Z" />
-      <node id="1201878705329" at="174,0,177,0" concept="8" trace="nodeSubstituteActionsBuilder_Precondition_SNodeOperation_1201878705329#(Ljetbrains/mps/smodel/IOperationContext;Ljetbrains/mps/smodel/action/NodeSubstitutePreconditionContext;)Z" />
-      <node id="1185801400389" at="148,0,153,0" concept="4" trace="wrapNode#(Lorg/jetbrains/mps/openapi/model/SNode;Lorg/jetbrains/mps/openapi/model/SModel;Ljetbrains/mps/openapi/editor/EditorContext;)Lorg/jetbrains/mps/openapi/model/SNode;" />
-      <node id="1185801400389" at="156,0,162,0" concept="4" trace="doExecute#(Lorg/jetbrains/mps/openapi/model/SNode;Lorg/jetbrains/mps/openapi/model/SNode;Lorg/jetbrains/mps/openapi/model/SNode;Ljetbrains/mps/openapi/editor/EditorContext;)Lorg/jetbrains/mps/openapi/model/SNode;" />
-      <node id="1185801400389" at="146,124,162,10" concept="5" />
-      <node id="1185801400389" at="144,62,164,7" concept="3" />
-      <node id="1185801400389" at="141,93,165,5" concept="0" />
-      <node id="1185801400389" at="141,93,165,5" concept="0" />
-      <node id="1185801400389" at="140,0,168,0" concept="8" trace="nodeSubstituteActionsBuilder_ActionsFactory_TypeClause_1185801400389#(Ljetbrains/mps/smodel/IOperationContext;Ljetbrains/mps/smodel/action/NodeSubstituteActionsFactoryContext;)Ljava/util/List;" />
-      <scope id="1185801400389" at="153,60,154,25" />
-      <scope id="1201878705330" at="174,188,175,135" />
-      <scope id="1185801449003" at="148,105,151,36">
-        <var name="normalTypeClause" id="1185801738883" />
-      </scope>
-      <scope id="1185801400389" at="153,0,156,0">
-        <var name="nodeToWrap" id="1185801400389" />
-      </scope>
-      <scope id="1185801400389" at="157,103,160,60">
-        <var name="wrappedNode" id="1185801400389" />
-      </scope>
-      <scope id="1201878705329" at="174,0,177,0">
-        <var name="_context" id="1201878705329" />
-        <var name="operationContext" id="1201878705329" />
-      </scope>
-      <scope id="1185801400389" at="148,0,153,0">
->>>>>>> 89da3be5
         <var name="editorContext" id="1185801400389" />
         <var name="model" id="1185801400389" />
         <var name="nodeToWrap" id="1185801400389" />
       </scope>
-<<<<<<< HEAD
       <scope id="1185801400389" at="53,0,59,0">
-=======
-      <scope id="1185801400389" at="156,0,162,0">
->>>>>>> 89da3be5
         <var name="editorContext" id="1185801400389" />
         <var name="nc" id="1185801400389" />
         <var name="oc" id="1185801400389" />
         <var name="pn" id="1185801400389" />
       </scope>
-<<<<<<< HEAD
       <scope id="1185801400389" at="42,133,60,221">
         <var name="setter" id="1185801400389" />
         <var name="wrappedConcept" id="1185801400389" />
@@ -465,30 +352,10 @@
         <var name="operationContext" id="1185801400389" />
       </scope>
       <unit id="1185801400389" at="44,38,59,9" name="jetbrains.mps.lang.typesystem.actions.QueriesGenerated$1" />
-=======
-      <scope id="1185801400389" at="145,133,163,221">
-        <var name="setter" id="1185801400389" />
-        <var name="wrappedConcept" id="1185801400389" />
-      </scope>
-      <scope id="1185801400389" at="142,5,164,7">
-        <var name="childConcept" id="1185801400389" />
-        <var name="outputConcept" id="1185801400389" />
-      </scope>
-      <scope id="1185801400389" at="141,93,165,5" />
-      <scope id="1185801400389" at="140,203,166,18">
-        <var name="result" id="1185801400389" />
-      </scope>
-      <scope id="1185801400389" at="140,0,168,0">
-        <var name="_context" id="1185801400389" />
-        <var name="operationContext" id="1185801400389" />
-      </scope>
-      <unit id="1185801400389" at="147,38,162,9" name="jetbrains.mps.lang.typesystem.actions.QueriesGenerated$1" />
->>>>>>> 89da3be5
     </file>
   </root>
   <root nodeRef="r:00000000-0000-4000-0000-011c895902ac(jetbrains.mps.lang.typesystem.actions)/7750890258732378171">
     <file name="QueriesGenerated.java">
-<<<<<<< HEAD
       <node id="7750890258733157605" at="81,45,82,106" concept="6" />
       <node id="7750890258731491398" at="88,98,89,280" concept="5" />
       <node id="7750890258733198049" at="90,52,91,180" concept="1" />
@@ -512,31 +379,6 @@
         <var name="method" id="5866463677139578174" />
       </scope>
       <scope id="7750890258733139493" at="102,0,113,0">
-=======
-      <node id="7750890258733157605" at="184,45,185,106" concept="6" />
-      <node id="7750890258731491398" at="191,98,192,280" concept="5" />
-      <node id="7750890258733198049" at="193,52,194,180" concept="1" />
-      <node id="7750890258733180263" at="195,17,196,28" concept="6" />
-      <node id="5866463677139562795" at="206,238,207,18" concept="6" />
-      <node id="5866463677139552560" at="208,5,209,0" concept="7" />
-      <node id="5866463677139578173" at="209,0,210,241" concept="5" />
-      <node id="5866463677139878745" at="211,236,212,18" concept="6" />
-      <node id="5866463677139884894" at="213,5,214,17" concept="6" />
-      <node id="7750890258733180777" at="192,280,195,17" concept="3" />
-      <node id="5866463677139558481" at="205,189,208,5" concept="3" />
-      <node id="5866463677139737894" at="210,241,213,5" concept="3" />
-      <node id="7750890258733139493" at="205,0,216,0" concept="8" trace="nodeSubstituteActionsBuilder_Precondition_Statement_7750890258733139493#(Ljetbrains/mps/smodel/IOperationContext;Ljetbrains/mps/smodel/action/NodeSubstitutePreconditionContext;)Z" />
-      <scope id="7750890258733180780" at="193,52,194,180" />
-      <scope id="5866463677139558484" at="206,238,207,18" />
-      <scope id="5866463677139737897" at="211,236,212,18" />
-      <scope id="7750890258733155877" at="191,98,196,28">
-        <var name="rule" id="7750890258731491399" />
-      </scope>
-      <scope id="7750890258733139494" at="205,189,214,17">
-        <var name="method" id="5866463677139578174" />
-      </scope>
-      <scope id="7750890258733139493" at="205,0,216,0">
->>>>>>> 89da3be5
         <var name="_context" id="7750890258733139493" />
         <var name="operationContext" id="7750890258733139493" />
       </scope>
