<?xml version="1.0" encoding="UTF-8"?>
<debug-info>
  <root>
    <file name="Generator.java">
<<<<<<< HEAD
      <unit at="16,0,68,0" name="jetbrains.mps.traceInfo.testWeavingGenerated.data.Generator" />
=======
      <unit at="17,0,78,0" name="jetbrains.mps.traceInfo.testWeavingGenerated.data.Generator" />
>>>>>>> bf3a2c62
    </file>
    <file name="Language.java">
      <unit at="14,0,41,0" name="jetbrains.mps.traceInfo.testWeavingGenerated.data.Language" />
    </file>
  </root>
</debug-info>
<|MERGE_RESOLUTION|>--- conflicted
+++ resolved
@@ -2,14 +2,10 @@
 <debug-info>
   <root>
     <file name="Generator.java">
-<<<<<<< HEAD
-      <unit at="16,0,68,0" name="jetbrains.mps.traceInfo.testWeavingGenerated.data.Generator" />
-=======
       <unit at="17,0,78,0" name="jetbrains.mps.traceInfo.testWeavingGenerated.data.Generator" />
->>>>>>> bf3a2c62
     </file>
     <file name="Language.java">
-      <unit at="14,0,41,0" name="jetbrains.mps.traceInfo.testWeavingGenerated.data.Language" />
+      <unit at="14,0,46,0" name="jetbrains.mps.traceInfo.testWeavingGenerated.data.Language" />
     </file>
   </root>
 </debug-info>
