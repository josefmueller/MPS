--- conflicted
+++ resolved
@@ -15,393 +15,199 @@
   <concept fqn="jetbrains.mps.baseLanguage.structure.TryCatchStatement" />
   <concept fqn="jetbrains.mps.baseLanguage.structure.TryStatement" />
   <root nodeRef="r:fc539459-610a-408b-8472-ac3a7316412f(jetbrains.mps.traceInfo.test@tests)/3715237098669772783">
-<<<<<<< HEAD
-    <nodeInfo nodeId="3715237098669909854" fileName="TraceInfoTest.java" startLine="37" startPosition="32" endLine="38" endPosition="31" conceptFqName="jetbrains.mps.baseLanguage.structure.ExpressionStatement" />
-    <nodeInfo nodeId="3715237098669909819" fileName="TraceInfoTest.java" startLine="40" startPosition="11" endLine="41" endPosition="219" conceptFqName="jetbrains.mps.baseLanguage.structure.ExpressionStatement" />
-    <nodeInfo nodeId="3715237098669909873" fileName="TraceInfoTest.java" startLine="51" startPosition="32" endLine="52" endPosition="32" conceptFqName="jetbrains.mps.baseLanguage.structure.ExpressionStatement" />
-    <nodeInfo nodeId="3715237098669909875" fileName="TraceInfoTest.java" startLine="54" startPosition="11" endLine="55" endPosition="220" conceptFqName="jetbrains.mps.baseLanguage.structure.ExpressionStatement" />
-    <nodeInfo nodeId="3715237098669909908" fileName="TraceInfoTest.java" startLine="65" startPosition="32" endLine="66" endPosition="43" conceptFqName="jetbrains.mps.baseLanguage.structure.ExpressionStatement" />
-    <nodeInfo nodeId="3715237098669909910" fileName="TraceInfoTest.java" startLine="68" startPosition="11" endLine="69" endPosition="222" conceptFqName="jetbrains.mps.baseLanguage.structure.ExpressionStatement" />
-    <nodeInfo nodeId="441885278109150228" fileName="TraceInfoTest.java" startLine="78" startPosition="13" endLine="79" endPosition="34" conceptFqName="jetbrains.mps.baseLanguage.structure.ExpressionStatement" />
-    <nodeInfo nodeId="441885278109150243" fileName="TraceInfoTest.java" startLine="80" startPosition="31" endLine="81" endPosition="69" conceptFqName="jetbrains.mps.baseLanguage.structure.LocalVariableDeclarationStatement" />
-    <nodeInfo nodeId="441885278109150251" fileName="TraceInfoTest.java" startLine="81" startPosition="69" endLine="82" endPosition="152" conceptFqName="jetbrains.mps.baseLanguage.structure.LocalVariableDeclarationStatement" />
-    <nodeInfo nodeId="441885278109150308" fileName="TraceInfoTest.java" startLine="82" startPosition="152" endLine="83" endPosition="188" conceptFqName="jetbrains.mps.baseLanguage.structure.ExpressionStatement" />
-    <nodeInfo nodeId="8217016972551063426" fileName="TraceInfoTest.java" startLine="93" startPosition="13" endLine="94" endPosition="43" conceptFqName="jetbrains.mps.baseLanguage.structure.ExpressionStatement" />
-    <nodeInfo nodeId="8217016972551063432" fileName="TraceInfoTest.java" startLine="95" startPosition="31" endLine="96" endPosition="69" conceptFqName="jetbrains.mps.baseLanguage.structure.LocalVariableDeclarationStatement" />
-    <nodeInfo nodeId="8217016972551063440" fileName="TraceInfoTest.java" startLine="96" startPosition="69" endLine="97" endPosition="156" conceptFqName="jetbrains.mps.baseLanguage.structure.LocalVariableDeclarationStatement" />
-    <nodeInfo nodeId="8217016972551063454" fileName="TraceInfoTest.java" startLine="97" startPosition="156" endLine="98" endPosition="192" conceptFqName="jetbrains.mps.baseLanguage.structure.ExpressionStatement" />
-    <nodeInfo nodeId="2112637535491845085" fileName="TraceInfoTest.java" startLine="109" startPosition="43" endLine="110" endPosition="89" conceptFqName="jetbrains.mps.baseLanguage.structure.ReturnStatement" />
-    <nodeInfo nodeId="2112637535491845075" fileName="TraceInfoTest.java" startLine="113" startPosition="43" endLine="114" endPosition="73" conceptFqName="jetbrains.mps.baseLanguage.structure.ReturnStatement" />
-    <nodeInfo nodeId="2112637535491845075" fileName="TraceInfoTest.java" startLine="117" startPosition="41" endLine="118" endPosition="63" conceptFqName="jetbrains.mps.baseLanguage.structure.ReturnStatement" />
-    <nodeInfo nodeId="2112637535491845078" fileName="TraceInfoTest.java" startLine="121" startPosition="54" endLine="122" endPosition="69" conceptFqName="jetbrains.mps.baseLanguage.structure.ReturnStatement" />
-    <nodeInfo nodeId="443738895322058187" fileName="TraceInfoTest.java" startLine="124" startPosition="19" endLine="125" endPosition="72" conceptFqName="jetbrains.mps.baseLanguage.structure.LocalVariableDeclarationStatement" />
-    <nodeInfo nodeId="443738895322061894" fileName="TraceInfoTest.java" startLine="125" startPosition="72" endLine="126" endPosition="100" conceptFqName="jetbrains.mps.baseLanguage.structure.ExpressionStatement" />
-    <nodeInfo nodeId="3715237098669837837" fileName="TraceInfoTest.java" startLine="131" startPosition="66" endLine="132" endPosition="128" conceptFqName="jetbrains.mps.baseLanguage.structure.LocalVariableDeclarationStatement" />
-    <nodeInfo nodeId="2034046503361611363" fileName="TraceInfoTest.java" startLine="135" startPosition="27" endLine="136" endPosition="24" conceptFqName="jetbrains.mps.baseLanguage.structure.ExpressionStatement" />
-    <nodeInfo nodeId="3715237098669837859" fileName="TraceInfoTest.java" startLine="139" startPosition="15" endLine="140" endPosition="23" conceptFqName="jetbrains.mps.baseLanguage.structure.ExpressionStatement" />
-    <nodeInfo nodeId="3715237098669773037" fileName="TraceInfoTest.java" startLine="145" startPosition="9" endLine="146" endPosition="22" conceptFqName="jetbrains.mps.baseLanguage.structure.ExpressionStatement" />
-    <nodeInfo nodeId="3715237098669773045" fileName="TraceInfoTest.java" startLine="147" startPosition="27" endLine="148" endPosition="65" conceptFqName="jetbrains.mps.baseLanguage.structure.LocalVariableDeclarationStatement" />
-    <nodeInfo nodeId="3715237098669773053" fileName="TraceInfoTest.java" startLine="148" startPosition="65" endLine="149" endPosition="147" conceptFqName="jetbrains.mps.baseLanguage.structure.LocalVariableDeclarationStatement" />
-    <nodeInfo nodeId="3715237098669773066" fileName="TraceInfoTest.java" startLine="149" startPosition="147" endLine="150" endPosition="16" conceptFqName="jetbrains.mps.baseLanguage.structure.SingleLineComment" />
-    <nodeInfo nodeId="3715237098669773072" fileName="TraceInfoTest.java" startLine="150" startPosition="16" endLine="151" endPosition="18" conceptFqName="jetbrains.mps.baseLanguage.structure.ReturnStatement" />
-    <nodeInfo nodeId="3715237098669773074" fileName="TraceInfoTest.java" startLine="152" startPosition="5" endLine="153" endPosition="16" conceptFqName="jetbrains.mps.baseLanguage.structure.ReturnStatement" />
-    <nodeInfo nodeId="3715237098669794689" fileName="TraceInfoTest.java" startLine="156" startPosition="41" endLine="157" endPosition="45" conceptFqName="jetbrains.mps.baseLanguage.structure.ExpressionStatement" />
-    <nodeInfo nodeId="3715237098669794702" fileName="TraceInfoTest.java" startLine="160" startPosition="25" endLine="161" endPosition="75" conceptFqName="jetbrains.mps.baseLanguage.structure.ExpressionStatement" />
-    <nodeInfo nodeId="3715237098669794707" fileName="TraceInfoTest.java" startLine="161" startPosition="75" endLine="162" endPosition="49" conceptFqName="jetbrains.mps.baseLanguage.structure.ExpressionStatement" />
-    <nodeInfo nodeId="3715237098669794713" fileName="TraceInfoTest.java" startLine="162" startPosition="49" endLine="163" endPosition="20" conceptFqName="jetbrains.mps.baseLanguage.structure.ExpressionStatement" />
-    <nodeInfo nodeId="3715237098669772785" fileName="TraceInfoTest.java" startLine="29" startPosition="0" endLine="31" endPosition="0" conceptFqName="jetbrains.mps.baseLanguage.structure.ConstructorDeclaration" propertyString="TraceInfoTest#()V" />
-    <nodeInfo nodeId="3715237098669909852" fileName="TraceInfoTest.java" startLine="37" startPosition="0" endLine="40" endPosition="0" conceptFqName="jetbrains.mps.baseLanguage.structure.InstanceMethodDeclaration" propertyString="invoke#()V" />
-    <nodeInfo nodeId="3715237098669909871" fileName="TraceInfoTest.java" startLine="51" startPosition="0" endLine="54" endPosition="0" conceptFqName="jetbrains.mps.baseLanguage.structure.InstanceMethodDeclaration" propertyString="invoke#()V" />
-    <nodeInfo nodeId="3715237098669909906" fileName="TraceInfoTest.java" startLine="65" startPosition="0" endLine="68" endPosition="0" conceptFqName="jetbrains.mps.baseLanguage.structure.InstanceMethodDeclaration" propertyString="invoke#()V" />
-    <nodeInfo nodeId="2112637535491845083" fileName="TraceInfoTest.java" startLine="109" startPosition="0" endLine="112" endPosition="0" conceptFqName="jetbrains.mps.baseLanguage.structure.InstanceMethodDeclaration" propertyString="accept#(Lorg/jetbrains/mps/openapi/model/SNode;)Z" />
-    <nodeInfo nodeId="2112637535491845075" fileName="TraceInfoTest.java" startLine="113" startPosition="0" endLine="116" endPosition="0" conceptFqName="jetbrains.mps.baseLanguage.structure.InstanceMethodDeclaration" propertyString="accept#(Lorg/jetbrains/mps/openapi/model/SNode;)Z" />
-    <nodeInfo nodeId="2112637535491845075" fileName="TraceInfoTest.java" startLine="117" startPosition="0" endLine="120" endPosition="0" conceptFqName="jetbrains.mps.baseLanguage.structure.InstanceMethodDeclaration" propertyString="select#(Lorg/jetbrains/mps/openapi/model/SNode;)Lorg/jetbrains/mps/openapi/model/SNode;" />
-    <nodeInfo nodeId="2112637535491845078" fileName="TraceInfoTest.java" startLine="121" startPosition="0" endLine="124" endPosition="0" conceptFqName="jetbrains.mps.baseLanguage.structure.InstanceMethodDeclaration" propertyString="translate#(Lorg/jetbrains/mps/openapi/model/SNode;)Ljava/lang/Iterable;" />
-    <nodeInfo nodeId="2034046503361611361" fileName="TraceInfoTest.java" startLine="135" startPosition="0" endLine="138" endPosition="0" conceptFqName="jetbrains.mps.baseLanguage.structure.InstanceMethodDeclaration" propertyString="run#()V" />
-    <nodeInfo nodeId="3715237098669909809" fileName="TraceInfoTest.java" startLine="35" startPosition="28" endLine="40" endPosition="11" conceptFqName="jetbrains.mps.baseLanguage.structure.LocalVariableDeclarationStatement" />
-    <nodeInfo nodeId="3715237098669909867" fileName="TraceInfoTest.java" startLine="49" startPosition="28" endLine="54" endPosition="11" conceptFqName="jetbrains.mps.baseLanguage.structure.LocalVariableDeclarationStatement" />
-    <nodeInfo nodeId="3715237098669909902" fileName="TraceInfoTest.java" startLine="63" startPosition="28" endLine="68" endPosition="11" conceptFqName="jetbrains.mps.baseLanguage.structure.LocalVariableDeclarationStatement" />
-    <nodeInfo nodeId="2034046503361611357" fileName="TraceInfoTest.java" startLine="133" startPosition="9" endLine="138" endPosition="9" conceptFqName="jetbrains.mps.baseLanguage.structure.ExpressionStatement" />
-    <nodeInfo nodeId="3715237098669794698" fileName="TraceInfoTest.java" startLine="159" startPosition="0" endLine="165" endPosition="0" conceptFqName="jetbrains.mps.baseLanguage.structure.InstanceMethodDeclaration" propertyString="run#()V" />
-    <nodeInfo nodeId="441885278109150218" fileName="TraceInfoTest.java" startLine="77" startPosition="28" endLine="84" endPosition="9" conceptFqName="jetbrains.mps.baseLanguage.structure.TryCatchStatement" />
-    <nodeInfo nodeId="8217016972551063424" fileName="TraceInfoTest.java" startLine="92" startPosition="28" endLine="99" endPosition="9" conceptFqName="jetbrains.mps.baseLanguage.structure.TryCatchStatement" />
-    <nodeInfo nodeId="3715237098669909806" fileName="TraceInfoTest.java" startLine="35" startPosition="0" endLine="43" endPosition="0" conceptFqName="jetbrains.mps.baseLanguage.structure.InstanceMethodDeclaration" propertyString="invoke#()V" />
-    <nodeInfo nodeId="3715237098669909865" fileName="TraceInfoTest.java" startLine="49" startPosition="0" endLine="57" endPosition="0" conceptFqName="jetbrains.mps.baseLanguage.structure.InstanceMethodDeclaration" propertyString="invoke#()V" />
-    <nodeInfo nodeId="3715237098669909900" fileName="TraceInfoTest.java" startLine="63" startPosition="0" endLine="71" endPosition="0" conceptFqName="jetbrains.mps.baseLanguage.structure.InstanceMethodDeclaration" propertyString="invoke#()V" />
-    <nodeInfo nodeId="3715237098669773035" fileName="TraceInfoTest.java" startLine="144" startPosition="69" endLine="152" endPosition="5" conceptFqName="jetbrains.mps.baseLanguage.structure.TryCatchStatement" />
-    <nodeInfo nodeId="3715237098669794693" fileName="TraceInfoTest.java" startLine="157" startPosition="45" endLine="165" endPosition="7" conceptFqName="jetbrains.mps.baseLanguage.structure.ExpressionStatement" />
-    <nodeInfo nodeId="441885278109132720" fileName="TraceInfoTest.java" startLine="77" startPosition="0" endLine="86" endPosition="0" conceptFqName="jetbrains.mps.baseLanguage.structure.InstanceMethodDeclaration" propertyString="invoke#()V" />
-    <nodeInfo nodeId="8217016972551063422" fileName="TraceInfoTest.java" startLine="92" startPosition="0" endLine="101" endPosition="0" conceptFqName="jetbrains.mps.baseLanguage.structure.InstanceMethodDeclaration" propertyString="invoke#()V" />
-    <nodeInfo nodeId="3715237098669837855" fileName="TraceInfoTest.java" startLine="132" startPosition="128" endLine="141" endPosition="5" conceptFqName="jetbrains.mps.baseLanguage.structure.TryStatement" />
-    <nodeInfo nodeId="3715237098669909804" fileName="TraceInfoTest.java" startLine="33" startPosition="24" endLine="43" endPosition="7" conceptFqName="jetbrains.mps.baseLanguage.structure.ExpressionStatement" />
-    <nodeInfo nodeId="3715237098669909863" fileName="TraceInfoTest.java" startLine="47" startPosition="25" endLine="57" endPosition="7" conceptFqName="jetbrains.mps.baseLanguage.structure.ExpressionStatement" />
-    <nodeInfo nodeId="3715237098669909898" fileName="TraceInfoTest.java" startLine="61" startPosition="36" endLine="71" endPosition="7" conceptFqName="jetbrains.mps.baseLanguage.structure.ExpressionStatement" />
-    <nodeInfo nodeId="441885278109132715" fileName="TraceInfoTest.java" startLine="75" startPosition="29" endLine="86" endPosition="7" conceptFqName="jetbrains.mps.baseLanguage.structure.ExpressionStatement" />
-    <nodeInfo nodeId="8217016972551063420" fileName="TraceInfoTest.java" startLine="90" startPosition="38" endLine="101" endPosition="7" conceptFqName="jetbrains.mps.baseLanguage.structure.ExpressionStatement" />
-    <nodeInfo nodeId="3715237098669773028" fileName="TraceInfoTest.java" startLine="144" startPosition="0" endLine="155" endPosition="0" conceptFqName="jetbrains.mps.baseLanguage.structure.InstanceMethodDeclaration" propertyString="getErrorLocation#(Ljetbrains/mps/baseLanguage/closures/runtime/_FunctionTypes/_void_P0_E0;)Lorg/jetbrains/mps/openapi/model/SNode;" />
-    <nodeInfo nodeId="3715237098669793739" fileName="TraceInfoTest.java" startLine="156" startPosition="0" endLine="167" endPosition="0" conceptFqName="jetbrains.mps.baseLanguage.structure.InstanceMethodDeclaration" propertyString="cleanup#(Ljetbrains/mps/project/Project;)V" />
-    <nodeInfo nodeId="3715237098669773016" fileName="TraceInfoTest.java" startLine="131" startPosition="0" endLine="143" endPosition="0" conceptFqName="jetbrains.mps.baseLanguage.structure.InstanceMethodDeclaration" propertyString="invokeTest#(Ljetbrains/mps/baseLanguage/closures/runtime/_FunctionTypes/_void_P0_E0;)V" />
-    <nodeInfo nodeId="3715237098669909800" fileName="TraceInfoTest.java" startLine="32" startPosition="0" endLine="45" endPosition="0" conceptFqName="jetbrains.mps.baseLanguage.structure.InstanceMethodDeclaration" propertyString="ifTest#()V" />
-    <nodeInfo nodeId="3715237098669909859" fileName="TraceInfoTest.java" startLine="46" startPosition="0" endLine="59" endPosition="0" conceptFqName="jetbrains.mps.baseLanguage.structure.InstanceMethodDeclaration" propertyString="forTest#()V" />
-    <nodeInfo nodeId="3715237098669909894" fileName="TraceInfoTest.java" startLine="60" startPosition="0" endLine="73" endPosition="0" conceptFqName="jetbrains.mps.baseLanguage.structure.InstanceMethodDeclaration" propertyString="blockStatementTest#()V" />
-    <nodeInfo nodeId="441885278109132689" fileName="TraceInfoTest.java" startLine="74" startPosition="0" endLine="88" endPosition="0" conceptFqName="jetbrains.mps.baseLanguage.structure.InstanceMethodDeclaration" propertyString="foreachTest#()V" />
-    <nodeInfo nodeId="8217016972551063416" fileName="TraceInfoTest.java" startLine="89" startPosition="0" endLine="103" endPosition="0" conceptFqName="jetbrains.mps.baseLanguage.structure.InstanceMethodDeclaration" propertyString="generatedForeachTest#()V" />
-    <nodeInfo nodeId="2112637535491845073" fileName="TraceInfoTest.java" startLine="107" startPosition="28" endLine="124" endPosition="19" conceptFqName="jetbrains.mps.baseLanguage.structure.LocalVariableDeclarationStatement" />
-    <nodeInfo nodeId="2112637535491637463" fileName="TraceInfoTest.java" startLine="107" startPosition="0" endLine="128" endPosition="0" conceptFqName="jetbrains.mps.baseLanguage.structure.InstanceMethodDeclaration" propertyString="invoke#()V" />
-    <nodeInfo nodeId="2112637535491637397" fileName="TraceInfoTest.java" startLine="105" startPosition="35" endLine="128" endPosition="7" conceptFqName="jetbrains.mps.baseLanguage.structure.ExpressionStatement" />
-    <nodeInfo nodeId="2112637535491632004" fileName="TraceInfoTest.java" startLine="104" startPosition="0" endLine="130" endPosition="0" conceptFqName="jetbrains.mps.baseLanguage.structure.InstanceMethodDeclaration" propertyString="internalClassTest#()V" />
-    <scopeInfo nodeId="3715237098669772788" fileName="TraceInfoTest.java" startLine="29" startPosition="26" endLine="29" endPosition="26" />
-    <scopeInfo nodeId="3715237098669909853" fileName="TraceInfoTest.java" startLine="37" startPosition="32" endLine="38" endPosition="31" />
-    <scopeInfo nodeId="3715237098669909872" fileName="TraceInfoTest.java" startLine="51" startPosition="32" endLine="52" endPosition="32" />
-    <scopeInfo nodeId="3715237098669909907" fileName="TraceInfoTest.java" startLine="65" startPosition="32" endLine="66" endPosition="43" />
-    <scopeInfo nodeId="441885278109150219" fileName="TraceInfoTest.java" startLine="78" startPosition="13" endLine="79" endPosition="34" />
-    <scopeInfo nodeId="8217016972551063425" fileName="TraceInfoTest.java" startLine="93" startPosition="13" endLine="94" endPosition="43" />
-    <scopeInfo nodeId="2112637535491845084" fileName="TraceInfoTest.java" startLine="109" startPosition="43" endLine="110" endPosition="89" />
-    <scopeInfo nodeId="2112637535491845075" fileName="TraceInfoTest.java" startLine="113" startPosition="43" endLine="114" endPosition="73" />
-    <scopeInfo nodeId="2112637535491845075" fileName="TraceInfoTest.java" startLine="117" startPosition="41" endLine="118" endPosition="63" />
-    <scopeInfo nodeId="2112637535491845078" fileName="TraceInfoTest.java" startLine="121" startPosition="54" endLine="122" endPosition="69" />
-    <scopeInfo nodeId="2034046503361611362" fileName="TraceInfoTest.java" startLine="135" startPosition="27" endLine="136" endPosition="24" />
-    <scopeInfo nodeId="3715237098669837858" fileName="TraceInfoTest.java" startLine="139" startPosition="15" endLine="140" endPosition="23" />
-    <scopeInfo nodeId="3715237098669773036" fileName="TraceInfoTest.java" startLine="145" startPosition="9" endLine="146" endPosition="22" />
-    <scopeInfo nodeId="3715237098669772785" fileName="TraceInfoTest.java" startLine="29" startPosition="0" endLine="31" endPosition="0" />
-    <scopeInfo nodeId="3715237098669909852" fileName="TraceInfoTest.java" startLine="37" startPosition="0" endLine="40" endPosition="0" />
-    <scopeInfo nodeId="3715237098669909871" fileName="TraceInfoTest.java" startLine="51" startPosition="0" endLine="54" endPosition="0" />
-    <scopeInfo nodeId="3715237098669909906" fileName="TraceInfoTest.java" startLine="65" startPosition="0" endLine="68" endPosition="0" />
-    <scopeInfo nodeId="441885278109150221" fileName="TraceInfoTest.java" startLine="80" startPosition="0" endLine="83" endPosition="188">
-      <varInfo nodeId="441885278109150222" varName="t" />
-    </scopeInfo>
-    <scopeInfo nodeId="441885278109150224" fileName="TraceInfoTest.java" startLine="80" startPosition="31" endLine="83" endPosition="188">
-      <varInfo nodeId="441885278109150252" varName="node" />
-      <varInfo nodeId="441885278109150244" varName="stackTraceElement" />
-    </scopeInfo>
-    <scopeInfo nodeId="8217016972551063428" fileName="TraceInfoTest.java" startLine="95" startPosition="0" endLine="98" endPosition="192">
-      <varInfo nodeId="8217016972551063429" varName="t" />
-    </scopeInfo>
-    <scopeInfo nodeId="8217016972551063431" fileName="TraceInfoTest.java" startLine="95" startPosition="31" endLine="98" endPosition="192">
-      <varInfo nodeId="8217016972551063441" varName="node" />
-      <varInfo nodeId="8217016972551063433" varName="stackTraceElement" />
-    </scopeInfo>
-    <scopeInfo nodeId="2112637535491845083" fileName="TraceInfoTest.java" startLine="109" startPosition="0" endLine="112" endPosition="0">
-      <varInfo nodeId="2112637535491845083" varName="it" />
-    </scopeInfo>
-    <scopeInfo nodeId="2112637535491845075" fileName="TraceInfoTest.java" startLine="113" startPosition="0" endLine="116" endPosition="0">
-      <varInfo nodeId="2112637535491845075" varName="it" />
-    </scopeInfo>
-    <scopeInfo nodeId="2112637535491845075" fileName="TraceInfoTest.java" startLine="117" startPosition="0" endLine="120" endPosition="0">
-      <varInfo nodeId="2112637535491845075" varName="it" />
-    </scopeInfo>
-    <scopeInfo nodeId="2112637535491845078" fileName="TraceInfoTest.java" startLine="121" startPosition="0" endLine="124" endPosition="0">
-      <varInfo nodeId="2112637535491845078" varName="it" />
-    </scopeInfo>
-    <scopeInfo nodeId="2034046503361611361" fileName="TraceInfoTest.java" startLine="135" startPosition="0" endLine="138" endPosition="0" />
-    <scopeInfo nodeId="3715237098669794701" fileName="TraceInfoTest.java" startLine="160" startPosition="25" endLine="163" endPosition="20" />
-    <scopeInfo nodeId="3715237098669773041" fileName="TraceInfoTest.java" startLine="147" startPosition="0" endLine="151" endPosition="18">
-      <varInfo nodeId="3715237098669773042" varName="t" />
-    </scopeInfo>
-    <scopeInfo nodeId="3715237098669773044" fileName="TraceInfoTest.java" startLine="147" startPosition="27" endLine="151" endPosition="18">
-      <varInfo nodeId="3715237098669773054" varName="node" />
-      <varInfo nodeId="3715237098669773046" varName="stackTraceElement" />
-    </scopeInfo>
-    <scopeInfo nodeId="3715237098669837856" fileName="TraceInfoTest.java" startLine="133" startPosition="9" endLine="138" endPosition="9" />
-    <scopeInfo nodeId="3715237098669909807" fileName="TraceInfoTest.java" startLine="35" startPosition="28" endLine="41" endPosition="219">
-      <varInfo nodeId="3715237098669909810" varName="node" />
-    </scopeInfo>
-    <scopeInfo nodeId="3715237098669909866" fileName="TraceInfoTest.java" startLine="49" startPosition="28" endLine="55" endPosition="220">
-      <varInfo nodeId="3715237098669909868" varName="node" />
-    </scopeInfo>
-    <scopeInfo nodeId="3715237098669909901" fileName="TraceInfoTest.java" startLine="63" startPosition="28" endLine="69" endPosition="222">
-      <varInfo nodeId="3715237098669909903" varName="node" />
-    </scopeInfo>
-    <scopeInfo nodeId="3715237098669794698" fileName="TraceInfoTest.java" startLine="159" startPosition="0" endLine="165" endPosition="0" />
-    <scopeInfo nodeId="441885278109132721" fileName="TraceInfoTest.java" startLine="77" startPosition="28" endLine="84" endPosition="9" />
-    <scopeInfo nodeId="8217016972551063423" fileName="TraceInfoTest.java" startLine="92" startPosition="28" endLine="99" endPosition="9" />
-    <scopeInfo nodeId="3715237098669909806" fileName="TraceInfoTest.java" startLine="35" startPosition="0" endLine="43" endPosition="0" />
-    <scopeInfo nodeId="3715237098669909865" fileName="TraceInfoTest.java" startLine="49" startPosition="0" endLine="57" endPosition="0" />
-    <scopeInfo nodeId="3715237098669909900" fileName="TraceInfoTest.java" startLine="63" startPosition="0" endLine="71" endPosition="0" />
-    <scopeInfo nodeId="441885278109132720" fileName="TraceInfoTest.java" startLine="77" startPosition="0" endLine="86" endPosition="0" />
-    <scopeInfo nodeId="8217016972551063422" fileName="TraceInfoTest.java" startLine="92" startPosition="0" endLine="101" endPosition="0" />
-    <scopeInfo nodeId="3715237098669773031" fileName="TraceInfoTest.java" startLine="144" startPosition="69" endLine="153" endPosition="16" />
-    <scopeInfo nodeId="3715237098669793742" fileName="TraceInfoTest.java" startLine="156" startPosition="41" endLine="165" endPosition="7" />
-    <scopeInfo nodeId="3715237098669909803" fileName="TraceInfoTest.java" startLine="33" startPosition="24" endLine="43" endPosition="7" />
-    <scopeInfo nodeId="3715237098669909862" fileName="TraceInfoTest.java" startLine="47" startPosition="25" endLine="57" endPosition="7" />
-    <scopeInfo nodeId="3715237098669909897" fileName="TraceInfoTest.java" startLine="61" startPosition="36" endLine="71" endPosition="7" />
-    <scopeInfo nodeId="3715237098669773019" fileName="TraceInfoTest.java" startLine="131" startPosition="66" endLine="141" endPosition="5">
-      <varInfo nodeId="3715237098669837838" varName="project" />
-    </scopeInfo>
-    <scopeInfo nodeId="441885278109132692" fileName="TraceInfoTest.java" startLine="75" startPosition="29" endLine="86" endPosition="7" />
-    <scopeInfo nodeId="8217016972551063419" fileName="TraceInfoTest.java" startLine="90" startPosition="38" endLine="101" endPosition="7" />
-    <scopeInfo nodeId="3715237098669773028" fileName="TraceInfoTest.java" startLine="144" startPosition="0" endLine="155" endPosition="0">
-      <varInfo nodeId="3715237098669773076" varName="method" />
-    </scopeInfo>
-    <scopeInfo nodeId="3715237098669793739" fileName="TraceInfoTest.java" startLine="156" startPosition="0" endLine="167" endPosition="0">
-      <varInfo nodeId="3715237098669793745" varName="p" />
-    </scopeInfo>
-    <scopeInfo nodeId="3715237098669773016" fileName="TraceInfoTest.java" startLine="131" startPosition="0" endLine="143" endPosition="0">
-      <varInfo nodeId="3715237098669837862" varName="test" />
-    </scopeInfo>
-    <scopeInfo nodeId="3715237098669909800" fileName="TraceInfoTest.java" startLine="32" startPosition="0" endLine="45" endPosition="0" />
-    <scopeInfo nodeId="3715237098669909859" fileName="TraceInfoTest.java" startLine="46" startPosition="0" endLine="59" endPosition="0" />
-    <scopeInfo nodeId="3715237098669909894" fileName="TraceInfoTest.java" startLine="60" startPosition="0" endLine="73" endPosition="0" />
-    <scopeInfo nodeId="441885278109132689" fileName="TraceInfoTest.java" startLine="74" startPosition="0" endLine="88" endPosition="0" />
-    <scopeInfo nodeId="8217016972551063416" fileName="TraceInfoTest.java" startLine="89" startPosition="0" endLine="103" endPosition="0" />
-    <scopeInfo nodeId="2112637535491637464" fileName="TraceInfoTest.java" startLine="107" startPosition="28" endLine="126" endPosition="100">
-      <varInfo nodeId="443738895322058188" varName="location" />
-      <varInfo nodeId="2112637535491845074" varName="statement" />
-    </scopeInfo>
-    <scopeInfo nodeId="2112637535491637463" fileName="TraceInfoTest.java" startLine="107" startPosition="0" endLine="128" endPosition="0" />
-    <scopeInfo nodeId="2112637535491632008" fileName="TraceInfoTest.java" startLine="105" startPosition="35" endLine="128" endPosition="7" />
-    <scopeInfo nodeId="2112637535491632004" fileName="TraceInfoTest.java" startLine="104" startPosition="0" endLine="130" endPosition="0" />
-    <unitInfo nodeId="3715237098669909852" fileName="TraceInfoTest.java" startLine="36" startPosition="42" endLine="40" endPosition="9" unitName="jetbrains.mps.traceInfo.test.TraceInfoTest$2" />
-    <unitInfo nodeId="3715237098669909871" fileName="TraceInfoTest.java" startLine="50" startPosition="42" endLine="54" endPosition="9" unitName="jetbrains.mps.traceInfo.test.TraceInfoTest$3" />
-    <unitInfo nodeId="3715237098669909906" fileName="TraceInfoTest.java" startLine="64" startPosition="42" endLine="68" endPosition="9" unitName="jetbrains.mps.traceInfo.test.TraceInfoTest$4" />
-    <unitInfo nodeId="2112637535491845083" fileName="TraceInfoTest.java" startLine="108" startPosition="373" endLine="112" endPosition="9" unitName="jetbrains.mps.traceInfo.test.TraceInfoTest$7" />
-    <unitInfo nodeId="2112637535491845075" fileName="TraceInfoTest.java" startLine="112" startPosition="21" endLine="116" endPosition="9" unitName="jetbrains.mps.traceInfo.test.TraceInfoTest$7" />
-    <unitInfo nodeId="2112637535491845075" fileName="TraceInfoTest.java" startLine="116" startPosition="22" endLine="120" endPosition="9" unitName="jetbrains.mps.traceInfo.test.TraceInfoTest$7" />
-    <unitInfo nodeId="2112637535491845078" fileName="TraceInfoTest.java" startLine="120" startPosition="25" endLine="124" endPosition="9" unitName="jetbrains.mps.traceInfo.test.TraceInfoTest$7" />
-    <unitInfo nodeId="2034046503361611361" fileName="TraceInfoTest.java" startLine="134" startPosition="47" endLine="138" endPosition="7" unitName="jetbrains.mps.traceInfo.test.TraceInfoTest$7" />
-    <unitInfo nodeId="3715237098669794697" fileName="TraceInfoTest.java" startLine="158" startPosition="41" endLine="165" endPosition="5" unitName="jetbrains.mps.traceInfo.test.TraceInfoTest$8" />
-    <unitInfo nodeId="3715237098669909806" fileName="TraceInfoTest.java" startLine="34" startPosition="19" endLine="43" endPosition="5" unitName="jetbrains.mps.traceInfo.test.TraceInfoTest$1" />
-    <unitInfo nodeId="3715237098669909865" fileName="TraceInfoTest.java" startLine="48" startPosition="19" endLine="57" endPosition="5" unitName="jetbrains.mps.traceInfo.test.TraceInfoTest$2" />
-    <unitInfo nodeId="3715237098669909900" fileName="TraceInfoTest.java" startLine="62" startPosition="19" endLine="71" endPosition="5" unitName="jetbrains.mps.traceInfo.test.TraceInfoTest$3" />
-    <unitInfo nodeId="441885278109132720" fileName="TraceInfoTest.java" startLine="76" startPosition="19" endLine="86" endPosition="5" unitName="jetbrains.mps.traceInfo.test.TraceInfoTest$4" />
-    <unitInfo nodeId="8217016972551063422" fileName="TraceInfoTest.java" startLine="91" startPosition="19" endLine="101" endPosition="5" unitName="jetbrains.mps.traceInfo.test.TraceInfoTest$5" />
-    <unitInfo nodeId="2112637535491637463" fileName="TraceInfoTest.java" startLine="106" startPosition="19" endLine="128" endPosition="5" unitName="jetbrains.mps.traceInfo.test.TraceInfoTest$6" />
-    <unitInfo nodeId="3715237098669772783" fileName="TraceInfoTest.java" startLine="28" startPosition="0" endLine="168" endPosition="0" unitName="jetbrains.mps.traceInfo.test.TraceInfoTest" />
-=======
     <file name="TraceInfoTest.java">
-      <node id="3715237098669909854" at="36,32,37,31" concept="2" />
-      <node id="3715237098669909819" at="39,11,40,219" concept="2" />
-      <node id="3715237098669909873" at="50,32,51,32" concept="2" />
-      <node id="3715237098669909875" at="53,11,54,220" concept="2" />
-      <node id="3715237098669909908" at="64,32,65,43" concept="2" />
-      <node id="3715237098669909910" at="67,11,68,222" concept="2" />
-      <node id="441885278109150228" at="77,13,78,34" concept="2" />
-      <node id="441885278109150243" at="79,31,80,69" concept="7" />
-      <node id="441885278109150251" at="80,69,81,152" concept="7" />
-      <node id="441885278109150308" at="81,152,82,188" concept="2" />
-      <node id="8217016972551063426" at="92,13,93,43" concept="2" />
-      <node id="8217016972551063432" at="94,31,95,69" concept="7" />
-      <node id="8217016972551063440" at="95,69,96,156" concept="7" />
-      <node id="8217016972551063454" at="96,156,97,192" concept="2" />
-      <node id="2112637535491845085" at="108,43,109,89" concept="8" />
-      <node id="2112637535491845075" at="112,43,113,73" concept="8" />
-      <node id="2112637535491845075" at="116,41,117,63" concept="8" />
-      <node id="2112637535491845078" at="120,54,121,69" concept="8" />
-      <node id="443738895322058187" at="123,19,124,72" concept="7" />
-      <node id="443738895322061894" at="124,72,125,100" concept="2" />
-      <node id="3715237098669837837" at="130,66,131,111" concept="7" />
-      <node id="2034046503361611363" at="134,27,135,24" concept="2" />
-      <node id="3715237098669837859" at="138,15,139,23" concept="2" />
-      <node id="3715237098669773037" at="144,9,145,22" concept="2" />
-      <node id="3715237098669773045" at="146,27,147,65" concept="7" />
-      <node id="3715237098669773053" at="147,65,148,147" concept="7" />
-      <node id="3715237098669773066" at="148,147,149,16" concept="9" />
-      <node id="3715237098669773072" at="149,16,150,18" concept="8" />
-      <node id="3715237098669773074" at="151,5,152,16" concept="8" />
-      <node id="3715237098669794689" at="155,41,156,45" concept="2" />
-      <node id="3715237098669794702" at="159,25,160,20" concept="2" />
-      <node id="3715237098669794707" at="160,20,161,49" concept="2" />
-      <node id="3715237098669794713" at="161,49,162,20" concept="2" />
-      <node id="3715237098669772785" at="28,0,30,0" concept="1" trace="TraceInfoTest#()V" />
-      <node id="3715237098669909852" at="36,0,39,0" concept="6" trace="invoke#()V" />
-      <node id="3715237098669909871" at="50,0,53,0" concept="6" trace="invoke#()V" />
-      <node id="3715237098669909906" at="64,0,67,0" concept="6" trace="invoke#()V" />
-      <node id="2112637535491845083" at="108,0,111,0" concept="6" trace="accept#(Lorg/jetbrains/mps/openapi/model/SNode;)Z" />
-      <node id="2112637535491845075" at="112,0,115,0" concept="6" trace="accept#(Lorg/jetbrains/mps/openapi/model/SNode;)Z" />
-      <node id="2112637535491845075" at="116,0,119,0" concept="6" trace="select#(Lorg/jetbrains/mps/openapi/model/SNode;)Lorg/jetbrains/mps/openapi/model/SNode;" />
-      <node id="2112637535491845078" at="120,0,123,0" concept="6" trace="translate#(Lorg/jetbrains/mps/openapi/model/SNode;)Ljava/lang/Iterable;" />
-      <node id="2034046503361611361" at="134,0,137,0" concept="6" trace="run#()V" />
-      <node id="3715237098669909809" at="34,28,39,11" concept="7" />
-      <node id="3715237098669909867" at="48,28,53,11" concept="7" />
-      <node id="3715237098669909902" at="62,28,67,11" concept="7" />
-      <node id="2034046503361611357" at="132,9,137,9" concept="2" />
-      <node id="3715237098669794698" at="158,0,164,0" concept="6" trace="run#()V" />
-      <node id="441885278109150218" at="76,28,83,9" concept="12" />
-      <node id="8217016972551063424" at="91,28,98,9" concept="12" />
-      <node id="3715237098669909806" at="34,0,42,0" concept="6" trace="invoke#()V" />
-      <node id="3715237098669909865" at="48,0,56,0" concept="6" trace="invoke#()V" />
-      <node id="3715237098669909900" at="62,0,70,0" concept="6" trace="invoke#()V" />
-      <node id="3715237098669773035" at="143,69,151,5" concept="12" />
-      <node id="3715237098669794693" at="156,45,164,7" concept="2" />
-      <node id="441885278109132720" at="76,0,85,0" concept="6" trace="invoke#()V" />
-      <node id="8217016972551063422" at="91,0,100,0" concept="6" trace="invoke#()V" />
-      <node id="3715237098669837855" at="131,111,140,5" concept="13" />
-      <node id="3715237098669909804" at="32,24,42,7" concept="2" />
-      <node id="3715237098669909863" at="46,25,56,7" concept="2" />
-      <node id="3715237098669909898" at="60,36,70,7" concept="2" />
-      <node id="441885278109132715" at="74,29,85,7" concept="2" />
-      <node id="8217016972551063420" at="89,38,100,7" concept="2" />
-      <node id="3715237098669773028" at="143,0,154,0" concept="6" trace="getErrorLocation#(Ljetbrains/mps/baseLanguage/closures/runtime/_FunctionTypes/_void_P0_E0;)Lorg/jetbrains/mps/openapi/model/SNode;" />
-      <node id="3715237098669793739" at="155,0,166,0" concept="6" trace="cleanup#(Ljetbrains/mps/project/Project;)V" />
-      <node id="3715237098669773016" at="130,0,142,0" concept="6" trace="invokeTest#(Ljetbrains/mps/baseLanguage/closures/runtime/_FunctionTypes/_void_P0_E0;)V" />
-      <node id="3715237098669909800" at="31,0,44,0" concept="6" trace="ifTest#()V" />
-      <node id="3715237098669909859" at="45,0,58,0" concept="6" trace="forTest#()V" />
-      <node id="3715237098669909894" at="59,0,72,0" concept="6" trace="blockStatementTest#()V" />
-      <node id="441885278109132689" at="73,0,87,0" concept="6" trace="foreachTest#()V" />
-      <node id="8217016972551063416" at="88,0,102,0" concept="6" trace="generatedForeachTest#()V" />
-      <node id="2112637535491845073" at="106,28,123,19" concept="7" />
-      <node id="2112637535491637463" at="106,0,127,0" concept="6" trace="invoke#()V" />
-      <node id="2112637535491637397" at="104,35,127,7" concept="2" />
-      <node id="2112637535491632004" at="103,0,129,0" concept="6" trace="internalClassTest#()V" />
-      <scope id="3715237098669772788" at="28,26,28,26" />
-      <scope id="3715237098669909853" at="36,32,37,31" />
-      <scope id="3715237098669909872" at="50,32,51,32" />
-      <scope id="3715237098669909907" at="64,32,65,43" />
-      <scope id="441885278109150219" at="77,13,78,34" />
-      <scope id="8217016972551063425" at="92,13,93,43" />
-      <scope id="2112637535491845084" at="108,43,109,89" />
-      <scope id="2112637535491845075" at="112,43,113,73" />
-      <scope id="2112637535491845075" at="116,41,117,63" />
-      <scope id="2112637535491845078" at="120,54,121,69" />
-      <scope id="2034046503361611362" at="134,27,135,24" />
-      <scope id="3715237098669837858" at="138,15,139,23" />
-      <scope id="3715237098669773036" at="144,9,145,22" />
-      <scope id="3715237098669772785" at="28,0,30,0" />
-      <scope id="3715237098669909852" at="36,0,39,0" />
-      <scope id="3715237098669909871" at="50,0,53,0" />
-      <scope id="3715237098669909906" at="64,0,67,0" />
-      <scope id="441885278109150221" at="79,0,82,188">
+      <node id="3715237098669909854" at="37,32,38,31" concept="2" />
+      <node id="3715237098669909819" at="40,11,41,219" concept="2" />
+      <node id="3715237098669909873" at="51,32,52,32" concept="2" />
+      <node id="3715237098669909875" at="54,11,55,220" concept="2" />
+      <node id="3715237098669909908" at="65,32,66,43" concept="2" />
+      <node id="3715237098669909910" at="68,11,69,222" concept="2" />
+      <node id="441885278109150228" at="78,13,79,34" concept="2" />
+      <node id="441885278109150243" at="80,31,81,69" concept="7" />
+      <node id="441885278109150251" at="81,69,82,152" concept="7" />
+      <node id="441885278109150308" at="82,152,83,188" concept="2" />
+      <node id="8217016972551063426" at="93,13,94,43" concept="2" />
+      <node id="8217016972551063432" at="95,31,96,69" concept="7" />
+      <node id="8217016972551063440" at="96,69,97,156" concept="7" />
+      <node id="8217016972551063454" at="97,156,98,192" concept="2" />
+      <node id="2112637535491845085" at="109,43,110,89" concept="8" />
+      <node id="2112637535491845075" at="113,43,114,73" concept="8" />
+      <node id="2112637535491845075" at="117,41,118,63" concept="8" />
+      <node id="2112637535491845078" at="121,54,122,69" concept="8" />
+      <node id="443738895322058187" at="124,19,125,72" concept="7" />
+      <node id="443738895322061894" at="125,72,126,100" concept="2" />
+      <node id="3715237098669837837" at="131,66,132,128" concept="7" />
+      <node id="2034046503361611363" at="135,27,136,24" concept="2" />
+      <node id="3715237098669837859" at="139,15,140,23" concept="2" />
+      <node id="3715237098669773037" at="145,9,146,22" concept="2" />
+      <node id="3715237098669773045" at="147,27,148,65" concept="7" />
+      <node id="3715237098669773053" at="148,65,149,147" concept="7" />
+      <node id="3715237098669773066" at="149,147,150,16" concept="9" />
+      <node id="3715237098669773072" at="150,16,151,18" concept="8" />
+      <node id="3715237098669773074" at="152,5,153,16" concept="8" />
+      <node id="3715237098669794689" at="156,41,157,45" concept="2" />
+      <node id="3715237098669794702" at="160,25,161,75" concept="2" />
+      <node id="3715237098669794707" at="161,75,162,49" concept="2" />
+      <node id="3715237098669794713" at="162,49,163,20" concept="2" />
+      <node id="3715237098669772785" at="29,0,31,0" concept="1" trace="TraceInfoTest#()V" />
+      <node id="3715237098669909852" at="37,0,40,0" concept="6" trace="invoke#()V" />
+      <node id="3715237098669909871" at="51,0,54,0" concept="6" trace="invoke#()V" />
+      <node id="3715237098669909906" at="65,0,68,0" concept="6" trace="invoke#()V" />
+      <node id="2112637535491845083" at="109,0,112,0" concept="6" trace="accept#(Lorg/jetbrains/mps/openapi/model/SNode;)Z" />
+      <node id="2112637535491845075" at="113,0,116,0" concept="6" trace="accept#(Lorg/jetbrains/mps/openapi/model/SNode;)Z" />
+      <node id="2112637535491845075" at="117,0,120,0" concept="6" trace="select#(Lorg/jetbrains/mps/openapi/model/SNode;)Lorg/jetbrains/mps/openapi/model/SNode;" />
+      <node id="2112637535491845078" at="121,0,124,0" concept="6" trace="translate#(Lorg/jetbrains/mps/openapi/model/SNode;)Ljava/lang/Iterable;" />
+      <node id="2034046503361611361" at="135,0,138,0" concept="6" trace="run#()V" />
+      <node id="3715237098669909809" at="35,28,40,11" concept="7" />
+      <node id="3715237098669909867" at="49,28,54,11" concept="7" />
+      <node id="3715237098669909902" at="63,28,68,11" concept="7" />
+      <node id="2034046503361611357" at="133,9,138,9" concept="2" />
+      <node id="3715237098669794698" at="159,0,165,0" concept="6" trace="run#()V" />
+      <node id="441885278109150218" at="77,28,84,9" concept="12" />
+      <node id="8217016972551063424" at="92,28,99,9" concept="12" />
+      <node id="3715237098669909806" at="35,0,43,0" concept="6" trace="invoke#()V" />
+      <node id="3715237098669909865" at="49,0,57,0" concept="6" trace="invoke#()V" />
+      <node id="3715237098669909900" at="63,0,71,0" concept="6" trace="invoke#()V" />
+      <node id="3715237098669773035" at="144,69,152,5" concept="12" />
+      <node id="3715237098669794693" at="157,45,165,7" concept="2" />
+      <node id="441885278109132720" at="77,0,86,0" concept="6" trace="invoke#()V" />
+      <node id="8217016972551063422" at="92,0,101,0" concept="6" trace="invoke#()V" />
+      <node id="3715237098669837855" at="132,128,141,5" concept="13" />
+      <node id="3715237098669909804" at="33,24,43,7" concept="2" />
+      <node id="3715237098669909863" at="47,25,57,7" concept="2" />
+      <node id="3715237098669909898" at="61,36,71,7" concept="2" />
+      <node id="441885278109132715" at="75,29,86,7" concept="2" />
+      <node id="8217016972551063420" at="90,38,101,7" concept="2" />
+      <node id="3715237098669773028" at="144,0,155,0" concept="6" trace="getErrorLocation#(Ljetbrains/mps/baseLanguage/closures/runtime/_FunctionTypes/_void_P0_E0;)Lorg/jetbrains/mps/openapi/model/SNode;" />
+      <node id="3715237098669793739" at="156,0,167,0" concept="6" trace="cleanup#(Ljetbrains/mps/project/Project;)V" />
+      <node id="3715237098669773016" at="131,0,143,0" concept="6" trace="invokeTest#(Ljetbrains/mps/baseLanguage/closures/runtime/_FunctionTypes/_void_P0_E0;)V" />
+      <node id="3715237098669909800" at="32,0,45,0" concept="6" trace="ifTest#()V" />
+      <node id="3715237098669909859" at="46,0,59,0" concept="6" trace="forTest#()V" />
+      <node id="3715237098669909894" at="60,0,73,0" concept="6" trace="blockStatementTest#()V" />
+      <node id="441885278109132689" at="74,0,88,0" concept="6" trace="foreachTest#()V" />
+      <node id="8217016972551063416" at="89,0,103,0" concept="6" trace="generatedForeachTest#()V" />
+      <node id="2112637535491845073" at="107,28,124,19" concept="7" />
+      <node id="2112637535491637463" at="107,0,128,0" concept="6" trace="invoke#()V" />
+      <node id="2112637535491637397" at="105,35,128,7" concept="2" />
+      <node id="2112637535491632004" at="104,0,130,0" concept="6" trace="internalClassTest#()V" />
+      <scope id="3715237098669772788" at="29,26,29,26" />
+      <scope id="3715237098669909853" at="37,32,38,31" />
+      <scope id="3715237098669909872" at="51,32,52,32" />
+      <scope id="3715237098669909907" at="65,32,66,43" />
+      <scope id="441885278109150219" at="78,13,79,34" />
+      <scope id="8217016972551063425" at="93,13,94,43" />
+      <scope id="2112637535491845084" at="109,43,110,89" />
+      <scope id="2112637535491845075" at="113,43,114,73" />
+      <scope id="2112637535491845075" at="117,41,118,63" />
+      <scope id="2112637535491845078" at="121,54,122,69" />
+      <scope id="2034046503361611362" at="135,27,136,24" />
+      <scope id="3715237098669837858" at="139,15,140,23" />
+      <scope id="3715237098669773036" at="145,9,146,22" />
+      <scope id="3715237098669772785" at="29,0,31,0" />
+      <scope id="3715237098669909852" at="37,0,40,0" />
+      <scope id="3715237098669909871" at="51,0,54,0" />
+      <scope id="3715237098669909906" at="65,0,68,0" />
+      <scope id="441885278109150221" at="80,0,83,188">
         <var name="t" id="441885278109150222" />
       </scope>
-      <scope id="441885278109150224" at="79,31,82,188">
+      <scope id="441885278109150224" at="80,31,83,188">
         <var name="node" id="441885278109150252" />
         <var name="stackTraceElement" id="441885278109150244" />
       </scope>
-      <scope id="8217016972551063428" at="94,0,97,192">
+      <scope id="8217016972551063428" at="95,0,98,192">
         <var name="t" id="8217016972551063429" />
       </scope>
-      <scope id="8217016972551063431" at="94,31,97,192">
+      <scope id="8217016972551063431" at="95,31,98,192">
         <var name="node" id="8217016972551063441" />
         <var name="stackTraceElement" id="8217016972551063433" />
       </scope>
-      <scope id="2112637535491845083" at="108,0,111,0">
+      <scope id="2112637535491845083" at="109,0,112,0">
         <var name="it" id="2112637535491845083" />
       </scope>
-      <scope id="2112637535491845075" at="112,0,115,0">
+      <scope id="2112637535491845075" at="113,0,116,0">
         <var name="it" id="2112637535491845075" />
       </scope>
-      <scope id="2112637535491845075" at="116,0,119,0">
+      <scope id="2112637535491845075" at="117,0,120,0">
         <var name="it" id="2112637535491845075" />
       </scope>
-      <scope id="2112637535491845078" at="120,0,123,0">
+      <scope id="2112637535491845078" at="121,0,124,0">
         <var name="it" id="2112637535491845078" />
       </scope>
-      <scope id="2034046503361611361" at="134,0,137,0" />
-      <scope id="3715237098669794701" at="159,25,162,20" />
-      <scope id="3715237098669773041" at="146,0,150,18">
+      <scope id="2034046503361611361" at="135,0,138,0" />
+      <scope id="3715237098669794701" at="160,25,163,20" />
+      <scope id="3715237098669773041" at="147,0,151,18">
         <var name="t" id="3715237098669773042" />
       </scope>
-      <scope id="3715237098669773044" at="146,27,150,18">
+      <scope id="3715237098669773044" at="147,27,151,18">
         <var name="node" id="3715237098669773054" />
         <var name="stackTraceElement" id="3715237098669773046" />
       </scope>
-      <scope id="3715237098669837856" at="132,9,137,9" />
-      <scope id="3715237098669909807" at="34,28,40,219">
+      <scope id="3715237098669837856" at="133,9,138,9" />
+      <scope id="3715237098669909807" at="35,28,41,219">
         <var name="node" id="3715237098669909810" />
       </scope>
-      <scope id="3715237098669909866" at="48,28,54,220">
+      <scope id="3715237098669909866" at="49,28,55,220">
         <var name="node" id="3715237098669909868" />
       </scope>
-      <scope id="3715237098669909901" at="62,28,68,222">
+      <scope id="3715237098669909901" at="63,28,69,222">
         <var name="node" id="3715237098669909903" />
       </scope>
-      <scope id="3715237098669794698" at="158,0,164,0" />
-      <scope id="441885278109132721" at="76,28,83,9" />
-      <scope id="8217016972551063423" at="91,28,98,9" />
-      <scope id="3715237098669909806" at="34,0,42,0" />
-      <scope id="3715237098669909865" at="48,0,56,0" />
-      <scope id="3715237098669909900" at="62,0,70,0" />
-      <scope id="441885278109132720" at="76,0,85,0" />
-      <scope id="8217016972551063422" at="91,0,100,0" />
-      <scope id="3715237098669773031" at="143,69,152,16" />
-      <scope id="3715237098669793742" at="155,41,164,7" />
-      <scope id="3715237098669909803" at="32,24,42,7" />
-      <scope id="3715237098669909862" at="46,25,56,7" />
-      <scope id="3715237098669909897" at="60,36,70,7" />
-      <scope id="3715237098669773019" at="130,66,140,5">
+      <scope id="3715237098669794698" at="159,0,165,0" />
+      <scope id="441885278109132721" at="77,28,84,9" />
+      <scope id="8217016972551063423" at="92,28,99,9" />
+      <scope id="3715237098669909806" at="35,0,43,0" />
+      <scope id="3715237098669909865" at="49,0,57,0" />
+      <scope id="3715237098669909900" at="63,0,71,0" />
+      <scope id="441885278109132720" at="77,0,86,0" />
+      <scope id="8217016972551063422" at="92,0,101,0" />
+      <scope id="3715237098669773031" at="144,69,153,16" />
+      <scope id="3715237098669793742" at="156,41,165,7" />
+      <scope id="3715237098669909803" at="33,24,43,7" />
+      <scope id="3715237098669909862" at="47,25,57,7" />
+      <scope id="3715237098669909897" at="61,36,71,7" />
+      <scope id="3715237098669773019" at="131,66,141,5">
         <var name="project" id="3715237098669837838" />
       </scope>
-      <scope id="441885278109132692" at="74,29,85,7" />
-      <scope id="8217016972551063419" at="89,38,100,7" />
-      <scope id="3715237098669773028" at="143,0,154,0">
+      <scope id="441885278109132692" at="75,29,86,7" />
+      <scope id="8217016972551063419" at="90,38,101,7" />
+      <scope id="3715237098669773028" at="144,0,155,0">
         <var name="method" id="3715237098669773076" />
       </scope>
-      <scope id="3715237098669793739" at="155,0,166,0">
+      <scope id="3715237098669793739" at="156,0,167,0">
         <var name="p" id="3715237098669793745" />
       </scope>
-      <scope id="3715237098669773016" at="130,0,142,0">
+      <scope id="3715237098669773016" at="131,0,143,0">
         <var name="test" id="3715237098669837862" />
       </scope>
-      <scope id="3715237098669909800" at="31,0,44,0" />
-      <scope id="3715237098669909859" at="45,0,58,0" />
-      <scope id="3715237098669909894" at="59,0,72,0" />
-      <scope id="441885278109132689" at="73,0,87,0" />
-      <scope id="8217016972551063416" at="88,0,102,0" />
-      <scope id="2112637535491637464" at="106,28,125,100">
+      <scope id="3715237098669909800" at="32,0,45,0" />
+      <scope id="3715237098669909859" at="46,0,59,0" />
+      <scope id="3715237098669909894" at="60,0,73,0" />
+      <scope id="441885278109132689" at="74,0,88,0" />
+      <scope id="8217016972551063416" at="89,0,103,0" />
+      <scope id="2112637535491637464" at="107,28,126,100">
         <var name="location" id="443738895322058188" />
         <var name="statement" id="2112637535491845074" />
       </scope>
-      <scope id="2112637535491637463" at="106,0,127,0" />
-      <scope id="2112637535491632008" at="104,35,127,7" />
-      <scope id="2112637535491632004" at="103,0,129,0" />
-      <unit id="3715237098669909852" at="35,42,39,9" name="jetbrains.mps.traceInfo.test.TraceInfoTest$2" />
-      <unit id="3715237098669909871" at="49,42,53,9" name="jetbrains.mps.traceInfo.test.TraceInfoTest$3" />
-      <unit id="3715237098669909906" at="63,42,67,9" name="jetbrains.mps.traceInfo.test.TraceInfoTest$4" />
-      <unit id="2112637535491845083" at="107,373,111,9" name="jetbrains.mps.traceInfo.test.TraceInfoTest$7" />
-      <unit id="2112637535491845075" at="111,21,115,9" name="jetbrains.mps.traceInfo.test.TraceInfoTest$7" />
-      <unit id="2112637535491845075" at="115,22,119,9" name="jetbrains.mps.traceInfo.test.TraceInfoTest$7" />
-      <unit id="2112637535491845078" at="119,25,123,9" name="jetbrains.mps.traceInfo.test.TraceInfoTest$7" />
-      <unit id="2034046503361611361" at="133,47,137,7" name="jetbrains.mps.traceInfo.test.TraceInfoTest$7" />
-      <unit id="3715237098669794697" at="157,41,164,5" name="jetbrains.mps.traceInfo.test.TraceInfoTest$8" />
-      <unit id="3715237098669909806" at="33,19,42,5" name="jetbrains.mps.traceInfo.test.TraceInfoTest$1" />
-      <unit id="3715237098669909865" at="47,19,56,5" name="jetbrains.mps.traceInfo.test.TraceInfoTest$2" />
-      <unit id="3715237098669909900" at="61,19,70,5" name="jetbrains.mps.traceInfo.test.TraceInfoTest$3" />
-      <unit id="441885278109132720" at="75,19,85,5" name="jetbrains.mps.traceInfo.test.TraceInfoTest$4" />
-      <unit id="8217016972551063422" at="90,19,100,5" name="jetbrains.mps.traceInfo.test.TraceInfoTest$5" />
-      <unit id="2112637535491637463" at="105,19,127,5" name="jetbrains.mps.traceInfo.test.TraceInfoTest$6" />
-      <unit id="3715237098669772783" at="27,0,167,0" name="jetbrains.mps.traceInfo.test.TraceInfoTest" />
+      <scope id="2112637535491637463" at="107,0,128,0" />
+      <scope id="2112637535491632008" at="105,35,128,7" />
+      <scope id="2112637535491632004" at="104,0,130,0" />
+      <unit id="3715237098669909852" at="36,42,40,9" name="jetbrains.mps.traceInfo.test.TraceInfoTest$2" />
+      <unit id="3715237098669909871" at="50,42,54,9" name="jetbrains.mps.traceInfo.test.TraceInfoTest$3" />
+      <unit id="3715237098669909906" at="64,42,68,9" name="jetbrains.mps.traceInfo.test.TraceInfoTest$4" />
+      <unit id="2112637535491845083" at="108,373,112,9" name="jetbrains.mps.traceInfo.test.TraceInfoTest$7" />
+      <unit id="2112637535491845075" at="112,21,116,9" name="jetbrains.mps.traceInfo.test.TraceInfoTest$7" />
+      <unit id="2112637535491845075" at="116,22,120,9" name="jetbrains.mps.traceInfo.test.TraceInfoTest$7" />
+      <unit id="2112637535491845078" at="120,25,124,9" name="jetbrains.mps.traceInfo.test.TraceInfoTest$7" />
+      <unit id="2034046503361611361" at="134,47,138,7" name="jetbrains.mps.traceInfo.test.TraceInfoTest$7" />
+      <unit id="3715237098669794697" at="158,41,165,5" name="jetbrains.mps.traceInfo.test.TraceInfoTest$8" />
+      <unit id="3715237098669909806" at="34,19,43,5" name="jetbrains.mps.traceInfo.test.TraceInfoTest$1" />
+      <unit id="3715237098669909865" at="48,19,57,5" name="jetbrains.mps.traceInfo.test.TraceInfoTest$2" />
+      <unit id="3715237098669909900" at="62,19,71,5" name="jetbrains.mps.traceInfo.test.TraceInfoTest$3" />
+      <unit id="441885278109132720" at="76,19,86,5" name="jetbrains.mps.traceInfo.test.TraceInfoTest$4" />
+      <unit id="8217016972551063422" at="91,19,101,5" name="jetbrains.mps.traceInfo.test.TraceInfoTest$5" />
+      <unit id="2112637535491637463" at="106,19,128,5" name="jetbrains.mps.traceInfo.test.TraceInfoTest$6" />
+      <unit id="3715237098669772783" at="28,0,168,0" name="jetbrains.mps.traceInfo.test.TraceInfoTest" />
     </file>
->>>>>>> 0583c357
   </root>
   <root nodeRef="r:fc539459-610a-408b-8472-ac3a7316412f(jetbrains.mps.traceInfo.test@tests)/8529179251482782650">
     <file name="TestClass.java">
