<?xml version="1.0" encoding="UTF-8"?>
<model ref="r:20c104f4-7403-4c4b-971c-4b522d7be4fb(jetbrains.mps.traceInfo.testWeavingInterpreted.data.generator.template.main@generator)">
  <persistence version="9" />
  <languages>
    <use id="b401a680-8325-4110-8fd3-84331ff25bef" name="jetbrains.mps.lang.generator" version="0" />
    <use id="d7706f63-9be2-479c-a3da-ae92af1e64d5" name="jetbrains.mps.lang.generator.generationContext" version="0" />
    <devkit ref="fbc25dd2-5da4-483a-8b19-70928e1b62d7(jetbrains.mps.devkit.general-purpose)" />
  </languages>
  <imports>
    <import index="a2l1" ref="r:edfc9800-75a5-4d91-810d-ab5fa36bac5b(jetbrains.mps.traceInfo.testWeavingInterpreted.data.structure)" />
    <import index="guwi" ref="6354ebe7-c22a-4a0f-ac54-50b52ab9b065/java:java.io(JDK/)" />
    <import index="tpee" ref="r:00000000-0000-4000-0000-011c895902ca(jetbrains.mps.baseLanguage.structure)" implicit="true" />
    <import index="tpck" ref="r:00000000-0000-4000-0000-011c89590288(jetbrains.mps.lang.core.structure)" implicit="true" />
    <import index="wyt6" ref="6354ebe7-c22a-4a0f-ac54-50b52ab9b065/java:java.lang(JDK/)" implicit="true" />
    <import index="c17a" ref="8865b7a8-5271-43d3-884c-6fd1d9cfdd34/java:org.jetbrains.mps.openapi.language(MPS.OpenAPI/)" implicit="true" />
  </imports>
  <registry>
    <language id="f3061a53-9226-4cc5-a443-f952ceaf5816" name="jetbrains.mps.baseLanguage">
      <concept id="1202948039474" name="jetbrains.mps.baseLanguage.structure.InstanceMethodCallOperation" flags="nn" index="liA8E" />
      <concept id="1197027756228" name="jetbrains.mps.baseLanguage.structure.DotExpression" flags="nn" index="2OqwBi">
        <child id="1197027771414" name="operand" index="2Oq$k0" />
        <child id="1197027833540" name="operation" index="2OqNvi" />
      </concept>
      <concept id="1145552977093" name="jetbrains.mps.baseLanguage.structure.GenericNewExpression" flags="nn" index="2ShNRf">
        <child id="1145553007750" name="creator" index="2ShVmc" />
      </concept>
      <concept id="1137021947720" name="jetbrains.mps.baseLanguage.structure.ConceptFunction" flags="in" index="2VMwT0">
        <child id="1137022507850" name="body" index="2VODD2" />
      </concept>
      <concept id="1070475926800" name="jetbrains.mps.baseLanguage.structure.StringLiteral" flags="nn" index="Xl_RD">
        <property id="1070475926801" name="value" index="Xl_RC" />
      </concept>
      <concept id="1070533707846" name="jetbrains.mps.baseLanguage.structure.StaticFieldReference" flags="nn" index="10M0yZ">
        <reference id="1144433057691" name="classifier" index="1PxDUh" />
      </concept>
      <concept id="1068390468198" name="jetbrains.mps.baseLanguage.structure.ClassConcept" flags="ig" index="312cEu" />
      <concept id="1068498886296" name="jetbrains.mps.baseLanguage.structure.VariableReference" flags="nn" index="37vLTw">
        <reference id="1068581517664" name="variableDeclaration" index="3cqZAo" />
      </concept>
      <concept id="1068580123132" name="jetbrains.mps.baseLanguage.structure.BaseMethodDeclaration" flags="ng" index="3clF44">
        <child id="1068580123133" name="returnType" index="3clF45" />
        <child id="1068580123135" name="body" index="3clF47" />
      </concept>
      <concept id="1068580123165" name="jetbrains.mps.baseLanguage.structure.InstanceMethodDeclaration" flags="ig" index="3clFb_" />
      <concept id="1068580123155" name="jetbrains.mps.baseLanguage.structure.ExpressionStatement" flags="nn" index="3clFbF">
        <child id="1068580123156" name="expression" index="3clFbG" />
      </concept>
      <concept id="1068580123136" name="jetbrains.mps.baseLanguage.structure.StatementList" flags="sn" stub="5293379017992965193" index="3clFbS">
        <child id="1068581517665" name="statement" index="3cqZAp" />
      </concept>
      <concept id="1068580123140" name="jetbrains.mps.baseLanguage.structure.ConstructorDeclaration" flags="ig" index="3clFbW" />
      <concept id="1068581242875" name="jetbrains.mps.baseLanguage.structure.PlusExpression" flags="nn" index="3cpWs3" />
      <concept id="1068581517677" name="jetbrains.mps.baseLanguage.structure.VoidType" flags="in" index="3cqZAl" />
      <concept id="1204053956946" name="jetbrains.mps.baseLanguage.structure.IMethodCall" flags="ng" index="1ndlxa">
        <reference id="1068499141037" name="baseMethodDeclaration" index="37wK5l" />
        <child id="1068499141038" name="actualArgument" index="37wK5m" />
      </concept>
      <concept id="1107461130800" name="jetbrains.mps.baseLanguage.structure.Classifier" flags="ng" index="3pOWGL">
        <property id="521412098689998745" name="nonStatic" index="2bfB8j" />
        <child id="5375687026011219971" name="member" index="jymVt" unordered="true" />
      </concept>
      <concept id="1081773326031" name="jetbrains.mps.baseLanguage.structure.BinaryOperation" flags="nn" index="3uHJSO">
        <child id="1081773367579" name="rightExpression" index="3uHU7w" />
        <child id="1081773367580" name="leftExpression" index="3uHU7B" />
      </concept>
      <concept id="1178549954367" name="jetbrains.mps.baseLanguage.structure.IVisible" flags="ng" index="1B3ioH">
        <child id="1178549979242" name="visibility" index="1B3o_S" />
      </concept>
      <concept id="1146644602865" name="jetbrains.mps.baseLanguage.structure.PublicVisibility" flags="nn" index="3Tm1VV" />
    </language>
    <language id="b401a680-8325-4110-8fd3-84331ff25bef" name="jetbrains.mps.lang.generator">
      <concept id="1095416546421" name="jetbrains.mps.lang.generator.structure.MappingConfiguration" flags="ig" index="bUwia">
        <child id="1200911492601" name="mappingLabel" index="2rTMjI" />
        <child id="1167172143858" name="weavingMappingRule" index="30SoJX" />
        <child id="1167514678247" name="rootMappingRule" index="3lj3bC" />
      </concept>
      <concept id="1168619357332" name="jetbrains.mps.lang.generator.structure.RootTemplateAnnotation" flags="lg" index="n94m4">
        <reference id="1168619429071" name="applicableConcept" index="n9lRv" />
      </concept>
      <concept id="1095672379244" name="jetbrains.mps.lang.generator.structure.TemplateFragment" flags="ng" index="raruj" />
      <concept id="1200911316486" name="jetbrains.mps.lang.generator.structure.MappingLabelDeclaration" flags="lg" index="2rT7sh">
        <reference id="1200911342686" name="sourceConcept" index="2rTdP9" />
        <reference id="1200913004646" name="targetConcept" index="2rZz_L" />
      </concept>
      <concept id="1167169188348" name="jetbrains.mps.lang.generator.structure.TemplateFunctionParameter_sourceNode" flags="nn" index="30H73N" />
      <concept id="1167169308231" name="jetbrains.mps.lang.generator.structure.BaseMappingRule" flags="ng" index="30H$t8">
        <reference id="1200917515464" name="labelDeclaration" index="2sgKRv" />
        <reference id="1167169349424" name="applicableConcept" index="30HIoZ" />
      </concept>
      <concept id="1167171569011" name="jetbrains.mps.lang.generator.structure.Weaving_MappingRule" flags="lg" index="30QchW">
        <child id="1169570368028" name="ruleConsequence" index="1fOSGc" />
        <child id="1184616230853" name="contextNodeQuery" index="3gCiVm" />
      </concept>
      <concept id="1092059087312" name="jetbrains.mps.lang.generator.structure.TemplateDeclaration" flags="ig" index="13MO4I">
        <reference id="1168285871518" name="applicableConcept" index="3gUMe" />
        <child id="1092060348987" name="contentNode" index="13RCb5" />
      </concept>
      <concept id="1087833241328" name="jetbrains.mps.lang.generator.structure.PropertyMacro" flags="ln" index="17Uvod">
        <child id="1167756362303" name="propertyValueFunction" index="3zH0cK" />
      </concept>
      <concept id="1169569792945" name="jetbrains.mps.lang.generator.structure.WeaveEach_RuleConsequence" flags="lg" index="1fMGax">
        <reference id="1169569853122" name="template" index="1fMUZi" />
        <child id="1169569939267" name="sourceNodesQuery" index="1fNfTj" />
      </concept>
      <concept id="1184616041890" name="jetbrains.mps.lang.generator.structure.Weaving_MappingRule_ContextNodeQuery" flags="in" index="3gB$ML" />
      <concept id="1167514355419" name="jetbrains.mps.lang.generator.structure.Root_MappingRule" flags="lg" index="3lhOvk">
        <reference id="1167514355421" name="template" index="3lhOvi" />
      </concept>
      <concept id="1167756080639" name="jetbrains.mps.lang.generator.structure.PropertyMacro_GetPropertyValue" flags="in" index="3zFVjK" />
      <concept id="1167951910403" name="jetbrains.mps.lang.generator.structure.SourceSubstituteMacro_SourceNodesQuery" flags="in" index="3JmXsc" />
    </language>
    <language id="d7706f63-9be2-479c-a3da-ae92af1e64d5" name="jetbrains.mps.lang.generator.generationContext">
      <concept id="1218047638031" name="jetbrains.mps.lang.generator.generationContext.structure.GenerationContextOp_CreateUniqueName" flags="nn" index="2piZGk">
        <child id="1218047638032" name="baseName" index="2piZGb" />
      </concept>
      <concept id="1216860049627" name="jetbrains.mps.lang.generator.generationContext.structure.GenerationContextOp_GetOutputByLabelAndInput" flags="nn" index="1iwH70">
        <reference id="1216860049628" name="label" index="1iwH77" />
        <child id="1216860049632" name="inputNode" index="1iwH7V" />
      </concept>
      <concept id="1216860049635" name="jetbrains.mps.lang.generator.generationContext.structure.TemplateFunctionParameter_generationContext" flags="nn" index="1iwH7S" />
    </language>
    <language id="7866978e-a0f0-4cc7-81bc-4d213d9375e1" name="jetbrains.mps.lang.smodel">
<<<<<<< HEAD
      <concept id="1177026924588" name="jetbrains.mps.lang.smodel.structure.RefConcept_Reference" flags="nn" index="chp4Y">
        <reference id="1177026940964" name="conceptDeclaration" index="cht4Q" />
      </concept>
=======
      <concept id="7453996997717780434" name="jetbrains.mps.lang.smodel.structure.Node_GetSConceptOperation" flags="nn" index="2yIwOk" />
>>>>>>> 2a45e6ad
      <concept id="2396822768958367367" name="jetbrains.mps.lang.smodel.structure.AbstractTypeCastExpression" flags="nn" index="$5XWr">
        <child id="6733348108486823193" name="leftExpression" index="1m5AlR" />
        <child id="3906496115198199033" name="conceptArgument" index="3oSUPX" />
      </concept>
      <concept id="1171310072040" name="jetbrains.mps.lang.smodel.structure.Node_GetContainingRootOperation" flags="nn" index="2Rxl7S" />
      <concept id="1140137987495" name="jetbrains.mps.lang.smodel.structure.SNodeTypeCastExpression" flags="nn" index="1PxgMI" />
      <concept id="1138055754698" name="jetbrains.mps.lang.smodel.structure.SNodeType" flags="in" index="3Tqbb2">
        <reference id="1138405853777" name="concept" index="ehGHo" />
      </concept>
      <concept id="1138056022639" name="jetbrains.mps.lang.smodel.structure.SPropertyAccess" flags="nn" index="3TrcHB">
        <reference id="1138056395725" name="property" index="3TsBF5" />
      </concept>
      <concept id="1138056282393" name="jetbrains.mps.lang.smodel.structure.SLinkListAccess" flags="nn" index="3Tsc0h">
        <reference id="1138056546658" name="link" index="3TtcxE" />
      </concept>
    </language>
    <language id="ceab5195-25ea-4f22-9b92-103b95ca8c0c" name="jetbrains.mps.lang.core">
      <concept id="1133920641626" name="jetbrains.mps.lang.core.structure.BaseConcept" flags="ng" index="2VYdi">
        <child id="5169995583184591170" name="smodelAttribute" index="lGtFl" />
      </concept>
      <concept id="3364660638048049750" name="jetbrains.mps.lang.core.structure.PropertyAttribute" flags="ng" index="A9Btg">
        <property id="1757699476691236117" name="propertyName" index="2qtEX9" />
        <property id="1341860900487648621" name="propertyId" index="P4ACc" />
      </concept>
      <concept id="1169194658468" name="jetbrains.mps.lang.core.structure.INamedConcept" flags="ng" index="TrEIO">
        <property id="1169194664001" name="name" index="TrG5h" />
      </concept>
    </language>
    <language id="83888646-71ce-4f1c-9c53-c54016f6ad4f" name="jetbrains.mps.baseLanguage.collections">
      <concept id="1235573135402" name="jetbrains.mps.baseLanguage.collections.structure.SingletonSequenceCreator" flags="nn" index="2HTt$P">
        <child id="1235573175711" name="elementType" index="2HTBi0" />
        <child id="1235573187520" name="singletonValue" index="2HTEbv" />
      </concept>
    </language>
  </registry>
  <node concept="bUwia" id="2swde3nKVsc">
    <property role="TrG5h" value="main" />
    <node concept="3lhOvk" id="2swde3nKVt0" role="3lj3bC">
      <ref role="30HIoZ" to="a2l1:5nqBR0spcFc" resolve="RootConcept" />
      <ref role="3lhOvi" node="5nqBR0spQ_h" resolve="map_RootConcept" />
      <ref role="2sgKRv" node="2swde3nKVsZ" resolve="map_RootConcept" />
    </node>
    <node concept="2rT7sh" id="2swde3nKVsZ" role="2rTMjI">
      <property role="TrG5h" value="map_RootConcept" />
      <ref role="2rTdP9" to="a2l1:5nqBR0spcFc" resolve="RootConcept" />
      <ref role="2rZz_L" to="tpee:fz12cDA" resolve="ClassConcept" />
    </node>
    <node concept="30QchW" id="5nqBR0spQ_x" role="30SoJX">
      <ref role="30HIoZ" to="a2l1:5nqBR0spfes" resolve="ChildConceptWeave" />
      <node concept="1fMGax" id="5nqBR0spQ__" role="1fOSGc">
        <ref role="1fMUZi" node="5nqBR0spYse" resolve="weave_ChildConceptWeave" />
        <node concept="3JmXsc" id="5nqBR0spQ_A" role="1fNfTj">
          <node concept="3clFbS" id="5nqBR0spQ_B" role="2VODD2">
            <node concept="3clFbF" id="5nqBR0spYs6" role="3cqZAp">
              <node concept="2ShNRf" id="5nqBR0spYs7" role="3clFbG">
                <node concept="2HTt$P" id="5nqBR0spYs9" role="2ShVmc">
                  <node concept="3Tqbb2" id="5nqBR0spYsc" role="2HTBi0">
                    <ref role="ehGHo" to="tpck:h0TrEE$" resolve="INamedConcept" />
                  </node>
                  <node concept="30H73N" id="5nqBR0spYsd" role="2HTEbv" />
                </node>
              </node>
            </node>
          </node>
        </node>
      </node>
      <node concept="3gB$ML" id="5nqBR0spQ_z" role="3gCiVm">
        <node concept="3clFbS" id="5nqBR0spQ_$" role="2VODD2">
          <node concept="3clFbF" id="5nqBR0sq0A_" role="3cqZAp">
            <node concept="2OqwBi" id="5nqBR0sq0AB" role="3clFbG">
              <node concept="1iwH7S" id="5nqBR0sq0AA" role="2Oq$k0" />
              <node concept="1iwH70" id="5nqBR0sq0AF" role="2OqNvi">
                <ref role="1iwH77" node="2swde3nKVsZ" resolve="map_RootConcept" />
                <node concept="1PxgMI" id="5nqBR0sq0AH" role="1iwH7V">
                  <node concept="2OqwBi" id="5nqBR0spQ_E" role="1m5AlR">
                    <node concept="30H73N" id="5nqBR0spQ_D" role="2Oq$k0" />
                    <node concept="2Rxl7S" id="5nqBR0spYrZ" role="2OqNvi" />
                  </node>
                  <node concept="chp4Y" id="714IaVdGZ4L" role="3oSUPX">
                    <ref role="cht4Q" to="a2l1:5nqBR0spcFc" resolve="RootConcept" />
                  </node>
                </node>
              </node>
            </node>
          </node>
        </node>
      </node>
    </node>
    <node concept="30QchW" id="5nqBR0spYsv" role="30SoJX">
      <ref role="30HIoZ" to="a2l1:5nqBR0spcFc" resolve="RootConcept" />
      <node concept="1fMGax" id="5nqBR0spYsz" role="1fOSGc">
        <ref role="1fMUZi" node="5nqBR0spYse" resolve="weave_ChildConceptWeave" />
        <node concept="3JmXsc" id="5nqBR0spYs$" role="1fNfTj">
          <node concept="3clFbS" id="5nqBR0spYs_" role="2VODD2">
            <node concept="3clFbF" id="5nqBR0spYsA" role="3cqZAp">
              <node concept="2OqwBi" id="5nqBR0spYsC" role="3clFbG">
                <node concept="30H73N" id="5nqBR0spYsB" role="2Oq$k0" />
                <node concept="3Tsc0h" id="2swde3nL3ji" role="2OqNvi">
                  <ref role="3TtcxE" to="a2l1:5nqBR0spfev" resolve="weaveEach" />
                </node>
              </node>
            </node>
          </node>
        </node>
      </node>
      <node concept="3gB$ML" id="5nqBR0spYsx" role="3gCiVm">
        <node concept="3clFbS" id="5nqBR0spYsy" role="2VODD2">
          <node concept="3clFbF" id="5nqBR0sq0AJ" role="3cqZAp">
            <node concept="2OqwBi" id="5nqBR0sq0AK" role="3clFbG">
              <node concept="1iwH7S" id="5nqBR0sq0AL" role="2Oq$k0" />
              <node concept="1iwH70" id="5nqBR0sq0AM" role="2OqNvi">
                <ref role="1iwH77" node="2swde3nKVsZ" resolve="map_RootConcept" />
                <node concept="30H73N" id="5nqBR0sq0AR" role="1iwH7V" />
              </node>
            </node>
          </node>
        </node>
      </node>
    </node>
    <node concept="30QchW" id="5nqBR0sq15Z" role="30SoJX">
      <ref role="30HIoZ" to="a2l1:5nqBR0sq15p" resolve="ChildConceptWeaveMany" />
      <node concept="1fMGax" id="5nqBR0sq160" role="1fOSGc">
        <ref role="1fMUZi" node="5nqBR0sq16j" resolve="weave_ChildConceptWeaveMany" />
        <node concept="3JmXsc" id="5nqBR0sq161" role="1fNfTj">
          <node concept="3clFbS" id="5nqBR0sq162" role="2VODD2">
            <node concept="3clFbF" id="5nqBR0sq163" role="3cqZAp">
              <node concept="2ShNRf" id="5nqBR0sq164" role="3clFbG">
                <node concept="2HTt$P" id="5nqBR0sq165" role="2ShVmc">
                  <node concept="3Tqbb2" id="5nqBR0sq166" role="2HTBi0">
                    <ref role="ehGHo" to="tpck:h0TrEE$" resolve="INamedConcept" />
                  </node>
                  <node concept="30H73N" id="5nqBR0sq167" role="2HTEbv" />
                </node>
              </node>
            </node>
          </node>
        </node>
      </node>
      <node concept="3gB$ML" id="5nqBR0sq168" role="3gCiVm">
        <node concept="3clFbS" id="5nqBR0sq169" role="2VODD2">
          <node concept="3clFbF" id="5nqBR0sq16a" role="3cqZAp">
            <node concept="2OqwBi" id="5nqBR0sq16b" role="3clFbG">
              <node concept="1iwH7S" id="5nqBR0sq16c" role="2Oq$k0" />
              <node concept="1iwH70" id="5nqBR0sq16d" role="2OqNvi">
                <ref role="1iwH77" node="2swde3nKVsZ" resolve="map_RootConcept" />
                <node concept="1PxgMI" id="5nqBR0sq16e" role="1iwH7V">
                  <node concept="2OqwBi" id="5nqBR0sq16f" role="1m5AlR">
                    <node concept="30H73N" id="5nqBR0sq16g" role="2Oq$k0" />
                    <node concept="2Rxl7S" id="5nqBR0sq16h" role="2OqNvi" />
                  </node>
                  <node concept="chp4Y" id="714IaVdGZ4K" role="3oSUPX">
                    <ref role="cht4Q" to="a2l1:5nqBR0spcFc" resolve="RootConcept" />
                  </node>
                </node>
              </node>
            </node>
          </node>
        </node>
      </node>
    </node>
    <node concept="30QchW" id="5nqBR0sq15K" role="30SoJX">
      <ref role="30HIoZ" to="a2l1:5nqBR0spcFc" resolve="RootConcept" />
      <node concept="1fMGax" id="5nqBR0sq15L" role="1fOSGc">
        <ref role="1fMUZi" node="5nqBR0sq16j" resolve="weave_ChildConceptWeaveMany" />
        <node concept="3JmXsc" id="5nqBR0sq15M" role="1fNfTj">
          <node concept="3clFbS" id="5nqBR0sq15N" role="2VODD2">
            <node concept="3clFbF" id="5nqBR0sq15O" role="3cqZAp">
              <node concept="2OqwBi" id="5nqBR0sq15P" role="3clFbG">
                <node concept="30H73N" id="5nqBR0sq15Q" role="2Oq$k0" />
                <node concept="3Tsc0h" id="2swde3nL3jj" role="2OqNvi">
                  <ref role="3TtcxE" to="a2l1:5nqBR0sq15J" resolve="weaveEachMany" />
                </node>
              </node>
            </node>
          </node>
        </node>
      </node>
      <node concept="3gB$ML" id="5nqBR0sq15S" role="3gCiVm">
        <node concept="3clFbS" id="5nqBR0sq15T" role="2VODD2">
          <node concept="3clFbF" id="5nqBR0sq15U" role="3cqZAp">
            <node concept="2OqwBi" id="5nqBR0sq15V" role="3clFbG">
              <node concept="1iwH7S" id="5nqBR0sq15W" role="2Oq$k0" />
              <node concept="1iwH70" id="5nqBR0sq15X" role="2OqNvi">
                <ref role="1iwH77" node="2swde3nKVsZ" resolve="map_RootConcept" />
                <node concept="30H73N" id="5nqBR0sq15Y" role="1iwH7V" />
              </node>
            </node>
          </node>
        </node>
      </node>
    </node>
  </node>
  <node concept="312cEu" id="5nqBR0spQ_h">
    <property role="TrG5h" value="map_RootConcept" />
    <node concept="3Tm1VV" id="5nqBR0spQ_i" role="1B3o_S" />
    <node concept="n94m4" id="5nqBR0spQ_n" role="lGtFl">
      <ref role="n9lRv" to="a2l1:5nqBR0spcFc" resolve="RootConcept" />
    </node>
    <node concept="17Uvod" id="5nqBR0spQ_o" role="lGtFl">
      <property role="2qtEX9" value="name" />
      <property role="P4ACc" value="ceab5195-25ea-4f22-9b92-103b95ca8c0c/1169194658468/1169194664001" />
      <node concept="3zFVjK" id="5nqBR0spQ_r" role="3zH0cK">
        <node concept="3clFbS" id="5nqBR0spQ_s" role="2VODD2">
          <node concept="3clFbF" id="5nqBR0spQ_t" role="3cqZAp">
            <node concept="2OqwBi" id="5nqBR0spQ_u" role="3clFbG">
              <node concept="3TrcHB" id="5nqBR0spQ_v" role="2OqNvi">
                <ref role="3TsBF5" to="tpck:h0TrG11" resolve="name" />
              </node>
              <node concept="30H73N" id="5nqBR0spQ_w" role="2Oq$k0" />
            </node>
          </node>
        </node>
      </node>
    </node>
    <node concept="3clFbW" id="5nqBR0spQ_j" role="jymVt">
      <node concept="3cqZAl" id="5nqBR0spQ_k" role="3clF45" />
      <node concept="3Tm1VV" id="5nqBR0spQ_l" role="1B3o_S" />
      <node concept="3clFbS" id="5nqBR0spQ_m" role="3clF47" />
    </node>
  </node>
  <node concept="13MO4I" id="5nqBR0spYse">
    <property role="TrG5h" value="weave_ChildConceptWeave" />
    <ref role="3gUMe" to="tpck:h0TrEE$" resolve="INamedConcept" />
    <node concept="312cEu" id="5nqBR0spYsJ" role="13RCb5">
      <property role="TrG5h" value="tmp" />
      <property role="2bfB8j" value="true" />
      <node concept="3Tm1VV" id="5nqBR0spYsK" role="1B3o_S" />
      <node concept="3clFbW" id="5nqBR0spYsL" role="jymVt">
        <node concept="3cqZAl" id="5nqBR0spYsM" role="3clF45" />
        <node concept="3Tm1VV" id="5nqBR0spYsN" role="1B3o_S" />
        <node concept="3clFbS" id="5nqBR0spYsO" role="3clF47" />
      </node>
      <node concept="3clFb_" id="5nqBR0spYsP" role="jymVt">
        <property role="TrG5h" value="method" />
        <node concept="3cqZAl" id="5nqBR0spYsQ" role="3clF45" />
        <node concept="3Tm1VV" id="5nqBR0spYsR" role="1B3o_S" />
        <node concept="3clFbS" id="5nqBR0spYsS" role="3clF47">
          <node concept="3clFbF" id="5nqBR0spZns" role="3cqZAp">
            <node concept="2OqwBi" id="5nqBR0spZnt" role="3clFbG">
              <node concept="10M0yZ" id="5nqBR0spZnu" role="2Oq$k0">
                <ref role="3cqZAo" to="wyt6:~System.out" resolve="out" />
                <ref role="1PxDUh" to="wyt6:~System" resolve="System" />
              </node>
              <node concept="liA8E" id="5nqBR0spZnv" role="2OqNvi">
                <ref role="37wK5l" to="guwi:~PrintStream.println(java.lang.String):void" resolve="println" />
                <node concept="3cpWs3" id="5nqBR0spZnA" role="37wK5m">
                  <node concept="Xl_RD" id="5nqBR0spZnE" role="3uHU7w">
                    <property role="Xl_RC" value="name" />
                    <node concept="17Uvod" id="5nqBR0spZnH" role="lGtFl">
                      <property role="2qtEX9" value="value" />
                      <property role="P4ACc" value="f3061a53-9226-4cc5-a443-f952ceaf5816/1070475926800/1070475926801" />
                      <node concept="3zFVjK" id="5nqBR0spZnK" role="3zH0cK">
                        <node concept="3clFbS" id="5nqBR0spZnL" role="2VODD2">
                          <node concept="3clFbF" id="5nqBR0spZnM" role="3cqZAp">
                            <node concept="2OqwBi" id="5nqBR0spZnN" role="3clFbG">
                              <node concept="3TrcHB" id="5nqBR0spZnO" role="2OqNvi">
                                <ref role="3TsBF5" to="tpck:h0TrG11" resolve="name" />
                              </node>
                              <node concept="30H73N" id="5nqBR0spZnP" role="2Oq$k0" />
                            </node>
                          </node>
                        </node>
                      </node>
                    </node>
                  </node>
                  <node concept="Xl_RD" id="5nqBR0spZnw" role="3uHU7B">
                    <property role="Xl_RC" value="I'm" />
                  </node>
                </node>
              </node>
            </node>
          </node>
        </node>
        <node concept="raruj" id="5nqBR0spYsT" role="lGtFl" />
        <node concept="17Uvod" id="5nqBR0spYsU" role="lGtFl">
          <property role="2qtEX9" value="name" />
          <property role="P4ACc" value="ceab5195-25ea-4f22-9b92-103b95ca8c0c/1169194658468/1169194664001" />
          <node concept="3zFVjK" id="5nqBR0spYsV" role="3zH0cK">
            <node concept="3clFbS" id="5nqBR0spYsW" role="2VODD2">
              <node concept="3clFbF" id="5nqBR0spZni" role="3cqZAp">
                <node concept="2OqwBi" id="5nqBR0spZnk" role="3clFbG">
                  <node concept="1iwH7S" id="5nqBR0spZnj" role="2Oq$k0" />
                  <node concept="2piZGk" id="5nqBR0spZno" role="2OqNvi">
                    <node concept="2OqwBi" id="5nqBR0spYtd" role="2piZGb">
                      <node concept="2OqwBi" id="66vxhH6hqbP" role="2Oq$k0">
                        <node concept="2yIwOk" id="66vxhH6hqbQ" role="2OqNvi" />
                        <node concept="30H73N" id="5nqBR0spYt4" role="2Oq$k0" />
                      </node>
                      <node concept="liA8E" id="66vxhH6hqbR" role="2OqNvi">
                        <ref role="37wK5l" to="c17a:~SAbstractConcept.getName():java.lang.String" resolve="getName" />
                      </node>
                    </node>
                  </node>
                </node>
              </node>
            </node>
          </node>
        </node>
      </node>
    </node>
  </node>
  <node concept="13MO4I" id="5nqBR0sq16j">
    <property role="TrG5h" value="weave_ChildConceptWeaveMany" />
    <ref role="3gUMe" to="tpck:h0TrEE$" resolve="INamedConcept" />
    <node concept="312cEu" id="5nqBR0sq16k" role="13RCb5">
      <property role="TrG5h" value="tmp" />
      <property role="2bfB8j" value="true" />
      <node concept="3Tm1VV" id="5nqBR0sq16O" role="1B3o_S" />
      <node concept="3clFbW" id="5nqBR0sq16P" role="jymVt">
        <node concept="3cqZAl" id="5nqBR0sq16Q" role="3clF45" />
        <node concept="3Tm1VV" id="5nqBR0sq16R" role="1B3o_S" />
        <node concept="3clFbS" id="5nqBR0sq16S" role="3clF47" />
      </node>
      <node concept="3clFb_" id="5nqBR0sq16l" role="jymVt">
        <property role="TrG5h" value="method" />
        <node concept="3cqZAl" id="5nqBR0sq16m" role="3clF45" />
        <node concept="3Tm1VV" id="5nqBR0sq16n" role="1B3o_S" />
        <node concept="3clFbS" id="5nqBR0sq16o" role="3clF47">
          <node concept="3clFbF" id="5nqBR0sq16p" role="3cqZAp">
            <node concept="2OqwBi" id="5nqBR0sq16q" role="3clFbG">
              <node concept="10M0yZ" id="5nqBR0sq16r" role="2Oq$k0">
                <ref role="1PxDUh" to="wyt6:~System" resolve="System" />
                <ref role="3cqZAo" to="wyt6:~System.out" resolve="out" />
              </node>
              <node concept="liA8E" id="5nqBR0sq16s" role="2OqNvi">
                <ref role="37wK5l" to="guwi:~PrintStream.println(java.lang.String):void" resolve="println" />
                <node concept="3cpWs3" id="5nqBR0sq18P" role="37wK5m">
                  <node concept="3cpWs3" id="5nqBR0sq16t" role="3uHU7B">
                    <node concept="Xl_RD" id="5nqBR0sq16A" role="3uHU7B">
                      <property role="Xl_RC" value="I'm" />
                    </node>
                    <node concept="Xl_RD" id="5nqBR0sq16u" role="3uHU7w">
                      <property role="Xl_RC" value="name" />
                      <node concept="17Uvod" id="5nqBR0sq16v" role="lGtFl">
                        <property role="2qtEX9" value="value" />
                        <property role="P4ACc" value="f3061a53-9226-4cc5-a443-f952ceaf5816/1070475926800/1070475926801" />
                        <node concept="3zFVjK" id="5nqBR0sq16w" role="3zH0cK">
                          <node concept="3clFbS" id="5nqBR0sq16x" role="2VODD2">
                            <node concept="3clFbF" id="5nqBR0sq16y" role="3cqZAp">
                              <node concept="2OqwBi" id="5nqBR0sq16z" role="3clFbG">
                                <node concept="3TrcHB" id="5nqBR0sq16$" role="2OqNvi">
                                  <ref role="3TsBF5" to="tpck:h0TrG11" resolve="name" />
                                </node>
                                <node concept="30H73N" id="5nqBR0sq16_" role="2Oq$k0" />
                              </node>
                            </node>
                          </node>
                        </node>
                      </node>
                    </node>
                  </node>
                  <node concept="Xl_RD" id="5nqBR0sq18V" role="3uHU7w">
                    <property role="Xl_RC" value="#0" />
                  </node>
                </node>
              </node>
            </node>
          </node>
        </node>
        <node concept="raruj" id="5nqBR0sq16B" role="lGtFl" />
        <node concept="17Uvod" id="5nqBR0sq16C" role="lGtFl">
          <property role="2qtEX9" value="name" />
          <property role="P4ACc" value="ceab5195-25ea-4f22-9b92-103b95ca8c0c/1169194658468/1169194664001" />
          <node concept="3zFVjK" id="5nqBR0sq16D" role="3zH0cK">
            <node concept="3clFbS" id="5nqBR0sq16E" role="2VODD2">
              <node concept="3clFbF" id="5nqBR0sq16F" role="3cqZAp">
                <node concept="2OqwBi" id="5nqBR0sq16G" role="3clFbG">
                  <node concept="1iwH7S" id="5nqBR0sq16H" role="2Oq$k0" />
                  <node concept="2piZGk" id="5nqBR0sq16I" role="2OqNvi">
                    <node concept="2OqwBi" id="5nqBR0sq16J" role="2piZGb">
                      <node concept="2OqwBi" id="66vxhH6hqbT" role="2Oq$k0">
                        <node concept="2yIwOk" id="66vxhH6hqbU" role="2OqNvi" />
                        <node concept="30H73N" id="5nqBR0sq16L" role="2Oq$k0" />
                      </node>
                      <node concept="liA8E" id="66vxhH6hqbV" role="2OqNvi">
                        <ref role="37wK5l" to="c17a:~SAbstractConcept.getName():java.lang.String" resolve="getName" />
                      </node>
                    </node>
                  </node>
                </node>
              </node>
            </node>
          </node>
        </node>
      </node>
      <node concept="3clFb_" id="5nqBR0sq16Y" role="jymVt">
        <property role="TrG5h" value="method2" />
        <node concept="3cqZAl" id="5nqBR0sq16Z" role="3clF45" />
        <node concept="3Tm1VV" id="5nqBR0sq170" role="1B3o_S" />
        <node concept="3clFbS" id="5nqBR0sq171" role="3clF47">
          <node concept="3clFbF" id="5nqBR0sq172" role="3cqZAp">
            <node concept="2OqwBi" id="5nqBR0sq173" role="3clFbG">
              <node concept="10M0yZ" id="5nqBR0sq174" role="2Oq$k0">
                <ref role="1PxDUh" to="wyt6:~System" resolve="System" />
                <ref role="3cqZAo" to="wyt6:~System.out" resolve="out" />
              </node>
              <node concept="liA8E" id="5nqBR0sq175" role="2OqNvi">
                <ref role="37wK5l" to="guwi:~PrintStream.println(java.lang.String):void" resolve="println" />
                <node concept="3cpWs3" id="5nqBR0sq18a" role="37wK5m">
                  <node concept="Xl_RD" id="5nqBR0sq18d" role="3uHU7w">
                    <property role="Xl_RC" value="#1" />
                  </node>
                  <node concept="3cpWs3" id="5nqBR0sq176" role="3uHU7B">
                    <node concept="Xl_RD" id="5nqBR0sq17f" role="3uHU7B">
                      <property role="Xl_RC" value="I'm" />
                    </node>
                    <node concept="Xl_RD" id="5nqBR0sq177" role="3uHU7w">
                      <property role="Xl_RC" value="name" />
                      <node concept="17Uvod" id="5nqBR0sq178" role="lGtFl">
                        <property role="2qtEX9" value="value" />
                        <property role="P4ACc" value="f3061a53-9226-4cc5-a443-f952ceaf5816/1070475926800/1070475926801" />
                        <node concept="3zFVjK" id="5nqBR0sq179" role="3zH0cK">
                          <node concept="3clFbS" id="5nqBR0sq17a" role="2VODD2">
                            <node concept="3clFbF" id="5nqBR0sq17b" role="3cqZAp">
                              <node concept="2OqwBi" id="5nqBR0sq17c" role="3clFbG">
                                <node concept="3TrcHB" id="5nqBR0sq17d" role="2OqNvi">
                                  <ref role="3TsBF5" to="tpck:h0TrG11" resolve="name" />
                                </node>
                                <node concept="30H73N" id="5nqBR0sq17e" role="2Oq$k0" />
                              </node>
                            </node>
                          </node>
                        </node>
                      </node>
                    </node>
                  </node>
                </node>
              </node>
            </node>
          </node>
        </node>
        <node concept="raruj" id="5nqBR0sq17g" role="lGtFl" />
        <node concept="17Uvod" id="5nqBR0sq17h" role="lGtFl">
          <property role="2qtEX9" value="name" />
          <property role="P4ACc" value="ceab5195-25ea-4f22-9b92-103b95ca8c0c/1169194658468/1169194664001" />
          <node concept="3zFVjK" id="5nqBR0sq17i" role="3zH0cK">
            <node concept="3clFbS" id="5nqBR0sq17j" role="2VODD2">
              <node concept="3clFbF" id="5nqBR0sq17k" role="3cqZAp">
                <node concept="2OqwBi" id="5nqBR0sq17l" role="3clFbG">
                  <node concept="1iwH7S" id="5nqBR0sq17m" role="2Oq$k0" />
                  <node concept="2piZGk" id="5nqBR0sq17n" role="2OqNvi">
                    <node concept="2OqwBi" id="5nqBR0sq17o" role="2piZGb">
                      <node concept="2OqwBi" id="66vxhH6hqbX" role="2Oq$k0">
                        <node concept="2yIwOk" id="66vxhH6hqbY" role="2OqNvi" />
                        <node concept="30H73N" id="5nqBR0sq17q" role="2Oq$k0" />
                      </node>
                      <node concept="liA8E" id="66vxhH6hqbZ" role="2OqNvi">
                        <ref role="37wK5l" to="c17a:~SAbstractConcept.getName():java.lang.String" resolve="getName" />
                      </node>
                    </node>
                  </node>
                </node>
              </node>
            </node>
          </node>
        </node>
      </node>
      <node concept="3clFb_" id="5nqBR0sq17v" role="jymVt">
        <property role="TrG5h" value="method3" />
        <node concept="3cqZAl" id="5nqBR0sq17w" role="3clF45" />
        <node concept="3Tm1VV" id="5nqBR0sq17x" role="1B3o_S" />
        <node concept="3clFbS" id="5nqBR0sq17y" role="3clF47">
          <node concept="3clFbF" id="5nqBR0sq17z" role="3cqZAp">
            <node concept="2OqwBi" id="5nqBR0sq17$" role="3clFbG">
              <node concept="10M0yZ" id="5nqBR0sq17_" role="2Oq$k0">
                <ref role="1PxDUh" to="wyt6:~System" resolve="System" />
                <ref role="3cqZAo" to="wyt6:~System.out" resolve="out" />
              </node>
              <node concept="liA8E" id="5nqBR0sq17A" role="2OqNvi">
                <ref role="37wK5l" to="guwi:~PrintStream.println(java.lang.String):void" resolve="println" />
                <node concept="3cpWs3" id="5nqBR0sq18t" role="37wK5m">
                  <node concept="3cpWs3" id="5nqBR0sq17B" role="3uHU7B">
                    <node concept="Xl_RD" id="5nqBR0sq17K" role="3uHU7B">
                      <property role="Xl_RC" value="I'm" />
                    </node>
                    <node concept="Xl_RD" id="5nqBR0sq17C" role="3uHU7w">
                      <property role="Xl_RC" value="name" />
                      <node concept="17Uvod" id="5nqBR0sq17D" role="lGtFl">
                        <property role="2qtEX9" value="value" />
                        <property role="P4ACc" value="f3061a53-9226-4cc5-a443-f952ceaf5816/1070475926800/1070475926801" />
                        <node concept="3zFVjK" id="5nqBR0sq17E" role="3zH0cK">
                          <node concept="3clFbS" id="5nqBR0sq17F" role="2VODD2">
                            <node concept="3clFbF" id="5nqBR0sq17G" role="3cqZAp">
                              <node concept="2OqwBi" id="5nqBR0sq17H" role="3clFbG">
                                <node concept="3TrcHB" id="5nqBR0sq17I" role="2OqNvi">
                                  <ref role="3TsBF5" to="tpck:h0TrG11" resolve="name" />
                                </node>
                                <node concept="30H73N" id="5nqBR0sq17J" role="2Oq$k0" />
                              </node>
                            </node>
                          </node>
                        </node>
                      </node>
                    </node>
                  </node>
                  <node concept="Xl_RD" id="5nqBR0sq18F" role="3uHU7w">
                    <property role="Xl_RC" value="#2" />
                  </node>
                </node>
              </node>
            </node>
          </node>
        </node>
        <node concept="raruj" id="5nqBR0sq17L" role="lGtFl" />
        <node concept="17Uvod" id="5nqBR0sq17M" role="lGtFl">
          <property role="2qtEX9" value="name" />
          <property role="P4ACc" value="ceab5195-25ea-4f22-9b92-103b95ca8c0c/1169194658468/1169194664001" />
          <node concept="3zFVjK" id="5nqBR0sq17N" role="3zH0cK">
            <node concept="3clFbS" id="5nqBR0sq17O" role="2VODD2">
              <node concept="3clFbF" id="5nqBR0sq17P" role="3cqZAp">
                <node concept="2OqwBi" id="5nqBR0sq17Q" role="3clFbG">
                  <node concept="1iwH7S" id="5nqBR0sq17R" role="2Oq$k0" />
                  <node concept="2piZGk" id="5nqBR0sq17S" role="2OqNvi">
                    <node concept="2OqwBi" id="5nqBR0sq17T" role="2piZGb">
                      <node concept="2OqwBi" id="66vxhH6hqc1" role="2Oq$k0">
                        <node concept="2yIwOk" id="66vxhH6hqc2" role="2OqNvi" />
                        <node concept="30H73N" id="5nqBR0sq17V" role="2Oq$k0" />
                      </node>
                      <node concept="liA8E" id="66vxhH6hqc3" role="2OqNvi">
                        <ref role="37wK5l" to="c17a:~SAbstractConcept.getName():java.lang.String" resolve="getName" />
                      </node>
                    </node>
                  </node>
                </node>
              </node>
            </node>
          </node>
        </node>
      </node>
    </node>
  </node>
</model>
<|MERGE_RESOLUTION|>--- conflicted
+++ resolved
@@ -2,8 +2,8 @@
 <model ref="r:20c104f4-7403-4c4b-971c-4b522d7be4fb(jetbrains.mps.traceInfo.testWeavingInterpreted.data.generator.template.main@generator)">
   <persistence version="9" />
   <languages>
-    <use id="b401a680-8325-4110-8fd3-84331ff25bef" name="jetbrains.mps.lang.generator" version="0" />
-    <use id="d7706f63-9be2-479c-a3da-ae92af1e64d5" name="jetbrains.mps.lang.generator.generationContext" version="0" />
+    <use id="b401a680-8325-4110-8fd3-84331ff25bef" name="jetbrains.mps.lang.generator" version="-1" />
+    <use id="d7706f63-9be2-479c-a3da-ae92af1e64d5" name="jetbrains.mps.lang.generator.generationContext" version="-1" />
     <devkit ref="fbc25dd2-5da4-483a-8b19-70928e1b62d7(jetbrains.mps.devkit.general-purpose)" />
   </languages>
   <imports>
@@ -120,13 +120,10 @@
       <concept id="1216860049635" name="jetbrains.mps.lang.generator.generationContext.structure.TemplateFunctionParameter_generationContext" flags="nn" index="1iwH7S" />
     </language>
     <language id="7866978e-a0f0-4cc7-81bc-4d213d9375e1" name="jetbrains.mps.lang.smodel">
-<<<<<<< HEAD
       <concept id="1177026924588" name="jetbrains.mps.lang.smodel.structure.RefConcept_Reference" flags="nn" index="chp4Y">
         <reference id="1177026940964" name="conceptDeclaration" index="cht4Q" />
       </concept>
-=======
       <concept id="7453996997717780434" name="jetbrains.mps.lang.smodel.structure.Node_GetSConceptOperation" flags="nn" index="2yIwOk" />
->>>>>>> 2a45e6ad
       <concept id="2396822768958367367" name="jetbrains.mps.lang.smodel.structure.AbstractTypeCastExpression" flags="nn" index="$5XWr">
         <child id="6733348108486823193" name="leftExpression" index="1m5AlR" />
         <child id="3906496115198199033" name="conceptArgument" index="3oSUPX" />
@@ -201,12 +198,12 @@
               <node concept="1iwH70" id="5nqBR0sq0AF" role="2OqNvi">
                 <ref role="1iwH77" node="2swde3nKVsZ" resolve="map_RootConcept" />
                 <node concept="1PxgMI" id="5nqBR0sq0AH" role="1iwH7V">
+                  <node concept="chp4Y" id="714IaVdGZ4L" role="3oSUPX">
+                    <ref role="cht4Q" to="a2l1:5nqBR0spcFc" resolve="RootConcept" />
+                  </node>
                   <node concept="2OqwBi" id="5nqBR0spQ_E" role="1m5AlR">
                     <node concept="30H73N" id="5nqBR0spQ_D" role="2Oq$k0" />
                     <node concept="2Rxl7S" id="5nqBR0spYrZ" role="2OqNvi" />
-                  </node>
-                  <node concept="chp4Y" id="714IaVdGZ4L" role="3oSUPX">
-                    <ref role="cht4Q" to="a2l1:5nqBR0spcFc" resolve="RootConcept" />
                   </node>
                 </node>
               </node>
@@ -273,12 +270,12 @@
               <node concept="1iwH70" id="5nqBR0sq16d" role="2OqNvi">
                 <ref role="1iwH77" node="2swde3nKVsZ" resolve="map_RootConcept" />
                 <node concept="1PxgMI" id="5nqBR0sq16e" role="1iwH7V">
+                  <node concept="chp4Y" id="714IaVdGZ4K" role="3oSUPX">
+                    <ref role="cht4Q" to="a2l1:5nqBR0spcFc" resolve="RootConcept" />
+                  </node>
                   <node concept="2OqwBi" id="5nqBR0sq16f" role="1m5AlR">
                     <node concept="30H73N" id="5nqBR0sq16g" role="2Oq$k0" />
                     <node concept="2Rxl7S" id="5nqBR0sq16h" role="2OqNvi" />
-                  </node>
-                  <node concept="chp4Y" id="714IaVdGZ4K" role="3oSUPX">
-                    <ref role="cht4Q" to="a2l1:5nqBR0spcFc" resolve="RootConcept" />
                   </node>
                 </node>
               </node>
@@ -411,12 +408,12 @@
                   <node concept="1iwH7S" id="5nqBR0spZnj" role="2Oq$k0" />
                   <node concept="2piZGk" id="5nqBR0spZno" role="2OqNvi">
                     <node concept="2OqwBi" id="5nqBR0spYtd" role="2piZGb">
+                      <node concept="liA8E" id="66vxhH6hqbR" role="2OqNvi">
+                        <ref role="37wK5l" to="c17a:~SAbstractConcept.getName():java.lang.String" resolve="getName" />
+                      </node>
                       <node concept="2OqwBi" id="66vxhH6hqbP" role="2Oq$k0">
                         <node concept="2yIwOk" id="66vxhH6hqbQ" role="2OqNvi" />
                         <node concept="30H73N" id="5nqBR0spYt4" role="2Oq$k0" />
-                      </node>
-                      <node concept="liA8E" id="66vxhH6hqbR" role="2OqNvi">
-                        <ref role="37wK5l" to="c17a:~SAbstractConcept.getName():java.lang.String" resolve="getName" />
                       </node>
                     </node>
                   </node>
@@ -497,12 +494,12 @@
                   <node concept="1iwH7S" id="5nqBR0sq16H" role="2Oq$k0" />
                   <node concept="2piZGk" id="5nqBR0sq16I" role="2OqNvi">
                     <node concept="2OqwBi" id="5nqBR0sq16J" role="2piZGb">
+                      <node concept="liA8E" id="66vxhH6hqbV" role="2OqNvi">
+                        <ref role="37wK5l" to="c17a:~SAbstractConcept.getName():java.lang.String" resolve="getName" />
+                      </node>
                       <node concept="2OqwBi" id="66vxhH6hqbT" role="2Oq$k0">
                         <node concept="2yIwOk" id="66vxhH6hqbU" role="2OqNvi" />
                         <node concept="30H73N" id="5nqBR0sq16L" role="2Oq$k0" />
-                      </node>
-                      <node concept="liA8E" id="66vxhH6hqbV" role="2OqNvi">
-                        <ref role="37wK5l" to="c17a:~SAbstractConcept.getName():java.lang.String" resolve="getName" />
                       </node>
                     </node>
                   </node>
@@ -569,12 +566,12 @@
                   <node concept="1iwH7S" id="5nqBR0sq17m" role="2Oq$k0" />
                   <node concept="2piZGk" id="5nqBR0sq17n" role="2OqNvi">
                     <node concept="2OqwBi" id="5nqBR0sq17o" role="2piZGb">
+                      <node concept="liA8E" id="66vxhH6hqbZ" role="2OqNvi">
+                        <ref role="37wK5l" to="c17a:~SAbstractConcept.getName():java.lang.String" resolve="getName" />
+                      </node>
                       <node concept="2OqwBi" id="66vxhH6hqbX" role="2Oq$k0">
                         <node concept="2yIwOk" id="66vxhH6hqbY" role="2OqNvi" />
                         <node concept="30H73N" id="5nqBR0sq17q" role="2Oq$k0" />
-                      </node>
-                      <node concept="liA8E" id="66vxhH6hqbZ" role="2OqNvi">
-                        <ref role="37wK5l" to="c17a:~SAbstractConcept.getName():java.lang.String" resolve="getName" />
                       </node>
                     </node>
                   </node>
@@ -641,13 +638,13 @@
                   <node concept="1iwH7S" id="5nqBR0sq17R" role="2Oq$k0" />
                   <node concept="2piZGk" id="5nqBR0sq17S" role="2OqNvi">
                     <node concept="2OqwBi" id="5nqBR0sq17T" role="2piZGb">
+                      <node concept="liA8E" id="66vxhH6hqc3" role="2OqNvi">
+                        <ref role="37wK5l" to="c17a:~SAbstractConcept.getName():java.lang.String" resolve="getName" />
+                      </node>
                       <node concept="2OqwBi" id="66vxhH6hqc1" role="2Oq$k0">
                         <node concept="2yIwOk" id="66vxhH6hqc2" role="2OqNvi" />
                         <node concept="30H73N" id="5nqBR0sq17V" role="2Oq$k0" />
                       </node>
-                      <node concept="liA8E" id="66vxhH6hqc3" role="2OqNvi">
-                        <ref role="37wK5l" to="c17a:~SAbstractConcept.getName():java.lang.String" resolve="getName" />
-                      </node>
                     </node>
                   </node>
                 </node>
