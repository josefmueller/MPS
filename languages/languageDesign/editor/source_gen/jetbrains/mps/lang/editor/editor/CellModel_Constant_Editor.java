package jetbrains.mps.lang.editor.editor;

/*Generated by MPS */

import jetbrains.mps.nodeEditor.DefaultNodeEditor;
import jetbrains.mps.openapi.editor.cells.EditorCell;
import jetbrains.mps.openapi.editor.EditorContext;
import org.jetbrains.mps.openapi.model.SNode;
import jetbrains.mps.nodeEditor.cells.EditorCell_Collection;
import jetbrains.mps.openapi.editor.style.Style;
import jetbrains.mps.editor.runtime.style.StyleImpl;
import jetbrains.mps.smodel.IScope;
import jetbrains.mps.lang.editor.behavior.EditorCellModel_Behavior;
import jetbrains.mps.nodeEditor.cellProviders.CellProviderWithRole;
import jetbrains.mps.lang.editor.cellProviders.PropertyCellProvider;
import jetbrains.mps.editor.runtime.style.StyleAttributes;
import jetbrains.mps.openapi.editor.style.StyleRegistry;
import jetbrains.mps.smodel.IOperationContext;
import jetbrains.mps.nodeEditor.EditorManager;
import java.awt.Color;
import jetbrains.mps.nodeEditor.cells.EditorCell_Constant;
import jetbrains.mps.nodeEditor.MPSFonts;
import jetbrains.mps.nodeEditor.MPSColors;

public class CellModel_Constant_Editor extends DefaultNodeEditor {
  public EditorCell createEditorCell(EditorContext editorContext, SNode node) {
    return this.createCollection_8hdu2g_a(editorContext, node);
  }

  public EditorCell createInspectedCell(EditorContext editorContext, SNode node) {
    return this.createCollection_8hdu2g_a_0(editorContext, node);
  }

  private EditorCell createCollection_8hdu2g_a(EditorContext editorContext, SNode node) {
    EditorCell_Collection editorCell = EditorCell_Collection.createHorizontal(editorContext, node);
    editorCell.setCellId("Collection_8hdu2g_a");
    editorCell.setBig(true);
    Style style = new StyleImpl();
    Styles_StyleSheet.apply_rootCellModelStyle(style, editorCell);
    editorCell.getStyle().putAll(style);
    if (renderingCondition_8hdu2g_a0a(node, editorContext, editorContext.getOperationContext().getScope())) {
      editorCell.addEditorCell(this.createComponent_8hdu2g_a0(editorContext, node));
    }
    editorCell.addEditorCell(this.createProperty_8hdu2g_b0(editorContext, node));
    if (renderingCondition_8hdu2g_a2a(node, editorContext, editorContext.getOperationContext().getScope())) {
      editorCell.addEditorCell(this.createComponent_8hdu2g_c0(editorContext, node));
    }
    return editorCell;
  }

  private EditorCell createComponent_8hdu2g_a0(EditorContext editorContext, SNode node) {
    EditorCell editorCell = editorContext.getCellFactory().createEditorComponentCell(node, "jetbrains.mps.lang.editor.editor._OpenTag");
    return editorCell;
  }

  private static boolean renderingCondition_8hdu2g_a0a(SNode node, EditorContext editorContext, IScope scope) {
    return EditorCellModel_Behavior.call_getOpeningTag_1220340471382(node).length() > 0;
  }

  private EditorCell createProperty_8hdu2g_b0(EditorContext editorContext, SNode node) {
    CellProviderWithRole provider = new PropertyCellProvider(node, editorContext);
    provider.setRole("text");
    provider.setNoTargetText("<constant>");
    provider.setAllowsEmptyTarget(true);
    EditorCell editorCell;
    editorCell = provider.createEditorCell(editorContext);
    editorCell.setCellId("property_text");
    Style style = new StyleImpl();
<<<<<<< HEAD
    Styles_StyleSheet.apply_bordered(style, editorCell);
    style.set(StyleAttributes.TEXT_BACKGROUND_COLOR, StyleRegistry.getInstance().getSimpleColor(CellModel_Constant_Editor._StyleParameter_QueryFunction_8hdu2g_a0b0((editorCell == null ?
      null :
      editorCell.getContext()
    ), (editorCell == null ?
      null :
      editorCell.getSNode()
    ))));
    style.set(StyleAttributes.BACKGROUND_COLOR, StyleRegistry.getInstance().getSimpleColor(CellModel_Constant_Editor._StyleParameter_QueryFunction_8hdu2g_a1b0((editorCell == null ?
      null :
      editorCell.getContext()
    ), (editorCell == null ?
      null :
      editorCell.getSNode()
    ))));
    style.set(StyleAttributes.TEXT_COLOR, StyleRegistry.getInstance().getSimpleColor(CellModel_Constant_Editor._StyleParameter_QueryFunction_8hdu2g_a2b0((editorCell == null ?
      null :
      editorCell.getContext()
    ), (editorCell == null ?
      null :
      editorCell.getSNode()
    ))));
    style.set(StyleAttributes.FONT_STYLE, CellModel_Constant_Editor._StyleParameter_QueryFunction_8hdu2g_a3b0((editorCell == null ?
      null :
      editorCell.getContext()
    ), (editorCell == null ?
      null :
      editorCell.getSNode()
    )));
    style.set(StyleAttributes.FONT_SIZE, CellModel_Constant_Editor._StyleParameter_QueryFunction_8hdu2g_a4b0((editorCell == null ?
      null :
      editorCell.getContext()
    ), (editorCell == null ?
      null :
      editorCell.getSNode()
    )));
    style.set(StyleAttributes.UNDERLINED, CellModel_Constant_Editor._StyleParameter_QueryFunction_8hdu2g_a5b0((editorCell == null ?
      null :
      editorCell.getContext()
    ), (editorCell == null ?
      null :
      editorCell.getSNode()
    )));
    style.set(StyleAttributes.STRIKE_OUT, CellModel_Constant_Editor._StyleParameter_QueryFunction_8hdu2g_a6b0((editorCell == null ?
      null :
      editorCell.getContext()
    ), (editorCell == null ?
      null :
      editorCell.getSNode()
    )));
=======
    Styles_StyleSheet.applyBordered(style, editorCell);
    style.set(StyleAttributes.TEXT_BACKGROUND_COLOR, StyleRegistry.getInstance().getSimpleColor(CellModel_Constant_Editor._StyleParameter_QueryFunction_8hdu2g_a0b0((editorCell == null ? null : editorCell.getContext()), (editorCell == null ? null : editorCell.getSNode()))));
    style.set(StyleAttributes.BACKGROUND_COLOR, StyleRegistry.getInstance().getSimpleColor(CellModel_Constant_Editor._StyleParameter_QueryFunction_8hdu2g_a1b0((editorCell == null ? null : editorCell.getContext()), (editorCell == null ? null : editorCell.getSNode()))));
    style.set(StyleAttributes.TEXT_COLOR, StyleRegistry.getInstance().getSimpleColor(CellModel_Constant_Editor._StyleParameter_QueryFunction_8hdu2g_a2b0((editorCell == null ? null : editorCell.getContext()), (editorCell == null ? null : editorCell.getSNode()))));
    style.set(StyleAttributes.FONT_STYLE, CellModel_Constant_Editor._StyleParameter_QueryFunction_8hdu2g_a3b0((editorCell == null ? null : editorCell.getContext()), (editorCell == null ? null : editorCell.getSNode())));
    style.set(StyleAttributes.FONT_SIZE, CellModel_Constant_Editor._StyleParameter_QueryFunction_8hdu2g_a4b0((editorCell == null ? null : editorCell.getContext()), (editorCell == null ? null : editorCell.getSNode())));
    style.set(StyleAttributes.UNDERLINED, CellModel_Constant_Editor._StyleParameter_QueryFunction_8hdu2g_a5b0((editorCell == null ? null : editorCell.getContext()), (editorCell == null ? null : editorCell.getSNode())));
    style.set(StyleAttributes.STRIKE_OUT, CellModel_Constant_Editor._StyleParameter_QueryFunction_8hdu2g_a6b0((editorCell == null ? null : editorCell.getContext()), (editorCell == null ? null : editorCell.getSNode())));
>>>>>>> 7e43f937
    editorCell.getStyle().putAll(style);
    editorCell.addKeyMap(new _SplitConctantCellIntoWordsKeyMap());
    editorCell.setSubstituteInfo(provider.createDefaultSubstituteInfo());
    SNode attributeConcept = provider.getRoleAttribute();
    Class attributeKind = provider.getRoleAttributeClass();
    if (attributeConcept != null) {
      IOperationContext opContext = editorContext.getOperationContext();
      EditorManager manager = EditorManager.getInstanceFromContext(opContext);
      return manager.createRoleAttributeCell(editorContext, attributeConcept, attributeKind, editorCell);
    } else
    return editorCell;
  }

  private static Color _StyleParameter_QueryFunction_8hdu2g_a0b0(EditorContext editorContext, SNode node) {
    return EditorCellModel_Behavior.call_getTextBackgroundColor_1220972190901(node);
  }

  private static Color _StyleParameter_QueryFunction_8hdu2g_a1b0(EditorContext editorContext, SNode node) {
    return EditorCellModel_Behavior.call_getBackgroundColor_1220969182195(node);
  }

  private static Color _StyleParameter_QueryFunction_8hdu2g_a2b0(EditorContext editorContext, SNode node) {
    return EditorCellModel_Behavior.call_getForegroundColor_1220960215403(node);
  }

  private static int _StyleParameter_QueryFunction_8hdu2g_a3b0(EditorContext editorContext, SNode node) {
    return EditorCellModel_Behavior.call_getFontStyle_1221053923273(node);
  }

  private static int _StyleParameter_QueryFunction_8hdu2g_a4b0(EditorContext editorContext, SNode node) {
    return EditorCellModel_Behavior.call_getFontSize_1221216397365(node);
  }

  private static boolean _StyleParameter_QueryFunction_8hdu2g_a5b0(EditorContext editorContext, SNode node) {
    return EditorCellModel_Behavior.call_isUnderlined_1221220594206(node);
  }

  private static boolean _StyleParameter_QueryFunction_8hdu2g_a6b0(EditorContext editorContext, SNode node) {
    return EditorCellModel_Behavior.call_isStrikeOut_1223390694337(node);
  }

  private EditorCell createComponent_8hdu2g_c0(EditorContext editorContext, SNode node) {
    EditorCell editorCell = editorContext.getCellFactory().createEditorComponentCell(node, "jetbrains.mps.lang.editor.editor._CloseTag");
    return editorCell;
  }

  private static boolean renderingCondition_8hdu2g_a2a(SNode node, EditorContext editorContext, IScope scope) {
    return EditorCellModel_Behavior.call_getClosingTag_1220340488560(node).length() > 0;
  }

  private EditorCell createCollection_8hdu2g_a_0(EditorContext editorContext, SNode node) {
    EditorCell_Collection editorCell = EditorCell_Collection.createVertical(editorContext, node);
    editorCell.setCellId("Collection_8hdu2g_a_0");
    editorCell.setBig(true);
    Style style = new StyleImpl();
    style.set(StyleAttributes.SELECTABLE, false);
    editorCell.getStyle().putAll(style);
    editorCell.addEditorCell(this.createComponent_8hdu2g_a0_0(editorContext, node));
    editorCell.addEditorCell(this.createConstant_8hdu2g_b0(editorContext, node));
    editorCell.addEditorCell(this.createConstant_8hdu2g_c0(editorContext, node));
    editorCell.addEditorCell(this.createCollection_8hdu2g_d0(editorContext, node));
    return editorCell;
  }

  private EditorCell createComponent_8hdu2g_a0_0(EditorContext editorContext, SNode node) {
    EditorCell editorCell = editorContext.getCellFactory().createEditorComponentCell(node, "jetbrains.mps.lang.editor.editor._CellModel_Common");
    return editorCell;
  }

  private EditorCell createConstant_8hdu2g_b0(EditorContext editorContext, SNode node) {
    EditorCell_Constant editorCell = new EditorCell_Constant(editorContext, node, "");
    editorCell.setCellId("Constant_8hdu2g_b0");
    Style style = new StyleImpl();
    style.set(StyleAttributes.FONT_STYLE, MPSFonts.BOLD);
    editorCell.getStyle().putAll(style);
    editorCell.setDefaultText("");
    return editorCell;
  }

  private EditorCell createConstant_8hdu2g_c0(EditorContext editorContext, SNode node) {
    EditorCell_Constant editorCell = new EditorCell_Constant(editorContext, node, "Constant cell:");
    editorCell.setCellId("Constant_8hdu2g_c0");
    Style style = new StyleImpl();
    Styles_StyleSheet.apply_header(style, editorCell);
    editorCell.getStyle().putAll(style);
    editorCell.setDefaultText("");
    return editorCell;
  }

  private EditorCell createCollection_8hdu2g_d0(EditorContext editorContext, SNode node) {
    EditorCell_Collection editorCell = EditorCell_Collection.createVertical(editorContext, node);
    editorCell.setCellId("Collection_8hdu2g_d0");
    Style style = new StyleImpl();
    style.set(StyleAttributes.SELECTABLE, false);
    style.set(StyleAttributes.DRAW_BORDER, true);
    editorCell.getStyle().putAll(style);
    editorCell.setGridLayout(true);
    editorCell.addEditorCell(this.createCollection_8hdu2g_a3a(editorContext, node));
    editorCell.addEditorCell(this.createCollection_8hdu2g_b3a(editorContext, node));
    return editorCell;
  }

  private EditorCell createCollection_8hdu2g_a3a(EditorContext editorContext, SNode node) {
    EditorCell_Collection editorCell = EditorCell_Collection.createHorizontal(editorContext, node);
    editorCell.setCellId("Collection_8hdu2g_a3a");
    Style style = new StyleImpl();
    style.set(StyleAttributes.SELECTABLE, false);
    style.set(StyleAttributes.DRAW_BORDER, true);
    editorCell.getStyle().putAll(style);
    editorCell.addEditorCell(this.createConstant_8hdu2g_a0d0(editorContext, node));
    editorCell.addEditorCell(this.createProperty_8hdu2g_b0d0(editorContext, node));
    return editorCell;
  }

  private EditorCell createConstant_8hdu2g_a0d0(EditorContext editorContext, SNode node) {
    EditorCell_Constant editorCell = new EditorCell_Constant(editorContext, node, "text");
    editorCell.setCellId("Constant_8hdu2g_a0d0");
    Style style = new StyleImpl();
    Styles_StyleSheet.apply_property(style, editorCell);
    editorCell.getStyle().putAll(style);
    editorCell.setDefaultText("");
    return editorCell;
  }

  private EditorCell createProperty_8hdu2g_b0d0(EditorContext editorContext, SNode node) {
    CellProviderWithRole provider = new PropertyCellProvider(node, editorContext);
    provider.setRole("text");
    provider.setNoTargetText("<none>");
    provider.setAllowsEmptyTarget(true);
    EditorCell editorCell;
    editorCell = provider.createEditorCell(editorContext);
    editorCell.setCellId("property_text_1");
    Style style = new StyleImpl();
    style.set(StyleAttributes.DRAW_BORDER, true);
    style.set(StyleAttributes.TEXT_BACKGROUND_COLOR, StyleRegistry.getInstance().getSimpleColor(MPSColors.yellow));
    style.set(StyleAttributes.SELECTED_TEXT_BACKGROUND_COLOR, StyleRegistry.getInstance().getSimpleColor(MPSColors.cyan));
    editorCell.getStyle().putAll(style);
    editorCell.setSubstituteInfo(provider.createDefaultSubstituteInfo());
    SNode attributeConcept = provider.getRoleAttribute();
    Class attributeKind = provider.getRoleAttributeClass();
    if (attributeConcept != null) {
      IOperationContext opContext = editorContext.getOperationContext();
      EditorManager manager = EditorManager.getInstanceFromContext(opContext);
      return manager.createRoleAttributeCell(editorContext, attributeConcept, attributeKind, editorCell);
    } else
    return editorCell;
  }

  private EditorCell createCollection_8hdu2g_b3a(EditorContext editorContext, SNode node) {
    EditorCell_Collection editorCell = EditorCell_Collection.createHorizontal(editorContext, node);
    editorCell.setCellId("Collection_8hdu2g_b3a");
    Style style = new StyleImpl();
    style.set(StyleAttributes.SELECTABLE, false);
    style.set(StyleAttributes.DRAW_BORDER, true);
    editorCell.getStyle().putAll(style);
    editorCell.addEditorCell(this.createConstant_8hdu2g_a1d0(editorContext, node));
    editorCell.addEditorCell(this.createProperty_8hdu2g_b1d0(editorContext, node));
    return editorCell;
  }

  private EditorCell createConstant_8hdu2g_a1d0(EditorContext editorContext, SNode node) {
    EditorCell_Constant editorCell = new EditorCell_Constant(editorContext, node, "text*");
    editorCell.setCellId("Constant_8hdu2g_a1d0");
    Style style = new StyleImpl();
    Styles_StyleSheet.apply_property(style, editorCell);
    editorCell.getStyle().putAll(style);
    editorCell.setDefaultText("");
    return editorCell;
  }

  private EditorCell createProperty_8hdu2g_b1d0(EditorContext editorContext, SNode node) {
    CellProviderWithRole provider = new PropertyCellProvider(node, editorContext);
    provider.setRole("nullText");
    provider.setNoTargetText("<none>");
    provider.setAllowsEmptyTarget(true);
    EditorCell editorCell;
    editorCell = provider.createEditorCell(editorContext);
    editorCell.setCellId("property_nullText");
    Style style = new StyleImpl();
    style.set(StyleAttributes.DRAW_BORDER, true);
    style.set(StyleAttributes.TEXT_BACKGROUND_COLOR, StyleRegistry.getInstance().getSimpleColor(MPSColors.yellow));
    style.set(StyleAttributes.SELECTED_TEXT_BACKGROUND_COLOR, StyleRegistry.getInstance().getSimpleColor(MPSColors.cyan));
    editorCell.getStyle().putAll(style);
    editorCell.setSubstituteInfo(provider.createDefaultSubstituteInfo());
    SNode attributeConcept = provider.getRoleAttribute();
    Class attributeKind = provider.getRoleAttributeClass();
    if (attributeConcept != null) {
      IOperationContext opContext = editorContext.getOperationContext();
      EditorManager manager = EditorManager.getInstanceFromContext(opContext);
      return manager.createRoleAttributeCell(editorContext, attributeConcept, attributeKind, editorCell);
    } else
    return editorCell;
  }
}<|MERGE_RESOLUTION|>--- conflicted
+++ resolved
@@ -66,59 +66,7 @@
     editorCell = provider.createEditorCell(editorContext);
     editorCell.setCellId("property_text");
     Style style = new StyleImpl();
-<<<<<<< HEAD
     Styles_StyleSheet.apply_bordered(style, editorCell);
-    style.set(StyleAttributes.TEXT_BACKGROUND_COLOR, StyleRegistry.getInstance().getSimpleColor(CellModel_Constant_Editor._StyleParameter_QueryFunction_8hdu2g_a0b0((editorCell == null ?
-      null :
-      editorCell.getContext()
-    ), (editorCell == null ?
-      null :
-      editorCell.getSNode()
-    ))));
-    style.set(StyleAttributes.BACKGROUND_COLOR, StyleRegistry.getInstance().getSimpleColor(CellModel_Constant_Editor._StyleParameter_QueryFunction_8hdu2g_a1b0((editorCell == null ?
-      null :
-      editorCell.getContext()
-    ), (editorCell == null ?
-      null :
-      editorCell.getSNode()
-    ))));
-    style.set(StyleAttributes.TEXT_COLOR, StyleRegistry.getInstance().getSimpleColor(CellModel_Constant_Editor._StyleParameter_QueryFunction_8hdu2g_a2b0((editorCell == null ?
-      null :
-      editorCell.getContext()
-    ), (editorCell == null ?
-      null :
-      editorCell.getSNode()
-    ))));
-    style.set(StyleAttributes.FONT_STYLE, CellModel_Constant_Editor._StyleParameter_QueryFunction_8hdu2g_a3b0((editorCell == null ?
-      null :
-      editorCell.getContext()
-    ), (editorCell == null ?
-      null :
-      editorCell.getSNode()
-    )));
-    style.set(StyleAttributes.FONT_SIZE, CellModel_Constant_Editor._StyleParameter_QueryFunction_8hdu2g_a4b0((editorCell == null ?
-      null :
-      editorCell.getContext()
-    ), (editorCell == null ?
-      null :
-      editorCell.getSNode()
-    )));
-    style.set(StyleAttributes.UNDERLINED, CellModel_Constant_Editor._StyleParameter_QueryFunction_8hdu2g_a5b0((editorCell == null ?
-      null :
-      editorCell.getContext()
-    ), (editorCell == null ?
-      null :
-      editorCell.getSNode()
-    )));
-    style.set(StyleAttributes.STRIKE_OUT, CellModel_Constant_Editor._StyleParameter_QueryFunction_8hdu2g_a6b0((editorCell == null ?
-      null :
-      editorCell.getContext()
-    ), (editorCell == null ?
-      null :
-      editorCell.getSNode()
-    )));
-=======
-    Styles_StyleSheet.applyBordered(style, editorCell);
     style.set(StyleAttributes.TEXT_BACKGROUND_COLOR, StyleRegistry.getInstance().getSimpleColor(CellModel_Constant_Editor._StyleParameter_QueryFunction_8hdu2g_a0b0((editorCell == null ? null : editorCell.getContext()), (editorCell == null ? null : editorCell.getSNode()))));
     style.set(StyleAttributes.BACKGROUND_COLOR, StyleRegistry.getInstance().getSimpleColor(CellModel_Constant_Editor._StyleParameter_QueryFunction_8hdu2g_a1b0((editorCell == null ? null : editorCell.getContext()), (editorCell == null ? null : editorCell.getSNode()))));
     style.set(StyleAttributes.TEXT_COLOR, StyleRegistry.getInstance().getSimpleColor(CellModel_Constant_Editor._StyleParameter_QueryFunction_8hdu2g_a2b0((editorCell == null ? null : editorCell.getContext()), (editorCell == null ? null : editorCell.getSNode()))));
@@ -126,7 +74,6 @@
     style.set(StyleAttributes.FONT_SIZE, CellModel_Constant_Editor._StyleParameter_QueryFunction_8hdu2g_a4b0((editorCell == null ? null : editorCell.getContext()), (editorCell == null ? null : editorCell.getSNode())));
     style.set(StyleAttributes.UNDERLINED, CellModel_Constant_Editor._StyleParameter_QueryFunction_8hdu2g_a5b0((editorCell == null ? null : editorCell.getContext()), (editorCell == null ? null : editorCell.getSNode())));
     style.set(StyleAttributes.STRIKE_OUT, CellModel_Constant_Editor._StyleParameter_QueryFunction_8hdu2g_a6b0((editorCell == null ? null : editorCell.getContext()), (editorCell == null ? null : editorCell.getSNode())));
->>>>>>> 7e43f937
     editorCell.getStyle().putAll(style);
     editorCell.addKeyMap(new _SplitConctantCellIntoWordsKeyMap());
     editorCell.setSubstituteInfo(provider.createDefaultSubstituteInfo());
