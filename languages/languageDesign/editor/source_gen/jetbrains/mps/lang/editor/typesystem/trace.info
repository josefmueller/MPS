<?xml version="1.0" encoding="UTF-8"?>
<debug-info version="2">
  <concept fqn="c:f3061a53-9226-4cc5-a443-f952ceaf5816/1082485599095:jetbrains.mps.baseLanguage.structure.BlockStatement" />
  <concept fqn="c:f3061a53-9226-4cc5-a443-f952ceaf5816/1081855346303:jetbrains.mps.baseLanguage.structure.BreakStatement" />
  <concept fqn="c:f3061a53-9226-4cc5-a443-f952ceaf5816/1068580123140:jetbrains.mps.baseLanguage.structure.ConstructorDeclaration" />
  <concept fqn="c:f3061a53-9226-4cc5-a443-f952ceaf5816/1082113931046:jetbrains.mps.baseLanguage.structure.ContinueStatement" />
  <concept fqn="c:f3061a53-9226-4cc5-a443-f952ceaf5816/1068580123155:jetbrains.mps.baseLanguage.structure.ExpressionStatement" />
  <concept fqn="c:f3061a53-9226-4cc5-a443-f952ceaf5816/1144226303539:jetbrains.mps.baseLanguage.structure.ForeachStatement" />
  <concept fqn="c:f3061a53-9226-4cc5-a443-f952ceaf5816/1068580123159:jetbrains.mps.baseLanguage.structure.IfStatement" />
  <concept fqn="c:f3061a53-9226-4cc5-a443-f952ceaf5816/1068580123165:jetbrains.mps.baseLanguage.structure.InstanceMethodDeclaration" />
  <concept fqn="c:f3061a53-9226-4cc5-a443-f952ceaf5816/1068581242864:jetbrains.mps.baseLanguage.structure.LocalVariableDeclarationStatement" />
  <concept fqn="c:f3061a53-9226-4cc5-a443-f952ceaf5816/1068581242878:jetbrains.mps.baseLanguage.structure.ReturnStatement" />
  <concept fqn="c:f3061a53-9226-4cc5-a443-f952ceaf5816/6329021646629104954:jetbrains.mps.baseLanguage.structure.SingleLineComment" />
  <concept fqn="c:f3061a53-9226-4cc5-a443-f952ceaf5816/1068580123157:jetbrains.mps.baseLanguage.structure.Statement" />
  <concept fqn="c:f3061a53-9226-4cc5-a443-f952ceaf5816/1081236700938:jetbrains.mps.baseLanguage.structure.StaticMethodDeclaration" />
  <concept fqn="c:f3061a53-9226-4cc5-a443-f952ceaf5816/1070475587102:jetbrains.mps.baseLanguage.structure.SuperConstructorInvocation" />
  <concept fqn="c:f3061a53-9226-4cc5-a443-f952ceaf5816/1076505808687:jetbrains.mps.baseLanguage.structure.WhileStatement" />
  <root>
    <file name="TypesystemDescriptor.java">
      <unit at="9,0,241,0" name="jetbrains.mps.lang.editor.typesystem.TypesystemDescriptor" />
<<<<<<< HEAD
=======
    </file>
  </root>
  <root nodeRef="r:00000000-0000-4000-0000-011c8959029a(jetbrains.mps.lang.editor.typesystem)/1142538758625100724">
    <file name="check_CellModel_Component_NonTypesystemRule.java">
      <node id="1235136293835" at="26,116,27,94" concept="8" />
      <node id="1237222095942" at="28,27,29,13" concept="9" />
      <node id="1235136357248" at="30,5,31,73" concept="8" />
      <node id="1142538758625174710" at="31,73,32,0" concept="11" />
      <node id="1235136450723" at="32,0,33,251" concept="8" />
      <node id="1235136520823" at="35,7,36,60" concept="8" />
      <node id="1235136520823" at="36,60,37,306" concept="8" />
      <node id="1235136520823" at="38,9,39,152" concept="8" />
      <node id="1235136520823" at="39,152,40,63" concept="4" />
      <node id="1235136520823" at="40,63,41,58" concept="4" />
      <node id="1235136520823" at="41,58,42,71" concept="4" />
      <node id="1142538758625174890" at="45,5,46,0" concept="11" />
      <node id="1142538758625100724" at="48,50,49,157" concept="9" />
      <node id="1142538758625100724" at="51,68,52,102" concept="9" />
      <node id="1142538758625100724" at="54,30,55,17" concept="9" />
      <node id="6615675907568469000" at="58,36,59,43" concept="9" />
      <node id="6615675907568469000" at="60,5,61,16" concept="9" />
      <node id="1142538758625176466" at="64,36,65,43" concept="9" />
      <node id="1142538758625176466" at="66,5,67,16" concept="9" />
      <node id="6615675907568469572" at="69,66,70,47" concept="9" />
      <node id="1142538758625176464" at="72,66,73,47" concept="9" />
      <node id="1142538758625100724" at="24,0,26,0" concept="2" trace="check_CellModel_Component_NonTypesystemRule#()V" />
      <node id="1237222084073" at="27,94,30,5" concept="6" />
      <node id="1142538758625100724" at="48,0,51,0" concept="7" trace="getApplicableConcept#()Lorg/jetbrains/mps/openapi/language/SAbstractConcept;" />
      <node id="1142538758625100724" at="51,0,54,0" concept="7" trace="isApplicableAndPattern#(Lorg/jetbrains/mps/openapi/model/SNode;)Ljetbrains/mps/lang/typesystem/runtime/IsApplicableStatus;" />
      <node id="1142538758625100724" at="54,0,57,0" concept="7" trace="overrides#()Z" />
      <node id="6615675907568469000" at="57,72,60,5" concept="6" />
      <node id="1142538758625176466" at="63,72,66,5" concept="6" />
      <node id="6615675907568469572" at="69,0,72,0" concept="12" trace="as_beptsw_a0a0a1#(Ljava/lang/Object;Ljava/lang/Class;)null" />
      <node id="1142538758625176464" at="72,0,75,0" concept="12" trace="as_beptsw_a0a4a1#(Ljava/lang/Object;Ljava/lang/Class;)null" />
      <node id="1235136520823" at="37,306,43,9" concept="0" />
      <node id="6615675907568469000" at="57,0,63,0" concept="12" trace="check_beptsw_a0a0a1#(Lorg/jetbrains/mps/openapi/model/SModel;)Lorg/jetbrains/mps/openapi/module/SModule;" />
      <node id="1142538758625176466" at="63,0,69,0" concept="12" trace="check_beptsw_a0a4a1#(Lorg/jetbrains/mps/openapi/model/SModel;)Lorg/jetbrains/mps/openapi/module/SModule;" />
      <node id="1235136520823" at="34,73,44,7" concept="0" />
      <node id="1235136478708" at="33,251,45,5" concept="6" />
      <node id="1142538758625100724" at="26,0,48,0" concept="7" trace="applyRule#(Lorg/jetbrains/mps/openapi/model/SNode;Ljetbrains/mps/typesystem/inference/TypeCheckingContext;Ljetbrains/mps/lang/typesystem/runtime/IsApplicableStatus;)V" />
      <scope id="1142538758625100724" at="24,56,24,56" />
      <scope id="1237222084074" at="28,27,29,13" />
      <scope id="1142538758625100724" at="48,50,49,157" />
      <scope id="1142538758625100724" at="51,68,52,102" />
      <scope id="1142538758625100724" at="54,30,55,17" />
      <scope id="6615675907568469000" at="58,36,59,43" />
      <scope id="1142538758625176466" at="64,36,65,43" />
      <scope id="6615675907568469572" at="69,66,70,47" />
      <scope id="1142538758625176464" at="72,66,73,47" />
      <scope id="1142538758625100724" at="24,0,26,0" />
      <scope id="1142538758625100724" at="48,0,51,0" />
      <scope id="1142538758625100724" at="51,0,54,0">
        <var name="argument" id="1142538758625100724" />
      </scope>
      <scope id="1142538758625100724" at="54,0,57,0" />
      <scope id="6615675907568469572" at="69,0,72,0">
        <var name="o" id="6615675907568469572" />
        <var name="type" id="6615675907568469572" />
      </scope>
      <scope id="1142538758625176464" at="72,0,75,0">
        <var name="o" id="1142538758625176464" />
        <var name="type" id="1142538758625176464" />
      </scope>
      <scope id="1235136520823" at="38,9,42,71">
        <var name="intentionProvider" id="1235136520823" />
      </scope>
      <scope id="6615675907568469000" at="57,72,61,16" />
      <scope id="1142538758625176466" at="63,72,67,16" />
      <scope id="6615675907568469000" at="57,0,63,0">
        <var name="checkedDotOperand" id="6615675907568469000" />
      </scope>
      <scope id="1142538758625176466" at="63,0,69,0">
        <var name="checkedDotOperand" id="1142538758625176466" />
      </scope>
      <scope id="1235136520823" at="35,7,43,9">
        <var name="_reporter_2309309498" id="1235136520823" />
        <var name="errorTarget" id="1235136520823" />
      </scope>
      <scope id="1235136478709" at="34,73,44,7" />
      <scope id="1142538758625100725" at="26,116,46,0">
        <var name="ecLanguage" id="1235136450724" />
        <var name="extendedLanguages" id="1235136357249" />
        <var name="language" id="1235136293836" />
      </scope>
      <scope id="1142538758625100724" at="26,0,48,0">
        <var name="cmc" id="1142538758625100724" />
        <var name="status" id="1142538758625100724" />
        <var name="typeCheckingContext" id="1142538758625100724" />
      </scope>
      <unit id="1142538758625100724" at="23,0,76,0" name="jetbrains.mps.lang.editor.typesystem.check_CellModel_Component_NonTypesystemRule" />
>>>>>>> 5e8d0915
    </file>
  </root>
  <root nodeRef="r:00000000-0000-4000-0000-011c8959029a(jetbrains.mps.lang.editor.typesystem)/1179766709016">
    <file name="typeof_CellKeyMap_FunctionParm_selectedNode_InferenceRule.java">
      <node id="1179766709018" at="22,149,23,421" concept="8" />
      <node id="1223982086188" at="24,5,25,78" concept="8" />
      <node id="1223982086188" at="25,78,26,196" concept="8" />
      <node id="1223982086188" at="26,196,27,290" concept="4" />
      <node id="1179766709016" at="30,50,31,180" concept="9" />
      <node id="1179766709016" at="33,68,34,102" concept="9" />
      <node id="1179766709016" at="36,30,37,17" concept="9" />
      <node id="1196869439750" at="39,79,40,63" concept="8" />
      <node id="1196869439750" at="40,63,41,30" concept="8" />
      <node id="1196869439750" at="41,30,42,221" concept="4" />
      <node id="1196869439750" at="42,221,43,196" concept="4" />
      <node id="1196869439750" at="43,196,44,24" concept="9" />
      <node id="1179766709016" at="20,0,22,0" concept="2" trace="typeof_CellKeyMap_FunctionParm_selectedNode_InferenceRule#()V" />
      <node id="1179766709016" at="30,0,33,0" concept="7" trace="getApplicableConcept#()Lorg/jetbrains/mps/openapi/language/SAbstractConcept;" />
      <node id="1179766709016" at="33,0,36,0" concept="7" trace="isApplicableAndPattern#(Lorg/jetbrains/mps/openapi/model/SNode;)Ljetbrains/mps/lang/typesystem/runtime/IsApplicableStatus;" />
      <node id="1179766709016" at="36,0,39,0" concept="7" trace="overrides#()Z" />
      <node id="1223982086188" at="23,421,28,5" concept="0" />
      <node id="1196869439750" at="39,0,46,0" concept="12" trace="_quotation_createNode_xp27pa_a0b0b#(Ljava/lang/Object;)Lorg/jetbrains/mps/openapi/model/SNode;" />
      <node id="1179766709016" at="22,0,30,0" concept="7" trace="applyRule#(Lorg/jetbrains/mps/openapi/model/SNode;Ljetbrains/mps/typesystem/inference/TypeCheckingContext;Ljetbrains/mps/lang/typesystem/runtime/IsApplicableStatus;)V" />
      <scope id="1179766709016" at="20,70,20,70" />
      <scope id="1179766709016" at="30,50,31,180" />
      <scope id="1179766709016" at="33,68,34,102" />
      <scope id="1179766709016" at="36,30,37,17" />
      <scope id="1179766709016" at="20,0,22,0" />
      <scope id="1223982086188" at="24,5,27,290">
        <var name="_info_12389875345" id="1223982086188" />
        <var name="_nodeToCheck_1029348928467" id="1223982086188" />
      </scope>
      <scope id="1179766709016" at="30,0,33,0" />
      <scope id="1179766709016" at="33,0,36,0">
        <var name="argument" id="1179766709016" />
      </scope>
      <scope id="1179766709016" at="36,0,39,0" />
      <scope id="1196869439750" at="39,79,44,24">
        <var name="facade" id="1196869439750" />
        <var name="quotedNode_2" id="1196869439750" />
      </scope>
      <scope id="1179766709017" at="22,149,28,5">
        <var name="applicableConcept" id="1179766709004" />
      </scope>
      <scope id="1196869439750" at="39,0,46,0">
        <var name="parameter_1" id="1196869439750" />
      </scope>
      <scope id="1179766709016" at="22,0,30,0">
        <var name="cellKeyMap_FunctionParm_selectedNode" id="1179766709016" />
        <var name="status" id="1179766709016" />
        <var name="typeCheckingContext" id="1179766709016" />
      </scope>
      <unit id="1179766709016" at="19,0,47,0" name="jetbrains.mps.lang.editor.typesystem.typeof_CellKeyMap_FunctionParm_selectedNode_InferenceRule" />
    </file>
  </root>
  <root nodeRef="r:00000000-0000-4000-0000-011c8959029a(jetbrains.mps.lang.editor.typesystem)/1179766709059">
    <file name="typeof_CellActionMap_FunctionParm_selectedNode_InferenceRule.java">
      <node id="1179766709061" at="23,152,24,429" concept="8" />
      <node id="1179767165786" at="25,36,26,342" concept="4" />
      <node id="1223982086197" at="28,5,29,81" concept="8" />
      <node id="1223982086197" at="29,81,30,196" concept="8" />
      <node id="1223982086197" at="30,196,31,290" concept="4" />
      <node id="1179766709059" at="34,50,35,183" concept="9" />
      <node id="1179766709059" at="37,68,38,102" concept="9" />
      <node id="1179766709059" at="40,30,41,17" concept="9" />
      <node id="1196869439772" at="43,79,44,63" concept="8" />
      <node id="1196869439772" at="44,63,45,30" concept="8" />
      <node id="1196869439772" at="45,30,46,221" concept="4" />
      <node id="1196869439772" at="46,221,47,196" concept="4" />
      <node id="1196869439772" at="47,196,48,24" concept="9" />
      <node id="1179766709059" at="21,0,23,0" concept="2" trace="typeof_CellActionMap_FunctionParm_selectedNode_InferenceRule#()V" />
      <node id="1179767137918" at="24,429,27,5" concept="6" />
      <node id="1179766709059" at="34,0,37,0" concept="7" trace="getApplicableConcept#()Lorg/jetbrains/mps/openapi/language/SAbstractConcept;" />
      <node id="1179766709059" at="37,0,40,0" concept="7" trace="isApplicableAndPattern#(Lorg/jetbrains/mps/openapi/model/SNode;)Ljetbrains/mps/lang/typesystem/runtime/IsApplicableStatus;" />
      <node id="1179766709059" at="40,0,43,0" concept="7" trace="overrides#()Z" />
      <node id="1223982086197" at="27,5,32,5" concept="0" />
      <node id="1196869439772" at="43,0,50,0" concept="12" trace="_quotation_createNode_j1qj82_a0c0b#(Ljava/lang/Object;)Lorg/jetbrains/mps/openapi/model/SNode;" />
      <node id="1179766709059" at="23,0,34,0" concept="7" trace="applyRule#(Lorg/jetbrains/mps/openapi/model/SNode;Ljetbrains/mps/typesystem/inference/TypeCheckingContext;Ljetbrains/mps/lang/typesystem/runtime/IsApplicableStatus;)V" />
      <scope id="1179766709059" at="21,73,21,73" />
      <scope id="1179767137919" at="25,36,26,342" />
      <scope id="1179766709059" at="34,50,35,183" />
      <scope id="1179766709059" at="37,68,38,102" />
      <scope id="1179766709059" at="40,30,41,17" />
      <scope id="1179766709059" at="21,0,23,0" />
      <scope id="1223982086197" at="28,5,31,290">
        <var name="_info_12389875345" id="1223982086197" />
        <var name="_nodeToCheck_1029348928467" id="1223982086197" />
      </scope>
      <scope id="1179766709059" at="34,0,37,0" />
      <scope id="1179766709059" at="37,0,40,0">
        <var name="argument" id="1179766709059" />
      </scope>
      <scope id="1179766709059" at="40,0,43,0" />
      <scope id="1196869439772" at="43,79,48,24">
        <var name="facade" id="1196869439772" />
        <var name="quotedNode_2" id="1196869439772" />
      </scope>
      <scope id="1196869439772" at="43,0,50,0">
        <var name="parameter_1" id="1196869439772" />
      </scope>
      <scope id="1179766709060" at="23,152,32,5">
        <var name="applicableConcept" id="1179766709006" />
      </scope>
      <scope id="1179766709059" at="23,0,34,0">
        <var name="cellActionMap_FunctionParm_selectedNode" id="1179766709059" />
        <var name="status" id="1179766709059" />
        <var name="typeCheckingContext" id="1179766709059" />
      </scope>
      <unit id="1179766709059" at="20,0,51,0" name="jetbrains.mps.lang.editor.typesystem.typeof_CellActionMap_FunctionParm_selectedNode_InferenceRule" />
    </file>
  </root>
  <root nodeRef="r:00000000-0000-4000-0000-011c8959029a(jetbrains.mps.lang.editor.typesystem)/1179766709108">
    <file name="typeof_ConceptFunctionParameter_node_InferenceRule.java">
      <node id="1179766709110" at="22,117,23,310" concept="8" />
      <node id="1223982086114" at="24,5,25,46" concept="8" />
      <node id="1223982086114" at="25,46,26,196" concept="8" />
      <node id="1223982086114" at="26,196,27,290" concept="4" />
      <node id="1179766709108" at="30,50,31,168" concept="9" />
      <node id="1179766709108" at="33,68,34,102" concept="9" />
      <node id="1179766709108" at="36,30,37,17" concept="9" />
      <node id="1196869439778" at="39,79,40,63" concept="8" />
      <node id="1196869439778" at="40,63,41,30" concept="8" />
      <node id="1196869439778" at="41,30,42,221" concept="4" />
      <node id="1196869439778" at="42,221,43,196" concept="4" />
      <node id="1196869439778" at="43,196,44,24" concept="9" />
      <node id="1179766709108" at="20,0,22,0" concept="2" trace="typeof_ConceptFunctionParameter_node_InferenceRule#()V" />
      <node id="1179766709108" at="30,0,33,0" concept="7" trace="getApplicableConcept#()Lorg/jetbrains/mps/openapi/language/SAbstractConcept;" />
      <node id="1179766709108" at="33,0,36,0" concept="7" trace="isApplicableAndPattern#(Lorg/jetbrains/mps/openapi/model/SNode;)Ljetbrains/mps/lang/typesystem/runtime/IsApplicableStatus;" />
      <node id="1179766709108" at="36,0,39,0" concept="7" trace="overrides#()Z" />
      <node id="1223982086114" at="23,310,28,5" concept="0" />
      <node id="1196869439778" at="39,0,46,0" concept="12" trace="_quotation_createNode_jo2b2o_a0b0b#(Ljava/lang/Object;)Lorg/jetbrains/mps/openapi/model/SNode;" />
      <node id="1179766709108" at="22,0,30,0" concept="7" trace="applyRule#(Lorg/jetbrains/mps/openapi/model/SNode;Ljetbrains/mps/typesystem/inference/TypeCheckingContext;Ljetbrains/mps/lang/typesystem/runtime/IsApplicableStatus;)V" />
      <scope id="1179766709108" at="20,63,20,63" />
      <scope id="1179766709108" at="30,50,31,168" />
      <scope id="1179766709108" at="33,68,34,102" />
      <scope id="1179766709108" at="36,30,37,17" />
      <scope id="1179766709108" at="20,0,22,0" />
      <scope id="1223982086114" at="24,5,27,290">
        <var name="_info_12389875345" id="1223982086114" />
        <var name="_nodeToCheck_1029348928467" id="1223982086114" />
      </scope>
      <scope id="1179766709108" at="30,0,33,0" />
      <scope id="1179766709108" at="33,0,36,0">
        <var name="argument" id="1179766709108" />
      </scope>
      <scope id="1179766709108" at="36,0,39,0" />
      <scope id="1196869439778" at="39,79,44,24">
        <var name="facade" id="1196869439778" />
        <var name="quotedNode_2" id="1196869439778" />
      </scope>
      <scope id="1179766709109" at="22,117,28,5">
        <var name="applicableConcept" id="1179766709009" />
      </scope>
      <scope id="1196869439778" at="39,0,46,0">
        <var name="parameter_1" id="1196869439778" />
      </scope>
      <scope id="1179766709108" at="22,0,30,0">
        <var name="node" id="1179766709108" />
        <var name="status" id="1179766709108" />
        <var name="typeCheckingContext" id="1179766709108" />
      </scope>
      <unit id="1179766709108" at="19,0,47,0" name="jetbrains.mps.lang.editor.typesystem.typeof_ConceptFunctionParameter_node_InferenceRule" />
    </file>
  </root>
  <root nodeRef="r:00000000-0000-4000-0000-011c8959029a(jetbrains.mps.lang.editor.typesystem)/1179766709135">
    <file name="typeof_CellMenuPart_ReplaceChild_currentChild_InferenceRule.java">
      <node id="1179782130616" at="26,117,27,227" concept="8" />
      <node id="1179782247109" at="27,227,28,70" concept="8" />
      <node id="1179782332047" at="29,200,30,357" concept="8" />
      <node id="1223982086163" at="31,7,32,48" concept="8" />
      <node id="1223982086163" at="32,48,33,198" concept="8" />
      <node id="1223982086163" at="33,198,34,291" concept="4" />
      <node id="1179782412173" at="35,7,36,13" concept="9" />
      <node id="1179782438058" at="38,5,39,58" concept="8" />
      <node id="1179782438058" at="39,58,40,243" concept="8" />
      <node id="1223982086246" at="42,5,43,46" concept="8" />
      <node id="1223982086246" at="43,46,44,196" concept="8" />
      <node id="1223982086246" at="44,196,45,273" concept="4" />
      <node id="1179766709135" at="48,50,49,177" concept="9" />
      <node id="1179766709135" at="51,68,52,102" concept="9" />
      <node id="1179766709135" at="54,30,55,17" concept="9" />
      <node id="1196869439800" at="57,81,58,63" concept="8" />
      <node id="1196869439800" at="58,63,59,30" concept="8" />
      <node id="1196869439800" at="59,30,60,221" concept="4" />
      <node id="1196869439800" at="60,221,61,196" concept="4" />
      <node id="1196869439800" at="61,196,62,24" concept="9" />
      <node id="1196869439806" at="64,61,65,63" concept="8" />
      <node id="1196869439806" at="65,63,66,30" concept="8" />
      <node id="1196869439806" at="66,30,67,221" concept="4" />
      <node id="1196869439806" at="67,221,68,24" concept="9" />
      <node id="1179766709135" at="24,0,26,0" concept="2" trace="typeof_CellMenuPart_ReplaceChild_currentChild_InferenceRule#()V" />
      <node id="1179766709135" at="48,0,51,0" concept="7" trace="getApplicableConcept#()Lorg/jetbrains/mps/openapi/language/SAbstractConcept;" />
      <node id="1179766709135" at="51,0,54,0" concept="7" trace="isApplicableAndPattern#(Lorg/jetbrains/mps/openapi/model/SNode;)Ljetbrains/mps/lang/typesystem/runtime/IsApplicableStatus;" />
      <node id="1179766709135" at="54,0,57,0" concept="7" trace="overrides#()Z" />
      <node id="1179782438058" at="37,5,41,5" concept="0" />
      <node id="1223982086163" at="30,357,35,7" concept="0" />
      <node id="1223982086246" at="41,5,46,5" concept="0" />
      <node id="1196869439806" at="64,0,70,0" concept="12" trace="_quotation_createNode_fjdzuh_a0e0b#()Lorg/jetbrains/mps/openapi/model/SNode;" />
      <node id="1196869439800" at="57,0,64,0" concept="12" trace="_quotation_createNode_fjdzuh_a0b0c0b#(Ljava/lang/Object;)Lorg/jetbrains/mps/openapi/model/SNode;" />
      <node id="1179782268970" at="28,70,37,5" concept="6" />
      <node id="1179766709135" at="26,0,48,0" concept="7" trace="applyRule#(Lorg/jetbrains/mps/openapi/model/SNode;Ljetbrains/mps/typesystem/inference/TypeCheckingContext;Ljetbrains/mps/lang/typesystem/runtime/IsApplicableStatus;)V" />
      <scope id="1179766709135" at="24,72,24,72" />
      <scope id="1179766709135" at="48,50,49,177" />
      <scope id="1179766709135" at="51,68,52,102" />
      <scope id="1179766709135" at="54,30,55,17" />
      <scope id="1179766709135" at="24,0,26,0" />
      <scope id="1179782438058" at="38,5,40,243">
        <var name="_reporter_2309309498" id="1179782438058" />
        <var name="errorTarget" id="1179782438058" />
      </scope>
      <scope id="1223982086163" at="31,7,34,291">
        <var name="_info_12389875345" id="1223982086163" />
        <var name="_nodeToCheck_1029348928467" id="1223982086163" />
      </scope>
      <scope id="1223982086246" at="42,5,45,273">
        <var name="_info_12389875345" id="1223982086246" />
        <var name="_nodeToCheck_1029348928467" id="1223982086246" />
      </scope>
      <scope id="1179766709135" at="48,0,51,0" />
      <scope id="1179766709135" at="51,0,54,0">
        <var name="argument" id="1179766709135" />
      </scope>
      <scope id="1179766709135" at="54,0,57,0" />
      <scope id="1196869439806" at="64,61,68,24">
        <var name="facade" id="1196869439806" />
        <var name="quotedNode_1" id="1196869439806" />
      </scope>
      <scope id="1196869439800" at="57,81,62,24">
        <var name="facade" id="1196869439800" />
        <var name="quotedNode_2" id="1196869439800" />
      </scope>
      <scope id="1196869439806" at="64,0,70,0" />
      <scope id="1179782268971" at="29,200,36,13">
        <var name="conceptOfChild" id="1179782332048" />
      </scope>
      <scope id="1196869439800" at="57,0,64,0">
        <var name="parameter_1" id="1196869439800" />
      </scope>
      <scope id="1179766709136" at="26,117,46,5">
        <var name="editedFeature" id="1179782247110" />
        <var name="hostMenuPart" id="1179782130617" />
      </scope>
      <scope id="1179766709135" at="26,0,48,0">
        <var name="node" id="1179766709135" />
        <var name="status" id="1179766709135" />
        <var name="typeCheckingContext" id="1179766709135" />
      </scope>
      <unit id="1179766709135" at="23,0,71,0" name="jetbrains.mps.lang.editor.typesystem.typeof_CellMenuPart_ReplaceChild_currentChild_InferenceRule" />
    </file>
  </root>
  <root nodeRef="r:00000000-0000-4000-0000-011c8959029a(jetbrains.mps.lang.editor.typesystem)/1179766709143">
    <file name="typeof_CellMenuPart_Abstract_editedNode_InferenceRule.java">
      <node id="1179768059970" at="22,117,23,224" concept="8" />
      <node id="1179768094607" at="23,224,24,122" concept="8" />
      <node id="1223982086221" at="25,5,26,46" concept="8" />
      <node id="1223982086221" at="26,46,27,196" concept="8" />
      <node id="1223982086221" at="27,196,28,286" concept="4" />
      <node id="1179766709143" at="31,50,32,171" concept="9" />
      <node id="1179766709143" at="34,68,35,102" concept="9" />
      <node id="1179766709143" at="37,30,38,17" concept="9" />
      <node id="1196869439808" at="40,79,41,63" concept="8" />
      <node id="1196869439808" at="41,63,42,30" concept="8" />
      <node id="1196869439808" at="42,30,43,221" concept="4" />
      <node id="1196869439808" at="43,221,44,196" concept="4" />
      <node id="1196869439808" at="44,196,45,24" concept="9" />
      <node id="1179766709143" at="20,0,22,0" concept="2" trace="typeof_CellMenuPart_Abstract_editedNode_InferenceRule#()V" />
      <node id="1179766709143" at="31,0,34,0" concept="7" trace="getApplicableConcept#()Lorg/jetbrains/mps/openapi/language/SAbstractConcept;" />
      <node id="1179766709143" at="34,0,37,0" concept="7" trace="isApplicableAndPattern#(Lorg/jetbrains/mps/openapi/model/SNode;)Ljetbrains/mps/lang/typesystem/runtime/IsApplicableStatus;" />
      <node id="1179766709143" at="37,0,40,0" concept="7" trace="overrides#()Z" />
      <node id="1223982086221" at="24,122,29,5" concept="0" />
      <node id="1196869439808" at="40,0,47,0" concept="12" trace="_quotation_createNode_ksaeww_a0c0b#(Ljava/lang/Object;)Lorg/jetbrains/mps/openapi/model/SNode;" />
      <node id="1179766709143" at="22,0,31,0" concept="7" trace="applyRule#(Lorg/jetbrains/mps/openapi/model/SNode;Ljetbrains/mps/typesystem/inference/TypeCheckingContext;Ljetbrains/mps/lang/typesystem/runtime/IsApplicableStatus;)V" />
      <scope id="1179766709143" at="20,66,20,66" />
      <scope id="1179766709143" at="31,50,32,171" />
      <scope id="1179766709143" at="34,68,35,102" />
      <scope id="1179766709143" at="37,30,38,17" />
      <scope id="1179766709143" at="20,0,22,0" />
      <scope id="1223982086221" at="25,5,28,286">
        <var name="_info_12389875345" id="1223982086221" />
        <var name="_nodeToCheck_1029348928467" id="1223982086221" />
      </scope>
      <scope id="1179766709143" at="31,0,34,0" />
      <scope id="1179766709143" at="34,0,37,0">
        <var name="argument" id="1179766709143" />
      </scope>
      <scope id="1179766709143" at="37,0,40,0" />
      <scope id="1196869439808" at="40,79,45,24">
        <var name="facade" id="1196869439808" />
        <var name="quotedNode_2" id="1196869439808" />
      </scope>
      <scope id="1179766709144" at="22,117,29,5">
        <var name="editedConcept" id="1179768094608" />
        <var name="hostComponent" id="1179768059971" />
      </scope>
      <scope id="1196869439808" at="40,0,47,0">
        <var name="parameter_1" id="1196869439808" />
      </scope>
      <scope id="1179766709143" at="22,0,31,0">
        <var name="node" id="1179766709143" />
        <var name="status" id="1179766709143" />
        <var name="typeCheckingContext" id="1179766709143" />
      </scope>
      <unit id="1179766709143" at="19,0,48,0" name="jetbrains.mps.lang.editor.typesystem.typeof_CellMenuPart_Abstract_editedNode_InferenceRule" />
    </file>
  </root>
  <root nodeRef="r:00000000-0000-4000-0000-011c8959029a(jetbrains.mps.lang.editor.typesystem)/1179766709151">
    <file name="typeof_CellMenuPart_AbstractGroup_parameterObject_InferenceRule.java">
      <node id="1179767863275" at="19,117,20,228" concept="8" />
      <node id="1179767884896" at="20,228,21,204" concept="8" />
      <node id="1223982086138" at="22,5,23,46" concept="8" />
      <node id="1223982086138" at="23,46,24,196" concept="8" />
      <node id="1223982086138" at="24,196,25,256" concept="4" />
      <node id="1179766709151" at="28,50,29,181" concept="9" />
      <node id="1179766709151" at="31,68,32,102" concept="9" />
      <node id="1179766709151" at="34,30,35,17" concept="9" />
      <node id="1179766709151" at="17,0,19,0" concept="2" trace="typeof_CellMenuPart_AbstractGroup_parameterObject_InferenceRule#()V" />
      <node id="1179766709151" at="28,0,31,0" concept="7" trace="getApplicableConcept#()Lorg/jetbrains/mps/openapi/language/SAbstractConcept;" />
      <node id="1179766709151" at="31,0,34,0" concept="7" trace="isApplicableAndPattern#(Lorg/jetbrains/mps/openapi/model/SNode;)Ljetbrains/mps/lang/typesystem/runtime/IsApplicableStatus;" />
      <node id="1179766709151" at="34,0,37,0" concept="7" trace="overrides#()Z" />
      <node id="1223982086138" at="21,204,26,5" concept="0" />
      <node id="1179766709151" at="19,0,28,0" concept="7" trace="applyRule#(Lorg/jetbrains/mps/openapi/model/SNode;Ljetbrains/mps/typesystem/inference/TypeCheckingContext;Ljetbrains/mps/lang/typesystem/runtime/IsApplicableStatus;)V" />
      <scope id="1179766709151" at="17,76,17,76" />
      <scope id="1179766709151" at="28,50,29,181" />
      <scope id="1179766709151" at="31,68,32,102" />
      <scope id="1179766709151" at="34,30,35,17" />
      <scope id="1179766709151" at="17,0,19,0" />
      <scope id="1223982086138" at="22,5,25,256">
        <var name="_info_12389875345" id="1223982086138" />
        <var name="_nodeToCheck_1029348928467" id="1223982086138" />
      </scope>
      <scope id="1179766709151" at="28,0,31,0" />
      <scope id="1179766709151" at="31,0,34,0">
        <var name="argument" id="1179766709151" />
      </scope>
      <scope id="1179766709151" at="34,0,37,0" />
      <scope id="1179766709152" at="19,117,26,5">
        <var name="ancestor" id="1179767863276" />
        <var name="parameterObjectType" id="1179767884897" />
      </scope>
      <scope id="1179766709151" at="19,0,28,0">
        <var name="node" id="1179766709151" />
        <var name="status" id="1179766709151" />
        <var name="typeCheckingContext" id="1179766709151" />
      </scope>
      <unit id="1179766709151" at="16,0,38,0" name="jetbrains.mps.lang.editor.typesystem.typeof_CellMenuPart_AbstractGroup_parameterObject_InferenceRule" />
    </file>
  </root>
  <root nodeRef="r:00000000-0000-4000-0000-011c8959029a(jetbrains.mps.lang.editor.typesystem)/1180280189216">
    <file name="check_CellModel_RefCell_InferenceRule.java">
      <node id="1180280232711" at="22,257,23,58" concept="8" />
      <node id="1180280232711" at="23,58,24,252" concept="8" />
      <node id="1180280189216" at="27,50,28,155" concept="9" />
      <node id="1180280189216" at="30,68,31,102" concept="9" />
      <node id="1180280189216" at="33,30,34,17" concept="9" />
      <node id="1180280189216" at="19,0,21,0" concept="2" trace="check_CellModel_RefCell_InferenceRule#()V" />
      <node id="1180280189216" at="27,0,30,0" concept="7" trace="getApplicableConcept#()Lorg/jetbrains/mps/openapi/language/SAbstractConcept;" />
      <node id="1180280189216" at="30,0,33,0" concept="7" trace="isApplicableAndPattern#(Lorg/jetbrains/mps/openapi/model/SNode;)Ljetbrains/mps/lang/typesystem/runtime/IsApplicableStatus;" />
      <node id="1180280189216" at="33,0,36,0" concept="7" trace="overrides#()Z" />
      <node id="1180280232711" at="21,120,25,5" concept="6" />
      <node id="1180280189216" at="21,0,27,0" concept="7" trace="applyRule#(Lorg/jetbrains/mps/openapi/model/SNode;Ljetbrains/mps/typesystem/inference/TypeCheckingContext;Ljetbrains/mps/lang/typesystem/runtime/IsApplicableStatus;)V" />
      <scope id="1180280189216" at="19,50,19,50" />
      <scope id="1180280189216" at="27,50,28,155" />
      <scope id="1180280189216" at="30,68,31,102" />
      <scope id="1180280189216" at="33,30,34,17" />
      <scope id="1180280189216" at="19,0,21,0" />
      <scope id="1180280232711" at="22,257,24,252">
        <var name="_reporter_2309309498" id="1180280232711" />
        <var name="errorTarget" id="1180280232711" />
      </scope>
      <scope id="1180280189216" at="27,0,30,0" />
      <scope id="1180280189216" at="30,0,33,0">
        <var name="argument" id="1180280189216" />
      </scope>
      <scope id="1180280189216" at="33,0,36,0" />
      <scope id="1180280189217" at="21,120,25,5" />
      <scope id="1180280189216" at="21,0,27,0">
        <var name="refCell" id="1180280189216" />
        <var name="status" id="1180280189216" />
        <var name="typeCheckingContext" id="1180280189216" />
      </scope>
      <unit id="1180280189216" at="18,0,37,0" name="jetbrains.mps.lang.editor.typesystem.check_CellModel_RefCell_InferenceRule" />
    </file>
  </root>
  <root nodeRef="r:00000000-0000-4000-0000-011c8959029a(jetbrains.mps.lang.editor.typesystem)/1180280630650">
    <file name="check_CellModel_RefNode_InferenceRule.java">
      <node id="1180280684076" at="22,120,23,185" concept="8" />
      <node id="1180280667546" at="24,192,25,58" concept="8" />
      <node id="1180280667546" at="25,58,26,234" concept="8" />
      <node id="1180280735244" at="28,92,29,58" concept="8" />
      <node id="1180280735244" at="29,58,30,236" concept="8" />
      <node id="1180280630650" at="33,50,34,155" concept="9" />
      <node id="1180280630650" at="36,68,37,102" concept="9" />
      <node id="1180280630650" at="39,30,40,17" concept="9" />
      <node id="1180280630650" at="20,0,22,0" concept="2" trace="check_CellModel_RefNode_InferenceRule#()V" />
      <node id="1180280630650" at="33,0,36,0" concept="7" trace="getApplicableConcept#()Lorg/jetbrains/mps/openapi/language/SAbstractConcept;" />
      <node id="1180280630650" at="36,0,39,0" concept="7" trace="isApplicableAndPattern#(Lorg/jetbrains/mps/openapi/model/SNode;)Ljetbrains/mps/lang/typesystem/runtime/IsApplicableStatus;" />
      <node id="1180280630650" at="39,0,42,0" concept="7" trace="overrides#()Z" />
      <node id="1180280667546" at="23,185,27,5" concept="6" />
      <node id="1180280735244" at="27,5,31,5" concept="6" />
      <node id="1180280630650" at="22,0,33,0" concept="7" trace="applyRule#(Lorg/jetbrains/mps/openapi/model/SNode;Ljetbrains/mps/typesystem/inference/TypeCheckingContext;Ljetbrains/mps/lang/typesystem/runtime/IsApplicableStatus;)V" />
      <scope id="1180280630650" at="20,50,20,50" />
      <scope id="1180280630650" at="33,50,34,155" />
      <scope id="1180280630650" at="36,68,37,102" />
      <scope id="1180280630650" at="39,30,40,17" />
      <scope id="1180280630650" at="20,0,22,0" />
      <scope id="1180280667546" at="24,192,26,234">
        <var name="_reporter_2309309498" id="1180280667546" />
        <var name="errorTarget" id="1180280667546" />
      </scope>
      <scope id="1180280735244" at="28,92,30,236">
        <var name="_reporter_2309309498" id="1180280735244" />
        <var name="errorTarget" id="1180280735244" />
      </scope>
      <scope id="1180280630650" at="33,0,36,0" />
      <scope id="1180280630650" at="36,0,39,0">
        <var name="argument" id="1180280630650" />
      </scope>
      <scope id="1180280630650" at="39,0,42,0" />
      <scope id="1180280630651" at="22,120,31,5">
        <var name="lnk" id="1180280684077" />
      </scope>
      <scope id="1180280630650" at="22,0,33,0">
        <var name="refNode" id="1180280630650" />
        <var name="status" id="1180280630650" />
        <var name="typeCheckingContext" id="1180280630650" />
      </scope>
      <unit id="1180280630650" at="19,0,43,0" name="jetbrains.mps.lang.editor.typesystem.check_CellModel_RefNode_InferenceRule" />
    </file>
  </root>
  <root nodeRef="r:00000000-0000-4000-0000-011c8959029a(jetbrains.mps.lang.editor.typesystem)/1180295398625">
    <file name="check_CellModel_RefNodeList_InferenceRule.java">
      <node id="1180295464573" at="22,124,23,189" concept="8" />
      <node id="1180295464579" at="24,192,25,58" concept="8" />
      <node id="1180295464579" at="25,58,26,238" concept="8" />
      <node id="1180295464588" at="28,95,29,58" concept="8" />
      <node id="1180295464588" at="29,58,30,242" concept="8" />
      <node id="1180295398625" at="33,50,34,159" concept="9" />
      <node id="1180295398625" at="36,68,37,102" concept="9" />
      <node id="1180295398625" at="39,30,40,17" concept="9" />
      <node id="1180295398625" at="20,0,22,0" concept="2" trace="check_CellModel_RefNodeList_InferenceRule#()V" />
      <node id="1180295398625" at="33,0,36,0" concept="7" trace="getApplicableConcept#()Lorg/jetbrains/mps/openapi/language/SAbstractConcept;" />
      <node id="1180295398625" at="36,0,39,0" concept="7" trace="isApplicableAndPattern#(Lorg/jetbrains/mps/openapi/model/SNode;)Ljetbrains/mps/lang/typesystem/runtime/IsApplicableStatus;" />
      <node id="1180295398625" at="39,0,42,0" concept="7" trace="overrides#()Z" />
      <node id="1180295464579" at="23,189,27,5" concept="6" />
      <node id="1180295464588" at="27,5,31,5" concept="6" />
      <node id="1180295398625" at="22,0,33,0" concept="7" trace="applyRule#(Lorg/jetbrains/mps/openapi/model/SNode;Ljetbrains/mps/typesystem/inference/TypeCheckingContext;Ljetbrains/mps/lang/typesystem/runtime/IsApplicableStatus;)V" />
      <scope id="1180295398625" at="20,54,20,54" />
      <scope id="1180295398625" at="33,50,34,159" />
      <scope id="1180295398625" at="36,68,37,102" />
      <scope id="1180295398625" at="39,30,40,17" />
      <scope id="1180295398625" at="20,0,22,0" />
      <scope id="1180295464579" at="24,192,26,238">
        <var name="_reporter_2309309498" id="1180295464579" />
        <var name="errorTarget" id="1180295464579" />
      </scope>
      <scope id="1180295464588" at="28,95,30,242">
        <var name="_reporter_2309309498" id="1180295464588" />
        <var name="errorTarget" id="1180295464588" />
      </scope>
      <scope id="1180295398625" at="33,0,36,0" />
      <scope id="1180295398625" at="36,0,39,0">
        <var name="argument" id="1180295398625" />
      </scope>
      <scope id="1180295398625" at="39,0,42,0" />
      <scope id="1180295398626" at="22,124,31,5">
        <var name="lnk" id="1180295464574" />
      </scope>
      <scope id="1180295398625" at="22,0,33,0">
        <var name="refNodeList" id="1180295398625" />
        <var name="status" id="1180295398625" />
        <var name="typeCheckingContext" id="1180295398625" />
      </scope>
      <unit id="1180295398625" at="19,0,43,0" name="jetbrains.mps.lang.editor.typesystem.check_CellModel_RefNodeList_InferenceRule" />
    </file>
  </root>
  <root nodeRef="r:00000000-0000-4000-0000-011c8959029a(jetbrains.mps.lang.editor.typesystem)/1182235413427">
    <file name="typeof_ConceptFunctionParameter_childNode_InferenceRule.java">
      <node id="1182235438215" at="22,117,23,225" concept="8" />
      <node id="1223982086270" at="25,7,26,48" concept="8" />
      <node id="1223982086270" at="26,48,27,198" concept="8" />
      <node id="1223982086270" at="27,198,28,595" concept="4" />
      <node id="1182235413427" at="32,50,33,173" concept="9" />
      <node id="1182235413427" at="35,68,36,102" concept="9" />
      <node id="1182235413427" at="38,30,39,17" concept="9" />
      <node id="1196869439829" at="41,81,42,63" concept="8" />
      <node id="1196869439829" at="42,63,43,30" concept="8" />
      <node id="1196869439829" at="43,30,44,221" concept="4" />
      <node id="1196869439829" at="44,221,45,196" concept="4" />
      <node id="1196869439829" at="45,196,46,24" concept="9" />
      <node id="1182235413427" at="20,0,22,0" concept="2" trace="typeof_ConceptFunctionParameter_childNode_InferenceRule#()V" />
      <node id="1182235413427" at="32,0,35,0" concept="7" trace="getApplicableConcept#()Lorg/jetbrains/mps/openapi/language/SAbstractConcept;" />
      <node id="1182235413427" at="35,0,38,0" concept="7" trace="isApplicableAndPattern#(Lorg/jetbrains/mps/openapi/model/SNode;)Ljetbrains/mps/lang/typesystem/runtime/IsApplicableStatus;" />
      <node id="1182235413427" at="38,0,41,0" concept="7" trace="overrides#()Z" />
      <node id="1223982086270" at="24,191,29,7" concept="0" />
      <node id="1182235598518" at="23,225,30,5" concept="6" />
      <node id="1196869439829" at="41,0,48,0" concept="12" trace="_quotation_createNode_ll5bfq_a0a0b0b#(Ljava/lang/Object;)Lorg/jetbrains/mps/openapi/model/SNode;" />
      <node id="1182235413427" at="22,0,32,0" concept="7" trace="applyRule#(Lorg/jetbrains/mps/openapi/model/SNode;Ljetbrains/mps/typesystem/inference/TypeCheckingContext;Ljetbrains/mps/lang/typesystem/runtime/IsApplicableStatus;)V" />
      <scope id="1182235413427" at="20,68,20,68" />
      <scope id="1182235413427" at="32,50,33,173" />
      <scope id="1182235413427" at="35,68,36,102" />
      <scope id="1182235413427" at="38,30,39,17" />
      <scope id="1182235413427" at="20,0,22,0" />
      <scope id="1223982086270" at="25,7,28,595">
        <var name="_info_12389875345" id="1223982086270" />
        <var name="_nodeToCheck_1029348928467" id="1223982086270" />
      </scope>
      <scope id="1182235413427" at="32,0,35,0" />
      <scope id="1182235413427" at="35,0,38,0">
        <var name="argument" id="1182235413427" />
      </scope>
      <scope id="1182235413427" at="38,0,41,0" />
      <scope id="1182235598519" at="24,191,29,7" />
      <scope id="1196869439829" at="41,81,46,24">
        <var name="facade" id="1196869439829" />
        <var name="quotedNode_2" id="1196869439829" />
      </scope>
      <scope id="1196869439829" at="41,0,48,0">
        <var name="parameter_1" id="1196869439829" />
      </scope>
      <scope id="1182235413428" at="22,117,30,5">
        <var name="refNodeList" id="1182235438216" />
      </scope>
      <scope id="1182235413427" at="22,0,32,0">
        <var name="node" id="1182235413427" />
        <var name="status" id="1182235413427" />
        <var name="typeCheckingContext" id="1182235413427" />
      </scope>
      <unit id="1182235413427" at="19,0,49,0" name="jetbrains.mps.lang.editor.typesystem.typeof_ConceptFunctionParameter_childNode_InferenceRule" />
    </file>
  </root>
  <root nodeRef="r:00000000-0000-4000-0000-011c8959029a(jetbrains.mps.lang.editor.typesystem)/1189583357788">
    <file name="typeof_CellKeyMap_FunctionParm_selectedNodes_InferenceRule.java">
      <node id="1189583402141" at="20,5,21,79" concept="8" />
      <node id="1189583402141" at="21,79,22,196" concept="8" />
      <node id="1189583402141" at="22,196,23,273" concept="4" />
      <node id="1189583357788" at="26,50,27,181" concept="9" />
      <node id="1189583357788" at="29,68,30,102" concept="9" />
      <node id="1189583357788" at="32,30,33,17" concept="9" />
      <node id="1196869439874" at="35,61,36,63" concept="8" />
      <node id="1196869439874" at="36,63,37,30" concept="8" />
      <node id="1196869439874" at="37,30,38,225" concept="4" />
      <node id="1196869439874" at="38,225,39,24" concept="9" />
      <node id="1189583357788" at="17,0,19,0" concept="2" trace="typeof_CellKeyMap_FunctionParm_selectedNodes_InferenceRule#()V" />
      <node id="1189583357788" at="26,0,29,0" concept="7" trace="getApplicableConcept#()Lorg/jetbrains/mps/openapi/language/SAbstractConcept;" />
      <node id="1189583357788" at="29,0,32,0" concept="7" trace="isApplicableAndPattern#(Lorg/jetbrains/mps/openapi/model/SNode;)Ljetbrains/mps/lang/typesystem/runtime/IsApplicableStatus;" />
      <node id="1189583357788" at="32,0,35,0" concept="7" trace="overrides#()Z" />
      <node id="1189583402141" at="19,150,24,5" concept="0" />
      <node id="1196869439874" at="35,0,41,0" concept="12" trace="_quotation_createNode_wy1ixd_a0a0b#()Lorg/jetbrains/mps/openapi/model/SNode;" />
      <node id="1189583357788" at="19,0,26,0" concept="7" trace="applyRule#(Lorg/jetbrains/mps/openapi/model/SNode;Ljetbrains/mps/typesystem/inference/TypeCheckingContext;Ljetbrains/mps/lang/typesystem/runtime/IsApplicableStatus;)V" />
      <scope id="1189583357788" at="17,71,17,71" />
      <scope id="1189583357788" at="26,50,27,181" />
      <scope id="1189583357788" at="29,68,30,102" />
      <scope id="1189583357788" at="32,30,33,17" />
      <scope id="1189583357788" at="17,0,19,0" />
      <scope id="1189583402141" at="20,5,23,273">
        <var name="_info_12389875345" id="1189583402141" />
        <var name="_nodeToCheck_1029348928467" id="1189583402141" />
      </scope>
      <scope id="1189583357788" at="26,0,29,0" />
      <scope id="1189583357788" at="29,0,32,0">
        <var name="argument" id="1189583357788" />
      </scope>
      <scope id="1189583357788" at="32,0,35,0" />
      <scope id="1196869439874" at="35,61,39,24">
        <var name="facade" id="1196869439874" />
        <var name="quotedNode_1" id="1196869439874" />
      </scope>
      <scope id="1189583357789" at="19,150,24,5" />
      <scope id="1196869439874" at="35,0,41,0" />
      <scope id="1189583357788" at="19,0,26,0">
        <var name="cellKeyMap_FunctionParm_selectedNodes" id="1189583357788" />
        <var name="status" id="1189583357788" />
        <var name="typeCheckingContext" id="1189583357788" />
      </scope>
      <unit id="1189583357788" at="16,0,42,0" name="jetbrains.mps.lang.editor.typesystem.typeof_CellKeyMap_FunctionParm_selectedNodes_InferenceRule" />
    </file>
  </root>
  <root nodeRef="r:00000000-0000-4000-0000-011c8959029a(jetbrains.mps.lang.editor.typesystem)/1201271578955">
    <file name="typeof_CaretPositionParameter_InferenceRule.java">
      <node id="1201271589564" at="21,5,22,205" concept="8" />
      <node id="1201271589564" at="22,205,23,196" concept="8" />
      <node id="1201271589564" at="23,196,24,273" concept="4" />
      <node id="1201271578955" at="27,50,28,161" concept="9" />
      <node id="1201271578955" at="30,68,31,102" concept="9" />
      <node id="1201271578955" at="33,30,34,17" concept="9" />
      <node id="1201271592445" at="36,61,37,63" concept="8" />
      <node id="1201271592445" at="37,63,38,30" concept="8" />
      <node id="1201271592445" at="38,30,39,223" concept="4" />
      <node id="1201271592445" at="39,223,40,24" concept="9" />
      <node id="1201271578955" at="18,0,20,0" concept="2" trace="typeof_CaretPositionParameter_InferenceRule#()V" />
      <node id="1201271578955" at="27,0,30,0" concept="7" trace="getApplicableConcept#()Lorg/jetbrains/mps/openapi/language/SAbstractConcept;" />
      <node id="1201271578955" at="30,0,33,0" concept="7" trace="isApplicableAndPattern#(Lorg/jetbrains/mps/openapi/model/SNode;)Ljetbrains/mps/lang/typesystem/runtime/IsApplicableStatus;" />
      <node id="1201271578955" at="33,0,36,0" concept="7" trace="overrides#()Z" />
      <node id="1201271589564" at="20,124,25,5" concept="0" />
      <node id="1201271592445" at="36,0,42,0" concept="12" trace="_quotation_createNode_fbhgy8_a0a0b#()Lorg/jetbrains/mps/openapi/model/SNode;" />
      <node id="1201271578955" at="20,0,27,0" concept="7" trace="applyRule#(Lorg/jetbrains/mps/openapi/model/SNode;Ljetbrains/mps/typesystem/inference/TypeCheckingContext;Ljetbrains/mps/lang/typesystem/runtime/IsApplicableStatus;)V" />
      <scope id="1201271578955" at="18,56,18,56" />
      <scope id="1201271578955" at="27,50,28,161" />
      <scope id="1201271578955" at="30,68,31,102" />
      <scope id="1201271578955" at="33,30,34,17" />
      <scope id="1201271578955" at="18,0,20,0" />
      <scope id="1201271589564" at="21,5,24,273">
        <var name="_info_12389875345" id="1201271589564" />
        <var name="_nodeToCheck_1029348928467" id="1201271589564" />
      </scope>
      <scope id="1201271578955" at="27,0,30,0" />
      <scope id="1201271578955" at="30,0,33,0">
        <var name="argument" id="1201271578955" />
      </scope>
      <scope id="1201271578955" at="33,0,36,0" />
      <scope id="1201271592445" at="36,61,40,24">
        <var name="facade" id="1201271592445" />
        <var name="quotedNode_1" id="1201271592445" />
      </scope>
      <scope id="1201271578956" at="20,124,25,5" />
      <scope id="1201271592445" at="36,0,42,0" />
      <scope id="1201271578955" at="20,0,27,0">
        <var name="nodeToCheck" id="1201271578955" />
        <var name="status" id="1201271578955" />
        <var name="typeCheckingContext" id="1201271578955" />
      </scope>
      <unit id="1201271578955" at="17,0,43,0" name="jetbrains.mps.lang.editor.typesystem.typeof_CaretPositionParameter_InferenceRule" />
    </file>
  </root>
  <root nodeRef="r:00000000-0000-4000-0000-011c8959029a(jetbrains.mps.lang.editor.typesystem)/1324308523799788289">
    <file name="check_CellKeyMapItem_NonTypesystemRule.java">
      <node id="1324308523799901888" at="24,7,25,60" concept="8" />
      <node id="1324308523799901888" at="25,60,26,59" concept="4" />
      <node id="1324308523799901888" at="26,59,27,423" concept="8" />
      <node id="1324308523799924995" at="31,7,32,60" concept="8" />
      <node id="1324308523799924995" at="32,60,33,61" concept="4" />
      <node id="1324308523799924995" at="33,61,34,428" concept="8" />
      <node id="1324308523799924882" at="36,5,37,0" concept="11" />
      <node id="1324308523799788289" at="39,50,40,158" concept="9" />
      <node id="1324308523799788289" at="42,68,43,102" concept="9" />
      <node id="1324308523799788289" at="45,30,46,17" concept="9" />
      <node id="1324308523799788289" at="20,0,22,0" concept="2" trace="check_CellKeyMapItem_NonTypesystemRule#()V" />
      <node id="1324308523799788289" at="39,0,42,0" concept="7" trace="getApplicableConcept#()Lorg/jetbrains/mps/openapi/language/SAbstractConcept;" />
      <node id="1324308523799788289" at="42,0,45,0" concept="7" trace="isApplicableAndPattern#(Lorg/jetbrains/mps/openapi/model/SNode;)Ljetbrains/mps/lang/typesystem/runtime/IsApplicableStatus;" />
      <node id="1324308523799788289" at="45,0,48,0" concept="7" trace="overrides#()Z" />
      <node id="1324308523799901888" at="23,590,28,7" concept="0" />
      <node id="1324308523799924995" at="30,411,35,7" concept="0" />
      <node id="1324308523799815025" at="22,132,29,5" concept="6" />
      <node id="1324308523799924986" at="29,5,36,5" concept="6" />
      <node id="1324308523799788289" at="22,0,39,0" concept="7" trace="applyRule#(Lorg/jetbrains/mps/openapi/model/SNode;Ljetbrains/mps/typesystem/inference/TypeCheckingContext;Ljetbrains/mps/lang/typesystem/runtime/IsApplicableStatus;)V" />
      <scope id="1324308523799788289" at="20,51,20,51" />
      <scope id="1324308523799788289" at="39,50,40,158" />
      <scope id="1324308523799788289" at="42,68,43,102" />
      <scope id="1324308523799788289" at="45,30,46,17" />
      <scope id="1324308523799788289" at="20,0,22,0" />
      <scope id="1324308523799901888" at="24,7,27,423">
        <var name="_reporter_2309309498" id="1324308523799901888" />
        <var name="errorTarget" id="1324308523799901888" />
      </scope>
      <scope id="1324308523799924995" at="31,7,34,428">
        <var name="_reporter_2309309498" id="1324308523799924995" />
        <var name="errorTarget" id="1324308523799924995" />
      </scope>
      <scope id="1324308523799788289" at="39,0,42,0" />
      <scope id="1324308523799788289" at="42,0,45,0">
        <var name="argument" id="1324308523799788289" />
      </scope>
      <scope id="1324308523799788289" at="45,0,48,0" />
      <scope id="1324308523799815027" at="23,590,28,7" />
      <scope id="1324308523799924994" at="30,411,35,7" />
      <scope id="1324308523799788609" at="22,132,37,0" />
      <scope id="1324308523799788289" at="22,0,39,0">
        <var name="cellKeyMapKeystroke" id="1324308523799788289" />
        <var name="status" id="1324308523799788289" />
        <var name="typeCheckingContext" id="1324308523799788289" />
      </scope>
      <unit id="1324308523799788289" at="19,0,49,0" name="jetbrains.mps.lang.editor.typesystem.check_CellKeyMapItem_NonTypesystemRule" />
    </file>
  </root>
  <root nodeRef="r:00000000-0000-4000-0000-011c8959029a(jetbrains.mps.lang.editor.typesystem)/1597643335227097389">
    <file name="typeof_QueryFunction_TransformationMenu_node_InferenceRule.java">
      <node id="1597643335227098874" at="22,122,23,223" concept="8" />
      <node id="1597643335227103484" at="24,27,25,98" concept="8" />
      <node id="1597643335227106072" at="26,7,27,53" concept="8" />
      <node id="1597643335227106072" at="27,53,28,204" concept="8" />
      <node id="1597643335227106072" at="28,204,29,290" concept="4" />
      <node id="1597643335227097389" at="33,50,34,190" concept="9" />
      <node id="1597643335227097389" at="36,68,37,102" concept="9" />
      <node id="1597643335227097389" at="39,30,40,17" concept="9" />
      <node id="1597643335227106094" at="42,81,43,63" concept="8" />
      <node id="1597643335227106094" at="43,63,44,30" concept="8" />
      <node id="1597643335227106094" at="44,30,45,221" concept="4" />
      <node id="1597643335227106094" at="45,221,46,196" concept="4" />
      <node id="1597643335227106094" at="46,196,47,24" concept="9" />
      <node id="1597643335227097389" at="20,0,22,0" concept="2" trace="typeof_QueryFunction_TransformationMenu_node_InferenceRule#()V" />
      <node id="1597643335227097389" at="33,0,36,0" concept="7" trace="getApplicableConcept#()Lorg/jetbrains/mps/openapi/language/SAbstractConcept;" />
      <node id="1597643335227097389" at="36,0,39,0" concept="7" trace="isApplicableAndPattern#(Lorg/jetbrains/mps/openapi/model/SNode;)Ljetbrains/mps/lang/typesystem/runtime/IsApplicableStatus;" />
      <node id="1597643335227097389" at="39,0,42,0" concept="7" trace="overrides#()Z" />
      <node id="1597643335227106072" at="25,98,30,7" concept="0" />
      <node id="1597643335227106094" at="42,0,49,0" concept="12" trace="_quotation_createNode_2ghps1_a0b0b0b#(Ljava/lang/Object;)Lorg/jetbrains/mps/openapi/model/SNode;" />
      <node id="1597643335227102398" at="23,223,31,5" concept="6" />
      <node id="1597643335227097389" at="22,0,33,0" concept="7" trace="applyRule#(Lorg/jetbrains/mps/openapi/model/SNode;Ljetbrains/mps/typesystem/inference/TypeCheckingContext;Ljetbrains/mps/lang/typesystem/runtime/IsApplicableStatus;)V" />
      <scope id="1597643335227097389" at="20,71,20,71" />
      <scope id="1597643335227097389" at="33,50,34,190" />
      <scope id="1597643335227097389" at="36,68,37,102" />
      <scope id="1597643335227097389" at="39,30,40,17" />
      <scope id="1597643335227097389" at="20,0,22,0" />
      <scope id="1597643335227106072" at="26,7,29,290">
        <var name="_info_12389875345" id="1597643335227106072" />
        <var name="_nodeToCheck_1029348928467" id="1597643335227106072" />
      </scope>
      <scope id="1597643335227097389" at="33,0,36,0" />
      <scope id="1597643335227097389" at="36,0,39,0">
        <var name="argument" id="1597643335227097389" />
      </scope>
      <scope id="1597643335227097389" at="39,0,42,0" />
      <scope id="1597643335227106094" at="42,81,47,24">
        <var name="facade" id="1597643335227106094" />
        <var name="quotedNode_2" id="1597643335227106094" />
      </scope>
      <scope id="1597643335227102400" at="24,27,30,7">
        <var name="concept" id="1597643335227103485" />
      </scope>
      <scope id="1597643335227106094" at="42,0,49,0">
        <var name="parameter_1" id="1597643335227106094" />
      </scope>
      <scope id="1597643335227097390" at="22,122,31,5">
        <var name="parent" id="1597643335227098875" />
      </scope>
      <scope id="1597643335227097389" at="22,0,33,0">
        <var name="paramNode" id="1597643335227097389" />
        <var name="status" id="1597643335227097389" />
        <var name="typeCheckingContext" id="1597643335227097389" />
      </scope>
      <unit id="1597643335227097389" at="19,0,50,0" name="jetbrains.mps.lang.editor.typesystem.typeof_QueryFunction_TransformationMenu_node_InferenceRule" />
    </file>
  </root>
  <root nodeRef="r:00000000-0000-4000-0000-011c8959029a(jetbrains.mps.lang.editor.typesystem)/1630016958697307782">
    <file name="typeof_QueryFunctionParameter_parameterObject_InferenceRule.java">
      <node id="1630016958697308195" at="19,5,20,46" concept="8" />
      <node id="1630016958697308195" at="20,46,21,202" concept="8" />
      <node id="1630016958697308195" at="21,202,22,345" concept="4" />
      <node id="1630016958697307782" at="25,50,26,182" concept="9" />
      <node id="1630016958697307782" at="28,68,29,102" concept="9" />
      <node id="1630016958697307782" at="31,30,32,17" concept="9" />
      <node id="1630016958697307782" at="16,0,18,0" concept="2" trace="typeof_QueryFunctionParameter_parameterObject_InferenceRule#()V" />
      <node id="1630016958697307782" at="25,0,28,0" concept="7" trace="getApplicableConcept#()Lorg/jetbrains/mps/openapi/language/SAbstractConcept;" />
      <node id="1630016958697307782" at="28,0,31,0" concept="7" trace="isApplicableAndPattern#(Lorg/jetbrains/mps/openapi/model/SNode;)Ljetbrains/mps/lang/typesystem/runtime/IsApplicableStatus;" />
      <node id="1630016958697307782" at="31,0,34,0" concept="7" trace="overrides#()Z" />
      <node id="1630016958697308195" at="18,117,23,5" concept="0" />
      <node id="1630016958697307782" at="18,0,25,0" concept="7" trace="applyRule#(Lorg/jetbrains/mps/openapi/model/SNode;Ljetbrains/mps/typesystem/inference/TypeCheckingContext;Ljetbrains/mps/lang/typesystem/runtime/IsApplicableStatus;)V" />
      <scope id="1630016958697307782" at="16,72,16,72" />
      <scope id="1630016958697307782" at="25,50,26,182" />
      <scope id="1630016958697307782" at="28,68,29,102" />
      <scope id="1630016958697307782" at="31,30,32,17" />
      <scope id="1630016958697307782" at="16,0,18,0" />
      <scope id="1630016958697308195" at="19,5,22,345">
        <var name="_info_12389875345" id="1630016958697308195" />
        <var name="_nodeToCheck_1029348928467" id="1630016958697308195" />
      </scope>
      <scope id="1630016958697307782" at="25,0,28,0" />
      <scope id="1630016958697307782" at="28,0,31,0">
        <var name="argument" id="1630016958697307782" />
      </scope>
      <scope id="1630016958697307782" at="31,0,34,0" />
      <scope id="1630016958697307783" at="18,117,23,5" />
      <scope id="1630016958697307782" at="18,0,25,0">
        <var name="node" id="1630016958697307782" />
        <var name="status" id="1630016958697307782" />
        <var name="typeCheckingContext" id="1630016958697307782" />
      </scope>
      <unit id="1630016958697307782" at="15,0,35,0" name="jetbrains.mps.lang.editor.typesystem.typeof_QueryFunctionParameter_parameterObject_InferenceRule" />
    </file>
  </root>
  <root nodeRef="r:00000000-0000-4000-0000-011c8959029a(jetbrains.mps.lang.editor.typesystem)/1901504820902746966">
    <file name="RightTransformActionDeprecated_NonTypesystemRule.java">
      <node id="9215127012917439383" at="22,7,23,60" concept="8" />
      <node id="9215127012917439383" at="23,60,24,269" concept="8" />
      <node id="1901504820902746966" at="28,50,29,156" concept="9" />
      <node id="1901504820902746966" at="31,68,32,102" concept="9" />
      <node id="1901504820902746966" at="34,30,35,17" concept="9" />
      <node id="1901504820902746966" at="18,0,20,0" concept="2" trace="RightTransformActionDeprecated_NonTypesystemRule#()V" />
      <node id="1901504820902746966" at="28,0,31,0" concept="7" trace="getApplicableConcept#()Lorg/jetbrains/mps/openapi/language/SAbstractConcept;" />
      <node id="1901504820902746966" at="31,0,34,0" concept="7" trace="isApplicableAndPattern#(Lorg/jetbrains/mps/openapi/model/SNode;)Ljetbrains/mps/lang/typesystem/runtime/IsApplicableStatus;" />
      <node id="1901504820902746966" at="34,0,37,0" concept="7" trace="overrides#()Z" />
      <node id="9215127012917439383" at="21,211,25,7" concept="0" />
      <node id="1901504820902748917" at="20,130,26,5" concept="6" />
      <node id="1901504820902746966" at="20,0,28,0" concept="7" trace="applyRule#(Lorg/jetbrains/mps/openapi/model/SNode;Ljetbrains/mps/typesystem/inference/TypeCheckingContext;Ljetbrains/mps/lang/typesystem/runtime/IsApplicableStatus;)V" />
      <scope id="1901504820902746966" at="18,61,18,61" />
      <scope id="1901504820902746966" at="28,50,29,156" />
      <scope id="1901504820902746966" at="31,68,32,102" />
      <scope id="1901504820902746966" at="34,30,35,17" />
      <scope id="1901504820902746966" at="18,0,20,0" />
      <scope id="9215127012917439383" at="22,7,24,269">
        <var name="_reporter_2309309498" id="9215127012917439383" />
        <var name="errorTarget" id="9215127012917439383" />
      </scope>
      <scope id="1901504820902746966" at="28,0,31,0" />
      <scope id="1901504820902746966" at="31,0,34,0">
        <var name="argument" id="1901504820902746966" />
      </scope>
      <scope id="1901504820902746966" at="34,0,37,0" />
      <scope id="1901504820902748919" at="21,211,25,7" />
      <scope id="1901504820902746967" at="20,130,26,5" />
      <scope id="1901504820902746966" at="20,0,28,0">
        <var name="cellActionMapItem" id="1901504820902746966" />
        <var name="status" id="1901504820902746966" />
        <var name="typeCheckingContext" id="1901504820902746966" />
      </scope>
      <unit id="1901504820902746966" at="17,0,38,0" name="jetbrains.mps.lang.editor.typesystem.RightTransformActionDeprecated_NonTypesystemRule" />
    </file>
  </root>
  <root nodeRef="r:00000000-0000-4000-0000-011c8959029a(jetbrains.mps.lang.editor.typesystem)/1938068300781494908">
    <file name="check_StylePriorityGroup_NonTypesystemRule.java">
      <node id="2491174914185197927" at="22,7,23,60" concept="8" />
      <node id="2491174914185197927" at="23,60,24,261" concept="8" />
      <node id="4467412253500708194" at="28,7,29,60" concept="8" />
      <node id="4467412253500708194" at="29,60,30,252" concept="8" />
      <node id="2491174914185199238" at="32,5,33,0" concept="11" />
      <node id="1938068300781494908" at="35,50,36,154" concept="9" />
      <node id="1938068300781494908" at="38,68,39,102" concept="9" />
      <node id="1938068300781494908" at="41,30,42,17" concept="9" />
      <node id="1938068300781494908" at="18,0,20,0" concept="2" trace="check_StylePriorityGroup_NonTypesystemRule#()V" />
      <node id="1938068300781494908" at="35,0,38,0" concept="7" trace="getApplicableConcept#()Lorg/jetbrains/mps/openapi/language/SAbstractConcept;" />
      <node id="1938068300781494908" at="38,0,41,0" concept="7" trace="isApplicableAndPattern#(Lorg/jetbrains/mps/openapi/model/SNode;)Ljetbrains/mps/lang/typesystem/runtime/IsApplicableStatus;" />
      <node id="1938068300781494908" at="41,0,44,0" concept="7" trace="overrides#()Z" />
      <node id="2491174914185197927" at="21,102,25,7" concept="0" />
      <node id="4467412253500708194" at="27,107,31,7" concept="0" />
      <node id="2491174914185197925" at="20,131,26,5" concept="6" />
      <node id="4467412253500698932" at="26,5,32,5" concept="6" />
      <node id="1938068300781494908" at="20,0,35,0" concept="7" trace="applyRule#(Lorg/jetbrains/mps/openapi/model/SNode;Ljetbrains/mps/typesystem/inference/TypeCheckingContext;Ljetbrains/mps/lang/typesystem/runtime/IsApplicableStatus;)V" />
      <scope id="1938068300781494908" at="18,55,18,55" />
      <scope id="1938068300781494908" at="35,50,36,154" />
      <scope id="1938068300781494908" at="38,68,39,102" />
      <scope id="1938068300781494908" at="41,30,42,17" />
      <scope id="1938068300781494908" at="18,0,20,0" />
      <scope id="2491174914185197927" at="22,7,24,261">
        <var name="_reporter_2309309498" id="2491174914185197927" />
        <var name="errorTarget" id="2491174914185197927" />
      </scope>
      <scope id="4467412253500708194" at="28,7,30,252">
        <var name="_reporter_2309309498" id="4467412253500708194" />
        <var name="errorTarget" id="4467412253500708194" />
      </scope>
      <scope id="1938068300781494908" at="35,0,38,0" />
      <scope id="1938068300781494908" at="38,0,41,0">
        <var name="argument" id="1938068300781494908" />
      </scope>
      <scope id="1938068300781494908" at="41,0,44,0" />
      <scope id="2491174914185197926" at="21,102,25,7" />
      <scope id="4467412253500698935" at="27,107,31,7" />
      <scope id="1938068300781494909" at="20,131,33,0" />
      <scope id="1938068300781494908" at="20,0,35,0">
        <var name="status" id="1938068300781494908" />
        <var name="stylePriorityGroup" id="1938068300781494908" />
        <var name="typeCheckingContext" id="1938068300781494908" />
      </scope>
      <unit id="1938068300781494908" at="17,0,45,0" name="jetbrains.mps.lang.editor.typesystem.check_StylePriorityGroup_NonTypesystemRule" />
    </file>
  </root>
  <root nodeRef="r:00000000-0000-4000-0000-011c8959029a(jetbrains.mps.lang.editor.typesystem)/1950447826689176450">
    <file name="check_StyleSheetClass_NonTypesystemRule.java">
      <node id="1950447826689177458" at="20,128,21,30" concept="8" />
      <node id="1950447826689177464" at="22,339,23,326" concept="4" />
      <node id="1950447826689177474" at="25,9,26,62" concept="8" />
      <node id="1950447826689177474" at="26,62,27,251" concept="8" />
      <node id="1950447826689177477" at="28,9,29,15" concept="9" />
      <node id="1950447826689176450" at="33,50,34,154" concept="9" />
      <node id="1950447826689176450" at="36,68,37,102" concept="9" />
      <node id="1950447826689176450" at="39,30,40,17" concept="9" />
      <node id="1950447826689176450" at="18,0,20,0" concept="2" trace="check_StyleSheetClass_NonTypesystemRule#()V" />
      <node id="1950447826689176450" at="33,0,36,0" concept="7" trace="getApplicableConcept#()Lorg/jetbrains/mps/openapi/language/SAbstractConcept;" />
      <node id="1950447826689176450" at="36,0,39,0" concept="7" trace="isApplicableAndPattern#(Lorg/jetbrains/mps/openapi/model/SNode;)Ljetbrains/mps/lang/typesystem/runtime/IsApplicableStatus;" />
      <node id="1950447826689176450" at="39,0,42,0" concept="7" trace="overrides#()Z" />
      <node id="1950447826689177474" at="24,33,28,9" concept="0" />
      <node id="1950447826689177472" at="23,326,30,7" concept="6" />
      <node id="1950447826689177462" at="21,30,31,5" concept="14" />
      <node id="1950447826689176450" at="20,0,33,0" concept="7" trace="applyRule#(Lorg/jetbrains/mps/openapi/model/SNode;Ljetbrains/mps/typesystem/inference/TypeCheckingContext;Ljetbrains/mps/lang/typesystem/runtime/IsApplicableStatus;)V" />
      <scope id="1950447826689176450" at="18,52,18,52" />
      <scope id="1950447826689176450" at="33,50,34,154" />
      <scope id="1950447826689176450" at="36,68,37,102" />
      <scope id="1950447826689176450" at="39,30,40,17" />
      <scope id="1950447826689176450" at="18,0,20,0" />
      <scope id="1950447826689177474" at="25,9,27,251">
        <var name="_reporter_2309309498" id="1950447826689177474" />
        <var name="errorTarget" id="1950447826689177474" />
      </scope>
      <scope id="1950447826689176450" at="33,0,36,0" />
      <scope id="1950447826689176450" at="36,0,39,0">
        <var name="argument" id="1950447826689176450" />
      </scope>
      <scope id="1950447826689176450" at="39,0,42,0" />
      <scope id="1950447826689177473" at="24,33,29,15" />
      <scope id="1950447826689177463" at="22,339,30,7" />
      <scope id="1950447826689176451" at="20,128,31,5">
        <var name="p" id="1950447826689177459" />
      </scope>
      <scope id="1950447826689176450" at="20,0,33,0">
        <var name="status" id="1950447826689176450" />
        <var name="styleSheetClass" id="1950447826689176450" />
        <var name="typeCheckingContext" id="1950447826689176450" />
      </scope>
      <unit id="1950447826689176450" at="17,0,43,0" name="jetbrains.mps.lang.editor.typesystem.check_StyleSheetClass_NonTypesystemRule" />
    </file>
  </root>
  <root nodeRef="r:00000000-0000-4000-0000-011c8959029a(jetbrains.mps.lang.editor.typesystem)/2153278993334509780">
    <file name="check_ReferenceToNonexistentDefaultTransformationMenu_NonTypesystemRule.java">
      <node id="6519915829969176728" at="23,116,24,183" concept="8" />
      <node id="2705676212747110372" at="25,28,26,13" concept="9" />
      <node id="2153278993334674076" at="27,5,28,0" concept="11" />
      <node id="2823239769520680200" at="30,7,31,60" concept="8" />
      <node id="2823239769520680200" at="31,60,32,60" concept="4" />
      <node id="2823239769520680200" at="32,60,33,452" concept="8" />
      <node id="2153278993334509780" at="37,50,38,179" concept="9" />
      <node id="2153278993334509780" at="40,68,41,102" concept="9" />
      <node id="2153278993334509780" at="43,30,44,17" concept="9" />
      <node id="2153278993334509780" at="21,0,23,0" concept="2" trace="check_ReferenceToNonexistentDefaultTransformationMenu_NonTypesystemRule#()V" />
      <node id="2705676212747108077" at="24,183,27,5" concept="6" />
      <node id="2153278993334509780" at="37,0,40,0" concept="7" trace="getApplicableConcept#()Lorg/jetbrains/mps/openapi/language/SAbstractConcept;" />
      <node id="2153278993334509780" at="40,0,43,0" concept="7" trace="isApplicableAndPattern#(Lorg/jetbrains/mps/openapi/model/SNode;)Ljetbrains/mps/lang/typesystem/runtime/IsApplicableStatus;" />
      <node id="2153278993334509780" at="43,0,46,0" concept="7" trace="overrides#()Z" />
      <node id="2823239769520680200" at="29,99,34,7" concept="0" />
      <node id="873949054148937187" at="28,0,35,5" concept="6" />
      <node id="2153278993334509780" at="23,0,37,0" concept="7" trace="applyRule#(Lorg/jetbrains/mps/openapi/model/SNode;Ljetbrains/mps/typesystem/inference/TypeCheckingContext;Ljetbrains/mps/lang/typesystem/runtime/IsApplicableStatus;)V" />
      <scope id="2153278993334509780" at="21,84,21,84" />
      <scope id="2705676212747108079" at="25,28,26,13" />
      <scope id="2153278993334509780" at="37,50,38,179" />
      <scope id="2153278993334509780" at="40,68,41,102" />
      <scope id="2153278993334509780" at="43,30,44,17" />
      <scope id="2153278993334509780" at="21,0,23,0" />
      <scope id="2823239769520680200" at="30,7,33,452">
        <var name="_reporter_2309309498" id="2823239769520680200" />
        <var name="errorTarget" id="2823239769520680200" />
      </scope>
      <scope id="2153278993334509780" at="37,0,40,0" />
      <scope id="2153278993334509780" at="40,0,43,0">
        <var name="argument" id="2153278993334509780" />
      </scope>
      <scope id="2153278993334509780" at="43,0,46,0" />
      <scope id="873949054148937189" at="29,99,34,7" />
      <scope id="2153278993334509781" at="23,116,35,5">
        <var name="concept" id="6519915829969176729" />
      </scope>
      <scope id="2153278993334509780" at="23,0,37,0">
        <var name="ref" id="2153278993334509780" />
        <var name="status" id="2153278993334509780" />
        <var name="typeCheckingContext" id="2153278993334509780" />
      </scope>
      <unit id="2153278993334509780" at="20,0,47,0" name="jetbrains.mps.lang.editor.typesystem.check_ReferenceToNonexistentDefaultTransformationMenu_NonTypesystemRule" />
    </file>
  </root>
  <root nodeRef="r:00000000-0000-4000-0000-011c8959029a(jetbrains.mps.lang.editor.typesystem)/2735767332089496671">
    <file name="typeof_TransactionPropertyHandler_oldValue_InferenceRule.java">
      <node id="1747303154073920795" at="20,118,21,247" concept="8" />
      <node id="2735767332089496685" at="22,5,23,47" concept="8" />
      <node id="2735767332089496685" at="23,47,24,202" concept="8" />
      <node id="2735767332089496685" at="24,202,25,639" concept="4" />
      <node id="2735767332089496671" at="28,50,29,174" concept="9" />
      <node id="2735767332089496671" at="31,68,32,102" concept="9" />
      <node id="2735767332089496671" at="34,30,35,17" concept="9" />
      <node id="2735767332089496671" at="18,0,20,0" concept="2" trace="typeof_TransactionPropertyHandler_oldValue_InferenceRule#()V" />
      <node id="2735767332089496671" at="28,0,31,0" concept="7" trace="getApplicableConcept#()Lorg/jetbrains/mps/openapi/language/SAbstractConcept;" />
      <node id="2735767332089496671" at="31,0,34,0" concept="7" trace="isApplicableAndPattern#(Lorg/jetbrains/mps/openapi/model/SNode;)Ljetbrains/mps/lang/typesystem/runtime/IsApplicableStatus;" />
      <node id="2735767332089496671" at="34,0,37,0" concept="7" trace="overrides#()Z" />
      <node id="2735767332089496685" at="21,247,26,5" concept="0" />
      <node id="2735767332089496671" at="20,0,28,0" concept="7" trace="applyRule#(Lorg/jetbrains/mps/openapi/model/SNode;Ljetbrains/mps/typesystem/inference/TypeCheckingContext;Ljetbrains/mps/lang/typesystem/runtime/IsApplicableStatus;)V" />
      <scope id="2735767332089496671" at="18,69,18,69" />
      <scope id="2735767332089496671" at="28,50,29,174" />
      <scope id="2735767332089496671" at="31,68,32,102" />
      <scope id="2735767332089496671" at="34,30,35,17" />
      <scope id="2735767332089496671" at="18,0,20,0" />
      <scope id="2735767332089496685" at="22,5,25,639">
        <var name="_info_12389875345" id="2735767332089496685" />
        <var name="_nodeToCheck_1029348928467" id="2735767332089496685" />
      </scope>
      <scope id="2735767332089496671" at="28,0,31,0" />
      <scope id="2735767332089496671" at="31,0,34,0">
        <var name="argument" id="2735767332089496671" />
      </scope>
      <scope id="2735767332089496671" at="34,0,37,0" />
      <scope id="2735767332089496672" at="20,118,26,5">
        <var name="transactionalProperty" id="1747303154073920796" />
      </scope>
      <scope id="2735767332089496671" at="20,0,28,0">
        <var name="status" id="2735767332089496671" />
        <var name="typeCheckingContext" id="2735767332089496671" />
        <var name="value" id="2735767332089496671" />
      </scope>
      <unit id="2735767332089496671" at="17,0,38,0" name="jetbrains.mps.lang.editor.typesystem.typeof_TransactionPropertyHandler_oldValue_InferenceRule" />
    </file>
  </root>
  <root nodeRef="r:00000000-0000-4000-0000-011c8959029a(jetbrains.mps.lang.editor.typesystem)/2735767332089497931">
    <file name="typeof_TransactionPropertyHandler_newValue_InferenceRule.java">
      <node id="1294271446804914612" at="20,118,21,247" concept="8" />
      <node id="1294271446804914621" at="21,247,22,193" concept="8" />
      <node id="2735767332089497934" at="23,5,24,47" concept="8" />
      <node id="2735767332089497934" at="24,47,25,202" concept="8" />
      <node id="2735767332089497934" at="25,202,26,476" concept="4" />
      <node id="2735767332089497931" at="29,50,30,174" concept="9" />
      <node id="2735767332089497931" at="32,68,33,102" concept="9" />
      <node id="2735767332089497931" at="35,30,36,17" concept="9" />
      <node id="2735767332089497931" at="18,0,20,0" concept="2" trace="typeof_TransactionPropertyHandler_newValue_InferenceRule#()V" />
      <node id="2735767332089497931" at="29,0,32,0" concept="7" trace="getApplicableConcept#()Lorg/jetbrains/mps/openapi/language/SAbstractConcept;" />
      <node id="2735767332089497931" at="32,0,35,0" concept="7" trace="isApplicableAndPattern#(Lorg/jetbrains/mps/openapi/model/SNode;)Ljetbrains/mps/lang/typesystem/runtime/IsApplicableStatus;" />
      <node id="2735767332089497931" at="35,0,38,0" concept="7" trace="overrides#()Z" />
      <node id="2735767332089497934" at="22,193,27,5" concept="0" />
      <node id="2735767332089497931" at="20,0,29,0" concept="7" trace="applyRule#(Lorg/jetbrains/mps/openapi/model/SNode;Ljetbrains/mps/typesystem/inference/TypeCheckingContext;Ljetbrains/mps/lang/typesystem/runtime/IsApplicableStatus;)V" />
      <scope id="2735767332089497931" at="18,69,18,69" />
      <scope id="2735767332089497931" at="29,50,30,174" />
      <scope id="2735767332089497931" at="32,68,33,102" />
      <scope id="2735767332089497931" at="35,30,36,17" />
      <scope id="2735767332089497931" at="18,0,20,0" />
      <scope id="2735767332089497934" at="23,5,26,476">
        <var name="_info_12389875345" id="2735767332089497934" />
        <var name="_nodeToCheck_1029348928467" id="2735767332089497934" />
      </scope>
      <scope id="2735767332089497931" at="29,0,32,0" />
      <scope id="2735767332089497931" at="32,0,35,0">
        <var name="argument" id="2735767332089497931" />
      </scope>
      <scope id="2735767332089497931" at="35,0,38,0" />
      <scope id="2735767332089497932" at="20,118,27,5">
        <var name="property" id="1294271446804914622" />
        <var name="transactionalProperty" id="1294271446804914613" />
      </scope>
      <scope id="2735767332089497931" at="20,0,29,0">
        <var name="status" id="2735767332089497931" />
        <var name="typeCheckingContext" id="2735767332089497931" />
        <var name="value" id="2735767332089497931" />
      </scope>
      <unit id="2735767332089497931" at="17,0,39,0" name="jetbrains.mps.lang.editor.typesystem.typeof_TransactionPropertyHandler_newValue_InferenceRule" />
    </file>
  </root>
  <root nodeRef="r:00000000-0000-4000-0000-011c8959029a(jetbrains.mps.lang.editor.typesystem)/286080166051372390">
    <file name="check_DefaultMenu_isInConceptLanguage_NonTypesystemRule.java">
      <node id="286080166051372419" at="22,117,23,76" concept="8" />
      <node id="286080166051372441" at="24,223,25,13" concept="9" />
      <node id="286080166051374409" at="26,5,27,0" concept="11" />
      <node id="286080166051400380" at="29,7,30,60" concept="8" />
      <node id="286080166051400380" at="30,60,31,285" concept="8" />
      <node id="286080166051372390" at="35,50,36,166" concept="9" />
      <node id="286080166051372390" at="38,68,39,102" concept="9" />
      <node id="286080166051372390" at="41,30,42,17" concept="9" />
      <node id="286080166051372390" at="20,0,22,0" concept="2" trace="check_DefaultMenu_isInConceptLanguage_NonTypesystemRule#()V" />
      <node id="286080166051372430" at="23,76,26,5" concept="6" />
      <node id="286080166051372390" at="35,0,38,0" concept="7" trace="getApplicableConcept#()Lorg/jetbrains/mps/openapi/language/SAbstractConcept;" />
      <node id="286080166051372390" at="38,0,41,0" concept="7" trace="isApplicableAndPattern#(Lorg/jetbrains/mps/openapi/model/SNode;)Ljetbrains/mps/lang/typesystem/runtime/IsApplicableStatus;" />
      <node id="286080166051372390" at="41,0,44,0" concept="7" trace="overrides#()Z" />
      <node id="286080166051400380" at="28,245,32,7" concept="0" />
      <node id="286080166051395297" at="27,0,33,5" concept="6" />
      <node id="286080166051372390" at="22,0,35,0" concept="7" trace="applyRule#(Lorg/jetbrains/mps/openapi/model/SNode;Ljetbrains/mps/typesystem/inference/TypeCheckingContext;Ljetbrains/mps/lang/typesystem/runtime/IsApplicableStatus;)V" />
      <scope id="286080166051372390" at="20,68,20,68" />
      <scope id="286080166051372440" at="24,223,25,13" />
      <scope id="286080166051372390" at="35,50,36,166" />
      <scope id="286080166051372390" at="38,68,39,102" />
      <scope id="286080166051372390" at="41,30,42,17" />
      <scope id="286080166051372390" at="20,0,22,0" />
      <scope id="286080166051400380" at="29,7,31,285">
        <var name="_reporter_2309309498" id="286080166051400380" />
        <var name="errorTarget" id="286080166051400380" />
      </scope>
      <scope id="286080166051372390" at="35,0,38,0" />
      <scope id="286080166051372390" at="38,0,41,0">
        <var name="argument" id="286080166051372390" />
      </scope>
      <scope id="286080166051372390" at="41,0,44,0" />
      <scope id="286080166051395299" at="28,245,32,7" />
      <scope id="286080166051372391" at="22,117,33,5">
        <var name="containingLanguage" id="286080166051372420" />
      </scope>
      <scope id="286080166051372390" at="22,0,35,0">
        <var name="node" id="286080166051372390" />
        <var name="status" id="286080166051372390" />
        <var name="typeCheckingContext" id="286080166051372390" />
      </scope>
      <unit id="286080166051372390" at="19,0,45,0" name="jetbrains.mps.lang.editor.typesystem.check_DefaultMenu_isInConceptLanguage_NonTypesystemRule" />
    </file>
  </root>
  <root nodeRef="r:00000000-0000-4000-0000-011c8959029a(jetbrains.mps.lang.editor.typesystem)/286080166051470866">
    <file name="check_IMenu_hasUniqueName_NonTypesystemRule.java">
      <node id="286080166051471243" at="26,30,27,17" concept="3" />
      <node id="286080166051471253" at="30,9,31,62" concept="8" />
      <node id="286080166051471253" at="31,62,32,58" concept="4" />
      <node id="286080166051471253" at="32,58,33,324" concept="8" />
      <node id="286080166051470866" at="38,50,39,158" concept="9" />
      <node id="286080166051470866" at="41,68,42,102" concept="9" />
      <node id="286080166051470866" at="44,30,45,17" concept="9" />
      <node id="286080166051471245" at="47,64,48,46" concept="9" />
      <node id="286080166051470866" at="22,0,24,0" concept="2" trace="check_IMenu_hasUniqueName_NonTypesystemRule#()V" />
      <node id="286080166051471238" at="25,269,28,7" concept="6" />
      <node id="286080166051470866" at="38,0,41,0" concept="7" trace="getApplicableConcept#()Lorg/jetbrains/mps/openapi/language/SAbstractConcept;" />
      <node id="286080166051470866" at="41,0,44,0" concept="7" trace="isApplicableAndPattern#(Lorg/jetbrains/mps/openapi/model/SNode;)Ljetbrains/mps/lang/typesystem/runtime/IsApplicableStatus;" />
      <node id="286080166051470866" at="44,0,47,0" concept="7" trace="overrides#()Z" />
      <node id="286080166051471245" at="47,0,50,0" concept="12" trace="eq_fsojcd_a0b0a0b#(Ljava/lang/Object;Ljava/lang/Object;)Z" />
      <node id="286080166051471253" at="29,171,34,9" concept="0" />
      <node id="286080166051471244" at="28,7,35,7" concept="6" />
      <node id="286080166051471228" at="24,117,36,5" concept="5" />
      <node id="286080166051470866" at="24,0,38,0" concept="7" trace="applyRule#(Lorg/jetbrains/mps/openapi/model/SNode;Ljetbrains/mps/typesystem/inference/TypeCheckingContext;Ljetbrains/mps/lang/typesystem/runtime/IsApplicableStatus;)V" />
      <scope id="286080166051470866" at="22,56,22,56" />
      <scope id="286080166051471242" at="26,30,27,17" />
      <scope id="286080166051470866" at="38,50,39,158" />
      <scope id="286080166051470866" at="41,68,42,102" />
      <scope id="286080166051470866" at="44,30,45,17" />
      <scope id="286080166051471245" at="47,64,48,46" />
      <scope id="286080166051470866" at="22,0,24,0" />
      <scope id="286080166051471253" at="30,9,33,324">
        <var name="_reporter_2309309498" id="286080166051471253" />
        <var name="errorTarget" id="286080166051471253" />
      </scope>
      <scope id="286080166051470866" at="38,0,41,0" />
      <scope id="286080166051470866" at="41,0,44,0">
        <var name="argument" id="286080166051470866" />
      </scope>
      <scope id="286080166051470866" at="44,0,47,0" />
      <scope id="286080166051471245" at="47,0,50,0">
        <var name="a" id="286080166051471245" />
        <var name="b" id="286080166051471245" />
      </scope>
      <scope id="286080166051471252" at="29,171,34,9" />
      <scope id="286080166051471237" at="25,269,35,7" />
      <scope id="286080166051470867" at="24,117,36,5" />
      <scope id="286080166051471228" at="24,117,36,5">
        <var name="otherNode" id="286080166051471236" />
      </scope>
      <scope id="286080166051470866" at="24,0,38,0">
        <var name="node" id="286080166051470866" />
        <var name="status" id="286080166051470866" />
        <var name="typeCheckingContext" id="286080166051470866" />
      </scope>
      <unit id="286080166051470866" at="21,0,51,0" name="jetbrains.mps.lang.editor.typesystem.check_IMenu_hasUniqueName_NonTypesystemRule" />
    </file>
  </root>
  <root nodeRef="r:00000000-0000-4000-0000-011c8959029a(jetbrains.mps.lang.editor.typesystem)/2893726635884012057">
    <file name="typeof_ConceptFunctionParameter_editorContext_InferenceRule.java">
      <node id="2893726635884024668" at="21,5,22,46" concept="8" />
      <node id="2893726635884024668" at="22,46,23,202" concept="8" />
      <node id="2893726635884024668" at="23,202,24,279" concept="4" />
      <node id="2893726635884012057" at="27,50,28,177" concept="9" />
      <node id="2893726635884012057" at="30,68,31,102" concept="9" />
      <node id="2893726635884012057" at="33,30,34,17" concept="9" />
      <node id="2893726635884024725" at="36,61,37,63" concept="8" />
      <node id="2893726635884024725" at="37,63,38,30" concept="8" />
      <node id="2893726635884024725" at="38,30,39,227" concept="4" />
      <node id="2893726635884024725" at="39,227,40,468" concept="4" />
      <node id="2893726635884024725" at="40,468,41,24" concept="9" />
      <node id="2893726635884012057" at="18,0,20,0" concept="2" trace="typeof_ConceptFunctionParameter_editorContext_InferenceRule#()V" />
      <node id="2893726635884012057" at="27,0,30,0" concept="7" trace="getApplicableConcept#()Lorg/jetbrains/mps/openapi/language/SAbstractConcept;" />
      <node id="2893726635884012057" at="30,0,33,0" concept="7" trace="isApplicableAndPattern#(Lorg/jetbrains/mps/openapi/model/SNode;)Ljetbrains/mps/lang/typesystem/runtime/IsApplicableStatus;" />
      <node id="2893726635884012057" at="33,0,36,0" concept="7" trace="overrides#()Z" />
      <node id="2893726635884024668" at="20,117,25,5" concept="0" />
      <node id="2893726635884012057" at="20,0,27,0" concept="7" trace="applyRule#(Lorg/jetbrains/mps/openapi/model/SNode;Ljetbrains/mps/typesystem/inference/TypeCheckingContext;Ljetbrains/mps/lang/typesystem/runtime/IsApplicableStatus;)V" />
      <node id="2893726635884024725" at="36,0,43,0" concept="12" trace="_quotation_createNode_nq405k_a0a0b#()Lorg/jetbrains/mps/openapi/model/SNode;" />
      <scope id="2893726635884012057" at="18,72,18,72" />
      <scope id="2893726635884012057" at="27,50,28,177" />
      <scope id="2893726635884012057" at="30,68,31,102" />
      <scope id="2893726635884012057" at="33,30,34,17" />
      <scope id="2893726635884012057" at="18,0,20,0" />
      <scope id="2893726635884024668" at="21,5,24,279">
        <var name="_info_12389875345" id="2893726635884024668" />
        <var name="_nodeToCheck_1029348928467" id="2893726635884024668" />
      </scope>
      <scope id="2893726635884012057" at="27,0,30,0" />
      <scope id="2893726635884012057" at="30,0,33,0">
        <var name="argument" id="2893726635884012057" />
      </scope>
      <scope id="2893726635884012057" at="33,0,36,0" />
      <scope id="2893726635884012058" at="20,117,25,5" />
      <scope id="2893726635884024725" at="36,61,41,24">
        <var name="facade" id="2893726635884024725" />
        <var name="quotedNode_1" id="2893726635884024725" />
      </scope>
      <scope id="2893726635884012057" at="20,0,27,0">
        <var name="node" id="2893726635884012057" />
        <var name="status" id="2893726635884012057" />
        <var name="typeCheckingContext" id="2893726635884012057" />
      </scope>
      <scope id="2893726635884024725" at="36,0,43,0" />
      <unit id="2893726635884012057" at="17,0,44,0" name="jetbrains.mps.lang.editor.typesystem.typeof_ConceptFunctionParameter_editorContext_InferenceRule" />
    </file>
  </root>
  <root nodeRef="r:00000000-0000-4000-0000-011c8959029a(jetbrains.mps.lang.editor.typesystem)/294197224123147917">
    <file name="check_EditorComponentDeclaration_concept_NonTypesystemRule.java">
      <node id="147073787666675127" at="25,222,26,60" concept="8" />
      <node id="147073787666675127" at="26,60,27,71" concept="4" />
      <node id="147073787666675127" at="27,71,28,274" concept="8" />
      <node id="147073787667024251" at="31,242,32,62" concept="8" />
      <node id="147073787667024251" at="32,62,33,67" concept="4" />
      <node id="147073787667024251" at="33,67,34,382" concept="8" />
      <node id="294197224123669669" at="36,7,37,13" concept="9" />
      <node id="147073787666673010" at="38,5,39,0" concept="11" />
      <node id="294197224123805445" at="39,0,40,572" concept="8" />
      <node id="294197224123710838" at="42,331,43,60" concept="8" />
      <node id="294197224123710838" at="43,60,44,71" concept="4" />
      <node id="294197224123710838" at="44,71,45,333" concept="8" />
      <node id="294197224123147917" at="49,50,50,164" concept="9" />
      <node id="294197224123147917" at="52,68,53,102" concept="9" />
      <node id="294197224123147917" at="55,30,56,17" concept="9" />
      <node id="294197224123147917" at="21,0,23,0" concept="2" trace="check_EditorComponentDeclaration_concept_NonTypesystemRule#()V" />
      <node id="294197224123147917" at="49,0,52,0" concept="7" trace="getApplicableConcept#()Lorg/jetbrains/mps/openapi/language/SAbstractConcept;" />
      <node id="294197224123147917" at="52,0,55,0" concept="7" trace="isApplicableAndPattern#(Lorg/jetbrains/mps/openapi/model/SNode;)Ljetbrains/mps/lang/typesystem/runtime/IsApplicableStatus;" />
      <node id="294197224123147917" at="55,0,58,0" concept="7" trace="overrides#()Z" />
      <node id="147073787666675127" at="24,205,29,7" concept="6" />
      <node id="147073787667024251" at="30,219,35,9" concept="6" />
      <node id="294197224123710838" at="41,52,46,7" concept="6" />
      <node id="147073787666997333" at="29,7,36,7" concept="6" />
      <node id="294197224123671878" at="40,572,47,5" concept="6" />
      <node id="294197224123254005" at="23,139,38,5" concept="6" />
      <node id="294197224123147917" at="23,0,49,0" concept="7" trace="applyRule#(Lorg/jetbrains/mps/openapi/model/SNode;Ljetbrains/mps/typesystem/inference/TypeCheckingContext;Ljetbrains/mps/lang/typesystem/runtime/IsApplicableStatus;)V" />
      <scope id="294197224123147917" at="21,71,21,71" />
      <scope id="294197224123147917" at="49,50,50,164" />
      <scope id="294197224123147917" at="52,68,53,102" />
      <scope id="294197224123147917" at="55,30,56,17" />
      <scope id="294197224123147917" at="21,0,23,0" />
      <scope id="147073787666675127" at="25,222,28,274">
        <var name="_reporter_2309309498" id="147073787666675127" />
        <var name="errorTarget" id="147073787666675127" />
      </scope>
      <scope id="147073787667024251" at="31,242,34,382">
        <var name="_reporter_2309309498" id="147073787667024251" />
        <var name="errorTarget" id="147073787667024251" />
      </scope>
      <scope id="294197224123710838" at="42,331,45,333">
        <var name="_reporter_2309309498" id="294197224123710838" />
        <var name="errorTarget" id="294197224123710838" />
      </scope>
      <scope id="294197224123147917" at="49,0,52,0" />
      <scope id="294197224123147917" at="52,0,55,0">
        <var name="argument" id="294197224123147917" />
      </scope>
      <scope id="294197224123147917" at="55,0,58,0" />
      <scope id="147073787666997336" at="30,219,35,9" />
      <scope id="294197224123671881" at="41,52,46,7" />
      <scope id="294197224123254006" at="24,205,37,13" />
      <scope id="294197224123157869" at="23,139,47,5">
        <var name="overridenEditorConceptDeclaration" id="294197224123805446" />
      </scope>
      <scope id="294197224123147917" at="23,0,49,0">
        <var name="editorComponentDeclaration" id="294197224123147917" />
        <var name="status" id="294197224123147917" />
        <var name="typeCheckingContext" id="294197224123147917" />
      </scope>
      <unit id="294197224123147917" at="20,0,59,0" name="jetbrains.mps.lang.editor.typesystem.check_EditorComponentDeclaration_concept_NonTypesystemRule" />
    </file>
  </root>
  <root nodeRef="r:00000000-0000-4000-0000-011c8959029a(jetbrains.mps.lang.editor.typesystem)/294197224123550784">
    <file name="check_ConceptEditorDeclaration_hasConcept_NonTypesystemRule.java">
      <node id="294197224123550794" at="23,7,24,60" concept="8" />
      <node id="294197224123550794" at="24,60,25,71" concept="4" />
      <node id="294197224123550794" at="25,71,26,272" concept="8" />
      <node id="294197224123550784" at="30,50,31,162" concept="9" />
      <node id="294197224123550784" at="33,68,34,102" concept="9" />
      <node id="294197224123550784" at="36,30,37,17" concept="9" />
      <node id="294197224123550784" at="19,0,21,0" concept="2" trace="check_ConceptEditorDeclaration_hasConcept_NonTypesystemRule#()V" />
      <node id="294197224123550784" at="30,0,33,0" concept="7" trace="getApplicableConcept#()Lorg/jetbrains/mps/openapi/language/SAbstractConcept;" />
      <node id="294197224123550784" at="33,0,36,0" concept="7" trace="isApplicableAndPattern#(Lorg/jetbrains/mps/openapi/model/SNode;)Ljetbrains/mps/lang/typesystem/runtime/IsApplicableStatus;" />
      <node id="294197224123550784" at="36,0,39,0" concept="7" trace="overrides#()Z" />
      <node id="294197224123550794" at="22,203,27,7" concept="0" />
      <node id="294197224123550787" at="21,137,28,5" concept="6" />
      <node id="294197224123550784" at="21,0,30,0" concept="7" trace="applyRule#(Lorg/jetbrains/mps/openapi/model/SNode;Ljetbrains/mps/typesystem/inference/TypeCheckingContext;Ljetbrains/mps/lang/typesystem/runtime/IsApplicableStatus;)V" />
      <scope id="294197224123550784" at="19,72,19,72" />
      <scope id="294197224123550784" at="30,50,31,162" />
      <scope id="294197224123550784" at="33,68,34,102" />
      <scope id="294197224123550784" at="36,30,37,17" />
      <scope id="294197224123550784" at="19,0,21,0" />
      <scope id="294197224123550794" at="23,7,26,272">
        <var name="_reporter_2309309498" id="294197224123550794" />
        <var name="errorTarget" id="294197224123550794" />
      </scope>
      <scope id="294197224123550784" at="30,0,33,0" />
      <scope id="294197224123550784" at="33,0,36,0">
        <var name="argument" id="294197224123550784" />
      </scope>
      <scope id="294197224123550784" at="36,0,39,0" />
      <scope id="294197224123550793" at="22,203,27,7" />
      <scope id="294197224123550786" at="21,137,28,5" />
      <scope id="294197224123550784" at="21,0,30,0">
        <var name="conceptEditorDeclaration" id="294197224123550784" />
        <var name="status" id="294197224123550784" />
        <var name="typeCheckingContext" id="294197224123550784" />
      </scope>
      <unit id="294197224123550784" at="18,0,40,0" name="jetbrains.mps.lang.editor.typesystem.check_ConceptEditorDeclaration_hasConcept_NonTypesystemRule" />
    </file>
  </root>
  <root nodeRef="r:00000000-0000-4000-0000-011c8959029a(jetbrains.mps.lang.editor.typesystem)/3013258720419439302">
    <file name="AddExtendedLanguage_QuickFix.java">
      <node id="3013258720419439302" at="11,41,12,131" concept="13" />
      <node id="3013258720419439309" at="14,44,15,126" concept="9" />
      <node id="3013258720419439332" at="17,35,18,183" concept="4" />
      <node id="3013258720419439302" at="11,0,14,0" concept="2" trace="AddExtendedLanguage_QuickFix#()V" />
      <node id="3013258720419439302" at="14,0,17,0" concept="7" trace="getDescription#(Lorg/jetbrains/mps/openapi/model/SNode;)Ljava/lang/String;" />
      <node id="3013258720419439302" at="17,0,20,0" concept="7" trace="execute#(Lorg/jetbrains/mps/openapi/model/SNode;)V" />
      <scope id="3013258720419439302" at="11,41,12,131" />
      <scope id="3013258720419439308" at="14,44,15,126" />
      <scope id="3013258720419439304" at="17,35,18,183" />
      <scope id="3013258720419439302" at="11,0,14,0" />
      <scope id="3013258720419439302" at="14,0,17,0">
        <var name="node" id="3013258720419439302" />
      </scope>
      <scope id="3013258720419439302" at="17,0,20,0">
        <var name="node" id="3013258720419439302" />
      </scope>
      <unit id="3013258720419439302" at="10,0,21,0" name="jetbrains.mps.lang.editor.typesystem.AddExtendedLanguage_QuickFix" />
    </file>
  </root>
  <root nodeRef="r:00000000-0000-4000-0000-011c8959029a(jetbrains.mps.lang.editor.typesystem)/3302086321380659367">
    <file name="fix_Braces_QuickFix.java">
      <node id="3302086321380659367" at="12,32,13,131" concept="13" />
      <node id="3302086321380661388" at="15,44,16,31" concept="9" />
      <node id="3302086321380661401" at="18,35,19,227" concept="4" />
      <node id="3302086321380659367" at="12,0,15,0" concept="2" trace="fix_Braces_QuickFix#()V" />
      <node id="3302086321380659367" at="15,0,18,0" concept="7" trace="getDescription#(Lorg/jetbrains/mps/openapi/model/SNode;)Ljava/lang/String;" />
      <node id="3302086321380659367" at="18,0,21,0" concept="7" trace="execute#(Lorg/jetbrains/mps/openapi/model/SNode;)V" />
      <scope id="3302086321380659367" at="12,32,13,131" />
      <scope id="3302086321380659372" at="15,44,16,31" />
      <scope id="3302086321380659369" at="18,35,19,227" />
      <scope id="3302086321380659367" at="12,0,15,0" />
      <scope id="3302086321380659367" at="15,0,18,0">
        <var name="node" id="3302086321380659367" />
      </scope>
      <scope id="3302086321380659367" at="18,0,21,0">
        <var name="node" id="3302086321380659367" />
      </scope>
      <unit id="3302086321380659367" at="11,0,22,0" name="jetbrains.mps.lang.editor.typesystem.fix_Braces_QuickFix" />
    </file>
  </root>
  <root nodeRef="r:00000000-0000-4000-0000-011c8959029a(jetbrains.mps.lang.editor.typesystem)/3604384757196115093">
    <file name="typeof_SelectInEditorOperation_InferenceRule.java">
      <node id="3604384757196128157" at="22,5,23,226" concept="8" />
      <node id="3604384757196128157" at="23,226,24,202" concept="8" />
      <node id="3604384757196128157" at="24,202,25,303" concept="4" />
      <node id="4461169032998054730" at="27,5,28,227" concept="8" />
      <node id="4461169032998054730" at="28,227,29,202" concept="8" />
      <node id="4461169032998054730" at="29,202,30,303" concept="4" />
      <node id="4461169032998055208" at="32,5,33,225" concept="8" />
      <node id="4461169032998055208" at="33,225,34,202" concept="8" />
      <node id="4461169032998055208" at="34,202,35,303" concept="4" />
      <node id="3883224472490224131" at="37,5,38,59" concept="8" />
      <node id="3883224472490224131" at="38,59,39,202" concept="8" />
      <node id="3883224472490224131" at="39,202,40,279" concept="4" />
      <node id="3604384757196115093" at="43,50,44,167" concept="9" />
      <node id="3604384757196115093" at="46,68,47,102" concept="9" />
      <node id="3604384757196115093" at="49,30,50,17" concept="9" />
      <node id="3604384757196128339" at="52,61,53,63" concept="8" />
      <node id="3604384757196128339" at="53,63,54,30" concept="8" />
      <node id="3604384757196128339" at="54,30,55,227" concept="4" />
      <node id="3604384757196128339" at="55,227,56,468" concept="4" />
      <node id="3604384757196128339" at="56,468,57,24" concept="9" />
      <node id="4461169032998054867" at="59,61,60,63" concept="8" />
      <node id="4461169032998054867" at="60,63,61,30" concept="8" />
      <node id="4461169032998054867" at="61,30,62,223" concept="4" />
      <node id="4461169032998054867" at="62,223,63,24" concept="9" />
      <node id="4461169032998055210" at="65,61,66,63" concept="8" />
      <node id="4461169032998055210" at="66,63,67,30" concept="8" />
      <node id="4461169032998055210" at="67,30,68,223" concept="4" />
      <node id="4461169032998055210" at="68,223,69,24" concept="9" />
      <node id="3883224472490224787" at="71,61,72,63" concept="8" />
      <node id="3883224472490224787" at="72,63,73,30" concept="8" />
      <node id="3883224472490224787" at="73,30,74,220" concept="4" />
      <node id="3883224472490224787" at="74,220,75,24" concept="9" />
      <node id="3604384757196115093" at="19,0,21,0" concept="2" trace="typeof_SelectInEditorOperation_InferenceRule#()V" />
      <node id="3604384757196115093" at="43,0,46,0" concept="7" trace="getApplicableConcept#()Lorg/jetbrains/mps/openapi/language/SAbstractConcept;" />
      <node id="3604384757196115093" at="46,0,49,0" concept="7" trace="isApplicableAndPattern#(Lorg/jetbrains/mps/openapi/model/SNode;)Ljetbrains/mps/lang/typesystem/runtime/IsApplicableStatus;" />
      <node id="3604384757196115093" at="49,0,52,0" concept="7" trace="overrides#()Z" />
      <node id="3604384757196128157" at="21,130,26,5" concept="0" />
      <node id="4461169032998054730" at="26,5,31,5" concept="0" />
      <node id="4461169032998055208" at="31,5,36,5" concept="0" />
      <node id="3883224472490224131" at="36,5,41,5" concept="0" />
      <node id="4461169032998054867" at="59,0,65,0" concept="12" trace="_quotation_createNode_gf4lkw_a0b0b#()Lorg/jetbrains/mps/openapi/model/SNode;" />
      <node id="4461169032998055210" at="65,0,71,0" concept="12" trace="_quotation_createNode_gf4lkw_a0c0b#()Lorg/jetbrains/mps/openapi/model/SNode;" />
      <node id="3883224472490224787" at="71,0,77,0" concept="12" trace="_quotation_createNode_gf4lkw_a0d0b#()Lorg/jetbrains/mps/openapi/model/SNode;" />
      <node id="3604384757196128339" at="52,0,59,0" concept="12" trace="_quotation_createNode_gf4lkw_a0a0b#()Lorg/jetbrains/mps/openapi/model/SNode;" />
      <node id="3604384757196115093" at="21,0,43,0" concept="7" trace="applyRule#(Lorg/jetbrains/mps/openapi/model/SNode;Ljetbrains/mps/typesystem/inference/TypeCheckingContext;Ljetbrains/mps/lang/typesystem/runtime/IsApplicableStatus;)V" />
      <scope id="3604384757196115093" at="19,57,19,57" />
      <scope id="3604384757196115093" at="43,50,44,167" />
      <scope id="3604384757196115093" at="46,68,47,102" />
      <scope id="3604384757196115093" at="49,30,50,17" />
      <scope id="3604384757196115093" at="19,0,21,0" />
      <scope id="3604384757196128157" at="22,5,25,303">
        <var name="_info_12389875345" id="3604384757196128157" />
        <var name="_nodeToCheck_1029348928467" id="3604384757196128157" />
      </scope>
      <scope id="4461169032998054730" at="27,5,30,303">
        <var name="_info_12389875345" id="4461169032998054730" />
        <var name="_nodeToCheck_1029348928467" id="4461169032998054730" />
      </scope>
      <scope id="4461169032998055208" at="32,5,35,303">
        <var name="_info_12389875345" id="4461169032998055208" />
        <var name="_nodeToCheck_1029348928467" id="4461169032998055208" />
      </scope>
      <scope id="3883224472490224131" at="37,5,40,279">
        <var name="_info_12389875345" id="3883224472490224131" />
        <var name="_nodeToCheck_1029348928467" id="3883224472490224131" />
      </scope>
      <scope id="3604384757196115093" at="43,0,46,0" />
      <scope id="3604384757196115093" at="46,0,49,0">
        <var name="argument" id="3604384757196115093" />
      </scope>
      <scope id="3604384757196115093" at="49,0,52,0" />
      <scope id="4461169032998054867" at="59,61,63,24">
        <var name="facade" id="4461169032998054867" />
        <var name="quotedNode_1" id="4461169032998054867" />
      </scope>
      <scope id="4461169032998055210" at="65,61,69,24">
        <var name="facade" id="4461169032998055210" />
        <var name="quotedNode_1" id="4461169032998055210" />
      </scope>
      <scope id="3883224472490224787" at="71,61,75,24">
        <var name="facade" id="3883224472490224787" />
        <var name="quotedNode_1" id="3883224472490224787" />
      </scope>
      <scope id="3604384757196128339" at="52,61,57,24">
        <var name="facade" id="3604384757196128339" />
        <var name="quotedNode_1" id="3604384757196128339" />
      </scope>
      <scope id="4461169032998054867" at="59,0,65,0" />
      <scope id="4461169032998055210" at="65,0,71,0" />
      <scope id="3883224472490224787" at="71,0,77,0" />
      <scope id="3604384757196128339" at="52,0,59,0" />
      <scope id="3604384757196115573" at="21,130,41,5" />
      <scope id="3604384757196115093" at="21,0,43,0">
        <var name="selectInOperation" id="3604384757196115093" />
        <var name="status" id="3604384757196115093" />
        <var name="typeCheckingContext" id="3604384757196115093" />
      </scope>
      <unit id="3604384757196115093" at="18,0,78,0" name="jetbrains.mps.lang.editor.typesystem.typeof_SelectInEditorOperation_InferenceRule" />
    </file>
  </root>
  <root nodeRef="r:00000000-0000-4000-0000-011c8959029a(jetbrains.mps.lang.editor.typesystem)/4001367738979305327">
    <file name="check_ReferenceToNonexistentDefaultSubstituteMenu_NonTypesystemRule.java">
      <node id="4001367738979305329" at="23,116,24,183" concept="8" />
      <node id="4001367738979305337" at="25,28,26,13" concept="9" />
      <node id="4001367738979305341" at="27,5,28,0" concept="11" />
      <node id="4001367738979305344" at="30,7,31,60" concept="8" />
      <node id="4001367738979305344" at="31,60,32,60" concept="4" />
      <node id="4001367738979305344" at="32,60,33,448" concept="8" />
      <node id="4001367738979305327" at="37,50,38,175" concept="9" />
      <node id="4001367738979305327" at="40,68,41,102" concept="9" />
      <node id="4001367738979305327" at="43,30,44,17" concept="9" />
      <node id="4001367738979305327" at="21,0,23,0" concept="2" trace="check_ReferenceToNonexistentDefaultSubstituteMenu_NonTypesystemRule#()V" />
      <node id="4001367738979305335" at="24,183,27,5" concept="6" />
      <node id="4001367738979305327" at="37,0,40,0" concept="7" trace="getApplicableConcept#()Lorg/jetbrains/mps/openapi/language/SAbstractConcept;" />
      <node id="4001367738979305327" at="40,0,43,0" concept="7" trace="isApplicableAndPattern#(Lorg/jetbrains/mps/openapi/model/SNode;)Ljetbrains/mps/lang/typesystem/runtime/IsApplicableStatus;" />
      <node id="4001367738979305327" at="43,0,46,0" concept="7" trace="overrides#()Z" />
      <node id="4001367738979305344" at="29,95,34,7" concept="0" />
      <node id="4001367738979305342" at="28,0,35,5" concept="6" />
      <node id="4001367738979305327" at="23,0,37,0" concept="7" trace="applyRule#(Lorg/jetbrains/mps/openapi/model/SNode;Ljetbrains/mps/typesystem/inference/TypeCheckingContext;Ljetbrains/mps/lang/typesystem/runtime/IsApplicableStatus;)V" />
      <scope id="4001367738979305327" at="21,80,21,80" />
      <scope id="4001367738979305336" at="25,28,26,13" />
      <scope id="4001367738979305327" at="37,50,38,175" />
      <scope id="4001367738979305327" at="40,68,41,102" />
      <scope id="4001367738979305327" at="43,30,44,17" />
      <scope id="4001367738979305327" at="21,0,23,0" />
      <scope id="4001367738979305344" at="30,7,33,448">
        <var name="_reporter_2309309498" id="4001367738979305344" />
        <var name="errorTarget" id="4001367738979305344" />
      </scope>
      <scope id="4001367738979305327" at="37,0,40,0" />
      <scope id="4001367738979305327" at="40,0,43,0">
        <var name="argument" id="4001367738979305327" />
      </scope>
      <scope id="4001367738979305327" at="43,0,46,0" />
      <scope id="4001367738979305343" at="29,95,34,7" />
      <scope id="4001367738979305328" at="23,116,35,5">
        <var name="concept" id="4001367738979305330" />
      </scope>
      <scope id="4001367738979305327" at="23,0,37,0">
        <var name="ref" id="4001367738979305327" />
        <var name="status" id="4001367738979305327" />
        <var name="typeCheckingContext" id="4001367738979305327" />
      </scope>
      <unit id="4001367738979305327" at="20,0,47,0" name="jetbrains.mps.lang.editor.typesystem.check_ReferenceToNonexistentDefaultSubstituteMenu_NonTypesystemRule" />
    </file>
  </root>
  <root nodeRef="r:00000000-0000-4000-0000-011c8959029a(jetbrains.mps.lang.editor.typesystem)/4001367738979321829">
    <file name="check_SubstituteFeaturesAreNotDuplicated_NonTypesystemRule.java">
      <node id="4001367738979321840" at="25,9,26,62" concept="8" />
      <node id="4001367738979321840" at="26,62,27,232" concept="8" />
      <node id="4001367738979321829" at="32,50,33,182" concept="9" />
      <node id="4001367738979321829" at="35,68,36,102" concept="9" />
      <node id="4001367738979321829" at="38,30,39,17" concept="9" />
      <node id="4001367738979321829" at="20,0,22,0" concept="2" trace="check_SubstituteFeaturesAreNotDuplicated_NonTypesystemRule#()V" />
      <node id="4001367738979321829" at="32,0,35,0" concept="7" trace="getApplicableConcept#()Lorg/jetbrains/mps/openapi/language/SAbstractConcept;" />
      <node id="4001367738979321829" at="35,0,38,0" concept="7" trace="isApplicableAndPattern#(Lorg/jetbrains/mps/openapi/model/SNode;)Ljetbrains/mps/lang/typesystem/runtime/IsApplicableStatus;" />
      <node id="4001367738979321829" at="38,0,41,0" concept="7" trace="overrides#()Z" />
      <node id="4001367738979321840" at="24,35,28,9" concept="0" />
      <node id="4001367738979321838" at="24,0,30,0" concept="7" trace="visit#(Lorg/jetbrains/mps/openapi/model/SNode;)V" />
      <node id="4001367738979321831" at="22,117,30,7" concept="4" />
      <node id="4001367738979321829" at="22,0,32,0" concept="7" trace="applyRule#(Lorg/jetbrains/mps/openapi/model/SNode;Ljetbrains/mps/typesystem/inference/TypeCheckingContext;Ljetbrains/mps/lang/typesystem/runtime/IsApplicableStatus;)V" />
      <scope id="4001367738979321829" at="20,71,20,71" />
      <scope id="4001367738979321829" at="32,50,33,182" />
      <scope id="4001367738979321829" at="35,68,36,102" />
      <scope id="4001367738979321829" at="38,30,39,17" />
      <scope id="4001367738979321829" at="20,0,22,0" />
      <scope id="4001367738979321840" at="25,9,27,232">
        <var name="_reporter_2309309498" id="4001367738979321840" />
        <var name="errorTarget" id="4001367738979321840" />
      </scope>
      <scope id="4001367738979321829" at="32,0,35,0" />
      <scope id="4001367738979321829" at="35,0,38,0">
        <var name="argument" id="4001367738979321829" />
      </scope>
      <scope id="4001367738979321829" at="38,0,41,0" />
      <scope id="4001367738979321839" at="24,35,28,9" />
      <scope id="4001367738979321838" at="24,0,30,0">
        <var name="it" id="4001367738979321838" />
      </scope>
      <scope id="4001367738979321830" at="22,117,30,7" />
      <scope id="4001367738979321829" at="22,0,32,0">
        <var name="node" id="4001367738979321829" />
        <var name="status" id="4001367738979321829" />
        <var name="typeCheckingContext" id="4001367738979321829" />
      </scope>
      <unit id="4001367738979321838" at="23,242,30,5" name="jetbrains.mps.lang.editor.typesystem.check_SubstituteFeaturesAreNotDuplicated_NonTypesystemRule$1" />
      <unit id="4001367738979321829" at="19,0,42,0" name="jetbrains.mps.lang.editor.typesystem.check_SubstituteFeaturesAreNotDuplicated_NonTypesystemRule" />
    </file>
  </root>
  <root nodeRef="r:00000000-0000-4000-0000-011c8959029a(jetbrains.mps.lang.editor.typesystem)/4310268853341285075">
    <file name="typeof_ConceptFunctionParameter_nextNode_InferenceRule.java">
      <node id="4310268853341406548" at="24,117,25,403" concept="8" />
      <node id="4310268853341418690" at="27,7,28,48" concept="8" />
      <node id="4310268853341418690" at="28,48,29,204" concept="8" />
      <node id="4310268853341418690" at="29,204,30,610" concept="4" />
      <node id="4310268853341285075" at="34,50,35,177" concept="9" />
      <node id="4310268853341285075" at="37,68,38,102" concept="9" />
      <node id="4310268853341285075" at="40,30,41,17" concept="9" />
      <node id="4310268853341418989" at="43,81,44,63" concept="8" />
      <node id="4310268853341418989" at="44,63,45,30" concept="8" />
      <node id="4310268853341418989" at="45,30,46,221" concept="4" />
      <node id="4310268853341418989" at="46,221,47,196" concept="4" />
      <node id="4310268853341418989" at="47,196,48,24" concept="9" />
      <node id="4310268853341285075" at="22,0,24,0" concept="2" trace="typeof_ConceptFunctionParameter_nextNode_InferenceRule#()V" />
      <node id="4310268853341285075" at="34,0,37,0" concept="7" trace="getApplicableConcept#()Lorg/jetbrains/mps/openapi/language/SAbstractConcept;" />
      <node id="4310268853341285075" at="37,0,40,0" concept="7" trace="isApplicableAndPattern#(Lorg/jetbrains/mps/openapi/model/SNode;)Ljetbrains/mps/lang/typesystem/runtime/IsApplicableStatus;" />
      <node id="4310268853341285075" at="40,0,43,0" concept="7" trace="overrides#()Z" />
      <node id="4310268853341418690" at="26,39,31,7" concept="0" />
      <node id="4310268853341379268" at="25,403,32,5" concept="6" />
      <node id="4310268853341418989" at="43,0,50,0" concept="12" trace="_quotation_createNode_tewjw9_a0a0b0b#(Ljava/lang/Object;)Lorg/jetbrains/mps/openapi/model/SNode;" />
      <node id="4310268853341285075" at="24,0,34,0" concept="7" trace="applyRule#(Lorg/jetbrains/mps/openapi/model/SNode;Ljetbrains/mps/typesystem/inference/TypeCheckingContext;Ljetbrains/mps/lang/typesystem/runtime/IsApplicableStatus;)V" />
      <scope id="4310268853341285075" at="22,67,22,67" />
      <scope id="4310268853341285075" at="34,50,35,177" />
      <scope id="4310268853341285075" at="37,68,38,102" />
      <scope id="4310268853341285075" at="40,30,41,17" />
      <scope id="4310268853341285075" at="22,0,24,0" />
      <scope id="4310268853341418690" at="27,7,30,610">
        <var name="_info_12389875345" id="4310268853341418690" />
        <var name="_nodeToCheck_1029348928467" id="4310268853341418690" />
      </scope>
      <scope id="4310268853341285075" at="34,0,37,0" />
      <scope id="4310268853341285075" at="37,0,40,0">
        <var name="argument" id="4310268853341285075" />
      </scope>
      <scope id="4310268853341285075" at="40,0,43,0" />
      <scope id="4310268853341379270" at="26,39,31,7" />
      <scope id="4310268853341418989" at="43,81,48,24">
        <var name="facade" id="4310268853341418989" />
        <var name="quotedNode_2" id="4310268853341418989" />
      </scope>
      <scope id="4310268853341418989" at="43,0,50,0">
        <var name="parameter_1" id="4310268853341418989" />
      </scope>
      <scope id="4310268853341285135" at="24,117,32,5">
        <var name="refNodeListCellModel" id="4310268853341406549" />
      </scope>
      <scope id="4310268853341285075" at="24,0,34,0">
        <var name="node" id="4310268853341285075" />
        <var name="status" id="4310268853341285075" />
        <var name="typeCheckingContext" id="4310268853341285075" />
      </scope>
      <unit id="4310268853341285075" at="21,0,51,0" name="jetbrains.mps.lang.editor.typesystem.typeof_ConceptFunctionParameter_nextNode_InferenceRule" />
    </file>
  </root>
  <root nodeRef="r:00000000-0000-4000-0000-011c8959029a(jetbrains.mps.lang.editor.typesystem)/4310268853341507745">
    <file name="typeof_ConceptFunctionParameter_prevNode_InferenceRule.java">
      <node id="4310268853341509527" at="24,117,25,403" concept="8" />
      <node id="4310268853341509541" at="27,7,28,48" concept="8" />
      <node id="4310268853341509541" at="28,48,29,204" concept="8" />
      <node id="4310268853341509541" at="29,204,30,610" concept="4" />
      <node id="4310268853341507745" at="34,50,35,177" concept="9" />
      <node id="4310268853341507745" at="37,68,38,102" concept="9" />
      <node id="4310268853341507745" at="40,30,41,17" concept="9" />
      <node id="4310268853341509543" at="43,81,44,63" concept="8" />
      <node id="4310268853341509543" at="44,63,45,30" concept="8" />
      <node id="4310268853341509543" at="45,30,46,221" concept="4" />
      <node id="4310268853341509543" at="46,221,47,196" concept="4" />
      <node id="4310268853341509543" at="47,196,48,24" concept="9" />
      <node id="4310268853341507745" at="22,0,24,0" concept="2" trace="typeof_ConceptFunctionParameter_prevNode_InferenceRule#()V" />
      <node id="4310268853341507745" at="34,0,37,0" concept="7" trace="getApplicableConcept#()Lorg/jetbrains/mps/openapi/language/SAbstractConcept;" />
      <node id="4310268853341507745" at="37,0,40,0" concept="7" trace="isApplicableAndPattern#(Lorg/jetbrains/mps/openapi/model/SNode;)Ljetbrains/mps/lang/typesystem/runtime/IsApplicableStatus;" />
      <node id="4310268853341507745" at="40,0,43,0" concept="7" trace="overrides#()Z" />
      <node id="4310268853341509541" at="26,39,31,7" concept="0" />
      <node id="4310268853341509536" at="25,403,32,5" concept="6" />
      <node id="4310268853341509543" at="43,0,50,0" concept="12" trace="_quotation_createNode_x6esm1_a0a0b0b#(Ljava/lang/Object;)Lorg/jetbrains/mps/openapi/model/SNode;" />
      <node id="4310268853341507745" at="24,0,34,0" concept="7" trace="applyRule#(Lorg/jetbrains/mps/openapi/model/SNode;Ljetbrains/mps/typesystem/inference/TypeCheckingContext;Ljetbrains/mps/lang/typesystem/runtime/IsApplicableStatus;)V" />
      <scope id="4310268853341507745" at="22,67,22,67" />
      <scope id="4310268853341507745" at="34,50,35,177" />
      <scope id="4310268853341507745" at="37,68,38,102" />
      <scope id="4310268853341507745" at="40,30,41,17" />
      <scope id="4310268853341507745" at="22,0,24,0" />
      <scope id="4310268853341509541" at="27,7,30,610">
        <var name="_info_12389875345" id="4310268853341509541" />
        <var name="_nodeToCheck_1029348928467" id="4310268853341509541" />
      </scope>
      <scope id="4310268853341507745" at="34,0,37,0" />
      <scope id="4310268853341507745" at="37,0,40,0">
        <var name="argument" id="4310268853341507745" />
      </scope>
      <scope id="4310268853341507745" at="40,0,43,0" />
      <scope id="4310268853341509540" at="26,39,31,7" />
      <scope id="4310268853341509543" at="43,81,48,24">
        <var name="facade" id="4310268853341509543" />
        <var name="quotedNode_2" id="4310268853341509543" />
      </scope>
      <scope id="4310268853341509543" at="43,0,50,0">
        <var name="parameter_1" id="4310268853341509543" />
      </scope>
      <scope id="4310268853341507746" at="24,117,32,5">
        <var name="refNodeListCellModel" id="4310268853341509528" />
      </scope>
      <scope id="4310268853341507745" at="24,0,34,0">
        <var name="node" id="4310268853341507745" />
        <var name="status" id="4310268853341507745" />
        <var name="typeCheckingContext" id="4310268853341507745" />
      </scope>
      <unit id="4310268853341507745" at="21,0,51,0" name="jetbrains.mps.lang.editor.typesystem.typeof_ConceptFunctionParameter_prevNode_InferenceRule" />
    </file>
  </root>
  <root nodeRef="r:00000000-0000-4000-0000-011c8959029a(jetbrains.mps.lang.editor.typesystem)/4510086454773585041">
    <file name="typeof_PropertyExpressionCellSelector_InferenceRule.java">
      <node id="4510086454773591219" at="22,5,23,237" concept="8" />
      <node id="4510086454773591219" at="23,237,24,202" concept="8" />
      <node id="4510086454773591219" at="24,202,25,303" concept="4" />
      <node id="4510086454773585041" at="28,50,29,174" concept="9" />
      <node id="4510086454773585041" at="31,68,32,102" concept="9" />
      <node id="4510086454773585041" at="34,30,35,17" concept="9" />
      <node id="4510086454773591226" at="37,61,38,63" concept="8" />
      <node id="4510086454773591226" at="38,63,39,30" concept="8" />
      <node id="4510086454773591226" at="39,30,40,221" concept="4" />
      <node id="4510086454773591226" at="40,221,41,456" concept="4" />
      <node id="4510086454773591226" at="41,456,42,24" concept="9" />
      <node id="4510086454773585041" at="19,0,21,0" concept="2" trace="typeof_PropertyExpressionCellSelector_InferenceRule#()V" />
      <node id="4510086454773585041" at="28,0,31,0" concept="7" trace="getApplicableConcept#()Lorg/jetbrains/mps/openapi/language/SAbstractConcept;" />
      <node id="4510086454773585041" at="31,0,34,0" concept="7" trace="isApplicableAndPattern#(Lorg/jetbrains/mps/openapi/model/SNode;)Ljetbrains/mps/lang/typesystem/runtime/IsApplicableStatus;" />
      <node id="4510086454773585041" at="34,0,37,0" concept="7" trace="overrides#()Z" />
      <node id="4510086454773591219" at="21,135,26,5" concept="0" />
      <node id="4510086454773585041" at="21,0,28,0" concept="7" trace="applyRule#(Lorg/jetbrains/mps/openapi/model/SNode;Ljetbrains/mps/typesystem/inference/TypeCheckingContext;Ljetbrains/mps/lang/typesystem/runtime/IsApplicableStatus;)V" />
      <node id="4510086454773591226" at="37,0,44,0" concept="12" trace="_quotation_createNode_q17ws9_a0a0b#()Lorg/jetbrains/mps/openapi/model/SNode;" />
      <scope id="4510086454773585041" at="19,64,19,64" />
      <scope id="4510086454773585041" at="28,50,29,174" />
      <scope id="4510086454773585041" at="31,68,32,102" />
      <scope id="4510086454773585041" at="34,30,35,17" />
      <scope id="4510086454773585041" at="19,0,21,0" />
      <scope id="4510086454773591219" at="22,5,25,303">
        <var name="_info_12389875345" id="4510086454773591219" />
        <var name="_nodeToCheck_1029348928467" id="4510086454773591219" />
      </scope>
      <scope id="4510086454773585041" at="28,0,31,0" />
      <scope id="4510086454773585041" at="31,0,34,0">
        <var name="argument" id="4510086454773585041" />
      </scope>
      <scope id="4510086454773585041" at="34,0,37,0" />
      <scope id="4510086454773585042" at="21,135,26,5" />
      <scope id="4510086454773591226" at="37,61,42,24">
        <var name="facade" id="4510086454773591226" />
        <var name="quotedNode_1" id="4510086454773591226" />
      </scope>
      <scope id="4510086454773585041" at="21,0,28,0">
        <var name="expressionCellSelector" id="4510086454773585041" />
        <var name="status" id="4510086454773585041" />
        <var name="typeCheckingContext" id="4510086454773585041" />
      </scope>
      <scope id="4510086454773591226" at="37,0,44,0" />
      <unit id="4510086454773585041" at="18,0,45,0" name="jetbrains.mps.lang.editor.typesystem.typeof_PropertyExpressionCellSelector_InferenceRule" />
    </file>
  </root>
  <root nodeRef="r:00000000-0000-4000-0000-011c8959029a(jetbrains.mps.lang.editor.typesystem)/4531786690999948571">
    <file name="typeof_AbstractOperation_InferenceRule.java">
      <node id="4531786690999950596" at="19,5,20,51" concept="8" />
      <node id="4531786690999950596" at="20,51,21,202" concept="8" />
      <node id="4531786690999950596" at="21,202,22,423" concept="4" />
      <node id="4531786690999948571" at="25,50,26,171" concept="9" />
      <node id="4531786690999948571" at="28,68,29,102" concept="9" />
      <node id="4531786690999948571" at="31,30,32,17" concept="9" />
      <node id="4531786690999948571" at="16,0,18,0" concept="2" trace="typeof_AbstractOperation_InferenceRule#()V" />
      <node id="4531786690999948571" at="25,0,28,0" concept="7" trace="getApplicableConcept#()Lorg/jetbrains/mps/openapi/language/SAbstractConcept;" />
      <node id="4531786690999948571" at="28,0,31,0" concept="7" trace="isApplicableAndPattern#(Lorg/jetbrains/mps/openapi/model/SNode;)Ljetbrains/mps/lang/typesystem/runtime/IsApplicableStatus;" />
      <node id="4531786690999948571" at="31,0,34,0" concept="7" trace="overrides#()Z" />
      <node id="4531786690999950596" at="18,122,23,5" concept="0" />
      <node id="4531786690999948571" at="18,0,25,0" concept="7" trace="applyRule#(Lorg/jetbrains/mps/openapi/model/SNode;Ljetbrains/mps/typesystem/inference/TypeCheckingContext;Ljetbrains/mps/lang/typesystem/runtime/IsApplicableStatus;)V" />
      <scope id="4531786690999948571" at="16,51,16,51" />
      <scope id="4531786690999948571" at="25,50,26,171" />
      <scope id="4531786690999948571" at="28,68,29,102" />
      <scope id="4531786690999948571" at="31,30,32,17" />
      <scope id="4531786690999948571" at="16,0,18,0" />
      <scope id="4531786690999950596" at="19,5,22,423">
        <var name="_info_12389875345" id="4531786690999950596" />
        <var name="_nodeToCheck_1029348928467" id="4531786690999950596" />
      </scope>
      <scope id="4531786690999948571" at="25,0,28,0" />
      <scope id="4531786690999948571" at="28,0,31,0">
        <var name="argument" id="4531786690999948571" />
      </scope>
      <scope id="4531786690999948571" at="31,0,34,0" />
      <scope id="4531786690999948572" at="18,122,23,5" />
      <scope id="4531786690999948571" at="18,0,25,0">
        <var name="operation" id="4531786690999948571" />
        <var name="status" id="4531786690999948571" />
        <var name="typeCheckingContext" id="4531786690999948571" />
      </scope>
      <unit id="4531786690999948571" at="15,0,35,0" name="jetbrains.mps.lang.editor.typesystem.typeof_AbstractOperation_InferenceRule" />
    </file>
  </root>
  <root nodeRef="r:00000000-0000-4000-0000-011c8959029a(jetbrains.mps.lang.editor.typesystem)/4575971948964591931">
    <file name="IndentLayoutShouldntBeUsedWithBraces_NonTypesystemRule.java">
      <node id="4575971948964608897" at="24,204,25,211" concept="8" />
      <node id="4575971948964608918" at="27,9,28,62" concept="8" />
      <node id="4575971948964608918" at="28,62,29,271" concept="8" />
      <node id="4575971948964608918" at="30,11,31,145" concept="8" />
      <node id="4575971948964608918" at="31,145,32,72" concept="4" />
      <node id="4575971948964608918" at="32,72,33,73" concept="4" />
      <node id="4575971948964608926" at="38,207,39,214" concept="8" />
      <node id="4575971948964608943" at="41,9,42,62" concept="8" />
      <node id="4575971948964608943" at="42,62,43,271" concept="8" />
      <node id="4575971948964591931" at="48,50,49,153" concept="9" />
      <node id="4575971948964591931" at="51,68,52,102" concept="9" />
      <node id="4575971948964591931" at="54,30,55,17" concept="9" />
      <node id="4575971948964591931" at="21,0,23,0" concept="2" trace="IndentLayoutShouldntBeUsedWithBraces_NonTypesystemRule#()V" />
      <node id="4575971948964591931" at="48,0,51,0" concept="7" trace="getApplicableConcept#()Lorg/jetbrains/mps/openapi/language/SAbstractConcept;" />
      <node id="4575971948964591931" at="51,0,54,0" concept="7" trace="isApplicableAndPattern#(Lorg/jetbrains/mps/openapi/model/SNode;)Ljetbrains/mps/lang/typesystem/runtime/IsApplicableStatus;" />
      <node id="4575971948964591931" at="54,0,57,0" concept="7" trace="overrides#()Z" />
      <node id="4575971948964608943" at="40,519,44,9" concept="0" />
      <node id="4575971948964608918" at="29,271,34,11" concept="0" />
      <node id="4575971948964608931" at="39,214,45,7" concept="6" />
      <node id="4575971948964608918" at="26,517,35,9" concept="0" />
      <node id="4575971948964608924" at="37,5,46,5" concept="6" />
      <node id="4575971948964608879" at="25,211,36,7" concept="6" />
      <node id="4575971948964595315" at="23,128,37,5" concept="6" />
      <node id="4575971948964591931" at="23,0,48,0" concept="7" trace="applyRule#(Lorg/jetbrains/mps/openapi/model/SNode;Ljetbrains/mps/typesystem/inference/TypeCheckingContext;Ljetbrains/mps/lang/typesystem/runtime/IsApplicableStatus;)V" />
      <scope id="4575971948964591931" at="21,67,21,67" />
      <scope id="4575971948964591931" at="48,50,49,153" />
      <scope id="4575971948964591931" at="51,68,52,102" />
      <scope id="4575971948964591931" at="54,30,55,17" />
      <scope id="4575971948964591931" at="21,0,23,0" />
      <scope id="4575971948964608943" at="41,9,43,271">
        <var name="_reporter_2309309498" id="4575971948964608943" />
        <var name="errorTarget" id="4575971948964608943" />
      </scope>
      <scope id="4575971948964608918" at="30,11,33,73">
        <var name="intentionProvider" id="4575971948964608918" />
      </scope>
      <scope id="4575971948964591931" at="48,0,51,0" />
      <scope id="4575971948964591931" at="51,0,54,0">
        <var name="argument" id="4575971948964591931" />
      </scope>
      <scope id="4575971948964591931" at="54,0,57,0" />
      <scope id="4575971948964608942" at="40,519,44,9" />
      <scope id="4575971948964608918" at="27,9,34,11">
        <var name="_reporter_2309309498" id="4575971948964608918" />
        <var name="errorTarget" id="4575971948964608918" />
      </scope>
      <scope id="4575971948964608925" at="38,207,45,7">
        <var name="collection" id="4575971948964608927" />
      </scope>
      <scope id="4575971948964608881" at="26,517,35,9" />
      <scope id="4575971948964595317" at="24,204,36,7">
        <var name="collection" id="4575971948964608898" />
      </scope>
      <scope id="4575971948964591932" at="23,128,46,5" />
      <scope id="4575971948964591931" at="23,0,48,0">
        <var name="editorCellModel" id="4575971948964591931" />
        <var name="status" id="4575971948964591931" />
        <var name="typeCheckingContext" id="4575971948964591931" />
      </scope>
      <unit id="4575971948964591931" at="20,0,58,0" name="jetbrains.mps.lang.editor.typesystem.IndentLayoutShouldntBeUsedWithBraces_NonTypesystemRule" />
    </file>
  </root>
  <root nodeRef="r:00000000-0000-4000-0000-011c8959029a(jetbrains.mps.lang.editor.typesystem)/4820515453820814937">
    <file name="typeof_ConceptEditorHintDeclarationReferenceExpression_InferenceRule.java">
      <node id="4820515453820815695" at="20,5,21,46" concept="8" />
      <node id="4820515453820815695" at="21,46,22,202" concept="8" />
      <node id="4820515453820815695" at="22,202,23,279" concept="4" />
      <node id="4820515453820814937" at="26,50,27,191" concept="9" />
      <node id="4820515453820814937" at="29,68,30,102" concept="9" />
      <node id="4820515453820814937" at="32,30,33,17" concept="9" />
      <node id="4820515453820815748" at="35,61,36,63" concept="8" />
      <node id="4820515453820815748" at="36,63,37,30" concept="8" />
      <node id="4820515453820815748" at="37,30,38,223" concept="4" />
      <node id="4820515453820815748" at="38,223,39,24" concept="9" />
      <node id="4820515453820814937" at="17,0,19,0" concept="2" trace="typeof_ConceptEditorHintDeclarationReferenceExpression_InferenceRule#()V" />
      <node id="4820515453820814937" at="26,0,29,0" concept="7" trace="getApplicableConcept#()Lorg/jetbrains/mps/openapi/language/SAbstractConcept;" />
      <node id="4820515453820814937" at="29,0,32,0" concept="7" trace="isApplicableAndPattern#(Lorg/jetbrains/mps/openapi/model/SNode;)Ljetbrains/mps/lang/typesystem/runtime/IsApplicableStatus;" />
      <node id="4820515453820814937" at="32,0,35,0" concept="7" trace="overrides#()Z" />
      <node id="4820515453820815695" at="19,117,24,5" concept="0" />
      <node id="4820515453820815748" at="35,0,41,0" concept="12" trace="_quotation_createNode_33wxee_a0a0b#()Lorg/jetbrains/mps/openapi/model/SNode;" />
      <node id="4820515453820814937" at="19,0,26,0" concept="7" trace="applyRule#(Lorg/jetbrains/mps/openapi/model/SNode;Ljetbrains/mps/typesystem/inference/TypeCheckingContext;Ljetbrains/mps/lang/typesystem/runtime/IsApplicableStatus;)V" />
      <scope id="4820515453820814937" at="17,81,17,81" />
      <scope id="4820515453820814937" at="26,50,27,191" />
      <scope id="4820515453820814937" at="29,68,30,102" />
      <scope id="4820515453820814937" at="32,30,33,17" />
      <scope id="4820515453820814937" at="17,0,19,0" />
      <scope id="4820515453820815695" at="20,5,23,279">
        <var name="_info_12389875345" id="4820515453820815695" />
        <var name="_nodeToCheck_1029348928467" id="4820515453820815695" />
      </scope>
      <scope id="4820515453820814937" at="26,0,29,0" />
      <scope id="4820515453820814937" at="29,0,32,0">
        <var name="argument" id="4820515453820814937" />
      </scope>
      <scope id="4820515453820814937" at="32,0,35,0" />
      <scope id="4820515453820815748" at="35,61,39,24">
        <var name="facade" id="4820515453820815748" />
        <var name="quotedNode_1" id="4820515453820815748" />
      </scope>
      <scope id="4820515453820814938" at="19,117,24,5" />
      <scope id="4820515453820815748" at="35,0,41,0" />
      <scope id="4820515453820814937" at="19,0,26,0">
        <var name="expr" id="4820515453820814937" />
        <var name="status" id="4820515453820814937" />
        <var name="typeCheckingContext" id="4820515453820814937" />
      </scope>
      <unit id="4820515453820814937" at="16,0,42,0" name="jetbrains.mps.lang.editor.typesystem.typeof_ConceptEditorHintDeclarationReferenceExpression_InferenceRule" />
    </file>
  </root>
  <root nodeRef="r:00000000-0000-4000-0000-011c8959029a(jetbrains.mps.lang.editor.typesystem)/5126791860785247133">
    <file name="check_IExtensibleMenuPart_hasAllRequiredFeatures_NonTypesystemRule.java">
      <node id="7980428675269586923" at="26,117,27,141" concept="8" />
      <node id="7980428675269596692" at="27,141,28,0" concept="11" />
      <node id="5126791860786257589" at="30,7,31,60" concept="8" />
      <node id="5126791860786290320" at="33,45,34,68" concept="9" />
      <node id="7980428675269659709" at="37,50,38,34" concept="9" />
      <node id="5126791860786257589" at="41,9,42,166" concept="8" />
      <node id="5126791860786257589" at="42,166,43,71" concept="4" />
      <node id="5126791860785247133" at="48,50,49,186" concept="9" />
      <node id="5126791860785247133" at="51,68,52,102" concept="9" />
      <node id="5126791860785247133" at="54,30,55,17" concept="9" />
      <node id="5126791860785247133" at="24,0,26,0" concept="2" trace="check_IExtensibleMenuPart_hasAllRequiredFeatures_NonTypesystemRule#()V" />
      <node id="5126791860786289869" at="33,0,36,0" concept="7" trace="select#(Lorg/jetbrains/mps/openapi/language/SConcept;)Ljava/lang/String;" />
      <node id="7980428675269658345" at="37,0,40,0" concept="7" trace="compare#(Ljava/lang/String;Ljava/lang/String;)I" />
      <node id="5126791860785247133" at="48,0,51,0" concept="7" trace="getApplicableConcept#()Lorg/jetbrains/mps/openapi/language/SAbstractConcept;" />
      <node id="5126791860785247133" at="51,0,54,0" concept="7" trace="isApplicableAndPattern#(Lorg/jetbrains/mps/openapi/model/SNode;)Ljetbrains/mps/lang/typesystem/runtime/IsApplicableStatus;" />
      <node id="5126791860785247133" at="54,0,57,0" concept="7" trace="overrides#()Z" />
      <node id="5126791860786257589" at="40,147,44,9" concept="0" />
      <node id="5126791860786257589" at="31,60,40,147" concept="8" />
      <node id="5126791860786257589" at="29,62,45,7" concept="0" />
      <node id="5126791860786269163" at="28,0,46,5" concept="6" />
      <node id="5126791860785247133" at="26,0,48,0" concept="7" trace="applyRule#(Lorg/jetbrains/mps/openapi/model/SNode;Ljetbrains/mps/typesystem/inference/TypeCheckingContext;Ljetbrains/mps/lang/typesystem/runtime/IsApplicableStatus;)V" />
      <scope id="5126791860785247133" at="24,79,24,79" />
      <scope id="5126791860786289870" at="33,45,34,68" />
      <scope id="7980428675269658346" at="37,50,38,34" />
      <scope id="5126791860785247133" at="48,50,49,186" />
      <scope id="5126791860785247133" at="51,68,52,102" />
      <scope id="5126791860785247133" at="54,30,55,17" />
      <scope id="5126791860785247133" at="24,0,26,0" />
      <scope id="5126791860786257589" at="41,9,43,71">
        <var name="intentionProvider" id="5126791860786257589" />
      </scope>
      <scope id="5126791860786289869" at="33,0,36,0">
        <var name="it" id="5126791860786289869" />
      </scope>
      <scope id="7980428675269658345" at="37,0,40,0">
        <var name="a" id="7980428675269658345" />
        <var name="b" id="7980428675269658345" />
      </scope>
      <scope id="5126791860785247133" at="48,0,51,0" />
      <scope id="5126791860785247133" at="51,0,54,0">
        <var name="argument" id="5126791860785247133" />
      </scope>
      <scope id="5126791860785247133" at="54,0,57,0" />
      <scope id="5126791860786257589" at="30,7,44,9">
        <var name="_reporter_2309309498" id="5126791860786257589" />
        <var name="errorTarget" id="5126791860786257589" />
      </scope>
      <scope id="5126791860786269165" at="29,62,45,7" />
      <scope id="5126791860785247134" at="26,117,46,5">
        <var name="missingFeatures" id="7980428675269586926" />
      </scope>
      <scope id="5126791860785247133" at="26,0,48,0">
        <var name="part" id="5126791860785247133" />
        <var name="status" id="5126791860785247133" />
        <var name="typeCheckingContext" id="5126791860785247133" />
      </scope>
      <unit id="5126791860786289869" at="32,182,36,9" name="jetbrains.mps.lang.editor.typesystem.check_IExtensibleMenuPart_hasAllRequiredFeatures_NonTypesystemRule$1" />
      <unit id="7980428675269658345" at="36,20,40,9" name="jetbrains.mps.lang.editor.typesystem.check_IExtensibleMenuPart_hasAllRequiredFeatures_NonTypesystemRule$2" />
      <unit id="5126791860785247133" at="23,0,58,0" name="jetbrains.mps.lang.editor.typesystem.check_IExtensibleMenuPart_hasAllRequiredFeatures_NonTypesystemRule" />
    </file>
  </root>
  <root nodeRef="r:00000000-0000-4000-0000-011c8959029a(jetbrains.mps.lang.editor.typesystem)/5126791860785760389">
    <file name="fix_MissingFeaturesForOneLocation_QuickFix.java">
      <node id="5126791860785760389" at="18,55,19,131" concept="13" />
      <node id="5126791860785813122" at="21,44,22,34" concept="9" />
      <node id="5126791860785826833" at="24,35,25,220" concept="8" />
      <node id="5126791860785844187" at="25,220,26,0" concept="11" />
      <node id="5126791860785849241" at="27,147,28,298" concept="4" />
      <node id="5126791860785760389" at="18,0,21,0" concept="2" trace="fix_MissingFeaturesForOneLocation_QuickFix#()V" />
      <node id="5126791860785760389" at="21,0,24,0" concept="7" trace="getDescription#(Lorg/jetbrains/mps/openapi/model/SNode;)Ljava/lang/String;" />
      <node id="5126791860785844296" at="26,0,29,5" concept="5" />
      <node id="5126791860785760389" at="24,0,31,0" concept="7" trace="execute#(Lorg/jetbrains/mps/openapi/model/SNode;)V" />
      <scope id="5126791860785760389" at="18,55,19,131" />
      <scope id="5126791860785812585" at="21,44,22,34" />
      <scope id="5126791860785844302" at="27,147,28,298" />
      <scope id="5126791860785760389" at="18,0,21,0" />
      <scope id="5126791860785760389" at="21,0,24,0">
        <var name="node" id="5126791860785760389" />
      </scope>
      <scope id="5126791860785844296" at="26,0,29,5">
        <var name="c" id="5126791860785844298" />
      </scope>
      <scope id="5126791860785760391" at="24,35,29,5">
        <var name="part" id="5126791860785826839" />
      </scope>
      <scope id="5126791860785760389" at="24,0,31,0">
        <var name="node" id="5126791860785760389" />
      </scope>
      <unit id="5126791860785760389" at="17,0,32,0" name="jetbrains.mps.lang.editor.typesystem.fix_MissingFeaturesForOneLocation_QuickFix" />
    </file>
  </root>
  <root nodeRef="r:00000000-0000-4000-0000-011c8959029a(jetbrains.mps.lang.editor.typesystem)/5391719598193969565">
    <file name="typeof_ContextVariable_InferenceRule.java">
      <node id="5391719598193970003" at="19,5,20,57" concept="8" />
      <node id="5391719598193970003" at="20,57,21,202" concept="8" />
      <node id="5391719598193970003" at="21,202,22,324" concept="4" />
      <node id="5391719598193969565" at="25,50,26,159" concept="9" />
      <node id="5391719598193969565" at="28,68,29,102" concept="9" />
      <node id="5391719598193969565" at="31,30,32,17" concept="9" />
      <node id="5391719598193969565" at="16,0,18,0" concept="2" trace="typeof_ContextVariable_InferenceRule#()V" />
      <node id="5391719598193969565" at="25,0,28,0" concept="7" trace="getApplicableConcept#()Lorg/jetbrains/mps/openapi/language/SAbstractConcept;" />
      <node id="5391719598193969565" at="28,0,31,0" concept="7" trace="isApplicableAndPattern#(Lorg/jetbrains/mps/openapi/model/SNode;)Ljetbrains/mps/lang/typesystem/runtime/IsApplicableStatus;" />
      <node id="5391719598193969565" at="31,0,34,0" concept="7" trace="overrides#()Z" />
      <node id="5391719598193970003" at="18,128,23,5" concept="0" />
      <node id="5391719598193969565" at="18,0,25,0" concept="7" trace="applyRule#(Lorg/jetbrains/mps/openapi/model/SNode;Ljetbrains/mps/typesystem/inference/TypeCheckingContext;Ljetbrains/mps/lang/typesystem/runtime/IsApplicableStatus;)V" />
      <scope id="5391719598193969565" at="16,49,16,49" />
      <scope id="5391719598193969565" at="25,50,26,159" />
      <scope id="5391719598193969565" at="28,68,29,102" />
      <scope id="5391719598193969565" at="31,30,32,17" />
      <scope id="5391719598193969565" at="16,0,18,0" />
      <scope id="5391719598193970003" at="19,5,22,324">
        <var name="_info_12389875345" id="5391719598193970003" />
        <var name="_nodeToCheck_1029348928467" id="5391719598193970003" />
      </scope>
      <scope id="5391719598193969565" at="25,0,28,0" />
      <scope id="5391719598193969565" at="28,0,31,0">
        <var name="argument" id="5391719598193969565" />
      </scope>
      <scope id="5391719598193969565" at="31,0,34,0" />
      <scope id="5391719598193969566" at="18,128,23,5" />
      <scope id="5391719598193969565" at="18,0,25,0">
        <var name="contextVariable" id="5391719598193969565" />
        <var name="status" id="5391719598193969565" />
        <var name="typeCheckingContext" id="5391719598193969565" />
      </scope>
      <unit id="5391719598193969565" at="15,0,35,0" name="jetbrains.mps.lang.editor.typesystem.typeof_ContextVariable_InferenceRule" />
    </file>
  </root>
  <root nodeRef="r:00000000-0000-4000-0000-011c8959029a(jetbrains.mps.lang.editor.typesystem)/5531627918740446722">
    <file name="check_CellMenuPart_ApplySideTransforms_NonTypesystemRule.java">
      <node id="5531627918740486078" at="22,7,23,60" concept="8" />
      <node id="5531627918740486078" at="23,60,24,272" concept="8" />
      <node id="5531627918740446722" at="28,50,29,176" concept="9" />
      <node id="5531627918740446722" at="31,68,32,102" concept="9" />
      <node id="5531627918740446722" at="34,30,35,17" concept="9" />
      <node id="5531627918740446722" at="18,0,20,0" concept="2" trace="check_CellMenuPart_ApplySideTransforms_NonTypesystemRule#()V" />
      <node id="5531627918740446722" at="28,0,31,0" concept="7" trace="getApplicableConcept#()Lorg/jetbrains/mps/openapi/language/SAbstractConcept;" />
      <node id="5531627918740446722" at="31,0,34,0" concept="7" trace="isApplicableAndPattern#(Lorg/jetbrains/mps/openapi/model/SNode;)Ljetbrains/mps/lang/typesystem/runtime/IsApplicableStatus;" />
      <node id="5531627918740446722" at="34,0,37,0" concept="7" trace="overrides#()Z" />
      <node id="5531627918740486078" at="21,211,25,7" concept="0" />
      <node id="5531627918740463487" at="20,145,26,5" concept="6" />
      <node id="5531627918740446722" at="20,0,28,0" concept="7" trace="applyRule#(Lorg/jetbrains/mps/openapi/model/SNode;Ljetbrains/mps/typesystem/inference/TypeCheckingContext;Ljetbrains/mps/lang/typesystem/runtime/IsApplicableStatus;)V" />
      <scope id="5531627918740446722" at="18,69,18,69" />
      <scope id="5531627918740446722" at="28,50,29,176" />
      <scope id="5531627918740446722" at="31,68,32,102" />
      <scope id="5531627918740446722" at="34,30,35,17" />
      <scope id="5531627918740446722" at="18,0,20,0" />
      <scope id="5531627918740486078" at="22,7,24,272">
        <var name="_reporter_2309309498" id="5531627918740486078" />
        <var name="errorTarget" id="5531627918740486078" />
      </scope>
      <scope id="5531627918740446722" at="28,0,31,0" />
      <scope id="5531627918740446722" at="31,0,34,0">
        <var name="argument" id="5531627918740446722" />
      </scope>
      <scope id="5531627918740446722" at="34,0,37,0" />
      <scope id="5531627918740463489" at="21,211,25,7" />
      <scope id="5531627918740447042" at="20,145,26,5" />
      <scope id="5531627918740446722" at="20,0,28,0">
        <var name="cellMenuPart_ApplySideTransforms" id="5531627918740446722" />
        <var name="status" id="5531627918740446722" />
        <var name="typeCheckingContext" id="5531627918740446722" />
      </scope>
      <unit id="5531627918740446722" at="17,0,38,0" name="jetbrains.mps.lang.editor.typesystem.check_CellMenuPart_ApplySideTransforms_NonTypesystemRule" />
    </file>
  </root>
  <root nodeRef="r:00000000-0000-4000-0000-011c8959029a(jetbrains.mps.lang.editor.typesystem)/5944657839032342844">
    <file name="check_ConceptEditorHintDeclarationUniqueness_NonTypesystemRule.java">
      <node id="5944657839039077607" at="29,50,30,179" concept="9" />
      <node id="5944657839032500346" at="33,61,34,17" concept="3" />
      <node id="5944657839032566761" at="37,9,38,62" concept="8" />
      <node id="5944657839032566761" at="38,62,39,58" concept="4" />
      <node id="5944657839032566761" at="39,58,40,410" concept="8" />
      <node id="5944657839032342844" at="45,50,46,172" concept="9" />
      <node id="5944657839032342844" at="48,68,49,102" concept="9" />
      <node id="5944657839032342844" at="51,30,52,17" concept="9" />
      <node id="5944657839032557045" at="54,64,55,46" concept="9" />
      <node id="5944657839032342844" at="25,0,27,0" concept="2" trace="check_ConceptEditorHintDeclarationUniqueness_NonTypesystemRule#()V" />
      <node id="5944657839039077607" at="29,0,32,0" concept="7" trace="translate#(Lorg/jetbrains/mps/openapi/model/SNode;)Ljava/lang/Iterable;" />
      <node id="5944657839032496108" at="32,9,35,7" concept="6" />
      <node id="5944657839032342844" at="45,0,48,0" concept="7" trace="getApplicableConcept#()Lorg/jetbrains/mps/openapi/language/SAbstractConcept;" />
      <node id="5944657839032342844" at="48,0,51,0" concept="7" trace="isApplicableAndPattern#(Lorg/jetbrains/mps/openapi/model/SNode;)Ljetbrains/mps/lang/typesystem/runtime/IsApplicableStatus;" />
      <node id="5944657839032342844" at="51,0,54,0" concept="7" trace="overrides#()Z" />
      <node id="5944657839032557045" at="54,0,57,0" concept="12" trace="eq_xcu13c_a0b0a0b#(Ljava/lang/Object;Ljava/lang/Object;)Z" />
      <node id="5944657839032566761" at="36,368,41,9" concept="0" />
      <node id="5944657839032501181" at="35,7,42,7" concept="6" />
      <node id="5944657839032492990" at="27,141,43,5" concept="5" />
      <node id="5944657839032342844" at="27,0,45,0" concept="7" trace="applyRule#(Lorg/jetbrains/mps/openapi/model/SNode;Ljetbrains/mps/typesystem/inference/TypeCheckingContext;Ljetbrains/mps/lang/typesystem/runtime/IsApplicableStatus;)V" />
      <scope id="5944657839032342844" at="25,75,25,75" />
      <scope id="5944657839039077607" at="29,50,30,179" />
      <scope id="5944657839032496109" at="33,61,34,17" />
      <scope id="5944657839032342844" at="45,50,46,172" />
      <scope id="5944657839032342844" at="48,68,49,102" />
      <scope id="5944657839032342844" at="51,30,52,17" />
      <scope id="5944657839032557045" at="54,64,55,46" />
      <scope id="5944657839032342844" at="25,0,27,0" />
      <scope id="5944657839039077607" at="29,0,32,0">
        <var name="it" id="5944657839039077607" />
      </scope>
      <scope id="5944657839032566761" at="37,9,40,410">
        <var name="_reporter_2309309498" id="5944657839032566761" />
        <var name="errorTarget" id="5944657839032566761" />
      </scope>
      <scope id="5944657839032342844" at="45,0,48,0" />
      <scope id="5944657839032342844" at="48,0,51,0">
        <var name="argument" id="5944657839032342844" />
      </scope>
      <scope id="5944657839032342844" at="51,0,54,0" />
      <scope id="5944657839032557045" at="54,0,57,0">
        <var name="a" id="5944657839032557045" />
        <var name="b" id="5944657839032557045" />
      </scope>
      <scope id="5944657839032501184" at="36,368,41,9" />
      <scope id="5944657839032492996" at="32,9,42,7" />
      <scope id="5944657839032342845" at="27,141,43,5" />
      <scope id="5944657839032492990" at="27,141,43,5">
        <var name="hintDeclarartion" id="5944657839032492992" />
      </scope>
      <scope id="5944657839032342844" at="27,0,45,0">
        <var name="conceptEditorHintDeclaration" id="5944657839032342844" />
        <var name="status" id="5944657839032342844" />
        <var name="typeCheckingContext" id="5944657839032342844" />
      </scope>
      <unit id="5944657839039077607" at="28,309,32,5" name="jetbrains.mps.lang.editor.typesystem.check_ConceptEditorHintDeclarationUniqueness_NonTypesystemRule$1" />
      <unit id="5944657839032342844" at="24,0,58,0" name="jetbrains.mps.lang.editor.typesystem.check_ConceptEditorHintDeclarationUniqueness_NonTypesystemRule" />
    </file>
  </root>
  <root nodeRef="r:00000000-0000-4000-0000-011c8959029a(jetbrains.mps.lang.editor.typesystem)/6029276237634418877">
    <file name="typeof_StyleAttributeReferenceExpression_InferenceRule.java">
      <node id="6029276237634420328" at="24,5,25,75" concept="8" />
      <node id="6029276237634420328" at="25,75,26,202" concept="8" />
      <node id="6029276237634420328" at="26,202,27,570" concept="4" />
      <node id="6029276237634418877" at="30,50,31,177" concept="9" />
      <node id="6029276237634418877" at="33,68,34,102" concept="9" />
      <node id="6029276237634418877" at="36,30,37,17" concept="9" />
      <node id="6029276237634420347" at="39,79,40,63" concept="8" />
      <node id="6029276237634420347" at="40,63,41,30" concept="8" />
      <node id="6029276237634420347" at="41,30,42,30" concept="8" />
      <node id="6029276237634420347" at="42,30,43,227" concept="4" />
      <node id="6029276237634420347" at="43,227,44,475" concept="4" />
      <node id="6029276237634420347" at="44,475,45,39" concept="4" />
      <node id="6029276237634420347" at="46,31,47,191" concept="4" />
      <node id="6029276237634420347" at="48,5,49,24" concept="9" />
      <node id="6029276237634418877" at="21,0,23,0" concept="2" trace="typeof_StyleAttributeReferenceExpression_InferenceRule#()V" />
      <node id="6029276237634418877" at="30,0,33,0" concept="7" trace="getApplicableConcept#()Lorg/jetbrains/mps/openapi/language/SAbstractConcept;" />
      <node id="6029276237634418877" at="33,0,36,0" concept="7" trace="isApplicableAndPattern#(Lorg/jetbrains/mps/openapi/model/SNode;)Ljetbrains/mps/lang/typesystem/runtime/IsApplicableStatus;" />
      <node id="6029276237634418877" at="36,0,39,0" concept="7" trace="overrides#()Z" />
      <node id="6029276237634420347" at="45,39,48,5" concept="6" />
      <node id="6029276237634420328" at="23,146,28,5" concept="0" />
      <node id="6029276237634418877" at="23,0,30,0" concept="7" trace="applyRule#(Lorg/jetbrains/mps/openapi/model/SNode;Ljetbrains/mps/typesystem/inference/TypeCheckingContext;Ljetbrains/mps/lang/typesystem/runtime/IsApplicableStatus;)V" />
      <node id="6029276237634420347" at="39,0,51,0" concept="12" trace="_quotation_createNode_mwwp74_a0a0b#(Ljava/lang/Object;)Lorg/jetbrains/mps/openapi/model/SNode;" />
      <scope id="6029276237634418877" at="21,67,21,67" />
      <scope id="6029276237634418877" at="30,50,31,177" />
      <scope id="6029276237634418877" at="33,68,34,102" />
      <scope id="6029276237634418877" at="36,30,37,17" />
      <scope id="6029276237634420347" at="46,31,47,191" />
      <scope id="6029276237634418877" at="21,0,23,0" />
      <scope id="6029276237634420328" at="24,5,27,570">
        <var name="_info_12389875345" id="6029276237634420328" />
        <var name="_nodeToCheck_1029348928467" id="6029276237634420328" />
      </scope>
      <scope id="6029276237634418877" at="30,0,33,0" />
      <scope id="6029276237634418877" at="33,0,36,0">
        <var name="argument" id="6029276237634418877" />
      </scope>
      <scope id="6029276237634418877" at="36,0,39,0" />
      <scope id="6029276237634418878" at="23,146,28,5" />
      <scope id="6029276237634418877" at="23,0,30,0">
        <var name="status" id="6029276237634418877" />
        <var name="styleAttributeReferenceExpression" id="6029276237634418877" />
        <var name="typeCheckingContext" id="6029276237634418877" />
      </scope>
      <scope id="6029276237634420347" at="39,79,49,24">
        <var name="facade" id="6029276237634420347" />
        <var name="quotedNode_2" id="6029276237634420347" />
        <var name="quotedNode_3" id="6029276237634420347" />
      </scope>
      <scope id="6029276237634420347" at="39,0,51,0">
        <var name="parameter_1" id="6029276237634420347" />
      </scope>
      <unit id="6029276237634418877" at="20,0,52,0" name="jetbrains.mps.lang.editor.typesystem.typeof_StyleAttributeReferenceExpression_InferenceRule" />
    </file>
  </root>
  <root nodeRef="r:00000000-0000-4000-0000-011c8959029a(jetbrains.mps.lang.editor.typesystem)/6050628152418936547">
    <file name="typeof_AbstractOperationArguments_InferenceRule.java">
      <node id="6050628152418938572" at="26,122,27,204" concept="8" />
      <node id="6050628152418938611" at="29,7,30,60" concept="8" />
      <node id="6050628152418938611" at="30,60,31,244" concept="8" />
      <node id="6050628152418938626" at="34,7,35,23" concept="8" />
      <node id="6050628152418938626" at="35,23,36,19" concept="8" />
      <node id="6050628152418938626" at="36,19,37,258" concept="8" />
      <node id="6050628152418938626" at="37,258,38,88" concept="8" />
      <node id="6050628152418938626" at="40,47,41,18" concept="1" />
      <node id="6050628152418938626" at="43,43,44,18" concept="1" />
      <node id="6050628152418938626" at="45,11,46,46" concept="4" />
      <node id="6050628152418938626" at="46,46,47,38" concept="4" />
      <node id="6050628152418947751" at="48,11,49,56" concept="8" />
      <node id="6050628152418947751" at="49,56,50,208" concept="8" />
      <node id="6050628152418947751" at="50,208,51,276" concept="4" />
      <node id="6050628152418936547" at="57,50,58,171" concept="9" />
      <node id="6050628152418936547" at="60,68,61,102" concept="9" />
      <node id="6050628152418936547" at="63,30,64,17" concept="9" />
      <node id="6050628152418936547" at="24,0,26,0" concept="2" trace="typeof_AbstractOperationArguments_InferenceRule#()V" />
      <node id="6050628152418938626" at="39,22,42,11" concept="6" />
      <node id="6050628152418938626" at="42,11,45,11" concept="6" />
      <node id="6050628152418936547" at="57,0,60,0" concept="7" trace="getApplicableConcept#()Lorg/jetbrains/mps/openapi/language/SAbstractConcept;" />
      <node id="6050628152418936547" at="60,0,63,0" concept="7" trace="isApplicableAndPattern#(Lorg/jetbrains/mps/openapi/model/SNode;)Ljetbrains/mps/lang/typesystem/runtime/IsApplicableStatus;" />
      <node id="6050628152418936547" at="63,0,66,0" concept="7" trace="overrides#()Z" />
      <node id="6050628152418938611" at="28,269,32,7" concept="0" />
      <node id="6050628152418947751" at="47,38,52,11" concept="0" />
      <node id="6050628152418938626" at="38,88,53,9" concept="14" />
      <node id="6050628152418938626" at="33,12,54,7" concept="0" />
      <node id="6050628152418938616" at="33,10,55,5" concept="0" />
      <node id="6050628152418938579" at="27,204,55,5" concept="6" />
      <node id="6050628152418936547" at="26,0,57,0" concept="7" trace="applyRule#(Lorg/jetbrains/mps/openapi/model/SNode;Ljetbrains/mps/typesystem/inference/TypeCheckingContext;Ljetbrains/mps/lang/typesystem/runtime/IsApplicableStatus;)V" />
      <scope id="6050628152418936547" at="24,60,24,60" />
      <scope id="6050628152418938626" at="40,47,41,18" />
      <scope id="6050628152418938626" at="43,43,44,18" />
      <scope id="6050628152418936547" at="57,50,58,171" />
      <scope id="6050628152418936547" at="60,68,61,102" />
      <scope id="6050628152418936547" at="63,30,64,17" />
      <scope id="6050628152418936547" at="24,0,26,0" />
      <scope id="6050628152418938611" at="29,7,31,244">
        <var name="_reporter_2309309498" id="6050628152418938611" />
        <var name="errorTarget" id="6050628152418938611" />
      </scope>
      <scope id="6050628152418947751" at="48,11,51,276">
        <var name="_info_12389875345" id="6050628152418947751" />
        <var name="_nodeToCheck_1029348928467" id="6050628152418947751" />
      </scope>
      <scope id="6050628152418936547" at="57,0,60,0" />
      <scope id="6050628152418936547" at="60,0,63,0">
        <var name="argument" id="6050628152418936547" />
      </scope>
      <scope id="6050628152418936547" at="63,0,66,0" />
      <scope id="6050628152418938580" at="28,269,32,7" />
      <scope id="6050628152418938626" at="39,22,52,11" />
      <scope id="6050628152418938626" at="34,7,53,9">
        <var name="argument" id="6050628152418938628" />
        <var name="argument_iterator" id="6050628152418938626" />
        <var name="type" id="6050628152418938641" />
        <var name="type_iterator" id="6050628152418938626" />
      </scope>
      <scope id="6050628152418938617" at="33,12,54,7" />
      <scope id="6050628152418936548" at="26,122,55,5">
        <var name="argumentTypes" id="6050628152418938573" />
      </scope>
      <scope id="6050628152418936547" at="26,0,57,0">
        <var name="operation" id="6050628152418936547" />
        <var name="status" id="6050628152418936547" />
        <var name="typeCheckingContext" id="6050628152418936547" />
      </scope>
      <unit id="6050628152418936547" at="23,0,67,0" name="jetbrains.mps.lang.editor.typesystem.typeof_AbstractOperationArguments_InferenceRule" />
    </file>
  </root>
  <root nodeRef="r:00000000-0000-4000-0000-011c8959029a(jetbrains.mps.lang.editor.typesystem)/608335627140201033">
    <file name="check_EditorComponentDeclaration_NonTypesystemRule.java">
      <node id="608335627140522865" at="21,122,22,239" concept="8" />
      <node id="608335627140219021" at="23,222,24,13" concept="9" />
      <node id="608335627140284576" at="27,7,28,60" concept="8" />
      <node id="608335627140284576" at="28,60,29,346" concept="8" />
      <node id="608335627140201033" at="33,50,34,179" concept="9" />
      <node id="608335627140201033" at="36,68,37,102" concept="9" />
      <node id="608335627140201033" at="39,30,40,17" concept="9" />
      <node id="608335627140201033" at="19,0,21,0" concept="2" trace="check_EditorComponentDeclaration_NonTypesystemRule#()V" />
      <node id="608335627140203169" at="22,239,25,5" concept="6" />
      <node id="608335627140201033" at="33,0,36,0" concept="7" trace="getApplicableConcept#()Lorg/jetbrains/mps/openapi/language/SAbstractConcept;" />
      <node id="608335627140201033" at="36,0,39,0" concept="7" trace="isApplicableAndPattern#(Lorg/jetbrains/mps/openapi/model/SNode;)Ljetbrains/mps/lang/typesystem/runtime/IsApplicableStatus;" />
      <node id="608335627140201033" at="39,0,42,0" concept="7" trace="overrides#()Z" />
      <node id="608335627140284576" at="26,367,30,7" concept="0" />
      <node id="608335627140222843" at="25,5,31,5" concept="6" />
      <node id="608335627140201033" at="21,0,33,0" concept="7" trace="applyRule#(Lorg/jetbrains/mps/openapi/model/SNode;Ljetbrains/mps/typesystem/inference/TypeCheckingContext;Ljetbrains/mps/lang/typesystem/runtime/IsApplicableStatus;)V" />
      <scope id="608335627140201033" at="19,63,19,63" />
      <scope id="608335627140203172" at="23,222,24,13" />
      <scope id="608335627140201033" at="33,50,34,179" />
      <scope id="608335627140201033" at="36,68,37,102" />
      <scope id="608335627140201033" at="39,30,40,17" />
      <scope id="608335627140201033" at="19,0,21,0" />
      <scope id="608335627140284576" at="27,7,29,346">
        <var name="_reporter_2309309498" id="608335627140284576" />
        <var name="errorTarget" id="608335627140284576" />
      </scope>
      <scope id="608335627140201033" at="33,0,36,0" />
      <scope id="608335627140201033" at="36,0,39,0">
        <var name="argument" id="608335627140201033" />
      </scope>
      <scope id="608335627140201033" at="39,0,42,0" />
      <scope id="608335627140222846" at="26,367,30,7" />
      <scope id="608335627140201034" at="21,122,31,5">
        <var name="editorComponent" id="608335627140522866" />
      </scope>
      <scope id="608335627140201033" at="21,0,33,0">
        <var name="reference" id="608335627140201033" />
        <var name="status" id="608335627140201033" />
        <var name="typeCheckingContext" id="608335627140201033" />
      </scope>
      <unit id="608335627140201033" at="18,0,43,0" name="jetbrains.mps.lang.editor.typesystem.check_EditorComponentDeclaration_NonTypesystemRule" />
    </file>
  </root>
  <root nodeRef="r:00000000-0000-4000-0000-011c8959029a(jetbrains.mps.lang.editor.typesystem)/6239791100560131129">
    <file name="check_TransformationLocationsAreNotDuplicated_NonTypesystemRule.java">
      <node id="6239791100560468205" at="25,9,26,62" concept="8" />
      <node id="6239791100560468205" at="26,62,27,233" concept="8" />
      <node id="6239791100560131129" at="32,50,33,169" concept="9" />
      <node id="6239791100560131129" at="35,68,36,102" concept="9" />
      <node id="6239791100560131129" at="38,30,39,17" concept="9" />
      <node id="6239791100560131129" at="20,0,22,0" concept="2" trace="check_TransformationLocationsAreNotDuplicated_NonTypesystemRule#()V" />
      <node id="6239791100560131129" at="32,0,35,0" concept="7" trace="getApplicableConcept#()Lorg/jetbrains/mps/openapi/language/SAbstractConcept;" />
      <node id="6239791100560131129" at="35,0,38,0" concept="7" trace="isApplicableAndPattern#(Lorg/jetbrains/mps/openapi/model/SNode;)Ljetbrains/mps/lang/typesystem/runtime/IsApplicableStatus;" />
      <node id="6239791100560131129" at="38,0,41,0" concept="7" trace="overrides#()Z" />
      <node id="6239791100560468205" at="24,35,28,9" concept="0" />
      <node id="6239791100560468203" at="24,0,30,0" concept="7" trace="visit#(Lorg/jetbrains/mps/openapi/model/SNode;)V" />
      <node id="6239791100560468196" at="22,120,30,7" concept="4" />
      <node id="6239791100560131129" at="22,0,32,0" concept="7" trace="applyRule#(Lorg/jetbrains/mps/openapi/model/SNode;Ljetbrains/mps/typesystem/inference/TypeCheckingContext;Ljetbrains/mps/lang/typesystem/runtime/IsApplicableStatus;)V" />
      <scope id="6239791100560131129" at="20,76,20,76" />
      <scope id="6239791100560131129" at="32,50,33,169" />
      <scope id="6239791100560131129" at="35,68,36,102" />
      <scope id="6239791100560131129" at="38,30,39,17" />
      <scope id="6239791100560131129" at="20,0,22,0" />
      <scope id="6239791100560468205" at="25,9,27,233">
        <var name="_reporter_2309309498" id="6239791100560468205" />
        <var name="errorTarget" id="6239791100560468205" />
      </scope>
      <scope id="6239791100560131129" at="32,0,35,0" />
      <scope id="6239791100560131129" at="35,0,38,0">
        <var name="argument" id="6239791100560131129" />
      </scope>
      <scope id="6239791100560131129" at="38,0,41,0" />
      <scope id="6239791100560468204" at="24,35,28,9" />
      <scope id="6239791100560468203" at="24,0,30,0">
        <var name="it" id="6239791100560468203" />
      </scope>
      <scope id="6239791100560131130" at="22,120,30,7" />
      <scope id="6239791100560131129" at="22,0,32,0">
        <var name="section" id="6239791100560131129" />
        <var name="status" id="6239791100560131129" />
        <var name="typeCheckingContext" id="6239791100560131129" />
      </scope>
      <unit id="6239791100560468203" at="23,246,30,5" name="jetbrains.mps.lang.editor.typesystem.check_TransformationLocationsAreNotDuplicated_NonTypesystemRule$1" />
      <unit id="6239791100560131129" at="19,0,42,0" name="jetbrains.mps.lang.editor.typesystem.check_TransformationLocationsAreNotDuplicated_NonTypesystemRule" />
    </file>
  </root>
  <root nodeRef="r:00000000-0000-4000-0000-011c8959029a(jetbrains.mps.lang.editor.typesystem)/6239791100560405765">
    <file name="check_TransformationFeaturesAreNotDuplicated_NonTypesystemRule.java">
      <node id="6239791100560465408" at="25,9,26,62" concept="8" />
      <node id="6239791100560465408" at="26,62,27,232" concept="8" />
      <node id="6239791100560405765" at="32,50,33,186" concept="9" />
      <node id="6239791100560405765" at="35,68,36,102" concept="9" />
      <node id="6239791100560405765" at="38,30,39,17" concept="9" />
      <node id="6239791100560405765" at="20,0,22,0" concept="2" trace="check_TransformationFeaturesAreNotDuplicated_NonTypesystemRule#()V" />
      <node id="6239791100560405765" at="32,0,35,0" concept="7" trace="getApplicableConcept#()Lorg/jetbrains/mps/openapi/language/SAbstractConcept;" />
      <node id="6239791100560405765" at="35,0,38,0" concept="7" trace="isApplicableAndPattern#(Lorg/jetbrains/mps/openapi/model/SNode;)Ljetbrains/mps/lang/typesystem/runtime/IsApplicableStatus;" />
      <node id="6239791100560405765" at="38,0,41,0" concept="7" trace="overrides#()Z" />
      <node id="6239791100560465408" at="24,35,28,9" concept="0" />
      <node id="6239791100560462743" at="24,0,30,0" concept="7" trace="visit#(Lorg/jetbrains/mps/openapi/model/SNode;)V" />
      <node id="6239791100560450829" at="22,117,30,7" concept="4" />
      <node id="6239791100560405765" at="22,0,32,0" concept="7" trace="applyRule#(Lorg/jetbrains/mps/openapi/model/SNode;Ljetbrains/mps/typesystem/inference/TypeCheckingContext;Ljetbrains/mps/lang/typesystem/runtime/IsApplicableStatus;)V" />
      <scope id="6239791100560405765" at="20,75,20,75" />
      <scope id="6239791100560405765" at="32,50,33,186" />
      <scope id="6239791100560405765" at="35,68,36,102" />
      <scope id="6239791100560405765" at="38,30,39,17" />
      <scope id="6239791100560405765" at="20,0,22,0" />
      <scope id="6239791100560465408" at="25,9,27,232">
        <var name="_reporter_2309309498" id="6239791100560465408" />
        <var name="errorTarget" id="6239791100560465408" />
      </scope>
      <scope id="6239791100560405765" at="32,0,35,0" />
      <scope id="6239791100560405765" at="35,0,38,0">
        <var name="argument" id="6239791100560405765" />
      </scope>
      <scope id="6239791100560405765" at="38,0,41,0" />
      <scope id="6239791100560462744" at="24,35,28,9" />
      <scope id="6239791100560462743" at="24,0,30,0">
        <var name="it" id="6239791100560462743" />
      </scope>
      <scope id="6239791100560405766" at="22,117,30,7" />
      <scope id="6239791100560405765" at="22,0,32,0">
        <var name="part" id="6239791100560405765" />
        <var name="status" id="6239791100560405765" />
        <var name="typeCheckingContext" id="6239791100560405765" />
      </scope>
      <unit id="6239791100560462743" at="23,242,30,5" name="jetbrains.mps.lang.editor.typesystem.check_TransformationFeaturesAreNotDuplicated_NonTypesystemRule$1" />
      <unit id="6239791100560405765" at="19,0,42,0" name="jetbrains.mps.lang.editor.typesystem.check_TransformationFeaturesAreNotDuplicated_NonTypesystemRule" />
    </file>
  </root>
  <root nodeRef="r:00000000-0000-4000-0000-011c8959029a(jetbrains.mps.lang.editor.typesystem)/6239791100560418640">
    <file name="DuplicationUtil.java">
      <node id="6239791100560421128" at="17,69,18,101" concept="8" />
      <node id="6239791100560428904" at="18,101,19,54" concept="8" />
      <node id="6239791100560421152" at="22,93,23,88" concept="4" />
      <node id="6239791100560435356" at="24,16,25,55" concept="4" />
      <node id="6239791100560447397" at="28,7,29,18" concept="9" />
      <node id="6239791100560421159" at="24,14,26,9" concept="0" />
      <node id="6239791100560421143" at="21,35,26,9" concept="6" />
      <node id="6239791100560421141" at="21,0,28,0" concept="7" trace="visit#(Lorg/jetbrains/mps/openapi/model/SNode;)V" />
      <node id="6239791100560421135" at="19,54,28,7" concept="4" />
      <node id="6239791100560418838" at="17,0,31,0" concept="12" trace="getDuplications#(Ljava/util/List;)Ljava/util/List;" />
      <scope id="6239791100560421151" at="22,93,23,88" />
      <scope id="6239791100560421160" at="24,16,25,55" />
      <scope id="6239791100560421142" at="21,35,26,9" />
      <scope id="6239791100560421141" at="21,0,28,0">
        <var name="it" id="6239791100560421141" />
      </scope>
      <scope id="6239791100560418841" at="17,69,29,18">
        <var name="childConcepts" id="6239791100560421129" />
        <var name="result" id="6239791100560428907" />
      </scope>
      <scope id="6239791100560418838" at="17,0,31,0">
        <var name="nodes" id="6239791100560420323" />
      </scope>
      <unit id="6239791100560421141" at="20,46,28,5" name="jetbrains.mps.lang.editor.typesystem.DuplicationUtil$1" />
      <unit id="6239791100560418640" at="16,0,32,0" name="jetbrains.mps.lang.editor.typesystem.DuplicationUtil" />
    </file>
  </root>
  <root nodeRef="r:00000000-0000-4000-0000-011c8959029a(jetbrains.mps.lang.editor.typesystem)/6239791100561224730">
    <file name="check_TransformationFeaturesAreAvailable_NonTypesystemRule.java">
      <node id="6239791100558664980" at="29,117,30,230" concept="8" />
      <node id="6239791100561236675" at="33,55,34,129" concept="9" />
      <node id="6239791100561277868" at="38,41,39,102" concept="9" />
      <node id="6239791100561285509" at="43,11,44,64" concept="8" />
      <node id="6239791100561285509" at="44,64,45,248" concept="8" />
      <node id="6239791100561224730" at="51,50,52,186" concept="9" />
      <node id="6239791100561224730" at="54,68,55,102" concept="9" />
      <node id="6239791100561224730" at="57,30,58,17" concept="9" />
      <node id="6239791100561224730" at="27,0,29,0" concept="2" trace="check_TransformationFeaturesAreAvailable_NonTypesystemRule#()V" />
      <node id="6239791100561236673" at="33,0,36,0" concept="7" trace="translate#(Lorg/jetbrains/mps/openapi/model/SNode;)Ljava/lang/Iterable;" />
      <node id="6239791100561277355" at="38,0,41,0" concept="7" trace="accept#(Lorg/jetbrains/mps/openapi/model/SNode;)Z" />
      <node id="6239791100561224730" at="51,0,54,0" concept="7" trace="getApplicableConcept#()Lorg/jetbrains/mps/openapi/language/SAbstractConcept;" />
      <node id="6239791100561224730" at="54,0,57,0" concept="7" trace="isApplicableAndPattern#(Lorg/jetbrains/mps/openapi/model/SNode;)Ljetbrains/mps/lang/typesystem/runtime/IsApplicableStatus;" />
      <node id="6239791100561224730" at="57,0,60,0" concept="7" trace="overrides#()Z" />
      <node id="6239791100561285509" at="42,37,46,11" concept="0" />
      <node id="6239791100561236666" at="31,26,36,9" concept="8" />
      <node id="6239791100561259771" at="42,0,48,0" concept="7" trace="visit#(Lorg/jetbrains/mps/openapi/model/SNode;)V" />
      <node id="6239791100561227158" at="36,9,48,9" concept="4" />
      <node id="6239791100561259990" at="30,230,49,5" concept="6" />
      <node id="6239791100561224730" at="29,0,51,0" concept="7" trace="applyRule#(Lorg/jetbrains/mps/openapi/model/SNode;Ljetbrains/mps/typesystem/inference/TypeCheckingContext;Ljetbrains/mps/lang/typesystem/runtime/IsApplicableStatus;)V" />
      <scope id="6239791100561224730" at="27,71,27,71" />
      <scope id="6239791100561236674" at="33,55,34,129" />
      <scope id="6239791100561277356" at="38,41,39,102" />
      <scope id="6239791100561224730" at="51,50,52,186" />
      <scope id="6239791100561224730" at="54,68,55,102" />
      <scope id="6239791100561224730" at="57,30,58,17" />
      <scope id="6239791100561224730" at="27,0,29,0" />
      <scope id="6239791100561285509" at="43,11,45,248">
        <var name="_reporter_2309309498" id="6239791100561285509" />
        <var name="errorTarget" id="6239791100561285509" />
      </scope>
      <scope id="6239791100561236673" at="33,0,36,0">
        <var name="it" id="6239791100561236673" />
      </scope>
      <scope id="6239791100561277355" at="38,0,41,0">
        <var name="it" id="6239791100561277355" />
      </scope>
      <scope id="6239791100561224730" at="51,0,54,0" />
      <scope id="6239791100561224730" at="54,0,57,0">
        <var name="argument" id="6239791100561224730" />
      </scope>
      <scope id="6239791100561224730" at="57,0,60,0" />
      <scope id="6239791100561259772" at="42,37,46,11" />
      <scope id="6239791100561259771" at="42,0,48,0">
        <var name="it" id="6239791100561259771" />
      </scope>
      <scope id="6239791100561259992" at="31,26,48,9">
        <var name="availableFeatures" id="6239791100561236667" />
      </scope>
      <scope id="6239791100561224731" at="29,117,49,5">
        <var name="section" id="6239791100558664981" />
      </scope>
      <scope id="6239791100561224730" at="29,0,51,0">
        <var name="part" id="6239791100561224730" />
        <var name="status" id="6239791100561224730" />
        <var name="typeCheckingContext" id="6239791100561224730" />
      </scope>
      <unit id="6239791100561236673" at="32,261,36,7" name="jetbrains.mps.lang.editor.typesystem.check_TransformationFeaturesAreAvailable_NonTypesystemRule$1" />
      <unit id="6239791100561277355" at="37,208,41,7" name="jetbrains.mps.lang.editor.typesystem.check_TransformationFeaturesAreAvailable_NonTypesystemRule$2" />
      <unit id="6239791100561259771" at="41,22,48,7" name="jetbrains.mps.lang.editor.typesystem.check_TransformationFeaturesAreAvailable_NonTypesystemRule$3" />
      <unit id="6239791100561224730" at="26,0,61,0" name="jetbrains.mps.lang.editor.typesystem.check_TransformationFeaturesAreAvailable_NonTypesystemRule" />
    </file>
  </root>
  <root nodeRef="r:00000000-0000-4000-0000-011c8959029a(jetbrains.mps.lang.editor.typesystem)/6246554009624637045">
    <file name="check_ConceptEditorDeclaration_concextHintUniqueness_NonTypesystemRule.java">
      <node id="6246554009627622992" at="43,130,44,124" concept="8" />
      <node id="6246554009627929533" at="45,226,46,13" concept="9" />
      <node id="5944657839030075227" at="47,5,48,0" concept="11" />
      <node id="6246554009627050246" at="50,7,51,60" concept="8" />
      <node id="6246554009627050246" at="51,60,52,71" concept="4" />
      <node id="6246554009627050246" at="52,71,53,341" concept="8" />
      <node id="6246554009627040366" at="54,7,55,13" concept="9" />
      <node id="6246554009628706329" at="56,5,57,0" concept="11" />
      <node id="6246554009628999721" at="59,37,60,174" concept="9" />
      <node id="6246554009624786526" at="62,8,63,112" concept="8" />
      <node id="6246554009624800883" at="63,112,64,94" concept="8" />
      <node id="6246554009626009725" at="64,94,65,78" concept="8" />
      <node id="6246554009625499041" at="65,78,66,84" concept="4" />
      <node id="6246554009626025255" at="66,84,67,89" concept="4" />
      <node id="6246554009625686471" at="67,89,68,0" concept="11" />
      <node id="6246554009625811530" at="69,71,70,96" concept="8" />
      <node id="5944657839040623514" at="70,96,71,49" concept="10" />
      <node id="6246554009625955733" at="72,112,73,83" concept="8" />
      <node id="6246554009625964196" at="74,118,75,89" concept="4" />
      <node id="6246554009626105089" at="75,89,76,83" concept="4" />
      <node id="6246554009626212150" at="78,7,79,79" concept="8" />
      <node id="6246554009626405047" at="82,43,83,390" concept="9" />
      <node id="6246554009628613429" at="88,45,89,182" concept="9" />
      <node id="6246554009626551949" at="95,5,96,0" concept="11" />
      <node id="6246554009626560906" at="99,9,100,62" concept="8" />
      <node id="6246554009626560906" at="100,62,101,73" concept="4" />
      <node id="6246554009630140307" at="103,44,104,325" concept="9" />
      <node id="6246554009630318871" at="107,55,108,35" concept="9" />
      <node id="6246554009624637045" at="115,50,116,162" concept="9" />
      <node id="6246554009624637045" at="118,68,119,102" concept="9" />
      <node id="6246554009624637045" at="121,30,122,17" concept="9" />
      <node id="6246554009627856882" at="124,66,125,47" concept="9" />
      <node id="6246554009624637045" at="41,0,43,0" concept="2" trace="check_ConceptEditorDeclaration_concextHintUniqueness_NonTypesystemRule#()V" />
      <node id="6246554009627911877" at="44,124,47,5" concept="6" />
      <node id="6246554009628995222" at="59,0,62,0" concept="7" trace="select#(Lorg/jetbrains/mps/openapi/model/SNode;)Lorg/jetbrains/mps/openapi/model/SNode;" />
      <node id="6246554009626402554" at="82,0,85,0" concept="7" trace="accept#(Lorg/jetbrains/mps/openapi/model/SNode;)Z" />
      <node id="6246554009628608088" at="88,0,91,0" concept="7" trace="select#(Lorg/jetbrains/mps/openapi/model/SNode;)Lorg/jetbrains/mps/openapi/model/SNode;" />
      <node id="6246554009630101019" at="103,0,106,0" concept="7" trace="select#(Lorg/jetbrains/mps/openapi/model/SNode;)Ljava/lang/String;" />
      <node id="6246554009630311164" at="107,0,110,0" concept="7" trace="combine#(Ljava/lang/String;Ljava/lang/String;)Ljava/lang/String;" />
      <node id="6246554009624637045" at="115,0,118,0" concept="7" trace="getApplicableConcept#()Lorg/jetbrains/mps/openapi/language/SAbstractConcept;" />
      <node id="6246554009624637045" at="118,0,121,0" concept="7" trace="isApplicableAndPattern#(Lorg/jetbrains/mps/openapi/model/SNode;)Ljetbrains/mps/lang/typesystem/runtime/IsApplicableStatus;" />
      <node id="6246554009624637045" at="121,0,124,0" concept="7" trace="overrides#()Z" />
      <node id="6246554009627856882" at="124,0,127,0" concept="12" trace="as_e0tm27_a0a0a1#(Ljava/lang/Object;Ljava/lang/Class;)null" />
      <node id="6246554009625958233" at="73,83,77,9" concept="6" />
      <node id="6246554009627050246" at="49,464,54,7" concept="0" />
      <node id="6246554009628712840" at="57,0,62,8" concept="8" />
      <node id="6246554009628039219" at="86,43,91,16" concept="9" />
      <node id="6246554009625877120" at="71,49,78,7" concept="5" />
      <node id="6246554009628035200" at="86,0,93,0" concept="7" trace="accept#(Lorg/jetbrains/mps/openapi/model/SNode;)Z" />
      <node id="6246554009626833885" at="48,0,56,5" concept="6" />
      <node id="6246554009626560906" at="101,73,110,255" concept="8" />
      <node id="6246554009626497337" at="80,32,93,12" concept="4" />
      <node id="6246554009626560906" at="98,108,111,9" concept="0" />
      <node id="6246554009626232159" at="79,79,94,7" concept="6" />
      <node id="6246554009629528280" at="97,88,112,7" concept="5" />
      <node id="6246554009626571832" at="96,0,113,5" concept="6" />
      <node id="6246554009625688225" at="68,0,95,5" concept="14" />
      <node id="6246554009624637045" at="43,0,115,0" concept="7" trace="applyRule#(Lorg/jetbrains/mps/openapi/model/SNode;Ljetbrains/mps/typesystem/inference/TypeCheckingContext;Ljetbrains/mps/lang/typesystem/runtime/IsApplicableStatus;)V" />
      <scope id="6246554009624637045" at="41,83,41,83" />
      <scope id="6246554009627911880" at="45,226,46,13" />
      <scope id="6246554009628995223" at="59,37,60,174" />
      <scope id="6246554009626402555" at="82,43,83,390" />
      <scope id="6246554009628608089" at="88,45,89,182" />
      <scope id="6246554009630101020" at="103,44,104,325" />
      <scope id="6246554009630311165" at="107,55,108,35" />
      <scope id="6246554009624637045" at="115,50,116,162" />
      <scope id="6246554009624637045" at="118,68,119,102" />
      <scope id="6246554009624637045" at="121,30,122,17" />
      <scope id="6246554009627856882" at="124,66,125,47" />
      <scope id="6246554009624637045" at="41,0,43,0" />
      <scope id="6246554009625958236" at="74,118,76,83" />
      <scope id="6246554009627050246" at="50,7,53,341">
        <var name="_reporter_2309309498" id="6246554009627050246" />
        <var name="errorTarget" id="6246554009627050246" />
      </scope>
      <scope id="6246554009628995222" at="59,0,62,0">
        <var name="it" id="6246554009628995222" />
      </scope>
      <scope id="6246554009626402554" at="82,0,85,0">
        <var name="it" id="6246554009626402554" />
      </scope>
      <scope id="6246554009628608088" at="88,0,91,0">
        <var name="it" id="6246554009628608088" />
      </scope>
      <scope id="6246554009630101019" at="103,0,106,0">
        <var name="it" id="6246554009630101019" />
      </scope>
      <scope id="6246554009630311164" at="107,0,110,0">
        <var name="a" id="6246554009630311164" />
        <var name="b" id="6246554009630311164" />
      </scope>
      <scope id="6246554009624637045" at="115,0,118,0" />
      <scope id="6246554009624637045" at="118,0,121,0">
        <var name="argument" id="6246554009624637045" />
      </scope>
      <scope id="6246554009624637045" at="121,0,124,0" />
      <scope id="6246554009627856882" at="124,0,127,0">
        <var name="o" id="6246554009627856882" />
        <var name="type" id="6246554009627856882" />
      </scope>
      <scope id="6246554009625877126" at="72,112,77,9">
        <var name="module" id="6246554009625955734" />
      </scope>
      <scope id="6246554009628035201" at="86,43,91,16" />
      <scope id="6246554009626833888" at="49,464,55,13" />
      <scope id="6246554009625877120" at="71,49,78,7">
        <var name="extendedLanguageRef" id="6246554009625877122" />
      </scope>
      <scope id="6246554009628035200" at="86,0,93,0">
        <var name="it" id="6246554009628035200" />
      </scope>
      <scope id="6246554009626560906" at="99,9,110,255">
        <var name="_reporter_2309309498" id="6246554009626560906" />
        <var name="errorTarget" id="6246554009626560906" />
      </scope>
      <scope id="6246554009626232162" at="80,32,93,12" />
      <scope id="6246554009629528286" at="98,108,111,9" />
      <scope id="6246554009626571835" at="97,88,112,7" />
      <scope id="6246554009629528280" at="97,88,112,7">
        <var name="duplicatingEditorDecl" id="6246554009629528282" />
      </scope>
      <scope id="6246554009625688229" at="69,71,94,7">
        <var name="editorModel" id="6246554009626212151" />
        <var name="nextLanguage" id="6246554009625811531" />
      </scope>
      <scope id="6246554009624637365" at="43,130,113,5">
        <var name="containingLanguage" id="6246554009627622993" />
        <var name="duplicatingEditorDeclarations" id="6246554009624786529" />
        <var name="editorHintsSet" id="6246554009628712843" />
        <var name="languagesToVisit" id="6246554009624800886" />
        <var name="visitedLanguages" id="6246554009626009728" />
      </scope>
      <scope id="6246554009624637045" at="43,0,115,0">
        <var name="editorDeclaration" id="6246554009624637045" />
        <var name="status" id="6246554009624637045" />
        <var name="typeCheckingContext" id="6246554009624637045" />
      </scope>
      <unit id="6246554009628995222" at="58,304,62,5" name="jetbrains.mps.lang.editor.typesystem.check_ConceptEditorDeclaration_concextHintUniqueness_NonTypesystemRule$1" />
      <unit id="6246554009626402554" at="81,306,85,9" name="jetbrains.mps.lang.editor.typesystem.check_ConceptEditorDeclaration_concextHintUniqueness_NonTypesystemRule$2" />
      <unit id="6246554009628608088" at="87,528,91,13" name="jetbrains.mps.lang.editor.typesystem.check_ConceptEditorDeclaration_concextHintUniqueness_NonTypesystemRule$4" />
      <unit id="6246554009630101019" at="102,621,106,11" name="jetbrains.mps.lang.editor.typesystem.check_ConceptEditorDeclaration_concextHintUniqueness_NonTypesystemRule$4" />
      <unit id="6246554009630311164" at="106,28,110,11" name="jetbrains.mps.lang.editor.typesystem.check_ConceptEditorDeclaration_concextHintUniqueness_NonTypesystemRule$5" />
      <unit id="6246554009628035200" at="85,21,93,9" name="jetbrains.mps.lang.editor.typesystem.check_ConceptEditorDeclaration_concextHintUniqueness_NonTypesystemRule$3" />
      <unit id="6246554009624637045" at="40,0,128,0" name="jetbrains.mps.lang.editor.typesystem.check_ConceptEditorDeclaration_concextHintUniqueness_NonTypesystemRule" />
    </file>
  </root>
  <root nodeRef="r:00000000-0000-4000-0000-011c8959029a(jetbrains.mps.lang.editor.typesystem)/6903010549536727804">
    <file name="check_IncludingNonMatchingMenuForCurrentNode_NonTypesystemRule.java">
      <node id="6903010549536733374" at="25,189,26,13" concept="9" />
      <node id="6903010549536737404" at="28,191,29,13" concept="9" />
      <node id="6903010549536781566" at="30,5,31,281" concept="8" />
      <node id="6903010549536781546" at="32,40,33,13" concept="9" />
      <node id="6903010549536753884" at="34,5,35,0" concept="11" />
      <node id="6903010549536749409" at="35,0,36,231" concept="8" />
      <node id="6903010549536753881" at="37,23,38,13" concept="9" />
      <node id="6903010549536737423" at="39,5,40,0" concept="11" />
      <node id="6903010549536789687" at="40,0,41,109" concept="8" />
      <node id="6903010549536795535" at="42,43,43,13" concept="9" />
      <node id="6903010549536791818" at="44,5,45,0" concept="11" />
      <node id="6903010549536797559" at="46,148,47,13" concept="9" />
      <node id="6903010549536797622" at="48,5,49,0" concept="11" />
      <node id="6903010549536798466" at="50,5,51,58" concept="8" />
      <node id="6903010549536798466" at="51,58,52,457" concept="8" />
      <node id="6903010549536727804" at="55,50,56,177" concept="9" />
      <node id="6903010549536727804" at="58,68,59,102" concept="9" />
      <node id="6903010549536727804" at="61,30,62,17" concept="9" />
      <node id="6903010549536727804" at="22,0,24,0" concept="2" trace="check_IncludingNonMatchingMenuForCurrentNode_NonTypesystemRule#()V" />
      <node id="6903010549536728062" at="24,117,27,5" concept="6" />
      <node id="6903010549536733398" at="27,5,30,5" concept="6" />
      <node id="6903010549536772334" at="31,281,34,5" concept="6" />
      <node id="6903010549536752143" at="36,231,39,5" concept="6" />
      <node id="6903010549536793338" at="41,109,44,5" concept="6" />
      <node id="6903010549536744569" at="45,0,48,5" concept="6" />
      <node id="6903010549536727804" at="55,0,58,0" concept="7" trace="getApplicableConcept#()Lorg/jetbrains/mps/openapi/language/SAbstractConcept;" />
      <node id="6903010549536727804" at="58,0,61,0" concept="7" trace="isApplicableAndPattern#(Lorg/jetbrains/mps/openapi/model/SNode;)Ljetbrains/mps/lang/typesystem/runtime/IsApplicableStatus;" />
      <node id="6903010549536727804" at="61,0,64,0" concept="7" trace="overrides#()Z" />
      <node id="6903010549536798466" at="49,0,53,5" concept="0" />
      <node id="6903010549536727804" at="24,0,55,0" concept="7" trace="applyRule#(Lorg/jetbrains/mps/openapi/model/SNode;Ljetbrains/mps/typesystem/inference/TypeCheckingContext;Ljetbrains/mps/lang/typesystem/runtime/IsApplicableStatus;)V" />
      <scope id="6903010549536727804" at="22,75,22,75" />
      <scope id="6903010549536728064" at="25,189,26,13" />
      <scope id="6903010549536733400" at="28,191,29,13" />
      <scope id="6903010549536772336" at="32,40,33,13" />
      <scope id="6903010549536752145" at="37,23,38,13" />
      <scope id="6903010549536793340" at="42,43,43,13" />
      <scope id="6903010549536744571" at="46,148,47,13" />
      <scope id="6903010549536727804" at="55,50,56,177" />
      <scope id="6903010549536727804" at="58,68,59,102" />
      <scope id="6903010549536727804" at="61,30,62,17" />
      <scope id="6903010549536727804" at="22,0,24,0" />
      <scope id="6903010549536798466" at="50,5,52,457">
        <var name="_reporter_2309309498" id="6903010549536798466" />
        <var name="errorTarget" id="6903010549536798466" />
      </scope>
      <scope id="6903010549536727804" at="55,0,58,0" />
      <scope id="6903010549536727804" at="58,0,61,0">
        <var name="argument" id="6903010549536727804" />
      </scope>
      <scope id="6903010549536727804" at="61,0,64,0" />
      <scope id="6903010549536727805" at="24,117,53,5">
        <var name="destinationMenuConcept" id="6903010549536789688" />
        <var name="includedMenuConcept" id="6903010549536781567" />
        <var name="menu" id="6903010549536749415" />
      </scope>
      <scope id="6903010549536727804" at="24,0,55,0">
        <var name="part" id="6903010549536727804" />
        <var name="status" id="6903010549536727804" />
        <var name="typeCheckingContext" id="6903010549536727804" />
      </scope>
      <unit id="6903010549536727804" at="21,0,65,0" name="jetbrains.mps.lang.editor.typesystem.check_IncludingNonMatchingMenuForCurrentNode_NonTypesystemRule" />
    </file>
  </root>
  <root nodeRef="r:00000000-0000-4000-0000-011c8959029a(jetbrains.mps.lang.editor.typesystem)/7806530711847278495">
    <file name="typeof_ConceptFunctionParameter_method_InferenceRule.java">
      <node id="7806530711847278522" at="22,128,23,406" concept="8" />
      <node id="7806530711847280124" at="25,7,26,59" concept="8" />
      <node id="7806530711847280124" at="26,59,27,204" concept="8" />
      <node id="7806530711847280124" at="27,204,28,283" concept="4" />
      <node id="7806530711847280150" at="31,7,32,59" concept="8" />
      <node id="7806530711847280150" at="32,59,33,204" concept="8" />
      <node id="7806530711847280150" at="33,204,34,257" concept="4" />
      <node id="7806530711847278495" at="38,50,39,183" concept="9" />
      <node id="7806530711847278495" at="41,68,42,102" concept="9" />
      <node id="7806530711847278495" at="44,30,45,17" concept="9" />
      <node id="7806530711847280142" at="47,63,48,63" concept="8" />
      <node id="7806530711847280142" at="48,63,49,30" concept="8" />
      <node id="7806530711847280142" at="49,30,50,227" concept="4" />
      <node id="7806530711847280142" at="50,227,51,435" concept="4" />
      <node id="7806530711847280142" at="51,435,52,24" concept="9" />
      <node id="7806530711847278495" at="20,0,22,0" concept="2" trace="typeof_ConceptFunctionParameter_method_InferenceRule#()V" />
      <node id="7806530711847278495" at="38,0,41,0" concept="7" trace="getApplicableConcept#()Lorg/jetbrains/mps/openapi/language/SAbstractConcept;" />
      <node id="7806530711847278495" at="41,0,44,0" concept="7" trace="isApplicableAndPattern#(Lorg/jetbrains/mps/openapi/model/SNode;)Ljetbrains/mps/lang/typesystem/runtime/IsApplicableStatus;" />
      <node id="7806530711847278495" at="44,0,47,0" concept="7" trace="overrides#()Z" />
      <node id="7806530711847280124" at="24,31,29,7" concept="0" />
      <node id="7806530711847280150" at="30,12,35,7" concept="0" />
      <node id="7806530711847280145" at="30,10,36,5" concept="0" />
      <node id="7806530711847280142" at="47,0,54,0" concept="12" trace="_quotation_createNode_79hskf_a0a0b0b#()Lorg/jetbrains/mps/openapi/model/SNode;" />
      <node id="7806530711847278540" at="23,406,36,5" concept="6" />
      <node id="7806530711847278495" at="22,0,38,0" concept="7" trace="applyRule#(Lorg/jetbrains/mps/openapi/model/SNode;Ljetbrains/mps/typesystem/inference/TypeCheckingContext;Ljetbrains/mps/lang/typesystem/runtime/IsApplicableStatus;)V" />
      <scope id="7806530711847278495" at="20,65,20,65" />
      <scope id="7806530711847278495" at="38,50,39,183" />
      <scope id="7806530711847278495" at="41,68,42,102" />
      <scope id="7806530711847278495" at="44,30,45,17" />
      <scope id="7806530711847278495" at="20,0,22,0" />
      <scope id="7806530711847280124" at="25,7,28,283">
        <var name="_info_12389875345" id="7806530711847280124" />
        <var name="_nodeToCheck_1029348928467" id="7806530711847280124" />
      </scope>
      <scope id="7806530711847280150" at="31,7,34,257">
        <var name="_info_12389875345" id="7806530711847280150" />
        <var name="_nodeToCheck_1029348928467" id="7806530711847280150" />
      </scope>
      <scope id="7806530711847278495" at="38,0,41,0" />
      <scope id="7806530711847278495" at="41,0,44,0">
        <var name="argument" id="7806530711847278495" />
      </scope>
      <scope id="7806530711847278495" at="44,0,47,0" />
      <scope id="7806530711847278541" at="24,31,29,7" />
      <scope id="7806530711847280146" at="30,12,35,7" />
      <scope id="7806530711847280142" at="47,63,52,24">
        <var name="facade" id="7806530711847280142" />
        <var name="quotedNode_1" id="7806530711847280142" />
      </scope>
      <scope id="7806530711847280142" at="47,0,54,0" />
      <scope id="7806530711847278496" at="22,128,36,5">
        <var name="expectedType" id="7806530711847278523" />
      </scope>
      <scope id="7806530711847278495" at="22,0,38,0">
        <var name="parameterObject" id="7806530711847278495" />
        <var name="status" id="7806530711847278495" />
        <var name="typeCheckingContext" id="7806530711847278495" />
      </scope>
      <unit id="7806530711847278495" at="19,0,55,0" name="jetbrains.mps.lang.editor.typesystem.typeof_ConceptFunctionParameter_method_InferenceRule" />
    </file>
  </root>
  <root nodeRef="r:00000000-0000-4000-0000-011c8959029a(jetbrains.mps.lang.editor.typesystem)/7922979826015812352">
    <file name="check_EditorCellModel_emptyCell_NonTypesystemRule.java">
      <node id="7539455902806070612" at="24,130,25,205" concept="8" />
      <node id="7539455902806088091" at="26,33,27,13" concept="9" />
      <node id="7539455902806115580" at="32,11,33,64" concept="8" />
      <node id="7539455902806115580" at="33,64,34,278" concept="8" />
      <node id="7922979826015812352" at="40,50,41,155" concept="9" />
      <node id="7922979826015812352" at="43,68,44,102" concept="9" />
      <node id="7922979826015812352" at="46,30,47,17" concept="9" />
      <node id="7922979826015812352" at="22,0,24,0" concept="2" trace="check_EditorCellModel_emptyCell_NonTypesystemRule#()V" />
      <node id="7922979826015812359" at="25,205,28,5" concept="6" />
      <node id="7922979826015812352" at="40,0,43,0" concept="7" trace="getApplicableConcept#()Lorg/jetbrains/mps/openapi/language/SAbstractConcept;" />
      <node id="7922979826015812352" at="43,0,46,0" concept="7" trace="isApplicableAndPattern#(Lorg/jetbrains/mps/openapi/model/SNode;)Ljetbrains/mps/lang/typesystem/runtime/IsApplicableStatus;" />
      <node id="7922979826015812352" at="46,0,49,0" concept="7" trace="overrides#()Z" />
      <node id="7539455902806115580" at="31,109,35,11" concept="0" />
      <node id="7539455902806099582" at="30,35,36,9" concept="6" />
      <node id="7539455902806099450" at="30,0,38,0" concept="7" trace="visit#(Lorg/jetbrains/mps/openapi/model/SNode;)V" />
      <node id="7539455902806088109" at="28,5,38,7" concept="4" />
      <node id="7922979826015812352" at="24,0,40,0" concept="7" trace="applyRule#(Lorg/jetbrains/mps/openapi/model/SNode;Ljetbrains/mps/typesystem/inference/TypeCheckingContext;Ljetbrains/mps/lang/typesystem/runtime/IsApplicableStatus;)V" />
      <scope id="7922979826015812352" at="22,62,22,62" />
      <scope id="7922979826015812360" at="26,33,27,13" />
      <scope id="7922979826015812352" at="40,50,41,155" />
      <scope id="7922979826015812352" at="43,68,44,102" />
      <scope id="7922979826015812352" at="46,30,47,17" />
      <scope id="7922979826015812352" at="22,0,24,0" />
      <scope id="7539455902806115580" at="32,11,34,278">
        <var name="_reporter_2309309498" id="7539455902806115580" />
        <var name="errorTarget" id="7539455902806115580" />
      </scope>
      <scope id="7922979826015812352" at="40,0,43,0" />
      <scope id="7922979826015812352" at="43,0,46,0">
        <var name="argument" id="7922979826015812352" />
      </scope>
      <scope id="7922979826015812352" at="46,0,49,0" />
      <scope id="7539455902806099583" at="31,109,35,11" />
      <scope id="7539455902806099451" at="30,35,36,9" />
      <scope id="7539455902806099450" at="30,0,38,0">
        <var name="it" id="7539455902806099450" />
      </scope>
      <scope id="7922979826015812353" at="24,130,38,7">
        <var name="emptyCellModel" id="7539455902806070613" />
      </scope>
      <scope id="7922979826015812352" at="24,0,40,0">
        <var name="cellModel_RefNode" id="7922979826015812352" />
        <var name="status" id="7922979826015812352" />
        <var name="typeCheckingContext" id="7922979826015812352" />
      </scope>
      <unit id="7539455902806099450" at="29,266,38,5" name="jetbrains.mps.lang.editor.typesystem.check_EditorCellModel_emptyCell_NonTypesystemRule$1" />
      <unit id="7922979826015812352" at="21,0,50,0" name="jetbrains.mps.lang.editor.typesystem.check_EditorCellModel_emptyCell_NonTypesystemRule" />
    </file>
  </root>
  <root nodeRef="r:00000000-0000-4000-0000-011c8959029a(jetbrains.mps.lang.editor.typesystem)/7942833282342460838">
    <file name="check_CellActionMapDeclarationUsed_NonTypesystemRule.java">
      <node id="7942833282342531621" at="26,39,27,221" concept="9" />
      <node id="7942833282342537270" at="30,7,31,60" concept="8" />
      <node id="7942833282342537270" at="31,60,32,249" concept="8" />
      <node id="7942833282342460838" at="36,50,37,163" concept="9" />
      <node id="7942833282342460838" at="39,68,40,102" concept="9" />
      <node id="7942833282342460838" at="42,30,43,17" concept="9" />
      <node id="7942833282342531622" at="45,72,46,46" concept="9" />
      <node id="7942833282342460838" at="22,0,24,0" concept="2" trace="check_CellActionMapDeclarationUsed_NonTypesystemRule#()V" />
      <node id="7942833282342531619" at="26,0,29,0" concept="7" trace="accept#(Lorg/jetbrains/mps/openapi/model/SNode;)Z" />
      <node id="7942833282342460838" at="36,0,39,0" concept="7" trace="getApplicableConcept#()Lorg/jetbrains/mps/openapi/language/SAbstractConcept;" />
      <node id="7942833282342460838" at="39,0,42,0" concept="7" trace="isApplicableAndPattern#(Lorg/jetbrains/mps/openapi/model/SNode;)Ljetbrains/mps/lang/typesystem/runtime/IsApplicableStatus;" />
      <node id="7942833282342460838" at="42,0,45,0" concept="7" trace="overrides#()Z" />
      <node id="7942833282342531622" at="45,0,48,0" concept="12" trace="eq_i8xqqm_a0a0a0a0a0a0a0b#(Ljava/lang/Object;Ljava/lang/Object;)Z" />
      <node id="7942833282342537270" at="29,18,33,7" concept="0" />
      <node id="7942833282342537026" at="24,137,34,5" concept="6" />
      <node id="7942833282342460838" at="24,0,36,0" concept="7" trace="applyRule#(Lorg/jetbrains/mps/openapi/model/SNode;Ljetbrains/mps/typesystem/inference/TypeCheckingContext;Ljetbrains/mps/lang/typesystem/runtime/IsApplicableStatus;)V" />
      <scope id="7942833282342460838" at="22,65,22,65" />
      <scope id="7942833282342531620" at="26,39,27,221" />
      <scope id="7942833282342460838" at="36,50,37,163" />
      <scope id="7942833282342460838" at="39,68,40,102" />
      <scope id="7942833282342460838" at="42,30,43,17" />
      <scope id="7942833282342531622" at="45,72,46,46" />
      <scope id="7942833282342460838" at="22,0,24,0" />
      <scope id="7942833282342537270" at="30,7,32,249">
        <var name="_reporter_2309309498" id="7942833282342537270" />
        <var name="errorTarget" id="7942833282342537270" />
      </scope>
      <scope id="7942833282342531619" at="26,0,29,0">
        <var name="it" id="7942833282342531619" />
      </scope>
      <scope id="7942833282342460838" at="36,0,39,0" />
      <scope id="7942833282342460838" at="39,0,42,0">
        <var name="argument" id="7942833282342460838" />
      </scope>
      <scope id="7942833282342460838" at="42,0,45,0" />
      <scope id="7942833282342531622" at="45,0,48,0">
        <var name="a" id="7942833282342531622" />
        <var name="b" id="7942833282342531622" />
      </scope>
      <scope id="7942833282342537066" at="29,18,33,7" />
      <scope id="7942833282342460839" at="24,137,34,5" />
      <scope id="7942833282342460838" at="24,0,36,0">
        <var name="cellActionMapDeclaration" id="7942833282342460838" />
        <var name="status" id="7942833282342460838" />
        <var name="typeCheckingContext" id="7942833282342460838" />
      </scope>
      <unit id="7942833282342531619" at="25,264,29,5" name="jetbrains.mps.lang.editor.typesystem.check_CellActionMapDeclarationUsed_NonTypesystemRule$1" />
      <unit id="7942833282342460838" at="21,0,49,0" name="jetbrains.mps.lang.editor.typesystem.check_CellActionMapDeclarationUsed_NonTypesystemRule" />
    </file>
  </root>
  <root nodeRef="r:00000000-0000-4000-0000-011c8959029a(jetbrains.mps.lang.editor.typesystem)/7942833282342537578">
    <file name="check_CellKeyMapDeclarationUsed_NonTypesystemRule.java">
      <node id="7942833282342538586" at="26,39,27,213" concept="9" />
      <node id="7942833282342538573" at="30,7,31,60" concept="8" />
      <node id="7942833282342538573" at="31,60,32,243" concept="8" />
      <node id="7942833282342537578" at="36,50,37,159" concept="9" />
      <node id="7942833282342537578" at="39,68,40,102" concept="9" />
      <node id="7942833282342537578" at="42,30,43,17" concept="9" />
      <node id="7942833282342538587" at="45,71,46,46" concept="9" />
      <node id="7942833282342537578" at="22,0,24,0" concept="2" trace="check_CellKeyMapDeclarationUsed_NonTypesystemRule#()V" />
      <node id="7942833282342538584" at="26,0,29,0" concept="7" trace="accept#(Lorg/jetbrains/mps/openapi/model/SNode;)Z" />
      <node id="7942833282342537578" at="36,0,39,0" concept="7" trace="getApplicableConcept#()Lorg/jetbrains/mps/openapi/language/SAbstractConcept;" />
      <node id="7942833282342537578" at="39,0,42,0" concept="7" trace="isApplicableAndPattern#(Lorg/jetbrains/mps/openapi/model/SNode;)Ljetbrains/mps/lang/typesystem/runtime/IsApplicableStatus;" />
      <node id="7942833282342537578" at="42,0,45,0" concept="7" trace="overrides#()Z" />
      <node id="7942833282342538587" at="45,0,48,0" concept="12" trace="eq_o5tai_a0a0a0a0a0a0a0b#(Ljava/lang/Object;Ljava/lang/Object;)Z" />
      <node id="7942833282342538573" at="29,18,33,7" concept="0" />
      <node id="7942833282342538571" at="24,134,34,5" concept="6" />
      <node id="7942833282342537578" at="24,0,36,0" concept="7" trace="applyRule#(Lorg/jetbrains/mps/openapi/model/SNode;Ljetbrains/mps/typesystem/inference/TypeCheckingContext;Ljetbrains/mps/lang/typesystem/runtime/IsApplicableStatus;)V" />
      <scope id="7942833282342537578" at="22,62,22,62" />
      <scope id="7942833282342538585" at="26,39,27,213" />
      <scope id="7942833282342537578" at="36,50,37,159" />
      <scope id="7942833282342537578" at="39,68,40,102" />
      <scope id="7942833282342537578" at="42,30,43,17" />
      <scope id="7942833282342538587" at="45,71,46,46" />
      <scope id="7942833282342537578" at="22,0,24,0" />
      <scope id="7942833282342538573" at="30,7,32,243">
        <var name="_reporter_2309309498" id="7942833282342538573" />
        <var name="errorTarget" id="7942833282342538573" />
      </scope>
      <scope id="7942833282342538584" at="26,0,29,0">
        <var name="it" id="7942833282342538584" />
      </scope>
      <scope id="7942833282342537578" at="36,0,39,0" />
      <scope id="7942833282342537578" at="39,0,42,0">
        <var name="argument" id="7942833282342537578" />
      </scope>
      <scope id="7942833282342537578" at="42,0,45,0" />
      <scope id="7942833282342538587" at="45,0,48,0">
        <var name="a" id="7942833282342538587" />
        <var name="b" id="7942833282342538587" />
      </scope>
      <scope id="7942833282342538572" at="29,18,33,7" />
      <scope id="7942833282342537579" at="24,134,34,5" />
      <scope id="7942833282342537578" at="24,0,36,0">
        <var name="cellKeyMapDeclaration" id="7942833282342537578" />
        <var name="status" id="7942833282342537578" />
        <var name="typeCheckingContext" id="7942833282342537578" />
      </scope>
      <unit id="7942833282342538584" at="25,261,29,5" name="jetbrains.mps.lang.editor.typesystem.check_CellKeyMapDeclarationUsed_NonTypesystemRule$1" />
      <unit id="7942833282342537578" at="21,0,49,0" name="jetbrains.mps.lang.editor.typesystem.check_CellKeyMapDeclarationUsed_NonTypesystemRule" />
    </file>
  </root>
  <root nodeRef="r:00000000-0000-4000-0000-011c8959029a(jetbrains.mps.lang.editor.typesystem)/8307535009119131279">
    <file name="check_StyleAttributeDeclaration_NonTypesystemRule.java">
      <node id="8307535009119141639" at="29,203,30,60" concept="8" />
      <node id="8307535009119141639" at="30,60,31,274" concept="8" />
      <node id="3160281275655039769" at="35,50,36,174" concept="9" />
      <node id="3160281275655055263" at="39,39,40,370" concept="9" />
      <node id="3160281275655011020" at="42,10,43,58" concept="8" />
      <node id="3160281275655011020" at="43,58,44,446" concept="8" />
      <node id="8307535009119131279" at="47,50,48,169" concept="9" />
      <node id="8307535009119131279" at="50,68,51,102" concept="9" />
      <node id="8307535009119131279" at="53,30,54,17" concept="9" />
      <node id="3160281275655059152" at="56,73,57,51" concept="9" />
      <node id="8307535009119131279" at="25,0,27,0" concept="2" trace="check_StyleAttributeDeclaration_NonTypesystemRule#()V" />
      <node id="3160281275655039769" at="35,0,38,0" concept="7" trace="translate#(Lorg/jetbrains/mps/openapi/model/SNode;)Ljava/lang/Iterable;" />
      <node id="3160281275655055053" at="39,0,42,0" concept="7" trace="accept#(Lorg/jetbrains/mps/openapi/model/SNode;)Z" />
      <node id="8307535009119131279" at="47,0,50,0" concept="7" trace="getApplicableConcept#()Lorg/jetbrains/mps/openapi/language/SAbstractConcept;" />
      <node id="8307535009119131279" at="50,0,53,0" concept="7" trace="isApplicableAndPattern#(Lorg/jetbrains/mps/openapi/model/SNode;)Ljetbrains/mps/lang/typesystem/runtime/IsApplicableStatus;" />
      <node id="8307535009119131279" at="53,0,56,0" concept="7" trace="overrides#()Z" />
      <node id="3160281275655059152" at="56,0,59,0" concept="12" trace="neq_6ch539_a0a0a0a0a0a0b0b#(Ljava/lang/Object;Ljava/lang/Object;)Z" />
      <node id="8307535009119141639" at="28,358,32,7" concept="6" />
      <node id="8307535009119134279" at="27,124,33,5" concept="6" />
      <node id="3160281275655011020" at="33,5,45,5" concept="6" />
      <node id="8307535009119131279" at="27,0,47,0" concept="7" trace="applyRule#(Lorg/jetbrains/mps/openapi/model/SNode;Ljetbrains/mps/typesystem/inference/TypeCheckingContext;Ljetbrains/mps/lang/typesystem/runtime/IsApplicableStatus;)V" />
      <scope id="8307535009119131279" at="25,62,25,62" />
      <scope id="3160281275655039769" at="35,50,36,174" />
      <scope id="3160281275655055054" at="39,39,40,370" />
      <scope id="8307535009119131279" at="47,50,48,169" />
      <scope id="8307535009119131279" at="50,68,51,102" />
      <scope id="8307535009119131279" at="53,30,54,17" />
      <scope id="3160281275655059152" at="56,73,57,51" />
      <scope id="8307535009119131279" at="25,0,27,0" />
      <scope id="8307535009119141639" at="29,203,31,274">
        <var name="_reporter_2309309498" id="8307535009119141639" />
        <var name="errorTarget" id="8307535009119141639" />
      </scope>
      <scope id="3160281275655011020" at="42,10,44,446">
        <var name="_reporter_2309309498" id="3160281275655011020" />
        <var name="errorTarget" id="3160281275655011020" />
      </scope>
      <scope id="3160281275655039769" at="35,0,38,0">
        <var name="it" id="3160281275655039769" />
      </scope>
      <scope id="3160281275655055053" at="39,0,42,0">
        <var name="it" id="3160281275655055053" />
      </scope>
      <scope id="8307535009119131279" at="47,0,50,0" />
      <scope id="8307535009119131279" at="50,0,53,0">
        <var name="argument" id="8307535009119131279" />
      </scope>
      <scope id="8307535009119131279" at="53,0,56,0" />
      <scope id="3160281275655059152" at="56,0,59,0">
        <var name="a" id="3160281275655059152" />
        <var name="b" id="3160281275655059152" />
      </scope>
      <scope id="8307535009119134280" at="28,358,32,7" />
      <scope id="8307535009119131280" at="27,124,45,5" />
      <scope id="8307535009119131279" at="27,0,47,0">
        <var name="declaration" id="8307535009119131279" />
        <var name="status" id="8307535009119131279" />
        <var name="typeCheckingContext" id="8307535009119131279" />
      </scope>
      <unit id="3160281275655039769" at="34,296,38,5" name="jetbrains.mps.lang.editor.typesystem.check_StyleAttributeDeclaration_NonTypesystemRule$1" />
      <unit id="3160281275655055053" at="38,176,42,5" name="jetbrains.mps.lang.editor.typesystem.check_StyleAttributeDeclaration_NonTypesystemRule$2" />
      <unit id="8307535009119131279" at="24,0,60,0" name="jetbrains.mps.lang.editor.typesystem.check_StyleAttributeDeclaration_NonTypesystemRule" />
    </file>
  </root>
  <root nodeRef="r:00000000-0000-4000-0000-011c8959029a(jetbrains.mps.lang.editor.typesystem)/8546225179494124582">
    <file name="typeof_ConceptFunctionParameter_selectedNode_InferenceRule.java">
      <node id="8546225179494125854" at="22,117,23,412" concept="8" />
      <node id="8546225179494125840" at="24,5,25,46" concept="8" />
      <node id="8546225179494125840" at="25,46,26,202" concept="8" />
      <node id="8546225179494125840" at="26,202,27,297" concept="4" />
      <node id="8546225179494124582" at="30,50,31,181" concept="9" />
      <node id="8546225179494124582" at="33,68,34,102" concept="9" />
      <node id="8546225179494124582" at="36,30,37,17" concept="9" />
      <node id="8546225179494125845" at="39,79,40,63" concept="8" />
      <node id="8546225179494125845" at="40,63,41,30" concept="8" />
      <node id="8546225179494125845" at="41,30,42,221" concept="4" />
      <node id="8546225179494125845" at="42,221,43,196" concept="4" />
      <node id="8546225179494125845" at="43,196,44,24" concept="9" />
      <node id="8546225179494124582" at="20,0,22,0" concept="2" trace="typeof_ConceptFunctionParameter_selectedNode_InferenceRule#()V" />
      <node id="8546225179494124582" at="30,0,33,0" concept="7" trace="getApplicableConcept#()Lorg/jetbrains/mps/openapi/language/SAbstractConcept;" />
      <node id="8546225179494124582" at="33,0,36,0" concept="7" trace="isApplicableAndPattern#(Lorg/jetbrains/mps/openapi/model/SNode;)Ljetbrains/mps/lang/typesystem/runtime/IsApplicableStatus;" />
      <node id="8546225179494124582" at="36,0,39,0" concept="7" trace="overrides#()Z" />
      <node id="8546225179494125840" at="23,412,28,5" concept="0" />
      <node id="8546225179494125845" at="39,0,46,0" concept="12" trace="_quotation_createNode_oj94st_a0b0b#(Ljava/lang/Object;)Lorg/jetbrains/mps/openapi/model/SNode;" />
      <node id="8546225179494124582" at="22,0,30,0" concept="7" trace="applyRule#(Lorg/jetbrains/mps/openapi/model/SNode;Ljetbrains/mps/typesystem/inference/TypeCheckingContext;Ljetbrains/mps/lang/typesystem/runtime/IsApplicableStatus;)V" />
      <scope id="8546225179494124582" at="20,71,20,71" />
      <scope id="8546225179494124582" at="30,50,31,181" />
      <scope id="8546225179494124582" at="33,68,34,102" />
      <scope id="8546225179494124582" at="36,30,37,17" />
      <scope id="8546225179494124582" at="20,0,22,0" />
      <scope id="8546225179494125840" at="24,5,27,297">
        <var name="_info_12389875345" id="8546225179494125840" />
        <var name="_nodeToCheck_1029348928467" id="8546225179494125840" />
      </scope>
      <scope id="8546225179494124582" at="30,0,33,0" />
      <scope id="8546225179494124582" at="33,0,36,0">
        <var name="argument" id="8546225179494124582" />
      </scope>
      <scope id="8546225179494124582" at="36,0,39,0" />
      <scope id="8546225179494125845" at="39,79,44,24">
        <var name="facade" id="8546225179494125845" />
        <var name="quotedNode_2" id="8546225179494125845" />
      </scope>
      <scope id="8546225179494124583" at="22,117,28,5">
        <var name="conceptDeclaration" id="8546225179494125855" />
      </scope>
      <scope id="8546225179494125845" at="39,0,46,0">
        <var name="parameter_1" id="8546225179494125845" />
      </scope>
      <scope id="8546225179494124582" at="22,0,30,0">
        <var name="node" id="8546225179494124582" />
        <var name="status" id="8546225179494124582" />
        <var name="typeCheckingContext" id="8546225179494124582" />
      </scope>
      <unit id="8546225179494124582" at="19,0,47,0" name="jetbrains.mps.lang.editor.typesystem.typeof_ConceptFunctionParameter_selectedNode_InferenceRule" />
    </file>
  </root>
  <root nodeRef="r:00000000-0000-4000-0000-011c8959029a(jetbrains.mps.lang.editor.typesystem)/8714766435263582024">
    <file name="typeof_StyleAttributeDeclaration_InferenceRule.java">
      <node id="8714766435263585139" at="20,7,21,235" concept="8" />
      <node id="8714766435263585139" at="21,235,22,204" concept="8" />
      <node id="8714766435263585139" at="22,204,23,433" concept="4" />
      <node id="8714766435263582024" at="27,50,28,169" concept="9" />
      <node id="8714766435263582024" at="30,68,31,102" concept="9" />
      <node id="8714766435263582024" at="33,30,34,17" concept="9" />
      <node id="8714766435263582024" at="16,0,18,0" concept="2" trace="typeof_StyleAttributeDeclaration_InferenceRule#()V" />
      <node id="8714766435263582024" at="27,0,30,0" concept="7" trace="getApplicableConcept#()Lorg/jetbrains/mps/openapi/language/SAbstractConcept;" />
      <node id="8714766435263582024" at="30,0,33,0" concept="7" trace="isApplicableAndPattern#(Lorg/jetbrains/mps/openapi/model/SNode;)Ljetbrains/mps/lang/typesystem/runtime/IsApplicableStatus;" />
      <node id="8714766435263582024" at="33,0,36,0" concept="7" trace="overrides#()Z" />
      <node id="8714766435263585139" at="19,212,24,7" concept="0" />
      <node id="8714766435263585181" at="18,138,25,5" concept="6" />
      <node id="8714766435263582024" at="18,0,27,0" concept="7" trace="applyRule#(Lorg/jetbrains/mps/openapi/model/SNode;Ljetbrains/mps/typesystem/inference/TypeCheckingContext;Ljetbrains/mps/lang/typesystem/runtime/IsApplicableStatus;)V" />
      <scope id="8714766435263582024" at="16,59,16,59" />
      <scope id="8714766435263582024" at="27,50,28,169" />
      <scope id="8714766435263582024" at="30,68,31,102" />
      <scope id="8714766435263582024" at="33,30,34,17" />
      <scope id="8714766435263582024" at="16,0,18,0" />
      <scope id="8714766435263585139" at="20,7,23,433">
        <var name="_info_12389875345" id="8714766435263585139" />
        <var name="_nodeToCheck_1029348928467" id="8714766435263585139" />
      </scope>
      <scope id="8714766435263582024" at="27,0,30,0" />
      <scope id="8714766435263582024" at="30,0,33,0">
        <var name="argument" id="8714766435263582024" />
      </scope>
      <scope id="8714766435263582024" at="33,0,36,0" />
      <scope id="8714766435263585184" at="19,212,24,7" />
      <scope id="8714766435263582025" at="18,138,25,5" />
      <scope id="8714766435263582024" at="18,0,27,0">
        <var name="status" id="8714766435263582024" />
        <var name="styleAttributeDeclaration" id="8714766435263582024" />
        <var name="typeCheckingContext" id="8714766435263582024" />
      </scope>
      <unit id="8714766435263582024" at="15,0,37,0" name="jetbrains.mps.lang.editor.typesystem.typeof_StyleAttributeDeclaration_InferenceRule" />
    </file>
  </root>
  <root nodeRef="r:00000000-0000-4000-0000-011c8959029a(jetbrains.mps.lang.editor.typesystem)/8721449194275263946">
    <file name="check_ContributionIsNotInConceptLanguage_NonTypesystemRule.java">
      <node id="8721449194275268592" at="23,125,24,112" concept="8" />
      <node id="8721449194275274373" at="25,38,26,13" concept="9" />
      <node id="8721449194275289159" at="27,5,28,90" concept="8" />
      <node id="8721449194275291377" at="28,90,29,90" concept="8" />
      <node id="8721449194275282278" at="31,7,32,60" concept="8" />
      <node id="8721449194275282278" at="32,60,33,297" concept="8" />
      <node id="8721449194275263946" at="37,50,38,171" concept="9" />
      <node id="8721449194275263946" at="40,68,41,102" concept="9" />
      <node id="8721449194275263946" at="43,30,44,17" concept="9" />
      <node id="8721449194275289993" at="47,36,48,63" concept="9" />
      <node id="8721449194275289993" at="49,5,50,16" concept="9" />
      <node id="8721449194275292675" at="53,36,54,63" concept="9" />
      <node id="8721449194275292675" at="55,5,56,16" concept="9" />
      <node id="8721449194275263946" at="21,0,23,0" concept="2" trace="check_ContributionIsNotInConceptLanguage_NonTypesystemRule#()V" />
      <node id="8721449194275273804" at="24,112,27,5" concept="6" />
      <node id="8721449194275263946" at="37,0,40,0" concept="7" trace="getApplicableConcept#()Lorg/jetbrains/mps/openapi/language/SAbstractConcept;" />
      <node id="8721449194275263946" at="40,0,43,0" concept="7" trace="isApplicableAndPattern#(Lorg/jetbrains/mps/openapi/model/SNode;)Ljetbrains/mps/lang/typesystem/runtime/IsApplicableStatus;" />
      <node id="8721449194275263946" at="43,0,46,0" concept="7" trace="overrides#()Z" />
      <node id="8721449194275289993" at="46,69,49,5" concept="6" />
      <node id="8721449194275292675" at="52,69,55,5" concept="6" />
      <node id="8721449194275282278" at="30,73,34,7" concept="0" />
      <node id="8721449194275269217" at="29,90,35,5" concept="6" />
      <node id="8721449194275289993" at="46,0,52,0" concept="12" trace="check_vbn2nq_a0c0b#(Lorg/jetbrains/mps/openapi/model/SModel;)Lorg/jetbrains/mps/openapi/model/SNode;" />
      <node id="8721449194275292675" at="52,0,58,0" concept="12" trace="check_vbn2nq_a0d0b#(Lorg/jetbrains/mps/openapi/model/SModel;)Lorg/jetbrains/mps/openapi/model/SNode;" />
      <node id="8721449194275263946" at="23,0,37,0" concept="7" trace="applyRule#(Lorg/jetbrains/mps/openapi/model/SNode;Ljetbrains/mps/typesystem/inference/TypeCheckingContext;Ljetbrains/mps/lang/typesystem/runtime/IsApplicableStatus;)V" />
      <scope id="8721449194275263946" at="21,71,21,71" />
      <scope id="8721449194275273806" at="25,38,26,13" />
      <scope id="8721449194275263946" at="37,50,38,171" />
      <scope id="8721449194275263946" at="40,68,41,102" />
      <scope id="8721449194275263946" at="43,30,44,17" />
      <scope id="8721449194275289993" at="47,36,48,63" />
      <scope id="8721449194275292675" at="53,36,54,63" />
      <scope id="8721449194275263946" at="21,0,23,0" />
      <scope id="8721449194275282278" at="31,7,33,297">
        <var name="_reporter_2309309498" id="8721449194275282278" />
        <var name="errorTarget" id="8721449194275282278" />
      </scope>
      <scope id="8721449194275263946" at="37,0,40,0" />
      <scope id="8721449194275263946" at="40,0,43,0">
        <var name="argument" id="8721449194275263946" />
      </scope>
      <scope id="8721449194275263946" at="43,0,46,0" />
      <scope id="8721449194275269219" at="30,73,34,7" />
      <scope id="8721449194275289993" at="46,69,50,16" />
      <scope id="8721449194275292675" at="52,69,56,16" />
      <scope id="8721449194275289993" at="46,0,52,0">
        <var name="checkedDotOperand" id="8721449194275289993" />
      </scope>
      <scope id="8721449194275292675" at="52,0,58,0">
        <var name="checkedDotOperand" id="8721449194275292675" />
      </scope>
      <scope id="8721449194275263947" at="23,125,35,5">
        <var name="applicableConcept" id="8721449194275268593" />
        <var name="conceptModule" id="8721449194275289160" />
        <var name="contributionModule" id="8721449194275291378" />
      </scope>
      <scope id="8721449194275263946" at="23,0,37,0">
        <var name="contribution" id="8721449194275263946" />
        <var name="status" id="8721449194275263946" />
        <var name="typeCheckingContext" id="8721449194275263946" />
      </scope>
      <unit id="8721449194275263946" at="20,0,59,0" name="jetbrains.mps.lang.editor.typesystem.check_ContributionIsNotInConceptLanguage_NonTypesystemRule" />
    </file>
  </root>
  <root nodeRef="r:00000000-0000-4000-0000-011c8959029a(jetbrains.mps.lang.editor.typesystem)/8777569553576922576">
    <file name="check_IncludingNonMatchingSubstituteMenuFromTransformationMenu_NonTypesystemRule.java">
      <node id="8777569553576922588" at="25,192,26,13" concept="9" />
      <node id="8777569553576922594" at="27,5,28,282" concept="8" />
      <node id="8777569553576922604" at="29,40,30,13" concept="9" />
      <node id="8777569553576922624" at="31,5,32,33" concept="8" />
      <node id="8777569553577943494" at="33,181,34,338" concept="4" />
      <node id="8777569553577954432" at="35,12,36,268" concept="4" />
      <node id="8777569553576922632" at="38,43,39,13" concept="9" />
      <node id="8777569553576922636" at="40,5,41,0" concept="11" />
      <node id="8777569553576922639" at="42,148,43,13" concept="9" />
      <node id="8777569553576922644" at="44,5,45,0" concept="11" />
      <node id="8777569553576922645" at="46,5,47,58" concept="8" />
      <node id="8777569553576922645" at="47,58,48,456" concept="8" />
      <node id="8777569553576922576" at="51,50,52,188" concept="9" />
      <node id="8777569553576922576" at="54,68,55,102" concept="9" />
      <node id="8777569553576922576" at="57,30,58,17" concept="9" />
      <node id="8777569553577965828" at="61,36,62,100" concept="9" />
      <node id="8777569553577965828" at="63,5,64,16" concept="9" />
      <node id="8777569553576922576" at="22,0,24,0" concept="2" trace="check_IncludingNonMatchingSubstituteMenuFromTransformationMenu_NonTypesystemRule#()V" />
      <node id="8777569553577953839" at="35,10,37,5" concept="0" />
      <node id="8777569553576922586" at="24,117,27,5" concept="6" />
      <node id="8777569553576922602" at="28,282,31,5" concept="6" />
      <node id="8777569553576922630" at="37,5,40,5" concept="6" />
      <node id="8777569553576922637" at="41,0,44,5" concept="6" />
      <node id="8777569553576922576" at="51,0,54,0" concept="7" trace="getApplicableConcept#()Lorg/jetbrains/mps/openapi/language/SAbstractConcept;" />
      <node id="8777569553576922576" at="54,0,57,0" concept="7" trace="isApplicableAndPattern#(Lorg/jetbrains/mps/openapi/model/SNode;)Ljetbrains/mps/lang/typesystem/runtime/IsApplicableStatus;" />
      <node id="8777569553576922576" at="57,0,60,0" concept="7" trace="overrides#()Z" />
      <node id="8777569553577965828" at="60,71,63,5" concept="6" />
      <node id="8777569553576922645" at="45,0,49,5" concept="0" />
      <node id="8777569553577937008" at="32,33,37,5" concept="6" />
      <node id="8777569553577965828" at="60,0,66,0" concept="12" trace="check_crrhod_a0a0a4a1#(Lorg/jetbrains/mps/openapi/model/SNode;)Lorg/jetbrains/mps/openapi/model/SNode;" />
      <node id="8777569553576922576" at="24,0,51,0" concept="7" trace="applyRule#(Lorg/jetbrains/mps/openapi/model/SNode;Ljetbrains/mps/typesystem/inference/TypeCheckingContext;Ljetbrains/mps/lang/typesystem/runtime/IsApplicableStatus;)V" />
      <scope id="8777569553576922576" at="22,93,22,93" />
      <scope id="8777569553576922587" at="25,192,26,13" />
      <scope id="8777569553576922603" at="29,40,30,13" />
      <scope id="8777569553577937010" at="33,181,34,338" />
      <scope id="8777569553577953840" at="35,12,36,268" />
      <scope id="8777569553576922631" at="38,43,39,13" />
      <scope id="8777569553576922638" at="42,148,43,13" />
      <scope id="8777569553576922576" at="51,50,52,188" />
      <scope id="8777569553576922576" at="54,68,55,102" />
      <scope id="8777569553576922576" at="57,30,58,17" />
      <scope id="8777569553577965828" at="61,36,62,100" />
      <scope id="8777569553576922576" at="22,0,24,0" />
      <scope id="8777569553576922645" at="46,5,48,456">
        <var name="_reporter_2309309498" id="8777569553576922645" />
        <var name="errorTarget" id="8777569553576922645" />
      </scope>
      <scope id="8777569553576922576" at="51,0,54,0" />
      <scope id="8777569553576922576" at="54,0,57,0">
        <var name="argument" id="8777569553576922576" />
      </scope>
      <scope id="8777569553576922576" at="57,0,60,0" />
      <scope id="8777569553577965828" at="60,71,64,16" />
      <scope id="8777569553577965828" at="60,0,66,0">
        <var name="checkedDotOperand" id="8777569553577965828" />
      </scope>
      <scope id="8777569553576922577" at="24,117,49,5">
        <var name="destinationMenuConcept" id="8777569553576922625" />
        <var name="includedMenuConcept" id="8777569553576922595" />
      </scope>
      <scope id="8777569553576922576" at="24,0,51,0">
        <var name="part" id="8777569553576922576" />
        <var name="status" id="8777569553576922576" />
        <var name="typeCheckingContext" id="8777569553576922576" />
      </scope>
      <unit id="8777569553576922576" at="21,0,67,0" name="jetbrains.mps.lang.editor.typesystem.check_IncludingNonMatchingSubstituteMenuFromTransformationMenu_NonTypesystemRule" />
    </file>
  </root>
  <root nodeRef="r:00000000-0000-4000-0000-011c8959029a(jetbrains.mps.lang.editor.typesystem)/8777569553578237812">
    <file name="check_IncludingNonMatchingSubstituteMenu_NonTypesystemRule.java">
      <node id="8777569553578237816" at="25,192,26,13" concept="9" />
      <node id="8777569553578237822" at="27,5,28,282" concept="8" />
      <node id="8777569553578237832" at="29,40,30,13" concept="9" />
      <node id="8777569553578237836" at="31,5,32,33" concept="8" />
      <node id="8777569553578237856" at="32,33,33,259" concept="4" />
      <node id="8777569553578237868" at="34,43,35,13" concept="9" />
      <node id="8777569553578237872" at="36,5,37,0" concept="11" />
      <node id="8777569553578237875" at="38,148,39,13" concept="9" />
      <node id="8777569553578237880" at="40,5,41,0" concept="11" />
      <node id="8777569553578237881" at="42,5,43,58" concept="8" />
      <node id="8777569553578237881" at="43,58,44,456" concept="8" />
      <node id="8777569553578237812" at="47,50,48,188" concept="9" />
      <node id="8777569553578237812" at="50,68,51,102" concept="9" />
      <node id="8777569553578237812" at="53,30,54,17" concept="9" />
      <node id="8777569553578237858" at="57,36,58,100" concept="9" />
      <node id="8777569553578237858" at="59,5,60,16" concept="9" />
      <node id="8777569553578237812" at="22,0,24,0" concept="2" trace="check_IncludingNonMatchingSubstituteMenu_NonTypesystemRule#()V" />
      <node id="8777569553578237814" at="24,117,27,5" concept="6" />
      <node id="8777569553578237830" at="28,282,31,5" concept="6" />
      <node id="8777569553578237866" at="33,259,36,5" concept="6" />
      <node id="8777569553578237873" at="37,0,40,5" concept="6" />
      <node id="8777569553578237812" at="47,0,50,0" concept="7" trace="getApplicableConcept#()Lorg/jetbrains/mps/openapi/language/SAbstractConcept;" />
      <node id="8777569553578237812" at="50,0,53,0" concept="7" trace="isApplicableAndPattern#(Lorg/jetbrains/mps/openapi/model/SNode;)Ljetbrains/mps/lang/typesystem/runtime/IsApplicableStatus;" />
      <node id="8777569553578237812" at="53,0,56,0" concept="7" trace="overrides#()Z" />
      <node id="8777569553578237858" at="56,68,59,5" concept="6" />
      <node id="8777569553578237881" at="41,0,45,5" concept="0" />
      <node id="8777569553578237858" at="56,0,62,0" concept="12" trace="check_uv1jfo_a0e0b#(Lorg/jetbrains/mps/openapi/model/SNode;)Lorg/jetbrains/mps/openapi/model/SNode;" />
      <node id="8777569553578237812" at="24,0,47,0" concept="7" trace="applyRule#(Lorg/jetbrains/mps/openapi/model/SNode;Ljetbrains/mps/typesystem/inference/TypeCheckingContext;Ljetbrains/mps/lang/typesystem/runtime/IsApplicableStatus;)V" />
      <scope id="8777569553578237812" at="22,71,22,71" />
      <scope id="8777569553578237815" at="25,192,26,13" />
      <scope id="8777569553578237831" at="29,40,30,13" />
      <scope id="8777569553578237867" at="34,43,35,13" />
      <scope id="8777569553578237874" at="38,148,39,13" />
      <scope id="8777569553578237812" at="47,50,48,188" />
      <scope id="8777569553578237812" at="50,68,51,102" />
      <scope id="8777569553578237812" at="53,30,54,17" />
      <scope id="8777569553578237858" at="57,36,58,100" />
      <scope id="8777569553578237812" at="22,0,24,0" />
      <scope id="8777569553578237881" at="42,5,44,456">
        <var name="_reporter_2309309498" id="8777569553578237881" />
        <var name="errorTarget" id="8777569553578237881" />
      </scope>
      <scope id="8777569553578237812" at="47,0,50,0" />
      <scope id="8777569553578237812" at="50,0,53,0">
        <var name="argument" id="8777569553578237812" />
      </scope>
      <scope id="8777569553578237812" at="53,0,56,0" />
      <scope id="8777569553578237858" at="56,68,60,16" />
      <scope id="8777569553578237858" at="56,0,62,0">
        <var name="checkedDotOperand" id="8777569553578237858" />
      </scope>
      <scope id="8777569553578237813" at="24,117,45,5">
        <var name="destinationMenuConcept" id="8777569553578237837" />
        <var name="includedMenuConcept" id="8777569553578237823" />
      </scope>
      <scope id="8777569553578237812" at="24,0,47,0">
        <var name="part" id="8777569553578237812" />
        <var name="status" id="8777569553578237812" />
        <var name="typeCheckingContext" id="8777569553578237812" />
      </scope>
      <unit id="8777569553578237812" at="21,0,63,0" name="jetbrains.mps.lang.editor.typesystem.check_IncludingNonMatchingSubstituteMenu_NonTypesystemRule" />
    </file>
  </root>
</debug-info>
<|MERGE_RESOLUTION|>--- conflicted
+++ resolved
@@ -17,9 +17,7 @@
   <concept fqn="c:f3061a53-9226-4cc5-a443-f952ceaf5816/1076505808687:jetbrains.mps.baseLanguage.structure.WhileStatement" />
   <root>
     <file name="TypesystemDescriptor.java">
-      <unit at="9,0,241,0" name="jetbrains.mps.lang.editor.typesystem.TypesystemDescriptor" />
-<<<<<<< HEAD
-=======
+      <unit at="9,0,245,0" name="jetbrains.mps.lang.editor.typesystem.TypesystemDescriptor" />
     </file>
   </root>
   <root nodeRef="r:00000000-0000-4000-0000-011c8959029a(jetbrains.mps.lang.editor.typesystem)/1142538758625100724">
@@ -110,7 +108,6 @@
         <var name="typeCheckingContext" id="1142538758625100724" />
       </scope>
       <unit id="1142538758625100724" at="23,0,76,0" name="jetbrains.mps.lang.editor.typesystem.check_CellModel_Component_NonTypesystemRule" />
->>>>>>> 5e8d0915
     </file>
   </root>
   <root nodeRef="r:00000000-0000-4000-0000-011c8959029a(jetbrains.mps.lang.editor.typesystem)/1179766709016">
