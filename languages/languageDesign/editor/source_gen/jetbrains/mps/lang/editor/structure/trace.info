<?xml version="1.0" encoding="UTF-8"?>
<debug-info>
  <concept fqn="jetbrains.mps.baseLanguage.structure.BlockStatement" />
  <concept fqn="jetbrains.mps.baseLanguage.structure.ConstructorDeclaration" />
  <concept fqn="jetbrains.mps.baseLanguage.structure.ExpressionStatement" />
  <concept fqn="jetbrains.mps.baseLanguage.structure.FieldDeclaration" />
  <concept fqn="jetbrains.mps.baseLanguage.structure.IfStatement" />
  <concept fqn="jetbrains.mps.baseLanguage.structure.InstanceMethodDeclaration" />
  <concept fqn="jetbrains.mps.baseLanguage.structure.LocalVariableDeclarationStatement" />
  <concept fqn="jetbrains.mps.baseLanguage.structure.ReturnStatement" />
  <concept fqn="jetbrains.mps.baseLanguage.structure.StaticMethodDeclaration" />
  <concept fqn="jetbrains.mps.baseLanguage.structure.WhileStatement" />
  <root>
    <file name="StructureAspectDescriptor.java">
<<<<<<< HEAD
      <unit at="17,0,990,0" name="jetbrains.mps.lang.editor.structure.StructureAspectDescriptor" />
=======
      <unit at="13,0,729,0" name="jetbrains.mps.lang.editor.structure.StructureAspectDescriptor" />
>>>>>>> b86f435b
    </file>
  </root>
  <root nodeRef="r:00000000-0000-4000-0000-011c8959029e(jetbrains.mps.lang.editor.structure)/1083928804390">
    <file name="_YesNoDefault_Enum.java">
      <node id="1083928804390" at="14,0,15,0" concept="3" trace="myName" />
      <node id="1083928804390" at="15,27,16,23" concept="7" />
      <node id="1083928804390" at="18,36,19,24" concept="7" />
      <node id="1083928804390" at="21,57,22,96" concept="6" />
      <node id="1083928804390" at="22,96,23,67" concept="2" />
      <node id="1083928804390" at="23,67,24,66" concept="2" />
      <node id="1083928804390" at="24,66,25,68" concept="2" />
      <node id="1083928804390" at="25,68,26,16" concept="7" />
      <node id="1083928804390" at="28,49,29,35" concept="7" />
      <node id="1083928804390" at="32,24,33,45" concept="7" />
      <node id="1083928804390" at="35,66,36,36" concept="7" />
      <node id="1083928804390" at="38,65,39,35" concept="7" />
      <node id="1083928804390" at="41,67,42,37" concept="7" />
      <node id="1083928804390" at="43,5,44,43" concept="7" />
      <node id="1083928804390" at="46,0,47,0" concept="3" trace="myValue" />
      <node id="1083928804390" at="47,49,48,23" concept="2" />
      <node id="1083928804390" at="48,23,49,25" concept="2" />
      <node id="1083928804390" at="51,28,52,24" concept="7" />
      <node id="1083928804390" at="15,0,18,0" concept="5" trace="getName#()Ljava/lang/String;" />
      <node id="1083928804390" at="18,0,21,0" concept="5" trace="getValueAsString#()Ljava/lang/String;" />
      <node id="1083928804390" at="28,0,31,0" concept="8" trace="getDefault#()Ljetbrains/mps/lang/editor/structure/_YesNoDefault_Enum;" />
      <node id="1083928804390" at="31,61,34,5" concept="4" />
      <node id="1083928804390" at="34,5,37,5" concept="4" />
      <node id="1083928804390" at="37,5,40,5" concept="4" />
      <node id="1083928804390" at="40,5,43,5" concept="4" />
      <node id="1083928804390" at="51,0,54,0" concept="5" trace="getValue#()Ljava/lang/String;" />
      <node id="1083928804390" at="47,0,51,0" concept="1" trace="_YesNoDefault_Enum#(Ljava/lang/String;Ljava/lang/String;)V" />
      <node id="1083928804390" at="21,0,28,0" concept="8" trace="getConstants#()Ljava/util/List;" />
      <node id="1083928804390" at="31,0,46,0" concept="8" trace="parseValue#(Ljava/lang/String;)Ljetbrains/mps/lang/editor/structure/_YesNoDefault_Enum;" />
      <scope id="1083928804390" at="15,27,16,23" />
      <scope id="1083928804390" at="18,36,19,24" />
      <scope id="1083928804390" at="28,49,29,35" />
      <scope id="1083928804390" at="32,24,33,45" />
      <scope id="1083928804390" at="35,66,36,36" />
      <scope id="1083928804390" at="38,65,39,35" />
      <scope id="1083928804390" at="41,67,42,37" />
      <scope id="1083928804390" at="51,28,52,24" />
      <scope id="1083928804390" at="47,49,49,25" />
      <scope id="1083928804390" at="15,0,18,0" />
      <scope id="1083928804390" at="18,0,21,0" />
      <scope id="1083928804390" at="28,0,31,0" />
      <scope id="1083928804390" at="51,0,54,0" />
      <scope id="1083928804390" at="47,0,51,0">
        <var name="name" id="1083928804390" />
        <var name="value" id="1083928804390" />
      </scope>
      <scope id="1083928804390" at="21,57,26,16">
        <var name="list" id="1083928804390" />
      </scope>
      <scope id="1083928804390" at="21,0,28,0" />
      <scope id="1083928804390" at="31,61,44,43" />
      <scope id="1083928804390" at="31,0,46,0">
        <var name="value" id="1083928804390" />
      </scope>
      <unit id="1083928804390" at="9,0,55,0" name="jetbrains.mps.lang.editor.structure._YesNoDefault_Enum" />
    </file>
    <file name="_YesNoDefault_Enum_PropertySupport.java">
      <node id="1083928804390" at="11,24,12,18" concept="7" />
      <node id="1083928804390" at="13,5,14,113" concept="6" />
      <node id="1083928804390" at="15,33,16,53" concept="6" />
      <node id="1083928804390" at="17,45,18,20" concept="7" />
      <node id="1083928804390" at="20,5,21,17" concept="7" />
      <node id="1083928804390" at="24,24,25,18" concept="7" />
      <node id="1083928804390" at="26,5,27,113" concept="6" />
      <node id="1083928804390" at="28,33,29,53" concept="6" />
      <node id="1083928804390" at="30,45,31,43" concept="7" />
      <node id="1083928804390" at="33,5,34,16" concept="7" />
      <node id="1083928804390" at="36,49,37,71" concept="6" />
      <node id="1083928804390" at="38,27,39,32" concept="7" />
      <node id="1083928804390" at="40,5,41,14" concept="7" />
      <node id="1083928804390" at="10,44,13,5" concept="4" />
      <node id="1083928804390" at="16,53,19,7" concept="4" />
      <node id="1083928804390" at="23,47,26,5" concept="4" />
      <node id="1083928804390" at="29,53,32,7" concept="4" />
      <node id="1083928804390" at="37,71,40,5" concept="4" />
      <node id="1083928804390" at="14,113,20,5" concept="9" />
      <node id="1083928804390" at="27,113,33,5" concept="9" />
      <node id="1083928804390" at="36,0,43,0" concept="5" trace="fromInternalValue#(Ljava/lang/String;)Ljava/lang/String;" />
      <node id="1083928804390" at="10,0,23,0" concept="5" trace="canSetValue#(Ljava/lang/String;)Z" />
      <node id="1083928804390" at="23,0,36,0" concept="5" trace="toInternalValue#(Ljava/lang/String;)Ljava/lang/String;" />
      <scope id="1083928804390" at="11,24,12,18" />
      <scope id="1083928804390" at="17,45,18,20" />
      <scope id="1083928804390" at="24,24,25,18" />
      <scope id="1083928804390" at="30,45,31,43" />
      <scope id="1083928804390" at="38,27,39,32" />
      <scope id="1083928804390" at="15,33,19,7">
        <var name="constant" id="1083928804390" />
      </scope>
      <scope id="1083928804390" at="28,33,32,7">
        <var name="constant" id="1083928804390" />
      </scope>
      <scope id="1083928804390" at="36,49,41,14">
        <var name="constant" id="1083928804390" />
      </scope>
      <scope id="1083928804390" at="36,0,43,0">
        <var name="value" id="1083928804390" />
      </scope>
      <scope id="1083928804390" at="10,44,21,17">
        <var name="constants" id="1083928804390" />
      </scope>
      <scope id="1083928804390" at="23,47,34,16">
        <var name="constants" id="1083928804390" />
      </scope>
      <scope id="1083928804390" at="10,0,23,0">
        <var name="value" id="1083928804390" />
      </scope>
      <scope id="1083928804390" at="23,0,36,0">
        <var name="value" id="1083928804390" />
      </scope>
      <unit id="1083928804390" at="9,0,44,0" name="jetbrains.mps.lang.editor.structure._YesNoDefault_Enum_PropertySupport" />
    </file>
  </root>
  <root nodeRef="r:00000000-0000-4000-0000-011c8959029e(jetbrains.mps.lang.editor.structure)/1083952545109">
    <file name="_Colors_Enum.java">
      <node id="1083952545109" at="29,0,30,0" concept="3" trace="myName" />
      <node id="1083952545109" at="30,27,31,23" concept="7" />
      <node id="1083952545109" at="33,36,34,24" concept="7" />
      <node id="1083952545109" at="36,51,37,84" concept="6" />
      <node id="1083952545109" at="37,84,38,62" concept="2" />
      <node id="1083952545109" at="38,62,39,61" concept="2" />
      <node id="1083952545109" at="39,61,40,62" concept="2" />
      <node id="1083952545109" at="40,62,41,64" concept="2" />
      <node id="1083952545109" at="41,64,42,64" concept="2" />
      <node id="1083952545109" at="42,64,43,63" concept="2" />
      <node id="1083952545109" at="43,63,44,67" concept="2" />
      <node id="1083952545109" at="44,67,45,65" concept="2" />
      <node id="1083952545109" at="45,65,46,69" concept="2" />
      <node id="1083952545109" at="46,69,47,62" concept="2" />
      <node id="1083952545109" at="47,62,48,62" concept="2" />
      <node id="1083952545109" at="48,62,49,67" concept="2" />
      <node id="1083952545109" at="49,67,50,66" concept="2" />
      <node id="1083952545109" at="50,66,51,62" concept="2" />
      <node id="1083952545109" at="51,62,52,67" concept="2" />
      <node id="1083952545109" at="52,67,53,66" concept="2" />
      <node id="1083952545109" at="53,66,54,63" concept="2" />
      <node id="1083952545109" at="54,63,55,63" concept="2" />
      <node id="1083952545109" at="55,63,56,16" concept="7" />
      <node id="1083952545109" at="58,43,59,29" concept="7" />
      <node id="1083952545109" at="62,24,63,39" concept="7" />
      <node id="1083952545109" at="65,61,66,31" concept="7" />
      <node id="1083952545109" at="68,60,69,30" concept="7" />
      <node id="1083952545109" at="71,61,72,31" concept="7" />
      <node id="1083952545109" at="74,63,75,33" concept="7" />
      <node id="1083952545109" at="77,63,78,33" concept="7" />
      <node id="1083952545109" at="80,62,81,32" concept="7" />
      <node id="1083952545109" at="83,66,84,36" concept="7" />
      <node id="1083952545109" at="86,64,87,34" concept="7" />
      <node id="1083952545109" at="89,68,90,38" concept="7" />
      <node id="1083952545109" at="92,61,93,31" concept="7" />
      <node id="1083952545109" at="95,61,96,31" concept="7" />
      <node id="1083952545109" at="98,66,99,36" concept="7" />
      <node id="1083952545109" at="101,65,102,35" concept="7" />
      <node id="1083952545109" at="104,61,105,31" concept="7" />
      <node id="1083952545109" at="107,66,108,36" concept="7" />
      <node id="1083952545109" at="110,65,111,35" concept="7" />
      <node id="1083952545109" at="113,62,114,32" concept="7" />
      <node id="1083952545109" at="116,62,117,32" concept="7" />
      <node id="1083952545109" at="118,5,119,37" concept="7" />
      <node id="1083952545109" at="121,0,122,0" concept="3" trace="myValue" />
      <node id="1083952545109" at="122,43,123,23" concept="2" />
      <node id="1083952545109" at="123,23,124,25" concept="2" />
      <node id="1083952545109" at="126,28,127,24" concept="7" />
      <node id="1083952545109" at="30,0,33,0" concept="5" trace="getName#()Ljava/lang/String;" />
      <node id="1083952545109" at="33,0,36,0" concept="5" trace="getValueAsString#()Ljava/lang/String;" />
      <node id="1083952545109" at="58,0,61,0" concept="8" trace="getDefault#()Ljetbrains/mps/lang/editor/structure/_Colors_Enum;" />
      <node id="1083952545109" at="61,55,64,5" concept="4" />
      <node id="1083952545109" at="64,5,67,5" concept="4" />
      <node id="1083952545109" at="67,5,70,5" concept="4" />
      <node id="1083952545109" at="70,5,73,5" concept="4" />
      <node id="1083952545109" at="73,5,76,5" concept="4" />
      <node id="1083952545109" at="76,5,79,5" concept="4" />
      <node id="1083952545109" at="79,5,82,5" concept="4" />
      <node id="1083952545109" at="82,5,85,5" concept="4" />
      <node id="1083952545109" at="85,5,88,5" concept="4" />
      <node id="1083952545109" at="88,5,91,5" concept="4" />
      <node id="1083952545109" at="91,5,94,5" concept="4" />
      <node id="1083952545109" at="94,5,97,5" concept="4" />
      <node id="1083952545109" at="97,5,100,5" concept="4" />
      <node id="1083952545109" at="100,5,103,5" concept="4" />
      <node id="1083952545109" at="103,5,106,5" concept="4" />
      <node id="1083952545109" at="106,5,109,5" concept="4" />
      <node id="1083952545109" at="109,5,112,5" concept="4" />
      <node id="1083952545109" at="112,5,115,5" concept="4" />
      <node id="1083952545109" at="115,5,118,5" concept="4" />
      <node id="1083952545109" at="126,0,129,0" concept="5" trace="getValue#()Ljava/lang/String;" />
      <node id="1083952545109" at="122,0,126,0" concept="1" trace="_Colors_Enum#(Ljava/lang/String;Ljava/lang/String;)V" />
      <node id="1083952545109" at="36,0,58,0" concept="8" trace="getConstants#()Ljava/util/List;" />
      <node id="1083952545109" at="61,0,121,0" concept="8" trace="parseValue#(Ljava/lang/String;)Ljetbrains/mps/lang/editor/structure/_Colors_Enum;" />
      <scope id="1083952545109" at="30,27,31,23" />
      <scope id="1083952545109" at="33,36,34,24" />
      <scope id="1083952545109" at="58,43,59,29" />
      <scope id="1083952545109" at="62,24,63,39" />
      <scope id="1083952545109" at="65,61,66,31" />
      <scope id="1083952545109" at="68,60,69,30" />
      <scope id="1083952545109" at="71,61,72,31" />
      <scope id="1083952545109" at="74,63,75,33" />
      <scope id="1083952545109" at="77,63,78,33" />
      <scope id="1083952545109" at="80,62,81,32" />
      <scope id="1083952545109" at="83,66,84,36" />
      <scope id="1083952545109" at="86,64,87,34" />
      <scope id="1083952545109" at="89,68,90,38" />
      <scope id="1083952545109" at="92,61,93,31" />
      <scope id="1083952545109" at="95,61,96,31" />
      <scope id="1083952545109" at="98,66,99,36" />
      <scope id="1083952545109" at="101,65,102,35" />
      <scope id="1083952545109" at="104,61,105,31" />
      <scope id="1083952545109" at="107,66,108,36" />
      <scope id="1083952545109" at="110,65,111,35" />
      <scope id="1083952545109" at="113,62,114,32" />
      <scope id="1083952545109" at="116,62,117,32" />
      <scope id="1083952545109" at="126,28,127,24" />
      <scope id="1083952545109" at="122,43,124,25" />
      <scope id="1083952545109" at="30,0,33,0" />
      <scope id="1083952545109" at="33,0,36,0" />
      <scope id="1083952545109" at="58,0,61,0" />
      <scope id="1083952545109" at="126,0,129,0" />
      <scope id="1083952545109" at="122,0,126,0">
        <var name="name" id="1083952545109" />
        <var name="value" id="1083952545109" />
      </scope>
      <scope id="1083952545109" at="36,51,56,16">
        <var name="list" id="1083952545109" />
      </scope>
      <scope id="1083952545109" at="36,0,58,0" />
      <scope id="1083952545109" at="61,55,119,37" />
      <scope id="1083952545109" at="61,0,121,0">
        <var name="value" id="1083952545109" />
      </scope>
      <unit id="1083952545109" at="9,0,130,0" name="jetbrains.mps.lang.editor.structure._Colors_Enum" />
    </file>
    <file name="_Colors_Enum_PropertySupport.java">
      <node id="1083952545109" at="11,24,12,18" concept="7" />
      <node id="1083952545109" at="13,5,14,101" concept="6" />
      <node id="1083952545109" at="15,33,16,47" concept="6" />
      <node id="1083952545109" at="17,45,18,20" concept="7" />
      <node id="1083952545109" at="20,5,21,17" concept="7" />
      <node id="1083952545109" at="24,24,25,18" concept="7" />
      <node id="1083952545109" at="26,5,27,101" concept="6" />
      <node id="1083952545109" at="28,33,29,47" concept="6" />
      <node id="1083952545109" at="30,45,31,43" concept="7" />
      <node id="1083952545109" at="33,5,34,16" concept="7" />
      <node id="1083952545109" at="36,49,37,59" concept="6" />
      <node id="1083952545109" at="38,27,39,32" concept="7" />
      <node id="1083952545109" at="40,5,41,14" concept="7" />
      <node id="1083952545109" at="10,44,13,5" concept="4" />
      <node id="1083952545109" at="16,47,19,7" concept="4" />
      <node id="1083952545109" at="23,47,26,5" concept="4" />
      <node id="1083952545109" at="29,47,32,7" concept="4" />
      <node id="1083952545109" at="37,59,40,5" concept="4" />
      <node id="1083952545109" at="14,101,20,5" concept="9" />
      <node id="1083952545109" at="27,101,33,5" concept="9" />
      <node id="1083952545109" at="36,0,43,0" concept="5" trace="fromInternalValue#(Ljava/lang/String;)Ljava/lang/String;" />
      <node id="1083952545109" at="10,0,23,0" concept="5" trace="canSetValue#(Ljava/lang/String;)Z" />
      <node id="1083952545109" at="23,0,36,0" concept="5" trace="toInternalValue#(Ljava/lang/String;)Ljava/lang/String;" />
      <scope id="1083952545109" at="11,24,12,18" />
      <scope id="1083952545109" at="17,45,18,20" />
      <scope id="1083952545109" at="24,24,25,18" />
      <scope id="1083952545109" at="30,45,31,43" />
      <scope id="1083952545109" at="38,27,39,32" />
      <scope id="1083952545109" at="15,33,19,7">
        <var name="constant" id="1083952545109" />
      </scope>
      <scope id="1083952545109" at="28,33,32,7">
        <var name="constant" id="1083952545109" />
      </scope>
      <scope id="1083952545109" at="36,49,41,14">
        <var name="constant" id="1083952545109" />
      </scope>
      <scope id="1083952545109" at="36,0,43,0">
        <var name="value" id="1083952545109" />
      </scope>
      <scope id="1083952545109" at="10,44,21,17">
        <var name="constants" id="1083952545109" />
      </scope>
      <scope id="1083952545109" at="23,47,34,16">
        <var name="constants" id="1083952545109" />
      </scope>
      <scope id="1083952545109" at="10,0,23,0">
        <var name="value" id="1083952545109" />
      </scope>
      <scope id="1083952545109" at="23,0,36,0">
        <var name="value" id="1083952545109" />
      </scope>
      <unit id="1083952545109" at="9,0,44,0" name="jetbrains.mps.lang.editor.structure._Colors_Enum_PropertySupport" />
    </file>
  </root>
  <root nodeRef="r:00000000-0000-4000-0000-011c8959029e(jetbrains.mps.lang.editor.structure)/1101211480448">
    <file name="_FontStyle_Enum.java">
      <node id="1101211480448" at="16,0,17,0" concept="3" trace="myName" />
      <node id="1101211480448" at="17,27,18,23" concept="7" />
      <node id="1101211480448" at="20,36,21,24" concept="7" />
      <node id="1101211480448" at="23,54,24,90" concept="6" />
      <node id="1101211480448" at="24,90,25,65" concept="2" />
      <node id="1101211480448" at="25,65,26,67" concept="2" />
      <node id="1101211480448" at="26,67,27,71" concept="2" />
      <node id="1101211480448" at="27,71,28,66" concept="2" />
      <node id="1101211480448" at="28,66,29,66" concept="2" />
      <node id="1101211480448" at="29,66,30,16" concept="7" />
      <node id="1101211480448" at="32,46,33,33" concept="7" />
      <node id="1101211480448" at="36,24,37,42" concept="7" />
      <node id="1101211480448" at="39,64,40,34" concept="7" />
      <node id="1101211480448" at="42,66,43,36" concept="7" />
      <node id="1101211480448" at="45,70,46,40" concept="7" />
      <node id="1101211480448" at="48,65,49,35" concept="7" />
      <node id="1101211480448" at="51,65,52,35" concept="7" />
      <node id="1101211480448" at="53,5,54,40" concept="7" />
      <node id="1101211480448" at="56,0,57,0" concept="3" trace="myValue" />
      <node id="1101211480448" at="57,46,58,23" concept="2" />
      <node id="1101211480448" at="58,23,59,25" concept="2" />
      <node id="1101211480448" at="61,28,62,24" concept="7" />
      <node id="1101211480448" at="17,0,20,0" concept="5" trace="getName#()Ljava/lang/String;" />
      <node id="1101211480448" at="20,0,23,0" concept="5" trace="getValueAsString#()Ljava/lang/String;" />
      <node id="1101211480448" at="32,0,35,0" concept="8" trace="getDefault#()Ljetbrains/mps/lang/editor/structure/_FontStyle_Enum;" />
      <node id="1101211480448" at="35,58,38,5" concept="4" />
      <node id="1101211480448" at="38,5,41,5" concept="4" />
      <node id="1101211480448" at="41,5,44,5" concept="4" />
      <node id="1101211480448" at="44,5,47,5" concept="4" />
      <node id="1101211480448" at="47,5,50,5" concept="4" />
      <node id="1101211480448" at="50,5,53,5" concept="4" />
      <node id="1101211480448" at="61,0,64,0" concept="5" trace="getValue#()Ljava/lang/String;" />
      <node id="1101211480448" at="57,0,61,0" concept="1" trace="_FontStyle_Enum#(Ljava/lang/String;Ljava/lang/String;)V" />
      <node id="1101211480448" at="23,0,32,0" concept="8" trace="getConstants#()Ljava/util/List;" />
      <node id="1101211480448" at="35,0,56,0" concept="8" trace="parseValue#(Ljava/lang/String;)Ljetbrains/mps/lang/editor/structure/_FontStyle_Enum;" />
      <scope id="1101211480448" at="17,27,18,23" />
      <scope id="1101211480448" at="20,36,21,24" />
      <scope id="1101211480448" at="32,46,33,33" />
      <scope id="1101211480448" at="36,24,37,42" />
      <scope id="1101211480448" at="39,64,40,34" />
      <scope id="1101211480448" at="42,66,43,36" />
      <scope id="1101211480448" at="45,70,46,40" />
      <scope id="1101211480448" at="48,65,49,35" />
      <scope id="1101211480448" at="51,65,52,35" />
      <scope id="1101211480448" at="61,28,62,24" />
      <scope id="1101211480448" at="57,46,59,25" />
      <scope id="1101211480448" at="17,0,20,0" />
      <scope id="1101211480448" at="20,0,23,0" />
      <scope id="1101211480448" at="32,0,35,0" />
      <scope id="1101211480448" at="61,0,64,0" />
      <scope id="1101211480448" at="57,0,61,0">
        <var name="name" id="1101211480448" />
        <var name="value" id="1101211480448" />
      </scope>
      <scope id="1101211480448" at="23,54,30,16">
        <var name="list" id="1101211480448" />
      </scope>
      <scope id="1101211480448" at="23,0,32,0" />
      <scope id="1101211480448" at="35,58,54,40" />
      <scope id="1101211480448" at="35,0,56,0">
        <var name="value" id="1101211480448" />
      </scope>
      <unit id="1101211480448" at="9,0,65,0" name="jetbrains.mps.lang.editor.structure._FontStyle_Enum" />
    </file>
    <file name="_FontStyle_Enum_PropertySupport.java">
      <node id="1101211480448" at="11,24,12,18" concept="7" />
      <node id="1101211480448" at="13,5,14,107" concept="6" />
      <node id="1101211480448" at="15,33,16,50" concept="6" />
      <node id="1101211480448" at="17,45,18,20" concept="7" />
      <node id="1101211480448" at="20,5,21,17" concept="7" />
      <node id="1101211480448" at="24,24,25,18" concept="7" />
      <node id="1101211480448" at="26,5,27,107" concept="6" />
      <node id="1101211480448" at="28,33,29,50" concept="6" />
      <node id="1101211480448" at="30,45,31,43" concept="7" />
      <node id="1101211480448" at="33,5,34,16" concept="7" />
      <node id="1101211480448" at="36,49,37,65" concept="6" />
      <node id="1101211480448" at="38,27,39,32" concept="7" />
      <node id="1101211480448" at="40,5,41,14" concept="7" />
      <node id="1101211480448" at="10,44,13,5" concept="4" />
      <node id="1101211480448" at="16,50,19,7" concept="4" />
      <node id="1101211480448" at="23,47,26,5" concept="4" />
      <node id="1101211480448" at="29,50,32,7" concept="4" />
      <node id="1101211480448" at="37,65,40,5" concept="4" />
      <node id="1101211480448" at="14,107,20,5" concept="9" />
      <node id="1101211480448" at="27,107,33,5" concept="9" />
      <node id="1101211480448" at="36,0,43,0" concept="5" trace="fromInternalValue#(Ljava/lang/String;)Ljava/lang/String;" />
      <node id="1101211480448" at="10,0,23,0" concept="5" trace="canSetValue#(Ljava/lang/String;)Z" />
      <node id="1101211480448" at="23,0,36,0" concept="5" trace="toInternalValue#(Ljava/lang/String;)Ljava/lang/String;" />
      <scope id="1101211480448" at="11,24,12,18" />
      <scope id="1101211480448" at="17,45,18,20" />
      <scope id="1101211480448" at="24,24,25,18" />
      <scope id="1101211480448" at="30,45,31,43" />
      <scope id="1101211480448" at="38,27,39,32" />
      <scope id="1101211480448" at="15,33,19,7">
        <var name="constant" id="1101211480448" />
      </scope>
      <scope id="1101211480448" at="28,33,32,7">
        <var name="constant" id="1101211480448" />
      </scope>
      <scope id="1101211480448" at="36,49,41,14">
        <var name="constant" id="1101211480448" />
      </scope>
      <scope id="1101211480448" at="36,0,43,0">
        <var name="value" id="1101211480448" />
      </scope>
      <scope id="1101211480448" at="10,44,21,17">
        <var name="constants" id="1101211480448" />
      </scope>
      <scope id="1101211480448" at="23,47,34,16">
        <var name="constants" id="1101211480448" />
      </scope>
      <scope id="1101211480448" at="10,0,23,0">
        <var name="value" id="1101211480448" />
      </scope>
      <scope id="1101211480448" at="23,0,36,0">
        <var name="value" id="1101211480448" />
      </scope>
      <unit id="1101211480448" at="9,0,44,0" name="jetbrains.mps.lang.editor.structure._FontStyle_Enum_PropertySupport" />
    </file>
  </root>
  <root nodeRef="r:00000000-0000-4000-0000-011c8959029e(jetbrains.mps.lang.editor.structure)/1130847686886">
    <file name="UnderlineStyle_PropertySupport.java">
      <node id="1130847686886" at="11,24,12,18" concept="7" />
      <node id="1130847686886" at="13,5,14,105" concept="6" />
      <node id="1130847686886" at="15,33,16,49" concept="6" />
      <node id="1130847686886" at="17,45,18,20" concept="7" />
      <node id="1130847686886" at="20,5,21,17" concept="7" />
      <node id="1130847686886" at="24,24,25,18" concept="7" />
      <node id="1130847686886" at="26,5,27,105" concept="6" />
      <node id="1130847686886" at="28,33,29,49" concept="6" />
      <node id="1130847686886" at="30,45,31,43" concept="7" />
      <node id="1130847686886" at="33,5,34,16" concept="7" />
      <node id="1130847686886" at="36,49,37,63" concept="6" />
      <node id="1130847686886" at="38,27,39,32" concept="7" />
      <node id="1130847686886" at="40,5,41,14" concept="7" />
      <node id="1130847686886" at="10,44,13,5" concept="4" />
      <node id="1130847686886" at="16,49,19,7" concept="4" />
      <node id="1130847686886" at="23,47,26,5" concept="4" />
      <node id="1130847686886" at="29,49,32,7" concept="4" />
      <node id="1130847686886" at="37,63,40,5" concept="4" />
      <node id="1130847686886" at="14,105,20,5" concept="9" />
      <node id="1130847686886" at="27,105,33,5" concept="9" />
      <node id="1130847686886" at="36,0,43,0" concept="5" trace="fromInternalValue#(Ljava/lang/String;)Ljava/lang/String;" />
      <node id="1130847686886" at="10,0,23,0" concept="5" trace="canSetValue#(Ljava/lang/String;)Z" />
      <node id="1130847686886" at="23,0,36,0" concept="5" trace="toInternalValue#(Ljava/lang/String;)Ljava/lang/String;" />
      <scope id="1130847686886" at="11,24,12,18" />
      <scope id="1130847686886" at="17,45,18,20" />
      <scope id="1130847686886" at="24,24,25,18" />
      <scope id="1130847686886" at="30,45,31,43" />
      <scope id="1130847686886" at="38,27,39,32" />
      <scope id="1130847686886" at="15,33,19,7">
        <var name="constant" id="1130847686886" />
      </scope>
      <scope id="1130847686886" at="28,33,32,7">
        <var name="constant" id="1130847686886" />
      </scope>
      <scope id="1130847686886" at="36,49,41,14">
        <var name="constant" id="1130847686886" />
      </scope>
      <scope id="1130847686886" at="36,0,43,0">
        <var name="value" id="1130847686886" />
      </scope>
      <scope id="1130847686886" at="10,44,21,17">
        <var name="constants" id="1130847686886" />
      </scope>
      <scope id="1130847686886" at="23,47,34,16">
        <var name="constants" id="1130847686886" />
      </scope>
      <scope id="1130847686886" at="10,0,23,0">
        <var name="value" id="1130847686886" />
      </scope>
      <scope id="1130847686886" at="23,0,36,0">
        <var name="value" id="1130847686886" />
      </scope>
      <unit id="1130847686886" at="9,0,44,0" name="jetbrains.mps.lang.editor.structure.UnderlineStyle_PropertySupport" />
    </file>
    <file name="UnderlineStyle.java">
      <node id="1130847686886" at="14,0,15,0" concept="3" trace="myName" />
      <node id="1130847686886" at="15,27,16,23" concept="7" />
      <node id="1130847686886" at="18,36,19,29" concept="7" />
      <node id="1130847686886" at="21,53,22,88" concept="6" />
      <node id="1130847686886" at="22,88,23,65" concept="2" />
      <node id="1130847686886" at="23,65,24,74" concept="2" />
      <node id="1130847686886" at="24,74,25,70" concept="2" />
      <node id="1130847686886" at="25,70,26,16" concept="7" />
      <node id="1130847686886" at="28,45,29,32" concept="7" />
      <node id="1130847686886" at="32,24,33,41" concept="7" />
      <node id="1130847686886" at="35,64,36,34" concept="7" />
      <node id="1130847686886" at="38,73,39,43" concept="7" />
      <node id="1130847686886" at="41,69,42,39" concept="7" />
      <node id="1130847686886" at="43,5,44,39" concept="7" />
      <node id="1130847686886" at="46,0,47,0" concept="3" trace="myValue" />
      <node id="1130847686886" at="47,42,48,23" concept="2" />
      <node id="1130847686886" at="48,23,49,25" concept="2" />
      <node id="1130847686886" at="51,25,52,24" concept="7" />
      <node id="1130847686886" at="15,0,18,0" concept="5" trace="getName#()Ljava/lang/String;" />
      <node id="1130847686886" at="18,0,21,0" concept="5" trace="getValueAsString#()Ljava/lang/String;" />
      <node id="1130847686886" at="28,0,31,0" concept="8" trace="getDefault#()Ljetbrains/mps/lang/editor/structure/UnderlineStyle;" />
      <node id="1130847686886" at="31,57,34,5" concept="4" />
      <node id="1130847686886" at="34,5,37,5" concept="4" />
      <node id="1130847686886" at="37,5,40,5" concept="4" />
      <node id="1130847686886" at="40,5,43,5" concept="4" />
      <node id="1130847686886" at="51,0,54,0" concept="5" trace="getValue#()I" />
      <node id="1130847686886" at="47,0,51,0" concept="1" trace="UnderlineStyle#(Ljava/lang/String;I)V" />
      <node id="1130847686886" at="21,0,28,0" concept="8" trace="getConstants#()Ljava/util/List;" />
      <node id="1130847686886" at="31,0,46,0" concept="8" trace="parseValue#(Ljava/lang/String;)Ljetbrains/mps/lang/editor/structure/UnderlineStyle;" />
      <scope id="1130847686886" at="15,27,16,23" />
      <scope id="1130847686886" at="18,36,19,29" />
      <scope id="1130847686886" at="28,45,29,32" />
      <scope id="1130847686886" at="32,24,33,41" />
      <scope id="1130847686886" at="35,64,36,34" />
      <scope id="1130847686886" at="38,73,39,43" />
      <scope id="1130847686886" at="41,69,42,39" />
      <scope id="1130847686886" at="51,25,52,24" />
      <scope id="1130847686886" at="47,42,49,25" />
      <scope id="1130847686886" at="15,0,18,0" />
      <scope id="1130847686886" at="18,0,21,0" />
      <scope id="1130847686886" at="28,0,31,0" />
      <scope id="1130847686886" at="51,0,54,0" />
      <scope id="1130847686886" at="47,0,51,0">
        <var name="name" id="1130847686886" />
        <var name="value" id="1130847686886" />
      </scope>
      <scope id="1130847686886" at="21,53,26,16">
        <var name="list" id="1130847686886" />
      </scope>
      <scope id="1130847686886" at="21,0,28,0" />
      <scope id="1130847686886" at="31,57,44,39" />
      <scope id="1130847686886" at="31,0,46,0">
        <var name="value" id="1130847686886" />
      </scope>
      <unit id="1130847686886" at="9,0,55,0" name="jetbrains.mps.lang.editor.structure.UnderlineStyle" />
    </file>
  </root>
  <root nodeRef="r:00000000-0000-4000-0000-011c8959029e(jetbrains.mps.lang.editor.structure)/1130926557197">
    <file name="FocusPolicy.java">
      <node id="1130926557197" at="15,0,16,0" concept="3" trace="myName" />
      <node id="1130926557197" at="16,27,17,23" concept="7" />
      <node id="1130926557197" at="19,36,20,29" concept="7" />
      <node id="1130926557197" at="22,50,23,82" concept="6" />
      <node id="1130926557197" at="23,82,24,69" concept="2" />
      <node id="1130926557197" at="24,69,25,70" concept="2" />
      <node id="1130926557197" at="25,70,26,74" concept="2" />
      <node id="1130926557197" at="26,74,27,76" concept="2" />
      <node id="1130926557197" at="27,76,28,16" concept="7" />
      <node id="1130926557197" at="30,42,31,36" concept="7" />
      <node id="1130926557197" at="34,24,35,38" concept="7" />
      <node id="1130926557197" at="37,68,38,38" concept="7" />
      <node id="1130926557197" at="40,69,41,39" concept="7" />
      <node id="1130926557197" at="43,73,44,43" concept="7" />
      <node id="1130926557197" at="46,75,47,45" concept="7" />
      <node id="1130926557197" at="48,5,49,36" concept="7" />
      <node id="1130926557197" at="51,0,52,0" concept="3" trace="myValue" />
      <node id="1130926557197" at="52,39,53,23" concept="2" />
      <node id="1130926557197" at="53,23,54,25" concept="2" />
      <node id="1130926557197" at="56,25,57,24" concept="7" />
      <node id="1130926557197" at="16,0,19,0" concept="5" trace="getName#()Ljava/lang/String;" />
      <node id="1130926557197" at="19,0,22,0" concept="5" trace="getValueAsString#()Ljava/lang/String;" />
      <node id="1130926557197" at="30,0,33,0" concept="8" trace="getDefault#()Ljetbrains/mps/lang/editor/structure/FocusPolicy;" />
      <node id="1130926557197" at="33,54,36,5" concept="4" />
      <node id="1130926557197" at="36,5,39,5" concept="4" />
      <node id="1130926557197" at="39,5,42,5" concept="4" />
      <node id="1130926557197" at="42,5,45,5" concept="4" />
      <node id="1130926557197" at="45,5,48,5" concept="4" />
      <node id="1130926557197" at="56,0,59,0" concept="5" trace="getValue#()I" />
      <node id="1130926557197" at="52,0,56,0" concept="1" trace="FocusPolicy#(Ljava/lang/String;I)V" />
      <node id="1130926557197" at="22,0,30,0" concept="8" trace="getConstants#()Ljava/util/List;" />
      <node id="1130926557197" at="33,0,51,0" concept="8" trace="parseValue#(Ljava/lang/String;)Ljetbrains/mps/lang/editor/structure/FocusPolicy;" />
      <scope id="1130926557197" at="16,27,17,23" />
      <scope id="1130926557197" at="19,36,20,29" />
      <scope id="1130926557197" at="30,42,31,36" />
      <scope id="1130926557197" at="34,24,35,38" />
      <scope id="1130926557197" at="37,68,38,38" />
      <scope id="1130926557197" at="40,69,41,39" />
      <scope id="1130926557197" at="43,73,44,43" />
      <scope id="1130926557197" at="46,75,47,45" />
      <scope id="1130926557197" at="56,25,57,24" />
      <scope id="1130926557197" at="52,39,54,25" />
      <scope id="1130926557197" at="16,0,19,0" />
      <scope id="1130926557197" at="19,0,22,0" />
      <scope id="1130926557197" at="30,0,33,0" />
      <scope id="1130926557197" at="56,0,59,0" />
      <scope id="1130926557197" at="52,0,56,0">
        <var name="name" id="1130926557197" />
        <var name="value" id="1130926557197" />
      </scope>
      <scope id="1130926557197" at="22,50,28,16">
        <var name="list" id="1130926557197" />
      </scope>
      <scope id="1130926557197" at="22,0,30,0" />
      <scope id="1130926557197" at="33,54,49,36" />
      <scope id="1130926557197" at="33,0,51,0">
        <var name="value" id="1130926557197" />
      </scope>
      <unit id="1130926557197" at="9,0,60,0" name="jetbrains.mps.lang.editor.structure.FocusPolicy" />
    </file>
    <file name="FocusPolicy_PropertySupport.java">
      <node id="1130926557197" at="11,24,12,18" concept="7" />
      <node id="1130926557197" at="13,5,14,99" concept="6" />
      <node id="1130926557197" at="15,33,16,46" concept="6" />
      <node id="1130926557197" at="17,45,18,20" concept="7" />
      <node id="1130926557197" at="20,5,21,17" concept="7" />
      <node id="1130926557197" at="24,24,25,18" concept="7" />
      <node id="1130926557197" at="26,5,27,99" concept="6" />
      <node id="1130926557197" at="28,33,29,46" concept="6" />
      <node id="1130926557197" at="30,45,31,43" concept="7" />
      <node id="1130926557197" at="33,5,34,16" concept="7" />
      <node id="1130926557197" at="36,49,37,57" concept="6" />
      <node id="1130926557197" at="38,27,39,32" concept="7" />
      <node id="1130926557197" at="40,5,41,14" concept="7" />
      <node id="1130926557197" at="10,44,13,5" concept="4" />
      <node id="1130926557197" at="16,46,19,7" concept="4" />
      <node id="1130926557197" at="23,47,26,5" concept="4" />
      <node id="1130926557197" at="29,46,32,7" concept="4" />
      <node id="1130926557197" at="37,57,40,5" concept="4" />
      <node id="1130926557197" at="14,99,20,5" concept="9" />
      <node id="1130926557197" at="27,99,33,5" concept="9" />
      <node id="1130926557197" at="36,0,43,0" concept="5" trace="fromInternalValue#(Ljava/lang/String;)Ljava/lang/String;" />
      <node id="1130926557197" at="10,0,23,0" concept="5" trace="canSetValue#(Ljava/lang/String;)Z" />
      <node id="1130926557197" at="23,0,36,0" concept="5" trace="toInternalValue#(Ljava/lang/String;)Ljava/lang/String;" />
      <scope id="1130926557197" at="11,24,12,18" />
      <scope id="1130926557197" at="17,45,18,20" />
      <scope id="1130926557197" at="24,24,25,18" />
      <scope id="1130926557197" at="30,45,31,43" />
      <scope id="1130926557197" at="38,27,39,32" />
      <scope id="1130926557197" at="15,33,19,7">
        <var name="constant" id="1130926557197" />
      </scope>
      <scope id="1130926557197" at="28,33,32,7">
        <var name="constant" id="1130926557197" />
      </scope>
      <scope id="1130926557197" at="36,49,41,14">
        <var name="constant" id="1130926557197" />
      </scope>
      <scope id="1130926557197" at="36,0,43,0">
        <var name="value" id="1130926557197" />
      </scope>
      <scope id="1130926557197" at="10,44,21,17">
        <var name="constants" id="1130926557197" />
      </scope>
      <scope id="1130926557197" at="23,47,34,16">
        <var name="constants" id="1130926557197" />
      </scope>
      <scope id="1130926557197" at="10,0,23,0">
        <var name="value" id="1130926557197" />
      </scope>
      <scope id="1130926557197" at="23,0,36,0">
        <var name="value" id="1130926557197" />
      </scope>
      <unit id="1130926557197" at="9,0,44,0" name="jetbrains.mps.lang.editor.structure.FocusPolicy_PropertySupport" />
    </file>
  </root>
  <root nodeRef="r:00000000-0000-4000-0000-011c8959029e(jetbrains.mps.lang.editor.structure)/1138197387103">
    <file name="_Layout_Constraints_Enum_PropertySupport.java">
      <node id="1138197387103" at="11,24,12,18" concept="7" />
      <node id="1138197387103" at="13,5,14,125" concept="6" />
      <node id="1138197387103" at="15,33,16,59" concept="6" />
      <node id="1138197387103" at="17,45,18,20" concept="7" />
      <node id="1138197387103" at="20,5,21,17" concept="7" />
      <node id="1138197387103" at="24,24,25,18" concept="7" />
      <node id="1138197387103" at="26,5,27,125" concept="6" />
      <node id="1138197387103" at="28,33,29,59" concept="6" />
      <node id="1138197387103" at="30,45,31,43" concept="7" />
      <node id="1138197387103" at="33,5,34,16" concept="7" />
      <node id="1138197387103" at="36,49,37,83" concept="6" />
      <node id="1138197387103" at="38,27,39,32" concept="7" />
      <node id="1138197387103" at="40,5,41,14" concept="7" />
      <node id="1138197387103" at="10,44,13,5" concept="4" />
      <node id="1138197387103" at="16,59,19,7" concept="4" />
      <node id="1138197387103" at="23,47,26,5" concept="4" />
      <node id="1138197387103" at="29,59,32,7" concept="4" />
      <node id="1138197387103" at="37,83,40,5" concept="4" />
      <node id="1138197387103" at="14,125,20,5" concept="9" />
      <node id="1138197387103" at="27,125,33,5" concept="9" />
      <node id="1138197387103" at="36,0,43,0" concept="5" trace="fromInternalValue#(Ljava/lang/String;)Ljava/lang/String;" />
      <node id="1138197387103" at="10,0,23,0" concept="5" trace="canSetValue#(Ljava/lang/String;)Z" />
      <node id="1138197387103" at="23,0,36,0" concept="5" trace="toInternalValue#(Ljava/lang/String;)Ljava/lang/String;" />
      <scope id="1138197387103" at="11,24,12,18" />
      <scope id="1138197387103" at="17,45,18,20" />
      <scope id="1138197387103" at="24,24,25,18" />
      <scope id="1138197387103" at="30,45,31,43" />
      <scope id="1138197387103" at="38,27,39,32" />
      <scope id="1138197387103" at="15,33,19,7">
        <var name="constant" id="1138197387103" />
      </scope>
      <scope id="1138197387103" at="28,33,32,7">
        <var name="constant" id="1138197387103" />
      </scope>
      <scope id="1138197387103" at="36,49,41,14">
        <var name="constant" id="1138197387103" />
      </scope>
      <scope id="1138197387103" at="36,0,43,0">
        <var name="value" id="1138197387103" />
      </scope>
      <scope id="1138197387103" at="10,44,21,17">
        <var name="constants" id="1138197387103" />
      </scope>
      <scope id="1138197387103" at="23,47,34,16">
        <var name="constants" id="1138197387103" />
      </scope>
      <scope id="1138197387103" at="10,0,23,0">
        <var name="value" id="1138197387103" />
      </scope>
      <scope id="1138197387103" at="23,0,36,0">
        <var name="value" id="1138197387103" />
      </scope>
      <unit id="1138197387103" at="9,0,44,0" name="jetbrains.mps.lang.editor.structure._Layout_Constraints_Enum_PropertySupport" />
    </file>
    <file name="_Layout_Constraints_Enum.java">
      <node id="1138197387103" at="14,0,15,0" concept="3" trace="myName" />
      <node id="1138197387103" at="15,27,16,23" concept="7" />
      <node id="1138197387103" at="18,36,19,24" concept="7" />
      <node id="1138197387103" at="21,63,22,108" concept="6" />
      <node id="1138197387103" at="22,108,23,81" concept="2" />
      <node id="1138197387103" at="23,81,24,76" concept="2" />
      <node id="1138197387103" at="24,76,25,74" concept="2" />
      <node id="1138197387103" at="25,74,26,16" concept="7" />
      <node id="1138197387103" at="28,55,29,41" concept="7" />
      <node id="1138197387103" at="32,24,33,51" concept="7" />
      <node id="1138197387103" at="35,80,36,50" concept="7" />
      <node id="1138197387103" at="38,75,39,45" concept="7" />
      <node id="1138197387103" at="41,73,42,43" concept="7" />
      <node id="1138197387103" at="43,5,44,49" concept="7" />
      <node id="1138197387103" at="46,0,47,0" concept="3" trace="myValue" />
      <node id="1138197387103" at="47,55,48,23" concept="2" />
      <node id="1138197387103" at="48,23,49,25" concept="2" />
      <node id="1138197387103" at="51,28,52,24" concept="7" />
      <node id="1138197387103" at="15,0,18,0" concept="5" trace="getName#()Ljava/lang/String;" />
      <node id="1138197387103" at="18,0,21,0" concept="5" trace="getValueAsString#()Ljava/lang/String;" />
      <node id="1138197387103" at="28,0,31,0" concept="8" trace="getDefault#()Ljetbrains/mps/lang/editor/structure/_Layout_Constraints_Enum;" />
      <node id="1138197387103" at="31,67,34,5" concept="4" />
      <node id="1138197387103" at="34,5,37,5" concept="4" />
      <node id="1138197387103" at="37,5,40,5" concept="4" />
      <node id="1138197387103" at="40,5,43,5" concept="4" />
      <node id="1138197387103" at="51,0,54,0" concept="5" trace="getValue#()Ljava/lang/String;" />
      <node id="1138197387103" at="47,0,51,0" concept="1" trace="_Layout_Constraints_Enum#(Ljava/lang/String;Ljava/lang/String;)V" />
      <node id="1138197387103" at="21,0,28,0" concept="8" trace="getConstants#()Ljava/util/List;" />
      <node id="1138197387103" at="31,0,46,0" concept="8" trace="parseValue#(Ljava/lang/String;)Ljetbrains/mps/lang/editor/structure/_Layout_Constraints_Enum;" />
      <scope id="1138197387103" at="15,27,16,23" />
      <scope id="1138197387103" at="18,36,19,24" />
      <scope id="1138197387103" at="28,55,29,41" />
      <scope id="1138197387103" at="32,24,33,51" />
      <scope id="1138197387103" at="35,80,36,50" />
      <scope id="1138197387103" at="38,75,39,45" />
      <scope id="1138197387103" at="41,73,42,43" />
      <scope id="1138197387103" at="51,28,52,24" />
      <scope id="1138197387103" at="47,55,49,25" />
      <scope id="1138197387103" at="15,0,18,0" />
      <scope id="1138197387103" at="18,0,21,0" />
      <scope id="1138197387103" at="28,0,31,0" />
      <scope id="1138197387103" at="51,0,54,0" />
      <scope id="1138197387103" at="47,0,51,0">
        <var name="name" id="1138197387103" />
        <var name="value" id="1138197387103" />
      </scope>
      <scope id="1138197387103" at="21,63,26,16">
        <var name="list" id="1138197387103" />
      </scope>
      <scope id="1138197387103" at="21,0,28,0" />
      <scope id="1138197387103" at="31,67,44,49" />
      <scope id="1138197387103" at="31,0,46,0">
        <var name="value" id="1138197387103" />
      </scope>
      <unit id="1138197387103" at="9,0,55,0" name="jetbrains.mps.lang.editor.structure._Layout_Constraints_Enum" />
    </file>
  </root>
  <root nodeRef="r:00000000-0000-4000-0000-011c8959029e(jetbrains.mps.lang.editor.structure)/1139535328871">
    <file name="CellActionId.java">
      <node id="1139535328871" at="55,0,56,0" concept="3" trace="myName" />
      <node id="1139535328871" at="56,27,57,23" concept="7" />
      <node id="1139535328871" at="59,36,60,24" concept="7" />
      <node id="1139535328871" at="62,51,63,84" concept="6" />
      <node id="1139535328871" at="63,84,64,73" concept="2" />
      <node id="1139535328871" at="64,73,65,64" concept="2" />
      <node id="1139535328871" at="65,64,66,64" concept="2" />
      <node id="1139535328871" at="66,64,67,71" concept="2" />
      <node id="1139535328871" at="67,71,68,67" concept="2" />
      <node id="1139535328871" at="68,67,69,76" concept="2" />
      <node id="1139535328871" at="69,76,70,62" concept="2" />
      <node id="1139535328871" at="70,62,71,61" concept="2" />
      <node id="1139535328871" at="71,61,72,63" concept="2" />
      <node id="1139535328871" at="72,63,73,70" concept="2" />
      <node id="1139535328871" at="73,70,74,69" concept="2" />
      <node id="1139535328871" at="74,69,75,62" concept="2" />
      <node id="1139535328871" at="75,62,76,63" concept="2" />
      <node id="1139535328871" at="76,63,77,60" concept="2" />
      <node id="1139535328871" at="77,60,78,62" concept="2" />
      <node id="1139535328871" at="78,62,79,62" concept="2" />
      <node id="1139535328871" at="79,62,80,62" concept="2" />
      <node id="1139535328871" at="80,62,81,62" concept="2" />
      <node id="1139535328871" at="81,62,82,61" concept="2" />
      <node id="1139535328871" at="82,61,83,65" concept="2" />
      <node id="1139535328871" at="83,65,84,67" concept="2" />
      <node id="1139535328871" at="84,67,85,67" concept="2" />
      <node id="1139535328871" at="85,67,86,66" concept="2" />
      <node id="1139535328871" at="86,66,87,68" concept="2" />
      <node id="1139535328871" at="87,68,88,67" concept="2" />
      <node id="1139535328871" at="88,67,89,69" concept="2" />
      <node id="1139535328871" at="89,69,90,70" concept="2" />
      <node id="1139535328871" at="90,70,91,67" concept="2" />
      <node id="1139535328871" at="91,67,92,69" concept="2" />
      <node id="1139535328871" at="92,69,93,69" concept="2" />
      <node id="1139535328871" at="93,69,94,68" concept="2" />
      <node id="1139535328871" at="94,68,95,74" concept="2" />
      <node id="1139535328871" at="95,74,96,75" concept="2" />
      <node id="1139535328871" at="96,75,97,69" concept="2" />
      <node id="1139535328871" at="97,69,98,73" concept="2" />
      <node id="1139535328871" at="98,73,99,72" concept="2" />
      <node id="1139535328871" at="99,72,100,66" concept="2" />
      <node id="1139535328871" at="100,66,101,72" concept="2" />
      <node id="1139535328871" at="101,72,102,62" concept="2" />
      <node id="1139535328871" at="102,62,103,64" concept="2" />
      <node id="1139535328871" at="103,64,104,66" concept="2" />
      <node id="1139535328871" at="104,66,105,68" concept="2" />
      <node id="1139535328871" at="105,68,106,72" concept="2" />
      <node id="1139535328871" at="106,72,107,70" concept="2" />
      <node id="1139535328871" at="107,70,108,16" concept="7" />
      <node id="1139535328871" at="110,43,111,40" concept="7" />
      <node id="1139535328871" at="114,24,115,39" concept="7" />
      <node id="1139535328871" at="117,72,118,42" concept="7" />
      <node id="1139535328871" at="120,63,121,33" concept="7" />
      <node id="1139535328871" at="123,63,124,33" concept="7" />
      <node id="1139535328871" at="126,70,127,40" concept="7" />
      <node id="1139535328871" at="129,66,130,36" concept="7" />
      <node id="1139535328871" at="132,75,133,45" concept="7" />
      <node id="1139535328871" at="135,61,136,31" concept="7" />
      <node id="1139535328871" at="138,60,139,30" concept="7" />
      <node id="1139535328871" at="141,62,142,32" concept="7" />
      <node id="1139535328871" at="144,69,145,39" concept="7" />
      <node id="1139535328871" at="147,68,148,38" concept="7" />
      <node id="1139535328871" at="150,61,151,31" concept="7" />
      <node id="1139535328871" at="153,62,154,32" concept="7" />
      <node id="1139535328871" at="156,59,157,29" concept="7" />
      <node id="1139535328871" at="159,61,160,31" concept="7" />
      <node id="1139535328871" at="162,61,163,31" concept="7" />
      <node id="1139535328871" at="165,61,166,31" concept="7" />
      <node id="1139535328871" at="168,61,169,31" concept="7" />
      <node id="1139535328871" at="171,60,172,30" concept="7" />
      <node id="1139535328871" at="174,64,175,34" concept="7" />
      <node id="1139535328871" at="177,66,178,36" concept="7" />
      <node id="1139535328871" at="180,66,181,36" concept="7" />
      <node id="1139535328871" at="183,65,184,35" concept="7" />
      <node id="1139535328871" at="186,67,187,37" concept="7" />
      <node id="1139535328871" at="189,66,190,36" concept="7" />
      <node id="1139535328871" at="192,68,193,38" concept="7" />
      <node id="1139535328871" at="195,69,196,39" concept="7" />
      <node id="1139535328871" at="198,66,199,36" concept="7" />
      <node id="1139535328871" at="201,68,202,38" concept="7" />
      <node id="1139535328871" at="204,68,205,38" concept="7" />
      <node id="1139535328871" at="207,67,208,37" concept="7" />
      <node id="1139535328871" at="210,73,211,43" concept="7" />
      <node id="1139535328871" at="213,74,214,44" concept="7" />
      <node id="1139535328871" at="216,68,217,38" concept="7" />
      <node id="1139535328871" at="219,72,220,42" concept="7" />
      <node id="1139535328871" at="222,71,223,41" concept="7" />
      <node id="1139535328871" at="225,65,226,35" concept="7" />
      <node id="1139535328871" at="228,71,229,41" concept="7" />
      <node id="1139535328871" at="231,61,232,31" concept="7" />
      <node id="1139535328871" at="234,63,235,33" concept="7" />
      <node id="1139535328871" at="237,65,238,35" concept="7" />
      <node id="1139535328871" at="240,67,241,37" concept="7" />
      <node id="1139535328871" at="243,71,244,41" concept="7" />
      <node id="1139535328871" at="246,69,247,39" concept="7" />
      <node id="1139535328871" at="248,5,249,37" concept="7" />
      <node id="1139535328871" at="251,0,252,0" concept="3" trace="myValue" />
      <node id="1139535328871" at="252,43,253,23" concept="2" />
      <node id="1139535328871" at="253,23,254,25" concept="2" />
      <node id="1139535328871" at="256,28,257,24" concept="7" />
      <node id="1139535328871" at="56,0,59,0" concept="5" trace="getName#()Ljava/lang/String;" />
      <node id="1139535328871" at="59,0,62,0" concept="5" trace="getValueAsString#()Ljava/lang/String;" />
      <node id="1139535328871" at="110,0,113,0" concept="8" trace="getDefault#()Ljetbrains/mps/lang/editor/structure/CellActionId;" />
      <node id="1139535328871" at="113,55,116,5" concept="4" />
      <node id="1139535328871" at="116,5,119,5" concept="4" />
      <node id="1139535328871" at="119,5,122,5" concept="4" />
      <node id="1139535328871" at="122,5,125,5" concept="4" />
      <node id="1139535328871" at="125,5,128,5" concept="4" />
      <node id="1139535328871" at="128,5,131,5" concept="4" />
      <node id="1139535328871" at="131,5,134,5" concept="4" />
      <node id="1139535328871" at="134,5,137,5" concept="4" />
      <node id="1139535328871" at="137,5,140,5" concept="4" />
      <node id="1139535328871" at="140,5,143,5" concept="4" />
      <node id="1139535328871" at="143,5,146,5" concept="4" />
      <node id="1139535328871" at="146,5,149,5" concept="4" />
      <node id="1139535328871" at="149,5,152,5" concept="4" />
      <node id="1139535328871" at="152,5,155,5" concept="4" />
      <node id="1139535328871" at="155,5,158,5" concept="4" />
      <node id="1139535328871" at="158,5,161,5" concept="4" />
      <node id="1139535328871" at="161,5,164,5" concept="4" />
      <node id="1139535328871" at="164,5,167,5" concept="4" />
      <node id="1139535328871" at="167,5,170,5" concept="4" />
      <node id="1139535328871" at="170,5,173,5" concept="4" />
      <node id="1139535328871" at="173,5,176,5" concept="4" />
      <node id="1139535328871" at="176,5,179,5" concept="4" />
      <node id="1139535328871" at="179,5,182,5" concept="4" />
      <node id="1139535328871" at="182,5,185,5" concept="4" />
      <node id="1139535328871" at="185,5,188,5" concept="4" />
      <node id="1139535328871" at="188,5,191,5" concept="4" />
      <node id="1139535328871" at="191,5,194,5" concept="4" />
      <node id="1139535328871" at="194,5,197,5" concept="4" />
      <node id="1139535328871" at="197,5,200,5" concept="4" />
      <node id="1139535328871" at="200,5,203,5" concept="4" />
      <node id="1139535328871" at="203,5,206,5" concept="4" />
      <node id="1139535328871" at="206,5,209,5" concept="4" />
      <node id="1139535328871" at="209,5,212,5" concept="4" />
      <node id="1139535328871" at="212,5,215,5" concept="4" />
      <node id="1139535328871" at="215,5,218,5" concept="4" />
      <node id="1139535328871" at="218,5,221,5" concept="4" />
      <node id="1139535328871" at="221,5,224,5" concept="4" />
      <node id="1139535328871" at="224,5,227,5" concept="4" />
      <node id="1139535328871" at="227,5,230,5" concept="4" />
      <node id="1139535328871" at="230,5,233,5" concept="4" />
      <node id="1139535328871" at="233,5,236,5" concept="4" />
      <node id="1139535328871" at="236,5,239,5" concept="4" />
      <node id="1139535328871" at="239,5,242,5" concept="4" />
      <node id="1139535328871" at="242,5,245,5" concept="4" />
      <node id="1139535328871" at="245,5,248,5" concept="4" />
      <node id="1139535328871" at="256,0,259,0" concept="5" trace="getValue#()Ljava/lang/String;" />
      <node id="1139535328871" at="252,0,256,0" concept="1" trace="CellActionId#(Ljava/lang/String;Ljava/lang/String;)V" />
      <node id="1139535328871" at="62,0,110,0" concept="8" trace="getConstants#()Ljava/util/List;" />
      <node id="1139535328871" at="113,0,251,0" concept="8" trace="parseValue#(Ljava/lang/String;)Ljetbrains/mps/lang/editor/structure/CellActionId;" />
      <scope id="1139535328871" at="56,27,57,23" />
      <scope id="1139535328871" at="59,36,60,24" />
      <scope id="1139535328871" at="110,43,111,40" />
      <scope id="1139535328871" at="114,24,115,39" />
      <scope id="1139535328871" at="117,72,118,42" />
      <scope id="1139535328871" at="120,63,121,33" />
      <scope id="1139535328871" at="123,63,124,33" />
      <scope id="1139535328871" at="126,70,127,40" />
      <scope id="1139535328871" at="129,66,130,36" />
      <scope id="1139535328871" at="132,75,133,45" />
      <scope id="1139535328871" at="135,61,136,31" />
      <scope id="1139535328871" at="138,60,139,30" />
      <scope id="1139535328871" at="141,62,142,32" />
      <scope id="1139535328871" at="144,69,145,39" />
      <scope id="1139535328871" at="147,68,148,38" />
      <scope id="1139535328871" at="150,61,151,31" />
      <scope id="1139535328871" at="153,62,154,32" />
      <scope id="1139535328871" at="156,59,157,29" />
      <scope id="1139535328871" at="159,61,160,31" />
      <scope id="1139535328871" at="162,61,163,31" />
      <scope id="1139535328871" at="165,61,166,31" />
      <scope id="1139535328871" at="168,61,169,31" />
      <scope id="1139535328871" at="171,60,172,30" />
      <scope id="1139535328871" at="174,64,175,34" />
      <scope id="1139535328871" at="177,66,178,36" />
      <scope id="1139535328871" at="180,66,181,36" />
      <scope id="1139535328871" at="183,65,184,35" />
      <scope id="1139535328871" at="186,67,187,37" />
      <scope id="1139535328871" at="189,66,190,36" />
      <scope id="1139535328871" at="192,68,193,38" />
      <scope id="1139535328871" at="195,69,196,39" />
      <scope id="1139535328871" at="198,66,199,36" />
      <scope id="1139535328871" at="201,68,202,38" />
      <scope id="1139535328871" at="204,68,205,38" />
      <scope id="1139535328871" at="207,67,208,37" />
      <scope id="1139535328871" at="210,73,211,43" />
      <scope id="1139535328871" at="213,74,214,44" />
      <scope id="1139535328871" at="216,68,217,38" />
      <scope id="1139535328871" at="219,72,220,42" />
      <scope id="1139535328871" at="222,71,223,41" />
      <scope id="1139535328871" at="225,65,226,35" />
      <scope id="1139535328871" at="228,71,229,41" />
      <scope id="1139535328871" at="231,61,232,31" />
      <scope id="1139535328871" at="234,63,235,33" />
      <scope id="1139535328871" at="237,65,238,35" />
      <scope id="1139535328871" at="240,67,241,37" />
      <scope id="1139535328871" at="243,71,244,41" />
      <scope id="1139535328871" at="246,69,247,39" />
      <scope id="1139535328871" at="256,28,257,24" />
      <scope id="1139535328871" at="252,43,254,25" />
      <scope id="1139535328871" at="56,0,59,0" />
      <scope id="1139535328871" at="59,0,62,0" />
      <scope id="1139535328871" at="110,0,113,0" />
      <scope id="1139535328871" at="256,0,259,0" />
      <scope id="1139535328871" at="252,0,256,0">
        <var name="name" id="1139535328871" />
        <var name="value" id="1139535328871" />
      </scope>
      <scope id="1139535328871" at="62,51,108,16">
        <var name="list" id="1139535328871" />
      </scope>
      <scope id="1139535328871" at="62,0,110,0" />
      <scope id="1139535328871" at="113,55,249,37" />
      <scope id="1139535328871" at="113,0,251,0">
        <var name="value" id="1139535328871" />
      </scope>
      <unit id="1139535328871" at="9,0,260,0" name="jetbrains.mps.lang.editor.structure.CellActionId" />
    </file>
    <file name="CellActionId_PropertySupport.java">
      <node id="1139535328871" at="11,24,12,18" concept="7" />
      <node id="1139535328871" at="13,5,14,101" concept="6" />
      <node id="1139535328871" at="15,33,16,47" concept="6" />
      <node id="1139535328871" at="17,45,18,20" concept="7" />
      <node id="1139535328871" at="20,5,21,17" concept="7" />
      <node id="1139535328871" at="24,24,25,18" concept="7" />
      <node id="1139535328871" at="26,5,27,101" concept="6" />
      <node id="1139535328871" at="28,33,29,47" concept="6" />
      <node id="1139535328871" at="30,45,31,43" concept="7" />
      <node id="1139535328871" at="33,5,34,16" concept="7" />
      <node id="1139535328871" at="36,49,37,59" concept="6" />
      <node id="1139535328871" at="38,27,39,32" concept="7" />
      <node id="1139535328871" at="40,5,41,14" concept="7" />
      <node id="1139535328871" at="10,44,13,5" concept="4" />
      <node id="1139535328871" at="16,47,19,7" concept="4" />
      <node id="1139535328871" at="23,47,26,5" concept="4" />
      <node id="1139535328871" at="29,47,32,7" concept="4" />
      <node id="1139535328871" at="37,59,40,5" concept="4" />
      <node id="1139535328871" at="14,101,20,5" concept="9" />
      <node id="1139535328871" at="27,101,33,5" concept="9" />
      <node id="1139535328871" at="36,0,43,0" concept="5" trace="fromInternalValue#(Ljava/lang/String;)Ljava/lang/String;" />
      <node id="1139535328871" at="10,0,23,0" concept="5" trace="canSetValue#(Ljava/lang/String;)Z" />
      <node id="1139535328871" at="23,0,36,0" concept="5" trace="toInternalValue#(Ljava/lang/String;)Ljava/lang/String;" />
      <scope id="1139535328871" at="11,24,12,18" />
      <scope id="1139535328871" at="17,45,18,20" />
      <scope id="1139535328871" at="24,24,25,18" />
      <scope id="1139535328871" at="30,45,31,43" />
      <scope id="1139535328871" at="38,27,39,32" />
      <scope id="1139535328871" at="15,33,19,7">
        <var name="constant" id="1139535328871" />
      </scope>
      <scope id="1139535328871" at="28,33,32,7">
        <var name="constant" id="1139535328871" />
      </scope>
      <scope id="1139535328871" at="36,49,41,14">
        <var name="constant" id="1139535328871" />
      </scope>
      <scope id="1139535328871" at="36,0,43,0">
        <var name="value" id="1139535328871" />
      </scope>
      <scope id="1139535328871" at="10,44,21,17">
        <var name="constants" id="1139535328871" />
      </scope>
      <scope id="1139535328871" at="23,47,34,16">
        <var name="constants" id="1139535328871" />
      </scope>
      <scope id="1139535328871" at="10,0,23,0">
        <var name="value" id="1139535328871" />
      </scope>
      <scope id="1139535328871" at="23,0,36,0">
        <var name="value" id="1139535328871" />
      </scope>
      <unit id="1139535328871" at="9,0,44,0" name="jetbrains.mps.lang.editor.structure.CellActionId_PropertySupport" />
    </file>
  </root>
  <root nodeRef="r:00000000-0000-4000-0000-011c8959029e(jetbrains.mps.lang.editor.structure)/1139744471051">
    <file name="_ImageAlignment_Enum.java">
      <node id="1139744471051" at="14,0,15,0" concept="3" trace="myName" />
      <node id="1139744471051" at="15,27,16,23" concept="7" />
      <node id="1139744471051" at="18,36,19,24" concept="7" />
      <node id="1139744471051" at="21,59,22,100" concept="6" />
      <node id="1139744471051" at="22,100,23,82" concept="2" />
      <node id="1139744471051" at="23,82,24,81" concept="2" />
      <node id="1139744471051" at="24,81,25,79" concept="2" />
      <node id="1139744471051" at="25,79,26,16" concept="7" />
      <node id="1139744471051" at="28,51,29,49" concept="7" />
      <node id="1139744471051" at="32,24,33,47" concept="7" />
      <node id="1139744471051" at="35,81,36,51" concept="7" />
      <node id="1139744471051" at="38,80,39,50" concept="7" />
      <node id="1139744471051" at="41,78,42,48" concept="7" />
      <node id="1139744471051" at="43,5,44,45" concept="7" />
      <node id="1139744471051" at="46,0,47,0" concept="3" trace="myValue" />
      <node id="1139744471051" at="47,51,48,23" concept="2" />
      <node id="1139744471051" at="48,23,49,25" concept="2" />
      <node id="1139744471051" at="51,28,52,24" concept="7" />
      <node id="1139744471051" at="15,0,18,0" concept="5" trace="getName#()Ljava/lang/String;" />
      <node id="1139744471051" at="18,0,21,0" concept="5" trace="getValueAsString#()Ljava/lang/String;" />
      <node id="1139744471051" at="28,0,31,0" concept="8" trace="getDefault#()Ljetbrains/mps/lang/editor/structure/_ImageAlignment_Enum;" />
      <node id="1139744471051" at="31,63,34,5" concept="4" />
      <node id="1139744471051" at="34,5,37,5" concept="4" />
      <node id="1139744471051" at="37,5,40,5" concept="4" />
      <node id="1139744471051" at="40,5,43,5" concept="4" />
      <node id="1139744471051" at="51,0,54,0" concept="5" trace="getValue#()Ljava/lang/String;" />
      <node id="1139744471051" at="47,0,51,0" concept="1" trace="_ImageAlignment_Enum#(Ljava/lang/String;Ljava/lang/String;)V" />
      <node id="1139744471051" at="21,0,28,0" concept="8" trace="getConstants#()Ljava/util/List;" />
      <node id="1139744471051" at="31,0,46,0" concept="8" trace="parseValue#(Ljava/lang/String;)Ljetbrains/mps/lang/editor/structure/_ImageAlignment_Enum;" />
      <scope id="1139744471051" at="15,27,16,23" />
      <scope id="1139744471051" at="18,36,19,24" />
      <scope id="1139744471051" at="28,51,29,49" />
      <scope id="1139744471051" at="32,24,33,47" />
      <scope id="1139744471051" at="35,81,36,51" />
      <scope id="1139744471051" at="38,80,39,50" />
      <scope id="1139744471051" at="41,78,42,48" />
      <scope id="1139744471051" at="51,28,52,24" />
      <scope id="1139744471051" at="47,51,49,25" />
      <scope id="1139744471051" at="15,0,18,0" />
      <scope id="1139744471051" at="18,0,21,0" />
      <scope id="1139744471051" at="28,0,31,0" />
      <scope id="1139744471051" at="51,0,54,0" />
      <scope id="1139744471051" at="47,0,51,0">
        <var name="name" id="1139744471051" />
        <var name="value" id="1139744471051" />
      </scope>
      <scope id="1139744471051" at="21,59,26,16">
        <var name="list" id="1139744471051" />
      </scope>
      <scope id="1139744471051" at="21,0,28,0" />
      <scope id="1139744471051" at="31,63,44,45" />
      <scope id="1139744471051" at="31,0,46,0">
        <var name="value" id="1139744471051" />
      </scope>
      <unit id="1139744471051" at="9,0,55,0" name="jetbrains.mps.lang.editor.structure._ImageAlignment_Enum" />
    </file>
    <file name="_ImageAlignment_Enum_PropertySupport.java">
      <node id="1139744471051" at="11,24,12,18" concept="7" />
      <node id="1139744471051" at="13,5,14,117" concept="6" />
      <node id="1139744471051" at="15,33,16,55" concept="6" />
      <node id="1139744471051" at="17,45,18,20" concept="7" />
      <node id="1139744471051" at="20,5,21,17" concept="7" />
      <node id="1139744471051" at="24,24,25,18" concept="7" />
      <node id="1139744471051" at="26,5,27,117" concept="6" />
      <node id="1139744471051" at="28,33,29,55" concept="6" />
      <node id="1139744471051" at="30,45,31,43" concept="7" />
      <node id="1139744471051" at="33,5,34,16" concept="7" />
      <node id="1139744471051" at="36,49,37,75" concept="6" />
      <node id="1139744471051" at="38,27,39,32" concept="7" />
      <node id="1139744471051" at="40,5,41,14" concept="7" />
      <node id="1139744471051" at="10,44,13,5" concept="4" />
      <node id="1139744471051" at="16,55,19,7" concept="4" />
      <node id="1139744471051" at="23,47,26,5" concept="4" />
      <node id="1139744471051" at="29,55,32,7" concept="4" />
      <node id="1139744471051" at="37,75,40,5" concept="4" />
      <node id="1139744471051" at="14,117,20,5" concept="9" />
      <node id="1139744471051" at="27,117,33,5" concept="9" />
      <node id="1139744471051" at="36,0,43,0" concept="5" trace="fromInternalValue#(Ljava/lang/String;)Ljava/lang/String;" />
      <node id="1139744471051" at="10,0,23,0" concept="5" trace="canSetValue#(Ljava/lang/String;)Z" />
      <node id="1139744471051" at="23,0,36,0" concept="5" trace="toInternalValue#(Ljava/lang/String;)Ljava/lang/String;" />
      <scope id="1139744471051" at="11,24,12,18" />
      <scope id="1139744471051" at="17,45,18,20" />
      <scope id="1139744471051" at="24,24,25,18" />
      <scope id="1139744471051" at="30,45,31,43" />
      <scope id="1139744471051" at="38,27,39,32" />
      <scope id="1139744471051" at="15,33,19,7">
        <var name="constant" id="1139744471051" />
      </scope>
      <scope id="1139744471051" at="28,33,32,7">
        <var name="constant" id="1139744471051" />
      </scope>
      <scope id="1139744471051" at="36,49,41,14">
        <var name="constant" id="1139744471051" />
      </scope>
      <scope id="1139744471051" at="36,0,43,0">
        <var name="value" id="1139744471051" />
      </scope>
      <scope id="1139744471051" at="10,44,21,17">
        <var name="constants" id="1139744471051" />
      </scope>
      <scope id="1139744471051" at="23,47,34,16">
        <var name="constants" id="1139744471051" />
      </scope>
      <scope id="1139744471051" at="10,0,23,0">
        <var name="value" id="1139744471051" />
      </scope>
      <scope id="1139744471051" at="23,0,36,0">
        <var name="value" id="1139744471051" />
      </scope>
      <unit id="1139744471051" at="9,0,44,0" name="jetbrains.mps.lang.editor.structure._ImageAlignment_Enum_PropertySupport" />
    </file>
  </root>
  <root nodeRef="r:00000000-0000-4000-0000-011c8959029e(jetbrains.mps.lang.editor.structure)/1140813780565">
    <file name="RightTransformAnchorTag_PropertySupport.java">
      <node id="1140813780565" at="11,24,12,18" concept="7" />
      <node id="1140813780565" at="13,5,14,123" concept="6" />
      <node id="1140813780565" at="15,33,16,58" concept="6" />
      <node id="1140813780565" at="17,45,18,20" concept="7" />
      <node id="1140813780565" at="20,5,21,17" concept="7" />
      <node id="1140813780565" at="24,24,25,18" concept="7" />
      <node id="1140813780565" at="26,5,27,123" concept="6" />
      <node id="1140813780565" at="28,33,29,58" concept="6" />
      <node id="1140813780565" at="30,45,31,43" concept="7" />
      <node id="1140813780565" at="33,5,34,16" concept="7" />
      <node id="1140813780565" at="36,49,37,81" concept="6" />
      <node id="1140813780565" at="38,27,39,32" concept="7" />
      <node id="1140813780565" at="40,5,41,14" concept="7" />
      <node id="1140813780565" at="10,44,13,5" concept="4" />
      <node id="1140813780565" at="16,58,19,7" concept="4" />
      <node id="1140813780565" at="23,47,26,5" concept="4" />
      <node id="1140813780565" at="29,58,32,7" concept="4" />
      <node id="1140813780565" at="37,81,40,5" concept="4" />
      <node id="1140813780565" at="14,123,20,5" concept="9" />
      <node id="1140813780565" at="27,123,33,5" concept="9" />
      <node id="1140813780565" at="36,0,43,0" concept="5" trace="fromInternalValue#(Ljava/lang/String;)Ljava/lang/String;" />
      <node id="1140813780565" at="10,0,23,0" concept="5" trace="canSetValue#(Ljava/lang/String;)Z" />
      <node id="1140813780565" at="23,0,36,0" concept="5" trace="toInternalValue#(Ljava/lang/String;)Ljava/lang/String;" />
      <scope id="1140813780565" at="11,24,12,18" />
      <scope id="1140813780565" at="17,45,18,20" />
      <scope id="1140813780565" at="24,24,25,18" />
      <scope id="1140813780565" at="30,45,31,43" />
      <scope id="1140813780565" at="38,27,39,32" />
      <scope id="1140813780565" at="15,33,19,7">
        <var name="constant" id="1140813780565" />
      </scope>
      <scope id="1140813780565" at="28,33,32,7">
        <var name="constant" id="1140813780565" />
      </scope>
      <scope id="1140813780565" at="36,49,41,14">
        <var name="constant" id="1140813780565" />
      </scope>
      <scope id="1140813780565" at="36,0,43,0">
        <var name="value" id="1140813780565" />
      </scope>
      <scope id="1140813780565" at="10,44,21,17">
        <var name="constants" id="1140813780565" />
      </scope>
      <scope id="1140813780565" at="23,47,34,16">
        <var name="constants" id="1140813780565" />
      </scope>
      <scope id="1140813780565" at="10,0,23,0">
        <var name="value" id="1140813780565" />
      </scope>
      <scope id="1140813780565" at="23,0,36,0">
        <var name="value" id="1140813780565" />
      </scope>
      <unit id="1140813780565" at="9,0,44,0" name="jetbrains.mps.lang.editor.structure.RightTransformAnchorTag_PropertySupport" />
    </file>
    <file name="RightTransformAnchorTag.java">
      <node id="1140813780565" at="18,0,19,0" concept="3" trace="myName" />
      <node id="1140813780565" at="19,27,20,23" concept="7" />
      <node id="1140813780565" at="22,36,23,24" concept="7" />
      <node id="1140813780565" at="25,62,26,106" concept="6" />
      <node id="1140813780565" at="26,106,27,73" concept="2" />
      <node id="1140813780565" at="27,73,28,77" concept="2" />
      <node id="1140813780565" at="28,77,29,74" concept="2" />
      <node id="1140813780565" at="29,74,30,74" concept="2" />
      <node id="1140813780565" at="30,74,31,74" concept="2" />
      <node id="1140813780565" at="31,74,32,74" concept="2" />
      <node id="1140813780565" at="32,74,33,74" concept="2" />
      <node id="1140813780565" at="33,74,34,16" concept="7" />
      <node id="1140813780565" at="36,54,37,40" concept="7" />
      <node id="1140813780565" at="40,24,41,50" concept="7" />
      <node id="1140813780565" at="43,72,44,42" concept="7" />
      <node id="1140813780565" at="46,76,47,46" concept="7" />
      <node id="1140813780565" at="49,73,50,43" concept="7" />
      <node id="1140813780565" at="52,73,53,43" concept="7" />
      <node id="1140813780565" at="55,73,56,43" concept="7" />
      <node id="1140813780565" at="58,73,59,43" concept="7" />
      <node id="1140813780565" at="61,73,62,43" concept="7" />
      <node id="1140813780565" at="63,5,64,48" concept="7" />
      <node id="1140813780565" at="66,0,67,0" concept="3" trace="myValue" />
      <node id="1140813780565" at="67,54,68,23" concept="2" />
      <node id="1140813780565" at="68,23,69,25" concept="2" />
      <node id="1140813780565" at="71,28,72,24" concept="7" />
      <node id="1140813780565" at="19,0,22,0" concept="5" trace="getName#()Ljava/lang/String;" />
      <node id="1140813780565" at="22,0,25,0" concept="5" trace="getValueAsString#()Ljava/lang/String;" />
      <node id="1140813780565" at="36,0,39,0" concept="8" trace="getDefault#()Ljetbrains/mps/lang/editor/structure/RightTransformAnchorTag;" />
      <node id="1140813780565" at="39,66,42,5" concept="4" />
      <node id="1140813780565" at="42,5,45,5" concept="4" />
      <node id="1140813780565" at="45,5,48,5" concept="4" />
      <node id="1140813780565" at="48,5,51,5" concept="4" />
      <node id="1140813780565" at="51,5,54,5" concept="4" />
      <node id="1140813780565" at="54,5,57,5" concept="4" />
      <node id="1140813780565" at="57,5,60,5" concept="4" />
      <node id="1140813780565" at="60,5,63,5" concept="4" />
      <node id="1140813780565" at="71,0,74,0" concept="5" trace="getValue#()Ljava/lang/String;" />
      <node id="1140813780565" at="67,0,71,0" concept="1" trace="RightTransformAnchorTag#(Ljava/lang/String;Ljava/lang/String;)V" />
      <node id="1140813780565" at="25,0,36,0" concept="8" trace="getConstants#()Ljava/util/List;" />
      <node id="1140813780565" at="39,0,66,0" concept="8" trace="parseValue#(Ljava/lang/String;)Ljetbrains/mps/lang/editor/structure/RightTransformAnchorTag;" />
      <scope id="1140813780565" at="19,27,20,23" />
      <scope id="1140813780565" at="22,36,23,24" />
      <scope id="1140813780565" at="36,54,37,40" />
      <scope id="1140813780565" at="40,24,41,50" />
      <scope id="1140813780565" at="43,72,44,42" />
      <scope id="1140813780565" at="46,76,47,46" />
      <scope id="1140813780565" at="49,73,50,43" />
      <scope id="1140813780565" at="52,73,53,43" />
      <scope id="1140813780565" at="55,73,56,43" />
      <scope id="1140813780565" at="58,73,59,43" />
      <scope id="1140813780565" at="61,73,62,43" />
      <scope id="1140813780565" at="71,28,72,24" />
      <scope id="1140813780565" at="67,54,69,25" />
      <scope id="1140813780565" at="19,0,22,0" />
      <scope id="1140813780565" at="22,0,25,0" />
      <scope id="1140813780565" at="36,0,39,0" />
      <scope id="1140813780565" at="71,0,74,0" />
      <scope id="1140813780565" at="67,0,71,0">
        <var name="name" id="1140813780565" />
        <var name="value" id="1140813780565" />
      </scope>
      <scope id="1140813780565" at="25,62,34,16">
        <var name="list" id="1140813780565" />
      </scope>
      <scope id="1140813780565" at="25,0,36,0" />
      <scope id="1140813780565" at="39,66,64,48" />
      <scope id="1140813780565" at="39,0,66,0">
        <var name="value" id="1140813780565" />
      </scope>
      <unit id="1140813780565" at="9,0,75,0" name="jetbrains.mps.lang.editor.structure.RightTransformAnchorTag" />
    </file>
  </root>
  <root nodeRef="r:00000000-0000-4000-0000-011c8959029e(jetbrains.mps.lang.editor.structure)/1141091053936">
    <file name="CellKeyMapCaretPolicy_PropertySupport.java">
      <node id="1141091053936" at="11,24,12,18" concept="7" />
      <node id="1141091053936" at="13,5,14,119" concept="6" />
      <node id="1141091053936" at="15,33,16,56" concept="6" />
      <node id="1141091053936" at="17,45,18,20" concept="7" />
      <node id="1141091053936" at="20,5,21,17" concept="7" />
      <node id="1141091053936" at="24,24,25,18" concept="7" />
      <node id="1141091053936" at="26,5,27,119" concept="6" />
      <node id="1141091053936" at="28,33,29,56" concept="6" />
      <node id="1141091053936" at="30,45,31,43" concept="7" />
      <node id="1141091053936" at="33,5,34,16" concept="7" />
      <node id="1141091053936" at="36,49,37,77" concept="6" />
      <node id="1141091053936" at="38,27,39,32" concept="7" />
      <node id="1141091053936" at="40,5,41,14" concept="7" />
      <node id="1141091053936" at="10,44,13,5" concept="4" />
      <node id="1141091053936" at="16,56,19,7" concept="4" />
      <node id="1141091053936" at="23,47,26,5" concept="4" />
      <node id="1141091053936" at="29,56,32,7" concept="4" />
      <node id="1141091053936" at="37,77,40,5" concept="4" />
      <node id="1141091053936" at="14,119,20,5" concept="9" />
      <node id="1141091053936" at="27,119,33,5" concept="9" />
      <node id="1141091053936" at="36,0,43,0" concept="5" trace="fromInternalValue#(Ljava/lang/String;)Ljava/lang/String;" />
      <node id="1141091053936" at="10,0,23,0" concept="5" trace="canSetValue#(Ljava/lang/String;)Z" />
      <node id="1141091053936" at="23,0,36,0" concept="5" trace="toInternalValue#(Ljava/lang/String;)Ljava/lang/String;" />
      <scope id="1141091053936" at="11,24,12,18" />
      <scope id="1141091053936" at="17,45,18,20" />
      <scope id="1141091053936" at="24,24,25,18" />
      <scope id="1141091053936" at="30,45,31,43" />
      <scope id="1141091053936" at="38,27,39,32" />
      <scope id="1141091053936" at="15,33,19,7">
        <var name="constant" id="1141091053936" />
      </scope>
      <scope id="1141091053936" at="28,33,32,7">
        <var name="constant" id="1141091053936" />
      </scope>
      <scope id="1141091053936" at="36,49,41,14">
        <var name="constant" id="1141091053936" />
      </scope>
      <scope id="1141091053936" at="36,0,43,0">
        <var name="value" id="1141091053936" />
      </scope>
      <scope id="1141091053936" at="10,44,21,17">
        <var name="constants" id="1141091053936" />
      </scope>
      <scope id="1141091053936" at="23,47,34,16">
        <var name="constants" id="1141091053936" />
      </scope>
      <scope id="1141091053936" at="10,0,23,0">
        <var name="value" id="1141091053936" />
      </scope>
      <scope id="1141091053936" at="23,0,36,0">
        <var name="value" id="1141091053936" />
      </scope>
      <unit id="1141091053936" at="9,0,44,0" name="jetbrains.mps.lang.editor.structure.CellKeyMapCaretPolicy_PropertySupport" />
    </file>
    <file name="CellKeyMapCaretPolicy.java">
      <node id="1141091053936" at="15,0,16,0" concept="3" trace="myName" />
      <node id="1141091053936" at="16,27,17,23" concept="7" />
      <node id="1141091053936" at="19,36,20,24" concept="7" />
      <node id="1141091053936" at="22,60,23,102" concept="6" />
      <node id="1141091053936" at="23,102,24,79" concept="2" />
      <node id="1141091053936" at="24,79,25,81" concept="2" />
      <node id="1141091053936" at="25,81,26,80" concept="2" />
      <node id="1141091053936" at="26,80,27,88" concept="2" />
      <node id="1141091053936" at="27,88,28,16" concept="7" />
      <node id="1141091053936" at="30,52,31,46" concept="7" />
      <node id="1141091053936" at="34,24,35,48" concept="7" />
      <node id="1141091053936" at="37,78,38,48" concept="7" />
      <node id="1141091053936" at="40,80,41,50" concept="7" />
      <node id="1141091053936" at="43,79,44,49" concept="7" />
      <node id="1141091053936" at="46,87,47,57" concept="7" />
      <node id="1141091053936" at="48,5,49,46" concept="7" />
      <node id="1141091053936" at="51,0,52,0" concept="3" trace="myValue" />
      <node id="1141091053936" at="52,52,53,23" concept="2" />
      <node id="1141091053936" at="53,23,54,25" concept="2" />
      <node id="1141091053936" at="56,28,57,24" concept="7" />
      <node id="1141091053936" at="16,0,19,0" concept="5" trace="getName#()Ljava/lang/String;" />
      <node id="1141091053936" at="19,0,22,0" concept="5" trace="getValueAsString#()Ljava/lang/String;" />
      <node id="1141091053936" at="30,0,33,0" concept="8" trace="getDefault#()Ljetbrains/mps/lang/editor/structure/CellKeyMapCaretPolicy;" />
      <node id="1141091053936" at="33,64,36,5" concept="4" />
      <node id="1141091053936" at="36,5,39,5" concept="4" />
      <node id="1141091053936" at="39,5,42,5" concept="4" />
      <node id="1141091053936" at="42,5,45,5" concept="4" />
      <node id="1141091053936" at="45,5,48,5" concept="4" />
      <node id="1141091053936" at="56,0,59,0" concept="5" trace="getValue#()Ljava/lang/String;" />
      <node id="1141091053936" at="52,0,56,0" concept="1" trace="CellKeyMapCaretPolicy#(Ljava/lang/String;Ljava/lang/String;)V" />
      <node id="1141091053936" at="22,0,30,0" concept="8" trace="getConstants#()Ljava/util/List;" />
      <node id="1141091053936" at="33,0,51,0" concept="8" trace="parseValue#(Ljava/lang/String;)Ljetbrains/mps/lang/editor/structure/CellKeyMapCaretPolicy;" />
      <scope id="1141091053936" at="16,27,17,23" />
      <scope id="1141091053936" at="19,36,20,24" />
      <scope id="1141091053936" at="30,52,31,46" />
      <scope id="1141091053936" at="34,24,35,48" />
      <scope id="1141091053936" at="37,78,38,48" />
      <scope id="1141091053936" at="40,80,41,50" />
      <scope id="1141091053936" at="43,79,44,49" />
      <scope id="1141091053936" at="46,87,47,57" />
      <scope id="1141091053936" at="56,28,57,24" />
      <scope id="1141091053936" at="52,52,54,25" />
      <scope id="1141091053936" at="16,0,19,0" />
      <scope id="1141091053936" at="19,0,22,0" />
      <scope id="1141091053936" at="30,0,33,0" />
      <scope id="1141091053936" at="56,0,59,0" />
      <scope id="1141091053936" at="52,0,56,0">
        <var name="name" id="1141091053936" />
        <var name="value" id="1141091053936" />
      </scope>
      <scope id="1141091053936" at="22,60,28,16">
        <var name="list" id="1141091053936" />
      </scope>
      <scope id="1141091053936" at="22,0,30,0" />
      <scope id="1141091053936" at="33,64,49,46" />
      <scope id="1141091053936" at="33,0,51,0">
        <var name="value" id="1141091053936" />
      </scope>
      <unit id="1141091053936" at="9,0,60,0" name="jetbrains.mps.lang.editor.structure.CellKeyMapCaretPolicy" />
    </file>
  </root>
  <root nodeRef="r:00000000-0000-4000-0000-011c8959029e(jetbrains.mps.lang.editor.structure)/1143891911797">
    <file name="_LeftRight_Enum_PropertySupport.java">
      <node id="1143891911797" at="11,24,12,18" concept="7" />
      <node id="1143891911797" at="13,5,14,107" concept="6" />
      <node id="1143891911797" at="15,33,16,50" concept="6" />
      <node id="1143891911797" at="17,45,18,20" concept="7" />
      <node id="1143891911797" at="20,5,21,17" concept="7" />
      <node id="1143891911797" at="24,24,25,18" concept="7" />
      <node id="1143891911797" at="26,5,27,107" concept="6" />
      <node id="1143891911797" at="28,33,29,50" concept="6" />
      <node id="1143891911797" at="30,45,31,43" concept="7" />
      <node id="1143891911797" at="33,5,34,16" concept="7" />
      <node id="1143891911797" at="36,49,37,65" concept="6" />
      <node id="1143891911797" at="38,27,39,32" concept="7" />
      <node id="1143891911797" at="40,5,41,14" concept="7" />
      <node id="1143891911797" at="10,44,13,5" concept="4" />
      <node id="1143891911797" at="16,50,19,7" concept="4" />
      <node id="1143891911797" at="23,47,26,5" concept="4" />
      <node id="1143891911797" at="29,50,32,7" concept="4" />
      <node id="1143891911797" at="37,65,40,5" concept="4" />
      <node id="1143891911797" at="14,107,20,5" concept="9" />
      <node id="1143891911797" at="27,107,33,5" concept="9" />
      <node id="1143891911797" at="36,0,43,0" concept="5" trace="fromInternalValue#(Ljava/lang/String;)Ljava/lang/String;" />
      <node id="1143891911797" at="10,0,23,0" concept="5" trace="canSetValue#(Ljava/lang/String;)Z" />
      <node id="1143891911797" at="23,0,36,0" concept="5" trace="toInternalValue#(Ljava/lang/String;)Ljava/lang/String;" />
      <scope id="1143891911797" at="11,24,12,18" />
      <scope id="1143891911797" at="17,45,18,20" />
      <scope id="1143891911797" at="24,24,25,18" />
      <scope id="1143891911797" at="30,45,31,43" />
      <scope id="1143891911797" at="38,27,39,32" />
      <scope id="1143891911797" at="15,33,19,7">
        <var name="constant" id="1143891911797" />
      </scope>
      <scope id="1143891911797" at="28,33,32,7">
        <var name="constant" id="1143891911797" />
      </scope>
      <scope id="1143891911797" at="36,49,41,14">
        <var name="constant" id="1143891911797" />
      </scope>
      <scope id="1143891911797" at="36,0,43,0">
        <var name="value" id="1143891911797" />
      </scope>
      <scope id="1143891911797" at="10,44,21,17">
        <var name="constants" id="1143891911797" />
      </scope>
      <scope id="1143891911797" at="23,47,34,16">
        <var name="constants" id="1143891911797" />
      </scope>
      <scope id="1143891911797" at="10,0,23,0">
        <var name="value" id="1143891911797" />
      </scope>
      <scope id="1143891911797" at="23,0,36,0">
        <var name="value" id="1143891911797" />
      </scope>
      <unit id="1143891911797" at="9,0,44,0" name="jetbrains.mps.lang.editor.structure._LeftRight_Enum_PropertySupport" />
    </file>
    <file name="_LeftRight_Enum.java">
      <node id="1143891911797" at="13,0,14,0" concept="3" trace="myName" />
      <node id="1143891911797" at="14,27,15,23" concept="7" />
      <node id="1143891911797" at="17,36,18,29" concept="7" />
      <node id="1143891911797" at="20,54,21,90" concept="6" />
      <node id="1143891911797" at="21,90,22,65" concept="2" />
      <node id="1143891911797" at="22,65,23,66" concept="2" />
      <node id="1143891911797" at="23,66,24,16" concept="7" />
      <node id="1143891911797" at="26,46,27,32" concept="7" />
      <node id="1143891911797" at="30,24,31,42" concept="7" />
      <node id="1143891911797" at="33,64,34,34" concept="7" />
      <node id="1143891911797" at="36,65,37,35" concept="7" />
      <node id="1143891911797" at="38,5,39,40" concept="7" />
      <node id="1143891911797" at="41,0,42,0" concept="3" trace="myValue" />
      <node id="1143891911797" at="42,47,43,23" concept="2" />
      <node id="1143891911797" at="43,23,44,25" concept="2" />
      <node id="1143891911797" at="46,29,47,24" concept="7" />
      <node id="1143891911797" at="14,0,17,0" concept="5" trace="getName#()Ljava/lang/String;" />
      <node id="1143891911797" at="17,0,20,0" concept="5" trace="getValueAsString#()Ljava/lang/String;" />
      <node id="1143891911797" at="26,0,29,0" concept="8" trace="getDefault#()Ljetbrains/mps/lang/editor/structure/_LeftRight_Enum;" />
      <node id="1143891911797" at="29,58,32,5" concept="4" />
      <node id="1143891911797" at="32,5,35,5" concept="4" />
      <node id="1143891911797" at="35,5,38,5" concept="4" />
      <node id="1143891911797" at="46,0,49,0" concept="5" trace="getValue#()Z" />
      <node id="1143891911797" at="42,0,46,0" concept="1" trace="_LeftRight_Enum#(Ljava/lang/String;Z)V" />
      <node id="1143891911797" at="20,0,26,0" concept="8" trace="getConstants#()Ljava/util/List;" />
      <node id="1143891911797" at="29,0,41,0" concept="8" trace="parseValue#(Ljava/lang/String;)Ljetbrains/mps/lang/editor/structure/_LeftRight_Enum;" />
      <scope id="1143891911797" at="14,27,15,23" />
      <scope id="1143891911797" at="17,36,18,29" />
      <scope id="1143891911797" at="26,46,27,32" />
      <scope id="1143891911797" at="30,24,31,42" />
      <scope id="1143891911797" at="33,64,34,34" />
      <scope id="1143891911797" at="36,65,37,35" />
      <scope id="1143891911797" at="46,29,47,24" />
      <scope id="1143891911797" at="42,47,44,25" />
      <scope id="1143891911797" at="14,0,17,0" />
      <scope id="1143891911797" at="17,0,20,0" />
      <scope id="1143891911797" at="26,0,29,0" />
      <scope id="1143891911797" at="46,0,49,0" />
      <scope id="1143891911797" at="20,54,24,16">
        <var name="list" id="1143891911797" />
      </scope>
      <scope id="1143891911797" at="42,0,46,0">
        <var name="name" id="1143891911797" />
        <var name="value" id="1143891911797" />
      </scope>
      <scope id="1143891911797" at="20,0,26,0" />
      <scope id="1143891911797" at="29,58,39,40" />
      <scope id="1143891911797" at="29,0,41,0">
        <var name="value" id="1143891911797" />
      </scope>
      <unit id="1143891911797" at="9,0,50,0" name="jetbrains.mps.lang.editor.structure._LeftRight_Enum" />
    </file>
  </root>
  <root nodeRef="r:00000000-0000-4000-0000-011c8959029e(jetbrains.mps.lang.editor.structure)/1197893505573">
    <file name="_CaretPosition_Enum_PropertySupport.java">
      <node id="1197893505573" at="11,24,12,18" concept="7" />
      <node id="1197893505573" at="13,5,14,115" concept="6" />
      <node id="1197893505573" at="15,33,16,54" concept="6" />
      <node id="1197893505573" at="17,45,18,20" concept="7" />
      <node id="1197893505573" at="20,5,21,17" concept="7" />
      <node id="1197893505573" at="24,24,25,18" concept="7" />
      <node id="1197893505573" at="26,5,27,115" concept="6" />
      <node id="1197893505573" at="28,33,29,54" concept="6" />
      <node id="1197893505573" at="30,45,31,43" concept="7" />
      <node id="1197893505573" at="33,5,34,16" concept="7" />
      <node id="1197893505573" at="36,49,37,73" concept="6" />
      <node id="1197893505573" at="38,27,39,32" concept="7" />
      <node id="1197893505573" at="40,5,41,14" concept="7" />
      <node id="1197893505573" at="10,44,13,5" concept="4" />
      <node id="1197893505573" at="16,54,19,7" concept="4" />
      <node id="1197893505573" at="23,47,26,5" concept="4" />
      <node id="1197893505573" at="29,54,32,7" concept="4" />
      <node id="1197893505573" at="37,73,40,5" concept="4" />
      <node id="1197893505573" at="14,115,20,5" concept="9" />
      <node id="1197893505573" at="27,115,33,5" concept="9" />
      <node id="1197893505573" at="36,0,43,0" concept="5" trace="fromInternalValue#(Ljava/lang/String;)Ljava/lang/String;" />
      <node id="1197893505573" at="10,0,23,0" concept="5" trace="canSetValue#(Ljava/lang/String;)Z" />
      <node id="1197893505573" at="23,0,36,0" concept="5" trace="toInternalValue#(Ljava/lang/String;)Ljava/lang/String;" />
      <scope id="1197893505573" at="11,24,12,18" />
      <scope id="1197893505573" at="17,45,18,20" />
      <scope id="1197893505573" at="24,24,25,18" />
      <scope id="1197893505573" at="30,45,31,43" />
      <scope id="1197893505573" at="38,27,39,32" />
      <scope id="1197893505573" at="15,33,19,7">
        <var name="constant" id="1197893505573" />
      </scope>
      <scope id="1197893505573" at="28,33,32,7">
        <var name="constant" id="1197893505573" />
      </scope>
      <scope id="1197893505573" at="36,49,41,14">
        <var name="constant" id="1197893505573" />
      </scope>
      <scope id="1197893505573" at="36,0,43,0">
        <var name="value" id="1197893505573" />
      </scope>
      <scope id="1197893505573" at="10,44,21,17">
        <var name="constants" id="1197893505573" />
      </scope>
      <scope id="1197893505573" at="23,47,34,16">
        <var name="constants" id="1197893505573" />
      </scope>
      <scope id="1197893505573" at="10,0,23,0">
        <var name="value" id="1197893505573" />
      </scope>
      <scope id="1197893505573" at="23,0,36,0">
        <var name="value" id="1197893505573" />
      </scope>
      <unit id="1197893505573" at="9,0,44,0" name="jetbrains.mps.lang.editor.structure._CaretPosition_Enum_PropertySupport" />
    </file>
    <file name="_CaretPosition_Enum.java">
      <node id="1197893505573" at="14,0,15,0" concept="3" trace="myName" />
      <node id="1197893505573" at="15,27,16,23" concept="7" />
      <node id="1197893505573" at="18,36,19,24" concept="7" />
      <node id="1197893505573" at="21,58,22,98" concept="6" />
      <node id="1197893505573" at="22,98,23,69" concept="2" />
      <node id="1197893505573" at="23,69,24,70" concept="2" />
      <node id="1197893505573" at="24,70,25,69" concept="2" />
      <node id="1197893505573" at="25,69,26,16" concept="7" />
      <node id="1197893505573" at="28,50,29,36" concept="7" />
      <node id="1197893505573" at="32,24,33,46" concept="7" />
      <node id="1197893505573" at="35,68,36,38" concept="7" />
      <node id="1197893505573" at="38,69,39,39" concept="7" />
      <node id="1197893505573" at="41,68,42,38" concept="7" />
      <node id="1197893505573" at="43,5,44,44" concept="7" />
      <node id="1197893505573" at="46,0,47,0" concept="3" trace="myValue" />
      <node id="1197893505573" at="47,50,48,23" concept="2" />
      <node id="1197893505573" at="48,23,49,25" concept="2" />
      <node id="1197893505573" at="51,28,52,24" concept="7" />
      <node id="1197893505573" at="15,0,18,0" concept="5" trace="getName#()Ljava/lang/String;" />
      <node id="1197893505573" at="18,0,21,0" concept="5" trace="getValueAsString#()Ljava/lang/String;" />
      <node id="1197893505573" at="28,0,31,0" concept="8" trace="getDefault#()Ljetbrains/mps/lang/editor/structure/_CaretPosition_Enum;" />
      <node id="1197893505573" at="31,62,34,5" concept="4" />
      <node id="1197893505573" at="34,5,37,5" concept="4" />
      <node id="1197893505573" at="37,5,40,5" concept="4" />
      <node id="1197893505573" at="40,5,43,5" concept="4" />
      <node id="1197893505573" at="51,0,54,0" concept="5" trace="getValue#()Ljava/lang/String;" />
      <node id="1197893505573" at="47,0,51,0" concept="1" trace="_CaretPosition_Enum#(Ljava/lang/String;Ljava/lang/String;)V" />
      <node id="1197893505573" at="21,0,28,0" concept="8" trace="getConstants#()Ljava/util/List;" />
      <node id="1197893505573" at="31,0,46,0" concept="8" trace="parseValue#(Ljava/lang/String;)Ljetbrains/mps/lang/editor/structure/_CaretPosition_Enum;" />
      <scope id="1197893505573" at="15,27,16,23" />
      <scope id="1197893505573" at="18,36,19,24" />
      <scope id="1197893505573" at="28,50,29,36" />
      <scope id="1197893505573" at="32,24,33,46" />
      <scope id="1197893505573" at="35,68,36,38" />
      <scope id="1197893505573" at="38,69,39,39" />
      <scope id="1197893505573" at="41,68,42,38" />
      <scope id="1197893505573" at="51,28,52,24" />
      <scope id="1197893505573" at="47,50,49,25" />
      <scope id="1197893505573" at="15,0,18,0" />
      <scope id="1197893505573" at="18,0,21,0" />
      <scope id="1197893505573" at="28,0,31,0" />
      <scope id="1197893505573" at="51,0,54,0" />
      <scope id="1197893505573" at="47,0,51,0">
        <var name="name" id="1197893505573" />
        <var name="value" id="1197893505573" />
      </scope>
      <scope id="1197893505573" at="21,58,26,16">
        <var name="list" id="1197893505573" />
      </scope>
      <scope id="1197893505573" at="21,0,28,0" />
      <scope id="1197893505573" at="31,62,44,44" />
      <scope id="1197893505573" at="31,0,46,0">
        <var name="value" id="1197893505573" />
      </scope>
      <unit id="1197893505573" at="9,0,55,0" name="jetbrains.mps.lang.editor.structure._CaretPosition_Enum" />
    </file>
  </root>
  <root nodeRef="r:00000000-0000-4000-0000-011c8959029e(jetbrains.mps.lang.editor.structure)/1201268793545">
    <file name="SelectPosition_PropertySupport.java">
      <node id="1201268793545" at="11,24,12,18" concept="7" />
      <node id="1201268793545" at="13,5,14,105" concept="6" />
      <node id="1201268793545" at="15,33,16,49" concept="6" />
      <node id="1201268793545" at="17,45,18,20" concept="7" />
      <node id="1201268793545" at="20,5,21,17" concept="7" />
      <node id="1201268793545" at="24,24,25,18" concept="7" />
      <node id="1201268793545" at="26,5,27,105" concept="6" />
      <node id="1201268793545" at="28,33,29,49" concept="6" />
      <node id="1201268793545" at="30,45,31,43" concept="7" />
      <node id="1201268793545" at="33,5,34,16" concept="7" />
      <node id="1201268793545" at="36,49,37,63" concept="6" />
      <node id="1201268793545" at="38,27,39,32" concept="7" />
      <node id="1201268793545" at="40,5,41,14" concept="7" />
      <node id="1201268793545" at="10,44,13,5" concept="4" />
      <node id="1201268793545" at="16,49,19,7" concept="4" />
      <node id="1201268793545" at="23,47,26,5" concept="4" />
      <node id="1201268793545" at="29,49,32,7" concept="4" />
      <node id="1201268793545" at="37,63,40,5" concept="4" />
      <node id="1201268793545" at="14,105,20,5" concept="9" />
      <node id="1201268793545" at="27,105,33,5" concept="9" />
      <node id="1201268793545" at="36,0,43,0" concept="5" trace="fromInternalValue#(Ljava/lang/String;)Ljava/lang/String;" />
      <node id="1201268793545" at="10,0,23,0" concept="5" trace="canSetValue#(Ljava/lang/String;)Z" />
      <node id="1201268793545" at="23,0,36,0" concept="5" trace="toInternalValue#(Ljava/lang/String;)Ljava/lang/String;" />
      <scope id="1201268793545" at="11,24,12,18" />
      <scope id="1201268793545" at="17,45,18,20" />
      <scope id="1201268793545" at="24,24,25,18" />
      <scope id="1201268793545" at="30,45,31,43" />
      <scope id="1201268793545" at="38,27,39,32" />
      <scope id="1201268793545" at="15,33,19,7">
        <var name="constant" id="1201268793545" />
      </scope>
      <scope id="1201268793545" at="28,33,32,7">
        <var name="constant" id="1201268793545" />
      </scope>
      <scope id="1201268793545" at="36,49,41,14">
        <var name="constant" id="1201268793545" />
      </scope>
      <scope id="1201268793545" at="36,0,43,0">
        <var name="value" id="1201268793545" />
      </scope>
      <scope id="1201268793545" at="10,44,21,17">
        <var name="constants" id="1201268793545" />
      </scope>
      <scope id="1201268793545" at="23,47,34,16">
        <var name="constants" id="1201268793545" />
      </scope>
      <scope id="1201268793545" at="10,0,23,0">
        <var name="value" id="1201268793545" />
      </scope>
      <scope id="1201268793545" at="23,0,36,0">
        <var name="value" id="1201268793545" />
      </scope>
      <unit id="1201268793545" at="9,0,44,0" name="jetbrains.mps.lang.editor.structure.SelectPosition_PropertySupport" />
    </file>
    <file name="SelectPosition.java">
      <node id="1201268793545" at="13,0,14,0" concept="3" trace="myName" />
      <node id="1201268793545" at="14,27,15,23" concept="7" />
      <node id="1201268793545" at="17,36,18,24" concept="7" />
      <node id="1201268793545" at="20,53,21,88" concept="6" />
      <node id="1201268793545" at="21,88,22,66" concept="2" />
      <node id="1201268793545" at="22,66,23,65" concept="2" />
      <node id="1201268793545" at="23,65,24,16" concept="7" />
      <node id="1201268793545" at="26,45,27,33" concept="7" />
      <node id="1201268793545" at="30,24,31,41" concept="7" />
      <node id="1201268793545" at="33,65,34,35" concept="7" />
      <node id="1201268793545" at="36,64,37,34" concept="7" />
      <node id="1201268793545" at="38,5,39,39" concept="7" />
      <node id="1201268793545" at="41,0,42,0" concept="3" trace="myValue" />
      <node id="1201268793545" at="42,45,43,23" concept="2" />
      <node id="1201268793545" at="43,23,44,25" concept="2" />
      <node id="1201268793545" at="46,28,47,24" concept="7" />
      <node id="1201268793545" at="14,0,17,0" concept="5" trace="getName#()Ljava/lang/String;" />
      <node id="1201268793545" at="17,0,20,0" concept="5" trace="getValueAsString#()Ljava/lang/String;" />
      <node id="1201268793545" at="26,0,29,0" concept="8" trace="getDefault#()Ljetbrains/mps/lang/editor/structure/SelectPosition;" />
      <node id="1201268793545" at="29,57,32,5" concept="4" />
      <node id="1201268793545" at="32,5,35,5" concept="4" />
      <node id="1201268793545" at="35,5,38,5" concept="4" />
      <node id="1201268793545" at="46,0,49,0" concept="5" trace="getValue#()Ljava/lang/String;" />
      <node id="1201268793545" at="42,0,46,0" concept="1" trace="SelectPosition#(Ljava/lang/String;Ljava/lang/String;)V" />
      <node id="1201268793545" at="20,0,26,0" concept="8" trace="getConstants#()Ljava/util/List;" />
      <node id="1201268793545" at="29,0,41,0" concept="8" trace="parseValue#(Ljava/lang/String;)Ljetbrains/mps/lang/editor/structure/SelectPosition;" />
      <scope id="1201268793545" at="14,27,15,23" />
      <scope id="1201268793545" at="17,36,18,24" />
      <scope id="1201268793545" at="26,45,27,33" />
      <scope id="1201268793545" at="30,24,31,41" />
      <scope id="1201268793545" at="33,65,34,35" />
      <scope id="1201268793545" at="36,64,37,34" />
      <scope id="1201268793545" at="46,28,47,24" />
      <scope id="1201268793545" at="42,45,44,25" />
      <scope id="1201268793545" at="14,0,17,0" />
      <scope id="1201268793545" at="17,0,20,0" />
      <scope id="1201268793545" at="26,0,29,0" />
      <scope id="1201268793545" at="46,0,49,0" />
      <scope id="1201268793545" at="20,53,24,16">
        <var name="list" id="1201268793545" />
      </scope>
      <scope id="1201268793545" at="42,0,46,0">
        <var name="name" id="1201268793545" />
        <var name="value" id="1201268793545" />
      </scope>
      <scope id="1201268793545" at="20,0,26,0" />
      <scope id="1201268793545" at="29,57,39,39" />
      <scope id="1201268793545" at="29,0,41,0">
        <var name="value" id="1201268793545" />
      </scope>
      <unit id="1201268793545" at="9,0,50,0" name="jetbrains.mps.lang.editor.structure.SelectPosition" />
    </file>
  </root>
  <root nodeRef="r:00000000-0000-4000-0000-011c8959029e(jetbrains.mps.lang.editor.structure)/1216308376568">
    <file name="_NextLine_Enum_PropertySupport.java">
      <node id="1216308376568" at="11,24,12,18" concept="7" />
      <node id="1216308376568" at="13,5,14,105" concept="6" />
      <node id="1216308376568" at="15,33,16,49" concept="6" />
      <node id="1216308376568" at="17,45,18,20" concept="7" />
      <node id="1216308376568" at="20,5,21,17" concept="7" />
      <node id="1216308376568" at="24,24,25,18" concept="7" />
      <node id="1216308376568" at="26,5,27,105" concept="6" />
      <node id="1216308376568" at="28,33,29,49" concept="6" />
      <node id="1216308376568" at="30,45,31,43" concept="7" />
      <node id="1216308376568" at="33,5,34,16" concept="7" />
      <node id="1216308376568" at="36,49,37,63" concept="6" />
      <node id="1216308376568" at="38,27,39,32" concept="7" />
      <node id="1216308376568" at="40,5,41,14" concept="7" />
      <node id="1216308376568" at="10,44,13,5" concept="4" />
      <node id="1216308376568" at="16,49,19,7" concept="4" />
      <node id="1216308376568" at="23,47,26,5" concept="4" />
      <node id="1216308376568" at="29,49,32,7" concept="4" />
      <node id="1216308376568" at="37,63,40,5" concept="4" />
      <node id="1216308376568" at="14,105,20,5" concept="9" />
      <node id="1216308376568" at="27,105,33,5" concept="9" />
      <node id="1216308376568" at="36,0,43,0" concept="5" trace="fromInternalValue#(Ljava/lang/String;)Ljava/lang/String;" />
      <node id="1216308376568" at="10,0,23,0" concept="5" trace="canSetValue#(Ljava/lang/String;)Z" />
      <node id="1216308376568" at="23,0,36,0" concept="5" trace="toInternalValue#(Ljava/lang/String;)Ljava/lang/String;" />
      <scope id="1216308376568" at="11,24,12,18" />
      <scope id="1216308376568" at="17,45,18,20" />
      <scope id="1216308376568" at="24,24,25,18" />
      <scope id="1216308376568" at="30,45,31,43" />
      <scope id="1216308376568" at="38,27,39,32" />
      <scope id="1216308376568" at="15,33,19,7">
        <var name="constant" id="1216308376568" />
      </scope>
      <scope id="1216308376568" at="28,33,32,7">
        <var name="constant" id="1216308376568" />
      </scope>
      <scope id="1216308376568" at="36,49,41,14">
        <var name="constant" id="1216308376568" />
      </scope>
      <scope id="1216308376568" at="36,0,43,0">
        <var name="value" id="1216308376568" />
      </scope>
      <scope id="1216308376568" at="10,44,21,17">
        <var name="constants" id="1216308376568" />
      </scope>
      <scope id="1216308376568" at="23,47,34,16">
        <var name="constants" id="1216308376568" />
      </scope>
      <scope id="1216308376568" at="10,0,23,0">
        <var name="value" id="1216308376568" />
      </scope>
      <scope id="1216308376568" at="23,0,36,0">
        <var name="value" id="1216308376568" />
      </scope>
      <unit id="1216308376568" at="9,0,44,0" name="jetbrains.mps.lang.editor.structure._NextLine_Enum_PropertySupport" />
    </file>
    <file name="_NextLine_Enum.java">
      <node id="1216308376568" at="14,0,15,0" concept="3" trace="myName" />
      <node id="1216308376568" at="15,27,16,23" concept="7" />
      <node id="1216308376568" at="18,36,19,24" concept="7" />
      <node id="1216308376568" at="21,53,22,88" concept="6" />
      <node id="1216308376568" at="22,88,23,65" concept="2" />
      <node id="1216308376568" at="23,65,24,69" concept="2" />
      <node id="1216308376568" at="24,69,25,68" concept="2" />
      <node id="1216308376568" at="25,68,26,16" concept="7" />
      <node id="1216308376568" at="28,45,29,32" concept="7" />
      <node id="1216308376568" at="32,24,33,41" concept="7" />
      <node id="1216308376568" at="35,64,36,34" concept="7" />
      <node id="1216308376568" at="38,68,39,38" concept="7" />
      <node id="1216308376568" at="41,67,42,37" concept="7" />
      <node id="1216308376568" at="43,5,44,39" concept="7" />
      <node id="1216308376568" at="46,0,47,0" concept="3" trace="myValue" />
      <node id="1216308376568" at="47,45,48,23" concept="2" />
      <node id="1216308376568" at="48,23,49,25" concept="2" />
      <node id="1216308376568" at="51,28,52,24" concept="7" />
      <node id="1216308376568" at="15,0,18,0" concept="5" trace="getName#()Ljava/lang/String;" />
      <node id="1216308376568" at="18,0,21,0" concept="5" trace="getValueAsString#()Ljava/lang/String;" />
      <node id="1216308376568" at="28,0,31,0" concept="8" trace="getDefault#()Ljetbrains/mps/lang/editor/structure/_NextLine_Enum;" />
      <node id="1216308376568" at="31,57,34,5" concept="4" />
      <node id="1216308376568" at="34,5,37,5" concept="4" />
      <node id="1216308376568" at="37,5,40,5" concept="4" />
      <node id="1216308376568" at="40,5,43,5" concept="4" />
      <node id="1216308376568" at="51,0,54,0" concept="5" trace="getValue#()Ljava/lang/String;" />
      <node id="1216308376568" at="47,0,51,0" concept="1" trace="_NextLine_Enum#(Ljava/lang/String;Ljava/lang/String;)V" />
      <node id="1216308376568" at="21,0,28,0" concept="8" trace="getConstants#()Ljava/util/List;" />
      <node id="1216308376568" at="31,0,46,0" concept="8" trace="parseValue#(Ljava/lang/String;)Ljetbrains/mps/lang/editor/structure/_NextLine_Enum;" />
      <scope id="1216308376568" at="15,27,16,23" />
      <scope id="1216308376568" at="18,36,19,24" />
      <scope id="1216308376568" at="28,45,29,32" />
      <scope id="1216308376568" at="32,24,33,41" />
      <scope id="1216308376568" at="35,64,36,34" />
      <scope id="1216308376568" at="38,68,39,38" />
      <scope id="1216308376568" at="41,67,42,37" />
      <scope id="1216308376568" at="51,28,52,24" />
      <scope id="1216308376568" at="47,45,49,25" />
      <scope id="1216308376568" at="15,0,18,0" />
      <scope id="1216308376568" at="18,0,21,0" />
      <scope id="1216308376568" at="28,0,31,0" />
      <scope id="1216308376568" at="51,0,54,0" />
      <scope id="1216308376568" at="47,0,51,0">
        <var name="name" id="1216308376568" />
        <var name="value" id="1216308376568" />
      </scope>
      <scope id="1216308376568" at="21,53,26,16">
        <var name="list" id="1216308376568" />
      </scope>
      <scope id="1216308376568" at="21,0,28,0" />
      <scope id="1216308376568" at="31,57,44,39" />
      <scope id="1216308376568" at="31,0,46,0">
        <var name="value" id="1216308376568" />
      </scope>
      <unit id="1216308376568" at="9,0,55,0" name="jetbrains.mps.lang.editor.structure._NextLine_Enum" />
    </file>
  </root>
  <root nodeRef="r:00000000-0000-4000-0000-011c8959029e(jetbrains.mps.lang.editor.structure)/1226504633752">
    <file name="_Enum_Measure_PropertySupport.java">
      <node id="1226504633752" at="11,24,12,18" concept="7" />
      <node id="1226504633752" at="13,5,14,103" concept="6" />
      <node id="1226504633752" at="15,33,16,48" concept="6" />
      <node id="1226504633752" at="17,45,18,20" concept="7" />
      <node id="1226504633752" at="20,5,21,17" concept="7" />
      <node id="1226504633752" at="24,24,25,18" concept="7" />
      <node id="1226504633752" at="26,5,27,103" concept="6" />
      <node id="1226504633752" at="28,33,29,48" concept="6" />
      <node id="1226504633752" at="30,45,31,43" concept="7" />
      <node id="1226504633752" at="33,5,34,16" concept="7" />
      <node id="1226504633752" at="36,49,37,61" concept="6" />
      <node id="1226504633752" at="38,27,39,32" concept="7" />
      <node id="1226504633752" at="40,5,41,14" concept="7" />
      <node id="1226504633752" at="10,44,13,5" concept="4" />
      <node id="1226504633752" at="16,48,19,7" concept="4" />
      <node id="1226504633752" at="23,47,26,5" concept="4" />
      <node id="1226504633752" at="29,48,32,7" concept="4" />
      <node id="1226504633752" at="37,61,40,5" concept="4" />
      <node id="1226504633752" at="14,103,20,5" concept="9" />
      <node id="1226504633752" at="27,103,33,5" concept="9" />
      <node id="1226504633752" at="36,0,43,0" concept="5" trace="fromInternalValue#(Ljava/lang/String;)Ljava/lang/String;" />
      <node id="1226504633752" at="10,0,23,0" concept="5" trace="canSetValue#(Ljava/lang/String;)Z" />
      <node id="1226504633752" at="23,0,36,0" concept="5" trace="toInternalValue#(Ljava/lang/String;)Ljava/lang/String;" />
      <scope id="1226504633752" at="11,24,12,18" />
      <scope id="1226504633752" at="17,45,18,20" />
      <scope id="1226504633752" at="24,24,25,18" />
      <scope id="1226504633752" at="30,45,31,43" />
      <scope id="1226504633752" at="38,27,39,32" />
      <scope id="1226504633752" at="15,33,19,7">
        <var name="constant" id="1226504633752" />
      </scope>
      <scope id="1226504633752" at="28,33,32,7">
        <var name="constant" id="1226504633752" />
      </scope>
      <scope id="1226504633752" at="36,49,41,14">
        <var name="constant" id="1226504633752" />
      </scope>
      <scope id="1226504633752" at="36,0,43,0">
        <var name="value" id="1226504633752" />
      </scope>
      <scope id="1226504633752" at="10,44,21,17">
        <var name="constants" id="1226504633752" />
      </scope>
      <scope id="1226504633752" at="23,47,34,16">
        <var name="constants" id="1226504633752" />
      </scope>
      <scope id="1226504633752" at="10,0,23,0">
        <var name="value" id="1226504633752" />
      </scope>
      <scope id="1226504633752" at="23,0,36,0">
        <var name="value" id="1226504633752" />
      </scope>
      <unit id="1226504633752" at="9,0,44,0" name="jetbrains.mps.lang.editor.structure._Enum_Measure_PropertySupport" />
    </file>
    <file name="_Enum_Measure.java">
      <node id="1226504633752" at="13,0,14,0" concept="3" trace="myName" />
      <node id="1226504633752" at="14,27,15,23" concept="7" />
      <node id="1226504633752" at="17,36,18,24" concept="7" />
      <node id="1226504633752" at="20,52,21,86" concept="6" />
      <node id="1226504633752" at="21,86,22,65" concept="2" />
      <node id="1226504633752" at="22,65,23,65" concept="2" />
      <node id="1226504633752" at="23,65,24,16" concept="7" />
      <node id="1226504633752" at="26,44,27,32" concept="7" />
      <node id="1226504633752" at="30,24,31,40" concept="7" />
      <node id="1226504633752" at="33,64,34,34" concept="7" />
      <node id="1226504633752" at="36,64,37,34" concept="7" />
      <node id="1226504633752" at="38,5,39,38" concept="7" />
      <node id="1226504633752" at="41,0,42,0" concept="3" trace="myValue" />
      <node id="1226504633752" at="42,44,43,23" concept="2" />
      <node id="1226504633752" at="43,23,44,25" concept="2" />
      <node id="1226504633752" at="46,28,47,24" concept="7" />
      <node id="1226504633752" at="14,0,17,0" concept="5" trace="getName#()Ljava/lang/String;" />
      <node id="1226504633752" at="17,0,20,0" concept="5" trace="getValueAsString#()Ljava/lang/String;" />
      <node id="1226504633752" at="26,0,29,0" concept="8" trace="getDefault#()Ljetbrains/mps/lang/editor/structure/_Enum_Measure;" />
      <node id="1226504633752" at="29,56,32,5" concept="4" />
      <node id="1226504633752" at="32,5,35,5" concept="4" />
      <node id="1226504633752" at="35,5,38,5" concept="4" />
      <node id="1226504633752" at="46,0,49,0" concept="5" trace="getValue#()Ljava/lang/String;" />
      <node id="1226504633752" at="42,0,46,0" concept="1" trace="_Enum_Measure#(Ljava/lang/String;Ljava/lang/String;)V" />
      <node id="1226504633752" at="20,0,26,0" concept="8" trace="getConstants#()Ljava/util/List;" />
      <node id="1226504633752" at="29,0,41,0" concept="8" trace="parseValue#(Ljava/lang/String;)Ljetbrains/mps/lang/editor/structure/_Enum_Measure;" />
      <scope id="1226504633752" at="14,27,15,23" />
      <scope id="1226504633752" at="17,36,18,24" />
      <scope id="1226504633752" at="26,44,27,32" />
      <scope id="1226504633752" at="30,24,31,40" />
      <scope id="1226504633752" at="33,64,34,34" />
      <scope id="1226504633752" at="36,64,37,34" />
      <scope id="1226504633752" at="46,28,47,24" />
      <scope id="1226504633752" at="42,44,44,25" />
      <scope id="1226504633752" at="14,0,17,0" />
      <scope id="1226504633752" at="17,0,20,0" />
      <scope id="1226504633752" at="26,0,29,0" />
      <scope id="1226504633752" at="46,0,49,0" />
      <scope id="1226504633752" at="20,52,24,16">
        <var name="list" id="1226504633752" />
      </scope>
      <scope id="1226504633752" at="42,0,46,0">
        <var name="name" id="1226504633752" />
        <var name="value" id="1226504633752" />
      </scope>
      <scope id="1226504633752" at="20,0,26,0" />
      <scope id="1226504633752" at="29,56,39,38" />
      <scope id="1226504633752" at="29,0,41,0">
        <var name="value" id="1226504633752" />
      </scope>
      <unit id="1226504633752" at="9,0,50,0" name="jetbrains.mps.lang.editor.structure._Enum_Measure" />
    </file>
  </root>
  <root nodeRef="r:00000000-0000-4000-0000-011c8959029e(jetbrains.mps.lang.editor.structure)/1235999709834">
    <file name="AlignEnum.java">
      <node id="1235999709834" at="14,0,15,0" concept="3" trace="myName" />
      <node id="1235999709834" at="15,27,16,23" concept="7" />
      <node id="1235999709834" at="18,36,19,24" concept="7" />
      <node id="1235999709834" at="21,48,22,78" concept="6" />
      <node id="1235999709834" at="22,78,23,59" concept="2" />
      <node id="1235999709834" at="23,59,24,60" concept="2" />
      <node id="1235999709834" at="24,60,25,61" concept="2" />
      <node id="1235999709834" at="25,61,26,16" concept="7" />
      <node id="1235999709834" at="28,40,29,26" concept="7" />
      <node id="1235999709834" at="32,24,33,36" concept="7" />
      <node id="1235999709834" at="35,58,36,28" concept="7" />
      <node id="1235999709834" at="38,59,39,29" concept="7" />
      <node id="1235999709834" at="41,60,42,30" concept="7" />
      <node id="1235999709834" at="43,5,44,34" concept="7" />
      <node id="1235999709834" at="46,0,47,0" concept="3" trace="myValue" />
      <node id="1235999709834" at="47,40,48,23" concept="2" />
      <node id="1235999709834" at="48,23,49,25" concept="2" />
      <node id="1235999709834" at="51,28,52,24" concept="7" />
      <node id="1235999709834" at="15,0,18,0" concept="5" trace="getName#()Ljava/lang/String;" />
      <node id="1235999709834" at="18,0,21,0" concept="5" trace="getValueAsString#()Ljava/lang/String;" />
      <node id="1235999709834" at="28,0,31,0" concept="8" trace="getDefault#()Ljetbrains/mps/lang/editor/structure/AlignEnum;" />
      <node id="1235999709834" at="31,52,34,5" concept="4" />
      <node id="1235999709834" at="34,5,37,5" concept="4" />
      <node id="1235999709834" at="37,5,40,5" concept="4" />
      <node id="1235999709834" at="40,5,43,5" concept="4" />
      <node id="1235999709834" at="51,0,54,0" concept="5" trace="getValue#()Ljava/lang/String;" />
      <node id="1235999709834" at="47,0,51,0" concept="1" trace="AlignEnum#(Ljava/lang/String;Ljava/lang/String;)V" />
      <node id="1235999709834" at="21,0,28,0" concept="8" trace="getConstants#()Ljava/util/List;" />
      <node id="1235999709834" at="31,0,46,0" concept="8" trace="parseValue#(Ljava/lang/String;)Ljetbrains/mps/lang/editor/structure/AlignEnum;" />
      <scope id="1235999709834" at="15,27,16,23" />
      <scope id="1235999709834" at="18,36,19,24" />
      <scope id="1235999709834" at="28,40,29,26" />
      <scope id="1235999709834" at="32,24,33,36" />
      <scope id="1235999709834" at="35,58,36,28" />
      <scope id="1235999709834" at="38,59,39,29" />
      <scope id="1235999709834" at="41,60,42,30" />
      <scope id="1235999709834" at="51,28,52,24" />
      <scope id="1235999709834" at="47,40,49,25" />
      <scope id="1235999709834" at="15,0,18,0" />
      <scope id="1235999709834" at="18,0,21,0" />
      <scope id="1235999709834" at="28,0,31,0" />
      <scope id="1235999709834" at="51,0,54,0" />
      <scope id="1235999709834" at="47,0,51,0">
        <var name="name" id="1235999709834" />
        <var name="value" id="1235999709834" />
      </scope>
      <scope id="1235999709834" at="21,48,26,16">
        <var name="list" id="1235999709834" />
      </scope>
      <scope id="1235999709834" at="21,0,28,0" />
      <scope id="1235999709834" at="31,52,44,34" />
      <scope id="1235999709834" at="31,0,46,0">
        <var name="value" id="1235999709834" />
      </scope>
      <unit id="1235999709834" at="9,0,55,0" name="jetbrains.mps.lang.editor.structure.AlignEnum" />
    </file>
    <file name="AlignEnum_PropertySupport.java">
      <node id="1235999709834" at="11,24,12,18" concept="7" />
      <node id="1235999709834" at="13,5,14,95" concept="6" />
      <node id="1235999709834" at="15,33,16,44" concept="6" />
      <node id="1235999709834" at="17,45,18,20" concept="7" />
      <node id="1235999709834" at="20,5,21,17" concept="7" />
      <node id="1235999709834" at="24,24,25,18" concept="7" />
      <node id="1235999709834" at="26,5,27,95" concept="6" />
      <node id="1235999709834" at="28,33,29,44" concept="6" />
      <node id="1235999709834" at="30,45,31,43" concept="7" />
      <node id="1235999709834" at="33,5,34,16" concept="7" />
      <node id="1235999709834" at="36,49,37,53" concept="6" />
      <node id="1235999709834" at="38,27,39,32" concept="7" />
      <node id="1235999709834" at="40,5,41,14" concept="7" />
      <node id="1235999709834" at="10,44,13,5" concept="4" />
      <node id="1235999709834" at="16,44,19,7" concept="4" />
      <node id="1235999709834" at="23,47,26,5" concept="4" />
      <node id="1235999709834" at="29,44,32,7" concept="4" />
      <node id="1235999709834" at="37,53,40,5" concept="4" />
      <node id="1235999709834" at="14,95,20,5" concept="9" />
      <node id="1235999709834" at="27,95,33,5" concept="9" />
      <node id="1235999709834" at="36,0,43,0" concept="5" trace="fromInternalValue#(Ljava/lang/String;)Ljava/lang/String;" />
      <node id="1235999709834" at="10,0,23,0" concept="5" trace="canSetValue#(Ljava/lang/String;)Z" />
      <node id="1235999709834" at="23,0,36,0" concept="5" trace="toInternalValue#(Ljava/lang/String;)Ljava/lang/String;" />
      <scope id="1235999709834" at="11,24,12,18" />
      <scope id="1235999709834" at="17,45,18,20" />
      <scope id="1235999709834" at="24,24,25,18" />
      <scope id="1235999709834" at="30,45,31,43" />
      <scope id="1235999709834" at="38,27,39,32" />
      <scope id="1235999709834" at="15,33,19,7">
        <var name="constant" id="1235999709834" />
      </scope>
      <scope id="1235999709834" at="28,33,32,7">
        <var name="constant" id="1235999709834" />
      </scope>
      <scope id="1235999709834" at="36,49,41,14">
        <var name="constant" id="1235999709834" />
      </scope>
      <scope id="1235999709834" at="36,0,43,0">
        <var name="value" id="1235999709834" />
      </scope>
      <scope id="1235999709834" at="10,44,21,17">
        <var name="constants" id="1235999709834" />
      </scope>
      <scope id="1235999709834" at="23,47,34,16">
        <var name="constants" id="1235999709834" />
      </scope>
      <scope id="1235999709834" at="10,0,23,0">
        <var name="value" id="1235999709834" />
      </scope>
      <scope id="1235999709834" at="23,0,36,0">
        <var name="value" id="1235999709834" />
      </scope>
      <unit id="1235999709834" at="9,0,44,0" name="jetbrains.mps.lang.editor.structure.AlignEnum_PropertySupport" />
    </file>
  </root>
  <root nodeRef="r:00000000-0000-4000-0000-011c8959029e(jetbrains.mps.lang.editor.structure)/1239805001815">
    <file name="_FloatOrInteger_String_PropertySupport.java">
      <node id="1239805001815" at="8,44,9,28" concept="6" />
      <node id="1239805001815" at="10,24,11,21" concept="2" />
      <node id="1239805001815" at="12,12,13,24" concept="2" />
      <node id="1239805001815" at="14,5,15,51" concept="7" />
      <node id="1239805001815" at="12,10,14,5" concept="0" />
      <node id="1239805001815" at="9,28,14,5" concept="4" />
      <node id="1239805001815" at="8,0,17,0" concept="5" trace="canSetValue#(Ljava/lang/String;)Z" />
      <scope id="1239805001815" at="10,24,11,21" />
      <scope id="1239805001815" at="12,12,13,24" />
      <scope id="1239805001815" at="8,44,15,51">
        <var name="testValue" id="1239805001815" />
      </scope>
      <scope id="1239805001815" at="8,0,17,0">
        <var name="value" id="1239805001815" />
      </scope>
      <unit id="1239805001815" at="7,0,18,0" name="jetbrains.mps.lang.editor.structure._FloatOrInteger_String_PropertySupport" />
    </file>
  </root>
  <root nodeRef="r:00000000-0000-4000-0000-011c8959029e(jetbrains.mps.lang.editor.structure)/2162403111523060375">
    <file name="PredefinedCellID_PropertySupport.java">
      <node id="2162403111523060375" at="11,24,12,18" concept="7" />
      <node id="2162403111523060375" at="13,5,14,109" concept="6" />
      <node id="2162403111523060375" at="15,33,16,51" concept="6" />
      <node id="2162403111523060375" at="17,45,18,20" concept="7" />
      <node id="2162403111523060375" at="20,5,21,17" concept="7" />
      <node id="2162403111523060375" at="24,24,25,18" concept="7" />
      <node id="2162403111523060375" at="26,5,27,109" concept="6" />
      <node id="2162403111523060375" at="28,33,29,51" concept="6" />
      <node id="2162403111523060375" at="30,45,31,43" concept="7" />
      <node id="2162403111523060375" at="33,5,34,16" concept="7" />
      <node id="2162403111523060375" at="36,49,37,67" concept="6" />
      <node id="2162403111523060375" at="38,27,39,32" concept="7" />
      <node id="2162403111523060375" at="40,5,41,14" concept="7" />
      <node id="2162403111523060375" at="10,44,13,5" concept="4" />
      <node id="2162403111523060375" at="16,51,19,7" concept="4" />
      <node id="2162403111523060375" at="23,47,26,5" concept="4" />
      <node id="2162403111523060375" at="29,51,32,7" concept="4" />
      <node id="2162403111523060375" at="37,67,40,5" concept="4" />
      <node id="2162403111523060375" at="14,109,20,5" concept="9" />
      <node id="2162403111523060375" at="27,109,33,5" concept="9" />
      <node id="2162403111523060375" at="36,0,43,0" concept="5" trace="fromInternalValue#(Ljava/lang/String;)Ljava/lang/String;" />
      <node id="2162403111523060375" at="10,0,23,0" concept="5" trace="canSetValue#(Ljava/lang/String;)Z" />
      <node id="2162403111523060375" at="23,0,36,0" concept="5" trace="toInternalValue#(Ljava/lang/String;)Ljava/lang/String;" />
      <scope id="2162403111523060375" at="11,24,12,18" />
      <scope id="2162403111523060375" at="17,45,18,20" />
      <scope id="2162403111523060375" at="24,24,25,18" />
      <scope id="2162403111523060375" at="30,45,31,43" />
      <scope id="2162403111523060375" at="38,27,39,32" />
      <scope id="2162403111523060375" at="15,33,19,7">
        <var name="constant" id="2162403111523060375" />
      </scope>
      <scope id="2162403111523060375" at="28,33,32,7">
        <var name="constant" id="2162403111523060375" />
      </scope>
      <scope id="2162403111523060375" at="36,49,41,14">
        <var name="constant" id="2162403111523060375" />
      </scope>
      <scope id="2162403111523060375" at="36,0,43,0">
        <var name="value" id="2162403111523060375" />
      </scope>
      <scope id="2162403111523060375" at="10,44,21,17">
        <var name="constants" id="2162403111523060375" />
      </scope>
      <scope id="2162403111523060375" at="23,47,34,16">
        <var name="constants" id="2162403111523060375" />
      </scope>
      <scope id="2162403111523060375" at="10,0,23,0">
        <var name="value" id="2162403111523060375" />
      </scope>
      <scope id="2162403111523060375" at="23,0,36,0">
        <var name="value" id="2162403111523060375" />
      </scope>
      <unit id="2162403111523060375" at="9,0,44,0" name="jetbrains.mps.lang.editor.structure.PredefinedCellID_PropertySupport" />
    </file>
    <file name="PredefinedCellID.java">
      <node id="2162403111523060375" at="15,0,16,0" concept="3" trace="myName" />
      <node id="2162403111523060375" at="16,27,17,23" concept="7" />
      <node id="2162403111523060375" at="19,36,20,24" concept="7" />
      <node id="2162403111523060375" at="22,55,23,92" concept="6" />
      <node id="2162403111523060375" at="23,92,24,67" concept="2" />
      <node id="2162403111523060375" at="24,67,25,66" concept="2" />
      <node id="2162403111523060375" at="25,66,26,76" concept="2" />
      <node id="2162403111523060375" at="26,76,27,75" concept="2" />
      <node id="2162403111523060375" at="27,75,28,16" concept="7" />
      <node id="2162403111523060375" at="30,47,31,34" concept="7" />
      <node id="2162403111523060375" at="34,24,35,43" concept="7" />
      <node id="2162403111523060375" at="37,66,38,36" concept="7" />
      <node id="2162403111523060375" at="40,65,41,35" concept="7" />
      <node id="2162403111523060375" at="43,75,44,45" concept="7" />
      <node id="2162403111523060375" at="46,74,47,44" concept="7" />
      <node id="2162403111523060375" at="48,5,49,41" concept="7" />
      <node id="2162403111523060375" at="51,0,52,0" concept="3" trace="myValue" />
      <node id="2162403111523060375" at="52,47,53,23" concept="2" />
      <node id="2162403111523060375" at="53,23,54,25" concept="2" />
      <node id="2162403111523060375" at="56,28,57,24" concept="7" />
      <node id="2162403111523060375" at="16,0,19,0" concept="5" trace="getName#()Ljava/lang/String;" />
      <node id="2162403111523060375" at="19,0,22,0" concept="5" trace="getValueAsString#()Ljava/lang/String;" />
      <node id="2162403111523060375" at="30,0,33,0" concept="8" trace="getDefault#()Ljetbrains/mps/lang/editor/structure/PredefinedCellID;" />
      <node id="2162403111523060375" at="33,59,36,5" concept="4" />
      <node id="2162403111523060375" at="36,5,39,5" concept="4" />
      <node id="2162403111523060375" at="39,5,42,5" concept="4" />
      <node id="2162403111523060375" at="42,5,45,5" concept="4" />
      <node id="2162403111523060375" at="45,5,48,5" concept="4" />
      <node id="2162403111523060375" at="56,0,59,0" concept="5" trace="getValue#()Ljava/lang/String;" />
      <node id="2162403111523060375" at="52,0,56,0" concept="1" trace="PredefinedCellID#(Ljava/lang/String;Ljava/lang/String;)V" />
      <node id="2162403111523060375" at="22,0,30,0" concept="8" trace="getConstants#()Ljava/util/List;" />
      <node id="2162403111523060375" at="33,0,51,0" concept="8" trace="parseValue#(Ljava/lang/String;)Ljetbrains/mps/lang/editor/structure/PredefinedCellID;" />
      <scope id="2162403111523060375" at="16,27,17,23" />
      <scope id="2162403111523060375" at="19,36,20,24" />
      <scope id="2162403111523060375" at="30,47,31,34" />
      <scope id="2162403111523060375" at="34,24,35,43" />
      <scope id="2162403111523060375" at="37,66,38,36" />
      <scope id="2162403111523060375" at="40,65,41,35" />
      <scope id="2162403111523060375" at="43,75,44,45" />
      <scope id="2162403111523060375" at="46,74,47,44" />
      <scope id="2162403111523060375" at="56,28,57,24" />
      <scope id="2162403111523060375" at="52,47,54,25" />
      <scope id="2162403111523060375" at="16,0,19,0" />
      <scope id="2162403111523060375" at="19,0,22,0" />
      <scope id="2162403111523060375" at="30,0,33,0" />
      <scope id="2162403111523060375" at="56,0,59,0" />
      <scope id="2162403111523060375" at="52,0,56,0">
        <var name="name" id="2162403111523060375" />
        <var name="value" id="2162403111523060375" />
      </scope>
      <scope id="2162403111523060375" at="22,55,28,16">
        <var name="list" id="2162403111523060375" />
      </scope>
      <scope id="2162403111523060375" at="22,0,30,0" />
      <scope id="2162403111523060375" at="33,59,49,41" />
      <scope id="2162403111523060375" at="33,0,51,0">
        <var name="value" id="2162403111523060375" />
      </scope>
      <unit id="2162403111523060375" at="9,0,60,0" name="jetbrains.mps.lang.editor.structure.PredefinedCellID" />
    </file>
  </root>
  <root nodeRef="r:00000000-0000-4000-0000-011c8959029e(jetbrains.mps.lang.editor.structure)/6820251943131810951">
    <file name="TableComponentEnum.java">
      <node id="6820251943131810951" at="13,0,14,0" concept="3" trace="myName" />
      <node id="6820251943131810951" at="14,27,15,23" concept="7" />
      <node id="6820251943131810951" at="17,36,18,24" concept="7" />
      <node id="6820251943131810951" at="20,57,21,96" concept="6" />
      <node id="6820251943131810951" at="21,96,22,85" concept="2" />
      <node id="6820251943131810951" at="22,85,23,83" concept="2" />
      <node id="6820251943131810951" at="23,83,24,16" concept="7" />
      <node id="6820251943131810951" at="26,49,27,52" concept="7" />
      <node id="6820251943131810951" at="30,24,31,45" concept="7" />
      <node id="6820251943131810951" at="33,84,34,54" concept="7" />
      <node id="6820251943131810951" at="36,82,37,52" concept="7" />
      <node id="6820251943131810951" at="38,5,39,43" concept="7" />
      <node id="6820251943131810951" at="41,0,42,0" concept="3" trace="myValue" />
      <node id="6820251943131810951" at="42,49,43,23" concept="2" />
      <node id="6820251943131810951" at="43,23,44,25" concept="2" />
      <node id="6820251943131810951" at="46,28,47,24" concept="7" />
      <node id="6820251943131810951" at="14,0,17,0" concept="5" trace="getName#()Ljava/lang/String;" />
      <node id="6820251943131810951" at="17,0,20,0" concept="5" trace="getValueAsString#()Ljava/lang/String;" />
      <node id="6820251943131810951" at="26,0,29,0" concept="8" trace="getDefault#()Ljetbrains/mps/lang/editor/structure/TableComponentEnum;" />
      <node id="6820251943131810951" at="29,61,32,5" concept="4" />
      <node id="6820251943131810951" at="32,5,35,5" concept="4" />
      <node id="6820251943131810951" at="35,5,38,5" concept="4" />
      <node id="6820251943131810951" at="46,0,49,0" concept="5" trace="getValue#()Ljava/lang/String;" />
      <node id="6820251943131810951" at="42,0,46,0" concept="1" trace="TableComponentEnum#(Ljava/lang/String;Ljava/lang/String;)V" />
      <node id="6820251943131810951" at="20,0,26,0" concept="8" trace="getConstants#()Ljava/util/List;" />
      <node id="6820251943131810951" at="29,0,41,0" concept="8" trace="parseValue#(Ljava/lang/String;)Ljetbrains/mps/lang/editor/structure/TableComponentEnum;" />
      <scope id="6820251943131810951" at="14,27,15,23" />
      <scope id="6820251943131810951" at="17,36,18,24" />
      <scope id="6820251943131810951" at="26,49,27,52" />
      <scope id="6820251943131810951" at="30,24,31,45" />
      <scope id="6820251943131810951" at="33,84,34,54" />
      <scope id="6820251943131810951" at="36,82,37,52" />
      <scope id="6820251943131810951" at="46,28,47,24" />
      <scope id="6820251943131810951" at="42,49,44,25" />
      <scope id="6820251943131810951" at="14,0,17,0" />
      <scope id="6820251943131810951" at="17,0,20,0" />
      <scope id="6820251943131810951" at="26,0,29,0" />
      <scope id="6820251943131810951" at="46,0,49,0" />
      <scope id="6820251943131810951" at="20,57,24,16">
        <var name="list" id="6820251943131810951" />
      </scope>
      <scope id="6820251943131810951" at="42,0,46,0">
        <var name="name" id="6820251943131810951" />
        <var name="value" id="6820251943131810951" />
      </scope>
      <scope id="6820251943131810951" at="20,0,26,0" />
      <scope id="6820251943131810951" at="29,61,39,43" />
      <scope id="6820251943131810951" at="29,0,41,0">
        <var name="value" id="6820251943131810951" />
      </scope>
      <unit id="6820251943131810951" at="9,0,50,0" name="jetbrains.mps.lang.editor.structure.TableComponentEnum" />
    </file>
    <file name="TableComponentEnum_PropertySupport.java">
      <node id="6820251943131810951" at="11,24,12,18" concept="7" />
      <node id="6820251943131810951" at="13,5,14,113" concept="6" />
      <node id="6820251943131810951" at="15,33,16,53" concept="6" />
      <node id="6820251943131810951" at="17,45,18,20" concept="7" />
      <node id="6820251943131810951" at="20,5,21,17" concept="7" />
      <node id="6820251943131810951" at="24,24,25,18" concept="7" />
      <node id="6820251943131810951" at="26,5,27,113" concept="6" />
      <node id="6820251943131810951" at="28,33,29,53" concept="6" />
      <node id="6820251943131810951" at="30,45,31,43" concept="7" />
      <node id="6820251943131810951" at="33,5,34,16" concept="7" />
      <node id="6820251943131810951" at="36,49,37,71" concept="6" />
      <node id="6820251943131810951" at="38,27,39,32" concept="7" />
      <node id="6820251943131810951" at="40,5,41,14" concept="7" />
      <node id="6820251943131810951" at="10,44,13,5" concept="4" />
      <node id="6820251943131810951" at="16,53,19,7" concept="4" />
      <node id="6820251943131810951" at="23,47,26,5" concept="4" />
      <node id="6820251943131810951" at="29,53,32,7" concept="4" />
      <node id="6820251943131810951" at="37,71,40,5" concept="4" />
      <node id="6820251943131810951" at="14,113,20,5" concept="9" />
      <node id="6820251943131810951" at="27,113,33,5" concept="9" />
      <node id="6820251943131810951" at="36,0,43,0" concept="5" trace="fromInternalValue#(Ljava/lang/String;)Ljava/lang/String;" />
      <node id="6820251943131810951" at="10,0,23,0" concept="5" trace="canSetValue#(Ljava/lang/String;)Z" />
      <node id="6820251943131810951" at="23,0,36,0" concept="5" trace="toInternalValue#(Ljava/lang/String;)Ljava/lang/String;" />
      <scope id="6820251943131810951" at="11,24,12,18" />
      <scope id="6820251943131810951" at="17,45,18,20" />
      <scope id="6820251943131810951" at="24,24,25,18" />
      <scope id="6820251943131810951" at="30,45,31,43" />
      <scope id="6820251943131810951" at="38,27,39,32" />
      <scope id="6820251943131810951" at="15,33,19,7">
        <var name="constant" id="6820251943131810951" />
      </scope>
      <scope id="6820251943131810951" at="28,33,32,7">
        <var name="constant" id="6820251943131810951" />
      </scope>
      <scope id="6820251943131810951" at="36,49,41,14">
        <var name="constant" id="6820251943131810951" />
      </scope>
      <scope id="6820251943131810951" at="36,0,43,0">
        <var name="value" id="6820251943131810951" />
      </scope>
      <scope id="6820251943131810951" at="10,44,21,17">
        <var name="constants" id="6820251943131810951" />
      </scope>
      <scope id="6820251943131810951" at="23,47,34,16">
        <var name="constants" id="6820251943131810951" />
      </scope>
      <scope id="6820251943131810951" at="10,0,23,0">
        <var name="value" id="6820251943131810951" />
      </scope>
      <scope id="6820251943131810951" at="23,0,36,0">
        <var name="value" id="6820251943131810951" />
      </scope>
      <unit id="6820251943131810951" at="9,0,44,0" name="jetbrains.mps.lang.editor.structure.TableComponentEnum_PropertySupport" />
    </file>
  </root>
  <root nodeRef="r:00000000-0000-4000-0000-011c8959029e(jetbrains.mps.lang.editor.structure)/7620205565664606377">
    <file name="DefaultBaseLineEnum_PropertySupport.java">
      <node id="7620205565664606377" at="11,24,12,18" concept="7" />
      <node id="7620205565664606377" at="13,5,14,115" concept="6" />
      <node id="7620205565664606377" at="15,33,16,54" concept="6" />
      <node id="7620205565664606377" at="17,45,18,20" concept="7" />
      <node id="7620205565664606377" at="20,5,21,17" concept="7" />
      <node id="7620205565664606377" at="24,24,25,18" concept="7" />
      <node id="7620205565664606377" at="26,5,27,115" concept="6" />
      <node id="7620205565664606377" at="28,33,29,54" concept="6" />
      <node id="7620205565664606377" at="30,45,31,43" concept="7" />
      <node id="7620205565664606377" at="33,5,34,16" concept="7" />
      <node id="7620205565664606377" at="36,49,37,73" concept="6" />
      <node id="7620205565664606377" at="38,27,39,32" concept="7" />
      <node id="7620205565664606377" at="40,5,41,14" concept="7" />
      <node id="7620205565664606377" at="10,44,13,5" concept="4" />
      <node id="7620205565664606377" at="16,54,19,7" concept="4" />
      <node id="7620205565664606377" at="23,47,26,5" concept="4" />
      <node id="7620205565664606377" at="29,54,32,7" concept="4" />
      <node id="7620205565664606377" at="37,73,40,5" concept="4" />
      <node id="7620205565664606377" at="14,115,20,5" concept="9" />
      <node id="7620205565664606377" at="27,115,33,5" concept="9" />
      <node id="7620205565664606377" at="36,0,43,0" concept="5" trace="fromInternalValue#(Ljava/lang/String;)Ljava/lang/String;" />
      <node id="7620205565664606377" at="10,0,23,0" concept="5" trace="canSetValue#(Ljava/lang/String;)Z" />
      <node id="7620205565664606377" at="23,0,36,0" concept="5" trace="toInternalValue#(Ljava/lang/String;)Ljava/lang/String;" />
      <scope id="7620205565664606377" at="11,24,12,18" />
      <scope id="7620205565664606377" at="17,45,18,20" />
      <scope id="7620205565664606377" at="24,24,25,18" />
      <scope id="7620205565664606377" at="30,45,31,43" />
      <scope id="7620205565664606377" at="38,27,39,32" />
      <scope id="7620205565664606377" at="15,33,19,7">
        <var name="constant" id="7620205565664606377" />
      </scope>
      <scope id="7620205565664606377" at="28,33,32,7">
        <var name="constant" id="7620205565664606377" />
      </scope>
      <scope id="7620205565664606377" at="36,49,41,14">
        <var name="constant" id="7620205565664606377" />
      </scope>
      <scope id="7620205565664606377" at="36,0,43,0">
        <var name="value" id="7620205565664606377" />
      </scope>
      <scope id="7620205565664606377" at="10,44,21,17">
        <var name="constants" id="7620205565664606377" />
      </scope>
      <scope id="7620205565664606377" at="23,47,34,16">
        <var name="constants" id="7620205565664606377" />
      </scope>
      <scope id="7620205565664606377" at="10,0,23,0">
        <var name="value" id="7620205565664606377" />
      </scope>
      <scope id="7620205565664606377" at="23,0,36,0">
        <var name="value" id="7620205565664606377" />
      </scope>
      <unit id="7620205565664606377" at="9,0,44,0" name="jetbrains.mps.lang.editor.structure.DefaultBaseLineEnum_PropertySupport" />
    </file>
    <file name="DefaultBaseLineEnum.java">
      <node id="7620205565664606377" at="14,0,15,0" concept="3" trace="myName" />
      <node id="7620205565664606377" at="15,27,16,23" concept="7" />
      <node id="7620205565664606377" at="18,36,19,24" concept="7" />
      <node id="7620205565664606377" at="21,58,22,98" concept="6" />
      <node id="7620205565664606377" at="22,98,23,84" concept="2" />
      <node id="7620205565664606377" at="23,84,24,82" concept="2" />
      <node id="7620205565664606377" at="24,82,25,83" concept="2" />
      <node id="7620205565664606377" at="25,83,26,16" concept="7" />
      <node id="7620205565664606377" at="28,50,29,51" concept="7" />
      <node id="7620205565664606377" at="32,24,33,46" concept="7" />
      <node id="7620205565664606377" at="35,83,36,53" concept="7" />
      <node id="7620205565664606377" at="38,81,39,51" concept="7" />
      <node id="7620205565664606377" at="41,82,42,52" concept="7" />
      <node id="7620205565664606377" at="43,5,44,44" concept="7" />
      <node id="7620205565664606377" at="46,0,47,0" concept="3" trace="myValue" />
      <node id="7620205565664606377" at="47,50,48,23" concept="2" />
      <node id="7620205565664606377" at="48,23,49,25" concept="2" />
      <node id="7620205565664606377" at="51,28,52,24" concept="7" />
      <node id="7620205565664606377" at="15,0,18,0" concept="5" trace="getName#()Ljava/lang/String;" />
      <node id="7620205565664606377" at="18,0,21,0" concept="5" trace="getValueAsString#()Ljava/lang/String;" />
      <node id="7620205565664606377" at="28,0,31,0" concept="8" trace="getDefault#()Ljetbrains/mps/lang/editor/structure/DefaultBaseLineEnum;" />
      <node id="7620205565664606377" at="31,62,34,5" concept="4" />
      <node id="7620205565664606377" at="34,5,37,5" concept="4" />
      <node id="7620205565664606377" at="37,5,40,5" concept="4" />
      <node id="7620205565664606377" at="40,5,43,5" concept="4" />
      <node id="7620205565664606377" at="51,0,54,0" concept="5" trace="getValue#()Ljava/lang/String;" />
      <node id="7620205565664606377" at="47,0,51,0" concept="1" trace="DefaultBaseLineEnum#(Ljava/lang/String;Ljava/lang/String;)V" />
      <node id="7620205565664606377" at="21,0,28,0" concept="8" trace="getConstants#()Ljava/util/List;" />
      <node id="7620205565664606377" at="31,0,46,0" concept="8" trace="parseValue#(Ljava/lang/String;)Ljetbrains/mps/lang/editor/structure/DefaultBaseLineEnum;" />
      <scope id="7620205565664606377" at="15,27,16,23" />
      <scope id="7620205565664606377" at="18,36,19,24" />
      <scope id="7620205565664606377" at="28,50,29,51" />
      <scope id="7620205565664606377" at="32,24,33,46" />
      <scope id="7620205565664606377" at="35,83,36,53" />
      <scope id="7620205565664606377" at="38,81,39,51" />
      <scope id="7620205565664606377" at="41,82,42,52" />
      <scope id="7620205565664606377" at="51,28,52,24" />
      <scope id="7620205565664606377" at="47,50,49,25" />
      <scope id="7620205565664606377" at="15,0,18,0" />
      <scope id="7620205565664606377" at="18,0,21,0" />
      <scope id="7620205565664606377" at="28,0,31,0" />
      <scope id="7620205565664606377" at="51,0,54,0" />
      <scope id="7620205565664606377" at="47,0,51,0">
        <var name="name" id="7620205565664606377" />
        <var name="value" id="7620205565664606377" />
      </scope>
      <scope id="7620205565664606377" at="21,58,26,16">
        <var name="list" id="7620205565664606377" />
      </scope>
      <scope id="7620205565664606377" at="21,0,28,0" />
      <scope id="7620205565664606377" at="31,62,44,44" />
      <scope id="7620205565664606377" at="31,0,46,0">
        <var name="value" id="7620205565664606377" />
      </scope>
      <unit id="7620205565664606377" at="9,0,55,0" name="jetbrains.mps.lang.editor.structure.DefaultBaseLineEnum" />
    </file>
  </root>
  <root nodeRef="r:00000000-0000-4000-0000-011c8959029e(jetbrains.mps.lang.editor.structure)/8255250703325730686">
    <file name="ScriptSwitchEnum.java">
      <node id="8255250703325730686" at="14,0,15,0" concept="3" trace="myName" />
      <node id="8255250703325730686" at="15,27,16,23" concept="7" />
      <node id="8255250703325730686" at="18,36,19,24" concept="7" />
      <node id="8255250703325730686" at="21,55,22,92" concept="6" />
      <node id="8255250703325730686" at="22,92,23,72" concept="2" />
      <node id="8255250703325730686" at="23,72,24,73" concept="2" />
      <node id="8255250703325730686" at="24,73,25,71" concept="2" />
      <node id="8255250703325730686" at="25,71,26,16" concept="7" />
      <node id="8255250703325730686" at="28,47,29,39" concept="7" />
      <node id="8255250703325730686" at="32,24,33,43" concept="7" />
      <node id="8255250703325730686" at="35,71,36,41" concept="7" />
      <node id="8255250703325730686" at="38,72,39,42" concept="7" />
      <node id="8255250703325730686" at="41,70,42,40" concept="7" />
      <node id="8255250703325730686" at="43,5,44,41" concept="7" />
      <node id="8255250703325730686" at="46,0,47,0" concept="3" trace="myValue" />
      <node id="8255250703325730686" at="47,47,48,23" concept="2" />
      <node id="8255250703325730686" at="48,23,49,25" concept="2" />
      <node id="8255250703325730686" at="51,28,52,24" concept="7" />
      <node id="8255250703325730686" at="15,0,18,0" concept="5" trace="getName#()Ljava/lang/String;" />
      <node id="8255250703325730686" at="18,0,21,0" concept="5" trace="getValueAsString#()Ljava/lang/String;" />
      <node id="8255250703325730686" at="28,0,31,0" concept="8" trace="getDefault#()Ljetbrains/mps/lang/editor/structure/ScriptSwitchEnum;" />
      <node id="8255250703325730686" at="31,59,34,5" concept="4" />
      <node id="8255250703325730686" at="34,5,37,5" concept="4" />
      <node id="8255250703325730686" at="37,5,40,5" concept="4" />
      <node id="8255250703325730686" at="40,5,43,5" concept="4" />
      <node id="8255250703325730686" at="51,0,54,0" concept="5" trace="getValue#()Ljava/lang/String;" />
      <node id="8255250703325730686" at="47,0,51,0" concept="1" trace="ScriptSwitchEnum#(Ljava/lang/String;Ljava/lang/String;)V" />
      <node id="8255250703325730686" at="21,0,28,0" concept="8" trace="getConstants#()Ljava/util/List;" />
      <node id="8255250703325730686" at="31,0,46,0" concept="8" trace="parseValue#(Ljava/lang/String;)Ljetbrains/mps/lang/editor/structure/ScriptSwitchEnum;" />
      <scope id="8255250703325730686" at="15,27,16,23" />
      <scope id="8255250703325730686" at="18,36,19,24" />
      <scope id="8255250703325730686" at="28,47,29,39" />
      <scope id="8255250703325730686" at="32,24,33,43" />
      <scope id="8255250703325730686" at="35,71,36,41" />
      <scope id="8255250703325730686" at="38,72,39,42" />
      <scope id="8255250703325730686" at="41,70,42,40" />
      <scope id="8255250703325730686" at="51,28,52,24" />
      <scope id="8255250703325730686" at="47,47,49,25" />
      <scope id="8255250703325730686" at="15,0,18,0" />
      <scope id="8255250703325730686" at="18,0,21,0" />
      <scope id="8255250703325730686" at="28,0,31,0" />
      <scope id="8255250703325730686" at="51,0,54,0" />
      <scope id="8255250703325730686" at="47,0,51,0">
        <var name="name" id="8255250703325730686" />
        <var name="value" id="8255250703325730686" />
      </scope>
      <scope id="8255250703325730686" at="21,55,26,16">
        <var name="list" id="8255250703325730686" />
      </scope>
      <scope id="8255250703325730686" at="21,0,28,0" />
      <scope id="8255250703325730686" at="31,59,44,41" />
      <scope id="8255250703325730686" at="31,0,46,0">
        <var name="value" id="8255250703325730686" />
      </scope>
      <unit id="8255250703325730686" at="9,0,55,0" name="jetbrains.mps.lang.editor.structure.ScriptSwitchEnum" />
    </file>
    <file name="ScriptSwitchEnum_PropertySupport.java">
      <node id="8255250703325730686" at="11,24,12,18" concept="7" />
      <node id="8255250703325730686" at="13,5,14,109" concept="6" />
      <node id="8255250703325730686" at="15,33,16,51" concept="6" />
      <node id="8255250703325730686" at="17,45,18,20" concept="7" />
      <node id="8255250703325730686" at="20,5,21,17" concept="7" />
      <node id="8255250703325730686" at="24,24,25,18" concept="7" />
      <node id="8255250703325730686" at="26,5,27,109" concept="6" />
      <node id="8255250703325730686" at="28,33,29,51" concept="6" />
      <node id="8255250703325730686" at="30,45,31,43" concept="7" />
      <node id="8255250703325730686" at="33,5,34,16" concept="7" />
      <node id="8255250703325730686" at="36,49,37,67" concept="6" />
      <node id="8255250703325730686" at="38,27,39,32" concept="7" />
      <node id="8255250703325730686" at="40,5,41,14" concept="7" />
      <node id="8255250703325730686" at="10,44,13,5" concept="4" />
      <node id="8255250703325730686" at="16,51,19,7" concept="4" />
      <node id="8255250703325730686" at="23,47,26,5" concept="4" />
      <node id="8255250703325730686" at="29,51,32,7" concept="4" />
      <node id="8255250703325730686" at="37,67,40,5" concept="4" />
      <node id="8255250703325730686" at="14,109,20,5" concept="9" />
      <node id="8255250703325730686" at="27,109,33,5" concept="9" />
      <node id="8255250703325730686" at="36,0,43,0" concept="5" trace="fromInternalValue#(Ljava/lang/String;)Ljava/lang/String;" />
      <node id="8255250703325730686" at="10,0,23,0" concept="5" trace="canSetValue#(Ljava/lang/String;)Z" />
      <node id="8255250703325730686" at="23,0,36,0" concept="5" trace="toInternalValue#(Ljava/lang/String;)Ljava/lang/String;" />
      <scope id="8255250703325730686" at="11,24,12,18" />
      <scope id="8255250703325730686" at="17,45,18,20" />
      <scope id="8255250703325730686" at="24,24,25,18" />
      <scope id="8255250703325730686" at="30,45,31,43" />
      <scope id="8255250703325730686" at="38,27,39,32" />
      <scope id="8255250703325730686" at="15,33,19,7">
        <var name="constant" id="8255250703325730686" />
      </scope>
      <scope id="8255250703325730686" at="28,33,32,7">
        <var name="constant" id="8255250703325730686" />
      </scope>
      <scope id="8255250703325730686" at="36,49,41,14">
        <var name="constant" id="8255250703325730686" />
      </scope>
      <scope id="8255250703325730686" at="36,0,43,0">
        <var name="value" id="8255250703325730686" />
      </scope>
      <scope id="8255250703325730686" at="10,44,21,17">
        <var name="constants" id="8255250703325730686" />
      </scope>
      <scope id="8255250703325730686" at="23,47,34,16">
        <var name="constants" id="8255250703325730686" />
      </scope>
      <scope id="8255250703325730686" at="10,0,23,0">
        <var name="value" id="8255250703325730686" />
      </scope>
      <scope id="8255250703325730686" at="23,0,36,0">
        <var name="value" id="8255250703325730686" />
      </scope>
      <unit id="8255250703325730686" at="9,0,44,0" name="jetbrains.mps.lang.editor.structure.ScriptSwitchEnum_PropertySupport" />
    </file>
  </root>
  <root nodeRef="r:00000000-0000-4000-0000-011c8959029e(jetbrains.mps.lang.editor.structure)/8714766435264464204">
    <file name="StyleAttributeKind_PropertySupport.java">
      <node id="8714766435264464204" at="11,24,12,18" concept="7" />
      <node id="8714766435264464204" at="13,5,14,113" concept="6" />
      <node id="8714766435264464204" at="15,33,16,53" concept="6" />
      <node id="8714766435264464204" at="17,45,18,20" concept="7" />
      <node id="8714766435264464204" at="20,5,21,17" concept="7" />
      <node id="8714766435264464204" at="24,24,25,18" concept="7" />
      <node id="8714766435264464204" at="26,5,27,113" concept="6" />
      <node id="8714766435264464204" at="28,33,29,53" concept="6" />
      <node id="8714766435264464204" at="30,45,31,43" concept="7" />
      <node id="8714766435264464204" at="33,5,34,16" concept="7" />
      <node id="8714766435264464204" at="36,49,37,71" concept="6" />
      <node id="8714766435264464204" at="38,27,39,32" concept="7" />
      <node id="8714766435264464204" at="40,5,41,14" concept="7" />
      <node id="8714766435264464204" at="10,44,13,5" concept="4" />
      <node id="8714766435264464204" at="16,53,19,7" concept="4" />
      <node id="8714766435264464204" at="23,47,26,5" concept="4" />
      <node id="8714766435264464204" at="29,53,32,7" concept="4" />
      <node id="8714766435264464204" at="37,71,40,5" concept="4" />
      <node id="8714766435264464204" at="14,113,20,5" concept="9" />
      <node id="8714766435264464204" at="27,113,33,5" concept="9" />
      <node id="8714766435264464204" at="36,0,43,0" concept="5" trace="fromInternalValue#(Ljava/lang/String;)Ljava/lang/String;" />
      <node id="8714766435264464204" at="10,0,23,0" concept="5" trace="canSetValue#(Ljava/lang/String;)Z" />
      <node id="8714766435264464204" at="23,0,36,0" concept="5" trace="toInternalValue#(Ljava/lang/String;)Ljava/lang/String;" />
      <scope id="8714766435264464204" at="11,24,12,18" />
      <scope id="8714766435264464204" at="17,45,18,20" />
      <scope id="8714766435264464204" at="24,24,25,18" />
      <scope id="8714766435264464204" at="30,45,31,43" />
      <scope id="8714766435264464204" at="38,27,39,32" />
      <scope id="8714766435264464204" at="15,33,19,7">
        <var name="constant" id="8714766435264464204" />
      </scope>
      <scope id="8714766435264464204" at="28,33,32,7">
        <var name="constant" id="8714766435264464204" />
      </scope>
      <scope id="8714766435264464204" at="36,49,41,14">
        <var name="constant" id="8714766435264464204" />
      </scope>
      <scope id="8714766435264464204" at="36,0,43,0">
        <var name="value" id="8714766435264464204" />
      </scope>
      <scope id="8714766435264464204" at="10,44,21,17">
        <var name="constants" id="8714766435264464204" />
      </scope>
      <scope id="8714766435264464204" at="23,47,34,16">
        <var name="constants" id="8714766435264464204" />
      </scope>
      <scope id="8714766435264464204" at="10,0,23,0">
        <var name="value" id="8714766435264464204" />
      </scope>
      <scope id="8714766435264464204" at="23,0,36,0">
        <var name="value" id="8714766435264464204" />
      </scope>
      <unit id="8714766435264464204" at="9,0,44,0" name="jetbrains.mps.lang.editor.structure.StyleAttributeKind_PropertySupport" />
    </file>
    <file name="StyleAttributeKind.java">
      <node id="8714766435264464204" at="13,0,14,0" concept="3" trace="myName" />
      <node id="8714766435264464204" at="14,27,15,23" concept="7" />
      <node id="8714766435264464204" at="17,36,18,29" concept="7" />
      <node id="8714766435264464204" at="20,57,21,96" concept="6" />
      <node id="8714766435264464204" at="21,96,22,73" concept="2" />
      <node id="8714766435264464204" at="22,73,23,70" concept="2" />
      <node id="8714766435264464204" at="23,70,24,16" concept="7" />
      <node id="8714766435264464204" at="26,49,27,40" concept="7" />
      <node id="8714766435264464204" at="30,24,31,45" concept="7" />
      <node id="8714766435264464204" at="33,72,34,42" concept="7" />
      <node id="8714766435264464204" at="36,69,37,39" concept="7" />
      <node id="8714766435264464204" at="38,5,39,43" concept="7" />
      <node id="8714766435264464204" at="41,0,42,0" concept="3" trace="myValue" />
      <node id="8714766435264464204" at="42,50,43,23" concept="2" />
      <node id="8714766435264464204" at="43,23,44,25" concept="2" />
      <node id="8714766435264464204" at="46,29,47,24" concept="7" />
      <node id="8714766435264464204" at="14,0,17,0" concept="5" trace="getName#()Ljava/lang/String;" />
      <node id="8714766435264464204" at="17,0,20,0" concept="5" trace="getValueAsString#()Ljava/lang/String;" />
      <node id="8714766435264464204" at="26,0,29,0" concept="8" trace="getDefault#()Ljetbrains/mps/lang/editor/structure/StyleAttributeKind;" />
      <node id="8714766435264464204" at="29,61,32,5" concept="4" />
      <node id="8714766435264464204" at="32,5,35,5" concept="4" />
      <node id="8714766435264464204" at="35,5,38,5" concept="4" />
      <node id="8714766435264464204" at="46,0,49,0" concept="5" trace="getValue#()Z" />
      <node id="8714766435264464204" at="42,0,46,0" concept="1" trace="StyleAttributeKind#(Ljava/lang/String;Z)V" />
      <node id="8714766435264464204" at="20,0,26,0" concept="8" trace="getConstants#()Ljava/util/List;" />
      <node id="8714766435264464204" at="29,0,41,0" concept="8" trace="parseValue#(Ljava/lang/String;)Ljetbrains/mps/lang/editor/structure/StyleAttributeKind;" />
      <scope id="8714766435264464204" at="14,27,15,23" />
      <scope id="8714766435264464204" at="17,36,18,29" />
      <scope id="8714766435264464204" at="26,49,27,40" />
      <scope id="8714766435264464204" at="30,24,31,45" />
      <scope id="8714766435264464204" at="33,72,34,42" />
      <scope id="8714766435264464204" at="36,69,37,39" />
      <scope id="8714766435264464204" at="46,29,47,24" />
      <scope id="8714766435264464204" at="42,50,44,25" />
      <scope id="8714766435264464204" at="14,0,17,0" />
      <scope id="8714766435264464204" at="17,0,20,0" />
      <scope id="8714766435264464204" at="26,0,29,0" />
      <scope id="8714766435264464204" at="46,0,49,0" />
      <scope id="8714766435264464204" at="20,57,24,16">
        <var name="list" id="8714766435264464204" />
      </scope>
      <scope id="8714766435264464204" at="42,0,46,0">
        <var name="name" id="8714766435264464204" />
        <var name="value" id="8714766435264464204" />
      </scope>
      <scope id="8714766435264464204" at="20,0,26,0" />
      <scope id="8714766435264464204" at="29,61,39,43" />
      <scope id="8714766435264464204" at="29,0,41,0">
        <var name="value" id="8714766435264464204" />
      </scope>
      <unit id="8714766435264464204" at="9,0,50,0" name="jetbrains.mps.lang.editor.structure.StyleAttributeKind" />
    </file>
  </root>
</debug-info>
<|MERGE_RESOLUTION|>--- conflicted
+++ resolved
@@ -12,11 +12,7 @@
   <concept fqn="jetbrains.mps.baseLanguage.structure.WhileStatement" />
   <root>
     <file name="StructureAspectDescriptor.java">
-<<<<<<< HEAD
-      <unit at="17,0,990,0" name="jetbrains.mps.lang.editor.structure.StructureAspectDescriptor" />
-=======
       <unit at="13,0,729,0" name="jetbrains.mps.lang.editor.structure.StructureAspectDescriptor" />
->>>>>>> b86f435b
     </file>
   </root>
   <root nodeRef="r:00000000-0000-4000-0000-011c8959029e(jetbrains.mps.lang.editor.structure)/1083928804390">
