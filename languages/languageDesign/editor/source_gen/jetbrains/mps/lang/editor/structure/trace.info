--- conflicted
+++ resolved
@@ -12,21 +12,13 @@
   <concept fqn="c:f3061a53-9226-4cc5-a443-f952ceaf5816/1076505808687:jetbrains.mps.baseLanguage.structure.WhileStatement" />
   <root>
     <file name="ConceptPresentationAspectImpl.java">
-<<<<<<< HEAD
-      <unit at="14,0,2319,0" name="jetbrains.mps.lang.editor.structure.ConceptPresentationAspectImpl" />
-=======
-      <unit at="14,0,2301,0" name="jetbrains.mps.lang.editor.structure.ConceptPresentationAspectImpl" />
->>>>>>> b5b1241b
+      <unit at="14,0,2325,0" name="jetbrains.mps.lang.editor.structure.ConceptPresentationAspectImpl" />
     </file>
     <file name="IconContainer.java">
       <unit at="7,0,26,0" name="jetbrains.mps.lang.editor.structure.IconContainer" />
     </file>
     <file name="StructureAspectDescriptor.java">
-<<<<<<< HEAD
-      <unit at="18,0,2703,0" name="jetbrains.mps.lang.editor.structure.StructureAspectDescriptor" />
-=======
-      <unit at="18,0,2682,0" name="jetbrains.mps.lang.editor.structure.StructureAspectDescriptor" />
->>>>>>> b5b1241b
+      <unit at="18,0,2710,0" name="jetbrains.mps.lang.editor.structure.StructureAspectDescriptor" />
     </file>
   </root>
   <root nodeRef="r:00000000-0000-4000-0000-011c8959029e(jetbrains.mps.lang.editor.structure)/1083928804390">
