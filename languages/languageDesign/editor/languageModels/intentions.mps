--- conflicted
+++ resolved
@@ -4352,21 +4352,13 @@
   </root>
   <root type="tp3j.IntentionDeclaration" typeId="tp3j.1192794744107" id="1707191813404431435" nodeInfo="ng">
     <property name="virtualPackage" nameId="tpck.1193676396447" value="Stylesheet" />
-<<<<<<< HEAD
-    <property name="name" nameId="tpck.1169194664001" value="AddOverridesClause" />
-=======
     <property name="name" nameId="tpck.1169194664001" value="AddDominance" />
->>>>>>> f41488bc
     <link role="forConcept" roleId="tp3j.2522969319638198290" targetNodeId="tpc2.3383245079137382180" resolveInfo="StyleClass" />
     <node role="descriptionFunction" roleId="tp3j.2522969319638093993" type="tp3j.DescriptionBlock" typeId="tp3j.1192794782375" id="1707191813404431436" nodeInfo="nn">
       <node role="body" roleId="tpee.1137022507850" type="tpee.StatementList" typeId="tpee.1068580123136" id="1707191813404431437" nodeInfo="sn">
         <node role="statement" roleId="tpee.1068581517665" type="tpee.ExpressionStatement" typeId="tpee.1068580123155" id="1707191813404437715" nodeInfo="nn">
           <node role="expression" roleId="tpee.1068580123156" type="tpee.StringLiteral" typeId="tpee.1070475926800" id="1707191813404437716" nodeInfo="nn">
-<<<<<<< HEAD
-            <property name="value" nameId="tpee.1070475926801" value="Add Overrides Clause" />
-=======
             <property name="value" nameId="tpee.1070475926801" value="Add Dominance" />
->>>>>>> f41488bc
           </node>
         </node>
       </node>
@@ -4392,8 +4384,6 @@
         </node>
       </node>
     </node>
-<<<<<<< HEAD
-=======
     <node role="isApplicableFunction" roleId="tp3j.2522969319638093995" type="tp3j.IsApplicableBlock" typeId="tp3j.1192795771125" id="7735903515272725291" nodeInfo="nn">
       <node role="body" roleId="tpee.1137022507850" type="tpee.StatementList" typeId="tpee.1068580123136" id="7735903515272737539" nodeInfo="sn">
         <node role="statement" roleId="tpee.1068581517665" type="tpee.ExpressionStatement" typeId="tpee.1068580123155" id="7735903515272748393" nodeInfo="nn">
@@ -4409,6 +4399,5 @@
         </node>
       </node>
     </node>
->>>>>>> f41488bc
   </root>
 </model>
