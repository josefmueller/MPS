--- conflicted
+++ resolved
@@ -2,12 +2,12 @@
 <model ref="r:00000000-0000-4000-0000-011c8959029a(jetbrains.mps.lang.editor.typesystem)">
   <persistence version="9" />
   <languages>
-    <use id="83888646-71ce-4f1c-9c53-c54016f6ad4f" name="jetbrains.mps.baseLanguage.collections" version="0" />
-    <use id="3a13115c-633c-4c5c-bbcc-75c4219e9555" name="jetbrains.mps.lang.quotation" version="0" />
-    <use id="7a5dda62-9140-4668-ab76-d5ed1746f2b2" name="jetbrains.mps.lang.typesystem" version="0" />
-    <use id="7866978e-a0f0-4cc7-81bc-4d213d9375e1" name="jetbrains.mps.lang.smodel" version="4" />
-    <use id="f3061a53-9226-4cc5-a443-f952ceaf5816" name="jetbrains.mps.baseLanguage" version="4" />
-    <use id="774bf8a0-62e5-41e1-af63-f4812e60e48b" name="jetbrains.mps.baseLanguage.checkedDots" version="0" />
+    <use id="83888646-71ce-4f1c-9c53-c54016f6ad4f" name="jetbrains.mps.baseLanguage.collections" version="-1" />
+    <use id="3a13115c-633c-4c5c-bbcc-75c4219e9555" name="jetbrains.mps.lang.quotation" version="-1" />
+    <use id="7a5dda62-9140-4668-ab76-d5ed1746f2b2" name="jetbrains.mps.lang.typesystem" version="-1" />
+    <use id="7866978e-a0f0-4cc7-81bc-4d213d9375e1" name="jetbrains.mps.lang.smodel" version="-1" />
+    <use id="f3061a53-9226-4cc5-a443-f952ceaf5816" name="jetbrains.mps.baseLanguage" version="-1" />
+    <use id="774bf8a0-62e5-41e1-af63-f4812e60e48b" name="jetbrains.mps.baseLanguage.checkedDots" version="-1" />
     <devkit ref="fbc25dd2-5da4-483a-8b19-70928e1b62d7(jetbrains.mps.devkit.general-purpose)" />
   </languages>
   <imports>
@@ -33,11 +33,8 @@
     <import index="unno" ref="r:61e3d524-8c49-4491-b5e3-f6d6e9364527(jetbrains.mps.util)" />
     <import index="tpc5" ref="r:00000000-0000-4000-0000-011c89590299(jetbrains.mps.lang.editor.editor)" />
     <import index="9anm" ref="r:6f374023-1b4e-4a80-8bf6-2cc3148faa52(jetbrains.mps.lang.editor.plugin)" />
-<<<<<<< HEAD
     <import index="hypd" ref="r:aa31e43e-9240-4f4d-b6db-5c1c9a86c59e(jetbrains.mps.lang.project.structure)" />
-=======
     <import index="iwwu" ref="r:2c4d9270-b6d6-44af-aecd-e01a223680db(jetbrains.mps.kernel.model)" />
->>>>>>> 5e8d0915
     <import index="tpck" ref="r:00000000-0000-4000-0000-011c89590288(jetbrains.mps.lang.core.structure)" implicit="true" />
     <import index="c17a" ref="8865b7a8-5271-43d3-884c-6fd1d9cfdd34/java:org.jetbrains.mps.openapi.language(MPS.OpenAPI/)" implicit="true" />
   </imports>
@@ -122,7 +119,7 @@
         <child id="1068580123160" name="condition" index="3clFbw" />
         <child id="1068580123161" name="ifTrue" index="3clFbx" />
       </concept>
-      <concept id="1068580123136" name="jetbrains.mps.baseLanguage.structure.StatementList" flags="sn" stub="5293379017992965193" index="3clFbS">
+      <concept id="1068580123136" name="jetbrains.mps.baseLanguage.structure.StatementList" flags="sn" index="3clFbS">
         <child id="1068581517665" name="statement" index="3cqZAp" />
       </concept>
       <concept id="1068580123137" name="jetbrains.mps.baseLanguage.structure.BooleanConstant" flags="nn" index="3clFbT">
@@ -5435,7 +5432,6 @@
       <ref role="1YaFvo" to="tpc2:6DRYsxO8ara" resolve="TransformationMenuPart_IncludeSubstituteMenu" />
     </node>
   </node>
-<<<<<<< HEAD
   <node concept="18kY7G" id="7$8NXlZpdna">
     <property role="3GE5qa" value="Menu" />
     <property role="TrG5h" value="check_ContributionIsNotInConceptLanguage" />
@@ -5452,7 +5448,146 @@
             </node>
             <node concept="2qgKlT" id="7$8NXlZpevO" role="2OqNvi">
               <ref role="37wK5l" to="tpcb:1quYWAD18xk" resolve="getApplicableConcept" />
-=======
+            </node>
+          </node>
+        </node>
+      </node>
+      <node concept="3clFbJ" id="7$8NXlZpfLc" role="3cqZAp">
+        <node concept="3clFbS" id="7$8NXlZpfLe" role="3clFbx">
+          <node concept="3cpWs6" id="7$8NXlZpfU5" role="3cqZAp" />
+        </node>
+        <node concept="2OqwBi" id="7$8NXlZpg1W" role="3clFbw">
+          <node concept="37vLTw" id="7$8NXlZpfM8" role="2Oq$k0">
+            <ref role="3cqZAo" node="7$8NXlZpevL" resolve="applicableConcept" />
+          </node>
+          <node concept="3w_OXm" id="7$8NXlZpgVl" role="2OqNvi" />
+        </node>
+      </node>
+      <node concept="3cpWs8" id="7$8NXlZpjx7" role="3cqZAp">
+        <node concept="3cpWsn" id="7$8NXlZpjx8" role="3cpWs9">
+          <property role="TrG5h" value="conceptModule" />
+          <node concept="3Tqbb2" id="7$8NXlZpjx0" role="1tU5fm">
+            <ref role="ehGHo" to="hypd:5xDtKQA7vSu" resolve="Module" />
+          </node>
+          <node concept="2EnYce" id="7$8NXlZpjI9" role="33vP2m">
+            <node concept="2OqwBi" id="7$8NXlZpjxa" role="2Oq$k0">
+              <node concept="37vLTw" id="7$8NXlZpjxb" role="2Oq$k0">
+                <ref role="3cqZAo" node="7$8NXlZpevL" resolve="applicableConcept" />
+              </node>
+              <node concept="I4A8Y" id="7$8NXlZpjxc" role="2OqNvi" />
+            </node>
+            <node concept="13u695" id="7$8NXlZpjxd" role="2OqNvi" />
+          </node>
+        </node>
+      </node>
+      <node concept="3cpWs8" id="7$8NXlZpk3L" role="3cqZAp">
+        <node concept="3cpWsn" id="7$8NXlZpk3M" role="3cpWs9">
+          <property role="TrG5h" value="contributionModule" />
+          <node concept="3Tqbb2" id="7$8NXlZpk3H" role="1tU5fm">
+            <ref role="ehGHo" to="hypd:5xDtKQA7vSu" resolve="Module" />
+          </node>
+          <node concept="2EnYce" id="7$8NXlZpko3" role="33vP2m">
+            <node concept="2OqwBi" id="7$8NXlZpk3O" role="2Oq$k0">
+              <node concept="1YBJjd" id="7$8NXlZpk3P" role="2Oq$k0">
+                <ref role="1YBMHb" node="7$8NXlZpe8u" resolve="contribution" />
+              </node>
+              <node concept="I4A8Y" id="7$8NXlZpk3Q" role="2OqNvi" />
+            </node>
+            <node concept="13u695" id="7$8NXlZpk3R" role="2OqNvi" />
+          </node>
+        </node>
+      </node>
+      <node concept="3clFbJ" id="7$8NXlZpeDx" role="3cqZAp">
+        <node concept="3clFbS" id="7$8NXlZpeDz" role="3clFbx">
+          <node concept="2MkqsV" id="7$8NXlZphPA" role="3cqZAp">
+            <node concept="Xl_RD" id="7$8NXlZphPP" role="2MkJ7o">
+              <property role="Xl_RC" value="Contribution to a menu must not be defined in the same language as the menu" />
+            </node>
+            <node concept="1YBJjd" id="7$8NXlZphRr" role="2OEOjV">
+              <ref role="1YBMHb" node="7$8NXlZpe8u" resolve="contribution" />
+            </node>
+          </node>
+        </node>
+        <node concept="1Wc70l" id="7$8NXlZpkKx" role="3clFbw">
+          <node concept="2OqwBi" id="7$8NXlZpl6L" role="3uHU7B">
+            <node concept="37vLTw" id="7$8NXlZpkRY" role="2Oq$k0">
+              <ref role="3cqZAo" node="7$8NXlZpjx8" resolve="conceptModule" />
+            </node>
+            <node concept="3x8VRR" id="7$8NXlZpmbA" role="2OqNvi" />
+          </node>
+          <node concept="3clFbC" id="7$8NXlZpfEf" role="3uHU7w">
+            <node concept="37vLTw" id="7$8NXlZpk3S" role="3uHU7w">
+              <ref role="3cqZAo" node="7$8NXlZpk3M" resolve="contributionModule" />
+            </node>
+            <node concept="37vLTw" id="7$8NXlZpjxe" role="3uHU7B">
+              <ref role="3cqZAo" node="7$8NXlZpjx8" resolve="conceptModule" />
+            </node>
+          </node>
+        </node>
+      </node>
+    </node>
+    <node concept="1YaCAy" id="7$8NXlZpe8u" role="1YuTPh">
+      <property role="TrG5h" value="contribution" />
+      <ref role="1YaFvo" to="tpc2:1quYWAD2_Py" resolve="IMenu_Contribution" />
+    </node>
+  </node>
+  <node concept="Q5z_Y" id="2BhfHtuWIb6">
+    <property role="TrG5h" value="AddExtendedLanguage" />
+    <property role="3GE5qa" value="CellModel" />
+    <node concept="Q6JDH" id="2BhfHtuWIbq" role="Q6Id_">
+      <property role="TrG5h" value="extLang" />
+      <node concept="3uibUv" id="2BhfHtuWIbs" role="Q6QK4">
+        <ref role="3uigEE" to="w1kc:~Language" resolve="Language" />
+      </node>
+    </node>
+    <node concept="Q6JDH" id="2BhfHtuWIbx" role="Q6Id_">
+      <property role="TrG5h" value="lang" />
+      <node concept="3uibUv" id="2BhfHtuWIbz" role="Q6QK4">
+        <ref role="3uigEE" to="w1kc:~Language" resolve="Language" />
+      </node>
+    </node>
+    <node concept="Q5ZZ6" id="2BhfHtuWIb7" role="Q6x$H">
+      <node concept="3clFbS" id="2BhfHtuWIb8" role="2VODD2">
+        <node concept="3clFbF" id="2BhfHtuWIb$" role="3cqZAp">
+          <node concept="2OqwBi" id="2BhfHtuWIbA" role="3clFbG">
+            <node concept="QwW4i" id="2BhfHtuWIb_" role="2Oq$k0">
+              <ref role="QwW4h" node="2BhfHtuWIbx" resolve="lang" />
+            </node>
+            <node concept="liA8E" id="2BhfHtuWIs5" role="2OqNvi">
+              <ref role="37wK5l" to="w1kc:~Language.addExtendedLanguage(org.jetbrains.mps.openapi.module.SModuleReference):void" resolve="addExtendedLanguage" />
+              <node concept="2OqwBi" id="3$U0Cm2TIdB" role="37wK5m">
+                <node concept="QwW4i" id="1_pmkPdyarN" role="2Oq$k0">
+                  <ref role="QwW4h" node="2BhfHtuWIbq" resolve="extLang" />
+                </node>
+                <node concept="liA8E" id="3$U0Cm2TIvM" role="2OqNvi">
+                  <ref role="37wK5l" to="z1c3:~AbstractModule.getModuleReference():org.jetbrains.mps.openapi.module.SModuleReference" resolve="getModuleReference" />
+                </node>
+              </node>
+            </node>
+          </node>
+        </node>
+      </node>
+    </node>
+    <node concept="QznSV" id="2BhfHtuWIbb" role="QzAvj">
+      <node concept="3clFbS" id="2BhfHtuWIbc" role="2VODD2">
+        <node concept="3clFbF" id="2BhfHtuWIbd" role="3cqZAp">
+          <node concept="3cpWs3" id="2BhfHtuWIbi" role="3clFbG">
+            <node concept="Xl_RD" id="2BhfHtuWIbm" role="3uHU7w">
+              <property role="Xl_RC" value=" to extended languages" />
+            </node>
+            <node concept="3cpWs3" id="2BhfHtuWIbn" role="3uHU7B">
+              <node concept="QwW4i" id="2BhfHtuWIbt" role="3uHU7w">
+                <ref role="QwW4h" node="2BhfHtuWIbq" resolve="extLang" />
+              </node>
+              <node concept="Xl_RD" id="2BhfHtuWIbe" role="3uHU7B">
+                <property role="Xl_RC" value="Add language " />
+              </node>
+            </node>
+          </node>
+        </node>
+      </node>
+    </node>
+  </node>
   <node concept="18kY7G" id="Zr7fahXKeO">
     <property role="TrG5h" value="check_CellModel_Component" />
     <property role="3GE5qa" value="CellModel" />
@@ -5481,82 +5616,10 @@
               <node concept="liA8E" id="5JfAyZ3IB$K" role="2OqNvi">
                 <ref role="37wK5l" to="mhbf:~SModel.getModule():org.jetbrains.mps.openapi.module.SModule" resolve="getModule" />
               </node>
->>>>>>> 5e8d0915
-            </node>
-          </node>
-        </node>
-      </node>
-<<<<<<< HEAD
-      <node concept="3clFbJ" id="7$8NXlZpfLc" role="3cqZAp">
-        <node concept="3clFbS" id="7$8NXlZpfLe" role="3clFbx">
-          <node concept="3cpWs6" id="7$8NXlZpfU5" role="3cqZAp" />
-        </node>
-        <node concept="2OqwBi" id="7$8NXlZpg1W" role="3clFbw">
-          <node concept="37vLTw" id="7$8NXlZpfM8" role="2Oq$k0">
-            <ref role="3cqZAo" node="7$8NXlZpevL" resolve="applicableConcept" />
-          </node>
-          <node concept="3w_OXm" id="7$8NXlZpgVl" role="2OqNvi" />
-        </node>
-      </node>
-      <node concept="3cpWs8" id="7$8NXlZpjx7" role="3cqZAp">
-        <node concept="3cpWsn" id="7$8NXlZpjx8" role="3cpWs9">
-          <property role="TrG5h" value="conceptModule" />
-          <node concept="3Tqbb2" id="7$8NXlZpjx0" role="1tU5fm">
-            <ref role="ehGHo" to="hypd:5xDtKQA7vSu" resolve="Module" />
-          </node>
-          <node concept="2EnYce" id="7$8NXlZpjI9" role="33vP2m">
-            <node concept="2OqwBi" id="7$8NXlZpjxa" role="2Oq$k0">
-              <node concept="37vLTw" id="7$8NXlZpjxb" role="2Oq$k0">
-                <ref role="3cqZAo" node="7$8NXlZpevL" resolve="applicableConcept" />
-              </node>
-              <node concept="I4A8Y" id="7$8NXlZpjxc" role="2OqNvi" />
-            </node>
-            <node concept="13u695" id="7$8NXlZpjxd" role="2OqNvi" />
-          </node>
-        </node>
-      </node>
-      <node concept="3cpWs8" id="7$8NXlZpk3L" role="3cqZAp">
-        <node concept="3cpWsn" id="7$8NXlZpk3M" role="3cpWs9">
-          <property role="TrG5h" value="contributionModule" />
-          <node concept="3Tqbb2" id="7$8NXlZpk3H" role="1tU5fm">
-            <ref role="ehGHo" to="hypd:5xDtKQA7vSu" resolve="Module" />
-          </node>
-          <node concept="2EnYce" id="7$8NXlZpko3" role="33vP2m">
-            <node concept="2OqwBi" id="7$8NXlZpk3O" role="2Oq$k0">
-              <node concept="1YBJjd" id="7$8NXlZpk3P" role="2Oq$k0">
-                <ref role="1YBMHb" node="7$8NXlZpe8u" resolve="contribution" />
-              </node>
-              <node concept="I4A8Y" id="7$8NXlZpk3Q" role="2OqNvi" />
-            </node>
-            <node concept="13u695" id="7$8NXlZpk3R" role="2OqNvi" />
-          </node>
-        </node>
-      </node>
-      <node concept="3clFbJ" id="7$8NXlZpeDx" role="3cqZAp">
-        <node concept="3clFbS" id="7$8NXlZpeDz" role="3clFbx">
-          <node concept="2MkqsV" id="7$8NXlZphPA" role="3cqZAp">
-            <node concept="Xl_RD" id="7$8NXlZphPP" role="2MkJ7o">
-              <property role="Xl_RC" value="Contribution to a menu must not be defined in the same language as the menu" />
-            </node>
-            <node concept="1YBJjd" id="7$8NXlZphRr" role="2OEOjV">
-              <ref role="1YBMHb" node="7$8NXlZpe8u" resolve="contribution" />
-            </node>
-          </node>
-        </node>
-        <node concept="1Wc70l" id="7$8NXlZpkKx" role="3clFbw">
-          <node concept="2OqwBi" id="7$8NXlZpl6L" role="3uHU7B">
-            <node concept="37vLTw" id="7$8NXlZpkRY" role="2Oq$k0">
-              <ref role="3cqZAo" node="7$8NXlZpjx8" resolve="conceptModule" />
-            </node>
-            <node concept="3x8VRR" id="7$8NXlZpmbA" role="2OqNvi" />
-          </node>
-          <node concept="3clFbC" id="7$8NXlZpfEf" role="3uHU7w">
-            <node concept="37vLTw" id="7$8NXlZpk3S" role="3uHU7w">
-              <ref role="3cqZAo" node="7$8NXlZpk3M" resolve="contributionModule" />
-            </node>
-            <node concept="37vLTw" id="7$8NXlZpjxe" role="3uHU7B">
-              <ref role="3cqZAo" node="7$8NXlZpjx8" resolve="conceptModule" />
-=======
+            </node>
+          </node>
+        </node>
+      </node>
       <node concept="3clFbJ" id="i0gbGRD" role="3cqZAp">
         <node concept="3clFbS" id="i0gbGRE" role="3clFbx">
           <node concept="3cpWs6" id="i0gbJL6" role="3cqZAp" />
@@ -5696,68 +5759,4 @@
       <ref role="1YaFvo" to="tpc2:fGPMmym" resolve="CellModel_Component" />
     </node>
   </node>
-  <node concept="Q5z_Y" id="2BhfHtuWIb6">
-    <property role="TrG5h" value="AddExtendedLanguage" />
-    <property role="3GE5qa" value="CellModel" />
-    <node concept="Q6JDH" id="2BhfHtuWIbq" role="Q6Id_">
-      <property role="TrG5h" value="extLang" />
-      <node concept="3uibUv" id="2BhfHtuWIbs" role="Q6QK4">
-        <ref role="3uigEE" to="w1kc:~Language" resolve="Language" />
-      </node>
-    </node>
-    <node concept="Q6JDH" id="2BhfHtuWIbx" role="Q6Id_">
-      <property role="TrG5h" value="lang" />
-      <node concept="3uibUv" id="2BhfHtuWIbz" role="Q6QK4">
-        <ref role="3uigEE" to="w1kc:~Language" resolve="Language" />
-      </node>
-    </node>
-    <node concept="Q5ZZ6" id="2BhfHtuWIb7" role="Q6x$H">
-      <node concept="3clFbS" id="2BhfHtuWIb8" role="2VODD2">
-        <node concept="3clFbF" id="2BhfHtuWIb$" role="3cqZAp">
-          <node concept="2OqwBi" id="2BhfHtuWIbA" role="3clFbG">
-            <node concept="QwW4i" id="2BhfHtuWIb_" role="2Oq$k0">
-              <ref role="QwW4h" node="2BhfHtuWIbx" resolve="lang" />
-            </node>
-            <node concept="liA8E" id="2BhfHtuWIs5" role="2OqNvi">
-              <ref role="37wK5l" to="w1kc:~Language.addExtendedLanguage(org.jetbrains.mps.openapi.module.SModuleReference):void" resolve="addExtendedLanguage" />
-              <node concept="2OqwBi" id="3$U0Cm2TIdB" role="37wK5m">
-                <node concept="QwW4i" id="1_pmkPdyarN" role="2Oq$k0">
-                  <ref role="QwW4h" node="2BhfHtuWIbq" resolve="extLang" />
-                </node>
-                <node concept="liA8E" id="3$U0Cm2TIvM" role="2OqNvi">
-                  <ref role="37wK5l" to="z1c3:~AbstractModule.getModuleReference():org.jetbrains.mps.openapi.module.SModuleReference" resolve="getModuleReference" />
-                </node>
-              </node>
->>>>>>> 5e8d0915
-            </node>
-          </node>
-        </node>
-      </node>
-    </node>
-<<<<<<< HEAD
-    <node concept="1YaCAy" id="7$8NXlZpe8u" role="1YuTPh">
-      <property role="TrG5h" value="contribution" />
-      <ref role="1YaFvo" to="tpc2:1quYWAD2_Py" resolve="IMenu_Contribution" />
-=======
-    <node concept="QznSV" id="2BhfHtuWIbb" role="QzAvj">
-      <node concept="3clFbS" id="2BhfHtuWIbc" role="2VODD2">
-        <node concept="3clFbF" id="2BhfHtuWIbd" role="3cqZAp">
-          <node concept="3cpWs3" id="2BhfHtuWIbi" role="3clFbG">
-            <node concept="Xl_RD" id="2BhfHtuWIbm" role="3uHU7w">
-              <property role="Xl_RC" value=" to extended languages" />
-            </node>
-            <node concept="3cpWs3" id="2BhfHtuWIbn" role="3uHU7B">
-              <node concept="QwW4i" id="2BhfHtuWIbt" role="3uHU7w">
-                <ref role="QwW4h" node="2BhfHtuWIbq" resolve="extLang" />
-              </node>
-              <node concept="Xl_RD" id="2BhfHtuWIbe" role="3uHU7B">
-                <property role="Xl_RC" value="Add language " />
-              </node>
-            </node>
-          </node>
-        </node>
-      </node>
->>>>>>> 5e8d0915
-    </node>
-  </node>
 </model>
