--- conflicted
+++ resolved
@@ -7,7 +7,6 @@
     <use id="7a5dda62-9140-4668-ab76-d5ed1746f2b2" name="jetbrains.mps.lang.typesystem" version="-1" />
     <use id="7866978e-a0f0-4cc7-81bc-4d213d9375e1" name="jetbrains.mps.lang.smodel" version="-1" />
     <use id="f3061a53-9226-4cc5-a443-f952ceaf5816" name="jetbrains.mps.baseLanguage" version="-1" />
-    <use id="69b8a993-9b87-4d96-bf0c-3559f4bb0c63" name="jetbrains.mps.lang.slanguage" version="0" />
     <devkit ref="fbc25dd2-5da4-483a-8b19-70928e1b62d7(jetbrains.mps.devkit.general-purpose)" />
   </languages>
   <imports>
@@ -16,27 +15,23 @@
     <import index="tpee" ref="r:00000000-0000-4000-0000-011c895902ca(jetbrains.mps.baseLanguage.structure)" />
     <import index="tpcn" ref="r:00000000-0000-4000-0000-011c8959028b(jetbrains.mps.lang.structure.behavior)" />
     <import index="tpcb" ref="r:00000000-0000-4000-0000-011c89590297(jetbrains.mps.lang.editor.behavior)" />
-    <import index="wyt6" ref="6354ebe7-c22a-4a0f-ac54-50b52ab9b065/java:java.lang(JDK/)" />
+    <import index="wyt6" ref="6354ebe7-c22a-4a0f-ac54-50b52ab9b065/java:java.lang()" />
     <import index="tpek" ref="r:00000000-0000-4000-0000-011c895902c0(jetbrains.mps.baseLanguage.behavior)" />
-    <import index="cj4x" ref="1ed103c3-3aa6-49b7-9c21-6765ee11f224/java:jetbrains.mps.openapi.editor(MPS.Editor/)" />
-    <import index="la0d" ref="1ed103c3-3aa6-49b7-9c21-6765ee11f224/java:jetbrains.mps.nodeEditor.keymaps(MPS.Editor/)" />
-    <import index="mhbf" ref="8865b7a8-5271-43d3-884c-6fd1d9cfdd34/java:org.jetbrains.mps.openapi.model(MPS.OpenAPI/)" />
-    <import index="z1c3" ref="6ed54515-acc8-4d1e-a16c-9fd6cfe951ea/java:jetbrains.mps.project(MPS.Core/)" />
-    <import index="w1kc" ref="6ed54515-acc8-4d1e-a16c-9fd6cfe951ea/java:jetbrains.mps.smodel(MPS.Core/)" />
-    <import index="lui2" ref="8865b7a8-5271-43d3-884c-6fd1d9cfdd34/java:org.jetbrains.mps.openapi.module(MPS.OpenAPI/)" />
+    <import index="cj4x" ref="1ed103c3-3aa6-49b7-9c21-6765ee11f224/java:jetbrains.mps.openapi.editor()" />
+    <import index="la0d" ref="1ed103c3-3aa6-49b7-9c21-6765ee11f224/java:jetbrains.mps.nodeEditor.keymaps()" />
+    <import index="mhbf" ref="8865b7a8-5271-43d3-884c-6fd1d9cfdd34/java:org.jetbrains.mps.openapi.model()" />
+    <import index="z1c3" ref="6ed54515-acc8-4d1e-a16c-9fd6cfe951ea/java:jetbrains.mps.project()" />
+    <import index="w1kc" ref="6ed54515-acc8-4d1e-a16c-9fd6cfe951ea/java:jetbrains.mps.smodel()" />
+    <import index="lui2" ref="8865b7a8-5271-43d3-884c-6fd1d9cfdd34/java:org.jetbrains.mps.openapi.module()" />
     <import index="tpdg" ref="r:00000000-0000-4000-0000-011c895902a8(jetbrains.mps.lang.actions.structure)" />
     <import index="tpcu" ref="r:00000000-0000-4000-0000-011c89590282(jetbrains.mps.lang.core.behavior)" />
     <import index="33ny" ref="6354ebe7-c22a-4a0f-ac54-50b52ab9b065/java:java.util(JDK/)" />
     <import index="31cb" ref="6ed54515-acc8-4d1e-a16c-9fd6cfe951ea/java:jetbrains.mps.extapi.module(MPS.Core/)" />
     <import index="hox0" ref="1ed103c3-3aa6-49b7-9c21-6765ee11f224/java:jetbrains.mps.openapi.editor.style(MPS.Editor/)" />
-<<<<<<< HEAD
     <import index="f4zo" ref="1ed103c3-3aa6-49b7-9c21-6765ee11f224/java:jetbrains.mps.openapi.editor.cells(MPS.Editor/)" />
+    <import index="tpc5" ref="r:00000000-0000-4000-0000-011c89590299(jetbrains.mps.lang.editor.editor)" />
     <import index="unno" ref="r:61e3d524-8c49-4491-b5e3-f6d6e9364527(jetbrains.mps.util)" />
-    <import index="tpc5" ref="r:00000000-0000-4000-0000-011c89590299(jetbrains.mps.lang.editor.editor)" />
-=======
-    <import index="cttk" ref="r:5ff047e0-2953-4750-806a-bdc16824aa89(jetbrains.mps.smodel)" />
     <import index="9anm" ref="r:6f374023-1b4e-4a80-8bf6-2cc3148faa52(jetbrains.mps.lang.editor.plugin)" />
->>>>>>> d968de6b
     <import index="tpck" ref="r:00000000-0000-4000-0000-011c89590288(jetbrains.mps.lang.core.structure)" implicit="true" />
     <import index="c17a" ref="8865b7a8-5271-43d3-884c-6fd1d9cfdd34/java:org.jetbrains.mps.openapi.language(MPS.OpenAPI/)" implicit="true" />
   </imports>
@@ -121,7 +116,7 @@
         <child id="1068580123160" name="condition" index="3clFbw" />
         <child id="1068580123161" name="ifTrue" index="3clFbx" />
       </concept>
-      <concept id="1068580123136" name="jetbrains.mps.baseLanguage.structure.StatementList" flags="sn" stub="5293379017992965193" index="3clFbS">
+      <concept id="1068580123136" name="jetbrains.mps.baseLanguage.structure.StatementList" flags="sn" index="3clFbS">
         <child id="1068581517665" name="statement" index="3cqZAp" />
       </concept>
       <concept id="1068580123137" name="jetbrains.mps.baseLanguage.structure.BooleanConstant" flags="nn" index="3clFbT">
@@ -2526,13 +2521,13 @@
           <node concept="3cpWs8" id="5qKdWqI3ZsQ" role="3cqZAp">
             <node concept="3cpWsn" id="5qKdWqI3ZsR" role="3cpWs9">
               <property role="TrG5h" value="editorModel" />
-              <node concept="H_c77" id="5qKdWqI4ai0" role="1tU5fm" />
               <node concept="1qvjxa" id="qmfyRQIXuX" role="33vP2m">
                 <ref role="1quiSB" to="9anm:2LiUEk8oQ$g" resolve="editor" />
                 <node concept="37vLTw" id="qmfyRQJe_S" role="1qvjxb">
                   <ref role="3cqZAo" node="5qKdWqI2tDb" resolve="nextLanguage" />
                 </node>
               </node>
+              <node concept="H_c77" id="5qKdWqI4ai0" role="1tU5fm" />
             </node>
           </node>
           <node concept="3clFbJ" id="5qKdWqI44lv" role="3cqZAp">
@@ -4140,35 +4135,6 @@
       <ref role="1YaFvo" to="tpc2:1qY_lWSjJNx" resolve="TransformationMenu_Default" />
     </node>
   </node>
-  <node concept="1YbPZF" id="4Fjf6xMRgAt">
-    <property role="TrG5h" value="typeof_ContextVariable" />
-    <property role="3GE5qa" value="QueryExpression" />
-    <node concept="3clFbS" id="4Fjf6xMRgAu" role="18ibNy">
-      <node concept="1Z5TYs" id="4Fjf6xMRgHj" role="3cqZAp">
-        <node concept="mw_s8" id="4Fjf6xMRgH_" role="1ZfhKB">
-          <node concept="2OqwBi" id="4Fjf6xMRgN_" role="mwGJk">
-            <node concept="1YBJjd" id="4Fjf6xMRgHz" role="2Oq$k0">
-              <ref role="1YBMHb" node="4Fjf6xMRgAw" resolve="contextVariable" />
-            </node>
-            <node concept="2qgKlT" id="4Fjf6xMRgVe" role="2OqNvi">
-              <ref role="37wK5l" to="tpcb:27DJnJtIQ9C" resolve="getType" />
-            </node>
-          </node>
-        </node>
-        <node concept="mw_s8" id="4Fjf6xMRgHm" role="1ZfhK$">
-          <node concept="1Z2H0r" id="4Fjf6xMRgA$" role="mwGJk">
-            <node concept="1YBJjd" id="4Fjf6xMRgCk" role="1Z2MuG">
-              <ref role="1YBMHb" node="4Fjf6xMRgAw" resolve="contextVariable" />
-            </node>
-          </node>
-        </node>
-      </node>
-    </node>
-    <node concept="1YaCAy" id="4Fjf6xMRgAw" role="1YuTPh">
-      <property role="TrG5h" value="contextVariable" />
-      <ref role="1YaFvo" to="tpc2:7_cYeEu4pYp" resolve="ContextVariable" />
-    </node>
-  </node>
   <node concept="1YbPZF" id="6S33y3MySG0">
     <property role="TrG5h" value="typeof_ContextExpression_TransformationMenu" />
     <property role="3GE5qa" value="TransformationMenu" />
@@ -4561,6 +4527,256 @@
       <ref role="1YaFvo" to="tpc2:6V0bp$oHeYW" resolve="TransformationMenuSection" />
     </node>
   </node>
+  <node concept="18kY7G" id="5ZcqSl_UibW">
+    <property role="3GE5qa" value="TransformationMenu" />
+    <property role="TrG5h" value="check_IncludingNonMatchingMenuForCurrentNode" />
+    <node concept="3clFbS" id="5ZcqSl_UibX" role="18ibNy">
+      <node concept="3clFbJ" id="5ZcqSl_UifY" role="3cqZAp">
+        <node concept="2OqwBi" id="5ZcqSl_UiRu" role="3clFbw">
+          <node concept="2OqwBi" id="5ZcqSl_Uior" role="2Oq$k0">
+            <node concept="1YBJjd" id="5ZcqSl_Uiga" role="2Oq$k0">
+              <ref role="1YBMHb" node="5ZcqSl_UibZ" resolve="part" />
+            </node>
+            <node concept="3TrEf2" id="5ZcqSl_Uix2" role="2OqNvi">
+              <ref role="3Tt5mk" to="tpc2:FyOJSsBmJY" />
+            </node>
+          </node>
+          <node concept="3x8VRR" id="5ZcqSl_Ujw6" role="2OqNvi" />
+        </node>
+        <node concept="3clFbS" id="5ZcqSl_Uig0" role="3clFbx">
+          <node concept="3cpWs6" id="5ZcqSl_UjyY" role="3cqZAp" />
+        </node>
+      </node>
+      <node concept="3clFbJ" id="5ZcqSl_Ujzm" role="3cqZAp">
+        <node concept="3clFbS" id="5ZcqSl_Ujzo" role="3clFbx">
+          <node concept="3cpWs6" id="5ZcqSl_UkxW" role="3cqZAp" />
+        </node>
+        <node concept="2OqwBi" id="5ZcqSl_Ukcs" role="3clFbw">
+          <node concept="2OqwBi" id="5ZcqSl_UjHP" role="2Oq$k0">
+            <node concept="1YBJjd" id="5ZcqSl_UjzI" role="2Oq$k0">
+              <ref role="1YBMHb" node="5ZcqSl_UibZ" resolve="part" />
+            </node>
+            <node concept="3TrEf2" id="5ZcqSl_UjVg" role="2OqNvi">
+              <ref role="3Tt5mk" to="tpc2:5OVd5tVfRV_" />
+            </node>
+          </node>
+          <node concept="3w_OXm" id="5ZcqSl_Ukw4" role="2OqNvi" />
+        </node>
+      </node>
+      <node concept="3cpWs8" id="5ZcqSl_UvjY" role="3cqZAp">
+        <node concept="3cpWsn" id="5ZcqSl_UvjZ" role="3cpWs9">
+          <property role="TrG5h" value="includedMenuConcept" />
+          <node concept="3Tqbb2" id="5ZcqSl_UvjU" role="1tU5fm">
+            <ref role="ehGHo" to="tpce:h0PkWnZ" resolve="AbstractConceptDeclaration" />
+          </node>
+          <node concept="2OqwBi" id="5ZcqSl_Uvk0" role="33vP2m">
+            <node concept="2OqwBi" id="5ZcqSl_Uvk1" role="2Oq$k0">
+              <node concept="1YBJjd" id="5ZcqSl_Uvk2" role="2Oq$k0">
+                <ref role="1YBMHb" node="5ZcqSl_UibZ" resolve="part" />
+              </node>
+              <node concept="3TrEf2" id="5ZcqSl_Uvk3" role="2OqNvi">
+                <ref role="3Tt5mk" to="tpc2:5OVd5tVfRV_" />
+              </node>
+            </node>
+            <node concept="2qgKlT" id="5ZcqSl_Uvk4" role="2OqNvi">
+              <ref role="37wK5l" to="tpcb:5OVd5tVob9V" resolve="getApplicableConcept" />
+            </node>
+          </node>
+        </node>
+      </node>
+      <node concept="3clFbJ" id="5ZcqSl_Ut3I" role="3cqZAp">
+        <node concept="3clFbS" id="5ZcqSl_Ut3K" role="3clFbx">
+          <node concept="3cpWs6" id="5ZcqSl_UvjE" role="3cqZAp" />
+        </node>
+        <node concept="2OqwBi" id="5ZcqSl_UuGo" role="3clFbw">
+          <node concept="37vLTw" id="5ZcqSl_Uvk5" role="2Oq$k0">
+            <ref role="3cqZAo" node="5ZcqSl_UvjZ" resolve="includedMenuConcept" />
+          </node>
+          <node concept="3w_OXm" id="5ZcqSl_Uv4s" role="2OqNvi" />
+        </node>
+      </node>
+      <node concept="3clFbH" id="5ZcqSl_Uozs" role="3cqZAp" />
+      <node concept="3cpWs8" id="5ZcqSl_Untx" role="3cqZAp">
+        <node concept="3cpWsn" id="5ZcqSl_UntB" role="3cpWs9">
+          <property role="TrG5h" value="menu" />
+          <node concept="3Tqbb2" id="5ZcqSl_UnzM" role="1tU5fm">
+            <ref role="ehGHo" to="tpc2:4Sf$XywKhwM" resolve="ITransformationMenu" />
+          </node>
+          <node concept="2OqwBi" id="5ZcqSl_UnGr" role="33vP2m">
+            <node concept="1YBJjd" id="5ZcqSl_Un$6" role="2Oq$k0">
+              <ref role="1YBMHb" node="5ZcqSl_UibZ" resolve="part" />
+            </node>
+            <node concept="2Xjw5R" id="5ZcqSl_UnZN" role="2OqNvi">
+              <node concept="1xMEDy" id="5ZcqSl_UnZP" role="1xVPHs">
+                <node concept="chp4Y" id="5ZcqSl_Uo0h" role="ri$Ld">
+                  <ref role="cht4Q" to="tpc2:4Sf$XywKhwM" resolve="ITransformationMenu" />
+                </node>
+              </node>
+            </node>
+          </node>
+        </node>
+      </node>
+      <node concept="3clFbJ" id="5ZcqSl_Uo8f" role="3cqZAp">
+        <node concept="3clFbS" id="5ZcqSl_Uo8h" role="3clFbx">
+          <node concept="3cpWs6" id="5ZcqSl_Uozp" role="3cqZAp" />
+        </node>
+        <node concept="3clFbC" id="5ZcqSl_UoyS" role="3clFbw">
+          <node concept="37vLTw" id="5ZcqSl_Uorm" role="3uHU7B">
+            <ref role="3cqZAo" node="5ZcqSl_UntB" resolve="menu" />
+          </node>
+          <node concept="10Nm6u" id="5ZcqSl_Uoz9" role="3uHU7w" />
+        </node>
+      </node>
+      <node concept="3clFbH" id="5ZcqSl_Ukyf" role="3cqZAp" />
+      <node concept="3cpWs8" id="5ZcqSl_UxiR" role="3cqZAp">
+        <node concept="3cpWsn" id="5ZcqSl_UxiS" role="3cpWs9">
+          <property role="TrG5h" value="destinationMenuConcept" />
+          <node concept="3Tqbb2" id="5ZcqSl_UxiN" role="1tU5fm">
+            <ref role="ehGHo" to="tpce:h0PkWnZ" resolve="AbstractConceptDeclaration" />
+          </node>
+          <node concept="2OqwBi" id="5ZcqSl_UxiT" role="33vP2m">
+            <node concept="37vLTw" id="5ZcqSl_UxiU" role="2Oq$k0">
+              <ref role="3cqZAo" node="5ZcqSl_UntB" resolve="menu" />
+            </node>
+            <node concept="2qgKlT" id="5ZcqSl_UxiV" role="2OqNvi">
+              <ref role="37wK5l" to="tpcb:5OVd5tVoadE" resolve="getApplicableConcept" />
+            </node>
+          </node>
+        </node>
+      </node>
+      <node concept="3clFbJ" id="5ZcqSl_UybU" role="3cqZAp">
+        <node concept="3clFbS" id="5ZcqSl_UybW" role="3clFbx">
+          <node concept="3cpWs6" id="5ZcqSl_UyIf" role="3cqZAp" />
+        </node>
+        <node concept="2OqwBi" id="5ZcqSl_UyxS" role="3clFbw">
+          <node concept="37vLTw" id="5ZcqSl_UynZ" role="2Oq$k0">
+            <ref role="3cqZAo" node="5ZcqSl_UxiS" resolve="destinationMenuConcept" />
+          </node>
+          <node concept="3w_OXm" id="5ZcqSl_UyH8" role="2OqNvi" />
+        </node>
+      </node>
+      <node concept="3clFbH" id="5ZcqSl_UxOa" role="3cqZAp" />
+      <node concept="3clFbJ" id="5ZcqSl_UmhT" role="3cqZAp">
+        <node concept="3clFbS" id="5ZcqSl_UmhV" role="3clFbx">
+          <node concept="3cpWs6" id="5ZcqSl_UzdR" role="3cqZAp" />
+        </node>
+        <node concept="2OqwBi" id="5ZcqSl_UoLk" role="3clFbw">
+          <node concept="37vLTw" id="5ZcqSl_Uz6T" role="2Oq$k0">
+            <ref role="3cqZAo" node="5ZcqSl_UxiS" resolve="destinationMenuConcept" />
+          </node>
+          <node concept="2qgKlT" id="5ZcqSl_Up5K" role="2OqNvi">
+            <ref role="37wK5l" to="tpcn:73yVtVlWOga" resolve="isSubconceptOf" />
+            <node concept="37vLTw" id="5ZcqSl_Uzas" role="37wK5m">
+              <ref role="3cqZAo" node="5ZcqSl_UvjZ" resolve="includedMenuConcept" />
+            </node>
+          </node>
+        </node>
+      </node>
+      <node concept="3clFbH" id="5ZcqSl_UzeQ" role="3cqZAp" />
+      <node concept="2MkqsV" id="5ZcqSl_Uzs2" role="3cqZAp">
+        <node concept="2YIFZM" id="5ZcqSl_U$xt" role="2MkJ7o">
+          <ref role="37wK5l" to="wyt6:~String.format(java.lang.String,java.lang.Object...):java.lang.String" resolve="format" />
+          <ref role="1Pybhc" to="wyt6:~String" resolve="String" />
+          <node concept="Xl_RD" id="5ZcqSl_U$St" role="37wK5m">
+            <property role="Xl_RC" value="Menu for %s or its superconcept expected" />
+          </node>
+          <node concept="37vLTw" id="5ZcqSl_U$Vh" role="37wK5m">
+            <ref role="3cqZAo" node="5ZcqSl_UxiS" resolve="destinationMenuConcept" />
+          </node>
+        </node>
+        <node concept="2OqwBi" id="5ZcqSl_U_cU" role="2OEOjV">
+          <node concept="1YBJjd" id="5ZcqSl_U_1b" role="2Oq$k0">
+            <ref role="1YBMHb" node="5ZcqSl_UibZ" resolve="part" />
+          </node>
+          <node concept="3TrEf2" id="5ZcqSl_U_Nd" role="2OqNvi">
+            <ref role="3Tt5mk" to="tpc2:5OVd5tVfRV_" />
+          </node>
+        </node>
+      </node>
+    </node>
+    <node concept="1YaCAy" id="5ZcqSl_UibZ" role="1YuTPh">
+      <property role="TrG5h" value="part" />
+      <ref role="1YaFvo" to="tpc2:FyOJSsBmJy" resolve="TransformationMenuPart_IncludeMenu" />
+    </node>
+  </node>
+  <node concept="18kY7G" id="1RxYXnW0U3k">
+    <property role="TrG5h" value="check_ReferenceToNonexistentDefaultMenu" />
+    <property role="3GE5qa" value="TransformationMenu" />
+    <node concept="3clFbS" id="1RxYXnW0U3l" role="18ibNy">
+      <node concept="3cpWs8" id="5DVpet2K$yo" role="3cqZAp">
+        <node concept="3cpWsn" id="5DVpet2K$yp" role="3cpWs9">
+          <property role="TrG5h" value="concept" />
+          <node concept="3Tqbb2" id="5DVpet2K$yq" role="1tU5fm">
+            <ref role="ehGHo" to="tpce:h0PkWnZ" resolve="AbstractConceptDeclaration" />
+          </node>
+          <node concept="2OqwBi" id="1RxYXnW1zxb" role="33vP2m">
+            <node concept="1YBJjd" id="1RxYXnW1zc6" role="2Oq$k0">
+              <ref role="1YBMHb" node="1RxYXnW0U3n" resolve="ref" />
+            </node>
+            <node concept="3TrEf2" id="1RxYXnW1$1P" role="2OqNvi">
+              <ref role="3Tt5mk" to="tpc2:5OVd5tVffWd" />
+            </node>
+          </node>
+        </node>
+      </node>
+      <node concept="3clFbJ" id="2mcvySy0ZVH" role="3cqZAp">
+        <node concept="3clFbS" id="2mcvySy0ZVJ" role="3clFbx">
+          <node concept="3cpWs6" id="2mcvySy10v$" role="3cqZAp" />
+        </node>
+        <node concept="2OqwBi" id="2mcvySy108M" role="3clFbw">
+          <node concept="37vLTw" id="2mcvySy0ZYU" role="2Oq$k0">
+            <ref role="3cqZAo" node="5DVpet2K$yp" resolve="concept" />
+          </node>
+          <node concept="3w_OXm" id="2mcvySy10uW" role="2OqNvi" />
+        </node>
+      </node>
+      <node concept="3clFbH" id="1RxYXnW1yas" role="3cqZAp" />
+      <node concept="3clFbJ" id="KwT0zclwnz" role="3cqZAp">
+        <node concept="3clFbS" id="KwT0zclwn_" role="3clFbx">
+          <node concept="Dpp1Q" id="2sIapMU2iO8" role="3cqZAp">
+            <node concept="3cpWs3" id="2sIapMU4dNe" role="Dpw9R">
+              <node concept="3cpWs3" id="2sIapMU4eh9" role="3uHU7B">
+                <node concept="2OqwBi" id="2sIapMU4e$d" role="3uHU7w">
+                  <node concept="37vLTw" id="1RxYXnW1_TG" role="2Oq$k0">
+                    <ref role="3cqZAo" node="5DVpet2K$yp" resolve="concept" />
+                  </node>
+                  <node concept="3TrcHB" id="2sIapMU4gvI" role="2OqNvi">
+                    <ref role="3TsBF5" to="tpck:h0TrG11" resolve="name" />
+                  </node>
+                </node>
+                <node concept="Xl_RD" id="2sIapMU4dNk" role="3uHU7B">
+                  <property role="Xl_RC" value="Default transformation menu for " />
+                </node>
+              </node>
+              <node concept="Xl_RD" id="2sIapMU4dNm" role="3uHU7w">
+                <property role="Xl_RC" value=" is not defined. Implicit default menu will be used." />
+              </node>
+            </node>
+            <node concept="1YBJjd" id="1RxYXnW1B1H" role="2OEOjV">
+              <ref role="1YBMHb" node="1RxYXnW0U3n" resolve="ref" />
+            </node>
+            <node concept="2OE7Q9" id="1RxYXnW1Cn8" role="2OEWyd">
+              <ref role="2OEe5H" to="tpc2:5OVd5tVffWd" />
+            </node>
+          </node>
+        </node>
+        <node concept="2OqwBi" id="KwT0zclwQB" role="3clFbw">
+          <node concept="2YIFZM" id="KwT0zclwxJ" role="2Oq$k0">
+            <ref role="37wK5l" to="tpc5:KwT0zclpS3" resolve="findDefaultMenuForConcept" />
+            <ref role="1Pybhc" to="tpc5:KwT0zclpvi" resolve="DefaultTransformationMenuUtil" />
+            <node concept="37vLTw" id="KwT0zclw$c" role="37wK5m">
+              <ref role="3cqZAo" node="5DVpet2K$yp" resolve="concept" />
+            </node>
+          </node>
+          <node concept="3w_OXm" id="KwT0zclx3g" role="2OqNvi" />
+        </node>
+      </node>
+    </node>
+    <node concept="1YaCAy" id="1RxYXnW0U3n" role="1YuTPh">
+      <property role="TrG5h" value="ref" />
+      <ref role="1YaFvo" to="tpc2:5OVd5tVffWc" resolve="TransformationMenuReference_Default" />
+    </node>
+  </node>
   <node concept="18kY7G" id="5qocf8PyZk5">
     <property role="TrG5h" value="check_TransformationFeaturesAreNotDuplicated" />
     <property role="3GE5qa" value="TransformationMenu" />
@@ -4775,254 +4991,33 @@
       <ref role="1YaFvo" to="tpc2:3EZUZhn6cs4" resolve="QueryFunctionParameter_TransformationMenu_parameterObject" />
     </node>
   </node>
-  <node concept="18kY7G" id="1RxYXnW0U3k">
-    <property role="TrG5h" value="check_ReferenceToNonexistentDefaultMenu" />
-    <property role="3GE5qa" value="TransformationMenu" />
-    <node concept="3clFbS" id="1RxYXnW0U3l" role="18ibNy">
-      <node concept="3cpWs8" id="5DVpet2K$yo" role="3cqZAp">
-        <node concept="3cpWsn" id="5DVpet2K$yp" role="3cpWs9">
-          <property role="TrG5h" value="concept" />
-          <node concept="3Tqbb2" id="5DVpet2K$yq" role="1tU5fm">
-            <ref role="ehGHo" to="tpce:h0PkWnZ" resolve="AbstractConceptDeclaration" />
-          </node>
-          <node concept="2OqwBi" id="1RxYXnW1zxb" role="33vP2m">
-            <node concept="1YBJjd" id="1RxYXnW1zc6" role="2Oq$k0">
-              <ref role="1YBMHb" node="1RxYXnW0U3n" resolve="ref" />
-            </node>
-            <node concept="3TrEf2" id="1RxYXnW1$1P" role="2OqNvi">
-              <ref role="3Tt5mk" to="tpc2:5OVd5tVffWd" />
-            </node>
-          </node>
-        </node>
-      </node>
-      <node concept="3clFbJ" id="2mcvySy0ZVH" role="3cqZAp">
-        <node concept="3clFbS" id="2mcvySy0ZVJ" role="3clFbx">
-          <node concept="3cpWs6" id="2mcvySy10v$" role="3cqZAp" />
-        </node>
-        <node concept="2OqwBi" id="2mcvySy108M" role="3clFbw">
-          <node concept="37vLTw" id="2mcvySy0ZYU" role="2Oq$k0">
-            <ref role="3cqZAo" node="5DVpet2K$yp" resolve="concept" />
-          </node>
-          <node concept="3w_OXm" id="2mcvySy10uW" role="2OqNvi" />
-        </node>
-      </node>
-      <node concept="3clFbH" id="1RxYXnW1yas" role="3cqZAp" />
-      <node concept="3clFbJ" id="KwT0zclwnz" role="3cqZAp">
-        <node concept="3clFbS" id="KwT0zclwn_" role="3clFbx">
-          <node concept="Dpp1Q" id="2sIapMU2iO8" role="3cqZAp">
-            <node concept="3cpWs3" id="2sIapMU4dNe" role="Dpw9R">
-              <node concept="3cpWs3" id="2sIapMU4eh9" role="3uHU7B">
-                <node concept="2OqwBi" id="2sIapMU4e$d" role="3uHU7w">
-                  <node concept="37vLTw" id="1RxYXnW1_TG" role="2Oq$k0">
-                    <ref role="3cqZAo" node="5DVpet2K$yp" resolve="concept" />
-                  </node>
-                  <node concept="3TrcHB" id="2sIapMU4gvI" role="2OqNvi">
-                    <ref role="3TsBF5" to="tpck:h0TrG11" resolve="name" />
-                  </node>
-                </node>
-                <node concept="Xl_RD" id="2sIapMU4dNk" role="3uHU7B">
-                  <property role="Xl_RC" value="Default transformation menu for " />
-                </node>
-              </node>
-              <node concept="Xl_RD" id="2sIapMU4dNm" role="3uHU7w">
-                <property role="Xl_RC" value=" is not defined. Implicit default menu will be used." />
-              </node>
-            </node>
-            <node concept="1YBJjd" id="1RxYXnW1B1H" role="2OEOjV">
-              <ref role="1YBMHb" node="1RxYXnW0U3n" resolve="ref" />
-            </node>
-            <node concept="2OE7Q9" id="1RxYXnW1Cn8" role="2OEWyd">
-              <ref role="2OEe5H" to="tpc2:5OVd5tVffWd" />
-            </node>
-          </node>
-        </node>
-        <node concept="2OqwBi" id="KwT0zclwQB" role="3clFbw">
-          <node concept="2YIFZM" id="KwT0zclwxJ" role="2Oq$k0">
-            <ref role="37wK5l" to="tpc5:KwT0zclpS3" resolve="findDefaultMenuForConcept" />
-            <ref role="1Pybhc" to="tpc5:KwT0zclpvi" resolve="DefaultTransformationMenuUtil" />
-            <node concept="37vLTw" id="KwT0zclw$c" role="37wK5m">
-              <ref role="3cqZAo" node="5DVpet2K$yp" resolve="concept" />
-            </node>
-          </node>
-          <node concept="3w_OXm" id="KwT0zclx3g" role="2OqNvi" />
-        </node>
-      </node>
-    </node>
-    <node concept="1YaCAy" id="1RxYXnW0U3n" role="1YuTPh">
-      <property role="TrG5h" value="ref" />
-      <ref role="1YaFvo" to="tpc2:5OVd5tVffWc" resolve="TransformationMenuReference_Default" />
-    </node>
-  </node>
-  <node concept="18kY7G" id="5ZcqSl_UibW">
-    <property role="3GE5qa" value="TransformationMenu" />
-    <property role="TrG5h" value="check_IncludingNonMatchingMenuForCurrentNode" />
-    <node concept="3clFbS" id="5ZcqSl_UibX" role="18ibNy">
-      <node concept="3clFbJ" id="5ZcqSl_UifY" role="3cqZAp">
-        <node concept="2OqwBi" id="5ZcqSl_UiRu" role="3clFbw">
-          <node concept="2OqwBi" id="5ZcqSl_Uior" role="2Oq$k0">
-            <node concept="1YBJjd" id="5ZcqSl_Uiga" role="2Oq$k0">
-              <ref role="1YBMHb" node="5ZcqSl_UibZ" resolve="part" />
-            </node>
-            <node concept="3TrEf2" id="5ZcqSl_Uix2" role="2OqNvi">
-              <ref role="3Tt5mk" to="tpc2:FyOJSsBmJY" />
-            </node>
-          </node>
-          <node concept="3x8VRR" id="5ZcqSl_Ujw6" role="2OqNvi" />
-        </node>
-        <node concept="3clFbS" id="5ZcqSl_Uig0" role="3clFbx">
-          <node concept="3cpWs6" id="5ZcqSl_UjyY" role="3cqZAp" />
-        </node>
-      </node>
-      <node concept="3clFbJ" id="5ZcqSl_Ujzm" role="3cqZAp">
-        <node concept="3clFbS" id="5ZcqSl_Ujzo" role="3clFbx">
-          <node concept="3cpWs6" id="5ZcqSl_UkxW" role="3cqZAp" />
-        </node>
-        <node concept="2OqwBi" id="5ZcqSl_Ukcs" role="3clFbw">
-          <node concept="2OqwBi" id="5ZcqSl_UjHP" role="2Oq$k0">
-            <node concept="1YBJjd" id="5ZcqSl_UjzI" role="2Oq$k0">
-              <ref role="1YBMHb" node="5ZcqSl_UibZ" resolve="part" />
-            </node>
-            <node concept="3TrEf2" id="5ZcqSl_UjVg" role="2OqNvi">
-              <ref role="3Tt5mk" to="tpc2:5OVd5tVfRV_" />
-            </node>
-          </node>
-          <node concept="3w_OXm" id="5ZcqSl_Ukw4" role="2OqNvi" />
-        </node>
-      </node>
-      <node concept="3cpWs8" id="5ZcqSl_UvjY" role="3cqZAp">
-        <node concept="3cpWsn" id="5ZcqSl_UvjZ" role="3cpWs9">
-          <property role="TrG5h" value="includedMenuConcept" />
-          <node concept="3Tqbb2" id="5ZcqSl_UvjU" role="1tU5fm">
-            <ref role="ehGHo" to="tpce:h0PkWnZ" resolve="AbstractConceptDeclaration" />
-          </node>
-          <node concept="2OqwBi" id="5ZcqSl_Uvk0" role="33vP2m">
-            <node concept="2OqwBi" id="5ZcqSl_Uvk1" role="2Oq$k0">
-              <node concept="1YBJjd" id="5ZcqSl_Uvk2" role="2Oq$k0">
-                <ref role="1YBMHb" node="5ZcqSl_UibZ" resolve="part" />
-              </node>
-              <node concept="3TrEf2" id="5ZcqSl_Uvk3" role="2OqNvi">
-                <ref role="3Tt5mk" to="tpc2:5OVd5tVfRV_" />
-              </node>
-            </node>
-            <node concept="2qgKlT" id="5ZcqSl_Uvk4" role="2OqNvi">
-              <ref role="37wK5l" to="tpcb:5OVd5tVob9V" resolve="getApplicableConcept" />
-            </node>
-          </node>
-        </node>
-      </node>
-      <node concept="3clFbJ" id="5ZcqSl_Ut3I" role="3cqZAp">
-        <node concept="3clFbS" id="5ZcqSl_Ut3K" role="3clFbx">
-          <node concept="3cpWs6" id="5ZcqSl_UvjE" role="3cqZAp" />
-        </node>
-        <node concept="2OqwBi" id="5ZcqSl_UuGo" role="3clFbw">
-          <node concept="37vLTw" id="5ZcqSl_Uvk5" role="2Oq$k0">
-            <ref role="3cqZAo" node="5ZcqSl_UvjZ" resolve="includedMenuConcept" />
-          </node>
-          <node concept="3w_OXm" id="5ZcqSl_Uv4s" role="2OqNvi" />
-        </node>
-      </node>
-      <node concept="3clFbH" id="5ZcqSl_Uozs" role="3cqZAp" />
-      <node concept="3cpWs8" id="5ZcqSl_Untx" role="3cqZAp">
-        <node concept="3cpWsn" id="5ZcqSl_UntB" role="3cpWs9">
-          <property role="TrG5h" value="menu" />
-          <node concept="3Tqbb2" id="5ZcqSl_UnzM" role="1tU5fm">
-            <ref role="ehGHo" to="tpc2:4Sf$XywKhwM" resolve="ITransformationMenu" />
-          </node>
-          <node concept="2OqwBi" id="5ZcqSl_UnGr" role="33vP2m">
-            <node concept="1YBJjd" id="5ZcqSl_Un$6" role="2Oq$k0">
-              <ref role="1YBMHb" node="5ZcqSl_UibZ" resolve="part" />
-            </node>
-            <node concept="2Xjw5R" id="5ZcqSl_UnZN" role="2OqNvi">
-              <node concept="1xMEDy" id="5ZcqSl_UnZP" role="1xVPHs">
-                <node concept="chp4Y" id="5ZcqSl_Uo0h" role="ri$Ld">
-                  <ref role="cht4Q" to="tpc2:4Sf$XywKhwM" resolve="ITransformationMenu" />
-                </node>
-              </node>
-            </node>
-          </node>
-        </node>
-      </node>
-      <node concept="3clFbJ" id="5ZcqSl_Uo8f" role="3cqZAp">
-        <node concept="3clFbS" id="5ZcqSl_Uo8h" role="3clFbx">
-          <node concept="3cpWs6" id="5ZcqSl_Uozp" role="3cqZAp" />
-        </node>
-        <node concept="3clFbC" id="5ZcqSl_UoyS" role="3clFbw">
-          <node concept="37vLTw" id="5ZcqSl_Uorm" role="3uHU7B">
-            <ref role="3cqZAo" node="5ZcqSl_UntB" resolve="menu" />
-          </node>
-          <node concept="10Nm6u" id="5ZcqSl_Uoz9" role="3uHU7w" />
-        </node>
-      </node>
-      <node concept="3clFbH" id="5ZcqSl_Ukyf" role="3cqZAp" />
-      <node concept="3cpWs8" id="5ZcqSl_UxiR" role="3cqZAp">
-        <node concept="3cpWsn" id="5ZcqSl_UxiS" role="3cpWs9">
-          <property role="TrG5h" value="destinationMenuConcept" />
-          <node concept="3Tqbb2" id="5ZcqSl_UxiN" role="1tU5fm">
-            <ref role="ehGHo" to="tpce:h0PkWnZ" resolve="AbstractConceptDeclaration" />
-          </node>
-          <node concept="2OqwBi" id="5ZcqSl_UxiT" role="33vP2m">
-            <node concept="37vLTw" id="5ZcqSl_UxiU" role="2Oq$k0">
-              <ref role="3cqZAo" node="5ZcqSl_UntB" resolve="menu" />
-            </node>
-            <node concept="2qgKlT" id="5ZcqSl_UxiV" role="2OqNvi">
-              <ref role="37wK5l" to="tpcb:5OVd5tVoadE" resolve="getApplicableConcept" />
-            </node>
-          </node>
-        </node>
-      </node>
-      <node concept="3clFbJ" id="5ZcqSl_UybU" role="3cqZAp">
-        <node concept="3clFbS" id="5ZcqSl_UybW" role="3clFbx">
-          <node concept="3cpWs6" id="5ZcqSl_UyIf" role="3cqZAp" />
-        </node>
-        <node concept="2OqwBi" id="5ZcqSl_UyxS" role="3clFbw">
-          <node concept="37vLTw" id="5ZcqSl_UynZ" role="2Oq$k0">
-            <ref role="3cqZAo" node="5ZcqSl_UxiS" resolve="destinationMenuConcept" />
-          </node>
-          <node concept="3w_OXm" id="5ZcqSl_UyH8" role="2OqNvi" />
-        </node>
-      </node>
-      <node concept="3clFbH" id="5ZcqSl_UxOa" role="3cqZAp" />
-      <node concept="3clFbJ" id="5ZcqSl_UmhT" role="3cqZAp">
-        <node concept="3clFbS" id="5ZcqSl_UmhV" role="3clFbx">
-          <node concept="3cpWs6" id="5ZcqSl_UzdR" role="3cqZAp" />
-        </node>
-        <node concept="2OqwBi" id="5ZcqSl_UoLk" role="3clFbw">
-          <node concept="37vLTw" id="5ZcqSl_Uz6T" role="2Oq$k0">
-            <ref role="3cqZAo" node="5ZcqSl_UxiS" resolve="destinationMenuConcept" />
-          </node>
-          <node concept="2qgKlT" id="5ZcqSl_Up5K" role="2OqNvi">
-            <ref role="37wK5l" to="tpcn:73yVtVlWOga" resolve="isSubconceptOf" />
-            <node concept="37vLTw" id="5ZcqSl_Uzas" role="37wK5m">
-              <ref role="3cqZAo" node="5ZcqSl_UvjZ" resolve="includedMenuConcept" />
-            </node>
-          </node>
-        </node>
-      </node>
-      <node concept="3clFbH" id="5ZcqSl_UzeQ" role="3cqZAp" />
-      <node concept="2MkqsV" id="5ZcqSl_Uzs2" role="3cqZAp">
-        <node concept="2YIFZM" id="5ZcqSl_U$xt" role="2MkJ7o">
-          <ref role="37wK5l" to="wyt6:~String.format(java.lang.String,java.lang.Object...):java.lang.String" resolve="format" />
-          <ref role="1Pybhc" to="wyt6:~String" resolve="String" />
-          <node concept="Xl_RD" id="5ZcqSl_U$St" role="37wK5m">
-            <property role="Xl_RC" value="Menu for %s or its superconcept expected" />
-          </node>
-          <node concept="37vLTw" id="5ZcqSl_U$Vh" role="37wK5m">
-            <ref role="3cqZAo" node="5ZcqSl_UxiS" resolve="destinationMenuConcept" />
-          </node>
-        </node>
-        <node concept="2OqwBi" id="5ZcqSl_U_cU" role="2OEOjV">
-          <node concept="1YBJjd" id="5ZcqSl_U_1b" role="2Oq$k0">
-            <ref role="1YBMHb" node="5ZcqSl_UibZ" resolve="part" />
-          </node>
-          <node concept="3TrEf2" id="5ZcqSl_U_Nd" role="2OqNvi">
-            <ref role="3Tt5mk" to="tpc2:5OVd5tVfRV_" />
-          </node>
-        </node>
-      </node>
-    </node>
-    <node concept="1YaCAy" id="5ZcqSl_UibZ" role="1YuTPh">
-      <property role="TrG5h" value="part" />
-      <ref role="1YaFvo" to="tpc2:FyOJSsBmJy" resolve="TransformationMenuPart_IncludeMenu" />
+  <node concept="1YbPZF" id="4Fjf6xMRgAt">
+    <property role="TrG5h" value="typeof_ContextVariable" />
+    <property role="3GE5qa" value="QueryExpression" />
+    <node concept="3clFbS" id="4Fjf6xMRgAu" role="18ibNy">
+      <node concept="1Z5TYs" id="4Fjf6xMRgHj" role="3cqZAp">
+        <node concept="mw_s8" id="4Fjf6xMRgH_" role="1ZfhKB">
+          <node concept="2OqwBi" id="4Fjf6xMRgN_" role="mwGJk">
+            <node concept="1YBJjd" id="4Fjf6xMRgHz" role="2Oq$k0">
+              <ref role="1YBMHb" node="4Fjf6xMRgAw" resolve="contextVariable" />
+            </node>
+            <node concept="2qgKlT" id="4Fjf6xMRgVe" role="2OqNvi">
+              <ref role="37wK5l" to="tpcb:27DJnJtIQ9C" resolve="getType" />
+            </node>
+          </node>
+        </node>
+        <node concept="mw_s8" id="4Fjf6xMRgHm" role="1ZfhK$">
+          <node concept="1Z2H0r" id="4Fjf6xMRgA$" role="mwGJk">
+            <node concept="1YBJjd" id="4Fjf6xMRgCk" role="1Z2MuG">
+              <ref role="1YBMHb" node="4Fjf6xMRgAw" resolve="contextVariable" />
+            </node>
+          </node>
+        </node>
+      </node>
+    </node>
+    <node concept="1YaCAy" id="4Fjf6xMRgAw" role="1YuTPh">
+      <property role="TrG5h" value="contextVariable" />
+      <ref role="1YaFvo" to="tpc2:7_cYeEu4pYp" resolve="ContextVariable" />
     </node>
   </node>
 </model>
