--- conflicted
+++ resolved
@@ -13,28 +13,21 @@
   <import index="tpck" modelUID="r:00000000-0000-4000-0000-011c89590288(jetbrains.mps.lang.core.structure)" version="0" />
   <import index="srng" modelUID="f:java_stub#1ed103c3-3aa6-49b7-9c21-6765ee11f224#jetbrains.mps.openapi.editor(MPS.Editor/jetbrains.mps.openapi.editor@java_stub)" version="-1" />
   <import index="jsgz" modelUID="f:java_stub#1ed103c3-3aa6-49b7-9c21-6765ee11f224#jetbrains.mps.nodeEditor.cells(MPS.Editor/jetbrains.mps.nodeEditor.cells@java_stub)" version="-1" />
-<<<<<<< HEAD
+  <import index="cu2c" modelUID="f:java_stub#6ed54515-acc8-4d1e-a16c-9fd6cfe951ea#jetbrains.mps.smodel(MPS.Core/jetbrains.mps.smodel@java_stub)" version="-1" />
   <import index="ec5l" modelUID="f:java_stub#8865b7a8-5271-43d3-884c-6fd1d9cfdd34#org.jetbrains.mps.openapi.model(MPS.OpenAPI/org.jetbrains.mps.openapi.model@java_stub)" version="-1" />
-  <import index="cu2c" modelUID="f:java_stub#6ed54515-acc8-4d1e-a16c-9fd6cfe951ea#jetbrains.mps.smodel(MPS.Core/jetbrains.mps.smodel@java_stub)" version="-1" />
-=======
-  <import index="cu2c" modelUID="f:java_stub#6ed54515-acc8-4d1e-a16c-9fd6cfe951ea#jetbrains.mps.smodel(MPS.Core/jetbrains.mps.smodel@java_stub)" version="-1" />
+  <import index="tpcn" modelUID="r:00000000-0000-4000-0000-011c8959028b(jetbrains.mps.lang.structure.behavior)" version="-1" />
+  <import index="iwwu" modelUID="r:2c4d9270-b6d6-44af-aecd-e01a223680db(jetbrains.mps.kernel.model)" version="-1" />
+  <import index="tpce" modelUID="r:00000000-0000-4000-0000-011c89590292(jetbrains.mps.lang.structure.structure)" version="-1" />
   <import index="1i04" modelUID="r:3270011d-8b2d-4938-8dff-d256a759e017(jetbrains.mps.lang.behavior.structure)" version="-1" />
   <import index="mceb" modelUID="f:java_stub#1ed103c3-3aa6-49b7-9c21-6765ee11f224#jetbrains.mps.nodeEditor.style(MPS.Editor/jetbrains.mps.nodeEditor.style@java_stub)" version="-1" />
-  <import index="tpce" modelUID="r:00000000-0000-4000-0000-011c89590292(jetbrains.mps.lang.structure.structure)" version="0" />
-  <import index="iwwu" modelUID="r:2c4d9270-b6d6-44af-aecd-e01a223680db(jetbrains.mps.kernel.model)" version="-1" />
-  <import index="tpcn" modelUID="r:00000000-0000-4000-0000-011c8959028b(jetbrains.mps.lang.structure.behavior)" version="-1" />
->>>>>>> 0fbc28e3
   <import index="tp2q" modelUID="r:00000000-0000-4000-0000-011c8959032e(jetbrains.mps.baseLanguage.collections.structure)" version="7" implicit="yes" />
   <import index="tp25" modelUID="r:00000000-0000-4000-0000-011c89590301(jetbrains.mps.lang.smodel.structure)" version="16" implicit="yes" />
   <import index="tp33" modelUID="r:00000000-0000-4000-0000-011c89590323(jetbrains.mps.lang.script.structure)" version="0" implicit="yes" />
   <import index="tpcb" modelUID="r:00000000-0000-4000-0000-011c89590297(jetbrains.mps.lang.editor.behavior)" version="-1" implicit="yes" />
-<<<<<<< HEAD
+  <import index="tp2c" modelUID="r:00000000-0000-4000-0000-011c89590338(jetbrains.mps.baseLanguage.closures.structure)" version="3" implicit="yes" />
+  <import index="tpdg" modelUID="r:00000000-0000-4000-0000-011c895902a8(jetbrains.mps.lang.actions.structure)" version="23" implicit="yes" />
+  <import index="tp3r" modelUID="r:00000000-0000-4000-0000-011c8959034b(jetbrains.mps.lang.quotation.structure)" version="0" implicit="yes" />
   <import index="fxg7" modelUID="f:java_stub#6354ebe7-c22a-4a0f-ac54-50b52ab9b065#java.io(JDK/java.io@java_stub)" version="-1" implicit="yes" />
-=======
-  <import index="tp2c" modelUID="r:00000000-0000-4000-0000-011c89590338(jetbrains.mps.baseLanguage.closures.structure)" version="3" implicit="yes" />
-  <import index="tp3r" modelUID="r:00000000-0000-4000-0000-011c8959034b(jetbrains.mps.lang.quotation.structure)" version="0" implicit="yes" />
-  <import index="tpdg" modelUID="r:00000000-0000-4000-0000-011c895902a8(jetbrains.mps.lang.actions.structure)" version="23" implicit="yes" />
->>>>>>> 0fbc28e3
   <roots>
     <node type="tp33.MigrationScript" typeId="tp33.1177457067821" id="1234198385755">
       <property name="category" nameId="tp33.1206123296179" value="editor language" />
@@ -59,14 +52,14 @@
       <property name="name" nameId="tpck.1169194664001" value="EditorCellConstructors" />
       <property name="virtualPackage" nameId="tpck.1193676396447" value="3_0" />
     </node>
+    <node type="tpee.ClassConcept" typeId="tpee.1068390468198" id="3500491402030546638">
+      <property name="name" nameId="tpck.1169194664001" value="MigrationUtil" />
+    </node>
     <node type="tp33.MigrationScript" typeId="tp33.1177457067821" id="2554389230519698147">
       <property name="title" nameId="tp33.1177457669450" value="Migrate attributeConstant" />
       <property name="name" nameId="tpck.1169194664001" value="MigrateAttributeConstant" />
       <property name="toBuild" nameId="tp33.5299416737274925397" value="MPS 3.0" />
       <property name="type" nameId="tp33.5299416737274925395" value="migration" />
-    </node>
-    <node type="tpee.ClassConcept" typeId="tpee.1068390468198" id="3500491402030546638">
-      <property name="name" nameId="tpck.1169194664001" value="MigrationUtil" />
     </node>
   </roots>
   <root id="1234198385755">
@@ -895,16 +888,16 @@
       <link role="oldClassifier" roleId="tp33.6655357163912246426" targetNodeId="jsgz.~EditorCell" resolveInfo="EditorCell" />
       <link role="newClassifier" roleId="tp33.6655357163912246427" targetNodeId="srng.~EditorCell" resolveInfo="EditorCell" />
       <node role="pullUpMethods" roleId="tp33.849077997121893197" type="tp33.PullUpMethod" typeId="tp33.849077997121870276" id="2783385774420420712">
+        <link role="oldMethodDeclaration" roleId="tp33.4242940223545038297" targetNodeId="jsgz.~EditorCell%dgetCellId()%cjava%dlang%dString" resolveInfo="getCellId" />
         <link role="newMethodDeclaration" roleId="tp33.4242940223545038298" targetNodeId="srng.~EditorCell%dgetCellId()%cjava%dlang%dString" resolveInfo="getCellId" />
-        <link role="oldMethodDeclaration" roleId="tp33.4242940223545038297" targetNodeId="jsgz.~EditorCell%dgetCellId()%cjava%dlang%dString" resolveInfo="getCellId" />
       </node>
       <node role="pullUpMethods" roleId="tp33.849077997121893197" type="tp33.PullUpMethod" typeId="tp33.849077997121870276" id="2783385774420421331">
+        <link role="oldMethodDeclaration" roleId="tp33.4242940223545038297" targetNodeId="jsgz.~EditorCell%dgetSNode()%cjetbrains%dmps%dsmodel%dSNode" resolveInfo="getSNode" />
         <link role="newMethodDeclaration" roleId="tp33.4242940223545038298" targetNodeId="srng.~EditorCell%dgetSNode()%cjetbrains%dmps%dsmodel%dSNode" resolveInfo="getSNode" />
-        <link role="oldMethodDeclaration" roleId="tp33.4242940223545038297" targetNodeId="jsgz.~EditorCell%dgetSNode()%cjetbrains%dmps%dsmodel%dSNode" resolveInfo="getSNode" />
       </node>
       <node role="pullUpMethods" roleId="tp33.849077997121893197" type="tp33.PullUpMethod" typeId="tp33.849077997121870276" id="2783385774420421332">
+        <link role="oldMethodDeclaration" roleId="tp33.4242940223545038297" targetNodeId="jsgz.~EditorCell%disSingleNodeCell()%cboolean" resolveInfo="isSingleNodeCell" />
         <link role="newMethodDeclaration" roleId="tp33.4242940223545038298" targetNodeId="srng.~EditorCell%disSingleNodeCell()%cboolean" resolveInfo="isSingleNodeCell" />
-        <link role="oldMethodDeclaration" roleId="tp33.4242940223545038297" targetNodeId="jsgz.~EditorCell%disSingleNodeCell()%cboolean" resolveInfo="isSingleNodeCell" />
       </node>
     </node>
   </root>
@@ -1017,6 +1010,217 @@
       </node>
     </node>
     <node role="part" roleId="tp33.1177458178889" type="tp33.WhitespaceMigrationScriptPart" typeId="tp33.2598676492883244606" id="8323716030938283895" />
+  </root>
+  <root id="3500491402030546638">
+    <node role="staticMethod" roleId="tpee.1070462273904" type="tpee.StaticMethodDeclaration" typeId="tpee.1081236700938" id="2970389781193035787">
+      <property name="name" nameId="tpck.1169194664001" value="getOrCreateConceptAspectInstance" />
+      <node role="returnType" roleId="tpee.1068580123133" type="tp25.SNodeType" typeId="tp25.1138055754698" id="2970389781193035788" />
+      <node role="visibility" roleId="tpee.1178549979242" type="tpee.PublicVisibility" typeId="tpee.1146644602865" id="2970389781193035789" />
+      <node role="body" roleId="tpee.1068580123135" type="tpee.StatementList" typeId="tpee.1068580123136" id="2970389781193035790">
+        <node role="statement" roleId="tpee.1068581517665" type="tpee.LocalVariableDeclarationStatement" typeId="tpee.1068581242864" id="2970389781193035791">
+          <node role="localVariableDeclaration" roleId="tpee.1068581242865" type="tpee.LocalVariableDeclaration" typeId="tpee.1068581242863" id="2970389781193035792">
+            <property name="name" nameId="tpck.1169194664001" value="language" />
+            <node role="type" roleId="tpee.5680397130376446158" type="tpee.ClassifierType" typeId="tpee.1107535904670" id="2970389781193035793">
+              <link role="classifier" roleId="tpee.1107535924139" targetNodeId="cu2c.~Language" resolveInfo="Language" />
+            </node>
+            <node role="initializer" roleId="tpee.1068431790190" type="tpee.StaticMethodCall" typeId="tpee.1081236700937" id="2970389781193035794">
+              <link role="baseMethodDeclaration" roleId="tpee.1068499141037" targetNodeId="iwwu.1237995590835" resolveInfo="getDeclaringLanguage" />
+              <link role="classConcept" roleId="tpee.1144433194310" targetNodeId="iwwu.1237995590703" resolveInfo="SModelUtil" />
+              <node role="actualArgument" roleId="tpee.1068499141038" type="tpee.ParameterReference" typeId="tpee.1068581242874" id="2970389781193035795">
+                <link role="variableDeclaration" roleId="tpee.1068581517664" targetNodeId="2970389781193035832" resolveInfo="applicableNode" />
+              </node>
+            </node>
+          </node>
+        </node>
+        <node role="statement" roleId="tpee.1068581517665" type="tpee.AssertStatement" typeId="tpee.1160998861373" id="2970389781193035796">
+          <node role="condition" roleId="tpee.1160998896846" type="tpee.NotEqualsExpression" typeId="tpee.1073239437375" id="2970389781193035797">
+            <node role="rightExpression" roleId="tpee.1081773367579" type="tpee.NullLiteral" typeId="tpee.1070534058343" id="2970389781193035798" />
+            <node role="leftExpression" roleId="tpee.1081773367580" type="tpee.LocalVariableReference" typeId="tpee.1068581242866" id="2970389781193035799">
+              <link role="variableDeclaration" roleId="tpee.1068581517664" targetNodeId="2970389781193035792" resolveInfo="language" />
+            </node>
+          </node>
+          <node role="message" roleId="tpee.1160998916832" type="tpee.PlusExpression" typeId="tpee.1068581242875" id="2970389781193035800">
+            <node role="rightExpression" roleId="tpee.1081773367579" type="tpee.ParameterReference" typeId="tpee.1068581242874" id="2970389781193035801">
+              <link role="variableDeclaration" roleId="tpee.1068581517664" targetNodeId="2970389781193035832" resolveInfo="applicableNode" />
+            </node>
+            <node role="leftExpression" roleId="tpee.1081773367580" type="tpee.StringLiteral" typeId="tpee.1070475926800" id="2970389781193035802">
+              <property name="value" nameId="tpee.1070475926801" value="Language shouldn't be null for " />
+            </node>
+          </node>
+        </node>
+        <node role="statement" roleId="tpee.1068581517665" type="tpee.Statement" typeId="tpee.1068580123157" id="2970389781193035803" />
+        <node role="statement" roleId="tpee.1068581517665" type="tpee.LocalVariableDeclarationStatement" typeId="tpee.1068581242864" id="2970389781193035804">
+          <node role="localVariableDeclaration" roleId="tpee.1068581242865" type="tpee.LocalVariableDeclaration" typeId="tpee.1068581242863" id="2970389781193035805">
+            <property name="name" nameId="tpck.1169194664001" value="md" />
+            <node role="type" roleId="tpee.5680397130376446158" type="tpee.ClassifierType" typeId="tpee.1107535904670" id="2970389781193035806">
+              <link role="classifier" roleId="tpee.1107535924139" targetNodeId="cu2c.~SModelDescriptor" resolveInfo="SModelDescriptor" />
+            </node>
+            <node role="initializer" roleId="tpee.1068431790190" type="tpee.DotExpression" typeId="tpee.1197027756228" id="2970389781193035807">
+              <node role="operand" roleId="tpee.1197027771414" type="tpee.ParameterReference" typeId="tpee.1068581242874" id="2970389781193035808">
+                <link role="variableDeclaration" roleId="tpee.1068581517664" targetNodeId="2970389781193035830" resolveInfo="aspect" />
+              </node>
+              <node role="operation" roleId="tpee.1197027833540" type="tpee.InstanceMethodCallOperation" typeId="tpee.1202948039474" id="2970389781193035809">
+                <link role="baseMethodDeclaration" roleId="tpee.1068499141037" targetNodeId="cu2c.~LanguageAspect%dget(jetbrains%dmps%dsmodel%dLanguage)%cjetbrains%dmps%dsmodel%dDefaultSModelDescriptor" resolveInfo="get" />
+                <node role="actualArgument" roleId="tpee.1068499141038" type="tpee.LocalVariableReference" typeId="tpee.1068581242866" id="2970389781193035810">
+                  <link role="variableDeclaration" roleId="tpee.1068581517664" targetNodeId="2970389781193035792" resolveInfo="language" />
+                </node>
+              </node>
+            </node>
+          </node>
+        </node>
+        <node role="statement" roleId="tpee.1068581517665" type="tpee.IfStatement" typeId="tpee.1068580123159" id="2970389781193035811">
+          <node role="ifTrue" roleId="tpee.1068580123161" type="tpee.StatementList" typeId="tpee.1068580123136" id="2970389781193035812">
+            <node role="statement" roleId="tpee.1068581517665" type="tpee.ExpressionStatement" typeId="tpee.1068580123155" id="2970389781193035813">
+              <node role="expression" roleId="tpee.1068580123156" type="tpee.AssignmentExpression" typeId="tpee.1068498886294" id="2970389781193035814">
+                <node role="rValue" roleId="tpee.1068498886297" type="tpee.DotExpression" typeId="tpee.1197027756228" id="2970389781193035815">
+                  <node role="operation" roleId="tpee.1197027833540" type="tpee.InstanceMethodCallOperation" typeId="tpee.1202948039474" id="2970389781193035816">
+                    <link role="baseMethodDeclaration" roleId="tpee.1068499141037" targetNodeId="cu2c.~LanguageAspect%dcreateNew(jetbrains%dmps%dsmodel%dLanguage)%cjetbrains%dmps%dsmodel%ddescriptor%dEditableSModelDescriptor" resolveInfo="createNew" />
+                    <node role="actualArgument" roleId="tpee.1068499141038" type="tpee.LocalVariableReference" typeId="tpee.1068581242866" id="2970389781193035817">
+                      <link role="variableDeclaration" roleId="tpee.1068581517664" targetNodeId="2970389781193035792" resolveInfo="language" />
+                    </node>
+                  </node>
+                  <node role="operand" roleId="tpee.1197027771414" type="tpee.ParameterReference" typeId="tpee.1068581242874" id="2970389781193035818">
+                    <link role="variableDeclaration" roleId="tpee.1068581517664" targetNodeId="2970389781193035830" resolveInfo="aspect" />
+                  </node>
+                </node>
+                <node role="lValue" roleId="tpee.1068498886295" type="tpee.LocalVariableReference" typeId="tpee.1068581242866" id="2970389781193035819">
+                  <link role="variableDeclaration" roleId="tpee.1068581517664" targetNodeId="2970389781193035805" resolveInfo="md" />
+                </node>
+              </node>
+            </node>
+          </node>
+          <node role="condition" roleId="tpee.1068580123160" type="tpee.EqualsExpression" typeId="tpee.1068580123152" id="2970389781193035820">
+            <node role="rightExpression" roleId="tpee.1081773367579" type="tpee.NullLiteral" typeId="tpee.1070534058343" id="2970389781193035821" />
+            <node role="leftExpression" roleId="tpee.1081773367580" type="tpee.LocalVariableReference" typeId="tpee.1068581242866" id="2970389781193035822">
+              <link role="variableDeclaration" roleId="tpee.1068581517664" targetNodeId="2970389781193035805" resolveInfo="md" />
+            </node>
+          </node>
+        </node>
+        <node role="statement" roleId="tpee.1068581517665" type="tpee.LocalVariableDeclarationStatement" typeId="tpee.1068581242864" id="8921588707434161206">
+          <node role="localVariableDeclaration" roleId="tpee.1068581242865" type="tpee.LocalVariableDeclaration" typeId="tpee.1068581242863" id="8921588707434161204">
+            <property name="name" nameId="tpck.1169194664001" value="model" />
+            <node role="type" roleId="tpee.5680397130376446158" type="tp25.SModelType" typeId="tp25.1143226024141" id="8921588707434161205" />
+            <node role="initializer" roleId="tpee.1068431790190" type="tpee.DotExpression" typeId="tpee.1197027756228" id="2970389781193035827">
+              <node role="operand" roleId="tpee.1197027771414" type="tpee.LocalVariableReference" typeId="tpee.1068581242866" id="2970389781193035828">
+                <link role="variableDeclaration" roleId="tpee.1068581517664" targetNodeId="2970389781193035805" resolveInfo="md" />
+              </node>
+              <node role="operation" roleId="tpee.1197027833540" type="tpee.InstanceMethodCallOperation" typeId="tpee.1202948039474" id="2970389781193035829">
+                <link role="baseMethodDeclaration" roleId="tpee.1068499141037" targetNodeId="cu2c.~SModelDescriptor%dgetSModel()%cjetbrains%dmps%dsmodel%dSModel" resolveInfo="getSModel" />
+              </node>
+            </node>
+          </node>
+        </node>
+        <node role="statement" roleId="tpee.1068581517665" type="tpee.LocalVariableDeclarationStatement" typeId="tpee.1068581242864" id="8921588707434230751">
+          <node role="localVariableDeclaration" roleId="tpee.1068581242865" type="tpee.LocalVariableDeclaration" typeId="tpee.1068581242863" id="8921588707434230752">
+            <property name="name" nameId="tpck.1169194664001" value="conceptAspect" />
+            <node role="initializer" roleId="tpee.1068431790190" type="tpee.ParenthesizedExpression" typeId="tpee.1079359253375" id="8921588707434448950">
+              <node role="expression" roleId="tpee.1079359253376" type="tpee.CastExpression" typeId="tpee.1070534934090" id="8921588707434448951">
+                <node role="expression" roleId="tpee.1070534934092" type="tpee.DotExpression" typeId="tpee.1197027756228" id="8921588707434448946">
+                  <node role="operation" roleId="tpee.1197027833540" type="tp25.Node_ConceptMethodCall" typeId="tp25.1179409122411" id="8921588707434448947">
+                    <link role="baseMethodDeclaration" roleId="tpee.1068499141037" targetNodeId="tpcn.8360039740498068384" resolveInfo="findConceptAspect" />
+                    <node role="actualArgument" roleId="tpee.1068499141038" type="tpee.VariableReference" typeId="tpee.1068498886296" id="8921588707434448948">
+                      <link role="variableDeclaration" roleId="tpee.1068581517664" targetNodeId="2970389781193035830" resolveInfo="aspect" />
+                    </node>
+                  </node>
+                  <node role="operand" roleId="tpee.1197027771414" type="tpee.VariableReference" typeId="tpee.1068498886296" id="1262585326111569339">
+                    <link role="variableDeclaration" roleId="tpee.1068581517664" targetNodeId="2970389781193035832" resolveInfo="applicableNode" />
+                  </node>
+                </node>
+                <node role="type" roleId="tpee.1070534934091" type="tp25.SNodeType" typeId="tp25.1138055754698" id="8921588707434448945">
+                  <link role="concept" roleId="tp25.1138405853777" targetNodeId="1i04.1225194240794" resolveInfo="ConceptBehavior" />
+                </node>
+              </node>
+            </node>
+            <node role="type" roleId="tpee.5680397130376446158" type="tp25.SNodeType" typeId="tp25.1138055754698" id="8921588707434230240">
+              <link role="concept" roleId="tp25.1138405853777" targetNodeId="1i04.1225194240794" resolveInfo="ConceptBehavior" />
+            </node>
+          </node>
+        </node>
+        <node role="statement" roleId="tpee.1068581517665" type="tpee.IfStatement" typeId="tpee.1068580123159" id="8921588707434173418">
+          <node role="condition" roleId="tpee.1068580123160" type="tpee.NotEqualsExpression" typeId="tpee.1073239437375" id="8921588707434240073">
+            <node role="rightExpression" roleId="tpee.1081773367579" type="tpee.NullLiteral" typeId="tpee.1070534058343" id="8921588707434240833" />
+            <node role="leftExpression" roleId="tpee.1081773367580" type="tpee.VariableReference" typeId="tpee.1068498886296" id="8921588707434230757">
+              <link role="variableDeclaration" roleId="tpee.1068581517664" targetNodeId="8921588707434230752" resolveInfo="conceptAspect" />
+            </node>
+          </node>
+          <node role="ifTrue" roleId="tpee.1068580123161" type="tpee.StatementList" typeId="tpee.1068580123136" id="8921588707434173420">
+            <node role="statement" roleId="tpee.1068581517665" type="tpee.ReturnStatement" typeId="tpee.1068581242878" id="8921588707434241337">
+              <node role="expression" roleId="tpee.1068581517676" type="tpee.VariableReference" typeId="tpee.1068498886296" id="8921588707434242384">
+                <link role="variableDeclaration" roleId="tpee.1068581517664" targetNodeId="8921588707434230752" resolveInfo="conceptAspect" />
+              </node>
+            </node>
+          </node>
+        </node>
+        <node role="statement" roleId="tpee.1068581517665" type="tpee.Statement" typeId="tpee.1068580123157" id="8921588707434167072" />
+        <node role="statement" roleId="tpee.1068581517665" type="tpee.ExpressionStatement" typeId="tpee.1068580123155" id="8921588707434237277">
+          <node role="expression" roleId="tpee.1068580123156" type="tpee.AssignmentExpression" typeId="tpee.1068498886294" id="8921588707434237279">
+            <node role="rValue" roleId="tpee.1068498886297" type="tpee.DotExpression" typeId="tpee.1197027756228" id="8921588707434161188">
+              <node role="operand" roleId="tpee.1197027771414" type="tpee.ParameterReference" typeId="tpee.1068581242874" id="8921588707434161208">
+                <link role="variableDeclaration" roleId="tpee.1068581517664" targetNodeId="2970389781193035834" resolveInfo="concept" />
+              </node>
+              <node role="operation" roleId="tpee.1197027833540" type="tpdg.NF_Concept_NewInstance" typeId="tpdg.7776141288922801652" id="8921588707434161190" />
+            </node>
+            <node role="lValue" roleId="tpee.1068498886295" type="tpee.VariableReference" typeId="tpee.1068498886296" id="8921588707434237283">
+              <link role="variableDeclaration" roleId="tpee.1068581517664" targetNodeId="8921588707434230752" resolveInfo="conceptAspect" />
+            </node>
+          </node>
+        </node>
+        <node role="statement" roleId="tpee.1068581517665" type="tpee.ExpressionStatement" typeId="tpee.1068580123155" id="8921588707434161191">
+          <node role="expression" roleId="tpee.1068580123156" type="tpee.DotExpression" typeId="tpee.1197027756228" id="8921588707434161192">
+            <node role="operand" roleId="tpee.1197027771414" type="tpee.LocalVariableReference" typeId="tpee.1068581242866" id="8921588707434161193">
+              <link role="variableDeclaration" roleId="tpee.1068581517664" targetNodeId="8921588707434230752" resolveInfo="conceptAspect" />
+            </node>
+            <node role="operation" roleId="tpee.1197027833540" type="tp25.Node_ConceptMethodCall" typeId="tp25.1179409122411" id="8921588707434161194">
+              <property name="directCall" nameId="tp25.2853323645193760541" value="true" />
+              <link role="baseMethodDeclaration" roleId="tpee.1068499141037" targetNodeId="tpcn.6261424444345963020" resolveInfo="setBaseConcept" />
+              <node role="actualArgument" roleId="tpee.1068499141038" type="tpee.ParameterReference" typeId="tpee.1068581242874" id="8921588707434161209">
+                <link role="variableDeclaration" roleId="tpee.1068581517664" targetNodeId="2970389781193035832" resolveInfo="applicableNode" />
+              </node>
+            </node>
+          </node>
+        </node>
+        <node role="statement" roleId="tpee.1068581517665" type="tpee.ExpressionStatement" typeId="tpee.1068580123155" id="8921588707434161196">
+          <node role="expression" roleId="tpee.1068580123156" type="tpee.DotExpression" typeId="tpee.1197027756228" id="8921588707434161197">
+            <node role="operand" roleId="tpee.1197027771414" type="tpee.VariableReference" typeId="tpee.1068498886296" id="8921588707434161210">
+              <link role="variableDeclaration" roleId="tpee.1068581517664" targetNodeId="8921588707434161204" resolveInfo="model" />
+            </node>
+            <node role="operation" roleId="tpee.1197027833540" type="tp25.Model_AddRootOperation" typeId="tp25.1206482823744" id="8921588707434161199">
+              <node role="nodeArgument" roleId="tp25.1206482823746" type="tpee.LocalVariableReference" typeId="tpee.1068581242866" id="8921588707434161200">
+                <link role="variableDeclaration" roleId="tpee.1068581517664" targetNodeId="8921588707434230752" resolveInfo="conceptAspect" />
+              </node>
+            </node>
+          </node>
+        </node>
+        <node role="statement" roleId="tpee.1068581517665" type="tpee.Statement" typeId="tpee.1068580123157" id="8921588707434161201" />
+        <node role="statement" roleId="tpee.1068581517665" type="tpee.ReturnStatement" typeId="tpee.1068581242878" id="8921588707434161212">
+          <node role="expression" roleId="tpee.1068581517676" type="tpee.LocalVariableReference" typeId="tpee.1068581242866" id="8921588707434161213">
+            <link role="variableDeclaration" roleId="tpee.1068581517664" targetNodeId="8921588707434230752" resolveInfo="conceptAspect" />
+          </node>
+        </node>
+      </node>
+      <node role="parameter" roleId="tpee.1068580123134" type="tpee.ParameterDeclaration" typeId="tpee.1068498886292" id="2970389781193035830">
+        <property name="name" nameId="tpck.1169194664001" value="aspect" />
+        <node role="type" roleId="tpee.5680397130376446158" type="tpee.ClassifierType" typeId="tpee.1107535904670" id="2970389781193035831">
+          <link role="classifier" roleId="tpee.1107535924139" targetNodeId="cu2c.~LanguageAspect" resolveInfo="LanguageAspect" />
+        </node>
+      </node>
+      <node role="parameter" roleId="tpee.1068580123134" type="tpee.ParameterDeclaration" typeId="tpee.1068498886292" id="2970389781193035832">
+        <property name="name" nameId="tpck.1169194664001" value="applicableNode" />
+        <node role="type" roleId="tpee.5680397130376446158" type="tp25.SNodeType" typeId="tp25.1138055754698" id="2970389781193035833">
+          <link role="concept" roleId="tp25.1138405853777" targetNodeId="tpce.1169125787135" resolveInfo="AbstractConceptDeclaration" />
+        </node>
+      </node>
+      <node role="parameter" roleId="tpee.1068580123134" type="tpee.ParameterDeclaration" typeId="tpee.1068498886292" id="2970389781193035834">
+        <property name="name" nameId="tpck.1169194664001" value="concept" />
+        <node role="type" roleId="tpee.5680397130376446158" type="tp25.SConceptType" typeId="tp25.1172420572800" id="2970389781193035835" />
+      </node>
+    </node>
+    <node role="visibility" roleId="tpee.1178549979242" type="tpee.PublicVisibility" typeId="tpee.1146644602865" id="3500491402030546639" />
+    <node role="constructor" roleId="tpee.1068390468201" type="tpee.ConstructorDeclaration" typeId="tpee.1068580123140" id="3500491402030546640">
+      <node role="returnType" roleId="tpee.1068580123133" type="tpee.VoidType" typeId="tpee.1068581517677" id="3500491402030546641" />
+      <node role="visibility" roleId="tpee.1178549979242" type="tpee.PublicVisibility" typeId="tpee.1146644602865" id="3500491402030546642" />
+      <node role="body" roleId="tpee.1068580123135" type="tpee.StatementList" typeId="tpee.1068580123136" id="3500491402030546643" />
+    </node>
   </root>
   <root id="2554389230519698147">
     <node role="part" roleId="tp33.1177458178889" type="tp33.MigrationScriptPart_Instance" typeId="tp33.1177457850499" id="2554389230519698821">
@@ -1234,215 +1438,4 @@
       </node>
     </node>
   </root>
-  <root id="3500491402030546638">
-    <node role="staticMethod" roleId="tpee.1070462273904" type="tpee.StaticMethodDeclaration" typeId="tpee.1081236700938" id="2970389781193035787">
-      <property name="name" nameId="tpck.1169194664001" value="getOrCreateConceptAspectInstance" />
-      <node role="returnType" roleId="tpee.1068580123133" type="tp25.SNodeType" typeId="tp25.1138055754698" id="2970389781193035788" />
-      <node role="visibility" roleId="tpee.1178549979242" type="tpee.PublicVisibility" typeId="tpee.1146644602865" id="2970389781193035789" />
-      <node role="body" roleId="tpee.1068580123135" type="tpee.StatementList" typeId="tpee.1068580123136" id="2970389781193035790">
-        <node role="statement" roleId="tpee.1068581517665" type="tpee.LocalVariableDeclarationStatement" typeId="tpee.1068581242864" id="2970389781193035791">
-          <node role="localVariableDeclaration" roleId="tpee.1068581242865" type="tpee.LocalVariableDeclaration" typeId="tpee.1068581242863" id="2970389781193035792">
-            <property name="name" nameId="tpck.1169194664001" value="language" />
-            <node role="type" roleId="tpee.5680397130376446158" type="tpee.ClassifierType" typeId="tpee.1107535904670" id="2970389781193035793">
-              <link role="classifier" roleId="tpee.1107535924139" targetNodeId="cu2c.~Language" resolveInfo="Language" />
-            </node>
-            <node role="initializer" roleId="tpee.1068431790190" type="tpee.StaticMethodCall" typeId="tpee.1081236700937" id="2970389781193035794">
-              <link role="baseMethodDeclaration" roleId="tpee.1068499141037" targetNodeId="iwwu.1237995590835" resolveInfo="getDeclaringLanguage" />
-              <link role="classConcept" roleId="tpee.1144433194310" targetNodeId="iwwu.1237995590703" resolveInfo="SModelUtil" />
-              <node role="actualArgument" roleId="tpee.1068499141038" type="tpee.ParameterReference" typeId="tpee.1068581242874" id="2970389781193035795">
-                <link role="variableDeclaration" roleId="tpee.1068581517664" targetNodeId="2970389781193035832" resolveInfo="applicableNode" />
-              </node>
-            </node>
-          </node>
-        </node>
-        <node role="statement" roleId="tpee.1068581517665" type="tpee.AssertStatement" typeId="tpee.1160998861373" id="2970389781193035796">
-          <node role="condition" roleId="tpee.1160998896846" type="tpee.NotEqualsExpression" typeId="tpee.1073239437375" id="2970389781193035797">
-            <node role="rightExpression" roleId="tpee.1081773367579" type="tpee.NullLiteral" typeId="tpee.1070534058343" id="2970389781193035798" />
-            <node role="leftExpression" roleId="tpee.1081773367580" type="tpee.LocalVariableReference" typeId="tpee.1068581242866" id="2970389781193035799">
-              <link role="variableDeclaration" roleId="tpee.1068581517664" targetNodeId="2970389781193035792" resolveInfo="language" />
-            </node>
-          </node>
-          <node role="message" roleId="tpee.1160998916832" type="tpee.PlusExpression" typeId="tpee.1068581242875" id="2970389781193035800">
-            <node role="rightExpression" roleId="tpee.1081773367579" type="tpee.ParameterReference" typeId="tpee.1068581242874" id="2970389781193035801">
-              <link role="variableDeclaration" roleId="tpee.1068581517664" targetNodeId="2970389781193035832" resolveInfo="applicableNode" />
-            </node>
-            <node role="leftExpression" roleId="tpee.1081773367580" type="tpee.StringLiteral" typeId="tpee.1070475926800" id="2970389781193035802">
-              <property name="value" nameId="tpee.1070475926801" value="Language shouldn't be null for " />
-            </node>
-          </node>
-        </node>
-        <node role="statement" roleId="tpee.1068581517665" type="tpee.Statement" typeId="tpee.1068580123157" id="2970389781193035803" />
-        <node role="statement" roleId="tpee.1068581517665" type="tpee.LocalVariableDeclarationStatement" typeId="tpee.1068581242864" id="2970389781193035804">
-          <node role="localVariableDeclaration" roleId="tpee.1068581242865" type="tpee.LocalVariableDeclaration" typeId="tpee.1068581242863" id="2970389781193035805">
-            <property name="name" nameId="tpck.1169194664001" value="md" />
-            <node role="type" roleId="tpee.5680397130376446158" type="tpee.ClassifierType" typeId="tpee.1107535904670" id="2970389781193035806">
-              <link role="classifier" roleId="tpee.1107535924139" targetNodeId="cu2c.~SModelDescriptor" resolveInfo="SModelDescriptor" />
-            </node>
-            <node role="initializer" roleId="tpee.1068431790190" type="tpee.DotExpression" typeId="tpee.1197027756228" id="2970389781193035807">
-              <node role="operand" roleId="tpee.1197027771414" type="tpee.ParameterReference" typeId="tpee.1068581242874" id="2970389781193035808">
-                <link role="variableDeclaration" roleId="tpee.1068581517664" targetNodeId="2970389781193035830" resolveInfo="aspect" />
-              </node>
-              <node role="operation" roleId="tpee.1197027833540" type="tpee.InstanceMethodCallOperation" typeId="tpee.1202948039474" id="2970389781193035809">
-                <link role="baseMethodDeclaration" roleId="tpee.1068499141037" targetNodeId="cu2c.~LanguageAspect%dget(jetbrains%dmps%dsmodel%dLanguage)%cjetbrains%dmps%dsmodel%dDefaultSModelDescriptor" resolveInfo="get" />
-                <node role="actualArgument" roleId="tpee.1068499141038" type="tpee.LocalVariableReference" typeId="tpee.1068581242866" id="2970389781193035810">
-                  <link role="variableDeclaration" roleId="tpee.1068581517664" targetNodeId="2970389781193035792" resolveInfo="language" />
-                </node>
-              </node>
-            </node>
-          </node>
-        </node>
-        <node role="statement" roleId="tpee.1068581517665" type="tpee.IfStatement" typeId="tpee.1068580123159" id="2970389781193035811">
-          <node role="ifTrue" roleId="tpee.1068580123161" type="tpee.StatementList" typeId="tpee.1068580123136" id="2970389781193035812">
-            <node role="statement" roleId="tpee.1068581517665" type="tpee.ExpressionStatement" typeId="tpee.1068580123155" id="2970389781193035813">
-              <node role="expression" roleId="tpee.1068580123156" type="tpee.AssignmentExpression" typeId="tpee.1068498886294" id="2970389781193035814">
-                <node role="rValue" roleId="tpee.1068498886297" type="tpee.DotExpression" typeId="tpee.1197027756228" id="2970389781193035815">
-                  <node role="operation" roleId="tpee.1197027833540" type="tpee.InstanceMethodCallOperation" typeId="tpee.1202948039474" id="2970389781193035816">
-                    <link role="baseMethodDeclaration" roleId="tpee.1068499141037" targetNodeId="cu2c.~LanguageAspect%dcreateNew(jetbrains%dmps%dsmodel%dLanguage)%cjetbrains%dmps%dsmodel%ddescriptor%dEditableSModelDescriptor" resolveInfo="createNew" />
-                    <node role="actualArgument" roleId="tpee.1068499141038" type="tpee.LocalVariableReference" typeId="tpee.1068581242866" id="2970389781193035817">
-                      <link role="variableDeclaration" roleId="tpee.1068581517664" targetNodeId="2970389781193035792" resolveInfo="language" />
-                    </node>
-                  </node>
-                  <node role="operand" roleId="tpee.1197027771414" type="tpee.ParameterReference" typeId="tpee.1068581242874" id="2970389781193035818">
-                    <link role="variableDeclaration" roleId="tpee.1068581517664" targetNodeId="2970389781193035830" resolveInfo="aspect" />
-                  </node>
-                </node>
-                <node role="lValue" roleId="tpee.1068498886295" type="tpee.LocalVariableReference" typeId="tpee.1068581242866" id="2970389781193035819">
-                  <link role="variableDeclaration" roleId="tpee.1068581517664" targetNodeId="2970389781193035805" resolveInfo="md" />
-                </node>
-              </node>
-            </node>
-          </node>
-          <node role="condition" roleId="tpee.1068580123160" type="tpee.EqualsExpression" typeId="tpee.1068580123152" id="2970389781193035820">
-            <node role="rightExpression" roleId="tpee.1081773367579" type="tpee.NullLiteral" typeId="tpee.1070534058343" id="2970389781193035821" />
-            <node role="leftExpression" roleId="tpee.1081773367580" type="tpee.LocalVariableReference" typeId="tpee.1068581242866" id="2970389781193035822">
-              <link role="variableDeclaration" roleId="tpee.1068581517664" targetNodeId="2970389781193035805" resolveInfo="md" />
-            </node>
-          </node>
-        </node>
-        <node role="statement" roleId="tpee.1068581517665" type="tpee.LocalVariableDeclarationStatement" typeId="tpee.1068581242864" id="8921588707434161206">
-          <node role="localVariableDeclaration" roleId="tpee.1068581242865" type="tpee.LocalVariableDeclaration" typeId="tpee.1068581242863" id="8921588707434161204">
-            <property name="name" nameId="tpck.1169194664001" value="model" />
-            <node role="type" roleId="tpee.5680397130376446158" type="tp25.SModelType" typeId="tp25.1143226024141" id="8921588707434161205" />
-            <node role="initializer" roleId="tpee.1068431790190" type="tpee.DotExpression" typeId="tpee.1197027756228" id="2970389781193035827">
-              <node role="operand" roleId="tpee.1197027771414" type="tpee.LocalVariableReference" typeId="tpee.1068581242866" id="2970389781193035828">
-                <link role="variableDeclaration" roleId="tpee.1068581517664" targetNodeId="2970389781193035805" resolveInfo="md" />
-              </node>
-              <node role="operation" roleId="tpee.1197027833540" type="tpee.InstanceMethodCallOperation" typeId="tpee.1202948039474" id="2970389781193035829">
-                <link role="baseMethodDeclaration" roleId="tpee.1068499141037" targetNodeId="cu2c.~SModelDescriptor%dgetSModel()%cjetbrains%dmps%dsmodel%dSModel" resolveInfo="getSModel" />
-              </node>
-            </node>
-          </node>
-        </node>
-        <node role="statement" roleId="tpee.1068581517665" type="tpee.LocalVariableDeclarationStatement" typeId="tpee.1068581242864" id="8921588707434230751">
-          <node role="localVariableDeclaration" roleId="tpee.1068581242865" type="tpee.LocalVariableDeclaration" typeId="tpee.1068581242863" id="8921588707434230752">
-            <property name="name" nameId="tpck.1169194664001" value="conceptAspect" />
-            <node role="initializer" roleId="tpee.1068431790190" type="tpee.ParenthesizedExpression" typeId="tpee.1079359253375" id="8921588707434448950">
-              <node role="expression" roleId="tpee.1079359253376" type="tpee.CastExpression" typeId="tpee.1070534934090" id="8921588707434448951">
-                <node role="expression" roleId="tpee.1070534934092" type="tpee.DotExpression" typeId="tpee.1197027756228" id="8921588707434448946">
-                  <node role="operation" roleId="tpee.1197027833540" type="tp25.Node_ConceptMethodCall" typeId="tp25.1179409122411" id="8921588707434448947">
-                    <link role="baseMethodDeclaration" roleId="tpee.1068499141037" targetNodeId="tpcn.8360039740498068384" resolveInfo="findConceptAspect" />
-                    <node role="actualArgument" roleId="tpee.1068499141038" type="tpee.VariableReference" typeId="tpee.1068498886296" id="8921588707434448948">
-                      <link role="variableDeclaration" roleId="tpee.1068581517664" targetNodeId="2970389781193035830" resolveInfo="aspect" />
-                    </node>
-                  </node>
-                  <node role="operand" roleId="tpee.1197027771414" type="tpee.VariableReference" typeId="tpee.1068498886296" id="1262585326111569339">
-                    <link role="variableDeclaration" roleId="tpee.1068581517664" targetNodeId="2970389781193035832" resolveInfo="applicableNode" />
-                  </node>
-                </node>
-                <node role="type" roleId="tpee.1070534934091" type="tp25.SNodeType" typeId="tp25.1138055754698" id="8921588707434448945">
-                  <link role="concept" roleId="tp25.1138405853777" targetNodeId="1i04.1225194240794" resolveInfo="ConceptBehavior" />
-                </node>
-              </node>
-            </node>
-            <node role="type" roleId="tpee.5680397130376446158" type="tp25.SNodeType" typeId="tp25.1138055754698" id="8921588707434230240">
-              <link role="concept" roleId="tp25.1138405853777" targetNodeId="1i04.1225194240794" resolveInfo="ConceptBehavior" />
-            </node>
-          </node>
-        </node>
-        <node role="statement" roleId="tpee.1068581517665" type="tpee.IfStatement" typeId="tpee.1068580123159" id="8921588707434173418">
-          <node role="condition" roleId="tpee.1068580123160" type="tpee.NotEqualsExpression" typeId="tpee.1073239437375" id="8921588707434240073">
-            <node role="rightExpression" roleId="tpee.1081773367579" type="tpee.NullLiteral" typeId="tpee.1070534058343" id="8921588707434240833" />
-            <node role="leftExpression" roleId="tpee.1081773367580" type="tpee.VariableReference" typeId="tpee.1068498886296" id="8921588707434230757">
-              <link role="variableDeclaration" roleId="tpee.1068581517664" targetNodeId="8921588707434230752" resolveInfo="conceptAspect" />
-            </node>
-          </node>
-          <node role="ifTrue" roleId="tpee.1068580123161" type="tpee.StatementList" typeId="tpee.1068580123136" id="8921588707434173420">
-            <node role="statement" roleId="tpee.1068581517665" type="tpee.ReturnStatement" typeId="tpee.1068581242878" id="8921588707434241337">
-              <node role="expression" roleId="tpee.1068581517676" type="tpee.VariableReference" typeId="tpee.1068498886296" id="8921588707434242384">
-                <link role="variableDeclaration" roleId="tpee.1068581517664" targetNodeId="8921588707434230752" resolveInfo="conceptAspect" />
-              </node>
-            </node>
-          </node>
-        </node>
-        <node role="statement" roleId="tpee.1068581517665" type="tpee.Statement" typeId="tpee.1068580123157" id="8921588707434167072" />
-        <node role="statement" roleId="tpee.1068581517665" type="tpee.ExpressionStatement" typeId="tpee.1068580123155" id="8921588707434237277">
-          <node role="expression" roleId="tpee.1068580123156" type="tpee.AssignmentExpression" typeId="tpee.1068498886294" id="8921588707434237279">
-            <node role="rValue" roleId="tpee.1068498886297" type="tpee.DotExpression" typeId="tpee.1197027756228" id="8921588707434161188">
-              <node role="operand" roleId="tpee.1197027771414" type="tpee.ParameterReference" typeId="tpee.1068581242874" id="8921588707434161208">
-                <link role="variableDeclaration" roleId="tpee.1068581517664" targetNodeId="2970389781193035834" resolveInfo="concept" />
-              </node>
-              <node role="operation" roleId="tpee.1197027833540" type="tpdg.NF_Concept_NewInstance" typeId="tpdg.7776141288922801652" id="8921588707434161190" />
-            </node>
-            <node role="lValue" roleId="tpee.1068498886295" type="tpee.VariableReference" typeId="tpee.1068498886296" id="8921588707434237283">
-              <link role="variableDeclaration" roleId="tpee.1068581517664" targetNodeId="8921588707434230752" resolveInfo="conceptAspect" />
-            </node>
-          </node>
-        </node>
-        <node role="statement" roleId="tpee.1068581517665" type="tpee.ExpressionStatement" typeId="tpee.1068580123155" id="8921588707434161191">
-          <node role="expression" roleId="tpee.1068580123156" type="tpee.DotExpression" typeId="tpee.1197027756228" id="8921588707434161192">
-            <node role="operand" roleId="tpee.1197027771414" type="tpee.LocalVariableReference" typeId="tpee.1068581242866" id="8921588707434161193">
-              <link role="variableDeclaration" roleId="tpee.1068581517664" targetNodeId="8921588707434230752" resolveInfo="conceptAspect" />
-            </node>
-            <node role="operation" roleId="tpee.1197027833540" type="tp25.Node_ConceptMethodCall" typeId="tp25.1179409122411" id="8921588707434161194">
-              <property name="directCall" nameId="tp25.2853323645193760541" value="true" />
-              <link role="baseMethodDeclaration" roleId="tpee.1068499141037" targetNodeId="tpcn.6261424444345963020" resolveInfo="setBaseConcept" />
-              <node role="actualArgument" roleId="tpee.1068499141038" type="tpee.ParameterReference" typeId="tpee.1068581242874" id="8921588707434161209">
-                <link role="variableDeclaration" roleId="tpee.1068581517664" targetNodeId="2970389781193035832" resolveInfo="applicableNode" />
-              </node>
-            </node>
-          </node>
-        </node>
-        <node role="statement" roleId="tpee.1068581517665" type="tpee.ExpressionStatement" typeId="tpee.1068580123155" id="8921588707434161196">
-          <node role="expression" roleId="tpee.1068580123156" type="tpee.DotExpression" typeId="tpee.1197027756228" id="8921588707434161197">
-            <node role="operand" roleId="tpee.1197027771414" type="tpee.VariableReference" typeId="tpee.1068498886296" id="8921588707434161210">
-              <link role="variableDeclaration" roleId="tpee.1068581517664" targetNodeId="8921588707434161204" resolveInfo="model" />
-            </node>
-            <node role="operation" roleId="tpee.1197027833540" type="tp25.Model_AddRootOperation" typeId="tp25.1206482823744" id="8921588707434161199">
-              <node role="nodeArgument" roleId="tp25.1206482823746" type="tpee.LocalVariableReference" typeId="tpee.1068581242866" id="8921588707434161200">
-                <link role="variableDeclaration" roleId="tpee.1068581517664" targetNodeId="8921588707434230752" resolveInfo="conceptAspect" />
-              </node>
-            </node>
-          </node>
-        </node>
-        <node role="statement" roleId="tpee.1068581517665" type="tpee.Statement" typeId="tpee.1068580123157" id="8921588707434161201" />
-        <node role="statement" roleId="tpee.1068581517665" type="tpee.ReturnStatement" typeId="tpee.1068581242878" id="8921588707434161212">
-          <node role="expression" roleId="tpee.1068581517676" type="tpee.LocalVariableReference" typeId="tpee.1068581242866" id="8921588707434161213">
-            <link role="variableDeclaration" roleId="tpee.1068581517664" targetNodeId="8921588707434230752" resolveInfo="conceptAspect" />
-          </node>
-        </node>
-      </node>
-      <node role="parameter" roleId="tpee.1068580123134" type="tpee.ParameterDeclaration" typeId="tpee.1068498886292" id="2970389781193035830">
-        <property name="name" nameId="tpck.1169194664001" value="aspect" />
-        <node role="type" roleId="tpee.5680397130376446158" type="tpee.ClassifierType" typeId="tpee.1107535904670" id="2970389781193035831">
-          <link role="classifier" roleId="tpee.1107535924139" targetNodeId="cu2c.~LanguageAspect" resolveInfo="LanguageAspect" />
-        </node>
-      </node>
-      <node role="parameter" roleId="tpee.1068580123134" type="tpee.ParameterDeclaration" typeId="tpee.1068498886292" id="2970389781193035832">
-        <property name="name" nameId="tpck.1169194664001" value="applicableNode" />
-        <node role="type" roleId="tpee.5680397130376446158" type="tp25.SNodeType" typeId="tp25.1138055754698" id="2970389781193035833">
-          <link role="concept" roleId="tp25.1138405853777" targetNodeId="tpce.1169125787135" resolveInfo="AbstractConceptDeclaration" />
-        </node>
-      </node>
-      <node role="parameter" roleId="tpee.1068580123134" type="tpee.ParameterDeclaration" typeId="tpee.1068498886292" id="2970389781193035834">
-        <property name="name" nameId="tpck.1169194664001" value="concept" />
-        <node role="type" roleId="tpee.5680397130376446158" type="tp25.SConceptType" typeId="tp25.1172420572800" id="2970389781193035835" />
-      </node>
-    </node>
-    <node role="visibility" roleId="tpee.1178549979242" type="tpee.PublicVisibility" typeId="tpee.1146644602865" id="3500491402030546639" />
-    <node role="constructor" roleId="tpee.1068390468201" type="tpee.ConstructorDeclaration" typeId="tpee.1068580123140" id="3500491402030546640">
-      <node role="returnType" roleId="tpee.1068580123133" type="tpee.VoidType" typeId="tpee.1068581517677" id="3500491402030546641" />
-      <node role="visibility" roleId="tpee.1178549979242" type="tpee.PublicVisibility" typeId="tpee.1146644602865" id="3500491402030546642" />
-      <node role="body" roleId="tpee.1068580123135" type="tpee.StatementList" typeId="tpee.1068580123136" id="3500491402030546643" />
-    </node>
-  </root>
 </model>
