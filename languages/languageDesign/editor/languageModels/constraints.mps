<?xml version="1.0" encoding="UTF-8"?>
<model ref="r:00000000-0000-4000-0000-011c89590298(jetbrains.mps.lang.editor.constraints)">
  <persistence version="9" />
  <languages>
    <use id="3f4bc5f5-c6c1-4a28-8b10-c83066ffa4a1" name="jetbrains.mps.lang.constraints" version="-1" />
    <use id="13744753-c81f-424a-9c1b-cf8943bf4e86" name="jetbrains.mps.lang.sharedConcepts" version="-1" />
<<<<<<< HEAD
    <use id="f3061a53-9226-4cc5-a443-f952ceaf5816" name="jetbrains.mps.baseLanguage" version="-1" />
    <use id="7866978e-a0f0-4cc7-81bc-4d213d9375e1" name="jetbrains.mps.lang.smodel" version="-1" />
=======
    <use id="69b8a993-9b87-4d96-bf0c-3559f4bb0c63" name="jetbrains.mps.lang.slanguage" version="0" />
>>>>>>> d968de6b
    <devkit ref="fbc25dd2-5da4-483a-8b19-70928e1b62d7(jetbrains.mps.devkit.general-purpose)" />
  </languages>
  <imports>
    <import index="tpc2" ref="r:00000000-0000-4000-0000-011c8959029e(jetbrains.mps.lang.editor.structure)" />
    <import index="tpck" ref="r:00000000-0000-4000-0000-011c89590288(jetbrains.mps.lang.core.structure)" />
    <import index="tpce" ref="r:00000000-0000-4000-0000-011c89590292(jetbrains.mps.lang.structure.structure)" />
    <import index="tpcn" ref="r:00000000-0000-4000-0000-011c8959028b(jetbrains.mps.lang.structure.behavior)" />
    <import index="tpcb" ref="r:00000000-0000-4000-0000-011c89590297(jetbrains.mps.lang.editor.behavior)" />
    <import index="inbo" ref="r:22db907b-8239-4180-8797-e91cea0b9573(jetbrains.mps.smodel.search)" />
    <import index="wyt6" ref="6354ebe7-c22a-4a0f-ac54-50b52ab9b065/java:java.lang(JDK/)" />
    <import index="w1kc" ref="6ed54515-acc8-4d1e-a16c-9fd6cfe951ea/java:jetbrains.mps.smodel(MPS.Core/)" />
    <import index="mhbf" ref="8865b7a8-5271-43d3-884c-6fd1d9cfdd34/java:org.jetbrains.mps.openapi.model(MPS.OpenAPI/)" />
    <import index="z1c3" ref="6ed54515-acc8-4d1e-a16c-9fd6cfe951ea/java:jetbrains.mps.project(MPS.Core/)" />
    <import index="unno" ref="r:61e3d524-8c49-4491-b5e3-f6d6e9364527(jetbrains.mps.util)" />
    <import index="tpcg" ref="r:00000000-0000-4000-0000-011c8959028c(jetbrains.mps.lang.structure.constraints)" />
    <import index="gp7a" ref="6ed54515-acc8-4d1e-a16c-9fd6cfe951ea/java:jetbrains.mps.project.dependency(MPS.Core/)" />
    <import index="o8zo" ref="r:314576fc-3aee-4386-a0a5-a38348ac317d(jetbrains.mps.scope)" />
<<<<<<< HEAD
    <import index="c17a" ref="8865b7a8-5271-43d3-884c-6fd1d9cfdd34/java:org.jetbrains.mps.openapi.language(MPS.OpenAPI/)" implicit="true" />
=======
    <import index="6xgk" ref="r:6e9ad488-5df2-49e4-8c01-8a7f3812adf7(jetbrains.mps.lang.scopes.runtime)" />
    <import index="9anm" ref="r:6f374023-1b4e-4a80-8bf6-2cc3148faa52(jetbrains.mps.lang.editor.plugin)" />
>>>>>>> d968de6b
  </imports>
  <registry>
    <language id="13744753-c81f-424a-9c1b-cf8943bf4e86" name="jetbrains.mps.lang.sharedConcepts">
      <concept id="1161622665029" name="jetbrains.mps.lang.sharedConcepts.structure.ConceptFunctionParameter_model" flags="nn" index="1Q6Npb" />
    </language>
    <language id="f3061a53-9226-4cc5-a443-f952ceaf5816" name="jetbrains.mps.baseLanguage">
      <concept id="1080223426719" name="jetbrains.mps.baseLanguage.structure.OrExpression" flags="nn" index="22lmx$" />
      <concept id="1215693861676" name="jetbrains.mps.baseLanguage.structure.BaseAssignmentExpression" flags="nn" index="d038R">
        <child id="1068498886297" name="rValue" index="37vLTx" />
        <child id="1068498886295" name="lValue" index="37vLTJ" />
      </concept>
      <concept id="1215695189714" name="jetbrains.mps.baseLanguage.structure.PlusAssignmentExpression" flags="nn" index="d57v9" />
      <concept id="4836112446988635817" name="jetbrains.mps.baseLanguage.structure.UndefinedType" flags="in" index="2jxLKc" />
      <concept id="1202948039474" name="jetbrains.mps.baseLanguage.structure.InstanceMethodCallOperation" flags="nn" index="liA8E" />
      <concept id="1188207840427" name="jetbrains.mps.baseLanguage.structure.AnnotationInstance" flags="nn" index="2AHcQZ">
        <reference id="1188208074048" name="annotation" index="2AI5Lk" />
      </concept>
      <concept id="1188208481402" name="jetbrains.mps.baseLanguage.structure.HasAnnotation" flags="ng" index="2AJDlI">
        <child id="1188208488637" name="annotation" index="2AJF6D" />
      </concept>
      <concept id="1154032098014" name="jetbrains.mps.baseLanguage.structure.AbstractLoopStatement" flags="nn" index="2LF5Ji">
        <child id="1154032183016" name="body" index="2LFqv$" />
      </concept>
      <concept id="1197027756228" name="jetbrains.mps.baseLanguage.structure.DotExpression" flags="nn" index="2OqwBi">
        <child id="1197027771414" name="operand" index="2Oq$k0" />
        <child id="1197027833540" name="operation" index="2OqNvi" />
      </concept>
      <concept id="1083260308424" name="jetbrains.mps.baseLanguage.structure.EnumConstantReference" flags="nn" index="Rm8GO">
        <reference id="1083260308426" name="enumConstantDeclaration" index="Rm8GQ" />
        <reference id="1144432896254" name="enumClass" index="1Px2BO" />
      </concept>
      <concept id="1145552977093" name="jetbrains.mps.baseLanguage.structure.GenericNewExpression" flags="nn" index="2ShNRf">
        <child id="1145553007750" name="creator" index="2ShVmc" />
      </concept>
      <concept id="1137021947720" name="jetbrains.mps.baseLanguage.structure.ConceptFunction" flags="in" index="2VMwT0">
        <child id="1137022507850" name="body" index="2VODD2" />
      </concept>
      <concept id="1070475926800" name="jetbrains.mps.baseLanguage.structure.StringLiteral" flags="nn" index="Xl_RD">
        <property id="1070475926801" name="value" index="Xl_RC" />
      </concept>
      <concept id="1182160077978" name="jetbrains.mps.baseLanguage.structure.AnonymousClassCreator" flags="nn" index="YeOm9">
        <child id="1182160096073" name="cls" index="YeSDq" />
      </concept>
      <concept id="1081236700938" name="jetbrains.mps.baseLanguage.structure.StaticMethodDeclaration" flags="ig" index="2YIFZL" />
      <concept id="1081236700937" name="jetbrains.mps.baseLanguage.structure.StaticMethodCall" flags="nn" index="2YIFZM">
        <reference id="1144433194310" name="classConcept" index="1Pybhc" />
      </concept>
      <concept id="1081256982272" name="jetbrains.mps.baseLanguage.structure.InstanceOfExpression" flags="nn" index="2ZW3vV">
        <child id="1081256993305" name="classType" index="2ZW6by" />
        <child id="1081256993304" name="leftExpression" index="2ZW6bz" />
      </concept>
      <concept id="1070534058343" name="jetbrains.mps.baseLanguage.structure.NullLiteral" flags="nn" index="10Nm6u" />
      <concept id="1070534370425" name="jetbrains.mps.baseLanguage.structure.IntegerType" flags="in" index="10Oyi0" />
      <concept id="1070534644030" name="jetbrains.mps.baseLanguage.structure.BooleanType" flags="in" index="10P_77" />
      <concept id="1070534934090" name="jetbrains.mps.baseLanguage.structure.CastExpression" flags="nn" index="10QFUN">
        <child id="1070534934091" name="type" index="10QFUM" />
        <child id="1070534934092" name="expression" index="10QFUP" />
      </concept>
      <concept id="1068390468198" name="jetbrains.mps.baseLanguage.structure.ClassConcept" flags="ig" index="312cEu" />
      <concept id="1068431474542" name="jetbrains.mps.baseLanguage.structure.VariableDeclaration" flags="ng" index="33uBYm">
        <property id="1176718929932" name="isFinal" index="3TUv4t" />
        <child id="1068431790190" name="initializer" index="33vP2m" />
      </concept>
      <concept id="1068498886296" name="jetbrains.mps.baseLanguage.structure.VariableReference" flags="nn" index="37vLTw">
        <reference id="1068581517664" name="variableDeclaration" index="3cqZAo" />
      </concept>
      <concept id="1068498886292" name="jetbrains.mps.baseLanguage.structure.ParameterDeclaration" flags="ir" index="37vLTG" />
      <concept id="1225271177708" name="jetbrains.mps.baseLanguage.structure.StringType" flags="in" index="17QB3L" />
      <concept id="4972933694980447171" name="jetbrains.mps.baseLanguage.structure.BaseVariableDeclaration" flags="ng" index="19Szcq">
        <child id="5680397130376446158" name="type" index="1tU5fm" />
      </concept>
      <concept id="1068580123132" name="jetbrains.mps.baseLanguage.structure.BaseMethodDeclaration" flags="ng" index="3clF44">
        <property id="4276006055363816570" name="isSynchronized" index="od$2w" />
        <property id="1181808852946" name="isFinal" index="DiZV1" />
        <child id="1068580123133" name="returnType" index="3clF45" />
        <child id="1068580123134" name="parameter" index="3clF46" />
        <child id="1068580123135" name="body" index="3clF47" />
      </concept>
      <concept id="1068580123165" name="jetbrains.mps.baseLanguage.structure.InstanceMethodDeclaration" flags="ig" index="3clFb_">
        <property id="1178608670077" name="isAbstract" index="1EzhhJ" />
      </concept>
      <concept id="1068580123152" name="jetbrains.mps.baseLanguage.structure.EqualsExpression" flags="nn" index="3clFbC" />
      <concept id="1068580123155" name="jetbrains.mps.baseLanguage.structure.ExpressionStatement" flags="nn" index="3clFbF">
        <child id="1068580123156" name="expression" index="3clFbG" />
      </concept>
      <concept id="1068580123157" name="jetbrains.mps.baseLanguage.structure.Statement" flags="nn" index="3clFbH" />
      <concept id="1068580123159" name="jetbrains.mps.baseLanguage.structure.IfStatement" flags="nn" index="3clFbJ">
        <child id="1068580123160" name="condition" index="3clFbw" />
        <child id="1068580123161" name="ifTrue" index="3clFbx" />
        <child id="1206060520071" name="elsifClauses" index="3eNLev" />
      </concept>
      <concept id="1068580123136" name="jetbrains.mps.baseLanguage.structure.StatementList" flags="sn" stub="5293379017992965193" index="3clFbS">
        <child id="1068581517665" name="statement" index="3cqZAp" />
      </concept>
      <concept id="1068580123137" name="jetbrains.mps.baseLanguage.structure.BooleanConstant" flags="nn" index="3clFbT">
        <property id="1068580123138" name="value" index="3clFbU" />
      </concept>
      <concept id="1068581242875" name="jetbrains.mps.baseLanguage.structure.PlusExpression" flags="nn" index="3cpWs3" />
      <concept id="1068581242878" name="jetbrains.mps.baseLanguage.structure.ReturnStatement" flags="nn" index="3cpWs6">
        <child id="1068581517676" name="expression" index="3cqZAk" />
      </concept>
      <concept id="1068581242864" name="jetbrains.mps.baseLanguage.structure.LocalVariableDeclarationStatement" flags="nn" index="3cpWs8">
        <child id="1068581242865" name="localVariableDeclaration" index="3cpWs9" />
      </concept>
      <concept id="1068581242863" name="jetbrains.mps.baseLanguage.structure.LocalVariableDeclaration" flags="nr" index="3cpWsn" />
      <concept id="1206060495898" name="jetbrains.mps.baseLanguage.structure.ElsifClause" flags="ng" index="3eNFk2">
        <child id="1206060619838" name="condition" index="3eO9$A" />
        <child id="1206060644605" name="statementList" index="3eOfB_" />
      </concept>
      <concept id="1079359253375" name="jetbrains.mps.baseLanguage.structure.ParenthesizedExpression" flags="nn" index="1eOMI4">
        <child id="1079359253376" name="expression" index="1eOMHV" />
      </concept>
      <concept id="1081516740877" name="jetbrains.mps.baseLanguage.structure.NotExpression" flags="nn" index="3fqX7Q">
        <child id="1081516765348" name="expression" index="3fr31v" />
      </concept>
      <concept id="1204053956946" name="jetbrains.mps.baseLanguage.structure.IMethodCall" flags="ng" index="1ndlxa">
        <reference id="1068499141037" name="baseMethodDeclaration" index="37wK5l" />
        <child id="1068499141038" name="actualArgument" index="37wK5m" />
      </concept>
      <concept id="1212685548494" name="jetbrains.mps.baseLanguage.structure.ClassCreator" flags="nn" index="1pGfFk" />
      <concept id="1107461130800" name="jetbrains.mps.baseLanguage.structure.Classifier" flags="ng" index="3pOWGL">
        <property id="521412098689998745" name="nonStatic" index="2bfB8j" />
        <child id="5375687026011219971" name="member" index="jymVt" unordered="true" />
      </concept>
      <concept id="7812454656619025416" name="jetbrains.mps.baseLanguage.structure.MethodDeclaration" flags="ng" index="1rXfSm">
        <property id="8355037393041754995" name="isNative" index="2aFKle" />
      </concept>
      <concept id="1107535904670" name="jetbrains.mps.baseLanguage.structure.ClassifierType" flags="in" index="3uibUv">
        <reference id="1107535924139" name="classifier" index="3uigEE" />
      </concept>
      <concept id="1081773326031" name="jetbrains.mps.baseLanguage.structure.BinaryOperation" flags="nn" index="3uHJSO">
        <child id="1081773367579" name="rightExpression" index="3uHU7w" />
        <child id="1081773367580" name="leftExpression" index="3uHU7B" />
      </concept>
      <concept id="1073239437375" name="jetbrains.mps.baseLanguage.structure.NotEqualsExpression" flags="nn" index="3y3z36" />
      <concept id="1178549954367" name="jetbrains.mps.baseLanguage.structure.IVisible" flags="ng" index="1B3ioH">
        <child id="1178549979242" name="visibility" index="1B3o_S" />
      </concept>
      <concept id="6329021646629104957" name="jetbrains.mps.baseLanguage.structure.TextCommentPart" flags="nn" index="3SKdUq">
        <property id="6329021646629104958" name="text" index="3SKdUp" />
      </concept>
      <concept id="6329021646629104954" name="jetbrains.mps.baseLanguage.structure.SingleLineComment" flags="nn" index="3SKdUt">
        <child id="6329021646629175155" name="commentPart" index="3SKWNk" />
      </concept>
      <concept id="1146644602865" name="jetbrains.mps.baseLanguage.structure.PublicVisibility" flags="nn" index="3Tm1VV" />
      <concept id="1080120340718" name="jetbrains.mps.baseLanguage.structure.AndExpression" flags="nn" index="1Wc70l" />
      <concept id="1170345865475" name="jetbrains.mps.baseLanguage.structure.AnonymousClass" flags="ig" index="1Y3b0j">
        <reference id="1170346070688" name="classifier" index="1Y3XeK" />
      </concept>
    </language>
    <language id="3f4bc5f5-c6c1-4a28-8b10-c83066ffa4a1" name="jetbrains.mps.lang.constraints">
      <concept id="1148934636683" name="jetbrains.mps.lang.constraints.structure.ConceptParameter_ReferentSearchScope_enclosingNode" flags="nn" index="21POm0" />
      <concept id="1202989531578" name="jetbrains.mps.lang.constraints.structure.ConstraintFunction_CanBeAChild" flags="in" index="nKS2y" />
      <concept id="1202989658459" name="jetbrains.mps.lang.constraints.structure.ConstraintFunctionParameter_parentNode" flags="nn" index="nLn13" />
      <concept id="1203001093456" name="jetbrains.mps.lang.constraints.structure.ConstraintFunction_CanBeAParent" flags="in" index="osYL8" />
      <concept id="1203001236505" name="jetbrains.mps.lang.constraints.structure.ConstraintFunctionParameter_childConcept" flags="nn" index="otxO1" />
      <concept id="1203009604308" name="jetbrains.mps.lang.constraints.structure.ConstraintFunctionParameter_link" flags="nn" index="oXsJc" />
      <concept id="8966504967485224688" name="jetbrains.mps.lang.constraints.structure.ConstraintFunctionParameter_contextNode" flags="nn" index="2rP1CM" />
      <concept id="4656991770397278586" name="jetbrains.mps.lang.constraints.structure.ConstraintFunctionParameter_contextRole" flags="nn" index="$OBgH" />
      <concept id="4656991770397278600" name="jetbrains.mps.lang.constraints.structure.ConstraintFunctionParameter_position" flags="nn" index="$OBjv" />
      <concept id="1147467115080" name="jetbrains.mps.lang.constraints.structure.NodePropertyConstraint" flags="ng" index="EnEH3">
        <reference id="1147467295099" name="applicableProperty" index="EomxK" />
        <child id="1147468630220" name="propertyGetter" index="EtsB7" />
        <child id="1212097481299" name="propertyValidator" index="QCWH9" />
      </concept>
      <concept id="1147467790433" name="jetbrains.mps.lang.constraints.structure.ConstraintFunction_PropertyGetter" flags="in" index="Eqf_E" />
      <concept id="1147468365020" name="jetbrains.mps.lang.constraints.structure.ConstraintsFunctionParameter_node" flags="nn" index="EsrRn" />
      <concept id="1227084988347" name="jetbrains.mps.lang.constraints.structure.ConstraintFunction_CanBeARoot" flags="in" index="2NXJUA" />
      <concept id="1212096972063" name="jetbrains.mps.lang.constraints.structure.ConstraintFunction_PropertyValidator" flags="in" index="QB0g5" />
      <concept id="1205764368223" name="jetbrains.mps.lang.constraints.structure.ConstraintFunctionParameter_linkTarget" flags="nn" index="2Xa2p7" />
      <concept id="5676632058862809931" name="jetbrains.mps.lang.constraints.structure.ConstraintFunction_ReferentSearchScope_Scope" flags="in" index="13QW63" />
      <concept id="8401916545537438642" name="jetbrains.mps.lang.constraints.structure.InheritedNodeScopeFactory" flags="ng" index="1dDu$B">
        <reference id="8401916545537438643" name="kind" index="1dDu$A" />
      </concept>
      <concept id="1159285995602" name="jetbrains.mps.lang.constraints.structure.NodeDefaultSearchScope" flags="ng" index="3EP7_v">
        <child id="1159286114227" name="searchScopeFactory" index="3EP$qY" />
      </concept>
      <concept id="1213093968558" name="jetbrains.mps.lang.constraints.structure.ConceptConstraints" flags="ng" index="1M2fIO">
        <reference id="1213093996982" name="concept" index="1M2myG" />
        <child id="1227085062429" name="canBeRoot" index="2NY200" />
        <child id="1213098023997" name="property" index="1MhHOB" />
        <child id="1213100494875" name="referent" index="1Mr941" />
        <child id="1213101058038" name="defaultScope" index="1MtirG" />
        <child id="1213106463729" name="canBeChild" index="1MLUbF" />
        <child id="1213106478122" name="canBeParent" index="1MLXOK" />
      </concept>
      <concept id="1148684180339" name="jetbrains.mps.lang.constraints.structure.ConstraintFunction_ReferentSearchScope_Factory" flags="in" index="1MUpDS" />
      <concept id="1148687176410" name="jetbrains.mps.lang.constraints.structure.NodeReferentConstraint" flags="ng" index="1N5Pfh">
        <reference id="1148687202698" name="applicableLink" index="1N5Vy1" />
        <child id="1148687345559" name="searchScopeFactory" index="1N6uqs" />
      </concept>
      <concept id="1153138554286" name="jetbrains.mps.lang.constraints.structure.ConstraintsFunctionParameter_propertyValue" flags="nn" index="1Wqviy" />
    </language>
    <language id="fd392034-7849-419d-9071-12563d152375" name="jetbrains.mps.baseLanguage.closures">
      <concept id="1199569711397" name="jetbrains.mps.baseLanguage.closures.structure.ClosureLiteral" flags="nn" index="1bVj0M">
        <child id="1199569906740" name="parameter" index="1bW2Oz" />
        <child id="1199569916463" name="body" index="1bW5cS" />
      </concept>
    </language>
    <language id="69b8a993-9b87-4d96-bf0c-3559f4bb0c63" name="jetbrains.mps.lang.slanguage">
      <concept id="6171083915388330090" name="jetbrains.mps.lang.slanguage.structure.AspectModelRefExpression" flags="ng" index="1qvjxa">
        <reference id="6171083915388597767" name="aspect" index="1quiSB" />
        <child id="6171083915388330091" name="lang" index="1qvjxb" />
      </concept>
      <concept id="2030416617761226491" name="jetbrains.mps.lang.slanguage.structure.Model_IsAspectOperation" flags="nn" index="3zA4fs">
        <reference id="2030416617761226680" name="aspect" index="3zA4av" />
      </concept>
    </language>
    <language id="7866978e-a0f0-4cc7-81bc-4d213d9375e1" name="jetbrains.mps.lang.smodel">
      <concept id="1226359078165" name="jetbrains.mps.lang.smodel.structure.LinkRefExpression" flags="nn" index="28GBK8">
        <reference id="1226359078166" name="conceptDeclaration" index="28GBKb" />
        <reference id="1226359192215" name="linkDeclaration" index="28H3Ia" />
      </concept>
      <concept id="1177026924588" name="jetbrains.mps.lang.smodel.structure.RefConcept_Reference" flags="nn" index="chp4Y">
        <reference id="1177026940964" name="conceptDeclaration" index="cht4Q" />
      </concept>
      <concept id="1138411891628" name="jetbrains.mps.lang.smodel.structure.SNodeOperation" flags="nn" index="eCIE_">
        <child id="1144104376918" name="parameter" index="1xVPHs" />
      </concept>
      <concept id="1179409122411" name="jetbrains.mps.lang.smodel.structure.Node_ConceptMethodCall" flags="nn" index="2qgKlT" />
      <concept id="7453996997717780434" name="jetbrains.mps.lang.smodel.structure.Node_GetSConceptOperation" flags="nn" index="2yIwOk" />
      <concept id="1173122760281" name="jetbrains.mps.lang.smodel.structure.Node_GetAncestorsOperation" flags="nn" index="z$bX8" />
      <concept id="2396822768958367367" name="jetbrains.mps.lang.smodel.structure.AbstractTypeCastExpression" flags="nn" index="$5XWr">
        <reference id="6733348108486823428" name="concept" index="1m5ApE" />
        <child id="6733348108486823193" name="leftExpression" index="1m5AlR" />
      </concept>
      <concept id="1143226024141" name="jetbrains.mps.lang.smodel.structure.SModelType" flags="in" index="H_c77" />
      <concept id="1143234257716" name="jetbrains.mps.lang.smodel.structure.Node_GetModelOperation" flags="nn" index="I4A8Y" />
      <concept id="1145383075378" name="jetbrains.mps.lang.smodel.structure.SNodeListType" flags="in" index="2I9FWS">
        <reference id="1145383142433" name="elementConcept" index="2I9WkF" />
      </concept>
      <concept id="1145404486709" name="jetbrains.mps.lang.smodel.structure.SemanticDowncastExpression" flags="nn" index="2JrnkZ">
        <child id="1145404616321" name="leftExpression" index="2JrQYb" />
      </concept>
      <concept id="1181949435690" name="jetbrains.mps.lang.smodel.structure.Concept_NewInstance" flags="nn" index="LFhST" />
      <concept id="1171323947159" name="jetbrains.mps.lang.smodel.structure.Model_NodesOperation" flags="nn" index="2SmgA7">
        <child id="1758937410080001570" name="conceptArgument" index="1dBWTz" />
      </concept>
      <concept id="1171407110247" name="jetbrains.mps.lang.smodel.structure.Node_GetAncestorOperation" flags="nn" index="2Xjw5R" />
      <concept id="1180031783296" name="jetbrains.mps.lang.smodel.structure.Concept_IsSubConceptOfOperation" flags="nn" index="2Zo12i">
        <child id="1180031783297" name="conceptArgument" index="2Zo12j" />
      </concept>
      <concept id="2644386474300074836" name="jetbrains.mps.lang.smodel.structure.ConceptIdRefExpression" flags="nn" index="35c_gC">
        <reference id="2644386474300074837" name="conceptDeclaration" index="35c_gD" />
      </concept>
      <concept id="6677504323281689838" name="jetbrains.mps.lang.smodel.structure.SConceptType" flags="in" index="3bZ5Sz">
        <reference id="6677504323281689839" name="conceptDeclaraton" index="3bZ5Sy" />
      </concept>
      <concept id="1154546920561" name="jetbrains.mps.lang.smodel.structure.OperationParm_ConceptList" flags="ng" index="3gmYPX">
        <child id="1154546920563" name="concept" index="3gmYPZ" />
      </concept>
      <concept id="1154546950173" name="jetbrains.mps.lang.smodel.structure.ConceptReference" flags="ng" index="3gn64h">
        <reference id="1154546997487" name="concept" index="3gnhBz" />
      </concept>
      <concept id="1139621453865" name="jetbrains.mps.lang.smodel.structure.Node_IsInstanceOfOperation" flags="nn" index="1mIQ4w">
        <child id="1177027386292" name="conceptArgument" index="cj9EA" />
      </concept>
      <concept id="334628810661441841" name="jetbrains.mps.lang.smodel.structure.AsSConcept" flags="nn" index="1rGIog" />
      <concept id="1171999116870" name="jetbrains.mps.lang.smodel.structure.Node_IsNullOperation" flags="nn" index="3w_OXm" />
      <concept id="1144100932627" name="jetbrains.mps.lang.smodel.structure.OperationParm_Inclusion" flags="ng" index="1xIGOp" />
      <concept id="1144101972840" name="jetbrains.mps.lang.smodel.structure.OperationParm_Concept" flags="ng" index="1xMEDy">
        <child id="1207343664468" name="conceptArgument" index="ri$Ld" />
      </concept>
      <concept id="1140137987495" name="jetbrains.mps.lang.smodel.structure.SNodeTypeCastExpression" flags="nn" index="1PxgMI" />
      <concept id="1138055754698" name="jetbrains.mps.lang.smodel.structure.SNodeType" flags="in" index="3Tqbb2">
        <reference id="1138405853777" name="concept" index="ehGHo" />
      </concept>
      <concept id="1138056022639" name="jetbrains.mps.lang.smodel.structure.SPropertyAccess" flags="nn" index="3TrcHB">
        <reference id="1138056395725" name="property" index="3TsBF5" />
      </concept>
      <concept id="1138056143562" name="jetbrains.mps.lang.smodel.structure.SLinkAccess" flags="nn" index="3TrEf2">
        <reference id="1138056516764" name="link" index="3Tt5mk" />
      </concept>
      <concept id="1138056282393" name="jetbrains.mps.lang.smodel.structure.SLinkListAccess" flags="nn" index="3Tsc0h">
        <reference id="1138056546658" name="link" index="3TtcxE" />
      </concept>
      <concept id="1172424058054" name="jetbrains.mps.lang.smodel.structure.ConceptRefExpression" flags="nn" index="3TUQnm">
        <reference id="1172424100906" name="conceptDeclaration" index="3TV0OU" />
      </concept>
    </language>
    <language id="ceab5195-25ea-4f22-9b92-103b95ca8c0c" name="jetbrains.mps.lang.core">
      <concept id="1133920641626" name="jetbrains.mps.lang.core.structure.BaseConcept" flags="ng" index="2VYdi">
        <property id="1193676396447" name="virtualPackage" index="3GE5qa" />
      </concept>
      <concept id="1169194658468" name="jetbrains.mps.lang.core.structure.INamedConcept" flags="ng" index="TrEIO">
        <property id="1169194664001" name="name" index="TrG5h" />
      </concept>
    </language>
    <language id="83888646-71ce-4f1c-9c53-c54016f6ad4f" name="jetbrains.mps.baseLanguage.collections">
      <concept id="1204796164442" name="jetbrains.mps.baseLanguage.collections.structure.InternalSequenceOperation" flags="nn" index="23sCx2">
        <child id="1204796294226" name="closure" index="23t8la" />
      </concept>
      <concept id="540871147943773365" name="jetbrains.mps.baseLanguage.collections.structure.SingleArgumentSequenceOperation" flags="nn" index="25WWJ4">
        <child id="540871147943773366" name="argument" index="25WWJ7" />
      </concept>
      <concept id="1226511727824" name="jetbrains.mps.baseLanguage.collections.structure.SetType" flags="in" index="2hMVRd">
        <child id="1226511765987" name="elementType" index="2hN53Y" />
      </concept>
      <concept id="1226516258405" name="jetbrains.mps.baseLanguage.collections.structure.HashSetCreator" flags="nn" index="2i4dXS" />
      <concept id="1151688443754" name="jetbrains.mps.baseLanguage.collections.structure.ListType" flags="in" index="_YKpA">
        <child id="1151688676805" name="elementType" index="_ZDj9" />
      </concept>
      <concept id="1151689724996" name="jetbrains.mps.baseLanguage.collections.structure.SequenceType" flags="in" index="A3Dl8">
        <child id="1151689745422" name="elementType" index="A3Ik2" />
      </concept>
      <concept id="1151702311717" name="jetbrains.mps.baseLanguage.collections.structure.ToListOperation" flags="nn" index="ANE8D" />
      <concept id="1153943597977" name="jetbrains.mps.baseLanguage.collections.structure.ForEachStatement" flags="nn" index="2Gpval">
        <child id="1153944400369" name="variable" index="2Gsz3X" />
        <child id="1153944424730" name="inputSequence" index="2GsD0m" />
      </concept>
      <concept id="1153944193378" name="jetbrains.mps.baseLanguage.collections.structure.ForEachVariable" flags="nr" index="2GrKxI" />
      <concept id="1153944233411" name="jetbrains.mps.baseLanguage.collections.structure.ForEachVariableReference" flags="nn" index="2GrUjf">
        <reference id="1153944258490" name="variable" index="2Gs0qQ" />
      </concept>
      <concept id="1235566554328" name="jetbrains.mps.baseLanguage.collections.structure.AnyOperation" flags="nn" index="2HwmR7" />
      <concept id="1237721394592" name="jetbrains.mps.baseLanguage.collections.structure.AbstractContainerCreator" flags="nn" index="HWqM0">
        <child id="1237721435807" name="elementType" index="HW$YZ" />
      </concept>
      <concept id="1203518072036" name="jetbrains.mps.baseLanguage.collections.structure.SmartClosureParameterDeclaration" flags="ig" index="Rh6nW" />
      <concept id="1160600644654" name="jetbrains.mps.baseLanguage.collections.structure.ListCreatorWithInit" flags="nn" index="Tc6Ow" />
      <concept id="1160612413312" name="jetbrains.mps.baseLanguage.collections.structure.AddElementOperation" flags="nn" index="TSZUe" />
      <concept id="1160666733551" name="jetbrains.mps.baseLanguage.collections.structure.AddAllElementsOperation" flags="nn" index="X8dFx" />
      <concept id="1201792049884" name="jetbrains.mps.baseLanguage.collections.structure.TranslateOperation" flags="nn" index="3goQfb" />
      <concept id="1202120902084" name="jetbrains.mps.baseLanguage.collections.structure.WhereOperation" flags="nn" index="3zZkjj" />
      <concept id="1202128969694" name="jetbrains.mps.baseLanguage.collections.structure.SelectOperation" flags="nn" index="3$u5V9" />
    </language>
  </registry>
  <node concept="1M2fIO" id="hDMFHRn">
    <ref role="1M2myG" to="tpc2:fGPMmym" resolve="CellModel_Component" />
    <node concept="1N5Pfh" id="hDMFHRo" role="1Mr941">
      <ref role="1N5Vy1" to="tpc2:fGPMmyn" />
      <node concept="1dDu$B" id="6nWbOYol82o" role="1N6uqs">
        <ref role="1dDu$A" to="tpc2:fGPKFH7" resolve="EditorComponentDeclaration" />
      </node>
    </node>
  </node>
  <node concept="1M2fIO" id="hDMFJma">
    <ref role="1M2myG" to="tpc2:gXXxIQr" resolve="CellMenuComponentFeature_Link" />
    <node concept="1N5Pfh" id="hDMFJmb" role="1Mr941">
      <ref role="1N5Vy1" to="tpc2:gXXxIQt" />
      <node concept="1MUpDS" id="hDMFJmc" role="1N6uqs">
        <node concept="3clFbS" id="hDMFJmd" role="2VODD2">
          <node concept="3SKdUt" id="6pumIWoCG1h" role="3cqZAp">
            <node concept="3SKdUq" id="6pumIWoCG1i" role="3SKWNk">
              <property role="3SKdUp" value="links declared in edited concept' hierarchy and not overridden" />
            </node>
          </node>
          <node concept="3cpWs8" id="hDMFJme" role="3cqZAp">
            <node concept="3cpWsn" id="hDMFJmf" role="3cpWs9">
              <property role="TrG5h" value="editorComponent" />
              <node concept="3Tqbb2" id="hDMFJmg" role="1tU5fm">
                <ref role="ehGHo" to="tpc2:gXXs21o" resolve="CellMenuComponent" />
              </node>
              <node concept="2OqwBi" id="hDMFJmh" role="33vP2m">
                <node concept="21POm0" id="hDMFJmi" role="2Oq$k0" />
                <node concept="2Xjw5R" id="hDMFJmj" role="2OqNvi">
                  <node concept="1xIGOp" id="hDMFJmk" role="1xVPHs" />
                  <node concept="1xMEDy" id="hDMFJml" role="1xVPHs">
                    <node concept="chp4Y" id="hDMFJmm" role="ri$Ld">
                      <ref role="cht4Q" to="tpc2:gXXs21o" resolve="CellMenuComponent" />
                    </node>
                  </node>
                </node>
              </node>
            </node>
          </node>
          <node concept="3cpWs8" id="hDMFJmn" role="3cqZAp">
            <node concept="3cpWsn" id="hDMFJmo" role="3cpWs9">
              <property role="TrG5h" value="editedConcept" />
              <node concept="3Tqbb2" id="hDMFJmp" role="1tU5fm">
                <ref role="ehGHo" to="tpce:h0PkWnZ" resolve="AbstractConceptDeclaration" />
              </node>
              <node concept="2OqwBi" id="hDMFJmq" role="33vP2m">
                <node concept="37vLTw" id="3GM_nagTwsg" role="2Oq$k0">
                  <ref role="3cqZAo" node="hDMFJmf" resolve="editorComponent" />
                </node>
                <node concept="2qgKlT" id="67EYkym_cNt" role="2OqNvi">
                  <ref role="37wK5l" to="tpcb:67EYkym$wx3" resolve="getConceptDeclaration" />
                </node>
              </node>
            </node>
          </node>
          <node concept="3cpWs6" id="hDMFJmt" role="3cqZAp">
            <node concept="2OqwBi" id="hDMFJmw" role="3cqZAk">
              <node concept="37vLTw" id="3GM_nagTxr4" role="2Oq$k0">
                <ref role="3cqZAo" node="hDMFJmo" resolve="editedConcept" />
              </node>
              <node concept="2qgKlT" id="hDMFJmy" role="2OqNvi">
                <ref role="37wK5l" to="tpcn:hEwILKK" resolve="getLinkDeclarations" />
              </node>
            </node>
          </node>
        </node>
      </node>
    </node>
  </node>
  <node concept="1M2fIO" id="hDMFJpl">
    <ref role="1M2myG" to="tpc2:fPiCG$y" resolve="CellModel_RefCell" />
    <node concept="1N5Pfh" id="hDMFJpm" role="1Mr941">
      <ref role="1N5Vy1" to="tpc2:fPiD8ey" />
      <node concept="1MUpDS" id="hDMFJp$" role="1N6uqs">
        <node concept="3clFbS" id="hDMFJp_" role="2VODD2">
          <node concept="3SKdUt" id="6pumIWoCG5N" role="3cqZAp">
            <node concept="3SKdUq" id="6pumIWoCG5O" role="3SKWNk">
              <property role="3SKdUp" value="singular links declared in concept hierarchy and not overridden" />
            </node>
          </node>
          <node concept="3cpWs8" id="hDMFJpA" role="3cqZAp">
            <node concept="3cpWsn" id="hDMFJpB" role="3cpWs9">
              <property role="TrG5h" value="editorComponent" />
              <node concept="3Tqbb2" id="hDMFJpC" role="1tU5fm">
                <ref role="ehGHo" to="tpc2:fIwURLg" resolve="BaseEditorComponent" />
              </node>
              <node concept="2OqwBi" id="hDMFJpD" role="33vP2m">
                <node concept="21POm0" id="hDMFJpE" role="2Oq$k0" />
                <node concept="2Xjw5R" id="hDMFJpF" role="2OqNvi">
                  <node concept="1xIGOp" id="hDMFJpG" role="1xVPHs" />
                  <node concept="1xMEDy" id="hDMFJpH" role="1xVPHs">
                    <node concept="chp4Y" id="hDMFJpI" role="ri$Ld">
                      <ref role="cht4Q" to="tpc2:fIwURLg" resolve="BaseEditorComponent" />
                    </node>
                  </node>
                </node>
              </node>
            </node>
          </node>
          <node concept="3cpWs8" id="hDMFJpJ" role="3cqZAp">
            <node concept="3cpWsn" id="hDMFJpK" role="3cpWs9">
              <property role="TrG5h" value="editedConcept" />
              <node concept="3Tqbb2" id="hDMFJpL" role="1tU5fm">
                <ref role="ehGHo" to="tpce:h0PkWnZ" resolve="AbstractConceptDeclaration" />
              </node>
              <node concept="2OqwBi" id="hDMFJpM" role="33vP2m">
                <node concept="37vLTw" id="3GM_nagTzhH" role="2Oq$k0">
                  <ref role="3cqZAo" node="hDMFJpB" resolve="editorComponent" />
                </node>
                <node concept="2qgKlT" id="67EYkym_cNF" role="2OqNvi">
                  <ref role="37wK5l" to="tpcb:67EYkym$wx3" resolve="getConceptDeclaration" />
                </node>
              </node>
            </node>
          </node>
          <node concept="3cpWs8" id="hDMFJpP" role="3cqZAp">
            <node concept="3cpWsn" id="hDMFJpQ" role="3cpWs9">
              <property role="TrG5h" value="links" />
              <node concept="2I9FWS" id="hDMFJpR" role="1tU5fm">
                <ref role="2I9WkF" to="tpce:f_TJgxE" resolve="LinkDeclaration" />
              </node>
              <node concept="2OqwBi" id="hDMFJpS" role="33vP2m">
                <node concept="37vLTw" id="3GM_nagTrtU" role="2Oq$k0">
                  <ref role="3cqZAo" node="hDMFJpK" resolve="editedConcept" />
                </node>
                <node concept="2qgKlT" id="hDMFJpU" role="2OqNvi">
                  <ref role="37wK5l" to="tpcn:hEwILKK" resolve="getLinkDeclarations" />
                </node>
              </node>
            </node>
          </node>
          <node concept="3cpWs6" id="hDMFJpV" role="3cqZAp">
            <node concept="2OqwBi" id="hDMFJpY" role="3cqZAk">
              <node concept="2OqwBi" id="hDMFJpZ" role="2Oq$k0">
                <node concept="37vLTw" id="3GM_nagTtWh" role="2Oq$k0">
                  <ref role="3cqZAo" node="hDMFJpQ" resolve="links" />
                </node>
                <node concept="3zZkjj" id="hRzp59X" role="2OqNvi">
                  <node concept="1bVj0M" id="hRzp59Y" role="23t8la">
                    <node concept="Rh6nW" id="hRzp59Z" role="1bW2Oz">
                      <property role="TrG5h" value="it" />
                      <node concept="2jxLKc" id="1P4c1XrzTdf" role="1tU5fm" />
                    </node>
                    <node concept="3clFbS" id="hRzp5a1" role="1bW5cS">
                      <node concept="3clFbF" id="hRzp5a2" role="3cqZAp">
                        <node concept="2OqwBi" id="hRzp5a3" role="3clFbG">
                          <node concept="37vLTw" id="2BHiRxgm7gt" role="2Oq$k0">
                            <ref role="3cqZAo" node="hRzp59Z" resolve="it" />
                          </node>
                          <node concept="2qgKlT" id="hRzp5a5" role="2OqNvi">
                            <ref role="37wK5l" to="tpcn:hEwIfAt" resolve="isSingular" />
                          </node>
                        </node>
                      </node>
                    </node>
                  </node>
                </node>
              </node>
              <node concept="ANE8D" id="hDMFJq9" role="2OqNvi" />
            </node>
          </node>
        </node>
      </node>
    </node>
  </node>
  <node concept="1M2fIO" id="hDMFJrO">
    <ref role="1M2myG" to="tpc2:fA4kQeF" resolve="ConceptEditorDeclaration" />
    <node concept="EnEH3" id="hDMFJrP" role="1MhHOB">
      <ref role="EomxK" to="tpck:h0TrG11" resolve="name" />
      <node concept="Eqf_E" id="hDMFJrQ" role="EtsB7">
        <node concept="3clFbS" id="hDMFJrR" role="2VODD2">
          <node concept="3cpWs8" id="5qKdWqHV7RN" role="3cqZAp">
            <node concept="3cpWsn" id="5qKdWqHV7RO" role="3cpWs9">
              <property role="TrG5h" value="editorName" />
              <node concept="17QB3L" id="5qKdWqHV7RM" role="1tU5fm" />
              <node concept="2OqwBi" id="5qKdWqHV7RP" role="33vP2m">
                <node concept="2OqwBi" id="5qKdWqHV7RQ" role="2Oq$k0">
                  <node concept="EsrRn" id="5qKdWqHV7RR" role="2Oq$k0" />
                  <node concept="2qgKlT" id="5qKdWqHV7RS" role="2OqNvi">
                    <ref role="37wK5l" to="tpcb:67EYkym$wx3" resolve="getConceptDeclaration" />
                  </node>
                </node>
                <node concept="3TrcHB" id="5qKdWqHV7RT" role="2OqNvi">
                  <ref role="3TsBF5" to="tpck:h0TrG11" resolve="name" />
                </node>
              </node>
            </node>
          </node>
          <node concept="2Gpval" id="5qKdWqHVHJz" role="3cqZAp">
            <node concept="2OqwBi" id="5qKdWqHVLnF" role="2GsD0m">
              <node concept="3Tsc0h" id="5qKdWqHVOx0" role="2OqNvi">
                <ref role="3TtcxE" to="tpc2:2gbCHScr0HI" />
              </node>
              <node concept="EsrRn" id="5qKdWqHVLeB" role="2Oq$k0" />
            </node>
            <node concept="2GrKxI" id="5qKdWqHVHJ_" role="2Gsz3X">
              <property role="TrG5h" value="contextHint" />
            </node>
            <node concept="3clFbS" id="5qKdWqHVHJD" role="2LFqv$">
              <node concept="3clFbF" id="5qKdWqHVSxN" role="3cqZAp">
                <node concept="d57v9" id="5qKdWqHVTv0" role="3clFbG">
                  <node concept="3cpWs3" id="5qKdWqHVYbo" role="37vLTx">
                    <node concept="2OqwBi" id="59ZEGVQ$vXD" role="3uHU7w">
                      <node concept="3TrcHB" id="59ZEGVQ$ygB" role="2OqNvi">
                        <ref role="3TsBF5" to="tpck:h0TrG11" resolve="name" />
                      </node>
                      <node concept="2OqwBi" id="5qKdWqHWLtw" role="2Oq$k0">
                        <node concept="2GrUjf" id="5qKdWqHVYRY" role="2Oq$k0">
                          <ref role="2Gs0qQ" node="5qKdWqHVHJ_" resolve="contextHint" />
                        </node>
                        <node concept="3TrEf2" id="59ZEGVQ$u3l" role="2OqNvi">
                          <ref role="3Tt5mk" to="tpc2:59ZEGVQrrtd" />
                        </node>
                      </node>
                    </node>
                    <node concept="Xl_RD" id="5qKdWqHVUQx" role="3uHU7B">
                      <property role="Xl_RC" value="_" />
                    </node>
                  </node>
                  <node concept="37vLTw" id="5qKdWqHVSxM" role="37vLTJ">
                    <ref role="3cqZAo" node="5qKdWqHV7RO" resolve="editorName" />
                  </node>
                </node>
              </node>
            </node>
          </node>
          <node concept="3cpWs6" id="5qKdWqHW1gC" role="3cqZAp">
            <node concept="3cpWs3" id="5qKdWqHW5ng" role="3cqZAk">
              <node concept="Xl_RD" id="5qKdWqHW5nl" role="3uHU7w">
                <property role="Xl_RC" value="_Editor" />
              </node>
              <node concept="37vLTw" id="5qKdWqHW38G" role="3uHU7B">
                <ref role="3cqZAo" node="5qKdWqHV7RO" resolve="editorName" />
              </node>
            </node>
          </node>
        </node>
      </node>
    </node>
    <node concept="2NXJUA" id="hQOh_iy" role="2NY200">
      <node concept="3clFbS" id="hQOhAnb" role="2VODD2">
        <node concept="3clFbF" id="hQOhB2S" role="3cqZAp">
          <node concept="22lmx$" id="1KFbmnBQvjO" role="3clFbG">
            <node concept="2YIFZM" id="1KFbmnBQvjU" role="3uHU7w">
              <ref role="1Pybhc" to="w1kc:~SModelStereotype" resolve="SModelStereotype" />
              <ref role="37wK5l" to="w1kc:~SModelStereotype.isGeneratorModel(org.jetbrains.mps.openapi.model.SModel):boolean" resolve="isGeneratorModel" />
              <node concept="1Q6Npb" id="1KFbmnBQvjV" role="37wK5m" />
            </node>
            <node concept="2OqwBi" id="qmfyRQJoLC" role="3uHU7B">
              <node concept="1Q6Npb" id="qmfyRQJoLD" role="2Oq$k0" />
              <node concept="3zA4fs" id="qmfyRQJoLE" role="2OqNvi">
                <ref role="3zA4av" to="9anm:2LiUEk8oQ$g" resolve="editor" />
              </node>
            </node>
          </node>
        </node>
      </node>
    </node>
  </node>
  <node concept="1M2fIO" id="hDMFJsx">
    <ref role="1M2myG" to="tpc2:fBF0A4I" resolve="CellModel_Property" />
    <node concept="1N5Pfh" id="hDMFJsy" role="1Mr941">
      <ref role="1N5Vy1" to="tpc2:fBF1KQc" />
      <node concept="1MUpDS" id="hDMFJsz" role="1N6uqs">
        <node concept="3clFbS" id="hDMFJs$" role="2VODD2">
          <node concept="3cpWs8" id="hDMFJs_" role="3cqZAp">
            <node concept="3cpWsn" id="hDMFJsA" role="3cpWs9">
              <property role="TrG5h" value="editorComponent" />
              <node concept="3Tqbb2" id="hDMFJsB" role="1tU5fm">
                <ref role="ehGHo" to="tpc2:fIwURLg" resolve="BaseEditorComponent" />
              </node>
              <node concept="2OqwBi" id="hDMFJsC" role="33vP2m">
                <node concept="21POm0" id="hDMFJsD" role="2Oq$k0" />
                <node concept="2Xjw5R" id="hDMFJsE" role="2OqNvi">
                  <node concept="1xIGOp" id="hDMFJsF" role="1xVPHs" />
                  <node concept="1xMEDy" id="hDMFJsG" role="1xVPHs">
                    <node concept="chp4Y" id="hDMFJsH" role="ri$Ld">
                      <ref role="cht4Q" to="tpc2:fIwURLg" resolve="BaseEditorComponent" />
                    </node>
                  </node>
                </node>
              </node>
            </node>
          </node>
          <node concept="3cpWs8" id="hDMFJsI" role="3cqZAp">
            <node concept="3cpWsn" id="hDMFJsJ" role="3cpWs9">
              <property role="TrG5h" value="editedConcept" />
              <node concept="3Tqbb2" id="hDMFJsK" role="1tU5fm">
                <ref role="ehGHo" to="tpce:h0PkWnZ" resolve="AbstractConceptDeclaration" />
              </node>
              <node concept="2OqwBi" id="hDMFJsL" role="33vP2m">
                <node concept="37vLTw" id="3GM_nagT_Ll" role="2Oq$k0">
                  <ref role="3cqZAo" node="hDMFJsA" resolve="editorComponent" />
                </node>
                <node concept="2qgKlT" id="67EYkym_cNy" role="2OqNvi">
                  <ref role="37wK5l" to="tpcb:67EYkym$wx3" resolve="getConceptDeclaration" />
                </node>
              </node>
            </node>
          </node>
          <node concept="3cpWs6" id="hDMFJsO" role="3cqZAp">
            <node concept="2OqwBi" id="hDMFJsR" role="3cqZAk">
              <node concept="37vLTw" id="3GM_nagTBN8" role="2Oq$k0">
                <ref role="3cqZAo" node="hDMFJsJ" resolve="editedConcept" />
              </node>
              <node concept="2qgKlT" id="hDMFJsT" role="2OqNvi">
                <ref role="37wK5l" to="tpcn:hEwILLM" resolve="getPropertyDeclarations" />
              </node>
            </node>
          </node>
        </node>
      </node>
    </node>
  </node>
  <node concept="1M2fIO" id="hDMFLHG">
    <ref role="1M2myG" to="tpc2:gXXwhgC" resolve="CellMenuComponentFeature_Property" />
    <node concept="1N5Pfh" id="hDMFLHH" role="1Mr941">
      <ref role="1N5Vy1" to="tpc2:gXXwMpJ" />
      <node concept="1MUpDS" id="hDMFLHI" role="1N6uqs">
        <node concept="3clFbS" id="hDMFLHJ" role="2VODD2">
          <node concept="3SKdUt" id="6pumIWoCG0l" role="3cqZAp">
            <node concept="3SKdUq" id="6pumIWoCG0m" role="3SKWNk">
              <property role="3SKdUp" value="properties declared in edited concept' hierarchy and not overridden" />
            </node>
          </node>
          <node concept="3cpWs8" id="hDMFLHK" role="3cqZAp">
            <node concept="3cpWsn" id="hDMFLHL" role="3cpWs9">
              <property role="TrG5h" value="editorComponent" />
              <node concept="3Tqbb2" id="hDMFLHM" role="1tU5fm">
                <ref role="ehGHo" to="tpc2:gXXs21o" resolve="CellMenuComponent" />
              </node>
              <node concept="2OqwBi" id="hDMFLHN" role="33vP2m">
                <node concept="21POm0" id="hDMFLHO" role="2Oq$k0" />
                <node concept="2Xjw5R" id="hDMFLHP" role="2OqNvi">
                  <node concept="1xIGOp" id="hDMFLHQ" role="1xVPHs" />
                  <node concept="1xMEDy" id="hDMFLHR" role="1xVPHs">
                    <node concept="chp4Y" id="hDMFLHS" role="ri$Ld">
                      <ref role="cht4Q" to="tpc2:gXXs21o" resolve="CellMenuComponent" />
                    </node>
                  </node>
                </node>
              </node>
            </node>
          </node>
          <node concept="3cpWs8" id="hDMFLHT" role="3cqZAp">
            <node concept="3cpWsn" id="hDMFLHU" role="3cpWs9">
              <property role="TrG5h" value="editedConcept" />
              <node concept="3Tqbb2" id="hDMFLHV" role="1tU5fm">
                <ref role="ehGHo" to="tpce:h0PkWnZ" resolve="AbstractConceptDeclaration" />
              </node>
              <node concept="2OqwBi" id="hDMFLHW" role="33vP2m">
                <node concept="37vLTw" id="3GM_nagTwWQ" role="2Oq$k0">
                  <ref role="3cqZAo" node="hDMFLHL" resolve="editorComponent" />
                </node>
                <node concept="2qgKlT" id="67EYkym_cNu" role="2OqNvi">
                  <ref role="37wK5l" to="tpcb:67EYkym$wx3" resolve="getConceptDeclaration" />
                </node>
              </node>
            </node>
          </node>
          <node concept="3cpWs6" id="hDMFLHZ" role="3cqZAp">
            <node concept="2OqwBi" id="hDMFLI2" role="3cqZAk">
              <node concept="37vLTw" id="3GM_nagTyK4" role="2Oq$k0">
                <ref role="3cqZAo" node="hDMFLHU" resolve="editedConcept" />
              </node>
              <node concept="2qgKlT" id="hDMFLI4" role="2OqNvi">
                <ref role="37wK5l" to="tpcn:hEwILLM" resolve="getPropertyDeclarations" />
              </node>
            </node>
          </node>
        </node>
      </node>
    </node>
  </node>
  <node concept="1M2fIO" id="hDMFLTx">
    <ref role="1M2myG" to="tpc2:g_$h64z" resolve="CellModel_WithRole" />
    <node concept="1N5Pfh" id="hDMFLTy" role="1Mr941">
      <ref role="1N5Vy1" to="tpc2:g_NtTq1" />
      <node concept="1MUpDS" id="hDMFLTz" role="1N6uqs">
        <node concept="3clFbS" id="hDMFLT$" role="2VODD2">
          <node concept="3SKdUt" id="6pumIWoCFQj" role="3cqZAp">
            <node concept="3SKdUq" id="6pumIWoCFQk" role="3SKWNk">
              <property role="3SKdUp" value="relations (links,properties etc.) declared in hierarchy of edited concept" />
            </node>
          </node>
          <node concept="3cpWs8" id="hDMFLT_" role="3cqZAp">
            <node concept="3cpWsn" id="hDMFLTA" role="3cpWs9">
              <property role="TrG5h" value="editorComponent" />
              <node concept="3Tqbb2" id="hDMFLTB" role="1tU5fm">
                <ref role="ehGHo" to="tpc2:fIwURLg" resolve="BaseEditorComponent" />
              </node>
              <node concept="2OqwBi" id="hDMFLTC" role="33vP2m">
                <node concept="21POm0" id="hDMFLTD" role="2Oq$k0" />
                <node concept="2Xjw5R" id="hDMFLTE" role="2OqNvi">
                  <node concept="1xIGOp" id="hDMFLTF" role="1xVPHs" />
                  <node concept="1xMEDy" id="hDMFLTG" role="1xVPHs">
                    <node concept="chp4Y" id="hDMFLTH" role="ri$Ld">
                      <ref role="cht4Q" to="tpc2:fIwURLg" resolve="BaseEditorComponent" />
                    </node>
                  </node>
                </node>
              </node>
            </node>
          </node>
          <node concept="3cpWs8" id="hDMFLTI" role="3cqZAp">
            <node concept="3cpWsn" id="hDMFLTJ" role="3cpWs9">
              <property role="TrG5h" value="editedConcept" />
              <node concept="3Tqbb2" id="hDMFLTK" role="1tU5fm">
                <ref role="ehGHo" to="tpce:h0PkWnZ" resolve="AbstractConceptDeclaration" />
              </node>
              <node concept="2OqwBi" id="hDMFLTL" role="33vP2m">
                <node concept="37vLTw" id="3GM_nagTyAU" role="2Oq$k0">
                  <ref role="3cqZAo" node="hDMFLTA" resolve="editorComponent" />
                </node>
                <node concept="2qgKlT" id="67EYkym_cOj" role="2OqNvi">
                  <ref role="37wK5l" to="tpcb:67EYkym$wx3" resolve="getConceptDeclaration" />
                </node>
              </node>
            </node>
          </node>
          <node concept="3cpWs6" id="hDMFLTO" role="3cqZAp">
            <node concept="2ShNRf" id="hDMFLTP" role="3cqZAk">
              <node concept="1pGfFk" id="hDMFLTQ" role="2ShVmc">
                <ref role="37wK5l" to="inbo:7mY9WXbe3eA" resolve="ConceptAndSuperConceptsScope" />
                <node concept="37vLTw" id="3GM_nagTs7o" role="37wK5m">
                  <ref role="3cqZAo" node="hDMFLTJ" resolve="editedConcept" />
                </node>
              </node>
            </node>
          </node>
        </node>
      </node>
    </node>
  </node>
  <node concept="1M2fIO" id="hDMFMAk">
    <ref role="1M2myG" to="tpc2:gWUkeLO" resolve="CellMenuPart_ReplaceNode_CustomNodeConcept" />
  </node>
  <node concept="1M2fIO" id="hDMFMO1">
    <ref role="1M2myG" to="tpc2:fBF2Hee" resolve="CellModel_RefNodeList" />
    <node concept="1N5Pfh" id="hDMFMO2" role="1Mr941">
      <ref role="1N5Vy1" to="tpc2:fBF2Hej" />
      <node concept="1MUpDS" id="hDMFMO3" role="1N6uqs">
        <node concept="3clFbS" id="hDMFMO4" role="2VODD2">
          <node concept="3cpWs8" id="hDMFMO5" role="3cqZAp">
            <node concept="3cpWsn" id="hDMFMO6" role="3cpWs9">
              <property role="TrG5h" value="editorComponent" />
              <node concept="3Tqbb2" id="hDMFMO7" role="1tU5fm">
                <ref role="ehGHo" to="tpc2:fIwURLg" resolve="BaseEditorComponent" />
              </node>
              <node concept="2OqwBi" id="hDMFMO8" role="33vP2m">
                <node concept="21POm0" id="hDMFMO9" role="2Oq$k0" />
                <node concept="2Xjw5R" id="hDMFMOa" role="2OqNvi">
                  <node concept="1xIGOp" id="hDMFMOb" role="1xVPHs" />
                  <node concept="1xMEDy" id="hDMFMOc" role="1xVPHs">
                    <node concept="chp4Y" id="hDMFMOd" role="ri$Ld">
                      <ref role="cht4Q" to="tpc2:fIwURLg" resolve="BaseEditorComponent" />
                    </node>
                  </node>
                </node>
              </node>
            </node>
          </node>
          <node concept="3cpWs8" id="hDMFMOe" role="3cqZAp">
            <node concept="3cpWsn" id="hDMFMOf" role="3cpWs9">
              <property role="TrG5h" value="editedConcept" />
              <node concept="3Tqbb2" id="hDMFMOg" role="1tU5fm">
                <ref role="ehGHo" to="tpce:h0PkWnZ" resolve="AbstractConceptDeclaration" />
              </node>
              <node concept="2OqwBi" id="hDMFMOh" role="33vP2m">
                <node concept="37vLTw" id="3GM_nagTAkK" role="2Oq$k0">
                  <ref role="3cqZAo" node="hDMFMO6" resolve="editorComponent" />
                </node>
                <node concept="2qgKlT" id="67EYkym_cNU" role="2OqNvi">
                  <ref role="37wK5l" to="tpcb:67EYkym$wx3" resolve="getConceptDeclaration" />
                </node>
              </node>
            </node>
          </node>
          <node concept="3cpWs8" id="hDMFMOk" role="3cqZAp">
            <node concept="3cpWsn" id="hDMFMOl" role="3cpWs9">
              <property role="TrG5h" value="links" />
              <node concept="2I9FWS" id="hDMFMOm" role="1tU5fm">
                <ref role="2I9WkF" to="tpce:f_TJgxE" resolve="LinkDeclaration" />
              </node>
              <node concept="2OqwBi" id="hDMFMOn" role="33vP2m">
                <node concept="37vLTw" id="3GM_nagTyKr" role="2Oq$k0">
                  <ref role="3cqZAo" node="hDMFMOf" resolve="editedConcept" />
                </node>
                <node concept="2qgKlT" id="hDMFMOp" role="2OqNvi">
                  <ref role="37wK5l" to="tpcn:hEwILLp" resolve="getAggregationLinkDeclarations" />
                </node>
              </node>
            </node>
          </node>
          <node concept="3cpWs6" id="hDMFMOq" role="3cqZAp">
            <node concept="2OqwBi" id="hDMFMOt" role="3cqZAk">
              <node concept="2OqwBi" id="hDMFMOu" role="2Oq$k0">
                <node concept="37vLTw" id="3GM_nagTA1m" role="2Oq$k0">
                  <ref role="3cqZAo" node="hDMFMOl" resolve="links" />
                </node>
                <node concept="3zZkjj" id="hRzp5aA" role="2OqNvi">
                  <node concept="1bVj0M" id="hRzp5aB" role="23t8la">
                    <node concept="Rh6nW" id="hRzp5aC" role="1bW2Oz">
                      <property role="TrG5h" value="it" />
                      <node concept="2jxLKc" id="1P4c1XrzThM" role="1tU5fm" />
                    </node>
                    <node concept="3clFbS" id="hRzp5aE" role="1bW5cS">
                      <node concept="3clFbF" id="hRzp5aF" role="3cqZAp">
                        <node concept="3fqX7Q" id="hRzp5aG" role="3clFbG">
                          <node concept="2OqwBi" id="hRzp5aH" role="3fr31v">
                            <node concept="37vLTw" id="2BHiRxgm_k3" role="2Oq$k0">
                              <ref role="3cqZAo" node="hRzp5aC" resolve="it" />
                            </node>
                            <node concept="2qgKlT" id="hRzp5aJ" role="2OqNvi">
                              <ref role="37wK5l" to="tpcn:hEwIfAt" resolve="isSingular" />
                            </node>
                          </node>
                        </node>
                      </node>
                    </node>
                  </node>
                </node>
              </node>
              <node concept="ANE8D" id="hDMFMOD" role="2OqNvi" />
            </node>
          </node>
        </node>
      </node>
    </node>
  </node>
  <node concept="1M2fIO" id="hDMFMQz">
    <ref role="1M2myG" to="tpc2:fBF1sR7" resolve="CellModel_RefNode" />
    <node concept="1N5Pfh" id="hDMFMQ$" role="1Mr941">
      <ref role="1N5Vy1" to="tpc2:fBF1sR8" />
      <node concept="1MUpDS" id="hDMFMQ_" role="1N6uqs">
        <node concept="3clFbS" id="hDMFMQA" role="2VODD2">
          <node concept="3SKdUt" id="6pumIWoCG0v" role="3cqZAp">
            <node concept="3SKdUq" id="6pumIWoCG0w" role="3SKWNk">
              <property role="3SKdUp" value="aggregation links declared in concept hierarchy and not overridden" />
            </node>
          </node>
          <node concept="3cpWs8" id="hDMFMQB" role="3cqZAp">
            <node concept="3cpWsn" id="hDMFMQC" role="3cpWs9">
              <property role="TrG5h" value="editorComponent" />
              <node concept="3Tqbb2" id="hDMFMQD" role="1tU5fm">
                <ref role="ehGHo" to="tpc2:fIwURLg" resolve="BaseEditorComponent" />
              </node>
              <node concept="2OqwBi" id="hDMFMQE" role="33vP2m">
                <node concept="21POm0" id="hDMFMQF" role="2Oq$k0" />
                <node concept="2Xjw5R" id="hDMFMQG" role="2OqNvi">
                  <node concept="1xIGOp" id="hDMFMQH" role="1xVPHs" />
                  <node concept="1xMEDy" id="hDMFMQI" role="1xVPHs">
                    <node concept="chp4Y" id="hDMFMQJ" role="ri$Ld">
                      <ref role="cht4Q" to="tpc2:fIwURLg" resolve="BaseEditorComponent" />
                    </node>
                  </node>
                </node>
              </node>
            </node>
          </node>
          <node concept="3cpWs8" id="hDMFMQK" role="3cqZAp">
            <node concept="3cpWsn" id="hDMFMQL" role="3cpWs9">
              <property role="TrG5h" value="editedConcept" />
              <node concept="3Tqbb2" id="hDMFMQM" role="1tU5fm">
                <ref role="ehGHo" to="tpce:h0PkWnZ" resolve="AbstractConceptDeclaration" />
              </node>
              <node concept="2OqwBi" id="hDMFMQN" role="33vP2m">
                <node concept="37vLTw" id="3GM_nagTAIz" role="2Oq$k0">
                  <ref role="3cqZAo" node="hDMFMQC" resolve="editorComponent" />
                </node>
                <node concept="2qgKlT" id="67EYkym_cO9" role="2OqNvi">
                  <ref role="37wK5l" to="tpcb:67EYkym$wx3" resolve="getConceptDeclaration" />
                </node>
              </node>
            </node>
          </node>
          <node concept="3cpWs8" id="hDMFMQQ" role="3cqZAp">
            <node concept="3cpWsn" id="hDMFMQR" role="3cpWs9">
              <property role="TrG5h" value="links" />
              <node concept="2I9FWS" id="hDMFMQS" role="1tU5fm">
                <ref role="2I9WkF" to="tpce:f_TJgxE" resolve="LinkDeclaration" />
              </node>
              <node concept="2OqwBi" id="hDMFMQT" role="33vP2m">
                <node concept="37vLTw" id="3GM_nagTrUM" role="2Oq$k0">
                  <ref role="3cqZAo" node="hDMFMQL" resolve="editedConcept" />
                </node>
                <node concept="2qgKlT" id="hDMFMQV" role="2OqNvi">
                  <ref role="37wK5l" to="tpcn:hEwILLp" resolve="getAggregationLinkDeclarations" />
                </node>
              </node>
            </node>
          </node>
          <node concept="3cpWs6" id="hDMFMQW" role="3cqZAp">
            <node concept="2OqwBi" id="hDMFMQZ" role="3cqZAk">
              <node concept="2OqwBi" id="hDMFMR0" role="2Oq$k0">
                <node concept="37vLTw" id="3GM_nagTsco" role="2Oq$k0">
                  <ref role="3cqZAo" node="hDMFMQR" resolve="links" />
                </node>
                <node concept="3zZkjj" id="hRzp59i" role="2OqNvi">
                  <node concept="1bVj0M" id="hRzp59j" role="23t8la">
                    <node concept="Rh6nW" id="hRzp59k" role="1bW2Oz">
                      <property role="TrG5h" value="it" />
                      <node concept="2jxLKc" id="1P4c1XrzT9S" role="1tU5fm" />
                    </node>
                    <node concept="3clFbS" id="hRzp59m" role="1bW5cS">
                      <node concept="3clFbF" id="hRzp59n" role="3cqZAp">
                        <node concept="2OqwBi" id="hRzp59o" role="3clFbG">
                          <node concept="37vLTw" id="2BHiRxgm7ZP" role="2Oq$k0">
                            <ref role="3cqZAo" node="hRzp59k" resolve="it" />
                          </node>
                          <node concept="2qgKlT" id="hRzp59q" role="2OqNvi">
                            <ref role="37wK5l" to="tpcn:hEwIfAt" resolve="isSingular" />
                          </node>
                        </node>
                      </node>
                    </node>
                  </node>
                </node>
              </node>
              <node concept="ANE8D" id="hDMFMRa" role="2OqNvi" />
            </node>
          </node>
        </node>
      </node>
    </node>
  </node>
  <node concept="1M2fIO" id="hEUdsLU">
    <property role="3GE5qa" value="Stylesheet" />
    <ref role="1M2myG" to="tpc2:hgV6hR6" resolve="StyleClassItem" />
    <node concept="nKS2y" id="hEUdteY" role="1MLUbF">
      <node concept="3clFbS" id="hEUdteZ" role="2VODD2">
        <node concept="3clFbJ" id="4W7TaJQingL" role="3cqZAp">
          <node concept="2OqwBi" id="4W7TaJQin$0" role="3clFbw">
            <node concept="1mIQ4w" id="4W7TaJQinJX" role="2OqNvi">
              <node concept="chp4Y" id="4W7TaJQinOD" role="cj9EA">
                <ref role="cht4Q" to="tpc2:fGPMmym" resolve="CellModel_Component" />
              </node>
            </node>
            <node concept="nLn13" id="4W7TaJQinrc" role="2Oq$k0" />
          </node>
          <node concept="3clFbS" id="4W7TaJQingN" role="3clFbx">
            <node concept="3cpWs8" id="4W7TaJQiotM" role="3cqZAp">
              <node concept="3cpWsn" id="4W7TaJQiotP" role="3cpWs9">
                <property role="TrG5h" value="testInstance" />
                <node concept="1PxgMI" id="4W7TaJQipNf" role="33vP2m">
                  <ref role="1m5ApE" to="tpc2:hgV6hR6" resolve="StyleClassItem" />
                  <node concept="2OqwBi" id="4W7TaJQiplZ" role="1m5AlR">
                    <node concept="LFhST" id="4W7TaJQipyq" role="2OqNvi" />
                    <node concept="otxO1" id="4W7TaJQip7N" role="2Oq$k0" />
                  </node>
                </node>
                <node concept="3Tqbb2" id="4W7TaJQiotK" role="1tU5fm">
                  <ref role="ehGHo" to="tpc2:hgV6hR6" resolve="StyleClassItem" />
                </node>
              </node>
            </node>
            <node concept="3cpWs6" id="4W7TaJQiq5D" role="3cqZAp">
              <node concept="2OqwBi" id="4W7TaJQirlr" role="3cqZAk">
                <node concept="2qgKlT" id="4W7TaJQirx2" role="2OqNvi">
                  <ref role="37wK5l" to="tpcb:hEUcU7K" resolve="isApplicableTo" />
                  <node concept="2OqwBi" id="4W7TaJQitam" role="37wK5m">
                    <node concept="3TrEf2" id="4W7TaJQitG1" role="2OqNvi">
                      <ref role="3Tt5mk" to="tpc2:fIwV5gl" />
                    </node>
                    <node concept="2OqwBi" id="4W7TaJQismG" role="2Oq$k0">
                      <node concept="3TrEf2" id="4W7TaJQisKk" role="2OqNvi">
                        <ref role="3Tt5mk" to="tpc2:fGPMmyn" />
                      </node>
                      <node concept="1PxgMI" id="4W7TaJQirSA" role="2Oq$k0">
                        <ref role="1m5ApE" to="tpc2:fGPMmym" resolve="CellModel_Component" />
                        <node concept="nLn13" id="4W7TaJQirAU" role="1m5AlR" />
                      </node>
                    </node>
                  </node>
                </node>
                <node concept="37vLTw" id="4W7TaJQiqyh" role="2Oq$k0">
                  <ref role="3cqZAo" node="4W7TaJQiotP" resolve="testInstance" />
                </node>
              </node>
            </node>
          </node>
          <node concept="3eNFk2" id="4W7TaJQiuaE" role="3eNLev">
            <node concept="3clFbS" id="4W7TaJQiuaG" role="3eOfB_">
              <node concept="3cpWs8" id="hEUdC0D" role="3cqZAp">
                <node concept="3cpWsn" id="hEUdC0E" role="3cpWs9">
                  <property role="TrG5h" value="testInstance" />
                  <node concept="3Tqbb2" id="hEUdC0F" role="1tU5fm">
                    <ref role="ehGHo" to="tpc2:hgV6hR6" resolve="StyleClassItem" />
                  </node>
                  <node concept="1PxgMI" id="hEUdEgk" role="33vP2m">
                    <ref role="1m5ApE" to="tpc2:hgV6hR6" resolve="StyleClassItem" />
                    <node concept="2OqwBi" id="hEUdC0G" role="1m5AlR">
                      <node concept="otxO1" id="hEUdC0H" role="2Oq$k0" />
                      <node concept="LFhST" id="hEUdC0I" role="2OqNvi" />
                    </node>
                  </node>
                </node>
              </node>
              <node concept="3cpWs6" id="hEUdv9P" role="3cqZAp">
                <node concept="2OqwBi" id="hEUd$vw" role="3cqZAk">
                  <node concept="37vLTw" id="3GM_nagTAA0" role="2Oq$k0">
                    <ref role="3cqZAo" node="hEUdC0E" resolve="testInstance" />
                  </node>
                  <node concept="2qgKlT" id="hEUdHEA" role="2OqNvi">
                    <ref role="37wK5l" to="tpcb:hEUcU7K" resolve="isApplicableTo" />
                    <node concept="1PxgMI" id="hEUdItE" role="37wK5m">
                      <ref role="1m5ApE" to="tpc2:fBEYTCT" resolve="EditorCellModel" />
                      <node concept="nLn13" id="hEUdIbO" role="1m5AlR" />
                    </node>
                  </node>
                </node>
              </node>
            </node>
            <node concept="2OqwBi" id="hEUdu8l" role="3eO9$A">
              <node concept="nLn13" id="hEUdu1I" role="2Oq$k0" />
              <node concept="1mIQ4w" id="hEUdusp" role="2OqNvi">
                <node concept="chp4Y" id="hEUduRx" role="cj9EA">
                  <ref role="cht4Q" to="tpc2:fBEYTCT" resolve="EditorCellModel" />
                </node>
              </node>
            </node>
          </node>
        </node>
        <node concept="3cpWs6" id="hEUdJbA" role="3cqZAp">
          <node concept="3clFbT" id="hEUdJjG" role="3cqZAk">
            <property role="3clFbU" value="true" />
          </node>
        </node>
      </node>
    </node>
  </node>
  <node concept="1M2fIO" id="hGPYbJH">
    <property role="3GE5qa" value="CellModel" />
    <ref role="1M2myG" to="tpc2:hGPXfkl" resolve="CellModel_TransactionalProperty" />
    <node concept="1N5Pfh" id="hGPYchT" role="1Mr941">
      <ref role="1N5Vy1" to="tpc2:hGPY767" />
      <node concept="1MUpDS" id="hGPYdmK" role="1N6uqs">
        <node concept="3clFbS" id="hGPYdmL" role="2VODD2">
          <node concept="3cpWs8" id="hGPYeUU" role="3cqZAp">
            <node concept="3cpWsn" id="hGPYeUV" role="3cpWs9">
              <property role="TrG5h" value="editorComponent" />
              <node concept="3Tqbb2" id="hGPYeUW" role="1tU5fm">
                <ref role="ehGHo" to="tpc2:fIwURLg" resolve="BaseEditorComponent" />
              </node>
              <node concept="2OqwBi" id="hGPYeUX" role="33vP2m">
                <node concept="21POm0" id="hGPYeUY" role="2Oq$k0" />
                <node concept="2Xjw5R" id="hGPYeUZ" role="2OqNvi">
                  <node concept="1xIGOp" id="hGPYeV0" role="1xVPHs" />
                  <node concept="1xMEDy" id="hGPYeV1" role="1xVPHs">
                    <node concept="chp4Y" id="hGPYeV2" role="ri$Ld">
                      <ref role="cht4Q" to="tpc2:fIwURLg" resolve="BaseEditorComponent" />
                    </node>
                  </node>
                </node>
              </node>
            </node>
          </node>
          <node concept="3cpWs8" id="hGPYeV3" role="3cqZAp">
            <node concept="3cpWsn" id="hGPYeV4" role="3cpWs9">
              <property role="TrG5h" value="editedConcept" />
              <node concept="3Tqbb2" id="hGPYeV5" role="1tU5fm">
                <ref role="ehGHo" to="tpce:h0PkWnZ" resolve="AbstractConceptDeclaration" />
              </node>
              <node concept="2OqwBi" id="hGPYeV6" role="33vP2m">
                <node concept="37vLTw" id="3GM_nagT_ob" role="2Oq$k0">
                  <ref role="3cqZAo" node="hGPYeUV" resolve="editorComponent" />
                </node>
                <node concept="2qgKlT" id="67EYkym_cOh" role="2OqNvi">
                  <ref role="37wK5l" to="tpcb:67EYkym$wx3" resolve="getConceptDeclaration" />
                </node>
              </node>
            </node>
          </node>
          <node concept="3cpWs6" id="hGPYeV9" role="3cqZAp">
            <node concept="2OqwBi" id="hGPYeVc" role="3cqZAk">
              <node concept="37vLTw" id="3GM_nagTtuO" role="2Oq$k0">
                <ref role="3cqZAo" node="hGPYeV4" resolve="editedConcept" />
              </node>
              <node concept="2qgKlT" id="hGPYeVe" role="2OqNvi">
                <ref role="37wK5l" to="tpcn:hEwILLM" resolve="getPropertyDeclarations" />
              </node>
            </node>
          </node>
        </node>
      </node>
    </node>
  </node>
  <node concept="1M2fIO" id="hPj4v9l">
    <property role="3GE5qa" value="Stylesheet" />
    <ref role="1M2myG" to="tpc2:hPiSF6w" resolve="RGBColor" />
    <node concept="EnEH3" id="hPj4vKa" role="1MhHOB">
      <ref role="EomxK" to="tpc2:hPiThsr" resolve="value" />
      <node concept="QB0g5" id="hPj4wAR" role="QCWH9">
        <node concept="3clFbS" id="hPj4wAS" role="2VODD2">
          <node concept="3clFbF" id="hPj6FOm" role="3cqZAp">
            <node concept="22lmx$" id="hPj5SId" role="3clFbG">
              <node concept="3clFbC" id="hPjdTES" role="3uHU7B">
                <node concept="2OqwBi" id="hPjdTET" role="3uHU7B">
                  <node concept="EsrRn" id="hPjdTEU" role="2Oq$k0" />
                  <node concept="3TrcHB" id="hPjdTEV" role="2OqNvi">
                    <ref role="3TsBF5" to="tpc2:hPiThsr" resolve="value" />
                  </node>
                </node>
                <node concept="10Nm6u" id="hPjdTEW" role="3uHU7w" />
              </node>
              <node concept="2OqwBi" id="hPj5SIj" role="3uHU7w">
                <node concept="liA8E" id="hPj5SIn" role="2OqNvi">
                  <ref role="37wK5l" to="wyt6:~String.matches(java.lang.String):boolean" resolve="matches" />
                  <node concept="Xl_RD" id="hPj5SIo" role="37wK5m">
                    <property role="Xl_RC" value="[0-9a-fA-Z]{1,6}" />
                  </node>
                </node>
                <node concept="1Wqviy" id="hPjhAcW" role="2Oq$k0" />
              </node>
            </node>
          </node>
        </node>
      </node>
    </node>
  </node>
  <node concept="1M2fIO" id="hQOhuTA">
    <ref role="1M2myG" to="tpc2:g_h_SNY" resolve="CellActionMapDeclaration" />
    <node concept="2NXJUA" id="hQOhvls" role="2NY200">
      <node concept="3clFbS" id="hQOhvlt" role="2VODD2">
        <node concept="3clFbF" id="hQOhwqp" role="3cqZAp">
          <node concept="22lmx$" id="1KFbmnBQvkh" role="3clFbG">
            <node concept="2YIFZM" id="1KFbmnBQvkn" role="3uHU7w">
              <ref role="1Pybhc" to="w1kc:~SModelStereotype" resolve="SModelStereotype" />
              <ref role="37wK5l" to="w1kc:~SModelStereotype.isGeneratorModel(org.jetbrains.mps.openapi.model.SModel):boolean" resolve="isGeneratorModel" />
              <node concept="1Q6Npb" id="1KFbmnBQvko" role="37wK5m" />
            </node>
            <node concept="2OqwBi" id="qmfyRQJlQP" role="3uHU7B">
              <node concept="1Q6Npb" id="qmfyRQJowY" role="2Oq$k0" />
              <node concept="3zA4fs" id="qmfyRQJlQR" role="2OqNvi">
                <ref role="3zA4av" to="9anm:2LiUEk8oQ$g" resolve="editor" />
              </node>
            </node>
          </node>
        </node>
      </node>
    </node>
  </node>
  <node concept="1M2fIO" id="hQOhEbt">
    <ref role="1M2myG" to="tpc2:fGPKFH7" resolve="EditorComponentDeclaration" />
    <node concept="2NXJUA" id="hQOhEwe" role="2NY200">
      <node concept="3clFbS" id="hQOhEwf" role="2VODD2">
        <node concept="3clFbF" id="hQOhF7$" role="3cqZAp">
          <node concept="22lmx$" id="1KFbmnBQvjo" role="3clFbG">
            <node concept="2YIFZM" id="1KFbmnBQr8p" role="3uHU7w">
              <ref role="1Pybhc" to="w1kc:~SModelStereotype" resolve="SModelStereotype" />
              <ref role="37wK5l" to="w1kc:~SModelStereotype.isGeneratorModel(org.jetbrains.mps.openapi.model.SModel):boolean" resolve="isGeneratorModel" />
              <node concept="1Q6Npb" id="1KFbmnBQr8r" role="37wK5m" />
            </node>
            <node concept="2OqwBi" id="qmfyRQJoTc" role="3uHU7B">
              <node concept="1Q6Npb" id="qmfyRQJoTd" role="2Oq$k0" />
              <node concept="3zA4fs" id="qmfyRQJoTe" role="2OqNvi">
                <ref role="3zA4av" to="9anm:2LiUEk8oQ$g" resolve="editor" />
              </node>
            </node>
          </node>
        </node>
      </node>
    </node>
  </node>
  <node concept="1M2fIO" id="hQOhKvE">
    <property role="3GE5qa" value="CellKeyMap" />
    <ref role="1M2myG" to="tpc2:fJ25Fcr" resolve="CellKeyMapDeclaration" />
    <node concept="2NXJUA" id="hQOhKOb" role="2NY200">
      <node concept="3clFbS" id="hQOhKOc" role="2VODD2">
        <node concept="3clFbF" id="hQOhKSn" role="3cqZAp">
          <node concept="22lmx$" id="1KFbmnBQvtR" role="3clFbG">
            <node concept="2YIFZM" id="1KFbmnBQvtX" role="3uHU7w">
              <ref role="1Pybhc" to="w1kc:~SModelStereotype" resolve="SModelStereotype" />
              <ref role="37wK5l" to="w1kc:~SModelStereotype.isGeneratorModel(org.jetbrains.mps.openapi.model.SModel):boolean" resolve="isGeneratorModel" />
              <node concept="1Q6Npb" id="1KFbmnBQvtY" role="37wK5m" />
            </node>
            <node concept="2OqwBi" id="qmfyRQJo$e" role="3uHU7B">
              <node concept="1Q6Npb" id="qmfyRQJo$f" role="2Oq$k0" />
              <node concept="3zA4fs" id="qmfyRQJo$g" role="2OqNvi">
                <ref role="3zA4av" to="9anm:2LiUEk8oQ$g" resolve="editor" />
              </node>
            </node>
          </node>
        </node>
      </node>
    </node>
  </node>
  <node concept="1M2fIO" id="hQOhMuv">
    <property role="3GE5qa" value="CellMenu" />
    <ref role="1M2myG" to="tpc2:gXXs21o" resolve="CellMenuComponent" />
    <node concept="2NXJUA" id="hQOhN5$" role="2NY200">
      <node concept="3clFbS" id="hQOhN5_" role="2VODD2">
        <node concept="3clFbF" id="hQOhNaI" role="3cqZAp">
          <node concept="22lmx$" id="1KFbmnBQvtq" role="3clFbG">
            <node concept="2YIFZM" id="1KFbmnBQvtw" role="3uHU7w">
              <ref role="1Pybhc" to="w1kc:~SModelStereotype" resolve="SModelStereotype" />
              <ref role="37wK5l" to="w1kc:~SModelStereotype.isGeneratorModel(org.jetbrains.mps.openapi.model.SModel):boolean" resolve="isGeneratorModel" />
              <node concept="1Q6Npb" id="1KFbmnBQvtx" role="37wK5m" />
            </node>
            <node concept="2OqwBi" id="qmfyRQJoC0" role="3uHU7B">
              <node concept="1Q6Npb" id="qmfyRQJoC1" role="2Oq$k0" />
              <node concept="3zA4fs" id="qmfyRQJoC2" role="2OqNvi">
                <ref role="3zA4av" to="9anm:2LiUEk8oQ$g" resolve="editor" />
              </node>
            </node>
          </node>
        </node>
      </node>
    </node>
  </node>
  <node concept="1M2fIO" id="hQOhPNK">
    <property role="3GE5qa" value="Stylesheet" />
    <ref role="1M2myG" to="tpc2:hgV5ht3" resolve="StyleSheet" />
    <node concept="2NXJUA" id="hQOhQ7j" role="2NY200">
      <node concept="3clFbS" id="hQOhQ7k" role="2VODD2">
        <node concept="3clFbF" id="hQOhQbI" role="3cqZAp">
          <node concept="22lmx$" id="1KFbmnBQvkJ" role="3clFbG">
            <node concept="2YIFZM" id="1KFbmnBQvkP" role="3uHU7w">
              <ref role="1Pybhc" to="w1kc:~SModelStereotype" resolve="SModelStereotype" />
              <ref role="37wK5l" to="w1kc:~SModelStereotype.isGeneratorModel(org.jetbrains.mps.openapi.model.SModel):boolean" resolve="isGeneratorModel" />
              <node concept="1Q6Npb" id="1KFbmnBQvkQ" role="37wK5m" />
            </node>
            <node concept="2OqwBi" id="qmfyRQJoWY" role="3uHU7B">
              <node concept="1Q6Npb" id="qmfyRQJoWZ" role="2Oq$k0" />
              <node concept="3zA4fs" id="qmfyRQJoX0" role="2OqNvi">
                <ref role="3zA4av" to="9anm:2LiUEk8oQ$g" resolve="editor" />
              </node>
            </node>
          </node>
        </node>
      </node>
    </node>
  </node>
  <node concept="1M2fIO" id="hRygxJe">
    <property role="3GE5qa" value="Stylesheet" />
    <ref role="1M2myG" to="tpc2:hRyfXGv" resolve="NavigatableReferenceStyleClassItem" />
    <node concept="1N5Pfh" id="hRygykm" role="1Mr941">
      <ref role="1N5Vy1" to="tpc2:hRygfii" />
      <node concept="1MUpDS" id="hRygzhD" role="1N6uqs">
        <node concept="3clFbS" id="hRygzhE" role="2VODD2">
          <node concept="3cpWs8" id="hRygC_e" role="3cqZAp">
            <node concept="3cpWsn" id="hRygC_f" role="3cpWs9">
              <property role="TrG5h" value="editorComponent" />
              <node concept="3Tqbb2" id="hRygC_g" role="1tU5fm">
                <ref role="ehGHo" to="tpc2:fIwURLg" resolve="BaseEditorComponent" />
              </node>
              <node concept="2OqwBi" id="hRygC_h" role="33vP2m">
                <node concept="21POm0" id="hRygC_i" role="2Oq$k0" />
                <node concept="2Xjw5R" id="hRygC_j" role="2OqNvi">
                  <node concept="1xIGOp" id="hRygC_k" role="1xVPHs" />
                  <node concept="1xMEDy" id="hRygC_l" role="1xVPHs">
                    <node concept="chp4Y" id="hRygC_m" role="ri$Ld">
                      <ref role="cht4Q" to="tpc2:fIwURLg" resolve="BaseEditorComponent" />
                    </node>
                  </node>
                </node>
              </node>
            </node>
          </node>
          <node concept="3cpWs8" id="hRygC_n" role="3cqZAp">
            <node concept="3cpWsn" id="hRygC_o" role="3cpWs9">
              <property role="TrG5h" value="editedConcept" />
              <node concept="3Tqbb2" id="hRygC_p" role="1tU5fm">
                <ref role="ehGHo" to="tpce:h0PkWnZ" resolve="AbstractConceptDeclaration" />
              </node>
              <node concept="2OqwBi" id="hRygC_q" role="33vP2m">
                <node concept="37vLTw" id="3GM_nagTxTh" role="2Oq$k0">
                  <ref role="3cqZAo" node="hRygC_f" resolve="editorComponent" />
                </node>
                <node concept="2qgKlT" id="67EYkym_cOm" role="2OqNvi">
                  <ref role="37wK5l" to="tpcb:67EYkym$wx3" resolve="getConceptDeclaration" />
                </node>
              </node>
            </node>
          </node>
          <node concept="3cpWs6" id="hRygEBt" role="3cqZAp">
            <node concept="2OqwBi" id="hRygFiu" role="3cqZAk">
              <node concept="37vLTw" id="3GM_nagTu$$" role="2Oq$k0">
                <ref role="3cqZAo" node="hRygC_o" resolve="editedConcept" />
              </node>
              <node concept="2qgKlT" id="hRygGS_" role="2OqNvi">
                <ref role="37wK5l" to="tpcn:hEwILL0" resolve="getReferenceLinkDeclarations" />
              </node>
            </node>
          </node>
        </node>
      </node>
    </node>
  </node>
  <node concept="1M2fIO" id="yGThnK6Agd">
    <property role="3GE5qa" value="CellModel" />
    <ref role="1M2myG" to="tpc2:yGThnK6hTI" resolve="CellModel_ReferencePresentation" />
    <node concept="nKS2y" id="yGThnK6Age" role="1MLUbF">
      <node concept="3clFbS" id="yGThnK6Agf" role="2VODD2">
        <node concept="3cpWs8" id="1JQ1HD9$A_4" role="3cqZAp">
          <node concept="3cpWsn" id="1JQ1HD9$A_5" role="3cpWs9">
            <property role="TrG5h" value="ancestorRef" />
            <node concept="3Tqbb2" id="1JQ1HD9$A_3" role="1tU5fm">
              <ref role="ehGHo" to="tpc2:fPiCG$y" resolve="CellModel_RefCell" />
            </node>
            <node concept="2OqwBi" id="1JQ1HD9$A_6" role="33vP2m">
              <node concept="nLn13" id="1JQ1HD9$A_7" role="2Oq$k0" />
              <node concept="2Xjw5R" id="1JQ1HD9$A_8" role="2OqNvi">
                <node concept="1xMEDy" id="1JQ1HD9$A_9" role="1xVPHs">
                  <node concept="chp4Y" id="1JQ1HD9$A_a" role="ri$Ld">
                    <ref role="cht4Q" to="tpc2:fPiCG$y" resolve="CellModel_RefCell" />
                  </node>
                </node>
                <node concept="1xIGOp" id="1JQ1HD9$A_b" role="1xVPHs" />
              </node>
            </node>
          </node>
        </node>
        <node concept="3cpWs8" id="1JQ1HD9$BDS" role="3cqZAp">
          <node concept="3cpWsn" id="1JQ1HD9$BDT" role="3cpWs9">
            <property role="TrG5h" value="ancestorList" />
            <node concept="3Tqbb2" id="1JQ1HD9$BDU" role="1tU5fm">
              <ref role="ehGHo" to="tpc2:gAczfia" resolve="CellModel_ListWithRole" />
            </node>
            <node concept="2OqwBi" id="1JQ1HD9$BDV" role="33vP2m">
              <node concept="nLn13" id="1JQ1HD9$BDW" role="2Oq$k0" />
              <node concept="2Xjw5R" id="1JQ1HD9$BDX" role="2OqNvi">
                <node concept="1xMEDy" id="1JQ1HD9$BDY" role="1xVPHs">
                  <node concept="chp4Y" id="1JQ1HD9A$qz" role="ri$Ld">
                    <ref role="cht4Q" to="tpc2:gAczfia" resolve="CellModel_ListWithRole" />
                  </node>
                </node>
                <node concept="1xIGOp" id="1JQ1HD9$BE0" role="1xVPHs" />
              </node>
            </node>
          </node>
        </node>
        <node concept="3clFbJ" id="1JQ1HD9$IWX" role="3cqZAp">
          <node concept="2OqwBi" id="1JQ1HD9A$Pe" role="3clFbw">
            <node concept="3w_OXm" id="1JQ1HD9ABKz" role="2OqNvi" />
            <node concept="37vLTw" id="1JQ1HD9$Jiv" role="2Oq$k0">
              <ref role="3cqZAo" node="1JQ1HD9$A_5" resolve="ancestorRef" />
            </node>
          </node>
          <node concept="3clFbS" id="1JQ1HD9$IX0" role="3clFbx">
            <node concept="3cpWs6" id="1JQ1HD9AC2a" role="3cqZAp">
              <node concept="3clFbT" id="1JQ1HD9AC_x" role="3cqZAk">
                <property role="3clFbU" value="false" />
              </node>
            </node>
          </node>
        </node>
        <node concept="3clFbJ" id="1JQ1HD9ACPb" role="3cqZAp">
          <node concept="2OqwBi" id="1JQ1HD9ADqb" role="3clFbw">
            <node concept="3w_OXm" id="1JQ1HD9AF2c" role="2OqNvi" />
            <node concept="37vLTw" id="1JQ1HD9AD7N" role="2Oq$k0">
              <ref role="3cqZAo" node="1JQ1HD9$BDT" resolve="ancestorList" />
            </node>
          </node>
          <node concept="3clFbS" id="1JQ1HD9ACPe" role="3clFbx">
            <node concept="3cpWs6" id="1JQ1HD9AFmf" role="3cqZAp">
              <node concept="3clFbT" id="1JQ1HD9AFMi" role="3cqZAk">
                <property role="3clFbU" value="true" />
              </node>
            </node>
          </node>
        </node>
        <node concept="3cpWs6" id="1JQ1HD9AGfe" role="3cqZAp">
          <node concept="2YIFZM" id="1JQ1HD9Bwuh" role="3cqZAk">
            <ref role="37wK5l" to="unno:1NYD3hytmTb" resolve="isAncestor" />
            <ref role="1Pybhc" to="unno:1NYD3hytmTa" resolve="SNodeOperations" />
            <node concept="37vLTw" id="1JQ1HD9BwL2" role="37wK5m">
              <ref role="3cqZAo" node="1JQ1HD9$BDT" resolve="ancestorList" />
            </node>
            <node concept="37vLTw" id="1JQ1HD9BxAj" role="37wK5m">
              <ref role="3cqZAo" node="1JQ1HD9$A_5" resolve="ancestorRef" />
            </node>
          </node>
        </node>
      </node>
    </node>
  </node>
  <node concept="1M2fIO" id="1C1G1F4FS_D">
    <property role="3GE5qa" value="Stylesheet" />
    <ref role="1M2myG" to="tpc2:7Ur4aGvm4uS" resolve="IStyle" />
    <node concept="3EP7_v" id="1C1G1F4FTMl" role="1MtirG">
      <node concept="1MUpDS" id="1C1G1F4FUNF" role="3EP$qY">
        <node concept="3clFbS" id="1C1G1F4FUNH" role="2VODD2">
          <node concept="3cpWs8" id="5uonPEBavwO" role="3cqZAp">
            <node concept="3cpWsn" id="5uonPEBavwP" role="3cpWs9">
              <property role="TrG5h" value="contextModule" />
              <node concept="10QFUN" id="7knEWu2wbMD" role="33vP2m">
                <node concept="2OqwBi" id="7knEWu2wbM$" role="10QFUP">
                  <node concept="2JrnkZ" id="7knEWu2wbM_" role="2Oq$k0">
                    <node concept="1Q6Npb" id="7knEWu2wbMA" role="2JrQYb" />
                  </node>
                  <node concept="liA8E" id="7knEWu2wbMB" role="2OqNvi">
                    <ref role="37wK5l" to="mhbf:~SModel.getModule():org.jetbrains.mps.openapi.module.SModule" resolve="getModule" />
                  </node>
                </node>
                <node concept="3uibUv" id="7knEWu2wbMz" role="10QFUM">
                  <ref role="3uigEE" to="z1c3:~AbstractModule" resolve="AbstractModule" />
                </node>
              </node>
              <node concept="3uibUv" id="7knEWu2w0DD" role="1tU5fm">
                <ref role="3uigEE" to="z1c3:~AbstractModule" resolve="AbstractModule" />
              </node>
            </node>
          </node>
          <node concept="3clFbH" id="5uonPEBaucU" role="3cqZAp" />
          <node concept="3cpWs8" id="7FGHIxr6_Ix" role="3cqZAp">
            <node concept="3cpWsn" id="7FGHIxr6_I$" role="3cpWs9">
              <property role="TrG5h" value="contextLanguages" />
              <node concept="2ShNRf" id="7FGHIxr6A69" role="33vP2m">
                <node concept="2i4dXS" id="7FGHIxr6BZa" role="2ShVmc">
                  <node concept="3uibUv" id="7FGHIxr6C77" role="HW$YZ">
                    <ref role="3uigEE" to="w1kc:~Language" resolve="Language" />
                  </node>
                </node>
              </node>
              <node concept="2hMVRd" id="7FGHIxr6_It" role="1tU5fm">
                <node concept="3uibUv" id="7FGHIxr6_K3" role="2hN53Y">
                  <ref role="3uigEE" to="w1kc:~Language" resolve="Language" />
                </node>
              </node>
            </node>
          </node>
          <node concept="2Gpval" id="7FGHIxr6CbN" role="3cqZAp">
            <node concept="2OqwBi" id="2r_m5e9ICKj" role="2GsD0m">
              <node concept="2ShNRf" id="2r_m5e9IspT" role="2Oq$k0">
                <node concept="1pGfFk" id="2r_m5e9Ix1S" role="2ShVmc">
                  <ref role="37wK5l" to="gp7a:~GlobalModuleDependenciesManager.&lt;init&gt;(org.jetbrains.mps.openapi.module.SModule)" resolve="GlobalModuleDependenciesManager" />
                  <node concept="37vLTw" id="2r_m5e9I$PP" role="37wK5m">
                    <ref role="3cqZAo" node="5uonPEBavwP" resolve="contextModule" />
                  </node>
                </node>
              </node>
              <node concept="liA8E" id="2r_m5e9IHfs" role="2OqNvi">
                <ref role="37wK5l" to="gp7a:~GlobalModuleDependenciesManager.getModules(jetbrains.mps.project.dependency.GlobalModuleDependenciesManager$Deptype):java.util.Collection" resolve="getModules" />
                <node concept="Rm8GO" id="2r_m5e9IOXO" role="37wK5m">
                  <ref role="Rm8GQ" to="gp7a:~GlobalModuleDependenciesManager$Deptype.VISIBLE" resolve="VISIBLE" />
                  <ref role="1Px2BO" to="gp7a:~GlobalModuleDependenciesManager$Deptype" resolve="GlobalModuleDependenciesManager.Deptype" />
                </node>
              </node>
            </node>
            <node concept="2GrKxI" id="7FGHIxr6CbP" role="2Gsz3X">
              <property role="TrG5h" value="module" />
            </node>
            <node concept="3clFbS" id="7FGHIxr6CbT" role="2LFqv$">
              <node concept="3clFbJ" id="7FGHIxr6CPf" role="3cqZAp">
                <node concept="2ZW3vV" id="7FGHIxr6DH0" role="3clFbw">
                  <node concept="2GrUjf" id="7FGHIxr6D7G" role="2ZW6bz">
                    <ref role="2Gs0qQ" node="7FGHIxr6CbP" resolve="module" />
                  </node>
                  <node concept="3uibUv" id="7FGHIxr6E0d" role="2ZW6by">
                    <ref role="3uigEE" to="w1kc:~Language" resolve="Language" />
                  </node>
                </node>
                <node concept="3clFbS" id="7FGHIxr6CPh" role="3clFbx">
                  <node concept="3clFbF" id="7FGHIxr6ErQ" role="3cqZAp">
                    <node concept="2OqwBi" id="7FGHIxr6Fbp" role="3clFbG">
                      <node concept="TSZUe" id="7FGHIxr6Imh" role="2OqNvi">
                        <node concept="10QFUN" id="7FGHIxr6IJX" role="25WWJ7">
                          <node concept="3uibUv" id="7FGHIxr6IM_" role="10QFUM">
                            <ref role="3uigEE" to="w1kc:~Language" resolve="Language" />
                          </node>
                          <node concept="2GrUjf" id="7FGHIxr6Ir2" role="10QFUP">
                            <ref role="2Gs0qQ" node="7FGHIxr6CbP" resolve="module" />
                          </node>
                        </node>
                      </node>
                      <node concept="37vLTw" id="7FGHIxr6ErP" role="2Oq$k0">
                        <ref role="3cqZAo" node="7FGHIxr6_I$" resolve="contextLanguages" />
                      </node>
                    </node>
                  </node>
                </node>
              </node>
            </node>
          </node>
          <node concept="3clFbH" id="6Arnk82AJeo" role="3cqZAp" />
          <node concept="3cpWs8" id="hEwIGoO" role="3cqZAp">
            <node concept="3cpWsn" id="hEwIGoP" role="3cpWs9">
              <property role="TrG5h" value="styles" />
              <node concept="2OqwBi" id="6Arnk82BdLz" role="33vP2m">
                <node concept="3goQfb" id="6Arnk82BYgH" role="2OqNvi">
                  <node concept="1bVj0M" id="6Arnk82BYgJ" role="23t8la">
                    <node concept="3clFbS" id="6Arnk82BYgK" role="1bW5cS">
                      <node concept="3clFbF" id="1C1G1F4GWVk" role="3cqZAp">
                        <node concept="2OqwBi" id="1C1G1F4H3sy" role="3clFbG">
                          <node concept="1eOMI4" id="1C1G1F4H37A" role="2Oq$k0">
                            <node concept="10QFUN" id="1C1G1F4H1XI" role="1eOMHV">
                              <node concept="37vLTw" id="1HT8bsQJ97$" role="10QFUP">
                                <ref role="3cqZAo" node="6Arnk82BYgS" resolve="it" />
                              </node>
                              <node concept="H_c77" id="1C1G1F4H1Yo" role="10QFUM" />
                            </node>
                          </node>
                          <node concept="2SmgA7" id="1C1G1F4H4p5" role="2OqNvi">
                            <node concept="chp4Y" id="1jixkkC_WKB" role="1dBWTz">
                              <ref role="cht4Q" to="tpc2:7Ur4aGvm4uS" resolve="IStyle" />
                            </node>
                          </node>
                        </node>
                      </node>
                    </node>
                    <node concept="Rh6nW" id="6Arnk82BYgS" role="1bW2Oz">
                      <property role="TrG5h" value="it" />
                      <node concept="2jxLKc" id="6Arnk82BYgT" role="1tU5fm" />
                    </node>
                  </node>
                </node>
                <node concept="2OqwBi" id="6Arnk82Baky" role="2Oq$k0">
                  <node concept="3zZkjj" id="6Arnk82BcfR" role="2OqNvi">
                    <node concept="1bVj0M" id="6Arnk82BcfT" role="23t8la">
                      <node concept="3clFbS" id="6Arnk82BcfU" role="1bW5cS">
                        <node concept="3clFbF" id="6Arnk82Bci2" role="3cqZAp">
                          <node concept="3y3z36" id="6Arnk82BcSe" role="3clFbG">
                            <node concept="10Nm6u" id="6Arnk82BcSs" role="3uHU7w" />
                            <node concept="37vLTw" id="6Arnk82Bci1" role="3uHU7B">
                              <ref role="3cqZAo" node="6Arnk82BcfV" resolve="it" />
                            </node>
                          </node>
                        </node>
                      </node>
                      <node concept="Rh6nW" id="6Arnk82BcfV" role="1bW2Oz">
                        <property role="TrG5h" value="it" />
                        <node concept="2jxLKc" id="6Arnk82BcfW" role="1tU5fm" />
                      </node>
                    </node>
                  </node>
                  <node concept="2OqwBi" id="6Arnk82B1FC" role="2Oq$k0">
                    <node concept="3$u5V9" id="6Arnk82BFnW" role="2OqNvi">
                      <node concept="1bVj0M" id="6Arnk82BFnY" role="23t8la">
                        <node concept="3clFbS" id="6Arnk82BFnZ" role="1bW5cS">
                          <node concept="3clFbF" id="6Arnk82BFo0" role="3cqZAp">
                            <node concept="1qvjxa" id="qmfyRQJaVu" role="3clFbG">
                              <ref role="1quiSB" to="9anm:2LiUEk8oQ$g" resolve="editor" />
                              <node concept="37vLTw" id="qmfyRQJbbM" role="1qvjxb">
                                <ref role="3cqZAo" node="6Arnk82BFo5" resolve="it" />
                              </node>
                            </node>
                          </node>
                        </node>
                        <node concept="Rh6nW" id="6Arnk82BFo5" role="1bW2Oz">
                          <property role="TrG5h" value="it" />
                          <node concept="2jxLKc" id="6Arnk82BFo6" role="1tU5fm" />
                        </node>
                      </node>
                    </node>
                    <node concept="37vLTw" id="6Arnk82B14R" role="2Oq$k0">
                      <ref role="3cqZAo" node="7FGHIxr6_I$" resolve="contextLanguages" />
                    </node>
                  </node>
                </node>
              </node>
              <node concept="A3Dl8" id="6Arnk82Ca8c" role="1tU5fm">
                <node concept="3Tqbb2" id="6Arnk82Ca8M" role="A3Ik2">
                  <ref role="ehGHo" to="tpc2:7Ur4aGvm4uS" resolve="IStyle" />
                </node>
              </node>
            </node>
          </node>
          <node concept="3clFbH" id="1C1G1F4Hais" role="3cqZAp" />
          <node concept="3cpWs6" id="hEwIGoX" role="3cqZAp">
            <node concept="2OqwBi" id="hEwIGoY" role="3cqZAk">
              <node concept="37vLTw" id="1C1G1F4HdaF" role="2Oq$k0">
                <ref role="3cqZAo" node="hEwIGoP" resolve="styles" />
              </node>
              <node concept="ANE8D" id="hEwIGpd" role="2OqNvi" />
            </node>
          </node>
        </node>
      </node>
    </node>
  </node>
  <node concept="1M2fIO" id="59ZEGVPS$NN">
    <property role="3GE5qa" value="EditorContextHints" />
    <ref role="1M2myG" to="tpc2:59ZEGVP3g_u" resolve="ConceptEditorHintDeclaration" />
    <node concept="EnEH3" id="59ZEGVPS$NO" role="1MhHOB">
      <ref role="EomxK" to="tpck:h0TrG11" resolve="name" />
      <node concept="QB0g5" id="59ZEGVPSA$i" role="QCWH9">
        <node concept="3clFbS" id="59ZEGVPSA$j" role="2VODD2">
          <node concept="3clFbF" id="59ZEGVPSA$k" role="3cqZAp">
            <node concept="2OqwBi" id="59ZEGVPSA$l" role="3clFbG">
              <node concept="1Wqviy" id="59ZEGVPSA$m" role="2Oq$k0" />
              <node concept="liA8E" id="59ZEGVPSA$n" role="2OqNvi">
                <ref role="37wK5l" to="wyt6:~String.matches(java.lang.String):boolean" resolve="matches" />
                <node concept="Xl_RD" id="59ZEGVPSA$o" role="37wK5m">
                  <property role="Xl_RC" value="[a-zA-Z0-9$[_]]*" />
                </node>
              </node>
            </node>
          </node>
        </node>
      </node>
    </node>
    <node concept="nKS2y" id="59ZEGVRaSOp" role="1MLUbF">
      <node concept="3clFbS" id="59ZEGVRaSOq" role="2VODD2">
        <node concept="3clFbF" id="59ZEGVRaT8u" role="3cqZAp">
          <node concept="2OqwBi" id="59ZEGVRaTyq" role="3clFbG">
            <node concept="1mIQ4w" id="59ZEGVRaUBZ" role="2OqNvi">
              <node concept="chp4Y" id="59ZEGVRaUX2" role="cj9EA">
                <ref role="cht4Q" to="tpc2:59ZEGVOSPtB" resolve="ConceptEditorContextHints" />
              </node>
            </node>
            <node concept="nLn13" id="59ZEGVRaT8t" role="2Oq$k0" />
          </node>
        </node>
      </node>
    </node>
  </node>
  <node concept="1M2fIO" id="xP3yNycSCI">
    <ref role="1M2myG" to="tpc2:gXXWOiD" resolve="AbstractComponent" />
    <node concept="1N5Pfh" id="xP3yNycSMP" role="1Mr941">
      <ref role="1N5Vy1" to="tpc2:gXXX56I" />
      <node concept="13QW63" id="xP3yNycSMT" role="1N6uqs">
        <node concept="3clFbS" id="xP3yNycSMV" role="2VODD2">
          <node concept="3cpWs8" id="4JZCOBapwY_" role="3cqZAp">
            <node concept="3cpWsn" id="4JZCOBapwYA" role="3cpWs9">
              <property role="TrG5h" value="acd" />
              <node concept="3bZ5Sz" id="4JZCOBapwY$" role="1tU5fm">
                <ref role="3bZ5Sy" to="tpce:h0PkWnZ" resolve="AbstractConceptDeclaration" />
              </node>
              <node concept="35c_gC" id="4JZCOBapwYB" role="33vP2m">
                <ref role="35c_gD" to="tpce:h0PkWnZ" resolve="AbstractConceptDeclaration" />
              </node>
            </node>
          </node>
          <node concept="3clFbJ" id="4JZCOBapipP" role="3cqZAp">
            <node concept="3clFbS" id="4JZCOBapipR" role="3clFbx">
              <node concept="3cpWs6" id="4JZCOBapkwg" role="3cqZAp">
                <node concept="2YIFZM" id="50vK5YaseYq" role="3cqZAk">
                  <ref role="1Pybhc" to="tpcg:6dmIS6MscR9" resolve="Scopes" />
                  <ref role="37wK5l" to="tpcg:50vK5Yas08Z" resolve="forLanguageConcepts" />
                  <node concept="2rP1CM" id="5SJcws9kQRw" role="37wK5m" />
                  <node concept="37vLTw" id="4JZCOBapwYC" role="37wK5m">
                    <ref role="3cqZAo" node="4JZCOBapwYA" resolve="acd" />
                  </node>
                </node>
              </node>
            </node>
            <node concept="2ZW3vV" id="4JZCOBapjXu" role="3clFbw">
              <node concept="3uibUv" id="4JZCOBapk5A" role="2ZW6by">
                <ref role="3uigEE" to="w1kc:~Language" resolve="Language" />
              </node>
              <node concept="2OqwBi" id="4JZCOBapjfa" role="2ZW6bz">
                <node concept="2JrnkZ" id="4JZCOBapj4n" role="2Oq$k0">
                  <node concept="2OqwBi" id="4JZCOBapiB9" role="2JrQYb">
                    <node concept="2rP1CM" id="4JZCOBapitt" role="2Oq$k0" />
                    <node concept="I4A8Y" id="4JZCOBapiJg" role="2OqNvi" />
                  </node>
                </node>
                <node concept="liA8E" id="4JZCOBapjx9" role="2OqNvi">
                  <ref role="37wK5l" to="mhbf:~SModel.getModule():org.jetbrains.mps.openapi.module.SModule" resolve="getModule" />
                </node>
              </node>
            </node>
          </node>
          <node concept="3cpWs6" id="4JZCOBaplhk" role="3cqZAp">
            <node concept="2ShNRf" id="4JZCOBapuAg" role="3cqZAk">
              <node concept="1pGfFk" id="4JZCOBapw1S" role="2ShVmc">
                <ref role="37wK5l" to="o8zo:4k9eBec$QVW" resolve="ModelPlusImportedScope" />
                <node concept="2OqwBi" id="4JZCOBapwm6" role="37wK5m">
                  <node concept="2rP1CM" id="4JZCOBapw8O" role="2Oq$k0" />
                  <node concept="I4A8Y" id="4JZCOBapwxI" role="2OqNvi" />
                </node>
                <node concept="3clFbT" id="4JZCOBapwK2" role="37wK5m">
                  <property role="3clFbU" value="true" />
                </node>
                <node concept="37vLTw" id="4JZCOBapxzu" role="37wK5m">
                  <ref role="3cqZAo" node="4JZCOBapwYA" resolve="acd" />
                </node>
              </node>
            </node>
          </node>
        </node>
      </node>
    </node>
  </node>
  <node concept="1M2fIO" id="3Un2VKMIa7M">
    <property role="3GE5qa" value="SNode.select" />
    <ref role="1M2myG" to="tpc2:3Un2VKK2uez" resolve="PropertyDeclarationCellSelector" />
    <node concept="1N5Pfh" id="3Un2VKMIai2" role="1Mr941">
      <ref role="1N5Vy1" to="tpc2:3Un2VKL7rkv" />
      <node concept="1dDu$B" id="3Un2VKMIa$Y" role="1N6uqs">
        <ref role="1dDu$A" to="tpce:f_TJgxF" resolve="PropertyDeclaration" />
      </node>
    </node>
  </node>
  <node concept="1M2fIO" id="3K0abI63Q$Y">
    <property role="3GE5qa" value="SNode.select" />
    <ref role="1M2myG" to="tpc2:3K0abI5lJox" resolve="CellIdReferenceSelector" />
    <node concept="1N5Pfh" id="3K0abI63QJh" role="1Mr941">
      <ref role="1N5Vy1" to="tpc2:3K0abI5lK0C" />
      <node concept="1dDu$B" id="3K0abI63Sef" role="1N6uqs">
        <ref role="1dDu$A" to="tpc2:3K0abI4q_wn" resolve="EditorCellId" />
      </node>
    </node>
  </node>
  <node concept="1M2fIO" id="3yYSgye0oJE">
    <property role="3GE5qa" value="Stylesheet" />
    <ref role="1M2myG" to="tpc2:3t4KfBESag2" resolve="AttributeStyleClassItem" />
    <node concept="1N5Pfh" id="3yYSgye0pf6" role="1Mr941">
      <ref role="1N5Vy1" to="tpc2:3t4KfBESbzj" />
      <node concept="13QW63" id="3yYSgye0vcW" role="1N6uqs">
        <node concept="3clFbS" id="3yYSgye0vcY" role="2VODD2">
          <node concept="3cpWs8" id="3yYSgye0x3t" role="3cqZAp">
            <node concept="3cpWsn" id="3yYSgye0x3w" role="3cpWs9">
              <property role="TrG5h" value="languages" />
              <node concept="_YKpA" id="3yYSgye0x3r" role="1tU5fm">
                <node concept="3uibUv" id="3yYSgye0xwE" role="_ZDj9">
                  <ref role="3uigEE" to="w1kc:~Language" resolve="Language" />
                </node>
              </node>
              <node concept="2YIFZM" id="3yYSgye0Bqb" role="33vP2m">
                <ref role="37wK5l" to="w1kc:~SModelOperations.getLanguages(org.jetbrains.mps.openapi.model.SModel):java.util.List" resolve="getLanguages" />
                <ref role="1Pybhc" to="w1kc:~SModelOperations" resolve="SModelOperations" />
                <node concept="1Q6Npb" id="3yYSgye0BFv" role="37wK5m" />
              </node>
            </node>
          </node>
          <node concept="3cpWs8" id="3yYSgye0BVT" role="3cqZAp">
            <node concept="3cpWsn" id="3yYSgye0BVW" role="3cpWs9">
              <property role="TrG5h" value="models" />
              <node concept="_YKpA" id="3yYSgye0BVP" role="1tU5fm">
                <node concept="H_c77" id="3yYSgye0BZn" role="_ZDj9" />
              </node>
              <node concept="2ShNRf" id="3yYSgye0Cvz" role="33vP2m">
                <node concept="Tc6Ow" id="3yYSgye0EX7" role="2ShVmc">
                  <node concept="H_c77" id="3yYSgye0Fqv" role="HW$YZ" />
                </node>
              </node>
            </node>
          </node>
          <node concept="3clFbF" id="5ISglses3Xs" role="3cqZAp">
            <node concept="2OqwBi" id="5ISglses4vD" role="3clFbG">
              <node concept="37vLTw" id="5ISglses3Xr" role="2Oq$k0">
                <ref role="3cqZAo" node="3yYSgye0BVW" resolve="models" />
              </node>
              <node concept="TSZUe" id="5ISglses7ZL" role="2OqNvi">
                <node concept="1Q6Npb" id="5ISglses7ZN" role="25WWJ7" />
              </node>
            </node>
          </node>
          <node concept="3clFbF" id="3yYSgye0FG0" role="3cqZAp">
            <node concept="2OqwBi" id="3yYSgye0G$_" role="3clFbG">
              <node concept="37vLTw" id="3yYSgye0FFZ" role="2Oq$k0">
                <ref role="3cqZAo" node="3yYSgye0BVW" resolve="models" />
              </node>
              <node concept="X8dFx" id="3yYSgye0Idm" role="2OqNvi">
                <node concept="2YIFZM" id="3yYSgye0JX5" role="25WWJ7">
                  <ref role="37wK5l" to="w1kc:~SModelOperations.allImportedModels(org.jetbrains.mps.openapi.model.SModel):java.util.List" resolve="allImportedModels" />
                  <ref role="1Pybhc" to="w1kc:~SModelOperations" resolve="SModelOperations" />
                  <node concept="1Q6Npb" id="3yYSgye0KSl" role="37wK5m" />
                </node>
              </node>
            </node>
          </node>
          <node concept="3clFbF" id="3yYSgye0MsN" role="3cqZAp">
            <node concept="2OqwBi" id="3yYSgye0NtH" role="3clFbG">
              <node concept="37vLTw" id="3yYSgye0MsM" role="2Oq$k0">
                <ref role="3cqZAo" node="3yYSgye0BVW" resolve="models" />
              </node>
              <node concept="X8dFx" id="3yYSgye0Pdq" role="2OqNvi">
                <node concept="2OqwBi" id="3yYSgye0Rkf" role="25WWJ7">
                  <node concept="37vLTw" id="3yYSgye0Qdg" role="2Oq$k0">
                    <ref role="3cqZAo" node="3yYSgye0x3w" resolve="languages" />
                  </node>
                  <node concept="3$u5V9" id="3yYSgye0TLg" role="2OqNvi">
                    <node concept="1bVj0M" id="3yYSgye0TLi" role="23t8la">
                      <node concept="3clFbS" id="3yYSgye0TLj" role="1bW5cS">
                        <node concept="3clFbF" id="3yYSgye0UOl" role="3cqZAp">
                          <node concept="1qvjxa" id="qmfyRQIXuX" role="3clFbG">
                            <ref role="1quiSB" to="9anm:2LiUEk8oQ$g" resolve="editor" />
                            <node concept="37vLTw" id="qmfyRQJa3Z" role="1qvjxb">
                              <ref role="3cqZAo" node="3yYSgye0TLk" resolve="it" />
                            </node>
                          </node>
                        </node>
                      </node>
                      <node concept="Rh6nW" id="3yYSgye0TLk" role="1bW2Oz">
                        <property role="TrG5h" value="it" />
                        <node concept="2jxLKc" id="3yYSgye0TLl" role="1tU5fm" />
                      </node>
                    </node>
                  </node>
                </node>
              </node>
            </node>
          </node>
          <node concept="3cpWs6" id="3yYSgye12qL" role="3cqZAp">
            <node concept="2ShNRf" id="3yYSgye133A" role="3cqZAk">
              <node concept="1pGfFk" id="3yYSgye1h4s" role="2ShVmc">
                <ref role="37wK5l" to="o8zo:4k9eBec$Bew" resolve="ModelsScope" />
                <node concept="37vLTw" id="3yYSgye1hyF" role="37wK5m">
                  <ref role="3cqZAo" node="3yYSgye0BVW" resolve="models" />
                </node>
                <node concept="3clFbT" id="3yYSgye1imI" role="37wK5m">
                  <property role="3clFbU" value="false" />
                </node>
                <node concept="35c_gC" id="4k9eBec$S$i" role="37wK5m">
                  <ref role="35c_gD" to="tpc2:3t4KfBEkQvF" resolve="StyleAttributeDeclaration" />
                </node>
              </node>
            </node>
          </node>
        </node>
      </node>
    </node>
  </node>
  <node concept="1M2fIO" id="4El8m9GW0A2">
    <property role="3GE5qa" value="CellModel" />
    <ref role="1M2myG" to="tpc2:7hmFG5jLZmy" resolve="CellModel_NextEditor" />
    <node concept="nKS2y" id="4El8m9GW0A3" role="1MLUbF">
      <node concept="3clFbS" id="4El8m9GW0A4" role="2VODD2">
        <node concept="3clFbF" id="6798YLJ1Eom" role="3cqZAp">
          <node concept="3clFbC" id="6798YLJ1Eoo" role="3clFbG">
            <node concept="2OqwBi" id="6798YLJ1Eop" role="3uHU7B">
              <node concept="nLn13" id="6798YLJ1Eoq" role="2Oq$k0" />
              <node concept="2Xjw5R" id="6798YLJ1Eor" role="2OqNvi">
                <node concept="3gmYPX" id="6798YLJ1EHv" role="1xVPHs">
                  <node concept="3gn64h" id="6798YLJ1EOU" role="3gmYPZ">
                    <ref role="3gnhBz" to="tpc2:fPsVBsF" resolve="InlineEditorComponent" />
                  </node>
                  <node concept="3gn64h" id="6798YLJ1EY0" role="3gmYPZ">
                    <ref role="3gnhBz" to="tpc2:fGPKFH7" resolve="EditorComponentDeclaration" />
                  </node>
                </node>
              </node>
            </node>
            <node concept="10Nm6u" id="6798YLJ1Eov" role="3uHU7w" />
          </node>
        </node>
      </node>
    </node>
  </node>
  <node concept="1M2fIO" id="4Sf$XywF4nL">
    <property role="3GE5qa" value="TransformationMenu" />
    <ref role="1M2myG" to="tpc2:4Sf$XywF3UU" resolve="TransformationMenu" />
    <node concept="2NXJUA" id="4Sf$XywF4nM" role="2NY200">
      <node concept="3clFbS" id="4Sf$XywF4nN" role="2VODD2">
        <node concept="3clFbF" id="4Sf$XywF4nO" role="3cqZAp">
          <node concept="22lmx$" id="4Sf$XywF4nP" role="3clFbG">
            <node concept="2YIFZM" id="4Sf$XywF4nV" role="3uHU7w">
              <ref role="37wK5l" to="w1kc:~SModelStereotype.isGeneratorModel(org.jetbrains.mps.openapi.model.SModel):boolean" resolve="isGeneratorModel" />
              <ref role="1Pybhc" to="w1kc:~SModelStereotype" resolve="SModelStereotype" />
              <node concept="1Q6Npb" id="4Sf$XywF4nW" role="37wK5m" />
            </node>
            <node concept="2OqwBi" id="qmfyRQJoPq" role="3uHU7B">
              <node concept="1Q6Npb" id="qmfyRQJoPr" role="2Oq$k0" />
              <node concept="3zA4fs" id="qmfyRQJoPs" role="2OqNvi">
                <ref role="3zA4av" to="9anm:2LiUEk8oQ$g" resolve="editor" />
              </node>
            </node>
          </node>
        </node>
      </node>
    </node>
  </node>
  <node concept="1M2fIO" id="1qY_lWSjK0n">
    <property role="3GE5qa" value="TransformationMenu" />
    <ref role="1M2myG" to="tpc2:1qY_lWSjJNx" resolve="TransformationMenu_Default" />
    <node concept="1N5Pfh" id="6dmIS6Ms5MX" role="1Mr941">
      <ref role="1N5Vy1" to="tpc2:1oFY2ohVpGC" />
      <node concept="13QW63" id="6dmIS6Ms5SJ" role="1N6uqs">
        <node concept="3clFbS" id="6dmIS6Ms5SK" role="2VODD2">
          <node concept="3clFbF" id="6dmIS6MscPg" role="3cqZAp">
            <node concept="2YIFZM" id="6dmIS6Msrh6" role="3clFbG">
              <ref role="37wK5l" to="tpcg:6dmIS6Msokd" resolve="forConceptsInSameLanguage" />
              <ref role="1Pybhc" to="tpcg:6dmIS6MscR9" resolve="Scopes" />
              <node concept="2OqwBi" id="6dmIS6MsrjZ" role="37wK5m">
                <node concept="2rP1CM" id="6dmIS6Msri0" role="2Oq$k0" />
                <node concept="I4A8Y" id="6dmIS6MsrmL" role="2OqNvi" />
              </node>
              <node concept="35c_gC" id="6dmIS6Msrpz" role="37wK5m">
                <ref role="35c_gD" to="tpce:h0PkWnZ" resolve="AbstractConceptDeclaration" />
              </node>
            </node>
          </node>
        </node>
      </node>
    </node>
    <node concept="EnEH3" id="30jUJZlxTqT" role="1MhHOB">
      <ref role="EomxK" to="tpck:h0TrG11" resolve="name" />
      <node concept="Eqf_E" id="30jUJZlxTuw" role="EtsB7">
        <node concept="3clFbS" id="30jUJZlxTux" role="2VODD2">
          <node concept="3cpWs6" id="30jUJZlxV52" role="3cqZAp">
            <node concept="3cpWs3" id="30jUJZlxV53" role="3cqZAk">
              <node concept="Xl_RD" id="30jUJZlxV54" role="3uHU7w">
                <property role="Xl_RC" value="_TransformationMenu" />
              </node>
              <node concept="2OqwBi" id="4Sf$XywBAvQ" role="3uHU7B">
                <node concept="2OqwBi" id="4Sf$XywBAvR" role="2Oq$k0">
                  <node concept="EsrRn" id="4Sf$XywBAvS" role="2Oq$k0" />
                  <node concept="3TrEf2" id="1oFY2oi1h_c" role="2OqNvi">
                    <ref role="3Tt5mk" to="tpc2:1oFY2ohVpGC" />
                  </node>
                </node>
                <node concept="3TrcHB" id="4Sf$XywBAvU" role="2OqNvi">
                  <ref role="3TsBF5" to="tpck:h0TrG11" resolve="name" />
                </node>
              </node>
            </node>
          </node>
        </node>
      </node>
    </node>
  </node>
  <node concept="1M2fIO" id="3DiRZzA2hvW">
    <property role="3GE5qa" value="TransformationMenu" />
    <ref role="1M2myG" to="tpc2:5OVd5tVffW9" resolve="TransformationMenuReference_Named" />
    <node concept="1N5Pfh" id="3DiRZzA2hvX" role="1Mr941">
      <ref role="1N5Vy1" to="tpc2:5OVd5tVffWa" />
      <node concept="13QW63" id="2mvci7PC9Vd" role="1N6uqs">
        <node concept="3clFbS" id="2mvci7PC9Ve" role="2VODD2">
          <node concept="3cpWs8" id="2mvci7PCa4b" role="3cqZAp">
            <node concept="3cpWsn" id="2mvci7PCa4c" role="3cpWs9">
              <property role="TrG5h" value="scope" />
              <node concept="3uibUv" id="2mvci7PCacM" role="1tU5fm">
                <ref role="3uigEE" to="o8zo:3fifI_xCtN$" resolve="Scope" />
              </node>
              <node concept="2YIFZM" id="2mvci7PCavg" role="33vP2m">
                <ref role="1Pybhc" to="o8zo:3fifI_xCtN$" resolve="Scope" />
                <ref role="37wK5l" to="o8zo:6GEzh_Hz_xH" resolve="getScope" />
                <node concept="2rP1CM" id="2mvci7PCayZ" role="37wK5m" />
                <node concept="$OBgH" id="2mvci7PCaB_" role="37wK5m" />
                <node concept="$OBjv" id="2mvci7PCaO8" role="37wK5m" />
                <node concept="2Xa2p7" id="2mvci7PCem4" role="37wK5m" />
              </node>
            </node>
          </node>
          <node concept="3clFbH" id="2mvci7PCbE5" role="3cqZAp" />
          <node concept="3clFbJ" id="2mvci7PCbLp" role="3cqZAp">
            <node concept="3clFbS" id="2mvci7PCbLr" role="3clFbx">
              <node concept="3cpWs6" id="2mvci7PCc4j" role="3cqZAp">
                <node concept="2YIFZM" id="2YuxGLzuk1t" role="3cqZAk">
                  <ref role="37wK5l" node="2YuxGLzugE4" resolve="getNamedMenus" />
                  <ref role="1Pybhc" node="2YuxGLzuggZ" resolve="MenuScopes" />
                  <node concept="2rP1CM" id="2YuxGLzuk5O" role="37wK5m" />
                  <node concept="$OBgH" id="2YuxGLzukap" role="37wK5m" />
                  <node concept="$OBjv" id="2YuxGLzukf3" role="37wK5m" />
                </node>
              </node>
            </node>
            <node concept="3clFbC" id="2mvci7PCbWO" role="3clFbw">
              <node concept="10Nm6u" id="2mvci7PCc0$" role="3uHU7w" />
              <node concept="37vLTw" id="2mvci7PCbPg" role="3uHU7B">
                <ref role="3cqZAo" node="2mvci7PCa4c" resolve="scope" />
              </node>
            </node>
          </node>
          <node concept="3clFbH" id="2mvci7PCieB" role="3cqZAp" />
          <node concept="3cpWs6" id="2mvci7PCiym" role="3cqZAp">
            <node concept="37vLTw" id="2mvci7PCiGv" role="3cqZAk">
              <ref role="3cqZAo" node="2mvci7PCa4c" resolve="scope" />
            </node>
          </node>
        </node>
      </node>
    </node>
  </node>
  <node concept="1M2fIO" id="3DiRZz_ZTbE">
    <property role="3GE5qa" value="TransformationMenu" />
    <ref role="1M2myG" to="tpc2:5OVd5tVffWc" resolve="TransformationMenuReference_Default" />
    <node concept="1N5Pfh" id="3DiRZz_ZTcu" role="1Mr941">
      <ref role="1N5Vy1" to="tpc2:5OVd5tVffWd" />
      <node concept="1dDu$B" id="3DiRZzA0a3G" role="1N6uqs">
        <ref role="1dDu$A" to="tpce:h0PkWnZ" resolve="AbstractConceptDeclaration" />
      </node>
    </node>
  </node>
  <node concept="1M2fIO" id="4Fjf6xMQRHJ">
    <property role="3GE5qa" value="QueryExpression" />
    <ref role="1M2myG" to="tpc2:7_cYeEu4pYp" resolve="ContextVariable" />
    <node concept="nKS2y" id="4Fjf6xMQS0C" role="1MLUbF">
      <node concept="3clFbS" id="4Fjf6xMQS0D" role="2VODD2">
        <node concept="3cpWs8" id="4Fjf6xN7NIQ" role="3cqZAp">
          <node concept="3cpWsn" id="4Fjf6xN7NIT" role="3cpWs9">
            <property role="TrG5h" value="cc" />
            <node concept="10QFUN" id="4Fjf6xNbxCC" role="33vP2m">
              <node concept="2OqwBi" id="4Fjf6xNbwL0" role="10QFUP">
                <node concept="otxO1" id="4Fjf6xN7P4e" role="2Oq$k0" />
                <node concept="1rGIog" id="4Fjf6xNbxcJ" role="2OqNvi" />
              </node>
              <node concept="3bZ5Sz" id="4Fjf6xNbxCD" role="10QFUM">
                <ref role="3bZ5Sy" to="tpc2:7_cYeEu4pYp" resolve="ContextVariable" />
              </node>
            </node>
            <node concept="3bZ5Sz" id="4Fjf6xNbw1e" role="1tU5fm">
              <ref role="3bZ5Sy" to="tpc2:7_cYeEu4pYp" resolve="ContextVariable" />
            </node>
          </node>
        </node>
        <node concept="3cpWs8" id="4Fjf6xN1UGc" role="3cqZAp">
          <node concept="3cpWsn" id="4Fjf6xN1UGf" role="3cpWs9">
            <property role="TrG5h" value="providerConcept" />
            <node concept="3bZ5Sz" id="4Fjf6xN1UGa" role="1tU5fm" />
            <node concept="2OqwBi" id="4Fjf6xN1VXZ" role="33vP2m">
              <node concept="37vLTw" id="4Fjf6xN7QTq" role="2Oq$k0">
                <ref role="3cqZAo" node="4Fjf6xN7NIT" resolve="cc" />
              </node>
              <node concept="2qgKlT" id="4Fjf6xN1WpO" role="2OqNvi">
                <ref role="37wK5l" to="tpcb:axxf7pcCKs" resolve="getProviderConcept" />
              </node>
            </node>
          </node>
        </node>
        <node concept="3cpWs6" id="4Fjf6xN21cA" role="3cqZAp">
          <node concept="1Wc70l" id="4Fjf6xN23$h" role="3cqZAk">
            <node concept="3y3z36" id="4Fjf6xN22PT" role="3uHU7B">
              <node concept="37vLTw" id="4Fjf6xN21Hl" role="3uHU7B">
                <ref role="3cqZAo" node="4Fjf6xN1UGf" resolve="providerConcept" />
              </node>
              <node concept="10Nm6u" id="4Fjf6xN22mz" role="3uHU7w" />
            </node>
            <node concept="2OqwBi" id="4Fjf6xN21cB" role="3uHU7w">
              <node concept="2OqwBi" id="4Fjf6xN21cC" role="2Oq$k0">
                <node concept="nLn13" id="4Fjf6xN21cD" role="2Oq$k0" />
                <node concept="z$bX8" id="4Fjf6xN21cE" role="2OqNvi">
                  <node concept="1xIGOp" id="4Fjf6xN21cF" role="1xVPHs" />
                </node>
              </node>
              <node concept="2HwmR7" id="4Fjf6xN21cG" role="2OqNvi">
                <node concept="1bVj0M" id="4Fjf6xN21cH" role="23t8la">
                  <node concept="3clFbS" id="4Fjf6xN21cI" role="1bW5cS">
                    <node concept="3clFbF" id="4Fjf6xN21cJ" role="3cqZAp">
                      <node concept="2OqwBi" id="4Fjf6xN21cK" role="3clFbG">
                        <node concept="2OqwBi" id="4Fjf6xN21cL" role="2Oq$k0">
                          <node concept="37vLTw" id="4Fjf6xN21cM" role="2Oq$k0">
                            <ref role="3cqZAo" node="4Fjf6xN21cQ" resolve="it" />
                          </node>
                          <node concept="2yIwOk" id="4Fjf6xN21cN" role="2OqNvi" />
                        </node>
                        <node concept="liA8E" id="4Fjf6xN21cO" role="2OqNvi">
                          <ref role="37wK5l" to="c17a:~SAbstractConcept.isSubConceptOf(org.jetbrains.mps.openapi.language.SAbstractConcept):boolean" resolve="isSubConceptOf" />
                          <node concept="37vLTw" id="4Fjf6xN21cP" role="37wK5m">
                            <ref role="3cqZAo" node="4Fjf6xN1UGf" resolve="providerConcept" />
                          </node>
                        </node>
                      </node>
                    </node>
                  </node>
                  <node concept="Rh6nW" id="4Fjf6xN21cQ" role="1bW2Oz">
                    <property role="TrG5h" value="it" />
                    <node concept="2jxLKc" id="4Fjf6xN21cR" role="1tU5fm" />
                  </node>
                </node>
              </node>
            </node>
          </node>
        </node>
      </node>
    </node>
  </node>
  <node concept="1M2fIO" id="3EZUZhmZo9Y">
    <property role="3GE5qa" value="TransformationMenu.Parameterized" />
    <ref role="1M2myG" to="tpc2:3EZUZhmYaO_" resolve="TransformationMenuPart_Parameterized" />
    <node concept="osYL8" id="3EZUZhn9u_2" role="1MLXOK">
      <node concept="3clFbS" id="3EZUZhn9u_3" role="2VODD2">
        <node concept="3clFbJ" id="3EZUZhmZoh8" role="3cqZAp">
          <node concept="3clFbS" id="3EZUZhmZoha" role="3clFbx">
            <node concept="3SKdUt" id="3EZUZhmZsLy" role="3cqZAp">
              <node concept="3SKdUq" id="3EZUZhmZsL$" role="3SKWNk">
                <property role="3SKdUp" value="Only allow parameterizable or abstract menu parts as children" />
              </node>
            </node>
            <node concept="3SKdUt" id="7ZeGB_HoOcT" role="3cqZAp">
              <node concept="3SKdUq" id="7ZeGB_HoOcV" role="3SKWNk">
                <property role="3SKdUp" value="(allow abstract menu parts to avoid showing 'TransformationMenuPart cannot" />
              </node>
              <node concept="3SKdUq" id="7ZeGB_HoOBY" role="3SKWNk">
                <property role="3SKdUp" value="be child of parameterized' and" />
              </node>
            </node>
            <node concept="3SKdUt" id="7ZeGB_Hp35J" role="3cqZAp">
              <node concept="3SKdUq" id="7ZeGB_Hp35K" role="3SKWNk">
                <property role="3SKdUp" value="instead let the typesystem rule show the message about the concept being abstract)." />
              </node>
            </node>
            <node concept="3cpWs6" id="3EZUZhmZrjr" role="3cqZAp">
              <node concept="22lmx$" id="7ZeGB_HoMQw" role="3cqZAk">
                <node concept="2OqwBi" id="7ZeGB_HoNk5" role="3uHU7B">
                  <node concept="otxO1" id="7ZeGB_HoN1n" role="2Oq$k0" />
                  <node concept="3TrcHB" id="7ZeGB_HoNFp" role="2OqNvi">
                    <ref role="3TsBF5" to="tpce:40UcGlRb7V2" resolve="abstract" />
                  </node>
                </node>
                <node concept="2OqwBi" id="3EZUZhmZrLV" role="3uHU7w">
                  <node concept="otxO1" id="3EZUZhmZrxJ" role="2Oq$k0" />
                  <node concept="2Zo12i" id="3EZUZhmZrZX" role="2OqNvi">
                    <node concept="chp4Y" id="3EZUZhmZs9F" role="2Zo12j">
                      <ref role="cht4Q" to="tpc2:3EZUZhmYaO$" resolve="IParameterizableMenuPart" />
                    </node>
                  </node>
                </node>
              </node>
            </node>
          </node>
          <node concept="3clFbC" id="3EZUZhn9va8" role="3clFbw">
            <node concept="28GBK8" id="3EZUZhmZqhM" role="3uHU7B">
              <ref role="28GBKb" to="tpc2:3EZUZhmYaO_" resolve="TransformationMenuPart_Parameterized" />
              <ref role="28H3Ia" to="tpc2:3EZUZhmYaOA" />
            </node>
            <node concept="oXsJc" id="3EZUZhn9imP" role="3uHU7w" />
          </node>
        </node>
        <node concept="3cpWs6" id="3EZUZhmZstI" role="3cqZAp">
          <node concept="3clFbT" id="3EZUZhmZsu5" role="3cqZAk">
            <property role="3clFbU" value="true" />
          </node>
        </node>
      </node>
    </node>
  </node>
  <node concept="1M2fIO" id="7GARn1zMWJt">
    <property role="3GE5qa" value="TransformationMenu" />
    <ref role="1M2myG" to="tpc2:4Sf$XywF4VC" resolve="TransformationMenu_Named" />
    <node concept="1N5Pfh" id="7GARn1zMWJu" role="1Mr941">
      <ref role="1N5Vy1" to="tpc2:1oFY2ohVpGC" />
      <node concept="13QW63" id="7GARn1zMWJv" role="1N6uqs">
        <node concept="3clFbS" id="7GARn1zMWJw" role="2VODD2">
          <node concept="3clFbF" id="7GARn1zMWJx" role="3cqZAp">
            <node concept="2YIFZM" id="7GARn1zMWJy" role="3clFbG">
              <ref role="37wK5l" to="tpcg:50vK5Yas08Z" resolve="forLanguageConcepts" />
              <ref role="1Pybhc" to="tpcg:6dmIS6MscR9" resolve="Scopes" />
              <node concept="2rP1CM" id="6QMfsT0CDK6" role="37wK5m" />
              <node concept="35c_gC" id="7GARn1zMWJ$" role="37wK5m">
                <ref role="35c_gD" to="tpce:h0PkWnZ" resolve="AbstractConceptDeclaration" />
              </node>
            </node>
          </node>
        </node>
      </node>
    </node>
    <node concept="3EP7_v" id="2mvci7PADkg" role="1MtirG">
      <node concept="13QW63" id="2mvci7PADkk" role="3EP$qY">
        <node concept="3clFbS" id="2mvci7PADkm" role="2VODD2">
          <node concept="3clFbF" id="2YuxGLzujz4" role="3cqZAp">
            <node concept="2YIFZM" id="2YuxGLzujAp" role="3clFbG">
              <ref role="37wK5l" node="2YuxGLzugE4" resolve="getNamedMenus" />
              <ref role="1Pybhc" node="2YuxGLzuggZ" resolve="MenuScopes" />
              <node concept="2rP1CM" id="2YuxGLzujDB" role="37wK5m" />
              <node concept="$OBgH" id="2YuxGLzujIn" role="37wK5m" />
              <node concept="$OBjv" id="2YuxGLzujNg" role="37wK5m" />
            </node>
          </node>
        </node>
      </node>
    </node>
  </node>
  <node concept="312cEu" id="2YuxGLzuggZ">
    <property role="3GE5qa" value="TransformationMenu" />
    <property role="TrG5h" value="MenuScopes" />
    <node concept="2YIFZL" id="2YuxGLzugE4" role="jymVt">
      <property role="TrG5h" value="getNamedMenus" />
      <property role="od$2w" value="false" />
      <property role="DiZV1" value="false" />
      <property role="2aFKle" value="false" />
      <node concept="3clFbS" id="2YuxGLzugE7" role="3clF47">
        <node concept="3cpWs8" id="2YuxGLzugEu" role="3cqZAp">
          <node concept="3cpWsn" id="2YuxGLzugEv" role="3cpWs9">
            <property role="3TUv4t" value="true" />
            <property role="TrG5h" value="allNamedMenus" />
            <node concept="3uibUv" id="2YuxGLzugEw" role="1tU5fm">
              <ref role="3uigEE" to="o8zo:3fifI_xCtN$" resolve="Scope" />
            </node>
            <node concept="2ShNRf" id="2YuxGLzugEx" role="33vP2m">
              <node concept="1pGfFk" id="2YuxGLzugEy" role="2ShVmc">
                <ref role="37wK5l" to="o8zo:4k9eBec$QVW" resolve="ModelPlusImportedScope" />
                <node concept="2OqwBi" id="2YuxGLzugEz" role="37wK5m">
                  <node concept="37vLTw" id="2YuxGLzuhbR" role="2Oq$k0">
                    <ref role="3cqZAo" node="2YuxGLzugYG" resolve="contextNode" />
                  </node>
                  <node concept="I4A8Y" id="2YuxGLzugE_" role="2OqNvi" />
                </node>
                <node concept="3clFbT" id="2YuxGLzugEA" role="37wK5m">
                  <property role="3clFbU" value="true" />
                </node>
                <node concept="35c_gC" id="2YuxGLzugEB" role="37wK5m">
                  <ref role="35c_gD" to="tpc2:4Sf$XywF4VC" resolve="TransformationMenu_Named" />
                </node>
              </node>
            </node>
          </node>
        </node>
        <node concept="3clFbH" id="2YuxGLzugEC" role="3cqZAp" />
        <node concept="3SKdUt" id="2YuxGLzugED" role="3cqZAp">
          <node concept="3SKdUq" id="2YuxGLzugEE" role="3SKWNk">
            <property role="3SKdUp" value="Uses the scope of allowed concepts (for default menus) to restrict the set of named menus to those" />
          </node>
        </node>
        <node concept="3SKdUt" id="2YuxGLzugEF" role="3cqZAp">
          <node concept="3SKdUq" id="2YuxGLzugEG" role="3SKWNk">
            <property role="3SKdUp" value="that" />
          </node>
          <node concept="3SKdUq" id="2YuxGLzugEH" role="3SKWNk">
            <property role="3SKdUp" value="reference allowed concepts." />
          </node>
        </node>
        <node concept="3cpWs8" id="2YuxGLzugEI" role="3cqZAp">
          <node concept="3cpWsn" id="2YuxGLzugEJ" role="3cpWs9">
            <property role="TrG5h" value="allowedConcepts" />
            <property role="3TUv4t" value="true" />
            <node concept="3uibUv" id="2YuxGLzugEK" role="1tU5fm">
              <ref role="3uigEE" to="o8zo:3fifI_xCtN$" resolve="Scope" />
            </node>
            <node concept="2YIFZM" id="2YuxGLzugEL" role="33vP2m">
              <ref role="37wK5l" to="o8zo:6GEzh_Hz_xH" resolve="getScope" />
              <ref role="1Pybhc" to="o8zo:3fifI_xCtN$" resolve="Scope" />
              <node concept="37vLTw" id="2YuxGLzuhmK" role="37wK5m">
                <ref role="3cqZAo" node="2YuxGLzugYG" resolve="contextNode" />
              </node>
              <node concept="37vLTw" id="2YuxGLzuhWq" role="37wK5m">
                <ref role="3cqZAo" node="2YuxGLzuhxb" resolve="contextRole" />
              </node>
              <node concept="37vLTw" id="2YuxGLzui6v" role="37wK5m">
                <ref role="3cqZAo" node="2YuxGLzuhIG" resolve="position" />
              </node>
              <node concept="3TUQnm" id="2YuxGLzugEP" role="37wK5m">
                <ref role="3TV0OU" to="tpce:h0PkWnZ" resolve="AbstractConceptDeclaration" />
              </node>
            </node>
          </node>
        </node>
        <node concept="3clFbJ" id="2YuxGLzugEQ" role="3cqZAp">
          <node concept="3clFbS" id="2YuxGLzugER" role="3clFbx">
            <node concept="3cpWs6" id="2YuxGLzugES" role="3cqZAp">
              <node concept="2ShNRf" id="2YuxGLzugET" role="3cqZAk">
                <node concept="1pGfFk" id="2YuxGLzugEU" role="2ShVmc">
                  <ref role="37wK5l" to="o8zo:7ipADkTfAzT" resolve="EmptyScope" />
                </node>
              </node>
            </node>
          </node>
          <node concept="3clFbC" id="2YuxGLzugEV" role="3clFbw">
            <node concept="10Nm6u" id="2YuxGLzugEW" role="3uHU7w" />
            <node concept="37vLTw" id="2YuxGLzugEX" role="3uHU7B">
              <ref role="3cqZAo" node="2YuxGLzugEJ" resolve="allowedConcepts" />
            </node>
          </node>
        </node>
        <node concept="3clFbH" id="2YuxGLzugEY" role="3cqZAp" />
        <node concept="3clFbF" id="2YuxGLzugEZ" role="3cqZAp">
          <node concept="2ShNRf" id="2YuxGLzugF0" role="3clFbG">
            <node concept="YeOm9" id="2YuxGLzugF1" role="2ShVmc">
              <node concept="1Y3b0j" id="2YuxGLzugF2" role="YeSDq">
                <property role="2bfB8j" value="true" />
                <ref role="37wK5l" to="o8zo:3rV3sBXetA2" resolve="FilteringScope" />
                <ref role="1Y3XeK" to="o8zo:3rV3sBXetA0" resolve="FilteringScope" />
                <node concept="3Tm1VV" id="2YuxGLzugF3" role="1B3o_S" />
                <node concept="3clFb_" id="2YuxGLzugF4" role="jymVt">
                  <property role="TrG5h" value="isExcluded" />
                  <property role="1EzhhJ" value="false" />
                  <node concept="10P_77" id="2YuxGLzugF5" role="3clF45" />
                  <node concept="3Tm1VV" id="2YuxGLzugF6" role="1B3o_S" />
                  <node concept="37vLTG" id="2YuxGLzugF7" role="3clF46">
                    <property role="TrG5h" value="node" />
                    <node concept="3Tqbb2" id="2YuxGLzugF8" role="1tU5fm" />
                  </node>
                  <node concept="3clFbS" id="2YuxGLzugF9" role="3clF47">
                    <node concept="3clFbF" id="2YuxGLzugFa" role="3cqZAp">
                      <node concept="3fqX7Q" id="2YuxGLzugFb" role="3clFbG">
                        <node concept="2OqwBi" id="2YuxGLzugFc" role="3fr31v">
                          <node concept="37vLTw" id="2YuxGLzugFd" role="2Oq$k0">
                            <ref role="3cqZAo" node="2YuxGLzugEJ" resolve="allowedConcepts" />
                          </node>
                          <node concept="liA8E" id="2YuxGLzugFe" role="2OqNvi">
                            <ref role="37wK5l" to="o8zo:379IfaV6_gi" resolve="contains" />
                            <node concept="2OqwBi" id="2YuxGLzugFf" role="37wK5m">
                              <node concept="1PxgMI" id="2YuxGLzugFg" role="2Oq$k0">
                                <ref role="1m5ApE" to="tpc2:4Sf$XywF4VC" resolve="TransformationMenu_Named" />
                                <node concept="37vLTw" id="2YuxGLzugFh" role="1m5AlR">
                                  <ref role="3cqZAo" node="2YuxGLzugF7" resolve="node" />
                                </node>
                              </node>
                              <node concept="3TrEf2" id="2YuxGLzugFi" role="2OqNvi">
                                <ref role="3Tt5mk" to="tpc2:1oFY2ohVpGC" />
                              </node>
                            </node>
                          </node>
                        </node>
                      </node>
                    </node>
                  </node>
                  <node concept="2AHcQZ" id="2YuxGLzugFj" role="2AJF6D">
                    <ref role="2AI5Lk" to="wyt6:~Override" resolve="Override" />
                  </node>
                </node>
                <node concept="37vLTw" id="2YuxGLzugFk" role="37wK5m">
                  <ref role="3cqZAo" node="2YuxGLzugEv" resolve="allNamedMenus" />
                </node>
              </node>
            </node>
          </node>
        </node>
      </node>
      <node concept="3Tm1VV" id="2YuxGLzugDe" role="1B3o_S" />
      <node concept="3uibUv" id="2YuxGLzugDU" role="3clF45">
        <ref role="3uigEE" to="o8zo:3fifI_xCtN$" resolve="Scope" />
      </node>
      <node concept="37vLTG" id="2YuxGLzugYG" role="3clF46">
        <property role="TrG5h" value="contextNode" />
        <node concept="3Tqbb2" id="2YuxGLzugYF" role="1tU5fm" />
      </node>
      <node concept="37vLTG" id="2YuxGLzuhxb" role="3clF46">
        <property role="TrG5h" value="contextRole" />
        <node concept="17QB3L" id="2YuxGLzuhHL" role="1tU5fm" />
      </node>
      <node concept="37vLTG" id="2YuxGLzuhIG" role="3clF46">
        <property role="TrG5h" value="position" />
        <node concept="10Oyi0" id="2YuxGLzuhVn" role="1tU5fm" />
      </node>
    </node>
    <node concept="3Tm1VV" id="2YuxGLzugh0" role="1B3o_S" />
  </node>
</model>
<|MERGE_RESOLUTION|>--- conflicted
+++ resolved
@@ -4,12 +4,6 @@
   <languages>
     <use id="3f4bc5f5-c6c1-4a28-8b10-c83066ffa4a1" name="jetbrains.mps.lang.constraints" version="-1" />
     <use id="13744753-c81f-424a-9c1b-cf8943bf4e86" name="jetbrains.mps.lang.sharedConcepts" version="-1" />
-<<<<<<< HEAD
-    <use id="f3061a53-9226-4cc5-a443-f952ceaf5816" name="jetbrains.mps.baseLanguage" version="-1" />
-    <use id="7866978e-a0f0-4cc7-81bc-4d213d9375e1" name="jetbrains.mps.lang.smodel" version="-1" />
-=======
-    <use id="69b8a993-9b87-4d96-bf0c-3559f4bb0c63" name="jetbrains.mps.lang.slanguage" version="0" />
->>>>>>> d968de6b
     <devkit ref="fbc25dd2-5da4-483a-8b19-70928e1b62d7(jetbrains.mps.devkit.general-purpose)" />
   </languages>
   <imports>
@@ -19,20 +13,16 @@
     <import index="tpcn" ref="r:00000000-0000-4000-0000-011c8959028b(jetbrains.mps.lang.structure.behavior)" />
     <import index="tpcb" ref="r:00000000-0000-4000-0000-011c89590297(jetbrains.mps.lang.editor.behavior)" />
     <import index="inbo" ref="r:22db907b-8239-4180-8797-e91cea0b9573(jetbrains.mps.smodel.search)" />
-    <import index="wyt6" ref="6354ebe7-c22a-4a0f-ac54-50b52ab9b065/java:java.lang(JDK/)" />
-    <import index="w1kc" ref="6ed54515-acc8-4d1e-a16c-9fd6cfe951ea/java:jetbrains.mps.smodel(MPS.Core/)" />
-    <import index="mhbf" ref="8865b7a8-5271-43d3-884c-6fd1d9cfdd34/java:org.jetbrains.mps.openapi.model(MPS.OpenAPI/)" />
-    <import index="z1c3" ref="6ed54515-acc8-4d1e-a16c-9fd6cfe951ea/java:jetbrains.mps.project(MPS.Core/)" />
+    <import index="wyt6" ref="6354ebe7-c22a-4a0f-ac54-50b52ab9b065/java:java.lang()" />
+    <import index="w1kc" ref="6ed54515-acc8-4d1e-a16c-9fd6cfe951ea/java:jetbrains.mps.smodel()" />
+    <import index="mhbf" ref="8865b7a8-5271-43d3-884c-6fd1d9cfdd34/java:org.jetbrains.mps.openapi.model()" />
+    <import index="z1c3" ref="6ed54515-acc8-4d1e-a16c-9fd6cfe951ea/java:jetbrains.mps.project()" />
     <import index="unno" ref="r:61e3d524-8c49-4491-b5e3-f6d6e9364527(jetbrains.mps.util)" />
     <import index="tpcg" ref="r:00000000-0000-4000-0000-011c8959028c(jetbrains.mps.lang.structure.constraints)" />
     <import index="gp7a" ref="6ed54515-acc8-4d1e-a16c-9fd6cfe951ea/java:jetbrains.mps.project.dependency(MPS.Core/)" />
     <import index="o8zo" ref="r:314576fc-3aee-4386-a0a5-a38348ac317d(jetbrains.mps.scope)" />
-<<<<<<< HEAD
+    <import index="9anm" ref="r:6f374023-1b4e-4a80-8bf6-2cc3148faa52(jetbrains.mps.lang.editor.plugin)" />
     <import index="c17a" ref="8865b7a8-5271-43d3-884c-6fd1d9cfdd34/java:org.jetbrains.mps.openapi.language(MPS.OpenAPI/)" implicit="true" />
-=======
-    <import index="6xgk" ref="r:6e9ad488-5df2-49e4-8c01-8a7f3812adf7(jetbrains.mps.lang.scopes.runtime)" />
-    <import index="9anm" ref="r:6f374023-1b4e-4a80-8bf6-2cc3148faa52(jetbrains.mps.lang.editor.plugin)" />
->>>>>>> d968de6b
   </imports>
   <registry>
     <language id="13744753-c81f-424a-9c1b-cf8943bf4e86" name="jetbrains.mps.lang.sharedConcepts">
@@ -124,7 +114,7 @@
         <child id="1068580123161" name="ifTrue" index="3clFbx" />
         <child id="1206060520071" name="elsifClauses" index="3eNLev" />
       </concept>
-      <concept id="1068580123136" name="jetbrains.mps.baseLanguage.structure.StatementList" flags="sn" stub="5293379017992965193" index="3clFbS">
+      <concept id="1068580123136" name="jetbrains.mps.baseLanguage.structure.StatementList" flags="sn" index="3clFbS">
         <child id="1068581517665" name="statement" index="3cqZAp" />
       </concept>
       <concept id="1068580123137" name="jetbrains.mps.baseLanguage.structure.BooleanConstant" flags="nn" index="3clFbT">
@@ -603,16 +593,16 @@
       <node concept="3clFbS" id="hQOhAnb" role="2VODD2">
         <node concept="3clFbF" id="hQOhB2S" role="3cqZAp">
           <node concept="22lmx$" id="1KFbmnBQvjO" role="3clFbG">
+            <node concept="2OqwBi" id="qmfyRQJoLC" role="3uHU7B">
+              <node concept="1Q6Npb" id="qmfyRQJoLD" role="2Oq$k0" />
+              <node concept="3zA4fs" id="qmfyRQJoLE" role="2OqNvi">
+                <ref role="3zA4av" to="9anm:2LiUEk8oQ$g" resolve="editor" />
+              </node>
+            </node>
             <node concept="2YIFZM" id="1KFbmnBQvjU" role="3uHU7w">
               <ref role="1Pybhc" to="w1kc:~SModelStereotype" resolve="SModelStereotype" />
               <ref role="37wK5l" to="w1kc:~SModelStereotype.isGeneratorModel(org.jetbrains.mps.openapi.model.SModel):boolean" resolve="isGeneratorModel" />
               <node concept="1Q6Npb" id="1KFbmnBQvjV" role="37wK5m" />
-            </node>
-            <node concept="2OqwBi" id="qmfyRQJoLC" role="3uHU7B">
-              <node concept="1Q6Npb" id="qmfyRQJoLD" role="2Oq$k0" />
-              <node concept="3zA4fs" id="qmfyRQJoLE" role="2OqNvi">
-                <ref role="3zA4av" to="9anm:2LiUEk8oQ$g" resolve="editor" />
-              </node>
             </node>
           </node>
         </node>
@@ -1186,16 +1176,16 @@
       <node concept="3clFbS" id="hQOhvlt" role="2VODD2">
         <node concept="3clFbF" id="hQOhwqp" role="3cqZAp">
           <node concept="22lmx$" id="1KFbmnBQvkh" role="3clFbG">
+            <node concept="2OqwBi" id="qmfyRQJlQP" role="3uHU7B">
+              <node concept="1Q6Npb" id="qmfyRQJowY" role="2Oq$k0" />
+              <node concept="3zA4fs" id="qmfyRQJlQR" role="2OqNvi">
+                <ref role="3zA4av" to="9anm:2LiUEk8oQ$g" resolve="editor" />
+              </node>
+            </node>
             <node concept="2YIFZM" id="1KFbmnBQvkn" role="3uHU7w">
               <ref role="1Pybhc" to="w1kc:~SModelStereotype" resolve="SModelStereotype" />
               <ref role="37wK5l" to="w1kc:~SModelStereotype.isGeneratorModel(org.jetbrains.mps.openapi.model.SModel):boolean" resolve="isGeneratorModel" />
               <node concept="1Q6Npb" id="1KFbmnBQvko" role="37wK5m" />
-            </node>
-            <node concept="2OqwBi" id="qmfyRQJlQP" role="3uHU7B">
-              <node concept="1Q6Npb" id="qmfyRQJowY" role="2Oq$k0" />
-              <node concept="3zA4fs" id="qmfyRQJlQR" role="2OqNvi">
-                <ref role="3zA4av" to="9anm:2LiUEk8oQ$g" resolve="editor" />
-              </node>
             </node>
           </node>
         </node>
@@ -1208,16 +1198,16 @@
       <node concept="3clFbS" id="hQOhEwf" role="2VODD2">
         <node concept="3clFbF" id="hQOhF7$" role="3cqZAp">
           <node concept="22lmx$" id="1KFbmnBQvjo" role="3clFbG">
+            <node concept="2OqwBi" id="qmfyRQJoTc" role="3uHU7B">
+              <node concept="1Q6Npb" id="qmfyRQJoTd" role="2Oq$k0" />
+              <node concept="3zA4fs" id="qmfyRQJoTe" role="2OqNvi">
+                <ref role="3zA4av" to="9anm:2LiUEk8oQ$g" resolve="editor" />
+              </node>
+            </node>
             <node concept="2YIFZM" id="1KFbmnBQr8p" role="3uHU7w">
               <ref role="1Pybhc" to="w1kc:~SModelStereotype" resolve="SModelStereotype" />
               <ref role="37wK5l" to="w1kc:~SModelStereotype.isGeneratorModel(org.jetbrains.mps.openapi.model.SModel):boolean" resolve="isGeneratorModel" />
               <node concept="1Q6Npb" id="1KFbmnBQr8r" role="37wK5m" />
-            </node>
-            <node concept="2OqwBi" id="qmfyRQJoTc" role="3uHU7B">
-              <node concept="1Q6Npb" id="qmfyRQJoTd" role="2Oq$k0" />
-              <node concept="3zA4fs" id="qmfyRQJoTe" role="2OqNvi">
-                <ref role="3zA4av" to="9anm:2LiUEk8oQ$g" resolve="editor" />
-              </node>
             </node>
           </node>
         </node>
@@ -1231,16 +1221,16 @@
       <node concept="3clFbS" id="hQOhKOc" role="2VODD2">
         <node concept="3clFbF" id="hQOhKSn" role="3cqZAp">
           <node concept="22lmx$" id="1KFbmnBQvtR" role="3clFbG">
+            <node concept="2OqwBi" id="qmfyRQJo$e" role="3uHU7B">
+              <node concept="1Q6Npb" id="qmfyRQJo$f" role="2Oq$k0" />
+              <node concept="3zA4fs" id="qmfyRQJo$g" role="2OqNvi">
+                <ref role="3zA4av" to="9anm:2LiUEk8oQ$g" resolve="editor" />
+              </node>
+            </node>
             <node concept="2YIFZM" id="1KFbmnBQvtX" role="3uHU7w">
               <ref role="1Pybhc" to="w1kc:~SModelStereotype" resolve="SModelStereotype" />
               <ref role="37wK5l" to="w1kc:~SModelStereotype.isGeneratorModel(org.jetbrains.mps.openapi.model.SModel):boolean" resolve="isGeneratorModel" />
               <node concept="1Q6Npb" id="1KFbmnBQvtY" role="37wK5m" />
-            </node>
-            <node concept="2OqwBi" id="qmfyRQJo$e" role="3uHU7B">
-              <node concept="1Q6Npb" id="qmfyRQJo$f" role="2Oq$k0" />
-              <node concept="3zA4fs" id="qmfyRQJo$g" role="2OqNvi">
-                <ref role="3zA4av" to="9anm:2LiUEk8oQ$g" resolve="editor" />
-              </node>
             </node>
           </node>
         </node>
@@ -1254,16 +1244,16 @@
       <node concept="3clFbS" id="hQOhN5_" role="2VODD2">
         <node concept="3clFbF" id="hQOhNaI" role="3cqZAp">
           <node concept="22lmx$" id="1KFbmnBQvtq" role="3clFbG">
+            <node concept="2OqwBi" id="qmfyRQJoC0" role="3uHU7B">
+              <node concept="1Q6Npb" id="qmfyRQJoC1" role="2Oq$k0" />
+              <node concept="3zA4fs" id="qmfyRQJoC2" role="2OqNvi">
+                <ref role="3zA4av" to="9anm:2LiUEk8oQ$g" resolve="editor" />
+              </node>
+            </node>
             <node concept="2YIFZM" id="1KFbmnBQvtw" role="3uHU7w">
               <ref role="1Pybhc" to="w1kc:~SModelStereotype" resolve="SModelStereotype" />
               <ref role="37wK5l" to="w1kc:~SModelStereotype.isGeneratorModel(org.jetbrains.mps.openapi.model.SModel):boolean" resolve="isGeneratorModel" />
               <node concept="1Q6Npb" id="1KFbmnBQvtx" role="37wK5m" />
-            </node>
-            <node concept="2OqwBi" id="qmfyRQJoC0" role="3uHU7B">
-              <node concept="1Q6Npb" id="qmfyRQJoC1" role="2Oq$k0" />
-              <node concept="3zA4fs" id="qmfyRQJoC2" role="2OqNvi">
-                <ref role="3zA4av" to="9anm:2LiUEk8oQ$g" resolve="editor" />
-              </node>
             </node>
           </node>
         </node>
@@ -1277,16 +1267,16 @@
       <node concept="3clFbS" id="hQOhQ7k" role="2VODD2">
         <node concept="3clFbF" id="hQOhQbI" role="3cqZAp">
           <node concept="22lmx$" id="1KFbmnBQvkJ" role="3clFbG">
+            <node concept="2OqwBi" id="qmfyRQJoWY" role="3uHU7B">
+              <node concept="1Q6Npb" id="qmfyRQJoWZ" role="2Oq$k0" />
+              <node concept="3zA4fs" id="qmfyRQJoX0" role="2OqNvi">
+                <ref role="3zA4av" to="9anm:2LiUEk8oQ$g" resolve="editor" />
+              </node>
+            </node>
             <node concept="2YIFZM" id="1KFbmnBQvkP" role="3uHU7w">
               <ref role="1Pybhc" to="w1kc:~SModelStereotype" resolve="SModelStereotype" />
               <ref role="37wK5l" to="w1kc:~SModelStereotype.isGeneratorModel(org.jetbrains.mps.openapi.model.SModel):boolean" resolve="isGeneratorModel" />
               <node concept="1Q6Npb" id="1KFbmnBQvkQ" role="37wK5m" />
-            </node>
-            <node concept="2OqwBi" id="qmfyRQJoWY" role="3uHU7B">
-              <node concept="1Q6Npb" id="qmfyRQJoWZ" role="2Oq$k0" />
-              <node concept="3zA4fs" id="qmfyRQJoX0" role="2OqNvi">
-                <ref role="3zA4av" to="9anm:2LiUEk8oQ$g" resolve="editor" />
-              </node>
             </node>
           </node>
         </node>
@@ -1899,16 +1889,16 @@
       <node concept="3clFbS" id="4Sf$XywF4nN" role="2VODD2">
         <node concept="3clFbF" id="4Sf$XywF4nO" role="3cqZAp">
           <node concept="22lmx$" id="4Sf$XywF4nP" role="3clFbG">
+            <node concept="2OqwBi" id="qmfyRQJoPq" role="3uHU7B">
+              <node concept="1Q6Npb" id="qmfyRQJoPr" role="2Oq$k0" />
+              <node concept="3zA4fs" id="qmfyRQJoPs" role="2OqNvi">
+                <ref role="3zA4av" to="9anm:2LiUEk8oQ$g" resolve="editor" />
+              </node>
+            </node>
             <node concept="2YIFZM" id="4Sf$XywF4nV" role="3uHU7w">
               <ref role="37wK5l" to="w1kc:~SModelStereotype.isGeneratorModel(org.jetbrains.mps.openapi.model.SModel):boolean" resolve="isGeneratorModel" />
               <ref role="1Pybhc" to="w1kc:~SModelStereotype" resolve="SModelStereotype" />
               <node concept="1Q6Npb" id="4Sf$XywF4nW" role="37wK5m" />
-            </node>
-            <node concept="2OqwBi" id="qmfyRQJoPq" role="3uHU7B">
-              <node concept="1Q6Npb" id="qmfyRQJoPr" role="2Oq$k0" />
-              <node concept="3zA4fs" id="qmfyRQJoPs" role="2OqNvi">
-                <ref role="3zA4av" to="9anm:2LiUEk8oQ$g" resolve="editor" />
-              </node>
             </node>
           </node>
         </node>
@@ -2024,6 +2014,102 @@
       <ref role="1N5Vy1" to="tpc2:5OVd5tVffWd" />
       <node concept="1dDu$B" id="3DiRZzA0a3G" role="1N6uqs">
         <ref role="1dDu$A" to="tpce:h0PkWnZ" resolve="AbstractConceptDeclaration" />
+      </node>
+    </node>
+  </node>
+  <node concept="1M2fIO" id="7GARn1zMWJt">
+    <property role="3GE5qa" value="TransformationMenu" />
+    <ref role="1M2myG" to="tpc2:4Sf$XywF4VC" resolve="TransformationMenu_Named" />
+    <node concept="1N5Pfh" id="7GARn1zMWJu" role="1Mr941">
+      <ref role="1N5Vy1" to="tpc2:1oFY2ohVpGC" />
+      <node concept="13QW63" id="7GARn1zMWJv" role="1N6uqs">
+        <node concept="3clFbS" id="7GARn1zMWJw" role="2VODD2">
+          <node concept="3clFbF" id="7GARn1zMWJx" role="3cqZAp">
+            <node concept="2YIFZM" id="7GARn1zMWJy" role="3clFbG">
+              <ref role="37wK5l" to="tpcg:50vK5Yas08Z" resolve="forLanguageConcepts" />
+              <ref role="1Pybhc" to="tpcg:6dmIS6MscR9" resolve="Scopes" />
+              <node concept="2rP1CM" id="6QMfsT0CDK6" role="37wK5m" />
+              <node concept="35c_gC" id="7GARn1zMWJ$" role="37wK5m">
+                <ref role="35c_gD" to="tpce:h0PkWnZ" resolve="AbstractConceptDeclaration" />
+              </node>
+            </node>
+          </node>
+        </node>
+      </node>
+    </node>
+    <node concept="3EP7_v" id="2mvci7PADkg" role="1MtirG">
+      <node concept="13QW63" id="2mvci7PADkk" role="3EP$qY">
+        <node concept="3clFbS" id="2mvci7PADkm" role="2VODD2">
+          <node concept="3clFbF" id="2YuxGLzujz4" role="3cqZAp">
+            <node concept="2YIFZM" id="2YuxGLzujAp" role="3clFbG">
+              <ref role="37wK5l" node="2YuxGLzugE4" resolve="getNamedMenus" />
+              <ref role="1Pybhc" node="2YuxGLzuggZ" resolve="MenuScopes" />
+              <node concept="2rP1CM" id="2YuxGLzujDB" role="37wK5m" />
+              <node concept="$OBgH" id="2YuxGLzujIn" role="37wK5m" />
+              <node concept="$OBjv" id="2YuxGLzujNg" role="37wK5m" />
+            </node>
+          </node>
+        </node>
+      </node>
+    </node>
+  </node>
+  <node concept="1M2fIO" id="3EZUZhmZo9Y">
+    <property role="3GE5qa" value="TransformationMenu.Parameterized" />
+    <ref role="1M2myG" to="tpc2:3EZUZhmYaO_" resolve="TransformationMenuPart_Parameterized" />
+    <node concept="osYL8" id="3EZUZhn9u_2" role="1MLXOK">
+      <node concept="3clFbS" id="3EZUZhn9u_3" role="2VODD2">
+        <node concept="3clFbJ" id="3EZUZhmZoh8" role="3cqZAp">
+          <node concept="3clFbS" id="3EZUZhmZoha" role="3clFbx">
+            <node concept="3SKdUt" id="3EZUZhmZsLy" role="3cqZAp">
+              <node concept="3SKdUq" id="3EZUZhmZsL$" role="3SKWNk">
+                <property role="3SKdUp" value="Only allow parameterizable or abstract menu parts as children" />
+              </node>
+            </node>
+            <node concept="3SKdUt" id="7ZeGB_HoOcT" role="3cqZAp">
+              <node concept="3SKdUq" id="7ZeGB_HoOcV" role="3SKWNk">
+                <property role="3SKdUp" value="(allow abstract menu parts to avoid showing 'TransformationMenuPart cannot" />
+              </node>
+              <node concept="3SKdUq" id="7ZeGB_HoOBY" role="3SKWNk">
+                <property role="3SKdUp" value="be child of parameterized' and" />
+              </node>
+            </node>
+            <node concept="3SKdUt" id="7ZeGB_Hp35J" role="3cqZAp">
+              <node concept="3SKdUq" id="7ZeGB_Hp35K" role="3SKWNk">
+                <property role="3SKdUp" value="instead let the typesystem rule show the message about the concept being abstract)." />
+              </node>
+            </node>
+            <node concept="3cpWs6" id="3EZUZhmZrjr" role="3cqZAp">
+              <node concept="22lmx$" id="7ZeGB_HoMQw" role="3cqZAk">
+                <node concept="2OqwBi" id="7ZeGB_HoNk5" role="3uHU7B">
+                  <node concept="otxO1" id="7ZeGB_HoN1n" role="2Oq$k0" />
+                  <node concept="3TrcHB" id="7ZeGB_HoNFp" role="2OqNvi">
+                    <ref role="3TsBF5" to="tpce:40UcGlRb7V2" resolve="abstract" />
+                  </node>
+                </node>
+                <node concept="2OqwBi" id="3EZUZhmZrLV" role="3uHU7w">
+                  <node concept="otxO1" id="3EZUZhmZrxJ" role="2Oq$k0" />
+                  <node concept="2Zo12i" id="3EZUZhmZrZX" role="2OqNvi">
+                    <node concept="chp4Y" id="3EZUZhmZs9F" role="2Zo12j">
+                      <ref role="cht4Q" to="tpc2:3EZUZhmYaO$" resolve="IParameterizableMenuPart" />
+                    </node>
+                  </node>
+                </node>
+              </node>
+            </node>
+          </node>
+          <node concept="3clFbC" id="3EZUZhn9va8" role="3clFbw">
+            <node concept="28GBK8" id="3EZUZhmZqhM" role="3uHU7B">
+              <ref role="28GBKb" to="tpc2:3EZUZhmYaO_" resolve="TransformationMenuPart_Parameterized" />
+              <ref role="28H3Ia" to="tpc2:3EZUZhmYaOA" />
+            </node>
+            <node concept="oXsJc" id="3EZUZhn9imP" role="3uHU7w" />
+          </node>
+        </node>
+        <node concept="3cpWs6" id="3EZUZhmZstI" role="3cqZAp">
+          <node concept="3clFbT" id="3EZUZhmZsu5" role="3cqZAk">
+            <property role="3clFbU" value="true" />
+          </node>
+        </node>
       </node>
     </node>
   </node>
@@ -2104,102 +2190,6 @@
                   </node>
                 </node>
               </node>
-            </node>
-          </node>
-        </node>
-      </node>
-    </node>
-  </node>
-  <node concept="1M2fIO" id="3EZUZhmZo9Y">
-    <property role="3GE5qa" value="TransformationMenu.Parameterized" />
-    <ref role="1M2myG" to="tpc2:3EZUZhmYaO_" resolve="TransformationMenuPart_Parameterized" />
-    <node concept="osYL8" id="3EZUZhn9u_2" role="1MLXOK">
-      <node concept="3clFbS" id="3EZUZhn9u_3" role="2VODD2">
-        <node concept="3clFbJ" id="3EZUZhmZoh8" role="3cqZAp">
-          <node concept="3clFbS" id="3EZUZhmZoha" role="3clFbx">
-            <node concept="3SKdUt" id="3EZUZhmZsLy" role="3cqZAp">
-              <node concept="3SKdUq" id="3EZUZhmZsL$" role="3SKWNk">
-                <property role="3SKdUp" value="Only allow parameterizable or abstract menu parts as children" />
-              </node>
-            </node>
-            <node concept="3SKdUt" id="7ZeGB_HoOcT" role="3cqZAp">
-              <node concept="3SKdUq" id="7ZeGB_HoOcV" role="3SKWNk">
-                <property role="3SKdUp" value="(allow abstract menu parts to avoid showing 'TransformationMenuPart cannot" />
-              </node>
-              <node concept="3SKdUq" id="7ZeGB_HoOBY" role="3SKWNk">
-                <property role="3SKdUp" value="be child of parameterized' and" />
-              </node>
-            </node>
-            <node concept="3SKdUt" id="7ZeGB_Hp35J" role="3cqZAp">
-              <node concept="3SKdUq" id="7ZeGB_Hp35K" role="3SKWNk">
-                <property role="3SKdUp" value="instead let the typesystem rule show the message about the concept being abstract)." />
-              </node>
-            </node>
-            <node concept="3cpWs6" id="3EZUZhmZrjr" role="3cqZAp">
-              <node concept="22lmx$" id="7ZeGB_HoMQw" role="3cqZAk">
-                <node concept="2OqwBi" id="7ZeGB_HoNk5" role="3uHU7B">
-                  <node concept="otxO1" id="7ZeGB_HoN1n" role="2Oq$k0" />
-                  <node concept="3TrcHB" id="7ZeGB_HoNFp" role="2OqNvi">
-                    <ref role="3TsBF5" to="tpce:40UcGlRb7V2" resolve="abstract" />
-                  </node>
-                </node>
-                <node concept="2OqwBi" id="3EZUZhmZrLV" role="3uHU7w">
-                  <node concept="otxO1" id="3EZUZhmZrxJ" role="2Oq$k0" />
-                  <node concept="2Zo12i" id="3EZUZhmZrZX" role="2OqNvi">
-                    <node concept="chp4Y" id="3EZUZhmZs9F" role="2Zo12j">
-                      <ref role="cht4Q" to="tpc2:3EZUZhmYaO$" resolve="IParameterizableMenuPart" />
-                    </node>
-                  </node>
-                </node>
-              </node>
-            </node>
-          </node>
-          <node concept="3clFbC" id="3EZUZhn9va8" role="3clFbw">
-            <node concept="28GBK8" id="3EZUZhmZqhM" role="3uHU7B">
-              <ref role="28GBKb" to="tpc2:3EZUZhmYaO_" resolve="TransformationMenuPart_Parameterized" />
-              <ref role="28H3Ia" to="tpc2:3EZUZhmYaOA" />
-            </node>
-            <node concept="oXsJc" id="3EZUZhn9imP" role="3uHU7w" />
-          </node>
-        </node>
-        <node concept="3cpWs6" id="3EZUZhmZstI" role="3cqZAp">
-          <node concept="3clFbT" id="3EZUZhmZsu5" role="3cqZAk">
-            <property role="3clFbU" value="true" />
-          </node>
-        </node>
-      </node>
-    </node>
-  </node>
-  <node concept="1M2fIO" id="7GARn1zMWJt">
-    <property role="3GE5qa" value="TransformationMenu" />
-    <ref role="1M2myG" to="tpc2:4Sf$XywF4VC" resolve="TransformationMenu_Named" />
-    <node concept="1N5Pfh" id="7GARn1zMWJu" role="1Mr941">
-      <ref role="1N5Vy1" to="tpc2:1oFY2ohVpGC" />
-      <node concept="13QW63" id="7GARn1zMWJv" role="1N6uqs">
-        <node concept="3clFbS" id="7GARn1zMWJw" role="2VODD2">
-          <node concept="3clFbF" id="7GARn1zMWJx" role="3cqZAp">
-            <node concept="2YIFZM" id="7GARn1zMWJy" role="3clFbG">
-              <ref role="37wK5l" to="tpcg:50vK5Yas08Z" resolve="forLanguageConcepts" />
-              <ref role="1Pybhc" to="tpcg:6dmIS6MscR9" resolve="Scopes" />
-              <node concept="2rP1CM" id="6QMfsT0CDK6" role="37wK5m" />
-              <node concept="35c_gC" id="7GARn1zMWJ$" role="37wK5m">
-                <ref role="35c_gD" to="tpce:h0PkWnZ" resolve="AbstractConceptDeclaration" />
-              </node>
-            </node>
-          </node>
-        </node>
-      </node>
-    </node>
-    <node concept="3EP7_v" id="2mvci7PADkg" role="1MtirG">
-      <node concept="13QW63" id="2mvci7PADkk" role="3EP$qY">
-        <node concept="3clFbS" id="2mvci7PADkm" role="2VODD2">
-          <node concept="3clFbF" id="2YuxGLzujz4" role="3cqZAp">
-            <node concept="2YIFZM" id="2YuxGLzujAp" role="3clFbG">
-              <ref role="37wK5l" node="2YuxGLzugE4" resolve="getNamedMenus" />
-              <ref role="1Pybhc" node="2YuxGLzuggZ" resolve="MenuScopes" />
-              <node concept="2rP1CM" id="2YuxGLzujDB" role="37wK5m" />
-              <node concept="$OBgH" id="2YuxGLzujIn" role="37wK5m" />
-              <node concept="$OBjv" id="2YuxGLzujNg" role="37wK5m" />
             </node>
           </node>
         </node>
