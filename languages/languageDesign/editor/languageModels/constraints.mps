--- conflicted
+++ resolved
@@ -2,10 +2,10 @@
 <model ref="r:00000000-0000-4000-0000-011c89590298(jetbrains.mps.lang.editor.constraints)">
   <persistence version="9" />
   <languages>
-    <use id="3f4bc5f5-c6c1-4a28-8b10-c83066ffa4a1" name="jetbrains.mps.lang.constraints" version="-1" />
-    <use id="13744753-c81f-424a-9c1b-cf8943bf4e86" name="jetbrains.mps.lang.sharedConcepts" version="-1" />
-    <use id="f3061a53-9226-4cc5-a443-f952ceaf5816" name="jetbrains.mps.baseLanguage" version="-1" />
-    <use id="7866978e-a0f0-4cc7-81bc-4d213d9375e1" name="jetbrains.mps.lang.smodel" version="-1" />
+    <use id="3f4bc5f5-c6c1-4a28-8b10-c83066ffa4a1" name="jetbrains.mps.lang.constraints" version="0" />
+    <use id="13744753-c81f-424a-9c1b-cf8943bf4e86" name="jetbrains.mps.lang.sharedConcepts" version="0" />
+    <use id="f3061a53-9226-4cc5-a443-f952ceaf5816" name="jetbrains.mps.baseLanguage" version="4" />
+    <use id="7866978e-a0f0-4cc7-81bc-4d213d9375e1" name="jetbrains.mps.lang.smodel" version="4" />
     <devkit ref="fbc25dd2-5da4-483a-8b19-70928e1b62d7(jetbrains.mps.devkit.general-purpose)" />
   </languages>
   <imports>
@@ -2823,21 +2823,16 @@
       </node>
     </node>
   </node>
-  <node concept="1M2fIO" id="20vEJZ2AULJ">
-    <property role="3GE5qa" value="Menu.Transformation.Variables" />
-    <ref role="1M2myG" to="tpc2:20vEJZ2AULf" resolve="TransformationMenuVariableReference" />
-    <node concept="1N5Pfh" id="20vEJZ2AULM" role="1Mr941">
-<<<<<<< HEAD
-      <ref role="1N5Vy1" to="tpc2:20vEJZ2AULg" />
-=======
-      <ref role="1N5Vy1" to="tpc2:20vEJZ2AULg" resolve="transformationMenuVariableDeclaration" />
->>>>>>> b5b1241b
-      <node concept="1dDu$B" id="20vEJZ2AULR" role="1N6uqs">
-        <ref role="1dDu$A" to="tpc2:h9At2QK" resolve="TransformationMenuVariableDeclaration" />
-      </node>
-    </node>
-  </node>
-<<<<<<< HEAD
+  <node concept="1M2fIO" id="5EbKzCm7mSf">
+    <property role="3GE5qa" value="Menu.Substitute" />
+    <ref role="1M2myG" to="tpc2:u0TBa40TxY" resolve="SubstituteMenuVariableReference" />
+    <node concept="1N5Pfh" id="5EbKzCm7mSk" role="1Mr941">
+      <ref role="1N5Vy1" to="tpc2:u0TBa40TxZ" resolve="substituteMenuVariableDeclaration" />
+      <node concept="1dDu$B" id="5EbKzCm7mSl" role="1N6uqs">
+        <ref role="1dDu$A" to="tpc2:u0TBa40TxV" resolve="SubstituteMenuVariableDeclaration" />
+      </node>
+    </node>
+  </node>
   <node concept="1M2fIO" id="77L_peGACKh">
     <property role="3GE5qa" value="Menu.Substitute" />
     <ref role="1M2myG" to="tpc2:77L_peG_tVD" resolve="SubstituteMenuReference_DefaultWithFunction" />
@@ -2853,15 +2848,16 @@
             </node>
           </node>
         </node>
-=======
-  <node concept="1M2fIO" id="5EbKzCm7mSf">
-    <property role="3GE5qa" value="Menu.Substitute" />
-    <ref role="1M2myG" to="tpc2:u0TBa40TxY" resolve="SubstituteMenuVariableReference" />
-    <node concept="1N5Pfh" id="5EbKzCm7mSk" role="1Mr941">
-      <ref role="1N5Vy1" to="tpc2:u0TBa40TxZ" resolve="substituteMenuVariableDeclaration" />
-      <node concept="1dDu$B" id="5EbKzCm7mSl" role="1N6uqs">
-        <ref role="1dDu$A" to="tpc2:u0TBa40TxV" resolve="SubstituteMenuVariableDeclaration" />
->>>>>>> b5b1241b
+      </node>
+    </node>
+  </node>
+  <node concept="1M2fIO" id="20vEJZ2AULJ">
+    <property role="3GE5qa" value="Menu.Transformation.Variables" />
+    <ref role="1M2myG" to="tpc2:20vEJZ2AULf" resolve="TransformationMenuVariableReference" />
+    <node concept="1N5Pfh" id="20vEJZ2AULM" role="1Mr941">
+      <ref role="1N5Vy1" to="tpc2:20vEJZ2AULg" resolve="transformationMenuVariableDeclaration" />
+      <node concept="1dDu$B" id="20vEJZ2AULR" role="1N6uqs">
+        <ref role="1dDu$A" to="tpc2:h9At2QK" resolve="TransformationMenuVariableDeclaration" />
       </node>
     </node>
   </node>
