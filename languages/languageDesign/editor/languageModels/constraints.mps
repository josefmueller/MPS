--- conflicted
+++ resolved
@@ -93,19 +93,17 @@
       <property name="virtualPackage" nameId="tpck.1193676396447" value="CellModel" />
       <link role="concept" roleId="tp1t.1213093996982" targetNodeId="tpc2.625126330682908270" resolveInfo="CellModel_ReferencePresentation" />
     </node>
-<<<<<<< HEAD
+    <node type="tp1t.ConceptConstraints" typeId="tp1t.1213093968558" id="4151393920516603319">
+      <property name="virtualPackage" nameId="tpck.1193676396447" value="Stylesheet" />
+      <link role="concept" roleId="tp1t.1213093996982" targetNodeId="tpc2.4151393920415038203" resolveInfo="PreDefinedStyleSheetClass" />
+    </node>
     <node type="tp1t.ConceptConstraints" typeId="tp1t.1213093968558" id="4151393920414947254">
       <property name="virtualPackage" nameId="tpck.1193676396447" value="Stylesheet" />
       <link role="concept" roleId="tp1t.1213093996982" targetNodeId="tpc2.4151393920404716535" resolveInfo="PreDefinedStyleClassItem" />
     </node>
-    <node type="tp1t.ConceptConstraints" typeId="tp1t.1213093968558" id="4151393920516603319">
-      <property name="virtualPackage" nameId="tpck.1193676396447" value="Stylesheet" />
-      <link role="concept" roleId="tp1t.1213093996982" targetNodeId="tpc2.4151393920415038203" resolveInfo="PreDefinedStyleSheetClass" />
-=======
     <node type="tp1t.ConceptConstraints" typeId="tp1t.1213093968558" id="1873972548978313577">
       <property name="virtualPackage" nameId="tpck.1193676396447" value="Stylesheet" />
       <link role="concept" roleId="tp1t.1213093996982" targetNodeId="tpc2.1186402373407" resolveInfo="StyleSheetClass" />
->>>>>>> 7c67a4b6
     </node>
   </roots>
   <root id="1213104840151">
@@ -1000,6 +998,20 @@
     </node>
   </root>
   <root id="1227090255088">
+    <node role="canBeParent" roleId="tp1t.1213106478122" type="tp1t.ConstraintFunction_CanBeAParent" typeId="tp1t.1203001093456" id="4151393920417567783">
+      <node role="body" roleId="tpee.1137022507850" type="tpee.StatementList" typeId="tpee.1068580123136" id="4151393920417567784">
+        <node role="statement" roleId="tpee.1068581517665" type="tpee.ExpressionStatement" typeId="tpee.1068580123155" id="4151393920417570439">
+          <node role="expression" roleId="tpee.1068580123156" type="tpee.DotExpression" typeId="tpee.1197027756228" id="4151393920417570735">
+            <node role="operation" roleId="tpee.1197027833540" type="tp25.Node_IsInstanceOfOperation" typeId="tp25.1139621453865" id="4151393920417573312">
+              <node role="conceptArgument" roleId="tp25.1177027386292" type="tp25.RefConcept_Reference" typeId="tp25.1177026924588" id="4151393920417573321">
+                <link role="conceptDeclaration" roleId="tp25.1177026940964" targetNodeId="tpc2.1186402373407" resolveInfo="StyleSheetClass" />
+              </node>
+            </node>
+            <node role="operand" roleId="tpee.1197027771414" type="tp1t.ConstraintFunctionParameter_childNode" typeId="tp1t.6738154313879680265" id="4151393920417570438" />
+          </node>
+        </node>
+      </node>
+    </node>
     <node role="canBeRoot" roleId="tp1t.1227085062429" type="tp1t.ConstraintFunction_CanBeARoot" typeId="tp1t.1227084988347" id="1227090256339">
       <node role="body" roleId="tpee.1137022507850" type="tpee.StatementList" typeId="tpee.1068580123136" id="1227090256340">
         <node role="statement" roleId="tpee.1068581517665" type="tpee.ExpressionStatement" typeId="tpee.1068580123155" id="1227090256622">
@@ -1019,20 +1031,6 @@
               <link role="baseMethodDeclaration" roleId="tpee.1068499141037" targetNodeId="cu2c.~SModelStereotype%disGeneratorModel(jetbrains%dmps%dsmodel%dSModel)%cboolean" resolveInfo="isGeneratorModel" />
               <node role="actualArgument" roleId="tpee.1068499141038" type="tpcw.ConceptFunctionParameter_model" typeId="tpcw.1161622665029" id="2029765972765308214" />
             </node>
-          </node>
-        </node>
-      </node>
-    </node>
-    <node role="canBeParent" roleId="tp1t.1213106478122" type="tp1t.ConstraintFunction_CanBeAParent" typeId="tp1t.1203001093456" id="4151393920417567783">
-      <node role="body" roleId="tpee.1137022507850" type="tpee.StatementList" typeId="tpee.1068580123136" id="4151393920417567784">
-        <node role="statement" roleId="tpee.1068581517665" type="tpee.ExpressionStatement" typeId="tpee.1068580123155" id="4151393920417570439">
-          <node role="expression" roleId="tpee.1068580123156" type="tpee.DotExpression" typeId="tpee.1197027756228" id="4151393920417570735">
-            <node role="operation" roleId="tpee.1197027833540" type="tp25.Node_IsInstanceOfOperation" typeId="tp25.1139621453865" id="4151393920417573312">
-              <node role="conceptArgument" roleId="tp25.1177027386292" type="tp25.RefConcept_Reference" typeId="tp25.1177026924588" id="4151393920417573321">
-                <link role="conceptDeclaration" roleId="tp25.1177026940964" targetNodeId="tpc2.1186402373407" resolveInfo="StyleSheetClass" />
-              </node>
-            </node>
-            <node role="operand" roleId="tpee.1197027771414" type="tp1t.ConstraintFunctionParameter_childNode" typeId="tp1t.6738154313879680265" id="4151393920417570438" />
           </node>
         </node>
       </node>
@@ -1114,23 +1112,6 @@
       </node>
     </node>
   </root>
-<<<<<<< HEAD
-  <root id="4151393920414947254">
-    <node role="canBeChild" roleId="tp1t.1213106463729" type="tp1t.ConstraintFunction_CanBeAChild" typeId="tp1t.1202989531578" id="4151393920414947255">
-      <node role="body" roleId="tpee.1137022507850" type="tpee.StatementList" typeId="tpee.1068580123136" id="4151393920414947256">
-        <node role="statement" roleId="tpee.1068581517665" type="tpee.ExpressionStatement" typeId="tpee.1068580123155" id="4151393920414950358">
-          <node role="expression" roleId="tpee.1068580123156" type="tpee.DotExpression" typeId="tpee.1197027756228" id="4151393920415083088">
-            <node role="operation" roleId="tpee.1197027833540" type="tp25.Node_IsInstanceOfOperation" typeId="tp25.1139621453865" id="4151393920415085665">
-              <node role="conceptArgument" roleId="tp25.1177027386292" type="tp25.RefConcept_Reference" typeId="tp25.1177026924588" id="4151393920415085674">
-                <link role="conceptDeclaration" roleId="tp25.1177026940964" targetNodeId="tpc2.4151393920415038203" resolveInfo="PreDefinedStyleSheetClass" />
-              </node>
-            </node>
-            <node role="operand" roleId="tpee.1197027771414" type="tp1t.ConstraintFunctionParameter_parentNode" typeId="tp1t.1202989658459" id="4151393920415082787" />
-          </node>
-        </node>
-      </node>
-    </node>
-  </root>
   <root id="4151393920516603319">
     <node role="canBeParent" roleId="tp1t.1213106478122" type="tp1t.ConstraintFunction_CanBeAParent" typeId="tp1t.1203001093456" id="4151393920516603320">
       <node role="body" roleId="tpee.1137022507850" type="tpee.StatementList" typeId="tpee.1068580123136" id="4151393920516603321">
@@ -1151,7 +1132,27 @@
         <node role="statement" roleId="tpee.1068581517665" type="tpee.ExpressionStatement" typeId="tpee.1068580123155" id="4151393920522902616">
           <node role="expression" roleId="tpee.1068580123156" type="tpee.BooleanConstant" typeId="tpee.1068580123137" id="4151393920522902615">
             <property name="value" nameId="tpee.1068580123138" value="true" />
-=======
+          </node>
+        </node>
+      </node>
+    </node>
+  </root>
+  <root id="4151393920414947254">
+    <node role="canBeChild" roleId="tp1t.1213106463729" type="tp1t.ConstraintFunction_CanBeAChild" typeId="tp1t.1202989531578" id="4151393920414947255">
+      <node role="body" roleId="tpee.1137022507850" type="tpee.StatementList" typeId="tpee.1068580123136" id="4151393920414947256">
+        <node role="statement" roleId="tpee.1068581517665" type="tpee.ExpressionStatement" typeId="tpee.1068580123155" id="4151393920414950358">
+          <node role="expression" roleId="tpee.1068580123156" type="tpee.DotExpression" typeId="tpee.1197027756228" id="4151393920415083088">
+            <node role="operation" roleId="tpee.1197027833540" type="tp25.Node_IsInstanceOfOperation" typeId="tp25.1139621453865" id="4151393920415085665">
+              <node role="conceptArgument" roleId="tp25.1177027386292" type="tp25.RefConcept_Reference" typeId="tp25.1177026924588" id="4151393920415085674">
+                <link role="conceptDeclaration" roleId="tp25.1177026940964" targetNodeId="tpc2.4151393920415038203" resolveInfo="PreDefinedStyleSheetClass" />
+              </node>
+            </node>
+            <node role="operand" roleId="tpee.1197027771414" type="tp1t.ConstraintFunctionParameter_parentNode" typeId="tp1t.1202989658459" id="4151393920415082787" />
+          </node>
+        </node>
+      </node>
+    </node>
+  </root>
   <root id="1873972548978313577">
     <node role="defaultScope" roleId="tp1t.1213101058038" type="tp1t.NodeDefaultSearchScope" typeId="tp1t.1159285995602" id="1873972548978318485">
       <node role="searchScopeFactory" roleId="tp1t.1159286114227" type="tp1t.ConstraintFunction_ReferentSearchScope_Factory" typeId="tp1t.1148684180339" id="1873972548978322667">
@@ -1344,7 +1345,6 @@
               </node>
               <node role="operation" roleId="tpee.1197027833540" type="tp2q.ToListOperation" typeId="tp2q.1151702311717" id="1213877372493" />
             </node>
->>>>>>> 7c67a4b6
           </node>
         </node>
       </node>
