<?xml version="1.0" encoding="UTF-8"?>
<model ref="r:00000000-0000-4000-0000-011c89590298(jetbrains.mps.lang.editor.constraints)">
  <persistence version="9" />
  <languages>
    <use id="3f4bc5f5-c6c1-4a28-8b10-c83066ffa4a1" name="jetbrains.mps.lang.constraints" version="0" />
    <use id="13744753-c81f-424a-9c1b-cf8943bf4e86" name="jetbrains.mps.lang.sharedConcepts" version="0" />
    <use id="f3061a53-9226-4cc5-a443-f952ceaf5816" name="jetbrains.mps.baseLanguage" version="4" />
    <use id="7866978e-a0f0-4cc7-81bc-4d213d9375e1" name="jetbrains.mps.lang.smodel" version="4" />
    <devkit ref="fbc25dd2-5da4-483a-8b19-70928e1b62d7(jetbrains.mps.devkit.general-purpose)" />
  </languages>
  <imports>
    <import index="tpc2" ref="r:00000000-0000-4000-0000-011c8959029e(jetbrains.mps.lang.editor.structure)" />
    <import index="tpck" ref="r:00000000-0000-4000-0000-011c89590288(jetbrains.mps.lang.core.structure)" />
    <import index="tpce" ref="r:00000000-0000-4000-0000-011c89590292(jetbrains.mps.lang.structure.structure)" />
    <import index="tpcn" ref="r:00000000-0000-4000-0000-011c8959028b(jetbrains.mps.lang.structure.behavior)" />
    <import index="tpcb" ref="r:00000000-0000-4000-0000-011c89590297(jetbrains.mps.lang.editor.behavior)" />
    <import index="inbo" ref="r:22db907b-8239-4180-8797-e91cea0b9573(jetbrains.mps.smodel.search)" />
    <import index="wyt6" ref="6354ebe7-c22a-4a0f-ac54-50b52ab9b065/java:java.lang(JDK/)" />
    <import index="w1kc" ref="6ed54515-acc8-4d1e-a16c-9fd6cfe951ea/java:jetbrains.mps.smodel(MPS.Core/)" />
    <import index="mhbf" ref="8865b7a8-5271-43d3-884c-6fd1d9cfdd34/java:org.jetbrains.mps.openapi.model(MPS.OpenAPI/)" />
    <import index="z1c3" ref="6ed54515-acc8-4d1e-a16c-9fd6cfe951ea/java:jetbrains.mps.project(MPS.Core/)" />
    <import index="unno" ref="r:61e3d524-8c49-4491-b5e3-f6d6e9364527(jetbrains.mps.util)" />
    <import index="tpcg" ref="r:00000000-0000-4000-0000-011c8959028c(jetbrains.mps.lang.structure.constraints)" />
    <import index="gp7a" ref="6ed54515-acc8-4d1e-a16c-9fd6cfe951ea/java:jetbrains.mps.project.dependency(MPS.Core/)" />
    <import index="o8zo" ref="r:314576fc-3aee-4386-a0a5-a38348ac317d(jetbrains.mps.scope)" />
<<<<<<< HEAD
    <import index="9anm" ref="r:6f374023-1b4e-4a80-8bf6-2cc3148faa52(jetbrains.mps.lang.editor.plugin)" />
=======
    <import index="6xgk" ref="r:6e9ad488-5df2-49e4-8c01-8a7f3812adf7(jetbrains.mps.lang.scopes.runtime)" />
    <import index="mhfm" ref="3f233e7f-b8a6-46d2-a57f-795d56775243/java:org.jetbrains.annotations(Annotations/)" />
>>>>>>> 77c8d4ad
    <import index="c17a" ref="8865b7a8-5271-43d3-884c-6fd1d9cfdd34/java:org.jetbrains.mps.openapi.language(MPS.OpenAPI/)" implicit="true" />
  </imports>
  <registry>
    <language id="13744753-c81f-424a-9c1b-cf8943bf4e86" name="jetbrains.mps.lang.sharedConcepts">
      <concept id="1161622665029" name="jetbrains.mps.lang.sharedConcepts.structure.ConceptFunctionParameter_model" flags="nn" index="1Q6Npb" />
    </language>
    <language id="f3061a53-9226-4cc5-a443-f952ceaf5816" name="jetbrains.mps.baseLanguage">
      <concept id="1080223426719" name="jetbrains.mps.baseLanguage.structure.OrExpression" flags="nn" index="22lmx$" />
      <concept id="1215693861676" name="jetbrains.mps.baseLanguage.structure.BaseAssignmentExpression" flags="nn" index="d038R">
        <child id="1068498886297" name="rValue" index="37vLTx" />
        <child id="1068498886295" name="lValue" index="37vLTJ" />
      </concept>
      <concept id="1215695189714" name="jetbrains.mps.baseLanguage.structure.PlusAssignmentExpression" flags="nn" index="d57v9" />
      <concept id="4836112446988635817" name="jetbrains.mps.baseLanguage.structure.UndefinedType" flags="in" index="2jxLKc" />
      <concept id="1202948039474" name="jetbrains.mps.baseLanguage.structure.InstanceMethodCallOperation" flags="nn" index="liA8E" />
      <concept id="1188207840427" name="jetbrains.mps.baseLanguage.structure.AnnotationInstance" flags="nn" index="2AHcQZ">
        <reference id="1188208074048" name="annotation" index="2AI5Lk" />
      </concept>
      <concept id="1188208481402" name="jetbrains.mps.baseLanguage.structure.HasAnnotation" flags="ng" index="2AJDlI">
        <child id="1188208488637" name="annotation" index="2AJF6D" />
      </concept>
      <concept id="1154032098014" name="jetbrains.mps.baseLanguage.structure.AbstractLoopStatement" flags="nn" index="2LF5Ji">
        <child id="1154032183016" name="body" index="2LFqv$" />
      </concept>
      <concept id="1197027756228" name="jetbrains.mps.baseLanguage.structure.DotExpression" flags="nn" index="2OqwBi">
        <child id="1197027771414" name="operand" index="2Oq$k0" />
        <child id="1197027833540" name="operation" index="2OqNvi" />
      </concept>
      <concept id="1083260308424" name="jetbrains.mps.baseLanguage.structure.EnumConstantReference" flags="nn" index="Rm8GO">
        <reference id="1083260308426" name="enumConstantDeclaration" index="Rm8GQ" />
        <reference id="1144432896254" name="enumClass" index="1Px2BO" />
      </concept>
      <concept id="1145552977093" name="jetbrains.mps.baseLanguage.structure.GenericNewExpression" flags="nn" index="2ShNRf">
        <child id="1145553007750" name="creator" index="2ShVmc" />
      </concept>
      <concept id="1137021947720" name="jetbrains.mps.baseLanguage.structure.ConceptFunction" flags="in" index="2VMwT0">
        <child id="1137022507850" name="body" index="2VODD2" />
      </concept>
      <concept id="1070475926800" name="jetbrains.mps.baseLanguage.structure.StringLiteral" flags="nn" index="Xl_RD">
        <property id="1070475926801" name="value" index="Xl_RC" />
      </concept>
      <concept id="1182160077978" name="jetbrains.mps.baseLanguage.structure.AnonymousClassCreator" flags="nn" index="YeOm9">
        <child id="1182160096073" name="cls" index="YeSDq" />
      </concept>
      <concept id="1081236700938" name="jetbrains.mps.baseLanguage.structure.StaticMethodDeclaration" flags="ig" index="2YIFZL" />
      <concept id="1081236700937" name="jetbrains.mps.baseLanguage.structure.StaticMethodCall" flags="nn" index="2YIFZM">
        <reference id="1144433194310" name="classConcept" index="1Pybhc" />
      </concept>
      <concept id="1081256982272" name="jetbrains.mps.baseLanguage.structure.InstanceOfExpression" flags="nn" index="2ZW3vV">
        <child id="1081256993305" name="classType" index="2ZW6by" />
        <child id="1081256993304" name="leftExpression" index="2ZW6bz" />
      </concept>
      <concept id="1070534058343" name="jetbrains.mps.baseLanguage.structure.NullLiteral" flags="nn" index="10Nm6u" />
      <concept id="1070534370425" name="jetbrains.mps.baseLanguage.structure.IntegerType" flags="in" index="10Oyi0" />
      <concept id="1070534644030" name="jetbrains.mps.baseLanguage.structure.BooleanType" flags="in" index="10P_77" />
      <concept id="1070534934090" name="jetbrains.mps.baseLanguage.structure.CastExpression" flags="nn" index="10QFUN">
        <child id="1070534934091" name="type" index="10QFUM" />
        <child id="1070534934092" name="expression" index="10QFUP" />
      </concept>
      <concept id="1068390468198" name="jetbrains.mps.baseLanguage.structure.ClassConcept" flags="ig" index="312cEu" />
      <concept id="1068431474542" name="jetbrains.mps.baseLanguage.structure.VariableDeclaration" flags="ng" index="33uBYm">
        <property id="1176718929932" name="isFinal" index="3TUv4t" />
        <child id="1068431790190" name="initializer" index="33vP2m" />
      </concept>
      <concept id="1068498886296" name="jetbrains.mps.baseLanguage.structure.VariableReference" flags="nn" index="37vLTw">
        <reference id="1068581517664" name="variableDeclaration" index="3cqZAo" />
      </concept>
      <concept id="1068498886292" name="jetbrains.mps.baseLanguage.structure.ParameterDeclaration" flags="ir" index="37vLTG" />
      <concept id="1225271177708" name="jetbrains.mps.baseLanguage.structure.StringType" flags="in" index="17QB3L" />
      <concept id="4972933694980447171" name="jetbrains.mps.baseLanguage.structure.BaseVariableDeclaration" flags="ng" index="19Szcq">
        <child id="5680397130376446158" name="type" index="1tU5fm" />
      </concept>
      <concept id="1068580123132" name="jetbrains.mps.baseLanguage.structure.BaseMethodDeclaration" flags="ng" index="3clF44">
        <property id="4276006055363816570" name="isSynchronized" index="od$2w" />
        <property id="1181808852946" name="isFinal" index="DiZV1" />
        <child id="1068580123133" name="returnType" index="3clF45" />
        <child id="1068580123134" name="parameter" index="3clF46" />
        <child id="1068580123135" name="body" index="3clF47" />
      </concept>
      <concept id="1068580123165" name="jetbrains.mps.baseLanguage.structure.InstanceMethodDeclaration" flags="ig" index="3clFb_">
        <property id="1178608670077" name="isAbstract" index="1EzhhJ" />
      </concept>
      <concept id="1068580123152" name="jetbrains.mps.baseLanguage.structure.EqualsExpression" flags="nn" index="3clFbC" />
      <concept id="1068580123155" name="jetbrains.mps.baseLanguage.structure.ExpressionStatement" flags="nn" index="3clFbF">
        <child id="1068580123156" name="expression" index="3clFbG" />
      </concept>
      <concept id="1068580123157" name="jetbrains.mps.baseLanguage.structure.Statement" flags="nn" index="3clFbH" />
      <concept id="1068580123159" name="jetbrains.mps.baseLanguage.structure.IfStatement" flags="nn" index="3clFbJ">
        <child id="1068580123160" name="condition" index="3clFbw" />
        <child id="1068580123161" name="ifTrue" index="3clFbx" />
        <child id="1206060520071" name="elsifClauses" index="3eNLev" />
      </concept>
      <concept id="1068580123136" name="jetbrains.mps.baseLanguage.structure.StatementList" flags="sn" stub="5293379017992965193" index="3clFbS">
        <child id="1068581517665" name="statement" index="3cqZAp" />
      </concept>
      <concept id="1068580123137" name="jetbrains.mps.baseLanguage.structure.BooleanConstant" flags="nn" index="3clFbT">
        <property id="1068580123138" name="value" index="3clFbU" />
      </concept>
      <concept id="1068581242875" name="jetbrains.mps.baseLanguage.structure.PlusExpression" flags="nn" index="3cpWs3" />
      <concept id="1068581242878" name="jetbrains.mps.baseLanguage.structure.ReturnStatement" flags="nn" index="3cpWs6">
        <child id="1068581517676" name="expression" index="3cqZAk" />
      </concept>
      <concept id="1068581242864" name="jetbrains.mps.baseLanguage.structure.LocalVariableDeclarationStatement" flags="nn" index="3cpWs8">
        <child id="1068581242865" name="localVariableDeclaration" index="3cpWs9" />
      </concept>
      <concept id="1068581242863" name="jetbrains.mps.baseLanguage.structure.LocalVariableDeclaration" flags="nr" index="3cpWsn" />
      <concept id="1206060495898" name="jetbrains.mps.baseLanguage.structure.ElsifClause" flags="ng" index="3eNFk2">
        <child id="1206060619838" name="condition" index="3eO9$A" />
        <child id="1206060644605" name="statementList" index="3eOfB_" />
      </concept>
      <concept id="1079359253375" name="jetbrains.mps.baseLanguage.structure.ParenthesizedExpression" flags="nn" index="1eOMI4">
        <child id="1079359253376" name="expression" index="1eOMHV" />
      </concept>
      <concept id="1081516740877" name="jetbrains.mps.baseLanguage.structure.NotExpression" flags="nn" index="3fqX7Q">
        <child id="1081516765348" name="expression" index="3fr31v" />
      </concept>
      <concept id="1204053956946" name="jetbrains.mps.baseLanguage.structure.IMethodCall" flags="ng" index="1ndlxa">
        <reference id="1068499141037" name="baseMethodDeclaration" index="37wK5l" />
        <child id="1068499141038" name="actualArgument" index="37wK5m" />
      </concept>
      <concept id="1212685548494" name="jetbrains.mps.baseLanguage.structure.ClassCreator" flags="nn" index="1pGfFk" />
      <concept id="1107461130800" name="jetbrains.mps.baseLanguage.structure.Classifier" flags="ng" index="3pOWGL">
        <property id="521412098689998745" name="nonStatic" index="2bfB8j" />
        <child id="5375687026011219971" name="member" index="jymVt" unordered="true" />
      </concept>
      <concept id="7812454656619025416" name="jetbrains.mps.baseLanguage.structure.MethodDeclaration" flags="ng" index="1rXfSm">
        <property id="8355037393041754995" name="isNative" index="2aFKle" />
      </concept>
      <concept id="1107535904670" name="jetbrains.mps.baseLanguage.structure.ClassifierType" flags="in" index="3uibUv">
        <reference id="1107535924139" name="classifier" index="3uigEE" />
      </concept>
      <concept id="1081773326031" name="jetbrains.mps.baseLanguage.structure.BinaryOperation" flags="nn" index="3uHJSO">
        <child id="1081773367579" name="rightExpression" index="3uHU7w" />
        <child id="1081773367580" name="leftExpression" index="3uHU7B" />
      </concept>
      <concept id="1073239437375" name="jetbrains.mps.baseLanguage.structure.NotEqualsExpression" flags="nn" index="3y3z36" />
      <concept id="1178549954367" name="jetbrains.mps.baseLanguage.structure.IVisible" flags="ng" index="1B3ioH">
        <child id="1178549979242" name="visibility" index="1B3o_S" />
      </concept>
      <concept id="6329021646629104957" name="jetbrains.mps.baseLanguage.structure.TextCommentPart" flags="nn" index="3SKdUq">
        <property id="6329021646629104958" name="text" index="3SKdUp" />
      </concept>
      <concept id="6329021646629104954" name="jetbrains.mps.baseLanguage.structure.SingleLineComment" flags="nn" index="3SKdUt">
        <child id="6329021646629175155" name="commentPart" index="3SKWNk" />
      </concept>
      <concept id="1146644602865" name="jetbrains.mps.baseLanguage.structure.PublicVisibility" flags="nn" index="3Tm1VV" />
      <concept id="1080120340718" name="jetbrains.mps.baseLanguage.structure.AndExpression" flags="nn" index="1Wc70l" />
      <concept id="1170345865475" name="jetbrains.mps.baseLanguage.structure.AnonymousClass" flags="ig" index="1Y3b0j">
        <reference id="1170346070688" name="classifier" index="1Y3XeK" />
      </concept>
    </language>
    <language id="3f4bc5f5-c6c1-4a28-8b10-c83066ffa4a1" name="jetbrains.mps.lang.constraints">
      <concept id="1148934636683" name="jetbrains.mps.lang.constraints.structure.ConceptParameter_ReferentSearchScope_enclosingNode" flags="nn" index="21POm0" />
      <concept id="1202989531578" name="jetbrains.mps.lang.constraints.structure.ConstraintFunction_CanBeAChild" flags="in" index="nKS2y" />
      <concept id="1202989658459" name="jetbrains.mps.lang.constraints.structure.ConstraintFunctionParameter_parentNode" flags="nn" index="nLn13" />
      <concept id="1203001093456" name="jetbrains.mps.lang.constraints.structure.ConstraintFunction_CanBeAParent" flags="in" index="osYL8" />
      <concept id="1203001236505" name="jetbrains.mps.lang.constraints.structure.ConstraintFunctionParameter_childConcept" flags="nn" index="otxO1" />
      <concept id="1203009604308" name="jetbrains.mps.lang.constraints.structure.ConstraintFunctionParameter_link" flags="nn" index="oXsJc" />
      <concept id="8966504967485224688" name="jetbrains.mps.lang.constraints.structure.ConstraintFunctionParameter_contextNode" flags="nn" index="2rP1CM" />
      <concept id="4656991770397278586" name="jetbrains.mps.lang.constraints.structure.ConstraintFunctionParameter_contextRole" flags="nn" index="$OBgH" />
      <concept id="4656991770397278600" name="jetbrains.mps.lang.constraints.structure.ConstraintFunctionParameter_position" flags="nn" index="$OBjv" />
      <concept id="1147467115080" name="jetbrains.mps.lang.constraints.structure.NodePropertyConstraint" flags="ng" index="EnEH3">
        <reference id="1147467295099" name="applicableProperty" index="EomxK" />
        <child id="1147468630220" name="propertyGetter" index="EtsB7" />
        <child id="1212097481299" name="propertyValidator" index="QCWH9" />
      </concept>
      <concept id="1147467790433" name="jetbrains.mps.lang.constraints.structure.ConstraintFunction_PropertyGetter" flags="in" index="Eqf_E" />
      <concept id="1147468365020" name="jetbrains.mps.lang.constraints.structure.ConstraintsFunctionParameter_node" flags="nn" index="EsrRn" />
      <concept id="1227084988347" name="jetbrains.mps.lang.constraints.structure.ConstraintFunction_CanBeARoot" flags="in" index="2NXJUA" />
      <concept id="1212096972063" name="jetbrains.mps.lang.constraints.structure.ConstraintFunction_PropertyValidator" flags="in" index="QB0g5" />
      <concept id="1205764368223" name="jetbrains.mps.lang.constraints.structure.ConstraintFunctionParameter_linkTarget" flags="nn" index="2Xa2p7" />
      <concept id="5676632058862809931" name="jetbrains.mps.lang.constraints.structure.ConstraintFunction_ReferentSearchScope_Scope" flags="in" index="13QW63" />
      <concept id="8401916545537438642" name="jetbrains.mps.lang.constraints.structure.InheritedNodeScopeFactory" flags="ng" index="1dDu$B">
        <reference id="8401916545537438643" name="kind" index="1dDu$A" />
      </concept>
      <concept id="1159285995602" name="jetbrains.mps.lang.constraints.structure.NodeDefaultSearchScope" flags="ng" index="3EP7_v">
        <child id="1159286114227" name="searchScopeFactory" index="3EP$qY" />
      </concept>
      <concept id="1213093968558" name="jetbrains.mps.lang.constraints.structure.ConceptConstraints" flags="ng" index="1M2fIO">
        <reference id="1213093996982" name="concept" index="1M2myG" />
        <child id="1227085062429" name="canBeRoot" index="2NY200" />
        <child id="1213098023997" name="property" index="1MhHOB" />
        <child id="1213100494875" name="referent" index="1Mr941" />
        <child id="1213101058038" name="defaultScope" index="1MtirG" />
        <child id="1213106463729" name="canBeChild" index="1MLUbF" />
        <child id="1213106478122" name="canBeParent" index="1MLXOK" />
      </concept>
      <concept id="1148684180339" name="jetbrains.mps.lang.constraints.structure.ConstraintFunction_ReferentSearchScope_Factory" flags="in" index="1MUpDS" />
      <concept id="1148687176410" name="jetbrains.mps.lang.constraints.structure.NodeReferentConstraint" flags="ng" index="1N5Pfh">
        <reference id="1148687202698" name="applicableLink" index="1N5Vy1" />
        <child id="1148687345559" name="searchScopeFactory" index="1N6uqs" />
      </concept>
      <concept id="1153138554286" name="jetbrains.mps.lang.constraints.structure.ConstraintsFunctionParameter_propertyValue" flags="nn" index="1Wqviy" />
    </language>
    <language id="fd392034-7849-419d-9071-12563d152375" name="jetbrains.mps.baseLanguage.closures">
      <concept id="1199569711397" name="jetbrains.mps.baseLanguage.closures.structure.ClosureLiteral" flags="nn" index="1bVj0M">
        <child id="1199569906740" name="parameter" index="1bW2Oz" />
        <child id="1199569916463" name="body" index="1bW5cS" />
      </concept>
    </language>
    <language id="69b8a993-9b87-4d96-bf0c-3559f4bb0c63" name="jetbrains.mps.lang.slanguage">
      <concept id="6171083915388330090" name="jetbrains.mps.lang.slanguage.structure.AspectModelRefExpression" flags="ng" index="1qvjxa">
        <reference id="6171083915388597767" name="aspect" index="1quiSB" />
        <child id="6171083915388330091" name="lang" index="1qvjxb" />
      </concept>
      <concept id="2030416617761226491" name="jetbrains.mps.lang.slanguage.structure.Model_IsAspectOperation" flags="nn" index="3zA4fs">
        <reference id="2030416617761226680" name="aspect" index="3zA4av" />
      </concept>
    </language>
    <language id="7866978e-a0f0-4cc7-81bc-4d213d9375e1" name="jetbrains.mps.lang.smodel">
      <concept id="1177026924588" name="jetbrains.mps.lang.smodel.structure.RefConcept_Reference" flags="nn" index="chp4Y">
        <reference id="1177026940964" name="conceptDeclaration" index="cht4Q" />
      </concept>
      <concept id="1138411891628" name="jetbrains.mps.lang.smodel.structure.SNodeOperation" flags="nn" index="eCIE_">
        <child id="1144104376918" name="parameter" index="1xVPHs" />
      </concept>
      <concept id="1179409122411" name="jetbrains.mps.lang.smodel.structure.Node_ConceptMethodCall" flags="nn" index="2qgKlT" />
      <concept id="1138676077309" name="jetbrains.mps.lang.smodel.structure.EnumMemberReference" flags="nn" index="uoxfO">
        <reference id="1138676095763" name="enumMember" index="uo_Cq" />
      </concept>
      <concept id="7453996997717780434" name="jetbrains.mps.lang.smodel.structure.Node_GetSConceptOperation" flags="nn" index="2yIwOk" />
      <concept id="1173122760281" name="jetbrains.mps.lang.smodel.structure.Node_GetAncestorsOperation" flags="nn" index="z$bX8" />
      <concept id="2396822768958367367" name="jetbrains.mps.lang.smodel.structure.AbstractTypeCastExpression" flags="nn" index="$5XWr">
        <reference id="6733348108486823428" name="concept" index="1m5ApE" />
        <child id="6733348108486823193" name="leftExpression" index="1m5AlR" />
      </concept>
      <concept id="1143226024141" name="jetbrains.mps.lang.smodel.structure.SModelType" flags="in" index="H_c77" />
      <concept id="1143234257716" name="jetbrains.mps.lang.smodel.structure.Node_GetModelOperation" flags="nn" index="I4A8Y" />
      <concept id="1145383075378" name="jetbrains.mps.lang.smodel.structure.SNodeListType" flags="in" index="2I9FWS">
        <reference id="1145383142433" name="elementConcept" index="2I9WkF" />
      </concept>
      <concept id="1145404486709" name="jetbrains.mps.lang.smodel.structure.SemanticDowncastExpression" flags="nn" index="2JrnkZ">
        <child id="1145404616321" name="leftExpression" index="2JrQYb" />
      </concept>
      <concept id="1181949435690" name="jetbrains.mps.lang.smodel.structure.Concept_NewInstance" flags="nn" index="LFhST" />
      <concept id="1171323947159" name="jetbrains.mps.lang.smodel.structure.Model_NodesOperation" flags="nn" index="2SmgA7">
        <child id="1758937410080001570" name="conceptArgument" index="1dBWTz" />
      </concept>
      <concept id="1171407110247" name="jetbrains.mps.lang.smodel.structure.Node_GetAncestorOperation" flags="nn" index="2Xjw5R" />
      <concept id="1180031783296" name="jetbrains.mps.lang.smodel.structure.Concept_IsSubConceptOfOperation" flags="nn" index="2Zo12i">
        <child id="1180031783297" name="conceptArgument" index="2Zo12j" />
      </concept>
      <concept id="2644386474300074836" name="jetbrains.mps.lang.smodel.structure.ConceptIdRefExpression" flags="nn" index="35c_gC">
        <reference id="2644386474300074837" name="conceptDeclaration" index="35c_gD" />
      </concept>
      <concept id="6677504323281689838" name="jetbrains.mps.lang.smodel.structure.SConceptType" flags="in" index="3bZ5Sz">
        <reference id="6677504323281689839" name="conceptDeclaraton" index="3bZ5Sy" />
      </concept>
      <concept id="1154546920561" name="jetbrains.mps.lang.smodel.structure.OperationParm_ConceptList" flags="ng" index="3gmYPX">
        <child id="1154546920563" name="concept" index="3gmYPZ" />
      </concept>
      <concept id="1154546950173" name="jetbrains.mps.lang.smodel.structure.ConceptReference" flags="ng" index="3gn64h">
        <reference id="1154546997487" name="concept" index="3gnhBz" />
      </concept>
      <concept id="1139621453865" name="jetbrains.mps.lang.smodel.structure.Node_IsInstanceOfOperation" flags="nn" index="1mIQ4w">
        <child id="1177027386292" name="conceptArgument" index="cj9EA" />
      </concept>
      <concept id="334628810661441841" name="jetbrains.mps.lang.smodel.structure.AsSConcept" flags="nn" index="1rGIog" />
      <concept id="1146171026731" name="jetbrains.mps.lang.smodel.structure.Property_HasValue_Enum" flags="nn" index="3t7uKx">
        <child id="1146171026732" name="value" index="3t7uKA" />
      </concept>
      <concept id="1171999116870" name="jetbrains.mps.lang.smodel.structure.Node_IsNullOperation" flags="nn" index="3w_OXm" />
      <concept id="1144100932627" name="jetbrains.mps.lang.smodel.structure.OperationParm_Inclusion" flags="ng" index="1xIGOp" />
      <concept id="1144101972840" name="jetbrains.mps.lang.smodel.structure.OperationParm_Concept" flags="ng" index="1xMEDy">
        <child id="1207343664468" name="conceptArgument" index="ri$Ld" />
      </concept>
      <concept id="1140137987495" name="jetbrains.mps.lang.smodel.structure.SNodeTypeCastExpression" flags="nn" index="1PxgMI" />
      <concept id="1138055754698" name="jetbrains.mps.lang.smodel.structure.SNodeType" flags="in" index="3Tqbb2">
        <reference id="1138405853777" name="concept" index="ehGHo" />
      </concept>
      <concept id="1138056022639" name="jetbrains.mps.lang.smodel.structure.SPropertyAccess" flags="nn" index="3TrcHB">
        <reference id="1138056395725" name="property" index="3TsBF5" />
      </concept>
      <concept id="1138056143562" name="jetbrains.mps.lang.smodel.structure.SLinkAccess" flags="nn" index="3TrEf2">
        <reference id="1138056516764" name="link" index="3Tt5mk" />
      </concept>
      <concept id="1138056282393" name="jetbrains.mps.lang.smodel.structure.SLinkListAccess" flags="nn" index="3Tsc0h">
        <reference id="1138056546658" name="link" index="3TtcxE" />
      </concept>
      <concept id="1172424058054" name="jetbrains.mps.lang.smodel.structure.ConceptRefExpression" flags="nn" index="3TUQnm">
        <reference id="1172424100906" name="conceptDeclaration" index="3TV0OU" />
      </concept>
    </language>
    <language id="ceab5195-25ea-4f22-9b92-103b95ca8c0c" name="jetbrains.mps.lang.core">
      <concept id="1133920641626" name="jetbrains.mps.lang.core.structure.BaseConcept" flags="ng" index="2VYdi">
        <property id="1193676396447" name="virtualPackage" index="3GE5qa" />
      </concept>
      <concept id="1169194658468" name="jetbrains.mps.lang.core.structure.INamedConcept" flags="ng" index="TrEIO">
        <property id="1169194664001" name="name" index="TrG5h" />
      </concept>
    </language>
    <language id="83888646-71ce-4f1c-9c53-c54016f6ad4f" name="jetbrains.mps.baseLanguage.collections">
      <concept id="1204796164442" name="jetbrains.mps.baseLanguage.collections.structure.InternalSequenceOperation" flags="nn" index="23sCx2">
        <child id="1204796294226" name="closure" index="23t8la" />
      </concept>
      <concept id="540871147943773365" name="jetbrains.mps.baseLanguage.collections.structure.SingleArgumentSequenceOperation" flags="nn" index="25WWJ4">
        <child id="540871147943773366" name="argument" index="25WWJ7" />
      </concept>
      <concept id="1226511727824" name="jetbrains.mps.baseLanguage.collections.structure.SetType" flags="in" index="2hMVRd">
        <child id="1226511765987" name="elementType" index="2hN53Y" />
      </concept>
      <concept id="1226516258405" name="jetbrains.mps.baseLanguage.collections.structure.HashSetCreator" flags="nn" index="2i4dXS" />
      <concept id="1151688443754" name="jetbrains.mps.baseLanguage.collections.structure.ListType" flags="in" index="_YKpA">
        <child id="1151688676805" name="elementType" index="_ZDj9" />
      </concept>
      <concept id="1151689724996" name="jetbrains.mps.baseLanguage.collections.structure.SequenceType" flags="in" index="A3Dl8">
        <child id="1151689745422" name="elementType" index="A3Ik2" />
      </concept>
      <concept id="1151702311717" name="jetbrains.mps.baseLanguage.collections.structure.ToListOperation" flags="nn" index="ANE8D" />
      <concept id="1153943597977" name="jetbrains.mps.baseLanguage.collections.structure.ForEachStatement" flags="nn" index="2Gpval">
        <child id="1153944400369" name="variable" index="2Gsz3X" />
        <child id="1153944424730" name="inputSequence" index="2GsD0m" />
      </concept>
      <concept id="1153944193378" name="jetbrains.mps.baseLanguage.collections.structure.ForEachVariable" flags="nr" index="2GrKxI" />
      <concept id="1153944233411" name="jetbrains.mps.baseLanguage.collections.structure.ForEachVariableReference" flags="nn" index="2GrUjf">
        <reference id="1153944258490" name="variable" index="2Gs0qQ" />
      </concept>
      <concept id="1235566554328" name="jetbrains.mps.baseLanguage.collections.structure.AnyOperation" flags="nn" index="2HwmR7" />
      <concept id="1237721394592" name="jetbrains.mps.baseLanguage.collections.structure.AbstractContainerCreator" flags="nn" index="HWqM0">
        <child id="1237721435807" name="elementType" index="HW$YZ" />
      </concept>
      <concept id="1203518072036" name="jetbrains.mps.baseLanguage.collections.structure.SmartClosureParameterDeclaration" flags="ig" index="Rh6nW" />
      <concept id="1160600644654" name="jetbrains.mps.baseLanguage.collections.structure.ListCreatorWithInit" flags="nn" index="Tc6Ow" />
      <concept id="1160612413312" name="jetbrains.mps.baseLanguage.collections.structure.AddElementOperation" flags="nn" index="TSZUe" />
      <concept id="1160666733551" name="jetbrains.mps.baseLanguage.collections.structure.AddAllElementsOperation" flags="nn" index="X8dFx" />
      <concept id="1201792049884" name="jetbrains.mps.baseLanguage.collections.structure.TranslateOperation" flags="nn" index="3goQfb" />
      <concept id="1202120902084" name="jetbrains.mps.baseLanguage.collections.structure.WhereOperation" flags="nn" index="3zZkjj" />
      <concept id="1202128969694" name="jetbrains.mps.baseLanguage.collections.structure.SelectOperation" flags="nn" index="3$u5V9" />
    </language>
  </registry>
  <node concept="1M2fIO" id="hDMFHRn">
    <ref role="1M2myG" to="tpc2:fGPMmym" resolve="CellModel_Component" />
    <node concept="1N5Pfh" id="hDMFHRo" role="1Mr941">
      <ref role="1N5Vy1" to="tpc2:fGPMmyn" />
      <node concept="1dDu$B" id="6nWbOYol82o" role="1N6uqs">
        <ref role="1dDu$A" to="tpc2:fGPKFH7" resolve="EditorComponentDeclaration" />
      </node>
    </node>
  </node>
  <node concept="1M2fIO" id="hDMFJma">
    <ref role="1M2myG" to="tpc2:gXXxIQr" resolve="CellMenuComponentFeature_Link" />
    <node concept="1N5Pfh" id="hDMFJmb" role="1Mr941">
      <ref role="1N5Vy1" to="tpc2:gXXxIQt" />
      <node concept="1MUpDS" id="hDMFJmc" role="1N6uqs">
        <node concept="3clFbS" id="hDMFJmd" role="2VODD2">
          <node concept="3SKdUt" id="6pumIWoCG1h" role="3cqZAp">
            <node concept="3SKdUq" id="6pumIWoCG1i" role="3SKWNk">
              <property role="3SKdUp" value="links declared in edited concept' hierarchy and not overridden" />
            </node>
          </node>
          <node concept="3cpWs8" id="hDMFJme" role="3cqZAp">
            <node concept="3cpWsn" id="hDMFJmf" role="3cpWs9">
              <property role="TrG5h" value="editorComponent" />
              <node concept="3Tqbb2" id="hDMFJmg" role="1tU5fm">
                <ref role="ehGHo" to="tpc2:gXXs21o" resolve="CellMenuComponent" />
              </node>
              <node concept="2OqwBi" id="hDMFJmh" role="33vP2m">
                <node concept="21POm0" id="hDMFJmi" role="2Oq$k0" />
                <node concept="2Xjw5R" id="hDMFJmj" role="2OqNvi">
                  <node concept="1xIGOp" id="hDMFJmk" role="1xVPHs" />
                  <node concept="1xMEDy" id="hDMFJml" role="1xVPHs">
                    <node concept="chp4Y" id="hDMFJmm" role="ri$Ld">
                      <ref role="cht4Q" to="tpc2:gXXs21o" resolve="CellMenuComponent" />
                    </node>
                  </node>
                </node>
              </node>
            </node>
          </node>
          <node concept="3cpWs8" id="hDMFJmn" role="3cqZAp">
            <node concept="3cpWsn" id="hDMFJmo" role="3cpWs9">
              <property role="TrG5h" value="editedConcept" />
              <node concept="3Tqbb2" id="hDMFJmp" role="1tU5fm">
                <ref role="ehGHo" to="tpce:h0PkWnZ" resolve="AbstractConceptDeclaration" />
              </node>
              <node concept="2OqwBi" id="hDMFJmq" role="33vP2m">
                <node concept="37vLTw" id="3GM_nagTwsg" role="2Oq$k0">
                  <ref role="3cqZAo" node="hDMFJmf" resolve="editorComponent" />
                </node>
                <node concept="2qgKlT" id="67EYkym_cNt" role="2OqNvi">
                  <ref role="37wK5l" to="tpcb:67EYkym$wx3" resolve="getConceptDeclaration" />
                </node>
              </node>
            </node>
          </node>
          <node concept="3cpWs6" id="hDMFJmt" role="3cqZAp">
            <node concept="2OqwBi" id="hDMFJmw" role="3cqZAk">
              <node concept="37vLTw" id="3GM_nagTxr4" role="2Oq$k0">
                <ref role="3cqZAo" node="hDMFJmo" resolve="editedConcept" />
              </node>
              <node concept="2qgKlT" id="hDMFJmy" role="2OqNvi">
                <ref role="37wK5l" to="tpcn:hEwILKK" resolve="getLinkDeclarations" />
              </node>
            </node>
          </node>
        </node>
      </node>
    </node>
  </node>
  <node concept="1M2fIO" id="hDMFJpl">
    <ref role="1M2myG" to="tpc2:fPiCG$y" resolve="CellModel_RefCell" />
    <node concept="1N5Pfh" id="hDMFJpm" role="1Mr941">
      <ref role="1N5Vy1" to="tpc2:fPiD8ey" />
      <node concept="1MUpDS" id="hDMFJp$" role="1N6uqs">
        <node concept="3clFbS" id="hDMFJp_" role="2VODD2">
          <node concept="3SKdUt" id="6pumIWoCG5N" role="3cqZAp">
            <node concept="3SKdUq" id="6pumIWoCG5O" role="3SKWNk">
              <property role="3SKdUp" value="singular links declared in concept hierarchy and not overridden" />
            </node>
          </node>
          <node concept="3cpWs8" id="hDMFJpA" role="3cqZAp">
            <node concept="3cpWsn" id="hDMFJpB" role="3cpWs9">
              <property role="TrG5h" value="editorComponent" />
              <node concept="3Tqbb2" id="hDMFJpC" role="1tU5fm">
                <ref role="ehGHo" to="tpc2:fIwURLg" resolve="BaseEditorComponent" />
              </node>
              <node concept="2OqwBi" id="hDMFJpD" role="33vP2m">
                <node concept="21POm0" id="hDMFJpE" role="2Oq$k0" />
                <node concept="2Xjw5R" id="hDMFJpF" role="2OqNvi">
                  <node concept="1xIGOp" id="hDMFJpG" role="1xVPHs" />
                  <node concept="1xMEDy" id="hDMFJpH" role="1xVPHs">
                    <node concept="chp4Y" id="hDMFJpI" role="ri$Ld">
                      <ref role="cht4Q" to="tpc2:fIwURLg" resolve="BaseEditorComponent" />
                    </node>
                  </node>
                </node>
              </node>
            </node>
          </node>
          <node concept="3cpWs8" id="hDMFJpJ" role="3cqZAp">
            <node concept="3cpWsn" id="hDMFJpK" role="3cpWs9">
              <property role="TrG5h" value="editedConcept" />
              <node concept="3Tqbb2" id="hDMFJpL" role="1tU5fm">
                <ref role="ehGHo" to="tpce:h0PkWnZ" resolve="AbstractConceptDeclaration" />
              </node>
              <node concept="2OqwBi" id="hDMFJpM" role="33vP2m">
                <node concept="37vLTw" id="3GM_nagTzhH" role="2Oq$k0">
                  <ref role="3cqZAo" node="hDMFJpB" resolve="editorComponent" />
                </node>
                <node concept="2qgKlT" id="67EYkym_cNF" role="2OqNvi">
                  <ref role="37wK5l" to="tpcb:67EYkym$wx3" resolve="getConceptDeclaration" />
                </node>
              </node>
            </node>
          </node>
          <node concept="3cpWs8" id="hDMFJpP" role="3cqZAp">
            <node concept="3cpWsn" id="hDMFJpQ" role="3cpWs9">
              <property role="TrG5h" value="links" />
              <node concept="2I9FWS" id="hDMFJpR" role="1tU5fm">
                <ref role="2I9WkF" to="tpce:f_TJgxE" resolve="LinkDeclaration" />
              </node>
              <node concept="2OqwBi" id="hDMFJpS" role="33vP2m">
                <node concept="37vLTw" id="3GM_nagTrtU" role="2Oq$k0">
                  <ref role="3cqZAo" node="hDMFJpK" resolve="editedConcept" />
                </node>
                <node concept="2qgKlT" id="hDMFJpU" role="2OqNvi">
                  <ref role="37wK5l" to="tpcn:hEwILKK" resolve="getLinkDeclarations" />
                </node>
              </node>
            </node>
          </node>
          <node concept="3cpWs6" id="hDMFJpV" role="3cqZAp">
            <node concept="2OqwBi" id="hDMFJpY" role="3cqZAk">
              <node concept="2OqwBi" id="hDMFJpZ" role="2Oq$k0">
                <node concept="37vLTw" id="3GM_nagTtWh" role="2Oq$k0">
                  <ref role="3cqZAo" node="hDMFJpQ" resolve="links" />
                </node>
                <node concept="3zZkjj" id="hRzp59X" role="2OqNvi">
                  <node concept="1bVj0M" id="hRzp59Y" role="23t8la">
                    <node concept="Rh6nW" id="hRzp59Z" role="1bW2Oz">
                      <property role="TrG5h" value="it" />
                      <node concept="2jxLKc" id="1P4c1XrzTdf" role="1tU5fm" />
                    </node>
                    <node concept="3clFbS" id="hRzp5a1" role="1bW5cS">
                      <node concept="3clFbF" id="hRzp5a2" role="3cqZAp">
                        <node concept="2OqwBi" id="hRzp5a3" role="3clFbG">
                          <node concept="37vLTw" id="2BHiRxgm7gt" role="2Oq$k0">
                            <ref role="3cqZAo" node="hRzp59Z" resolve="it" />
                          </node>
                          <node concept="2qgKlT" id="hRzp5a5" role="2OqNvi">
                            <ref role="37wK5l" to="tpcn:hEwIfAt" resolve="isSingular" />
                          </node>
                        </node>
                      </node>
                    </node>
                  </node>
                </node>
              </node>
              <node concept="ANE8D" id="hDMFJq9" role="2OqNvi" />
            </node>
          </node>
        </node>
      </node>
    </node>
  </node>
  <node concept="1M2fIO" id="hDMFJrO">
    <ref role="1M2myG" to="tpc2:fA4kQeF" resolve="ConceptEditorDeclaration" />
    <node concept="EnEH3" id="hDMFJrP" role="1MhHOB">
      <ref role="EomxK" to="tpck:h0TrG11" resolve="name" />
      <node concept="Eqf_E" id="hDMFJrQ" role="EtsB7">
        <node concept="3clFbS" id="hDMFJrR" role="2VODD2">
          <node concept="3cpWs8" id="5qKdWqHV7RN" role="3cqZAp">
            <node concept="3cpWsn" id="5qKdWqHV7RO" role="3cpWs9">
              <property role="TrG5h" value="editorName" />
              <node concept="17QB3L" id="5qKdWqHV7RM" role="1tU5fm" />
              <node concept="2OqwBi" id="5qKdWqHV7RP" role="33vP2m">
                <node concept="2OqwBi" id="5qKdWqHV7RQ" role="2Oq$k0">
                  <node concept="EsrRn" id="5qKdWqHV7RR" role="2Oq$k0" />
                  <node concept="2qgKlT" id="5qKdWqHV7RS" role="2OqNvi">
                    <ref role="37wK5l" to="tpcb:67EYkym$wx3" resolve="getConceptDeclaration" />
                  </node>
                </node>
                <node concept="3TrcHB" id="5qKdWqHV7RT" role="2OqNvi">
                  <ref role="3TsBF5" to="tpck:h0TrG11" resolve="name" />
                </node>
              </node>
            </node>
          </node>
          <node concept="2Gpval" id="5qKdWqHVHJz" role="3cqZAp">
            <node concept="2OqwBi" id="5qKdWqHVLnF" role="2GsD0m">
              <node concept="3Tsc0h" id="5qKdWqHVOx0" role="2OqNvi">
                <ref role="3TtcxE" to="tpc2:2gbCHScr0HI" />
              </node>
              <node concept="EsrRn" id="5qKdWqHVLeB" role="2Oq$k0" />
            </node>
            <node concept="2GrKxI" id="5qKdWqHVHJ_" role="2Gsz3X">
              <property role="TrG5h" value="contextHint" />
            </node>
            <node concept="3clFbS" id="5qKdWqHVHJD" role="2LFqv$">
              <node concept="3clFbF" id="5qKdWqHVSxN" role="3cqZAp">
                <node concept="d57v9" id="5qKdWqHVTv0" role="3clFbG">
                  <node concept="3cpWs3" id="5qKdWqHVYbo" role="37vLTx">
                    <node concept="2OqwBi" id="59ZEGVQ$vXD" role="3uHU7w">
                      <node concept="3TrcHB" id="59ZEGVQ$ygB" role="2OqNvi">
                        <ref role="3TsBF5" to="tpck:h0TrG11" resolve="name" />
                      </node>
                      <node concept="2OqwBi" id="5qKdWqHWLtw" role="2Oq$k0">
                        <node concept="2GrUjf" id="5qKdWqHVYRY" role="2Oq$k0">
                          <ref role="2Gs0qQ" node="5qKdWqHVHJ_" resolve="contextHint" />
                        </node>
                        <node concept="3TrEf2" id="59ZEGVQ$u3l" role="2OqNvi">
                          <ref role="3Tt5mk" to="tpc2:59ZEGVQrrtd" />
                        </node>
                      </node>
                    </node>
                    <node concept="Xl_RD" id="5qKdWqHVUQx" role="3uHU7B">
                      <property role="Xl_RC" value="_" />
                    </node>
                  </node>
                  <node concept="37vLTw" id="5qKdWqHVSxM" role="37vLTJ">
                    <ref role="3cqZAo" node="5qKdWqHV7RO" resolve="editorName" />
                  </node>
                </node>
              </node>
            </node>
          </node>
          <node concept="3cpWs6" id="5qKdWqHW1gC" role="3cqZAp">
            <node concept="3cpWs3" id="5qKdWqHW5ng" role="3cqZAk">
              <node concept="Xl_RD" id="5qKdWqHW5nl" role="3uHU7w">
                <property role="Xl_RC" value="_Editor" />
              </node>
              <node concept="37vLTw" id="5qKdWqHW38G" role="3uHU7B">
                <ref role="3cqZAo" node="5qKdWqHV7RO" resolve="editorName" />
              </node>
            </node>
          </node>
        </node>
      </node>
    </node>
    <node concept="2NXJUA" id="hQOh_iy" role="2NY200">
      <node concept="3clFbS" id="hQOhAnb" role="2VODD2">
        <node concept="3clFbF" id="hQOhB2S" role="3cqZAp">
          <node concept="22lmx$" id="1KFbmnBQvjO" role="3clFbG">
            <node concept="2OqwBi" id="qmfyRQJoLC" role="3uHU7B">
              <node concept="1Q6Npb" id="qmfyRQJoLD" role="2Oq$k0" />
              <node concept="3zA4fs" id="qmfyRQJoLE" role="2OqNvi">
                <ref role="3zA4av" to="9anm:2LiUEk8oQ$g" resolve="editor" />
              </node>
            </node>
            <node concept="2YIFZM" id="1KFbmnBQvjU" role="3uHU7w">
              <ref role="1Pybhc" to="w1kc:~SModelStereotype" resolve="SModelStereotype" />
              <ref role="37wK5l" to="w1kc:~SModelStereotype.isGeneratorModel(org.jetbrains.mps.openapi.model.SModel):boolean" resolve="isGeneratorModel" />
              <node concept="1Q6Npb" id="1KFbmnBQvjV" role="37wK5m" />
            </node>
          </node>
        </node>
      </node>
    </node>
  </node>
  <node concept="1M2fIO" id="hDMFJsx">
    <ref role="1M2myG" to="tpc2:fBF0A4I" resolve="CellModel_Property" />
    <node concept="1N5Pfh" id="hDMFJsy" role="1Mr941">
      <ref role="1N5Vy1" to="tpc2:fBF1KQc" />
      <node concept="1MUpDS" id="hDMFJsz" role="1N6uqs">
        <node concept="3clFbS" id="hDMFJs$" role="2VODD2">
          <node concept="3cpWs8" id="hDMFJs_" role="3cqZAp">
            <node concept="3cpWsn" id="hDMFJsA" role="3cpWs9">
              <property role="TrG5h" value="editorComponent" />
              <node concept="3Tqbb2" id="hDMFJsB" role="1tU5fm">
                <ref role="ehGHo" to="tpc2:fIwURLg" resolve="BaseEditorComponent" />
              </node>
              <node concept="2OqwBi" id="hDMFJsC" role="33vP2m">
                <node concept="21POm0" id="hDMFJsD" role="2Oq$k0" />
                <node concept="2Xjw5R" id="hDMFJsE" role="2OqNvi">
                  <node concept="1xIGOp" id="hDMFJsF" role="1xVPHs" />
                  <node concept="1xMEDy" id="hDMFJsG" role="1xVPHs">
                    <node concept="chp4Y" id="hDMFJsH" role="ri$Ld">
                      <ref role="cht4Q" to="tpc2:fIwURLg" resolve="BaseEditorComponent" />
                    </node>
                  </node>
                </node>
              </node>
            </node>
          </node>
          <node concept="3cpWs8" id="hDMFJsI" role="3cqZAp">
            <node concept="3cpWsn" id="hDMFJsJ" role="3cpWs9">
              <property role="TrG5h" value="editedConcept" />
              <node concept="3Tqbb2" id="hDMFJsK" role="1tU5fm">
                <ref role="ehGHo" to="tpce:h0PkWnZ" resolve="AbstractConceptDeclaration" />
              </node>
              <node concept="2OqwBi" id="hDMFJsL" role="33vP2m">
                <node concept="37vLTw" id="3GM_nagT_Ll" role="2Oq$k0">
                  <ref role="3cqZAo" node="hDMFJsA" resolve="editorComponent" />
                </node>
                <node concept="2qgKlT" id="67EYkym_cNy" role="2OqNvi">
                  <ref role="37wK5l" to="tpcb:67EYkym$wx3" resolve="getConceptDeclaration" />
                </node>
              </node>
            </node>
          </node>
          <node concept="3cpWs6" id="hDMFJsO" role="3cqZAp">
            <node concept="2OqwBi" id="hDMFJsR" role="3cqZAk">
              <node concept="37vLTw" id="3GM_nagTBN8" role="2Oq$k0">
                <ref role="3cqZAo" node="hDMFJsJ" resolve="editedConcept" />
              </node>
              <node concept="2qgKlT" id="hDMFJsT" role="2OqNvi">
                <ref role="37wK5l" to="tpcn:hEwILLM" resolve="getPropertyDeclarations" />
              </node>
            </node>
          </node>
        </node>
      </node>
    </node>
  </node>
  <node concept="1M2fIO" id="hDMFLHG">
    <ref role="1M2myG" to="tpc2:gXXwhgC" resolve="CellMenuComponentFeature_Property" />
    <node concept="1N5Pfh" id="hDMFLHH" role="1Mr941">
      <ref role="1N5Vy1" to="tpc2:gXXwMpJ" />
      <node concept="1MUpDS" id="hDMFLHI" role="1N6uqs">
        <node concept="3clFbS" id="hDMFLHJ" role="2VODD2">
          <node concept="3SKdUt" id="6pumIWoCG0l" role="3cqZAp">
            <node concept="3SKdUq" id="6pumIWoCG0m" role="3SKWNk">
              <property role="3SKdUp" value="properties declared in edited concept' hierarchy and not overridden" />
            </node>
          </node>
          <node concept="3cpWs8" id="hDMFLHK" role="3cqZAp">
            <node concept="3cpWsn" id="hDMFLHL" role="3cpWs9">
              <property role="TrG5h" value="editorComponent" />
              <node concept="3Tqbb2" id="hDMFLHM" role="1tU5fm">
                <ref role="ehGHo" to="tpc2:gXXs21o" resolve="CellMenuComponent" />
              </node>
              <node concept="2OqwBi" id="hDMFLHN" role="33vP2m">
                <node concept="21POm0" id="hDMFLHO" role="2Oq$k0" />
                <node concept="2Xjw5R" id="hDMFLHP" role="2OqNvi">
                  <node concept="1xIGOp" id="hDMFLHQ" role="1xVPHs" />
                  <node concept="1xMEDy" id="hDMFLHR" role="1xVPHs">
                    <node concept="chp4Y" id="hDMFLHS" role="ri$Ld">
                      <ref role="cht4Q" to="tpc2:gXXs21o" resolve="CellMenuComponent" />
                    </node>
                  </node>
                </node>
              </node>
            </node>
          </node>
          <node concept="3cpWs8" id="hDMFLHT" role="3cqZAp">
            <node concept="3cpWsn" id="hDMFLHU" role="3cpWs9">
              <property role="TrG5h" value="editedConcept" />
              <node concept="3Tqbb2" id="hDMFLHV" role="1tU5fm">
                <ref role="ehGHo" to="tpce:h0PkWnZ" resolve="AbstractConceptDeclaration" />
              </node>
              <node concept="2OqwBi" id="hDMFLHW" role="33vP2m">
                <node concept="37vLTw" id="3GM_nagTwWQ" role="2Oq$k0">
                  <ref role="3cqZAo" node="hDMFLHL" resolve="editorComponent" />
                </node>
                <node concept="2qgKlT" id="67EYkym_cNu" role="2OqNvi">
                  <ref role="37wK5l" to="tpcb:67EYkym$wx3" resolve="getConceptDeclaration" />
                </node>
              </node>
            </node>
          </node>
          <node concept="3cpWs6" id="hDMFLHZ" role="3cqZAp">
            <node concept="2OqwBi" id="hDMFLI2" role="3cqZAk">
              <node concept="37vLTw" id="3GM_nagTyK4" role="2Oq$k0">
                <ref role="3cqZAo" node="hDMFLHU" resolve="editedConcept" />
              </node>
              <node concept="2qgKlT" id="hDMFLI4" role="2OqNvi">
                <ref role="37wK5l" to="tpcn:hEwILLM" resolve="getPropertyDeclarations" />
              </node>
            </node>
          </node>
        </node>
      </node>
    </node>
  </node>
  <node concept="1M2fIO" id="hDMFLTx">
    <ref role="1M2myG" to="tpc2:g_$h64z" resolve="CellModel_WithRole" />
    <node concept="1N5Pfh" id="hDMFLTy" role="1Mr941">
      <ref role="1N5Vy1" to="tpc2:g_NtTq1" />
      <node concept="1MUpDS" id="hDMFLTz" role="1N6uqs">
        <node concept="3clFbS" id="hDMFLT$" role="2VODD2">
          <node concept="3SKdUt" id="6pumIWoCFQj" role="3cqZAp">
            <node concept="3SKdUq" id="6pumIWoCFQk" role="3SKWNk">
              <property role="3SKdUp" value="relations (links,properties etc.) declared in hierarchy of edited concept" />
            </node>
          </node>
          <node concept="3cpWs8" id="hDMFLT_" role="3cqZAp">
            <node concept="3cpWsn" id="hDMFLTA" role="3cpWs9">
              <property role="TrG5h" value="editorComponent" />
              <node concept="3Tqbb2" id="hDMFLTB" role="1tU5fm">
                <ref role="ehGHo" to="tpc2:fIwURLg" resolve="BaseEditorComponent" />
              </node>
              <node concept="2OqwBi" id="hDMFLTC" role="33vP2m">
                <node concept="21POm0" id="hDMFLTD" role="2Oq$k0" />
                <node concept="2Xjw5R" id="hDMFLTE" role="2OqNvi">
                  <node concept="1xIGOp" id="hDMFLTF" role="1xVPHs" />
                  <node concept="1xMEDy" id="hDMFLTG" role="1xVPHs">
                    <node concept="chp4Y" id="hDMFLTH" role="ri$Ld">
                      <ref role="cht4Q" to="tpc2:fIwURLg" resolve="BaseEditorComponent" />
                    </node>
                  </node>
                </node>
              </node>
            </node>
          </node>
          <node concept="3cpWs8" id="hDMFLTI" role="3cqZAp">
            <node concept="3cpWsn" id="hDMFLTJ" role="3cpWs9">
              <property role="TrG5h" value="editedConcept" />
              <node concept="3Tqbb2" id="hDMFLTK" role="1tU5fm">
                <ref role="ehGHo" to="tpce:h0PkWnZ" resolve="AbstractConceptDeclaration" />
              </node>
              <node concept="2OqwBi" id="hDMFLTL" role="33vP2m">
                <node concept="37vLTw" id="3GM_nagTyAU" role="2Oq$k0">
                  <ref role="3cqZAo" node="hDMFLTA" resolve="editorComponent" />
                </node>
                <node concept="2qgKlT" id="67EYkym_cOj" role="2OqNvi">
                  <ref role="37wK5l" to="tpcb:67EYkym$wx3" resolve="getConceptDeclaration" />
                </node>
              </node>
            </node>
          </node>
          <node concept="3cpWs6" id="hDMFLTO" role="3cqZAp">
            <node concept="2ShNRf" id="hDMFLTP" role="3cqZAk">
              <node concept="1pGfFk" id="hDMFLTQ" role="2ShVmc">
                <ref role="37wK5l" to="inbo:7mY9WXbe3eA" resolve="ConceptAndSuperConceptsScope" />
                <node concept="37vLTw" id="3GM_nagTs7o" role="37wK5m">
                  <ref role="3cqZAo" node="hDMFLTJ" resolve="editedConcept" />
                </node>
              </node>
            </node>
          </node>
        </node>
      </node>
    </node>
  </node>
  <node concept="1M2fIO" id="hDMFMAk">
    <ref role="1M2myG" to="tpc2:gWUkeLO" resolve="CellMenuPart_ReplaceNode_CustomNodeConcept" />
  </node>
  <node concept="1M2fIO" id="hDMFMO1">
    <ref role="1M2myG" to="tpc2:fBF2Hee" resolve="CellModel_RefNodeList" />
    <node concept="1N5Pfh" id="hDMFMO2" role="1Mr941">
      <ref role="1N5Vy1" to="tpc2:fBF2Hej" />
      <node concept="1MUpDS" id="hDMFMO3" role="1N6uqs">
        <node concept="3clFbS" id="hDMFMO4" role="2VODD2">
          <node concept="3cpWs8" id="hDMFMO5" role="3cqZAp">
            <node concept="3cpWsn" id="hDMFMO6" role="3cpWs9">
              <property role="TrG5h" value="editorComponent" />
              <node concept="3Tqbb2" id="hDMFMO7" role="1tU5fm">
                <ref role="ehGHo" to="tpc2:fIwURLg" resolve="BaseEditorComponent" />
              </node>
              <node concept="2OqwBi" id="hDMFMO8" role="33vP2m">
                <node concept="21POm0" id="hDMFMO9" role="2Oq$k0" />
                <node concept="2Xjw5R" id="hDMFMOa" role="2OqNvi">
                  <node concept="1xIGOp" id="hDMFMOb" role="1xVPHs" />
                  <node concept="1xMEDy" id="hDMFMOc" role="1xVPHs">
                    <node concept="chp4Y" id="hDMFMOd" role="ri$Ld">
                      <ref role="cht4Q" to="tpc2:fIwURLg" resolve="BaseEditorComponent" />
                    </node>
                  </node>
                </node>
              </node>
            </node>
          </node>
          <node concept="3cpWs8" id="hDMFMOe" role="3cqZAp">
            <node concept="3cpWsn" id="hDMFMOf" role="3cpWs9">
              <property role="TrG5h" value="editedConcept" />
              <node concept="3Tqbb2" id="hDMFMOg" role="1tU5fm">
                <ref role="ehGHo" to="tpce:h0PkWnZ" resolve="AbstractConceptDeclaration" />
              </node>
              <node concept="2OqwBi" id="hDMFMOh" role="33vP2m">
                <node concept="37vLTw" id="3GM_nagTAkK" role="2Oq$k0">
                  <ref role="3cqZAo" node="hDMFMO6" resolve="editorComponent" />
                </node>
                <node concept="2qgKlT" id="67EYkym_cNU" role="2OqNvi">
                  <ref role="37wK5l" to="tpcb:67EYkym$wx3" resolve="getConceptDeclaration" />
                </node>
              </node>
            </node>
          </node>
          <node concept="3cpWs8" id="hDMFMOk" role="3cqZAp">
            <node concept="3cpWsn" id="hDMFMOl" role="3cpWs9">
              <property role="TrG5h" value="links" />
              <node concept="2I9FWS" id="hDMFMOm" role="1tU5fm">
                <ref role="2I9WkF" to="tpce:f_TJgxE" resolve="LinkDeclaration" />
              </node>
              <node concept="2OqwBi" id="hDMFMOn" role="33vP2m">
                <node concept="37vLTw" id="3GM_nagTyKr" role="2Oq$k0">
                  <ref role="3cqZAo" node="hDMFMOf" resolve="editedConcept" />
                </node>
                <node concept="2qgKlT" id="hDMFMOp" role="2OqNvi">
                  <ref role="37wK5l" to="tpcn:hEwILLp" resolve="getAggregationLinkDeclarations" />
                </node>
              </node>
            </node>
          </node>
          <node concept="3cpWs6" id="hDMFMOq" role="3cqZAp">
            <node concept="2OqwBi" id="hDMFMOt" role="3cqZAk">
              <node concept="2OqwBi" id="hDMFMOu" role="2Oq$k0">
                <node concept="37vLTw" id="3GM_nagTA1m" role="2Oq$k0">
                  <ref role="3cqZAo" node="hDMFMOl" resolve="links" />
                </node>
                <node concept="3zZkjj" id="hRzp5aA" role="2OqNvi">
                  <node concept="1bVj0M" id="hRzp5aB" role="23t8la">
                    <node concept="Rh6nW" id="hRzp5aC" role="1bW2Oz">
                      <property role="TrG5h" value="it" />
                      <node concept="2jxLKc" id="1P4c1XrzThM" role="1tU5fm" />
                    </node>
                    <node concept="3clFbS" id="hRzp5aE" role="1bW5cS">
                      <node concept="3clFbF" id="hRzp5aF" role="3cqZAp">
                        <node concept="3fqX7Q" id="hRzp5aG" role="3clFbG">
                          <node concept="2OqwBi" id="hRzp5aH" role="3fr31v">
                            <node concept="37vLTw" id="2BHiRxgm_k3" role="2Oq$k0">
                              <ref role="3cqZAo" node="hRzp5aC" resolve="it" />
                            </node>
                            <node concept="2qgKlT" id="hRzp5aJ" role="2OqNvi">
                              <ref role="37wK5l" to="tpcn:hEwIfAt" resolve="isSingular" />
                            </node>
                          </node>
                        </node>
                      </node>
                    </node>
                  </node>
                </node>
              </node>
              <node concept="ANE8D" id="hDMFMOD" role="2OqNvi" />
            </node>
          </node>
        </node>
      </node>
    </node>
  </node>
  <node concept="1M2fIO" id="hDMFMQz">
    <ref role="1M2myG" to="tpc2:fBF1sR7" resolve="CellModel_RefNode" />
    <node concept="1N5Pfh" id="hDMFMQ$" role="1Mr941">
      <ref role="1N5Vy1" to="tpc2:fBF1sR8" />
      <node concept="1MUpDS" id="hDMFMQ_" role="1N6uqs">
        <node concept="3clFbS" id="hDMFMQA" role="2VODD2">
          <node concept="3SKdUt" id="6pumIWoCG0v" role="3cqZAp">
            <node concept="3SKdUq" id="6pumIWoCG0w" role="3SKWNk">
              <property role="3SKdUp" value="aggregation links declared in concept hierarchy and not overridden" />
            </node>
          </node>
          <node concept="3cpWs8" id="hDMFMQB" role="3cqZAp">
            <node concept="3cpWsn" id="hDMFMQC" role="3cpWs9">
              <property role="TrG5h" value="editorComponent" />
              <node concept="3Tqbb2" id="hDMFMQD" role="1tU5fm">
                <ref role="ehGHo" to="tpc2:fIwURLg" resolve="BaseEditorComponent" />
              </node>
              <node concept="2OqwBi" id="hDMFMQE" role="33vP2m">
                <node concept="21POm0" id="hDMFMQF" role="2Oq$k0" />
                <node concept="2Xjw5R" id="hDMFMQG" role="2OqNvi">
                  <node concept="1xIGOp" id="hDMFMQH" role="1xVPHs" />
                  <node concept="1xMEDy" id="hDMFMQI" role="1xVPHs">
                    <node concept="chp4Y" id="hDMFMQJ" role="ri$Ld">
                      <ref role="cht4Q" to="tpc2:fIwURLg" resolve="BaseEditorComponent" />
                    </node>
                  </node>
                </node>
              </node>
            </node>
          </node>
          <node concept="3cpWs8" id="hDMFMQK" role="3cqZAp">
            <node concept="3cpWsn" id="hDMFMQL" role="3cpWs9">
              <property role="TrG5h" value="editedConcept" />
              <node concept="3Tqbb2" id="hDMFMQM" role="1tU5fm">
                <ref role="ehGHo" to="tpce:h0PkWnZ" resolve="AbstractConceptDeclaration" />
              </node>
              <node concept="2OqwBi" id="hDMFMQN" role="33vP2m">
                <node concept="37vLTw" id="3GM_nagTAIz" role="2Oq$k0">
                  <ref role="3cqZAo" node="hDMFMQC" resolve="editorComponent" />
                </node>
                <node concept="2qgKlT" id="67EYkym_cO9" role="2OqNvi">
                  <ref role="37wK5l" to="tpcb:67EYkym$wx3" resolve="getConceptDeclaration" />
                </node>
              </node>
            </node>
          </node>
          <node concept="3cpWs8" id="hDMFMQQ" role="3cqZAp">
            <node concept="3cpWsn" id="hDMFMQR" role="3cpWs9">
              <property role="TrG5h" value="links" />
              <node concept="2I9FWS" id="hDMFMQS" role="1tU5fm">
                <ref role="2I9WkF" to="tpce:f_TJgxE" resolve="LinkDeclaration" />
              </node>
              <node concept="2OqwBi" id="hDMFMQT" role="33vP2m">
                <node concept="37vLTw" id="3GM_nagTrUM" role="2Oq$k0">
                  <ref role="3cqZAo" node="hDMFMQL" resolve="editedConcept" />
                </node>
                <node concept="2qgKlT" id="hDMFMQV" role="2OqNvi">
                  <ref role="37wK5l" to="tpcn:hEwILLp" resolve="getAggregationLinkDeclarations" />
                </node>
              </node>
            </node>
          </node>
          <node concept="3cpWs6" id="hDMFMQW" role="3cqZAp">
            <node concept="2OqwBi" id="hDMFMQZ" role="3cqZAk">
              <node concept="2OqwBi" id="hDMFMR0" role="2Oq$k0">
                <node concept="37vLTw" id="3GM_nagTsco" role="2Oq$k0">
                  <ref role="3cqZAo" node="hDMFMQR" resolve="links" />
                </node>
                <node concept="3zZkjj" id="hRzp59i" role="2OqNvi">
                  <node concept="1bVj0M" id="hRzp59j" role="23t8la">
                    <node concept="Rh6nW" id="hRzp59k" role="1bW2Oz">
                      <property role="TrG5h" value="it" />
                      <node concept="2jxLKc" id="1P4c1XrzT9S" role="1tU5fm" />
                    </node>
                    <node concept="3clFbS" id="hRzp59m" role="1bW5cS">
                      <node concept="3clFbF" id="hRzp59n" role="3cqZAp">
                        <node concept="2OqwBi" id="hRzp59o" role="3clFbG">
                          <node concept="37vLTw" id="2BHiRxgm7ZP" role="2Oq$k0">
                            <ref role="3cqZAo" node="hRzp59k" resolve="it" />
                          </node>
                          <node concept="2qgKlT" id="hRzp59q" role="2OqNvi">
                            <ref role="37wK5l" to="tpcn:hEwIfAt" resolve="isSingular" />
                          </node>
                        </node>
                      </node>
                    </node>
                  </node>
                </node>
              </node>
              <node concept="ANE8D" id="hDMFMRa" role="2OqNvi" />
            </node>
          </node>
        </node>
      </node>
    </node>
  </node>
  <node concept="1M2fIO" id="hEUdsLU">
    <property role="3GE5qa" value="Stylesheet" />
    <ref role="1M2myG" to="tpc2:hgV6hR6" resolve="StyleClassItem" />
    <node concept="nKS2y" id="hEUdteY" role="1MLUbF">
      <node concept="3clFbS" id="hEUdteZ" role="2VODD2">
        <node concept="3clFbJ" id="4W7TaJQingL" role="3cqZAp">
          <node concept="2OqwBi" id="4W7TaJQin$0" role="3clFbw">
            <node concept="1mIQ4w" id="4W7TaJQinJX" role="2OqNvi">
              <node concept="chp4Y" id="4W7TaJQinOD" role="cj9EA">
                <ref role="cht4Q" to="tpc2:fGPMmym" resolve="CellModel_Component" />
              </node>
            </node>
            <node concept="nLn13" id="4W7TaJQinrc" role="2Oq$k0" />
          </node>
          <node concept="3clFbS" id="4W7TaJQingN" role="3clFbx">
            <node concept="3cpWs8" id="4W7TaJQiotM" role="3cqZAp">
              <node concept="3cpWsn" id="4W7TaJQiotP" role="3cpWs9">
                <property role="TrG5h" value="testInstance" />
                <node concept="1PxgMI" id="4W7TaJQipNf" role="33vP2m">
                  <ref role="1m5ApE" to="tpc2:hgV6hR6" resolve="StyleClassItem" />
                  <node concept="2OqwBi" id="4W7TaJQiplZ" role="1m5AlR">
                    <node concept="LFhST" id="4W7TaJQipyq" role="2OqNvi" />
                    <node concept="otxO1" id="4W7TaJQip7N" role="2Oq$k0" />
                  </node>
                </node>
                <node concept="3Tqbb2" id="4W7TaJQiotK" role="1tU5fm">
                  <ref role="ehGHo" to="tpc2:hgV6hR6" resolve="StyleClassItem" />
                </node>
              </node>
            </node>
            <node concept="3cpWs6" id="4W7TaJQiq5D" role="3cqZAp">
              <node concept="2OqwBi" id="4W7TaJQirlr" role="3cqZAk">
                <node concept="2qgKlT" id="4W7TaJQirx2" role="2OqNvi">
                  <ref role="37wK5l" to="tpcb:hEUcU7K" resolve="isApplicableTo" />
                  <node concept="2OqwBi" id="4W7TaJQitam" role="37wK5m">
                    <node concept="3TrEf2" id="4W7TaJQitG1" role="2OqNvi">
                      <ref role="3Tt5mk" to="tpc2:fIwV5gl" />
                    </node>
                    <node concept="2OqwBi" id="4W7TaJQismG" role="2Oq$k0">
                      <node concept="3TrEf2" id="4W7TaJQisKk" role="2OqNvi">
                        <ref role="3Tt5mk" to="tpc2:fGPMmyn" />
                      </node>
                      <node concept="1PxgMI" id="4W7TaJQirSA" role="2Oq$k0">
                        <ref role="1m5ApE" to="tpc2:fGPMmym" resolve="CellModel_Component" />
                        <node concept="nLn13" id="4W7TaJQirAU" role="1m5AlR" />
                      </node>
                    </node>
                  </node>
                </node>
                <node concept="37vLTw" id="4W7TaJQiqyh" role="2Oq$k0">
                  <ref role="3cqZAo" node="4W7TaJQiotP" resolve="testInstance" />
                </node>
              </node>
            </node>
          </node>
          <node concept="3eNFk2" id="4W7TaJQiuaE" role="3eNLev">
            <node concept="3clFbS" id="4W7TaJQiuaG" role="3eOfB_">
              <node concept="3cpWs8" id="hEUdC0D" role="3cqZAp">
                <node concept="3cpWsn" id="hEUdC0E" role="3cpWs9">
                  <property role="TrG5h" value="testInstance" />
                  <node concept="3Tqbb2" id="hEUdC0F" role="1tU5fm">
                    <ref role="ehGHo" to="tpc2:hgV6hR6" resolve="StyleClassItem" />
                  </node>
                  <node concept="1PxgMI" id="hEUdEgk" role="33vP2m">
                    <ref role="1m5ApE" to="tpc2:hgV6hR6" resolve="StyleClassItem" />
                    <node concept="2OqwBi" id="hEUdC0G" role="1m5AlR">
                      <node concept="otxO1" id="hEUdC0H" role="2Oq$k0" />
                      <node concept="LFhST" id="hEUdC0I" role="2OqNvi" />
                    </node>
                  </node>
                </node>
              </node>
              <node concept="3cpWs6" id="hEUdv9P" role="3cqZAp">
                <node concept="2OqwBi" id="hEUd$vw" role="3cqZAk">
                  <node concept="37vLTw" id="3GM_nagTAA0" role="2Oq$k0">
                    <ref role="3cqZAo" node="hEUdC0E" resolve="testInstance" />
                  </node>
                  <node concept="2qgKlT" id="hEUdHEA" role="2OqNvi">
                    <ref role="37wK5l" to="tpcb:hEUcU7K" resolve="isApplicableTo" />
                    <node concept="1PxgMI" id="hEUdItE" role="37wK5m">
                      <ref role="1m5ApE" to="tpc2:fBEYTCT" resolve="EditorCellModel" />
                      <node concept="nLn13" id="hEUdIbO" role="1m5AlR" />
                    </node>
                  </node>
                </node>
              </node>
            </node>
            <node concept="2OqwBi" id="hEUdu8l" role="3eO9$A">
              <node concept="nLn13" id="hEUdu1I" role="2Oq$k0" />
              <node concept="1mIQ4w" id="hEUdusp" role="2OqNvi">
                <node concept="chp4Y" id="hEUduRx" role="cj9EA">
                  <ref role="cht4Q" to="tpc2:fBEYTCT" resolve="EditorCellModel" />
                </node>
              </node>
            </node>
          </node>
        </node>
        <node concept="3cpWs6" id="hEUdJbA" role="3cqZAp">
          <node concept="3clFbT" id="hEUdJjG" role="3cqZAk">
            <property role="3clFbU" value="true" />
          </node>
        </node>
      </node>
    </node>
  </node>
  <node concept="1M2fIO" id="hGPYbJH">
    <property role="3GE5qa" value="CellModel" />
    <ref role="1M2myG" to="tpc2:hGPXfkl" resolve="CellModel_TransactionalProperty" />
    <node concept="1N5Pfh" id="hGPYchT" role="1Mr941">
      <ref role="1N5Vy1" to="tpc2:hGPY767" />
      <node concept="1MUpDS" id="hGPYdmK" role="1N6uqs">
        <node concept="3clFbS" id="hGPYdmL" role="2VODD2">
          <node concept="3cpWs8" id="hGPYeUU" role="3cqZAp">
            <node concept="3cpWsn" id="hGPYeUV" role="3cpWs9">
              <property role="TrG5h" value="editorComponent" />
              <node concept="3Tqbb2" id="hGPYeUW" role="1tU5fm">
                <ref role="ehGHo" to="tpc2:fIwURLg" resolve="BaseEditorComponent" />
              </node>
              <node concept="2OqwBi" id="hGPYeUX" role="33vP2m">
                <node concept="21POm0" id="hGPYeUY" role="2Oq$k0" />
                <node concept="2Xjw5R" id="hGPYeUZ" role="2OqNvi">
                  <node concept="1xIGOp" id="hGPYeV0" role="1xVPHs" />
                  <node concept="1xMEDy" id="hGPYeV1" role="1xVPHs">
                    <node concept="chp4Y" id="hGPYeV2" role="ri$Ld">
                      <ref role="cht4Q" to="tpc2:fIwURLg" resolve="BaseEditorComponent" />
                    </node>
                  </node>
                </node>
              </node>
            </node>
          </node>
          <node concept="3cpWs8" id="hGPYeV3" role="3cqZAp">
            <node concept="3cpWsn" id="hGPYeV4" role="3cpWs9">
              <property role="TrG5h" value="editedConcept" />
              <node concept="3Tqbb2" id="hGPYeV5" role="1tU5fm">
                <ref role="ehGHo" to="tpce:h0PkWnZ" resolve="AbstractConceptDeclaration" />
              </node>
              <node concept="2OqwBi" id="hGPYeV6" role="33vP2m">
                <node concept="37vLTw" id="3GM_nagT_ob" role="2Oq$k0">
                  <ref role="3cqZAo" node="hGPYeUV" resolve="editorComponent" />
                </node>
                <node concept="2qgKlT" id="67EYkym_cOh" role="2OqNvi">
                  <ref role="37wK5l" to="tpcb:67EYkym$wx3" resolve="getConceptDeclaration" />
                </node>
              </node>
            </node>
          </node>
          <node concept="3cpWs6" id="hGPYeV9" role="3cqZAp">
            <node concept="2OqwBi" id="hGPYeVc" role="3cqZAk">
              <node concept="37vLTw" id="3GM_nagTtuO" role="2Oq$k0">
                <ref role="3cqZAo" node="hGPYeV4" resolve="editedConcept" />
              </node>
              <node concept="2qgKlT" id="hGPYeVe" role="2OqNvi">
                <ref role="37wK5l" to="tpcn:hEwILLM" resolve="getPropertyDeclarations" />
              </node>
            </node>
          </node>
        </node>
      </node>
    </node>
  </node>
  <node concept="1M2fIO" id="hPj4v9l">
    <property role="3GE5qa" value="Stylesheet" />
    <ref role="1M2myG" to="tpc2:hPiSF6w" resolve="RGBColor" />
    <node concept="EnEH3" id="hPj4vKa" role="1MhHOB">
      <ref role="EomxK" to="tpc2:hPiThsr" resolve="value" />
      <node concept="QB0g5" id="hPj4wAR" role="QCWH9">
        <node concept="3clFbS" id="hPj4wAS" role="2VODD2">
          <node concept="3clFbF" id="hPj6FOm" role="3cqZAp">
            <node concept="22lmx$" id="hPj5SId" role="3clFbG">
              <node concept="3clFbC" id="hPjdTES" role="3uHU7B">
                <node concept="2OqwBi" id="hPjdTET" role="3uHU7B">
                  <node concept="EsrRn" id="hPjdTEU" role="2Oq$k0" />
                  <node concept="3TrcHB" id="hPjdTEV" role="2OqNvi">
                    <ref role="3TsBF5" to="tpc2:hPiThsr" resolve="value" />
                  </node>
                </node>
                <node concept="10Nm6u" id="hPjdTEW" role="3uHU7w" />
              </node>
              <node concept="2OqwBi" id="hPj5SIj" role="3uHU7w">
                <node concept="liA8E" id="hPj5SIn" role="2OqNvi">
                  <ref role="37wK5l" to="wyt6:~String.matches(java.lang.String):boolean" resolve="matches" />
                  <node concept="Xl_RD" id="hPj5SIo" role="37wK5m">
                    <property role="Xl_RC" value="[0-9a-fA-Z]{1,6}" />
                  </node>
                </node>
                <node concept="1Wqviy" id="hPjhAcW" role="2Oq$k0" />
              </node>
            </node>
          </node>
        </node>
      </node>
    </node>
  </node>
  <node concept="1M2fIO" id="hQOhuTA">
    <ref role="1M2myG" to="tpc2:g_h_SNY" resolve="CellActionMapDeclaration" />
    <node concept="2NXJUA" id="hQOhvls" role="2NY200">
      <node concept="3clFbS" id="hQOhvlt" role="2VODD2">
        <node concept="3clFbF" id="hQOhwqp" role="3cqZAp">
          <node concept="22lmx$" id="1KFbmnBQvkh" role="3clFbG">
            <node concept="2OqwBi" id="qmfyRQJlQP" role="3uHU7B">
              <node concept="1Q6Npb" id="qmfyRQJowY" role="2Oq$k0" />
              <node concept="3zA4fs" id="qmfyRQJlQR" role="2OqNvi">
                <ref role="3zA4av" to="9anm:2LiUEk8oQ$g" resolve="editor" />
              </node>
            </node>
            <node concept="2YIFZM" id="1KFbmnBQvkn" role="3uHU7w">
              <ref role="1Pybhc" to="w1kc:~SModelStereotype" resolve="SModelStereotype" />
              <ref role="37wK5l" to="w1kc:~SModelStereotype.isGeneratorModel(org.jetbrains.mps.openapi.model.SModel):boolean" resolve="isGeneratorModel" />
              <node concept="1Q6Npb" id="1KFbmnBQvko" role="37wK5m" />
            </node>
          </node>
        </node>
      </node>
    </node>
  </node>
  <node concept="1M2fIO" id="hQOhEbt">
    <ref role="1M2myG" to="tpc2:fGPKFH7" resolve="EditorComponentDeclaration" />
    <node concept="2NXJUA" id="hQOhEwe" role="2NY200">
      <node concept="3clFbS" id="hQOhEwf" role="2VODD2">
        <node concept="3clFbF" id="hQOhF7$" role="3cqZAp">
          <node concept="22lmx$" id="1KFbmnBQvjo" role="3clFbG">
            <node concept="2OqwBi" id="qmfyRQJoTc" role="3uHU7B">
              <node concept="1Q6Npb" id="qmfyRQJoTd" role="2Oq$k0" />
              <node concept="3zA4fs" id="qmfyRQJoTe" role="2OqNvi">
                <ref role="3zA4av" to="9anm:2LiUEk8oQ$g" resolve="editor" />
              </node>
            </node>
            <node concept="2YIFZM" id="1KFbmnBQr8p" role="3uHU7w">
              <ref role="1Pybhc" to="w1kc:~SModelStereotype" resolve="SModelStereotype" />
              <ref role="37wK5l" to="w1kc:~SModelStereotype.isGeneratorModel(org.jetbrains.mps.openapi.model.SModel):boolean" resolve="isGeneratorModel" />
              <node concept="1Q6Npb" id="1KFbmnBQr8r" role="37wK5m" />
            </node>
          </node>
        </node>
      </node>
    </node>
  </node>
  <node concept="1M2fIO" id="hQOhKvE">
    <property role="3GE5qa" value="CellKeyMap" />
    <ref role="1M2myG" to="tpc2:fJ25Fcr" resolve="CellKeyMapDeclaration" />
    <node concept="2NXJUA" id="hQOhKOb" role="2NY200">
      <node concept="3clFbS" id="hQOhKOc" role="2VODD2">
        <node concept="3clFbF" id="hQOhKSn" role="3cqZAp">
          <node concept="22lmx$" id="1KFbmnBQvtR" role="3clFbG">
            <node concept="2OqwBi" id="qmfyRQJo$e" role="3uHU7B">
              <node concept="1Q6Npb" id="qmfyRQJo$f" role="2Oq$k0" />
              <node concept="3zA4fs" id="qmfyRQJo$g" role="2OqNvi">
                <ref role="3zA4av" to="9anm:2LiUEk8oQ$g" resolve="editor" />
              </node>
            </node>
            <node concept="2YIFZM" id="1KFbmnBQvtX" role="3uHU7w">
              <ref role="1Pybhc" to="w1kc:~SModelStereotype" resolve="SModelStereotype" />
              <ref role="37wK5l" to="w1kc:~SModelStereotype.isGeneratorModel(org.jetbrains.mps.openapi.model.SModel):boolean" resolve="isGeneratorModel" />
              <node concept="1Q6Npb" id="1KFbmnBQvtY" role="37wK5m" />
            </node>
          </node>
        </node>
      </node>
    </node>
  </node>
  <node concept="1M2fIO" id="hQOhMuv">
    <property role="3GE5qa" value="CellMenu" />
    <ref role="1M2myG" to="tpc2:gXXs21o" resolve="CellMenuComponent" />
    <node concept="2NXJUA" id="hQOhN5$" role="2NY200">
      <node concept="3clFbS" id="hQOhN5_" role="2VODD2">
        <node concept="3clFbF" id="hQOhNaI" role="3cqZAp">
          <node concept="22lmx$" id="1KFbmnBQvtq" role="3clFbG">
            <node concept="2OqwBi" id="qmfyRQJoC0" role="3uHU7B">
              <node concept="1Q6Npb" id="qmfyRQJoC1" role="2Oq$k0" />
              <node concept="3zA4fs" id="qmfyRQJoC2" role="2OqNvi">
                <ref role="3zA4av" to="9anm:2LiUEk8oQ$g" resolve="editor" />
              </node>
            </node>
            <node concept="2YIFZM" id="1KFbmnBQvtw" role="3uHU7w">
              <ref role="1Pybhc" to="w1kc:~SModelStereotype" resolve="SModelStereotype" />
              <ref role="37wK5l" to="w1kc:~SModelStereotype.isGeneratorModel(org.jetbrains.mps.openapi.model.SModel):boolean" resolve="isGeneratorModel" />
              <node concept="1Q6Npb" id="1KFbmnBQvtx" role="37wK5m" />
            </node>
          </node>
        </node>
      </node>
    </node>
  </node>
  <node concept="1M2fIO" id="hQOhPNK">
    <property role="3GE5qa" value="Stylesheet" />
    <ref role="1M2myG" to="tpc2:hgV5ht3" resolve="StyleSheet" />
    <node concept="2NXJUA" id="hQOhQ7j" role="2NY200">
      <node concept="3clFbS" id="hQOhQ7k" role="2VODD2">
        <node concept="3clFbF" id="hQOhQbI" role="3cqZAp">
          <node concept="22lmx$" id="1KFbmnBQvkJ" role="3clFbG">
            <node concept="2OqwBi" id="qmfyRQJoWY" role="3uHU7B">
              <node concept="1Q6Npb" id="qmfyRQJoWZ" role="2Oq$k0" />
              <node concept="3zA4fs" id="qmfyRQJoX0" role="2OqNvi">
                <ref role="3zA4av" to="9anm:2LiUEk8oQ$g" resolve="editor" />
              </node>
            </node>
            <node concept="2YIFZM" id="1KFbmnBQvkP" role="3uHU7w">
              <ref role="1Pybhc" to="w1kc:~SModelStereotype" resolve="SModelStereotype" />
              <ref role="37wK5l" to="w1kc:~SModelStereotype.isGeneratorModel(org.jetbrains.mps.openapi.model.SModel):boolean" resolve="isGeneratorModel" />
              <node concept="1Q6Npb" id="1KFbmnBQvkQ" role="37wK5m" />
            </node>
          </node>
        </node>
      </node>
    </node>
  </node>
  <node concept="1M2fIO" id="hRygxJe">
    <property role="3GE5qa" value="Stylesheet" />
    <ref role="1M2myG" to="tpc2:hRyfXGv" resolve="NavigatableReferenceStyleClassItem" />
    <node concept="1N5Pfh" id="hRygykm" role="1Mr941">
      <ref role="1N5Vy1" to="tpc2:hRygfii" />
      <node concept="1MUpDS" id="hRygzhD" role="1N6uqs">
        <node concept="3clFbS" id="hRygzhE" role="2VODD2">
          <node concept="3cpWs8" id="hRygC_e" role="3cqZAp">
            <node concept="3cpWsn" id="hRygC_f" role="3cpWs9">
              <property role="TrG5h" value="editorComponent" />
              <node concept="3Tqbb2" id="hRygC_g" role="1tU5fm">
                <ref role="ehGHo" to="tpc2:fIwURLg" resolve="BaseEditorComponent" />
              </node>
              <node concept="2OqwBi" id="hRygC_h" role="33vP2m">
                <node concept="21POm0" id="hRygC_i" role="2Oq$k0" />
                <node concept="2Xjw5R" id="hRygC_j" role="2OqNvi">
                  <node concept="1xIGOp" id="hRygC_k" role="1xVPHs" />
                  <node concept="1xMEDy" id="hRygC_l" role="1xVPHs">
                    <node concept="chp4Y" id="hRygC_m" role="ri$Ld">
                      <ref role="cht4Q" to="tpc2:fIwURLg" resolve="BaseEditorComponent" />
                    </node>
                  </node>
                </node>
              </node>
            </node>
          </node>
          <node concept="3cpWs8" id="hRygC_n" role="3cqZAp">
            <node concept="3cpWsn" id="hRygC_o" role="3cpWs9">
              <property role="TrG5h" value="editedConcept" />
              <node concept="3Tqbb2" id="hRygC_p" role="1tU5fm">
                <ref role="ehGHo" to="tpce:h0PkWnZ" resolve="AbstractConceptDeclaration" />
              </node>
              <node concept="2OqwBi" id="hRygC_q" role="33vP2m">
                <node concept="37vLTw" id="3GM_nagTxTh" role="2Oq$k0">
                  <ref role="3cqZAo" node="hRygC_f" resolve="editorComponent" />
                </node>
                <node concept="2qgKlT" id="67EYkym_cOm" role="2OqNvi">
                  <ref role="37wK5l" to="tpcb:67EYkym$wx3" resolve="getConceptDeclaration" />
                </node>
              </node>
            </node>
          </node>
          <node concept="3cpWs6" id="hRygEBt" role="3cqZAp">
            <node concept="2OqwBi" id="hRygFiu" role="3cqZAk">
              <node concept="37vLTw" id="3GM_nagTu$$" role="2Oq$k0">
                <ref role="3cqZAo" node="hRygC_o" resolve="editedConcept" />
              </node>
              <node concept="2qgKlT" id="hRygGS_" role="2OqNvi">
                <ref role="37wK5l" to="tpcn:hEwILL0" resolve="getReferenceLinkDeclarations" />
              </node>
            </node>
          </node>
        </node>
      </node>
    </node>
  </node>
  <node concept="1M2fIO" id="yGThnK6Agd">
    <property role="3GE5qa" value="CellModel" />
    <ref role="1M2myG" to="tpc2:yGThnK6hTI" resolve="CellModel_ReferencePresentation" />
    <node concept="nKS2y" id="yGThnK6Age" role="1MLUbF">
      <node concept="3clFbS" id="yGThnK6Agf" role="2VODD2">
        <node concept="3cpWs8" id="1JQ1HD9$A_4" role="3cqZAp">
          <node concept="3cpWsn" id="1JQ1HD9$A_5" role="3cpWs9">
            <property role="TrG5h" value="ancestorRef" />
            <node concept="3Tqbb2" id="1JQ1HD9$A_3" role="1tU5fm">
              <ref role="ehGHo" to="tpc2:fPiCG$y" resolve="CellModel_RefCell" />
            </node>
            <node concept="2OqwBi" id="1JQ1HD9$A_6" role="33vP2m">
              <node concept="nLn13" id="1JQ1HD9$A_7" role="2Oq$k0" />
              <node concept="2Xjw5R" id="1JQ1HD9$A_8" role="2OqNvi">
                <node concept="1xMEDy" id="1JQ1HD9$A_9" role="1xVPHs">
                  <node concept="chp4Y" id="1JQ1HD9$A_a" role="ri$Ld">
                    <ref role="cht4Q" to="tpc2:fPiCG$y" resolve="CellModel_RefCell" />
                  </node>
                </node>
                <node concept="1xIGOp" id="1JQ1HD9$A_b" role="1xVPHs" />
              </node>
            </node>
          </node>
        </node>
        <node concept="3cpWs8" id="1JQ1HD9$BDS" role="3cqZAp">
          <node concept="3cpWsn" id="1JQ1HD9$BDT" role="3cpWs9">
            <property role="TrG5h" value="ancestorList" />
            <node concept="3Tqbb2" id="1JQ1HD9$BDU" role="1tU5fm">
              <ref role="ehGHo" to="tpc2:gAczfia" resolve="CellModel_ListWithRole" />
            </node>
            <node concept="2OqwBi" id="1JQ1HD9$BDV" role="33vP2m">
              <node concept="nLn13" id="1JQ1HD9$BDW" role="2Oq$k0" />
              <node concept="2Xjw5R" id="1JQ1HD9$BDX" role="2OqNvi">
                <node concept="1xMEDy" id="1JQ1HD9$BDY" role="1xVPHs">
                  <node concept="chp4Y" id="1JQ1HD9A$qz" role="ri$Ld">
                    <ref role="cht4Q" to="tpc2:gAczfia" resolve="CellModel_ListWithRole" />
                  </node>
                </node>
                <node concept="1xIGOp" id="1JQ1HD9$BE0" role="1xVPHs" />
              </node>
            </node>
          </node>
        </node>
        <node concept="3clFbJ" id="1JQ1HD9$IWX" role="3cqZAp">
          <node concept="2OqwBi" id="1JQ1HD9A$Pe" role="3clFbw">
            <node concept="3w_OXm" id="1JQ1HD9ABKz" role="2OqNvi" />
            <node concept="37vLTw" id="1JQ1HD9$Jiv" role="2Oq$k0">
              <ref role="3cqZAo" node="1JQ1HD9$A_5" resolve="ancestorRef" />
            </node>
          </node>
          <node concept="3clFbS" id="1JQ1HD9$IX0" role="3clFbx">
            <node concept="3cpWs6" id="1JQ1HD9AC2a" role="3cqZAp">
              <node concept="3clFbT" id="1JQ1HD9AC_x" role="3cqZAk">
                <property role="3clFbU" value="false" />
              </node>
            </node>
          </node>
        </node>
        <node concept="3clFbJ" id="1JQ1HD9ACPb" role="3cqZAp">
          <node concept="2OqwBi" id="1JQ1HD9ADqb" role="3clFbw">
            <node concept="3w_OXm" id="1JQ1HD9AF2c" role="2OqNvi" />
            <node concept="37vLTw" id="1JQ1HD9AD7N" role="2Oq$k0">
              <ref role="3cqZAo" node="1JQ1HD9$BDT" resolve="ancestorList" />
            </node>
          </node>
          <node concept="3clFbS" id="1JQ1HD9ACPe" role="3clFbx">
            <node concept="3cpWs6" id="1JQ1HD9AFmf" role="3cqZAp">
              <node concept="3clFbT" id="1JQ1HD9AFMi" role="3cqZAk">
                <property role="3clFbU" value="true" />
              </node>
            </node>
          </node>
        </node>
        <node concept="3cpWs6" id="1JQ1HD9AGfe" role="3cqZAp">
          <node concept="2YIFZM" id="1JQ1HD9Bwuh" role="3cqZAk">
            <ref role="37wK5l" to="unno:1NYD3hytmTb" resolve="isAncestor" />
            <ref role="1Pybhc" to="unno:1NYD3hytmTa" resolve="SNodeOperations" />
            <node concept="37vLTw" id="1JQ1HD9BwL2" role="37wK5m">
              <ref role="3cqZAo" node="1JQ1HD9$BDT" resolve="ancestorList" />
            </node>
            <node concept="37vLTw" id="1JQ1HD9BxAj" role="37wK5m">
              <ref role="3cqZAo" node="1JQ1HD9$A_5" resolve="ancestorRef" />
            </node>
          </node>
        </node>
      </node>
    </node>
  </node>
  <node concept="1M2fIO" id="1C1G1F4FS_D">
    <property role="3GE5qa" value="Stylesheet" />
    <ref role="1M2myG" to="tpc2:7Ur4aGvm4uS" resolve="IStyle" />
    <node concept="3EP7_v" id="1C1G1F4FTMl" role="1MtirG">
      <node concept="1MUpDS" id="1C1G1F4FUNF" role="3EP$qY">
        <node concept="3clFbS" id="1C1G1F4FUNH" role="2VODD2">
          <node concept="3cpWs8" id="5uonPEBavwO" role="3cqZAp">
            <node concept="3cpWsn" id="5uonPEBavwP" role="3cpWs9">
              <property role="TrG5h" value="contextModule" />
              <node concept="10QFUN" id="7knEWu2wbMD" role="33vP2m">
                <node concept="2OqwBi" id="7knEWu2wbM$" role="10QFUP">
                  <node concept="2JrnkZ" id="7knEWu2wbM_" role="2Oq$k0">
                    <node concept="1Q6Npb" id="7knEWu2wbMA" role="2JrQYb" />
                  </node>
                  <node concept="liA8E" id="7knEWu2wbMB" role="2OqNvi">
                    <ref role="37wK5l" to="mhbf:~SModel.getModule():org.jetbrains.mps.openapi.module.SModule" resolve="getModule" />
                  </node>
                </node>
                <node concept="3uibUv" id="7knEWu2wbMz" role="10QFUM">
                  <ref role="3uigEE" to="z1c3:~AbstractModule" resolve="AbstractModule" />
                </node>
              </node>
              <node concept="3uibUv" id="7knEWu2w0DD" role="1tU5fm">
                <ref role="3uigEE" to="z1c3:~AbstractModule" resolve="AbstractModule" />
              </node>
            </node>
          </node>
          <node concept="3clFbH" id="5uonPEBaucU" role="3cqZAp" />
          <node concept="3cpWs8" id="7FGHIxr6_Ix" role="3cqZAp">
            <node concept="3cpWsn" id="7FGHIxr6_I$" role="3cpWs9">
              <property role="TrG5h" value="contextLanguages" />
              <node concept="2ShNRf" id="7FGHIxr6A69" role="33vP2m">
                <node concept="2i4dXS" id="7FGHIxr6BZa" role="2ShVmc">
                  <node concept="3uibUv" id="7FGHIxr6C77" role="HW$YZ">
                    <ref role="3uigEE" to="w1kc:~Language" resolve="Language" />
                  </node>
                </node>
              </node>
              <node concept="2hMVRd" id="7FGHIxr6_It" role="1tU5fm">
                <node concept="3uibUv" id="7FGHIxr6_K3" role="2hN53Y">
                  <ref role="3uigEE" to="w1kc:~Language" resolve="Language" />
                </node>
              </node>
            </node>
          </node>
          <node concept="2Gpval" id="7FGHIxr6CbN" role="3cqZAp">
            <node concept="2OqwBi" id="2r_m5e9ICKj" role="2GsD0m">
              <node concept="2ShNRf" id="2r_m5e9IspT" role="2Oq$k0">
                <node concept="1pGfFk" id="2r_m5e9Ix1S" role="2ShVmc">
                  <ref role="37wK5l" to="gp7a:~GlobalModuleDependenciesManager.&lt;init&gt;(org.jetbrains.mps.openapi.module.SModule)" resolve="GlobalModuleDependenciesManager" />
                  <node concept="37vLTw" id="2r_m5e9I$PP" role="37wK5m">
                    <ref role="3cqZAo" node="5uonPEBavwP" resolve="contextModule" />
                  </node>
                </node>
              </node>
              <node concept="liA8E" id="2r_m5e9IHfs" role="2OqNvi">
                <ref role="37wK5l" to="gp7a:~GlobalModuleDependenciesManager.getModules(jetbrains.mps.project.dependency.GlobalModuleDependenciesManager$Deptype):java.util.Collection" resolve="getModules" />
                <node concept="Rm8GO" id="2r_m5e9IOXO" role="37wK5m">
                  <ref role="Rm8GQ" to="gp7a:~GlobalModuleDependenciesManager$Deptype.VISIBLE" resolve="VISIBLE" />
                  <ref role="1Px2BO" to="gp7a:~GlobalModuleDependenciesManager$Deptype" resolve="GlobalModuleDependenciesManager.Deptype" />
                </node>
              </node>
            </node>
            <node concept="2GrKxI" id="7FGHIxr6CbP" role="2Gsz3X">
              <property role="TrG5h" value="module" />
            </node>
            <node concept="3clFbS" id="7FGHIxr6CbT" role="2LFqv$">
              <node concept="3clFbJ" id="7FGHIxr6CPf" role="3cqZAp">
                <node concept="2ZW3vV" id="7FGHIxr6DH0" role="3clFbw">
                  <node concept="2GrUjf" id="7FGHIxr6D7G" role="2ZW6bz">
                    <ref role="2Gs0qQ" node="7FGHIxr6CbP" resolve="module" />
                  </node>
                  <node concept="3uibUv" id="7FGHIxr6E0d" role="2ZW6by">
                    <ref role="3uigEE" to="w1kc:~Language" resolve="Language" />
                  </node>
                </node>
                <node concept="3clFbS" id="7FGHIxr6CPh" role="3clFbx">
                  <node concept="3clFbF" id="7FGHIxr6ErQ" role="3cqZAp">
                    <node concept="2OqwBi" id="7FGHIxr6Fbp" role="3clFbG">
                      <node concept="TSZUe" id="7FGHIxr6Imh" role="2OqNvi">
                        <node concept="10QFUN" id="7FGHIxr6IJX" role="25WWJ7">
                          <node concept="3uibUv" id="7FGHIxr6IM_" role="10QFUM">
                            <ref role="3uigEE" to="w1kc:~Language" resolve="Language" />
                          </node>
                          <node concept="2GrUjf" id="7FGHIxr6Ir2" role="10QFUP">
                            <ref role="2Gs0qQ" node="7FGHIxr6CbP" resolve="module" />
                          </node>
                        </node>
                      </node>
                      <node concept="37vLTw" id="7FGHIxr6ErP" role="2Oq$k0">
                        <ref role="3cqZAo" node="7FGHIxr6_I$" resolve="contextLanguages" />
                      </node>
                    </node>
                  </node>
                </node>
              </node>
            </node>
          </node>
          <node concept="3clFbH" id="6Arnk82AJeo" role="3cqZAp" />
          <node concept="3cpWs8" id="hEwIGoO" role="3cqZAp">
            <node concept="3cpWsn" id="hEwIGoP" role="3cpWs9">
              <property role="TrG5h" value="styles" />
              <node concept="2OqwBi" id="6Arnk82BdLz" role="33vP2m">
                <node concept="3goQfb" id="6Arnk82BYgH" role="2OqNvi">
                  <node concept="1bVj0M" id="6Arnk82BYgJ" role="23t8la">
                    <node concept="3clFbS" id="6Arnk82BYgK" role="1bW5cS">
                      <node concept="3clFbF" id="1C1G1F4GWVk" role="3cqZAp">
                        <node concept="2OqwBi" id="1C1G1F4H3sy" role="3clFbG">
                          <node concept="1eOMI4" id="1C1G1F4H37A" role="2Oq$k0">
                            <node concept="10QFUN" id="1C1G1F4H1XI" role="1eOMHV">
                              <node concept="37vLTw" id="1HT8bsQJ97$" role="10QFUP">
                                <ref role="3cqZAo" node="6Arnk82BYgS" resolve="it" />
                              </node>
                              <node concept="H_c77" id="1C1G1F4H1Yo" role="10QFUM" />
                            </node>
                          </node>
                          <node concept="2SmgA7" id="1C1G1F4H4p5" role="2OqNvi">
                            <node concept="chp4Y" id="1jixkkC_WKB" role="1dBWTz">
                              <ref role="cht4Q" to="tpc2:7Ur4aGvm4uS" resolve="IStyle" />
                            </node>
                          </node>
                        </node>
                      </node>
                    </node>
                    <node concept="Rh6nW" id="6Arnk82BYgS" role="1bW2Oz">
                      <property role="TrG5h" value="it" />
                      <node concept="2jxLKc" id="6Arnk82BYgT" role="1tU5fm" />
                    </node>
                  </node>
                </node>
                <node concept="2OqwBi" id="6Arnk82Baky" role="2Oq$k0">
                  <node concept="3zZkjj" id="6Arnk82BcfR" role="2OqNvi">
                    <node concept="1bVj0M" id="6Arnk82BcfT" role="23t8la">
                      <node concept="3clFbS" id="6Arnk82BcfU" role="1bW5cS">
                        <node concept="3clFbF" id="6Arnk82Bci2" role="3cqZAp">
                          <node concept="3y3z36" id="6Arnk82BcSe" role="3clFbG">
                            <node concept="10Nm6u" id="6Arnk82BcSs" role="3uHU7w" />
                            <node concept="37vLTw" id="6Arnk82Bci1" role="3uHU7B">
                              <ref role="3cqZAo" node="6Arnk82BcfV" resolve="it" />
                            </node>
                          </node>
                        </node>
                      </node>
                      <node concept="Rh6nW" id="6Arnk82BcfV" role="1bW2Oz">
                        <property role="TrG5h" value="it" />
                        <node concept="2jxLKc" id="6Arnk82BcfW" role="1tU5fm" />
                      </node>
                    </node>
                  </node>
                  <node concept="2OqwBi" id="6Arnk82B1FC" role="2Oq$k0">
                    <node concept="3$u5V9" id="6Arnk82BFnW" role="2OqNvi">
                      <node concept="1bVj0M" id="6Arnk82BFnY" role="23t8la">
                        <node concept="3clFbS" id="6Arnk82BFnZ" role="1bW5cS">
                          <node concept="3clFbF" id="6Arnk82BFo0" role="3cqZAp">
                            <node concept="1qvjxa" id="qmfyRQJaVu" role="3clFbG">
                              <ref role="1quiSB" to="9anm:2LiUEk8oQ$g" resolve="editor" />
                              <node concept="37vLTw" id="qmfyRQJbbM" role="1qvjxb">
                                <ref role="3cqZAo" node="6Arnk82BFo5" resolve="it" />
                              </node>
                            </node>
                          </node>
                        </node>
                        <node concept="Rh6nW" id="6Arnk82BFo5" role="1bW2Oz">
                          <property role="TrG5h" value="it" />
                          <node concept="2jxLKc" id="6Arnk82BFo6" role="1tU5fm" />
                        </node>
                      </node>
                    </node>
                    <node concept="37vLTw" id="6Arnk82B14R" role="2Oq$k0">
                      <ref role="3cqZAo" node="7FGHIxr6_I$" resolve="contextLanguages" />
                    </node>
                  </node>
                </node>
              </node>
              <node concept="A3Dl8" id="6Arnk82Ca8c" role="1tU5fm">
                <node concept="3Tqbb2" id="6Arnk82Ca8M" role="A3Ik2">
                  <ref role="ehGHo" to="tpc2:7Ur4aGvm4uS" resolve="IStyle" />
                </node>
              </node>
            </node>
          </node>
          <node concept="3clFbH" id="1C1G1F4Hais" role="3cqZAp" />
          <node concept="3cpWs6" id="hEwIGoX" role="3cqZAp">
            <node concept="2OqwBi" id="hEwIGoY" role="3cqZAk">
              <node concept="37vLTw" id="1C1G1F4HdaF" role="2Oq$k0">
                <ref role="3cqZAo" node="hEwIGoP" resolve="styles" />
              </node>
              <node concept="ANE8D" id="hEwIGpd" role="2OqNvi" />
            </node>
          </node>
        </node>
      </node>
    </node>
  </node>
  <node concept="1M2fIO" id="59ZEGVPS$NN">
    <property role="3GE5qa" value="EditorContextHints" />
    <ref role="1M2myG" to="tpc2:59ZEGVP3g_u" resolve="ConceptEditorHintDeclaration" />
    <node concept="EnEH3" id="59ZEGVPS$NO" role="1MhHOB">
      <ref role="EomxK" to="tpck:h0TrG11" resolve="name" />
      <node concept="QB0g5" id="59ZEGVPSA$i" role="QCWH9">
        <node concept="3clFbS" id="59ZEGVPSA$j" role="2VODD2">
          <node concept="3clFbF" id="59ZEGVPSA$k" role="3cqZAp">
            <node concept="2OqwBi" id="59ZEGVPSA$l" role="3clFbG">
              <node concept="1Wqviy" id="59ZEGVPSA$m" role="2Oq$k0" />
              <node concept="liA8E" id="59ZEGVPSA$n" role="2OqNvi">
                <ref role="37wK5l" to="wyt6:~String.matches(java.lang.String):boolean" resolve="matches" />
                <node concept="Xl_RD" id="59ZEGVPSA$o" role="37wK5m">
                  <property role="Xl_RC" value="[a-zA-Z0-9$[_]]*" />
                </node>
              </node>
            </node>
          </node>
        </node>
      </node>
    </node>
    <node concept="nKS2y" id="59ZEGVRaSOp" role="1MLUbF">
      <node concept="3clFbS" id="59ZEGVRaSOq" role="2VODD2">
        <node concept="3clFbF" id="59ZEGVRaT8u" role="3cqZAp">
          <node concept="2OqwBi" id="59ZEGVRaTyq" role="3clFbG">
            <node concept="1mIQ4w" id="59ZEGVRaUBZ" role="2OqNvi">
              <node concept="chp4Y" id="59ZEGVRaUX2" role="cj9EA">
                <ref role="cht4Q" to="tpc2:59ZEGVOSPtB" resolve="ConceptEditorContextHints" />
              </node>
            </node>
            <node concept="nLn13" id="59ZEGVRaT8t" role="2Oq$k0" />
          </node>
        </node>
      </node>
    </node>
  </node>
  <node concept="1M2fIO" id="xP3yNycSCI">
    <ref role="1M2myG" to="tpc2:gXXWOiD" resolve="AbstractComponent" />
    <node concept="1N5Pfh" id="xP3yNycSMP" role="1Mr941">
      <ref role="1N5Vy1" to="tpc2:gXXX56I" />
      <node concept="13QW63" id="xP3yNycSMT" role="1N6uqs">
        <node concept="3clFbS" id="xP3yNycSMV" role="2VODD2">
          <node concept="3cpWs8" id="4JZCOBapwY_" role="3cqZAp">
            <node concept="3cpWsn" id="4JZCOBapwYA" role="3cpWs9">
              <property role="TrG5h" value="acd" />
              <node concept="3bZ5Sz" id="4JZCOBapwY$" role="1tU5fm">
                <ref role="3bZ5Sy" to="tpce:h0PkWnZ" resolve="AbstractConceptDeclaration" />
              </node>
              <node concept="35c_gC" id="4JZCOBapwYB" role="33vP2m">
                <ref role="35c_gD" to="tpce:h0PkWnZ" resolve="AbstractConceptDeclaration" />
              </node>
            </node>
          </node>
          <node concept="3clFbJ" id="4JZCOBapipP" role="3cqZAp">
            <node concept="3clFbS" id="4JZCOBapipR" role="3clFbx">
              <node concept="3cpWs6" id="4JZCOBapkwg" role="3cqZAp">
                <node concept="2YIFZM" id="50vK5YaseYq" role="3cqZAk">
                  <ref role="1Pybhc" to="tpcg:6dmIS6MscR9" resolve="Scopes" />
                  <ref role="37wK5l" to="tpcg:50vK5Yas08Z" resolve="forLanguageConcepts" />
                  <node concept="2rP1CM" id="5SJcws9kQRw" role="37wK5m" />
                  <node concept="37vLTw" id="4JZCOBapwYC" role="37wK5m">
                    <ref role="3cqZAo" node="4JZCOBapwYA" resolve="acd" />
                  </node>
                </node>
              </node>
            </node>
            <node concept="2ZW3vV" id="4JZCOBapjXu" role="3clFbw">
              <node concept="3uibUv" id="4JZCOBapk5A" role="2ZW6by">
                <ref role="3uigEE" to="w1kc:~Language" resolve="Language" />
              </node>
              <node concept="2OqwBi" id="4JZCOBapjfa" role="2ZW6bz">
                <node concept="2JrnkZ" id="4JZCOBapj4n" role="2Oq$k0">
                  <node concept="2OqwBi" id="4JZCOBapiB9" role="2JrQYb">
                    <node concept="2rP1CM" id="4JZCOBapitt" role="2Oq$k0" />
                    <node concept="I4A8Y" id="4JZCOBapiJg" role="2OqNvi" />
                  </node>
                </node>
                <node concept="liA8E" id="4JZCOBapjx9" role="2OqNvi">
                  <ref role="37wK5l" to="mhbf:~SModel.getModule():org.jetbrains.mps.openapi.module.SModule" resolve="getModule" />
                </node>
              </node>
            </node>
          </node>
          <node concept="3cpWs6" id="4JZCOBaplhk" role="3cqZAp">
            <node concept="2ShNRf" id="4JZCOBapuAg" role="3cqZAk">
              <node concept="1pGfFk" id="4JZCOBapw1S" role="2ShVmc">
                <ref role="37wK5l" to="o8zo:4k9eBec$QVW" resolve="ModelPlusImportedScope" />
                <node concept="2OqwBi" id="4JZCOBapwm6" role="37wK5m">
                  <node concept="2rP1CM" id="4JZCOBapw8O" role="2Oq$k0" />
                  <node concept="I4A8Y" id="4JZCOBapwxI" role="2OqNvi" />
                </node>
                <node concept="3clFbT" id="4JZCOBapwK2" role="37wK5m">
                  <property role="3clFbU" value="true" />
                </node>
                <node concept="37vLTw" id="4JZCOBapxzu" role="37wK5m">
                  <ref role="3cqZAo" node="4JZCOBapwYA" resolve="acd" />
                </node>
              </node>
            </node>
          </node>
        </node>
      </node>
    </node>
  </node>
  <node concept="1M2fIO" id="3Un2VKMIa7M">
    <property role="3GE5qa" value="SNode.select" />
    <ref role="1M2myG" to="tpc2:3Un2VKK2uez" resolve="PropertyDeclarationCellSelector" />
    <node concept="1N5Pfh" id="3Un2VKMIai2" role="1Mr941">
      <ref role="1N5Vy1" to="tpc2:3Un2VKL7rkv" />
      <node concept="1dDu$B" id="3Un2VKMIa$Y" role="1N6uqs">
        <ref role="1dDu$A" to="tpce:f_TJgxF" resolve="PropertyDeclaration" />
      </node>
    </node>
  </node>
  <node concept="1M2fIO" id="3K0abI63Q$Y">
    <property role="3GE5qa" value="SNode.select" />
    <ref role="1M2myG" to="tpc2:3K0abI5lJox" resolve="CellIdReferenceSelector" />
    <node concept="1N5Pfh" id="3K0abI63QJh" role="1Mr941">
      <ref role="1N5Vy1" to="tpc2:3K0abI5lK0C" />
      <node concept="1dDu$B" id="3K0abI63Sef" role="1N6uqs">
        <ref role="1dDu$A" to="tpc2:3K0abI4q_wn" resolve="EditorCellId" />
      </node>
    </node>
  </node>
  <node concept="1M2fIO" id="3yYSgye0oJE">
    <property role="3GE5qa" value="Stylesheet" />
    <ref role="1M2myG" to="tpc2:3t4KfBESag2" resolve="AttributeStyleClassItem" />
    <node concept="1N5Pfh" id="3yYSgye0pf6" role="1Mr941">
      <ref role="1N5Vy1" to="tpc2:3t4KfBESbzj" />
      <node concept="13QW63" id="3yYSgye0vcW" role="1N6uqs">
        <node concept="3clFbS" id="3yYSgye0vcY" role="2VODD2">
          <node concept="3cpWs8" id="3yYSgye0x3t" role="3cqZAp">
            <node concept="3cpWsn" id="3yYSgye0x3w" role="3cpWs9">
              <property role="TrG5h" value="languages" />
              <node concept="_YKpA" id="3yYSgye0x3r" role="1tU5fm">
                <node concept="3uibUv" id="3yYSgye0xwE" role="_ZDj9">
                  <ref role="3uigEE" to="w1kc:~Language" resolve="Language" />
                </node>
              </node>
              <node concept="2YIFZM" id="3yYSgye0Bqb" role="33vP2m">
                <ref role="37wK5l" to="w1kc:~SModelOperations.getLanguages(org.jetbrains.mps.openapi.model.SModel):java.util.List" resolve="getLanguages" />
                <ref role="1Pybhc" to="w1kc:~SModelOperations" resolve="SModelOperations" />
                <node concept="1Q6Npb" id="3yYSgye0BFv" role="37wK5m" />
              </node>
            </node>
          </node>
          <node concept="3cpWs8" id="3yYSgye0BVT" role="3cqZAp">
            <node concept="3cpWsn" id="3yYSgye0BVW" role="3cpWs9">
              <property role="TrG5h" value="models" />
              <node concept="_YKpA" id="3yYSgye0BVP" role="1tU5fm">
                <node concept="H_c77" id="3yYSgye0BZn" role="_ZDj9" />
              </node>
              <node concept="2ShNRf" id="3yYSgye0Cvz" role="33vP2m">
                <node concept="Tc6Ow" id="3yYSgye0EX7" role="2ShVmc">
                  <node concept="H_c77" id="3yYSgye0Fqv" role="HW$YZ" />
                </node>
              </node>
            </node>
          </node>
          <node concept="3clFbF" id="5ISglses3Xs" role="3cqZAp">
            <node concept="2OqwBi" id="5ISglses4vD" role="3clFbG">
              <node concept="37vLTw" id="5ISglses3Xr" role="2Oq$k0">
                <ref role="3cqZAo" node="3yYSgye0BVW" resolve="models" />
              </node>
              <node concept="TSZUe" id="5ISglses7ZL" role="2OqNvi">
                <node concept="1Q6Npb" id="5ISglses7ZN" role="25WWJ7" />
              </node>
            </node>
          </node>
          <node concept="3clFbF" id="3yYSgye0FG0" role="3cqZAp">
            <node concept="2OqwBi" id="3yYSgye0G$_" role="3clFbG">
              <node concept="37vLTw" id="3yYSgye0FFZ" role="2Oq$k0">
                <ref role="3cqZAo" node="3yYSgye0BVW" resolve="models" />
              </node>
              <node concept="X8dFx" id="3yYSgye0Idm" role="2OqNvi">
                <node concept="2YIFZM" id="3yYSgye0JX5" role="25WWJ7">
                  <ref role="37wK5l" to="w1kc:~SModelOperations.allImportedModels(org.jetbrains.mps.openapi.model.SModel):java.util.List" resolve="allImportedModels" />
                  <ref role="1Pybhc" to="w1kc:~SModelOperations" resolve="SModelOperations" />
                  <node concept="1Q6Npb" id="3yYSgye0KSl" role="37wK5m" />
                </node>
              </node>
            </node>
          </node>
          <node concept="3clFbF" id="3yYSgye0MsN" role="3cqZAp">
            <node concept="2OqwBi" id="3yYSgye0NtH" role="3clFbG">
              <node concept="37vLTw" id="3yYSgye0MsM" role="2Oq$k0">
                <ref role="3cqZAo" node="3yYSgye0BVW" resolve="models" />
              </node>
              <node concept="X8dFx" id="3yYSgye0Pdq" role="2OqNvi">
                <node concept="2OqwBi" id="3yYSgye0Rkf" role="25WWJ7">
                  <node concept="37vLTw" id="3yYSgye0Qdg" role="2Oq$k0">
                    <ref role="3cqZAo" node="3yYSgye0x3w" resolve="languages" />
                  </node>
                  <node concept="3$u5V9" id="3yYSgye0TLg" role="2OqNvi">
                    <node concept="1bVj0M" id="3yYSgye0TLi" role="23t8la">
                      <node concept="3clFbS" id="3yYSgye0TLj" role="1bW5cS">
                        <node concept="3clFbF" id="3yYSgye0UOl" role="3cqZAp">
                          <node concept="1qvjxa" id="qmfyRQIXuX" role="3clFbG">
                            <ref role="1quiSB" to="9anm:2LiUEk8oQ$g" resolve="editor" />
                            <node concept="37vLTw" id="qmfyRQJa3Z" role="1qvjxb">
                              <ref role="3cqZAo" node="3yYSgye0TLk" resolve="it" />
                            </node>
                          </node>
                        </node>
                      </node>
                      <node concept="Rh6nW" id="3yYSgye0TLk" role="1bW2Oz">
                        <property role="TrG5h" value="it" />
                        <node concept="2jxLKc" id="3yYSgye0TLl" role="1tU5fm" />
                      </node>
                    </node>
                  </node>
                </node>
              </node>
            </node>
          </node>
          <node concept="3cpWs6" id="3yYSgye12qL" role="3cqZAp">
            <node concept="2ShNRf" id="3yYSgye133A" role="3cqZAk">
              <node concept="1pGfFk" id="3yYSgye1h4s" role="2ShVmc">
                <ref role="37wK5l" to="o8zo:4k9eBec$Bew" resolve="ModelsScope" />
                <node concept="37vLTw" id="3yYSgye1hyF" role="37wK5m">
                  <ref role="3cqZAo" node="3yYSgye0BVW" resolve="models" />
                </node>
                <node concept="3clFbT" id="3yYSgye1imI" role="37wK5m">
                  <property role="3clFbU" value="false" />
                </node>
                <node concept="35c_gC" id="4k9eBec$S$i" role="37wK5m">
                  <ref role="35c_gD" to="tpc2:3t4KfBEkQvF" resolve="StyleAttributeDeclaration" />
                </node>
              </node>
            </node>
          </node>
        </node>
      </node>
    </node>
  </node>
  <node concept="1M2fIO" id="4El8m9GW0A2">
    <property role="3GE5qa" value="CellModel" />
    <ref role="1M2myG" to="tpc2:7hmFG5jLZmy" resolve="CellModel_NextEditor" />
    <node concept="nKS2y" id="4El8m9GW0A3" role="1MLUbF">
      <node concept="3clFbS" id="4El8m9GW0A4" role="2VODD2">
        <node concept="3clFbF" id="6798YLJ1Eom" role="3cqZAp">
          <node concept="3clFbC" id="6798YLJ1Eoo" role="3clFbG">
            <node concept="2OqwBi" id="6798YLJ1Eop" role="3uHU7B">
              <node concept="nLn13" id="6798YLJ1Eoq" role="2Oq$k0" />
              <node concept="2Xjw5R" id="6798YLJ1Eor" role="2OqNvi">
                <node concept="3gmYPX" id="6798YLJ1EHv" role="1xVPHs">
                  <node concept="3gn64h" id="6798YLJ1EOU" role="3gmYPZ">
                    <ref role="3gnhBz" to="tpc2:fPsVBsF" resolve="InlineEditorComponent" />
                  </node>
                  <node concept="3gn64h" id="6798YLJ1EY0" role="3gmYPZ">
                    <ref role="3gnhBz" to="tpc2:fGPKFH7" resolve="EditorComponentDeclaration" />
                  </node>
                </node>
              </node>
            </node>
            <node concept="10Nm6u" id="6798YLJ1Eov" role="3uHU7w" />
          </node>
        </node>
      </node>
    </node>
  </node>
  <node concept="1M2fIO" id="4Sf$XywF4nL">
    <property role="3GE5qa" value="Menu.Transformation" />
    <ref role="1M2myG" to="tpc2:4Sf$XywF3UU" resolve="TransformationMenu" />
    <node concept="2NXJUA" id="4Sf$XywF4nM" role="2NY200">
      <node concept="3clFbS" id="4Sf$XywF4nN" role="2VODD2">
        <node concept="3clFbF" id="4Sf$XywF4nO" role="3cqZAp">
          <node concept="22lmx$" id="4Sf$XywF4nP" role="3clFbG">
            <node concept="2OqwBi" id="qmfyRQJoPq" role="3uHU7B">
              <node concept="1Q6Npb" id="qmfyRQJoPr" role="2Oq$k0" />
              <node concept="3zA4fs" id="qmfyRQJoPs" role="2OqNvi">
                <ref role="3zA4av" to="9anm:2LiUEk8oQ$g" resolve="editor" />
              </node>
            </node>
            <node concept="2YIFZM" id="4Sf$XywF4nV" role="3uHU7w">
              <ref role="37wK5l" to="w1kc:~SModelStereotype.isGeneratorModel(org.jetbrains.mps.openapi.model.SModel):boolean" resolve="isGeneratorModel" />
              <ref role="1Pybhc" to="w1kc:~SModelStereotype" resolve="SModelStereotype" />
              <node concept="1Q6Npb" id="4Sf$XywF4nW" role="37wK5m" />
            </node>
          </node>
        </node>
      </node>
    </node>
  </node>
  <node concept="1M2fIO" id="1qY_lWSjK0n">
    <property role="3GE5qa" value="Menu.Transformation" />
    <ref role="1M2myG" to="tpc2:1qY_lWSjJNx" resolve="TransformationMenu_Default" />
<<<<<<< HEAD
    <node concept="1N5Pfh" id="6dmIS6Ms5MX" role="1Mr941">
      <ref role="1N5Vy1" to="tpc2:1oFY2ohVpGC" />
      <node concept="13QW63" id="6dmIS6Ms5SJ" role="1N6uqs">
        <node concept="3clFbS" id="6dmIS6Ms5SK" role="2VODD2">
          <node concept="3cpWs8" id="37GYs0qX6CT" role="3cqZAp">
            <node concept="3cpWsn" id="37GYs0qX6CU" role="3cpWs9">
              <property role="TrG5h" value="acd" />
              <node concept="3bZ5Sz" id="37GYs0qX6CV" role="1tU5fm">
                <ref role="3bZ5Sy" to="tpce:h0PkWnZ" resolve="AbstractConceptDeclaration" />
              </node>
              <node concept="35c_gC" id="37GYs0qX6CW" role="33vP2m">
                <ref role="35c_gD" to="tpce:h0PkWnZ" resolve="AbstractConceptDeclaration" />
              </node>
            </node>
          </node>
          <node concept="3clFbJ" id="37GYs0qX6CX" role="3cqZAp">
            <node concept="3fqX7Q" id="37GYs0qX6CY" role="3clFbw">
              <node concept="2ZW3vV" id="37GYs0qX6CZ" role="3fr31v">
                <node concept="3uibUv" id="37GYs0qX6D0" role="2ZW6by">
                  <ref role="3uigEE" to="w1kc:~Language" resolve="Language" />
                </node>
                <node concept="2OqwBi" id="37GYs0qX6D1" role="2ZW6bz">
                  <node concept="2JrnkZ" id="37GYs0qX6D2" role="2Oq$k0">
                    <node concept="2OqwBi" id="37GYs0qX6D3" role="2JrQYb">
                      <node concept="2rP1CM" id="37GYs0qX6D4" role="2Oq$k0" />
                      <node concept="I4A8Y" id="37GYs0qX6D5" role="2OqNvi" />
                    </node>
                  </node>
                  <node concept="liA8E" id="37GYs0qX6D6" role="2OqNvi">
                    <ref role="37wK5l" to="mhbf:~SModel.getModule():org.jetbrains.mps.openapi.module.SModule" resolve="getModule" />
                  </node>
                </node>
              </node>
            </node>
            <node concept="3clFbS" id="37GYs0qX6D7" role="3clFbx">
              <node concept="3cpWs6" id="37GYs0qX6D8" role="3cqZAp">
                <node concept="2ShNRf" id="37GYs0qX6D9" role="3cqZAk">
                  <node concept="1pGfFk" id="37GYs0qX6Da" role="2ShVmc">
                    <ref role="37wK5l" to="o8zo:4k9eBec$QVW" resolve="ModelPlusImportedScope" />
                    <node concept="2OqwBi" id="37GYs0qX6Db" role="37wK5m">
                      <node concept="2rP1CM" id="37GYs0qX6Dc" role="2Oq$k0" />
                      <node concept="I4A8Y" id="37GYs0qX6Dd" role="2OqNvi" />
                    </node>
                    <node concept="3clFbT" id="37GYs0qX6De" role="37wK5m">
                      <property role="3clFbU" value="true" />
                    </node>
                    <node concept="37vLTw" id="37GYs0qX6Df" role="37wK5m">
                      <ref role="3cqZAo" node="37GYs0qX6CU" resolve="acd" />
                    </node>
                  </node>
                </node>
              </node>
            </node>
          </node>
          <node concept="3clFbF" id="6dmIS6MscPg" role="3cqZAp">
            <node concept="2YIFZM" id="6dmIS6Msrh6" role="3clFbG">
              <ref role="37wK5l" to="tpcg:6dmIS6Msokd" resolve="forConceptsInSameLanguage" />
              <ref role="1Pybhc" to="tpcg:6dmIS6MscR9" resolve="Scopes" />
              <node concept="2OqwBi" id="6dmIS6MsrjZ" role="37wK5m">
                <node concept="2rP1CM" id="6dmIS6Msri0" role="2Oq$k0" />
                <node concept="I4A8Y" id="6dmIS6MsrmL" role="2OqNvi" />
              </node>
              <node concept="37vLTw" id="37GYs0qX6Tg" role="37wK5m">
                <ref role="3cqZAo" node="37GYs0qX6CU" resolve="acd" />
              </node>
            </node>
          </node>
        </node>
      </node>
    </node>
=======
>>>>>>> 77c8d4ad
    <node concept="EnEH3" id="30jUJZlxTqT" role="1MhHOB">
      <ref role="EomxK" to="tpck:h0TrG11" resolve="name" />
      <node concept="Eqf_E" id="30jUJZlxTuw" role="EtsB7">
        <node concept="3clFbS" id="30jUJZlxTux" role="2VODD2">
          <node concept="3cpWs6" id="30jUJZlxV52" role="3cqZAp">
            <node concept="3cpWs3" id="30jUJZlxV53" role="3cqZAk">
              <node concept="Xl_RD" id="30jUJZlxV54" role="3uHU7w">
                <property role="Xl_RC" value="_TransformationMenu" />
              </node>
              <node concept="2OqwBi" id="4Sf$XywBAvQ" role="3uHU7B">
                <node concept="2OqwBi" id="4Sf$XywBAvR" role="2Oq$k0">
                  <node concept="EsrRn" id="4Sf$XywBAvS" role="2Oq$k0" />
                  <node concept="3TrEf2" id="5HVj4Ph8fe1" role="2OqNvi">
                    <ref role="3Tt5mk" to="tpc2:5HVj4Ph44AO" />
                  </node>
                </node>
                <node concept="3TrcHB" id="4Sf$XywBAvU" role="2OqNvi">
                  <ref role="3TsBF5" to="tpck:h0TrG11" resolve="name" />
                </node>
              </node>
            </node>
          </node>
        </node>
      </node>
    </node>
  </node>
  <node concept="1M2fIO" id="3DiRZzA2hvW">
    <property role="3GE5qa" value="Menu.Transformation" />
    <ref role="1M2myG" to="tpc2:5OVd5tVffW9" resolve="TransformationMenuReference_Named" />
    <node concept="1N5Pfh" id="3DiRZzA2hvX" role="1Mr941">
      <ref role="1N5Vy1" to="tpc2:5OVd5tVffWa" />
      <node concept="13QW63" id="2mvci7PC9Vd" role="1N6uqs">
        <node concept="3clFbS" id="2mvci7PC9Ve" role="2VODD2">
          <node concept="3cpWs8" id="2mvci7PCa4b" role="3cqZAp">
            <node concept="3cpWsn" id="2mvci7PCa4c" role="3cpWs9">
              <property role="TrG5h" value="scope" />
              <node concept="3uibUv" id="2mvci7PCacM" role="1tU5fm">
                <ref role="3uigEE" to="o8zo:3fifI_xCtN$" resolve="Scope" />
              </node>
              <node concept="2YIFZM" id="2mvci7PCavg" role="33vP2m">
                <ref role="1Pybhc" to="o8zo:3fifI_xCtN$" resolve="Scope" />
                <ref role="37wK5l" to="o8zo:6GEzh_Hz_xH" resolve="getScope" />
                <node concept="2rP1CM" id="2mvci7PCayZ" role="37wK5m" />
                <node concept="$OBgH" id="2mvci7PCaB_" role="37wK5m" />
                <node concept="$OBjv" id="2mvci7PCaO8" role="37wK5m" />
                <node concept="2Xa2p7" id="2mvci7PCem4" role="37wK5m" />
              </node>
            </node>
          </node>
          <node concept="3clFbJ" id="2mvci7PCbLp" role="3cqZAp">
            <node concept="3clFbS" id="2mvci7PCbLr" role="3clFbx">
              <node concept="3cpWs6" id="2mvci7PCc4j" role="3cqZAp">
                <node concept="2YIFZM" id="2YuxGLzuk1t" role="3cqZAk">
                  <ref role="37wK5l" node="2YuxGLzugE4" resolve="getNamedMenus" />
                  <ref role="1Pybhc" node="2YuxGLzuggZ" resolve="MenuScopes" />
                  <node concept="2rP1CM" id="2YuxGLzuk5O" role="37wK5m" />
                  <node concept="$OBgH" id="2YuxGLzukap" role="37wK5m" />
                  <node concept="$OBjv" id="2YuxGLzukf3" role="37wK5m" />
                  <node concept="35c_gC" id="1quYWAD1gYD" role="37wK5m">
                    <ref role="35c_gD" to="tpc2:4Sf$XywF4VC" resolve="TransformationMenu_Named" />
                  </node>
                </node>
              </node>
            </node>
            <node concept="3clFbC" id="2mvci7PCbWO" role="3clFbw">
              <node concept="10Nm6u" id="2mvci7PCc0$" role="3uHU7w" />
              <node concept="37vLTw" id="2mvci7PCbPg" role="3uHU7B">
                <ref role="3cqZAo" node="2mvci7PCa4c" resolve="scope" />
              </node>
            </node>
          </node>
          <node concept="3cpWs6" id="2mvci7PCiym" role="3cqZAp">
            <node concept="37vLTw" id="2mvci7PCiGv" role="3cqZAk">
              <ref role="3cqZAo" node="2mvci7PCa4c" resolve="scope" />
            </node>
          </node>
        </node>
      </node>
    </node>
  </node>
  <node concept="1M2fIO" id="4Fjf6xMQRHJ">
    <property role="3GE5qa" value="QueryExpression" />
    <ref role="1M2myG" to="tpc2:7_cYeEu4pYp" resolve="ContextVariable" />
    <node concept="nKS2y" id="4Fjf6xMQS0C" role="1MLUbF">
      <node concept="3clFbS" id="4Fjf6xMQS0D" role="2VODD2">
        <node concept="3cpWs8" id="4Fjf6xN7NIQ" role="3cqZAp">
          <node concept="3cpWsn" id="4Fjf6xN7NIT" role="3cpWs9">
            <property role="TrG5h" value="cc" />
            <node concept="10QFUN" id="4Fjf6xNbxCC" role="33vP2m">
              <node concept="2OqwBi" id="4Fjf6xNbwL0" role="10QFUP">
                <node concept="otxO1" id="4Fjf6xN7P4e" role="2Oq$k0" />
                <node concept="1rGIog" id="4Fjf6xNbxcJ" role="2OqNvi" />
              </node>
              <node concept="3bZ5Sz" id="4Fjf6xNbxCD" role="10QFUM">
                <ref role="3bZ5Sy" to="tpc2:7_cYeEu4pYp" resolve="ContextVariable" />
              </node>
            </node>
            <node concept="3bZ5Sz" id="4Fjf6xNbw1e" role="1tU5fm">
              <ref role="3bZ5Sy" to="tpc2:7_cYeEu4pYp" resolve="ContextVariable" />
            </node>
          </node>
        </node>
        <node concept="3cpWs8" id="4Fjf6xN1UGc" role="3cqZAp">
          <node concept="3cpWsn" id="4Fjf6xN1UGf" role="3cpWs9">
            <property role="TrG5h" value="providerConcept" />
            <node concept="3bZ5Sz" id="4Fjf6xN1UGa" role="1tU5fm" />
            <node concept="2OqwBi" id="4Fjf6xN1VXZ" role="33vP2m">
              <node concept="37vLTw" id="4Fjf6xN7QTq" role="2Oq$k0">
                <ref role="3cqZAo" node="4Fjf6xN7NIT" resolve="cc" />
              </node>
              <node concept="2qgKlT" id="4Fjf6xN1WpO" role="2OqNvi">
                <ref role="37wK5l" to="tpcb:axxf7pcCKs" resolve="getProviderConcept" />
              </node>
            </node>
          </node>
        </node>
        <node concept="3cpWs6" id="4Fjf6xN21cA" role="3cqZAp">
          <node concept="1Wc70l" id="4Fjf6xN23$h" role="3cqZAk">
            <node concept="3y3z36" id="4Fjf6xN22PT" role="3uHU7B">
              <node concept="37vLTw" id="4Fjf6xN21Hl" role="3uHU7B">
                <ref role="3cqZAo" node="4Fjf6xN1UGf" resolve="providerConcept" />
              </node>
              <node concept="10Nm6u" id="4Fjf6xN22mz" role="3uHU7w" />
            </node>
            <node concept="2OqwBi" id="4Fjf6xN21cB" role="3uHU7w">
              <node concept="2OqwBi" id="4Fjf6xN21cC" role="2Oq$k0">
                <node concept="nLn13" id="4Fjf6xN21cD" role="2Oq$k0" />
                <node concept="z$bX8" id="4Fjf6xN21cE" role="2OqNvi">
                  <node concept="1xIGOp" id="4Fjf6xN21cF" role="1xVPHs" />
                </node>
              </node>
              <node concept="2HwmR7" id="4Fjf6xN21cG" role="2OqNvi">
                <node concept="1bVj0M" id="4Fjf6xN21cH" role="23t8la">
                  <node concept="3clFbS" id="4Fjf6xN21cI" role="1bW5cS">
                    <node concept="3clFbF" id="4Fjf6xN21cJ" role="3cqZAp">
                      <node concept="2OqwBi" id="4Fjf6xN21cK" role="3clFbG">
                        <node concept="2OqwBi" id="4Fjf6xN21cL" role="2Oq$k0">
                          <node concept="37vLTw" id="4Fjf6xN21cM" role="2Oq$k0">
                            <ref role="3cqZAo" node="4Fjf6xN21cQ" resolve="it" />
                          </node>
                          <node concept="2yIwOk" id="4Fjf6xN21cN" role="2OqNvi" />
                        </node>
                        <node concept="liA8E" id="4Fjf6xN21cO" role="2OqNvi">
                          <ref role="37wK5l" to="c17a:~SAbstractConcept.isSubConceptOf(org.jetbrains.mps.openapi.language.SAbstractConcept):boolean" resolve="isSubConceptOf" />
                          <node concept="37vLTw" id="4Fjf6xN21cP" role="37wK5m">
                            <ref role="3cqZAo" node="4Fjf6xN1UGf" resolve="providerConcept" />
                          </node>
                        </node>
                      </node>
                    </node>
                  </node>
                  <node concept="Rh6nW" id="4Fjf6xN21cQ" role="1bW2Oz">
                    <property role="TrG5h" value="it" />
                    <node concept="2jxLKc" id="4Fjf6xN21cR" role="1tU5fm" />
                  </node>
                </node>
              </node>
            </node>
          </node>
        </node>
      </node>
    </node>
  </node>
  <node concept="1M2fIO" id="7GARn1zMWJt">
    <property role="3GE5qa" value="Menu.Transformation" />
    <ref role="1M2myG" to="tpc2:4Sf$XywF4VC" resolve="TransformationMenu_Named" />
<<<<<<< HEAD
    <node concept="1N5Pfh" id="7GARn1zMWJu" role="1Mr941">
      <ref role="1N5Vy1" to="tpc2:1oFY2ohVpGC" />
      <node concept="13QW63" id="7GARn1zMWJv" role="1N6uqs">
        <node concept="3clFbS" id="7GARn1zMWJw" role="2VODD2">
          <node concept="3cpWs8" id="37GYs0qWQq0" role="3cqZAp">
            <node concept="3cpWsn" id="37GYs0qWQq1" role="3cpWs9">
              <property role="TrG5h" value="acd" />
              <node concept="3bZ5Sz" id="37GYs0qWQq2" role="1tU5fm">
                <ref role="3bZ5Sy" to="tpce:h0PkWnZ" resolve="AbstractConceptDeclaration" />
              </node>
              <node concept="35c_gC" id="37GYs0qWQq3" role="33vP2m">
                <ref role="35c_gD" to="tpce:h0PkWnZ" resolve="AbstractConceptDeclaration" />
              </node>
            </node>
          </node>
          <node concept="3clFbJ" id="37GYs0qWQq4" role="3cqZAp">
            <node concept="3fqX7Q" id="37GYs0qX5T1" role="3clFbw">
              <node concept="2ZW3vV" id="37GYs0qX5T2" role="3fr31v">
                <node concept="3uibUv" id="37GYs0qX5T3" role="2ZW6by">
                  <ref role="3uigEE" to="w1kc:~Language" resolve="Language" />
                </node>
                <node concept="2OqwBi" id="37GYs0qX5T4" role="2ZW6bz">
                  <node concept="2JrnkZ" id="37GYs0qX5T5" role="2Oq$k0">
                    <node concept="2OqwBi" id="37GYs0qX5T6" role="2JrQYb">
                      <node concept="2rP1CM" id="37GYs0qX5T7" role="2Oq$k0" />
                      <node concept="I4A8Y" id="37GYs0qX5T8" role="2OqNvi" />
                    </node>
                  </node>
                  <node concept="liA8E" id="37GYs0qX5T9" role="2OqNvi">
                    <ref role="37wK5l" to="mhbf:~SModel.getModule():org.jetbrains.mps.openapi.module.SModule" resolve="getModule" />
                  </node>
                </node>
              </node>
            </node>
            <node concept="3clFbS" id="37GYs0qX5Tc" role="3clFbx">
              <node concept="3cpWs6" id="37GYs0qWQqi" role="3cqZAp">
                <node concept="2ShNRf" id="37GYs0qWQqj" role="3cqZAk">
                  <node concept="1pGfFk" id="37GYs0qWQqk" role="2ShVmc">
                    <ref role="37wK5l" to="o8zo:4k9eBec$QVW" resolve="ModelPlusImportedScope" />
                    <node concept="2OqwBi" id="37GYs0qWQql" role="37wK5m">
                      <node concept="2rP1CM" id="37GYs0qWQqm" role="2Oq$k0" />
                      <node concept="I4A8Y" id="37GYs0qWQqn" role="2OqNvi" />
                    </node>
                    <node concept="3clFbT" id="37GYs0qWQqo" role="37wK5m">
                      <property role="3clFbU" value="true" />
                    </node>
                    <node concept="37vLTw" id="37GYs0qWQqp" role="37wK5m">
                      <ref role="3cqZAo" node="37GYs0qWQq1" resolve="acd" />
                    </node>
                  </node>
                </node>
              </node>
            </node>
          </node>
          <node concept="3cpWs6" id="37GYs0qWQq6" role="3cqZAp">
            <node concept="2YIFZM" id="37GYs0qWQq7" role="3cqZAk">
              <ref role="1Pybhc" to="tpcg:6dmIS6MscR9" resolve="Scopes" />
              <ref role="37wK5l" to="tpcg:50vK5Yas08Z" resolve="forLanguageConcepts" />
              <node concept="2rP1CM" id="37GYs0qWQq8" role="37wK5m" />
              <node concept="37vLTw" id="37GYs0qWQq9" role="37wK5m">
                <ref role="3cqZAo" node="37GYs0qWQq1" resolve="acd" />
              </node>
            </node>
          </node>
        </node>
      </node>
    </node>
=======
>>>>>>> 77c8d4ad
    <node concept="3EP7_v" id="2mvci7PADkg" role="1MtirG">
      <node concept="13QW63" id="2mvci7PADkk" role="3EP$qY">
        <node concept="3clFbS" id="2mvci7PADkm" role="2VODD2">
          <node concept="3clFbF" id="2YuxGLzujz4" role="3cqZAp">
            <node concept="2YIFZM" id="2YuxGLzujAp" role="3clFbG">
              <ref role="37wK5l" node="2YuxGLzugE4" resolve="getNamedMenus" />
              <ref role="1Pybhc" node="2YuxGLzuggZ" resolve="MenuScopes" />
              <node concept="2rP1CM" id="2YuxGLzujDB" role="37wK5m" />
              <node concept="$OBgH" id="2YuxGLzujIn" role="37wK5m" />
              <node concept="$OBjv" id="2YuxGLzujNg" role="37wK5m" />
              <node concept="35c_gC" id="1quYWAD4HoE" role="37wK5m">
                <ref role="35c_gD" to="tpc2:4Sf$XywF4VC" resolve="TransformationMenu_Named" />
              </node>
            </node>
          </node>
        </node>
      </node>
    </node>
  </node>
  <node concept="312cEu" id="2YuxGLzuggZ">
    <property role="3GE5qa" value="Menu" />
    <property role="TrG5h" value="MenuScopes" />
    <node concept="2YIFZL" id="2YuxGLzugE4" role="jymVt">
      <property role="TrG5h" value="getNamedMenus" />
      <property role="od$2w" value="false" />
      <property role="DiZV1" value="false" />
      <property role="2aFKle" value="false" />
      <node concept="3clFbS" id="2YuxGLzugE7" role="3clF47">
        <node concept="3cpWs8" id="2YuxGLzugEu" role="3cqZAp">
          <node concept="3cpWsn" id="2YuxGLzugEv" role="3cpWs9">
            <property role="3TUv4t" value="true" />
            <property role="TrG5h" value="allNamedMenus" />
            <node concept="3uibUv" id="2YuxGLzugEw" role="1tU5fm">
              <ref role="3uigEE" to="o8zo:3fifI_xCtN$" resolve="Scope" />
            </node>
            <node concept="2ShNRf" id="2YuxGLzugEx" role="33vP2m">
              <node concept="1pGfFk" id="2YuxGLzugEy" role="2ShVmc">
                <ref role="37wK5l" to="o8zo:4k9eBec$QVW" resolve="ModelPlusImportedScope" />
                <node concept="2OqwBi" id="2YuxGLzugEz" role="37wK5m">
                  <node concept="37vLTw" id="2YuxGLzuhbR" role="2Oq$k0">
                    <ref role="3cqZAo" node="2YuxGLzugYG" resolve="contextNode" />
                  </node>
                  <node concept="I4A8Y" id="2YuxGLzugE_" role="2OqNvi" />
                </node>
                <node concept="3clFbT" id="2YuxGLzugEA" role="37wK5m">
                  <property role="3clFbU" value="true" />
                </node>
                <node concept="37vLTw" id="1quYWAD1amg" role="37wK5m">
                  <ref role="3cqZAo" node="1quYWAD19Xf" resolve="concept" />
                </node>
              </node>
            </node>
          </node>
        </node>
        <node concept="3clFbH" id="2YuxGLzugEC" role="3cqZAp" />
        <node concept="3SKdUt" id="2YuxGLzugED" role="3cqZAp">
          <node concept="3SKdUq" id="2YuxGLzugEE" role="3SKWNk">
            <property role="3SKdUp" value="Uses the scope of allowed concepts (for default menus) to restrict the set of named menus to those" />
          </node>
        </node>
        <node concept="3SKdUt" id="2YuxGLzugEF" role="3cqZAp">
          <node concept="3SKdUq" id="2YuxGLzugEG" role="3SKWNk">
            <property role="3SKdUp" value="that" />
          </node>
          <node concept="3SKdUq" id="2YuxGLzugEH" role="3SKWNk">
            <property role="3SKdUp" value="reference allowed concepts." />
          </node>
        </node>
        <node concept="3cpWs8" id="2YuxGLzugEI" role="3cqZAp">
          <node concept="3cpWsn" id="2YuxGLzugEJ" role="3cpWs9">
            <property role="TrG5h" value="allowedConcepts" />
            <property role="3TUv4t" value="true" />
            <node concept="3uibUv" id="2YuxGLzugEK" role="1tU5fm">
              <ref role="3uigEE" to="o8zo:3fifI_xCtN$" resolve="Scope" />
            </node>
            <node concept="2YIFZM" id="2YuxGLzugEL" role="33vP2m">
              <ref role="37wK5l" to="o8zo:6GEzh_Hz_xH" resolve="getScope" />
              <ref role="1Pybhc" to="o8zo:3fifI_xCtN$" resolve="Scope" />
              <node concept="37vLTw" id="2YuxGLzuhmK" role="37wK5m">
                <ref role="3cqZAo" node="2YuxGLzugYG" resolve="contextNode" />
              </node>
              <node concept="37vLTw" id="2YuxGLzuhWq" role="37wK5m">
                <ref role="3cqZAo" node="2YuxGLzuhxb" resolve="contextRole" />
              </node>
              <node concept="37vLTw" id="2YuxGLzui6v" role="37wK5m">
                <ref role="3cqZAo" node="2YuxGLzuhIG" resolve="position" />
              </node>
              <node concept="3TUQnm" id="2YuxGLzugEP" role="37wK5m">
                <ref role="3TV0OU" to="tpce:h0PkWnZ" resolve="AbstractConceptDeclaration" />
              </node>
            </node>
          </node>
        </node>
        <node concept="3clFbJ" id="2YuxGLzugEQ" role="3cqZAp">
          <node concept="3clFbS" id="2YuxGLzugER" role="3clFbx">
            <node concept="3cpWs6" id="2YuxGLzugES" role="3cqZAp">
              <node concept="2ShNRf" id="2YuxGLzugET" role="3cqZAk">
                <node concept="1pGfFk" id="2YuxGLzugEU" role="2ShVmc">
                  <ref role="37wK5l" to="o8zo:7ipADkTfAzT" resolve="EmptyScope" />
                </node>
              </node>
            </node>
          </node>
          <node concept="3clFbC" id="2YuxGLzugEV" role="3clFbw">
            <node concept="10Nm6u" id="2YuxGLzugEW" role="3uHU7w" />
            <node concept="37vLTw" id="2YuxGLzugEX" role="3uHU7B">
              <ref role="3cqZAo" node="2YuxGLzugEJ" resolve="allowedConcepts" />
            </node>
          </node>
        </node>
        <node concept="3clFbH" id="2YuxGLzugEY" role="3cqZAp" />
        <node concept="3clFbF" id="2YuxGLzugEZ" role="3cqZAp">
          <node concept="2ShNRf" id="2YuxGLzugF0" role="3clFbG">
            <node concept="YeOm9" id="2YuxGLzugF1" role="2ShVmc">
              <node concept="1Y3b0j" id="2YuxGLzugF2" role="YeSDq">
                <property role="2bfB8j" value="true" />
                <ref role="37wK5l" to="o8zo:3rV3sBXetA2" resolve="FilteringScope" />
                <ref role="1Y3XeK" to="o8zo:3rV3sBXetA0" resolve="FilteringScope" />
                <node concept="3Tm1VV" id="2YuxGLzugF3" role="1B3o_S" />
                <node concept="3clFb_" id="2YuxGLzugF4" role="jymVt">
                  <property role="TrG5h" value="isExcluded" />
                  <property role="1EzhhJ" value="false" />
                  <node concept="10P_77" id="2YuxGLzugF5" role="3clF45" />
                  <node concept="3Tm1VV" id="2YuxGLzugF6" role="1B3o_S" />
                  <node concept="37vLTG" id="2YuxGLzugF7" role="3clF46">
                    <property role="TrG5h" value="node" />
                    <node concept="3Tqbb2" id="2YuxGLzugF8" role="1tU5fm" />
                  </node>
                  <node concept="3clFbS" id="2YuxGLzugF9" role="3clF47">
                    <node concept="3clFbF" id="2YuxGLzugFa" role="3cqZAp">
                      <node concept="3fqX7Q" id="2YuxGLzugFb" role="3clFbG">
                        <node concept="2OqwBi" id="2YuxGLzugFc" role="3fr31v">
                          <node concept="37vLTw" id="2YuxGLzugFd" role="2Oq$k0">
                            <ref role="3cqZAo" node="2YuxGLzugEJ" resolve="allowedConcepts" />
                          </node>
                          <node concept="liA8E" id="2YuxGLzugFe" role="2OqNvi">
                            <ref role="37wK5l" to="o8zo:379IfaV6_gi" resolve="contains" />
                            <node concept="2OqwBi" id="1quYWAD1gnl" role="37wK5m">
                              <node concept="1PxgMI" id="1quYWAD1gaw" role="2Oq$k0">
                                <ref role="1m5ApE" to="tpc2:1quYWAD18L6" resolve="IMenu_Named" />
                                <node concept="37vLTw" id="1quYWAD1d1$" role="1m5AlR">
                                  <ref role="3cqZAo" node="2YuxGLzugF7" resolve="node" />
                                </node>
                              </node>
                              <node concept="3TrEf2" id="5HVj4Ph80Qn" role="2OqNvi">
                                <ref role="3Tt5mk" to="tpc2:5HVj4Ph44AO" />
                              </node>
                            </node>
                          </node>
                        </node>
                      </node>
                    </node>
                  </node>
                  <node concept="2AHcQZ" id="2YuxGLzugFj" role="2AJF6D">
                    <ref role="2AI5Lk" to="wyt6:~Override" resolve="Override" />
                  </node>
                </node>
                <node concept="37vLTw" id="2YuxGLzugFk" role="37wK5m">
                  <ref role="3cqZAo" node="2YuxGLzugEv" resolve="allNamedMenus" />
                </node>
              </node>
            </node>
          </node>
        </node>
      </node>
      <node concept="3Tm1VV" id="2YuxGLzugDe" role="1B3o_S" />
      <node concept="3uibUv" id="2YuxGLzugDU" role="3clF45">
        <ref role="3uigEE" to="o8zo:3fifI_xCtN$" resolve="Scope" />
      </node>
      <node concept="37vLTG" id="2YuxGLzugYG" role="3clF46">
        <property role="TrG5h" value="contextNode" />
        <node concept="3Tqbb2" id="2YuxGLzugYF" role="1tU5fm" />
      </node>
      <node concept="37vLTG" id="2YuxGLzuhxb" role="3clF46">
        <property role="TrG5h" value="contextRole" />
        <node concept="17QB3L" id="2YuxGLzuhHL" role="1tU5fm" />
      </node>
      <node concept="37vLTG" id="2YuxGLzuhIG" role="3clF46">
        <property role="TrG5h" value="position" />
        <node concept="10Oyi0" id="2YuxGLzuhVn" role="1tU5fm" />
      </node>
      <node concept="37vLTG" id="1quYWAD19Xf" role="3clF46">
        <property role="TrG5h" value="concept" />
        <node concept="3bZ5Sz" id="1quYWAD1a9T" role="1tU5fm">
          <ref role="3bZ5Sy" to="tpc2:1quYWAD18L6" resolve="IMenu_Named" />
        </node>
      </node>
    </node>
    <node concept="3Tm1VV" id="2YuxGLzugh0" role="1B3o_S" />
  </node>
  <node concept="1M2fIO" id="6DRYsxOhmDo">
    <property role="3GE5qa" value="Menu.Substitute" />
    <ref role="1M2myG" to="tpc2:2RDMjbOTqI4" resolve="SubstituteMenu_Default" />
    <node concept="EnEH3" id="6DRYsxOhmDp" role="1MhHOB">
      <ref role="EomxK" to="tpck:h0TrG11" resolve="name" />
      <node concept="Eqf_E" id="6DRYsxOhmDq" role="EtsB7">
        <node concept="3clFbS" id="6DRYsxOhmDr" role="2VODD2">
          <node concept="3cpWs6" id="6DRYsxOhmDs" role="3cqZAp">
            <node concept="3cpWs3" id="6DRYsxOhmDt" role="3cqZAk">
              <node concept="Xl_RD" id="6DRYsxOhmDu" role="3uHU7w">
                <property role="Xl_RC" value="_SubstituteMenu" />
              </node>
              <node concept="2OqwBi" id="6DRYsxOhmDv" role="3uHU7B">
                <node concept="2OqwBi" id="6DRYsxOhmDw" role="2Oq$k0">
                  <node concept="EsrRn" id="6DRYsxOhmDx" role="2Oq$k0" />
                  <node concept="3TrEf2" id="5HVj4Ph8gJw" role="2OqNvi">
                    <ref role="3Tt5mk" to="tpc2:5HVj4Ph44AO" />
                  </node>
                </node>
                <node concept="3TrcHB" id="6DRYsxOhmDz" role="2OqNvi">
                  <ref role="3TsBF5" to="tpck:h0TrG11" resolve="name" />
                </node>
              </node>
            </node>
          </node>
        </node>
      </node>
    </node>
  </node>
  <node concept="1M2fIO" id="4seKY4Sw0pX">
    <property role="3GE5qa" value="Menu.Transformation" />
    <ref role="1M2myG" to="tpc2:6DRYsxO8ara" resolve="TransformationMenuPart_IncludeSubstituteMenu" />
    <node concept="1N5Pfh" id="4seKY4Sw0q2" role="1Mr941">
      <ref role="1N5Vy1" to="tpc2:5i0CB70W8mR" />
      <node concept="13QW63" id="4seKY4Sw3aW" role="1N6uqs">
        <node concept="3clFbS" id="4seKY4Sw3aY" role="2VODD2">
          <node concept="3cpWs8" id="4seKY4Sw3dR" role="3cqZAp">
            <node concept="3cpWsn" id="4seKY4Sw3dS" role="3cpWs9">
              <property role="TrG5h" value="menu" />
              <node concept="3Tqbb2" id="4seKY4Sw3dT" role="1tU5fm">
                <ref role="ehGHo" to="tpc2:4Sf$XywKhwM" resolve="ITransformationMenu" />
              </node>
              <node concept="2OqwBi" id="4seKY4Sw3dU" role="33vP2m">
                <node concept="21POm0" id="4seKY4Sw3dV" role="2Oq$k0" />
                <node concept="2Xjw5R" id="4seKY4Sw3dW" role="2OqNvi">
                  <node concept="1xIGOp" id="4seKY4Sw3dX" role="1xVPHs" />
                  <node concept="1xMEDy" id="4seKY4Sw3dY" role="1xVPHs">
                    <node concept="chp4Y" id="4seKY4Sw_TM" role="ri$Ld">
                      <ref role="cht4Q" to="tpc2:4Sf$XywKhwM" resolve="ITransformationMenu" />
                    </node>
                  </node>
                </node>
              </node>
            </node>
          </node>
          <node concept="3cpWs8" id="4seKY4Sw3e0" role="3cqZAp">
            <node concept="3cpWsn" id="4seKY4Sw3e1" role="3cpWs9">
              <property role="TrG5h" value="concept" />
              <node concept="3Tqbb2" id="4seKY4Sw3e2" role="1tU5fm">
                <ref role="ehGHo" to="tpce:h0PkWnZ" resolve="AbstractConceptDeclaration" />
              </node>
              <node concept="2OqwBi" id="4seKY4Sw3e3" role="33vP2m">
                <node concept="37vLTw" id="4seKY4Sw3e4" role="2Oq$k0">
                  <ref role="3cqZAo" node="4seKY4Sw3dS" resolve="menu" />
                </node>
                <node concept="2qgKlT" id="1quYWAD4Vo4" role="2OqNvi">
                  <ref role="37wK5l" to="tpcb:1quYWAD18xk" resolve="getApplicableConcept" />
                </node>
              </node>
            </node>
          </node>
          <node concept="3cpWs8" id="4seKY4Sx1rq" role="3cqZAp">
            <node concept="3cpWsn" id="4seKY4Sx1rr" role="3cpWs9">
              <property role="TrG5h" value="links" />
              <node concept="A3Dl8" id="4seKY4Sx1qZ" role="1tU5fm">
                <node concept="3Tqbb2" id="4seKY4Sx1r2" role="A3Ik2">
                  <ref role="ehGHo" to="tpce:f_TJgxE" resolve="LinkDeclaration" />
                </node>
              </node>
              <node concept="2OqwBi" id="4seKY4Sx1rs" role="33vP2m">
                <node concept="2OqwBi" id="4seKY4Sx1rt" role="2Oq$k0">
                  <node concept="37vLTw" id="4seKY4Sx1ru" role="2Oq$k0">
                    <ref role="3cqZAo" node="4seKY4Sw3e1" resolve="concept" />
                  </node>
                  <node concept="2qgKlT" id="4seKY4Sx1rv" role="2OqNvi">
                    <ref role="37wK5l" to="tpcn:hEwILKK" resolve="getLinkDeclarations" />
                  </node>
                </node>
                <node concept="3zZkjj" id="4seKY4Sx1rw" role="2OqNvi">
                  <node concept="1bVj0M" id="4seKY4Sx1rx" role="23t8la">
                    <node concept="3clFbS" id="4seKY4Sx1ry" role="1bW5cS">
                      <node concept="3clFbF" id="4seKY4Sx1rz" role="3cqZAp">
                        <node concept="2OqwBi" id="4seKY4Sx1r$" role="3clFbG">
                          <node concept="2OqwBi" id="4seKY4Sx1r_" role="2Oq$k0">
                            <node concept="37vLTw" id="4seKY4Sx1rA" role="2Oq$k0">
                              <ref role="3cqZAo" node="4seKY4Sx1rE" resolve="it" />
                            </node>
                            <node concept="3TrcHB" id="4seKY4Sx1rB" role="2OqNvi">
                              <ref role="3TsBF5" to="tpce:fA0lm$B" resolve="metaClass" />
                            </node>
                          </node>
                          <node concept="3t7uKx" id="4seKY4Sx1rC" role="2OqNvi">
                            <node concept="uoxfO" id="4seKY4Sx1rD" role="3t7uKA">
                              <ref role="uo_Cq" to="tpce:fLJjDmT" />
                            </node>
                          </node>
                        </node>
                      </node>
                    </node>
                    <node concept="Rh6nW" id="4seKY4Sx1rE" role="1bW2Oz">
                      <property role="TrG5h" value="it" />
                      <node concept="2jxLKc" id="4seKY4Sx1rF" role="1tU5fm" />
                    </node>
                  </node>
                </node>
              </node>
            </node>
          </node>
          <node concept="3cpWs6" id="4seKY4SwzVg" role="3cqZAp">
            <node concept="2ShNRf" id="4seKY4Sw$dO" role="3cqZAk">
              <node concept="YeOm9" id="4seKY4Sx7Ak" role="2ShVmc">
                <node concept="1Y3b0j" id="4seKY4Sx7An" role="YeSDq">
                  <property role="2bfB8j" value="true" />
                  <ref role="1Y3XeK" to="6xgk:2DmG$ciAhAi" resolve="SimpleScope" />
                  <ref role="37wK5l" to="6xgk:2DmG$ciAhAo" resolve="SimpleScope" />
                  <node concept="3Tm1VV" id="4seKY4Sx7Ao" role="1B3o_S" />
                  <node concept="3clFb_" id="4seKY4Sx7AB" role="jymVt">
                    <property role="1EzhhJ" value="false" />
                    <property role="TrG5h" value="getReferenceText" />
                    <node concept="3Tm1VV" id="4seKY4Sx7AC" role="1B3o_S" />
                    <node concept="37vLTG" id="4seKY4Sx7AE" role="3clF46">
                      <property role="TrG5h" value="target" />
                      <node concept="3Tqbb2" id="4seKY4Sx7AF" role="1tU5fm" />
                      <node concept="2AHcQZ" id="4seKY4Sx7AG" role="2AJF6D">
                        <ref role="2AI5Lk" to="mhfm:~NotNull" resolve="NotNull" />
                      </node>
                    </node>
                    <node concept="17QB3L" id="4seKY4Sx7AH" role="3clF45" />
                    <node concept="2AHcQZ" id="4seKY4Sx7AI" role="2AJF6D">
                      <ref role="2AI5Lk" to="mhfm:~Nullable" resolve="Nullable" />
                    </node>
                    <node concept="3clFbS" id="4seKY4Sx7AJ" role="3clF47">
                      <node concept="3cpWs6" id="4seKY4Sx9kG" role="3cqZAp">
                        <node concept="2OqwBi" id="4seKY4SxaRf" role="3cqZAk">
                          <node concept="1PxgMI" id="4seKY4Sxae$" role="2Oq$k0">
                            <ref role="1m5ApE" to="tpce:f_TJgxE" resolve="LinkDeclaration" />
                            <node concept="37vLTw" id="4seKY4Sx9KY" role="1m5AlR">
                              <ref role="3cqZAo" node="4seKY4Sx7AE" resolve="target" />
                            </node>
                          </node>
                          <node concept="3TrcHB" id="4seKY4Sxbn6" role="2OqNvi">
                            <ref role="3TsBF5" to="tpce:fA0kJcN" resolve="role" />
                          </node>
                        </node>
                      </node>
                    </node>
                  </node>
                  <node concept="37vLTw" id="4seKY4Sx8gl" role="37wK5m">
                    <ref role="3cqZAo" node="4seKY4Sx1rr" resolve="links" />
                  </node>
                </node>
              </node>
            </node>
          </node>
        </node>
      </node>
    </node>
  </node>
  <node concept="1M2fIO" id="1quYWAD02Ol">
    <property role="3GE5qa" value="Menu" />
    <ref role="1M2myG" to="tpc2:1quYWAD02Of" resolve="IMenuPartParameterized" />
    <node concept="osYL8" id="1quYWAD02Om" role="1MLXOK">
      <node concept="3clFbS" id="1quYWAD02On" role="2VODD2">
        <node concept="3clFbJ" id="1quYWAD02Oo" role="3cqZAp">
          <node concept="3clFbS" id="1quYWAD02Op" role="3clFbx">
            <node concept="3SKdUt" id="1quYWAD02Oq" role="3cqZAp">
              <node concept="3SKdUq" id="1quYWAD02Or" role="3SKWNk">
                <property role="3SKdUp" value="Only allow parameterizable or abstract menu parts as children" />
              </node>
            </node>
            <node concept="3SKdUt" id="1quYWAD02Os" role="3cqZAp">
              <node concept="3SKdUq" id="1quYWAD02Ot" role="3SKWNk">
                <property role="3SKdUp" value="(allow abstract menu parts to avoid showing 'TransformationMenuPart cannot" />
              </node>
              <node concept="3SKdUq" id="1quYWAD02Ou" role="3SKWNk">
                <property role="3SKdUp" value="be child of parameterized' and" />
              </node>
            </node>
            <node concept="3SKdUt" id="1quYWAD02Ov" role="3cqZAp">
              <node concept="3SKdUq" id="1quYWAD02Ow" role="3SKWNk">
                <property role="3SKdUp" value="instead let the typesystem rule show the message about the concept being abstract)." />
              </node>
            </node>
            <node concept="3cpWs6" id="1quYWAD02Ox" role="3cqZAp">
              <node concept="22lmx$" id="1quYWAD02Oy" role="3cqZAk">
                <node concept="2OqwBi" id="1quYWAD02Oz" role="3uHU7B">
                  <node concept="otxO1" id="1quYWAD02O$" role="2Oq$k0" />
                  <node concept="3TrcHB" id="1quYWAD02O_" role="2OqNvi">
                    <ref role="3TsBF5" to="tpce:40UcGlRb7V2" resolve="abstract" />
                  </node>
                </node>
                <node concept="2OqwBi" id="1quYWAD02OA" role="3uHU7w">
                  <node concept="otxO1" id="1quYWAD02OB" role="2Oq$k0" />
                  <node concept="2Zo12i" id="1quYWAD02OC" role="2OqNvi">
                    <node concept="chp4Y" id="1quYWAD030c" role="2Zo12j">
                      <ref role="cht4Q" to="tpc2:1quYWAD02Od" resolve="IParameterizableMenuPart" />
                    </node>
                  </node>
                </node>
              </node>
            </node>
          </node>
          <node concept="3clFbC" id="1quYWAD02OE" role="3clFbw">
            <node concept="2OqwBi" id="1quYWAD0RzR" role="3uHU7B">
              <node concept="2OqwBi" id="1quYWAD0QRj" role="2Oq$k0">
                <node concept="EsrRn" id="1quYWAD0QHx" role="2Oq$k0" />
                <node concept="2qgKlT" id="1quYWAD0R70" role="2OqNvi">
                  <ref role="37wK5l" to="tpcb:1quYWAD03b2" resolve="getLinkNodeOfParameterizedPart" />
                </node>
              </node>
              <node concept="liA8E" id="1quYWAD0SZT" role="2OqNvi">
                <ref role="37wK5l" to="c17a:~SContainmentLink.getDeclarationNode():org.jetbrains.mps.openapi.model.SNode" resolve="getDeclarationNode" />
              </node>
            </node>
            <node concept="oXsJc" id="1quYWAD02OG" role="3uHU7w" />
          </node>
        </node>
        <node concept="3cpWs6" id="1quYWAD02OH" role="3cqZAp">
          <node concept="3clFbT" id="1quYWAD02OI" role="3cqZAk">
            <property role="3clFbU" value="true" />
          </node>
        </node>
      </node>
    </node>
  </node>
  <node concept="1M2fIO" id="1quYWAD18L$">
    <property role="3GE5qa" value="Menu" />
    <ref role="1M2myG" to="tpc2:1quYWAD18L7" resolve="IMenu_Default" />
    <node concept="1N5Pfh" id="1quYWAD18L_" role="1Mr941">
      <ref role="1N5Vy1" to="tpc2:5HVj4Ph44AO" />
      <node concept="13QW63" id="1quYWAD18LA" role="1N6uqs">
        <node concept="3clFbS" id="1quYWAD18LB" role="2VODD2">
          <node concept="3clFbF" id="1quYWAD18LC" role="3cqZAp">
            <node concept="2YIFZM" id="1quYWAD18LD" role="3clFbG">
              <ref role="1Pybhc" to="tpcg:6dmIS6MscR9" resolve="Scopes" />
              <ref role="37wK5l" to="tpcg:6dmIS6Msokd" resolve="forConceptsInSameLanguage" />
              <node concept="2OqwBi" id="1quYWAD18LE" role="37wK5m">
                <node concept="2rP1CM" id="1quYWAD18LF" role="2Oq$k0" />
                <node concept="I4A8Y" id="1quYWAD18LG" role="2OqNvi" />
              </node>
              <node concept="35c_gC" id="1quYWAD18LH" role="37wK5m">
                <ref role="35c_gD" to="tpce:h0PkWnZ" resolve="AbstractConceptDeclaration" />
              </node>
            </node>
          </node>
        </node>
      </node>
    </node>
  </node>
  <node concept="1M2fIO" id="1quYWAD19DP">
    <property role="3GE5qa" value="Menu" />
    <ref role="1M2myG" to="tpc2:1quYWAD18L6" resolve="IMenu_Named" />
    <node concept="1N5Pfh" id="1quYWAD19DQ" role="1Mr941">
      <ref role="1N5Vy1" to="tpc2:5HVj4Ph44AO" />
      <node concept="13QW63" id="1quYWAD19DR" role="1N6uqs">
        <node concept="3clFbS" id="1quYWAD19DS" role="2VODD2">
          <node concept="3clFbF" id="1quYWAD19DT" role="3cqZAp">
            <node concept="2YIFZM" id="1quYWAD19DU" role="3clFbG">
              <ref role="37wK5l" to="tpcg:50vK5Yas08Z" resolve="forLanguageConcepts" />
              <ref role="1Pybhc" to="tpcg:6dmIS6MscR9" resolve="Scopes" />
              <node concept="2rP1CM" id="1quYWAD19DV" role="37wK5m" />
              <node concept="35c_gC" id="1quYWAD19DW" role="37wK5m">
                <ref role="35c_gD" to="tpce:h0PkWnZ" resolve="AbstractConceptDeclaration" />
              </node>
            </node>
          </node>
        </node>
      </node>
    </node>
  </node>
  <node concept="1M2fIO" id="1quYWAD51$6">
    <property role="3GE5qa" value="Menu.Transformation" />
    <ref role="1M2myG" to="tpc2:4Sf$XywKgZK" resolve="TransformationMenuContribution" />
    <node concept="2NXJUA" id="1quYWAD51$7" role="2NY200">
      <node concept="3clFbS" id="1quYWAD51$8" role="2VODD2">
        <node concept="3clFbF" id="1quYWAD51Fg" role="3cqZAp">
          <node concept="22lmx$" id="1quYWAD51Fh" role="3clFbG">
            <node concept="2OqwBi" id="1quYWAD51Fi" role="3uHU7B">
              <node concept="Rm8GO" id="1quYWAD51Fj" role="2Oq$k0">
                <ref role="Rm8GQ" to="w1kc:~LanguageAspect.EDITOR" resolve="EDITOR" />
                <ref role="1Px2BO" to="w1kc:~LanguageAspect" resolve="LanguageAspect" />
              </node>
              <node concept="liA8E" id="1quYWAD51Fk" role="2OqNvi">
                <ref role="37wK5l" to="w1kc:~LanguageAspect.is(org.jetbrains.mps.openapi.model.SModel):boolean" resolve="is" />
                <node concept="2JrnkZ" id="1quYWAD51Fl" role="37wK5m">
                  <node concept="1Q6Npb" id="1quYWAD51Fm" role="2JrQYb" />
                </node>
              </node>
            </node>
            <node concept="2YIFZM" id="1quYWAD51Fn" role="3uHU7w">
              <ref role="37wK5l" to="w1kc:~SModelStereotype.isGeneratorModel(org.jetbrains.mps.openapi.model.SModel):boolean" resolve="isGeneratorModel" />
              <ref role="1Pybhc" to="w1kc:~SModelStereotype" resolve="SModelStereotype" />
              <node concept="1Q6Npb" id="1quYWAD51Fo" role="37wK5m" />
            </node>
          </node>
        </node>
      </node>
    </node>
  </node>
  <node concept="1M2fIO" id="1quYWAD54qI">
    <property role="3GE5qa" value="Menu" />
    <ref role="1M2myG" to="tpc2:1quYWAD2$71" resolve="IMenuReference_Default" />
    <node concept="1N5Pfh" id="1quYWAD54qL" role="1Mr941">
      <ref role="1N5Vy1" to="tpc2:1quYWAD543u" />
      <node concept="1dDu$B" id="1quYWAD54qM" role="1N6uqs">
        <ref role="1dDu$A" to="tpce:h0PkWnZ" resolve="AbstractConceptDeclaration" />
      </node>
    </node>
  </node>
  <node concept="1M2fIO" id="1quYWAD5kmn">
    <property role="3GE5qa" value="Menu.Substitute" />
    <ref role="1M2myG" to="tpc2:5i0CB70OtWv" resolve="SubstituteMenuReference_Named" />
    <node concept="1N5Pfh" id="1quYWAD5kmo" role="1Mr941">
      <ref role="1N5Vy1" to="tpc2:5i0CB70OE9Y" />
      <node concept="13QW63" id="1quYWAD5kmp" role="1N6uqs">
        <node concept="3clFbS" id="1quYWAD5kmq" role="2VODD2">
          <node concept="3cpWs8" id="1quYWAD5kmr" role="3cqZAp">
            <node concept="3cpWsn" id="1quYWAD5kms" role="3cpWs9">
              <property role="TrG5h" value="scope" />
              <node concept="3uibUv" id="1quYWAD5kmt" role="1tU5fm">
                <ref role="3uigEE" to="o8zo:3fifI_xCtN$" resolve="Scope" />
              </node>
              <node concept="2YIFZM" id="1quYWAD5kmu" role="33vP2m">
                <ref role="37wK5l" to="o8zo:6GEzh_Hz_xH" resolve="getScope" />
                <ref role="1Pybhc" to="o8zo:3fifI_xCtN$" resolve="Scope" />
                <node concept="2rP1CM" id="1quYWAD5kmv" role="37wK5m" />
                <node concept="$OBgH" id="1quYWAD5kmw" role="37wK5m" />
                <node concept="$OBjv" id="1quYWAD5kmx" role="37wK5m" />
                <node concept="2Xa2p7" id="1quYWAD5kmy" role="37wK5m" />
              </node>
            </node>
          </node>
          <node concept="3clFbJ" id="1quYWAD5kmz" role="3cqZAp">
            <node concept="3clFbS" id="1quYWAD5km$" role="3clFbx">
              <node concept="3cpWs6" id="1quYWAD5km_" role="3cqZAp">
                <node concept="2YIFZM" id="1quYWAD5kmA" role="3cqZAk">
                  <ref role="37wK5l" node="2YuxGLzugE4" resolve="getNamedMenus" />
                  <ref role="1Pybhc" node="2YuxGLzuggZ" resolve="MenuScopes" />
                  <node concept="2rP1CM" id="1quYWAD5kmB" role="37wK5m" />
                  <node concept="$OBgH" id="1quYWAD5kmC" role="37wK5m" />
                  <node concept="$OBjv" id="1quYWAD5kmD" role="37wK5m" />
                  <node concept="35c_gC" id="1quYWAD5kmE" role="37wK5m">
                    <ref role="35c_gD" to="tpc2:3fw9B$5YUrX" resolve="SubstituteMenu_Named" />
                  </node>
                </node>
              </node>
            </node>
            <node concept="3clFbC" id="1quYWAD5kmF" role="3clFbw">
              <node concept="10Nm6u" id="1quYWAD5kmG" role="3uHU7w" />
              <node concept="37vLTw" id="1quYWAD5kmH" role="3uHU7B">
                <ref role="3cqZAo" node="1quYWAD5kms" resolve="scope" />
              </node>
            </node>
          </node>
          <node concept="3cpWs6" id="1quYWAD5kmI" role="3cqZAp">
            <node concept="37vLTw" id="1quYWAD5kmJ" role="3cqZAk">
              <ref role="3cqZAo" node="1quYWAD5kms" resolve="scope" />
            </node>
          </node>
        </node>
      </node>
    </node>
  </node>
  <node concept="1M2fIO" id="1quYWAD5kH4">
    <property role="3GE5qa" value="Menu.Substitute" />
    <ref role="1M2myG" to="tpc2:3fw9B$5YUrX" resolve="SubstituteMenu_Named" />
    <node concept="3EP7_v" id="1quYWAD5kH5" role="1MtirG">
      <node concept="13QW63" id="1quYWAD5kH9" role="3EP$qY">
        <node concept="3clFbS" id="1quYWAD5kHa" role="2VODD2">
          <node concept="3clFbF" id="1quYWAD5kHb" role="3cqZAp">
            <node concept="2YIFZM" id="1quYWAD5kHc" role="3clFbG">
              <ref role="1Pybhc" node="2YuxGLzuggZ" resolve="MenuScopes" />
              <ref role="37wK5l" node="2YuxGLzugE4" resolve="getNamedMenus" />
              <node concept="2rP1CM" id="1quYWAD5kHd" role="37wK5m" />
              <node concept="$OBgH" id="1quYWAD5kHe" role="37wK5m" />
              <node concept="$OBjv" id="1quYWAD5kHf" role="37wK5m" />
              <node concept="35c_gC" id="1quYWAD5kHg" role="37wK5m">
                <ref role="35c_gD" to="tpc2:3fw9B$5YUrX" resolve="SubstituteMenu_Named" />
              </node>
            </node>
          </node>
        </node>
      </node>
    </node>
  </node>
  <node concept="1M2fIO" id="1quYWAD5s38">
    <property role="3GE5qa" value="Menu.Substitute" />
    <ref role="1M2myG" to="tpc2:1J2KHYpAw1S" resolve="SubstituteMenu" />
    <node concept="2NXJUA" id="1quYWAD5s6K" role="2NY200">
      <node concept="3clFbS" id="1quYWAD5s6L" role="2VODD2">
        <node concept="3clFbF" id="1quYWAD5sdT" role="3cqZAp">
          <node concept="22lmx$" id="1quYWAD5sdU" role="3clFbG">
            <node concept="2OqwBi" id="1quYWAD5sdV" role="3uHU7B">
              <node concept="Rm8GO" id="1quYWAD5sdW" role="2Oq$k0">
                <ref role="Rm8GQ" to="w1kc:~LanguageAspect.EDITOR" resolve="EDITOR" />
                <ref role="1Px2BO" to="w1kc:~LanguageAspect" resolve="LanguageAspect" />
              </node>
              <node concept="liA8E" id="1quYWAD5sdX" role="2OqNvi">
                <ref role="37wK5l" to="w1kc:~LanguageAspect.is(org.jetbrains.mps.openapi.model.SModel):boolean" resolve="is" />
                <node concept="2JrnkZ" id="1quYWAD5sdY" role="37wK5m">
                  <node concept="1Q6Npb" id="1quYWAD5sdZ" role="2JrQYb" />
                </node>
              </node>
            </node>
            <node concept="2YIFZM" id="1quYWAD5se0" role="3uHU7w">
              <ref role="37wK5l" to="w1kc:~SModelStereotype.isGeneratorModel(org.jetbrains.mps.openapi.model.SModel):boolean" resolve="isGeneratorModel" />
              <ref role="1Pybhc" to="w1kc:~SModelStereotype" resolve="SModelStereotype" />
              <node concept="1Q6Npb" id="1quYWAD5se1" role="37wK5m" />
            </node>
          </node>
        </node>
      </node>
    </node>
  </node>
  <node concept="1M2fIO" id="1quYWAD5spT">
    <property role="3GE5qa" value="Menu.Substitute" />
    <ref role="1M2myG" to="tpc2:2RDMjbOTsHj" resolve="SubstituteMenu_Contribution" />
    <node concept="2NXJUA" id="1quYWAD5spU" role="2NY200">
      <node concept="3clFbS" id="1quYWAD5spV" role="2VODD2">
        <node concept="3clFbF" id="1quYWAD5stv" role="3cqZAp">
          <node concept="22lmx$" id="1quYWAD5stw" role="3clFbG">
            <node concept="2OqwBi" id="1quYWAD5stx" role="3uHU7B">
              <node concept="Rm8GO" id="1quYWAD5sty" role="2Oq$k0">
                <ref role="1Px2BO" to="w1kc:~LanguageAspect" resolve="LanguageAspect" />
                <ref role="Rm8GQ" to="w1kc:~LanguageAspect.EDITOR" resolve="EDITOR" />
              </node>
              <node concept="liA8E" id="1quYWAD5stz" role="2OqNvi">
                <ref role="37wK5l" to="w1kc:~LanguageAspect.is(org.jetbrains.mps.openapi.model.SModel):boolean" resolve="is" />
                <node concept="2JrnkZ" id="1quYWAD5st$" role="37wK5m">
                  <node concept="1Q6Npb" id="1quYWAD5st_" role="2JrQYb" />
                </node>
              </node>
            </node>
            <node concept="2YIFZM" id="1quYWAD5stA" role="3uHU7w">
              <ref role="37wK5l" to="w1kc:~SModelStereotype.isGeneratorModel(org.jetbrains.mps.openapi.model.SModel):boolean" resolve="isGeneratorModel" />
              <ref role="1Pybhc" to="w1kc:~SModelStereotype" resolve="SModelStereotype" />
              <node concept="1Q6Npb" id="1quYWAD5stB" role="37wK5m" />
            </node>
          </node>
        </node>
      </node>
    </node>
  </node>
</model>
<|MERGE_RESOLUTION|>--- conflicted
+++ resolved
@@ -23,13 +23,10 @@
     <import index="tpcg" ref="r:00000000-0000-4000-0000-011c8959028c(jetbrains.mps.lang.structure.constraints)" />
     <import index="gp7a" ref="6ed54515-acc8-4d1e-a16c-9fd6cfe951ea/java:jetbrains.mps.project.dependency(MPS.Core/)" />
     <import index="o8zo" ref="r:314576fc-3aee-4386-a0a5-a38348ac317d(jetbrains.mps.scope)" />
-<<<<<<< HEAD
     <import index="9anm" ref="r:6f374023-1b4e-4a80-8bf6-2cc3148faa52(jetbrains.mps.lang.editor.plugin)" />
-=======
-    <import index="6xgk" ref="r:6e9ad488-5df2-49e4-8c01-8a7f3812adf7(jetbrains.mps.lang.scopes.runtime)" />
-    <import index="mhfm" ref="3f233e7f-b8a6-46d2-a57f-795d56775243/java:org.jetbrains.annotations(Annotations/)" />
->>>>>>> 77c8d4ad
     <import index="c17a" ref="8865b7a8-5271-43d3-884c-6fd1d9cfdd34/java:org.jetbrains.mps.openapi.language(MPS.OpenAPI/)" implicit="true" />
+    <import index="6xgk" ref="r:6e9ad488-5df2-49e4-8c01-8a7f3812adf7(jetbrains.mps.lang.scopes.runtime)" implicit="true" />
+    <import index="mhfm" ref="3f233e7f-b8a6-46d2-a57f-795d56775243/java:org.jetbrains.annotations(Annotations/)" implicit="true" />
   </imports>
   <registry>
     <language id="13744753-c81f-424a-9c1b-cf8943bf4e86" name="jetbrains.mps.lang.sharedConcepts">
@@ -1917,79 +1914,6 @@
   <node concept="1M2fIO" id="1qY_lWSjK0n">
     <property role="3GE5qa" value="Menu.Transformation" />
     <ref role="1M2myG" to="tpc2:1qY_lWSjJNx" resolve="TransformationMenu_Default" />
-<<<<<<< HEAD
-    <node concept="1N5Pfh" id="6dmIS6Ms5MX" role="1Mr941">
-      <ref role="1N5Vy1" to="tpc2:1oFY2ohVpGC" />
-      <node concept="13QW63" id="6dmIS6Ms5SJ" role="1N6uqs">
-        <node concept="3clFbS" id="6dmIS6Ms5SK" role="2VODD2">
-          <node concept="3cpWs8" id="37GYs0qX6CT" role="3cqZAp">
-            <node concept="3cpWsn" id="37GYs0qX6CU" role="3cpWs9">
-              <property role="TrG5h" value="acd" />
-              <node concept="3bZ5Sz" id="37GYs0qX6CV" role="1tU5fm">
-                <ref role="3bZ5Sy" to="tpce:h0PkWnZ" resolve="AbstractConceptDeclaration" />
-              </node>
-              <node concept="35c_gC" id="37GYs0qX6CW" role="33vP2m">
-                <ref role="35c_gD" to="tpce:h0PkWnZ" resolve="AbstractConceptDeclaration" />
-              </node>
-            </node>
-          </node>
-          <node concept="3clFbJ" id="37GYs0qX6CX" role="3cqZAp">
-            <node concept="3fqX7Q" id="37GYs0qX6CY" role="3clFbw">
-              <node concept="2ZW3vV" id="37GYs0qX6CZ" role="3fr31v">
-                <node concept="3uibUv" id="37GYs0qX6D0" role="2ZW6by">
-                  <ref role="3uigEE" to="w1kc:~Language" resolve="Language" />
-                </node>
-                <node concept="2OqwBi" id="37GYs0qX6D1" role="2ZW6bz">
-                  <node concept="2JrnkZ" id="37GYs0qX6D2" role="2Oq$k0">
-                    <node concept="2OqwBi" id="37GYs0qX6D3" role="2JrQYb">
-                      <node concept="2rP1CM" id="37GYs0qX6D4" role="2Oq$k0" />
-                      <node concept="I4A8Y" id="37GYs0qX6D5" role="2OqNvi" />
-                    </node>
-                  </node>
-                  <node concept="liA8E" id="37GYs0qX6D6" role="2OqNvi">
-                    <ref role="37wK5l" to="mhbf:~SModel.getModule():org.jetbrains.mps.openapi.module.SModule" resolve="getModule" />
-                  </node>
-                </node>
-              </node>
-            </node>
-            <node concept="3clFbS" id="37GYs0qX6D7" role="3clFbx">
-              <node concept="3cpWs6" id="37GYs0qX6D8" role="3cqZAp">
-                <node concept="2ShNRf" id="37GYs0qX6D9" role="3cqZAk">
-                  <node concept="1pGfFk" id="37GYs0qX6Da" role="2ShVmc">
-                    <ref role="37wK5l" to="o8zo:4k9eBec$QVW" resolve="ModelPlusImportedScope" />
-                    <node concept="2OqwBi" id="37GYs0qX6Db" role="37wK5m">
-                      <node concept="2rP1CM" id="37GYs0qX6Dc" role="2Oq$k0" />
-                      <node concept="I4A8Y" id="37GYs0qX6Dd" role="2OqNvi" />
-                    </node>
-                    <node concept="3clFbT" id="37GYs0qX6De" role="37wK5m">
-                      <property role="3clFbU" value="true" />
-                    </node>
-                    <node concept="37vLTw" id="37GYs0qX6Df" role="37wK5m">
-                      <ref role="3cqZAo" node="37GYs0qX6CU" resolve="acd" />
-                    </node>
-                  </node>
-                </node>
-              </node>
-            </node>
-          </node>
-          <node concept="3clFbF" id="6dmIS6MscPg" role="3cqZAp">
-            <node concept="2YIFZM" id="6dmIS6Msrh6" role="3clFbG">
-              <ref role="37wK5l" to="tpcg:6dmIS6Msokd" resolve="forConceptsInSameLanguage" />
-              <ref role="1Pybhc" to="tpcg:6dmIS6MscR9" resolve="Scopes" />
-              <node concept="2OqwBi" id="6dmIS6MsrjZ" role="37wK5m">
-                <node concept="2rP1CM" id="6dmIS6Msri0" role="2Oq$k0" />
-                <node concept="I4A8Y" id="6dmIS6MsrmL" role="2OqNvi" />
-              </node>
-              <node concept="37vLTw" id="37GYs0qX6Tg" role="37wK5m">
-                <ref role="3cqZAo" node="37GYs0qX6CU" resolve="acd" />
-              </node>
-            </node>
-          </node>
-        </node>
-      </node>
-    </node>
-=======
->>>>>>> 77c8d4ad
     <node concept="EnEH3" id="30jUJZlxTqT" role="1MhHOB">
       <ref role="EomxK" to="tpck:h0TrG11" resolve="name" />
       <node concept="Eqf_E" id="30jUJZlxTuw" role="EtsB7">
@@ -2001,10 +1925,10 @@
               </node>
               <node concept="2OqwBi" id="4Sf$XywBAvQ" role="3uHU7B">
                 <node concept="2OqwBi" id="4Sf$XywBAvR" role="2Oq$k0">
-                  <node concept="EsrRn" id="4Sf$XywBAvS" role="2Oq$k0" />
                   <node concept="3TrEf2" id="5HVj4Ph8fe1" role="2OqNvi">
                     <ref role="3Tt5mk" to="tpc2:5HVj4Ph44AO" />
                   </node>
+                  <node concept="EsrRn" id="4Sf$XywBAvS" role="2Oq$k0" />
                 </node>
                 <node concept="3TrcHB" id="4Sf$XywBAvU" role="2OqNvi">
                   <ref role="3TsBF5" to="tpck:h0TrG11" resolve="name" />
@@ -2156,76 +2080,6 @@
   <node concept="1M2fIO" id="7GARn1zMWJt">
     <property role="3GE5qa" value="Menu.Transformation" />
     <ref role="1M2myG" to="tpc2:4Sf$XywF4VC" resolve="TransformationMenu_Named" />
-<<<<<<< HEAD
-    <node concept="1N5Pfh" id="7GARn1zMWJu" role="1Mr941">
-      <ref role="1N5Vy1" to="tpc2:1oFY2ohVpGC" />
-      <node concept="13QW63" id="7GARn1zMWJv" role="1N6uqs">
-        <node concept="3clFbS" id="7GARn1zMWJw" role="2VODD2">
-          <node concept="3cpWs8" id="37GYs0qWQq0" role="3cqZAp">
-            <node concept="3cpWsn" id="37GYs0qWQq1" role="3cpWs9">
-              <property role="TrG5h" value="acd" />
-              <node concept="3bZ5Sz" id="37GYs0qWQq2" role="1tU5fm">
-                <ref role="3bZ5Sy" to="tpce:h0PkWnZ" resolve="AbstractConceptDeclaration" />
-              </node>
-              <node concept="35c_gC" id="37GYs0qWQq3" role="33vP2m">
-                <ref role="35c_gD" to="tpce:h0PkWnZ" resolve="AbstractConceptDeclaration" />
-              </node>
-            </node>
-          </node>
-          <node concept="3clFbJ" id="37GYs0qWQq4" role="3cqZAp">
-            <node concept="3fqX7Q" id="37GYs0qX5T1" role="3clFbw">
-              <node concept="2ZW3vV" id="37GYs0qX5T2" role="3fr31v">
-                <node concept="3uibUv" id="37GYs0qX5T3" role="2ZW6by">
-                  <ref role="3uigEE" to="w1kc:~Language" resolve="Language" />
-                </node>
-                <node concept="2OqwBi" id="37GYs0qX5T4" role="2ZW6bz">
-                  <node concept="2JrnkZ" id="37GYs0qX5T5" role="2Oq$k0">
-                    <node concept="2OqwBi" id="37GYs0qX5T6" role="2JrQYb">
-                      <node concept="2rP1CM" id="37GYs0qX5T7" role="2Oq$k0" />
-                      <node concept="I4A8Y" id="37GYs0qX5T8" role="2OqNvi" />
-                    </node>
-                  </node>
-                  <node concept="liA8E" id="37GYs0qX5T9" role="2OqNvi">
-                    <ref role="37wK5l" to="mhbf:~SModel.getModule():org.jetbrains.mps.openapi.module.SModule" resolve="getModule" />
-                  </node>
-                </node>
-              </node>
-            </node>
-            <node concept="3clFbS" id="37GYs0qX5Tc" role="3clFbx">
-              <node concept="3cpWs6" id="37GYs0qWQqi" role="3cqZAp">
-                <node concept="2ShNRf" id="37GYs0qWQqj" role="3cqZAk">
-                  <node concept="1pGfFk" id="37GYs0qWQqk" role="2ShVmc">
-                    <ref role="37wK5l" to="o8zo:4k9eBec$QVW" resolve="ModelPlusImportedScope" />
-                    <node concept="2OqwBi" id="37GYs0qWQql" role="37wK5m">
-                      <node concept="2rP1CM" id="37GYs0qWQqm" role="2Oq$k0" />
-                      <node concept="I4A8Y" id="37GYs0qWQqn" role="2OqNvi" />
-                    </node>
-                    <node concept="3clFbT" id="37GYs0qWQqo" role="37wK5m">
-                      <property role="3clFbU" value="true" />
-                    </node>
-                    <node concept="37vLTw" id="37GYs0qWQqp" role="37wK5m">
-                      <ref role="3cqZAo" node="37GYs0qWQq1" resolve="acd" />
-                    </node>
-                  </node>
-                </node>
-              </node>
-            </node>
-          </node>
-          <node concept="3cpWs6" id="37GYs0qWQq6" role="3cqZAp">
-            <node concept="2YIFZM" id="37GYs0qWQq7" role="3cqZAk">
-              <ref role="1Pybhc" to="tpcg:6dmIS6MscR9" resolve="Scopes" />
-              <ref role="37wK5l" to="tpcg:50vK5Yas08Z" resolve="forLanguageConcepts" />
-              <node concept="2rP1CM" id="37GYs0qWQq8" role="37wK5m" />
-              <node concept="37vLTw" id="37GYs0qWQq9" role="37wK5m">
-                <ref role="3cqZAo" node="37GYs0qWQq1" resolve="acd" />
-              </node>
-            </node>
-          </node>
-        </node>
-      </node>
-    </node>
-=======
->>>>>>> 77c8d4ad
     <node concept="3EP7_v" id="2mvci7PADkg" role="1MtirG">
       <node concept="13QW63" id="2mvci7PADkk" role="3EP$qY">
         <node concept="3clFbS" id="2mvci7PADkm" role="2VODD2">
@@ -2416,29 +2270,147 @@
     </node>
     <node concept="3Tm1VV" id="2YuxGLzugh0" role="1B3o_S" />
   </node>
-  <node concept="1M2fIO" id="6DRYsxOhmDo">
+  <node concept="1M2fIO" id="1quYWAD02Ol">
+    <property role="3GE5qa" value="Menu" />
+    <ref role="1M2myG" to="tpc2:1quYWAD02Of" resolve="IMenuPartParameterized" />
+    <node concept="osYL8" id="1quYWAD02Om" role="1MLXOK">
+      <node concept="3clFbS" id="1quYWAD02On" role="2VODD2">
+        <node concept="3clFbJ" id="1quYWAD02Oo" role="3cqZAp">
+          <node concept="3clFbS" id="1quYWAD02Op" role="3clFbx">
+            <node concept="3SKdUt" id="1quYWAD02Oq" role="3cqZAp">
+              <node concept="3SKdUq" id="1quYWAD02Or" role="3SKWNk">
+                <property role="3SKdUp" value="Only allow parameterizable or abstract menu parts as children" />
+              </node>
+            </node>
+            <node concept="3SKdUt" id="1quYWAD02Os" role="3cqZAp">
+              <node concept="3SKdUq" id="1quYWAD02Ot" role="3SKWNk">
+                <property role="3SKdUp" value="(allow abstract menu parts to avoid showing 'TransformationMenuPart cannot" />
+              </node>
+              <node concept="3SKdUq" id="1quYWAD02Ou" role="3SKWNk">
+                <property role="3SKdUp" value="be child of parameterized' and" />
+              </node>
+            </node>
+            <node concept="3SKdUt" id="1quYWAD02Ov" role="3cqZAp">
+              <node concept="3SKdUq" id="1quYWAD02Ow" role="3SKWNk">
+                <property role="3SKdUp" value="instead let the typesystem rule show the message about the concept being abstract)." />
+              </node>
+            </node>
+            <node concept="3cpWs6" id="1quYWAD02Ox" role="3cqZAp">
+              <node concept="22lmx$" id="1quYWAD02Oy" role="3cqZAk">
+                <node concept="2OqwBi" id="1quYWAD02Oz" role="3uHU7B">
+                  <node concept="otxO1" id="1quYWAD02O$" role="2Oq$k0" />
+                  <node concept="3TrcHB" id="1quYWAD02O_" role="2OqNvi">
+                    <ref role="3TsBF5" to="tpce:40UcGlRb7V2" resolve="abstract" />
+                  </node>
+                </node>
+                <node concept="2OqwBi" id="1quYWAD02OA" role="3uHU7w">
+                  <node concept="otxO1" id="1quYWAD02OB" role="2Oq$k0" />
+                  <node concept="2Zo12i" id="1quYWAD02OC" role="2OqNvi">
+                    <node concept="chp4Y" id="1quYWAD030c" role="2Zo12j">
+                      <ref role="cht4Q" to="tpc2:1quYWAD02Od" resolve="IParameterizableMenuPart" />
+                    </node>
+                  </node>
+                </node>
+              </node>
+            </node>
+          </node>
+          <node concept="3clFbC" id="1quYWAD02OE" role="3clFbw">
+            <node concept="2OqwBi" id="1quYWAD0RzR" role="3uHU7B">
+              <node concept="2OqwBi" id="1quYWAD0QRj" role="2Oq$k0">
+                <node concept="EsrRn" id="1quYWAD0QHx" role="2Oq$k0" />
+                <node concept="2qgKlT" id="1quYWAD0R70" role="2OqNvi">
+                  <ref role="37wK5l" to="tpcb:1quYWAD03b2" resolve="getLinkNodeOfParameterizedPart" />
+                </node>
+              </node>
+              <node concept="liA8E" id="1quYWAD0SZT" role="2OqNvi">
+                <ref role="37wK5l" to="c17a:~SContainmentLink.getDeclarationNode():org.jetbrains.mps.openapi.model.SNode" resolve="getDeclarationNode" />
+              </node>
+            </node>
+            <node concept="oXsJc" id="1quYWAD02OG" role="3uHU7w" />
+          </node>
+        </node>
+        <node concept="3cpWs6" id="1quYWAD02OH" role="3cqZAp">
+          <node concept="3clFbT" id="1quYWAD02OI" role="3cqZAk">
+            <property role="3clFbU" value="true" />
+          </node>
+        </node>
+      </node>
+    </node>
+  </node>
+  <node concept="1M2fIO" id="1quYWAD51$6">
+    <property role="3GE5qa" value="Menu.Transformation" />
+    <ref role="1M2myG" to="tpc2:4Sf$XywKgZK" resolve="TransformationMenuContribution" />
+    <node concept="2NXJUA" id="1quYWAD51$7" role="2NY200">
+      <node concept="3clFbS" id="1quYWAD51$8" role="2VODD2">
+        <node concept="3clFbF" id="1quYWAD51Fg" role="3cqZAp">
+          <node concept="22lmx$" id="1quYWAD51Fh" role="3clFbG">
+            <node concept="2OqwBi" id="1quYWAD51Fi" role="3uHU7B">
+              <node concept="Rm8GO" id="1quYWAD51Fj" role="2Oq$k0">
+                <ref role="Rm8GQ" to="w1kc:~LanguageAspect.EDITOR" resolve="EDITOR" />
+                <ref role="1Px2BO" to="w1kc:~LanguageAspect" resolve="LanguageAspect" />
+              </node>
+              <node concept="liA8E" id="1quYWAD51Fk" role="2OqNvi">
+                <ref role="37wK5l" to="w1kc:~LanguageAspect.is(org.jetbrains.mps.openapi.model.SModel):boolean" resolve="is" />
+                <node concept="2JrnkZ" id="1quYWAD51Fl" role="37wK5m">
+                  <node concept="1Q6Npb" id="1quYWAD51Fm" role="2JrQYb" />
+                </node>
+              </node>
+            </node>
+            <node concept="2YIFZM" id="1quYWAD51Fn" role="3uHU7w">
+              <ref role="37wK5l" to="w1kc:~SModelStereotype.isGeneratorModel(org.jetbrains.mps.openapi.model.SModel):boolean" resolve="isGeneratorModel" />
+              <ref role="1Pybhc" to="w1kc:~SModelStereotype" resolve="SModelStereotype" />
+              <node concept="1Q6Npb" id="1quYWAD51Fo" role="37wK5m" />
+            </node>
+          </node>
+        </node>
+      </node>
+    </node>
+  </node>
+  <node concept="1M2fIO" id="1quYWAD5kH4">
     <property role="3GE5qa" value="Menu.Substitute" />
-    <ref role="1M2myG" to="tpc2:2RDMjbOTqI4" resolve="SubstituteMenu_Default" />
-    <node concept="EnEH3" id="6DRYsxOhmDp" role="1MhHOB">
-      <ref role="EomxK" to="tpck:h0TrG11" resolve="name" />
-      <node concept="Eqf_E" id="6DRYsxOhmDq" role="EtsB7">
-        <node concept="3clFbS" id="6DRYsxOhmDr" role="2VODD2">
-          <node concept="3cpWs6" id="6DRYsxOhmDs" role="3cqZAp">
-            <node concept="3cpWs3" id="6DRYsxOhmDt" role="3cqZAk">
-              <node concept="Xl_RD" id="6DRYsxOhmDu" role="3uHU7w">
-                <property role="Xl_RC" value="_SubstituteMenu" />
-              </node>
-              <node concept="2OqwBi" id="6DRYsxOhmDv" role="3uHU7B">
-                <node concept="2OqwBi" id="6DRYsxOhmDw" role="2Oq$k0">
-                  <node concept="EsrRn" id="6DRYsxOhmDx" role="2Oq$k0" />
-                  <node concept="3TrEf2" id="5HVj4Ph8gJw" role="2OqNvi">
-                    <ref role="3Tt5mk" to="tpc2:5HVj4Ph44AO" />
-                  </node>
-                </node>
-                <node concept="3TrcHB" id="6DRYsxOhmDz" role="2OqNvi">
-                  <ref role="3TsBF5" to="tpck:h0TrG11" resolve="name" />
-                </node>
-              </node>
+    <ref role="1M2myG" to="tpc2:3fw9B$5YUrX" resolve="SubstituteMenu_Named" />
+    <node concept="3EP7_v" id="1quYWAD5kH5" role="1MtirG">
+      <node concept="13QW63" id="1quYWAD5kH9" role="3EP$qY">
+        <node concept="3clFbS" id="1quYWAD5kHa" role="2VODD2">
+          <node concept="3clFbF" id="1quYWAD5kHb" role="3cqZAp">
+            <node concept="2YIFZM" id="1quYWAD5kHc" role="3clFbG">
+              <ref role="1Pybhc" node="2YuxGLzuggZ" resolve="MenuScopes" />
+              <ref role="37wK5l" node="2YuxGLzugE4" resolve="getNamedMenus" />
+              <node concept="2rP1CM" id="1quYWAD5kHd" role="37wK5m" />
+              <node concept="$OBgH" id="1quYWAD5kHe" role="37wK5m" />
+              <node concept="$OBjv" id="1quYWAD5kHf" role="37wK5m" />
+              <node concept="35c_gC" id="1quYWAD5kHg" role="37wK5m">
+                <ref role="35c_gD" to="tpc2:3fw9B$5YUrX" resolve="SubstituteMenu_Named" />
+              </node>
+            </node>
+          </node>
+        </node>
+      </node>
+    </node>
+  </node>
+  <node concept="1M2fIO" id="1quYWAD5s38">
+    <property role="3GE5qa" value="Menu.Substitute" />
+    <ref role="1M2myG" to="tpc2:1J2KHYpAw1S" resolve="SubstituteMenu" />
+    <node concept="2NXJUA" id="1quYWAD5s6K" role="2NY200">
+      <node concept="3clFbS" id="1quYWAD5s6L" role="2VODD2">
+        <node concept="3clFbF" id="1quYWAD5sdT" role="3cqZAp">
+          <node concept="22lmx$" id="1quYWAD5sdU" role="3clFbG">
+            <node concept="2OqwBi" id="1quYWAD5sdV" role="3uHU7B">
+              <node concept="Rm8GO" id="1quYWAD5sdW" role="2Oq$k0">
+                <ref role="Rm8GQ" to="w1kc:~LanguageAspect.EDITOR" resolve="EDITOR" />
+                <ref role="1Px2BO" to="w1kc:~LanguageAspect" resolve="LanguageAspect" />
+              </node>
+              <node concept="liA8E" id="1quYWAD5sdX" role="2OqNvi">
+                <ref role="37wK5l" to="w1kc:~LanguageAspect.is(org.jetbrains.mps.openapi.model.SModel):boolean" resolve="is" />
+                <node concept="2JrnkZ" id="1quYWAD5sdY" role="37wK5m">
+                  <node concept="1Q6Npb" id="1quYWAD5sdZ" role="2JrQYb" />
+                </node>
+              </node>
+            </node>
+            <node concept="2YIFZM" id="1quYWAD5se0" role="3uHU7w">
+              <ref role="37wK5l" to="w1kc:~SModelStereotype.isGeneratorModel(org.jetbrains.mps.openapi.model.SModel):boolean" resolve="isGeneratorModel" />
+              <ref role="1Pybhc" to="w1kc:~SModelStereotype" resolve="SModelStereotype" />
+              <node concept="1Q6Npb" id="1quYWAD5se1" role="37wK5m" />
             </node>
           </node>
         </node>
@@ -2584,70 +2556,117 @@
       </node>
     </node>
   </node>
-  <node concept="1M2fIO" id="1quYWAD02Ol">
+  <node concept="1M2fIO" id="1quYWAD5kmn">
+    <property role="3GE5qa" value="Menu.Substitute" />
+    <ref role="1M2myG" to="tpc2:5i0CB70OtWv" resolve="SubstituteMenuReference_Named" />
+    <node concept="1N5Pfh" id="1quYWAD5kmo" role="1Mr941">
+      <ref role="1N5Vy1" to="tpc2:5i0CB70OE9Y" />
+      <node concept="13QW63" id="1quYWAD5kmp" role="1N6uqs">
+        <node concept="3clFbS" id="1quYWAD5kmq" role="2VODD2">
+          <node concept="3cpWs8" id="1quYWAD5kmr" role="3cqZAp">
+            <node concept="3cpWsn" id="1quYWAD5kms" role="3cpWs9">
+              <property role="TrG5h" value="scope" />
+              <node concept="3uibUv" id="1quYWAD5kmt" role="1tU5fm">
+                <ref role="3uigEE" to="o8zo:3fifI_xCtN$" resolve="Scope" />
+              </node>
+              <node concept="2YIFZM" id="1quYWAD5kmu" role="33vP2m">
+                <ref role="37wK5l" to="o8zo:6GEzh_Hz_xH" resolve="getScope" />
+                <ref role="1Pybhc" to="o8zo:3fifI_xCtN$" resolve="Scope" />
+                <node concept="2rP1CM" id="1quYWAD5kmv" role="37wK5m" />
+                <node concept="$OBgH" id="1quYWAD5kmw" role="37wK5m" />
+                <node concept="$OBjv" id="1quYWAD5kmx" role="37wK5m" />
+                <node concept="2Xa2p7" id="1quYWAD5kmy" role="37wK5m" />
+              </node>
+            </node>
+          </node>
+          <node concept="3clFbJ" id="1quYWAD5kmz" role="3cqZAp">
+            <node concept="3clFbS" id="1quYWAD5km$" role="3clFbx">
+              <node concept="3cpWs6" id="1quYWAD5km_" role="3cqZAp">
+                <node concept="2YIFZM" id="1quYWAD5kmA" role="3cqZAk">
+                  <ref role="37wK5l" node="2YuxGLzugE4" resolve="getNamedMenus" />
+                  <ref role="1Pybhc" node="2YuxGLzuggZ" resolve="MenuScopes" />
+                  <node concept="2rP1CM" id="1quYWAD5kmB" role="37wK5m" />
+                  <node concept="$OBgH" id="1quYWAD5kmC" role="37wK5m" />
+                  <node concept="$OBjv" id="1quYWAD5kmD" role="37wK5m" />
+                  <node concept="35c_gC" id="1quYWAD5kmE" role="37wK5m">
+                    <ref role="35c_gD" to="tpc2:3fw9B$5YUrX" resolve="SubstituteMenu_Named" />
+                  </node>
+                </node>
+              </node>
+            </node>
+            <node concept="3clFbC" id="1quYWAD5kmF" role="3clFbw">
+              <node concept="10Nm6u" id="1quYWAD5kmG" role="3uHU7w" />
+              <node concept="37vLTw" id="1quYWAD5kmH" role="3uHU7B">
+                <ref role="3cqZAo" node="1quYWAD5kms" resolve="scope" />
+              </node>
+            </node>
+          </node>
+          <node concept="3cpWs6" id="1quYWAD5kmI" role="3cqZAp">
+            <node concept="37vLTw" id="1quYWAD5kmJ" role="3cqZAk">
+              <ref role="3cqZAo" node="1quYWAD5kms" resolve="scope" />
+            </node>
+          </node>
+        </node>
+      </node>
+    </node>
+  </node>
+  <node concept="1M2fIO" id="6DRYsxOhmDo">
+    <property role="3GE5qa" value="Menu.Substitute" />
+    <ref role="1M2myG" to="tpc2:2RDMjbOTqI4" resolve="SubstituteMenu_Default" />
+    <node concept="EnEH3" id="6DRYsxOhmDp" role="1MhHOB">
+      <ref role="EomxK" to="tpck:h0TrG11" resolve="name" />
+      <node concept="Eqf_E" id="6DRYsxOhmDq" role="EtsB7">
+        <node concept="3clFbS" id="6DRYsxOhmDr" role="2VODD2">
+          <node concept="3cpWs6" id="6DRYsxOhmDs" role="3cqZAp">
+            <node concept="3cpWs3" id="6DRYsxOhmDt" role="3cqZAk">
+              <node concept="Xl_RD" id="6DRYsxOhmDu" role="3uHU7w">
+                <property role="Xl_RC" value="_SubstituteMenu" />
+              </node>
+              <node concept="2OqwBi" id="6DRYsxOhmDv" role="3uHU7B">
+                <node concept="2OqwBi" id="6DRYsxOhmDw" role="2Oq$k0">
+                  <node concept="EsrRn" id="6DRYsxOhmDx" role="2Oq$k0" />
+                  <node concept="3TrEf2" id="5HVj4Ph8gJw" role="2OqNvi">
+                    <ref role="3Tt5mk" to="tpc2:5HVj4Ph44AO" />
+                  </node>
+                </node>
+                <node concept="3TrcHB" id="6DRYsxOhmDz" role="2OqNvi">
+                  <ref role="3TsBF5" to="tpck:h0TrG11" resolve="name" />
+                </node>
+              </node>
+            </node>
+          </node>
+        </node>
+      </node>
+    </node>
+  </node>
+  <node concept="1M2fIO" id="1quYWAD19DP">
     <property role="3GE5qa" value="Menu" />
-    <ref role="1M2myG" to="tpc2:1quYWAD02Of" resolve="IMenuPartParameterized" />
-    <node concept="osYL8" id="1quYWAD02Om" role="1MLXOK">
-      <node concept="3clFbS" id="1quYWAD02On" role="2VODD2">
-        <node concept="3clFbJ" id="1quYWAD02Oo" role="3cqZAp">
-          <node concept="3clFbS" id="1quYWAD02Op" role="3clFbx">
-            <node concept="3SKdUt" id="1quYWAD02Oq" role="3cqZAp">
-              <node concept="3SKdUq" id="1quYWAD02Or" role="3SKWNk">
-                <property role="3SKdUp" value="Only allow parameterizable or abstract menu parts as children" />
-              </node>
-            </node>
-            <node concept="3SKdUt" id="1quYWAD02Os" role="3cqZAp">
-              <node concept="3SKdUq" id="1quYWAD02Ot" role="3SKWNk">
-                <property role="3SKdUp" value="(allow abstract menu parts to avoid showing 'TransformationMenuPart cannot" />
-              </node>
-              <node concept="3SKdUq" id="1quYWAD02Ou" role="3SKWNk">
-                <property role="3SKdUp" value="be child of parameterized' and" />
-              </node>
-            </node>
-            <node concept="3SKdUt" id="1quYWAD02Ov" role="3cqZAp">
-              <node concept="3SKdUq" id="1quYWAD02Ow" role="3SKWNk">
-                <property role="3SKdUp" value="instead let the typesystem rule show the message about the concept being abstract)." />
-              </node>
-            </node>
-            <node concept="3cpWs6" id="1quYWAD02Ox" role="3cqZAp">
-              <node concept="22lmx$" id="1quYWAD02Oy" role="3cqZAk">
-                <node concept="2OqwBi" id="1quYWAD02Oz" role="3uHU7B">
-                  <node concept="otxO1" id="1quYWAD02O$" role="2Oq$k0" />
-                  <node concept="3TrcHB" id="1quYWAD02O_" role="2OqNvi">
-                    <ref role="3TsBF5" to="tpce:40UcGlRb7V2" resolve="abstract" />
-                  </node>
-                </node>
-                <node concept="2OqwBi" id="1quYWAD02OA" role="3uHU7w">
-                  <node concept="otxO1" id="1quYWAD02OB" role="2Oq$k0" />
-                  <node concept="2Zo12i" id="1quYWAD02OC" role="2OqNvi">
-                    <node concept="chp4Y" id="1quYWAD030c" role="2Zo12j">
-                      <ref role="cht4Q" to="tpc2:1quYWAD02Od" resolve="IParameterizableMenuPart" />
-                    </node>
-                  </node>
-                </node>
-              </node>
-            </node>
-          </node>
-          <node concept="3clFbC" id="1quYWAD02OE" role="3clFbw">
-            <node concept="2OqwBi" id="1quYWAD0RzR" role="3uHU7B">
-              <node concept="2OqwBi" id="1quYWAD0QRj" role="2Oq$k0">
-                <node concept="EsrRn" id="1quYWAD0QHx" role="2Oq$k0" />
-                <node concept="2qgKlT" id="1quYWAD0R70" role="2OqNvi">
-                  <ref role="37wK5l" to="tpcb:1quYWAD03b2" resolve="getLinkNodeOfParameterizedPart" />
-                </node>
-              </node>
-              <node concept="liA8E" id="1quYWAD0SZT" role="2OqNvi">
-                <ref role="37wK5l" to="c17a:~SContainmentLink.getDeclarationNode():org.jetbrains.mps.openapi.model.SNode" resolve="getDeclarationNode" />
-              </node>
-            </node>
-            <node concept="oXsJc" id="1quYWAD02OG" role="3uHU7w" />
-          </node>
-        </node>
-        <node concept="3cpWs6" id="1quYWAD02OH" role="3cqZAp">
-          <node concept="3clFbT" id="1quYWAD02OI" role="3cqZAk">
-            <property role="3clFbU" value="true" />
-          </node>
-        </node>
+    <ref role="1M2myG" to="tpc2:1quYWAD18L6" resolve="IMenu_Named" />
+    <node concept="1N5Pfh" id="1quYWAD19DQ" role="1Mr941">
+      <ref role="1N5Vy1" to="tpc2:5HVj4Ph44AO" />
+      <node concept="13QW63" id="1quYWAD19DR" role="1N6uqs">
+        <node concept="3clFbS" id="1quYWAD19DS" role="2VODD2">
+          <node concept="3clFbF" id="1quYWAD19DT" role="3cqZAp">
+            <node concept="2YIFZM" id="1quYWAD19DU" role="3clFbG">
+              <ref role="37wK5l" to="tpcg:50vK5Yas08Z" resolve="forLanguageConcepts" />
+              <ref role="1Pybhc" to="tpcg:6dmIS6MscR9" resolve="Scopes" />
+              <node concept="2rP1CM" id="1quYWAD19DV" role="37wK5m" />
+              <node concept="35c_gC" id="1quYWAD19DW" role="37wK5m">
+                <ref role="35c_gD" to="tpce:h0PkWnZ" resolve="AbstractConceptDeclaration" />
+              </node>
+            </node>
+          </node>
+        </node>
+      </node>
+    </node>
+  </node>
+  <node concept="1M2fIO" id="1quYWAD54qI">
+    <property role="3GE5qa" value="Menu" />
+    <ref role="1M2myG" to="tpc2:1quYWAD2$71" resolve="IMenuReference_Default" />
+    <node concept="1N5Pfh" id="1quYWAD54qL" role="1Mr941">
+      <ref role="1N5Vy1" to="tpc2:1quYWAD543u" />
+      <node concept="1dDu$B" id="1quYWAD54qM" role="1N6uqs">
+        <ref role="1dDu$A" to="tpce:h0PkWnZ" resolve="AbstractConceptDeclaration" />
       </node>
     </node>
   </node>
@@ -2675,171 +2694,6 @@
       </node>
     </node>
   </node>
-  <node concept="1M2fIO" id="1quYWAD19DP">
-    <property role="3GE5qa" value="Menu" />
-    <ref role="1M2myG" to="tpc2:1quYWAD18L6" resolve="IMenu_Named" />
-    <node concept="1N5Pfh" id="1quYWAD19DQ" role="1Mr941">
-      <ref role="1N5Vy1" to="tpc2:5HVj4Ph44AO" />
-      <node concept="13QW63" id="1quYWAD19DR" role="1N6uqs">
-        <node concept="3clFbS" id="1quYWAD19DS" role="2VODD2">
-          <node concept="3clFbF" id="1quYWAD19DT" role="3cqZAp">
-            <node concept="2YIFZM" id="1quYWAD19DU" role="3clFbG">
-              <ref role="37wK5l" to="tpcg:50vK5Yas08Z" resolve="forLanguageConcepts" />
-              <ref role="1Pybhc" to="tpcg:6dmIS6MscR9" resolve="Scopes" />
-              <node concept="2rP1CM" id="1quYWAD19DV" role="37wK5m" />
-              <node concept="35c_gC" id="1quYWAD19DW" role="37wK5m">
-                <ref role="35c_gD" to="tpce:h0PkWnZ" resolve="AbstractConceptDeclaration" />
-              </node>
-            </node>
-          </node>
-        </node>
-      </node>
-    </node>
-  </node>
-  <node concept="1M2fIO" id="1quYWAD51$6">
-    <property role="3GE5qa" value="Menu.Transformation" />
-    <ref role="1M2myG" to="tpc2:4Sf$XywKgZK" resolve="TransformationMenuContribution" />
-    <node concept="2NXJUA" id="1quYWAD51$7" role="2NY200">
-      <node concept="3clFbS" id="1quYWAD51$8" role="2VODD2">
-        <node concept="3clFbF" id="1quYWAD51Fg" role="3cqZAp">
-          <node concept="22lmx$" id="1quYWAD51Fh" role="3clFbG">
-            <node concept="2OqwBi" id="1quYWAD51Fi" role="3uHU7B">
-              <node concept="Rm8GO" id="1quYWAD51Fj" role="2Oq$k0">
-                <ref role="Rm8GQ" to="w1kc:~LanguageAspect.EDITOR" resolve="EDITOR" />
-                <ref role="1Px2BO" to="w1kc:~LanguageAspect" resolve="LanguageAspect" />
-              </node>
-              <node concept="liA8E" id="1quYWAD51Fk" role="2OqNvi">
-                <ref role="37wK5l" to="w1kc:~LanguageAspect.is(org.jetbrains.mps.openapi.model.SModel):boolean" resolve="is" />
-                <node concept="2JrnkZ" id="1quYWAD51Fl" role="37wK5m">
-                  <node concept="1Q6Npb" id="1quYWAD51Fm" role="2JrQYb" />
-                </node>
-              </node>
-            </node>
-            <node concept="2YIFZM" id="1quYWAD51Fn" role="3uHU7w">
-              <ref role="37wK5l" to="w1kc:~SModelStereotype.isGeneratorModel(org.jetbrains.mps.openapi.model.SModel):boolean" resolve="isGeneratorModel" />
-              <ref role="1Pybhc" to="w1kc:~SModelStereotype" resolve="SModelStereotype" />
-              <node concept="1Q6Npb" id="1quYWAD51Fo" role="37wK5m" />
-            </node>
-          </node>
-        </node>
-      </node>
-    </node>
-  </node>
-  <node concept="1M2fIO" id="1quYWAD54qI">
-    <property role="3GE5qa" value="Menu" />
-    <ref role="1M2myG" to="tpc2:1quYWAD2$71" resolve="IMenuReference_Default" />
-    <node concept="1N5Pfh" id="1quYWAD54qL" role="1Mr941">
-      <ref role="1N5Vy1" to="tpc2:1quYWAD543u" />
-      <node concept="1dDu$B" id="1quYWAD54qM" role="1N6uqs">
-        <ref role="1dDu$A" to="tpce:h0PkWnZ" resolve="AbstractConceptDeclaration" />
-      </node>
-    </node>
-  </node>
-  <node concept="1M2fIO" id="1quYWAD5kmn">
-    <property role="3GE5qa" value="Menu.Substitute" />
-    <ref role="1M2myG" to="tpc2:5i0CB70OtWv" resolve="SubstituteMenuReference_Named" />
-    <node concept="1N5Pfh" id="1quYWAD5kmo" role="1Mr941">
-      <ref role="1N5Vy1" to="tpc2:5i0CB70OE9Y" />
-      <node concept="13QW63" id="1quYWAD5kmp" role="1N6uqs">
-        <node concept="3clFbS" id="1quYWAD5kmq" role="2VODD2">
-          <node concept="3cpWs8" id="1quYWAD5kmr" role="3cqZAp">
-            <node concept="3cpWsn" id="1quYWAD5kms" role="3cpWs9">
-              <property role="TrG5h" value="scope" />
-              <node concept="3uibUv" id="1quYWAD5kmt" role="1tU5fm">
-                <ref role="3uigEE" to="o8zo:3fifI_xCtN$" resolve="Scope" />
-              </node>
-              <node concept="2YIFZM" id="1quYWAD5kmu" role="33vP2m">
-                <ref role="37wK5l" to="o8zo:6GEzh_Hz_xH" resolve="getScope" />
-                <ref role="1Pybhc" to="o8zo:3fifI_xCtN$" resolve="Scope" />
-                <node concept="2rP1CM" id="1quYWAD5kmv" role="37wK5m" />
-                <node concept="$OBgH" id="1quYWAD5kmw" role="37wK5m" />
-                <node concept="$OBjv" id="1quYWAD5kmx" role="37wK5m" />
-                <node concept="2Xa2p7" id="1quYWAD5kmy" role="37wK5m" />
-              </node>
-            </node>
-          </node>
-          <node concept="3clFbJ" id="1quYWAD5kmz" role="3cqZAp">
-            <node concept="3clFbS" id="1quYWAD5km$" role="3clFbx">
-              <node concept="3cpWs6" id="1quYWAD5km_" role="3cqZAp">
-                <node concept="2YIFZM" id="1quYWAD5kmA" role="3cqZAk">
-                  <ref role="37wK5l" node="2YuxGLzugE4" resolve="getNamedMenus" />
-                  <ref role="1Pybhc" node="2YuxGLzuggZ" resolve="MenuScopes" />
-                  <node concept="2rP1CM" id="1quYWAD5kmB" role="37wK5m" />
-                  <node concept="$OBgH" id="1quYWAD5kmC" role="37wK5m" />
-                  <node concept="$OBjv" id="1quYWAD5kmD" role="37wK5m" />
-                  <node concept="35c_gC" id="1quYWAD5kmE" role="37wK5m">
-                    <ref role="35c_gD" to="tpc2:3fw9B$5YUrX" resolve="SubstituteMenu_Named" />
-                  </node>
-                </node>
-              </node>
-            </node>
-            <node concept="3clFbC" id="1quYWAD5kmF" role="3clFbw">
-              <node concept="10Nm6u" id="1quYWAD5kmG" role="3uHU7w" />
-              <node concept="37vLTw" id="1quYWAD5kmH" role="3uHU7B">
-                <ref role="3cqZAo" node="1quYWAD5kms" resolve="scope" />
-              </node>
-            </node>
-          </node>
-          <node concept="3cpWs6" id="1quYWAD5kmI" role="3cqZAp">
-            <node concept="37vLTw" id="1quYWAD5kmJ" role="3cqZAk">
-              <ref role="3cqZAo" node="1quYWAD5kms" resolve="scope" />
-            </node>
-          </node>
-        </node>
-      </node>
-    </node>
-  </node>
-  <node concept="1M2fIO" id="1quYWAD5kH4">
-    <property role="3GE5qa" value="Menu.Substitute" />
-    <ref role="1M2myG" to="tpc2:3fw9B$5YUrX" resolve="SubstituteMenu_Named" />
-    <node concept="3EP7_v" id="1quYWAD5kH5" role="1MtirG">
-      <node concept="13QW63" id="1quYWAD5kH9" role="3EP$qY">
-        <node concept="3clFbS" id="1quYWAD5kHa" role="2VODD2">
-          <node concept="3clFbF" id="1quYWAD5kHb" role="3cqZAp">
-            <node concept="2YIFZM" id="1quYWAD5kHc" role="3clFbG">
-              <ref role="1Pybhc" node="2YuxGLzuggZ" resolve="MenuScopes" />
-              <ref role="37wK5l" node="2YuxGLzugE4" resolve="getNamedMenus" />
-              <node concept="2rP1CM" id="1quYWAD5kHd" role="37wK5m" />
-              <node concept="$OBgH" id="1quYWAD5kHe" role="37wK5m" />
-              <node concept="$OBjv" id="1quYWAD5kHf" role="37wK5m" />
-              <node concept="35c_gC" id="1quYWAD5kHg" role="37wK5m">
-                <ref role="35c_gD" to="tpc2:3fw9B$5YUrX" resolve="SubstituteMenu_Named" />
-              </node>
-            </node>
-          </node>
-        </node>
-      </node>
-    </node>
-  </node>
-  <node concept="1M2fIO" id="1quYWAD5s38">
-    <property role="3GE5qa" value="Menu.Substitute" />
-    <ref role="1M2myG" to="tpc2:1J2KHYpAw1S" resolve="SubstituteMenu" />
-    <node concept="2NXJUA" id="1quYWAD5s6K" role="2NY200">
-      <node concept="3clFbS" id="1quYWAD5s6L" role="2VODD2">
-        <node concept="3clFbF" id="1quYWAD5sdT" role="3cqZAp">
-          <node concept="22lmx$" id="1quYWAD5sdU" role="3clFbG">
-            <node concept="2OqwBi" id="1quYWAD5sdV" role="3uHU7B">
-              <node concept="Rm8GO" id="1quYWAD5sdW" role="2Oq$k0">
-                <ref role="Rm8GQ" to="w1kc:~LanguageAspect.EDITOR" resolve="EDITOR" />
-                <ref role="1Px2BO" to="w1kc:~LanguageAspect" resolve="LanguageAspect" />
-              </node>
-              <node concept="liA8E" id="1quYWAD5sdX" role="2OqNvi">
-                <ref role="37wK5l" to="w1kc:~LanguageAspect.is(org.jetbrains.mps.openapi.model.SModel):boolean" resolve="is" />
-                <node concept="2JrnkZ" id="1quYWAD5sdY" role="37wK5m">
-                  <node concept="1Q6Npb" id="1quYWAD5sdZ" role="2JrQYb" />
-                </node>
-              </node>
-            </node>
-            <node concept="2YIFZM" id="1quYWAD5se0" role="3uHU7w">
-              <ref role="37wK5l" to="w1kc:~SModelStereotype.isGeneratorModel(org.jetbrains.mps.openapi.model.SModel):boolean" resolve="isGeneratorModel" />
-              <ref role="1Pybhc" to="w1kc:~SModelStereotype" resolve="SModelStereotype" />
-              <node concept="1Q6Npb" id="1quYWAD5se1" role="37wK5m" />
-            </node>
-          </node>
-        </node>
-      </node>
-    </node>
-  </node>
   <node concept="1M2fIO" id="1quYWAD5spT">
     <property role="3GE5qa" value="Menu.Substitute" />
     <ref role="1M2myG" to="tpc2:2RDMjbOTsHj" resolve="SubstituteMenu_Contribution" />
