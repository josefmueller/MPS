<?xml version="1.0" encoding="UTF-8"?>
<model ref="r:00000000-0000-4000-0000-011c8959029e(jetbrains.mps.lang.editor.structure)">
  <persistence version="9" />
  <languages>
    <use id="c72da2b9-7cce-4447-8389-f407dc1158b7" name="jetbrains.mps.lang.structure" version="-1" />
    <use id="982eb8df-2c96-4bd7-9963-11712ea622e5" name="jetbrains.mps.lang.resources" version="-1" />
  </languages>
  <imports>
    <import index="tpce" ref="r:00000000-0000-4000-0000-011c89590292(jetbrains.mps.lang.structure.structure)" />
    <import index="tpck" ref="r:00000000-0000-4000-0000-011c89590288(jetbrains.mps.lang.core.structure)" />
    <import index="tpee" ref="r:00000000-0000-4000-0000-011c895902ca(jetbrains.mps.baseLanguage.structure)" />
    <import index="tpcw" ref="r:00000000-0000-4000-0000-011c895902bc(jetbrains.mps.lang.sharedConcepts.structure)" />
    <import index="tp25" ref="r:00000000-0000-4000-0000-011c89590301(jetbrains.mps.lang.smodel.structure)" />
    <import index="tp4f" ref="r:00000000-0000-4000-0000-011c89590373(jetbrains.mps.baseLanguage.classifiers.structure)" />
    <import index="tpdg" ref="r:00000000-0000-4000-0000-011c895902a8(jetbrains.mps.lang.actions.structure)" />
  </imports>
  <registry>
    <language id="982eb8df-2c96-4bd7-9963-11712ea622e5" name="jetbrains.mps.lang.resources">
      <concept id="8974276187400029883" name="jetbrains.mps.lang.resources.structure.FileIcon" flags="ng" index="1QGGSu">
        <property id="2756621024541341363" name="file" index="1iqoE4" />
      </concept>
    </language>
    <language id="c72da2b9-7cce-4447-8389-f407dc1158b7" name="jetbrains.mps.lang.structure">
      <concept id="1224240836180" name="jetbrains.mps.lang.structure.structure.DeprecatedNodeAnnotation" flags="ig" index="asaX9">
        <property id="1225118929411" name="build" index="YLPcu" />
        <property id="1225118933224" name="comment" index="YLQ7P" />
      </concept>
      <concept id="6054523464626862044" name="jetbrains.mps.lang.structure.structure.AttributeInfo_IsMultiple" flags="ng" index="tn0Fv">
        <property id="6054523464626875854" name="value" index="tnX3d" />
      </concept>
      <concept id="6054523464627964745" name="jetbrains.mps.lang.structure.structure.AttributeInfo_AttributedConcept" flags="ng" index="trNpa">
        <reference id="6054523464627965081" name="concept" index="trN6q" />
      </concept>
      <concept id="1082978164219" name="jetbrains.mps.lang.structure.structure.EnumerationDataTypeDeclaration" flags="ng" index="AxPO7">
        <property id="1212080844762" name="hasNoDefaultMember" index="PDuV0" />
        <property id="1197591154882" name="memberIdentifierPolicy" index="3lZH7k" />
        <reference id="1083171729157" name="memberDataType" index="M4eZT" />
        <reference id="1083241965437" name="defaultMember" index="Qgau1" />
        <child id="1083172003582" name="member" index="M5hS2" />
      </concept>
      <concept id="1082978499127" name="jetbrains.mps.lang.structure.structure.ConstrainedDataTypeDeclaration" flags="ng" index="Az7Fb">
        <property id="1083066089218" name="constraint" index="FLfZY" />
      </concept>
      <concept id="1083171877298" name="jetbrains.mps.lang.structure.structure.EnumerationMemberDeclaration" flags="ig" index="M4N5e">
        <property id="1083923523172" name="externalValue" index="1uS6qo" />
        <property id="1083923523171" name="internalValue" index="1uS6qv" />
      </concept>
      <concept id="2992811758677295509" name="jetbrains.mps.lang.structure.structure.AttributeInfo" flags="ng" index="M6xJ_">
        <property id="7588428831955550663" name="role" index="Hh88m" />
        <child id="7588428831947959310" name="attributed" index="EQaZv" />
        <child id="7588428831955550186" name="multiple" index="HhnKV" />
      </concept>
      <concept id="1169125787135" name="jetbrains.mps.lang.structure.structure.AbstractConceptDeclaration" flags="ig" index="PkWjJ">
        <property id="6714410169261853888" name="conceptId" index="EcuMT" />
        <property id="4628067390765907488" name="conceptShortDescription" index="R4oN_" />
        <property id="4628067390765956807" name="final" index="R5$K2" />
        <property id="4628067390765956802" name="abstract" index="R5$K7" />
        <property id="5092175715804935370" name="conceptAlias" index="34LRSv" />
        <child id="1071489727083" name="linkDeclaration" index="1TKVEi" />
        <child id="1071489727084" name="propertyDeclaration" index="1TKVEl" />
      </concept>
      <concept id="1169125989551" name="jetbrains.mps.lang.structure.structure.InterfaceConceptDeclaration" flags="ig" index="PlHQZ">
        <child id="1169127546356" name="extends" index="PrDN$" />
      </concept>
      <concept id="1169127622168" name="jetbrains.mps.lang.structure.structure.InterfaceConceptReference" flags="ig" index="PrWs8">
        <reference id="1169127628841" name="intfc" index="PrY4T" />
      </concept>
      <concept id="1071489090640" name="jetbrains.mps.lang.structure.structure.ConceptDeclaration" flags="ig" index="1TIwiD">
        <property id="5404671619616246344" name="staticScope" index="2_RsDV" />
        <property id="1096454100552" name="rootable" index="19KtqR" />
        <reference id="1071489389519" name="extends" index="1TJDcQ" />
        <child id="6327362524875300597" name="icon" index="rwd14" />
        <child id="1169129564478" name="implements" index="PzmwI" />
      </concept>
      <concept id="1071489288299" name="jetbrains.mps.lang.structure.structure.PropertyDeclaration" flags="ig" index="1TJgyi">
        <property id="241647608299431129" name="propertyId" index="IQ2nx" />
        <reference id="1082985295845" name="dataType" index="AX2Wp" />
      </concept>
      <concept id="1071489288298" name="jetbrains.mps.lang.structure.structure.LinkDeclaration" flags="ig" index="1TJgyj">
        <property id="1071599776563" name="role" index="20kJfa" />
        <property id="1071599893252" name="sourceCardinality" index="20lbJX" />
        <property id="1071599937831" name="metaClass" index="20lmBu" />
        <property id="241647608299431140" name="linkId" index="IQ2ns" />
        <reference id="1071599698500" name="specializedLink" index="20ksaX" />
        <reference id="1071599976176" name="target" index="20lvS9" />
      </concept>
    </language>
    <language id="ceab5195-25ea-4f22-9b92-103b95ca8c0c" name="jetbrains.mps.lang.core">
      <concept id="1133920641626" name="jetbrains.mps.lang.core.structure.BaseConcept" flags="ng" index="2VYdi">
        <property id="1193676396447" name="virtualPackage" index="3GE5qa" />
        <child id="5169995583184591170" name="smodelAttribute" index="lGtFl" />
      </concept>
      <concept id="1169194658468" name="jetbrains.mps.lang.core.structure.INamedConcept" flags="ng" index="TrEIO">
        <property id="1169194664001" name="name" index="TrG5h" />
      </concept>
    </language>
  </registry>
  <node concept="1TIwiD" id="fA4kQeF">
    <property role="R5$K7" value="false" />
    <property role="19KtqR" value="true" />
    <property role="R5$K2" value="false" />
    <property role="TrG5h" value="ConceptEditorDeclaration" />
    <property role="34LRSv" value="Concept Editor" />
    <property role="EcuMT" value="1071666914219" />
    <ref role="1TJDcQ" node="fIwURLg" resolve="BaseEditorComponent" />
    <node concept="1QGGSu" id="4Q8sAA5iJQt" role="rwd14">
      <property role="1iqoE4" value="${module}/icons/editor.png" />
    </node>
    <node concept="PrWs8" id="hBfBzQU" role="PzmwI">
      <ref role="PrY4T" to="tpck:h0TrEE$" resolve="INamedConcept" />
    </node>
    <node concept="1TJgyj" id="fG6VMW6" role="1TKVEi">
      <property role="20lmBu" value="aggregation" />
      <property role="20kJfa" value="inspectedCellModel" />
      <property role="20lbJX" value="0..1" />
      <property role="IQ2ns" value="1078153129734" />
      <ref role="20lvS9" node="fBEYTCT" resolve="EditorCellModel" />
    </node>
    <node concept="1TJgyj" id="2gbCHScr0HI" role="1TKVEi">
      <property role="20lmBu" value="aggregation" />
      <property role="20kJfa" value="contextHints" />
      <property role="20lbJX" value="0..n" />
      <property role="IQ2ns" value="2597348684684069742" />
      <ref role="20lvS9" node="5UHFGFk4ozs" resolve="ConceptEditorHintDeclarationReference" />
    </node>
    <node concept="PrWs8" id="2hxg_BDjOEC" role="PzmwI">
      <ref role="PrY4T" to="tpce:2hxg_BDjKM4" resolve="IConceptAspect" />
    </node>
  </node>
  <node concept="1TIwiD" id="fBEYTCT">
    <property role="R5$K7" value="true" />
    <property role="R5$K2" value="false" />
    <property role="TrG5h" value="EditorCellModel" />
    <property role="3GE5qa" value="CellModel" />
    <property role="EcuMT" value="1073389214265" />
    <ref role="1TJDcQ" to="tpck:gw2VY9q" resolve="BaseConcept" />
    <node concept="PrWs8" id="1cEk0X7fp1$" role="PzmwI">
      <ref role="PrY4T" node="1cEk0X7fm5O" resolve="ICellStyle" />
    </node>
    <node concept="1TJgyj" id="gCpqm6p" role="1TKVEi">
      <property role="20lmBu" value="aggregation" />
      <property role="20kJfa" value="renderingCondition" />
      <property role="20lbJX" value="0..1" />
      <property role="IQ2ns" value="1142887637401" />
      <ref role="20lvS9" node="gCpkWun" resolve="QueryFunction_NodeCondition" />
    </node>
    <node concept="1TJgyj" id="g_ERwze" role="1TKVEi">
      <property role="20kJfa" value="actionMap" />
      <property role="IQ2ns" value="1139959269582" />
      <ref role="20lvS9" node="g_h_SNY" resolve="CellActionMapDeclaration" />
    </node>
    <node concept="1TJgyj" id="fJ4QXdL" role="1TKVEi">
      <property role="20kJfa" value="keyMap" />
      <property role="20lbJX" value="0..1" />
      <property role="IQ2ns" value="1081339532145" />
      <ref role="20lvS9" node="fJ25Fcr" resolve="CellKeyMapDeclaration" />
    </node>
    <node concept="1TJgyj" id="gWP5bHW" role="1TKVEi">
      <property role="20lmBu" value="aggregation" />
      <property role="20kJfa" value="menuDescriptor" />
      <property role="IQ2ns" value="1164826688380" />
      <ref role="20lvS9" node="gWOXEEG" resolve="CellMenuDescriptor" />
    </node>
    <node concept="1TJgyj" id="hscStWE" role="1TKVEi">
      <property role="20lmBu" value="aggregation" />
      <property role="20kJfa" value="focusPolicyApplicable" />
      <property role="IQ2ns" value="1198512004906" />
      <ref role="20lvS9" node="gCpkWun" resolve="QueryFunction_NodeCondition" />
    </node>
    <node concept="1TJgyj" id="3K0abI4qJr6" role="1TKVEi">
      <property role="20lmBu" value="aggregation" />
      <property role="20kJfa" value="id" />
      <property role="IQ2ns" value="4323500428121274054" />
      <ref role="20lvS9" node="3K0abI4q_wn" resolve="EditorCellId" />
    </node>
    <node concept="1TJgyj" id="3DiRZz_UXt0" role="1TKVEi">
      <property role="20lmBu" value="aggregation" />
      <property role="20kJfa" value="transformationMenu" />
      <property role="IQ2ns" value="4202667662392416064" />
      <ref role="20lvS9" node="3rSzFHWJPbd" resolve="ITransformationMenuReference" />
    </node>
    <node concept="1TJgyi" id="gtcu_tw" role="1TKVEl">
      <property role="TrG5h" value="attractsFocus" />
      <property role="IQ2nx" value="1130859485024" />
      <ref role="AX2Wp" node="gtguswd" resolve="FocusPolicy" />
    </node>
  </node>
  <node concept="1TIwiD" id="fBEZMkn">
    <property role="R5$K7" value="false" />
    <property role="R5$K2" value="false" />
    <property role="R4oN_" value="collection of cells" />
    <property role="TrG5h" value="CellModel_Collection" />
    <property role="2_RsDV" value="none" />
    <property role="3GE5qa" value="CellModel" />
    <property role="34LRSv" value="collection" />
    <property role="EcuMT" value="1073389446423" />
    <ref role="1TJDcQ" node="fBEYTCT" resolve="EditorCellModel" />
    <node concept="PrWs8" id="3vTEHvN5msL" role="PzmwI">
      <ref role="PrY4T" node="7ARneOGixdd" resolve="Synchronizeable" />
    </node>
    <node concept="PrWs8" id="4SdtvCaA82$" role="PzmwI">
      <ref role="PrY4T" to="tpck:64$4ecGX64Q" resolve="ImplementationWithStubPart" />
    </node>
    <node concept="1TJgyj" id="fBEZMko" role="1TKVEi">
      <property role="20lmBu" value="aggregation" />
      <property role="20kJfa" value="childCellModel" />
      <property role="20lbJX" value="0..n" />
      <property role="IQ2ns" value="1073389446424" />
      <ref role="20lvS9" node="fBEYTCT" resolve="EditorCellModel" />
    </node>
    <node concept="1TJgyj" id="6GJhM1dAsnP" role="1TKVEi">
      <property role="20lmBu" value="aggregation" />
      <property role="20kJfa" value="foldedCellModel" />
      <property role="IQ2ns" value="7723470090030138869" />
      <ref role="20lvS9" node="fBEYTCT" resolve="EditorCellModel" />
    </node>
    <node concept="1TJgyj" id="g6iSdeU" role="1TKVEi">
      <property role="20lmBu" value="aggregation" />
      <property role="20kJfa" value="cellLayout" />
      <property role="20lbJX" value="0..1" />
      <property role="IQ2ns" value="1106270802874" />
      <ref role="20lvS9" node="g6iR17a" resolve="CellLayout" />
    </node>
    <node concept="1TJgyj" id="7zuBzrp_ftK" role="1TKVEi">
      <property role="20lmBu" value="aggregation" />
      <property role="20kJfa" value="usesFoldingCondition" />
      <property role="IQ2ns" value="8709572687796959088" />
      <ref role="20lvS9" node="gCpkWun" resolve="QueryFunction_NodeCondition" />
    </node>
    <node concept="1TJgyj" id="5qrsiYWrGSD" role="1TKVEi">
      <property role="20lmBu" value="aggregation" />
      <property role="20kJfa" value="collapseByDefaultCondition" />
      <property role="IQ2ns" value="6240706158490734121" />
      <ref role="20lvS9" node="gCpkWun" resolve="QueryFunction_NodeCondition" />
    </node>
    <node concept="1TJgyj" id="3Fwx_UqDAZ9" role="1TKVEi">
      <property role="20lmBu" value="aggregation" />
      <property role="20kJfa" value="addHints" />
      <property role="20lbJX" value="0..1" />
      <property role="IQ2ns" value="4242538589862653897" />
      <ref role="20lvS9" node="42lfqf__buC" resolve="ContextHintsSpecification" />
    </node>
    <node concept="1TJgyj" id="3Fwx_UqDB8p" role="1TKVEi">
      <property role="20lmBu" value="aggregation" />
      <property role="20kJfa" value="removeHints" />
      <property role="IQ2ns" value="4242538589862654489" />
      <ref role="20lvS9" node="42lfqf__buC" resolve="ContextHintsSpecification" />
    </node>
    <node concept="1TJgyi" id="fBEZMkp" role="1TKVEl">
      <property role="TrG5h" value="vertical" />
      <property role="IQ2nx" value="1073389446425" />
      <ref role="AX2Wp" to="tpck:fKAQMTB" resolve="boolean" />
      <node concept="asaX9" id="i2I0itR" role="lGtFl">
        <property role="YLQ7P" value="Use isVertical(), remove after MPS3.5" />
      </node>
    </node>
    <node concept="1TJgyi" id="fBEZMkq" role="1TKVEl">
      <property role="TrG5h" value="gridLayout" />
      <property role="IQ2nx" value="1073389446426" />
      <ref role="AX2Wp" to="tpck:fKAQMTB" resolve="boolean" />
      <node concept="asaX9" id="i2I0j49" role="lGtFl">
        <property role="YLQ7P" value="Use isVerticalGrid(), remove after MPS3.5" />
      </node>
    </node>
    <node concept="1TJgyi" id="g_ayjLd" role="1TKVEl">
      <property role="TrG5h" value="usesBraces" />
      <property role="IQ2nx" value="1139416841293" />
      <ref role="AX2Wp" to="tpck:fKAQMTB" resolve="boolean" />
    </node>
    <node concept="1TJgyi" id="gSS$Qof" role="1TKVEl">
      <property role="TrG5h" value="usesFolding" />
      <property role="IQ2nx" value="1160590353935" />
      <ref role="AX2Wp" to="tpck:fKAQMTB" resolve="boolean" />
    </node>
    <node concept="1TJgyi" id="5qrsiYWrGSx" role="1TKVEl">
      <property role="TrG5h" value="collapseByDefault" />
      <property role="IQ2nx" value="6240706158490734113" />
      <ref role="AX2Wp" to="tpck:fKAQMTB" resolve="boolean" />
    </node>
  </node>
  <node concept="1TIwiD" id="fBF0icI">
    <property role="R5$K7" value="false" />
    <property role="R5$K2" value="false" />
    <property role="R4oN_" value="text label" />
    <property role="TrG5h" value="CellModel_Constant" />
    <property role="2_RsDV" value="none" />
    <property role="3GE5qa" value="CellModel" />
    <property role="34LRSv" value="constant" />
    <property role="EcuMT" value="1073389577006" />
    <ref role="1TJDcQ" node="fHev3Dc" resolve="CellModel_AbstractLabel" />
    <node concept="PrWs8" id="3vTEHvN5lBD" role="PzmwI">
      <ref role="PrY4T" node="7ARneOGixdd" resolve="Synchronizeable" />
    </node>
    <node concept="PrWs8" id="4SdtvCaA7aw" role="PzmwI">
      <ref role="PrY4T" to="tpck:64$4ecGX64Q" resolve="ImplementationWithStubPart" />
    </node>
    <node concept="1TJgyi" id="fBF0icJ" role="1TKVEl">
      <property role="TrG5h" value="text" />
      <property role="IQ2nx" value="1073389577007" />
      <ref role="AX2Wp" to="tpck:fKAOsGN" resolve="string" />
    </node>
    <node concept="1TJgyi" id="fKilYwr" role="1TKVEl">
      <property role="TrG5h" value="nullText" />
      <property role="IQ2nx" value="1082639509531" />
      <ref role="AX2Wp" to="tpck:fKAOsGN" resolve="string" />
    </node>
  </node>
  <node concept="1TIwiD" id="fBF0A4I">
    <property role="R5$K7" value="false" />
    <property role="R5$K2" value="false" />
    <property role="R4oN_" value="property" />
    <property role="TrG5h" value="CellModel_Property" />
    <property role="3GE5qa" value="CellModel" />
    <property role="34LRSv" value="{&lt;{propertyDeclaration}&gt;}" />
    <property role="EcuMT" value="1073389658414" />
    <ref role="1TJDcQ" node="g_$h64z" resolve="CellModel_WithRole" />
    <node concept="PrWs8" id="3vTEHvN5o$C" role="PzmwI">
      <ref role="PrY4T" node="7ARneOGixdd" resolve="Synchronizeable" />
    </node>
    <node concept="PrWs8" id="4SdtvCaA7QA" role="PzmwI">
      <ref role="PrY4T" to="tpck:64$4ecGX64Q" resolve="ImplementationWithStubPart" />
    </node>
    <node concept="1TJgyj" id="fBF1KQc" role="1TKVEi">
      <property role="20kJfa" value="propertyDeclaration" />
      <property role="20lbJX" value="1" />
      <property role="IQ2ns" value="1073389964684" />
      <ref role="20lvS9" to="tpce:f_TJgxF" resolve="PropertyDeclaration" />
      <ref role="20ksaX" node="g_NtTq1" resolve="relationDeclaration" />
    </node>
  </node>
  <node concept="1TIwiD" id="fBF1sR7">
    <property role="R5$K7" value="false" />
    <property role="R5$K2" value="false" />
    <property role="R4oN_" value="single aggregation" />
    <property role="TrG5h" value="CellModel_RefNode" />
    <property role="3GE5qa" value="CellModel" />
    <property role="34LRSv" value="%&lt;{linkDeclaration}&gt;%" />
    <property role="EcuMT" value="1073389882823" />
    <ref role="1TJDcQ" node="g_$h64z" resolve="CellModel_WithRole" />
    <node concept="1TJgyj" id="55my_QKP5Sf" role="1TKVEi">
      <property role="20lmBu" value="aggregation" />
      <property role="20kJfa" value="addHints" />
      <property role="20lbJX" value="0..1" />
      <property role="IQ2ns" value="5861024100072578575" />
      <ref role="20lvS9" node="42lfqf__buC" resolve="ContextHintsSpecification" />
    </node>
    <node concept="1TJgyj" id="55my_QKP5Sg" role="1TKVEi">
      <property role="20lmBu" value="aggregation" />
      <property role="20kJfa" value="removeHints" />
      <property role="IQ2ns" value="5861024100072578576" />
      <ref role="20lvS9" node="42lfqf__buC" resolve="ContextHintsSpecification" />
    </node>
    <node concept="1TJgyj" id="UjlmrgInb" role="1TKVEi">
      <property role="20lmBu" value="aggregation" />
      <property role="20kJfa" value="emptyCellModel" />
      <property role="20lbJX" value="0..1" />
      <property role="IQ2ns" value="16410578721629643" />
      <ref role="20lvS9" node="fBEYTCT" resolve="EditorCellModel" />
    </node>
    <node concept="1TJgyj" id="fBF1sR8" role="1TKVEi">
      <property role="20kJfa" value="linkDeclaration" />
      <property role="20lbJX" value="1" />
      <property role="IQ2ns" value="1073389882824" />
      <ref role="20lvS9" to="tpce:f_TJgxE" resolve="LinkDeclaration" />
      <ref role="20ksaX" node="g_NtTq1" resolve="relationDeclaration" />
    </node>
    <node concept="PrWs8" id="4SdtvCaA7QN" role="PzmwI">
      <ref role="PrY4T" to="tpck:64$4ecGX64Q" resolve="ImplementationWithStubPart" />
    </node>
    <node concept="1TJgyi" id="Ujlmrg18k" role="1TKVEl">
      <property role="TrG5h" value="customizeEmptyCell" />
      <property role="IQ2nx" value="16410578721444372" />
      <ref role="AX2Wp" to="tpck:fKAQMTB" resolve="boolean" />
    </node>
  </node>
  <node concept="1TIwiD" id="fBF2Hee">
    <property role="R5$K7" value="false" />
    <property role="R5$K2" value="false" />
    <property role="R4oN_" value="multiple aggregation" />
    <property role="TrG5h" value="CellModel_RefNodeList" />
    <property role="3GE5qa" value="CellModel" />
    <property role="34LRSv" value="%&lt;{linkDeclaration}&gt;%" />
    <property role="EcuMT" value="1073390211982" />
    <ref role="1TJDcQ" node="gAczfia" resolve="CellModel_ListWithRole" />
    <node concept="1TJgyi" id="gEGOrZx" role="1TKVEl">
      <property role="TrG5h" value="reverse" />
      <property role="IQ2nx" value="1145360728033" />
      <ref role="AX2Wp" to="tpck:fKAQMTB" resolve="boolean" />
    </node>
    <node concept="1TJgyj" id="fBF2Hej" role="1TKVEi">
      <property role="20kJfa" value="linkDeclaration" />
      <property role="20lbJX" value="1" />
      <property role="IQ2ns" value="1073390211987" />
      <ref role="20lvS9" to="tpce:f_TJgxE" resolve="LinkDeclaration" />
      <ref role="20ksaX" node="g_NtTq1" resolve="relationDeclaration" />
    </node>
    <node concept="1TJgyj" id="gXk68OO" role="1TKVEi">
      <property role="20lmBu" value="aggregation" />
      <property role="20kJfa" value="elementMenuDescriptor" />
      <property role="IQ2ns" value="1165347032372" />
      <ref role="20lvS9" node="gWOXEEG" resolve="CellMenuDescriptor" />
    </node>
    <node concept="1TJgyj" id="h4APPx9" role="1TKVEi">
      <property role="20kJfa" value="elementActionMap" />
      <property role="IQ2ns" value="1173177718857" />
      <ref role="20lvS9" node="g_h_SNY" resolve="CellActionMapDeclaration" />
    </node>
    <node concept="1TJgyj" id="hd2AuTj" role="1TKVEi">
      <property role="20lmBu" value="aggregation" />
      <property role="20kJfa" value="filter" />
      <property role="IQ2ns" value="1182233390675" />
      <ref role="20lvS9" node="hd07P1K" resolve="QueryFunction_NodeListFilter" />
    </node>
    <node concept="1TJgyj" id="6k6gsLy95p6" role="1TKVEi">
      <property role="20lmBu" value="aggregation" />
      <property role="20kJfa" value="addHints" />
      <property role="20lbJX" value="0..1" />
      <property role="IQ2ns" value="7279578193766667846" />
      <ref role="20lvS9" node="42lfqf__buC" resolve="ContextHintsSpecification" />
    </node>
    <node concept="1TJgyj" id="6k6gsLy95p7" role="1TKVEi">
      <property role="20lmBu" value="aggregation" />
      <property role="20kJfa" value="removeHints" />
      <property role="IQ2ns" value="7279578193766667847" />
      <ref role="20lvS9" node="42lfqf__buC" resolve="ContextHintsSpecification" />
    </node>
    <node concept="PrWs8" id="4SdtvCaA7Qx" role="PzmwI">
      <ref role="PrY4T" to="tpck:64$4ecGX64Q" resolve="ImplementationWithStubPart" />
    </node>
  </node>
  <node concept="1TIwiD" id="fCXafTX">
    <property role="R5$K7" value="false" />
    <property role="R5$K2" value="false" />
    <property role="R4oN_" value="reference to accessor" />
    <property role="TrG5h" value="CellModel_ModelAccess" />
    <property role="3GE5qa" value="CellModel" />
    <property role="34LRSv" value="model access" />
    <property role="EcuMT" value="1074767920765" />
    <ref role="1TJDcQ" node="fHev3Dc" resolve="CellModel_AbstractLabel" />
    <node concept="1TJgyj" id="h7TRxg_" role="1TKVEi">
      <property role="20lmBu" value="aggregation" />
      <property role="20kJfa" value="modelAcessor" />
      <property role="20lbJX" value="1" />
      <property role="IQ2ns" value="1176718152741" />
      <ref role="20lvS9" node="h7TQVbc" resolve="ModelAccessor" />
    </node>
    <node concept="1TJgyi" id="fKihaHs" role="1TKVEl">
      <property role="TrG5h" value="nullText" />
      <property role="IQ2nx" value="1082638248796" />
      <ref role="AX2Wp" to="tpck:fKAOsGN" resolve="string" />
    </node>
    <node concept="PrWs8" id="4SdtvCaA7ul" role="PzmwI">
      <ref role="PrY4T" to="tpck:64$4ecGX64Q" resolve="ImplementationWithStubPart" />
    </node>
  </node>
  <node concept="1TIwiD" id="fDxolV3">
    <property role="R5$K7" value="false" />
    <property role="R5$K2" value="false" />
    <property role="R4oN_" value="red text label" />
    <property role="TrG5h" value="CellModel_Error" />
    <property role="3GE5qa" value="CellModel" />
    <property role="34LRSv" value="error" />
    <property role="EcuMT" value="1075375595203" />
    <ref role="1TJDcQ" node="fHev3Dc" resolve="CellModel_AbstractLabel" />
    <node concept="1TJgyi" id="fDxolV4" role="1TKVEl">
      <property role="TrG5h" value="text" />
      <property role="IQ2nx" value="1075375595204" />
      <ref role="AX2Wp" to="tpck:fKAOsGN" resolve="string" />
    </node>
    <node concept="PrWs8" id="4SdtvCaA7a_" role="PzmwI">
      <ref role="PrY4T" to="tpck:64$4ecGX64Q" resolve="ImplementationWithStubPart" />
    </node>
  </node>
  <node concept="1TIwiD" id="fGgc7fs">
    <property role="R5$K7" value="false" />
    <property role="R5$K2" value="false" />
    <property role="R4oN_" value="reference to cell provider" />
    <property role="TrG5h" value="CellModel_Custom" />
    <property role="3GE5qa" value="CellModel" />
    <property role="34LRSv" value="custom" />
    <property role="EcuMT" value="1078308402140" />
    <ref role="1TJDcQ" node="fBEYTCT" resolve="EditorCellModel" />
    <node concept="1TJgyj" id="h7YsKQL" role="1TKVEi">
      <property role="20lmBu" value="aggregation" />
      <property role="20kJfa" value="cellProvider" />
      <property role="20lbJX" value="1" />
      <property role="IQ2ns" value="1176795024817" />
      <ref role="20lvS9" node="h7VJUTl" resolve="QueryFunction_CellProvider" />
    </node>
    <node concept="PrWs8" id="4SdtvCaAjdw" role="PzmwI">
      <ref role="PrY4T" to="tpck:64$4ecGX64Q" resolve="ImplementationWithStubPart" />
    </node>
  </node>
  <node concept="1TIwiD" id="fGPKFH7">
    <property role="R5$K7" value="false" />
    <property role="19KtqR" value="true" />
    <property role="R5$K2" value="false" />
    <property role="TrG5h" value="EditorComponentDeclaration" />
    <property role="34LRSv" value="Editor Component" />
    <property role="EcuMT" value="1078938745671" />
    <ref role="1TJDcQ" node="fIwURLg" resolve="BaseEditorComponent" />
    <node concept="1QGGSu" id="4Q8sAA5iJQp" role="rwd14">
      <property role="1iqoE4" value="${module}/icons/editorComponent.png" />
    </node>
    <node concept="1TJgyj" id="66t_lsklggO" role="1TKVEi">
      <property role="20lmBu" value="aggregation" />
      <property role="20kJfa" value="overridenEditorComponent" />
      <property role="IQ2ns" value="7033942394258392116" />
      <ref role="20lvS9" node="66t_lskdtZC" resolve="EditorComponentDeclarationReference" />
    </node>
    <node concept="1TJgyj" id="6nWbOYo69_Q" role="1TKVEi">
      <property role="20lmBu" value="aggregation" />
      <property role="20kJfa" value="contextHints" />
      <property role="20lbJX" value="0..n" />
      <property role="IQ2ns" value="7348800710862477686" />
      <ref role="20lvS9" node="5UHFGFk4ozs" resolve="ConceptEditorHintDeclarationReference" />
    </node>
    <node concept="PrWs8" id="hBfBxAy" role="PzmwI">
      <ref role="PrY4T" to="tpck:h0TrEE$" resolve="INamedConcept" />
    </node>
    <node concept="PrWs8" id="66t_lskzk94" role="PzmwI">
      <ref role="PrY4T" to="tpee:hCUYCKd" resolve="IValidIdentifier" />
    </node>
    <node concept="PrWs8" id="4$$3zrO4flA" role="PzmwI">
      <ref role="PrY4T" to="tpce:2hxg_BDjKM4" resolve="IConceptAspect" />
    </node>
  </node>
  <node concept="1TIwiD" id="fGPMmym">
    <property role="R5$K7" value="false" />
    <property role="R5$K2" value="false" />
    <property role="R4oN_" value="reference to editor component" />
    <property role="TrG5h" value="CellModel_Component" />
    <property role="3GE5qa" value="CellModel" />
    <property role="34LRSv" value="component" />
    <property role="EcuMT" value="1078939183254" />
    <ref role="1TJDcQ" node="fBEYTCT" resolve="EditorCellModel" />
    <node concept="1TJgyj" id="fGPMmyn" role="1TKVEi">
      <property role="20kJfa" value="editorComponent" />
      <property role="20lbJX" value="1" />
      <property role="IQ2ns" value="1078939183255" />
      <ref role="20lvS9" node="fGPKFH7" resolve="EditorComponentDeclaration" />
    </node>
    <node concept="PrWs8" id="4SdtvCaA82C" role="PzmwI">
      <ref role="PrY4T" to="tpck:64$4ecGX64Q" resolve="ImplementationWithStubPart" />
    </node>
  </node>
  <node concept="1TIwiD" id="fHev3Dc">
    <property role="R5$K7" value="true" />
    <property role="R5$K2" value="false" />
    <property role="TrG5h" value="CellModel_AbstractLabel" />
    <property role="3GE5qa" value="CellModel" />
    <property role="EcuMT" value="1079353555532" />
    <ref role="1TJDcQ" node="fBEYTCT" resolve="EditorCellModel" />
    <node concept="1TJgyi" id="hrC1vXT" role="1TKVEl">
      <property role="TrG5h" value="defaultCaretPosition" />
      <property role="IQ2nx" value="1197893615481" />
      <ref role="AX2Wp" node="hrC158_" resolve="_CaretPosition_Enum" />
      <node concept="asaX9" id="2XU9kLxRcf" role="lGtFl">
        <property role="YLPcu" value="MPS 3.5" />
        <property role="YLQ7P" value="Not used anymore since MPS 3.5" />
      </node>
    </node>
  </node>
  <node concept="1TIwiD" id="fIwURLg">
    <property role="R5$K7" value="true" />
    <property role="R5$K2" value="false" />
    <property role="TrG5h" value="BaseEditorComponent" />
    <property role="EcuMT" value="1080736578640" />
    <ref role="1TJDcQ" node="gXXWOiD" resolve="AbstractComponent" />
    <node concept="1TJgyj" id="fIwV5gl" role="1TKVEi">
      <property role="20lmBu" value="aggregation" />
      <property role="20kJfa" value="cellModel" />
      <property role="20lbJX" value="1" />
      <property role="IQ2ns" value="1080736633877" />
      <ref role="20lvS9" node="fBEYTCT" resolve="EditorCellModel" />
    </node>
    <node concept="PrWs8" id="6nWbOYokHC8" role="PzmwI">
      <ref role="PrY4T" to="tpck:3fifI_xCcJN" resolve="ScopeProvider" />
    </node>
    <node concept="PrWs8" id="5GYL1gdfZkl" role="PzmwI">
      <ref role="PrY4T" to="tpck:19gBtYEAf4C" resolve="InterfacePart" />
    </node>
  </node>
  <node concept="1TIwiD" id="fJ25Fcr">
    <property role="R5$K7" value="false" />
    <property role="19KtqR" value="true" />
    <property role="R5$K2" value="false" />
    <property role="TrG5h" value="CellKeyMapDeclaration" />
    <property role="3GE5qa" value="CellKeyMap" />
    <property role="34LRSv" value="Cell Keymap" />
    <property role="EcuMT" value="1081293058843" />
    <node concept="1QGGSu" id="4Q8sAA5iJQr" role="rwd14">
      <property role="1iqoE4" value="${module}/icons/keyMap.png" />
    </node>
    <node concept="PrWs8" id="AkEQ6o$KU_" role="PzmwI">
      <ref role="PrY4T" to="tpee:hCUYCKd" resolve="IValidIdentifier" />
    </node>
    <node concept="PrWs8" id="4$$3zrO4f0l" role="PzmwI">
      <ref role="PrY4T" to="tpce:2hxg_BDjKM4" resolve="IConceptAspect" />
    </node>
    <node concept="PrWs8" id="37EzmTDMFxR" role="PzmwI">
      <ref role="PrY4T" to="tpck:19gBtYEAf4C" resolve="InterfacePart" />
    </node>
    <node concept="1TJgyi" id="gIXBED0" role="1TKVEl">
      <property role="TrG5h" value="everyModel" />
      <property role="IQ2nx" value="1149937560128" />
      <ref role="AX2Wp" to="tpck:fKAQMTB" resolve="boolean" />
    </node>
    <node concept="1TJgyj" id="g_chiKl" role="1TKVEi">
      <property role="20kJfa" value="applicableConcept" />
      <property role="IQ2ns" value="1139445935125" />
      <ref role="20lvS9" to="tpce:h0PkWnZ" resolve="AbstractConceptDeclaration" />
    </node>
    <node concept="1TJgyj" id="gyQnntA" role="1TKVEi">
      <property role="20lmBu" value="aggregation" />
      <property role="20kJfa" value="item" />
      <property role="20lbJX" value="0..n" />
      <property role="IQ2ns" value="1136930944870" />
      <ref role="20lvS9" node="gyPxRd_" resolve="CellKeyMapItem" />
    </node>
  </node>
  <node concept="AxPO7" id="fLvcfKA">
    <property role="TrG5h" value="_YesNoDefault_Enum" />
    <ref role="Qgau1" node="fLvcfKD" resolve="none" />
    <ref role="M4eZT" to="tpck:fKAOsGN" resolve="string" />
    <node concept="M4N5e" id="fLvcfKB" role="M5hS2">
      <property role="1uS6qv" value="true" />
      <property role="1uS6qo" value="yes" />
    </node>
    <node concept="M4N5e" id="fLvcfKC" role="M5hS2">
      <property role="1uS6qv" value="false" />
      <property role="1uS6qo" value="no" />
    </node>
    <node concept="M4N5e" id="fLvcfKD" role="M5hS2">
      <property role="1uS6qo" value="none" />
    </node>
  </node>
  <node concept="AxPO7" id="fLwANPl">
    <property role="TrG5h" value="_Colors_Enum" />
    <ref role="Qgau1" node="fLwANPm" resolve="none" />
    <ref role="M4eZT" to="tpck:fKAOsGN" resolve="string" />
    <node concept="M4N5e" id="fLwANPm" role="M5hS2">
      <property role="1uS6qo" value="none" />
    </node>
    <node concept="M4N5e" id="fLwANPn" role="M5hS2">
      <property role="1uS6qv" value="red" />
      <property role="1uS6qo" value="red" />
    </node>
    <node concept="M4N5e" id="fLwANPo" role="M5hS2">
      <property role="1uS6qv" value="pink" />
      <property role="1uS6qo" value="pink" />
    </node>
    <node concept="M4N5e" id="fLwANPp" role="M5hS2">
      <property role="1uS6qv" value="orange" />
      <property role="1uS6qo" value="orange" />
    </node>
    <node concept="M4N5e" id="fLwANPq" role="M5hS2">
      <property role="1uS6qv" value="yellow" />
      <property role="1uS6qo" value="yellow" />
    </node>
    <node concept="M4N5e" id="fLwANPr" role="M5hS2">
      <property role="1uS6qv" value="green" />
      <property role="1uS6qo" value="green" />
    </node>
    <node concept="M4N5e" id="g1_qRwE" role="M5hS2">
      <property role="1uS6qv" value="DARK_GREEN" />
      <property role="1uS6qo" value="darkGreen" />
    </node>
    <node concept="M4N5e" id="fLwANPs" role="M5hS2">
      <property role="1uS6qv" value="magenta" />
      <property role="1uS6qo" value="magenta" />
    </node>
    <node concept="M4N5e" id="g1_qVrt" role="M5hS2">
      <property role="1uS6qv" value="DARK_MAGENTA" />
      <property role="1uS6qo" value="darkMagenta" />
    </node>
    <node concept="M4N5e" id="fLwANPt" role="M5hS2">
      <property role="1uS6qv" value="cyan" />
      <property role="1uS6qo" value="cyan" />
    </node>
    <node concept="M4N5e" id="fLwANPu" role="M5hS2">
      <property role="1uS6qv" value="blue" />
      <property role="1uS6qo" value="blue" />
    </node>
    <node concept="M4N5e" id="hGRnIZc" role="M5hS2">
      <property role="1uS6qv" value="LIGHT_BLUE" />
      <property role="1uS6qo" value="lightBlue" />
    </node>
    <node concept="M4N5e" id="g1_eI4o" role="M5hS2">
      <property role="1uS6qv" value="DARK_BLUE" />
      <property role="1uS6qo" value="darkBlue" />
    </node>
    <node concept="M4N5e" id="fLJRk5_" role="M5hS2">
      <property role="1uS6qv" value="gray" />
      <property role="1uS6qo" value="gray" />
    </node>
    <node concept="M4N5e" id="fLJRk5A" role="M5hS2">
      <property role="1uS6qv" value="lightGray" />
      <property role="1uS6qo" value="lightGray" />
    </node>
    <node concept="M4N5e" id="fLJRk5B" role="M5hS2">
      <property role="1uS6qv" value="darkGray" />
      <property role="1uS6qo" value="darkGray" />
    </node>
    <node concept="M4N5e" id="hEZAO13" role="M5hS2">
      <property role="1uS6qv" value="WHITE" />
      <property role="1uS6qo" value="white" />
    </node>
    <node concept="M4N5e" id="6cZGtrcKCoS" role="M5hS2">
      <property role="1uS6qv" value="black" />
      <property role="1uS6qo" value="black" />
    </node>
  </node>
  <node concept="1TIwiD" id="fPiCG$y">
    <property role="R5$K7" value="false" />
    <property role="R5$K2" value="false" />
    <property role="R4oN_" value="reference" />
    <property role="TrG5h" value="CellModel_RefCell" />
    <property role="3GE5qa" value="CellModel" />
    <property role="34LRSv" value="%&lt;{linkDeclaration}&gt;%-&gt;" />
    <property role="EcuMT" value="1088013125922" />
    <ref role="1TJDcQ" node="g_$h64z" resolve="CellModel_WithRole" />
    <node concept="1TJgyj" id="fPiD8ey" role="1TKVEi">
      <property role="20kJfa" value="linkDeclaration" />
      <property role="20lbJX" value="1" />
      <property role="IQ2ns" value="1088013239202" />
      <ref role="20lvS9" to="tpce:f_TJgxE" resolve="LinkDeclaration" />
      <ref role="20ksaX" node="g_NtTq1" resolve="relationDeclaration" />
    </node>
    <node concept="1TJgyj" id="fPsWHWE" role="1TKVEi">
      <property role="20lmBu" value="aggregation" />
      <property role="20kJfa" value="editorComponent" />
      <property role="20lbJX" value="1" />
      <property role="IQ2ns" value="1088186146602" />
      <ref role="20lvS9" node="fPsVBsF" resolve="InlineEditorComponent" />
    </node>
    <node concept="PrWs8" id="4SdtvCaA7QL" role="PzmwI">
      <ref role="PrY4T" to="tpck:64$4ecGX64Q" resolve="ImplementationWithStubPart" />
    </node>
  </node>
  <node concept="1TIwiD" id="fPsVBsF">
    <property role="R5$K7" value="false" />
    <property role="R5$K2" value="false" />
    <property role="R4oN_" value="in-line editor component" />
    <property role="TrG5h" value="InlineEditorComponent" />
    <property role="EcuMT" value="1088185857835" />
    <ref role="1TJDcQ" node="fIwURLg" resolve="BaseEditorComponent" />
  </node>
  <node concept="1TIwiD" id="fPQoSf$">
    <property role="R5$K7" value="false" />
    <property role="R5$K2" value="false" />
    <property role="R4oN_" value="cell alternation" />
    <property role="TrG5h" value="CellModel_Alternation" />
    <property role="3GE5qa" value="CellModel" />
    <property role="34LRSv" value="alternation" />
    <property role="EcuMT" value="1088612959204" />
    <ref role="1TJDcQ" node="fBEYTCT" resolve="EditorCellModel" />
    <node concept="1TJgyi" id="fPQpme3" role="1TKVEl">
      <property role="TrG5h" value="vertical" />
      <property role="IQ2nx" value="1088613081987" />
      <ref role="AX2Wp" to="tpck:fKAQMTB" resolve="boolean" />
    </node>
    <node concept="1TJgyj" id="gFe4fbm" role="1TKVEi">
      <property role="20lmBu" value="aggregation" />
      <property role="20kJfa" value="alternationCondition" />
      <property role="20lbJX" value="1" />
      <property role="IQ2ns" value="1145918517974" />
      <ref role="20lvS9" node="gCpkWun" resolve="QueryFunction_NodeCondition" />
    </node>
    <node concept="1TJgyj" id="fPQoS0T" role="1TKVEi">
      <property role="20lmBu" value="aggregation" />
      <property role="20kJfa" value="ifTrueCellModel" />
      <property role="20lbJX" value="1" />
      <property role="IQ2ns" value="1088612958265" />
      <ref role="20lvS9" node="fBEYTCT" resolve="EditorCellModel" />
    </node>
    <node concept="1TJgyj" id="fPQoVQ3" role="1TKVEi">
      <property role="20lmBu" value="aggregation" />
      <property role="20kJfa" value="ifFalseCellModel" />
      <property role="20lbJX" value="1" />
      <property role="IQ2ns" value="1088612973955" />
      <ref role="20lvS9" node="fBEYTCT" resolve="EditorCellModel" />
    </node>
    <node concept="PrWs8" id="4SdtvCaA7QR" role="PzmwI">
      <ref role="PrY4T" to="tpck:64$4ecGX64Q" resolve="ImplementationWithStubPart" />
    </node>
  </node>
  <node concept="AxPO7" id="g1_kr60">
    <property role="TrG5h" value="_FontStyle_Enum" />
    <ref role="M4eZT" to="tpck:fKAOsGN" resolve="string" />
    <ref role="Qgau1" node="gwE72Ex" resolve="plain" />
    <node concept="M4N5e" id="g1_k_vY" role="M5hS2">
      <property role="1uS6qv" value="BOLD" />
      <property role="1uS6qo" value="bold" />
    </node>
    <node concept="M4N5e" id="g1_kEg4" role="M5hS2">
      <property role="1uS6qv" value="ITALIC" />
      <property role="1uS6qo" value="italic" />
    </node>
    <node concept="M4N5e" id="g1_tSyq" role="M5hS2">
      <property role="1uS6qv" value="BOLD_ITALIC" />
      <property role="1uS6qo" value="boldItalic" />
    </node>
    <node concept="M4N5e" id="gwE72Ex" role="M5hS2">
      <property role="1uS6qv" value="PLAIN" />
      <property role="1uS6qo" value="plain" />
    </node>
    <node concept="M4N5e" id="hL7GYu6" role="M5hS2">
      <property role="1uS6qv" value="QUERY" />
      <property role="1uS6qo" value="query" />
    </node>
  </node>
  <node concept="1TIwiD" id="g3gTLMM">
    <property role="R5$K7" value="false" />
    <property role="R5$K2" value="false" />
    <property role="TrG5h" value="CellModel_JComponent" />
    <property role="3GE5qa" value="CellModel" />
    <property role="34LRSv" value="swing component" />
    <property role="EcuMT" value="1103016434866" />
    <ref role="1TJDcQ" node="fBEYTCT" resolve="EditorCellModel" />
    <node concept="1TJgyj" id="h7FoqVN" role="1TKVEi">
      <property role="20lmBu" value="aggregation" />
      <property role="20kJfa" value="componentProvider" />
      <property role="20lbJX" value="1" />
      <property role="IQ2ns" value="1176475119347" />
      <ref role="20lvS9" node="h7Fmcq4" resolve="QueryFunction_JComponent" />
    </node>
    <node concept="PrWs8" id="7x0o_8QOa6H" role="PzmwI">
      <ref role="PrY4T" to="tpck:64$4ecGX64Q" resolve="ImplementationWithStubPart" />
    </node>
  </node>
  <node concept="1TIwiD" id="g6iR17a">
    <property role="R5$K7" value="true" />
    <property role="R5$K2" value="false" />
    <property role="TrG5h" value="CellLayout" />
    <property role="2_RsDV" value="none" />
    <property role="3GE5qa" value="CellLayout" />
    <property role="EcuMT" value="1106270491082" />
  </node>
  <node concept="1TIwiD" id="g6iRfq5">
    <property role="R5$K7" value="false" />
    <property role="R5$K2" value="false" />
    <property role="TrG5h" value="CellLayout_Horizontal" />
    <property role="2_RsDV" value="none" />
    <property role="3GE5qa" value="CellLayout" />
    <property role="34LRSv" value="horizontal" />
    <property role="EcuMT" value="1106270549637" />
    <ref role="1TJDcQ" node="g6iR17a" resolve="CellLayout" />
  </node>
  <node concept="1TIwiD" id="g6iRkMY">
    <property role="R5$K7" value="false" />
    <property role="R5$K2" value="false" />
    <property role="TrG5h" value="CellLayout_Vertical" />
    <property role="2_RsDV" value="none" />
    <property role="3GE5qa" value="CellLayout" />
    <property role="34LRSv" value="vertical" />
    <property role="EcuMT" value="1106270571710" />
    <ref role="1TJDcQ" node="g6iR17a" resolve="CellLayout" />
  </node>
  <node concept="1TIwiD" id="g6iR$Wm">
    <property role="R5$K7" value="false" />
    <property role="R5$K2" value="false" />
    <property role="TrG5h" value="CellLayout_Flow" />
    <property role="2_RsDV" value="none" />
    <property role="3GE5qa" value="CellLayout" />
    <property role="34LRSv" value="flow" />
    <property role="EcuMT" value="1106270637846" />
    <ref role="1TJDcQ" node="g6iR17a" resolve="CellLayout" />
  </node>
  <node concept="AxPO7" id="gtbL_3A">
    <property role="TrG5h" value="UnderlineStyle" />
    <ref role="M4eZT" to="tpck:fKAQMTA" resolve="integer" />
    <ref role="Qgau1" node="gtbL_46" resolve="as_is" />
    <node concept="M4N5e" id="gtbL_46" role="M5hS2">
      <property role="1uS6qv" value="0" />
      <property role="1uS6qo" value="as_is" />
    </node>
    <node concept="M4N5e" id="gtbM4GN" role="M5hS2">
      <property role="1uS6qv" value="1" />
      <property role="1uS6qo" value="not_underlined" />
    </node>
    <node concept="M4N5e" id="gtbM8PH" role="M5hS2">
      <property role="1uS6qv" value="2" />
      <property role="1uS6qo" value="underlined" />
    </node>
  </node>
  <node concept="AxPO7" id="gtguswd">
    <property role="TrG5h" value="FocusPolicy" />
    <ref role="M4eZT" to="tpck:fKAQMTA" resolve="integer" />
    <ref role="Qgau1" node="gtgusxG" resolve="noAttraction" />
    <node concept="M4N5e" id="gtgusxG" role="M5hS2">
      <property role="1uS6qv" value="0" />
      <property role="1uS6qo" value="noAttraction" />
    </node>
    <node concept="M4N5e" id="gtgu$YJ" role="M5hS2">
      <property role="1uS6qv" value="1" />
      <property role="1uS6qo" value="attractsFocus" />
    </node>
    <node concept="M4N5e" id="gtguBGO" role="M5hS2">
      <property role="1uS6qv" value="2" />
      <property role="1uS6qo" value="firstEditableCell" />
    </node>
    <node concept="M4N5e" id="hQNNVxO" role="M5hS2">
      <property role="1uS6qv" value="3" />
      <property role="1uS6qo" value="attractsRecursively" />
    </node>
  </node>
  <node concept="1TIwiD" id="gwuhnRB">
    <property role="R5$K7" value="false" />
    <property role="R5$K2" value="false" />
    <property role="R4oN_" value="cell for attributed property" />
    <property role="TrG5h" value="CellModel_AttributedPropertyCell" />
    <property role="3GE5qa" value="CellModel" />
    <property role="34LRSv" value="attributed property" />
    <property role="EcuMT" value="1134379236839" />
    <ref role="1TJDcQ" node="fBEYTCT" resolve="EditorCellModel" />
  </node>
  <node concept="1TIwiD" id="gywxxk3">
    <property role="R5$K7" value="false" />
    <property role="R5$K2" value="false" />
    <property role="R4oN_" value="cell for attributed link" />
    <property role="TrG5h" value="CellModel_AttributedLinkCell" />
    <property role="3GE5qa" value="CellModel" />
    <property role="34LRSv" value="attributed link" />
    <property role="EcuMT" value="1136564507907" />
    <ref role="1TJDcQ" node="fBEYTCT" resolve="EditorCellModel" />
  </node>
  <node concept="1TIwiD" id="gyPxRd_">
    <property role="TrG5h" value="CellKeyMapItem" />
    <property role="3GE5qa" value="CellKeyMap" />
    <property role="EcuMT" value="1136916919141" />
    <node concept="1TJgyj" id="gyPyayW" role="1TKVEi">
      <property role="20lmBu" value="aggregation" />
      <property role="20kJfa" value="keystroke" />
      <property role="20lbJX" value="1..n" />
      <property role="IQ2ns" value="1136916998332" />
      <ref role="20lvS9" node="gyPy5hx" resolve="CellKeyMapKeystroke" />
    </node>
    <node concept="1TJgyj" id="gyPzqoq" role="1TKVEi">
      <property role="20lmBu" value="aggregation" />
      <property role="20kJfa" value="isApplicableFunction" />
      <property role="20lbJX" value="0..1" />
      <property role="IQ2ns" value="1136917325338" />
      <ref role="20lvS9" node="gyPz7Uf" resolve="CellKeyMap_IsApplicableFunction" />
    </node>
    <node concept="1TJgyj" id="gyPL9m$" role="1TKVEi">
      <property role="20lmBu" value="aggregation" />
      <property role="20kJfa" value="executeFunction" />
      <property role="20lbJX" value="1" />
      <property role="IQ2ns" value="1136920925604" />
      <ref role="20lvS9" node="gyPzht_" resolve="CellKeyMap_ExecuteFunction" />
    </node>
    <node concept="1TJgyi" id="gyPxWKP" role="1TKVEl">
      <property role="TrG5h" value="description" />
      <property role="IQ2nx" value="1136916941877" />
      <ref role="AX2Wp" to="tpck:fKAOsGN" resolve="string" />
    </node>
    <node concept="1TJgyi" id="gAIlM1a" role="1TKVEl">
      <property role="TrG5h" value="caretPolicy" />
      <property role="IQ2nx" value="1141091278922" />
      <ref role="AX2Wp" node="gAIkV5K" resolve="CellKeyMapCaretPolicy" />
    </node>
    <node concept="1TJgyi" id="gVArL3M" role="1TKVEl">
      <property role="TrG5h" value="showInPopup" />
      <property role="IQ2nx" value="1163507208434" />
      <ref role="AX2Wp" to="tpck:fKAQMTB" resolve="boolean" />
    </node>
    <node concept="1TJgyi" id="heZ6dGv" role="1TKVEl">
      <property role="TrG5h" value="menuAlwaysShown" />
      <property role="IQ2nx" value="1184322083615" />
      <ref role="AX2Wp" to="tpck:fKAQMTB" resolve="boolean" />
    </node>
    <node concept="PrWs8" id="37EzmTDMFxK" role="PzmwI">
      <ref role="PrY4T" to="tpck:19gBtYEv0ln" resolve="ImplementationPart" />
    </node>
  </node>
  <node concept="1TIwiD" id="gyPy5hx">
    <property role="TrG5h" value="CellKeyMapKeystroke" />
    <property role="3GE5qa" value="CellKeyMap" />
    <property role="EcuMT" value="1136916976737" />
    <ref role="1TJDcQ" to="tpck:gw2VY9q" resolve="BaseConcept" />
    <node concept="1TJgyi" id="gyPWKEJ" role="1TKVEl">
      <property role="TrG5h" value="modifiers" />
      <property role="IQ2nx" value="1136923970223" />
      <ref role="AX2Wp" to="tpck:fKAOsGN" resolve="string" />
    </node>
    <node concept="1TJgyi" id="gyPWKEK" role="1TKVEl">
      <property role="TrG5h" value="keycode" />
      <property role="IQ2nx" value="1136923970224" />
      <ref role="AX2Wp" to="tpck:fKAOsGN" resolve="string" />
    </node>
  </node>
  <node concept="1TIwiD" id="gyPyKYF">
    <property role="R5$K7" value="true" />
    <property role="R5$K2" value="false" />
    <property role="TrG5h" value="CellKeyMap_AbstractFunction" />
    <property role="2_RsDV" value="none" />
    <property role="3GE5qa" value="CellKeyMap" />
    <property role="EcuMT" value="1136917155755" />
    <ref role="1TJDcQ" to="tpee:gyVMwX8" resolve="ConceptFunction" />
    <node concept="PrWs8" id="1PvcgmUaM3I" role="PzmwI">
      <ref role="PrY4T" node="1PvcgmUaKhb" resolve="IEditorContextAccessQualifier" />
    </node>
  </node>
  <node concept="1TIwiD" id="gyPz7Uf">
    <property role="R5$K7" value="false" />
    <property role="R5$K2" value="false" />
    <property role="TrG5h" value="CellKeyMap_IsApplicableFunction" />
    <property role="2_RsDV" value="none" />
    <property role="3GE5qa" value="CellKeyMap" />
    <property role="34LRSv" value="is applicable block" />
    <property role="EcuMT" value="1136917249679" />
    <ref role="1TJDcQ" node="gyPyKYF" resolve="CellKeyMap_AbstractFunction" />
  </node>
  <node concept="1TIwiD" id="gyPzht_">
    <property role="R5$K7" value="false" />
    <property role="R5$K2" value="false" />
    <property role="TrG5h" value="CellKeyMap_ExecuteFunction" />
    <property role="2_RsDV" value="none" />
    <property role="3GE5qa" value="CellKeyMap" />
    <property role="34LRSv" value="execute block" />
    <property role="EcuMT" value="1136917288805" />
    <ref role="1TJDcQ" node="gyPyKYF" resolve="CellKeyMap_AbstractFunction" />
  </node>
  <node concept="AxPO7" id="g$1Qttv">
    <property role="TrG5h" value="_Layout_Constraints_Enum" />
    <ref role="M4eZT" to="tpck:fKAOsGN" resolve="string" />
    <ref role="Qgau1" node="g$1Rp1R" resolve="none" />
    <node concept="M4N5e" id="g$1Qtxb" role="M5hS2">
      <property role="1uS6qv" value="punctuation" />
      <property role="1uS6qo" value="punctuation" />
    </node>
    <node concept="M4N5e" id="g$1RmbY" role="M5hS2">
      <property role="1uS6qv" value="noflow" />
      <property role="1uS6qo" value="noflow" />
    </node>
    <node concept="M4N5e" id="g$1Rp1R" role="M5hS2">
      <property role="1uS6qo" value="none" />
    </node>
  </node>
  <node concept="1TIwiD" id="g_h_SNY">
    <property role="R5$K7" value="false" />
    <property role="19KtqR" value="true" />
    <property role="R5$K2" value="false" />
    <property role="TrG5h" value="CellActionMapDeclaration" />
    <property role="34LRSv" value="Cell Action Map" />
    <property role="EcuMT" value="1139535219966" />
    <node concept="1QGGSu" id="4Q8sAA5iJQs" role="rwd14">
      <property role="1iqoE4" value="${module}/icons/actionMap.png" />
    </node>
    <node concept="PrWs8" id="AkEQ6o_2fI" role="PzmwI">
      <ref role="PrY4T" to="tpee:hCUYCKd" resolve="IValidIdentifier" />
    </node>
    <node concept="PrWs8" id="4$$3zrO4dx5" role="PzmwI">
      <ref role="PrY4T" to="tpce:2hxg_BDjKM4" resolve="IConceptAspect" />
    </node>
    <node concept="PrWs8" id="2HMNXpxcTXb" role="PzmwI">
      <ref role="PrY4T" to="tpck:19gBtYEAf4C" resolve="InterfacePart" />
    </node>
    <node concept="1TJgyj" id="g_h_SO0" role="1TKVEi">
      <property role="20kJfa" value="applicableConcept" />
      <property role="IQ2ns" value="1139535219968" />
      <ref role="20lvS9" to="tpce:h0PkWnZ" resolve="AbstractConceptDeclaration" />
    </node>
    <node concept="1TJgyj" id="g_h_SO1" role="1TKVEi">
      <property role="20lmBu" value="aggregation" />
      <property role="20kJfa" value="item" />
      <property role="20lbJX" value="0..n" />
      <property role="IQ2ns" value="1139535219969" />
      <ref role="20lvS9" node="g_hA7BD" resolve="CellActionMapItem" />
    </node>
  </node>
  <node concept="1TIwiD" id="g_hA7BD">
    <property role="TrG5h" value="CellActionMapItem" />
    <property role="EcuMT" value="1139535280617" />
    <ref role="1TJDcQ" to="tpck:gw2VY9q" resolve="BaseConcept" />
    <node concept="1TJgyi" id="g_hHOde" role="1TKVEl">
      <property role="TrG5h" value="description" />
      <property role="IQ2nx" value="1139537298254" />
      <ref role="AX2Wp" to="tpck:fKAOsGN" resolve="string" />
    </node>
    <node concept="1TJgyi" id="g_hAc3q" role="1TKVEl">
      <property role="TrG5h" value="actionId" />
      <property role="IQ2nx" value="1139535298778" />
      <ref role="AX2Wp" node="g_hAjpB" resolve="CellActionId" />
    </node>
    <node concept="1TJgyj" id="g_hA7BG" role="1TKVEi">
      <property role="20lmBu" value="aggregation" />
      <property role="20kJfa" value="executeFunction" />
      <property role="20lbJX" value="1" />
      <property role="IQ2ns" value="1139535280620" />
      <ref role="20lvS9" node="g_hAIk0" resolve="CellActionMap_ExecuteFunction" />
    </node>
    <node concept="1TJgyj" id="301qoOzKuGW" role="1TKVEi">
      <property role="20lmBu" value="aggregation" />
      <property role="20kJfa" value="canExecuteFunction" />
      <property role="20lbJX" value="0..1" />
      <property role="IQ2ns" value="3459162043708468028" />
      <ref role="20lvS9" node="301qoOzKuuh" resolve="CellActionMap_CanExecuteFunction" />
    </node>
    <node concept="PrWs8" id="1653mnvANBA" role="PzmwI">
      <ref role="PrY4T" to="tpck:1_TrU5E6oyb" resolve="IDontSubstituteByDefault" />
    </node>
    <node concept="PrWs8" id="10PksoAZT3X" role="PzmwI">
      <ref role="PrY4T" to="tpck:19gBtYEv0ln" resolve="ImplementationPart" />
    </node>
  </node>
  <node concept="AxPO7" id="g_hAjpB">
    <property role="TrG5h" value="CellActionId" />
    <property role="PDuV0" value="true" />
    <ref role="M4eZT" to="tpck:fKAOsGN" resolve="string" />
    <node concept="M4N5e" id="g_hAjs4" role="M5hS2">
      <property role="1uS6qv" value="right_transform_action_id" />
      <property role="1uS6qo" value="RIGHT_TRANSFORM" />
    </node>
    <node concept="M4N5e" id="g_hAxAO" role="M5hS2">
      <property role="1uS6qv" value="delete_action_id" />
      <property role="1uS6qo" value="DELETE" />
    </node>
    <node concept="M4N5e" id="13S4mXuSN7V" role="M5hS2">
      <property role="1uS6qv" value="insert_action_id" />
      <property role="1uS6qo" value="INSERT" />
    </node>
    <node concept="M4N5e" id="13S4mXuSN7W" role="M5hS2">
      <property role="1uS6qv" value="insert_before_action_id" />
      <property role="1uS6qo" value="INSERT_BEFORE" />
    </node>
    <node concept="M4N5e" id="7P1WhNABvta" role="M5hS2">
      <property role="1uS6qv" value="backspace_action_id" />
      <property role="1uS6qo" value="BACKSPACE" />
    </node>
    <node concept="M4N5e" id="7P1WhNABBig" role="M5hS2">
      <property role="1uS6qv" value="delete_to_word_end_action_id" />
      <property role="1uS6qo" value="DELETE_TO_WORD_END" />
    </node>
    <node concept="M4N5e" id="7P1WhNABBih" role="M5hS2">
      <property role="1uS6qv" value="copy_action_id" />
      <property role="1uS6qo" value="COPY" />
    </node>
    <node concept="M4N5e" id="7P1WhNABBii" role="M5hS2">
      <property role="1uS6qv" value="cut_action_id" />
      <property role="1uS6qo" value="CUT" />
    </node>
    <node concept="M4N5e" id="7P1WhNABBij" role="M5hS2">
      <property role="1uS6qv" value="paste_action_id" />
      <property role="1uS6qo" value="PASTE" />
    </node>
    <node concept="M4N5e" id="7P1WhNABBik" role="M5hS2">
      <property role="1uS6qv" value="paste_before_action_id" />
      <property role="1uS6qo" value="PASTE_BEFORE" />
    </node>
    <node concept="M4N5e" id="7P1WhNABBil" role="M5hS2">
      <property role="1uS6qv" value="paste_after_action_id" />
      <property role="1uS6qo" value="PASTE_AFTER" />
    </node>
    <node concept="M4N5e" id="7P1WhNABBim" role="M5hS2">
      <property role="1uS6qv" value="left_action_id" />
      <property role="1uS6qo" value="LEFT" />
    </node>
    <node concept="M4N5e" id="7P1WhNABBin" role="M5hS2">
      <property role="1uS6qv" value="right_action_id" />
      <property role="1uS6qo" value="RIGHT" />
    </node>
    <node concept="M4N5e" id="7P1WhNABBio" role="M5hS2">
      <property role="1uS6qv" value="up_action_id" />
      <property role="1uS6qo" value="UP" />
    </node>
    <node concept="M4N5e" id="7P1WhNABBip" role="M5hS2">
      <property role="1uS6qv" value="down_action_id" />
      <property role="1uS6qo" value="DOWN" />
    </node>
    <node concept="M4N5e" id="7P1WhNABBiq" role="M5hS2">
      <property role="1uS6qv" value="next_action_id" />
      <property role="1uS6qo" value="NEXT" />
    </node>
    <node concept="M4N5e" id="7P1WhNABBir" role="M5hS2">
      <property role="1uS6qv" value="prev_action_id" />
      <property role="1uS6qo" value="PREV" />
    </node>
    <node concept="M4N5e" id="7P1WhNABBis" role="M5hS2">
      <property role="1uS6qv" value="home_action_id" />
      <property role="1uS6qo" value="HOME" />
    </node>
    <node concept="M4N5e" id="7P1WhNABBit" role="M5hS2">
      <property role="1uS6qv" value="end_action_id" />
      <property role="1uS6qo" value="END" />
    </node>
    <node concept="M4N5e" id="7P1WhNABBiu" role="M5hS2">
      <property role="1uS6qv" value="page_up_action_id" />
      <property role="1uS6qo" value="PAGE_UP" />
    </node>
    <node concept="M4N5e" id="7P1WhNABBiv" role="M5hS2">
      <property role="1uS6qv" value="page_down_action_id" />
      <property role="1uS6qo" value="PAGE_DOWN" />
    </node>
    <node concept="M4N5e" id="7P1WhNABBiw" role="M5hS2">
      <property role="1uS6qv" value="root_home_action_id" />
      <property role="1uS6qo" value="ROOT_HOME" />
    </node>
    <node concept="M4N5e" id="7P1WhNABBix" role="M5hS2">
      <property role="1uS6qv" value="root_end_action_id" />
      <property role="1uS6qo" value="ROOT_END" />
    </node>
    <node concept="M4N5e" id="7P1WhNABBiy" role="M5hS2">
      <property role="1uS6qv" value="local_home_action_id" />
      <property role="1uS6qo" value="LOCAL_HOME" />
    </node>
    <node concept="M4N5e" id="7P1WhNABBiz" role="M5hS2">
      <property role="1uS6qv" value="local_end_action_id" />
      <property role="1uS6qo" value="LOCAL_END" />
    </node>
    <node concept="M4N5e" id="7P1WhNABBi$" role="M5hS2">
      <property role="1uS6qv" value="select_left_action_id" />
      <property role="1uS6qo" value="SELECT_LEFT" />
    </node>
    <node concept="M4N5e" id="7P1WhNABBi_" role="M5hS2">
      <property role="1uS6qv" value="select_right_action_id" />
      <property role="1uS6qo" value="SELECT_RIGHT" />
    </node>
    <node concept="M4N5e" id="7P1WhNABBiA" role="M5hS2">
      <property role="1uS6qv" value="select_up_action_id" />
      <property role="1uS6qo" value="SELECT_UP" />
    </node>
    <node concept="M4N5e" id="7P1WhNABBiB" role="M5hS2">
      <property role="1uS6qv" value="select_down_action_id" />
      <property role="1uS6qo" value="SELECT_DOWN" />
    </node>
    <node concept="M4N5e" id="7P1WhNABBiC" role="M5hS2">
      <property role="1uS6qv" value="select_home_action_id" />
      <property role="1uS6qo" value="SELECT_HOME" />
    </node>
    <node concept="M4N5e" id="7P1WhNABBiD" role="M5hS2">
      <property role="1uS6qv" value="select_end_action_id" />
      <property role="1uS6qo" value="SELECT_END" />
    </node>
    <node concept="M4N5e" id="7P1WhNABBiE" role="M5hS2">
      <property role="1uS6qv" value="select_local_end_action_id" />
      <property role="1uS6qo" value="SELECT_LOCAL_END" />
    </node>
    <node concept="M4N5e" id="7P1WhNABBiF" role="M5hS2">
      <property role="1uS6qv" value="select_local_home_action_id" />
      <property role="1uS6qo" value="SELECT_LOCAL_HOME" />
    </node>
    <node concept="M4N5e" id="7P1WhNABBiG" role="M5hS2">
      <property role="1uS6qv" value="select_next_action_id" />
      <property role="1uS6qo" value="SELECT_NEXT" />
    </node>
    <node concept="M4N5e" id="7P1WhNABBiH" role="M5hS2">
      <property role="1uS6qv" value="select_previous_action_id" />
      <property role="1uS6qo" value="SELECT_PREVIOUS" />
    </node>
    <node concept="M4N5e" id="7P1WhNABBiI" role="M5hS2">
      <property role="1uS6qv" value="left_transform_action_id" />
      <property role="1uS6qo" value="LEFT_TRANSFORM" />
    </node>
    <node concept="M4N5e" id="7P1WhNABBiJ" role="M5hS2">
      <property role="1uS6qv" value="complete_action_id" />
      <property role="1uS6qo" value="COMPLETE" />
    </node>
    <node concept="M4N5e" id="7P1WhNABBiK" role="M5hS2">
      <property role="1uS6qv" value="complete_smart_action_id" />
      <property role="1uS6qo" value="COMPLETE_SMART" />
    </node>
    <node concept="M4N5e" id="7P1WhNABBiL" role="M5hS2">
      <property role="1uS6qv" value="fold_action_id" />
      <property role="1uS6qo" value="FOLD" />
    </node>
    <node concept="M4N5e" id="7P1WhNABBiM" role="M5hS2">
      <property role="1uS6qv" value="unfold_action_id" />
      <property role="1uS6qo" value="UNFOLD" />
    </node>
    <node concept="M4N5e" id="7P1WhNABBiN" role="M5hS2">
      <property role="1uS6qv" value="fold_all_action_id" />
      <property role="1uS6qo" value="FOLD_ALL" />
    </node>
    <node concept="M4N5e" id="7P1WhNABBiO" role="M5hS2">
      <property role="1uS6qv" value="unfold_all_action_id" />
      <property role="1uS6qo" value="UNFOLD_ALL" />
    </node>
    <node concept="M4N5e" id="7P1WhNABBiP" role="M5hS2">
      <property role="1uS6qv" value="toggle_folding_action_id" />
      <property role="1uS6qo" value="TOGGLE_FOLDING" />
    </node>
    <node concept="M4N5e" id="7P1WhNABBiQ" role="M5hS2">
      <property role="1uS6qv" value="show_message_action_id" />
      <property role="1uS6qo" value="SHOW_MESSAGE" />
    </node>
    <node concept="M4N5e" id="4yOeMfyOIuH" role="M5hS2">
      <property role="1uS6qv" value="comment_out_action_id" />
      <property role="1uS6qo" value="COMMENT" />
    </node>
    <node concept="M4N5e" id="1FSxSwWqMNJ" role="M5hS2">
      <property role="1uS6qv" value="click_action_id" />
      <property role="1uS6qo" value="CLICK" />
    </node>
  </node>
  <node concept="1TIwiD" id="g_hAIk0">
    <property role="R5$K7" value="false" />
    <property role="R5$K2" value="false" />
    <property role="TrG5h" value="CellActionMap_ExecuteFunction" />
    <property role="2_RsDV" value="none" />
    <property role="34LRSv" value="execute block" />
    <property role="EcuMT" value="1139535439104" />
    <ref role="1TJDcQ" to="tpee:gyVMwX8" resolve="ConceptFunction" />
    <node concept="PrWs8" id="1PvcgmUaLN3" role="PzmwI">
      <ref role="PrY4T" node="1PvcgmUaKhb" resolve="IEditorContextAccessQualifier" />
    </node>
  </node>
  <node concept="AxPO7" id="g_u47wb">
    <property role="TrG5h" value="_ImageAlignment_Enum" />
    <ref role="M4eZT" to="tpck:fKAOsGN" resolve="string" />
    <ref role="Qgau1" node="g_u47_N" resolve="alignmentJustify" />
    <node concept="M4N5e" id="g_u47_N" role="M5hS2">
      <property role="1uS6qv" value="justify" />
      <property role="1uS6qo" value="alignmentJustify" />
    </node>
    <node concept="M4N5e" id="g_u4mie" role="M5hS2">
      <property role="1uS6qv" value="center" />
      <property role="1uS6qo" value="alignmentCenter" />
    </node>
    <node concept="M4N5e" id="g_u4pJc" role="M5hS2">
      <property role="1uS6qv" value="tile" />
      <property role="1uS6qo" value="alignmentTile" />
    </node>
  </node>
  <node concept="1TIwiD" id="g_u4HTJ">
    <property role="R5$K7" value="false" />
    <property role="R5$K2" value="false" />
    <property role="R4oN_" value="cell for an image" />
    <property role="TrG5h" value="CellModel_Image" />
    <property role="3GE5qa" value="CellModel" />
    <property role="34LRSv" value="image" />
    <property role="EcuMT" value="1139744628335" />
    <ref role="1TJDcQ" node="fBEYTCT" resolve="EditorCellModel" />
    <node concept="1TJgyj" id="h84GRuh" role="1TKVEi">
      <property role="20lmBu" value="aggregation" />
      <property role="20kJfa" value="imagePathProvider" />
      <property role="IQ2ns" value="1176899909521" />
      <ref role="20lvS9" node="54iik1dcchE" resolve="ImagePathProvider" />
    </node>
    <node concept="1TJgyi" id="g_ubRTz" role="1TKVEl">
      <property role="TrG5h" value="imageFile" />
      <property role="IQ2nx" value="1139746504291" />
      <ref role="AX2Wp" to="tpck:fKAOsGN" resolve="string" />
    </node>
    <node concept="1TJgyi" id="g_$Qi0b" role="1TKVEl">
      <property role="TrG5h" value="descent" />
      <property role="IQ2nx" value="1139858284555" />
      <ref role="AX2Wp" to="tpck:fKAQMTA" resolve="integer" />
    </node>
    <node concept="PrWs8" id="7x0o_8QO9$O" role="PzmwI">
      <ref role="PrY4T" to="tpck:64$4ecGX64Q" resolve="ImplementationWithStubPart" />
    </node>
  </node>
  <node concept="1TIwiD" id="g_$h64z">
    <property role="R5$K7" value="true" />
    <property role="R5$K2" value="false" />
    <property role="TrG5h" value="CellModel_WithRole" />
    <property role="3GE5qa" value="CellModel" />
    <property role="EcuMT" value="1139848536355" />
    <ref role="1TJDcQ" node="fHev3Dc" resolve="CellModel_AbstractLabel" />
    <node concept="PrWs8" id="3DiRZzA2WuS" role="PzmwI">
      <ref role="PrY4T" to="tpck:3fifI_xCcJN" resolve="ScopeProvider" />
    </node>
    <node concept="1TJgyi" id="g_$x2vM" role="1TKVEl">
      <property role="TrG5h" value="noTargetText" />
      <property role="IQ2nx" value="1139852716018" />
      <ref role="AX2Wp" to="tpck:fKAOsGN" resolve="string" />
    </node>
    <node concept="1TJgyi" id="hF9s7y1" role="1TKVEl">
      <property role="TrG5h" value="emptyNoTargetText" />
      <property role="IQ2nx" value="1214560368769" />
      <ref role="AX2Wp" to="tpck:fKAQMTB" resolve="boolean" />
    </node>
    <node concept="1TJgyi" id="g_IntAF" role="1TKVEl">
      <property role="TrG5h" value="readOnly" />
      <property role="IQ2nx" value="1140017977771" />
      <ref role="AX2Wp" to="tpck:fKAQMTB" resolve="boolean" />
    </node>
    <node concept="1TJgyi" id="g_O74Lt" role="1TKVEl">
      <property role="TrG5h" value="allowEmptyText" />
      <property role="IQ2nx" value="1140114345053" />
      <ref role="AX2Wp" to="tpck:fKAQMTB" resolve="boolean" />
    </node>
    <node concept="1TJgyj" id="g_NtTq1" role="1TKVEi">
      <property role="20kJfa" value="relationDeclaration" />
      <property role="20lbJX" value="1" />
      <property role="IQ2ns" value="1140103550593" />
      <ref role="20lvS9" to="tpck:gw2VY9q" resolve="BaseConcept" />
    </node>
  </node>
  <node concept="1TIwiD" id="gAczfia">
    <property role="R5$K7" value="true" />
    <property role="R5$K2" value="false" />
    <property role="TrG5h" value="CellModel_ListWithRole" />
    <property role="3GE5qa" value="CellModel" />
    <property role="EcuMT" value="1140524381322" />
    <ref role="1TJDcQ" node="g_$h64z" resolve="CellModel_WithRole" />
    <node concept="1TJgyi" id="gAczwbU" role="1TKVEl">
      <property role="TrG5h" value="vertical" />
      <property role="IQ2nx" value="1140524450554" />
      <ref role="AX2Wp" to="tpck:fKAQMTB" resolve="boolean" />
      <node concept="asaX9" id="i2IfObc" role="lGtFl">
        <property role="YLQ7P" value="Not used, will be removed after MPS 3.5" />
      </node>
    </node>
    <node concept="1TJgyi" id="gAczwbV" role="1TKVEl">
      <property role="TrG5h" value="gridLayout" />
      <property role="IQ2nx" value="1140524450555" />
      <ref role="AX2Wp" to="tpck:fKAQMTB" resolve="boolean" />
      <node concept="asaX9" id="i2IfOII" role="lGtFl">
        <property role="YLQ7P" value="Not used, will be removed after MPS 3.5" />
      </node>
    </node>
    <node concept="1TJgyj" id="h84_6ER" role="1TKVEi">
      <property role="20lmBu" value="aggregation" />
      <property role="20kJfa" value="nodeFactory" />
      <property role="IQ2ns" value="1176897874615" />
      <ref role="20lvS9" node="h84$FLY" resolve="QueryFunction_NodeFactory" />
    </node>
    <node concept="1TJgyj" id="gAczzzB" role="1TKVEi">
      <property role="20lmBu" value="aggregation" />
      <property role="20kJfa" value="emptyCellModel" />
      <property role="20lbJX" value="0..1" />
      <property role="IQ2ns" value="1140524464359" />
      <ref role="20lvS9" node="fBEYTCT" resolve="EditorCellModel" />
    </node>
    <node concept="1TJgyj" id="5fDszETGVtQ" role="1TKVEi">
      <property role="20lmBu" value="aggregation" />
      <property role="20kJfa" value="foldedCellModel" />
      <property role="IQ2ns" value="6046489571270834038" />
      <ref role="20lvS9" node="fBEYTCT" resolve="EditorCellModel" />
    </node>
    <node concept="1TJgyj" id="gAczzzC" role="1TKVEi">
      <property role="20lmBu" value="aggregation" />
      <property role="20kJfa" value="cellLayout" />
      <property role="20lbJX" value="0..1" />
      <property role="IQ2ns" value="1140524464360" />
      <ref role="20lvS9" node="g6iR17a" resolve="CellLayout" />
    </node>
    <node concept="1TJgyj" id="hWsWeqI" role="1TKVEi">
      <property role="20lmBu" value="aggregation" />
      <property role="20kJfa" value="separatorStyle" />
      <property role="IQ2ns" value="1233141163694" />
      <ref role="20lvS9" node="hWtppjH" resolve="InlineStyleDeclaration" />
    </node>
    <node concept="1TJgyj" id="Ny5pAsx39_" role="1TKVEi">
      <property role="20lmBu" value="aggregation" />
      <property role="20kJfa" value="separatorTextQuery" />
      <property role="IQ2ns" value="928328222691832421" />
      <ref role="20lvS9" node="Bqq$mhZ7YP" resolve="QueryFunction_SeparatorText" />
    </node>
    <node concept="1TJgyj" id="3ZqNA5Aj2vB" role="1TKVEi">
      <property role="20lmBu" value="aggregation" />
      <property role="20kJfa" value="usesFoldingCondition" />
      <property role="IQ2ns" value="4601216887035799527" />
      <ref role="20lvS9" node="gCpkWun" resolve="QueryFunction_NodeCondition" />
    </node>
    <node concept="1TJgyi" id="gAczwbW" role="1TKVEl">
      <property role="TrG5h" value="usesBraces" />
      <property role="IQ2nx" value="1140524450556" />
      <ref role="AX2Wp" to="tpck:fKAQMTB" resolve="boolean" />
    </node>
    <node concept="1TJgyi" id="gSS$F7l" role="1TKVEl">
      <property role="TrG5h" value="usesFolding" />
      <property role="IQ2nx" value="1160590307797" />
      <ref role="AX2Wp" to="tpck:fKAQMTB" resolve="boolean" />
    </node>
    <node concept="1TJgyi" id="gAczwbX" role="1TKVEl">
      <property role="TrG5h" value="separatorText" />
      <property role="IQ2nx" value="1140524450557" />
      <ref role="AX2Wp" to="tpck:fKAOsGN" resolve="string" />
    </node>
    <node concept="1TJgyi" id="gOQ2I60" role="1TKVEl">
      <property role="TrG5h" value="separatorLayoutConstraint" />
      <property role="IQ2nx" value="1156252885376" />
      <ref role="AX2Wp" node="g$1Qttv" resolve="_Layout_Constraints_Enum" />
    </node>
  </node>
  <node concept="AxPO7" id="gAtNdpl">
    <property role="TrG5h" value="RightTransformAnchorTag" />
    <ref role="M4eZT" to="tpck:fKAOsGN" resolve="string" />
    <ref role="Qgau1" node="gAtNdq$" resolve="none" />
    <node concept="M4N5e" id="gAtNdq$" role="M5hS2">
      <property role="1uS6qo" value="none" />
    </node>
    <node concept="M4N5e" id="gAtNqGF" role="M5hS2">
      <property role="1uS6qv" value="default_RTransform" />
      <property role="1uS6qo" value="default_" />
    </node>
    <node concept="M4N5e" id="gAtNEc9" role="M5hS2">
      <property role="1uS6qv" value="ext_1_RTransform" />
      <property role="1uS6qo" value="ext_1" />
    </node>
    <node concept="M4N5e" id="gAtNOgf" role="M5hS2">
      <property role="1uS6qv" value="ext_2_RTransform" />
      <property role="1uS6qo" value="ext_2" />
    </node>
    <node concept="M4N5e" id="gAtNQdj" role="M5hS2">
      <property role="1uS6qv" value="ext_3_RTransform" />
      <property role="1uS6qo" value="ext_3" />
    </node>
    <node concept="M4N5e" id="gAtNSuS" role="M5hS2">
      <property role="1uS6qv" value="ext_4_RTransform" />
      <property role="1uS6qo" value="ext_4" />
    </node>
    <node concept="M4N5e" id="gAtNV2h" role="M5hS2">
      <property role="1uS6qv" value="ext_5_RTransform" />
      <property role="1uS6qo" value="ext_5" />
    </node>
  </node>
  <node concept="AxPO7" id="gAIkV5K">
    <property role="TrG5h" value="CellKeyMapCaretPolicy" />
    <property role="3GE5qa" value="CellKeyMap" />
    <ref role="M4eZT" to="tpck:fKAOsGN" resolve="string" />
    <ref role="Qgau1" node="gAIkVaU" resolve="ANY_POSITION" />
    <node concept="M4N5e" id="gAIkVaU" role="M5hS2">
      <property role="1uS6qo" value="ANY_POSITION" />
    </node>
    <node concept="M4N5e" id="gAIlo0M" role="M5hS2">
      <property role="1uS6qv" value="caret_at_first_position" />
      <property role="1uS6qo" value="FIRST_POSITION" />
    </node>
    <node concept="M4N5e" id="gAIlx3c" role="M5hS2">
      <property role="1uS6qv" value="caret_at_last_position" />
      <property role="1uS6qo" value="LAST_POSITION" />
    </node>
    <node concept="M4N5e" id="gD2iXe_" role="M5hS2">
      <property role="1uS6qv" value="caret_at_intermediate_position" />
      <property role="1uS6qo" value="INTERMEDIATE_POSITION" />
    </node>
  </node>
  <node concept="1TIwiD" id="gCpkWun">
    <property role="R5$K7" value="false" />
    <property role="R5$K2" value="false" />
    <property role="R4oN_" value="embedded block of code" />
    <property role="TrG5h" value="QueryFunction_NodeCondition" />
    <property role="2_RsDV" value="none" />
    <property role="3GE5qa" value="QueryFunction" />
    <property role="34LRSv" value="condition" />
    <property role="EcuMT" value="1142886221719" />
    <ref role="1TJDcQ" to="tpee:gyVMwX8" resolve="ConceptFunction" />
  </node>
  <node concept="1TIwiD" id="gCpncv5">
    <property role="R5$K7" value="false" />
    <property role="R5$K2" value="false" />
    <property role="R4oN_" value="function parameter" />
    <property role="TrG5h" value="ConceptFunctionParameter_node" />
    <property role="2_RsDV" value="none" />
    <property role="3GE5qa" value="QueryFunction.Parameters" />
    <property role="34LRSv" value="node" />
    <property role="EcuMT" value="1142886811589" />
    <ref role="1TJDcQ" to="tpee:g76ryKb" resolve="ConceptFunctionParameter" />
    <node concept="PrWs8" id="1653mnvANJP" role="PzmwI">
      <ref role="PrY4T" to="tpck:1_TrU5E6oyb" resolve="IDontSubstituteByDefault" />
    </node>
  </node>
  <node concept="AxPO7" id="gDlhmhP">
    <property role="TrG5h" value="_LeftRight_Enum" />
    <ref role="M4eZT" to="tpck:fKAQMTB" resolve="boolean" />
    <ref role="Qgau1" node="gDlhmhQ" resolve="left" />
    <node concept="M4N5e" id="gDlhmhQ" role="M5hS2">
      <property role="1uS6qv" value="true" />
      <property role="1uS6qo" value="left" />
    </node>
    <node concept="M4N5e" id="gDlhwCG" role="M5hS2">
      <property role="1uS6qv" value="false" />
      <property role="1uS6qo" value="right" />
    </node>
  </node>
  <node concept="1TIwiD" id="gISsqQo">
    <property role="R5$K7" value="false" />
    <property role="R5$K2" value="false" />
    <property role="R4oN_" value="cell for attributed node" />
    <property role="TrG5h" value="CellModel_AttributedNodeCell" />
    <property role="3GE5qa" value="CellModel" />
    <property role="34LRSv" value="attributed node" />
    <property role="EcuMT" value="1149850725784" />
    <ref role="1TJDcQ" node="fBEYTCT" resolve="EditorCellModel" />
  </node>
  <node concept="1TIwiD" id="gSMLZit">
    <property role="R5$K7" value="false" />
    <property role="R5$K2" value="false" />
    <property role="TrG5h" value="CellMenuPart_PropertyValues_GetValues" />
    <property role="2_RsDV" value="none" />
    <property role="3GE5qa" value="CellMenu" />
    <property role="34LRSv" value="property values" />
    <property role="EcuMT" value="1160493135005" />
    <ref role="1TJDcQ" to="tpee:gyVMwX8" resolve="ConceptFunction" />
  </node>
  <node concept="1TIwiD" id="gTQ80DJ">
    <property role="R5$K7" value="false" />
    <property role="R5$K2" value="false" />
    <property role="TrG5h" value="ConceptFunctionParameter_editorContext" />
    <property role="2_RsDV" value="none" />
    <property role="3GE5qa" value="QueryFunction.Parameters" />
    <property role="34LRSv" value="editorContext" />
    <property role="EcuMT" value="1161622981231" />
    <ref role="1TJDcQ" to="tpee:g76ryKb" resolve="ConceptFunctionParameter" />
    <node concept="PrWs8" id="1653mnvB2rJ" role="PzmwI">
      <ref role="PrY4T" to="tpck:1_TrU5E6oyb" resolve="IDontSubstituteByDefault" />
    </node>
  </node>
  <node concept="1TIwiD" id="gUEezLC">
    <property role="R5$K7" value="false" />
    <property role="R5$K2" value="false" />
    <property role="TrG5h" value="CellMenuPart_ReplaceChild_currentChild" />
    <property role="2_RsDV" value="none" />
    <property role="3GE5qa" value="CellMenu" />
    <property role="34LRSv" value="currentChild" />
    <property role="EcuMT" value="1162497113192" />
    <ref role="1TJDcQ" to="tpee:g76ryKb" resolve="ConceptFunctionParameter" />
    <node concept="PrWs8" id="1653mnvAmC6" role="PzmwI">
      <ref role="PrY4T" to="tpck:1_TrU5E6oyb" resolve="IDontSubstituteByDefault" />
    </node>
  </node>
  <node concept="1TIwiD" id="gUEiZyM">
    <property role="R5$K7" value="false" />
    <property role="R5$K2" value="false" />
    <property role="TrG5h" value="CellMenuPart_ReplaceChild_defaultConceptOfChild" />
    <property role="2_RsDV" value="none" />
    <property role="3GE5qa" value="CellMenu" />
    <property role="34LRSv" value="defaultConceptOfChild" />
    <property role="EcuMT" value="1162498275506" />
    <ref role="1TJDcQ" to="tpee:g76ryKb" resolve="ConceptFunctionParameter" />
    <node concept="PrWs8" id="1653mnvANMX" role="PzmwI">
      <ref role="PrY4T" to="tpck:1_TrU5E6oyb" resolve="IDontSubstituteByDefault" />
    </node>
  </node>
  <node concept="1TIwiD" id="gVGJtLf">
    <property role="R5$K7" value="false" />
    <property role="R5$K2" value="false" />
    <property role="TrG5h" value="CellMenuPart_AbstractGroup_Query" />
    <property role="2_RsDV" value="none" />
    <property role="3GE5qa" value="CellMenu" />
    <property role="34LRSv" value="get objects" />
    <property role="EcuMT" value="1163613035599" />
    <ref role="1TJDcQ" to="tpee:gyVMwX8" resolve="ConceptFunction" />
    <node concept="PrWs8" id="1PvcgmUaMrx" role="PzmwI">
      <ref role="PrY4T" node="1PvcgmUaKhb" resolve="IEditorContextAccessQualifier" />
    </node>
  </node>
  <node concept="1TIwiD" id="gVGJPiB">
    <property role="R5$K7" value="false" />
    <property role="R5$K2" value="false" />
    <property role="TrG5h" value="CellMenuPart_ReplaceNode_Group_Create" />
    <property role="2_RsDV" value="none" />
    <property role="3GE5qa" value="CellMenu" />
    <property role="34LRSv" value="create replacement node" />
    <property role="EcuMT" value="1163613131943" />
    <ref role="1TJDcQ" to="tpee:gyVMwX8" resolve="ConceptFunction" />
    <node concept="PrWs8" id="1PvcgmUaNm0" role="PzmwI">
      <ref role="PrY4T" node="1PvcgmUaKhb" resolve="IEditorContextAccessQualifier" />
    </node>
  </node>
  <node concept="1TIwiD" id="gVGLrfY">
    <property role="R5$K7" value="false" />
    <property role="R5$K2" value="false" />
    <property role="TrG5h" value="CellMenuPart_AbstractGroup_parameterObject" />
    <property role="2_RsDV" value="none" />
    <property role="3GE5qa" value="CellMenu" />
    <property role="34LRSv" value="parameterObject" />
    <property role="EcuMT" value="1163613549566" />
    <ref role="1TJDcQ" to="tpee:g76ryKb" resolve="ConceptFunctionParameter" />
    <node concept="PrWs8" id="1653mnvB2Q0" role="PzmwI">
      <ref role="PrY4T" to="tpck:1_TrU5E6oyb" resolve="IDontSubstituteByDefault" />
    </node>
  </node>
  <node concept="1TIwiD" id="gVGMtSf">
    <property role="R5$K7" value="false" />
    <property role="R5$K2" value="false" />
    <property role="TrG5h" value="CellMenuPart_Abstract_editedNode" />
    <property role="2_RsDV" value="none" />
    <property role="3GE5qa" value="CellMenu" />
    <property role="34LRSv" value="node" />
    <property role="EcuMT" value="1163613822479" />
    <ref role="1TJDcQ" to="tpee:g76ryKb" resolve="ConceptFunctionParameter" />
    <node concept="PrWs8" id="1653mnvB6js" role="PzmwI">
      <ref role="PrY4T" to="tpck:1_TrU5E6oyb" resolve="IDontSubstituteByDefault" />
    </node>
  </node>
  <node concept="1TIwiD" id="gW6VE75">
    <property role="R5$K7" value="false" />
    <property role="R5$K2" value="false" />
    <property role="TrG5h" value="CellMenuPart_AbstractGroup_MatchingText" />
    <property role="2_RsDV" value="none" />
    <property role="3GE5qa" value="CellMenu" />
    <property role="34LRSv" value="matching text" />
    <property role="EcuMT" value="1164052439493" />
    <ref role="1TJDcQ" to="tpee:gyVMwX8" resolve="ConceptFunction" />
  </node>
  <node concept="1TIwiD" id="gW6Wey$">
    <property role="R5$K7" value="false" />
    <property role="R5$K2" value="false" />
    <property role="TrG5h" value="CellMenuPart_AbstractGroup_DescriptionText" />
    <property role="2_RsDV" value="none" />
    <property role="3GE5qa" value="CellMenu" />
    <property role="34LRSv" value="description text" />
    <property role="EcuMT" value="1164052588708" />
    <ref role="1TJDcQ" to="tpee:gyVMwX8" resolve="ConceptFunction" />
  </node>
  <node concept="1TIwiD" id="gWOXEEG">
    <property role="R5$K7" value="false" />
    <property role="R5$K2" value="false" />
    <property role="TrG5h" value="CellMenuDescriptor" />
    <property role="3GE5qa" value="CellMenu" />
    <property role="34LRSv" value="cell menu" />
    <property role="EcuMT" value="1164824717996" />
    <ref role="1TJDcQ" to="tpck:gw2VY9q" resolve="BaseConcept" />
    <node concept="1TJgyj" id="gWOY2$g" role="1TKVEi">
      <property role="20lmBu" value="aggregation" />
      <property role="20kJfa" value="cellMenuPart" />
      <property role="20lbJX" value="0..n" />
      <property role="IQ2ns" value="1164824815888" />
      <ref role="20lvS9" node="gWOYc3u" resolve="CellMenuPart_Abstract" />
    </node>
  </node>
  <node concept="1TIwiD" id="gWOYc3u">
    <property role="R5$K7" value="true" />
    <property role="R5$K2" value="false" />
    <property role="TrG5h" value="CellMenuPart_Abstract" />
    <property role="3GE5qa" value="CellMenu" />
    <property role="EcuMT" value="1164824854750" />
    <ref role="1TJDcQ" to="tpck:gw2VY9q" resolve="BaseConcept" />
  </node>
  <node concept="1TIwiD" id="gWPvTER">
    <property role="R5$K7" value="false" />
    <property role="R5$K2" value="false" />
    <property role="TrG5h" value="CellMenuPart_PropertyValues" />
    <property role="3GE5qa" value="CellMenu" />
    <property role="34LRSv" value="property values" />
    <property role="EcuMT" value="1164833692343" />
    <ref role="1TJDcQ" node="gWOYc3u" resolve="CellMenuPart_Abstract" />
    <node concept="1TJgyj" id="gWPvTES" role="1TKVEi">
      <property role="20lmBu" value="aggregation" />
      <property role="20kJfa" value="valuesFunction" />
      <property role="20lbJX" value="1" />
      <property role="IQ2ns" value="1164833692344" />
      <ref role="20lvS9" node="gSMLZit" resolve="CellMenuPart_PropertyValues_GetValues" />
    </node>
    <node concept="PrWs8" id="1653mnvAOSW" role="PzmwI">
      <ref role="PrY4T" to="tpck:1_TrU5E6oyb" resolve="IDontSubstituteByDefault" />
    </node>
  </node>
  <node concept="1TIwiD" id="gWUkeLO">
    <property role="R5$K7" value="false" />
    <property role="R5$K2" value="false" />
    <property role="TrG5h" value="CellMenuPart_ReplaceNode_CustomNodeConcept" />
    <property role="3GE5qa" value="CellMenu" />
    <property role="34LRSv" value="replace node (custom node concept)" />
    <property role="EcuMT" value="1164914519156" />
    <ref role="1TJDcQ" node="gWOYc3u" resolve="CellMenuPart_Abstract" />
    <node concept="1TJgyj" id="gWUl1JU" role="1TKVEi">
      <property role="20kJfa" value="replacementConcept" />
      <property role="20lbJX" value="1" />
      <property role="IQ2ns" value="1164914727930" />
      <ref role="20lvS9" to="tpce:h0PkWnZ" resolve="AbstractConceptDeclaration" />
    </node>
  </node>
  <node concept="1TIwiD" id="gWZcVFF">
    <property role="R5$K7" value="false" />
    <property role="R5$K2" value="false" />
    <property role="TrG5h" value="CellMenuPart_ReferentPrimary" />
    <property role="3GE5qa" value="CellMenu" />
    <property role="34LRSv" value="primary choose referent menu" />
    <property role="EcuMT" value="1164996492011" />
    <ref role="1TJDcQ" node="gWOYc3u" resolve="CellMenuPart_Abstract" />
    <node concept="PrWs8" id="1653mnvAmCG" role="PzmwI">
      <ref role="PrY4T" to="tpck:1_TrU5E6oyb" resolve="IDontSubstituteByDefault" />
    </node>
  </node>
  <node concept="1TIwiD" id="gWZEnmw">
    <property role="R5$K7" value="false" />
    <property role="R5$K2" value="false" />
    <property role="TrG5h" value="CellMenuPart_ReplaceNode_Group" />
    <property role="3GE5qa" value="CellMenu" />
    <property role="34LRSv" value="replace node (group of custom actions)" />
    <property role="EcuMT" value="1165004207520" />
    <ref role="1TJDcQ" node="gXexONQ" resolve="CellMenuPart_AbstractGroup" />
    <node concept="1TJgyj" id="gWZF_Uc" role="1TKVEi">
      <property role="20lmBu" value="aggregation" />
      <property role="20kJfa" value="parametersFunction" />
      <property role="20lbJX" value="1" />
      <property role="IQ2ns" value="1165004529292" />
      <ref role="20lvS9" node="gVGJtLf" resolve="CellMenuPart_AbstractGroup_Query" />
    </node>
    <node concept="1TJgyj" id="gWZF_Ud" role="1TKVEi">
      <property role="20lmBu" value="aggregation" />
      <property role="20kJfa" value="createFunction" />
      <property role="20lbJX" value="1" />
      <property role="IQ2ns" value="1165004529293" />
      <ref role="20lvS9" node="gVGJPiB" resolve="CellMenuPart_ReplaceNode_Group_Create" />
    </node>
  </node>
  <node concept="1TIwiD" id="gXexONQ">
    <property role="R5$K7" value="true" />
    <property role="R5$K2" value="false" />
    <property role="TrG5h" value="CellMenuPart_AbstractGroup" />
    <property role="3GE5qa" value="CellMenu" />
    <property role="EcuMT" value="1165253627126" />
    <ref role="1TJDcQ" node="gWOYc3u" resolve="CellMenuPart_Abstract" />
    <node concept="1TJgyj" id="gXeyP6_" role="1TKVEi">
      <property role="20lmBu" value="aggregation" />
      <property role="20kJfa" value="parameterObjectType" />
      <property role="20lbJX" value="1" />
      <property role="IQ2ns" value="1165253890469" />
      <ref role="20lvS9" to="tpee:fz3vP1H" resolve="Type" />
    </node>
    <node concept="1TJgyi" id="gXezIA2" role="1TKVEl">
      <property role="TrG5h" value="presentation" />
      <property role="IQ2nx" value="1165254125954" />
      <ref role="AX2Wp" to="tpcw:gWZP3tS" resolve="NodePresentationOptions" />
    </node>
    <node concept="1TJgyj" id="gXezQMH" role="1TKVEi">
      <property role="20lmBu" value="aggregation" />
      <property role="20kJfa" value="matchingTextFunction" />
      <property role="IQ2ns" value="1165254159533" />
      <ref role="20lvS9" node="gW6VE75" resolve="CellMenuPart_AbstractGroup_MatchingText" />
    </node>
    <node concept="1TJgyj" id="gXezVV_" role="1TKVEi">
      <property role="20lmBu" value="aggregation" />
      <property role="20kJfa" value="descriptionTextFunction" />
      <property role="IQ2ns" value="1165254180581" />
      <ref role="20lvS9" node="gW6Wey$" resolve="CellMenuPart_AbstractGroup_DescriptionText" />
    </node>
  </node>
  <node concept="1TIwiD" id="gXfxSoH">
    <property role="R5$K7" value="false" />
    <property role="R5$K2" value="false" />
    <property role="TrG5h" value="CellMenuPart_ReplaceChild_Group" />
    <property role="3GE5qa" value="CellMenu" />
    <property role="34LRSv" value="replace child (group of custom actions)" />
    <property role="EcuMT" value="1165270418989" />
    <ref role="1TJDcQ" node="gXexONQ" resolve="CellMenuPart_AbstractGroup" />
    <node concept="1TJgyj" id="gXfxSoJ" role="1TKVEi">
      <property role="20lmBu" value="aggregation" />
      <property role="20kJfa" value="parametersFunction" />
      <property role="20lbJX" value="1" />
      <property role="IQ2ns" value="1165270418991" />
      <ref role="20lvS9" node="gXfyNWf" resolve="CellMenuPart_ReplaceChild_Group_Query" />
    </node>
    <node concept="1TJgyj" id="gXfxSoK" role="1TKVEi">
      <property role="20lmBu" value="aggregation" />
      <property role="20kJfa" value="createFunction" />
      <property role="IQ2ns" value="1165270418992" />
      <ref role="20lvS9" node="gXf$6d9" resolve="CellMenuPart_ReplaceChild_Group_Create" />
    </node>
    <node concept="PrWs8" id="1653mnvB2vq" role="PzmwI">
      <ref role="PrY4T" to="tpck:1_TrU5E6oyb" resolve="IDontSubstituteByDefault" />
    </node>
  </node>
  <node concept="1TIwiD" id="gXfyNWf">
    <property role="R5$K7" value="false" />
    <property role="R5$K2" value="false" />
    <property role="TrG5h" value="CellMenuPart_ReplaceChild_Group_Query" />
    <property role="2_RsDV" value="none" />
    <property role="3GE5qa" value="CellMenu" />
    <property role="34LRSv" value="get objects" />
    <property role="EcuMT" value="1165270662927" />
    <ref role="1TJDcQ" to="tpee:gyVMwX8" resolve="ConceptFunction" />
  </node>
  <node concept="1TIwiD" id="gXf$6d9">
    <property role="R5$K7" value="false" />
    <property role="R5$K2" value="false" />
    <property role="TrG5h" value="CellMenuPart_ReplaceChild_Group_Create" />
    <property role="2_RsDV" value="none" />
    <property role="3GE5qa" value="CellMenu" />
    <property role="34LRSv" value="create new child" />
    <property role="EcuMT" value="1165270999881" />
    <ref role="1TJDcQ" to="tpee:gyVMwX8" resolve="ConceptFunction" />
  </node>
  <node concept="1TIwiD" id="gXg8mte">
    <property role="R5$K7" value="false" />
    <property role="R5$K2" value="false" />
    <property role="TrG5h" value="CellMenuPart_ReplaceChild_CustomChildConcept" />
    <property role="3GE5qa" value="CellMenu" />
    <property role="34LRSv" value="replace child (custom child's concept)" />
    <property role="EcuMT" value="1165280503630" />
    <ref role="1TJDcQ" node="gWOYc3u" resolve="CellMenuPart_Abstract" />
    <node concept="1TJgyj" id="gXg8mtf" role="1TKVEi">
      <property role="20lmBu" value="aggregation" />
      <property role="20kJfa" value="childConceptFunction" />
      <property role="20lbJX" value="1" />
      <property role="IQ2ns" value="1165280503631" />
      <ref role="20lvS9" node="gXg9G$d" resolve="CellMenuPart_ReplaceChild_CustomChildConcept_Query" />
    </node>
    <node concept="PrWs8" id="1653mnvAONd" role="PzmwI">
      <ref role="PrY4T" to="tpck:1_TrU5E6oyb" resolve="IDontSubstituteByDefault" />
    </node>
  </node>
  <node concept="1TIwiD" id="gXg9G$d">
    <property role="R5$K7" value="false" />
    <property role="R5$K2" value="false" />
    <property role="TrG5h" value="CellMenuPart_ReplaceChild_CustomChildConcept_Query" />
    <property role="2_RsDV" value="none" />
    <property role="3GE5qa" value="CellMenu" />
    <property role="34LRSv" value="get child concept" />
    <property role="EcuMT" value="1165280856333" />
    <ref role="1TJDcQ" to="tpee:gyVMwX8" resolve="ConceptFunction" />
  </node>
  <node concept="1TIwiD" id="gXjCaFY">
    <property role="R5$K7" value="false" />
    <property role="R5$K2" value="false" />
    <property role="TrG5h" value="CellMenuPart_ReplaceChild_Item" />
    <property role="3GE5qa" value="CellMenu" />
    <property role="34LRSv" value="replace child (custom action)" />
    <property role="EcuMT" value="1165339175678" />
    <ref role="1TJDcQ" node="gWOYc3u" resolve="CellMenuPart_Abstract" />
    <node concept="1TJgyi" id="gXjDW2R" role="1TKVEl">
      <property role="TrG5h" value="matchingText" />
      <property role="IQ2nx" value="1165339639991" />
      <ref role="AX2Wp" to="tpck:fKAOsGN" resolve="string" />
    </node>
    <node concept="1TJgyi" id="h6qtOjI" role="1TKVEl">
      <property role="TrG5h" value="descriptionText" />
      <property role="IQ2nx" value="1175117579502" />
      <ref role="AX2Wp" to="tpck:fKAOsGN" resolve="string" />
    </node>
    <node concept="1TJgyj" id="gXjCaG0" role="1TKVEi">
      <property role="20lmBu" value="aggregation" />
      <property role="20kJfa" value="createFunction" />
      <property role="IQ2ns" value="1165339175680" />
      <ref role="20lvS9" node="gXjCEQD" resolve="CellMenuPart_ReplaceChild_Item_Create" />
    </node>
    <node concept="PrWs8" id="1653mnvAlOv" role="PzmwI">
      <ref role="PrY4T" to="tpck:1_TrU5E6oyb" resolve="IDontSubstituteByDefault" />
    </node>
  </node>
  <node concept="1TIwiD" id="gXjCEQD">
    <property role="TrG5h" value="CellMenuPart_ReplaceChild_Item_Create" />
    <property role="2_RsDV" value="none" />
    <property role="3GE5qa" value="CellMenu" />
    <property role="EcuMT" value="1165339307433" />
    <ref role="1TJDcQ" to="tpee:gyVMwX8" resolve="ConceptFunction" />
  </node>
  <node concept="1TIwiD" id="gXou4cn">
    <property role="R5$K7" value="false" />
    <property role="R5$K2" value="false" />
    <property role="TrG5h" value="CellMenuPart_Generic_Group" />
    <property role="3GE5qa" value="CellMenu" />
    <property role="34LRSv" value="generic group" />
    <property role="EcuMT" value="1165420413719" />
    <ref role="1TJDcQ" node="gXexONQ" resolve="CellMenuPart_AbstractGroup" />
    <node concept="1TJgyj" id="gXou4co" role="1TKVEi">
      <property role="20lmBu" value="aggregation" />
      <property role="20kJfa" value="parametersFunction" />
      <property role="20lbJX" value="1" />
      <property role="IQ2ns" value="1165420413720" />
      <ref role="20lvS9" node="gVGJtLf" resolve="CellMenuPart_AbstractGroup_Query" />
    </node>
    <node concept="1TJgyj" id="gXou4cp" role="1TKVEi">
      <property role="20lmBu" value="aggregation" />
      <property role="20kJfa" value="handlerFunction" />
      <property role="20lbJX" value="1" />
      <property role="IQ2ns" value="1165420413721" />
      <ref role="20lvS9" node="gXouS9U" resolve="CellMenuPart_Generic_Group_Handler" />
    </node>
  </node>
  <node concept="1TIwiD" id="gXouS9U">
    <property role="R5$K7" value="false" />
    <property role="R5$K2" value="false" />
    <property role="TrG5h" value="CellMenuPart_Generic_Group_Handler" />
    <property role="2_RsDV" value="none" />
    <property role="3GE5qa" value="CellMenu" />
    <property role="34LRSv" value="generic handler" />
    <property role="EcuMT" value="1165420626554" />
    <ref role="1TJDcQ" to="tpee:gyVMwX8" resolve="ConceptFunction" />
    <node concept="PrWs8" id="1PvcgmUaML3" role="PzmwI">
      <ref role="PrY4T" node="1PvcgmUaKhb" resolve="IEditorContextAccessQualifier" />
    </node>
  </node>
  <node concept="1TIwiD" id="gXoHunQ">
    <property role="R5$K7" value="false" />
    <property role="R5$K2" value="false" />
    <property role="TrG5h" value="CellMenuPart_Generic_Item" />
    <property role="3GE5qa" value="CellMenu" />
    <property role="34LRSv" value="generic item" />
    <property role="EcuMT" value="1165424453110" />
    <ref role="1TJDcQ" node="gWOYc3u" resolve="CellMenuPart_Abstract" />
    <node concept="1TJgyi" id="gXoHunR" role="1TKVEl">
      <property role="TrG5h" value="matchingText" />
      <property role="IQ2nx" value="1165424453111" />
      <ref role="AX2Wp" to="tpck:fKAOsGN" resolve="string" />
    </node>
    <node concept="1TJgyj" id="gXoHunS" role="1TKVEi">
      <property role="20lmBu" value="aggregation" />
      <property role="20kJfa" value="handlerFunction" />
      <property role="20lbJX" value="1" />
      <property role="IQ2ns" value="1165424453112" />
      <ref role="20lvS9" node="gXoIggz" resolve="CellMenuPart_Generic_Item_Handler" />
    </node>
  </node>
  <node concept="1TIwiD" id="gXoIggz">
    <property role="TrG5h" value="CellMenuPart_Generic_Item_Handler" />
    <property role="2_RsDV" value="none" />
    <property role="3GE5qa" value="CellMenu" />
    <property role="EcuMT" value="1165424657443" />
    <ref role="1TJDcQ" to="tpee:gyVMwX8" resolve="ConceptFunction" />
    <node concept="PrWs8" id="1PvcgmUaN2I" role="PzmwI">
      <ref role="PrY4T" node="1PvcgmUaKhb" resolve="IEditorContextAccessQualifier" />
    </node>
  </node>
  <node concept="1TIwiD" id="gXXs21o">
    <property role="R5$K7" value="false" />
    <property role="19KtqR" value="true" />
    <property role="R5$K2" value="false" />
    <property role="TrG5h" value="CellMenuComponent" />
    <property role="3GE5qa" value="CellMenu" />
    <property role="34LRSv" value="Cell Menu Component" />
    <property role="EcuMT" value="1166040637528" />
    <ref role="1TJDcQ" node="gXXWOiD" resolve="AbstractComponent" />
    <node concept="1QGGSu" id="4Q8sAA5iJQn" role="rwd14">
      <property role="1iqoE4" value="${module}/icons/menuComponent.png" />
    </node>
    <node concept="1TJgyj" id="gXXsTFp" role="1TKVEi">
      <property role="20lmBu" value="aggregation" />
      <property role="20kJfa" value="applicableFeature" />
      <property role="IQ2ns" value="1166040865497" />
      <ref role="20lvS9" node="gXXtyFs" resolve="CellMenuComponentFeature" />
    </node>
    <node concept="1TJgyj" id="gXXvlTx" role="1TKVEi">
      <property role="20lmBu" value="aggregation" />
      <property role="20kJfa" value="menuDescriptor" />
      <property role="20lbJX" value="1" />
      <property role="IQ2ns" value="1166041505377" />
      <ref role="20lvS9" node="gWOXEEG" resolve="CellMenuDescriptor" />
    </node>
    <node concept="PrWs8" id="AkEQ6o$M8h" role="PzmwI">
      <ref role="PrY4T" to="tpee:hCUYCKd" resolve="IValidIdentifier" />
    </node>
    <node concept="PrWs8" id="4$$3zrO4fhS" role="PzmwI">
      <ref role="PrY4T" to="tpce:2hxg_BDjKM4" resolve="IConceptAspect" />
    </node>
  </node>
  <node concept="1TIwiD" id="gXXtyFs">
    <property role="R5$K7" value="true" />
    <property role="R5$K2" value="false" />
    <property role="TrG5h" value="CellMenuComponentFeature" />
    <property role="3GE5qa" value="CellMenu" />
    <property role="EcuMT" value="1166041033436" />
    <ref role="1TJDcQ" to="tpck:gw2VY9q" resolve="BaseConcept" />
    <node concept="1TJgyj" id="gXYg8S8" role="1TKVEi">
      <property role="20kJfa" value="relationDeclaration" />
      <property role="20lbJX" value="1" />
      <property role="IQ2ns" value="1166054297096" />
      <ref role="20lvS9" to="tpck:gw2VY9q" resolve="BaseConcept" />
    </node>
  </node>
  <node concept="1TIwiD" id="gXXwhgC">
    <property role="TrG5h" value="CellMenuComponentFeature_Property" />
    <property role="3GE5qa" value="CellMenu" />
    <property role="EcuMT" value="1166041748520" />
    <ref role="1TJDcQ" node="gXXtyFs" resolve="CellMenuComponentFeature" />
    <node concept="1TJgyj" id="gXXwMpJ" role="1TKVEi">
      <property role="20kJfa" value="propertyDeclaration" />
      <property role="20lbJX" value="1" />
      <property role="IQ2ns" value="1166041884271" />
      <ref role="20lvS9" to="tpce:f_TJgxF" resolve="PropertyDeclaration" />
      <ref role="20ksaX" node="gXYg8S8" resolve="relationDeclaration" />
    </node>
  </node>
  <node concept="1TIwiD" id="gXXxIQr">
    <property role="TrG5h" value="CellMenuComponentFeature_Link" />
    <property role="3GE5qa" value="CellMenu" />
    <property role="EcuMT" value="1166042131867" />
    <ref role="1TJDcQ" node="gXXtyFs" resolve="CellMenuComponentFeature" />
    <node concept="1TJgyj" id="gXXxIQt" role="1TKVEi">
      <property role="20kJfa" value="linkDeclaration" />
      <property role="20lbJX" value="1" />
      <property role="IQ2ns" value="1166042131869" />
      <ref role="20lvS9" to="tpce:f_TJgxE" resolve="LinkDeclaration" />
      <ref role="20ksaX" node="gXYg8S8" resolve="relationDeclaration" />
    </node>
  </node>
  <node concept="1TIwiD" id="gXXWOiD">
    <property role="R5$K7" value="true" />
    <property role="R5$K2" value="false" />
    <property role="TrG5h" value="AbstractComponent" />
    <property role="EcuMT" value="1166049232041" />
    <node concept="1TJgyj" id="gXXX56I" role="1TKVEi">
      <property role="20kJfa" value="conceptDeclaration" />
      <property role="20lbJX" value="0..1" />
      <property role="IQ2ns" value="1166049300910" />
      <ref role="20lvS9" to="tpce:h0PkWnZ" resolve="AbstractConceptDeclaration" />
    </node>
  </node>
  <node concept="1TIwiD" id="gXY$tNQ">
    <property role="R5$K7" value="false" />
    <property role="R5$K2" value="false" />
    <property role="TrG5h" value="CellMenuPart_CellMenuComponent" />
    <property role="3GE5qa" value="CellMenu" />
    <property role="34LRSv" value="menu component" />
    <property role="EcuMT" value="1166059625718" />
    <ref role="1TJDcQ" node="gWOYc3u" resolve="CellMenuPart_Abstract" />
    <node concept="1TJgyj" id="gXY$Ez5" role="1TKVEi">
      <property role="20kJfa" value="cellMenuComponent" />
      <property role="20lbJX" value="1" />
      <property role="IQ2ns" value="1166059677893" />
      <ref role="20lvS9" node="gXXs21o" resolve="CellMenuComponent" />
    </node>
  </node>
  <node concept="1TIwiD" id="h5t6ywT">
    <property role="R5$K7" value="false" />
    <property role="R5$K2" value="false" />
    <property role="TrG5h" value="CellMenuPart_ReplaceChildPrimary" />
    <property role="3GE5qa" value="CellMenu" />
    <property role="34LRSv" value="primary replace child menu" />
    <property role="EcuMT" value="1174088067129" />
    <ref role="1TJDcQ" node="gWOYc3u" resolve="CellMenuPart_Abstract" />
    <node concept="PrWs8" id="1653mnvB2rK" role="PzmwI">
      <ref role="PrY4T" to="tpck:1_TrU5E6oyb" resolve="IDontSubstituteByDefault" />
    </node>
  </node>
  <node concept="1TIwiD" id="h7Fmcq4">
    <property role="R5$K7" value="false" />
    <property role="R5$K2" value="false" />
    <property role="R4oN_" value="embedded block of code" />
    <property role="TrG5h" value="QueryFunction_JComponent" />
    <property role="2_RsDV" value="none" />
    <property role="3GE5qa" value="QueryFunction" />
    <property role="34LRSv" value="component" />
    <property role="EcuMT" value="1176474535556" />
    <ref role="1TJDcQ" to="tpee:gyVMwX8" resolve="ConceptFunction" />
  </node>
  <node concept="1TIwiD" id="h7TQ6f$">
    <property role="R5$K7" value="false" />
    <property role="R5$K2" value="false" />
    <property role="R4oN_" value="function parameter" />
    <property role="TrG5h" value="ConceptFunctionParameter_text" />
    <property role="2_RsDV" value="none" />
    <property role="34LRSv" value="text" />
    <property role="EcuMT" value="1176717779940" />
    <ref role="1TJDcQ" to="tpee:g76ryKb" resolve="ConceptFunctionParameter" />
    <node concept="PrWs8" id="1653mnvAOTg" role="PzmwI">
      <ref role="PrY4T" to="tpck:1_TrU5E6oyb" resolve="IDontSubstituteByDefault" />
    </node>
  </node>
  <node concept="1TIwiD" id="h7TQllL">
    <property role="R5$K7" value="false" />
    <property role="R5$K2" value="false" />
    <property role="R4oN_" value="embedded block of code" />
    <property role="TrG5h" value="QueryFunction_ModelAccess_Getter" />
    <property role="2_RsDV" value="none" />
    <property role="3GE5qa" value="QueryFunction" />
    <property role="34LRSv" value="condition" />
    <property role="EcuMT" value="1176717841777" />
    <ref role="1TJDcQ" to="tpee:gyVMwX8" resolve="ConceptFunction" />
  </node>
  <node concept="1TIwiD" id="h7TQsym">
    <property role="R5$K7" value="false" />
    <property role="R5$K2" value="false" />
    <property role="R4oN_" value="embedded block of code" />
    <property role="TrG5h" value="QueryFunction_ModelAccess_Setter" />
    <property role="2_RsDV" value="none" />
    <property role="3GE5qa" value="QueryFunction" />
    <property role="34LRSv" value="condition" />
    <property role="EcuMT" value="1176717871254" />
    <ref role="1TJDcQ" to="tpee:gyVMwX8" resolve="ConceptFunction" />
  </node>
  <node concept="1TIwiD" id="h7TQwIG">
    <property role="R5$K7" value="false" />
    <property role="R5$K2" value="false" />
    <property role="R4oN_" value="embedded block of code" />
    <property role="TrG5h" value="QueryFunction_ModelAccess_Validator" />
    <property role="2_RsDV" value="none" />
    <property role="3GE5qa" value="QueryFunction" />
    <property role="34LRSv" value="condition" />
    <property role="EcuMT" value="1176717888428" />
    <ref role="1TJDcQ" to="tpee:gyVMwX8" resolve="ConceptFunction" />
  </node>
  <node concept="1TIwiD" id="h7TQVbc">
    <property role="TrG5h" value="ModelAccessor" />
    <property role="EcuMT" value="1176717996748" />
    <ref role="1TJDcQ" to="tpck:gw2VY9q" resolve="BaseConcept" />
    <node concept="1TJgyj" id="h7TQWri" role="1TKVEi">
      <property role="20lmBu" value="aggregation" />
      <property role="20kJfa" value="getter" />
      <property role="20lbJX" value="1" />
      <property role="IQ2ns" value="1176718001874" />
      <ref role="20lvS9" node="h7TQllL" resolve="QueryFunction_ModelAccess_Getter" />
    </node>
    <node concept="1TJgyj" id="h7TQXU2" role="1TKVEi">
      <property role="20lmBu" value="aggregation" />
      <property role="20kJfa" value="setter" />
      <property role="20lbJX" value="1" />
      <property role="IQ2ns" value="1176718007938" />
      <ref role="20lvS9" node="h7TQsym" resolve="QueryFunction_ModelAccess_Setter" />
    </node>
    <node concept="1TJgyj" id="h7TQZuT" role="1TKVEi">
      <property role="20lmBu" value="aggregation" />
      <property role="20kJfa" value="validator" />
      <property role="20lbJX" value="1" />
      <property role="IQ2ns" value="1176718014393" />
      <ref role="20lvS9" node="h7TQwIG" resolve="QueryFunction_ModelAccess_Validator" />
    </node>
  </node>
  <node concept="1TIwiD" id="h7UFZN5">
    <property role="R5$K7" value="false" />
    <property role="R5$K2" value="false" />
    <property role="R4oN_" value="function parameter" />
    <property role="TrG5h" value="ConceptFunctionParameter_oldText" />
    <property role="2_RsDV" value="none" />
    <property role="34LRSv" value="oldText" />
    <property role="EcuMT" value="1176731909317" />
    <ref role="1TJDcQ" to="tpee:g76ryKb" resolve="ConceptFunctionParameter" />
    <node concept="PrWs8" id="1653mnvB2v3" role="PzmwI">
      <ref role="PrY4T" to="tpck:1_TrU5E6oyb" resolve="IDontSubstituteByDefault" />
    </node>
  </node>
  <node concept="1TIwiD" id="h7VJUTl">
    <property role="R5$K7" value="false" />
    <property role="R5$K2" value="false" />
    <property role="R4oN_" value="embedded block of code" />
    <property role="TrG5h" value="QueryFunction_CellProvider" />
    <property role="2_RsDV" value="none" />
    <property role="3GE5qa" value="QueryFunction" />
    <property role="34LRSv" value="cell provider" />
    <property role="EcuMT" value="1176749715029" />
    <ref role="1TJDcQ" to="tpee:gyVMwX8" resolve="ConceptFunction" />
  </node>
  <node concept="1TIwiD" id="h7ZlJ1A">
    <property role="R5$K7" value="false" />
    <property role="R5$K2" value="false" />
    <property role="TrG5h" value="QueryFunction_Color" />
    <property role="2_RsDV" value="none" />
    <property role="3GE5qa" value="QueryFunction.Style" />
    <property role="34LRSv" value="color function" />
    <property role="EcuMT" value="1176809959526" />
    <ref role="1TJDcQ" node="hLcOssU" resolve="QueryFunction_StyleParameter" />
    <node concept="PrWs8" id="hPiSsxS" role="PzmwI">
      <ref role="PrY4T" node="hPiS1BQ" resolve="IQueryFunction_Color" />
    </node>
  </node>
  <node concept="1TIwiD" id="h84$FLY">
    <property role="R5$K7" value="false" />
    <property role="R5$K2" value="false" />
    <property role="R4oN_" value="embedded block of code" />
    <property role="TrG5h" value="QueryFunction_NodeFactory" />
    <property role="2_RsDV" value="none" />
    <property role="3GE5qa" value="QueryFunction" />
    <property role="34LRSv" value="node factory" />
    <property role="EcuMT" value="1176897764478" />
    <ref role="1TJDcQ" to="tpee:gyVMwX8" resolve="ConceptFunction" />
  </node>
  <node concept="1TIwiD" id="h84EI$6">
    <property role="R5$K7" value="false" />
    <property role="R5$K2" value="false" />
    <property role="R4oN_" value="embedded block of code" />
    <property role="TrG5h" value="QueryFunction_ImagePath" />
    <property role="2_RsDV" value="none" />
    <property role="3GE5qa" value="QueryFunction" />
    <property role="34LRSv" value="path" />
    <property role="EcuMT" value="1176899348742" />
    <ref role="1TJDcQ" to="tpee:gyVMwX8" resolve="ConceptFunction" />
    <node concept="PrWs8" id="54iik1dcchF" role="PzmwI">
      <ref role="PrY4T" node="54iik1dcchE" resolve="ImagePathProvider" />
    </node>
  </node>
  <node concept="1TIwiD" id="hbyc0Ja">
    <property role="R5$K7" value="false" />
    <property role="R5$K2" value="false" />
    <property role="TrG5h" value="CellMenuPart_PropertyPostfixHints" />
    <property role="3GE5qa" value="CellMenu" />
    <property role="34LRSv" value="property postfix hints" />
    <property role="EcuMT" value="1180615838666" />
    <ref role="1TJDcQ" node="gWOYc3u" resolve="CellMenuPart_Abstract" />
    <node concept="1TJgyj" id="hbyc0Jb" role="1TKVEi">
      <property role="20lmBu" value="aggregation" />
      <property role="20kJfa" value="postfixesFunction" />
      <property role="20lbJX" value="1" />
      <property role="IQ2ns" value="1180615838667" />
      <ref role="20lvS9" node="hbycQaX" resolve="CellMenuPart_PropertyPostfixHints_GetPostfixes" />
    </node>
    <node concept="PrWs8" id="1653mnvB2RC" role="PzmwI">
      <ref role="PrY4T" to="tpck:1_TrU5E6oyb" resolve="IDontSubstituteByDefault" />
    </node>
  </node>
  <node concept="1TIwiD" id="hbycQaX">
    <property role="R5$K7" value="false" />
    <property role="R5$K2" value="false" />
    <property role="TrG5h" value="CellMenuPart_PropertyPostfixHints_GetPostfixes" />
    <property role="2_RsDV" value="none" />
    <property role="3GE5qa" value="CellMenu" />
    <property role="34LRSv" value="postfixes" />
    <property role="EcuMT" value="1180616057533" />
    <ref role="1TJDcQ" to="tpee:gyVMwX8" resolve="ConceptFunction" />
  </node>
  <node concept="1TIwiD" id="hd07P1K">
    <property role="R5$K7" value="false" />
    <property role="R5$K2" value="false" />
    <property role="R4oN_" value="embedded block of code" />
    <property role="TrG5h" value="QueryFunction_NodeListFilter" />
    <property role="2_RsDV" value="none" />
    <property role="3GE5qa" value="QueryFunction" />
    <property role="34LRSv" value="node list provider" />
    <property role="EcuMT" value="1182191800432" />
    <ref role="1TJDcQ" to="tpee:gyVMwX8" resolve="ConceptFunction" />
  </node>
  <node concept="1TIwiD" id="hd2_Wol">
    <property role="R5$K7" value="false" />
    <property role="R5$K2" value="false" />
    <property role="R4oN_" value="function parameter" />
    <property role="TrG5h" value="ConceptFunctionParameter_childNode" />
    <property role="2_RsDV" value="none" />
    <property role="34LRSv" value="childNode" />
    <property role="EcuMT" value="1182233249301" />
    <ref role="1TJDcQ" to="tpee:g76ryKb" resolve="ConceptFunctionParameter" />
    <node concept="PrWs8" id="1653mnvB2zk" role="PzmwI">
      <ref role="PrY4T" to="tpck:1_TrU5E6oyb" resolve="IDontSubstituteByDefault" />
    </node>
  </node>
  <node concept="1TIwiD" id="heYWUh$">
    <property role="R5$K7" value="false" />
    <property role="R5$K2" value="false" />
    <property role="R4oN_" value="not empty property" />
    <property role="TrG5h" value="CellModel_NonEmptyProperty" />
    <property role="3GE5qa" value="CellModel" />
    <property role="34LRSv" value="{+&lt;{propertyDeclaration}&gt;+}" />
    <property role="EcuMT" value="1184319644772" />
    <ref role="1TJDcQ" node="fBF0A4I" resolve="CellModel_Property" />
    <node concept="PrWs8" id="1653mnvB2PY" role="PzmwI">
      <ref role="PrY4T" to="tpck:1_TrU5E6oyb" resolve="IDontSubstituteByDefault" />
    </node>
    <node concept="PrWs8" id="4SdtvCaA7QH" role="PzmwI">
      <ref role="PrY4T" to="tpck:64$4ecGX64Q" resolve="ImplementationWithStubPart" />
    </node>
  </node>
  <node concept="1TIwiD" id="hgV5ht3">
    <property role="R5$K7" value="false" />
    <property role="19KtqR" value="true" />
    <property role="R5$K2" value="false" />
    <property role="TrG5h" value="StyleSheet" />
    <property role="3GE5qa" value="Stylesheet" />
    <property role="34LRSv" value="Stylesheet" />
    <property role="EcuMT" value="1186402211651" />
    <ref role="1TJDcQ" to="tpck:gw2VY9q" resolve="BaseConcept" />
    <node concept="1QGGSu" id="4Q8sAA5iJQq" role="rwd14">
      <property role="1iqoE4" value="${module}/icons/editorStylesheet.png" />
    </node>
    <node concept="1TJgyj" id="hgV6056" role="1TKVEi">
      <property role="20lmBu" value="aggregation" />
      <property role="20kJfa" value="styleClass" />
      <property role="20lbJX" value="0..n" />
      <property role="IQ2ns" value="1186402402630" />
      <ref role="20lvS9" node="7zL4upEo6oo" resolve="IStyleSheetItem" />
    </node>
    <node concept="PrWs8" id="3FsTArV1UAP" role="PzmwI">
      <ref role="PrY4T" to="tpee:hCUYCKd" resolve="IValidIdentifier" />
    </node>
  </node>
  <node concept="1TIwiD" id="hgV6hR6">
    <property role="R5$K7" value="true" />
    <property role="R5$K2" value="false" />
    <property role="TrG5h" value="StyleClassItem" />
    <property role="2_RsDV" value="none" />
    <property role="3GE5qa" value="Stylesheet" />
    <property role="EcuMT" value="1186402475462" />
    <ref role="1TJDcQ" to="tpck:gw2VY9q" resolve="BaseConcept" />
    <node concept="PrWs8" id="22GpWQFsOgV" role="PzmwI">
      <ref role="PrY4T" to="tpck:19gBtYEv0ln" resolve="ImplementationPart" />
    </node>
  </node>
  <node concept="1TIwiD" id="hgVaVz4">
    <property role="R5$K7" value="true" />
    <property role="R5$K2" value="false" />
    <property role="TrG5h" value="ColorStyleClassItem" />
    <property role="2_RsDV" value="none" />
    <property role="3GE5qa" value="Stylesheet" />
    <property role="EcuMT" value="1186403694788" />
    <ref role="1TJDcQ" node="hgV6hR6" resolve="StyleClassItem" />
    <node concept="1TJgyj" id="hgVblYF" role="1TKVEi">
      <property role="20lmBu" value="aggregation" />
      <property role="20kJfa" value="query" />
      <property role="IQ2ns" value="1186403803051" />
      <ref role="20lvS9" node="hPiS1BQ" resolve="IQueryFunction_Color" />
    </node>
    <node concept="1TJgyi" id="hgVb0di" role="1TKVEl">
      <property role="TrG5h" value="color" />
      <property role="IQ2nx" value="1186403713874" />
      <ref role="AX2Wp" node="fLwANPl" resolve="_Colors_Enum" />
    </node>
  </node>
  <node concept="1TIwiD" id="hgVb9tm">
    <property role="R5$K7" value="false" />
    <property role="R5$K2" value="false" />
    <property role="TrG5h" value="FontStyleStyleClassItem" />
    <property role="2_RsDV" value="none" />
    <property role="3GE5qa" value="Stylesheet" />
    <property role="34LRSv" value="font-style" />
    <property role="EcuMT" value="1186403751766" />
    <ref role="1TJDcQ" node="hgV6hR6" resolve="StyleClassItem" />
    <node concept="1TJgyj" id="hL7MNkH" role="1TKVEi">
      <property role="20lmBu" value="aggregation" />
      <property role="20kJfa" value="query" />
      <property role="IQ2ns" value="1220975211821" />
      <ref role="20lvS9" node="hL7KAA7" resolve="QueryFunction_FontStyle" />
    </node>
    <node concept="1TJgyi" id="hgVbegv" role="1TKVEl">
      <property role="TrG5h" value="style" />
      <property role="IQ2nx" value="1186403771423" />
      <ref role="AX2Wp" node="g1_kr60" resolve="_FontStyle_Enum" />
    </node>
  </node>
  <node concept="1TIwiD" id="hgVeclI">
    <property role="R5$K7" value="false" />
    <property role="R5$K2" value="false" />
    <property role="TrG5h" value="ForegroundColorStyleClassItem" />
    <property role="2_RsDV" value="none" />
    <property role="3GE5qa" value="Stylesheet" />
    <property role="34LRSv" value="text-foreground-color" />
    <property role="EcuMT" value="1186404549998" />
    <ref role="1TJDcQ" node="hgVaVz4" resolve="ColorStyleClassItem" />
  </node>
  <node concept="1TIwiD" id="hgVeijc">
    <property role="R5$K7" value="false" />
    <property role="R5$K2" value="false" />
    <property role="TrG5h" value="BackgroundColorStyleClassItem" />
    <property role="2_RsDV" value="none" />
    <property role="3GE5qa" value="Stylesheet" />
    <property role="34LRSv" value="background-color" />
    <property role="EcuMT" value="1186404574412" />
    <ref role="1TJDcQ" node="hgVaVz4" resolve="ColorStyleClassItem" />
  </node>
  <node concept="1TIwiD" id="hgVLurQ">
    <property role="R5$K7" value="false" />
    <property role="R5$K2" value="false" />
    <property role="TrG5h" value="BracketColorStyleClassItem" />
    <property role="2_RsDV" value="none" />
    <property role="3GE5qa" value="Stylesheet" />
    <property role="34LRSv" value="bracket-color" />
    <property role="EcuMT" value="1186413799158" />
    <ref role="1TJDcQ" node="hgVaVz4" resolve="ColorStyleClassItem" />
  </node>
  <node concept="1TIwiD" id="hgVOiwV">
    <property role="R5$K7" value="true" />
    <property role="R5$K2" value="false" />
    <property role="TrG5h" value="BooleanStyleSheetItem" />
    <property role="2_RsDV" value="none" />
    <property role="3GE5qa" value="Stylesheet" />
    <property role="EcuMT" value="1186414536763" />
    <ref role="1TJDcQ" node="hgV6hR6" resolve="StyleClassItem" />
    <node concept="1TJgyj" id="hNn$kAD" role="1TKVEi">
      <property role="20lmBu" value="aggregation" />
      <property role="20kJfa" value="query" />
      <property role="IQ2ns" value="1223387335081" />
      <ref role="20lvS9" node="hNnzxoQ" resolve="QueryFunction_Boolean" />
    </node>
    <node concept="1TJgyi" id="hgVOm7r" role="1TKVEl">
      <property role="TrG5h" value="flag" />
      <property role="IQ2nx" value="1186414551515" />
      <ref role="AX2Wp" to="tpck:fKAQMTB" resolve="boolean" />
    </node>
  </node>
  <node concept="1TIwiD" id="hgVPM7F">
    <property role="R5$K7" value="false" />
    <property role="R5$K2" value="false" />
    <property role="TrG5h" value="SelectableStyleSheetItem" />
    <property role="2_RsDV" value="none" />
    <property role="3GE5qa" value="Stylesheet" />
    <property role="34LRSv" value="selectable" />
    <property role="EcuMT" value="1186414928363" />
    <ref role="1TJDcQ" node="hgVOiwV" resolve="BooleanStyleSheetItem" />
  </node>
  <node concept="1TIwiD" id="hgVPRjw">
    <property role="R5$K7" value="false" />
    <property role="R5$K2" value="false" />
    <property role="TrG5h" value="AutoDeletableStyleClassItem" />
    <property role="2_RsDV" value="none" />
    <property role="3GE5qa" value="Stylesheet" />
    <property role="34LRSv" value="auto-deletable" />
    <property role="EcuMT" value="1186414949600" />
    <ref role="1TJDcQ" node="hgVOiwV" resolve="BooleanStyleSheetItem" />
  </node>
  <node concept="1TIwiD" id="hgVPXKR">
    <property role="R5$K7" value="false" />
    <property role="R5$K2" value="false" />
    <property role="TrG5h" value="DrawBorderStyleClassItem" />
    <property role="2_RsDV" value="none" />
    <property role="3GE5qa" value="Stylesheet" />
    <property role="34LRSv" value="draw-border" />
    <property role="EcuMT" value="1186414976055" />
    <ref role="1TJDcQ" node="hgVOiwV" resolve="BooleanStyleSheetItem" />
  </node>
  <node concept="1TIwiD" id="hgVQ3vn">
    <property role="R5$K7" value="false" />
    <property role="R5$K2" value="false" />
    <property role="TrG5h" value="UnderlinedStyleClassItem" />
    <property role="2_RsDV" value="none" />
    <property role="3GE5qa" value="Stylesheet" />
    <property role="34LRSv" value="underlined" />
    <property role="EcuMT" value="1186414999511" />
    <ref role="1TJDcQ" node="hgV6hR6" resolve="StyleClassItem" />
    <node concept="1TJgyi" id="hEUSNj9" role="1TKVEl">
      <property role="TrG5h" value="underlined" />
      <property role="IQ2nx" value="1214316229833" />
      <ref role="AX2Wp" node="gtbL_3A" resolve="UnderlineStyle" />
    </node>
    <node concept="1TJgyj" id="hLmkYxI" role="1TKVEi">
      <property role="20lmBu" value="aggregation" />
      <property role="20kJfa" value="query" />
      <property role="IQ2ns" value="1221219051630" />
      <ref role="20lvS9" node="hLd0yJJ" resolve="QueryFunction_Underlined" />
    </node>
  </node>
  <node concept="1TIwiD" id="hgVSNSQ">
    <property role="R5$K7" value="false" />
    <property role="R5$K2" value="false" />
    <property role="TrG5h" value="FontSizeStyleClassItem" />
    <property role="2_RsDV" value="none" />
    <property role="3GE5qa" value="Stylesheet" />
    <property role="34LRSv" value="font-size" />
    <property role="EcuMT" value="1186415722038" />
    <ref role="1TJDcQ" node="hgV6hR6" resolve="StyleClassItem" />
    <node concept="1TJgyj" id="hLd8cI8" role="1TKVEi">
      <property role="20lmBu" value="aggregation" />
      <property role="20kJfa" value="query" />
      <property role="20lbJX" value="0..1" />
      <property role="IQ2ns" value="1221064706952" />
      <ref role="20lvS9" node="hLcFafI" resolve="QueryFunction_Integer" />
    </node>
    <node concept="1TJgyi" id="hLlJzux" role="1TKVEl">
      <property role="TrG5h" value="value" />
      <property role="IQ2nx" value="1221209241505" />
      <ref role="AX2Wp" to="tpck:fKAQMTA" resolve="integer" />
    </node>
  </node>
  <node concept="1TIwiD" id="hgVPxA7">
    <property role="R5$K7" value="false" />
    <property role="R5$K2" value="false" />
    <property role="TrG5h" value="EditableStyleClassItem" />
    <property role="2_RsDV" value="none" />
    <property role="3GE5qa" value="Stylesheet" />
    <property role="34LRSv" value="editable" />
    <property role="EcuMT" value="1186414860679" />
    <ref role="1TJDcQ" node="hgVOiwV" resolve="BooleanStyleSheetItem" />
  </node>
  <node concept="1TIwiD" id="hhI8cYN">
    <property role="R5$K7" value="false" />
    <property role="R5$K2" value="false" />
    <property role="TrG5h" value="ForegroundNullColorStyleClassItem" />
    <property role="2_RsDV" value="none" />
    <property role="3GE5qa" value="Stylesheet" />
    <property role="34LRSv" value="text-foreground-null-color" />
    <property role="EcuMT" value="1187258617779" />
    <ref role="1TJDcQ" node="hgVaVz4" resolve="ColorStyleClassItem" />
  </node>
  <node concept="AxPO7" id="hrC158_">
    <property role="TrG5h" value="_CaretPosition_Enum" />
    <ref role="M4eZT" to="tpck:fKAOsGN" resolve="string" />
    <node concept="M4N5e" id="hrC158A" role="M5hS2">
      <property role="1uS6qv" value="NONE" />
      <property role="1uS6qo" value="none" />
    </node>
    <node concept="M4N5e" id="hrC1nx$" role="M5hS2">
      <property role="1uS6qv" value="FIRST" />
      <property role="1uS6qo" value="first" />
    </node>
    <node concept="M4N5e" id="hrC1ovA" role="M5hS2">
      <property role="1uS6qv" value="LAST" />
      <property role="1uS6qo" value="last" />
    </node>
  </node>
  <node concept="1TIwiD" id="hrXFhuw">
    <property role="R5$K7" value="false" />
    <property role="R5$K2" value="false" />
    <property role="R4oN_" value="indent" />
    <property role="TrG5h" value="CellModel_Indent" />
    <property role="3GE5qa" value="CellModel" />
    <property role="34LRSv" value="---&gt;" />
    <property role="EcuMT" value="1198256887712" />
    <ref role="1TJDcQ" node="fBEYTCT" resolve="EditorCellModel" />
  </node>
  <node concept="1TIwiD" id="hrXI7r6">
    <property role="R5$K7" value="false" />
    <property role="R5$K2" value="false" />
    <property role="TrG5h" value="CellModel_BlockStart" />
    <property role="3GE5qa" value="CellModel" />
    <property role="34LRSv" value="block start" />
    <property role="EcuMT" value="1198257632966" />
    <ref role="1TJDcQ" node="fBEYTCT" resolve="EditorCellModel" />
    <node concept="1TJgyi" id="hscsYn8" role="1TKVEl">
      <property role="TrG5h" value="openBrace" />
      <property role="IQ2nx" value="1198504797640" />
      <ref role="AX2Wp" to="tpck:fKAOsGN" resolve="string" />
    </node>
  </node>
  <node concept="1TIwiD" id="hrXIzvd">
    <property role="R5$K7" value="false" />
    <property role="R5$K2" value="false" />
    <property role="TrG5h" value="CellModel_BlockEnd" />
    <property role="3GE5qa" value="CellModel" />
    <property role="34LRSv" value="block end" />
    <property role="EcuMT" value="1198257747917" />
    <ref role="1TJDcQ" node="fBEYTCT" resolve="EditorCellModel" />
    <node concept="1TJgyi" id="hsczY4V" role="1TKVEl">
      <property role="TrG5h" value="closeBrace" />
      <property role="IQ2nx" value="1198506631483" />
      <ref role="AX2Wp" to="tpck:fKAOsGN" resolve="string" />
    </node>
  </node>
  <node concept="1TIwiD" id="hsb$fdm">
    <property role="R5$K7" value="false" />
    <property role="R5$K2" value="false" />
    <property role="TrG5h" value="CellModel_Block" />
    <property role="3GE5qa" value="CellModel" />
    <property role="34LRSv" value="block" />
    <property role="EcuMT" value="1198489924438" />
    <ref role="1TJDcQ" node="fBEYTCT" resolve="EditorCellModel" />
    <node concept="1TJgyi" id="hscFXKA" role="1TKVEl">
      <property role="TrG5h" value="openBrace" />
      <property role="IQ2nx" value="1198508727334" />
      <ref role="AX2Wp" to="tpck:fKAOsGN" resolve="string" />
    </node>
    <node concept="1TJgyi" id="hscFZiw" role="1TKVEl">
      <property role="TrG5h" value="closeBrace" />
      <property role="IQ2nx" value="1198508733600" />
      <ref role="AX2Wp" to="tpck:fKAOsGN" resolve="string" />
    </node>
    <node concept="1TJgyj" id="hsb$u0l" role="1TKVEi">
      <property role="20lmBu" value="aggregation" />
      <property role="20kJfa" value="header" />
      <property role="20lbJX" value="0..1" />
      <property role="IQ2ns" value="1198489985045" />
      <ref role="20lvS9" node="fBEYTCT" resolve="EditorCellModel" />
    </node>
    <node concept="1TJgyj" id="hsb$w86" role="1TKVEi">
      <property role="20lmBu" value="aggregation" />
      <property role="20kJfa" value="body" />
      <property role="20lbJX" value="1" />
      <property role="IQ2ns" value="1198489993734" />
      <ref role="20lvS9" node="fBEYTCT" resolve="EditorCellModel" />
    </node>
    <node concept="PrWs8" id="4SdtvCaA7QZ" role="PzmwI">
      <ref role="PrY4T" to="tpck:64$4ecGX64Q" resolve="ImplementationWithStubPart" />
    </node>
  </node>
  <node concept="1TIwiD" id="huL2B6u">
    <property role="R5$K7" value="true" />
    <property role="R5$K2" value="false" />
    <property role="TrG5h" value="SelectParameter" />
    <property role="3GE5qa" value="SNode" />
    <property role="EcuMT" value="1201266127262" />
    <ref role="1TJDcQ" to="tpck:gw2VY9q" resolve="BaseConcept" />
  </node>
  <node concept="1TIwiD" id="huLcJzd">
    <property role="R5$K7" value="false" />
    <property role="R5$K2" value="false" />
    <property role="TrG5h" value="SelectPositionParameter" />
    <property role="3GE5qa" value="SNode" />
    <property role="34LRSv" value="position=" />
    <property role="EcuMT" value="1201268783309" />
    <ref role="1TJDcQ" node="huL2B6u" resolve="SelectParameter" />
    <node concept="1TJgyi" id="huLd7CR" role="1TKVEl">
      <property role="TrG5h" value="position" />
      <property role="IQ2nx" value="1201268881975" />
      <ref role="AX2Wp" node="huLcM39" resolve="SelectPosition" />
    </node>
  </node>
  <node concept="AxPO7" id="huLcM39">
    <property role="TrG5h" value="SelectPosition" />
    <property role="3GE5qa" value="SNode" />
    <ref role="M4eZT" to="tpck:fKAOsGN" resolve="string" />
    <node concept="M4N5e" id="huLcM3a" role="M5hS2">
      <property role="1uS6qv" value="before" />
      <property role="1uS6qo" value="before" />
    </node>
    <node concept="M4N5e" id="huLcOz5" role="M5hS2">
      <property role="1uS6qv" value="after" />
      <property role="1uS6qo" value="after" />
    </node>
  </node>
  <node concept="1TIwiD" id="huLkFKv">
    <property role="R5$K7" value="false" />
    <property role="R5$K2" value="false" />
    <property role="TrG5h" value="CaretPositionParameter" />
    <property role="3GE5qa" value="SNode" />
    <property role="34LRSv" value="caret position=" />
    <property role="EcuMT" value="1201270864927" />
    <ref role="1TJDcQ" node="huL2B6u" resolve="SelectParameter" />
    <node concept="1TJgyj" id="huLkQdO" role="1TKVEi">
      <property role="20lmBu" value="aggregation" />
      <property role="20kJfa" value="position" />
      <property role="20lbJX" value="1" />
      <property role="IQ2ns" value="1201270907764" />
      <ref role="20lvS9" to="tpee:fz3vP1J" resolve="Expression" />
    </node>
  </node>
  <node concept="1TIwiD" id="hEUZ13E">
    <property role="R5$K7" value="false" />
    <property role="R5$K2" value="false" />
    <property role="TrG5h" value="LayoutConstraintStyleClassItem" />
    <property role="2_RsDV" value="none" />
    <property role="3GE5qa" value="Stylesheet" />
    <property role="34LRSv" value="layout constraint" />
    <property role="EcuMT" value="1214317859050" />
    <ref role="1TJDcQ" node="hgV6hR6" resolve="StyleClassItem" />
    <node concept="1TJgyi" id="hEUZ13F" role="1TKVEl">
      <property role="TrG5h" value="layoutConstraint" />
      <property role="IQ2nx" value="1214317859051" />
      <ref role="AX2Wp" node="g$1Qttv" resolve="_Layout_Constraints_Enum" />
    </node>
  </node>
  <node concept="1TIwiD" id="hEV7CQ5">
    <property role="R5$K7" value="false" />
    <property role="R5$K2" value="false" />
    <property role="TrG5h" value="SideTransformAnchorTagStyleClassItem" />
    <property role="2_RsDV" value="none" />
    <property role="3GE5qa" value="Stylesheet" />
    <property role="34LRSv" value="side-transform-anchor-tag" />
    <property role="EcuMT" value="1214320119173" />
    <ref role="1TJDcQ" node="hgV6hR6" resolve="StyleClassItem" />
    <node concept="1TJgyj" id="38iZCbb_vZA" role="1TKVEi">
      <property role="20lmBu" value="aggregation" />
      <property role="20kJfa" value="tags" />
      <property role="20lbJX" value="0..n" />
      <property role="IQ2ns" value="3608226089191997414" />
      <ref role="20lvS9" node="38iZCbb_vZB" resolve="RightTransformAnchorTagWrapper" />
    </node>
    <node concept="1TJgyi" id="hEV7CQ6" role="1TKVEl">
      <property role="TrG5h" value="tag" />
      <property role="IQ2nx" value="1214320119174" />
      <ref role="AX2Wp" node="gAtNdpl" resolve="RightTransformAnchorTag" />
    </node>
  </node>
  <node concept="1TIwiD" id="hF0gYTA">
    <property role="R5$K7" value="false" />
    <property role="R5$K2" value="false" />
    <property role="TrG5h" value="TextBackgroundColorStyleClassItem" />
    <property role="2_RsDV" value="none" />
    <property role="3GE5qa" value="Stylesheet" />
    <property role="34LRSv" value="text-background-color" />
    <property role="EcuMT" value="1214406454886" />
    <ref role="1TJDcQ" node="hgVaVz4" resolve="ColorStyleClassItem" />
  </node>
  <node concept="1TIwiD" id="hF0h1LY">
    <property role="R5$K7" value="false" />
    <property role="R5$K2" value="false" />
    <property role="TrG5h" value="TextBackgroundColorSelectedStyleClassItem" />
    <property role="2_RsDV" value="none" />
    <property role="3GE5qa" value="Stylesheet" />
    <property role="34LRSv" value="text-background-color-selected" />
    <property role="EcuMT" value="1214406466686" />
    <ref role="1TJDcQ" node="hgVaVz4" resolve="ColorStyleClassItem" />
  </node>
  <node concept="1TIwiD" id="hF4dVhC">
    <property role="R5$K7" value="false" />
    <property role="R5$K2" value="false" />
    <property role="TrG5h" value="DefaultCaretPositionStyleClassItem" />
    <property role="2_RsDV" value="none" />
    <property role="3GE5qa" value="Stylesheet" />
    <property role="34LRSv" value="default-caret-position" />
    <property role="EcuMT" value="1214472762472" />
    <ref role="1TJDcQ" node="hgV6hR6" resolve="StyleClassItem" />
    <node concept="1TJgyi" id="hF4dVhD" role="1TKVEl">
      <property role="TrG5h" value="position" />
      <property role="IQ2nx" value="1214472762473" />
      <ref role="AX2Wp" node="hrC158_" resolve="_CaretPosition_Enum" />
    </node>
  </node>
  <node concept="1TIwiD" id="hF$6Mv_">
    <property role="R5$K7" value="true" />
    <property role="R5$K2" value="false" />
    <property role="TrG5h" value="FloatStyleClassItem" />
    <property role="2_RsDV" value="none" />
    <property role="3GE5qa" value="Stylesheet" />
    <property role="EcuMT" value="1215007762405" />
    <ref role="1TJDcQ" node="hgV6hR6" resolve="StyleClassItem" />
    <node concept="1TJgyi" id="hF$6WaJ" role="1TKVEl">
      <property role="TrG5h" value="value" />
      <property role="IQ2nx" value="1215007802031" />
      <ref role="AX2Wp" node="i2E8K1n" resolve="_FloatOrInteger_String" />
    </node>
  </node>
  <node concept="1TIwiD" id="hF$7fZ4">
    <property role="R5$K7" value="false" />
    <property role="R5$K2" value="false" />
    <property role="TrG5h" value="PaddingLeftStyleClassItem" />
    <property role="2_RsDV" value="none" />
    <property role="3GE5qa" value="Stylesheet.Paddings" />
    <property role="34LRSv" value="padding-left" />
    <property role="EcuMT" value="1215007883204" />
    <ref role="1TJDcQ" node="hQ7zB2l" resolve="AbstractPaddingStyleClassItem" />
  </node>
  <node concept="1TIwiD" id="hF$7juf">
    <property role="R5$K7" value="false" />
    <property role="R5$K2" value="false" />
    <property role="TrG5h" value="PaddingRightStyleClassItem" />
    <property role="2_RsDV" value="none" />
    <property role="3GE5qa" value="Stylesheet.Paddings" />
    <property role="34LRSv" value="padding-right" />
    <property role="EcuMT" value="1215007897487" />
    <ref role="1TJDcQ" node="hQ7zB2l" resolve="AbstractPaddingStyleClassItem" />
  </node>
  <node concept="1TIwiD" id="hFCHQP0">
    <property role="R5$K7" value="false" />
    <property role="R5$K2" value="false" />
    <property role="TrG5h" value="FirstPositionAllowedStyleClassItem" />
    <property role="2_RsDV" value="none" />
    <property role="3GE5qa" value="Stylesheet" />
    <property role="34LRSv" value="first-position-allowed" />
    <property role="EcuMT" value="1215085112640" />
    <ref role="1TJDcQ" node="hgVOiwV" resolve="BooleanStyleSheetItem" />
  </node>
  <node concept="1TIwiD" id="hFCIbvn">
    <property role="R5$K7" value="false" />
    <property role="R5$K2" value="false" />
    <property role="TrG5h" value="LastPositionAllowedStyleClassItem" />
    <property role="2_RsDV" value="none" />
    <property role="3GE5qa" value="Stylesheet" />
    <property role="34LRSv" value="last-position-allowed" />
    <property role="EcuMT" value="1215085197271" />
    <ref role="1TJDcQ" node="hgVOiwV" resolve="BooleanStyleSheetItem" />
  </node>
  <node concept="AxPO7" id="hGLCffS">
    <property role="TrG5h" value="_NextLine_Enum" />
    <ref role="M4eZT" to="tpck:fKAOsGN" resolve="string" />
    <node concept="M4N5e" id="hGLCJ6L" role="M5hS2">
      <property role="1uS6qo" value="right" />
    </node>
    <node concept="M4N5e" id="hGLCI6j" role="M5hS2">
      <property role="1uS6qv" value="next-line" />
      <property role="1uS6qo" value="next-line" />
    </node>
    <node concept="M4N5e" id="hGLCffT" role="M5hS2">
      <property role="1uS6qv" value="indented" />
      <property role="1uS6qo" value="indented" />
    </node>
  </node>
  <node concept="1TIwiD" id="hGLD5Fn">
    <property role="R5$K7" value="false" />
    <property role="19KtqR" value="false" />
    <property role="R5$K2" value="false" />
    <property role="TrG5h" value="PositionStyleClassItem" />
    <property role="2_RsDV" value="none" />
    <property role="3GE5qa" value="Stylesheet" />
    <property role="34LRSv" value="position" />
    <property role="EcuMT" value="1216308599511" />
    <ref role="1TJDcQ" node="hgV6hR6" resolve="StyleClassItem" />
    <node concept="1TJgyi" id="hGLDHh4" role="1TKVEl">
      <property role="TrG5h" value="position" />
      <property role="IQ2nx" value="1216308761668" />
      <ref role="AX2Wp" node="hGLCffS" resolve="_NextLine_Enum" />
    </node>
  </node>
  <node concept="1TIwiD" id="hGPXfkl">
    <property role="R5$K7" value="false" />
    <property role="R5$K2" value="false" />
    <property role="TrG5h" value="CellModel_TransactionalProperty" />
    <property role="3GE5qa" value="CellModel" />
    <property role="34LRSv" value="{T &lt;{property}&gt; T}" />
    <property role="EcuMT" value="1216380990741" />
    <ref role="1TJDcQ" node="fHev3Dc" resolve="CellModel_AbstractLabel" />
    <node concept="1TJgyi" id="hVN9gW1" role="1TKVEl">
      <property role="TrG5h" value="runInCommand" />
      <property role="IQ2nx" value="1232439938817" />
      <ref role="AX2Wp" to="tpck:fKAQMTB" resolve="boolean" />
    </node>
    <node concept="1TJgyi" id="7a3hLlC0ccL" role="1TKVEl">
      <property role="TrG5h" value="allowEmptyText" />
      <property role="IQ2nx" value="8251517099537646385" />
      <ref role="AX2Wp" to="tpck:fKAQMTB" resolve="boolean" />
    </node>
    <node concept="1TJgyj" id="hGPY5io" role="1TKVEi">
      <property role="20lmBu" value="aggregation" />
      <property role="20kJfa" value="handlerBlock" />
      <property role="20lbJX" value="1" />
      <property role="IQ2ns" value="1216381211800" />
      <ref role="20lvS9" node="hGPXuVX" resolve="TransactionalPropertyHandler" />
    </node>
    <node concept="1TJgyj" id="hGPY767" role="1TKVEi">
      <property role="20lmBu" value="reference" />
      <property role="20kJfa" value="property" />
      <property role="20lbJX" value="1" />
      <property role="IQ2ns" value="1216381219207" />
      <ref role="20lvS9" to="tpce:f_TJgxF" resolve="PropertyDeclaration" />
    </node>
    <node concept="PrWs8" id="1653mnvB6l7" role="PzmwI">
      <ref role="PrY4T" to="tpck:1_TrU5E6oyb" resolve="IDontSubstituteByDefault" />
    </node>
    <node concept="PrWs8" id="4SdtvCaA7us" role="PzmwI">
      <ref role="PrY4T" to="tpck:64$4ecGX64Q" resolve="ImplementationWithStubPart" />
    </node>
  </node>
  <node concept="1TIwiD" id="hGPXuVX">
    <property role="TrG5h" value="TransactionalPropertyHandler" />
    <property role="2_RsDV" value="none" />
    <property role="3GE5qa" value="QueryFunction" />
    <property role="EcuMT" value="1216381054717" />
    <ref role="1TJDcQ" to="tpee:gyVMwX8" resolve="ConceptFunction" />
  </node>
  <node concept="1TIwiD" id="hGPXIaG">
    <property role="R5$K7" value="false" />
    <property role="R5$K2" value="false" />
    <property role="TrG5h" value="TransactionPropertyHandler_oldValue" />
    <property role="2_RsDV" value="none" />
    <property role="3GE5qa" value="QueryFunction" />
    <property role="34LRSv" value="oldValue" />
    <property role="EcuMT" value="1216381117100" />
    <ref role="1TJDcQ" to="tpee:g76ryKb" resolve="ConceptFunctionParameter" />
  </node>
  <node concept="1TIwiD" id="hGPXPHH">
    <property role="R5$K7" value="false" />
    <property role="R5$K2" value="false" />
    <property role="TrG5h" value="TransactionPropertyHandler_newValue" />
    <property role="2_RsDV" value="none" />
    <property role="3GE5qa" value="QueryFunction" />
    <property role="34LRSv" value="newValue" />
    <property role="EcuMT" value="1216381148013" />
    <ref role="1TJDcQ" to="tpee:g76ryKb" resolve="ConceptFunctionParameter" />
    <node concept="PrWs8" id="1653mnvANum" role="PzmwI">
      <ref role="PrY4T" to="tpck:1_TrU5E6oyb" resolve="IDontSubstituteByDefault" />
    </node>
  </node>
  <node concept="1TIwiD" id="hH0DmCw">
    <property role="R5$K7" value="false" />
    <property role="R5$K2" value="false" />
    <property role="TrG5h" value="PositionChildrenStyleClassItem" />
    <property role="2_RsDV" value="none" />
    <property role="3GE5qa" value="Stylesheet" />
    <property role="34LRSv" value="position-children" />
    <property role="EcuMT" value="1216560327200" />
    <ref role="1TJDcQ" node="hgV6hR6" resolve="StyleClassItem" />
    <node concept="1TJgyi" id="hH0E5mA" role="1TKVEl">
      <property role="TrG5h" value="position" />
      <property role="IQ2nx" value="1216560518566" />
      <ref role="AX2Wp" node="hGLCffS" resolve="_NextLine_Enum" />
    </node>
  </node>
  <node concept="1TIwiD" id="hJvyZqV">
    <property role="R5$K7" value="false" />
    <property role="R5$K2" value="false" />
    <property role="TrG5h" value="DrawBracketsStyleClassItem" />
    <property role="2_RsDV" value="none" />
    <property role="3GE5qa" value="Stylesheet" />
    <property role="34LRSv" value="draw-brackets" />
    <property role="EcuMT" value="1219226236603" />
    <ref role="1TJDcQ" node="hgVOiwV" resolve="BooleanStyleSheetItem" />
  </node>
  <node concept="PlHQZ" id="hJF0Tl2">
    <property role="TrG5h" value="IStyleContainer" />
    <property role="3GE5qa" value="Stylesheet" />
    <property role="EcuMT" value="1219418625346" />
    <node concept="1TJgyj" id="hJF10O6" role="1TKVEi">
      <property role="20lmBu" value="aggregation" />
      <property role="20kJfa" value="styleItem" />
      <property role="20lbJX" value="0..n" />
      <property role="IQ2ns" value="1219418656006" />
      <ref role="20lvS9" node="hgV6hR6" resolve="StyleClassItem" />
    </node>
  </node>
  <node concept="1TIwiD" id="hL7KAA7">
    <property role="R5$K7" value="false" />
    <property role="R5$K2" value="false" />
    <property role="TrG5h" value="QueryFunction_FontStyle" />
    <property role="2_RsDV" value="none" />
    <property role="3GE5qa" value="QueryFunction.Style" />
    <property role="34LRSv" value="font style function" />
    <property role="EcuMT" value="1220974635399" />
    <ref role="1TJDcQ" node="hLcOssU" resolve="QueryFunction_StyleParameter" />
  </node>
  <node concept="1TIwiD" id="hLcFafI">
    <property role="R5$K7" value="false" />
    <property role="R5$K2" value="false" />
    <property role="TrG5h" value="QueryFunction_Integer" />
    <property role="2_RsDV" value="none" />
    <property role="3GE5qa" value="QueryFunction.Style" />
    <property role="34LRSv" value="int function" />
    <property role="EcuMT" value="1221057094638" />
    <ref role="1TJDcQ" node="hLcOssU" resolve="QueryFunction_StyleParameter" />
  </node>
  <node concept="1TIwiD" id="hLcOssU">
    <property role="R5$K7" value="true" />
    <property role="R5$K2" value="false" />
    <property role="R4oN_" value="embedded block of code" />
    <property role="TrG5h" value="QueryFunction_StyleParameter" />
    <property role="2_RsDV" value="none" />
    <property role="3GE5qa" value="QueryFunction.Style" />
    <property role="EcuMT" value="1221059528506" />
    <ref role="1TJDcQ" to="tpee:gyVMwX8" resolve="ConceptFunction" />
    <node concept="PrWs8" id="6E2BWlDqZ2F" role="PzmwI">
      <ref role="PrY4T" node="6E2BWlDjLUW" resolve="IContextNodeAccessQualifier" />
    </node>
  </node>
  <node concept="1TIwiD" id="hLd0yJJ">
    <property role="R5$K7" value="false" />
    <property role="R5$K2" value="false" />
    <property role="TrG5h" value="QueryFunction_Underlined" />
    <property role="2_RsDV" value="none" />
    <property role="3GE5qa" value="QueryFunction.Style" />
    <property role="34LRSv" value="underlined function" />
    <property role="EcuMT" value="1221062700015" />
    <ref role="1TJDcQ" node="hLcOssU" resolve="QueryFunction_StyleParameter" />
  </node>
  <node concept="1TIwiD" id="hNnxI6D">
    <property role="R5$K7" value="false" />
    <property role="R5$K2" value="false" />
    <property role="TrG5h" value="StrikeOutStyleSheet" />
    <property role="2_RsDV" value="none" />
    <property role="3GE5qa" value="Stylesheet" />
    <property role="34LRSv" value="strike-out" />
    <property role="EcuMT" value="1223386653097" />
    <ref role="1TJDcQ" node="hgVOiwV" resolve="BooleanStyleSheetItem" />
  </node>
  <node concept="1TIwiD" id="hNnzxoQ">
    <property role="R5$K7" value="false" />
    <property role="R5$K2" value="false" />
    <property role="TrG5h" value="QueryFunction_Boolean" />
    <property role="2_RsDV" value="none" />
    <property role="3GE5qa" value="QueryFunction.Style" />
    <property role="34LRSv" value="boolean function" />
    <property role="EcuMT" value="1223387125302" />
    <ref role="1TJDcQ" node="hLcOssU" resolve="QueryFunction_StyleParameter" />
  </node>
  <node concept="PlHQZ" id="hPiS1BQ">
    <property role="TrG5h" value="IQueryFunction_Color" />
    <property role="3GE5qa" value="QueryFunction.Style" />
    <property role="EcuMT" value="1225456097782" />
  </node>
  <node concept="1TIwiD" id="hPiSF6w">
    <property role="R5$K7" value="false" />
    <property role="R5$K2" value="false" />
    <property role="R4oN_" value="#RRGGBB" />
    <property role="TrG5h" value="RGBColor" />
    <property role="3GE5qa" value="Stylesheet" />
    <property role="34LRSv" value="#" />
    <property role="EcuMT" value="1225456267680" />
    <ref role="1TJDcQ" to="tpck:gw2VY9q" resolve="BaseConcept" />
    <node concept="PrWs8" id="hPiSI$F" role="PzmwI">
      <ref role="PrY4T" node="hPiS1BQ" resolve="IQueryFunction_Color" />
    </node>
    <node concept="1TJgyi" id="hPiThsr" role="1TKVEl">
      <property role="TrG5h" value="value" />
      <property role="IQ2nx" value="1225456424731" />
      <ref role="AX2Wp" to="tpck:fKAOsGN" resolve="string" />
    </node>
  </node>
  <node concept="1TIwiD" id="hPHfYsu">
    <property role="TrG5h" value="ReadOnlyModelAccessor" />
    <property role="EcuMT" value="1225898583838" />
    <ref role="1TJDcQ" to="tpck:gw2VY9q" resolve="BaseConcept" />
    <node concept="1TJgyj" id="hPHht8X" role="1TKVEi">
      <property role="20lmBu" value="aggregation" />
      <property role="20kJfa" value="getter" />
      <property role="20lbJX" value="1" />
      <property role="IQ2ns" value="1225898971709" />
      <ref role="20lvS9" node="h7TQllL" resolve="QueryFunction_ModelAccess_Getter" />
    </node>
  </node>
  <node concept="1TIwiD" id="hPHlG0c">
    <property role="R5$K7" value="false" />
    <property role="R5$K2" value="false" />
    <property role="R4oN_" value="reference to read only accessor" />
    <property role="TrG5h" value="CellModel_ReadOnlyModelAccessor" />
    <property role="3GE5qa" value="CellModel" />
    <property role="34LRSv" value="read only model access" />
    <property role="EcuMT" value="1225900081164" />
    <ref role="1TJDcQ" node="fHev3Dc" resolve="CellModel_AbstractLabel" />
    <node concept="1TJgyj" id="hPHlUPc" role="1TKVEi">
      <property role="20lmBu" value="aggregation" />
      <property role="20kJfa" value="modelAccessor" />
      <property role="20lbJX" value="1" />
      <property role="IQ2ns" value="1225900141900" />
      <ref role="20lvS9" node="hPHfYsu" resolve="ReadOnlyModelAccessor" />
    </node>
    <node concept="PrWs8" id="4SdtvCaA7un" role="PzmwI">
      <ref role="PrY4T" to="tpck:64$4ecGX64Q" resolve="ImplementationWithStubPart" />
    </node>
  </node>
  <node concept="1TIwiD" id="hQ7yTwa">
    <property role="R5$K7" value="false" />
    <property role="R5$K2" value="false" />
    <property role="TrG5h" value="PaddingTopStyleClassItem" />
    <property role="2_RsDV" value="none" />
    <property role="3GE5qa" value="Stylesheet.Paddings" />
    <property role="34LRSv" value="padding-top" />
    <property role="EcuMT" value="1226339751946" />
    <ref role="1TJDcQ" node="hQ7zB2l" resolve="AbstractPaddingStyleClassItem" />
  </node>
  <node concept="1TIwiD" id="hQ7z8uW">
    <property role="R5$K7" value="false" />
    <property role="R5$K2" value="false" />
    <property role="TrG5h" value="PaddingBottomStyleClassItem" />
    <property role="2_RsDV" value="none" />
    <property role="3GE5qa" value="Stylesheet.Paddings" />
    <property role="34LRSv" value="padding-bottom" />
    <property role="EcuMT" value="1226339813308" />
    <ref role="1TJDcQ" node="hQ7zB2l" resolve="AbstractPaddingStyleClassItem" />
  </node>
  <node concept="1TIwiD" id="hQ7zB2l">
    <property role="R5$K7" value="true" />
    <property role="R5$K2" value="false" />
    <property role="TrG5h" value="AbstractPaddingStyleClassItem" />
    <property role="2_RsDV" value="none" />
    <property role="3GE5qa" value="Stylesheet.Paddings" />
    <property role="EcuMT" value="1226339938453" />
    <ref role="1TJDcQ" node="hF$6Mv_" resolve="FloatStyleClassItem" />
    <node concept="1TJgyi" id="hQhoDVP" role="1TKVEl">
      <property role="TrG5h" value="measure" />
      <property role="IQ2nx" value="1226504838901" />
      <ref role="AX2Wp" node="hQhnRQo" resolve="_Enum_Measure" />
    </node>
  </node>
  <node concept="AxPO7" id="hQhnRQo">
    <property role="TrG5h" value="_Enum_Measure" />
    <property role="3GE5qa" value="Stylesheet.Paddings" />
    <ref role="M4eZT" to="tpck:fKAOsGN" resolve="string" />
    <ref role="Qgau1" node="hQho9w4" />
    <node concept="M4N5e" id="hQhnRQp" role="M5hS2">
      <property role="1uS6qv" value="PIXELS" />
      <property role="1uS6qo" value="pixels" />
    </node>
    <node concept="M4N5e" id="hQho9w4" role="M5hS2">
      <property role="1uS6qv" value="SPACES" />
      <property role="1uS6qo" value="spaces" />
    </node>
  </node>
  <node concept="1TIwiD" id="hRyfXGv">
    <property role="R5$K7" value="false" />
    <property role="R5$K2" value="false" />
    <property role="TrG5h" value="NavigatableReferenceStyleClassItem" />
    <property role="2_RsDV" value="none" />
    <property role="3GE5qa" value="Stylesheet" />
    <property role="34LRSv" value="navigatable-reference" />
    <property role="EcuMT" value="1227861515039" />
    <ref role="1TJDcQ" node="hgV6hR6" resolve="StyleClassItem" />
    <node concept="1TJgyj" id="hRygfii" role="1TKVEi">
      <property role="20lmBu" value="reference" />
      <property role="20kJfa" value="link" />
      <property role="20lbJX" value="0..1" />
      <property role="IQ2ns" value="1227861587090" />
      <ref role="20lvS9" to="tpce:f_TJgxE" resolve="LinkDeclaration" />
    </node>
  </node>
  <node concept="1TIwiD" id="hWtppjH">
    <property role="TrG5h" value="InlineStyleDeclaration" />
    <property role="EcuMT" value="1233148810477" />
    <ref role="1TJDcQ" to="tpck:gw2VY9q" resolve="BaseConcept" />
    <node concept="PrWs8" id="1cEk0X7fp1G" role="PzmwI">
      <ref role="PrY4T" node="1cEk0X7fm5O" resolve="ICellStyle" />
    </node>
  </node>
  <node concept="1TIwiD" id="hX1L4JR">
    <property role="R5$K7" value="false" />
    <property role="R5$K2" value="false" />
    <property role="TrG5h" value="PunctuationLeftStyleClassItem" />
    <property role="2_RsDV" value="none" />
    <property role="3GE5qa" value="Stylesheet" />
    <property role="34LRSv" value="punctuation-left" />
    <property role="EcuMT" value="1233758997495" />
    <ref role="1TJDcQ" node="hgVOiwV" resolve="BooleanStyleSheetItem" />
  </node>
  <node concept="1TIwiD" id="hX1LMvx">
    <property role="R5$K7" value="false" />
    <property role="R5$K2" value="false" />
    <property role="TrG5h" value="PunctuationRightStyleClassItem" />
    <property role="2_RsDV" value="none" />
    <property role="3GE5qa" value="Stylesheet" />
    <property role="34LRSv" value="punctuation-right" />
    <property role="EcuMT" value="1233759184865" />
    <ref role="1TJDcQ" node="hgVOiwV" resolve="BooleanStyleSheetItem" />
  </node>
  <node concept="1TIwiD" id="hX5ARbj">
    <property role="R5$K7" value="false" />
    <property role="R5$K2" value="false" />
    <property role="TrG5h" value="HorizontalGapStyleClassItem" />
    <property role="2_RsDV" value="none" />
    <property role="3GE5qa" value="Stylesheet.Paddings" />
    <property role="34LRSv" value="horizontal-gap" />
    <property role="EcuMT" value="1233823429331" />
    <ref role="1TJDcQ" node="hQ7zB2l" resolve="AbstractPaddingStyleClassItem" />
  </node>
  <node concept="1TIwiD" id="hYR9T$n">
    <property role="R5$K7" value="false" />
    <property role="R5$K2" value="false" />
    <property role="TrG5h" value="BaseLineCell" />
    <property role="2_RsDV" value="none" />
    <property role="3GE5qa" value="Stylesheet" />
    <property role="34LRSv" value="base-line-cell" />
    <property role="EcuMT" value="1235728439575" />
    <ref role="1TJDcQ" node="hgVOiwV" resolve="BooleanStyleSheetItem" />
  </node>
  <node concept="1TIwiD" id="hZ7jFTG">
    <property role="R5$K7" value="false" />
    <property role="R5$K2" value="false" />
    <property role="TrG5h" value="HorizontalAlign" />
    <property role="2_RsDV" value="none" />
    <property role="3GE5qa" value="Stylesheet" />
    <property role="34LRSv" value="horizontal-align" />
    <property role="EcuMT" value="1235999440492" />
    <ref role="1TJDcQ" node="hgV6hR6" resolve="StyleClassItem" />
    <node concept="1TJgyi" id="hZ7lx26" role="1TKVEl">
      <property role="TrG5h" value="align" />
      <property role="IQ2nx" value="1235999920262" />
      <ref role="AX2Wp" node="hZ7kHEa" resolve="AlignEnum" />
    </node>
  </node>
  <node concept="AxPO7" id="hZ7kHEa">
    <property role="TrG5h" value="AlignEnum" />
    <ref role="M4eZT" to="tpck:fKAOsGN" resolve="string" />
    <ref role="Qgau1" node="hZ7kHEb" />
    <node concept="M4N5e" id="hZ7kHEb" role="M5hS2">
      <property role="1uS6qv" value="LEFT" />
      <property role="1uS6qo" value="left" />
    </node>
    <node concept="M4N5e" id="hZ7kOz9" role="M5hS2">
      <property role="1uS6qv" value="RIGHT" />
      <property role="1uS6qo" value="right" />
    </node>
    <node concept="M4N5e" id="hZ7kQ4a" role="M5hS2">
      <property role="1uS6qv" value="CENTER" />
      <property role="1uS6qo" value="center" />
    </node>
  </node>
  <node concept="1TIwiD" id="hZmYdko">
    <property role="R5$K7" value="false" />
    <property role="R5$K2" value="false" />
    <property role="TrG5h" value="MatchingLabelStyleClassItem" />
    <property role="2_RsDV" value="none" />
    <property role="3GE5qa" value="Stylesheet" />
    <property role="34LRSv" value="matching-label" />
    <property role="EcuMT" value="1236262245656" />
    <ref role="1TJDcQ" node="hgV6hR6" resolve="StyleClassItem" />
    <node concept="1TJgyi" id="i1413G$" role="1TKVEl">
      <property role="TrG5h" value="labelName" />
      <property role="IQ2nx" value="1238091709220" />
      <ref role="AX2Wp" to="tpck:fKAOsGN" resolve="string" />
    </node>
    <node concept="1TJgyi" id="58mW1s9z$X4" role="1TKVEl">
      <property role="TrG5h" value="hasNoLabel" />
      <property role="IQ2nx" value="5915179142332960580" />
      <ref role="AX2Wp" to="tpck:fKAQMTB" resolve="boolean" />
    </node>
    <node concept="1TJgyj" id="hZxKXiv" role="1TKVEi">
      <property role="20lmBu" value="aggregation" />
      <property role="20kJfa" value="query" />
      <property role="20lbJX" value="0..1" />
      <property role="IQ2ns" value="1236443321503" />
      <ref role="20lvS9" node="hZxMbdG" resolve="QueryFunction_String" />
    </node>
  </node>
  <node concept="1TIwiD" id="hZxMbdG">
    <property role="TrG5h" value="QueryFunction_String" />
    <property role="2_RsDV" value="none" />
    <property role="3GE5qa" value="QueryFunction" />
    <property role="EcuMT" value="1236443640684" />
    <ref role="1TJDcQ" to="tpee:gyVMwX8" resolve="ConceptFunction" />
    <node concept="PrWs8" id="6E2BWlDjLVl" role="PzmwI">
      <ref role="PrY4T" node="6E2BWlDjLUW" resolve="IContextNodeAccessQualifier" />
    </node>
  </node>
  <node concept="1TIwiD" id="i0l2Vh1">
    <property role="R5$K7" value="false" />
    <property role="R5$K2" value="false" />
    <property role="TrG5h" value="CellLayout_Indent" />
    <property role="2_RsDV" value="none" />
    <property role="3GE5qa" value="CellLayout" />
    <property role="34LRSv" value="indent" />
    <property role="EcuMT" value="1237303669825" />
    <ref role="1TJDcQ" node="g6iR17a" resolve="CellLayout" />
  </node>
  <node concept="1TIwiD" id="i0lj429">
    <property role="R5$K7" value="false" />
    <property role="R5$K2" value="false" />
    <property role="TrG5h" value="IndentLayoutIndentStyleClassItem" />
    <property role="2_RsDV" value="none" />
    <property role="3GE5qa" value="Stylesheet.IndentLayout" />
    <property role="34LRSv" value="indent-layout-indent" />
    <property role="EcuMT" value="1237307900041" />
    <ref role="1TJDcQ" node="hgVOiwV" resolve="BooleanStyleSheetItem" />
  </node>
  <node concept="1TIwiD" id="i0ljvrN">
    <property role="R5$K7" value="false" />
    <property role="R5$K2" value="false" />
    <property role="TrG5h" value="IndentLayoutNewLineStyleClassItem" />
    <property role="2_RsDV" value="none" />
    <property role="3GE5qa" value="Stylesheet.IndentLayout" />
    <property role="34LRSv" value="indent-layout-new-line" />
    <property role="EcuMT" value="1237308012275" />
    <ref role="1TJDcQ" node="hgVOiwV" resolve="BooleanStyleSheetItem" />
  </node>
  <node concept="1TIwiD" id="i0pj6JX">
    <property role="R5$K7" value="false" />
    <property role="R5$K2" value="false" />
    <property role="TrG5h" value="IndentLayoutNewLineChildrenStyleClassItem" />
    <property role="2_RsDV" value="none" />
    <property role="3GE5qa" value="Stylesheet.IndentLayout" />
    <property role="34LRSv" value="indent-layout-new-line-children" />
    <property role="EcuMT" value="1237375020029" />
    <ref role="1TJDcQ" node="hgVOiwV" resolve="BooleanStyleSheetItem" />
  </node>
  <node concept="1TIwiD" id="i0pVoAY">
    <property role="R5$K7" value="false" />
    <property role="R5$K2" value="false" />
    <property role="TrG5h" value="IndentLayoutOnNewLineStyleClassItem" />
    <property role="2_RsDV" value="none" />
    <property role="3GE5qa" value="Stylesheet.IndentLayout" />
    <property role="34LRSv" value="indent-layout-on-new-line" />
    <property role="EcuMT" value="1237385578942" />
    <ref role="1TJDcQ" node="hgVOiwV" resolve="BooleanStyleSheetItem" />
  </node>
  <node concept="Az7Fb" id="i2E8K1n">
    <property role="TrG5h" value="_FloatOrInteger_String" />
    <property role="FLfZY" value="-?[0-9]+\\.?[0-9]*" />
    <property role="3GE5qa" value="Stylesheet.Paddings" />
  </node>
  <node concept="1TIwiD" id="i2EHxdK">
    <property role="R5$K7" value="false" />
    <property role="R5$K2" value="false" />
    <property role="TrG5h" value="CellLayout_VerticalGrid" />
    <property role="2_RsDV" value="none" />
    <property role="3GE5qa" value="CellLayout" />
    <property role="34LRSv" value="vertical grid" />
    <property role="EcuMT" value="1239814640496" />
    <ref role="1TJDcQ" node="g6iRkMY" resolve="CellLayout_Vertical" />
  </node>
  <node concept="1TIwiD" id="i34QqII">
    <property role="R5$K7" value="false" />
    <property role="R5$K2" value="false" />
    <property role="TrG5h" value="IndentLayoutNoWrapClassItem" />
    <property role="2_RsDV" value="none" />
    <property role="3GE5qa" value="Stylesheet.IndentLayout" />
    <property role="34LRSv" value="indent-layout-no-wrap" />
    <property role="EcuMT" value="1240253180846" />
    <ref role="1TJDcQ" node="hgVOiwV" resolve="BooleanStyleSheetItem" />
  </node>
  <node concept="1TIwiD" id="yGThnK6hTI">
    <property role="R5$K7" value="false" />
    <property role="R5$K2" value="false" />
    <property role="TrG5h" value="CellModel_ReferencePresentation" />
    <property role="3GE5qa" value="CellModel" />
    <property role="34LRSv" value="ref. presentation" />
    <property role="EcuMT" value="625126330682908270" />
    <ref role="1TJDcQ" node="fBEYTCT" resolve="EditorCellModel" />
    <node concept="PrWs8" id="7x0o_8QOa6J" role="PzmwI">
      <ref role="PrY4T" to="tpck:64$4ecGX64Q" resolve="ImplementationWithStubPart" />
    </node>
  </node>
  <node concept="1TIwiD" id="6DBCLBe1wsi">
    <property role="R5$K7" value="false" />
    <property role="R5$K2" value="false" />
    <property role="TrG5h" value="ParametersInformationStyleClassItem" />
    <property role="2_RsDV" value="none" />
    <property role="3GE5qa" value="Stylesheet" />
    <property role="34LRSv" value="parameters-information" />
    <property role="EcuMT" value="7667276221847570194" />
    <ref role="1TJDcQ" node="hgV6hR6" resolve="StyleClassItem" />
    <node concept="1TJgyj" id="7G1kLlsvd2s" role="1TKVEi">
      <property role="20lmBu" value="reference" />
      <property role="20kJfa" value="parametersInformation" />
      <property role="20lbJX" value="1" />
      <property role="IQ2ns" value="8863456892852949148" />
      <ref role="20lvS9" node="6DBCLBe1ENe" resolve="ParametersInformationQuery" />
    </node>
  </node>
  <node concept="1TIwiD" id="6DBCLBe1ENe">
    <property role="R5$K7" value="false" />
    <property role="19KtqR" value="true" />
    <property role="R5$K2" value="false" />
    <property role="TrG5h" value="ParametersInformationQuery" />
    <property role="3GE5qa" value="MethodParameters" />
    <property role="34LRSv" value="Parameters Information Query" />
    <property role="EcuMT" value="7667276221847612622" />
    <ref role="1TJDcQ" to="tpck:gw2VY9q" resolve="BaseConcept" />
    <node concept="1QGGSu" id="4Q8sAA5iJQo" role="rwd14">
      <property role="1iqoE4" value="${module}/icons/parametersInformation.png" />
    </node>
    <node concept="1TJgyj" id="3DkLjCDOMpB" role="1TKVEi">
      <property role="20lmBu" value="reference" />
      <property role="20kJfa" value="applicableConcept" />
      <property role="IQ2ns" value="4203201205843994215" />
      <ref role="20lvS9" to="tpce:h0PkWnZ" resolve="AbstractConceptDeclaration" />
    </node>
    <node concept="1TJgyj" id="75Z472Z0sZ9" role="1TKVEi">
      <property role="20lmBu" value="aggregation" />
      <property role="20kJfa" value="type" />
      <property role="20lbJX" value="1" />
      <property role="IQ2ns" value="8178273524755058633" />
      <ref role="20lvS9" to="tpee:fz3vP1H" resolve="Type" />
    </node>
    <node concept="1TJgyj" id="6DBCLBe1ENf" role="1TKVEi">
      <property role="20lmBu" value="aggregation" />
      <property role="20kJfa" value="methods" />
      <property role="20lbJX" value="1" />
      <property role="IQ2ns" value="7667276221847612623" />
      <ref role="20lvS9" node="6DBCLBe1ESf" resolve="QueryFunction_ParametersList" />
    </node>
    <node concept="1TJgyj" id="_gTQaradMl" role="1TKVEi">
      <property role="20lmBu" value="aggregation" />
      <property role="20kJfa" value="presentation" />
      <property role="20lbJX" value="1" />
      <property role="IQ2ns" value="671290755174161557" />
      <ref role="20lvS9" node="_gTQar9Xtu" resolve="QueryFunction_MethodPresentation" />
    </node>
    <node concept="1TJgyj" id="5$n13ICYFtU" role="1TKVEi">
      <property role="20lmBu" value="aggregation" />
      <property role="20kJfa" value="isMethodCurrent" />
      <property role="20lbJX" value="1" />
      <property role="IQ2ns" value="6419604448124516218" />
      <ref role="20lvS9" node="5$n13ICYFtL" resolve="QueryFunction_IsMethodCurrent" />
    </node>
    <node concept="1TJgyj" id="1adq1zzSpEz" role="1TKVEi">
      <property role="20lmBu" value="aggregation" />
      <property role="20kJfa" value="methodDeclaration" />
      <property role="20lbJX" value="0..n" />
      <property role="IQ2ns" value="1336839120510622371" />
      <ref role="20lvS9" to="tp4f:hyXrIf3" resolve="DefaultClassifierMethodDeclaration" />
    </node>
    <node concept="PrWs8" id="AkEQ6o$WqB" role="PzmwI">
      <ref role="PrY4T" to="tpee:hCUYCKd" resolve="IValidIdentifier" />
    </node>
    <node concept="PrWs8" id="1adq1zzRpv0" role="PzmwI">
      <ref role="PrY4T" to="tp4f:hyWqMFP" resolve="IClassifier" />
    </node>
  </node>
  <node concept="1TIwiD" id="6DBCLBe1ESf">
    <property role="TrG5h" value="QueryFunction_ParametersList" />
    <property role="2_RsDV" value="none" />
    <property role="3GE5qa" value="MethodParameters" />
    <property role="EcuMT" value="7667276221847612943" />
    <ref role="1TJDcQ" to="tpee:gyVMwX8" resolve="ConceptFunction" />
    <node concept="PrWs8" id="1PvcgmUaQg5" role="PzmwI">
      <ref role="PrY4T" node="1PvcgmUaKhb" resolve="IEditorContextAccessQualifier" />
    </node>
  </node>
  <node concept="1TIwiD" id="_gTQar9Xtu">
    <property role="TrG5h" value="QueryFunction_MethodPresentation" />
    <property role="2_RsDV" value="none" />
    <property role="3GE5qa" value="MethodParameters" />
    <property role="EcuMT" value="671290755174094686" />
    <ref role="1TJDcQ" to="tpee:gyVMwX8" resolve="ConceptFunction" />
    <node concept="PrWs8" id="1PvcgmUaOrO" role="PzmwI">
      <ref role="PrY4T" node="1PvcgmUaKhb" resolve="IEditorContextAccessQualifier" />
    </node>
  </node>
  <node concept="1TIwiD" id="_gTQar9Xtz">
    <property role="R5$K7" value="false" />
    <property role="R5$K2" value="false" />
    <property role="TrG5h" value="ConceptFunctionParameter_parameterObject" />
    <property role="2_RsDV" value="none" />
    <property role="3GE5qa" value="MethodParameters" />
    <property role="34LRSv" value="parameterObject" />
    <property role="EcuMT" value="671290755174094691" />
    <ref role="1TJDcQ" to="tpee:g76ryKb" resolve="ConceptFunctionParameter" />
    <node concept="PrWs8" id="1653mnvB6$L" role="PzmwI">
      <ref role="PrY4T" to="tpck:1_TrU5E6oyb" resolve="IDontSubstituteByDefault" />
    </node>
  </node>
  <node concept="1TIwiD" id="5$n13ICYFtL">
    <property role="TrG5h" value="QueryFunction_IsMethodCurrent" />
    <property role="2_RsDV" value="none" />
    <property role="3GE5qa" value="MethodParameters" />
    <property role="EcuMT" value="6419604448124516209" />
    <ref role="1TJDcQ" to="tpee:gyVMwX8" resolve="ConceptFunction" />
    <node concept="PrWs8" id="1PvcgmUaNDx" role="PzmwI">
      <ref role="PrY4T" node="1PvcgmUaKhb" resolve="IEditorContextAccessQualifier" />
    </node>
  </node>
  <node concept="1TIwiD" id="3Vg7jtwzY2J">
    <property role="R5$K7" value="false" />
    <property role="R5$K2" value="false" />
    <property role="TrG5h" value="ConceptFunctionParameter_StyledText" />
    <property role="2_RsDV" value="none" />
    <property role="3GE5qa" value="MethodParameters" />
    <property role="34LRSv" value="styledText" />
    <property role="EcuMT" value="4526149749187797167" />
    <ref role="1TJDcQ" to="tpee:g76ryKb" resolve="ConceptFunctionParameter" />
    <node concept="PrWs8" id="1653mnvANv6" role="PzmwI">
      <ref role="PrY4T" to="tpck:1_TrU5E6oyb" resolve="IDontSubstituteByDefault" />
    </node>
  </node>
  <node concept="1TIwiD" id="fzj3z0Flm7">
    <property role="R5$K7" value="false" />
    <property role="R5$K2" value="false" />
    <property role="TrG5h" value="AppendTextOperation" />
    <property role="2_RsDV" value="none" />
    <property role="3GE5qa" value="MethodParameters" />
    <property role="34LRSv" value="append" />
    <property role="EcuMT" value="280151408461567367" />
    <ref role="1TJDcQ" node="3V$8ZKEOgVe" resolve="AbstractStyledTextOperation" />
  </node>
  <node concept="1TIwiD" id="fzj3z0GCMG">
    <property role="R5$K7" value="false" />
    <property role="R5$K2" value="false" />
    <property role="TrG5h" value="SetBoldOperation" />
    <property role="2_RsDV" value="none" />
    <property role="3GE5qa" value="MethodParameters" />
    <property role="34LRSv" value="setBold" />
    <property role="EcuMT" value="280151408461909164" />
    <ref role="1TJDcQ" node="3V$8ZKEOgVe" resolve="AbstractStyledTextOperation" />
  </node>
  <node concept="1TIwiD" id="3V$8ZKEOgVe">
    <property role="R5$K7" value="true" />
    <property role="R5$K2" value="false" />
    <property role="TrG5h" value="AbstractStyledTextOperation" />
    <property role="2_RsDV" value="none" />
    <property role="3GE5qa" value="MethodParameters" />
    <property role="EcuMT" value="4531786690998636238" />
    <ref role="1TJDcQ" to="tpck:gw2VY9q" resolve="BaseConcept" />
    <node concept="PrWs8" id="3V$8ZKEOgVf" role="PzmwI">
      <ref role="PrY4T" to="tpee:hqOqG0K" resolve="IOperation" />
    </node>
    <node concept="1TJgyj" id="3V$8ZKEOgVg" role="1TKVEi">
      <property role="20lmBu" value="aggregation" />
      <property role="20kJfa" value="actualArgument" />
      <property role="20lbJX" value="0..n" />
      <property role="IQ2ns" value="4531786690998636240" />
      <ref role="20lvS9" to="tpee:fz3vP1J" resolve="Expression" />
    </node>
    <node concept="PrWs8" id="1653mnvB2tA" role="PzmwI">
      <ref role="PrY4T" to="tpck:1_TrU5E6oyb" resolve="IDontSubstituteByDefault" />
    </node>
  </node>
  <node concept="1TIwiD" id="3oFyYx8Tsir">
    <property role="R5$K7" value="false" />
    <property role="R5$K2" value="false" />
    <property role="TrG5h" value="StyledTextType" />
    <property role="2_RsDV" value="none" />
    <property role="3GE5qa" value="MethodParameters" />
    <property role="34LRSv" value="styled text" />
    <property role="EcuMT" value="3903367331818357915" />
    <ref role="1TJDcQ" to="tpee:fz3vP1H" resolve="Type" />
  </node>
  <node concept="1TIwiD" id="6B0q9qwT2Dh">
    <property role="R5$K7" value="false" />
    <property role="R5$K2" value="false" />
    <property role="TrG5h" value="DefaultBaseLine" />
    <property role="2_RsDV" value="none" />
    <property role="3GE5qa" value="Stylesheet" />
    <property role="34LRSv" value="default-baseline" />
    <property role="EcuMT" value="7620205565664569937" />
    <ref role="1TJDcQ" node="hgV6hR6" resolve="StyleClassItem" />
    <node concept="1TJgyi" id="6B0q9qwTb$d" role="1TKVEl">
      <property role="TrG5h" value="baseline" />
      <property role="IQ2nx" value="7620205565664606477" />
      <ref role="AX2Wp" node="6B0q9qwTbyD" resolve="DefaultBaseLineEnum" />
    </node>
  </node>
  <node concept="AxPO7" id="6B0q9qwTbyD">
    <property role="TrG5h" value="DefaultBaseLineEnum" />
    <ref role="M4eZT" to="tpck:fKAOsGN" resolve="string" />
    <node concept="M4N5e" id="6B0q9qwTbyE" role="M5hS2">
      <property role="1uS6qv" value="FIRST" />
      <property role="1uS6qo" value="first cell baseline" />
    </node>
    <node concept="M4N5e" id="6B0q9qwTbyG" role="M5hS2">
      <property role="1uS6qv" value="CENTER" />
      <property role="1uS6qo" value="collection center" />
    </node>
    <node concept="M4N5e" id="6B0q9qwTbzK" role="M5hS2">
      <property role="1uS6qv" value="LAST" />
      <property role="1uS6qo" value="last cell baseline" />
    </node>
  </node>
  <node concept="1TIwiD" id="1CJP367e8q1">
    <property role="R5$K7" value="false" />
    <property role="R5$K2" value="false" />
    <property role="TrG5h" value="CellLayout_Superscript" />
    <property role="2_RsDV" value="none" />
    <property role="3GE5qa" value="CellLayout" />
    <property role="34LRSv" value="superscript" />
    <property role="EcuMT" value="1886960078078641793" />
    <ref role="1TJDcQ" node="g6iR17a" resolve="CellLayout" />
  </node>
  <node concept="AxPO7" id="7agyGr7xxtY">
    <property role="TrG5h" value="ScriptSwitchEnum" />
    <ref role="M4eZT" to="tpck:fKAOsGN" resolve="string" />
    <node concept="M4N5e" id="7agyGr7xxtZ" role="M5hS2">
      <property role="1uS6qv" value="NORMAL" />
      <property role="1uS6qo" value="plain text" />
    </node>
    <node concept="M4N5e" id="7agyGr7xxz4" role="M5hS2">
      <property role="1uS6qv" value="SUPERSCRIPT" />
      <property role="1uS6qo" value="superscript" />
    </node>
    <node concept="M4N5e" id="7agyGr7xxz5" role="M5hS2">
      <property role="1uS6qv" value="SUBSCRIPT" />
      <property role="1uS6qo" value="subscript" />
    </node>
  </node>
  <node concept="1TIwiD" id="7agyGr7xxz8">
    <property role="R5$K7" value="false" />
    <property role="R5$K2" value="false" />
    <property role="TrG5h" value="ScriptKindClassItem" />
    <property role="2_RsDV" value="none" />
    <property role="3GE5qa" value="Stylesheet" />
    <property role="34LRSv" value="script-kind" />
    <property role="EcuMT" value="8255250703325731016" />
    <ref role="1TJDcQ" node="hgV6hR6" resolve="StyleClassItem" />
    <node concept="1TJgyi" id="7agyGr7xxza" role="1TKVEl">
      <property role="TrG5h" value="script" />
      <property role="IQ2nx" value="8255250703325731018" />
      <ref role="AX2Wp" node="7agyGr7xxtY" resolve="ScriptSwitchEnum" />
    </node>
  </node>
  <node concept="1TIwiD" id="3DkLjCDQV3U">
    <property role="R5$K7" value="false" />
    <property role="R5$K2" value="false" />
    <property role="R4oN_" value="selected node" />
    <property role="TrG5h" value="ConceptFunctionParameter_selectedNode" />
    <property role="2_RsDV" value="none" />
    <property role="3GE5qa" value="MethodParameters" />
    <property role="34LRSv" value="node" />
    <property role="EcuMT" value="4203201205844553978" />
    <ref role="1TJDcQ" to="tpee:g76ryKb" resolve="ConceptFunctionParameter" />
    <node concept="PrWs8" id="1653mnvAOL0" role="PzmwI">
      <ref role="PrY4T" to="tpck:1_TrU5E6oyb" resolve="IDontSubstituteByDefault" />
    </node>
  </node>
  <node concept="1TIwiD" id="5ahn_dtVdm1">
    <property role="R5$K7" value="false" />
    <property role="R5$K2" value="false" />
    <property role="TrG5h" value="CellLayout_Table" />
    <property role="2_RsDV" value="none" />
    <property role="3GE5qa" value="CellLayout" />
    <property role="34LRSv" value="table" />
    <property role="EcuMT" value="5949640294884234625" />
    <ref role="1TJDcQ" node="g6iR17a" resolve="CellLayout" />
  </node>
  <node concept="AxPO7" id="5UApK7d2wM7">
    <property role="TrG5h" value="TableComponentEnum" />
    <ref role="M4eZT" to="tpck:fKAOsGN" resolve="string" />
    <node concept="M4N5e" id="5UApK7d2wM9" role="M5hS2">
      <property role="1uS6qv" value="HORIZONTAL_COLLECTION" />
      <property role="1uS6qo" value="horizontal collection" />
    </node>
    <node concept="M4N5e" id="5UApK7d2wMa" role="M5hS2">
      <property role="1uS6qv" value="VERTICAL_COLLECTION" />
      <property role="1uS6qo" value="vertical collection" />
    </node>
  </node>
  <node concept="1TIwiD" id="5UApK7d2wM6">
    <property role="R5$K7" value="false" />
    <property role="R5$K2" value="false" />
    <property role="TrG5h" value="TableComponentStyleClassItem" />
    <property role="2_RsDV" value="none" />
    <property role="3GE5qa" value="Stylesheet" />
    <property role="34LRSv" value="table-component" />
    <property role="EcuMT" value="6820251943131810950" />
    <ref role="1TJDcQ" node="hgV6hR6" resolve="StyleClassItem" />
    <node concept="1TJgyi" id="5UApK7d2wMb" role="1TKVEl">
      <property role="TrG5h" value="tableComponent" />
      <property role="IQ2nx" value="6820251943131810955" />
      <ref role="AX2Wp" node="5UApK7d2wM7" resolve="TableComponentEnum" />
    </node>
  </node>
  <node concept="1TIwiD" id="7dwhomQPs_N">
    <property role="R5$K7" value="false" />
    <property role="R5$K2" value="false" />
    <property role="TrG5h" value="CellModel_Empty" />
    <property role="3GE5qa" value="CellModel" />
    <property role="34LRSv" value="empty" />
    <property role="EcuMT" value="8313721352726366579" />
    <ref role="1TJDcQ" node="fBEYTCT" resolve="EditorCellModel" />
  </node>
  <node concept="1TIwiD" id="6_IODUXv1gD">
    <property role="R5$K7" value="false" />
    <property role="R5$K2" value="false" />
    <property role="TrG5h" value="NavigatableNodeStyleClassItem" />
    <property role="2_RsDV" value="none" />
    <property role="3GE5qa" value="Stylesheet" />
    <property role="34LRSv" value="navigatable-node" />
    <property role="EcuMT" value="7597241200646296617" />
    <ref role="1TJDcQ" node="hgV6hR6" resolve="StyleClassItem" />
    <node concept="1TJgyj" id="6_IODUXv1gE" role="1TKVEi">
      <property role="20lmBu" value="aggregation" />
      <property role="20kJfa" value="functionNode" />
      <property role="20lbJX" value="1" />
      <property role="IQ2ns" value="7597241200646296618" />
      <ref role="20lvS9" node="6_IODUXv1gF" resolve="QueryFunction_SNode" />
    </node>
  </node>
  <node concept="1TIwiD" id="6_IODUXv1gF">
    <property role="R5$K7" value="false" />
    <property role="R5$K2" value="false" />
    <property role="TrG5h" value="QueryFunction_SNode" />
    <property role="2_RsDV" value="none" />
    <property role="3GE5qa" value="QueryFunction.Style" />
    <property role="34LRSv" value="snode function" />
    <property role="EcuMT" value="7597241200646296619" />
    <ref role="1TJDcQ" node="hLcOssU" resolve="QueryFunction_StyleParameter" />
  </node>
  <node concept="1TIwiD" id="3daRSMLnNZu">
    <property role="R5$K7" value="false" />
    <property role="R5$K2" value="false" />
    <property role="R4oN_" value="URL property" />
    <property role="TrG5h" value="CellModel_URL" />
    <property role="3GE5qa" value="CellModel" />
    <property role="34LRSv" value="URL" />
    <property role="EcuMT" value="3696012239575138270" />
    <ref role="1TJDcQ" node="g_$h64z" resolve="CellModel_WithRole" />
    <node concept="1TJgyj" id="3daRSMLnNZv" role="1TKVEi">
      <property role="20kJfa" value="propertyDeclaration" />
      <property role="20lbJX" value="1" />
      <property role="IQ2ns" value="3696012239575138271" />
      <ref role="20lvS9" to="tpce:f_TJgxF" resolve="PropertyDeclaration" />
      <ref role="20ksaX" node="g_NtTq1" resolve="relationDeclaration" />
    </node>
    <node concept="PrWs8" id="4SdtvCaA7QP" role="PzmwI">
      <ref role="PrY4T" to="tpck:64$4ecGX64Q" resolve="ImplementationWithStubPart" />
    </node>
  </node>
  <node concept="1TIwiD" id="38iZCbb_vZB">
    <property role="TrG5h" value="RightTransformAnchorTagWrapper" />
    <property role="EcuMT" value="3608226089191997415" />
    <ref role="1TJDcQ" to="tpck:gw2VY9q" resolve="BaseConcept" />
    <node concept="1TJgyi" id="38iZCbb_vZE" role="1TKVEl">
      <property role="TrG5h" value="tag" />
      <property role="IQ2nx" value="3608226089191997418" />
      <ref role="AX2Wp" node="gAtNdpl" resolve="RightTransformAnchorTag" />
    </node>
  </node>
  <node concept="1TIwiD" id="Bqq$mhZ7YP">
    <property role="R5$K7" value="false" />
    <property role="R5$K2" value="false" />
    <property role="R4oN_" value="embedded block of code" />
    <property role="TrG5h" value="QueryFunction_SeparatorText" />
    <property role="2_RsDV" value="none" />
    <property role="3GE5qa" value="QueryFunction" />
    <property role="34LRSv" value="separator text" />
    <property role="EcuMT" value="709996738298806197" />
    <ref role="1TJDcQ" to="tpee:gyVMwX8" resolve="ConceptFunction" />
  </node>
  <node concept="1TIwiD" id="6CJUZdX4Rce">
    <property role="R5$K7" value="false" />
    <property role="R5$K2" value="false" />
    <property role="TrG5h" value="MaxWidthStyleClassItem" />
    <property role="2_RsDV" value="none" />
    <property role="3GE5qa" value="Stylesheet.Layout" />
    <property role="34LRSv" value="max-width" />
    <property role="EcuMT" value="7651593722933768974" />
    <ref role="1TJDcQ" node="hgV6hR6" resolve="StyleClassItem" />
    <node concept="1TJgyj" id="6CJUZdX4Rcg" role="1TKVEi">
      <property role="20lmBu" value="aggregation" />
      <property role="20kJfa" value="query" />
      <property role="20lbJX" value="0..1" />
      <property role="IQ2ns" value="7651593722933768976" />
      <ref role="20lvS9" node="hLcFafI" resolve="QueryFunction_Integer" />
    </node>
    <node concept="1TJgyi" id="6CJUZdX4Rcf" role="1TKVEl">
      <property role="TrG5h" value="value" />
      <property role="IQ2nx" value="7651593722933768975" />
      <ref role="AX2Wp" to="tpck:fKAQMTA" resolve="integer" />
    </node>
  </node>
  <node concept="1TIwiD" id="6DDb1sd7lxe">
    <property role="R5$K7" value="false" />
    <property role="R5$K2" value="false" />
    <property role="TrG5h" value="IndentLayoutWrapAnchorStyleClassItem" />
    <property role="2_RsDV" value="none" />
    <property role="3GE5qa" value="Stylesheet.IndentLayout" />
    <property role="34LRSv" value="indent-layout-wrap-anchor" />
    <property role="EcuMT" value="7667708318090877006" />
    <ref role="1TJDcQ" node="hgVOiwV" resolve="BooleanStyleSheetItem" />
  </node>
  <node concept="1TIwiD" id="6DDb1sd6KBo">
    <property role="R5$K7" value="false" />
    <property role="R5$K2" value="false" />
    <property role="TrG5h" value="IndentLayoutIndentAnchorStyleClassItem" />
    <property role="2_RsDV" value="none" />
    <property role="3GE5qa" value="Stylesheet.IndentLayout" />
    <property role="34LRSv" value="indent-layout-indent-anchor" />
    <property role="EcuMT" value="7667708318090725848" />
    <ref role="1TJDcQ" node="hgVOiwV" resolve="BooleanStyleSheetItem" />
  </node>
  <node concept="1TIwiD" id="1dS7XWjKWuX">
    <property role="R4oN_" value="selected node (action map function parameter)" />
    <property role="TrG5h" value="CellActionMap_FunctionParm_selectedNode" />
    <property role="2_RsDV" value="none" />
    <property role="3GE5qa" value="MethodParameters" />
    <property role="34LRSv" value="node" />
    <property role="EcuMT" value="1402906326895675325" />
    <ref role="1TJDcQ" to="tpee:g76ryKb" resolve="ConceptFunctionParameter" />
  </node>
  <node concept="1TIwiD" id="1dS7XWjMISb">
    <property role="R4oN_" value="keymap function parameter" />
    <property role="TrG5h" value="CellKeyMap_FunctionParm_selectedNode" />
    <property role="2_RsDV" value="none" />
    <property role="3GE5qa" value="MethodParameters" />
    <property role="34LRSv" value="node" />
    <property role="EcuMT" value="1402906326896143883" />
    <ref role="1TJDcQ" to="tpee:g76ryKb" resolve="ConceptFunctionParameter" />
  </node>
  <node concept="1TIwiD" id="1dS7XWjMIS_">
    <property role="R4oN_" value="keymap function parameter" />
    <property role="TrG5h" value="CellKeyMap_FunctionParm_selectedNodes" />
    <property role="2_RsDV" value="none" />
    <property role="3GE5qa" value="MethodParameters" />
    <property role="34LRSv" value="selectedNodes" />
    <property role="EcuMT" value="1402906326896143909" />
    <ref role="1TJDcQ" to="tpee:g76ryKb" resolve="ConceptFunctionParameter" />
  </node>
  <node concept="1TIwiD" id="6VCLXpKiIBM">
    <property role="R5$K7" value="false" />
    <property role="R5$K2" value="false" />
    <property role="R4oN_" value="function parameter" />
    <property role="TrG5h" value="ConceptFunctionParameter_prevNode" />
    <property role="2_RsDV" value="none" />
    <property role="3GE5qa" value="QueryFunction.Parameters" />
    <property role="34LRSv" value="prevNode" />
    <property role="EcuMT" value="7991857262589831666" />
    <ref role="1TJDcQ" to="tpee:g76ryKb" resolve="ConceptFunctionParameter" />
    <node concept="PrWs8" id="6VCLXpKiIBN" role="PzmwI">
      <ref role="PrY4T" to="tpck:1_TrU5E6oyb" resolve="IDontSubstituteByDefault" />
    </node>
  </node>
  <node concept="1TIwiD" id="6VCLXpKiI9y">
    <property role="R5$K7" value="false" />
    <property role="R5$K2" value="false" />
    <property role="R4oN_" value="function parameter" />
    <property role="TrG5h" value="ConceptFunctionParameter_nextNode" />
    <property role="2_RsDV" value="none" />
    <property role="3GE5qa" value="QueryFunction.Parameters" />
    <property role="34LRSv" value="nextNode" />
    <property role="EcuMT" value="7991857262589829730" />
    <ref role="1TJDcQ" to="tpee:g76ryKb" resolve="ConceptFunctionParameter" />
    <node concept="PrWs8" id="6VCLXpKiI9z" role="PzmwI">
      <ref role="PrY4T" to="tpck:1_TrU5E6oyb" resolve="IDontSubstituteByDefault" />
    </node>
  </node>
  <node concept="1TIwiD" id="3AsHGqaEqUE">
    <property role="TrG5h" value="StyleKey" />
    <property role="3GE5qa" value="Stylesheet" />
    <property role="EcuMT" value="4151393920374910634" />
    <ref role="1TJDcQ" to="tpee:f$Xl_Og" resolve="StringLiteral" />
    <node concept="PrWs8" id="7Ur4aGvCT5Y" role="PzmwI">
      <ref role="PrY4T" node="7Ur4aGvm4uS" resolve="IStyle" />
    </node>
  </node>
  <node concept="1TIwiD" id="3AsHGqaEqW2">
    <property role="19KtqR" value="true" />
    <property role="TrG5h" value="StyleKeyPack" />
    <property role="3GE5qa" value="Stylesheet" />
    <property role="EcuMT" value="4151393920374910722" />
    <ref role="1TJDcQ" to="tpck:gw2VY9q" resolve="BaseConcept" />
    <node concept="1QGGSu" id="7mBovHg6Ada" role="rwd14">
      <property role="1iqoE4" value="${module}/icons/styleKeyPack.png" />
    </node>
    <node concept="1TJgyj" id="3AsHGqaEOhK" role="1TKVEi">
      <property role="20lmBu" value="aggregation" />
      <property role="20kJfa" value="styleKey" />
      <property role="20lbJX" value="0..n" />
      <property role="IQ2ns" value="4151393920375014512" />
      <ref role="20lvS9" node="3AsHGqaEqUE" resolve="StyleKey" />
    </node>
    <node concept="PrWs8" id="3AsHGqaEOhI" role="PzmwI">
      <ref role="PrY4T" to="tpck:h0TrEE$" resolve="INamedConcept" />
    </node>
  </node>
  <node concept="1TIwiD" id="794AQ2t3BuV">
    <property role="TrG5h" value="CellMenuPart_ApplySideTransforms" />
    <property role="3GE5qa" value="CellMenu" />
    <property role="34LRSv" value="apply side transforms" />
    <property role="EcuMT" value="8233876857994246075" />
    <ref role="1TJDcQ" node="gWOYc3u" resolve="CellMenuPart_Abstract" />
    <node concept="1TJgyi" id="794AQ2t3LhP" role="1TKVEl">
      <property role="TrG5h" value="side" />
      <property role="IQ2nx" value="8233876857994286197" />
      <ref role="AX2Wp" to="tpdg:hG7GXih" resolve="Side" />
    </node>
    <node concept="1TJgyi" id="KkUvIDjbq2" role="1TKVEl">
      <property role="TrG5h" value="tag" />
      <property role="IQ2nx" value="870577895075788418" />
      <ref role="AX2Wp" node="gAtNdpl" resolve="RightTransformAnchorTag" />
    </node>
  </node>
  <node concept="1TIwiD" id="33FxyQ70GUZ">
    <property role="TrG5h" value="QueryFunction_Style" />
    <property role="2_RsDV" value="none" />
    <property role="3GE5qa" value="QueryFunction.Style" />
    <property role="EcuMT" value="3525058663444303551" />
    <ref role="1TJDcQ" node="hLcOssU" resolve="QueryFunction_StyleParameter" />
  </node>
  <node concept="1TIwiD" id="5UHFGFk4ozs">
    <property role="TrG5h" value="ConceptEditorHintDeclarationReference" />
    <property role="3GE5qa" value="EditorContextHints" />
    <property role="EcuMT" value="6822301196700715228" />
    <ref role="1TJDcQ" to="tpck:gw2VY9q" resolve="BaseConcept" />
    <node concept="1TJgyj" id="59ZEGVQrrtd" role="1TKVEi">
      <property role="20lmBu" value="reference" />
      <property role="20kJfa" value="hint" />
      <property role="20lbJX" value="1" />
      <property role="IQ2ns" value="5944657839026714445" />
      <ref role="20lvS9" node="59ZEGVP3g_u" resolve="ConceptEditorHintDeclaration" />
    </node>
    <node concept="PrWs8" id="50$LP2zubU_" role="PzmwI">
      <ref role="PrY4T" to="tpck:19gBtYEAf4C" resolve="InterfacePart" />
    </node>
  </node>
  <node concept="1TIwiD" id="3Fwx_Uqsisi">
    <property role="3GE5qa" value="EditorContextHints" />
    <property role="TrG5h" value="ExplicitHintsSpecification" />
    <property role="EcuMT" value="4242538589859161874" />
    <ref role="1TJDcQ" to="tpck:gw2VY9q" resolve="BaseConcept" />
    <node concept="1TJgyj" id="3Fwx_Uqsi_r" role="1TKVEi">
      <property role="20lmBu" value="aggregation" />
      <property role="20kJfa" value="hints" />
      <property role="20lbJX" value="0..n" />
      <property role="IQ2ns" value="4242538589859162459" />
      <ref role="20lvS9" node="5UHFGFk4ozs" resolve="ConceptEditorHintDeclarationReference" />
    </node>
    <node concept="PrWs8" id="42lfqf_BoGJ" role="PzmwI">
      <ref role="PrY4T" node="42lfqf__buC" resolve="ContextHintsSpecification" />
    </node>
  </node>
  <node concept="1TIwiD" id="59ZEGVOSPtB">
    <property role="3GE5qa" value="EditorContextHints" />
    <property role="19KtqR" value="true" />
    <property role="TrG5h" value="ConceptEditorContextHints" />
    <property role="EcuMT" value="5944657839000868711" />
    <ref role="1TJDcQ" to="tpck:gw2VY9q" resolve="BaseConcept" />
    <node concept="1QGGSu" id="4DKJNVBqp0k" role="rwd14">
      <property role="1iqoE4" value="${module}/icons/editorContextHints.png" />
    </node>
    <node concept="1TJgyj" id="59ZEGVOSRBV" role="1TKVEi">
      <property role="20lmBu" value="aggregation" />
      <property role="20kJfa" value="hints" />
      <property role="20lbJX" value="0..n" />
      <property role="IQ2ns" value="5944657839000877563" />
      <ref role="20lvS9" node="59ZEGVP3g_u" resolve="ConceptEditorHintDeclaration" />
    </node>
    <node concept="PrWs8" id="59ZEGVR0VGY" role="PzmwI">
      <ref role="PrY4T" to="tpck:h0TrEE$" resolve="INamedConcept" />
    </node>
    <node concept="PrWs8" id="50$LP2zuhSM" role="PzmwI">
      <ref role="PrY4T" to="tpck:19gBtYEAf4C" resolve="InterfacePart" />
    </node>
  </node>
  <node concept="1TIwiD" id="59ZEGVP3g_u">
    <property role="3GE5qa" value="EditorContextHints" />
    <property role="TrG5h" value="ConceptEditorHintDeclaration" />
    <property role="EcuMT" value="5944657839003601246" />
    <ref role="1TJDcQ" to="tpck:gw2VY9q" resolve="BaseConcept" />
    <node concept="1TJgyi" id="59ZEGVP_GL8" role="1TKVEl">
      <property role="TrG5h" value="presentation" />
      <property role="IQ2nx" value="5944657839012629576" />
      <ref role="AX2Wp" to="tpck:fKAOsGN" resolve="string" />
    </node>
    <node concept="1TJgyi" id="9m9wQicfXR" role="1TKVEl">
      <property role="TrG5h" value="showInUI" />
      <property role="IQ2nx" value="168363875802087287" />
      <ref role="AX2Wp" to="tpck:fKAQMTB" resolve="boolean" />
    </node>
    <node concept="PrWs8" id="59ZEGVP3hNl" role="PzmwI">
      <ref role="PrY4T" to="tpck:h0TrEE$" resolve="INamedConcept" />
    </node>
    <node concept="PrWs8" id="50$LP2zuhSS" role="PzmwI">
      <ref role="PrY4T" to="tpck:19gBtYEAf4C" resolve="InterfacePart" />
    </node>
  </node>
  <node concept="1TIwiD" id="5lsGCnS0u6x">
    <property role="3GE5qa" value="EditorContextHints" />
    <property role="TrG5h" value="QueryHintsSpecification" />
    <property role="34LRSv" value="query" />
    <property role="EcuMT" value="6150987479542522273" />
    <ref role="1TJDcQ" to="tpee:gyVMwX8" resolve="ConceptFunction" />
    <node concept="PrWs8" id="42lfqf_BoQ7" role="PzmwI">
      <ref role="PrY4T" node="42lfqf__buC" resolve="ContextHintsSpecification" />
    </node>
  </node>
  <node concept="PlHQZ" id="42lfqf__buC">
    <property role="3GE5qa" value="EditorContextHints" />
    <property role="TrG5h" value="ContextHintsSpecification" />
    <property role="EcuMT" value="4653693564097968040" />
    <node concept="PrWs8" id="42lfqf_BaaG" role="PrDN$">
      <ref role="PrY4T" to="tpck:1_TrU5E6oyb" resolve="IDontSubstituteByDefault" />
    </node>
  </node>
  <node concept="1TIwiD" id="4b_Ukfr7MRg">
    <property role="3GE5qa" value="EditorContextHints" />
    <property role="TrG5h" value="ConceptEditorHintDeclarationReferenceExpression" />
    <property role="34LRSv" value="concept editor hint/&lt;name&gt;/" />
    <property role="EcuMT" value="4820515453818318288" />
    <ref role="1TJDcQ" to="tpee:fz3vP1J" resolve="Expression" />
    <node concept="1TJgyj" id="4b_Ukfr7N0F" role="1TKVEi">
      <property role="20lmBu" value="reference" />
      <property role="20kJfa" value="hint" />
      <property role="20lbJX" value="1" />
      <property role="IQ2ns" value="4820515453818318891" />
      <ref role="20lvS9" node="59ZEGVP3g_u" resolve="ConceptEditorHintDeclaration" />
    </node>
  </node>
  <node concept="1TIwiD" id="66t_lskdtZC">
    <property role="TrG5h" value="EditorComponentDeclarationReference" />
    <property role="EcuMT" value="7033942394256351208" />
    <ref role="1TJDcQ" to="tpck:gw2VY9q" resolve="BaseConcept" />
    <node concept="1TJgyj" id="66t_lskdu99" role="1TKVEi">
      <property role="20lmBu" value="reference" />
      <property role="20lbJX" value="1" />
      <property role="20kJfa" value="editorComponent" />
      <property role="IQ2ns" value="7033942394256351817" />
      <ref role="20lvS9" node="fGPKFH7" resolve="EditorComponentDeclaration" />
    </node>
  </node>
  <node concept="1TIwiD" id="3ath0p6n6ew">
    <property role="3GE5qa" value="SNode.select" />
    <property role="TrG5h" value="SelectInEditorOperation" />
    <property role="34LRSv" value="select" />
    <property role="2_RsDV" value="none" />
    <property role="R4oN_" value="select node in the editor" />
    <property role="EcuMT" value="3647146066980922272" />
    <ref role="1TJDcQ" to="tp25:g$eCIIG" resolve="SNodeOperation" />
    <node concept="1TJgyj" id="1GaASKe_7Fu" role="1TKVEi">
      <property role="20lmBu" value="aggregation" />
      <property role="20kJfa" value="editorContext" />
      <property role="20lbJX" value="1" />
      <property role="IQ2ns" value="1948540814633499358" />
      <ref role="20lvS9" to="tpee:fz3vP1J" resolve="Expression" />
    </node>
    <node concept="1TJgyj" id="1GaASKeIgJu" role="1TKVEi">
      <property role="20lmBu" value="aggregation" />
      <property role="20kJfa" value="cellSelector" />
      <property role="IQ2ns" value="1948540814635895774" />
      <ref role="20lvS9" node="1GaASKeIesA" resolve="AbstractCellSelector" />
    </node>
    <node concept="1TJgyj" id="385mdrZMmPM" role="1TKVEi">
      <property role="20lmBu" value="aggregation" />
      <property role="20kJfa" value="selectionStart" />
      <property role="IQ2ns" value="3604384757217586546" />
      <ref role="20lvS9" to="tpee:fz3vP1J" resolve="Expression" />
    </node>
    <node concept="1TJgyj" id="2lZ9M0NGdI8" role="1TKVEi">
      <property role="20lmBu" value="aggregation" />
      <property role="20kJfa" value="selectionEnd" />
      <property role="IQ2ns" value="2701921320705252232" />
      <ref role="20lvS9" to="tpee:fz3vP1J" resolve="Expression" />
    </node>
    <node concept="PrWs8" id="3Un2VKMIaIU" role="PzmwI">
      <ref role="PrY4T" to="tpck:3fifI_xCcJN" resolve="ScopeProvider" />
    </node>
  </node>
  <node concept="1TIwiD" id="1GaASKeIesA">
    <property role="3GE5qa" value="SNode.select" />
    <property role="TrG5h" value="AbstractCellSelector" />
    <property role="R5$K7" value="true" />
    <property role="EcuMT" value="1948540814635886374" />
    <ref role="1TJDcQ" to="tpck:gw2VY9q" resolve="BaseConcept" />
    <node concept="PrWs8" id="1S2pyLbKHKP" role="PzmwI">
      <ref role="PrY4T" to="tpck:1_TrU5E6oyb" resolve="IDontSubstituteByDefault" />
    </node>
  </node>
  <node concept="1TIwiD" id="34UidAm8QMj">
    <property role="3GE5qa" value="SNode.select" />
    <property role="TrG5h" value="PredefinedSelector" />
    <property role="EcuMT" value="3547227755871693971" />
    <ref role="1TJDcQ" node="1GaASKeIesA" resolve="AbstractCellSelector" />
    <node concept="1TJgyi" id="1S2pyLby1SO" role="1TKVEl">
      <property role="TrG5h" value="cellId" />
      <property role="IQ2nx" value="2162403111523065396" />
      <ref role="AX2Wp" node="1S2pyLby0En" resolve="PredefinedCellID" />
    </node>
  </node>
  <node concept="1TIwiD" id="1S2pyLby0tg">
    <property role="3GE5qa" value="SNode.select" />
    <property role="TrG5h" value="IdSelector" />
    <property role="EcuMT" value="2162403111523059536" />
    <ref role="1TJDcQ" node="1GaASKeIesA" resolve="AbstractCellSelector" />
    <node concept="1TJgyi" id="1S2pyLbUahm" role="1TKVEl">
      <property role="TrG5h" value="cellId" />
      <property role="IQ2nx" value="2162403111529391190" />
      <ref role="AX2Wp" to="tpck:fKAOsGN" resolve="string" />
    </node>
  </node>
  <node concept="AxPO7" id="1S2pyLby0En">
    <property role="3GE5qa" value="SNode.select" />
    <property role="TrG5h" value="PredefinedCellID" />
    <ref role="M4eZT" to="tpck:fKAOsGN" resolve="string" />
    <node concept="M4N5e" id="1S2pyLby0Eo" role="M5hS2">
      <property role="1uS6qo" value="FIRST" />
      <property role="1uS6qv" value="first" />
    </node>
    <node concept="M4N5e" id="1S2pyLby17K" role="M5hS2">
      <property role="1uS6qo" value="LAST" />
      <property role="1uS6qv" value="last" />
    </node>
    <node concept="M4N5e" id="1S2pyLby17G" role="M5hS2">
      <property role="1uS6qo" value="FIRST_EDITABLE" />
      <property role="1uS6qv" value="firstEditable" />
    </node>
    <node concept="M4N5e" id="1S2pyLby17D" role="M5hS2">
      <property role="1uS6qo" value="LAST_EDITABLE" />
      <property role="1uS6qv" value="lastEditable" />
    </node>
    <node concept="M4N5e" id="1MdDphCk0iX" role="M5hS2">
      <property role="1uS6qo" value="FIRST_ERROR" />
      <property role="1uS6qv" value="firstError" />
    </node>
    <node concept="M4N5e" id="1MdDphCk0j3" role="M5hS2">
      <property role="1uS6qo" value="LAST_ERROR" />
      <property role="1uS6qv" value="lastError" />
    </node>
    <node concept="M4N5e" id="1MdDphCk0ja" role="M5hS2">
      <property role="1uS6qo" value="FOCUS_POLICY" />
      <property role="1uS6qv" value="focusPolicy" />
    </node>
    <node concept="M4N5e" id="59pBc0SIIVt" role="M5hS2">
      <property role="1uS6qo" value="MOST_RELEVANT" />
      <property role="1uS6qv" value="mostRelevant" />
    </node>
  </node>
  <node concept="1TIwiD" id="3Un2VKK2uez">
    <property role="3GE5qa" value="SNode.select" />
    <property role="TrG5h" value="PropertyDeclarationCellSelector" />
    <property role="EcuMT" value="4510086454722552739" />
    <ref role="1TJDcQ" node="1GaASKeIesA" resolve="AbstractCellSelector" />
    <node concept="1TJgyj" id="3Un2VKL7rkv" role="1TKVEi">
      <property role="20lmBu" value="reference" />
      <property role="20lbJX" value="1" />
      <property role="20kJfa" value="propertyDeclaration" />
      <property role="IQ2ns" value="4510086454740628767" />
      <ref role="20lvS9" to="tpce:f_TJgxF" resolve="PropertyDeclaration" />
    </node>
  </node>
  <node concept="1TIwiD" id="3Un2VKKh3Ca">
    <property role="3GE5qa" value="SNode.select" />
    <property role="TrG5h" value="PropertyExpressionCellSelector" />
    <property role="EcuMT" value="4510086454726375946" />
    <ref role="1TJDcQ" node="1GaASKeIesA" resolve="AbstractCellSelector" />
    <node concept="1TJgyj" id="3Un2VKMR8zw" role="1TKVEi">
      <property role="20lmBu" value="aggregation" />
      <property role="20kJfa" value="propertyDeclaration" />
      <property role="20lbJX" value="1" />
      <property role="IQ2ns" value="4510086454769912032" />
      <ref role="20lvS9" to="tpee:fz3vP1J" resolve="Expression" />
    </node>
  </node>
  <node concept="1TIwiD" id="3K0abI4q_wn">
    <property role="3GE5qa" value="CellModel" />
    <property role="TrG5h" value="EditorCellId" />
    <property role="EcuMT" value="4323500428121233431" />
    <ref role="1TJDcQ" to="tpck:gw2VY9q" resolve="BaseConcept" />
    <node concept="PrWs8" id="3K0abI4JySJ" role="PzmwI">
      <ref role="PrY4T" to="tpck:1_TrU5E6oyb" resolve="IDontSubstituteByDefault" />
    </node>
    <node concept="PrWs8" id="3K0abI6nb_Y" role="PzmwI">
      <ref role="PrY4T" to="tpck:h0TrEE$" resolve="INamedConcept" />
    </node>
  </node>
  <node concept="1TIwiD" id="3K0abI5lJox">
    <property role="3GE5qa" value="SNode.select" />
    <property role="TrG5h" value="CellIdReferenceSelector" />
    <property role="EcuMT" value="4323500428136740385" />
    <ref role="1TJDcQ" node="1GaASKeIesA" resolve="AbstractCellSelector" />
    <node concept="1TJgyj" id="3K0abI5lK0C" role="1TKVEi">
      <property role="20lmBu" value="reference" />
      <property role="20lbJX" value="1" />
      <property role="20kJfa" value="id" />
      <property role="IQ2ns" value="4323500428136742952" />
      <ref role="20lvS9" node="3K0abI4q_wn" resolve="EditorCellId" />
    </node>
  </node>
  <node concept="1TIwiD" id="2VNGR_E4AW$">
    <property role="3GE5qa" value="Stylesheet" />
    <property role="TrG5h" value="StyleClass" />
    <property role="34LRSv" value="style" />
    <property role="EcuMT" value="3383245079137382180" />
    <ref role="1TJDcQ" to="tpck:gw2VY9q" resolve="BaseConcept" />
    <node concept="1TJgyj" id="2VNGR_E4KJo" role="1TKVEi">
      <property role="20lmBu" value="aggregation" />
      <property role="20kJfa" value="dominates" />
      <property role="IQ2ns" value="3383245079137422296" />
      <ref role="20lvS9" node="2airAaRP9mw" resolve="DominatesRecord" />
    </node>
    <node concept="PrWs8" id="VHPC7elSgS" role="PzmwI">
      <ref role="PrY4T" node="7zL4upEo6oo" resolve="IStyleSheetItem" />
    </node>
    <node concept="PrWs8" id="7Ur4aGvErVN" role="PzmwI">
      <ref role="PrY4T" node="7Ur4aGvm4uS" resolve="IStyle" />
    </node>
    <node concept="PrWs8" id="4uAR$lvFFr2" role="PzmwI">
      <ref role="PrY4T" node="hJF0Tl2" resolve="IStyleContainer" />
    </node>
    <node concept="PrWs8" id="4uAR$lvFFwH" role="PzmwI">
      <ref role="PrY4T" to="tpee:hCUYCKd" resolve="IValidIdentifier" />
    </node>
  </node>
  <node concept="1TIwiD" id="G99PKEU3Jd">
    <property role="3GE5qa" value="Stylesheet" />
    <property role="TrG5h" value="ReadOnlyStyleClassItem" />
    <property role="34LRSv" value="read-only" />
    <property role="EcuMT" value="795210086017940429" />
    <ref role="1TJDcQ" node="hgVOiwV" resolve="BooleanStyleSheetItem" />
  </node>
  <node concept="1TIwiD" id="1GhovrAzvFz">
    <property role="3GE5qa" value="Stylesheet" />
    <property role="TrG5h" value="UnapplyStyle" />
    <property role="34LRSv" value="unapply" />
    <property role="EcuMT" value="1950447826686048995" />
    <ref role="1TJDcQ" node="hgV6hR6" resolve="StyleClassItem" />
    <node concept="1TJgyj" id="1GhovrAzvGr" role="1TKVEi">
      <property role="20lmBu" value="aggregation" />
      <property role="20kJfa" value="target" />
      <property role="20lbJX" value="1" />
      <property role="IQ2ns" value="1950447826686049051" />
      <ref role="20lvS9" node="7Ur4aGuQXbV" resolve="StyleReference" />
    </node>
  </node>
  <node concept="1TIwiD" id="2VNGR_E4KKd">
    <property role="3GE5qa" value="Stylesheet" />
    <property role="TrG5h" value="StyleClassReference" />
    <property role="EcuMT" value="3383245079137422349" />
    <ref role="1TJDcQ" to="tpck:gw2VY9q" resolve="BaseConcept" />
    <node concept="1TJgyj" id="2VNGR_E4KKe" role="1TKVEi">
      <property role="20lmBu" value="reference" />
      <property role="20kJfa" value="styleClass" />
      <property role="20lbJX" value="1" />
      <property role="IQ2ns" value="3383245079137422350" />
      <ref role="20lvS9" node="2VNGR_E4AW$" resolve="StyleClass" />
    </node>
  </node>
  <node concept="1TIwiD" id="1GhovrAibiM">
    <property role="3GE5qa" value="Stylesheet" />
    <property role="TrG5h" value="ApplyStyleClass" />
    <property role="34LRSv" value="apply" />
    <property role="EcuMT" value="1950447826681509042" />
    <ref role="1TJDcQ" node="hgV6hR6" resolve="StyleClassItem" />
    <node concept="1TJgyj" id="1GhovrAr1CW" role="1TKVEi">
      <property role="20lmBu" value="aggregation" />
      <property role="20kJfa" value="target" />
      <property role="20lbJX" value="1" />
      <property role="IQ2ns" value="1950447826683828796" />
      <ref role="20lvS9" node="7Ur4aGuQXbV" resolve="StyleReference" />
    </node>
  </node>
  <node concept="PlHQZ" id="7Ur4aGvm4uS">
    <property role="3GE5qa" value="Stylesheet" />
    <property role="TrG5h" value="IStyle" />
    <property role="EcuMT" value="9122903797320402872" />
  </node>
  <node concept="PlHQZ" id="7ARneOGixdd">
    <property role="3GE5qa" value="CellModel" />
    <property role="TrG5h" value="Synchronizeable" />
    <property role="EcuMT" value="8770580973047386957" />
  </node>
  <node concept="1TIwiD" id="7Ur4aGsHrro">
    <property role="3GE5qa" value="Stylesheet" />
    <property role="TrG5h" value="StyleClassReferenceList" />
    <property role="EcuMT" value="9122903797276194520" />
    <ref role="1TJDcQ" to="tpck:gw2VY9q" resolve="BaseConcept" />
    <node concept="1TJgyj" id="7Ur4aGsHr_p" role="1TKVEi">
      <property role="20lmBu" value="aggregation" />
      <property role="20kJfa" value="element" />
      <property role="20lbJX" value="1..n" />
      <property role="IQ2ns" value="9122903797276195161" />
      <ref role="20lvS9" node="2VNGR_E4KKd" resolve="StyleClassReference" />
    </node>
    <node concept="PrWs8" id="2airAaRZTHI" role="PzmwI">
      <ref role="PrY4T" to="tpck:1_TrU5E6oyb" resolve="IDontSubstituteByDefault" />
    </node>
  </node>
  <node concept="PlHQZ" id="1cEk0X7fm5O">
    <property role="3GE5qa" value="CellModel" />
    <property role="TrG5h" value="ICellStyle" />
    <property role="EcuMT" value="1381004262292414836" />
    <node concept="1TJgyj" id="1cEk0X7fp1l" role="1TKVEi">
      <property role="20kJfa" value="parentStyleClass" />
      <property role="IQ2ns" value="1381004262292426837" />
      <ref role="20lvS9" node="2VNGR_E4AW$" resolve="StyleClass" />
    </node>
    <node concept="PrWs8" id="1cEk0X7fnAq" role="PrDN$">
      <ref role="PrY4T" node="hJF0Tl2" resolve="IStyleContainer" />
    </node>
  </node>
  <node concept="1TIwiD" id="7Ur4aGwilo0">
    <property role="3GE5qa" value="Stylesheet" />
    <property role="TrG5h" value="ApplyStyleClassCondition" />
    <property role="34LRSv" value="apply-if" />
    <property role="EcuMT" value="9122903797336200704" />
    <ref role="1TJDcQ" node="1GhovrAibiM" resolve="ApplyStyleClass" />
    <node concept="1TJgyj" id="7Ur4aGwilo2" role="1TKVEi">
      <property role="20lmBu" value="aggregation" />
      <property role="20kJfa" value="query" />
      <property role="20lbJX" value="1" />
      <property role="IQ2ns" value="9122903797336200706" />
      <ref role="20lvS9" node="hNnzxoQ" resolve="QueryFunction_Boolean" />
    </node>
  </node>
  <node concept="1TIwiD" id="2airAaRP9mw">
    <property role="3GE5qa" value="Stylesheet" />
    <property role="TrG5h" value="DominatesRecord" />
    <property role="34LRSv" value="dominates over" />
    <property role="EcuMT" value="2491174914159318432" />
    <ref role="1TJDcQ" to="tpck:gw2VY9q" resolve="BaseConcept" />
    <node concept="1TJgyj" id="2airAaRPcca" role="1TKVEi">
      <property role="20lmBu" value="aggregation" />
      <property role="20kJfa" value="dominatesStyleClassList" />
      <property role="20lbJX" value="0..1" />
      <property role="IQ2ns" value="2491174914159330058" />
      <ref role="20lvS9" node="7Ur4aGsHrro" resolve="StyleClassReferenceList" />
    </node>
    <node concept="PrWs8" id="7Ov6mJvxrXy" role="PzmwI">
      <ref role="PrY4T" to="tpck:19gBtYEv0ln" resolve="ImplementationPart" />
    </node>
  </node>
  <node concept="1TIwiD" id="7Ur4aGuQXbV">
    <property role="3GE5qa" value="Stylesheet" />
    <property role="TrG5h" value="StyleReference" />
    <property role="EcuMT" value="9122903797312246523" />
    <ref role="1TJDcQ" to="tpck:gw2VY9q" resolve="BaseConcept" />
    <node concept="1TJgyj" id="7Ur4aGuQXlY" role="1TKVEi">
      <property role="20lmBu" value="reference" />
      <property role="20kJfa" value="style" />
      <property role="20lbJX" value="1" />
      <property role="IQ2ns" value="9122903797312247166" />
      <ref role="20lvS9" node="7Ur4aGvm4uS" resolve="IStyle" />
    </node>
  </node>
  <node concept="PlHQZ" id="7zL4upEo6oo">
    <property role="3GE5qa" value="Stylesheet" />
    <property role="TrG5h" value="IStyleSheetItem" />
    <property role="EcuMT" value="8714766435263473176" />
    <node concept="PrWs8" id="6y4VDYK1f1q" role="PrDN$">
      <ref role="PrY4T" to="tpck:19gBtYEAf4C" resolve="InterfacePart" />
    </node>
  </node>
  <node concept="1TIwiD" id="5eGiGGGHIBn">
    <property role="TrG5h" value="StyleAttributeReferenceExpression" />
    <property role="34LRSv" value="styleAttribute" />
    <property role="3GE5qa" value="Stylesheet" />
    <property role="EcuMT" value="6029276237631252951" />
    <ref role="1TJDcQ" to="tpee:fz3vP1J" resolve="Expression" />
    <node concept="1TJgyj" id="5eGiGGGHIMM" role="1TKVEi">
      <property role="20lmBu" value="reference" />
      <property role="20lbJX" value="1" />
      <property role="20kJfa" value="attributeDeclaration" />
      <property role="IQ2ns" value="6029276237631253682" />
      <ref role="20lvS9" node="3t4KfBEkQvF" resolve="StyleAttributeDeclaration" />
    </node>
  </node>
  <node concept="AxPO7" id="7zL4upErSlc">
    <property role="3GE5qa" value="Stylesheet" />
    <property role="TrG5h" value="StyleAttributeKind" />
    <property role="PDuV0" value="false" />
    <ref role="M4eZT" to="tpck:fKAQMTB" resolve="boolean" />
    <node concept="M4N5e" id="7zL4upErSld" role="M5hS2">
      <property role="1uS6qv" value="true" />
      <property role="1uS6qo" value="inherited" />
    </node>
    <node concept="M4N5e" id="7zL4upErSle" role="M5hS2">
      <property role="1uS6qv" value="false" />
      <property role="1uS6qo" value="simple" />
    </node>
  </node>
  <node concept="1TIwiD" id="3t4KfBEkQvF">
    <property role="TrG5h" value="StyleAttributeDeclaration" />
    <property role="3GE5qa" value="Stylesheet" />
    <property role="34LRSv" value="style attribute" />
    <property role="EcuMT" value="3982520150113085419" />
    <ref role="1TJDcQ" to="tpck:gw2VY9q" resolve="BaseConcept" />
    <node concept="1TJgyi" id="7zL4upErSkK" role="1TKVEl">
      <property role="TrG5h" value="inherited" />
      <property role="IQ2nx" value="8714766435264464176" />
      <ref role="AX2Wp" node="7zL4upErSlc" resolve="StyleAttributeKind" />
    </node>
    <node concept="1TJgyj" id="3t4KfBEkS9I" role="1TKVEi">
      <property role="20lmBu" value="aggregation" />
      <property role="20kJfa" value="valueType" />
      <property role="20lbJX" value="1" />
      <property role="IQ2ns" value="3982520150113092206" />
      <ref role="20lvS9" to="tpee:fz3vP1H" resolve="Type" />
    </node>
    <node concept="1TJgyj" id="3t4KfBEl5FV" role="1TKVEi">
      <property role="20lmBu" value="aggregation" />
      <property role="20kJfa" value="defaultValue" />
      <property role="IQ2ns" value="3982520150113147643" />
      <ref role="20lvS9" to="tpee:fz3vP1J" resolve="Expression" />
    </node>
    <node concept="PrWs8" id="7zL4upEo8WQ" role="PzmwI">
      <ref role="PrY4T" node="7zL4upEo6oo" resolve="IStyleSheetItem" />
    </node>
    <node concept="PrWs8" id="3t4KfBEkQE6" role="PzmwI">
      <ref role="PrY4T" to="tpck:h0TrEE$" resolve="INamedConcept" />
    </node>
  </node>
  <node concept="1TIwiD" id="3t4KfBESag2">
    <property role="TrG5h" value="AttributeStyleClassItem" />
    <property role="3GE5qa" value="Stylesheet" />
    <property role="EcuMT" value="3982520150122341378" />
    <ref role="1TJDcQ" node="hgV6hR6" resolve="StyleClassItem" />
    <node concept="1TJgyj" id="3t4KfBESag3" role="1TKVEi">
      <property role="20lmBu" value="aggregation" />
      <property role="20kJfa" value="query" />
      <property role="20lbJX" value="1" />
      <property role="IQ2ns" value="3982520150122341379" />
      <ref role="20lvS9" node="3t4KfBF2waz" resolve="QueryFunction_AttributeStyleParameter" />
    </node>
    <node concept="1TJgyj" id="3t4KfBESbzj" role="1TKVEi">
      <property role="20lmBu" value="reference" />
      <property role="20kJfa" value="attribute" />
      <property role="20lbJX" value="1" />
      <property role="IQ2ns" value="3982520150122346707" />
      <ref role="20lvS9" node="3t4KfBEkQvF" resolve="StyleAttributeDeclaration" />
    </node>
  </node>
  <node concept="1TIwiD" id="3t4KfBF2waz">
    <property role="TrG5h" value="QueryFunction_AttributeStyleParameter" />
    <property role="EcuMT" value="3982520150125052579" />
    <ref role="1TJDcQ" node="hLcOssU" resolve="QueryFunction_StyleParameter" />
  </node>
  <node concept="1TIwiD" id="38qaX1tinBL">
    <property role="3GE5qa" value="CellModel" />
    <property role="TrG5h" value="StubCellModel_Constant" />
    <property role="EcuMT" value="3610246225209162225" />
    <ref role="1TJDcQ" node="CzpafHMSVi" resolve="StubEditorCellModel" />
  </node>
  <node concept="1TIwiD" id="2BgJggC9B9x">
    <property role="3GE5qa" value="CellModel" />
    <property role="TrG5h" value="StubCellModel_Collection" />
    <property role="EcuMT" value="3013115976261988961" />
    <ref role="1TJDcQ" node="CzpafHMSVi" resolve="StubEditorCellModel" />
  </node>
  <node concept="1TIwiD" id="3dSn0vIYKGe">
    <property role="3GE5qa" value="CellModel" />
    <property role="TrG5h" value="StubCellModel_ReadOnlyModelAccessor" />
    <property role="EcuMT" value="3708815482283559694" />
    <ref role="1TJDcQ" node="CzpafHMSVi" resolve="StubEditorCellModel" />
  </node>
  <node concept="1TIwiD" id="2J_30EcoVLl">
    <property role="3GE5qa" value="CellModel" />
    <property role="TrG5h" value="StubCellModel_Component" />
    <property role="EcuMT" value="3162947552742194261" />
    <ref role="1TJDcQ" node="CzpafHMSVi" resolve="StubEditorCellModel" />
  </node>
  <node concept="1TIwiD" id="CzpafHM8qA">
    <property role="TrG5h" value="StubCellModel_RefCell" />
    <property role="3GE5qa" value="CellModel" />
    <property role="EcuMT" value="730538219795941030" />
    <ref role="1TJDcQ" node="CzpafHMSVi" resolve="StubEditorCellModel" />
  </node>
  <node concept="1TIwiD" id="CzpafHMdeM">
    <property role="3GE5qa" value="CellModel" />
    <property role="TrG5h" value="StubCellModel_RefNode" />
    <property role="EcuMT" value="730538219795960754" />
    <ref role="1TJDcQ" node="CzpafHMSVi" resolve="StubEditorCellModel" />
  </node>
  <node concept="1TIwiD" id="CzpafHMdm9">
    <property role="3GE5qa" value="CellModel" />
    <property role="TrG5h" value="StubCellModel_ReferencePresentation" />
    <property role="EcuMT" value="730538219795961225" />
    <ref role="1TJDcQ" node="CzpafHMSVi" resolve="StubEditorCellModel" />
  </node>
  <node concept="1TIwiD" id="CzpafHMRzP">
    <property role="3GE5qa" value="CellModel" />
    <property role="TrG5h" value="StubCellModel_Property" />
    <property role="EcuMT" value="730538219796134133" />
    <ref role="1TJDcQ" node="CzpafHMSVi" resolve="StubEditorCellModel" />
  </node>
  <node concept="1TIwiD" id="CzpafHMR$y">
    <property role="3GE5qa" value="CellModel" />
    <property role="TrG5h" value="StubCellModel_NonEmptyProperty" />
    <property role="EcuMT" value="730538219796134178" />
    <ref role="1TJDcQ" node="CzpafHMSVi" resolve="StubEditorCellModel" />
  </node>
  <node concept="1TIwiD" id="CzpafHMSVi">
    <property role="3GE5qa" value="CellModel" />
    <property role="TrG5h" value="StubEditorCellModel" />
    <property role="EcuMT" value="730538219796139730" />
    <ref role="1TJDcQ" node="fBEYTCT" resolve="EditorCellModel" />
    <node concept="PrWs8" id="CzpafHMSVj" role="PzmwI">
      <ref role="PrY4T" to="tpck:1_TrU5E6oyb" resolve="IDontSubstituteByDefault" />
    </node>
    <node concept="PrWs8" id="CzpafHMSVo" role="PzmwI">
      <ref role="PrY4T" to="tpck:2WmWrdnSpX3" resolve="ISuppressErrors" />
    </node>
    <node concept="PrWs8" id="4SdtvCaA6No" role="PzmwI">
      <ref role="PrY4T" to="tpck:8AYOKVCAP5" resolve="IStubForAnotherConcept" />
    </node>
  </node>
  <node concept="1TIwiD" id="2r8h0yEsD03">
    <property role="3GE5qa" value="CellModel" />
    <property role="TrG5h" value="StubCellModel_RefNodeList" />
    <property role="EcuMT" value="2794558372793454595" />
    <ref role="1TJDcQ" node="CzpafHMSVi" resolve="StubEditorCellModel" />
  </node>
  <node concept="1TIwiD" id="71StFjlO_EV">
    <property role="3GE5qa" value="CellModel" />
    <property role="TrG5h" value="StubCellModel_Image" />
    <property role="EcuMT" value="8104358048506731195" />
    <ref role="1TJDcQ" node="CzpafHMSVi" resolve="StubEditorCellModel" />
  </node>
  <node concept="1TIwiD" id="71StFjlO_EW">
    <property role="3GE5qa" value="CellModel" />
    <property role="TrG5h" value="StubCellModel_JComponent" />
    <property role="EcuMT" value="8104358048506731196" />
    <ref role="1TJDcQ" node="CzpafHMSVi" resolve="StubEditorCellModel" />
  </node>
  <node concept="1TIwiD" id="71StFjlO_EX">
    <property role="3GE5qa" value="CellModel" />
    <property role="TrG5h" value="StubCellModel_Table" />
    <property role="EcuMT" value="8104358048506731197" />
    <ref role="1TJDcQ" node="CzpafHMSVi" resolve="StubEditorCellModel" />
  </node>
  <node concept="1TIwiD" id="71StFjlO_eh">
    <property role="3GE5qa" value="CellModel" />
    <property role="TrG5h" value="StubCellModel_Alternation" />
    <property role="EcuMT" value="8104358048506729361" />
    <ref role="1TJDcQ" node="CzpafHMSVi" resolve="StubEditorCellModel" />
  </node>
  <node concept="1TIwiD" id="71StFjlO_ef">
    <property role="3GE5qa" value="CellModel" />
    <property role="TrG5h" value="StubCellModel_URL" />
    <property role="EcuMT" value="8104358048506729359" />
    <ref role="1TJDcQ" node="CzpafHMSVi" resolve="StubEditorCellModel" />
  </node>
  <node concept="1TIwiD" id="71StFjlO_ee">
    <property role="3GE5qa" value="CellModel" />
    <property role="TrG5h" value="StubCellModel_TransactionalProperty" />
    <property role="EcuMT" value="8104358048506729358" />
    <ref role="1TJDcQ" node="CzpafHMSVi" resolve="StubEditorCellModel" />
  </node>
  <node concept="1TIwiD" id="71StFjlO_ed">
    <property role="3GE5qa" value="CellModel" />
    <property role="TrG5h" value="StubCellModel_ModelAccess" />
    <property role="EcuMT" value="8104358048506729357" />
    <ref role="1TJDcQ" node="CzpafHMSVi" resolve="StubEditorCellModel" />
  </node>
  <node concept="1TIwiD" id="71StFjlO_ec">
    <property role="3GE5qa" value="CellModel" />
    <property role="TrG5h" value="StubCellModel_Error" />
    <property role="EcuMT" value="8104358048506729356" />
    <ref role="1TJDcQ" node="CzpafHMSVi" resolve="StubEditorCellModel" />
  </node>
  <node concept="1TIwiD" id="71StFjlO_pk">
    <property role="3GE5qa" value="CellModel" />
    <property role="TrG5h" value="StubCellModel_Custom" />
    <property role="EcuMT" value="8104358048506730068" />
    <ref role="1TJDcQ" node="CzpafHMSVi" resolve="StubEditorCellModel" />
  </node>
  <node concept="1TIwiD" id="71StFjlO_pi">
    <property role="3GE5qa" value="CellModel" />
    <property role="TrG5h" value="StubCellModel_Block" />
    <property role="EcuMT" value="8104358048506730066" />
    <ref role="1TJDcQ" node="CzpafHMSVi" resolve="StubEditorCellModel" />
  </node>
  <node concept="1TIwiD" id="301qoOzKuuh">
    <property role="R5$K7" value="false" />
    <property role="R5$K2" value="false" />
    <property role="TrG5h" value="CellActionMap_CanExecuteFunction" />
    <property role="2_RsDV" value="none" />
    <property role="34LRSv" value="can execute block" />
    <property role="EcuMT" value="3459162043708467089" />
    <ref role="1TJDcQ" to="tpee:gyVMwX8" resolve="ConceptFunction" />
    <node concept="PrWs8" id="1PvcgmUaLA_" role="PzmwI">
      <ref role="PrY4T" node="1PvcgmUaKhb" resolve="IEditorContextAccessQualifier" />
    </node>
  </node>
  <node concept="1TIwiD" id="2RDuzOVyaJU">
    <property role="3GE5qa" value="QueryFunction.Style" />
    <property role="TrG5h" value="QueryFunction_ColorComposit" />
    <property role="34LRSv" value="color for both Default/Dark themes" />
    <property role="EcuMT" value="3308309804690746362" />
    <ref role="1TJDcQ" node="h7ZlJ1A" resolve="QueryFunction_Color" />
    <node concept="PrWs8" id="2RDuzOVyaJV" role="PzmwI">
      <ref role="PrY4T" node="hPiS1BQ" resolve="IQueryFunction_Color" />
    </node>
  </node>
  <node concept="1TIwiD" id="7hmFG5jLZmy">
    <property role="R5$K7" value="false" />
    <property role="R5$K2" value="false" />
    <property role="TrG5h" value="CellModel_NextEditor" />
    <property role="3GE5qa" value="CellModel" />
    <property role="34LRSv" value="next applicable editor" />
    <property role="EcuMT" value="8383079901754291618" />
    <ref role="1TJDcQ" node="fBEYTCT" resolve="EditorCellModel" />
    <node concept="1TJgyj" id="7hmFG5jLZmz" role="1TKVEi">
      <property role="20lmBu" value="aggregation" />
      <property role="20kJfa" value="addHints" />
      <property role="20lbJX" value="0..1" />
      <property role="IQ2ns" value="8383079901754291619" />
      <ref role="20lvS9" node="42lfqf__buC" resolve="ContextHintsSpecification" />
    </node>
    <node concept="1TJgyj" id="7hmFG5jLZm$" role="1TKVEi">
      <property role="20lmBu" value="aggregation" />
      <property role="20kJfa" value="removeHints" />
      <property role="IQ2ns" value="8383079901754291620" />
      <ref role="20lvS9" node="42lfqf__buC" resolve="ContextHintsSpecification" />
    </node>
  </node>
  <node concept="1TIwiD" id="54iik1da7Qt">
    <property role="R5$K7" value="false" />
    <property role="R5$K2" value="false" />
    <property role="R4oN_" value="embedded block of code" />
    <property role="TrG5h" value="QueryFunction_ModuleAndPath" />
    <property role="2_RsDV" value="none" />
    <property role="3GE5qa" value="QueryFunction" />
    <property role="34LRSv" value="module and path" />
    <property role="EcuMT" value="5841812207174188445" />
    <ref role="1TJDcQ" to="tpee:gyVMwX8" resolve="ConceptFunction" />
    <node concept="PrWs8" id="54iik1dcchH" role="PzmwI">
      <ref role="PrY4T" node="54iik1dcchE" resolve="ImagePathProvider" />
    </node>
  </node>
  <node concept="PlHQZ" id="54iik1dcchE">
    <property role="3GE5qa" value="QueryFunction" />
    <property role="TrG5h" value="ImagePathProvider" />
    <property role="EcuMT" value="5841812207174730858" />
  </node>
  <node concept="1TIwiD" id="FyOJSsBpEm">
    <property role="3GE5qa" value="Menu.Transformation" />
    <property role="TrG5h" value="QueryFunction_TransformationMenu" />
    <property role="R5$K7" value="true" />
    <property role="R5$K2" value="false" />
    <property role="EcuMT" value="784421273959504534" />
    <ref role="1TJDcQ" node="1quYWAD0TKW" resolve="QueryFunction_Menu" />
    <node concept="PrWs8" id="1PvcgmUaZne" role="PzmwI">
      <ref role="PrY4T" node="1PvcgmUaKhb" resolve="IEditorContextAccessQualifier" />
    </node>
  </node>
  <node concept="1TIwiD" id="6tuXwJZljC_">
    <property role="3GE5qa" value="CellModel" />
    <property role="TrG5h" value="StubCellModel_ContextAssistant" />
    <property role="EcuMT" value="7448661365106227749" />
    <ref role="1TJDcQ" node="CzpafHMSVi" resolve="StubEditorCellModel" />
  </node>
  <node concept="1TIwiD" id="2UyyPhAyIHb">
    <property role="3GE5qa" value="CellModel" />
    <property role="TrG5h" value="CellModel_ContextAssistant" />
    <property role="34LRSv" value="context assistant menu placeholder" />
    <property role="EcuMT" value="3360401466585705291" />
    <ref role="1TJDcQ" node="fBEYTCT" resolve="EditorCellModel" />
  </node>
  <node concept="1TIwiD" id="1qY_lWSjTnI">
    <property role="3GE5qa" value="Menu.Transformation" />
    <property role="TrG5h" value="QueryFunction_TransformationMenu_Execute" />
    <property role="34LRSv" value="execute" />
    <property role="EcuMT" value="1638911550608610798" />
    <ref role="1TJDcQ" node="6kJcyCQ_LoK" resolve="QueryFunction_TransformationMenu_Extensible" />
  </node>
  <node concept="1TIwiD" id="1qY_lWSjTfA">
    <property role="3GE5qa" value="Menu.Transformation" />
    <property role="TrG5h" value="TransformationMenuPart_Action" />
    <property role="34LRSv" value="action" />
    <property role="EcuMT" value="1638911550608610278" />
    <property role="R4oN_" value="action with custom code" />
    <ref role="1TJDcQ" node="5FrfJRGQJjp" resolve="AbstractOutputConceptContainerTransformationMenuPart" />
    <node concept="PrWs8" id="1quYWAD11ov" role="PzmwI">
      <ref role="PrY4T" node="1quYWAD02Od" resolve="IParameterizableMenuPart" />
    </node>
    <node concept="PrWs8" id="6kJcyCQj9Dc" role="PzmwI">
      <ref role="PrY4T" node="6kJcyCQj9CC" resolve="IExtensibleTransformationMenuPart" />
    </node>
    <node concept="1TJgyj" id="4VZjoGvneVd" role="1TKVEi">
      <property role="20lmBu" value="aggregation" />
      <property role="20kJfa" value="textFunction" />
      <property role="20lbJX" value="1" />
      <property role="IQ2ns" value="5692353713941573325" />
      <ref role="20lvS9" node="4VZjoGvneVh" resolve="QueryFunction_TransformationMenu_ActionLabelText" />
    </node>
    <node concept="1TJgyj" id="5oiZ4v5mnE8" role="1TKVEi">
      <property role="IQ2ns" value="6202297022026447496" />
      <property role="20lmBu" value="aggregation" />
      <property role="20kJfa" value="canExecuteFunction" />
      <ref role="20lvS9" node="5DJl6Ftwolg" resolve="QueryFunction_TransformationMenu_Condition" />
    </node>
    <node concept="1TJgyj" id="1qY_lWSjTfD" role="1TKVEi">
      <property role="20lmBu" value="aggregation" />
      <property role="20kJfa" value="executeFunction" />
      <property role="20lbJX" value="1" />
      <property role="IQ2ns" value="1638911550608610281" />
      <ref role="20lvS9" node="1qY_lWSjTnI" resolve="QueryFunction_TransformationMenu_Execute" />
    </node>
  </node>
  <node concept="1TIwiD" id="1qY_lWSjJZY">
    <property role="3GE5qa" value="Menu.Transformation" />
    <property role="TrG5h" value="TransformationMenuPart" />
    <property role="R5$K7" value="true" />
    <property role="R5$K2" value="false" />
    <property role="EcuMT" value="1638911550608572414" />
    <ref role="1TJDcQ" to="tpck:gw2VY9q" resolve="BaseConcept" />
  </node>
  <node concept="1TIwiD" id="6srdxdH8$17">
    <property role="3GE5qa" value="Menu.Transformation" />
    <property role="TrG5h" value="TransformationMenuPart_Group" />
    <property role="34LRSv" value="group" />
    <property role="R4oN_" value="composite part" />
    <property role="EcuMT" value="7429591467341004871" />
    <ref role="1TJDcQ" node="1qY_lWSjJZY" resolve="TransformationMenuPart" />
    <node concept="PrWs8" id="6CXbUwx7isK" role="PzmwI">
      <ref role="PrY4T" to="tpck:3fifI_xCcJN" resolve="ScopeProvider" />
    </node>
    <node concept="1TJgyj" id="6CXbUwx7i1d" role="1TKVEi">
      <property role="IQ2ns" value="7655327340756279373" />
      <property role="20lmBu" value="aggregation" />
      <property role="20kJfa" value="variables" />
      <property role="20lbJX" value="0..n" />
      <ref role="20lvS9" node="h9At2QK" resolve="TransformationMenuVariableDeclaration" />
    </node>
    <node concept="1TJgyj" id="6srdxdH8$1d" role="1TKVEi">
      <property role="20lmBu" value="aggregation" />
      <property role="20kJfa" value="condition" />
      <property role="20lbJX" value="0..1" />
      <property role="IQ2ns" value="7429591467341004877" />
      <ref role="20lvS9" node="5DJl6Ftwolg" resolve="QueryFunction_TransformationMenu_Condition" />
    </node>
    <node concept="1TJgyj" id="6srdxdH8$18" role="1TKVEi">
      <property role="20lmBu" value="aggregation" />
      <property role="20kJfa" value="parts" />
      <property role="20lbJX" value="0..n" />
      <property role="IQ2ns" value="7429591467341004872" />
      <ref role="20lvS9" node="1qY_lWSjJZY" resolve="TransformationMenuPart" />
    </node>
  </node>
  <node concept="1TIwiD" id="7l1m754O$tN">
    <property role="3GE5qa" value="Menu.Transformation" />
    <property role="TrG5h" value="TransformationMenuPart_Super" />
    <property role="34LRSv" value="superconcepts menu" />
    <property role="R4oN_" value="superconcepts menu" />
    <property role="EcuMT" value="8449131619432941427" />
    <ref role="1TJDcQ" node="1qY_lWSjJZY" resolve="TransformationMenuPart" />
  </node>
  <node concept="1TIwiD" id="4Sf$XywKgZK">
    <property role="3GE5qa" value="Menu.Transformation" />
    <property role="TrG5h" value="TransformationMenuContribution" />
    <property role="34LRSv" value="Transformation Menu Contribution" />
    <property role="19KtqR" value="true" />
    <property role="EcuMT" value="5624877018228264944" />
    <ref role="1TJDcQ" to="tpck:gw2VY9q" resolve="BaseConcept" />
    <node concept="1QGGSu" id="4DKJNVBqp0o" role="rwd14">
      <property role="1iqoE4" value="${module}/icons/transformationMenuContribution.png" />
    </node>
    <node concept="PrWs8" id="1quYWAD4KpO" role="PzmwI">
      <ref role="PrY4T" node="1quYWAD2_Py" resolve="IMenu_Contribution" />
    </node>
    <node concept="PrWs8" id="4Sf$XywKhEr" role="PzmwI">
      <ref role="PrY4T" node="4Sf$XywKhwM" resolve="ITransformationMenu" />
    </node>
    <node concept="1TJgyj" id="5OVd5tVoa2Z" role="1TKVEi">
      <property role="20lmBu" value="aggregation" />
      <property role="20kJfa" value="menuReference" />
      <property role="20lbJX" value="1" />
      <property role="IQ2ns" value="6718020819489956031" />
      <ref role="20lvS9" node="3rSzFHWJPbd" resolve="ITransformationMenuReference" />
    </node>
  </node>
  <node concept="1TIwiD" id="4VZjoGvneVh">
    <property role="3GE5qa" value="Menu.Transformation" />
    <property role="TrG5h" value="QueryFunction_TransformationMenu_ActionLabelText" />
    <property role="34LRSv" value="query" />
    <property role="R4oN_" value="a block of code" />
    <property role="EcuMT" value="5692353713941573329" />
    <ref role="1TJDcQ" node="6kJcyCQ_LoK" resolve="QueryFunction_TransformationMenu_Extensible" />
  </node>
  <node concept="PlHQZ" id="4Sf$XywKhwM">
    <property role="3GE5qa" value="Menu.Transformation" />
    <property role="TrG5h" value="ITransformationMenu" />
    <property role="EcuMT" value="5624877018228267058" />
    <node concept="PrWs8" id="1quYWAD4B6E" role="PrDN$">
      <ref role="PrY4T" node="1quYWAD18x6" resolve="IMenu" />
    </node>
    <node concept="1TJgyj" id="1qY_lWSjJZW" role="1TKVEi">
      <property role="20lmBu" value="aggregation" />
      <property role="20kJfa" value="sections" />
      <property role="20lbJX" value="0..n" />
      <property role="IQ2ns" value="1638911550608572412" />
      <ref role="20lvS9" node="6V0bp$oHeYW" resolve="TransformationMenuSection" />
    </node>
  </node>
  <node concept="1TIwiD" id="1qY_lWSjJNx">
    <property role="TrG5h" value="TransformationMenu_Default" />
    <property role="3GE5qa" value="Menu.Transformation" />
    <property role="19KtqR" value="true" />
    <property role="34LRSv" value="Transformation Menu (Default)" />
    <property role="EcuMT" value="1638911550608571617" />
    <ref role="1TJDcQ" node="4Sf$XywF3UU" resolve="TransformationMenu" />
    <node concept="1QGGSu" id="4DKJNVBqDI0" role="rwd14">
      <property role="1iqoE4" value="${module}/icons/transformationMenu.png" />
    </node>
    <node concept="PrWs8" id="1quYWAD3bV_" role="PzmwI">
      <ref role="PrY4T" node="1quYWAD18L7" resolve="IMenu_Default" />
    </node>
  </node>
  <node concept="1TIwiD" id="5OVd5tVffW9">
    <property role="3GE5qa" value="Menu.Transformation" />
    <property role="TrG5h" value="TransformationMenuReference_Named" />
    <property role="34LRSv" value="named menu &lt;{menu}&gt;" />
    <property role="EcuMT" value="6718020819487620873" />
    <node concept="PrWs8" id="1quYWAD4TCS" role="PzmwI">
      <ref role="PrY4T" node="1quYWAD2$6Q" resolve="IMenuReference_Named" />
    </node>
    <node concept="PrWs8" id="3rSzFHWJPyq" role="PzmwI">
      <ref role="PrY4T" node="3rSzFHWJPbd" resolve="ITransformationMenuReference" />
    </node>
    <node concept="1TJgyj" id="5OVd5tVffWa" role="1TKVEi">
      <property role="20lmBu" value="reference" />
      <property role="20kJfa" value="menu" />
      <property role="20lbJX" value="1" />
      <property role="IQ2ns" value="6718020819487620874" />
      <ref role="20lvS9" node="4Sf$XywF4VC" resolve="TransformationMenu_Named" />
    </node>
  </node>
  <node concept="1TIwiD" id="5OVd5tVffWc">
    <property role="3GE5qa" value="Menu.Transformation" />
    <property role="TrG5h" value="TransformationMenuReference_Default" />
    <property role="34LRSv" value="default menu for &lt;{concept}&gt;" />
    <property role="EcuMT" value="6718020819487620876" />
    <node concept="PrWs8" id="1quYWAD52bF" role="PzmwI">
      <ref role="PrY4T" node="1quYWAD2$71" resolve="IMenuReference_Default" />
    </node>
    <node concept="PrWs8" id="3rSzFHWJPqy" role="PzmwI">
      <ref role="PrY4T" node="3rSzFHWJPbd" resolve="ITransformationMenuReference" />
    </node>
  </node>
  <node concept="1TIwiD" id="FyOJSsBmJy">
    <property role="3GE5qa" value="Menu.Transformation" />
    <property role="TrG5h" value="TransformationMenuPart_IncludeMenu" />
    <property role="34LRSv" value="include" />
    <property role="R4oN_" value="include another menu" />
    <property role="EcuMT" value="784421273959492578" />
    <ref role="1TJDcQ" node="1qY_lWSjJZY" resolve="TransformationMenuPart" />
    <node concept="1TJgyj" id="FyOJSsBmJY" role="1TKVEi">
      <property role="20lmBu" value="aggregation" />
      <property role="20kJfa" value="nodeFunction" />
      <property role="IQ2ns" value="784421273959492606" />
      <ref role="20lvS9" node="FyOJSsBmSI" resolve="QueryFunction_TransformationMenu_TargetNode" />
    </node>
    <node concept="1TJgyj" id="5OVd5tVfRV_" role="1TKVEi">
      <property role="20lmBu" value="aggregation" />
      <property role="20kJfa" value="menuReference" />
      <property role="IQ2ns" value="6718020819487784677" />
      <property role="20lbJX" value="0..1" />
      <ref role="20lvS9" node="3rSzFHWJPbd" resolve="ITransformationMenuReference" />
    </node>
    <node concept="1TJgyj" id="1C09V4pvRcP" role="1TKVEi">
      <property role="IQ2ns" value="1873541086576603957" />
      <property role="20lmBu" value="aggregation" />
      <property role="20kJfa" value="location" />
      <ref role="20lvS9" node="7L5lpRJH$EA" resolve="TransformationLocation" />
    </node>
    <node concept="PrWs8" id="2mcvySy2piN" role="PzmwI">
      <ref role="PrY4T" to="tpck:3fifI_xCcJN" resolve="ScopeProvider" />
    </node>
  </node>
  <node concept="1TIwiD" id="4Sf$XywF4VC">
    <property role="3GE5qa" value="Menu.Transformation" />
    <property role="TrG5h" value="TransformationMenu_Named" />
    <property role="19KtqR" value="true" />
    <property role="34LRSv" value="Transformation Menu (Named)" />
    <property role="EcuMT" value="5624877018226904808" />
    <ref role="1TJDcQ" node="4Sf$XywF3UU" resolve="TransformationMenu" />
    <node concept="1QGGSu" id="4DKJNVBqDQu" role="rwd14">
      <property role="1iqoE4" value="${module}/icons/transformationMenu.png" />
    </node>
    <node concept="PrWs8" id="1quYWAD3$WZ" role="PzmwI">
      <ref role="PrY4T" node="1quYWAD18L6" resolve="IMenu_Named" />
    </node>
  </node>
  <node concept="1TIwiD" id="3xbeilB7DBJ">
    <property role="3GE5qa" value="Menu.Transformation" />
    <property role="TrG5h" value="TransformationMenuPart_SubMenu" />
    <property role="34LRSv" value="submenu" />
    <property role="EcuMT" value="4056398722183895535" />
    <property role="R4oN_" value="submenu with further parts" />
    <ref role="1TJDcQ" node="1qY_lWSjJZY" resolve="TransformationMenuPart" />
    <node concept="1TJgyj" id="4VZjoGvnt2N" role="1TKVEi">
      <property role="20lmBu" value="aggregation" />
      <property role="20kJfa" value="textFunction" />
      <property role="20lbJX" value="1" />
      <property role="IQ2ns" value="5692353713941631155" />
      <ref role="20lvS9" node="291CjQFjVkc" resolve="QueryFunction_TransformationMenu_Text" />
    </node>
    <node concept="1TJgyj" id="3xbeilB7DC2" role="1TKVEi">
      <property role="20lmBu" value="aggregation" />
      <property role="20kJfa" value="items" />
      <property role="20lbJX" value="0..n" />
      <property role="IQ2ns" value="4056398722183895554" />
      <ref role="20lvS9" node="1qY_lWSjJZY" resolve="TransformationMenuPart" />
    </node>
  </node>
  <node concept="1TIwiD" id="4Sf$XywF3UU">
    <property role="3GE5qa" value="Menu.Transformation" />
    <property role="TrG5h" value="TransformationMenu" />
    <property role="R5$K7" value="true" />
    <property role="R5$K2" value="false" />
    <property role="19KtqR" value="true" />
    <property role="EcuMT" value="5624877018226900666" />
    <ref role="1TJDcQ" to="tpck:gw2VY9q" resolve="BaseConcept" />
    <node concept="1QGGSu" id="4DKJNVBqp0m" role="rwd14">
      <property role="1iqoE4" value="${module}/icons/transformationMenu.png" />
    </node>
    <node concept="PrWs8" id="1quYWAD4B6X" role="PzmwI">
      <ref role="PrY4T" node="1quYWAD18Lj" resolve="IMenu_Concept" />
    </node>
    <node concept="PrWs8" id="4Sf$XywKhwV" role="PzmwI">
      <ref role="PrY4T" node="4Sf$XywKhwM" resolve="ITransformationMenu" />
    </node>
  </node>
  <node concept="1TIwiD" id="1oFY2ohYO0M">
    <property role="3GE5qa" value="Menu.Transformation" />
    <property role="TrG5h" value="QueryFunctionParameter_TransformationMenu_node" />
    <property role="34LRSv" value="node" />
    <property role="R4oN_" value="the node that the menu is being shown for" />
    <property role="EcuMT" value="1597643335227097138" />
    <ref role="1TJDcQ" to="tpee:g76ryKb" resolve="ConceptFunctionParameter" />
  </node>
  <node concept="PlHQZ" id="7_cYeEu4k3N">
    <property role="TrG5h" value="INodeProvider" />
    <property role="3GE5qa" value="QueryExpression" />
    <property role="EcuMT" value="8740634663377256691" />
    <node concept="PrWs8" id="axxf7pcgPh" role="PrDN$">
      <ref role="PrY4T" node="axxf7pcgPe" resolve="IContextVariableProvider" />
    </node>
  </node>
  <node concept="1TIwiD" id="7_cYeEu4k3O">
    <property role="3GE5qa" value="QueryExpression" />
    <property role="TrG5h" value="ContextVariable_Node" />
    <property role="34LRSv" value="node" />
    <property role="R4oN_" value="node" />
    <property role="EcuMT" value="8740634663377256692" />
    <ref role="1TJDcQ" node="7_cYeEu4pYp" resolve="ContextVariable" />
  </node>
  <node concept="PlHQZ" id="7_cYeEu4m3k">
    <property role="3GE5qa" value="QueryExpression" />
    <property role="TrG5h" value="IEditorContextProvider" />
    <property role="EcuMT" value="8740634663377264852" />
    <node concept="PrWs8" id="axxf7pcgPf" role="PrDN$">
      <ref role="PrY4T" node="axxf7pcgPe" resolve="IContextVariableProvider" />
    </node>
  </node>
  <node concept="1TIwiD" id="7_cYeEu4m3l">
    <property role="3GE5qa" value="QueryExpression" />
    <property role="TrG5h" value="ContextVariable_EditorContext" />
    <property role="34LRSv" value="editorContext" />
    <property role="EcuMT" value="8740634663377264853" />
    <ref role="1TJDcQ" node="7_cYeEu4pYp" resolve="ContextVariable" />
  </node>
  <node concept="1TIwiD" id="7_cYeEu4pYp">
    <property role="3GE5qa" value="QueryExpression" />
    <property role="TrG5h" value="ContextVariable" />
    <property role="R5$K7" value="true" />
    <property role="R5$K2" value="false" />
    <property role="EcuMT" value="8740634663377280921" />
    <ref role="1TJDcQ" to="tpee:fz3vP1J" resolve="Expression" />
  </node>
  <node concept="PlHQZ" id="657q32pRmdh">
    <property role="TrG5h" value="IContextProvider" />
    <property role="3GE5qa" value="QueryExpression" />
    <property role="EcuMT" value="7009685902974608209" />
    <node concept="PrWs8" id="4Fjf6xMQPK4" role="PrDN$">
      <ref role="PrY4T" node="axxf7pcgPe" resolve="IContextVariableProvider" />
    </node>
  </node>
  <node concept="PlHQZ" id="axxf7pcgPe">
    <property role="3GE5qa" value="QueryExpression" />
    <property role="TrG5h" value="IContextVariableProvider" />
    <property role="EcuMT" value="189578833592126798" />
  </node>
  <node concept="1TIwiD" id="FyOJSsBmSI">
    <property role="3GE5qa" value="Menu.Transformation" />
    <property role="TrG5h" value="QueryFunction_TransformationMenu_TargetNode" />
    <property role="34LRSv" value="targetNode" />
    <property role="EcuMT" value="784421273959493166" />
    <ref role="1TJDcQ" node="FyOJSsBpEm" resolve="QueryFunction_TransformationMenu" />
  </node>
  <node concept="1TIwiD" id="5DJl6Ftwolg">
    <property role="EcuMT" value="6516520003787916624" />
    <property role="3GE5qa" value="Menu.Transformation" />
    <property role="TrG5h" value="QueryFunction_TransformationMenu_Condition" />
    <property role="34LRSv" value="condition" />
    <ref role="1TJDcQ" node="6kJcyCQ_LoK" resolve="QueryFunction_TransformationMenu_Extensible" />
  </node>
  <node concept="1TIwiD" id="3EZUZhmYcnz">
    <property role="EcuMT" value="4233361609415247331" />
    <property role="3GE5qa" value="Menu.Transformation.Parameterized" />
    <property role="TrG5h" value="QueryFunction_TransformationMenu_Parameter" />
    <ref role="1TJDcQ" node="FyOJSsBpEm" resolve="QueryFunction_TransformationMenu" />
  </node>
  <node concept="1TIwiD" id="6V0bp$oHeYW">
    <property role="EcuMT" value="7980428675268276156" />
    <property role="3GE5qa" value="Menu.Transformation.Locations" />
    <property role="TrG5h" value="TransformationMenuSection" />
    <property role="34LRSv" value="section" />
    <ref role="1TJDcQ" to="tpck:gw2VY9q" resolve="BaseConcept" />
    <node concept="1TJgyj" id="6V0bp$oHeYX" role="1TKVEi">
      <property role="IQ2ns" value="7980428675268276157" />
      <property role="20lmBu" value="aggregation" />
      <property role="20kJfa" value="locations" />
      <property role="20lbJX" value="1..n" />
      <ref role="20lvS9" node="7L5lpRJH$EA" resolve="TransformationLocation" />
    </node>
    <node concept="1TJgyj" id="6V0bp$oHeYZ" role="1TKVEi">
      <property role="IQ2ns" value="7980428675268276159" />
      <property role="20lmBu" value="aggregation" />
      <property role="20kJfa" value="parts" />
      <property role="20lbJX" value="0..n" />
      <ref role="20lvS9" node="1qY_lWSjJZY" resolve="TransformationMenuPart" />
    </node>
  </node>
  <node concept="1TIwiD" id="30NnNOohrRc">
    <property role="EcuMT" value="3473224453637651916" />
    <property role="3GE5qa" value="Menu.Transformation.Locations" />
    <property role="TrG5h" value="TransformationLocation_SideTransform_PlaceInCellHolder" />
    <ref role="1TJDcQ" to="tpck:gw2VY9q" resolve="BaseConcept" />
    <node concept="1TJgyi" id="30NnNOohrRd" role="1TKVEl">
      <property role="IQ2nx" value="3473224453637651917" />
      <property role="TrG5h" value="placeInCell" />
      <ref role="AX2Wp" node="30NnNOohrQJ" resolve="TransformationLocation_SideTransform_PlaceInCell" />
    </node>
  </node>
  <node concept="1TIwiD" id="3EZUZhmYaO_">
    <property role="EcuMT" value="4233361609415240997" />
    <property role="3GE5qa" value="Menu.Transformation.Parameterized" />
    <property role="TrG5h" value="TransformationMenuPart_Parameterized" />
    <property role="34LRSv" value="parameterized" />
    <property role="R4oN_" value="parameterized menu part" />
    <ref role="1TJDcQ" node="1qY_lWSjJZY" resolve="TransformationMenuPart" />
    <node concept="PrWs8" id="1quYWAD10ul" role="PzmwI">
      <ref role="PrY4T" node="1quYWAD02Of" resolve="IMenuPartParameterized" />
    </node>
    <node concept="PrWs8" id="3mnwiBI98nJ" role="PzmwI">
      <ref role="PrY4T" node="3mnwiBI8ZDQ" resolve="IMenuPartWithOutputConcept" />
    </node>
    <node concept="1TJgyj" id="3EZUZhmYaOC" role="1TKVEi">
      <property role="IQ2ns" value="4233361609415241000" />
      <property role="20lmBu" value="aggregation" />
      <property role="20kJfa" value="parameterQuery" />
      <property role="20lbJX" value="1" />
      <ref role="20lvS9" node="3EZUZhmYcnz" resolve="QueryFunction_TransformationMenu_Parameter" />
    </node>
    <node concept="1TJgyj" id="3EZUZhmYaOA" role="1TKVEi">
      <property role="IQ2ns" value="4233361609415240998" />
      <property role="20lmBu" value="aggregation" />
      <property role="20kJfa" value="part" />
      <property role="20lbJX" value="1" />
      <ref role="20lvS9" node="1qY_lWSjJZY" resolve="TransformationMenuPart" />
    </node>
  </node>
  <node concept="1TIwiD" id="2wNq5j$KpC6">
    <property role="EcuMT" value="2896773699153795590" />
    <property role="3GE5qa" value="Menu.Transformation.Locations" />
    <property role="TrG5h" value="TransformationLocation_SideTransform" />
    <property role="34LRSv" value="side transform" />
    <property role="R4oN_" value="bound of the cell" />
    <ref role="1TJDcQ" node="7L5lpRJH$EA" resolve="TransformationLocation" />
    <node concept="1TJgyj" id="30NnNOohrRf" role="1TKVEi">
      <property role="IQ2ns" value="3473224453637651919" />
      <property role="20lmBu" value="aggregation" />
      <property role="20kJfa" value="placeInCell" />
      <property role="20lbJX" value="1..n" />
      <ref role="20lvS9" node="30NnNOohrRc" resolve="TransformationLocation_SideTransform_PlaceInCellHolder" />
    </node>
  </node>
  <node concept="1TIwiD" id="7L5lpRJILFa">
    <property role="3GE5qa" value="Menu.Transformation.SideTransform" />
    <property role="TrG5h" value="QueryFunction_TransformationMenu_Node" />
    <property role="34LRSv" value="query" />
    <property role="R4oN_" value="a block of code" />
    <property role="EcuMT" value="8954657570916342474" />
    <ref role="1TJDcQ" node="FyOJSsBpEm" resolve="QueryFunction_TransformationMenu" />
  </node>
  <node concept="1TIwiD" id="7L5lpRJH$EA">
    <property role="EcuMT" value="8954657570916027046" />
    <property role="3GE5qa" value="Menu.Transformation.Locations" />
    <property role="TrG5h" value="TransformationLocation" />
    <property role="R5$K7" value="true" />
    <property role="R5$K2" value="false" />
    <ref role="1TJDcQ" to="tpck:gw2VY9q" resolve="BaseConcept" />
  </node>
  <node concept="1TIwiD" id="7L5lpRJH$E_">
    <property role="EcuMT" value="8954657570916027045" />
    <property role="3GE5qa" value="Menu.Transformation" />
    <property role="TrG5h" value="TransformationFeature" />
    <property role="R5$K7" value="true" />
    <property role="R5$K2" value="false" />
    <ref role="1TJDcQ" to="tpck:gw2VY9q" resolve="BaseConcept" />
  </node>
  <node concept="1TIwiD" id="1A4kJjlVAph">
    <property role="EcuMT" value="1838685759388673617" />
    <property role="3GE5qa" value="Menu.Transformation.SideTransform" />
    <property role="TrG5h" value="TransformationFeature_Icon" />
    <property role="34LRSv" value="icon" />
    <ref role="1TJDcQ" node="7L5lpRJH$E_" resolve="TransformationFeature" />
    <node concept="1TJgyj" id="1A4kJjlVDlT" role="1TKVEi">
      <property role="IQ2ns" value="1838685759388685689" />
      <property role="20lmBu" value="aggregation" />
      <property role="20kJfa" value="query" />
      <property role="20lbJX" value="1" />
      <ref role="20lvS9" node="1MWbOI3$5oV" resolve="QueryFunction_TransformationMenu_Icon" />
    </node>
  </node>
  <node concept="AxPO7" id="30NnNOohrQJ">
    <property role="3GE5qa" value="Menu.Transformation.Locations" />
    <property role="TrG5h" value="TransformationLocation_SideTransform_PlaceInCell" />
    <property role="PDuV0" value="true" />
    <ref role="M4eZT" to="tpck:fKAOsGN" resolve="string" />
    <node concept="M4N5e" id="30NnNOohrQL" role="M5hS2">
      <property role="1uS6qv" value="RIGHT" />
      <property role="1uS6qo" value="RIGHT" />
    </node>
    <node concept="M4N5e" id="1A4kJjlVmVt" role="M5hS2">
      <property role="1uS6qv" value="LEFT" />
      <property role="1uS6qo" value="LEFT" />
    </node>
  </node>
  <node concept="1TIwiD" id="1A4kJjlVDm7">
    <property role="EcuMT" value="1838685759388685703" />
    <property role="3GE5qa" value="Menu.Transformation.SideTransform" />
    <property role="TrG5h" value="TransformationFeature_DescriptionText" />
    <property role="34LRSv" value="description text" />
    <ref role="1TJDcQ" node="7L5lpRJH$E_" resolve="TransformationFeature" />
    <node concept="1TJgyj" id="1A4kJjlVDm8" role="1TKVEi">
      <property role="IQ2ns" value="1838685759388685704" />
      <property role="20lmBu" value="aggregation" />
      <property role="20kJfa" value="query" />
      <property role="20lbJX" value="1" />
      <ref role="20lvS9" node="1A4kJjlVEvx" resolve="QueryFunction_TransformationMenu_DescriptionText" />
    </node>
  </node>
  <node concept="1TIwiD" id="291CjQFjVkc">
    <property role="3GE5qa" value="Menu.Transformation" />
    <property role="TrG5h" value="QueryFunction_TransformationMenu_Text" />
    <property role="34LRSv" value="query" />
    <property role="R4oN_" value="a block of code" />
    <property role="EcuMT" value="2468431357014947084" />
    <ref role="1TJDcQ" node="FyOJSsBpEm" resolve="QueryFunction_TransformationMenu" />
  </node>
  <node concept="1TIwiD" id="6VgTvK0iUgM">
    <property role="3GE5qa" value="Menu.Transformation" />
    <property role="TrG5h" value="TransformationMenuPart_Placeholder" />
    <property role="EcuMT" value="7985135009827365938" />
    <ref role="1TJDcQ" node="1qY_lWSjJZY" resolve="TransformationMenuPart" />
    <node concept="PrWs8" id="6VgTvK0jeF1" role="PzmwI">
      <ref role="PrY4T" to="tpck:1_TrU5E6oyb" resolve="IDontSubstituteByDefault" />
    </node>
  </node>
  <node concept="PlHQZ" id="6kJcyCQj9CC">
    <property role="EcuMT" value="7291101478617127464" />
    <property role="3GE5qa" value="Menu.Transformation" />
    <property role="TrG5h" value="IExtensibleTransformationMenuPart" />
    <node concept="1TJgyj" id="7L5lpRJINkn" role="1TKVEi">
      <property role="IQ2ns" value="8954657570916349207" />
      <property role="20lmBu" value="aggregation" />
      <property role="20kJfa" value="features" />
      <property role="20lbJX" value="0..n" />
      <ref role="20lvS9" node="7L5lpRJH$E_" resolve="TransformationFeature" />
    </node>
  </node>
  <node concept="1TIwiD" id="1A4kJjlVEvM">
    <property role="EcuMT" value="1838685759388690418" />
    <property role="3GE5qa" value="Menu.Transformation.SideTransform" />
    <property role="TrG5h" value="TransformationFeature_ActionType" />
    <property role="34LRSv" value="action type" />
    <ref role="1TJDcQ" node="7L5lpRJH$E_" resolve="TransformationFeature" />
    <node concept="1TJgyj" id="1A4kJjlVEvN" role="1TKVEi">
      <property role="IQ2ns" value="1838685759388690419" />
      <property role="20lmBu" value="aggregation" />
      <property role="20kJfa" value="query" />
      <property role="20lbJX" value="1" />
      <ref role="20lvS9" node="7L5lpRJILFa" resolve="QueryFunction_TransformationMenu_Node" />
    </node>
  </node>
  <node concept="1TIwiD" id="1A4kJjlVEvx">
    <property role="3GE5qa" value="Menu.Transformation.SideTransform" />
    <property role="TrG5h" value="QueryFunction_TransformationMenu_DescriptionText" />
    <property role="34LRSv" value="query" />
    <property role="R4oN_" value="a block of code" />
    <property role="EcuMT" value="1838685759388690401" />
    <ref role="1TJDcQ" node="6kJcyCQ_LoK" resolve="QueryFunction_TransformationMenu_Extensible" />
  </node>
  <node concept="1TIwiD" id="6kJcyCQ_LoK">
    <property role="EcuMT" value="7291101478622008880" />
    <property role="3GE5qa" value="Menu.Transformation" />
    <property role="TrG5h" value="QueryFunction_TransformationMenu_Extensible" />
    <property role="R5$K7" value="true" />
    <ref role="1TJDcQ" node="FyOJSsBpEm" resolve="QueryFunction_TransformationMenu" />
  </node>
  <node concept="1TIwiD" id="7L5lpRJOAJb">
    <property role="EcuMT" value="8954657570917870539" />
    <property role="3GE5qa" value="Menu.Transformation.Locations" />
    <property role="TrG5h" value="TransformationLocation_ContextAssistant" />
    <property role="34LRSv" value="context assistant" />
    <property role="R4oN_" value="in-editor context assistant" />
    <ref role="1TJDcQ" node="7L5lpRJH$EA" resolve="TransformationLocation" />
  </node>
  <node concept="PlHQZ" id="1quYWAD18Lj">
    <property role="EcuMT" value="1630016958697344083" />
    <property role="3GE5qa" value="Menu" />
    <property role="TrG5h" value="IMenu_Concept" />
    <node concept="1TJgyj" id="5HVj4Ph44AO" role="1TKVEi">
      <property role="20kJfa" value="conceptDeclaration" />
      <property role="20lbJX" value="1" />
      <property role="IQ2ns" value="6591946374543067572" />
      <ref role="20lvS9" to="tpce:h0PkWnZ" resolve="AbstractConceptDeclaration" />
    </node>
    <node concept="PrWs8" id="1quYWAD18Lk" role="PrDN$">
      <ref role="PrY4T" node="1quYWAD18x6" resolve="IMenu" />
    </node>
    <node concept="PrWs8" id="1quYWAD4LhT" role="PrDN$">
      <ref role="PrY4T" to="tpck:3fifI_xCcJN" resolve="ScopeProvider" />
    </node>
    <node concept="PrWs8" id="1quYWAD4M96" role="PrDN$">
      <ref role="PrY4T" to="tpce:2hxg_BDjKM4" resolve="IConceptAspect" />
    </node>
  </node>
  <node concept="1TIwiD" id="yarZQNHfz6">
    <property role="EcuMT" value="615427434521884870" />
    <property role="3GE5qa" value="Menu.Substitute" />
    <property role="TrG5h" value="SubstituteMenuPart_Subconcepts" />
    <property role="34LRSv" value="subconcepts menu" />
    <property role="R4oN_" value="subconcepts menu" />
    <ref role="1TJDcQ" node="n0c53aH5hE" resolve="SubstituteMenuPart" />
    <node concept="1TJgyj" id="6xArtG41BPw" role="1TKVEi">
      <property role="IQ2ns" value="7522821015001791840" />
      <property role="20lmBu" value="aggregation" />
      <property role="20kJfa" value="filter" />
      <ref role="20lvS9" node="6xArtG40Wbc" resolve="QueryFunction_SubstituteMenu_FilterConcepts" />
    </node>
  </node>
  <node concept="PlHQZ" id="1quYWAD18L7">
    <property role="EcuMT" value="1630016958697344071" />
    <property role="3GE5qa" value="Menu" />
    <property role="TrG5h" value="IMenu_Default" />
    <node concept="PrWs8" id="1quYWAD18Lx" role="PrDN$">
      <ref role="PrY4T" node="1quYWAD18Lj" resolve="IMenu_Concept" />
    </node>
  </node>
  <node concept="PlHQZ" id="1quYWAD18L6">
    <property role="EcuMT" value="1630016958697344070" />
    <property role="3GE5qa" value="Menu" />
    <property role="TrG5h" value="IMenu_Named" />
    <node concept="PrWs8" id="1quYWAD19HF" role="PrDN$">
      <ref role="PrY4T" node="1quYWAD18Lj" resolve="IMenu_Concept" />
    </node>
  </node>
  <node concept="PlHQZ" id="1quYWAD18x6">
    <property role="EcuMT" value="1630016958697343046" />
    <property role="3GE5qa" value="Menu" />
    <property role="TrG5h" value="IMenu" />
    <node concept="PrWs8" id="5PF8FggWUcE" role="PrDN$">
      <ref role="PrY4T" to="tpee:hCUYCKd" resolve="IValidIdentifier" />
    </node>
  </node>
  <node concept="1TIwiD" id="7mC_uHG0Nxt">
    <property role="EcuMT" value="8478191136886962269" />
    <property role="3GE5qa" value="Menu.Substitute" />
    <property role="TrG5h" value="SubstituteFeature_Icon" />
    <property role="34LRSv" value="icon" />
    <ref role="1TJDcQ" node="7mC_uHFNI_D" resolve="SubstituteFeature" />
    <node concept="1TJgyj" id="7mC_uHG0Nxu" role="1TKVEi">
      <property role="IQ2ns" value="8478191136886962270" />
      <property role="20lmBu" value="aggregation" />
      <property role="20kJfa" value="query" />
      <property role="20lbJX" value="1" />
      <ref role="20lvS9" node="7mC_uHG0PRU" resolve="QueryFunction_SubstituteMenu_Icon" />
    </node>
  </node>
  <node concept="PlHQZ" id="6VAVyI4xoxZ">
    <property role="3GE5qa" value="Menu.Substitute" />
    <property role="TrG5h" value="IOutputConceptSubstituteMenuPart" />
    <property role="EcuMT" value="7991336459489871999" />
    <node concept="1TJgyj" id="6VAVyI4xoy9" role="1TKVEi">
      <property role="20lmBu" value="reference" />
      <property role="20kJfa" value="outputConcept" />
      <property role="20lbJX" value="0..1" />
      <property role="IQ2ns" value="7991336459489872009" />
      <ref role="20lvS9" to="tpce:h0PkWnZ" resolve="AbstractConceptDeclaration" />
    </node>
  </node>
  <node concept="1TIwiD" id="7mC_uHFK4Z4">
    <property role="EcuMT" value="8478191136882577348" />
    <property role="3GE5qa" value="Menu.Substitute.QueryFunctionParameters" />
    <property role="TrG5h" value="QueryFunctionParameter_SubstituteMenu_CreatedNode" />
    <property role="34LRSv" value="createdNode" />
    <property role="R4oN_" value="node&lt;&gt; returned from create child node block" />
    <ref role="1TJDcQ" to="tpee:g76ryKb" resolve="ConceptFunctionParameter" />
  </node>
  <node concept="1TIwiD" id="hLJ7k9d">
    <property role="R5$K7" value="false" />
    <property role="R5$K2" value="false" />
    <property role="R4oN_" value="containment link for where result of this substitution will be saved or null if LinkDeclaration was not determined" />
    <property role="TrG5h" value="QueryFunctionParameter_SubstituteMenu_Link" />
    <property role="3GE5qa" value="Menu.Substitute.QueryFunctionParameters" />
    <property role="2_RsDV" value="none" />
    <property role="34LRSv" value="link" />
    <property role="EcuMT" value="1221634900557" />
    <ref role="1TJDcQ" to="tpee:g76ryKb" resolve="ConceptFunctionParameter" />
  </node>
  <node concept="1TIwiD" id="1quYWAD0TKW">
    <property role="EcuMT" value="1630016958697282620" />
    <property role="3GE5qa" value="Menu" />
    <property role="TrG5h" value="QueryFunction_Menu" />
    <ref role="1TJDcQ" to="tpee:gyVMwX8" resolve="ConceptFunction" />
  </node>
  <node concept="PlHQZ" id="hqh421K">
    <property role="TrG5h" value="ISubstituteMenu_String" />
    <property role="3GE5qa" value="Menu.Substitute.QueryFunction" />
    <property role="EcuMT" value="1196434661488" />
  </node>
  <node concept="1TIwiD" id="1quYWAD0UN3">
    <property role="EcuMT" value="1630016958697286851" />
    <property role="3GE5qa" value="Menu" />
    <property role="TrG5h" value="QueryFunctionParameter_parameterObject" />
    <property role="34LRSv" value="parameterObject" />
    <ref role="1TJDcQ" to="tpee:g76ryKb" resolve="ConceptFunctionParameter" />
  </node>
  <node concept="1TIwiD" id="7u5_96XhKbP">
    <property role="EcuMT" value="8612453216082658037" />
    <property role="3GE5qa" value="Menu.Substitute.QueryFunction" />
    <property role="TrG5h" value="QueryFunction_SubstituteMenu" />
    <ref role="1TJDcQ" node="1quYWAD0TKW" resolve="QueryFunction_Menu" />
    <node concept="PrWs8" id="1PvcgmUaZ9G" role="PzmwI">
      <ref role="PrY4T" node="1PvcgmUaKhb" resolve="IEditorContextAccessQualifier" />
    </node>
  </node>
  <node concept="1TIwiD" id="7mC_uHFK4WE">
    <property role="TrG5h" value="QueryFunction_SubstituteMenu_Select" />
    <property role="3GE5qa" value="Menu.Substitute.QueryFunction" />
    <property role="2_RsDV" value="none" />
    <property role="R4oN_" value="do selection" />
    <property role="EcuMT" value="8478191136882577194" />
    <ref role="1TJDcQ" node="5EbKzCm8o62" resolve="QueryFunction_SubstituteMenuPart" />
  </node>
  <node concept="1TIwiD" id="6n_hLaFlw4b">
    <property role="3GE5qa" value="Menu.Substitute" />
    <property role="TrG5h" value="SubstituteMenuPart_Action" />
    <property role="34LRSv" value="substitute action" />
    <property role="EcuMT" value="7342352913006985483" />
    <ref role="1TJDcQ" node="39Jlgden1IE" resolve="AbstractOutputConceptContainerSubstituteMenuPart" />
    <node concept="1TJgyj" id="7u5_96XhUqi" role="1TKVEi">
      <property role="IQ2ns" value="8612453216082699922" />
      <property role="20lmBu" value="aggregation" />
      <property role="20lbJX" value="1" />
      <property role="20kJfa" value="substituteHandler" />
      <ref role="20lvS9" node="h8ucgLt" resolve="QueryFunction_SubstituteMenu_Substitute" />
    </node>
    <node concept="PrWs8" id="1quYWAD11G8" role="PzmwI">
      <ref role="PrY4T" node="1quYWAD02Od" resolve="IParameterizableMenuPart" />
    </node>
    <node concept="PrWs8" id="7mC_uHFNIAy" role="PzmwI">
      <ref role="PrY4T" node="7mC_uHFNIAt" resolve="IExtensibleSubstituteMenuPart" />
    </node>
  </node>
  <node concept="1TIwiD" id="6n_hLaFlw4s">
    <property role="EcuMT" value="7342352913006985500" />
    <property role="3GE5qa" value="Menu.Transformation.Locations" />
    <property role="TrG5h" value="TransformationLocation_Completion" />
    <property role="R4oN_" value="center of the cell" />
    <property role="34LRSv" value="completion" />
    <ref role="1TJDcQ" node="7L5lpRJH$EA" resolve="TransformationLocation" />
  </node>
  <node concept="1TIwiD" id="1J2KHYpAw1S">
    <property role="EcuMT" value="2000375450116423800" />
    <property role="3GE5qa" value="Menu.Substitute" />
    <property role="TrG5h" value="SubstituteMenu" />
    <property role="R5$K7" value="true" />
    <property role="19KtqR" value="true" />
    <node concept="1QGGSu" id="4DKJNVBqp0q" role="rwd14">
      <property role="1iqoE4" value="${module}/icons/substituteMenu.png" />
    </node>
    <node concept="PrWs8" id="1quYWADmNOE" role="PzmwI">
      <ref role="PrY4T" node="1quYWAD18Lj" resolve="IMenu_Concept" />
    </node>
    <node concept="PrWs8" id="1quYWADmPGg" role="PzmwI">
      <ref role="PrY4T" node="1J2KHYpABsB" resolve="ISubstituteMenu" />
    </node>
  </node>
  <node concept="1TIwiD" id="h6sCaJPi0t">
    <property role="EcuMT" value="308059530142752797" />
    <property role="3GE5qa" value="Menu.Substitute" />
    <property role="TrG5h" value="SubstituteMenuPart_Parameterized" />
    <property role="34LRSv" value="parameterized" />
    <ref role="1TJDcQ" node="n0c53aH5hE" resolve="SubstituteMenuPart" />
    <node concept="1TJgyj" id="7gIXFjgNa3d" role="1TKVEi">
      <property role="IQ2ns" value="8371900013785948365" />
      <property role="20lmBu" value="aggregation" />
      <property role="20kJfa" value="parameterQuery" />
      <ref role="20lvS9" node="7gIXFjgNa3h" resolve="QueryFunction_SubstituteMenu_Parameter" />
    </node>
    <node concept="1TJgyj" id="7gIXFjgNa37" role="1TKVEi">
      <property role="IQ2ns" value="8371900013785948359" />
      <property role="20lmBu" value="aggregation" />
      <property role="20kJfa" value="part" />
      <property role="20lbJX" value="1" />
      <ref role="20lvS9" node="n0c53aH5hE" resolve="SubstituteMenuPart" />
    </node>
    <node concept="PrWs8" id="1quYWAD119q" role="PzmwI">
      <ref role="PrY4T" node="1quYWAD02Of" resolve="IMenuPartParameterized" />
    </node>
    <node concept="PrWs8" id="3mnwiBI91Hv" role="PzmwI">
      <ref role="PrY4T" node="3mnwiBI8ZDQ" resolve="IMenuPartWithOutputConcept" />
    </node>
  </node>
  <node concept="1TIwiD" id="Cy80HmHnAg">
    <property role="3GE5qa" value="Menu.Substitute" />
    <property role="TrG5h" value="SubstituteMenuPart_IncludeMenu" />
    <property role="34LRSv" value="include" />
    <property role="R4oN_" value="include another menu" />
    <property role="EcuMT" value="730181322658904464" />
    <ref role="1TJDcQ" node="n0c53aH5hE" resolve="SubstituteMenuPart" />
    <node concept="1TJgyj" id="Cy80HmHnAj" role="1TKVEi">
      <property role="20lmBu" value="aggregation" />
      <property role="20kJfa" value="menuReference" />
      <property role="IQ2ns" value="730181322658904467" />
      <ref role="20lvS9" node="3rSzFHWLpTi" resolve="ISubstituteMenuReference" />
    </node>
    <node concept="PrWs8" id="3rSzFHWOf6z" role="PzmwI">
      <ref role="PrY4T" node="3rSzFHWOd_m" resolve="IIncludeSubstituteMenuPart" />
    </node>
  </node>
  <node concept="1TIwiD" id="5i0CB70OtWu">
    <property role="EcuMT" value="6089045305654894366" />
    <property role="3GE5qa" value="Menu.Substitute" />
    <property role="TrG5h" value="SubstituteMenuReference_Default" />
    <property role="34LRSv" value="default substitute menu" />
    <node concept="PrWs8" id="1quYWAD5iDZ" role="PzmwI">
      <ref role="PrY4T" node="1quYWAD2$71" resolve="IMenuReference_Default" />
    </node>
    <node concept="PrWs8" id="3rSzFHWLq98" role="PzmwI">
      <ref role="PrY4T" node="3rSzFHWLpTi" resolve="ISubstituteMenuReference" />
    </node>
  </node>
  <node concept="1TIwiD" id="5i0CB70OtWv">
    <property role="EcuMT" value="6089045305654894367" />
    <property role="3GE5qa" value="Menu.Substitute" />
    <property role="TrG5h" value="SubstituteMenuReference_Named" />
    <property role="34LRSv" value="named substitute menu" />
    <node concept="1TJgyj" id="5i0CB70OE9Y" role="1TKVEi">
      <property role="20lmBu" value="reference" />
      <property role="20kJfa" value="menu" />
      <property role="20lbJX" value="1" />
      <property role="IQ2ns" value="6089045305654944382" />
      <ref role="20lvS9" node="3fw9B$5YUrX" resolve="SubstituteMenu_Named" />
    </node>
    <node concept="PrWs8" id="1quYWAD5iG9" role="PzmwI">
      <ref role="PrY4T" node="1quYWAD2$6Q" resolve="IMenuReference_Named" />
    </node>
    <node concept="PrWs8" id="3rSzFHWLq94" role="PzmwI">
      <ref role="PrY4T" node="3rSzFHWLpTi" resolve="ISubstituteMenuReference" />
    </node>
  </node>
  <node concept="PlHQZ" id="1quYWAD2_Py">
    <property role="EcuMT" value="1630016958697725282" />
    <property role="3GE5qa" value="Menu" />
    <property role="TrG5h" value="IMenu_Contribution" />
    <node concept="PrWs8" id="1quYWAD2DuJ" role="PrDN$">
      <ref role="PrY4T" node="1quYWAD18x6" resolve="IMenu" />
    </node>
    <node concept="PrWs8" id="1quYWAD4Kq0" role="PrDN$">
      <ref role="PrY4T" to="tpck:3fifI_xCcJN" resolve="ScopeProvider" />
    </node>
  </node>
  <node concept="1TIwiD" id="1Djcm3ms60c">
    <property role="EcuMT" value="1896914160037421068" />
    <property role="3GE5qa" value="Menu.Transformation.IncludeSubstitute" />
    <property role="TrG5h" value="TransformationMenuPart_WrapSubstituteMenu" />
    <property role="34LRSv" value="wrap substitute menu" />
    <ref role="1TJDcQ" node="1qY_lWSjJZY" resolve="TransformationMenuPart" />
    <node concept="1TJgyj" id="1Djcm3ms60d" role="1TKVEi">
      <property role="IQ2ns" value="1896914160037421069" />
      <property role="20lmBu" value="aggregation" />
      <property role="20kJfa" value="menuReference" />
      <property role="20lbJX" value="1" />
      <ref role="20lvS9" node="3rSzFHWLpTi" resolve="ISubstituteMenuReference" />
    </node>
    <node concept="1TJgyj" id="41ZU75WoKYQ" role="1TKVEi">
      <property role="IQ2ns" value="4647688914585456566" />
      <property role="20lmBu" value="aggregation" />
      <property role="20kJfa" value="targetNode" />
      <ref role="20lvS9" node="7L5lpRJILFa" resolve="QueryFunction_TransformationMenu_Node" />
    </node>
    <node concept="1TJgyj" id="1Djcm3ms6CX" role="1TKVEi">
      <property role="IQ2ns" value="1896914160037423677" />
      <property role="20lmBu" value="aggregation" />
      <property role="20kJfa" value="handler" />
      <property role="20lbJX" value="1" />
      <ref role="20lvS9" node="1Djcm3ms6D0" resolve="QueryFunction_TransformationMenu_WrapperHandler" />
    </node>
    <node concept="PrWs8" id="1Djcm3ms60f" role="PzmwI">
      <ref role="PrY4T" node="3rSzFHWOd_m" resolve="IIncludeSubstituteMenuPart" />
    </node>
    <node concept="PrWs8" id="1Djcm3ms9SV" role="PzmwI">
      <ref role="PrY4T" node="6kJcyCQj9CC" resolve="IExtensibleTransformationMenuPart" />
    </node>
  </node>
  <node concept="1TIwiD" id="6DRYsxO8ara">
    <property role="EcuMT" value="7671875129586001610" />
    <property role="3GE5qa" value="Menu.Transformation.IncludeSubstitute" />
    <property role="TrG5h" value="TransformationMenuPart_IncludeSubstituteMenu" />
    <property role="34LRSv" value="include substitute menu" />
    <ref role="1TJDcQ" node="1qY_lWSjJZY" resolve="TransformationMenuPart" />
    <node concept="1TJgyj" id="5i0CB70W8ni" role="1TKVEi">
      <property role="IQ2ns" value="6089045305656903122" />
      <property role="20lmBu" value="aggregation" />
      <property role="20kJfa" value="menuReference" />
      <ref role="20lvS9" node="3rSzFHWLpTi" resolve="ISubstituteMenuReference" />
    </node>
    <node concept="1TJgyj" id="5i0CB70W8mR" role="1TKVEi">
      <property role="IQ2ns" value="6089045305656903095" />
      <property role="20lmBu" value="reference" />
      <property role="20kJfa" value="link" />
      <ref role="20lvS9" to="tpce:f_TJgxE" resolve="LinkDeclaration" />
    </node>
    <node concept="PrWs8" id="3rSzFHWOeFf" role="PzmwI">
      <ref role="PrY4T" node="3rSzFHWOd_m" resolve="IIncludeSubstituteMenuPart" />
    </node>
  </node>
  <node concept="PlHQZ" id="1quYWAD02Of">
    <property role="EcuMT" value="1630016958697057551" />
    <property role="3GE5qa" value="Menu" />
    <property role="TrG5h" value="IMenuPartParameterized" />
    <node concept="1TJgyj" id="1quYWAD02Og" role="1TKVEi">
      <property role="IQ2ns" value="1630016958697057552" />
      <property role="20lmBu" value="aggregation" />
      <property role="20kJfa" value="parameterType" />
      <property role="20lbJX" value="1" />
      <ref role="20lvS9" to="tpee:fz3vP1H" resolve="Type" />
    </node>
  </node>
  <node concept="PlHQZ" id="1quYWAD02Od">
    <property role="EcuMT" value="1630016958697057549" />
    <property role="3GE5qa" value="Menu" />
    <property role="TrG5h" value="IParameterizableMenuPart" />
  </node>
  <node concept="1TIwiD" id="5N5pDMJOs01">
    <property role="EcuMT" value="6684862045052059649" />
    <property role="3GE5qa" value="Menu.Substitute.QueryFunction" />
    <property role="TrG5h" value="QueryFunction_SubstituteMenu_WrapperHandler" />
    <ref role="1TJDcQ" node="5EbKzCm8o62" resolve="QueryFunction_SubstituteMenuPart" />
  </node>
  <node concept="PlHQZ" id="1quYWAD2$71">
    <property role="EcuMT" value="1630016958697718209" />
    <property role="3GE5qa" value="Menu" />
    <property role="TrG5h" value="IMenuReference_Default" />
    <node concept="1TJgyj" id="1quYWAD543u" role="1TKVEi">
      <property role="20lmBu" value="reference" />
      <property role="20kJfa" value="concept" />
      <property role="20lbJX" value="0..1" />
      <property role="IQ2ns" value="1630016958698373342" />
      <ref role="20lvS9" to="tpce:h0PkWnZ" resolve="AbstractConceptDeclaration" />
    </node>
    <node concept="PrWs8" id="1quYWAD2$72" role="PrDN$">
      <ref role="PrY4T" node="1quYWAD2$6N" resolve="IMenuReference" />
    </node>
  </node>
  <node concept="1TIwiD" id="4HcAOwD$HKO">
    <property role="R5$K7" value="false" />
    <property role="R5$K2" value="false" />
    <property role="TrG5h" value="QueryFunctionParameter_SubstituteMenu_CurrentTargetNode" />
    <property role="3GE5qa" value="Menu.Substitute.QueryFunctionParameters" />
    <property role="2_RsDV" value="none" />
    <property role="34LRSv" value="currentTargetNode" />
    <property role="EcuMT" value="5425882385312046132" />
    <property role="R4oN_" value="node&lt;&gt; to substitute" />
    <ref role="1TJDcQ" to="tpee:g76ryKb" resolve="ConceptFunctionParameter" />
  </node>
  <node concept="1TIwiD" id="4BQO_Wi42wm">
    <property role="EcuMT" value="5329678514806335510" />
    <property role="3GE5qa" value="Menu.Substitute" />
    <property role="TrG5h" value="SubstituteMenuPart_Concepts" />
    <property role="34LRSv" value="concepts list" />
    <property role="R4oN_" value="simple actions for concepts" />
    <ref role="1TJDcQ" node="39Jlgden1IE" resolve="AbstractOutputConceptContainerSubstituteMenuPart" />
    <node concept="1TJgyj" id="2uBUyS1moKc" role="1TKVEi">
      <property role="IQ2ns" value="2857509971901910028" />
      <property role="20lmBu" value="aggregation" />
      <property role="20kJfa" value="concepts" />
      <property role="20lbJX" value="1" />
      <ref role="20lvS9" node="2uBUyS1moaN" resolve="QueryFunction_SubstituteMenu_Concepts" />
    </node>
  </node>
  <node concept="1TIwiD" id="7mC_uHG0PRU">
    <property role="TrG5h" value="QueryFunction_SubstituteMenu_Icon" />
    <property role="3GE5qa" value="Menu.Substitute.QueryFunction" />
    <property role="2_RsDV" value="none" />
    <property role="R4oN_" value="icon" />
    <property role="EcuMT" value="8478191136886971898" />
    <ref role="1TJDcQ" node="5EbKzCm8o62" resolve="QueryFunction_SubstituteMenuPart" />
  </node>
  <node concept="1TIwiD" id="gNbvxuM">
    <property role="R5$K7" value="false" />
    <property role="R5$K2" value="false" />
    <property role="R4oN_" value="the parent node&lt;&gt; of the node&lt;&gt; to substitute" />
    <property role="TrG5h" value="QueryFunctionParameter_SubstituteMenu_ParentNode" />
    <property role="3GE5qa" value="Menu.Substitute.QueryFunctionParameters" />
    <property role="2_RsDV" value="none" />
    <property role="34LRSv" value="parentNode" />
    <property role="EcuMT" value="1154465273778" />
    <ref role="1TJDcQ" to="tpee:g76ryKb" resolve="ConceptFunctionParameter" />
  </node>
  <node concept="PlHQZ" id="3rSzFHWOd_m">
    <property role="EcuMT" value="3961072808176441686" />
    <property role="3GE5qa" value="Menu" />
    <property role="TrG5h" value="IIncludeSubstituteMenuPart" />
    <node concept="PrWs8" id="3rSzFHWOd_n" role="PrDN$">
      <ref role="PrY4T" to="tpck:3fifI_xCcJN" resolve="ScopeProvider" />
    </node>
  </node>
  <node concept="1TIwiD" id="5i0CB70OkZK">
    <property role="EcuMT" value="6089045305654857712" />
    <property role="3GE5qa" value="Menu.Substitute" />
    <property role="TrG5h" value="SubstituteMenuReference" />
    <property role="R5$K7" value="true" />
    <ref role="1TJDcQ" to="tpck:gw2VY9q" resolve="BaseConcept" />
    <node concept="PrWs8" id="1quYWAD5iGb" role="PzmwI">
      <ref role="PrY4T" node="1quYWAD2$6N" resolve="IMenuReference" />
    </node>
  </node>
  <node concept="PlHQZ" id="1quYWAD2$6Q">
    <property role="EcuMT" value="1630016958697718198" />
    <property role="3GE5qa" value="Menu" />
    <property role="TrG5h" value="IMenuReference_Named" />
    <node concept="PrWs8" id="1quYWAD2$6Z" role="PrDN$">
      <ref role="PrY4T" node="1quYWAD2$6N" resolve="IMenuReference" />
    </node>
  </node>
  <node concept="PlHQZ" id="1quYWAD2$6N">
    <property role="EcuMT" value="1630016958697718195" />
    <property role="3GE5qa" value="Menu" />
    <property role="TrG5h" value="IMenuReference" />
  </node>
  <node concept="1TIwiD" id="7Nx4mSUbuTq">
    <property role="EcuMT" value="8998492695583125082" />
    <property role="3GE5qa" value="Menu.Substitute" />
    <property role="TrG5h" value="SubstituteFeature_MatchingText" />
    <property role="34LRSv" value="matching text" />
    <ref role="1TJDcQ" node="7mC_uHFNI_D" resolve="SubstituteFeature" />
    <node concept="1TJgyj" id="7Nx4mSUbvUs" role="1TKVEi">
      <property role="IQ2ns" value="8998492695583129244" />
      <property role="20lmBu" value="aggregation" />
      <property role="20kJfa" value="query" />
      <property role="20lbJX" value="1" />
      <ref role="20lvS9" node="hqh421K" resolve="ISubstituteMenu_String" />
    </node>
  </node>
  <node concept="PlHQZ" id="7mC_uHFNIAt">
    <property role="EcuMT" value="8478191136883534237" />
    <property role="3GE5qa" value="Menu.Substitute" />
    <property role="TrG5h" value="IExtensibleSubstituteMenuPart" />
    <node concept="1TJgyj" id="7mC_uHFNIAu" role="1TKVEi">
      <property role="IQ2ns" value="8478191136883534238" />
      <property role="20lmBu" value="aggregation" />
      <property role="20kJfa" value="features" />
      <property role="20lbJX" value="0..n" />
      <ref role="20lvS9" node="7mC_uHFNI_D" resolve="SubstituteFeature" />
    </node>
  </node>
  <node concept="1TIwiD" id="hqh3Z8b">
    <property role="TrG5h" value="SubstituteMenu_SimpleString" />
    <property role="3GE5qa" value="Menu.Substitute.QueryFunction" />
    <property role="EcuMT" value="1196434649611" />
    <property role="34LRSv" value="simple" />
    <ref role="1TJDcQ" to="tpck:gw2VY9q" resolve="BaseConcept" />
    <node concept="1TJgyi" id="hqh4Kkn" role="1TKVEl">
      <property role="TrG5h" value="text" />
      <property role="IQ2nx" value="1196434851095" />
      <ref role="AX2Wp" to="tpck:fKAOsGN" resolve="string" />
    </node>
    <node concept="PrWs8" id="7u5_96XhUQw" role="PzmwI">
      <ref role="PrY4T" node="hqh421K" resolve="ISubstituteMenu_String" />
    </node>
  </node>
  <node concept="1TIwiD" id="7Nx4mSUbw67">
    <property role="EcuMT" value="8998492695583129991" />
    <property role="3GE5qa" value="Menu.Substitute" />
    <property role="TrG5h" value="SubstituteFeature_CanSubstitute" />
    <property role="34LRSv" value="can substitute" />
    <ref role="1TJDcQ" node="7mC_uHFNI_D" resolve="SubstituteFeature" />
    <node concept="1TJgyj" id="7Nx4mSUbw68" role="1TKVEi">
      <property role="IQ2ns" value="8998492695583129992" />
      <property role="20lmBu" value="aggregation" />
      <property role="20kJfa" value="query" />
      <property role="20lbJX" value="1" />
      <ref role="20lvS9" node="7Nx4mSUbr7x" resolve="QueryFunction_SubstituteMenu_CanSubstitute" />
    </node>
  </node>
  <node concept="PlHQZ" id="3rSzFHWJPbd">
    <property role="EcuMT" value="3961072808175293133" />
    <property role="3GE5qa" value="Menu.Transformation" />
    <property role="TrG5h" value="ITransformationMenuReference" />
    <node concept="PrWs8" id="3rSzFHWJPbe" role="PrDN$">
      <ref role="PrY4T" node="1quYWAD2$6N" resolve="IMenuReference" />
    </node>
  </node>
  <node concept="1TIwiD" id="1Djcm3ms9XU">
    <property role="EcuMT" value="1896914160037437306" />
    <property role="3GE5qa" value="Menu.Transformation.IncludeSubstitute" />
    <property role="TrG5h" value="QueryFunctionParameter_TransformationMenu_CreatedNode" />
    <property role="34LRSv" value="createdNode" />
    <ref role="1TJDcQ" to="tpee:g76ryKb" resolve="ConceptFunctionParameter" />
  </node>
  <node concept="1TIwiD" id="7Nx4mSUbr7x">
    <property role="EcuMT" value="8998492695583109601" />
    <property role="3GE5qa" value="Menu.Substitute.QueryFunction" />
    <property role="TrG5h" value="QueryFunction_SubstituteMenu_CanSubstitute" />
    <property role="34LRSv" value="can substitute" />
    <property role="R4oN_" value="return false if this action should be excluded from the substitute menu" />
    <ref role="1TJDcQ" node="5EbKzCm8o62" resolve="QueryFunction_SubstituteMenuPart" />
  </node>
  <node concept="1TIwiD" id="2uBUyS1moaN">
    <property role="EcuMT" value="2857509971901907635" />
    <property role="3GE5qa" value="Menu.Substitute.QueryFunction" />
    <property role="TrG5h" value="QueryFunction_SubstituteMenu_Concepts" />
    <ref role="1TJDcQ" node="7u5_96XhKbP" resolve="QueryFunction_SubstituteMenu" />
  </node>
  <node concept="1TIwiD" id="7gIXFjgNa3h">
    <property role="EcuMT" value="8371900013785948369" />
    <property role="3GE5qa" value="Menu.Substitute.QueryFunction" />
    <property role="TrG5h" value="QueryFunction_SubstituteMenu_Parameter" />
    <ref role="1TJDcQ" node="7u5_96XhKbP" resolve="QueryFunction_SubstituteMenu" />
  </node>
  <node concept="1TIwiD" id="n0c53aH6QM">
    <property role="EcuMT" value="414384289274424754" />
    <property role="3GE5qa" value="Menu.Substitute" />
    <property role="TrG5h" value="SubstituteMenuPart_AddConcept" />
    <property role="34LRSv" value="add concept" />
    <ref role="1TJDcQ" node="n0c53aH5hE" resolve="SubstituteMenuPart" />
    <node concept="1TJgyj" id="AIV2Sdu1tN" role="1TKVEi">
      <property role="IQ2ns" value="697754674827630451" />
      <property role="20lmBu" value="reference" />
      <property role="20kJfa" value="concept" />
      <property role="20lbJX" value="1" />
      <ref role="20lvS9" to="tpce:f_TIwhg" resolve="ConceptDeclaration" />
    </node>
    <node concept="PrWs8" id="3mnwiBI95l3" role="PzmwI">
      <ref role="PrY4T" node="3mnwiBI8ZDQ" resolve="IMenuPartWithOutputConcept" />
    </node>
  </node>
  <node concept="1TIwiD" id="3fw9B$5YUrX">
    <property role="EcuMT" value="3738029991950788349" />
    <property role="3GE5qa" value="Menu.Substitute" />
    <property role="TrG5h" value="SubstituteMenu_Named" />
    <property role="19KtqR" value="true" />
    <property role="34LRSv" value="Substitute Menu (Named)" />
    <ref role="1TJDcQ" node="1J2KHYpAw1S" resolve="SubstituteMenu" />
    <node concept="1QGGSu" id="4DKJNVBqDQ$" role="rwd14">
      <property role="1iqoE4" value="${module}/icons/substituteMenu.png" />
    </node>
    <node concept="PrWs8" id="1quYWAD3Ec7" role="PzmwI">
      <ref role="PrY4T" node="1quYWAD18L6" resolve="IMenu_Named" />
    </node>
  </node>
  <node concept="1TIwiD" id="7Nx4mSUbw5N">
    <property role="EcuMT" value="8998492695583129971" />
    <property role="3GE5qa" value="Menu.Substitute" />
    <property role="TrG5h" value="SubstituteFeature_DescriptionText" />
    <property role="34LRSv" value="description text" />
    <ref role="1TJDcQ" node="7mC_uHFNI_D" resolve="SubstituteFeature" />
    <node concept="1TJgyj" id="7Nx4mSUbw5O" role="1TKVEi">
      <property role="IQ2ns" value="8998492695583129972" />
      <property role="20lmBu" value="aggregation" />
      <property role="20kJfa" value="query" />
      <property role="20lbJX" value="1" />
      <ref role="20lvS9" node="hqh421K" resolve="ISubstituteMenu_String" />
    </node>
  </node>
  <node concept="PlHQZ" id="3rSzFHWLpTi">
    <property role="EcuMT" value="3961072808175705682" />
    <property role="3GE5qa" value="Menu.Substitute" />
    <property role="TrG5h" value="ISubstituteMenuReference" />
    <node concept="PrWs8" id="3rSzFHWLq8_" role="PrDN$">
      <ref role="PrY4T" node="1quYWAD2$6N" resolve="IMenuReference" />
    </node>
  </node>
  <node concept="1TIwiD" id="7mC_uHFNI_G">
    <property role="EcuMT" value="8478191136883534188" />
    <property role="3GE5qa" value="Menu.Substitute" />
    <property role="TrG5h" value="SubstituteFeature_ActionType" />
    <property role="34LRSv" value="type" />
    <ref role="1TJDcQ" node="7mC_uHFNI_D" resolve="SubstituteFeature" />
    <node concept="1TJgyj" id="7mC_uHFNI_H" role="1TKVEi">
      <property role="IQ2ns" value="8478191136883534189" />
      <property role="20lmBu" value="aggregation" />
      <property role="20kJfa" value="query" />
      <property role="20lbJX" value="1" />
      <ref role="20lvS9" node="hTNCABk" resolve="QueryFunction_SubstituteMenu_ActionType" />
    </node>
  </node>
  <node concept="1TIwiD" id="7mC_uHFNI_D">
    <property role="EcuMT" value="8478191136883534185" />
    <property role="3GE5qa" value="Menu.Substitute" />
    <property role="TrG5h" value="SubstituteFeature" />
    <property role="R5$K7" value="true" />
    <ref role="1TJDcQ" to="tpck:gw2VY9q" resolve="BaseConcept" />
  </node>
  <node concept="1TIwiD" id="h8uGdld">
    <property role="TrG5h" value="QueryFunction_SubstituteMenu_SubstituteString" />
    <property role="3GE5qa" value="Menu.Substitute.QueryFunction" />
    <property role="2_RsDV" value="none" />
    <property role="R4oN_" value="return text string" />
    <property role="EcuMT" value="1177335944525" />
    <property role="34LRSv" value="query" />
    <ref role="1TJDcQ" node="5EbKzCm8o62" resolve="QueryFunction_SubstituteMenuPart" />
    <node concept="PrWs8" id="7u5_96XhJDS" role="PzmwI">
      <ref role="PrY4T" node="hqh421K" resolve="ISubstituteMenu_String" />
    </node>
  </node>
  <node concept="1TIwiD" id="h8ub8Bh">
    <property role="R5$K7" value="false" />
    <property role="R5$K2" value="false" />
    <property role="TrG5h" value="QueryFunctionParameter_pattern" />
    <property role="3GE5qa" value="Menu" />
    <property role="2_RsDV" value="none" />
    <property role="34LRSv" value="pattern" />
    <property role="R4oN_" value="string entered by user inside competion pop-up, used to hide those actions which matching text was not matched with the pattern" />
    <property role="EcuMT" value="1177327274449" />
    <ref role="1TJDcQ" to="tpee:g76ryKb" resolve="ConceptFunctionParameter" />
  </node>
  <node concept="1TIwiD" id="7mC_uHFNI_Z">
    <property role="EcuMT" value="8478191136883534207" />
    <property role="3GE5qa" value="Menu.Substitute" />
    <property role="TrG5h" value="SubstituteFeature_Selection" />
    <property role="34LRSv" value="selection" />
    <ref role="1TJDcQ" node="7mC_uHFNI_D" resolve="SubstituteFeature" />
    <node concept="1TJgyj" id="7mC_uHFNIA0" role="1TKVEi">
      <property role="IQ2ns" value="8478191136883534208" />
      <property role="20lmBu" value="aggregation" />
      <property role="20kJfa" value="query" />
      <property role="20lbJX" value="1" />
      <ref role="20lvS9" node="7mC_uHFK4WE" resolve="QueryFunction_SubstituteMenu_Select" />
    </node>
  </node>
  <node concept="1TIwiD" id="1Djcm3ms6D0">
    <property role="EcuMT" value="1896914160037423680" />
    <property role="3GE5qa" value="Menu.Transformation.IncludeSubstitute" />
    <property role="TrG5h" value="QueryFunction_TransformationMenu_WrapperHandler" />
    <property role="34LRSv" value="wrapper" />
    <ref role="1TJDcQ" node="6kJcyCQ_LoK" resolve="QueryFunction_TransformationMenu_Extensible" />
  </node>
  <node concept="1TIwiD" id="5N5pDMJOrUr">
    <property role="EcuMT" value="6684862045052059291" />
    <property role="3GE5qa" value="Menu.Substitute" />
    <property role="TrG5h" value="SubstituteMenuPart_Wrapper" />
    <property role="34LRSv" value="wrap substitute menu" />
    <ref role="1TJDcQ" node="39Jlgden1IE" resolve="AbstractOutputConceptContainerSubstituteMenuPart" />
    <node concept="1TJgyj" id="5N5pDMJVmTc" role="1TKVEi">
      <property role="IQ2ns" value="6684862045053873740" />
      <property role="20lmBu" value="aggregation" />
      <property role="20kJfa" value="handler" />
      <property role="20lbJX" value="1" />
      <ref role="20lvS9" node="5N5pDMJOs01" resolve="QueryFunction_SubstituteMenu_WrapperHandler" />
    </node>
    <node concept="1TJgyj" id="5i0CB70PhmY" role="1TKVEi">
      <property role="IQ2ns" value="6089045305655104958" />
      <property role="20lmBu" value="aggregation" />
      <property role="20kJfa" value="reference" />
      <property role="20lbJX" value="1" />
      <ref role="20lvS9" node="3rSzFHWLpTi" resolve="ISubstituteMenuReference" />
    </node>
    <node concept="PrWs8" id="3rSzFHWOfw7" role="PzmwI">
      <ref role="PrY4T" node="3rSzFHWOd_m" resolve="IIncludeSubstituteMenuPart" />
    </node>
    <node concept="PrWs8" id="6HFUSydwlkd" role="PzmwI">
      <ref role="PrY4T" node="7mC_uHFNIAt" resolve="IExtensibleSubstituteMenuPart" />
    </node>
  </node>
  <node concept="1TIwiD" id="n0c53aH5hG">
    <property role="EcuMT" value="414384289274418284" />
    <property role="3GE5qa" value="Menu.Substitute.QueryFunction" />
    <property role="TrG5h" value="QueryFunction_SubstituteMenu_Condition" />
    <property role="34LRSv" value="condition" />
    <ref role="1TJDcQ" node="7u5_96XhKbP" resolve="QueryFunction_SubstituteMenu" />
  </node>
  <node concept="1TIwiD" id="n0c53aH5hE">
    <property role="EcuMT" value="414384289274418282" />
    <property role="3GE5qa" value="Menu.Substitute" />
    <property role="TrG5h" value="SubstituteMenuPart" />
    <property role="R5$K7" value="true" />
    <ref role="1TJDcQ" to="tpck:gw2VY9q" resolve="BaseConcept" />
  </node>
  <node concept="1TIwiD" id="n0c53aH5hF">
    <property role="EcuMT" value="414384289274418283" />
    <property role="3GE5qa" value="Menu.Substitute" />
    <property role="TrG5h" value="SubstituteMenuPart_Group" />
    <property role="34LRSv" value="group" />
    <ref role="1TJDcQ" node="n0c53aH5hE" resolve="SubstituteMenuPart" />
    <node concept="1TJgyj" id="u0TBa493ex" role="1TKVEi">
      <property role="IQ2ns" value="540685334802084769" />
      <property role="20lmBu" value="aggregation" />
      <property role="20kJfa" value="variables" />
      <property role="20lbJX" value="0..n" />
      <ref role="20lvS9" node="u0TBa40TxV" resolve="SubstituteMenuVariableDeclaration" />
    </node>
    <node concept="1TJgyj" id="n0c53aH6QI" role="1TKVEi">
      <property role="20lmBu" value="aggregation" />
      <property role="20kJfa" value="condition" />
      <property role="20lbJX" value="0..1" />
      <property role="IQ2ns" value="414384289274424750" />
      <ref role="20lvS9" node="n0c53aH5hG" resolve="QueryFunction_SubstituteMenu_Condition" />
    </node>
    <node concept="1TJgyj" id="n0c53aH6QJ" role="1TKVEi">
      <property role="20lmBu" value="aggregation" />
      <property role="20kJfa" value="parts" />
      <property role="20lbJX" value="0..n" />
      <property role="IQ2ns" value="414384289274424751" />
      <ref role="20lvS9" node="n0c53aH5hE" resolve="SubstituteMenuPart" />
    </node>
    <node concept="PrWs8" id="5EbKzCmgSj7" role="PzmwI">
      <ref role="PrY4T" to="tpck:3fifI_xCcJN" resolve="ScopeProvider" />
    </node>
  </node>
  <node concept="1TIwiD" id="hTNCABk">
    <property role="TrG5h" value="QueryFunction_SubstituteMenu_ActionType" />
    <property role="3GE5qa" value="Menu.Substitute.QueryFunction" />
    <property role="2_RsDV" value="none" />
    <property role="R4oN_" value="return result type for this action, used for smart completion" />
    <property role="EcuMT" value="1230300670420" />
    <ref role="1TJDcQ" node="5EbKzCm8o62" resolve="QueryFunction_SubstituteMenuPart" />
  </node>
  <node concept="1TIwiD" id="2RDMjbOTsHj">
    <property role="EcuMT" value="3308396621974588243" />
    <property role="3GE5qa" value="Menu.Substitute" />
    <property role="TrG5h" value="SubstituteMenu_Contribution" />
    <property role="19KtqR" value="true" />
    <property role="R5$K7" value="false" />
    <property role="34LRSv" value="Substitute Menu Contribution" />
    <node concept="1QGGSu" id="4DKJNVBqp0s" role="rwd14">
      <property role="1iqoE4" value="${module}/icons/substituteMenuContribution.png" />
    </node>
    <node concept="PrWs8" id="1quYWAD5m8A" role="PzmwI">
      <ref role="PrY4T" node="1quYWAD2_Py" resolve="IMenu_Contribution" />
    </node>
    <node concept="PrWs8" id="2RDMjbOTsHk" role="PzmwI">
      <ref role="PrY4T" node="1J2KHYpABsB" resolve="ISubstituteMenu" />
    </node>
    <node concept="1TJgyj" id="6ed47gdfnvk" role="1TKVEi">
      <property role="IQ2ns" value="7173407872095451092" />
      <property role="20lmBu" value="aggregation" />
      <property role="20kJfa" value="menuReference" />
      <property role="20lbJX" value="1" />
      <ref role="20lvS9" node="3rSzFHWLpTi" resolve="ISubstituteMenuReference" />
    </node>
  </node>
  <node concept="1TIwiD" id="h8ucgLt">
    <property role="TrG5h" value="QueryFunction_SubstituteMenu_Substitute" />
    <property role="3GE5qa" value="Menu.Substitute.QueryFunction" />
    <property role="2_RsDV" value="none" />
    <property role="R4oN_" value="return node&lt;&gt; to substitute currentChild with" />
    <property role="EcuMT" value="1177327570013" />
    <ref role="1TJDcQ" node="5EbKzCm8o62" resolve="QueryFunction_SubstituteMenuPart" />
  </node>
  <node concept="PlHQZ" id="1J2KHYpABsB">
    <property role="EcuMT" value="2000375450116454183" />
    <property role="3GE5qa" value="Menu.Substitute" />
    <property role="TrG5h" value="ISubstituteMenu" />
    <node concept="1TJgyj" id="n0c53aH4X$" role="1TKVEi">
      <property role="IQ2ns" value="414384289274416996" />
      <property role="20lmBu" value="aggregation" />
      <property role="20kJfa" value="parts" />
      <property role="20lbJX" value="0..n" />
      <ref role="20lvS9" node="n0c53aH5hE" resolve="SubstituteMenuPart" />
    </node>
    <node concept="PrWs8" id="1quYWADmNv8" role="PrDN$">
      <ref role="PrY4T" node="1quYWAD18x6" resolve="IMenu" />
    </node>
  </node>
  <node concept="1TIwiD" id="5N5pDMJPfSO">
    <property role="EcuMT" value="6684862045052272180" />
    <property role="3GE5qa" value="Menu.Substitute.QueryFunctionParameters" />
    <property role="TrG5h" value="QueryFunctionParameter_SubstituteMenu_NodeToWrap" />
    <property role="34LRSv" value="nodeToWrap" />
    <property role="R4oN_" value="instance of wrapped concept created by another substitute action" />
    <ref role="1TJDcQ" to="tpee:g76ryKb" resolve="ConceptFunctionParameter" />
  </node>
  <node concept="1TIwiD" id="2RDMjbOTqI4">
    <property role="EcuMT" value="3308396621974580100" />
    <property role="3GE5qa" value="Menu.Substitute" />
    <property role="TrG5h" value="SubstituteMenu_Default" />
    <property role="19KtqR" value="true" />
    <property role="34LRSv" value="Substitute Menu (Default)" />
    <ref role="1TJDcQ" node="1J2KHYpAw1S" resolve="SubstituteMenu" />
    <node concept="1QGGSu" id="4DKJNVBqDQw" role="rwd14">
      <property role="1iqoE4" value="${module}/icons/substituteMenu.png" />
    </node>
    <node concept="PrWs8" id="1quYWAD3_QS" role="PzmwI">
      <ref role="PrY4T" node="1quYWAD18L7" resolve="IMenu_Default" />
    </node>
  </node>
  <node concept="1TIwiD" id="20vEJZ2AULf">
    <property role="EcuMT" value="2314756748950088783" />
    <property role="3GE5qa" value="Menu.Transformation.Variables" />
    <property role="TrG5h" value="TransformationMenuVariableReference" />
    <ref role="1TJDcQ" to="tpee:fz7vLUo" resolve="VariableReference" />
    <node concept="1TJgyj" id="20vEJZ2AULg" role="1TKVEi">
      <property role="IQ2ns" value="2314756748950088784" />
      <property role="20lmBu" value="reference" />
      <property role="20kJfa" value="transformationMenuVariableDeclaration" />
      <property role="20lbJX" value="1" />
      <ref role="20lvS9" node="h9At2QK" resolve="TransformationMenuVariableDeclaration" />
      <ref role="20ksaX" to="tpee:fzcqZ_w" resolve="variableDeclaration" />
    </node>
  </node>
  <node concept="1TIwiD" id="h9At2QK">
    <property role="TrG5h" value="TransformationMenuVariableDeclaration" />
    <property role="EcuMT" value="1178539929008" />
    <property role="3GE5qa" value="Menu.Transformation.Variables" />
    <ref role="1TJDcQ" to="tpee:fz3uBXI" resolve="VariableDeclaration" />
    <node concept="1TJgyj" id="u0TBa40ZKR" role="1TKVEi">
      <property role="IQ2ns" value="540685334799973431" />
      <property role="20lmBu" value="aggregation" />
      <property role="20kJfa" value="initializerBlock" />
      <property role="20lbJX" value="1" />
      <ref role="20lvS9" node="u0TBa40XW5" resolve="QueryFunction_TransformationMenuVariable_Initializer" />
    </node>
    <node concept="PrWs8" id="1653mnvB2$F" role="PzmwI">
      <ref role="PrY4T" to="tpck:1_TrU5E6oyb" resolve="IDontSubstituteByDefault" />
    </node>
    <node concept="PrWs8" id="2HMNXpx7p$j" role="PzmwI">
      <ref role="PrY4T" to="tpck:19gBtYEAf4C" resolve="InterfacePart" />
    </node>
  </node>
  <node concept="1TIwiD" id="u0TBa40TxV">
    <property role="TrG5h" value="SubstituteMenuVariableDeclaration" />
    <property role="EcuMT" value="540685334799947899" />
    <property role="3GE5qa" value="Menu.Substitute" />
    <ref role="1TJDcQ" to="tpee:fz3uBXI" resolve="VariableDeclaration" />
    <node concept="1TJgyj" id="u0TBa493n4" role="1TKVEi">
      <property role="IQ2ns" value="540685334802085316" />
      <property role="20lmBu" value="aggregation" />
      <property role="20kJfa" value="initializerBlock" />
      <property role="20lbJX" value="1" />
      <ref role="20lvS9" node="u0TBa493n6" resolve="QueryFunction_SubstituteMenuVariable_Initializer" />
    </node>
    <node concept="PrWs8" id="u0TBa40TxW" role="PzmwI">
      <ref role="PrY4T" to="tpck:1_TrU5E6oyb" resolve="IDontSubstituteByDefault" />
    </node>
    <node concept="PrWs8" id="u0TBa40TxX" role="PzmwI">
      <ref role="PrY4T" to="tpck:19gBtYEAf4C" resolve="InterfacePart" />
    </node>
  </node>
  <node concept="1TIwiD" id="u0TBa40TxY">
    <property role="EcuMT" value="540685334799947902" />
    <property role="3GE5qa" value="Menu.Substitute" />
    <property role="TrG5h" value="SubstituteMenuVariableReference" />
    <ref role="1TJDcQ" to="tpee:fz7vLUo" resolve="VariableReference" />
    <node concept="1TJgyj" id="u0TBa40TxZ" role="1TKVEi">
      <property role="IQ2ns" value="540685334799947903" />
      <property role="20lmBu" value="reference" />
      <property role="20kJfa" value="substituteMenuVariableDeclaration" />
      <property role="20lbJX" value="1" />
      <ref role="20lvS9" node="u0TBa40TxV" resolve="SubstituteMenuVariableDeclaration" />
      <ref role="20ksaX" to="tpee:fzcqZ_w" resolve="variableDeclaration" />
    </node>
  </node>
  <node concept="1TIwiD" id="u0TBa40XW5">
    <property role="EcuMT" value="540685334799965957" />
    <property role="3GE5qa" value="Menu.Transformation.Variables" />
    <property role="TrG5h" value="QueryFunction_TransformationMenuVariable_Initializer" />
    <property role="R4oN_" value="return initial value of the variable" />
    <ref role="1TJDcQ" node="6kJcyCQ_LoK" resolve="QueryFunction_TransformationMenu_Extensible" />
  </node>
  <node concept="1TIwiD" id="u0TBa493n6">
    <property role="EcuMT" value="540685334802085318" />
    <property role="3GE5qa" value="Menu.Substitute.QueryFunction" />
    <property role="TrG5h" value="QueryFunction_SubstituteMenuVariable_Initializer" />
    <property role="R4oN_" value="return initial value of the variable" />
    <ref role="1TJDcQ" node="7u5_96XhKbP" resolve="QueryFunction_SubstituteMenu" />
  </node>
  <node concept="AxPO7" id="4$nvT06KjJq">
    <property role="TrG5h" value="ShowBoundariesAreaEnum" />
    <property role="3lZH7k" value="derive_from_internal_value" />
    <ref role="M4eZT" to="tpck:fKAOsGN" resolve="string" />
    <node concept="M4N5e" id="4$nvT06KjJr" role="M5hS2">
      <property role="1uS6qv" value="GUTTER" />
      <property role="1uS6qo" value="gutter" />
    </node>
    <node concept="M4N5e" id="4$nvT06KjL8" role="M5hS2">
      <property role="1uS6qv" value="GUTTER_AND_EDITOR" />
      <property role="1uS6qo" value="gutter-and-editor" />
    </node>
  </node>
  <node concept="1TIwiD" id="4$nvT06Lj2w">
    <property role="EcuMT" value="5266818545798688928" />
    <property role="3GE5qa" value="Stylesheet" />
    <property role="TrG5h" value="ShowBoundariesInStyleClassItem" />
    <property role="34LRSv" value="show-boundaries-in" />
    <ref role="1TJDcQ" node="hgV6hR6" resolve="StyleClassItem" />
    <node concept="1TJgyi" id="4$nvT06Lm40" role="1TKVEl">
      <property role="IQ2nx" value="5266818545798701312" />
      <property role="TrG5h" value="value" />
      <ref role="AX2Wp" node="4$nvT06KjJq" resolve="ShowBoundariesAreaEnum" />
    </node>
  </node>
  <node concept="1TIwiD" id="5EbKzCm8o62">
    <property role="EcuMT" value="6524522039911481730" />
    <property role="3GE5qa" value="Menu.Substitute.QueryFunction" />
    <property role="TrG5h" value="QueryFunction_SubstituteMenuPart" />
    <ref role="1TJDcQ" node="7u5_96XhKbP" resolve="QueryFunction_SubstituteMenu" />
  </node>
  <node concept="1TIwiD" id="1MWbOI3$5oV">
    <property role="3GE5qa" value="Menu.Transformation.SideTransform" />
    <property role="TrG5h" value="QueryFunction_TransformationMenu_Icon" />
    <property role="34LRSv" value="query" />
    <property role="EcuMT" value="2070581930059912763" />
    <property role="R4oN_" value="a block of code" />
    <ref role="1TJDcQ" node="6kJcyCQ_LoK" resolve="QueryFunction_TransformationMenu_Extensible" />
  </node>
  <node concept="1TIwiD" id="8PFTpqtF0Z">
    <property role="EcuMT" value="159226422139203647" />
    <property role="3GE5qa" value="SNode.select" />
    <property role="TrG5h" value="OrCellSelector" />
    <ref role="1TJDcQ" node="1GaASKeIesA" resolve="AbstractCellSelector" />
    <node concept="1TJgyj" id="8PFTpqtF10" role="1TKVEi">
      <property role="IQ2ns" value="159226422139203648" />
      <property role="20lmBu" value="aggregation" />
      <property role="20kJfa" value="leftSelector" />
      <property role="20lbJX" value="1" />
      <ref role="20lvS9" node="1GaASKeIesA" resolve="AbstractCellSelector" />
    </node>
    <node concept="1TJgyj" id="8PFTpqtF12" role="1TKVEi">
      <property role="IQ2ns" value="159226422139203650" />
      <property role="20lmBu" value="aggregation" />
      <property role="20kJfa" value="rightSelector" />
      <property role="20lbJX" value="1" />
      <ref role="20lvS9" node="1GaASKeIesA" resolve="AbstractCellSelector" />
    </node>
  </node>
  <node concept="1TIwiD" id="77L_peG_tVG">
    <property role="TrG5h" value="QueryFunction_SubstituteMenu_Concept" />
    <property role="3GE5qa" value="Menu.Substitute.QueryFunction" />
    <property role="2_RsDV" value="none" />
    <property role="R4oN_" value="returns concept to include substitutemenu for" />
    <property role="EcuMT" value="8210508057161359084" />
    <ref role="1TJDcQ" node="7u5_96XhKbP" resolve="QueryFunction_SubstituteMenu" />
  </node>
  <node concept="1TIwiD" id="77L_peG_tVD">
    <property role="EcuMT" value="8210508057161359081" />
    <property role="3GE5qa" value="Menu.Substitute" />
    <property role="TrG5h" value="SubstituteMenuReference_DefaultWithFunction" />
    <ref role="1TJDcQ" to="tpck:gw2VY9q" resolve="BaseConcept" />
    <node concept="1TJgyj" id="77L_peG_tVE" role="1TKVEi">
      <property role="IQ2ns" value="8210508057161359082" />
      <property role="20lmBu" value="aggregation" />
      <property role="20kJfa" value="query" />
      <property role="20lbJX" value="1" />
      <ref role="20lvS9" node="77L_peG_tVG" resolve="QueryFunction_SubstituteMenu_Concept" />
    </node>
    <node concept="PrWs8" id="77L_peGACJu" role="PzmwI">
      <ref role="PrY4T" node="3rSzFHWLpTi" resolve="ISubstituteMenuReference" />
    </node>
    <node concept="PrWs8" id="77L_peGP$Zf" role="PzmwI">
      <ref role="PrY4T" to="tpck:1_TrU5E6oyb" resolve="IDontSubstituteByDefault" />
    </node>
  </node>
  <node concept="1TIwiD" id="6$Nf2sMl38E">
    <property role="R5$K7" value="false" />
    <property role="R5$K2" value="false" />
    <property role="TrG5h" value="ConceptFunctionParameter_model" />
    <property role="2_RsDV" value="none" />
    <property role="3GE5qa" value="QueryFunction.Parameters" />
    <property role="34LRSv" value="model" />
    <property role="EcuMT" value="7580468736840446506" />
    <ref role="1TJDcQ" to="tpee:g76ryKb" resolve="ConceptFunctionParameter" />
    <node concept="PrWs8" id="6$Nf2sMl38F" role="PzmwI">
      <ref role="PrY4T" to="tpck:1_TrU5E6oyb" resolve="IDontSubstituteByDefault" />
    </node>
  </node>
  <node concept="1TIwiD" id="5BNBt6t5ird">
    <property role="EcuMT" value="6481697812325410509" />
    <property role="3GE5qa" value="Menu.Substitute.QueryFunctionParameters" />
    <property role="TrG5h" value="QueryFunctionParameter_SubstituteMenu_Strictly" />
    <property role="34LRSv" value="strictly" />
    <property role="R4oN_" value="true if matching text should match specified pattern completely, false if only beggining of matching text should match this pattern" />
    <ref role="1TJDcQ" to="tpee:g76ryKb" resolve="ConceptFunctionParameter" />
  </node>
  <node concept="1TIwiD" id="41ZU75XqPik">
    <property role="3GE5qa" value="Menu.Transformation" />
    <property role="TrG5h" value="QueryFunctionParameter_TransformationMenu_targetNode" />
    <property role="34LRSv" value="targetNode" />
    <property role="R4oN_" value="the node that the menu is being shown for" />
    <property role="EcuMT" value="4647688914602775700" />
    <ref role="1TJDcQ" to="tpee:g76ryKb" resolve="ConceptFunctionParameter" />
  </node>
  <node concept="1TIwiD" id="6xArtG40Wbc">
    <property role="EcuMT" value="7522821015001613004" />
    <property role="3GE5qa" value="Menu.Substitute.QueryFunction" />
    <property role="TrG5h" value="QueryFunction_SubstituteMenu_FilterConcepts" />
    <ref role="1TJDcQ" node="7u5_96XhKbP" resolve="QueryFunction_SubstituteMenu" />
  </node>
  <node concept="1TIwiD" id="6xArtG40Wbo">
    <property role="EcuMT" value="7522821015001613016" />
    <property role="3GE5qa" value="Menu.Substitute.QueryFunctionParameters" />
    <property role="TrG5h" value="QueryFunctionParameter_SubstituteMenu_Concept" />
    <property role="34LRSv" value="concept" />
    <property role="R4oN_" value="subconcept of current concept" />
    <ref role="1TJDcQ" to="tpee:g76ryKb" resolve="ConceptFunctionParameter" />
  </node>
  <node concept="1TIwiD" id="IMWLlwvs7L">
    <property role="EcuMT" value="843003353410421233" />
    <property role="3GE5qa" value="Menu.Transformation" />
    <property role="TrG5h" value="OptionalConceptReference" />
    <ref role="1TJDcQ" to="tpck:gw2VY9q" resolve="BaseConcept" />
    <node concept="1TJgyj" id="IMWLlwvs7M" role="1TKVEi">
      <property role="IQ2ns" value="843003353410421234" />
      <property role="20lmBu" value="reference" />
      <property role="20kJfa" value="concept" />
      <ref role="20lvS9" to="tpce:h0PkWnZ" resolve="AbstractConceptDeclaration" />
    </node>
  </node>
  <node concept="PlHQZ" id="IMWLlwvs8k">
    <property role="EcuMT" value="843003353410421268" />
    <property role="3GE5qa" value="Menu.Transformation" />
    <property role="TrG5h" value="IOutputConceptTransformationMenuPart" />
    <node concept="1TJgyj" id="IMWLlwvt20" role="1TKVEi">
      <property role="IQ2ns" value="843003353410424960" />
      <property role="20lmBu" value="aggregation" />
      <property role="20kJfa" value="outputConceptReference" />
      <ref role="20lvS9" node="IMWLlwvs7L" resolve="OptionalConceptReference" />
    </node>
  </node>
  <node concept="1TIwiD" id="ve0pw_E$U2">
    <property role="EcuMT" value="562388756446465666" />
    <property role="TrG5h" value="MigratedSideTransformMenuAttribute" />
    <property role="3GE5qa" value="migration" />
    <ref role="1TJDcQ" to="tpck:2ULFgo8_XDk" resolve="NodeAttribute" />
    <node concept="1TJgyi" id="ve0pw_E$Wj" role="1TKVEl">
      <property role="TrG5h" value="transformTag" />
      <property role="IQ2nx" value="562388756446465811" />
      <ref role="AX2Wp" to="tpck:fKAOsGN" resolve="string" />
    </node>
    <node concept="M6xJ_" id="ve0pw_E$Wz" role="lGtFl">
      <property role="Hh88m" value="migratedMainMenuAttribute" />
      <node concept="trNpa" id="ve0pw_E$W_" role="EQaZv">
        <ref role="trN6q" node="4Sf$XywF4VC" resolve="TransformationMenu_Named" />
      </node>
      <node concept="tn0Fv" id="ve0pw_Ldun" role="HhnKV">
        <property role="tnX3d" value="false" />
      </node>
    </node>
  </node>
  <node concept="1TIwiD" id="ve0pwAkEAa">
    <property role="EcuMT" value="562388756457499018" />
    <property role="TrG5h" value="MigratedToAnnotation" />
    <property role="3GE5qa" value="migration" />
    <ref role="1TJDcQ" to="tpck:2ULFgo8_XDk" resolve="NodeAttribute" />
    <node concept="1TJgyj" id="ve0pwAkEBT" role="1TKVEi">
      <property role="IQ2ns" value="562388756457499129" />
      <property role="20lmBu" value="reference" />
      <property role="20kJfa" value="migratedTo" />
      <ref role="20lvS9" to="tpck:gw2VY9q" resolve="BaseConcept" />
    </node>
    <node concept="M6xJ_" id="ve0pwAkEAb" role="lGtFl">
      <property role="Hh88m" value="migratedTo" />
      <node concept="trNpa" id="ve0pwAl5DS" role="EQaZv">
        <ref role="trN6q" node="hEV7CQ5" resolve="SideTransformAnchorTagStyleClassItem" />
      </node>
      <node concept="trNpa" id="ve0pwAl5X7" role="EQaZv">
        <ref role="trN6q" node="794AQ2t3BuV" resolve="CellMenuPart_ApplySideTransforms" />
      </node>
      <node concept="tn0Fv" id="ve0pwAl6FM" role="HhnKV">
        <property role="tnX3d" value="false" />
      </node>
    </node>
  </node>
  <node concept="1TIwiD" id="ve0pwAv4UM">
    <property role="EcuMT" value="562388756460228274" />
    <property role="TrG5h" value="MigrateManuallyAnnotation" />
    <property role="3GE5qa" value="migration" />
    <ref role="1TJDcQ" to="tpck:2ULFgo8_XDk" resolve="NodeAttribute" />
    <node concept="1TJgyj" id="ve0pwAv4UN" role="1TKVEi">
      <property role="IQ2ns" value="562388756460228275" />
      <property role="20lmBu" value="reference" />
      <property role="20kJfa" value="migrateTo" />
      <ref role="20lvS9" to="tpck:gw2VY9q" resolve="BaseConcept" />
    </node>
    <node concept="M6xJ_" id="ve0pwAv4UO" role="lGtFl">
      <property role="Hh88m" value="migrateManually" />
      <node concept="tn0Fv" id="ve0pwAv4UR" role="HhnKV">
        <property role="tnX3d" value="false" />
      </node>
      <node concept="trNpa" id="ve0pwAv4UT" role="EQaZv">
        <ref role="trN6q" node="4Sf$XywKgZK" resolve="TransformationMenuContribution" />
      </node>
      <node concept="trNpa" id="1wEcoXivwy1" role="EQaZv">
        <ref role="trN6q" node="hEV7CQ5" resolve="SideTransformAnchorTagStyleClassItem" />
      </node>
      <node concept="trNpa" id="1wEcoXivwye" role="EQaZv">
        <ref role="trN6q" node="794AQ2t3BuV" resolve="CellMenuPart_ApplySideTransforms" />
      </node>
    </node>
  </node>
  <node concept="1TIwiD" id="2n7QBnujfW5">
    <property role="3GE5qa" value="Menu.Substitute" />
    <property role="TrG5h" value="SubstituteMenuPart_Placeholder" />
    <property role="EcuMT" value="2722384699544370949" />
    <ref role="1TJDcQ" node="1qY_lWSjJZY" resolve="TransformationMenuPart" />
  </node>
<<<<<<< HEAD
  <node concept="PlHQZ" id="6E2BWlDjLUW">
    <property role="EcuMT" value="7674872385216913084" />
    <property role="3GE5qa" value="QueryFunction" />
    <property role="TrG5h" value="IContextNodeAccessQualifier" />
  </node>
  <node concept="PlHQZ" id="1PvcgmUaKhb">
    <property role="EcuMT" value="2116464250555401291" />
    <property role="3GE5qa" value="QueryFunction" />
    <property role="TrG5h" value="IEditorContextAccessQualifier" />
=======
  <node concept="1TIwiD" id="39Jlgden1IE">
    <property role="EcuMT" value="3634216896999201706" />
    <property role="3GE5qa" value="Menu.Substitute" />
    <property role="TrG5h" value="AbstractOutputConceptContainerSubstituteMenuPart" />
    <property role="R5$K7" value="true" />
    <ref role="1TJDcQ" node="n0c53aH5hE" resolve="SubstituteMenuPart" />
    <node concept="PrWs8" id="39Jlgden1IH" role="PzmwI">
      <ref role="PrY4T" node="6VAVyI4xoxZ" resolve="IOutputConceptSubstituteMenuPart" />
    </node>
    <node concept="PrWs8" id="3mnwiBI8ZWv" role="PzmwI">
      <ref role="PrY4T" node="3mnwiBI8ZDQ" resolve="IMenuPartWithOutputConcept" />
    </node>
  </node>
  <node concept="1TIwiD" id="5FrfJRGQJjp">
    <property role="EcuMT" value="6546895743634568409" />
    <property role="3GE5qa" value="Menu.Transformation" />
    <property role="TrG5h" value="AbstractOutputConceptContainerTransformationMenuPart" />
    <property role="R5$K7" value="true" />
    <ref role="1TJDcQ" node="1qY_lWSjJZY" resolve="TransformationMenuPart" />
    <node concept="PrWs8" id="5FrfJRGQJjr" role="PzmwI">
      <ref role="PrY4T" node="IMWLlwvs8k" resolve="IOutputConceptTransformationMenuPart" />
    </node>
    <node concept="PrWs8" id="3mnwiBI97DP" role="PzmwI">
      <ref role="PrY4T" node="3mnwiBI8ZDQ" resolve="IMenuPartWithOutputConcept" />
    </node>
  </node>
  <node concept="PlHQZ" id="3mnwiBI8ZDQ">
    <property role="EcuMT" value="3861697222582467190" />
    <property role="3GE5qa" value="Menu" />
    <property role="TrG5h" value="IMenuPartWithOutputConcept" />
>>>>>>> 5cc397e5
  </node>
</model>
<|MERGE_RESOLUTION|>--- conflicted
+++ resolved
@@ -2,8 +2,8 @@
 <model ref="r:00000000-0000-4000-0000-011c8959029e(jetbrains.mps.lang.editor.structure)">
   <persistence version="9" />
   <languages>
-    <use id="c72da2b9-7cce-4447-8389-f407dc1158b7" name="jetbrains.mps.lang.structure" version="-1" />
-    <use id="982eb8df-2c96-4bd7-9963-11712ea622e5" name="jetbrains.mps.lang.resources" version="-1" />
+    <use id="c72da2b9-7cce-4447-8389-f407dc1158b7" name="jetbrains.mps.lang.structure" version="3" />
+    <use id="982eb8df-2c96-4bd7-9963-11712ea622e5" name="jetbrains.mps.lang.resources" version="2" />
   </languages>
   <imports>
     <import index="tpce" ref="r:00000000-0000-4000-0000-011c89590292(jetbrains.mps.lang.structure.structure)" />
@@ -1396,6 +1396,50 @@
     <property role="3GE5qa" value="CellModel" />
     <property role="EcuMT" value="1140524381322" />
     <ref role="1TJDcQ" node="g_$h64z" resolve="CellModel_WithRole" />
+    <node concept="1TJgyj" id="h84_6ER" role="1TKVEi">
+      <property role="20lmBu" value="aggregation" />
+      <property role="20kJfa" value="nodeFactory" />
+      <property role="IQ2ns" value="1176897874615" />
+      <ref role="20lvS9" node="h84$FLY" resolve="QueryFunction_NodeFactory" />
+    </node>
+    <node concept="1TJgyj" id="gAczzzB" role="1TKVEi">
+      <property role="20lmBu" value="aggregation" />
+      <property role="20kJfa" value="emptyCellModel" />
+      <property role="20lbJX" value="0..1" />
+      <property role="IQ2ns" value="1140524464359" />
+      <ref role="20lvS9" node="fBEYTCT" resolve="EditorCellModel" />
+    </node>
+    <node concept="1TJgyj" id="5fDszETGVtQ" role="1TKVEi">
+      <property role="20lmBu" value="aggregation" />
+      <property role="20kJfa" value="foldedCellModel" />
+      <property role="IQ2ns" value="6046489571270834038" />
+      <ref role="20lvS9" node="fBEYTCT" resolve="EditorCellModel" />
+    </node>
+    <node concept="1TJgyj" id="gAczzzC" role="1TKVEi">
+      <property role="20lmBu" value="aggregation" />
+      <property role="20kJfa" value="cellLayout" />
+      <property role="20lbJX" value="0..1" />
+      <property role="IQ2ns" value="1140524464360" />
+      <ref role="20lvS9" node="g6iR17a" resolve="CellLayout" />
+    </node>
+    <node concept="1TJgyj" id="hWsWeqI" role="1TKVEi">
+      <property role="20lmBu" value="aggregation" />
+      <property role="20kJfa" value="separatorStyle" />
+      <property role="IQ2ns" value="1233141163694" />
+      <ref role="20lvS9" node="hWtppjH" resolve="InlineStyleDeclaration" />
+    </node>
+    <node concept="1TJgyj" id="Ny5pAsx39_" role="1TKVEi">
+      <property role="20lmBu" value="aggregation" />
+      <property role="20kJfa" value="separatorTextQuery" />
+      <property role="IQ2ns" value="928328222691832421" />
+      <ref role="20lvS9" node="Bqq$mhZ7YP" resolve="QueryFunction_SeparatorText" />
+    </node>
+    <node concept="1TJgyj" id="3ZqNA5Aj2vB" role="1TKVEi">
+      <property role="20lmBu" value="aggregation" />
+      <property role="20kJfa" value="usesFoldingCondition" />
+      <property role="IQ2ns" value="4601216887035799527" />
+      <ref role="20lvS9" node="gCpkWun" resolve="QueryFunction_NodeCondition" />
+    </node>
     <node concept="1TJgyi" id="gAczwbU" role="1TKVEl">
       <property role="TrG5h" value="vertical" />
       <property role="IQ2nx" value="1140524450554" />
@@ -1411,50 +1455,6 @@
       <node concept="asaX9" id="i2IfOII" role="lGtFl">
         <property role="YLQ7P" value="Not used, will be removed after MPS 3.5" />
       </node>
-    </node>
-    <node concept="1TJgyj" id="h84_6ER" role="1TKVEi">
-      <property role="20lmBu" value="aggregation" />
-      <property role="20kJfa" value="nodeFactory" />
-      <property role="IQ2ns" value="1176897874615" />
-      <ref role="20lvS9" node="h84$FLY" resolve="QueryFunction_NodeFactory" />
-    </node>
-    <node concept="1TJgyj" id="gAczzzB" role="1TKVEi">
-      <property role="20lmBu" value="aggregation" />
-      <property role="20kJfa" value="emptyCellModel" />
-      <property role="20lbJX" value="0..1" />
-      <property role="IQ2ns" value="1140524464359" />
-      <ref role="20lvS9" node="fBEYTCT" resolve="EditorCellModel" />
-    </node>
-    <node concept="1TJgyj" id="5fDszETGVtQ" role="1TKVEi">
-      <property role="20lmBu" value="aggregation" />
-      <property role="20kJfa" value="foldedCellModel" />
-      <property role="IQ2ns" value="6046489571270834038" />
-      <ref role="20lvS9" node="fBEYTCT" resolve="EditorCellModel" />
-    </node>
-    <node concept="1TJgyj" id="gAczzzC" role="1TKVEi">
-      <property role="20lmBu" value="aggregation" />
-      <property role="20kJfa" value="cellLayout" />
-      <property role="20lbJX" value="0..1" />
-      <property role="IQ2ns" value="1140524464360" />
-      <ref role="20lvS9" node="g6iR17a" resolve="CellLayout" />
-    </node>
-    <node concept="1TJgyj" id="hWsWeqI" role="1TKVEi">
-      <property role="20lmBu" value="aggregation" />
-      <property role="20kJfa" value="separatorStyle" />
-      <property role="IQ2ns" value="1233141163694" />
-      <ref role="20lvS9" node="hWtppjH" resolve="InlineStyleDeclaration" />
-    </node>
-    <node concept="1TJgyj" id="Ny5pAsx39_" role="1TKVEi">
-      <property role="20lmBu" value="aggregation" />
-      <property role="20kJfa" value="separatorTextQuery" />
-      <property role="IQ2ns" value="928328222691832421" />
-      <ref role="20lvS9" node="Bqq$mhZ7YP" resolve="QueryFunction_SeparatorText" />
-    </node>
-    <node concept="1TJgyj" id="3ZqNA5Aj2vB" role="1TKVEi">
-      <property role="20lmBu" value="aggregation" />
-      <property role="20kJfa" value="usesFoldingCondition" />
-      <property role="IQ2ns" value="4601216887035799527" />
-      <ref role="20lvS9" node="gCpkWun" resolve="QueryFunction_NodeCondition" />
     </node>
     <node concept="1TJgyi" id="gAczwbW" role="1TKVEl">
       <property role="TrG5h" value="usesBraces" />
@@ -4154,14 +4154,14 @@
     <property role="34LRSv" value="style" />
     <property role="EcuMT" value="3383245079137382180" />
     <ref role="1TJDcQ" to="tpck:gw2VY9q" resolve="BaseConcept" />
+    <node concept="PrWs8" id="VHPC7elSgS" role="PzmwI">
+      <ref role="PrY4T" node="7zL4upEo6oo" resolve="IStyleSheetItem" />
+    </node>
     <node concept="1TJgyj" id="2VNGR_E4KJo" role="1TKVEi">
       <property role="20lmBu" value="aggregation" />
       <property role="20kJfa" value="dominates" />
       <property role="IQ2ns" value="3383245079137422296" />
       <ref role="20lvS9" node="2airAaRP9mw" resolve="DominatesRecord" />
-    </node>
-    <node concept="PrWs8" id="VHPC7elSgS" role="PzmwI">
-      <ref role="PrY4T" node="7zL4upEo6oo" resolve="IStyleSheetItem" />
     </node>
     <node concept="PrWs8" id="7Ur4aGvErVN" role="PzmwI">
       <ref role="PrY4T" node="7Ur4aGvm4uS" resolve="IStyle" />
@@ -5702,15 +5702,15 @@
     <property role="TrG5h" value="SubstituteMenuPart_AddConcept" />
     <property role="34LRSv" value="add concept" />
     <ref role="1TJDcQ" node="n0c53aH5hE" resolve="SubstituteMenuPart" />
+    <node concept="PrWs8" id="3mnwiBI95l3" role="PzmwI">
+      <ref role="PrY4T" node="3mnwiBI8ZDQ" resolve="IMenuPartWithOutputConcept" />
+    </node>
     <node concept="1TJgyj" id="AIV2Sdu1tN" role="1TKVEi">
       <property role="IQ2ns" value="697754674827630451" />
       <property role="20lmBu" value="reference" />
       <property role="20kJfa" value="concept" />
       <property role="20lbJX" value="1" />
       <ref role="20lvS9" to="tpce:f_TIwhg" resolve="ConceptDeclaration" />
-    </node>
-    <node concept="PrWs8" id="3mnwiBI95l3" role="PzmwI">
-      <ref role="PrY4T" node="3mnwiBI8ZDQ" resolve="IMenuPartWithOutputConcept" />
     </node>
   </node>
   <node concept="1TIwiD" id="3fw9B$5YUrX">
@@ -6272,17 +6272,34 @@
     <property role="EcuMT" value="2722384699544370949" />
     <ref role="1TJDcQ" node="1qY_lWSjJZY" resolve="TransformationMenuPart" />
   </node>
-<<<<<<< HEAD
+  <node concept="PlHQZ" id="1PvcgmUaKhb">
+    <property role="EcuMT" value="2116464250555401291" />
+    <property role="3GE5qa" value="QueryFunction" />
+    <property role="TrG5h" value="IEditorContextAccessQualifier" />
+  </node>
   <node concept="PlHQZ" id="6E2BWlDjLUW">
     <property role="EcuMT" value="7674872385216913084" />
     <property role="3GE5qa" value="QueryFunction" />
     <property role="TrG5h" value="IContextNodeAccessQualifier" />
   </node>
-  <node concept="PlHQZ" id="1PvcgmUaKhb">
-    <property role="EcuMT" value="2116464250555401291" />
-    <property role="3GE5qa" value="QueryFunction" />
-    <property role="TrG5h" value="IEditorContextAccessQualifier" />
-=======
+  <node concept="1TIwiD" id="5FrfJRGQJjp">
+    <property role="EcuMT" value="6546895743634568409" />
+    <property role="3GE5qa" value="Menu.Transformation" />
+    <property role="TrG5h" value="AbstractOutputConceptContainerTransformationMenuPart" />
+    <property role="R5$K7" value="true" />
+    <ref role="1TJDcQ" node="1qY_lWSjJZY" resolve="TransformationMenuPart" />
+    <node concept="PrWs8" id="5FrfJRGQJjr" role="PzmwI">
+      <ref role="PrY4T" node="IMWLlwvs8k" resolve="IOutputConceptTransformationMenuPart" />
+    </node>
+    <node concept="PrWs8" id="3mnwiBI97DP" role="PzmwI">
+      <ref role="PrY4T" node="3mnwiBI8ZDQ" resolve="IMenuPartWithOutputConcept" />
+    </node>
+  </node>
+  <node concept="PlHQZ" id="3mnwiBI8ZDQ">
+    <property role="EcuMT" value="3861697222582467190" />
+    <property role="3GE5qa" value="Menu" />
+    <property role="TrG5h" value="IMenuPartWithOutputConcept" />
+  </node>
   <node concept="1TIwiD" id="39Jlgden1IE">
     <property role="EcuMT" value="3634216896999201706" />
     <property role="3GE5qa" value="Menu.Substitute" />
@@ -6296,23 +6313,4 @@
       <ref role="PrY4T" node="3mnwiBI8ZDQ" resolve="IMenuPartWithOutputConcept" />
     </node>
   </node>
-  <node concept="1TIwiD" id="5FrfJRGQJjp">
-    <property role="EcuMT" value="6546895743634568409" />
-    <property role="3GE5qa" value="Menu.Transformation" />
-    <property role="TrG5h" value="AbstractOutputConceptContainerTransformationMenuPart" />
-    <property role="R5$K7" value="true" />
-    <ref role="1TJDcQ" node="1qY_lWSjJZY" resolve="TransformationMenuPart" />
-    <node concept="PrWs8" id="5FrfJRGQJjr" role="PzmwI">
-      <ref role="PrY4T" node="IMWLlwvs8k" resolve="IOutputConceptTransformationMenuPart" />
-    </node>
-    <node concept="PrWs8" id="3mnwiBI97DP" role="PzmwI">
-      <ref role="PrY4T" node="3mnwiBI8ZDQ" resolve="IMenuPartWithOutputConcept" />
-    </node>
-  </node>
-  <node concept="PlHQZ" id="3mnwiBI8ZDQ">
-    <property role="EcuMT" value="3861697222582467190" />
-    <property role="3GE5qa" value="Menu" />
-    <property role="TrG5h" value="IMenuPartWithOutputConcept" />
->>>>>>> 5cc397e5
-  </node>
 </model>
