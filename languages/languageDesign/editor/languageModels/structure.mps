--- conflicted
+++ resolved
@@ -13,13 +13,12 @@
   <import index="tp25" modelUID="r:00000000-0000-4000-0000-011c89590301(jetbrains.mps.lang.smodel.structure)" version="16" />
   <import index="tp4f" modelUID="r:00000000-0000-4000-0000-011c89590373(jetbrains.mps.baseLanguage.classifiers.structure)" version="0" />
   <import index="8q6x" modelUID="f:java_stub#6354ebe7-c22a-4a0f-ac54-50b52ab9b065#java.awt.event(JDK/java.awt.event@java_stub)" version="-1" />
-  <import index="tpdg" modelUID="r:00000000-0000-4000-0000-011c895902a8(jetbrains.mps.lang.actions.structure)" version="23" />
+  <import index="tpdg" modelUID="r:00000000-0000-4000-0000-011c895902a8(jetbrains.mps.lang.actions.structure)" version="-1" />
   <import index="tpcb" modelUID="r:00000000-0000-4000-0000-011c89590297(jetbrains.mps.lang.editor.behavior)" version="-1" implicit="yes" />
-  <import index="tpc2" modelUID="r:00000000-0000-4000-0000-011c8959029e(jetbrains.mps.lang.editor.structure)" version="32" implicit="yes" />
   <roots>
     <node type="tpce.ConceptDeclaration" typeId="tpce.1071489090640" id="1071666914219">
+      <property name="abstract" nameId="tpce.4628067390765956802" value="false" />
       <property name="rootable" nameId="tpce.1096454100552" value="true" />
-      <property name="abstract" nameId="tpce.4628067390765956802" value="false" />
       <property name="final" nameId="tpce.4628067390765956807" value="false" />
       <property name="iconPath" nameId="tpce.1160488491229" value="${language_descriptor}/icons/editor.png" />
       <property name="name" nameId="tpck.1169194664001" value="ConceptEditorDeclaration" />
@@ -106,8 +105,8 @@
       <link role="extends" roleId="tpce.1071489389519" targetNodeId="1073389214265" resolveInfo="EditorCellModel" />
     </node>
     <node type="tpce.ConceptDeclaration" typeId="tpce.1071489090640" id="1078938745671">
+      <property name="abstract" nameId="tpce.4628067390765956802" value="false" />
       <property name="rootable" nameId="tpce.1096454100552" value="true" />
-      <property name="abstract" nameId="tpce.4628067390765956802" value="false" />
       <property name="final" nameId="tpce.4628067390765956807" value="false" />
       <property name="iconPath" nameId="tpce.1160488491229" value="${language_descriptor}/icons/editorComponent.png" />
       <property name="name" nameId="tpck.1169194664001" value="EditorComponentDeclaration" />
@@ -137,8 +136,8 @@
       <link role="extends" roleId="tpce.1071489389519" targetNodeId="1166049232041" resolveInfo="AbstractComponent" />
     </node>
     <node type="tpce.ConceptDeclaration" typeId="tpce.1071489090640" id="1081293058843">
+      <property name="abstract" nameId="tpce.4628067390765956802" value="false" />
       <property name="rootable" nameId="tpce.1096454100552" value="true" />
-      <property name="abstract" nameId="tpce.4628067390765956802" value="false" />
       <property name="final" nameId="tpce.4628067390765956807" value="false" />
       <property name="iconPath" nameId="tpce.1160488491229" value="${language_descriptor}/icons/keyMap.png" />
       <property name="name" nameId="tpck.1169194664001" value="CellKeyMapDeclaration" />
@@ -298,8 +297,8 @@
       <link role="defaultMember" roleId="tpce.1083241965437" targetNodeId="1138197631095" resolveInfo="none" />
     </node>
     <node type="tpce.ConceptDeclaration" typeId="tpce.1071489090640" id="1139535219966">
+      <property name="abstract" nameId="tpce.4628067390765956802" value="false" />
       <property name="rootable" nameId="tpce.1096454100552" value="true" />
-      <property name="abstract" nameId="tpce.4628067390765956802" value="false" />
       <property name="final" nameId="tpce.4628067390765956807" value="false" />
       <property name="iconPath" nameId="tpce.1160488491229" value="${language_descriptor}/icons/actionMap.png" />
       <property name="name" nameId="tpck.1169194664001" value="CellActionMapDeclaration" />
@@ -609,8 +608,8 @@
       <link role="extends" roleId="tpce.1071489389519" targetNodeId="tpee.1137021947720" resolveInfo="ConceptFunction" />
     </node>
     <node type="tpce.ConceptDeclaration" typeId="tpce.1071489090640" id="1166040637528">
+      <property name="abstract" nameId="tpce.4628067390765956802" value="false" />
       <property name="rootable" nameId="tpce.1096454100552" value="true" />
-      <property name="abstract" nameId="tpce.4628067390765956802" value="false" />
       <property name="final" nameId="tpce.4628067390765956807" value="false" />
       <property name="iconPath" nameId="tpce.1160488491229" value="${language_descriptor}/icons/menuComponent.png" />
       <property name="name" nameId="tpck.1169194664001" value="CellMenuComponent" />
@@ -790,8 +789,8 @@
       <link role="extends" roleId="tpce.1071489389519" targetNodeId="1073389658414" resolveInfo="CellModel_Property" />
     </node>
     <node type="tpce.ConceptDeclaration" typeId="tpce.1071489090640" id="1186402211651">
+      <property name="abstract" nameId="tpce.4628067390765956802" value="false" />
       <property name="rootable" nameId="tpce.1096454100552" value="true" />
-      <property name="abstract" nameId="tpce.4628067390765956802" value="false" />
       <property name="final" nameId="tpce.4628067390765956807" value="false" />
       <property name="iconPath" nameId="tpce.1160488491229" value="${language_descriptor}/icons/editorStylesheet.png" />
       <property name="name" nameId="tpck.1169194664001" value="StyleSheet" />
@@ -1075,8 +1074,8 @@
       <link role="memberDataType" roleId="tpce.1083171729157" targetNodeId="tpck.1082983041843" resolveInfo="string" />
     </node>
     <node type="tpce.ConceptDeclaration" typeId="tpce.1071489090640" id="1216308599511">
+      <property name="abstract" nameId="tpce.4628067390765956802" value="false" />
       <property name="rootable" nameId="tpce.1096454100552" value="false" />
-      <property name="abstract" nameId="tpce.4628067390765956802" value="false" />
       <property name="final" nameId="tpce.4628067390765956807" value="false" />
       <property name="name" nameId="tpck.1169194664001" value="PositionStyleClassItem" />
       <property name="virtualPackage" nameId="tpck.1193676396447" value="Stylesheet" />
@@ -1396,8 +1395,8 @@
       <link role="extends" roleId="tpce.1071489389519" targetNodeId="1186402475462" resolveInfo="StyleClassItem" />
     </node>
     <node type="tpce.ConceptDeclaration" typeId="tpce.1071489090640" id="7667276221847612622">
+      <property name="abstract" nameId="tpce.4628067390765956802" value="false" />
       <property name="rootable" nameId="tpce.1096454100552" value="true" />
-      <property name="abstract" nameId="tpce.4628067390765956802" value="false" />
       <property name="final" nameId="tpce.4628067390765956807" value="false" />
       <property name="iconPath" nameId="tpce.1160488491229" value="${language_descriptor}/icons/parametersInformation.png" />
       <property name="name" nameId="tpck.1169194664001" value="ParametersInformationQuery" />
@@ -1637,11 +1636,21 @@
       <property name="conceptAlias" nameId="tpce.5092175715804935370" value="nextNode" />
       <link role="extends" roleId="tpce.1071489389519" targetNodeId="tpee.1107135704075" resolveInfo="ConceptFunctionParameter" />
     </node>
-<<<<<<< HEAD
+    <node type="tpce.ConceptDeclaration" typeId="tpce.1071489090640" id="4151393920404716535">
+      <property name="name" nameId="tpck.1169194664001" value="PreDefinedStyleClassItem" />
+      <property name="virtualPackage" nameId="tpck.1193676396447" value="Stylesheet" />
+      <property name="conceptAlias" nameId="tpce.5092175715804935370" value="pre-defined-style" />
+      <link role="extends" roleId="tpce.1071489389519" targetNodeId="1186402475462" resolveInfo="StyleClassItem" />
+    </node>
     <node type="tpce.ConceptDeclaration" typeId="tpce.1071489090640" id="4151393920374910634">
       <property name="name" nameId="tpck.1169194664001" value="StyleKey" />
       <property name="virtualPackage" nameId="tpck.1193676396447" value="Stylesheet" />
       <link role="extends" roleId="tpce.1071489389519" targetNodeId="tpee.1070475926800" resolveInfo="StringLiteral" />
+    </node>
+    <node type="tpce.ConceptDeclaration" typeId="tpce.1071489090640" id="4151393920415038203">
+      <property name="name" nameId="tpck.1169194664001" value="PreDefinedStyleSheetClass" />
+      <property name="virtualPackage" nameId="tpck.1193676396447" value="Stylesheet" />
+      <link role="extends" roleId="tpce.1071489389519" targetNodeId="1186402373407" resolveInfo="StyleSheetClass" />
     </node>
     <node type="tpce.ConceptDeclaration" typeId="tpce.1071489090640" id="4151393920374910722">
       <property name="rootable" nameId="tpce.1096454100552" value="true" />
@@ -1649,23 +1658,11 @@
       <property name="virtualPackage" nameId="tpck.1193676396447" value="Stylesheet" />
       <link role="extends" roleId="tpce.1071489389519" targetNodeId="tpck.1133920641626" resolveInfo="BaseConcept" />
     </node>
-    <node type="tpce.ConceptDeclaration" typeId="tpce.1071489090640" id="4151393920404716535">
-      <property name="name" nameId="tpck.1169194664001" value="PreDefinedStyleClassItem" />
-      <property name="virtualPackage" nameId="tpck.1193676396447" value="Stylesheet" />
-      <property name="conceptAlias" nameId="tpce.5092175715804935370" value="pre-defined-style" />
-      <link role="extends" roleId="tpce.1071489389519" targetNodeId="1186402475462" resolveInfo="StyleClassItem" />
-    </node>
-    <node type="tpce.ConceptDeclaration" typeId="tpce.1071489090640" id="4151393920415038203">
-      <property name="name" nameId="tpck.1169194664001" value="PreDefinedStyleSheetClass" />
-      <property name="virtualPackage" nameId="tpck.1193676396447" value="Stylesheet" />
-      <link role="extends" roleId="tpce.1071489389519" targetNodeId="1186402373407" resolveInfo="StyleSheetClass" />
-=======
     <node type="tpce.ConceptDeclaration" typeId="tpce.1071489090640" id="8233876857994246075">
       <property name="name" nameId="tpck.1169194664001" value="CellMenuPart_ApplySideTransforms" />
       <property name="virtualPackage" nameId="tpck.1193676396447" value="CellMenu" />
       <property name="conceptAlias" nameId="tpce.5092175715804935370" value="apply side transforms" />
       <link role="extends" roleId="tpce.1071489389519" targetNodeId="1164824854750" resolveInfo="CellMenuPart_Abstract" />
->>>>>>> 7c67a4b6
     </node>
   </roots>
   <root id="1071666914219">
@@ -3347,7 +3344,7 @@
   <root id="4526149749187797167">
     <node role="conceptLink" roleId="tpce.1105736949336" type="tpce.AggregationConceptLink" typeId="tpce.1105736889287" id="4526149749187937572">
       <link role="conceptLinkDeclaration" roleId="tpce.1105736734721" targetNodeId="tpee.1137545963098" resolveInfo="conceptFunctionParameterType" />
-      <node role="target" roleId="tpce.1105736901241" type="tpc2.StyledTextType" typeId="3903367331818357915" id="1511134095826078599" />
+      <node role="target" roleId="tpce.1105736901241" type=".jetbrains.mps.lang.editor.structure.StyledTextType" typeId="3903367331818357915" id="1511134095826078599" />
     </node>
     <node role="implements" roleId="tpce.1169129564478" type="tpce.InterfaceConceptReference" typeId="tpce.1169127622168" id="1262430001741641670">
       <link role="intfc" roleId="tpce.1169127628841" targetNodeId="tpck.1835621062190663819" resolveInfo="IDontSubstituteByDefault" />
@@ -3497,19 +3494,6 @@
       <link role="intfc" roleId="tpce.1169127628841" targetNodeId="tpck.1835621062190663819" resolveInfo="IDontSubstituteByDefault" />
     </node>
   </root>
-<<<<<<< HEAD
-  <root id="4151393920374910634" />
-  <root id="4151393920374910722">
-    <node role="linkDeclaration" roleId="tpce.1071489727083" type="tpce.LinkDeclaration" typeId="tpce.1071489288298" id="4151393920375014512">
-      <property name="metaClass" nameId="tpce.1071599937831" value="aggregation" />
-      <property name="role" nameId="tpce.1071599776563" value="styleKey" />
-      <property name="sourceCardinality" nameId="tpce.1071599893252" value="0..n" />
-      <link role="target" roleId="tpce.1071599976176" targetNodeId="4151393920374910634" resolveInfo="StyleKey" />
-    </node>
-    <node role="implements" roleId="tpce.1169129564478" type="tpce.InterfaceConceptReference" typeId="tpce.1169127622168" id="4151393920375014510">
-      <link role="intfc" roleId="tpce.1169127628841" targetNodeId="tpck.1169194658468" resolveInfo="INamedConcept" />
-    </node>
-  </root>
   <root id="4151393920404716535">
     <node role="linkDeclaration" roleId="tpce.1071489727083" type="tpce.LinkDeclaration" typeId="tpce.1071489288298" id="8730965736661186051">
       <property name="metaClass" nameId="tpce.1071599937831" value="aggregation" />
@@ -3523,13 +3507,23 @@
       <link role="target" roleId="tpce.1071599976176" targetNodeId="4151393920374910634" resolveInfo="StyleKey" />
     </node>
   </root>
+  <root id="4151393920374910634" />
   <root id="4151393920415038203" />
-=======
+  <root id="4151393920374910722">
+    <node role="linkDeclaration" roleId="tpce.1071489727083" type="tpce.LinkDeclaration" typeId="tpce.1071489288298" id="4151393920375014512">
+      <property name="metaClass" nameId="tpce.1071599937831" value="aggregation" />
+      <property name="role" nameId="tpce.1071599776563" value="styleKey" />
+      <property name="sourceCardinality" nameId="tpce.1071599893252" value="0..n" />
+      <link role="target" roleId="tpce.1071599976176" targetNodeId="4151393920374910634" resolveInfo="StyleKey" />
+    </node>
+    <node role="implements" roleId="tpce.1169129564478" type="tpce.InterfaceConceptReference" typeId="tpce.1169127622168" id="4151393920375014510">
+      <link role="intfc" roleId="tpce.1169127628841" targetNodeId="tpck.1169194658468" resolveInfo="INamedConcept" />
+    </node>
+  </root>
   <root id="8233876857994246075">
     <node role="propertyDeclaration" roleId="tpce.1071489727084" type="tpce.PropertyDeclaration" typeId="tpce.1071489288299" id="8233876857994286197">
       <property name="name" nameId="tpck.1169194664001" value="side" />
       <link role="dataType" roleId="tpce.1082985295845" targetNodeId="tpdg.1215604970641" resolveInfo="Side" />
     </node>
   </root>
->>>>>>> 7c67a4b6
 </model>
