--- conflicted
+++ resolved
@@ -2,17 +2,10 @@
 <model ref="r:00000000-0000-4000-0000-011c8959029e(jetbrains.mps.lang.editor.structure)">
   <persistence version="9" />
   <languages>
-<<<<<<< HEAD
-    <use id="7866978e-a0f0-4cc7-81bc-4d213d9375e1" name="jetbrains.mps.lang.smodel" version="-1" />
-    <use id="c72da2b9-7cce-4447-8389-f407dc1158b7" name="jetbrains.mps.lang.structure" version="-1" />
-    <use id="18bc6592-03a6-4e29-a83a-7ff23bde13ba" name="jetbrains.mps.lang.editor" version="-1" />
-    <use id="f3061a53-9226-4cc5-a443-f952ceaf5816" name="jetbrains.mps.baseLanguage" version="-1" />
-=======
-    <use id="7866978e-a0f0-4cc7-81bc-4d213d9375e1" name="jetbrains.mps.lang.smodel" version="2" />
+    <use id="7866978e-a0f0-4cc7-81bc-4d213d9375e1" name="jetbrains.mps.lang.smodel" version="3" />
     <use id="c72da2b9-7cce-4447-8389-f407dc1158b7" name="jetbrains.mps.lang.structure" version="1" />
-    <use id="18bc6592-03a6-4e29-a83a-7ff23bde13ba" name="jetbrains.mps.lang.editor" version="3" />
+    <use id="18bc6592-03a6-4e29-a83a-7ff23bde13ba" name="jetbrains.mps.lang.editor" version="2" />
     <use id="f3061a53-9226-4cc5-a443-f952ceaf5816" name="jetbrains.mps.baseLanguage" version="4" />
->>>>>>> 8605555f
     <devkit ref="fbc25dd2-5da4-483a-8b19-70928e1b62d7(jetbrains.mps.devkit.general-purpose)" />
   </languages>
   <imports>
@@ -4372,6 +4365,147 @@
     <property role="3GE5qa" value="QueryFunction" />
     <property role="TrG5h" value="ImagePathProvider" />
   </node>
+  <node concept="1TIwiD" id="FyOJSsBpEm">
+    <property role="1pbfSe" value="662728084" />
+    <property role="3GE5qa" value="ContextAssistant" />
+    <property role="TrG5h" value="QueryFunction_ContextAssistant" />
+    <property role="R5$K7" value="true" />
+    <property role="R5$K2" value="false" />
+    <ref role="1TJDcQ" to="tpee:gyVMwX8" resolve="ConceptFunction" />
+  </node>
+  <node concept="1TIwiD" id="6tuXwJZljC_">
+    <property role="3GE5qa" value="CellModel" />
+    <property role="TrG5h" value="StubCellModel_ContextAssistant" />
+    <property role="1pbfSe" value="1723084848" />
+    <ref role="1TJDcQ" node="CzpafHMSVi" resolve="StubEditorCellModel" />
+  </node>
+  <node concept="1TIwiD" id="2UyyPhAyIHb">
+    <property role="1pbfSe" value="1792182625" />
+    <property role="3GE5qa" value="CellModel" />
+    <property role="TrG5h" value="CellModel_ContextAssistant" />
+    <property role="34LRSv" value="context assistant menu placeholder" />
+    <ref role="1TJDcQ" node="fBEYTCT" resolve="EditorCellModel" />
+  </node>
+  <node concept="1TIwiD" id="1qY_lWSjTnI">
+    <property role="1pbfSe" value="1326328653" />
+    <property role="3GE5qa" value="ContextAssistant" />
+    <property role="TrG5h" value="QueryFunction_ContextAssistantExecuteFunction" />
+    <property role="34LRSv" value="handler" />
+    <ref role="1TJDcQ" node="FyOJSsBpEm" resolve="QueryFunction_ContextAssistant" />
+  </node>
+  <node concept="1TIwiD" id="1qY_lWSjTfA">
+    <property role="1pbfSe" value="1326328133" />
+    <property role="3GE5qa" value="ContextAssistant" />
+    <property role="TrG5h" value="ContextAssistantMenuPart_Action" />
+    <property role="34LRSv" value="action" />
+    <ref role="1TJDcQ" node="1qY_lWSjJZY" resolve="ContextAssistantMenuPart" />
+    <node concept="1TJgyj" id="4VZjoGvneVd" role="1TKVEi">
+      <property role="20lmBu" value="aggregation" />
+      <property role="20kJfa" value="textFunction" />
+      <property role="20lbJX" value="1" />
+      <ref role="20lvS9" node="4VZjoGvneVh" resolve="QueryFunction_ContextAssistantText" />
+    </node>
+    <node concept="1TJgyj" id="1qY_lWSjTfD" role="1TKVEi">
+      <property role="20lmBu" value="aggregation" />
+      <property role="20kJfa" value="executeFunction" />
+      <property role="20lbJX" value="1" />
+      <ref role="20lvS9" node="1qY_lWSjTnI" resolve="QueryFunction_ContextAssistantExecuteFunction" />
+    </node>
+  </node>
+  <node concept="1TIwiD" id="1qY_lWSjJZY">
+    <property role="1pbfSe" value="1326290269" />
+    <property role="3GE5qa" value="ContextAssistant" />
+    <property role="TrG5h" value="ContextAssistantMenuPart" />
+    <property role="R5$K7" value="true" />
+    <property role="R5$K2" value="false" />
+    <ref role="1TJDcQ" to="tpck:gw2VY9q" resolve="BaseConcept" />
+  </node>
+  <node concept="1TIwiD" id="6srdxdH8$17">
+    <property role="1pbfSe" value="734169510" />
+    <property role="3GE5qa" value="ContextAssistant" />
+    <property role="TrG5h" value="ContextAssistantMenuPart_Conditional" />
+    <property role="34LRSv" value="if" />
+    <property role="R4oN_" value="conditional menu part" />
+    <ref role="1TJDcQ" node="1qY_lWSjJZY" resolve="ContextAssistantMenuPart" />
+    <node concept="1TJgyj" id="6srdxdH8$1d" role="1TKVEi">
+      <property role="20lmBu" value="aggregation" />
+      <property role="20kJfa" value="condition" />
+      <property role="20lbJX" value="1" />
+      <ref role="20lvS9" node="6srdxdHd7ks" resolve="QueryFunction_ContextAssistantCondition" />
+    </node>
+    <node concept="1TJgyj" id="6srdxdH8$18" role="1TKVEi">
+      <property role="20lmBu" value="aggregation" />
+      <property role="20kJfa" value="parts" />
+      <property role="20lbJX" value="0..n" />
+      <ref role="20lvS9" node="1qY_lWSjJZY" resolve="ContextAssistantMenuPart" />
+    </node>
+  </node>
+  <node concept="1TIwiD" id="7l1m754O$tN">
+    <property role="1pbfSe" value="1173119004" />
+    <property role="3GE5qa" value="ContextAssistant" />
+    <property role="TrG5h" value="ContextAssistantMenuPart_Super" />
+    <property role="34LRSv" value="superconcept menu" />
+    <property role="R4oN_" value="superconcept menu" />
+    <ref role="1TJDcQ" node="1qY_lWSjJZY" resolve="ContextAssistantMenuPart" />
+  </node>
+  <node concept="1TIwiD" id="FyOJSsBmSI">
+    <property role="1pbfSe" value="662716716" />
+    <property role="3GE5qa" value="ContextAssistant" />
+    <property role="TrG5h" value="QueryFunction_ContextAssistantTargetNode" />
+    <property role="34LRSv" value="targetNode" />
+    <ref role="1TJDcQ" node="FyOJSsBpEm" resolve="QueryFunction_ContextAssistant" />
+  </node>
+  <node concept="1TIwiD" id="4Sf$XywKgZK">
+    <property role="1pbfSe" value="288316472" />
+    <property role="3GE5qa" value="ContextAssistant" />
+    <property role="TrG5h" value="ContextAssistantMenuContribution" />
+    <property role="34LRSv" value="Context Assistant Menu Contribution" />
+    <property role="19KtqR" value="true" />
+    <ref role="1TJDcQ" to="tpck:gw2VY9q" resolve="BaseConcept" />
+    <node concept="PrWs8" id="4Sf$XywKhEr" role="PzmwI">
+      <ref role="PrY4T" node="4Sf$XywKhwM" resolve="INamedContextAssistantItems" />
+    </node>
+    <node concept="PrWs8" id="4Sf$XywKgZU" role="PzmwI">
+      <ref role="PrY4T" to="tpee:hCUYCKd" resolve="IValidIdentifier" />
+    </node>
+    <node concept="PrWs8" id="3DiRZzA1_mD" role="PzmwI">
+      <ref role="PrY4T" to="tpck:3fifI_xCcJN" resolve="ScopeProvider" />
+    </node>
+    <node concept="1TJgyj" id="5OVd5tVoa2Z" role="1TKVEi">
+      <property role="20lmBu" value="aggregation" />
+      <property role="20kJfa" value="menuReference" />
+      <property role="20lbJX" value="1" />
+      <ref role="20lvS9" node="5OVd5tVffW8" resolve="ContextAssistantMenuReference" />
+    </node>
+  </node>
+  <node concept="1TIwiD" id="4VZjoGvneVh">
+    <property role="1pbfSe" value="1851538524" />
+    <property role="3GE5qa" value="ContextAssistant" />
+    <property role="TrG5h" value="QueryFunction_ContextAssistantText" />
+    <property role="34LRSv" value="text" />
+    <ref role="1TJDcQ" node="FyOJSsBpEm" resolve="QueryFunction_ContextAssistant" />
+  </node>
+  <node concept="1TIwiD" id="6srdxdHd7ks">
+    <property role="1pbfSe" value="732976337" />
+    <property role="3GE5qa" value="ContextAssistant" />
+    <property role="TrG5h" value="QueryFunction_ContextAssistantCondition" />
+    <property role="34LRSv" value="query" />
+    <ref role="1TJDcQ" node="FyOJSsBpEm" resolve="QueryFunction_ContextAssistant" />
+  </node>
+  <node concept="PlHQZ" id="4Sf$XywKhwM">
+    <property role="1pbfSe" value="288314358" />
+    <property role="3GE5qa" value="ContextAssistant" />
+    <property role="TrG5h" value="INamedContextAssistantItems" />
+    <node concept="PrWs8" id="4Sf$XywKhwN" role="PrDN$">
+      <ref role="PrY4T" to="tpck:h0TrEE$" resolve="INamedConcept" />
+    </node>
+    <node concept="1TJgyj" id="1qY_lWSjJZW" role="1TKVEi">
+      <property role="20lmBu" value="aggregation" />
+      <property role="20kJfa" value="items" />
+      <property role="20lbJX" value="0..n" />
+      <ref role="20lvS9" node="1qY_lWSjJZY" resolve="ContextAssistantMenuPart" />
+    </node>
+  </node>
   <node concept="1TIwiD" id="1qY_lWSjJNx">
     <property role="1pbfSe" value="1326289472" />
     <property role="TrG5h" value="ContextAssistantMenu_Default" />
@@ -4380,95 +4514,56 @@
     <property role="34LRSv" value="Context Assistant Default Menu" />
     <ref role="1TJDcQ" node="4Sf$XywF3UU" resolve="ContextAssistantMenu" />
   </node>
-  <node concept="1TIwiD" id="1qY_lWSjJZY">
-    <property role="1pbfSe" value="1326290269" />
+  <node concept="1TIwiD" id="5OVd5tVffW8">
+    <property role="1pbfSe" value="663211169" />
     <property role="3GE5qa" value="ContextAssistant" />
-    <property role="TrG5h" value="ContextAssistantMenuPart" />
+    <property role="TrG5h" value="ContextAssistantMenuReference" />
     <property role="R5$K7" value="true" />
     <property role="R5$K2" value="false" />
     <ref role="1TJDcQ" to="tpck:gw2VY9q" resolve="BaseConcept" />
   </node>
-  <node concept="1TIwiD" id="1qY_lWSjTfA">
-    <property role="1pbfSe" value="1326328133" />
+  <node concept="1TIwiD" id="5OVd5tVffW9">
+    <property role="1pbfSe" value="663211168" />
     <property role="3GE5qa" value="ContextAssistant" />
-    <property role="TrG5h" value="ContextAssistantMenuPart_Action" />
-    <property role="34LRSv" value="action" />
+    <property role="TrG5h" value="ContextAssistantMenuReference_Named" />
+    <property role="34LRSv" value="named menu" />
+    <ref role="1TJDcQ" node="5OVd5tVffW8" resolve="ContextAssistantMenuReference" />
+    <node concept="1TJgyj" id="5OVd5tVffWa" role="1TKVEi">
+      <property role="20lmBu" value="reference" />
+      <property role="20kJfa" value="menu" />
+      <property role="20lbJX" value="1" />
+      <ref role="20lvS9" node="4Sf$XywF4VC" resolve="ContextAssistantMenu_Named" />
+    </node>
+  </node>
+  <node concept="1TIwiD" id="5OVd5tVffWc">
+    <property role="1pbfSe" value="663211165" />
+    <property role="3GE5qa" value="ContextAssistant" />
+    <property role="TrG5h" value="ContextAssistantMenuReference_Default" />
+    <property role="34LRSv" value="default menu" />
+    <ref role="1TJDcQ" node="5OVd5tVffW8" resolve="ContextAssistantMenuReference" />
+    <node concept="1TJgyj" id="5OVd5tVffWd" role="1TKVEi">
+      <property role="20lmBu" value="reference" />
+      <property role="20kJfa" value="concept" />
+      <property role="20lbJX" value="1" />
+      <ref role="20lvS9" to="tpce:h0PkWnZ" resolve="AbstractConceptDeclaration" />
+    </node>
+  </node>
+  <node concept="1TIwiD" id="FyOJSsBmJy">
+    <property role="1pbfSe" value="662716128" />
+    <property role="3GE5qa" value="ContextAssistant" />
+    <property role="TrG5h" value="ContextAssistantMenuPart_IncludeMenu" />
+    <property role="34LRSv" value="include" />
+    <property role="R4oN_" value="include another menu" />
     <ref role="1TJDcQ" node="1qY_lWSjJZY" resolve="ContextAssistantMenuPart" />
-    <node concept="1TJgyj" id="4VZjoGvneVd" role="1TKVEi">
-      <property role="20lmBu" value="aggregation" />
-      <property role="20kJfa" value="textFunction" />
-      <property role="20lbJX" value="1" />
-      <ref role="20lvS9" node="4VZjoGvneVh" resolve="QueryFunction_ContextAssistantText" />
-    </node>
-    <node concept="1TJgyj" id="1qY_lWSjTfD" role="1TKVEi">
-      <property role="20lmBu" value="aggregation" />
-      <property role="20kJfa" value="executeFunction" />
-      <property role="20lbJX" value="1" />
-      <ref role="20lvS9" node="1qY_lWSjTnI" resolve="QueryFunction_ContextAssistantExecuteFunction" />
-    </node>
-  </node>
-  <node concept="1TIwiD" id="1qY_lWSjTnI">
-    <property role="1pbfSe" value="1326328653" />
-    <property role="3GE5qa" value="ContextAssistant" />
-    <property role="TrG5h" value="QueryFunction_ContextAssistantExecuteFunction" />
-    <property role="34LRSv" value="handler" />
-    <ref role="1TJDcQ" node="FyOJSsBpEm" resolve="QueryFunction_ContextAssistant" />
-  </node>
-  <node concept="1TIwiD" id="3xbeilB7DBJ">
-    <property role="1pbfSe" value="1620454636" />
-    <property role="3GE5qa" value="ContextAssistant" />
-    <property role="TrG5h" value="ContextAssistantMenuPart_SubMenu" />
-    <property role="34LRSv" value="submenu" />
-    <ref role="1TJDcQ" node="1qY_lWSjJZY" resolve="ContextAssistantMenuPart" />
-    <node concept="1TJgyj" id="4VZjoGvnt2N" role="1TKVEi">
-      <property role="20lmBu" value="aggregation" />
-      <property role="20kJfa" value="textFunction" />
-      <property role="20lbJX" value="1" />
-      <ref role="20lvS9" node="4VZjoGvneVh" resolve="QueryFunction_ContextAssistantText" />
-    </node>
-    <node concept="1TJgyj" id="3xbeilB7DC2" role="1TKVEi">
-      <property role="20lmBu" value="aggregation" />
-      <property role="20kJfa" value="items" />
-      <property role="20lbJX" value="0..n" />
-      <ref role="20lvS9" node="1qY_lWSjJZY" resolve="ContextAssistantMenuPart" />
-    </node>
-  </node>
-  <node concept="1TIwiD" id="7l1m754O$tN">
-    <property role="1pbfSe" value="1173119004" />
-    <property role="3GE5qa" value="ContextAssistant" />
-    <property role="TrG5h" value="ContextAssistantMenuPart_Super" />
-    <property role="34LRSv" value="superconcept menu" />
-    <property role="R4oN_" value="superconcept menu" />
-    <ref role="1TJDcQ" node="1qY_lWSjJZY" resolve="ContextAssistantMenuPart" />
-  </node>
-  <node concept="1TIwiD" id="4VZjoGvneVh">
-    <property role="1pbfSe" value="1851538524" />
-    <property role="3GE5qa" value="ContextAssistant" />
-    <property role="TrG5h" value="QueryFunction_ContextAssistantText" />
-    <property role="34LRSv" value="text" />
-    <ref role="1TJDcQ" node="FyOJSsBpEm" resolve="QueryFunction_ContextAssistant" />
-  </node>
-  <node concept="1TIwiD" id="4Sf$XywF3UU">
-    <property role="1pbfSe" value="289680750" />
-    <property role="3GE5qa" value="ContextAssistant" />
-    <property role="TrG5h" value="ContextAssistantMenu" />
-    <property role="R5$K7" value="true" />
-    <property role="R5$K2" value="false" />
-    <property role="19KtqR" value="true" />
-    <ref role="1TJDcQ" to="tpck:gw2VY9q" resolve="BaseConcept" />
-    <node concept="1TJgyj" id="1oFY2ohVpGC" role="1TKVEi">
-      <property role="20kJfa" value="conceptDeclaration" />
-      <property role="20lbJX" value="1" />
-      <ref role="20lvS9" to="tpce:h0PkWnZ" resolve="AbstractConceptDeclaration" />
-    </node>
-    <node concept="PrWs8" id="4Sf$XywF3UV" role="PzmwI">
-      <ref role="PrY4T" to="tpce:2hxg_BDjKM4" resolve="IConceptAspect" />
-    </node>
-    <node concept="PrWs8" id="4Sf$XywKhwV" role="PzmwI">
-      <ref role="PrY4T" node="4Sf$XywKhwM" resolve="INamedContextAssistantItems" />
-    </node>
-    <node concept="PrWs8" id="6dmIS6MuCFG" role="PzmwI">
-      <ref role="PrY4T" to="tpck:3fifI_xCcJN" resolve="ScopeProvider" />
+    <node concept="1TJgyj" id="FyOJSsBmJY" role="1TKVEi">
+      <property role="20lmBu" value="aggregation" />
+      <property role="20kJfa" value="nodeFunction" />
+      <ref role="20lvS9" node="FyOJSsBmSI" resolve="QueryFunction_ContextAssistantTargetNode" />
+    </node>
+    <node concept="1TJgyj" id="5OVd5tVfRV_" role="1TKVEi">
+      <property role="20lmBu" value="aggregation" />
+      <property role="20kJfa" value="menuReference" />
+      <ref role="20lvS9" node="5OVd5tVffW8" resolve="ContextAssistantMenuReference" />
     </node>
   </node>
   <node concept="1TIwiD" id="4Sf$XywF4VC">
@@ -4482,75 +4577,47 @@
       <ref role="PrY4T" to="tpee:hCUYCKd" resolve="IValidIdentifier" />
     </node>
   </node>
-  <node concept="1TIwiD" id="4Sf$XywKgZK">
-    <property role="1pbfSe" value="288316472" />
+  <node concept="1TIwiD" id="3xbeilB7DBJ">
+    <property role="1pbfSe" value="1620454636" />
     <property role="3GE5qa" value="ContextAssistant" />
-    <property role="TrG5h" value="ContextAssistantMenuContribution" />
-    <property role="34LRSv" value="Context Assistant Menu Contribution" />
-    <property role="19KtqR" value="true" />
-    <ref role="1TJDcQ" to="tpck:gw2VY9q" resolve="BaseConcept" />
-    <node concept="PrWs8" id="4Sf$XywKhEr" role="PzmwI">
-      <ref role="PrY4T" node="4Sf$XywKhwM" resolve="INamedContextAssistantItems" />
-    </node>
-    <node concept="PrWs8" id="4Sf$XywKgZU" role="PzmwI">
-      <ref role="PrY4T" to="tpee:hCUYCKd" resolve="IValidIdentifier" />
-    </node>
-    <node concept="PrWs8" id="3DiRZzA1_mD" role="PzmwI">
-      <ref role="PrY4T" to="tpck:3fifI_xCcJN" resolve="ScopeProvider" />
-    </node>
-    <node concept="1TJgyj" id="5OVd5tVoa2Z" role="1TKVEi">
-      <property role="20lmBu" value="aggregation" />
-      <property role="20kJfa" value="menuReference" />
-      <property role="20lbJX" value="1" />
-      <ref role="20lvS9" node="5OVd5tVffW8" resolve="ContextAssistantMenuReference" />
-    </node>
-  </node>
-  <node concept="PlHQZ" id="4Sf$XywKhwM">
-    <property role="1pbfSe" value="288314358" />
-    <property role="3GE5qa" value="ContextAssistant" />
-    <property role="TrG5h" value="INamedContextAssistantItems" />
-    <node concept="PrWs8" id="4Sf$XywKhwN" role="PrDN$">
-      <ref role="PrY4T" to="tpck:h0TrEE$" resolve="INamedConcept" />
-    </node>
-    <node concept="1TJgyj" id="1qY_lWSjJZW" role="1TKVEi">
+    <property role="TrG5h" value="ContextAssistantMenuPart_SubMenu" />
+    <property role="34LRSv" value="submenu" />
+    <ref role="1TJDcQ" node="1qY_lWSjJZY" resolve="ContextAssistantMenuPart" />
+    <node concept="1TJgyj" id="4VZjoGvnt2N" role="1TKVEi">
+      <property role="20lmBu" value="aggregation" />
+      <property role="20kJfa" value="textFunction" />
+      <property role="20lbJX" value="1" />
+      <ref role="20lvS9" node="4VZjoGvneVh" resolve="QueryFunction_ContextAssistantText" />
+    </node>
+    <node concept="1TJgyj" id="3xbeilB7DC2" role="1TKVEi">
       <property role="20lmBu" value="aggregation" />
       <property role="20kJfa" value="items" />
       <property role="20lbJX" value="0..n" />
       <ref role="20lvS9" node="1qY_lWSjJZY" resolve="ContextAssistantMenuPart" />
     </node>
   </node>
-  <node concept="1TIwiD" id="FyOJSsBmJy">
-    <property role="1pbfSe" value="662716128" />
+  <node concept="1TIwiD" id="4Sf$XywF3UU">
+    <property role="1pbfSe" value="289680750" />
     <property role="3GE5qa" value="ContextAssistant" />
-    <property role="TrG5h" value="ContextAssistantMenuPart_IncludeMenu" />
-    <property role="34LRSv" value="include" />
-    <property role="R4oN_" value="include another menu" />
-    <ref role="1TJDcQ" node="1qY_lWSjJZY" resolve="ContextAssistantMenuPart" />
-    <node concept="1TJgyj" id="FyOJSsBmJY" role="1TKVEi">
-      <property role="20lmBu" value="aggregation" />
-      <property role="20kJfa" value="nodeFunction" />
-      <ref role="20lvS9" node="FyOJSsBmSI" resolve="QueryFunction_ContextAssistantTargetNode" />
-    </node>
-    <node concept="1TJgyj" id="5OVd5tVfRV_" role="1TKVEi">
-      <property role="20lmBu" value="aggregation" />
-      <property role="20kJfa" value="menuReference" />
-      <ref role="20lvS9" node="5OVd5tVffW8" resolve="ContextAssistantMenuReference" />
-    </node>
-  </node>
-  <node concept="1TIwiD" id="FyOJSsBmSI">
-    <property role="1pbfSe" value="662716716" />
-    <property role="3GE5qa" value="ContextAssistant" />
-    <property role="TrG5h" value="QueryFunction_ContextAssistantTargetNode" />
-    <property role="34LRSv" value="targetNode" />
-    <ref role="1TJDcQ" node="FyOJSsBpEm" resolve="QueryFunction_ContextAssistant" />
-  </node>
-  <node concept="1TIwiD" id="FyOJSsBpEm">
-    <property role="1pbfSe" value="662728084" />
-    <property role="3GE5qa" value="ContextAssistant" />
-    <property role="TrG5h" value="QueryFunction_ContextAssistant" />
+    <property role="TrG5h" value="ContextAssistantMenu" />
     <property role="R5$K7" value="true" />
     <property role="R5$K2" value="false" />
-    <ref role="1TJDcQ" to="tpee:gyVMwX8" resolve="ConceptFunction" />
+    <property role="19KtqR" value="true" />
+    <ref role="1TJDcQ" to="tpck:gw2VY9q" resolve="BaseConcept" />
+    <node concept="1TJgyj" id="1oFY2ohVpGC" role="1TKVEi">
+      <property role="20kJfa" value="conceptDeclaration" />
+      <property role="20lbJX" value="1" />
+      <ref role="20lvS9" to="tpce:h0PkWnZ" resolve="AbstractConceptDeclaration" />
+    </node>
+    <node concept="PrWs8" id="4Sf$XywF3UV" role="PzmwI">
+      <ref role="PrY4T" to="tpce:2hxg_BDjKM4" resolve="IConceptAspect" />
+    </node>
+    <node concept="PrWs8" id="4Sf$XywKhwV" role="PzmwI">
+      <ref role="PrY4T" node="4Sf$XywKhwM" resolve="INamedContextAssistantItems" />
+    </node>
+    <node concept="PrWs8" id="6dmIS6MuCFG" role="PzmwI">
+      <ref role="PrY4T" to="tpck:3fifI_xCcJN" resolve="ScopeProvider" />
+    </node>
   </node>
   <node concept="1TIwiD" id="1oFY2ohYO0M">
     <property role="1pbfSe" value="673658968" />
@@ -4560,78 +4627,4 @@
     <property role="R4oN_" value="function parameter" />
     <ref role="1TJDcQ" to="tpee:g76ryKb" resolve="ConceptFunctionParameter" />
   </node>
-  <node concept="1TIwiD" id="2UyyPhAyIHb">
-    <property role="1pbfSe" value="1792182625" />
-    <property role="3GE5qa" value="CellModel" />
-    <property role="TrG5h" value="CellModel_ContextAssistant" />
-    <property role="34LRSv" value="context assistant menu placeholder" />
-    <ref role="1TJDcQ" node="fBEYTCT" resolve="EditorCellModel" />
-  </node>
-  <node concept="1TIwiD" id="6tuXwJZljC_">
-    <property role="3GE5qa" value="CellModel" />
-    <property role="TrG5h" value="StubCellModel_ContextAssistant" />
-    <property role="1pbfSe" value="1723084848" />
-    <ref role="1TJDcQ" node="CzpafHMSVi" resolve="StubEditorCellModel" />
-  </node>
-  <node concept="1TIwiD" id="5OVd5tVffW8">
-    <property role="1pbfSe" value="663211169" />
-    <property role="3GE5qa" value="ContextAssistant" />
-    <property role="TrG5h" value="ContextAssistantMenuReference" />
-    <property role="R5$K7" value="true" />
-    <property role="R5$K2" value="false" />
-    <ref role="1TJDcQ" to="tpck:gw2VY9q" resolve="BaseConcept" />
-  </node>
-  <node concept="1TIwiD" id="5OVd5tVffW9">
-    <property role="1pbfSe" value="663211168" />
-    <property role="3GE5qa" value="ContextAssistant" />
-    <property role="TrG5h" value="ContextAssistantMenuReference_Named" />
-    <property role="34LRSv" value="named menu" />
-    <ref role="1TJDcQ" node="5OVd5tVffW8" resolve="ContextAssistantMenuReference" />
-    <node concept="1TJgyj" id="5OVd5tVffWa" role="1TKVEi">
-      <property role="20lmBu" value="reference" />
-      <property role="20kJfa" value="menu" />
-      <property role="20lbJX" value="1" />
-      <ref role="20lvS9" node="4Sf$XywF4VC" resolve="ContextAssistantMenu_Named" />
-    </node>
-  </node>
-  <node concept="1TIwiD" id="5OVd5tVffWc">
-    <property role="1pbfSe" value="663211165" />
-    <property role="3GE5qa" value="ContextAssistant" />
-    <property role="TrG5h" value="ContextAssistantMenuReference_Default" />
-    <property role="34LRSv" value="default menu" />
-    <ref role="1TJDcQ" node="5OVd5tVffW8" resolve="ContextAssistantMenuReference" />
-    <node concept="1TJgyj" id="5OVd5tVffWd" role="1TKVEi">
-      <property role="20lmBu" value="reference" />
-      <property role="20kJfa" value="concept" />
-      <property role="20lbJX" value="1" />
-      <ref role="20lvS9" to="tpce:h0PkWnZ" resolve="AbstractConceptDeclaration" />
-    </node>
-  </node>
-  <node concept="1TIwiD" id="6srdxdH8$17">
-    <property role="1pbfSe" value="734169510" />
-    <property role="3GE5qa" value="ContextAssistant" />
-    <property role="TrG5h" value="ContextAssistantMenuPart_Conditional" />
-    <property role="34LRSv" value="if" />
-    <property role="R4oN_" value="conditional menu part" />
-    <ref role="1TJDcQ" node="1qY_lWSjJZY" resolve="ContextAssistantMenuPart" />
-    <node concept="1TJgyj" id="6srdxdH8$1d" role="1TKVEi">
-      <property role="20lmBu" value="aggregation" />
-      <property role="20kJfa" value="condition" />
-      <property role="20lbJX" value="1" />
-      <ref role="20lvS9" node="6srdxdHd7ks" resolve="QueryFunction_ContextAssistantCondition" />
-    </node>
-    <node concept="1TJgyj" id="6srdxdH8$18" role="1TKVEi">
-      <property role="20lmBu" value="aggregation" />
-      <property role="20kJfa" value="parts" />
-      <property role="20lbJX" value="0..n" />
-      <ref role="20lvS9" node="1qY_lWSjJZY" resolve="ContextAssistantMenuPart" />
-    </node>
-  </node>
-  <node concept="1TIwiD" id="6srdxdHd7ks">
-    <property role="1pbfSe" value="732976337" />
-    <property role="3GE5qa" value="ContextAssistant" />
-    <property role="TrG5h" value="QueryFunction_ContextAssistantCondition" />
-    <property role="34LRSv" value="query" />
-    <ref role="1TJDcQ" node="FyOJSsBpEm" resolve="QueryFunction_ContextAssistant" />
-  </node>
 </model>
