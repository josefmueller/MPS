<?xml version="1.0" encoding="UTF-8"?>
<model ref="r:00000000-0000-4000-0000-011c8959029e(jetbrains.mps.lang.editor.structure)">
  <persistence version="9" />
  <languages>
    <use id="c72da2b9-7cce-4447-8389-f407dc1158b7" name="jetbrains.mps.lang.structure" version="3" />
    <use id="982eb8df-2c96-4bd7-9963-11712ea622e5" name="jetbrains.mps.lang.resources" version="2" />
  </languages>
  <imports>
    <import index="tpce" ref="r:00000000-0000-4000-0000-011c89590292(jetbrains.mps.lang.structure.structure)" />
    <import index="tpck" ref="r:00000000-0000-4000-0000-011c89590288(jetbrains.mps.lang.core.structure)" />
    <import index="tpee" ref="r:00000000-0000-4000-0000-011c895902ca(jetbrains.mps.baseLanguage.structure)" />
    <import index="tpcw" ref="r:00000000-0000-4000-0000-011c895902bc(jetbrains.mps.lang.sharedConcepts.structure)" />
    <import index="tp25" ref="r:00000000-0000-4000-0000-011c89590301(jetbrains.mps.lang.smodel.structure)" />
    <import index="tp4f" ref="r:00000000-0000-4000-0000-011c89590373(jetbrains.mps.baseLanguage.classifiers.structure)" />
    <import index="tpdg" ref="r:00000000-0000-4000-0000-011c895902a8(jetbrains.mps.lang.actions.structure)" />
  </imports>
  <registry>
    <language id="982eb8df-2c96-4bd7-9963-11712ea622e5" name="jetbrains.mps.lang.resources">
      <concept id="8974276187400029883" name="jetbrains.mps.lang.resources.structure.FileIcon" flags="ng" index="1QGGSu">
        <property id="2756621024541341363" name="file" index="1iqoE4" />
      </concept>
    </language>
    <language id="c72da2b9-7cce-4447-8389-f407dc1158b7" name="jetbrains.mps.lang.structure">
      <concept id="1224240836180" name="jetbrains.mps.lang.structure.structure.DeprecatedNodeAnnotation" flags="ig" index="asaX9">
        <property id="1225118933224" name="comment" index="YLQ7P" />
      </concept>
      <concept id="1082978164219" name="jetbrains.mps.lang.structure.structure.EnumerationDataTypeDeclaration" flags="ng" index="AxPO7">
        <property id="1212080844762" name="hasNoDefaultMember" index="PDuV0" />
        <property id="1197591154882" name="memberIdentifierPolicy" index="3lZH7k" />
        <reference id="1083171729157" name="memberDataType" index="M4eZT" />
        <reference id="1083241965437" name="defaultMember" index="Qgau1" />
        <child id="1083172003582" name="member" index="M5hS2" />
      </concept>
      <concept id="1082978499127" name="jetbrains.mps.lang.structure.structure.ConstrainedDataTypeDeclaration" flags="ng" index="Az7Fb">
        <property id="1083066089218" name="constraint" index="FLfZY" />
      </concept>
      <concept id="1083171877298" name="jetbrains.mps.lang.structure.structure.EnumerationMemberDeclaration" flags="ig" index="M4N5e">
        <property id="1083923523172" name="externalValue" index="1uS6qo" />
        <property id="1083923523171" name="internalValue" index="1uS6qv" />
      </concept>
      <concept id="1169125787135" name="jetbrains.mps.lang.structure.structure.AbstractConceptDeclaration" flags="ig" index="PkWjJ">
        <property id="6714410169261853888" name="conceptId" index="EcuMT" />
        <property id="4628067390765907488" name="conceptShortDescription" index="R4oN_" />
        <property id="4628067390765956807" name="final" index="R5$K2" />
        <property id="4628067390765956802" name="abstract" index="R5$K7" />
        <property id="5092175715804935370" name="conceptAlias" index="34LRSv" />
        <property id="1587916991969465369" name="intConceptId" index="1pbfSe" />
        <child id="1071489727083" name="linkDeclaration" index="1TKVEi" />
        <child id="1071489727084" name="propertyDeclaration" index="1TKVEl" />
      </concept>
      <concept id="1169125989551" name="jetbrains.mps.lang.structure.structure.InterfaceConceptDeclaration" flags="ig" index="PlHQZ">
        <child id="1169127546356" name="extends" index="PrDN$" />
      </concept>
      <concept id="1169127622168" name="jetbrains.mps.lang.structure.structure.InterfaceConceptReference" flags="ig" index="PrWs8">
        <reference id="1169127628841" name="intfc" index="PrY4T" />
      </concept>
      <concept id="1071489090640" name="jetbrains.mps.lang.structure.structure.ConceptDeclaration" flags="ig" index="1TIwiD">
        <property id="5404671619616246344" name="staticScope" index="2_RsDV" />
        <property id="1096454100552" name="rootable" index="19KtqR" />
        <reference id="1071489389519" name="extends" index="1TJDcQ" />
        <child id="6327362524875300597" name="icon" index="rwd14" />
        <child id="1169129564478" name="implements" index="PzmwI" />
      </concept>
      <concept id="1071489288299" name="jetbrains.mps.lang.structure.structure.PropertyDeclaration" flags="ig" index="1TJgyi">
        <property id="241647608299431129" name="propertyId" index="IQ2nx" />
        <reference id="1082985295845" name="dataType" index="AX2Wp" />
      </concept>
      <concept id="1071489288298" name="jetbrains.mps.lang.structure.structure.LinkDeclaration" flags="ig" index="1TJgyj">
        <property id="1071599776563" name="role" index="20kJfa" />
        <property id="1071599893252" name="sourceCardinality" index="20lbJX" />
        <property id="1071599937831" name="metaClass" index="20lmBu" />
        <property id="241647608299431140" name="linkId" index="IQ2ns" />
        <reference id="1071599698500" name="specializedLink" index="20ksaX" />
        <reference id="1071599976176" name="target" index="20lvS9" />
      </concept>
    </language>
    <language id="ceab5195-25ea-4f22-9b92-103b95ca8c0c" name="jetbrains.mps.lang.core">
      <concept id="1133920641626" name="jetbrains.mps.lang.core.structure.BaseConcept" flags="ng" index="2VYdi">
        <property id="1193676396447" name="virtualPackage" index="3GE5qa" />
        <child id="5169995583184591170" name="smodelAttribute" index="lGtFl" />
      </concept>
      <concept id="1169194658468" name="jetbrains.mps.lang.core.structure.INamedConcept" flags="ng" index="TrEIO">
        <property id="1169194664001" name="name" index="TrG5h" />
      </concept>
    </language>
  </registry>
  <node concept="1TIwiD" id="fA4kQeF">
    <property role="R5$K7" value="false" />
    <property role="19KtqR" value="true" />
    <property role="R5$K2" value="false" />
    <property role="TrG5h" value="ConceptEditorDeclaration" />
    <property role="34LRSv" value="Concept Editor" />
    <property role="EcuMT" value="1071666914219" />
    <ref role="1TJDcQ" node="fIwURLg" resolve="BaseEditorComponent" />
    <node concept="1QGGSu" id="4Q8sAA5iJQt" role="rwd14">
      <property role="1iqoE4" value="${module}/icons/editor.png" />
    </node>
    <node concept="PrWs8" id="hBfBzQU" role="PzmwI">
      <ref role="PrY4T" to="tpck:h0TrEE$" resolve="INamedConcept" />
    </node>
    <node concept="1TJgyj" id="fG6VMW6" role="1TKVEi">
      <property role="20lmBu" value="aggregation" />
      <property role="20kJfa" value="inspectedCellModel" />
      <property role="20lbJX" value="0..1" />
      <property role="IQ2ns" value="1078153129734" />
      <ref role="20lvS9" node="fBEYTCT" resolve="EditorCellModel" />
    </node>
    <node concept="1TJgyj" id="2gbCHScr0HI" role="1TKVEi">
      <property role="20lmBu" value="aggregation" />
      <property role="20kJfa" value="contextHints" />
      <property role="20lbJX" value="0..n" />
      <property role="IQ2ns" value="2597348684684069742" />
      <ref role="20lvS9" node="5UHFGFk4ozs" resolve="ConceptEditorHintDeclarationReference" />
    </node>
    <node concept="PrWs8" id="2hxg_BDjOEC" role="PzmwI">
      <ref role="PrY4T" to="tpce:2hxg_BDjKM4" resolve="IConceptAspect" />
    </node>
  </node>
  <node concept="1TIwiD" id="fBEYTCT">
    <property role="R5$K7" value="true" />
    <property role="R5$K2" value="false" />
    <property role="TrG5h" value="EditorCellModel" />
    <property role="3GE5qa" value="CellModel" />
    <property role="EcuMT" value="1073389214265" />
    <ref role="1TJDcQ" to="tpck:gw2VY9q" resolve="BaseConcept" />
    <node concept="PrWs8" id="1cEk0X7fp1$" role="PzmwI">
      <ref role="PrY4T" node="1cEk0X7fm5O" resolve="ICellStyle" />
    </node>
    <node concept="1TJgyj" id="gCpqm6p" role="1TKVEi">
      <property role="20lmBu" value="aggregation" />
      <property role="20kJfa" value="renderingCondition" />
      <property role="20lbJX" value="0..1" />
      <property role="IQ2ns" value="1142887637401" />
      <ref role="20lvS9" node="gCpkWun" resolve="QueryFunction_NodeCondition" />
    </node>
    <node concept="1TJgyj" id="g_ERwze" role="1TKVEi">
      <property role="20kJfa" value="actionMap" />
      <property role="IQ2ns" value="1139959269582" />
      <ref role="20lvS9" node="g_h_SNY" resolve="CellActionMapDeclaration" />
    </node>
    <node concept="1TJgyj" id="fJ4QXdL" role="1TKVEi">
      <property role="20kJfa" value="keyMap" />
      <property role="20lbJX" value="0..1" />
      <property role="IQ2ns" value="1081339532145" />
      <ref role="20lvS9" node="fJ25Fcr" resolve="CellKeyMapDeclaration" />
    </node>
    <node concept="1TJgyj" id="gWP5bHW" role="1TKVEi">
      <property role="20lmBu" value="aggregation" />
      <property role="20kJfa" value="menuDescriptor" />
      <property role="IQ2ns" value="1164826688380" />
      <ref role="20lvS9" node="gWOXEEG" resolve="CellMenuDescriptor" />
    </node>
    <node concept="1TJgyj" id="hscStWE" role="1TKVEi">
      <property role="20lmBu" value="aggregation" />
      <property role="20kJfa" value="focusPolicyApplicable" />
      <property role="IQ2ns" value="1198512004906" />
      <ref role="20lvS9" node="gCpkWun" resolve="QueryFunction_NodeCondition" />
    </node>
    <node concept="1TJgyj" id="3K0abI4qJr6" role="1TKVEi">
      <property role="20lmBu" value="aggregation" />
      <property role="20kJfa" value="id" />
      <property role="IQ2ns" value="4323500428121274054" />
      <ref role="20lvS9" node="3K0abI4q_wn" resolve="EditorCellId" />
    </node>
    <node concept="1TJgyj" id="3DiRZz_UXt0" role="1TKVEi">
      <property role="20lmBu" value="aggregation" />
      <property role="20kJfa" value="transformationMenu" />
      <property role="IQ2ns" value="4202667662392416064" />
      <ref role="20lvS9" node="3rSzFHWJPbd" resolve="ITransformationMenuReference" />
    </node>
    <node concept="1TJgyi" id="gtcu_tw" role="1TKVEl">
      <property role="TrG5h" value="attractsFocus" />
      <property role="IQ2nx" value="1130859485024" />
      <ref role="AX2Wp" node="gtguswd" resolve="FocusPolicy" />
    </node>
  </node>
  <node concept="1TIwiD" id="fBEZMkn">
    <property role="R5$K7" value="false" />
    <property role="R5$K2" value="false" />
    <property role="R4oN_" value="collection of cells" />
    <property role="TrG5h" value="CellModel_Collection" />
    <property role="2_RsDV" value="none" />
    <property role="3GE5qa" value="CellModel" />
    <property role="34LRSv" value="collection" />
    <property role="EcuMT" value="1073389446423" />
    <ref role="1TJDcQ" node="fBEYTCT" resolve="EditorCellModel" />
    <node concept="PrWs8" id="3vTEHvN5msL" role="PzmwI">
      <ref role="PrY4T" node="7ARneOGixdd" resolve="Synchronizeable" />
    </node>
    <node concept="PrWs8" id="4SdtvCaA82$" role="PzmwI">
      <ref role="PrY4T" to="tpck:64$4ecGX64Q" resolve="ImplementationWithStubPart" />
    </node>
    <node concept="1TJgyj" id="fBEZMko" role="1TKVEi">
      <property role="20lmBu" value="aggregation" />
      <property role="20kJfa" value="childCellModel" />
      <property role="20lbJX" value="0..n" />
      <property role="IQ2ns" value="1073389446424" />
      <ref role="20lvS9" node="fBEYTCT" resolve="EditorCellModel" />
    </node>
    <node concept="1TJgyj" id="6GJhM1dAsnP" role="1TKVEi">
      <property role="20lmBu" value="aggregation" />
      <property role="20kJfa" value="foldedCellModel" />
      <property role="IQ2ns" value="7723470090030138869" />
      <ref role="20lvS9" node="fBEYTCT" resolve="EditorCellModel" />
    </node>
    <node concept="1TJgyj" id="g6iSdeU" role="1TKVEi">
      <property role="20lmBu" value="aggregation" />
      <property role="20kJfa" value="cellLayout" />
      <property role="20lbJX" value="0..1" />
      <property role="IQ2ns" value="1106270802874" />
      <ref role="20lvS9" node="g6iR17a" resolve="CellLayout" />
    </node>
    <node concept="1TJgyj" id="7zuBzrp_ftK" role="1TKVEi">
      <property role="20lmBu" value="aggregation" />
      <property role="20kJfa" value="usesFoldingCondition" />
      <property role="IQ2ns" value="8709572687796959088" />
      <ref role="20lvS9" node="gCpkWun" resolve="QueryFunction_NodeCondition" />
    </node>
    <node concept="1TJgyj" id="5qrsiYWrGSD" role="1TKVEi">
      <property role="20lmBu" value="aggregation" />
      <property role="20kJfa" value="collapseByDefaultCondition" />
      <property role="IQ2ns" value="6240706158490734121" />
      <ref role="20lvS9" node="gCpkWun" resolve="QueryFunction_NodeCondition" />
    </node>
    <node concept="1TJgyj" id="3Fwx_UqDAZ9" role="1TKVEi">
      <property role="20lmBu" value="aggregation" />
      <property role="20kJfa" value="addHints" />
      <property role="20lbJX" value="0..1" />
      <property role="IQ2ns" value="4242538589862653897" />
      <ref role="20lvS9" node="42lfqf__buC" resolve="ContextHintsSpecification" />
    </node>
    <node concept="1TJgyj" id="3Fwx_UqDB8p" role="1TKVEi">
      <property role="20lmBu" value="aggregation" />
      <property role="20kJfa" value="removeHints" />
      <property role="IQ2ns" value="4242538589862654489" />
      <ref role="20lvS9" node="42lfqf__buC" resolve="ContextHintsSpecification" />
    </node>
    <node concept="1TJgyi" id="fBEZMkp" role="1TKVEl">
      <property role="TrG5h" value="vertical" />
      <property role="IQ2nx" value="1073389446425" />
      <ref role="AX2Wp" to="tpck:fKAQMTB" resolve="boolean" />
      <node concept="asaX9" id="i2I0itR" role="lGtFl">
        <property role="YLQ7P" value="Use isVertical()" />
      </node>
    </node>
    <node concept="1TJgyi" id="fBEZMkq" role="1TKVEl">
      <property role="TrG5h" value="gridLayout" />
      <property role="IQ2nx" value="1073389446426" />
      <ref role="AX2Wp" to="tpck:fKAQMTB" resolve="boolean" />
      <node concept="asaX9" id="i2I0j49" role="lGtFl">
        <property role="YLQ7P" value="Use isVerticalGrid()" />
      </node>
    </node>
    <node concept="1TJgyi" id="g_ayjLd" role="1TKVEl">
      <property role="TrG5h" value="usesBraces" />
      <property role="IQ2nx" value="1139416841293" />
      <ref role="AX2Wp" to="tpck:fKAQMTB" resolve="boolean" />
    </node>
    <node concept="1TJgyi" id="gSS$Qof" role="1TKVEl">
      <property role="TrG5h" value="usesFolding" />
      <property role="IQ2nx" value="1160590353935" />
      <ref role="AX2Wp" to="tpck:fKAQMTB" resolve="boolean" />
    </node>
    <node concept="1TJgyi" id="5qrsiYWrGSx" role="1TKVEl">
      <property role="TrG5h" value="collapseByDefault" />
      <property role="IQ2nx" value="6240706158490734113" />
      <ref role="AX2Wp" to="tpck:fKAQMTB" resolve="boolean" />
    </node>
  </node>
  <node concept="1TIwiD" id="fBF0icI">
    <property role="R5$K7" value="false" />
    <property role="R5$K2" value="false" />
    <property role="R4oN_" value="text label" />
    <property role="TrG5h" value="CellModel_Constant" />
    <property role="2_RsDV" value="none" />
    <property role="3GE5qa" value="CellModel" />
    <property role="34LRSv" value="constant" />
    <property role="EcuMT" value="1073389577006" />
    <ref role="1TJDcQ" node="fHev3Dc" resolve="CellModel_AbstractLabel" />
    <node concept="PrWs8" id="3vTEHvN5lBD" role="PzmwI">
      <ref role="PrY4T" node="7ARneOGixdd" resolve="Synchronizeable" />
    </node>
    <node concept="PrWs8" id="4SdtvCaA7aw" role="PzmwI">
      <ref role="PrY4T" to="tpck:64$4ecGX64Q" resolve="ImplementationWithStubPart" />
    </node>
    <node concept="1TJgyi" id="fBF0icJ" role="1TKVEl">
      <property role="TrG5h" value="text" />
      <property role="IQ2nx" value="1073389577007" />
      <ref role="AX2Wp" to="tpck:fKAOsGN" resolve="string" />
    </node>
    <node concept="1TJgyi" id="fKilYwr" role="1TKVEl">
      <property role="TrG5h" value="nullText" />
      <property role="IQ2nx" value="1082639509531" />
      <ref role="AX2Wp" to="tpck:fKAOsGN" resolve="string" />
    </node>
  </node>
  <node concept="1TIwiD" id="fBF0A4I">
    <property role="R5$K7" value="false" />
    <property role="R5$K2" value="false" />
    <property role="R4oN_" value="property" />
    <property role="TrG5h" value="CellModel_Property" />
    <property role="3GE5qa" value="CellModel" />
    <property role="34LRSv" value="{&lt;{propertyDeclaration}&gt;}" />
    <property role="EcuMT" value="1073389658414" />
    <ref role="1TJDcQ" node="g_$h64z" resolve="CellModel_WithRole" />
    <node concept="PrWs8" id="3vTEHvN5o$C" role="PzmwI">
      <ref role="PrY4T" node="7ARneOGixdd" resolve="Synchronizeable" />
    </node>
    <node concept="PrWs8" id="4SdtvCaA7QA" role="PzmwI">
      <ref role="PrY4T" to="tpck:64$4ecGX64Q" resolve="ImplementationWithStubPart" />
    </node>
    <node concept="1TJgyj" id="fBF1KQc" role="1TKVEi">
      <property role="20kJfa" value="propertyDeclaration" />
      <property role="20lbJX" value="1" />
      <property role="IQ2ns" value="1073389964684" />
      <ref role="20lvS9" to="tpce:f_TJgxF" resolve="PropertyDeclaration" />
      <ref role="20ksaX" node="g_NtTq1" resolve="relationDeclaration" />
    </node>
  </node>
  <node concept="1TIwiD" id="fBF1sR7">
    <property role="R5$K7" value="false" />
    <property role="R5$K2" value="false" />
    <property role="R4oN_" value="single aggregation" />
    <property role="TrG5h" value="CellModel_RefNode" />
    <property role="3GE5qa" value="CellModel" />
    <property role="34LRSv" value="%&lt;{linkDeclaration}&gt;%" />
    <property role="EcuMT" value="1073389882823" />
    <ref role="1TJDcQ" node="g_$h64z" resolve="CellModel_WithRole" />
    <node concept="1TJgyj" id="55my_QKP5Sf" role="1TKVEi">
      <property role="20lmBu" value="aggregation" />
      <property role="20kJfa" value="addHints" />
      <property role="20lbJX" value="0..1" />
      <property role="IQ2ns" value="5861024100072578575" />
      <ref role="20lvS9" node="42lfqf__buC" resolve="ContextHintsSpecification" />
    </node>
    <node concept="1TJgyj" id="55my_QKP5Sg" role="1TKVEi">
      <property role="20lmBu" value="aggregation" />
      <property role="20kJfa" value="removeHints" />
      <property role="IQ2ns" value="5861024100072578576" />
      <ref role="20lvS9" node="42lfqf__buC" resolve="ContextHintsSpecification" />
    </node>
    <node concept="1TJgyj" id="UjlmrgInb" role="1TKVEi">
      <property role="20lmBu" value="aggregation" />
      <property role="20kJfa" value="emptyCellModel" />
      <property role="20lbJX" value="0..1" />
      <property role="IQ2ns" value="16410578721629643" />
      <ref role="20lvS9" node="fBEYTCT" resolve="EditorCellModel" />
    </node>
    <node concept="1TJgyj" id="fBF1sR8" role="1TKVEi">
      <property role="20kJfa" value="linkDeclaration" />
      <property role="20lbJX" value="1" />
      <property role="IQ2ns" value="1073389882824" />
      <ref role="20lvS9" to="tpce:f_TJgxE" resolve="LinkDeclaration" />
      <ref role="20ksaX" node="g_NtTq1" resolve="relationDeclaration" />
    </node>
    <node concept="PrWs8" id="4SdtvCaA7QN" role="PzmwI">
      <ref role="PrY4T" to="tpck:64$4ecGX64Q" resolve="ImplementationWithStubPart" />
    </node>
    <node concept="1TJgyi" id="Ujlmrg18k" role="1TKVEl">
      <property role="TrG5h" value="customizeEmptyCell" />
      <property role="IQ2nx" value="16410578721444372" />
      <ref role="AX2Wp" to="tpck:fKAQMTB" resolve="boolean" />
    </node>
  </node>
  <node concept="1TIwiD" id="fBF2Hee">
    <property role="R5$K7" value="false" />
    <property role="R5$K2" value="false" />
    <property role="R4oN_" value="multiple aggregation" />
    <property role="TrG5h" value="CellModel_RefNodeList" />
    <property role="3GE5qa" value="CellModel" />
    <property role="34LRSv" value="%&lt;{linkDeclaration}&gt;%" />
    <property role="EcuMT" value="1073390211982" />
    <ref role="1TJDcQ" node="gAczfia" resolve="CellModel_ListWithRole" />
    <node concept="1TJgyi" id="gEGOrZx" role="1TKVEl">
      <property role="TrG5h" value="reverse" />
      <property role="IQ2nx" value="1145360728033" />
      <ref role="AX2Wp" to="tpck:fKAQMTB" resolve="boolean" />
    </node>
    <node concept="1TJgyj" id="fBF2Hej" role="1TKVEi">
      <property role="20kJfa" value="linkDeclaration" />
      <property role="20lbJX" value="1" />
      <property role="IQ2ns" value="1073390211987" />
      <ref role="20lvS9" to="tpce:f_TJgxE" resolve="LinkDeclaration" />
      <ref role="20ksaX" node="g_NtTq1" resolve="relationDeclaration" />
    </node>
    <node concept="1TJgyj" id="gXk68OO" role="1TKVEi">
      <property role="20lmBu" value="aggregation" />
      <property role="20kJfa" value="elementMenuDescriptor" />
      <property role="IQ2ns" value="1165347032372" />
      <ref role="20lvS9" node="gWOXEEG" resolve="CellMenuDescriptor" />
    </node>
    <node concept="1TJgyj" id="h4APPx9" role="1TKVEi">
      <property role="20kJfa" value="elementActionMap" />
      <property role="IQ2ns" value="1173177718857" />
      <ref role="20lvS9" node="g_h_SNY" resolve="CellActionMapDeclaration" />
    </node>
    <node concept="1TJgyj" id="hd2AuTj" role="1TKVEi">
      <property role="20lmBu" value="aggregation" />
      <property role="20kJfa" value="filter" />
      <property role="IQ2ns" value="1182233390675" />
      <ref role="20lvS9" node="hd07P1K" resolve="QueryFunction_NodeListFilter" />
    </node>
    <node concept="1TJgyj" id="6k6gsLy95p6" role="1TKVEi">
      <property role="20lmBu" value="aggregation" />
      <property role="20kJfa" value="addHints" />
      <property role="20lbJX" value="0..1" />
      <property role="IQ2ns" value="7279578193766667846" />
      <ref role="20lvS9" node="42lfqf__buC" resolve="ContextHintsSpecification" />
    </node>
    <node concept="1TJgyj" id="6k6gsLy95p7" role="1TKVEi">
      <property role="20lmBu" value="aggregation" />
      <property role="20kJfa" value="removeHints" />
      <property role="IQ2ns" value="7279578193766667847" />
      <ref role="20lvS9" node="42lfqf__buC" resolve="ContextHintsSpecification" />
    </node>
    <node concept="PrWs8" id="4SdtvCaA7Qx" role="PzmwI">
      <ref role="PrY4T" to="tpck:64$4ecGX64Q" resolve="ImplementationWithStubPart" />
    </node>
  </node>
  <node concept="1TIwiD" id="fCXafTX">
    <property role="R5$K7" value="false" />
    <property role="R5$K2" value="false" />
    <property role="R4oN_" value="reference to accessor" />
    <property role="TrG5h" value="CellModel_ModelAccess" />
    <property role="3GE5qa" value="CellModel" />
    <property role="34LRSv" value="model access" />
    <property role="EcuMT" value="1074767920765" />
    <ref role="1TJDcQ" node="fHev3Dc" resolve="CellModel_AbstractLabel" />
    <node concept="1TJgyj" id="h7TRxg_" role="1TKVEi">
      <property role="20lmBu" value="aggregation" />
      <property role="20kJfa" value="modelAcessor" />
      <property role="20lbJX" value="1" />
      <property role="IQ2ns" value="1176718152741" />
      <ref role="20lvS9" node="h7TQVbc" resolve="ModelAccessor" />
    </node>
    <node concept="1TJgyi" id="fKihaHs" role="1TKVEl">
      <property role="TrG5h" value="nullText" />
      <property role="IQ2nx" value="1082638248796" />
      <ref role="AX2Wp" to="tpck:fKAOsGN" resolve="string" />
    </node>
    <node concept="PrWs8" id="4SdtvCaA7ul" role="PzmwI">
      <ref role="PrY4T" to="tpck:64$4ecGX64Q" resolve="ImplementationWithStubPart" />
    </node>
  </node>
  <node concept="1TIwiD" id="fDxolV3">
    <property role="R5$K7" value="false" />
    <property role="R5$K2" value="false" />
    <property role="R4oN_" value="red text label" />
    <property role="TrG5h" value="CellModel_Error" />
    <property role="3GE5qa" value="CellModel" />
    <property role="34LRSv" value="error" />
    <property role="EcuMT" value="1075375595203" />
    <ref role="1TJDcQ" node="fHev3Dc" resolve="CellModel_AbstractLabel" />
    <node concept="1TJgyi" id="fDxolV4" role="1TKVEl">
      <property role="TrG5h" value="text" />
      <property role="IQ2nx" value="1075375595204" />
      <ref role="AX2Wp" to="tpck:fKAOsGN" resolve="string" />
    </node>
    <node concept="PrWs8" id="4SdtvCaA7a_" role="PzmwI">
      <ref role="PrY4T" to="tpck:64$4ecGX64Q" resolve="ImplementationWithStubPart" />
    </node>
  </node>
  <node concept="1TIwiD" id="fGgc7fs">
    <property role="R5$K7" value="false" />
    <property role="R5$K2" value="false" />
    <property role="R4oN_" value="reference to cell provider" />
    <property role="TrG5h" value="CellModel_Custom" />
    <property role="3GE5qa" value="CellModel" />
    <property role="34LRSv" value="custom" />
    <property role="EcuMT" value="1078308402140" />
    <ref role="1TJDcQ" node="fBEYTCT" resolve="EditorCellModel" />
    <node concept="1TJgyj" id="h7YsKQL" role="1TKVEi">
      <property role="20lmBu" value="aggregation" />
      <property role="20kJfa" value="cellProvider" />
      <property role="20lbJX" value="1" />
      <property role="IQ2ns" value="1176795024817" />
      <ref role="20lvS9" node="h7VJUTl" resolve="QueryFunction_CellProvider" />
    </node>
    <node concept="PrWs8" id="4SdtvCaAjdw" role="PzmwI">
      <ref role="PrY4T" to="tpck:64$4ecGX64Q" resolve="ImplementationWithStubPart" />
    </node>
  </node>
  <node concept="1TIwiD" id="fGPKFH7">
    <property role="R5$K7" value="false" />
    <property role="19KtqR" value="true" />
    <property role="R5$K2" value="false" />
    <property role="TrG5h" value="EditorComponentDeclaration" />
    <property role="34LRSv" value="Editor Component" />
    <property role="EcuMT" value="1078938745671" />
    <ref role="1TJDcQ" node="fIwURLg" resolve="BaseEditorComponent" />
    <node concept="1QGGSu" id="4Q8sAA5iJQp" role="rwd14">
      <property role="1iqoE4" value="${module}/icons/editorComponent.png" />
    </node>
    <node concept="1TJgyj" id="66t_lsklggO" role="1TKVEi">
      <property role="20lmBu" value="aggregation" />
      <property role="20kJfa" value="overridenEditorComponent" />
      <property role="IQ2ns" value="7033942394258392116" />
      <ref role="20lvS9" node="66t_lskdtZC" resolve="EditorComponentDeclarationReference" />
    </node>
    <node concept="1TJgyj" id="6nWbOYo69_Q" role="1TKVEi">
      <property role="20lmBu" value="aggregation" />
      <property role="20kJfa" value="contextHints" />
      <property role="20lbJX" value="0..n" />
      <property role="IQ2ns" value="7348800710862477686" />
      <ref role="20lvS9" node="5UHFGFk4ozs" resolve="ConceptEditorHintDeclarationReference" />
    </node>
    <node concept="PrWs8" id="hBfBxAy" role="PzmwI">
      <ref role="PrY4T" to="tpck:h0TrEE$" resolve="INamedConcept" />
    </node>
    <node concept="PrWs8" id="66t_lskzk94" role="PzmwI">
      <ref role="PrY4T" to="tpee:hCUYCKd" resolve="IValidIdentifier" />
    </node>
    <node concept="PrWs8" id="4$$3zrO4flA" role="PzmwI">
      <ref role="PrY4T" to="tpce:2hxg_BDjKM4" resolve="IConceptAspect" />
    </node>
  </node>
  <node concept="1TIwiD" id="fGPMmym">
    <property role="R5$K7" value="false" />
    <property role="R5$K2" value="false" />
    <property role="R4oN_" value="reference to editor component" />
    <property role="TrG5h" value="CellModel_Component" />
    <property role="3GE5qa" value="CellModel" />
    <property role="34LRSv" value="component" />
    <property role="EcuMT" value="1078939183254" />
    <ref role="1TJDcQ" node="fBEYTCT" resolve="EditorCellModel" />
    <node concept="1TJgyj" id="fGPMmyn" role="1TKVEi">
      <property role="20kJfa" value="editorComponent" />
      <property role="20lbJX" value="1" />
      <property role="IQ2ns" value="1078939183255" />
      <ref role="20lvS9" node="fGPKFH7" resolve="EditorComponentDeclaration" />
    </node>
    <node concept="PrWs8" id="4SdtvCaA82C" role="PzmwI">
      <ref role="PrY4T" to="tpck:64$4ecGX64Q" resolve="ImplementationWithStubPart" />
    </node>
  </node>
  <node concept="1TIwiD" id="fHev3Dc">
    <property role="R5$K7" value="true" />
    <property role="R5$K2" value="false" />
    <property role="TrG5h" value="CellModel_AbstractLabel" />
    <property role="3GE5qa" value="CellModel" />
    <property role="EcuMT" value="1079353555532" />
    <ref role="1TJDcQ" node="fBEYTCT" resolve="EditorCellModel" />
    <node concept="1TJgyi" id="hrC1vXT" role="1TKVEl">
      <property role="TrG5h" value="defaultCaretPosition" />
      <property role="IQ2nx" value="1197893615481" />
      <ref role="AX2Wp" node="hrC158_" resolve="_CaretPosition_Enum" />
    </node>
  </node>
  <node concept="1TIwiD" id="fIwURLg">
    <property role="R5$K7" value="true" />
    <property role="R5$K2" value="false" />
    <property role="TrG5h" value="BaseEditorComponent" />
    <property role="EcuMT" value="1080736578640" />
    <ref role="1TJDcQ" node="gXXWOiD" resolve="AbstractComponent" />
    <node concept="1TJgyj" id="fIwV5gl" role="1TKVEi">
      <property role="20lmBu" value="aggregation" />
      <property role="20kJfa" value="cellModel" />
      <property role="20lbJX" value="1" />
      <property role="IQ2ns" value="1080736633877" />
      <ref role="20lvS9" node="fBEYTCT" resolve="EditorCellModel" />
    </node>
    <node concept="PrWs8" id="6nWbOYokHC8" role="PzmwI">
      <ref role="PrY4T" to="tpck:3fifI_xCcJN" resolve="ScopeProvider" />
    </node>
    <node concept="PrWs8" id="5GYL1gdfZkl" role="PzmwI">
      <ref role="PrY4T" to="tpck:19gBtYEAf4C" resolve="InterfacePart" />
    </node>
  </node>
  <node concept="1TIwiD" id="fJ25Fcr">
    <property role="R5$K7" value="false" />
    <property role="19KtqR" value="true" />
    <property role="R5$K2" value="false" />
    <property role="TrG5h" value="CellKeyMapDeclaration" />
    <property role="3GE5qa" value="CellKeyMap" />
    <property role="34LRSv" value="Cell Keymap" />
    <property role="EcuMT" value="1081293058843" />
    <node concept="1QGGSu" id="4Q8sAA5iJQr" role="rwd14">
      <property role="1iqoE4" value="${module}/icons/keyMap.png" />
    </node>
    <node concept="PrWs8" id="AkEQ6o$KU_" role="PzmwI">
      <ref role="PrY4T" to="tpee:hCUYCKd" resolve="IValidIdentifier" />
    </node>
    <node concept="PrWs8" id="4$$3zrO4f0l" role="PzmwI">
      <ref role="PrY4T" to="tpce:2hxg_BDjKM4" resolve="IConceptAspect" />
    </node>
    <node concept="PrWs8" id="37EzmTDMFxR" role="PzmwI">
      <ref role="PrY4T" to="tpck:19gBtYEAf4C" resolve="InterfacePart" />
    </node>
    <node concept="1TJgyi" id="gIXBED0" role="1TKVEl">
      <property role="TrG5h" value="everyModel" />
      <property role="IQ2nx" value="1149937560128" />
      <ref role="AX2Wp" to="tpck:fKAQMTB" resolve="boolean" />
    </node>
    <node concept="1TJgyj" id="g_chiKl" role="1TKVEi">
      <property role="20kJfa" value="applicableConcept" />
      <property role="IQ2ns" value="1139445935125" />
      <ref role="20lvS9" to="tpce:h0PkWnZ" resolve="AbstractConceptDeclaration" />
    </node>
    <node concept="1TJgyj" id="gyQnntA" role="1TKVEi">
      <property role="20lmBu" value="aggregation" />
      <property role="20kJfa" value="item" />
      <property role="20lbJX" value="0..n" />
      <property role="IQ2ns" value="1136930944870" />
      <ref role="20lvS9" node="gyPxRd_" resolve="CellKeyMapItem" />
    </node>
  </node>
  <node concept="AxPO7" id="fLvcfKA">
    <property role="TrG5h" value="_YesNoDefault_Enum" />
    <ref role="Qgau1" node="fLvcfKD" resolve="none" />
    <ref role="M4eZT" to="tpck:fKAOsGN" resolve="string" />
    <node concept="M4N5e" id="fLvcfKB" role="M5hS2">
      <property role="1uS6qv" value="true" />
      <property role="1uS6qo" value="yes" />
    </node>
    <node concept="M4N5e" id="fLvcfKC" role="M5hS2">
      <property role="1uS6qv" value="false" />
      <property role="1uS6qo" value="no" />
    </node>
    <node concept="M4N5e" id="fLvcfKD" role="M5hS2">
      <property role="1uS6qo" value="none" />
    </node>
  </node>
  <node concept="AxPO7" id="fLwANPl">
    <property role="TrG5h" value="_Colors_Enum" />
    <ref role="Qgau1" node="fLwANPm" resolve="none" />
    <ref role="M4eZT" to="tpck:fKAOsGN" resolve="string" />
    <node concept="M4N5e" id="fLwANPm" role="M5hS2">
      <property role="1uS6qo" value="none" />
    </node>
    <node concept="M4N5e" id="fLwANPn" role="M5hS2">
      <property role="1uS6qv" value="red" />
      <property role="1uS6qo" value="red" />
    </node>
    <node concept="M4N5e" id="fLwANPo" role="M5hS2">
      <property role="1uS6qv" value="pink" />
      <property role="1uS6qo" value="pink" />
    </node>
    <node concept="M4N5e" id="fLwANPp" role="M5hS2">
      <property role="1uS6qv" value="orange" />
      <property role="1uS6qo" value="orange" />
    </node>
    <node concept="M4N5e" id="fLwANPq" role="M5hS2">
      <property role="1uS6qv" value="yellow" />
      <property role="1uS6qo" value="yellow" />
    </node>
    <node concept="M4N5e" id="fLwANPr" role="M5hS2">
      <property role="1uS6qv" value="green" />
      <property role="1uS6qo" value="green" />
    </node>
    <node concept="M4N5e" id="g1_qRwE" role="M5hS2">
      <property role="1uS6qv" value="DARK_GREEN" />
      <property role="1uS6qo" value="darkGreen" />
    </node>
    <node concept="M4N5e" id="fLwANPs" role="M5hS2">
      <property role="1uS6qv" value="magenta" />
      <property role="1uS6qo" value="magenta" />
    </node>
    <node concept="M4N5e" id="g1_qVrt" role="M5hS2">
      <property role="1uS6qv" value="DARK_MAGENTA" />
      <property role="1uS6qo" value="darkMagenta" />
    </node>
    <node concept="M4N5e" id="fLwANPt" role="M5hS2">
      <property role="1uS6qv" value="cyan" />
      <property role="1uS6qo" value="cyan" />
    </node>
    <node concept="M4N5e" id="fLwANPu" role="M5hS2">
      <property role="1uS6qv" value="blue" />
      <property role="1uS6qo" value="blue" />
    </node>
    <node concept="M4N5e" id="hGRnIZc" role="M5hS2">
      <property role="1uS6qv" value="LIGHT_BLUE" />
      <property role="1uS6qo" value="lightBlue" />
    </node>
    <node concept="M4N5e" id="g1_eI4o" role="M5hS2">
      <property role="1uS6qv" value="DARK_BLUE" />
      <property role="1uS6qo" value="darkBlue" />
    </node>
    <node concept="M4N5e" id="fLJRk5_" role="M5hS2">
      <property role="1uS6qv" value="gray" />
      <property role="1uS6qo" value="gray" />
    </node>
    <node concept="M4N5e" id="fLJRk5A" role="M5hS2">
      <property role="1uS6qv" value="lightGray" />
      <property role="1uS6qo" value="lightGray" />
    </node>
    <node concept="M4N5e" id="fLJRk5B" role="M5hS2">
      <property role="1uS6qv" value="darkGray" />
      <property role="1uS6qo" value="darkGray" />
    </node>
    <node concept="M4N5e" id="hEZAO13" role="M5hS2">
      <property role="1uS6qv" value="WHITE" />
      <property role="1uS6qo" value="white" />
    </node>
    <node concept="M4N5e" id="6cZGtrcKCoS" role="M5hS2">
      <property role="1uS6qv" value="black" />
      <property role="1uS6qo" value="black" />
    </node>
  </node>
  <node concept="1TIwiD" id="fPiCG$y">
    <property role="R5$K7" value="false" />
    <property role="R5$K2" value="false" />
    <property role="R4oN_" value="reference" />
    <property role="TrG5h" value="CellModel_RefCell" />
    <property role="3GE5qa" value="CellModel" />
    <property role="34LRSv" value="%&lt;{linkDeclaration}&gt;%-&gt;" />
    <property role="EcuMT" value="1088013125922" />
    <ref role="1TJDcQ" node="g_$h64z" resolve="CellModel_WithRole" />
    <node concept="1TJgyj" id="fPiD8ey" role="1TKVEi">
      <property role="20kJfa" value="linkDeclaration" />
      <property role="20lbJX" value="1" />
      <property role="IQ2ns" value="1088013239202" />
      <ref role="20lvS9" to="tpce:f_TJgxE" resolve="LinkDeclaration" />
      <ref role="20ksaX" node="g_NtTq1" resolve="relationDeclaration" />
    </node>
    <node concept="1TJgyj" id="fPsWHWE" role="1TKVEi">
      <property role="20lmBu" value="aggregation" />
      <property role="20kJfa" value="editorComponent" />
      <property role="20lbJX" value="1" />
      <property role="IQ2ns" value="1088186146602" />
      <ref role="20lvS9" node="fPsVBsF" resolve="InlineEditorComponent" />
    </node>
    <node concept="PrWs8" id="4SdtvCaA7QL" role="PzmwI">
      <ref role="PrY4T" to="tpck:64$4ecGX64Q" resolve="ImplementationWithStubPart" />
    </node>
  </node>
  <node concept="1TIwiD" id="fPsVBsF">
    <property role="R5$K7" value="false" />
    <property role="R5$K2" value="false" />
    <property role="R4oN_" value="in-line editor component" />
    <property role="TrG5h" value="InlineEditorComponent" />
    <property role="EcuMT" value="1088185857835" />
    <ref role="1TJDcQ" node="fIwURLg" resolve="BaseEditorComponent" />
  </node>
  <node concept="1TIwiD" id="fPQoSf$">
    <property role="R5$K7" value="false" />
    <property role="R5$K2" value="false" />
    <property role="R4oN_" value="cell alternation" />
    <property role="TrG5h" value="CellModel_Alternation" />
    <property role="3GE5qa" value="CellModel" />
    <property role="34LRSv" value="alternation" />
    <property role="EcuMT" value="1088612959204" />
    <ref role="1TJDcQ" node="fBEYTCT" resolve="EditorCellModel" />
    <node concept="1TJgyi" id="fPQpme3" role="1TKVEl">
      <property role="TrG5h" value="vertical" />
      <property role="IQ2nx" value="1088613081987" />
      <ref role="AX2Wp" to="tpck:fKAQMTB" resolve="boolean" />
    </node>
    <node concept="1TJgyj" id="gFe4fbm" role="1TKVEi">
      <property role="20lmBu" value="aggregation" />
      <property role="20kJfa" value="alternationCondition" />
      <property role="20lbJX" value="1" />
      <property role="IQ2ns" value="1145918517974" />
      <ref role="20lvS9" node="gCpkWun" resolve="QueryFunction_NodeCondition" />
    </node>
    <node concept="1TJgyj" id="fPQoS0T" role="1TKVEi">
      <property role="20lmBu" value="aggregation" />
      <property role="20kJfa" value="ifTrueCellModel" />
      <property role="20lbJX" value="1" />
      <property role="IQ2ns" value="1088612958265" />
      <ref role="20lvS9" node="fBEYTCT" resolve="EditorCellModel" />
    </node>
    <node concept="1TJgyj" id="fPQoVQ3" role="1TKVEi">
      <property role="20lmBu" value="aggregation" />
      <property role="20kJfa" value="ifFalseCellModel" />
      <property role="20lbJX" value="1" />
      <property role="IQ2ns" value="1088612973955" />
      <ref role="20lvS9" node="fBEYTCT" resolve="EditorCellModel" />
    </node>
    <node concept="PrWs8" id="4SdtvCaA7QR" role="PzmwI">
      <ref role="PrY4T" to="tpck:64$4ecGX64Q" resolve="ImplementationWithStubPart" />
    </node>
  </node>
  <node concept="AxPO7" id="g1_kr60">
    <property role="TrG5h" value="_FontStyle_Enum" />
    <ref role="M4eZT" to="tpck:fKAOsGN" resolve="string" />
    <ref role="Qgau1" node="gwE72Ex" resolve="plain" />
    <node concept="M4N5e" id="g1_k_vY" role="M5hS2">
      <property role="1uS6qv" value="BOLD" />
      <property role="1uS6qo" value="bold" />
    </node>
    <node concept="M4N5e" id="g1_kEg4" role="M5hS2">
      <property role="1uS6qv" value="ITALIC" />
      <property role="1uS6qo" value="italic" />
    </node>
    <node concept="M4N5e" id="g1_tSyq" role="M5hS2">
      <property role="1uS6qv" value="BOLD_ITALIC" />
      <property role="1uS6qo" value="boldItalic" />
    </node>
    <node concept="M4N5e" id="gwE72Ex" role="M5hS2">
      <property role="1uS6qv" value="PLAIN" />
      <property role="1uS6qo" value="plain" />
    </node>
    <node concept="M4N5e" id="hL7GYu6" role="M5hS2">
      <property role="1uS6qv" value="QUERY" />
      <property role="1uS6qo" value="query" />
    </node>
  </node>
  <node concept="1TIwiD" id="g3gTLMM">
    <property role="R5$K7" value="false" />
    <property role="R5$K2" value="false" />
    <property role="TrG5h" value="CellModel_JComponent" />
    <property role="3GE5qa" value="CellModel" />
    <property role="34LRSv" value="swing component" />
    <property role="EcuMT" value="1103016434866" />
    <ref role="1TJDcQ" node="fBEYTCT" resolve="EditorCellModel" />
    <node concept="1TJgyj" id="h7FoqVN" role="1TKVEi">
      <property role="20lmBu" value="aggregation" />
      <property role="20kJfa" value="componentProvider" />
      <property role="20lbJX" value="1" />
      <property role="IQ2ns" value="1176475119347" />
      <ref role="20lvS9" node="h7Fmcq4" resolve="QueryFunction_JComponent" />
    </node>
    <node concept="PrWs8" id="7x0o_8QOa6H" role="PzmwI">
      <ref role="PrY4T" to="tpck:64$4ecGX64Q" resolve="ImplementationWithStubPart" />
    </node>
  </node>
  <node concept="1TIwiD" id="g6iR17a">
    <property role="R5$K7" value="true" />
    <property role="R5$K2" value="false" />
    <property role="TrG5h" value="CellLayout" />
    <property role="2_RsDV" value="none" />
    <property role="3GE5qa" value="CellLayout" />
    <property role="EcuMT" value="1106270491082" />
  </node>
  <node concept="1TIwiD" id="g6iRfq5">
    <property role="R5$K7" value="false" />
    <property role="R5$K2" value="false" />
    <property role="TrG5h" value="CellLayout_Horizontal" />
    <property role="2_RsDV" value="none" />
    <property role="3GE5qa" value="CellLayout" />
    <property role="34LRSv" value="horizontal" />
    <property role="EcuMT" value="1106270549637" />
    <ref role="1TJDcQ" node="g6iR17a" resolve="CellLayout" />
  </node>
  <node concept="1TIwiD" id="g6iRkMY">
    <property role="R5$K7" value="false" />
    <property role="R5$K2" value="false" />
    <property role="TrG5h" value="CellLayout_Vertical" />
    <property role="2_RsDV" value="none" />
    <property role="3GE5qa" value="CellLayout" />
    <property role="34LRSv" value="vertical" />
    <property role="EcuMT" value="1106270571710" />
    <ref role="1TJDcQ" node="g6iR17a" resolve="CellLayout" />
  </node>
  <node concept="1TIwiD" id="g6iR$Wm">
    <property role="R5$K7" value="false" />
    <property role="R5$K2" value="false" />
    <property role="TrG5h" value="CellLayout_Flow" />
    <property role="2_RsDV" value="none" />
    <property role="3GE5qa" value="CellLayout" />
    <property role="34LRSv" value="flow" />
    <property role="EcuMT" value="1106270637846" />
    <ref role="1TJDcQ" node="g6iR17a" resolve="CellLayout" />
  </node>
  <node concept="AxPO7" id="gtbL_3A">
    <property role="TrG5h" value="UnderlineStyle" />
    <ref role="M4eZT" to="tpck:fKAQMTA" resolve="integer" />
    <ref role="Qgau1" node="gtbL_46" resolve="as_is" />
    <node concept="M4N5e" id="gtbL_46" role="M5hS2">
      <property role="1uS6qv" value="0" />
      <property role="1uS6qo" value="as_is" />
    </node>
    <node concept="M4N5e" id="gtbM4GN" role="M5hS2">
      <property role="1uS6qv" value="1" />
      <property role="1uS6qo" value="not_underlined" />
    </node>
    <node concept="M4N5e" id="gtbM8PH" role="M5hS2">
      <property role="1uS6qv" value="2" />
      <property role="1uS6qo" value="underlined" />
    </node>
  </node>
  <node concept="AxPO7" id="gtguswd">
    <property role="TrG5h" value="FocusPolicy" />
    <ref role="M4eZT" to="tpck:fKAQMTA" resolve="integer" />
    <ref role="Qgau1" node="gtgusxG" resolve="noAttraction" />
    <node concept="M4N5e" id="gtgusxG" role="M5hS2">
      <property role="1uS6qv" value="0" />
      <property role="1uS6qo" value="noAttraction" />
    </node>
    <node concept="M4N5e" id="gtgu$YJ" role="M5hS2">
      <property role="1uS6qv" value="1" />
      <property role="1uS6qo" value="attractsFocus" />
    </node>
    <node concept="M4N5e" id="gtguBGO" role="M5hS2">
      <property role="1uS6qv" value="2" />
      <property role="1uS6qo" value="firstEditableCell" />
    </node>
    <node concept="M4N5e" id="hQNNVxO" role="M5hS2">
      <property role="1uS6qv" value="3" />
      <property role="1uS6qo" value="attractsRecursively" />
    </node>
  </node>
  <node concept="1TIwiD" id="gwuhnRB">
    <property role="R5$K7" value="false" />
    <property role="R5$K2" value="false" />
    <property role="R4oN_" value="cell for attributed property" />
    <property role="TrG5h" value="CellModel_AttributedPropertyCell" />
    <property role="3GE5qa" value="CellModel" />
    <property role="34LRSv" value="attributed property" />
    <property role="EcuMT" value="1134379236839" />
    <ref role="1TJDcQ" node="fBEYTCT" resolve="EditorCellModel" />
  </node>
  <node concept="1TIwiD" id="gywxxk3">
    <property role="R5$K7" value="false" />
    <property role="R5$K2" value="false" />
    <property role="R4oN_" value="cell for attributed link" />
    <property role="TrG5h" value="CellModel_AttributedLinkCell" />
    <property role="3GE5qa" value="CellModel" />
    <property role="34LRSv" value="attributed link" />
    <property role="EcuMT" value="1136564507907" />
    <ref role="1TJDcQ" node="fBEYTCT" resolve="EditorCellModel" />
  </node>
  <node concept="1TIwiD" id="gyPxRd_">
    <property role="TrG5h" value="CellKeyMapItem" />
    <property role="3GE5qa" value="CellKeyMap" />
    <property role="EcuMT" value="1136916919141" />
    <node concept="1TJgyj" id="gyPyayW" role="1TKVEi">
      <property role="20lmBu" value="aggregation" />
      <property role="20kJfa" value="keystroke" />
      <property role="20lbJX" value="1..n" />
      <property role="IQ2ns" value="1136916998332" />
      <ref role="20lvS9" node="gyPy5hx" resolve="CellKeyMapKeystroke" />
    </node>
    <node concept="1TJgyj" id="gyPzqoq" role="1TKVEi">
      <property role="20lmBu" value="aggregation" />
      <property role="20kJfa" value="isApplicableFunction" />
      <property role="20lbJX" value="0..1" />
      <property role="IQ2ns" value="1136917325338" />
      <ref role="20lvS9" node="gyPz7Uf" resolve="CellKeyMap_IsApplicableFunction" />
    </node>
    <node concept="1TJgyj" id="gyPL9m$" role="1TKVEi">
      <property role="20lmBu" value="aggregation" />
      <property role="20kJfa" value="executeFunction" />
      <property role="20lbJX" value="1" />
      <property role="IQ2ns" value="1136920925604" />
      <ref role="20lvS9" node="gyPzht_" resolve="CellKeyMap_ExecuteFunction" />
    </node>
    <node concept="1TJgyi" id="gyPxWKP" role="1TKVEl">
      <property role="TrG5h" value="description" />
      <property role="IQ2nx" value="1136916941877" />
      <ref role="AX2Wp" to="tpck:fKAOsGN" resolve="string" />
    </node>
    <node concept="1TJgyi" id="gAIlM1a" role="1TKVEl">
      <property role="TrG5h" value="caretPolicy" />
      <property role="IQ2nx" value="1141091278922" />
      <ref role="AX2Wp" node="gAIkV5K" resolve="CellKeyMapCaretPolicy" />
    </node>
    <node concept="1TJgyi" id="gVArL3M" role="1TKVEl">
      <property role="TrG5h" value="showInPopup" />
      <property role="IQ2nx" value="1163507208434" />
      <ref role="AX2Wp" to="tpck:fKAQMTB" resolve="boolean" />
    </node>
    <node concept="1TJgyi" id="heZ6dGv" role="1TKVEl">
      <property role="TrG5h" value="menuAlwaysShown" />
      <property role="IQ2nx" value="1184322083615" />
      <ref role="AX2Wp" to="tpck:fKAQMTB" resolve="boolean" />
    </node>
    <node concept="PrWs8" id="37EzmTDMFxK" role="PzmwI">
      <ref role="PrY4T" to="tpck:19gBtYEv0ln" resolve="ImplementationPart" />
    </node>
  </node>
  <node concept="1TIwiD" id="gyPy5hx">
    <property role="TrG5h" value="CellKeyMapKeystroke" />
    <property role="3GE5qa" value="CellKeyMap" />
    <property role="EcuMT" value="1136916976737" />
    <ref role="1TJDcQ" to="tpck:gw2VY9q" resolve="BaseConcept" />
    <node concept="1TJgyi" id="gyPWKEJ" role="1TKVEl">
      <property role="TrG5h" value="modifiers" />
      <property role="IQ2nx" value="1136923970223" />
      <ref role="AX2Wp" to="tpck:fKAOsGN" resolve="string" />
    </node>
    <node concept="1TJgyi" id="gyPWKEK" role="1TKVEl">
      <property role="TrG5h" value="keycode" />
      <property role="IQ2nx" value="1136923970224" />
      <ref role="AX2Wp" to="tpck:fKAOsGN" resolve="string" />
    </node>
  </node>
  <node concept="1TIwiD" id="gyPyKYF">
    <property role="R5$K7" value="true" />
    <property role="R5$K2" value="false" />
    <property role="TrG5h" value="CellKeyMap_AbstractFunction" />
    <property role="2_RsDV" value="none" />
    <property role="3GE5qa" value="CellKeyMap" />
    <property role="EcuMT" value="1136917155755" />
    <ref role="1TJDcQ" to="tpee:gyVMwX8" resolve="ConceptFunction" />
  </node>
  <node concept="1TIwiD" id="gyPz7Uf">
    <property role="R5$K7" value="false" />
    <property role="R5$K2" value="false" />
    <property role="TrG5h" value="CellKeyMap_IsApplicableFunction" />
    <property role="2_RsDV" value="none" />
    <property role="3GE5qa" value="CellKeyMap" />
    <property role="34LRSv" value="is applicable block" />
    <property role="EcuMT" value="1136917249679" />
    <ref role="1TJDcQ" node="gyPyKYF" resolve="CellKeyMap_AbstractFunction" />
  </node>
  <node concept="1TIwiD" id="gyPzht_">
    <property role="R5$K7" value="false" />
    <property role="R5$K2" value="false" />
    <property role="TrG5h" value="CellKeyMap_ExecuteFunction" />
    <property role="2_RsDV" value="none" />
    <property role="3GE5qa" value="CellKeyMap" />
    <property role="34LRSv" value="execute block" />
    <property role="EcuMT" value="1136917288805" />
    <ref role="1TJDcQ" node="gyPyKYF" resolve="CellKeyMap_AbstractFunction" />
  </node>
  <node concept="AxPO7" id="g$1Qttv">
    <property role="TrG5h" value="_Layout_Constraints_Enum" />
    <ref role="M4eZT" to="tpck:fKAOsGN" resolve="string" />
    <ref role="Qgau1" node="g$1Rp1R" resolve="none" />
    <node concept="M4N5e" id="g$1Qtxb" role="M5hS2">
      <property role="1uS6qv" value="punctuation" />
      <property role="1uS6qo" value="punctuation" />
    </node>
    <node concept="M4N5e" id="g$1RmbY" role="M5hS2">
      <property role="1uS6qv" value="noflow" />
      <property role="1uS6qo" value="noflow" />
    </node>
    <node concept="M4N5e" id="g$1Rp1R" role="M5hS2">
      <property role="1uS6qo" value="none" />
    </node>
  </node>
  <node concept="1TIwiD" id="g_h_SNY">
    <property role="R5$K7" value="false" />
    <property role="19KtqR" value="true" />
    <property role="R5$K2" value="false" />
    <property role="TrG5h" value="CellActionMapDeclaration" />
    <property role="34LRSv" value="Cell Action Map" />
    <property role="EcuMT" value="1139535219966" />
    <node concept="1QGGSu" id="4Q8sAA5iJQs" role="rwd14">
      <property role="1iqoE4" value="${module}/icons/actionMap.png" />
    </node>
    <node concept="PrWs8" id="AkEQ6o_2fI" role="PzmwI">
      <ref role="PrY4T" to="tpee:hCUYCKd" resolve="IValidIdentifier" />
    </node>
    <node concept="PrWs8" id="4$$3zrO4dx5" role="PzmwI">
      <ref role="PrY4T" to="tpce:2hxg_BDjKM4" resolve="IConceptAspect" />
    </node>
    <node concept="PrWs8" id="2HMNXpxcTXb" role="PzmwI">
      <ref role="PrY4T" to="tpck:19gBtYEAf4C" resolve="InterfacePart" />
    </node>
    <node concept="1TJgyj" id="g_h_SO0" role="1TKVEi">
      <property role="20kJfa" value="applicableConcept" />
      <property role="IQ2ns" value="1139535219968" />
      <ref role="20lvS9" to="tpce:h0PkWnZ" resolve="AbstractConceptDeclaration" />
    </node>
    <node concept="1TJgyj" id="g_h_SO1" role="1TKVEi">
      <property role="20lmBu" value="aggregation" />
      <property role="20kJfa" value="item" />
      <property role="20lbJX" value="0..n" />
      <property role="IQ2ns" value="1139535219969" />
      <ref role="20lvS9" node="g_hA7BD" resolve="CellActionMapItem" />
    </node>
  </node>
  <node concept="1TIwiD" id="g_hA7BD">
    <property role="TrG5h" value="CellActionMapItem" />
    <property role="EcuMT" value="1139535280617" />
    <ref role="1TJDcQ" to="tpck:gw2VY9q" resolve="BaseConcept" />
    <node concept="1TJgyi" id="g_hHOde" role="1TKVEl">
      <property role="TrG5h" value="description" />
      <property role="IQ2nx" value="1139537298254" />
      <ref role="AX2Wp" to="tpck:fKAOsGN" resolve="string" />
    </node>
    <node concept="1TJgyi" id="g_hAc3q" role="1TKVEl">
      <property role="TrG5h" value="actionId" />
      <property role="IQ2nx" value="1139535298778" />
      <ref role="AX2Wp" node="g_hAjpB" resolve="CellActionId" />
    </node>
    <node concept="1TJgyj" id="g_hA7BG" role="1TKVEi">
      <property role="20lmBu" value="aggregation" />
      <property role="20kJfa" value="executeFunction" />
      <property role="20lbJX" value="1" />
      <property role="IQ2ns" value="1139535280620" />
      <ref role="20lvS9" node="g_hAIk0" resolve="CellActionMap_ExecuteFunction" />
    </node>
    <node concept="1TJgyj" id="301qoOzKuGW" role="1TKVEi">
      <property role="20lmBu" value="aggregation" />
      <property role="20kJfa" value="canExecuteFunction" />
      <property role="20lbJX" value="0..1" />
      <property role="IQ2ns" value="3459162043708468028" />
      <ref role="20lvS9" node="301qoOzKuuh" resolve="CellActionMap_CanExecuteFunction" />
    </node>
    <node concept="PrWs8" id="1653mnvANBA" role="PzmwI">
      <ref role="PrY4T" to="tpck:1_TrU5E6oyb" resolve="IDontSubstituteByDefault" />
    </node>
    <node concept="PrWs8" id="10PksoAZT3X" role="PzmwI">
      <ref role="PrY4T" to="tpck:19gBtYEv0ln" resolve="ImplementationPart" />
    </node>
  </node>
  <node concept="AxPO7" id="g_hAjpB">
    <property role="TrG5h" value="CellActionId" />
    <property role="PDuV0" value="true" />
    <ref role="M4eZT" to="tpck:fKAOsGN" resolve="string" />
    <node concept="M4N5e" id="g_hAjs4" role="M5hS2">
      <property role="1uS6qv" value="right_transform_action_id" />
      <property role="1uS6qo" value="RIGHT_TRANSFORM" />
    </node>
    <node concept="M4N5e" id="g_hAxAO" role="M5hS2">
      <property role="1uS6qv" value="delete_action_id" />
      <property role="1uS6qo" value="DELETE" />
    </node>
    <node concept="M4N5e" id="13S4mXuSN7V" role="M5hS2">
      <property role="1uS6qv" value="insert_action_id" />
      <property role="1uS6qo" value="INSERT" />
    </node>
    <node concept="M4N5e" id="13S4mXuSN7W" role="M5hS2">
      <property role="1uS6qv" value="insert_before_action_id" />
      <property role="1uS6qo" value="INSERT_BEFORE" />
    </node>
    <node concept="M4N5e" id="7P1WhNABvta" role="M5hS2">
      <property role="1uS6qv" value="backspace_action_id" />
      <property role="1uS6qo" value="BACKSPACE" />
    </node>
    <node concept="M4N5e" id="7P1WhNABBig" role="M5hS2">
      <property role="1uS6qv" value="delete_to_word_end_action_id" />
      <property role="1uS6qo" value="DELETE_TO_WORD_END" />
    </node>
    <node concept="M4N5e" id="7P1WhNABBih" role="M5hS2">
      <property role="1uS6qv" value="copy_action_id" />
      <property role="1uS6qo" value="COPY" />
    </node>
    <node concept="M4N5e" id="7P1WhNABBii" role="M5hS2">
      <property role="1uS6qv" value="cut_action_id" />
      <property role="1uS6qo" value="CUT" />
    </node>
    <node concept="M4N5e" id="7P1WhNABBij" role="M5hS2">
      <property role="1uS6qv" value="paste_action_id" />
      <property role="1uS6qo" value="PASTE" />
    </node>
    <node concept="M4N5e" id="7P1WhNABBik" role="M5hS2">
      <property role="1uS6qv" value="paste_before_action_id" />
      <property role="1uS6qo" value="PASTE_BEFORE" />
    </node>
    <node concept="M4N5e" id="7P1WhNABBil" role="M5hS2">
      <property role="1uS6qv" value="paste_after_action_id" />
      <property role="1uS6qo" value="PASTE_AFTER" />
    </node>
    <node concept="M4N5e" id="7P1WhNABBim" role="M5hS2">
      <property role="1uS6qv" value="left_action_id" />
      <property role="1uS6qo" value="LEFT" />
    </node>
    <node concept="M4N5e" id="7P1WhNABBin" role="M5hS2">
      <property role="1uS6qv" value="right_action_id" />
      <property role="1uS6qo" value="RIGHT" />
    </node>
    <node concept="M4N5e" id="7P1WhNABBio" role="M5hS2">
      <property role="1uS6qv" value="up_action_id" />
      <property role="1uS6qo" value="UP" />
    </node>
    <node concept="M4N5e" id="7P1WhNABBip" role="M5hS2">
      <property role="1uS6qv" value="down_action_id" />
      <property role="1uS6qo" value="DOWN" />
    </node>
    <node concept="M4N5e" id="7P1WhNABBiq" role="M5hS2">
      <property role="1uS6qv" value="next_action_id" />
      <property role="1uS6qo" value="NEXT" />
    </node>
    <node concept="M4N5e" id="7P1WhNABBir" role="M5hS2">
      <property role="1uS6qv" value="prev_action_id" />
      <property role="1uS6qo" value="PREV" />
    </node>
    <node concept="M4N5e" id="7P1WhNABBis" role="M5hS2">
      <property role="1uS6qv" value="home_action_id" />
      <property role="1uS6qo" value="HOME" />
    </node>
    <node concept="M4N5e" id="7P1WhNABBit" role="M5hS2">
      <property role="1uS6qv" value="end_action_id" />
      <property role="1uS6qo" value="END" />
    </node>
    <node concept="M4N5e" id="7P1WhNABBiu" role="M5hS2">
      <property role="1uS6qv" value="page_up_action_id" />
      <property role="1uS6qo" value="PAGE_UP" />
    </node>
    <node concept="M4N5e" id="7P1WhNABBiv" role="M5hS2">
      <property role="1uS6qv" value="page_down_action_id" />
      <property role="1uS6qo" value="PAGE_DOWN" />
    </node>
    <node concept="M4N5e" id="7P1WhNABBiw" role="M5hS2">
      <property role="1uS6qv" value="root_home_action_id" />
      <property role="1uS6qo" value="ROOT_HOME" />
    </node>
    <node concept="M4N5e" id="7P1WhNABBix" role="M5hS2">
      <property role="1uS6qv" value="root_end_action_id" />
      <property role="1uS6qo" value="ROOT_END" />
    </node>
    <node concept="M4N5e" id="7P1WhNABBiy" role="M5hS2">
      <property role="1uS6qv" value="local_home_action_id" />
      <property role="1uS6qo" value="LOCAL_HOME" />
    </node>
    <node concept="M4N5e" id="7P1WhNABBiz" role="M5hS2">
      <property role="1uS6qv" value="local_end_action_id" />
      <property role="1uS6qo" value="LOCAL_END" />
    </node>
    <node concept="M4N5e" id="7P1WhNABBi$" role="M5hS2">
      <property role="1uS6qv" value="select_left_action_id" />
      <property role="1uS6qo" value="SELECT_LEFT" />
    </node>
    <node concept="M4N5e" id="7P1WhNABBi_" role="M5hS2">
      <property role="1uS6qv" value="select_right_action_id" />
      <property role="1uS6qo" value="SELECT_RIGHT" />
    </node>
    <node concept="M4N5e" id="7P1WhNABBiA" role="M5hS2">
      <property role="1uS6qv" value="select_up_action_id" />
      <property role="1uS6qo" value="SELECT_UP" />
    </node>
    <node concept="M4N5e" id="7P1WhNABBiB" role="M5hS2">
      <property role="1uS6qv" value="select_down_action_id" />
      <property role="1uS6qo" value="SELECT_DOWN" />
    </node>
    <node concept="M4N5e" id="7P1WhNABBiC" role="M5hS2">
      <property role="1uS6qv" value="select_home_action_id" />
      <property role="1uS6qo" value="SELECT_HOME" />
    </node>
    <node concept="M4N5e" id="7P1WhNABBiD" role="M5hS2">
      <property role="1uS6qv" value="select_end_action_id" />
      <property role="1uS6qo" value="SELECT_END" />
    </node>
    <node concept="M4N5e" id="7P1WhNABBiE" role="M5hS2">
      <property role="1uS6qv" value="select_local_end_action_id" />
      <property role="1uS6qo" value="SELECT_LOCAL_END" />
    </node>
    <node concept="M4N5e" id="7P1WhNABBiF" role="M5hS2">
      <property role="1uS6qv" value="select_local_home_action_id" />
      <property role="1uS6qo" value="SELECT_LOCAL_HOME" />
    </node>
    <node concept="M4N5e" id="7P1WhNABBiG" role="M5hS2">
      <property role="1uS6qv" value="select_next_action_id" />
      <property role="1uS6qo" value="SELECT_NEXT" />
    </node>
    <node concept="M4N5e" id="7P1WhNABBiH" role="M5hS2">
      <property role="1uS6qv" value="select_previous_action_id" />
      <property role="1uS6qo" value="SELECT_PREVIOUS" />
    </node>
    <node concept="M4N5e" id="7P1WhNABBiI" role="M5hS2">
      <property role="1uS6qv" value="left_transform_action_id" />
      <property role="1uS6qo" value="LEFT_TRANSFORM" />
    </node>
    <node concept="M4N5e" id="7P1WhNABBiJ" role="M5hS2">
      <property role="1uS6qv" value="complete_action_id" />
      <property role="1uS6qo" value="COMPLETE" />
    </node>
    <node concept="M4N5e" id="7P1WhNABBiK" role="M5hS2">
      <property role="1uS6qv" value="complete_smart_action_id" />
      <property role="1uS6qo" value="COMPLETE_SMART" />
    </node>
    <node concept="M4N5e" id="7P1WhNABBiL" role="M5hS2">
      <property role="1uS6qv" value="fold_action_id" />
      <property role="1uS6qo" value="FOLD" />
    </node>
    <node concept="M4N5e" id="7P1WhNABBiM" role="M5hS2">
      <property role="1uS6qv" value="unfold_action_id" />
      <property role="1uS6qo" value="UNFOLD" />
    </node>
    <node concept="M4N5e" id="7P1WhNABBiN" role="M5hS2">
      <property role="1uS6qv" value="fold_all_action_id" />
      <property role="1uS6qo" value="FOLD_ALL" />
    </node>
    <node concept="M4N5e" id="7P1WhNABBiO" role="M5hS2">
      <property role="1uS6qv" value="unfold_all_action_id" />
      <property role="1uS6qo" value="UNFOLD_ALL" />
    </node>
    <node concept="M4N5e" id="7P1WhNABBiP" role="M5hS2">
      <property role="1uS6qv" value="toggle_folding_action_id" />
      <property role="1uS6qo" value="TOGGLE_FOLDING" />
    </node>
    <node concept="M4N5e" id="7P1WhNABBiQ" role="M5hS2">
      <property role="1uS6qv" value="show_message_action_id" />
      <property role="1uS6qo" value="SHOW_MESSAGE" />
    </node>
    <node concept="M4N5e" id="4yOeMfyOIuH" role="M5hS2">
      <property role="1uS6qv" value="comment_out_action_id" />
      <property role="1uS6qo" value="COMMENT" />
    </node>
    <node concept="M4N5e" id="1FSxSwWqMNJ" role="M5hS2">
      <property role="1uS6qv" value="click_action_id" />
      <property role="1uS6qo" value="CLICK" />
    </node>
  </node>
  <node concept="1TIwiD" id="g_hAIk0">
    <property role="R5$K7" value="false" />
    <property role="R5$K2" value="false" />
    <property role="TrG5h" value="CellActionMap_ExecuteFunction" />
    <property role="2_RsDV" value="none" />
    <property role="34LRSv" value="execute block" />
    <property role="EcuMT" value="1139535439104" />
    <ref role="1TJDcQ" to="tpee:gyVMwX8" resolve="ConceptFunction" />
  </node>
  <node concept="AxPO7" id="g_u47wb">
    <property role="TrG5h" value="_ImageAlignment_Enum" />
    <ref role="M4eZT" to="tpck:fKAOsGN" resolve="string" />
    <ref role="Qgau1" node="g_u47_N" resolve="alignmentJustify" />
    <node concept="M4N5e" id="g_u47_N" role="M5hS2">
      <property role="1uS6qv" value="justify" />
      <property role="1uS6qo" value="alignmentJustify" />
    </node>
    <node concept="M4N5e" id="g_u4mie" role="M5hS2">
      <property role="1uS6qv" value="center" />
      <property role="1uS6qo" value="alignmentCenter" />
    </node>
    <node concept="M4N5e" id="g_u4pJc" role="M5hS2">
      <property role="1uS6qv" value="tile" />
      <property role="1uS6qo" value="alignmentTile" />
    </node>
  </node>
  <node concept="1TIwiD" id="g_u4HTJ">
    <property role="R5$K7" value="false" />
    <property role="R5$K2" value="false" />
    <property role="R4oN_" value="cell for an image" />
    <property role="TrG5h" value="CellModel_Image" />
    <property role="3GE5qa" value="CellModel" />
    <property role="34LRSv" value="image" />
    <property role="EcuMT" value="1139744628335" />
    <ref role="1TJDcQ" node="fBEYTCT" resolve="EditorCellModel" />
    <node concept="1TJgyj" id="h84GRuh" role="1TKVEi">
      <property role="20lmBu" value="aggregation" />
      <property role="20kJfa" value="imagePathProvider" />
      <property role="IQ2ns" value="1176899909521" />
      <ref role="20lvS9" node="54iik1dcchE" resolve="ImagePathProvider" />
    </node>
    <node concept="1TJgyi" id="g_ubRTz" role="1TKVEl">
      <property role="TrG5h" value="imageFile" />
      <property role="IQ2nx" value="1139746504291" />
      <ref role="AX2Wp" to="tpck:fKAOsGN" resolve="string" />
    </node>
    <node concept="1TJgyi" id="g_$Qi0b" role="1TKVEl">
      <property role="TrG5h" value="descent" />
      <property role="IQ2nx" value="1139858284555" />
      <ref role="AX2Wp" to="tpck:fKAQMTA" resolve="integer" />
    </node>
    <node concept="PrWs8" id="7x0o_8QO9$O" role="PzmwI">
      <ref role="PrY4T" to="tpck:64$4ecGX64Q" resolve="ImplementationWithStubPart" />
    </node>
  </node>
  <node concept="1TIwiD" id="g_$h64z">
    <property role="R5$K7" value="true" />
    <property role="R5$K2" value="false" />
    <property role="TrG5h" value="CellModel_WithRole" />
    <property role="3GE5qa" value="CellModel" />
    <property role="EcuMT" value="1139848536355" />
    <ref role="1TJDcQ" node="fHev3Dc" resolve="CellModel_AbstractLabel" />
    <node concept="PrWs8" id="3DiRZzA2WuS" role="PzmwI">
      <ref role="PrY4T" to="tpck:3fifI_xCcJN" resolve="ScopeProvider" />
    </node>
    <node concept="1TJgyi" id="g_$x2vM" role="1TKVEl">
      <property role="TrG5h" value="noTargetText" />
      <property role="IQ2nx" value="1139852716018" />
      <ref role="AX2Wp" to="tpck:fKAOsGN" resolve="string" />
    </node>
    <node concept="1TJgyi" id="hF9s7y1" role="1TKVEl">
      <property role="TrG5h" value="emptyNoTargetText" />
      <property role="IQ2nx" value="1214560368769" />
      <ref role="AX2Wp" to="tpck:fKAQMTB" resolve="boolean" />
    </node>
    <node concept="1TJgyi" id="g_IntAF" role="1TKVEl">
      <property role="TrG5h" value="readOnly" />
      <property role="IQ2nx" value="1140017977771" />
      <ref role="AX2Wp" to="tpck:fKAQMTB" resolve="boolean" />
    </node>
    <node concept="1TJgyi" id="g_O74Lt" role="1TKVEl">
      <property role="TrG5h" value="allowEmptyText" />
      <property role="IQ2nx" value="1140114345053" />
      <ref role="AX2Wp" to="tpck:fKAQMTB" resolve="boolean" />
    </node>
    <node concept="1TJgyj" id="g_NtTq1" role="1TKVEi">
      <property role="20kJfa" value="relationDeclaration" />
      <property role="20lbJX" value="1" />
      <property role="IQ2ns" value="1140103550593" />
      <ref role="20lvS9" to="tpck:gw2VY9q" resolve="BaseConcept" />
    </node>
  </node>
  <node concept="1TIwiD" id="gAczfia">
    <property role="R5$K7" value="true" />
    <property role="R5$K2" value="false" />
    <property role="TrG5h" value="CellModel_ListWithRole" />
    <property role="3GE5qa" value="CellModel" />
    <property role="EcuMT" value="1140524381322" />
    <ref role="1TJDcQ" node="g_$h64z" resolve="CellModel_WithRole" />
    <node concept="1TJgyj" id="h84_6ER" role="1TKVEi">
      <property role="20lmBu" value="aggregation" />
      <property role="20kJfa" value="nodeFactory" />
      <property role="IQ2ns" value="1176897874615" />
      <ref role="20lvS9" node="h84$FLY" resolve="QueryFunction_NodeFactory" />
    </node>
    <node concept="1TJgyj" id="gAczzzB" role="1TKVEi">
      <property role="20lmBu" value="aggregation" />
      <property role="20kJfa" value="emptyCellModel" />
      <property role="20lbJX" value="0..1" />
      <property role="IQ2ns" value="1140524464359" />
      <ref role="20lvS9" node="fBEYTCT" resolve="EditorCellModel" />
    </node>
    <node concept="1TJgyj" id="5fDszETGVtQ" role="1TKVEi">
      <property role="20lmBu" value="aggregation" />
      <property role="20kJfa" value="foldedCellModel" />
      <property role="IQ2ns" value="6046489571270834038" />
      <ref role="20lvS9" node="fBEYTCT" resolve="EditorCellModel" />
    </node>
    <node concept="1TJgyj" id="gAczzzC" role="1TKVEi">
      <property role="20lmBu" value="aggregation" />
      <property role="20kJfa" value="cellLayout" />
      <property role="20lbJX" value="0..1" />
      <property role="IQ2ns" value="1140524464360" />
      <ref role="20lvS9" node="g6iR17a" resolve="CellLayout" />
    </node>
    <node concept="1TJgyj" id="hWsWeqI" role="1TKVEi">
      <property role="20lmBu" value="aggregation" />
      <property role="20kJfa" value="separatorStyle" />
      <property role="IQ2ns" value="1233141163694" />
      <ref role="20lvS9" node="hWtppjH" resolve="InlineStyleDeclaration" />
    </node>
    <node concept="1TJgyj" id="Ny5pAsx39_" role="1TKVEi">
      <property role="20lmBu" value="aggregation" />
      <property role="20kJfa" value="separatorTextQuery" />
      <property role="IQ2ns" value="928328222691832421" />
      <ref role="20lvS9" node="Bqq$mhZ7YP" resolve="QueryFunction_SeparatorText" />
    </node>
    <node concept="1TJgyj" id="3ZqNA5Aj2vB" role="1TKVEi">
      <property role="20lmBu" value="aggregation" />
      <property role="20kJfa" value="usesFoldingCondition" />
      <property role="IQ2ns" value="4601216887035799527" />
      <ref role="20lvS9" node="gCpkWun" resolve="QueryFunction_NodeCondition" />
    </node>
    <node concept="1TJgyi" id="gAczwbU" role="1TKVEl">
      <property role="TrG5h" value="vertical" />
      <property role="IQ2nx" value="1140524450554" />
      <ref role="AX2Wp" to="tpck:fKAQMTB" resolve="boolean" />
      <node concept="asaX9" id="i2IfObc" role="lGtFl" />
    </node>
    <node concept="1TJgyi" id="gAczwbV" role="1TKVEl">
      <property role="TrG5h" value="gridLayout" />
      <property role="IQ2nx" value="1140524450555" />
      <ref role="AX2Wp" to="tpck:fKAQMTB" resolve="boolean" />
      <node concept="asaX9" id="i2IfOII" role="lGtFl" />
    </node>
    <node concept="1TJgyi" id="gAczwbW" role="1TKVEl">
      <property role="TrG5h" value="usesBraces" />
      <property role="IQ2nx" value="1140524450556" />
      <ref role="AX2Wp" to="tpck:fKAQMTB" resolve="boolean" />
    </node>
    <node concept="1TJgyi" id="gSS$F7l" role="1TKVEl">
      <property role="TrG5h" value="usesFolding" />
      <property role="IQ2nx" value="1160590307797" />
      <ref role="AX2Wp" to="tpck:fKAQMTB" resolve="boolean" />
    </node>
    <node concept="1TJgyi" id="gAczwbX" role="1TKVEl">
      <property role="TrG5h" value="separatorText" />
      <property role="IQ2nx" value="1140524450557" />
      <ref role="AX2Wp" to="tpck:fKAOsGN" resolve="string" />
    </node>
    <node concept="1TJgyi" id="gOQ2I60" role="1TKVEl">
      <property role="TrG5h" value="separatorLayoutConstraint" />
      <property role="IQ2nx" value="1156252885376" />
      <ref role="AX2Wp" node="g$1Qttv" resolve="_Layout_Constraints_Enum" />
    </node>
  </node>
  <node concept="AxPO7" id="gAtNdpl">
    <property role="TrG5h" value="RightTransformAnchorTag" />
    <ref role="M4eZT" to="tpck:fKAOsGN" resolve="string" />
    <ref role="Qgau1" node="gAtNdq$" resolve="none" />
    <node concept="M4N5e" id="gAtNdq$" role="M5hS2">
      <property role="1uS6qo" value="none" />
    </node>
    <node concept="M4N5e" id="gAtNqGF" role="M5hS2">
      <property role="1uS6qv" value="default_RTransform" />
      <property role="1uS6qo" value="default_" />
    </node>
    <node concept="M4N5e" id="gAtNEc9" role="M5hS2">
      <property role="1uS6qv" value="ext_1_RTransform" />
      <property role="1uS6qo" value="ext_1" />
    </node>
    <node concept="M4N5e" id="gAtNOgf" role="M5hS2">
      <property role="1uS6qv" value="ext_2_RTransform" />
      <property role="1uS6qo" value="ext_2" />
    </node>
    <node concept="M4N5e" id="gAtNQdj" role="M5hS2">
      <property role="1uS6qv" value="ext_3_RTransform" />
      <property role="1uS6qo" value="ext_3" />
    </node>
    <node concept="M4N5e" id="gAtNSuS" role="M5hS2">
      <property role="1uS6qv" value="ext_4_RTransform" />
      <property role="1uS6qo" value="ext_4" />
    </node>
    <node concept="M4N5e" id="gAtNV2h" role="M5hS2">
      <property role="1uS6qv" value="ext_5_RTransform" />
      <property role="1uS6qo" value="ext_5" />
    </node>
  </node>
  <node concept="AxPO7" id="gAIkV5K">
    <property role="TrG5h" value="CellKeyMapCaretPolicy" />
    <property role="3GE5qa" value="CellKeyMap" />
    <ref role="M4eZT" to="tpck:fKAOsGN" resolve="string" />
    <ref role="Qgau1" node="gAIkVaU" resolve="ANY_POSITION" />
    <node concept="M4N5e" id="gAIkVaU" role="M5hS2">
      <property role="1uS6qo" value="ANY_POSITION" />
    </node>
    <node concept="M4N5e" id="gAIlo0M" role="M5hS2">
      <property role="1uS6qv" value="caret_at_first_position" />
      <property role="1uS6qo" value="FIRST_POSITION" />
    </node>
    <node concept="M4N5e" id="gAIlx3c" role="M5hS2">
      <property role="1uS6qv" value="caret_at_last_position" />
      <property role="1uS6qo" value="LAST_POSITION" />
    </node>
    <node concept="M4N5e" id="gD2iXe_" role="M5hS2">
      <property role="1uS6qv" value="caret_at_intermediate_position" />
      <property role="1uS6qo" value="INTERMEDIATE_POSITION" />
    </node>
  </node>
  <node concept="1TIwiD" id="gCpkWun">
    <property role="R5$K7" value="false" />
    <property role="R5$K2" value="false" />
    <property role="R4oN_" value="embedded block of code" />
    <property role="TrG5h" value="QueryFunction_NodeCondition" />
    <property role="2_RsDV" value="none" />
    <property role="3GE5qa" value="QueryFunction" />
    <property role="34LRSv" value="condition" />
    <property role="EcuMT" value="1142886221719" />
    <ref role="1TJDcQ" to="tpee:gyVMwX8" resolve="ConceptFunction" />
  </node>
  <node concept="1TIwiD" id="gCpncv5">
    <property role="R5$K7" value="false" />
    <property role="R5$K2" value="false" />
    <property role="R4oN_" value="function parameter" />
    <property role="TrG5h" value="ConceptFunctionParameter_node" />
    <property role="2_RsDV" value="none" />
    <property role="3GE5qa" value="QueryFunction.Parameters" />
    <property role="34LRSv" value="node" />
    <property role="EcuMT" value="1142886811589" />
    <ref role="1TJDcQ" to="tpee:g76ryKb" resolve="ConceptFunctionParameter" />
    <node concept="PrWs8" id="1653mnvANJP" role="PzmwI">
      <ref role="PrY4T" to="tpck:1_TrU5E6oyb" resolve="IDontSubstituteByDefault" />
    </node>
  </node>
  <node concept="AxPO7" id="gDlhmhP">
    <property role="TrG5h" value="_LeftRight_Enum" />
    <ref role="M4eZT" to="tpck:fKAQMTB" resolve="boolean" />
    <ref role="Qgau1" node="gDlhmhQ" resolve="left" />
    <node concept="M4N5e" id="gDlhmhQ" role="M5hS2">
      <property role="1uS6qv" value="true" />
      <property role="1uS6qo" value="left" />
    </node>
    <node concept="M4N5e" id="gDlhwCG" role="M5hS2">
      <property role="1uS6qv" value="false" />
      <property role="1uS6qo" value="right" />
    </node>
  </node>
  <node concept="1TIwiD" id="gISsqQo">
    <property role="R5$K7" value="false" />
    <property role="R5$K2" value="false" />
    <property role="R4oN_" value="cell for attributed node" />
    <property role="TrG5h" value="CellModel_AttributedNodeCell" />
    <property role="3GE5qa" value="CellModel" />
    <property role="34LRSv" value="attributed node" />
    <property role="EcuMT" value="1149850725784" />
    <ref role="1TJDcQ" node="fBEYTCT" resolve="EditorCellModel" />
  </node>
  <node concept="1TIwiD" id="gSMLZit">
    <property role="R5$K7" value="false" />
    <property role="R5$K2" value="false" />
    <property role="TrG5h" value="CellMenuPart_PropertyValues_GetValues" />
    <property role="2_RsDV" value="none" />
    <property role="3GE5qa" value="CellMenu" />
    <property role="34LRSv" value="property values" />
    <property role="EcuMT" value="1160493135005" />
    <ref role="1TJDcQ" to="tpee:gyVMwX8" resolve="ConceptFunction" />
  </node>
  <node concept="1TIwiD" id="gTQ80DJ">
    <property role="R5$K7" value="false" />
    <property role="R5$K2" value="false" />
    <property role="TrG5h" value="ConceptFunctionParameter_editorContext" />
    <property role="2_RsDV" value="none" />
    <property role="3GE5qa" value="QueryFunction.Parameters" />
    <property role="34LRSv" value="editorContext" />
    <property role="EcuMT" value="1161622981231" />
    <ref role="1TJDcQ" to="tpee:g76ryKb" resolve="ConceptFunctionParameter" />
    <node concept="PrWs8" id="1653mnvB2rJ" role="PzmwI">
      <ref role="PrY4T" to="tpck:1_TrU5E6oyb" resolve="IDontSubstituteByDefault" />
    </node>
  </node>
  <node concept="1TIwiD" id="gUEezLC">
    <property role="R5$K7" value="false" />
    <property role="R5$K2" value="false" />
    <property role="TrG5h" value="CellMenuPart_ReplaceChild_currentChild" />
    <property role="2_RsDV" value="none" />
    <property role="3GE5qa" value="CellMenu" />
    <property role="34LRSv" value="currentChild" />
    <property role="EcuMT" value="1162497113192" />
    <ref role="1TJDcQ" to="tpee:g76ryKb" resolve="ConceptFunctionParameter" />
    <node concept="PrWs8" id="1653mnvAmC6" role="PzmwI">
      <ref role="PrY4T" to="tpck:1_TrU5E6oyb" resolve="IDontSubstituteByDefault" />
    </node>
  </node>
  <node concept="1TIwiD" id="gUEiZyM">
    <property role="R5$K7" value="false" />
    <property role="R5$K2" value="false" />
    <property role="TrG5h" value="CellMenuPart_ReplaceChild_defaultConceptOfChild" />
    <property role="2_RsDV" value="none" />
    <property role="3GE5qa" value="CellMenu" />
    <property role="34LRSv" value="defaultConceptOfChild" />
    <property role="EcuMT" value="1162498275506" />
    <ref role="1TJDcQ" to="tpee:g76ryKb" resolve="ConceptFunctionParameter" />
    <node concept="PrWs8" id="1653mnvANMX" role="PzmwI">
      <ref role="PrY4T" to="tpck:1_TrU5E6oyb" resolve="IDontSubstituteByDefault" />
    </node>
  </node>
  <node concept="1TIwiD" id="gVGJtLf">
    <property role="R5$K7" value="false" />
    <property role="R5$K2" value="false" />
    <property role="TrG5h" value="CellMenuPart_AbstractGroup_Query" />
    <property role="2_RsDV" value="none" />
    <property role="3GE5qa" value="CellMenu" />
    <property role="34LRSv" value="get objects" />
    <property role="EcuMT" value="1163613035599" />
    <ref role="1TJDcQ" to="tpee:gyVMwX8" resolve="ConceptFunction" />
  </node>
  <node concept="1TIwiD" id="gVGJPiB">
    <property role="R5$K7" value="false" />
    <property role="R5$K2" value="false" />
    <property role="TrG5h" value="CellMenuPart_ReplaceNode_Group_Create" />
    <property role="2_RsDV" value="none" />
    <property role="3GE5qa" value="CellMenu" />
    <property role="34LRSv" value="create replacement node" />
    <property role="EcuMT" value="1163613131943" />
    <ref role="1TJDcQ" to="tpee:gyVMwX8" resolve="ConceptFunction" />
  </node>
  <node concept="1TIwiD" id="gVGLrfY">
    <property role="R5$K7" value="false" />
    <property role="R5$K2" value="false" />
    <property role="TrG5h" value="CellMenuPart_AbstractGroup_parameterObject" />
    <property role="2_RsDV" value="none" />
    <property role="3GE5qa" value="CellMenu" />
    <property role="34LRSv" value="parameterObject" />
    <property role="EcuMT" value="1163613549566" />
    <ref role="1TJDcQ" to="tpee:g76ryKb" resolve="ConceptFunctionParameter" />
    <node concept="PrWs8" id="1653mnvB2Q0" role="PzmwI">
      <ref role="PrY4T" to="tpck:1_TrU5E6oyb" resolve="IDontSubstituteByDefault" />
    </node>
  </node>
  <node concept="1TIwiD" id="gVGMtSf">
    <property role="R5$K7" value="false" />
    <property role="R5$K2" value="false" />
    <property role="TrG5h" value="CellMenuPart_Abstract_editedNode" />
    <property role="2_RsDV" value="none" />
    <property role="3GE5qa" value="CellMenu" />
    <property role="34LRSv" value="node" />
    <property role="EcuMT" value="1163613822479" />
    <ref role="1TJDcQ" to="tpee:g76ryKb" resolve="ConceptFunctionParameter" />
    <node concept="PrWs8" id="1653mnvB6js" role="PzmwI">
      <ref role="PrY4T" to="tpck:1_TrU5E6oyb" resolve="IDontSubstituteByDefault" />
    </node>
  </node>
  <node concept="1TIwiD" id="gW6VE75">
    <property role="R5$K7" value="false" />
    <property role="R5$K2" value="false" />
    <property role="TrG5h" value="CellMenuPart_AbstractGroup_MatchingText" />
    <property role="2_RsDV" value="none" />
    <property role="3GE5qa" value="CellMenu" />
    <property role="34LRSv" value="matching text" />
    <property role="EcuMT" value="1164052439493" />
    <ref role="1TJDcQ" to="tpee:gyVMwX8" resolve="ConceptFunction" />
  </node>
  <node concept="1TIwiD" id="gW6Wey$">
    <property role="R5$K7" value="false" />
    <property role="R5$K2" value="false" />
    <property role="TrG5h" value="CellMenuPart_AbstractGroup_DescriptionText" />
    <property role="2_RsDV" value="none" />
    <property role="3GE5qa" value="CellMenu" />
    <property role="34LRSv" value="description text" />
    <property role="EcuMT" value="1164052588708" />
    <ref role="1TJDcQ" to="tpee:gyVMwX8" resolve="ConceptFunction" />
  </node>
  <node concept="1TIwiD" id="gWOXEEG">
    <property role="R5$K7" value="false" />
    <property role="R5$K2" value="false" />
    <property role="TrG5h" value="CellMenuDescriptor" />
    <property role="3GE5qa" value="CellMenu" />
    <property role="34LRSv" value="cell menu" />
    <property role="EcuMT" value="1164824717996" />
    <ref role="1TJDcQ" to="tpck:gw2VY9q" resolve="BaseConcept" />
    <node concept="1TJgyj" id="gWOY2$g" role="1TKVEi">
      <property role="20lmBu" value="aggregation" />
      <property role="20kJfa" value="cellMenuPart" />
      <property role="20lbJX" value="0..n" />
      <property role="IQ2ns" value="1164824815888" />
      <ref role="20lvS9" node="gWOYc3u" resolve="CellMenuPart_Abstract" />
    </node>
  </node>
  <node concept="1TIwiD" id="gWOYc3u">
    <property role="R5$K7" value="true" />
    <property role="R5$K2" value="false" />
    <property role="TrG5h" value="CellMenuPart_Abstract" />
    <property role="3GE5qa" value="CellMenu" />
    <property role="EcuMT" value="1164824854750" />
    <ref role="1TJDcQ" to="tpck:gw2VY9q" resolve="BaseConcept" />
  </node>
  <node concept="1TIwiD" id="gWPvTER">
    <property role="R5$K7" value="false" />
    <property role="R5$K2" value="false" />
    <property role="TrG5h" value="CellMenuPart_PropertyValues" />
    <property role="3GE5qa" value="CellMenu" />
    <property role="34LRSv" value="property values" />
    <property role="EcuMT" value="1164833692343" />
    <ref role="1TJDcQ" node="gWOYc3u" resolve="CellMenuPart_Abstract" />
    <node concept="1TJgyj" id="gWPvTES" role="1TKVEi">
      <property role="20lmBu" value="aggregation" />
      <property role="20kJfa" value="valuesFunction" />
      <property role="20lbJX" value="1" />
      <property role="IQ2ns" value="1164833692344" />
      <ref role="20lvS9" node="gSMLZit" resolve="CellMenuPart_PropertyValues_GetValues" />
    </node>
    <node concept="PrWs8" id="1653mnvAOSW" role="PzmwI">
      <ref role="PrY4T" to="tpck:1_TrU5E6oyb" resolve="IDontSubstituteByDefault" />
    </node>
  </node>
  <node concept="1TIwiD" id="gWUkeLO">
    <property role="R5$K7" value="false" />
    <property role="R5$K2" value="false" />
    <property role="TrG5h" value="CellMenuPart_ReplaceNode_CustomNodeConcept" />
    <property role="3GE5qa" value="CellMenu" />
    <property role="34LRSv" value="replace node (custom node concept)" />
    <property role="EcuMT" value="1164914519156" />
    <ref role="1TJDcQ" node="gWOYc3u" resolve="CellMenuPart_Abstract" />
    <node concept="1TJgyj" id="gWUl1JU" role="1TKVEi">
      <property role="20kJfa" value="replacementConcept" />
      <property role="20lbJX" value="1" />
      <property role="IQ2ns" value="1164914727930" />
      <ref role="20lvS9" to="tpce:h0PkWnZ" resolve="AbstractConceptDeclaration" />
    </node>
  </node>
  <node concept="1TIwiD" id="gWZcVFF">
    <property role="R5$K7" value="false" />
    <property role="R5$K2" value="false" />
    <property role="TrG5h" value="CellMenuPart_ReferentPrimary" />
    <property role="3GE5qa" value="CellMenu" />
    <property role="34LRSv" value="primary choose referent menu" />
    <property role="EcuMT" value="1164996492011" />
    <ref role="1TJDcQ" node="gWOYc3u" resolve="CellMenuPart_Abstract" />
    <node concept="PrWs8" id="1653mnvAmCG" role="PzmwI">
      <ref role="PrY4T" to="tpck:1_TrU5E6oyb" resolve="IDontSubstituteByDefault" />
    </node>
  </node>
  <node concept="1TIwiD" id="gWZEnmw">
    <property role="R5$K7" value="false" />
    <property role="R5$K2" value="false" />
    <property role="TrG5h" value="CellMenuPart_ReplaceNode_Group" />
    <property role="3GE5qa" value="CellMenu" />
    <property role="34LRSv" value="replace node (group of custom actions)" />
    <property role="EcuMT" value="1165004207520" />
    <ref role="1TJDcQ" node="gXexONQ" resolve="CellMenuPart_AbstractGroup" />
    <node concept="1TJgyj" id="gWZF_Uc" role="1TKVEi">
      <property role="20lmBu" value="aggregation" />
      <property role="20kJfa" value="parametersFunction" />
      <property role="20lbJX" value="1" />
      <property role="IQ2ns" value="1165004529292" />
      <ref role="20lvS9" node="gVGJtLf" resolve="CellMenuPart_AbstractGroup_Query" />
    </node>
    <node concept="1TJgyj" id="gWZF_Ud" role="1TKVEi">
      <property role="20lmBu" value="aggregation" />
      <property role="20kJfa" value="createFunction" />
      <property role="20lbJX" value="1" />
      <property role="IQ2ns" value="1165004529293" />
      <ref role="20lvS9" node="gVGJPiB" resolve="CellMenuPart_ReplaceNode_Group_Create" />
    </node>
  </node>
  <node concept="1TIwiD" id="gXexONQ">
    <property role="R5$K7" value="true" />
    <property role="R5$K2" value="false" />
    <property role="TrG5h" value="CellMenuPart_AbstractGroup" />
    <property role="3GE5qa" value="CellMenu" />
    <property role="EcuMT" value="1165253627126" />
    <ref role="1TJDcQ" node="gWOYc3u" resolve="CellMenuPart_Abstract" />
    <node concept="1TJgyj" id="gXeyP6_" role="1TKVEi">
      <property role="20lmBu" value="aggregation" />
      <property role="20kJfa" value="parameterObjectType" />
      <property role="20lbJX" value="1" />
      <property role="IQ2ns" value="1165253890469" />
      <ref role="20lvS9" to="tpee:fz3vP1H" resolve="Type" />
    </node>
    <node concept="1TJgyi" id="gXezIA2" role="1TKVEl">
      <property role="TrG5h" value="presentation" />
      <property role="IQ2nx" value="1165254125954" />
      <ref role="AX2Wp" to="tpcw:gWZP3tS" resolve="NodePresentationOptions" />
    </node>
    <node concept="1TJgyj" id="gXezQMH" role="1TKVEi">
      <property role="20lmBu" value="aggregation" />
      <property role="20kJfa" value="matchingTextFunction" />
      <property role="IQ2ns" value="1165254159533" />
      <ref role="20lvS9" node="gW6VE75" resolve="CellMenuPart_AbstractGroup_MatchingText" />
    </node>
    <node concept="1TJgyj" id="gXezVV_" role="1TKVEi">
      <property role="20lmBu" value="aggregation" />
      <property role="20kJfa" value="descriptionTextFunction" />
      <property role="IQ2ns" value="1165254180581" />
      <ref role="20lvS9" node="gW6Wey$" resolve="CellMenuPart_AbstractGroup_DescriptionText" />
    </node>
  </node>
  <node concept="1TIwiD" id="gXfxSoH">
    <property role="R5$K7" value="false" />
    <property role="R5$K2" value="false" />
    <property role="TrG5h" value="CellMenuPart_ReplaceChild_Group" />
    <property role="3GE5qa" value="CellMenu" />
    <property role="34LRSv" value="replace child (group of custom actions)" />
    <property role="EcuMT" value="1165270418989" />
    <ref role="1TJDcQ" node="gXexONQ" resolve="CellMenuPart_AbstractGroup" />
    <node concept="1TJgyj" id="gXfxSoJ" role="1TKVEi">
      <property role="20lmBu" value="aggregation" />
      <property role="20kJfa" value="parametersFunction" />
      <property role="20lbJX" value="1" />
      <property role="IQ2ns" value="1165270418991" />
      <ref role="20lvS9" node="gXfyNWf" resolve="CellMenuPart_ReplaceChild_Group_Query" />
    </node>
    <node concept="1TJgyj" id="gXfxSoK" role="1TKVEi">
      <property role="20lmBu" value="aggregation" />
      <property role="20kJfa" value="createFunction" />
      <property role="IQ2ns" value="1165270418992" />
      <ref role="20lvS9" node="gXf$6d9" resolve="CellMenuPart_ReplaceChild_Group_Create" />
    </node>
    <node concept="PrWs8" id="1653mnvB2vq" role="PzmwI">
      <ref role="PrY4T" to="tpck:1_TrU5E6oyb" resolve="IDontSubstituteByDefault" />
    </node>
  </node>
  <node concept="1TIwiD" id="gXfyNWf">
    <property role="R5$K7" value="false" />
    <property role="R5$K2" value="false" />
    <property role="TrG5h" value="CellMenuPart_ReplaceChild_Group_Query" />
    <property role="2_RsDV" value="none" />
    <property role="3GE5qa" value="CellMenu" />
    <property role="34LRSv" value="get objects" />
    <property role="EcuMT" value="1165270662927" />
    <ref role="1TJDcQ" to="tpee:gyVMwX8" resolve="ConceptFunction" />
  </node>
  <node concept="1TIwiD" id="gXf$6d9">
    <property role="R5$K7" value="false" />
    <property role="R5$K2" value="false" />
    <property role="TrG5h" value="CellMenuPart_ReplaceChild_Group_Create" />
    <property role="2_RsDV" value="none" />
    <property role="3GE5qa" value="CellMenu" />
    <property role="34LRSv" value="create new child" />
    <property role="EcuMT" value="1165270999881" />
    <ref role="1TJDcQ" to="tpee:gyVMwX8" resolve="ConceptFunction" />
  </node>
  <node concept="1TIwiD" id="gXg8mte">
    <property role="R5$K7" value="false" />
    <property role="R5$K2" value="false" />
    <property role="TrG5h" value="CellMenuPart_ReplaceChild_CustomChildConcept" />
    <property role="3GE5qa" value="CellMenu" />
    <property role="34LRSv" value="replace child (custom child's concept)" />
    <property role="EcuMT" value="1165280503630" />
    <ref role="1TJDcQ" node="gWOYc3u" resolve="CellMenuPart_Abstract" />
    <node concept="1TJgyj" id="gXg8mtf" role="1TKVEi">
      <property role="20lmBu" value="aggregation" />
      <property role="20kJfa" value="childConceptFunction" />
      <property role="20lbJX" value="1" />
      <property role="IQ2ns" value="1165280503631" />
      <ref role="20lvS9" node="gXg9G$d" resolve="CellMenuPart_ReplaceChild_CustomChildConcept_Query" />
    </node>
    <node concept="PrWs8" id="1653mnvAONd" role="PzmwI">
      <ref role="PrY4T" to="tpck:1_TrU5E6oyb" resolve="IDontSubstituteByDefault" />
    </node>
  </node>
  <node concept="1TIwiD" id="gXg9G$d">
    <property role="R5$K7" value="false" />
    <property role="R5$K2" value="false" />
    <property role="TrG5h" value="CellMenuPart_ReplaceChild_CustomChildConcept_Query" />
    <property role="2_RsDV" value="none" />
    <property role="3GE5qa" value="CellMenu" />
    <property role="34LRSv" value="get child concept" />
    <property role="EcuMT" value="1165280856333" />
    <ref role="1TJDcQ" to="tpee:gyVMwX8" resolve="ConceptFunction" />
  </node>
  <node concept="1TIwiD" id="gXjCaFY">
    <property role="R5$K7" value="false" />
    <property role="R5$K2" value="false" />
    <property role="TrG5h" value="CellMenuPart_ReplaceChild_Item" />
    <property role="3GE5qa" value="CellMenu" />
    <property role="34LRSv" value="replace child (custom action)" />
    <property role="EcuMT" value="1165339175678" />
    <ref role="1TJDcQ" node="gWOYc3u" resolve="CellMenuPart_Abstract" />
    <node concept="1TJgyi" id="gXjDW2R" role="1TKVEl">
      <property role="TrG5h" value="matchingText" />
      <property role="IQ2nx" value="1165339639991" />
      <ref role="AX2Wp" to="tpck:fKAOsGN" resolve="string" />
    </node>
    <node concept="1TJgyi" id="h6qtOjI" role="1TKVEl">
      <property role="TrG5h" value="descriptionText" />
      <property role="IQ2nx" value="1175117579502" />
      <ref role="AX2Wp" to="tpck:fKAOsGN" resolve="string" />
    </node>
    <node concept="1TJgyj" id="gXjCaG0" role="1TKVEi">
      <property role="20lmBu" value="aggregation" />
      <property role="20kJfa" value="createFunction" />
      <property role="IQ2ns" value="1165339175680" />
      <ref role="20lvS9" node="gXjCEQD" resolve="CellMenuPart_ReplaceChild_Item_Create" />
    </node>
    <node concept="PrWs8" id="1653mnvAlOv" role="PzmwI">
      <ref role="PrY4T" to="tpck:1_TrU5E6oyb" resolve="IDontSubstituteByDefault" />
    </node>
  </node>
  <node concept="1TIwiD" id="gXjCEQD">
    <property role="TrG5h" value="CellMenuPart_ReplaceChild_Item_Create" />
    <property role="2_RsDV" value="none" />
    <property role="3GE5qa" value="CellMenu" />
    <property role="EcuMT" value="1165339307433" />
    <ref role="1TJDcQ" to="tpee:gyVMwX8" resolve="ConceptFunction" />
  </node>
  <node concept="1TIwiD" id="gXou4cn">
    <property role="R5$K7" value="false" />
    <property role="R5$K2" value="false" />
    <property role="TrG5h" value="CellMenuPart_Generic_Group" />
    <property role="3GE5qa" value="CellMenu" />
    <property role="34LRSv" value="generic group" />
    <property role="EcuMT" value="1165420413719" />
    <ref role="1TJDcQ" node="gXexONQ" resolve="CellMenuPart_AbstractGroup" />
    <node concept="1TJgyj" id="gXou4co" role="1TKVEi">
      <property role="20lmBu" value="aggregation" />
      <property role="20kJfa" value="parametersFunction" />
      <property role="20lbJX" value="1" />
      <property role="IQ2ns" value="1165420413720" />
      <ref role="20lvS9" node="gVGJtLf" resolve="CellMenuPart_AbstractGroup_Query" />
    </node>
    <node concept="1TJgyj" id="gXou4cp" role="1TKVEi">
      <property role="20lmBu" value="aggregation" />
      <property role="20kJfa" value="handlerFunction" />
      <property role="20lbJX" value="1" />
      <property role="IQ2ns" value="1165420413721" />
      <ref role="20lvS9" node="gXouS9U" resolve="CellMenuPart_Generic_Group_Handler" />
    </node>
  </node>
  <node concept="1TIwiD" id="gXouS9U">
    <property role="R5$K7" value="false" />
    <property role="R5$K2" value="false" />
    <property role="TrG5h" value="CellMenuPart_Generic_Group_Handler" />
    <property role="2_RsDV" value="none" />
    <property role="3GE5qa" value="CellMenu" />
    <property role="34LRSv" value="generic handler" />
    <property role="EcuMT" value="1165420626554" />
    <ref role="1TJDcQ" to="tpee:gyVMwX8" resolve="ConceptFunction" />
  </node>
  <node concept="1TIwiD" id="gXoHunQ">
    <property role="R5$K7" value="false" />
    <property role="R5$K2" value="false" />
    <property role="TrG5h" value="CellMenuPart_Generic_Item" />
    <property role="3GE5qa" value="CellMenu" />
    <property role="34LRSv" value="generic item" />
    <property role="EcuMT" value="1165424453110" />
    <ref role="1TJDcQ" node="gWOYc3u" resolve="CellMenuPart_Abstract" />
    <node concept="1TJgyi" id="gXoHunR" role="1TKVEl">
      <property role="TrG5h" value="matchingText" />
      <property role="IQ2nx" value="1165424453111" />
      <ref role="AX2Wp" to="tpck:fKAOsGN" resolve="string" />
    </node>
    <node concept="1TJgyj" id="gXoHunS" role="1TKVEi">
      <property role="20lmBu" value="aggregation" />
      <property role="20kJfa" value="handlerFunction" />
      <property role="20lbJX" value="1" />
      <property role="IQ2ns" value="1165424453112" />
      <ref role="20lvS9" node="gXoIggz" resolve="CellMenuPart_Generic_Item_Handler" />
    </node>
  </node>
  <node concept="1TIwiD" id="gXoIggz">
    <property role="TrG5h" value="CellMenuPart_Generic_Item_Handler" />
    <property role="2_RsDV" value="none" />
    <property role="3GE5qa" value="CellMenu" />
    <property role="EcuMT" value="1165424657443" />
    <ref role="1TJDcQ" to="tpee:gyVMwX8" resolve="ConceptFunction" />
  </node>
  <node concept="1TIwiD" id="gXXs21o">
    <property role="R5$K7" value="false" />
    <property role="19KtqR" value="true" />
    <property role="R5$K2" value="false" />
    <property role="TrG5h" value="CellMenuComponent" />
    <property role="3GE5qa" value="CellMenu" />
    <property role="34LRSv" value="Cell Menu Component" />
    <property role="EcuMT" value="1166040637528" />
    <ref role="1TJDcQ" node="gXXWOiD" resolve="AbstractComponent" />
    <node concept="1QGGSu" id="4Q8sAA5iJQn" role="rwd14">
      <property role="1iqoE4" value="${module}/icons/menuComponent.png" />
    </node>
    <node concept="1TJgyj" id="gXXsTFp" role="1TKVEi">
      <property role="20lmBu" value="aggregation" />
      <property role="20kJfa" value="applicableFeature" />
      <property role="IQ2ns" value="1166040865497" />
      <ref role="20lvS9" node="gXXtyFs" resolve="CellMenuComponentFeature" />
    </node>
    <node concept="1TJgyj" id="gXXvlTx" role="1TKVEi">
      <property role="20lmBu" value="aggregation" />
      <property role="20kJfa" value="menuDescriptor" />
      <property role="20lbJX" value="1" />
      <property role="IQ2ns" value="1166041505377" />
      <ref role="20lvS9" node="gWOXEEG" resolve="CellMenuDescriptor" />
    </node>
    <node concept="PrWs8" id="AkEQ6o$M8h" role="PzmwI">
      <ref role="PrY4T" to="tpee:hCUYCKd" resolve="IValidIdentifier" />
    </node>
    <node concept="PrWs8" id="4$$3zrO4fhS" role="PzmwI">
      <ref role="PrY4T" to="tpce:2hxg_BDjKM4" resolve="IConceptAspect" />
    </node>
  </node>
  <node concept="1TIwiD" id="gXXtyFs">
    <property role="R5$K7" value="true" />
    <property role="R5$K2" value="false" />
    <property role="TrG5h" value="CellMenuComponentFeature" />
    <property role="3GE5qa" value="CellMenu" />
    <property role="EcuMT" value="1166041033436" />
    <ref role="1TJDcQ" to="tpck:gw2VY9q" resolve="BaseConcept" />
    <node concept="1TJgyj" id="gXYg8S8" role="1TKVEi">
      <property role="20kJfa" value="relationDeclaration" />
      <property role="20lbJX" value="1" />
      <property role="IQ2ns" value="1166054297096" />
      <ref role="20lvS9" to="tpck:gw2VY9q" resolve="BaseConcept" />
    </node>
  </node>
  <node concept="1TIwiD" id="gXXwhgC">
    <property role="TrG5h" value="CellMenuComponentFeature_Property" />
    <property role="3GE5qa" value="CellMenu" />
    <property role="EcuMT" value="1166041748520" />
    <ref role="1TJDcQ" node="gXXtyFs" resolve="CellMenuComponentFeature" />
    <node concept="1TJgyj" id="gXXwMpJ" role="1TKVEi">
      <property role="20kJfa" value="propertyDeclaration" />
      <property role="20lbJX" value="1" />
      <property role="IQ2ns" value="1166041884271" />
      <ref role="20lvS9" to="tpce:f_TJgxF" resolve="PropertyDeclaration" />
      <ref role="20ksaX" node="gXYg8S8" resolve="relationDeclaration" />
    </node>
  </node>
  <node concept="1TIwiD" id="gXXxIQr">
    <property role="TrG5h" value="CellMenuComponentFeature_Link" />
    <property role="3GE5qa" value="CellMenu" />
    <property role="EcuMT" value="1166042131867" />
    <ref role="1TJDcQ" node="gXXtyFs" resolve="CellMenuComponentFeature" />
    <node concept="1TJgyj" id="gXXxIQt" role="1TKVEi">
      <property role="20kJfa" value="linkDeclaration" />
      <property role="20lbJX" value="1" />
      <property role="IQ2ns" value="1166042131869" />
      <ref role="20lvS9" to="tpce:f_TJgxE" resolve="LinkDeclaration" />
      <ref role="20ksaX" node="gXYg8S8" resolve="relationDeclaration" />
    </node>
  </node>
  <node concept="1TIwiD" id="gXXWOiD">
    <property role="R5$K7" value="true" />
    <property role="R5$K2" value="false" />
    <property role="TrG5h" value="AbstractComponent" />
    <property role="EcuMT" value="1166049232041" />
    <node concept="1TJgyj" id="gXXX56I" role="1TKVEi">
      <property role="20kJfa" value="conceptDeclaration" />
      <property role="20lbJX" value="0..1" />
      <property role="IQ2ns" value="1166049300910" />
      <ref role="20lvS9" to="tpce:h0PkWnZ" resolve="AbstractConceptDeclaration" />
    </node>
  </node>
  <node concept="1TIwiD" id="gXY$tNQ">
    <property role="R5$K7" value="false" />
    <property role="R5$K2" value="false" />
    <property role="TrG5h" value="CellMenuPart_CellMenuComponent" />
    <property role="3GE5qa" value="CellMenu" />
    <property role="34LRSv" value="menu component" />
    <property role="EcuMT" value="1166059625718" />
    <ref role="1TJDcQ" node="gWOYc3u" resolve="CellMenuPart_Abstract" />
    <node concept="1TJgyj" id="gXY$Ez5" role="1TKVEi">
      <property role="20kJfa" value="cellMenuComponent" />
      <property role="20lbJX" value="1" />
      <property role="IQ2ns" value="1166059677893" />
      <ref role="20lvS9" node="gXXs21o" resolve="CellMenuComponent" />
    </node>
  </node>
  <node concept="1TIwiD" id="h5t6ywT">
    <property role="R5$K7" value="false" />
    <property role="R5$K2" value="false" />
    <property role="TrG5h" value="CellMenuPart_ReplaceChildPrimary" />
    <property role="3GE5qa" value="CellMenu" />
    <property role="34LRSv" value="primary replace child menu" />
    <property role="EcuMT" value="1174088067129" />
    <ref role="1TJDcQ" node="gWOYc3u" resolve="CellMenuPart_Abstract" />
    <node concept="PrWs8" id="1653mnvB2rK" role="PzmwI">
      <ref role="PrY4T" to="tpck:1_TrU5E6oyb" resolve="IDontSubstituteByDefault" />
    </node>
  </node>
  <node concept="1TIwiD" id="h7Fmcq4">
    <property role="R5$K7" value="false" />
    <property role="R5$K2" value="false" />
    <property role="R4oN_" value="embedded block of code" />
    <property role="TrG5h" value="QueryFunction_JComponent" />
    <property role="2_RsDV" value="none" />
    <property role="3GE5qa" value="QueryFunction" />
    <property role="34LRSv" value="component" />
    <property role="EcuMT" value="1176474535556" />
    <ref role="1TJDcQ" to="tpee:gyVMwX8" resolve="ConceptFunction" />
  </node>
  <node concept="1TIwiD" id="h7TQ6f$">
    <property role="R5$K7" value="false" />
    <property role="R5$K2" value="false" />
    <property role="R4oN_" value="function parameter" />
    <property role="TrG5h" value="ConceptFunctionParameter_text" />
    <property role="2_RsDV" value="none" />
    <property role="34LRSv" value="text" />
    <property role="EcuMT" value="1176717779940" />
    <ref role="1TJDcQ" to="tpee:g76ryKb" resolve="ConceptFunctionParameter" />
    <node concept="PrWs8" id="1653mnvAOTg" role="PzmwI">
      <ref role="PrY4T" to="tpck:1_TrU5E6oyb" resolve="IDontSubstituteByDefault" />
    </node>
  </node>
  <node concept="1TIwiD" id="h7TQllL">
    <property role="R5$K7" value="false" />
    <property role="R5$K2" value="false" />
    <property role="R4oN_" value="embedded block of code" />
    <property role="TrG5h" value="QueryFunction_ModelAccess_Getter" />
    <property role="2_RsDV" value="none" />
    <property role="3GE5qa" value="QueryFunction" />
    <property role="34LRSv" value="condition" />
    <property role="EcuMT" value="1176717841777" />
    <ref role="1TJDcQ" to="tpee:gyVMwX8" resolve="ConceptFunction" />
  </node>
  <node concept="1TIwiD" id="h7TQsym">
    <property role="R5$K7" value="false" />
    <property role="R5$K2" value="false" />
    <property role="R4oN_" value="embedded block of code" />
    <property role="TrG5h" value="QueryFunction_ModelAccess_Setter" />
    <property role="2_RsDV" value="none" />
    <property role="3GE5qa" value="QueryFunction" />
    <property role="34LRSv" value="condition" />
    <property role="EcuMT" value="1176717871254" />
    <ref role="1TJDcQ" to="tpee:gyVMwX8" resolve="ConceptFunction" />
  </node>
  <node concept="1TIwiD" id="h7TQwIG">
    <property role="R5$K7" value="false" />
    <property role="R5$K2" value="false" />
    <property role="R4oN_" value="embedded block of code" />
    <property role="TrG5h" value="QueryFunction_ModelAccess_Validator" />
    <property role="2_RsDV" value="none" />
    <property role="3GE5qa" value="QueryFunction" />
    <property role="34LRSv" value="condition" />
    <property role="EcuMT" value="1176717888428" />
    <ref role="1TJDcQ" to="tpee:gyVMwX8" resolve="ConceptFunction" />
  </node>
  <node concept="1TIwiD" id="h7TQVbc">
    <property role="TrG5h" value="ModelAccessor" />
    <property role="EcuMT" value="1176717996748" />
    <ref role="1TJDcQ" to="tpck:gw2VY9q" resolve="BaseConcept" />
    <node concept="1TJgyj" id="h7TQWri" role="1TKVEi">
      <property role="20lmBu" value="aggregation" />
      <property role="20kJfa" value="getter" />
      <property role="20lbJX" value="1" />
      <property role="IQ2ns" value="1176718001874" />
      <ref role="20lvS9" node="h7TQllL" resolve="QueryFunction_ModelAccess_Getter" />
    </node>
    <node concept="1TJgyj" id="h7TQXU2" role="1TKVEi">
      <property role="20lmBu" value="aggregation" />
      <property role="20kJfa" value="setter" />
      <property role="20lbJX" value="1" />
      <property role="IQ2ns" value="1176718007938" />
      <ref role="20lvS9" node="h7TQsym" resolve="QueryFunction_ModelAccess_Setter" />
    </node>
    <node concept="1TJgyj" id="h7TQZuT" role="1TKVEi">
      <property role="20lmBu" value="aggregation" />
      <property role="20kJfa" value="validator" />
      <property role="20lbJX" value="1" />
      <property role="IQ2ns" value="1176718014393" />
      <ref role="20lvS9" node="h7TQwIG" resolve="QueryFunction_ModelAccess_Validator" />
    </node>
  </node>
  <node concept="1TIwiD" id="h7UFZN5">
    <property role="R5$K7" value="false" />
    <property role="R5$K2" value="false" />
    <property role="R4oN_" value="function parameter" />
    <property role="TrG5h" value="ConceptFunctionParameter_oldText" />
    <property role="2_RsDV" value="none" />
    <property role="34LRSv" value="oldText" />
    <property role="EcuMT" value="1176731909317" />
    <ref role="1TJDcQ" to="tpee:g76ryKb" resolve="ConceptFunctionParameter" />
    <node concept="PrWs8" id="1653mnvB2v3" role="PzmwI">
      <ref role="PrY4T" to="tpck:1_TrU5E6oyb" resolve="IDontSubstituteByDefault" />
    </node>
  </node>
  <node concept="1TIwiD" id="h7VJUTl">
    <property role="R5$K7" value="false" />
    <property role="R5$K2" value="false" />
    <property role="R4oN_" value="embedded block of code" />
    <property role="TrG5h" value="QueryFunction_CellProvider" />
    <property role="2_RsDV" value="none" />
    <property role="3GE5qa" value="QueryFunction" />
    <property role="34LRSv" value="cell provider" />
    <property role="EcuMT" value="1176749715029" />
    <ref role="1TJDcQ" to="tpee:gyVMwX8" resolve="ConceptFunction" />
  </node>
  <node concept="1TIwiD" id="h7ZlJ1A">
    <property role="R5$K7" value="false" />
    <property role="R5$K2" value="false" />
    <property role="TrG5h" value="QueryFunction_Color" />
    <property role="2_RsDV" value="none" />
    <property role="3GE5qa" value="QueryFunction.Style" />
    <property role="34LRSv" value="color function" />
    <property role="EcuMT" value="1176809959526" />
    <ref role="1TJDcQ" node="hLcOssU" resolve="QueryFunction_StyleParameter" />
    <node concept="PrWs8" id="hPiSsxS" role="PzmwI">
      <ref role="PrY4T" node="hPiS1BQ" resolve="IQueryFunction_Color" />
    </node>
  </node>
  <node concept="1TIwiD" id="h84$FLY">
    <property role="R5$K7" value="false" />
    <property role="R5$K2" value="false" />
    <property role="R4oN_" value="embedded block of code" />
    <property role="TrG5h" value="QueryFunction_NodeFactory" />
    <property role="2_RsDV" value="none" />
    <property role="3GE5qa" value="QueryFunction" />
    <property role="34LRSv" value="node factory" />
    <property role="EcuMT" value="1176897764478" />
    <ref role="1TJDcQ" to="tpee:gyVMwX8" resolve="ConceptFunction" />
  </node>
  <node concept="1TIwiD" id="h84EI$6">
    <property role="R5$K7" value="false" />
    <property role="R5$K2" value="false" />
    <property role="R4oN_" value="embedded block of code" />
    <property role="TrG5h" value="QueryFunction_ImagePath" />
    <property role="2_RsDV" value="none" />
    <property role="3GE5qa" value="QueryFunction" />
    <property role="34LRSv" value="path" />
    <property role="EcuMT" value="1176899348742" />
    <ref role="1TJDcQ" to="tpee:gyVMwX8" resolve="ConceptFunction" />
    <node concept="PrWs8" id="54iik1dcchF" role="PzmwI">
      <ref role="PrY4T" node="54iik1dcchE" resolve="ImagePathProvider" />
    </node>
  </node>
  <node concept="1TIwiD" id="hbyc0Ja">
    <property role="R5$K7" value="false" />
    <property role="R5$K2" value="false" />
    <property role="TrG5h" value="CellMenuPart_PropertyPostfixHints" />
    <property role="3GE5qa" value="CellMenu" />
    <property role="34LRSv" value="property postfix hints" />
    <property role="EcuMT" value="1180615838666" />
    <ref role="1TJDcQ" node="gWOYc3u" resolve="CellMenuPart_Abstract" />
    <node concept="1TJgyj" id="hbyc0Jb" role="1TKVEi">
      <property role="20lmBu" value="aggregation" />
      <property role="20kJfa" value="postfixesFunction" />
      <property role="20lbJX" value="1" />
      <property role="IQ2ns" value="1180615838667" />
      <ref role="20lvS9" node="hbycQaX" resolve="CellMenuPart_PropertyPostfixHints_GetPostfixes" />
    </node>
    <node concept="PrWs8" id="1653mnvB2RC" role="PzmwI">
      <ref role="PrY4T" to="tpck:1_TrU5E6oyb" resolve="IDontSubstituteByDefault" />
    </node>
  </node>
  <node concept="1TIwiD" id="hbycQaX">
    <property role="R5$K7" value="false" />
    <property role="R5$K2" value="false" />
    <property role="TrG5h" value="CellMenuPart_PropertyPostfixHints_GetPostfixes" />
    <property role="2_RsDV" value="none" />
    <property role="3GE5qa" value="CellMenu" />
    <property role="34LRSv" value="postfixes" />
    <property role="EcuMT" value="1180616057533" />
    <ref role="1TJDcQ" to="tpee:gyVMwX8" resolve="ConceptFunction" />
  </node>
  <node concept="1TIwiD" id="hd07P1K">
    <property role="R5$K7" value="false" />
    <property role="R5$K2" value="false" />
    <property role="R4oN_" value="embedded block of code" />
    <property role="TrG5h" value="QueryFunction_NodeListFilter" />
    <property role="2_RsDV" value="none" />
    <property role="3GE5qa" value="QueryFunction" />
    <property role="34LRSv" value="node list provider" />
    <property role="EcuMT" value="1182191800432" />
    <ref role="1TJDcQ" to="tpee:gyVMwX8" resolve="ConceptFunction" />
  </node>
  <node concept="1TIwiD" id="hd2_Wol">
    <property role="R5$K7" value="false" />
    <property role="R5$K2" value="false" />
    <property role="R4oN_" value="function parameter" />
    <property role="TrG5h" value="ConceptFunctionParameter_childNode" />
    <property role="2_RsDV" value="none" />
    <property role="34LRSv" value="childNode" />
    <property role="EcuMT" value="1182233249301" />
    <ref role="1TJDcQ" to="tpee:g76ryKb" resolve="ConceptFunctionParameter" />
    <node concept="PrWs8" id="1653mnvB2zk" role="PzmwI">
      <ref role="PrY4T" to="tpck:1_TrU5E6oyb" resolve="IDontSubstituteByDefault" />
    </node>
  </node>
  <node concept="1TIwiD" id="heYWUh$">
    <property role="R5$K7" value="false" />
    <property role="R5$K2" value="false" />
    <property role="R4oN_" value="not empty property" />
    <property role="TrG5h" value="CellModel_NonEmptyProperty" />
    <property role="3GE5qa" value="CellModel" />
    <property role="34LRSv" value="{+&lt;{propertyDeclaration}&gt;+}" />
    <property role="EcuMT" value="1184319644772" />
    <ref role="1TJDcQ" node="fBF0A4I" resolve="CellModel_Property" />
    <node concept="PrWs8" id="1653mnvB2PY" role="PzmwI">
      <ref role="PrY4T" to="tpck:1_TrU5E6oyb" resolve="IDontSubstituteByDefault" />
    </node>
    <node concept="PrWs8" id="4SdtvCaA7QH" role="PzmwI">
      <ref role="PrY4T" to="tpck:64$4ecGX64Q" resolve="ImplementationWithStubPart" />
    </node>
  </node>
  <node concept="1TIwiD" id="hgV5ht3">
    <property role="R5$K7" value="false" />
    <property role="19KtqR" value="true" />
    <property role="R5$K2" value="false" />
    <property role="TrG5h" value="StyleSheet" />
    <property role="3GE5qa" value="Stylesheet" />
    <property role="34LRSv" value="Stylesheet" />
    <property role="EcuMT" value="1186402211651" />
    <ref role="1TJDcQ" to="tpck:gw2VY9q" resolve="BaseConcept" />
    <node concept="1QGGSu" id="4Q8sAA5iJQq" role="rwd14">
      <property role="1iqoE4" value="${module}/icons/editorStylesheet.png" />
    </node>
    <node concept="1TJgyj" id="hgV6056" role="1TKVEi">
      <property role="20lmBu" value="aggregation" />
      <property role="20kJfa" value="styleClass" />
      <property role="20lbJX" value="0..n" />
      <property role="IQ2ns" value="1186402402630" />
      <ref role="20lvS9" node="7zL4upEo6oo" resolve="IStyleSheetItem" />
    </node>
    <node concept="PrWs8" id="3FsTArV1UAP" role="PzmwI">
      <ref role="PrY4T" to="tpee:hCUYCKd" resolve="IValidIdentifier" />
    </node>
  </node>
  <node concept="1TIwiD" id="hgV5SWv">
    <property role="TrG5h" value="StyleSheetClass" />
    <property role="3GE5qa" value="Stylesheet" />
    <property role="34LRSv" value="style" />
    <property role="EcuMT" value="1186402373407" />
    <ref role="1TJDcQ" to="tpck:gw2VY9q" resolve="BaseConcept" />
    <node concept="asaX9" id="7Ur4aGwhRSw" role="lGtFl" />
    <node concept="PrWs8" id="2VNGR_E4AWt" role="PzmwI">
      <ref role="PrY4T" node="2VNGR_E2Sa7" resolve="IStyleSheetMember" />
    </node>
    <node concept="PrWs8" id="2airAaS0rw7" role="PzmwI">
      <ref role="PrY4T" to="tpck:1_TrU5E6oyb" resolve="IDontSubstituteByDefault" />
    </node>
    <node concept="1TJgyj" id="hrXq2lC" role="1TKVEi">
      <property role="20lmBu" value="aggregation" />
      <property role="20kJfa" value="extendedClass" />
      <property role="IQ2ns" value="1198252369256" />
      <ref role="20lvS9" node="hrXp85t" resolve="StyleSheetClassReference" />
    </node>
  </node>
  <node concept="1TIwiD" id="hgV6hR6">
    <property role="R5$K7" value="true" />
    <property role="R5$K2" value="false" />
    <property role="TrG5h" value="StyleClassItem" />
    <property role="2_RsDV" value="none" />
    <property role="3GE5qa" value="Stylesheet" />
    <property role="EcuMT" value="1186402475462" />
    <ref role="1TJDcQ" to="tpck:gw2VY9q" resolve="BaseConcept" />
    <node concept="PrWs8" id="22GpWQFsOgV" role="PzmwI">
      <ref role="PrY4T" to="tpck:19gBtYEv0ln" resolve="ImplementationPart" />
    </node>
  </node>
  <node concept="1TIwiD" id="hgVaVz4">
    <property role="R5$K7" value="true" />
    <property role="R5$K2" value="false" />
    <property role="TrG5h" value="ColorStyleClassItem" />
    <property role="2_RsDV" value="none" />
    <property role="3GE5qa" value="Stylesheet" />
    <property role="EcuMT" value="1186403694788" />
    <ref role="1TJDcQ" node="hgV6hR6" resolve="StyleClassItem" />
    <node concept="1TJgyj" id="hgVblYF" role="1TKVEi">
      <property role="20lmBu" value="aggregation" />
      <property role="20kJfa" value="query" />
      <property role="IQ2ns" value="1186403803051" />
      <ref role="20lvS9" node="hPiS1BQ" resolve="IQueryFunction_Color" />
    </node>
    <node concept="1TJgyi" id="hgVb0di" role="1TKVEl">
      <property role="TrG5h" value="color" />
      <property role="IQ2nx" value="1186403713874" />
      <ref role="AX2Wp" node="fLwANPl" resolve="_Colors_Enum" />
    </node>
  </node>
  <node concept="1TIwiD" id="hgVb9tm">
    <property role="R5$K7" value="false" />
    <property role="R5$K2" value="false" />
    <property role="TrG5h" value="FontStyleStyleClassItem" />
    <property role="2_RsDV" value="none" />
    <property role="3GE5qa" value="Stylesheet" />
    <property role="34LRSv" value="font-style" />
    <property role="EcuMT" value="1186403751766" />
    <ref role="1TJDcQ" node="hgV6hR6" resolve="StyleClassItem" />
    <node concept="1TJgyj" id="hL7MNkH" role="1TKVEi">
      <property role="20lmBu" value="aggregation" />
      <property role="20kJfa" value="query" />
      <property role="IQ2ns" value="1220975211821" />
      <ref role="20lvS9" node="hL7KAA7" resolve="QueryFunction_FontStyle" />
    </node>
    <node concept="1TJgyi" id="hgVbegv" role="1TKVEl">
      <property role="TrG5h" value="style" />
      <property role="IQ2nx" value="1186403771423" />
      <ref role="AX2Wp" node="g1_kr60" resolve="_FontStyle_Enum" />
    </node>
  </node>
  <node concept="1TIwiD" id="hgVeclI">
    <property role="R5$K7" value="false" />
    <property role="R5$K2" value="false" />
    <property role="TrG5h" value="ForegroundColorStyleClassItem" />
    <property role="2_RsDV" value="none" />
    <property role="3GE5qa" value="Stylesheet" />
    <property role="34LRSv" value="text-foreground-color" />
    <property role="EcuMT" value="1186404549998" />
    <ref role="1TJDcQ" node="hgVaVz4" resolve="ColorStyleClassItem" />
  </node>
  <node concept="1TIwiD" id="hgVeijc">
    <property role="R5$K7" value="false" />
    <property role="R5$K2" value="false" />
    <property role="TrG5h" value="BackgroundColorStyleClassItem" />
    <property role="2_RsDV" value="none" />
    <property role="3GE5qa" value="Stylesheet" />
    <property role="34LRSv" value="background-color" />
    <property role="EcuMT" value="1186404574412" />
    <ref role="1TJDcQ" node="hgVaVz4" resolve="ColorStyleClassItem" />
  </node>
  <node concept="1TIwiD" id="hgVLurQ">
    <property role="R5$K7" value="false" />
    <property role="R5$K2" value="false" />
    <property role="TrG5h" value="BracketColorStyleClassItem" />
    <property role="2_RsDV" value="none" />
    <property role="3GE5qa" value="Stylesheet" />
    <property role="34LRSv" value="bracket-color" />
    <property role="EcuMT" value="1186413799158" />
    <ref role="1TJDcQ" node="hgVaVz4" resolve="ColorStyleClassItem" />
  </node>
  <node concept="1TIwiD" id="hgVOiwV">
    <property role="R5$K7" value="true" />
    <property role="R5$K2" value="false" />
    <property role="TrG5h" value="BooleanStyleSheetItem" />
    <property role="2_RsDV" value="none" />
    <property role="3GE5qa" value="Stylesheet" />
    <property role="EcuMT" value="1186414536763" />
    <ref role="1TJDcQ" node="hgV6hR6" resolve="StyleClassItem" />
    <node concept="1TJgyj" id="hNn$kAD" role="1TKVEi">
      <property role="20lmBu" value="aggregation" />
      <property role="20kJfa" value="query" />
      <property role="IQ2ns" value="1223387335081" />
      <ref role="20lvS9" node="hNnzxoQ" resolve="QueryFunction_Boolean" />
    </node>
    <node concept="1TJgyi" id="hgVOm7r" role="1TKVEl">
      <property role="TrG5h" value="flag" />
      <property role="IQ2nx" value="1186414551515" />
      <ref role="AX2Wp" to="tpck:fKAQMTB" resolve="boolean" />
    </node>
  </node>
  <node concept="1TIwiD" id="hgVPM7F">
    <property role="R5$K7" value="false" />
    <property role="R5$K2" value="false" />
    <property role="TrG5h" value="SelectableStyleSheetItem" />
    <property role="2_RsDV" value="none" />
    <property role="3GE5qa" value="Stylesheet" />
    <property role="34LRSv" value="selectable" />
    <property role="EcuMT" value="1186414928363" />
    <ref role="1TJDcQ" node="hgVOiwV" resolve="BooleanStyleSheetItem" />
  </node>
  <node concept="1TIwiD" id="hgVPRjw">
    <property role="R5$K7" value="false" />
    <property role="R5$K2" value="false" />
    <property role="TrG5h" value="AutoDeletableStyleClassItem" />
    <property role="2_RsDV" value="none" />
    <property role="3GE5qa" value="Stylesheet" />
    <property role="34LRSv" value="auto-deletable" />
    <property role="EcuMT" value="1186414949600" />
    <ref role="1TJDcQ" node="hgVOiwV" resolve="BooleanStyleSheetItem" />
  </node>
  <node concept="1TIwiD" id="hgVPXKR">
    <property role="R5$K7" value="false" />
    <property role="R5$K2" value="false" />
    <property role="TrG5h" value="DrawBorderStyleClassItem" />
    <property role="2_RsDV" value="none" />
    <property role="3GE5qa" value="Stylesheet" />
    <property role="34LRSv" value="draw-border" />
    <property role="EcuMT" value="1186414976055" />
    <ref role="1TJDcQ" node="hgVOiwV" resolve="BooleanStyleSheetItem" />
  </node>
  <node concept="1TIwiD" id="hgVQ3vn">
    <property role="R5$K7" value="false" />
    <property role="R5$K2" value="false" />
    <property role="TrG5h" value="UnderlinedStyleClassItem" />
    <property role="2_RsDV" value="none" />
    <property role="3GE5qa" value="Stylesheet" />
    <property role="34LRSv" value="underlined" />
    <property role="EcuMT" value="1186414999511" />
    <ref role="1TJDcQ" node="hgV6hR6" resolve="StyleClassItem" />
    <node concept="1TJgyi" id="hEUSNj9" role="1TKVEl">
      <property role="TrG5h" value="underlined" />
      <property role="IQ2nx" value="1214316229833" />
      <ref role="AX2Wp" node="gtbL_3A" resolve="UnderlineStyle" />
    </node>
    <node concept="1TJgyj" id="hLmkYxI" role="1TKVEi">
      <property role="20lmBu" value="aggregation" />
      <property role="20kJfa" value="query" />
      <property role="IQ2ns" value="1221219051630" />
      <ref role="20lvS9" node="hLd0yJJ" resolve="QueryFunction_Underlined" />
    </node>
  </node>
  <node concept="1TIwiD" id="hgVSNSQ">
    <property role="R5$K7" value="false" />
    <property role="R5$K2" value="false" />
    <property role="TrG5h" value="FontSizeStyleClassItem" />
    <property role="2_RsDV" value="none" />
    <property role="3GE5qa" value="Stylesheet" />
    <property role="34LRSv" value="font-size" />
    <property role="EcuMT" value="1186415722038" />
    <ref role="1TJDcQ" node="hgV6hR6" resolve="StyleClassItem" />
    <node concept="1TJgyj" id="hLd8cI8" role="1TKVEi">
      <property role="20lmBu" value="aggregation" />
      <property role="20kJfa" value="query" />
      <property role="20lbJX" value="0..1" />
      <property role="IQ2ns" value="1221064706952" />
      <ref role="20lvS9" node="hLcFafI" resolve="QueryFunction_Integer" />
    </node>
    <node concept="1TJgyi" id="hLlJzux" role="1TKVEl">
      <property role="TrG5h" value="value" />
      <property role="IQ2nx" value="1221209241505" />
      <ref role="AX2Wp" to="tpck:fKAQMTA" resolve="integer" />
    </node>
  </node>
  <node concept="1TIwiD" id="hgVPxA7">
    <property role="R5$K7" value="false" />
    <property role="R5$K2" value="false" />
    <property role="TrG5h" value="EditableStyleClassItem" />
    <property role="2_RsDV" value="none" />
    <property role="3GE5qa" value="Stylesheet" />
    <property role="34LRSv" value="editable" />
    <property role="EcuMT" value="1186414860679" />
    <ref role="1TJDcQ" node="hgVOiwV" resolve="BooleanStyleSheetItem" />
  </node>
  <node concept="1TIwiD" id="hhI8cYN">
    <property role="R5$K7" value="false" />
    <property role="R5$K2" value="false" />
    <property role="TrG5h" value="ForegroundNullColorStyleClassItem" />
    <property role="2_RsDV" value="none" />
    <property role="3GE5qa" value="Stylesheet" />
    <property role="34LRSv" value="text-foreground-null-color" />
    <property role="EcuMT" value="1187258617779" />
    <ref role="1TJDcQ" node="hgVaVz4" resolve="ColorStyleClassItem" />
  </node>
  <node concept="AxPO7" id="hrC158_">
    <property role="TrG5h" value="_CaretPosition_Enum" />
    <ref role="M4eZT" to="tpck:fKAOsGN" resolve="string" />
    <node concept="M4N5e" id="hrC158A" role="M5hS2">
      <property role="1uS6qv" value="NONE" />
      <property role="1uS6qo" value="none" />
    </node>
    <node concept="M4N5e" id="hrC1nx$" role="M5hS2">
      <property role="1uS6qv" value="FIRST" />
      <property role="1uS6qo" value="first" />
    </node>
    <node concept="M4N5e" id="hrC1ovA" role="M5hS2">
      <property role="1uS6qv" value="LAST" />
      <property role="1uS6qo" value="last" />
    </node>
  </node>
  <node concept="1TIwiD" id="hrXp85t">
    <property role="TrG5h" value="StyleSheetClassReference" />
    <property role="3GE5qa" value="Stylesheet" />
    <property role="EcuMT" value="1198252130653" />
    <ref role="1TJDcQ" to="tpck:gw2VY9q" resolve="BaseConcept" />
    <node concept="asaX9" id="7Ur4aGwhRSy" role="lGtFl" />
    <node concept="1TJgyj" id="hrXpFMu" role="1TKVEi">
      <property role="20kJfa" value="styleSheetClass" />
      <property role="20lbJX" value="1" />
      <property role="IQ2ns" value="1198252276894" />
      <ref role="20lvS9" node="hgV5SWv" resolve="StyleSheetClass" />
    </node>
  </node>
  <node concept="1TIwiD" id="hrXFhuw">
    <property role="R5$K7" value="false" />
    <property role="R5$K2" value="false" />
    <property role="R4oN_" value="indent" />
    <property role="TrG5h" value="CellModel_Indent" />
    <property role="3GE5qa" value="CellModel" />
    <property role="34LRSv" value="---&gt;" />
    <property role="EcuMT" value="1198256887712" />
    <ref role="1TJDcQ" node="fBEYTCT" resolve="EditorCellModel" />
  </node>
  <node concept="1TIwiD" id="hrXI7r6">
    <property role="R5$K7" value="false" />
    <property role="R5$K2" value="false" />
    <property role="TrG5h" value="CellModel_BlockStart" />
    <property role="3GE5qa" value="CellModel" />
    <property role="34LRSv" value="block start" />
    <property role="EcuMT" value="1198257632966" />
    <ref role="1TJDcQ" node="fBEYTCT" resolve="EditorCellModel" />
    <node concept="1TJgyi" id="hscsYn8" role="1TKVEl">
      <property role="TrG5h" value="openBrace" />
      <property role="IQ2nx" value="1198504797640" />
      <ref role="AX2Wp" to="tpck:fKAOsGN" resolve="string" />
    </node>
  </node>
  <node concept="1TIwiD" id="hrXIzvd">
    <property role="R5$K7" value="false" />
    <property role="R5$K2" value="false" />
    <property role="TrG5h" value="CellModel_BlockEnd" />
    <property role="3GE5qa" value="CellModel" />
    <property role="34LRSv" value="block end" />
    <property role="EcuMT" value="1198257747917" />
    <ref role="1TJDcQ" node="fBEYTCT" resolve="EditorCellModel" />
    <node concept="1TJgyi" id="hsczY4V" role="1TKVEl">
      <property role="TrG5h" value="closeBrace" />
      <property role="IQ2nx" value="1198506631483" />
      <ref role="AX2Wp" to="tpck:fKAOsGN" resolve="string" />
    </node>
  </node>
  <node concept="1TIwiD" id="hsb$fdm">
    <property role="R5$K7" value="false" />
    <property role="R5$K2" value="false" />
    <property role="TrG5h" value="CellModel_Block" />
    <property role="3GE5qa" value="CellModel" />
    <property role="34LRSv" value="block" />
    <property role="EcuMT" value="1198489924438" />
    <ref role="1TJDcQ" node="fBEYTCT" resolve="EditorCellModel" />
    <node concept="1TJgyi" id="hscFXKA" role="1TKVEl">
      <property role="TrG5h" value="openBrace" />
      <property role="IQ2nx" value="1198508727334" />
      <ref role="AX2Wp" to="tpck:fKAOsGN" resolve="string" />
    </node>
    <node concept="1TJgyi" id="hscFZiw" role="1TKVEl">
      <property role="TrG5h" value="closeBrace" />
      <property role="IQ2nx" value="1198508733600" />
      <ref role="AX2Wp" to="tpck:fKAOsGN" resolve="string" />
    </node>
    <node concept="1TJgyj" id="hsb$u0l" role="1TKVEi">
      <property role="20lmBu" value="aggregation" />
      <property role="20kJfa" value="header" />
      <property role="20lbJX" value="0..1" />
      <property role="IQ2ns" value="1198489985045" />
      <ref role="20lvS9" node="fBEYTCT" resolve="EditorCellModel" />
    </node>
    <node concept="1TJgyj" id="hsb$w86" role="1TKVEi">
      <property role="20lmBu" value="aggregation" />
      <property role="20kJfa" value="body" />
      <property role="20lbJX" value="1" />
      <property role="IQ2ns" value="1198489993734" />
      <ref role="20lvS9" node="fBEYTCT" resolve="EditorCellModel" />
    </node>
    <node concept="PrWs8" id="4SdtvCaA7QZ" role="PzmwI">
      <ref role="PrY4T" to="tpck:64$4ecGX64Q" resolve="ImplementationWithStubPart" />
    </node>
  </node>
  <node concept="1TIwiD" id="huL2B6u">
    <property role="R5$K7" value="true" />
    <property role="R5$K2" value="false" />
    <property role="TrG5h" value="SelectParameter" />
    <property role="3GE5qa" value="SNode" />
    <property role="EcuMT" value="1201266127262" />
    <ref role="1TJDcQ" to="tpck:gw2VY9q" resolve="BaseConcept" />
  </node>
  <node concept="1TIwiD" id="huLcJzd">
    <property role="R5$K7" value="false" />
    <property role="R5$K2" value="false" />
    <property role="TrG5h" value="SelectPositionParameter" />
    <property role="3GE5qa" value="SNode" />
    <property role="34LRSv" value="position=" />
    <property role="EcuMT" value="1201268783309" />
    <ref role="1TJDcQ" node="huL2B6u" resolve="SelectParameter" />
    <node concept="1TJgyi" id="huLd7CR" role="1TKVEl">
      <property role="TrG5h" value="position" />
      <property role="IQ2nx" value="1201268881975" />
      <ref role="AX2Wp" node="huLcM39" resolve="SelectPosition" />
    </node>
  </node>
  <node concept="AxPO7" id="huLcM39">
    <property role="TrG5h" value="SelectPosition" />
    <property role="3GE5qa" value="SNode" />
    <ref role="M4eZT" to="tpck:fKAOsGN" resolve="string" />
    <node concept="M4N5e" id="huLcM3a" role="M5hS2">
      <property role="1uS6qv" value="before" />
      <property role="1uS6qo" value="before" />
    </node>
    <node concept="M4N5e" id="huLcOz5" role="M5hS2">
      <property role="1uS6qv" value="after" />
      <property role="1uS6qo" value="after" />
    </node>
  </node>
  <node concept="1TIwiD" id="huLkFKv">
    <property role="R5$K7" value="false" />
    <property role="R5$K2" value="false" />
    <property role="TrG5h" value="CaretPositionParameter" />
    <property role="3GE5qa" value="SNode" />
    <property role="34LRSv" value="caret position=" />
    <property role="EcuMT" value="1201270864927" />
    <ref role="1TJDcQ" node="huL2B6u" resolve="SelectParameter" />
    <node concept="1TJgyj" id="huLkQdO" role="1TKVEi">
      <property role="20lmBu" value="aggregation" />
      <property role="20kJfa" value="position" />
      <property role="20lbJX" value="1" />
      <property role="IQ2ns" value="1201270907764" />
      <ref role="20lvS9" to="tpee:fz3vP1J" resolve="Expression" />
    </node>
  </node>
  <node concept="1TIwiD" id="hEUZ13E">
    <property role="R5$K7" value="false" />
    <property role="R5$K2" value="false" />
    <property role="TrG5h" value="LayoutConstraintStyleClassItem" />
    <property role="2_RsDV" value="none" />
    <property role="3GE5qa" value="Stylesheet" />
    <property role="34LRSv" value="layout constraint" />
    <property role="EcuMT" value="1214317859050" />
    <ref role="1TJDcQ" node="hgV6hR6" resolve="StyleClassItem" />
    <node concept="1TJgyi" id="hEUZ13F" role="1TKVEl">
      <property role="TrG5h" value="layoutConstraint" />
      <property role="IQ2nx" value="1214317859051" />
      <ref role="AX2Wp" node="g$1Qttv" resolve="_Layout_Constraints_Enum" />
    </node>
  </node>
  <node concept="1TIwiD" id="hEV7CQ5">
    <property role="R5$K7" value="false" />
    <property role="R5$K2" value="false" />
    <property role="TrG5h" value="SideTransformAnchorTagStyleClassItem" />
    <property role="2_RsDV" value="none" />
    <property role="3GE5qa" value="Stylesheet" />
    <property role="34LRSv" value="side-transform-anchor-tag" />
    <property role="EcuMT" value="1214320119173" />
    <ref role="1TJDcQ" node="hgV6hR6" resolve="StyleClassItem" />
    <node concept="1TJgyj" id="38iZCbb_vZA" role="1TKVEi">
      <property role="20lmBu" value="aggregation" />
      <property role="20kJfa" value="tags" />
      <property role="20lbJX" value="0..n" />
      <property role="IQ2ns" value="3608226089191997414" />
      <ref role="20lvS9" node="38iZCbb_vZB" resolve="RightTransformAnchorTagWrapper" />
    </node>
    <node concept="1TJgyi" id="hEV7CQ6" role="1TKVEl">
      <property role="TrG5h" value="tag" />
      <property role="IQ2nx" value="1214320119174" />
      <ref role="AX2Wp" node="gAtNdpl" resolve="RightTransformAnchorTag" />
    </node>
  </node>
  <node concept="1TIwiD" id="hF0gYTA">
    <property role="R5$K7" value="false" />
    <property role="R5$K2" value="false" />
    <property role="TrG5h" value="TextBackgroundColorStyleClassItem" />
    <property role="2_RsDV" value="none" />
    <property role="3GE5qa" value="Stylesheet" />
    <property role="34LRSv" value="text-background-color" />
    <property role="EcuMT" value="1214406454886" />
    <ref role="1TJDcQ" node="hgVaVz4" resolve="ColorStyleClassItem" />
  </node>
  <node concept="1TIwiD" id="hF0h1LY">
    <property role="R5$K7" value="false" />
    <property role="R5$K2" value="false" />
    <property role="TrG5h" value="TextBackgroundColorSelectedStyleClassItem" />
    <property role="2_RsDV" value="none" />
    <property role="3GE5qa" value="Stylesheet" />
    <property role="34LRSv" value="text-background-color-selected" />
    <property role="EcuMT" value="1214406466686" />
    <ref role="1TJDcQ" node="hgVaVz4" resolve="ColorStyleClassItem" />
  </node>
  <node concept="1TIwiD" id="hF4dVhC">
    <property role="R5$K7" value="false" />
    <property role="R5$K2" value="false" />
    <property role="TrG5h" value="DefaultCaretPositionStyleClassItem" />
    <property role="2_RsDV" value="none" />
    <property role="3GE5qa" value="Stylesheet" />
    <property role="34LRSv" value="default-caret-position" />
    <property role="EcuMT" value="1214472762472" />
    <ref role="1TJDcQ" node="hgV6hR6" resolve="StyleClassItem" />
    <node concept="1TJgyi" id="hF4dVhD" role="1TKVEl">
      <property role="TrG5h" value="position" />
      <property role="IQ2nx" value="1214472762473" />
      <ref role="AX2Wp" node="hrC158_" resolve="_CaretPosition_Enum" />
    </node>
  </node>
  <node concept="1TIwiD" id="hF$6Mv_">
    <property role="R5$K7" value="true" />
    <property role="R5$K2" value="false" />
    <property role="TrG5h" value="FloatStyleClassItem" />
    <property role="2_RsDV" value="none" />
    <property role="3GE5qa" value="Stylesheet" />
    <property role="EcuMT" value="1215007762405" />
    <ref role="1TJDcQ" node="hgV6hR6" resolve="StyleClassItem" />
    <node concept="1TJgyi" id="hF$6WaJ" role="1TKVEl">
      <property role="TrG5h" value="value" />
      <property role="IQ2nx" value="1215007802031" />
      <ref role="AX2Wp" node="i2E8K1n" resolve="_FloatOrInteger_String" />
    </node>
  </node>
  <node concept="1TIwiD" id="hF$7fZ4">
    <property role="R5$K7" value="false" />
    <property role="R5$K2" value="false" />
    <property role="TrG5h" value="PaddingLeftStyleClassItem" />
    <property role="2_RsDV" value="none" />
    <property role="3GE5qa" value="Stylesheet.Paddings" />
    <property role="34LRSv" value="padding-left" />
    <property role="EcuMT" value="1215007883204" />
    <ref role="1TJDcQ" node="hQ7zB2l" resolve="AbstractPaddingStyleClassItem" />
  </node>
  <node concept="1TIwiD" id="hF$7juf">
    <property role="R5$K7" value="false" />
    <property role="R5$K2" value="false" />
    <property role="TrG5h" value="PaddingRightStyleClassItem" />
    <property role="2_RsDV" value="none" />
    <property role="3GE5qa" value="Stylesheet.Paddings" />
    <property role="34LRSv" value="padding-right" />
    <property role="EcuMT" value="1215007897487" />
    <ref role="1TJDcQ" node="hQ7zB2l" resolve="AbstractPaddingStyleClassItem" />
  </node>
  <node concept="1TIwiD" id="hFCHQP0">
    <property role="R5$K7" value="false" />
    <property role="R5$K2" value="false" />
    <property role="TrG5h" value="FirstPositionAllowedStyleClassItem" />
    <property role="2_RsDV" value="none" />
    <property role="3GE5qa" value="Stylesheet" />
    <property role="34LRSv" value="first-position-allowed" />
    <property role="EcuMT" value="1215085112640" />
    <ref role="1TJDcQ" node="hgVOiwV" resolve="BooleanStyleSheetItem" />
  </node>
  <node concept="1TIwiD" id="hFCIbvn">
    <property role="R5$K7" value="false" />
    <property role="R5$K2" value="false" />
    <property role="TrG5h" value="LastPositionAllowedStyleClassItem" />
    <property role="2_RsDV" value="none" />
    <property role="3GE5qa" value="Stylesheet" />
    <property role="34LRSv" value="last-position-allowed" />
    <property role="EcuMT" value="1215085197271" />
    <ref role="1TJDcQ" node="hgVOiwV" resolve="BooleanStyleSheetItem" />
  </node>
  <node concept="AxPO7" id="hGLCffS">
    <property role="TrG5h" value="_NextLine_Enum" />
    <ref role="M4eZT" to="tpck:fKAOsGN" resolve="string" />
    <node concept="M4N5e" id="hGLCJ6L" role="M5hS2">
      <property role="1uS6qo" value="right" />
    </node>
    <node concept="M4N5e" id="hGLCI6j" role="M5hS2">
      <property role="1uS6qv" value="next-line" />
      <property role="1uS6qo" value="next-line" />
    </node>
    <node concept="M4N5e" id="hGLCffT" role="M5hS2">
      <property role="1uS6qv" value="indented" />
      <property role="1uS6qo" value="indented" />
    </node>
  </node>
  <node concept="1TIwiD" id="hGLD5Fn">
    <property role="R5$K7" value="false" />
    <property role="19KtqR" value="false" />
    <property role="R5$K2" value="false" />
    <property role="TrG5h" value="PositionStyleClassItem" />
    <property role="2_RsDV" value="none" />
    <property role="3GE5qa" value="Stylesheet" />
    <property role="34LRSv" value="position" />
    <property role="EcuMT" value="1216308599511" />
    <ref role="1TJDcQ" node="hgV6hR6" resolve="StyleClassItem" />
    <node concept="1TJgyi" id="hGLDHh4" role="1TKVEl">
      <property role="TrG5h" value="position" />
      <property role="IQ2nx" value="1216308761668" />
      <ref role="AX2Wp" node="hGLCffS" resolve="_NextLine_Enum" />
    </node>
  </node>
  <node concept="1TIwiD" id="hGPXfkl">
    <property role="R5$K7" value="false" />
    <property role="R5$K2" value="false" />
    <property role="TrG5h" value="CellModel_TransactionalProperty" />
    <property role="3GE5qa" value="CellModel" />
    <property role="34LRSv" value="{T &lt;{property}&gt; T}" />
    <property role="EcuMT" value="1216380990741" />
    <ref role="1TJDcQ" node="fHev3Dc" resolve="CellModel_AbstractLabel" />
    <node concept="1TJgyi" id="hVN9gW1" role="1TKVEl">
      <property role="TrG5h" value="runInCommand" />
      <property role="IQ2nx" value="1232439938817" />
      <ref role="AX2Wp" to="tpck:fKAQMTB" resolve="boolean" />
    </node>
    <node concept="1TJgyi" id="7a3hLlC0ccL" role="1TKVEl">
      <property role="TrG5h" value="allowEmptyText" />
      <property role="IQ2nx" value="8251517099537646385" />
      <ref role="AX2Wp" to="tpck:fKAQMTB" resolve="boolean" />
    </node>
    <node concept="1TJgyj" id="hGPY5io" role="1TKVEi">
      <property role="20lmBu" value="aggregation" />
      <property role="20kJfa" value="handlerBlock" />
      <property role="20lbJX" value="1" />
      <property role="IQ2ns" value="1216381211800" />
      <ref role="20lvS9" node="hGPXuVX" resolve="TransactionalPropertyHandler" />
    </node>
    <node concept="1TJgyj" id="hGPY767" role="1TKVEi">
      <property role="20lmBu" value="reference" />
      <property role="20kJfa" value="property" />
      <property role="20lbJX" value="1" />
      <property role="IQ2ns" value="1216381219207" />
      <ref role="20lvS9" to="tpce:f_TJgxF" resolve="PropertyDeclaration" />
    </node>
    <node concept="PrWs8" id="1653mnvB6l7" role="PzmwI">
      <ref role="PrY4T" to="tpck:1_TrU5E6oyb" resolve="IDontSubstituteByDefault" />
    </node>
    <node concept="PrWs8" id="4SdtvCaA7us" role="PzmwI">
      <ref role="PrY4T" to="tpck:64$4ecGX64Q" resolve="ImplementationWithStubPart" />
    </node>
  </node>
  <node concept="1TIwiD" id="hGPXuVX">
    <property role="TrG5h" value="TransactionalPropertyHandler" />
    <property role="2_RsDV" value="none" />
    <property role="3GE5qa" value="QueryFunction" />
    <property role="EcuMT" value="1216381054717" />
    <ref role="1TJDcQ" to="tpee:gyVMwX8" resolve="ConceptFunction" />
  </node>
  <node concept="1TIwiD" id="hGPXIaG">
    <property role="R5$K7" value="false" />
    <property role="R5$K2" value="false" />
    <property role="TrG5h" value="TransactionPropertyHandler_oldValue" />
    <property role="2_RsDV" value="none" />
    <property role="3GE5qa" value="QueryFunction" />
    <property role="34LRSv" value="oldValue" />
    <property role="EcuMT" value="1216381117100" />
    <ref role="1TJDcQ" to="tpee:g76ryKb" resolve="ConceptFunctionParameter" />
  </node>
  <node concept="1TIwiD" id="hGPXPHH">
    <property role="R5$K7" value="false" />
    <property role="R5$K2" value="false" />
    <property role="TrG5h" value="TransactionPropertyHandler_newValue" />
    <property role="2_RsDV" value="none" />
    <property role="3GE5qa" value="QueryFunction" />
    <property role="34LRSv" value="newValue" />
    <property role="EcuMT" value="1216381148013" />
    <ref role="1TJDcQ" to="tpee:g76ryKb" resolve="ConceptFunctionParameter" />
    <node concept="PrWs8" id="1653mnvANum" role="PzmwI">
      <ref role="PrY4T" to="tpck:1_TrU5E6oyb" resolve="IDontSubstituteByDefault" />
    </node>
  </node>
  <node concept="1TIwiD" id="hH0DmCw">
    <property role="R5$K7" value="false" />
    <property role="R5$K2" value="false" />
    <property role="TrG5h" value="PositionChildrenStyleClassItem" />
    <property role="2_RsDV" value="none" />
    <property role="3GE5qa" value="Stylesheet" />
    <property role="34LRSv" value="position-children" />
    <property role="EcuMT" value="1216560327200" />
    <ref role="1TJDcQ" node="hgV6hR6" resolve="StyleClassItem" />
    <node concept="1TJgyi" id="hH0E5mA" role="1TKVEl">
      <property role="TrG5h" value="position" />
      <property role="IQ2nx" value="1216560518566" />
      <ref role="AX2Wp" node="hGLCffS" resolve="_NextLine_Enum" />
    </node>
  </node>
  <node concept="1TIwiD" id="hJvyZqV">
    <property role="R5$K7" value="false" />
    <property role="R5$K2" value="false" />
    <property role="TrG5h" value="DrawBracketsStyleClassItem" />
    <property role="2_RsDV" value="none" />
    <property role="3GE5qa" value="Stylesheet" />
    <property role="34LRSv" value="draw-brackets" />
    <property role="EcuMT" value="1219226236603" />
    <ref role="1TJDcQ" node="hgVOiwV" resolve="BooleanStyleSheetItem" />
  </node>
  <node concept="PlHQZ" id="hJF0Tl2">
    <property role="TrG5h" value="IStyleContainer" />
    <property role="3GE5qa" value="Stylesheet" />
    <property role="EcuMT" value="1219418625346" />
    <node concept="1TJgyj" id="hJF10O6" role="1TKVEi">
      <property role="20lmBu" value="aggregation" />
      <property role="20kJfa" value="styleItem" />
      <property role="20lbJX" value="0..n" />
      <property role="IQ2ns" value="1219418656006" />
      <ref role="20lvS9" node="hgV6hR6" resolve="StyleClassItem" />
    </node>
  </node>
  <node concept="1TIwiD" id="hL7KAA7">
    <property role="R5$K7" value="false" />
    <property role="R5$K2" value="false" />
    <property role="TrG5h" value="QueryFunction_FontStyle" />
    <property role="2_RsDV" value="none" />
    <property role="3GE5qa" value="QueryFunction.Style" />
    <property role="34LRSv" value="font style function" />
    <property role="EcuMT" value="1220974635399" />
    <ref role="1TJDcQ" node="hLcOssU" resolve="QueryFunction_StyleParameter" />
  </node>
  <node concept="1TIwiD" id="hLcFafI">
    <property role="R5$K7" value="false" />
    <property role="R5$K2" value="false" />
    <property role="TrG5h" value="QueryFunction_Integer" />
    <property role="2_RsDV" value="none" />
    <property role="3GE5qa" value="QueryFunction.Style" />
    <property role="34LRSv" value="int function" />
    <property role="EcuMT" value="1221057094638" />
    <ref role="1TJDcQ" node="hLcOssU" resolve="QueryFunction_StyleParameter" />
  </node>
  <node concept="1TIwiD" id="hLcOssU">
    <property role="R5$K7" value="true" />
    <property role="R5$K2" value="false" />
    <property role="R4oN_" value="embedded block of code" />
    <property role="TrG5h" value="QueryFunction_StyleParameter" />
    <property role="2_RsDV" value="none" />
    <property role="3GE5qa" value="QueryFunction.Style" />
    <property role="EcuMT" value="1221059528506" />
    <ref role="1TJDcQ" to="tpee:gyVMwX8" resolve="ConceptFunction" />
  </node>
  <node concept="1TIwiD" id="hLd0yJJ">
    <property role="R5$K7" value="false" />
    <property role="R5$K2" value="false" />
    <property role="TrG5h" value="QueryFunction_Underlined" />
    <property role="2_RsDV" value="none" />
    <property role="3GE5qa" value="QueryFunction.Style" />
    <property role="34LRSv" value="underlined function" />
    <property role="EcuMT" value="1221062700015" />
    <ref role="1TJDcQ" node="hLcOssU" resolve="QueryFunction_StyleParameter" />
  </node>
  <node concept="1TIwiD" id="hNnxI6D">
    <property role="R5$K7" value="false" />
    <property role="R5$K2" value="false" />
    <property role="TrG5h" value="StrikeOutStyleSheet" />
    <property role="2_RsDV" value="none" />
    <property role="3GE5qa" value="Stylesheet" />
    <property role="34LRSv" value="strike-out" />
    <property role="EcuMT" value="1223386653097" />
    <ref role="1TJDcQ" node="hgVOiwV" resolve="BooleanStyleSheetItem" />
  </node>
  <node concept="1TIwiD" id="hNnzxoQ">
    <property role="R5$K7" value="false" />
    <property role="R5$K2" value="false" />
    <property role="TrG5h" value="QueryFunction_Boolean" />
    <property role="2_RsDV" value="none" />
    <property role="3GE5qa" value="QueryFunction.Style" />
    <property role="34LRSv" value="boolean function" />
    <property role="EcuMT" value="1223387125302" />
    <ref role="1TJDcQ" node="hLcOssU" resolve="QueryFunction_StyleParameter" />
  </node>
  <node concept="PlHQZ" id="hPiS1BQ">
    <property role="TrG5h" value="IQueryFunction_Color" />
    <property role="3GE5qa" value="QueryFunction.Style" />
    <property role="EcuMT" value="1225456097782" />
  </node>
  <node concept="1TIwiD" id="hPiSF6w">
    <property role="R5$K7" value="false" />
    <property role="R5$K2" value="false" />
    <property role="R4oN_" value="#RRGGBB" />
    <property role="TrG5h" value="RGBColor" />
    <property role="3GE5qa" value="Stylesheet" />
    <property role="34LRSv" value="#" />
    <property role="EcuMT" value="1225456267680" />
    <ref role="1TJDcQ" to="tpck:gw2VY9q" resolve="BaseConcept" />
    <node concept="PrWs8" id="hPiSI$F" role="PzmwI">
      <ref role="PrY4T" node="hPiS1BQ" resolve="IQueryFunction_Color" />
    </node>
    <node concept="1TJgyi" id="hPiThsr" role="1TKVEl">
      <property role="TrG5h" value="value" />
      <property role="IQ2nx" value="1225456424731" />
      <ref role="AX2Wp" to="tpck:fKAOsGN" resolve="string" />
    </node>
  </node>
  <node concept="1TIwiD" id="hPHfYsu">
    <property role="TrG5h" value="ReadOnlyModelAccessor" />
    <property role="EcuMT" value="1225898583838" />
    <ref role="1TJDcQ" to="tpck:gw2VY9q" resolve="BaseConcept" />
    <node concept="1TJgyj" id="hPHht8X" role="1TKVEi">
      <property role="20lmBu" value="aggregation" />
      <property role="20kJfa" value="getter" />
      <property role="20lbJX" value="1" />
      <property role="IQ2ns" value="1225898971709" />
      <ref role="20lvS9" node="h7TQllL" resolve="QueryFunction_ModelAccess_Getter" />
    </node>
  </node>
  <node concept="1TIwiD" id="hPHlG0c">
    <property role="R5$K7" value="false" />
    <property role="R5$K2" value="false" />
    <property role="R4oN_" value="reference to read only accessor" />
    <property role="TrG5h" value="CellModel_ReadOnlyModelAccessor" />
    <property role="3GE5qa" value="CellModel" />
    <property role="34LRSv" value="read only model access" />
    <property role="EcuMT" value="1225900081164" />
    <ref role="1TJDcQ" node="fHev3Dc" resolve="CellModel_AbstractLabel" />
    <node concept="1TJgyj" id="hPHlUPc" role="1TKVEi">
      <property role="20lmBu" value="aggregation" />
      <property role="20kJfa" value="modelAccessor" />
      <property role="20lbJX" value="1" />
      <property role="IQ2ns" value="1225900141900" />
      <ref role="20lvS9" node="hPHfYsu" resolve="ReadOnlyModelAccessor" />
    </node>
    <node concept="PrWs8" id="4SdtvCaA7un" role="PzmwI">
      <ref role="PrY4T" to="tpck:64$4ecGX64Q" resolve="ImplementationWithStubPart" />
    </node>
  </node>
  <node concept="1TIwiD" id="hQ7yTwa">
    <property role="R5$K7" value="false" />
    <property role="R5$K2" value="false" />
    <property role="TrG5h" value="PaddingTopStyleClassItem" />
    <property role="2_RsDV" value="none" />
    <property role="3GE5qa" value="Stylesheet.Paddings" />
    <property role="34LRSv" value="padding-top" />
    <property role="EcuMT" value="1226339751946" />
    <ref role="1TJDcQ" node="hQ7zB2l" resolve="AbstractPaddingStyleClassItem" />
  </node>
  <node concept="1TIwiD" id="hQ7z8uW">
    <property role="R5$K7" value="false" />
    <property role="R5$K2" value="false" />
    <property role="TrG5h" value="PaddingBottomStyleClassItem" />
    <property role="2_RsDV" value="none" />
    <property role="3GE5qa" value="Stylesheet.Paddings" />
    <property role="34LRSv" value="padding-bottom" />
    <property role="EcuMT" value="1226339813308" />
    <ref role="1TJDcQ" node="hQ7zB2l" resolve="AbstractPaddingStyleClassItem" />
  </node>
  <node concept="1TIwiD" id="hQ7zB2l">
    <property role="R5$K7" value="true" />
    <property role="R5$K2" value="false" />
    <property role="TrG5h" value="AbstractPaddingStyleClassItem" />
    <property role="2_RsDV" value="none" />
    <property role="3GE5qa" value="Stylesheet.Paddings" />
    <property role="EcuMT" value="1226339938453" />
    <ref role="1TJDcQ" node="hF$6Mv_" resolve="FloatStyleClassItem" />
    <node concept="1TJgyi" id="hQhoDVP" role="1TKVEl">
      <property role="TrG5h" value="measure" />
      <property role="IQ2nx" value="1226504838901" />
      <ref role="AX2Wp" node="hQhnRQo" resolve="_Enum_Measure" />
    </node>
  </node>
  <node concept="AxPO7" id="hQhnRQo">
    <property role="TrG5h" value="_Enum_Measure" />
    <property role="3GE5qa" value="Stylesheet.Paddings" />
    <ref role="M4eZT" to="tpck:fKAOsGN" resolve="string" />
    <ref role="Qgau1" node="hQho9w4" />
    <node concept="M4N5e" id="hQhnRQp" role="M5hS2">
      <property role="1uS6qv" value="PIXELS" />
      <property role="1uS6qo" value="pixels" />
    </node>
    <node concept="M4N5e" id="hQho9w4" role="M5hS2">
      <property role="1uS6qv" value="SPACES" />
      <property role="1uS6qo" value="spaces" />
    </node>
  </node>
  <node concept="1TIwiD" id="hRyfXGv">
    <property role="R5$K7" value="false" />
    <property role="R5$K2" value="false" />
    <property role="TrG5h" value="NavigatableReferenceStyleClassItem" />
    <property role="2_RsDV" value="none" />
    <property role="3GE5qa" value="Stylesheet" />
    <property role="34LRSv" value="navigatable-reference" />
    <property role="EcuMT" value="1227861515039" />
    <ref role="1TJDcQ" node="hgV6hR6" resolve="StyleClassItem" />
    <node concept="1TJgyj" id="hRygfii" role="1TKVEi">
      <property role="20lmBu" value="reference" />
      <property role="20kJfa" value="link" />
      <property role="20lbJX" value="0..1" />
      <property role="IQ2ns" value="1227861587090" />
      <ref role="20lvS9" to="tpce:f_TJgxE" resolve="LinkDeclaration" />
    </node>
  </node>
  <node concept="1TIwiD" id="hWtppjH">
    <property role="TrG5h" value="InlineStyleDeclaration" />
    <property role="EcuMT" value="1233148810477" />
    <ref role="1TJDcQ" to="tpck:gw2VY9q" resolve="BaseConcept" />
    <node concept="PrWs8" id="1cEk0X7fp1G" role="PzmwI">
      <ref role="PrY4T" node="1cEk0X7fm5O" resolve="ICellStyle" />
    </node>
  </node>
  <node concept="1TIwiD" id="hX1L4JR">
    <property role="R5$K7" value="false" />
    <property role="R5$K2" value="false" />
    <property role="TrG5h" value="PunctuationLeftStyleClassItem" />
    <property role="2_RsDV" value="none" />
    <property role="3GE5qa" value="Stylesheet" />
    <property role="34LRSv" value="punctuation-left" />
    <property role="EcuMT" value="1233758997495" />
    <ref role="1TJDcQ" node="hgVOiwV" resolve="BooleanStyleSheetItem" />
  </node>
  <node concept="1TIwiD" id="hX1LMvx">
    <property role="R5$K7" value="false" />
    <property role="R5$K2" value="false" />
    <property role="TrG5h" value="PunctuationRightStyleClassItem" />
    <property role="2_RsDV" value="none" />
    <property role="3GE5qa" value="Stylesheet" />
    <property role="34LRSv" value="punctuation-right" />
    <property role="EcuMT" value="1233759184865" />
    <ref role="1TJDcQ" node="hgVOiwV" resolve="BooleanStyleSheetItem" />
  </node>
  <node concept="1TIwiD" id="hX5ARbj">
    <property role="R5$K7" value="false" />
    <property role="R5$K2" value="false" />
    <property role="TrG5h" value="HorizontalGapStyleClassItem" />
    <property role="2_RsDV" value="none" />
    <property role="3GE5qa" value="Stylesheet.Paddings" />
    <property role="34LRSv" value="horizontal-gap" />
    <property role="EcuMT" value="1233823429331" />
    <ref role="1TJDcQ" node="hQ7zB2l" resolve="AbstractPaddingStyleClassItem" />
  </node>
  <node concept="1TIwiD" id="hYR9T$n">
    <property role="R5$K7" value="false" />
    <property role="R5$K2" value="false" />
    <property role="TrG5h" value="BaseLineCell" />
    <property role="2_RsDV" value="none" />
    <property role="3GE5qa" value="Stylesheet" />
    <property role="34LRSv" value="base-line-cell" />
    <property role="EcuMT" value="1235728439575" />
    <ref role="1TJDcQ" node="hgVOiwV" resolve="BooleanStyleSheetItem" />
  </node>
  <node concept="1TIwiD" id="hZ7jFTG">
    <property role="R5$K7" value="false" />
    <property role="R5$K2" value="false" />
    <property role="TrG5h" value="HorizontalAlign" />
    <property role="2_RsDV" value="none" />
    <property role="3GE5qa" value="Stylesheet" />
    <property role="34LRSv" value="horizontal-align" />
    <property role="EcuMT" value="1235999440492" />
    <ref role="1TJDcQ" node="hgV6hR6" resolve="StyleClassItem" />
    <node concept="1TJgyi" id="hZ7lx26" role="1TKVEl">
      <property role="TrG5h" value="align" />
      <property role="IQ2nx" value="1235999920262" />
      <ref role="AX2Wp" node="hZ7kHEa" resolve="AlignEnum" />
    </node>
  </node>
  <node concept="AxPO7" id="hZ7kHEa">
    <property role="TrG5h" value="AlignEnum" />
    <ref role="M4eZT" to="tpck:fKAOsGN" resolve="string" />
    <ref role="Qgau1" node="hZ7kHEb" />
    <node concept="M4N5e" id="hZ7kHEb" role="M5hS2">
      <property role="1uS6qv" value="LEFT" />
      <property role="1uS6qo" value="left" />
    </node>
    <node concept="M4N5e" id="hZ7kOz9" role="M5hS2">
      <property role="1uS6qv" value="RIGHT" />
      <property role="1uS6qo" value="right" />
    </node>
    <node concept="M4N5e" id="hZ7kQ4a" role="M5hS2">
      <property role="1uS6qv" value="CENTER" />
      <property role="1uS6qo" value="center" />
    </node>
  </node>
  <node concept="1TIwiD" id="hZmYdko">
    <property role="R5$K7" value="false" />
    <property role="R5$K2" value="false" />
    <property role="TrG5h" value="MatchingLabelStyleClassItem" />
    <property role="2_RsDV" value="none" />
    <property role="3GE5qa" value="Stylesheet" />
    <property role="34LRSv" value="matching-label" />
    <property role="EcuMT" value="1236262245656" />
    <ref role="1TJDcQ" node="hgV6hR6" resolve="StyleClassItem" />
    <node concept="1TJgyi" id="i1413G$" role="1TKVEl">
      <property role="TrG5h" value="labelName" />
      <property role="IQ2nx" value="1238091709220" />
      <ref role="AX2Wp" to="tpck:fKAOsGN" resolve="string" />
    </node>
    <node concept="1TJgyi" id="58mW1s9z$X4" role="1TKVEl">
      <property role="TrG5h" value="hasNoLabel" />
      <property role="IQ2nx" value="5915179142332960580" />
      <ref role="AX2Wp" to="tpck:fKAQMTB" resolve="boolean" />
    </node>
    <node concept="1TJgyj" id="hZxKXiv" role="1TKVEi">
      <property role="20lmBu" value="aggregation" />
      <property role="20kJfa" value="query" />
      <property role="20lbJX" value="0..1" />
      <property role="IQ2ns" value="1236443321503" />
      <ref role="20lvS9" node="hZxMbdG" resolve="QueryFunction_String" />
    </node>
  </node>
  <node concept="1TIwiD" id="hZxMbdG">
    <property role="TrG5h" value="QueryFunction_String" />
    <property role="2_RsDV" value="none" />
    <property role="3GE5qa" value="QueryFunction" />
    <property role="EcuMT" value="1236443640684" />
    <ref role="1TJDcQ" to="tpee:gyVMwX8" resolve="ConceptFunction" />
  </node>
  <node concept="1TIwiD" id="i0l2Vh1">
    <property role="R5$K7" value="false" />
    <property role="R5$K2" value="false" />
    <property role="TrG5h" value="CellLayout_Indent" />
    <property role="2_RsDV" value="none" />
    <property role="3GE5qa" value="CellLayout" />
    <property role="34LRSv" value="indent" />
    <property role="EcuMT" value="1237303669825" />
    <ref role="1TJDcQ" node="g6iR17a" resolve="CellLayout" />
  </node>
  <node concept="1TIwiD" id="i0lj429">
    <property role="R5$K7" value="false" />
    <property role="R5$K2" value="false" />
    <property role="TrG5h" value="IndentLayoutIndentStyleClassItem" />
    <property role="2_RsDV" value="none" />
    <property role="3GE5qa" value="Stylesheet.IndentLayout" />
    <property role="34LRSv" value="indent-layout-indent" />
    <property role="EcuMT" value="1237307900041" />
    <ref role="1TJDcQ" node="hgVOiwV" resolve="BooleanStyleSheetItem" />
  </node>
  <node concept="1TIwiD" id="i0ljvrN">
    <property role="R5$K7" value="false" />
    <property role="R5$K2" value="false" />
    <property role="TrG5h" value="IndentLayoutNewLineStyleClassItem" />
    <property role="2_RsDV" value="none" />
    <property role="3GE5qa" value="Stylesheet.IndentLayout" />
    <property role="34LRSv" value="indent-layout-new-line" />
    <property role="EcuMT" value="1237308012275" />
    <ref role="1TJDcQ" node="hgVOiwV" resolve="BooleanStyleSheetItem" />
  </node>
  <node concept="1TIwiD" id="i0pj6JX">
    <property role="R5$K7" value="false" />
    <property role="R5$K2" value="false" />
    <property role="TrG5h" value="IndentLayoutNewLineChildrenStyleClassItem" />
    <property role="2_RsDV" value="none" />
    <property role="3GE5qa" value="Stylesheet.IndentLayout" />
    <property role="34LRSv" value="indent-layout-new-line-children" />
    <property role="EcuMT" value="1237375020029" />
    <ref role="1TJDcQ" node="hgVOiwV" resolve="BooleanStyleSheetItem" />
  </node>
  <node concept="1TIwiD" id="i0pVoAY">
    <property role="R5$K7" value="false" />
    <property role="R5$K2" value="false" />
    <property role="TrG5h" value="IndentLayoutOnNewLineStyleClassItem" />
    <property role="2_RsDV" value="none" />
    <property role="3GE5qa" value="Stylesheet.IndentLayout" />
    <property role="34LRSv" value="indent-layout-on-new-line" />
    <property role="EcuMT" value="1237385578942" />
    <ref role="1TJDcQ" node="hgVOiwV" resolve="BooleanStyleSheetItem" />
  </node>
  <node concept="Az7Fb" id="i2E8K1n">
    <property role="TrG5h" value="_FloatOrInteger_String" />
    <property role="FLfZY" value="-?[0-9]+\\.?[0-9]*" />
    <property role="3GE5qa" value="Stylesheet.Paddings" />
  </node>
  <node concept="1TIwiD" id="i2EHxdK">
    <property role="R5$K7" value="false" />
    <property role="R5$K2" value="false" />
    <property role="TrG5h" value="CellLayout_VerticalGrid" />
    <property role="2_RsDV" value="none" />
    <property role="3GE5qa" value="CellLayout" />
    <property role="34LRSv" value="vertical grid" />
    <property role="EcuMT" value="1239814640496" />
    <ref role="1TJDcQ" node="g6iRkMY" resolve="CellLayout_Vertical" />
  </node>
  <node concept="1TIwiD" id="i34QqII">
    <property role="R5$K7" value="false" />
    <property role="R5$K2" value="false" />
    <property role="TrG5h" value="IndentLayoutNoWrapClassItem" />
    <property role="2_RsDV" value="none" />
    <property role="3GE5qa" value="Stylesheet.IndentLayout" />
    <property role="34LRSv" value="indent-layout-no-wrap" />
    <property role="EcuMT" value="1240253180846" />
    <ref role="1TJDcQ" node="hgVOiwV" resolve="BooleanStyleSheetItem" />
  </node>
  <node concept="1TIwiD" id="yGThnK6hTI">
    <property role="R5$K7" value="false" />
    <property role="R5$K2" value="false" />
    <property role="TrG5h" value="CellModel_ReferencePresentation" />
    <property role="3GE5qa" value="CellModel" />
    <property role="34LRSv" value="ref. presentation" />
    <property role="EcuMT" value="625126330682908270" />
    <ref role="1TJDcQ" node="fBEYTCT" resolve="EditorCellModel" />
    <node concept="PrWs8" id="7x0o_8QOa6J" role="PzmwI">
      <ref role="PrY4T" to="tpck:64$4ecGX64Q" resolve="ImplementationWithStubPart" />
    </node>
  </node>
  <node concept="1TIwiD" id="6DBCLBe1wsi">
    <property role="R5$K7" value="false" />
    <property role="R5$K2" value="false" />
    <property role="TrG5h" value="ParametersInformationStyleClassItem" />
    <property role="2_RsDV" value="none" />
    <property role="3GE5qa" value="Stylesheet" />
    <property role="34LRSv" value="parameters-information" />
    <property role="EcuMT" value="7667276221847570194" />
    <ref role="1TJDcQ" node="hgV6hR6" resolve="StyleClassItem" />
    <node concept="1TJgyj" id="7G1kLlsvd2s" role="1TKVEi">
      <property role="20lmBu" value="reference" />
      <property role="20kJfa" value="parametersInformation" />
      <property role="20lbJX" value="1" />
      <property role="IQ2ns" value="8863456892852949148" />
      <ref role="20lvS9" node="6DBCLBe1ENe" resolve="ParametersInformationQuery" />
    </node>
  </node>
  <node concept="1TIwiD" id="6DBCLBe1ENe">
    <property role="R5$K7" value="false" />
    <property role="19KtqR" value="true" />
    <property role="R5$K2" value="false" />
    <property role="TrG5h" value="ParametersInformationQuery" />
    <property role="3GE5qa" value="MethodParameters" />
    <property role="34LRSv" value="Parameters Information Query" />
    <property role="EcuMT" value="7667276221847612622" />
    <ref role="1TJDcQ" to="tpck:gw2VY9q" resolve="BaseConcept" />
    <node concept="1QGGSu" id="4Q8sAA5iJQo" role="rwd14">
      <property role="1iqoE4" value="${module}/icons/parametersInformation.png" />
    </node>
    <node concept="1TJgyj" id="3DkLjCDOMpB" role="1TKVEi">
      <property role="20lmBu" value="reference" />
      <property role="20kJfa" value="applicableConcept" />
      <property role="IQ2ns" value="4203201205843994215" />
      <ref role="20lvS9" to="tpce:h0PkWnZ" resolve="AbstractConceptDeclaration" />
    </node>
    <node concept="1TJgyj" id="75Z472Z0sZ9" role="1TKVEi">
      <property role="20lmBu" value="aggregation" />
      <property role="20kJfa" value="type" />
      <property role="20lbJX" value="1" />
      <property role="IQ2ns" value="8178273524755058633" />
      <ref role="20lvS9" to="tpee:fz3vP1H" resolve="Type" />
    </node>
    <node concept="1TJgyj" id="6DBCLBe1ENf" role="1TKVEi">
      <property role="20lmBu" value="aggregation" />
      <property role="20kJfa" value="methods" />
      <property role="20lbJX" value="1" />
      <property role="IQ2ns" value="7667276221847612623" />
      <ref role="20lvS9" node="6DBCLBe1ESf" resolve="QueryFunction_ParametersList" />
    </node>
    <node concept="1TJgyj" id="_gTQaradMl" role="1TKVEi">
      <property role="20lmBu" value="aggregation" />
      <property role="20kJfa" value="presentation" />
      <property role="20lbJX" value="1" />
      <property role="IQ2ns" value="671290755174161557" />
      <ref role="20lvS9" node="_gTQar9Xtu" resolve="QueryFunction_MethodPresentation" />
    </node>
    <node concept="1TJgyj" id="5$n13ICYFtU" role="1TKVEi">
      <property role="20lmBu" value="aggregation" />
      <property role="20kJfa" value="isMethodCurrent" />
      <property role="20lbJX" value="1" />
      <property role="IQ2ns" value="6419604448124516218" />
      <ref role="20lvS9" node="5$n13ICYFtL" resolve="QueryFunction_IsMethodCurrent" />
    </node>
    <node concept="1TJgyj" id="1adq1zzSpEz" role="1TKVEi">
      <property role="20lmBu" value="aggregation" />
      <property role="20kJfa" value="methodDeclaration" />
      <property role="20lbJX" value="0..n" />
      <property role="IQ2ns" value="1336839120510622371" />
      <ref role="20lvS9" to="tp4f:hyXrIf3" resolve="DefaultClassifierMethodDeclaration" />
    </node>
    <node concept="PrWs8" id="AkEQ6o$WqB" role="PzmwI">
      <ref role="PrY4T" to="tpee:hCUYCKd" resolve="IValidIdentifier" />
    </node>
    <node concept="PrWs8" id="1adq1zzRpv0" role="PzmwI">
      <ref role="PrY4T" to="tp4f:hyWqMFP" resolve="IClassifier" />
    </node>
  </node>
  <node concept="1TIwiD" id="6DBCLBe1ESf">
    <property role="TrG5h" value="QueryFunction_ParametersList" />
    <property role="2_RsDV" value="none" />
    <property role="3GE5qa" value="MethodParameters" />
    <property role="EcuMT" value="7667276221847612943" />
    <ref role="1TJDcQ" to="tpee:gyVMwX8" resolve="ConceptFunction" />
  </node>
  <node concept="1TIwiD" id="_gTQar9Xtu">
    <property role="TrG5h" value="QueryFunction_MethodPresentation" />
    <property role="2_RsDV" value="none" />
    <property role="3GE5qa" value="MethodParameters" />
    <property role="EcuMT" value="671290755174094686" />
    <ref role="1TJDcQ" to="tpee:gyVMwX8" resolve="ConceptFunction" />
  </node>
  <node concept="1TIwiD" id="_gTQar9Xtz">
    <property role="R5$K7" value="false" />
    <property role="R5$K2" value="false" />
    <property role="TrG5h" value="ConceptFunctionParameter_parameterObject" />
    <property role="2_RsDV" value="none" />
    <property role="3GE5qa" value="MethodParameters" />
    <property role="34LRSv" value="parameterObject" />
    <property role="EcuMT" value="671290755174094691" />
    <ref role="1TJDcQ" to="tpee:g76ryKb" resolve="ConceptFunctionParameter" />
    <node concept="PrWs8" id="1653mnvB6$L" role="PzmwI">
      <ref role="PrY4T" to="tpck:1_TrU5E6oyb" resolve="IDontSubstituteByDefault" />
    </node>
  </node>
  <node concept="1TIwiD" id="5$n13ICYFtL">
    <property role="TrG5h" value="QueryFunction_IsMethodCurrent" />
    <property role="2_RsDV" value="none" />
    <property role="3GE5qa" value="MethodParameters" />
    <property role="EcuMT" value="6419604448124516209" />
    <ref role="1TJDcQ" to="tpee:gyVMwX8" resolve="ConceptFunction" />
  </node>
  <node concept="1TIwiD" id="3Vg7jtwzY2J">
    <property role="R5$K7" value="false" />
    <property role="R5$K2" value="false" />
    <property role="TrG5h" value="ConceptFunctionParameter_StyledText" />
    <property role="2_RsDV" value="none" />
    <property role="3GE5qa" value="MethodParameters" />
    <property role="34LRSv" value="styledText" />
    <property role="EcuMT" value="4526149749187797167" />
    <ref role="1TJDcQ" to="tpee:g76ryKb" resolve="ConceptFunctionParameter" />
    <node concept="PrWs8" id="1653mnvANv6" role="PzmwI">
      <ref role="PrY4T" to="tpck:1_TrU5E6oyb" resolve="IDontSubstituteByDefault" />
    </node>
  </node>
  <node concept="1TIwiD" id="fzj3z0Flm7">
    <property role="R5$K7" value="false" />
    <property role="R5$K2" value="false" />
    <property role="TrG5h" value="AppendTextOperation" />
    <property role="2_RsDV" value="none" />
    <property role="3GE5qa" value="MethodParameters" />
    <property role="34LRSv" value="append" />
    <property role="EcuMT" value="280151408461567367" />
    <ref role="1TJDcQ" node="3V$8ZKEOgVe" resolve="AbstractStyledTextOperation" />
  </node>
  <node concept="1TIwiD" id="fzj3z0GCMG">
    <property role="R5$K7" value="false" />
    <property role="R5$K2" value="false" />
    <property role="TrG5h" value="SetBoldOperation" />
    <property role="2_RsDV" value="none" />
    <property role="3GE5qa" value="MethodParameters" />
    <property role="34LRSv" value="setBold" />
    <property role="EcuMT" value="280151408461909164" />
    <ref role="1TJDcQ" node="3V$8ZKEOgVe" resolve="AbstractStyledTextOperation" />
  </node>
  <node concept="1TIwiD" id="3V$8ZKEOgVe">
    <property role="R5$K7" value="true" />
    <property role="R5$K2" value="false" />
    <property role="TrG5h" value="AbstractStyledTextOperation" />
    <property role="2_RsDV" value="none" />
    <property role="3GE5qa" value="MethodParameters" />
    <property role="EcuMT" value="4531786690998636238" />
    <ref role="1TJDcQ" to="tpck:gw2VY9q" resolve="BaseConcept" />
    <node concept="PrWs8" id="3V$8ZKEOgVf" role="PzmwI">
      <ref role="PrY4T" to="tpee:hqOqG0K" resolve="IOperation" />
    </node>
    <node concept="1TJgyj" id="3V$8ZKEOgVg" role="1TKVEi">
      <property role="20lmBu" value="aggregation" />
      <property role="20kJfa" value="actualArgument" />
      <property role="20lbJX" value="0..n" />
      <property role="IQ2ns" value="4531786690998636240" />
      <ref role="20lvS9" to="tpee:fz3vP1J" resolve="Expression" />
    </node>
    <node concept="PrWs8" id="1653mnvB2tA" role="PzmwI">
      <ref role="PrY4T" to="tpck:1_TrU5E6oyb" resolve="IDontSubstituteByDefault" />
    </node>
  </node>
  <node concept="1TIwiD" id="3oFyYx8Tsir">
    <property role="R5$K7" value="false" />
    <property role="R5$K2" value="false" />
    <property role="TrG5h" value="StyledTextType" />
    <property role="2_RsDV" value="none" />
    <property role="3GE5qa" value="MethodParameters" />
    <property role="34LRSv" value="styled text" />
    <property role="EcuMT" value="3903367331818357915" />
    <ref role="1TJDcQ" to="tpee:fz3vP1H" resolve="Type" />
  </node>
  <node concept="1TIwiD" id="6B0q9qwT2Dh">
    <property role="R5$K7" value="false" />
    <property role="R5$K2" value="false" />
    <property role="TrG5h" value="DefaultBaseLine" />
    <property role="2_RsDV" value="none" />
    <property role="3GE5qa" value="Stylesheet" />
    <property role="34LRSv" value="default-baseline" />
    <property role="EcuMT" value="7620205565664569937" />
    <ref role="1TJDcQ" node="hgV6hR6" resolve="StyleClassItem" />
    <node concept="1TJgyi" id="6B0q9qwTb$d" role="1TKVEl">
      <property role="TrG5h" value="baseline" />
      <property role="IQ2nx" value="7620205565664606477" />
      <ref role="AX2Wp" node="6B0q9qwTbyD" resolve="DefaultBaseLineEnum" />
    </node>
  </node>
  <node concept="AxPO7" id="6B0q9qwTbyD">
    <property role="TrG5h" value="DefaultBaseLineEnum" />
    <ref role="M4eZT" to="tpck:fKAOsGN" resolve="string" />
    <node concept="M4N5e" id="6B0q9qwTbyE" role="M5hS2">
      <property role="1uS6qv" value="FIRST" />
      <property role="1uS6qo" value="first cell baseline" />
    </node>
    <node concept="M4N5e" id="6B0q9qwTbyG" role="M5hS2">
      <property role="1uS6qv" value="CENTER" />
      <property role="1uS6qo" value="collection center" />
    </node>
    <node concept="M4N5e" id="6B0q9qwTbzK" role="M5hS2">
      <property role="1uS6qv" value="LAST" />
      <property role="1uS6qo" value="last cell baseline" />
    </node>
  </node>
  <node concept="1TIwiD" id="1CJP367e8q1">
    <property role="R5$K7" value="false" />
    <property role="R5$K2" value="false" />
    <property role="TrG5h" value="CellLayout_Superscript" />
    <property role="2_RsDV" value="none" />
    <property role="3GE5qa" value="CellLayout" />
    <property role="34LRSv" value="superscript" />
    <property role="EcuMT" value="1886960078078641793" />
    <ref role="1TJDcQ" node="g6iR17a" resolve="CellLayout" />
  </node>
  <node concept="AxPO7" id="7agyGr7xxtY">
    <property role="TrG5h" value="ScriptSwitchEnum" />
    <ref role="M4eZT" to="tpck:fKAOsGN" resolve="string" />
    <node concept="M4N5e" id="7agyGr7xxtZ" role="M5hS2">
      <property role="1uS6qv" value="NORMAL" />
      <property role="1uS6qo" value="plain text" />
    </node>
    <node concept="M4N5e" id="7agyGr7xxz4" role="M5hS2">
      <property role="1uS6qv" value="SUPERSCRIPT" />
      <property role="1uS6qo" value="superscript" />
    </node>
    <node concept="M4N5e" id="7agyGr7xxz5" role="M5hS2">
      <property role="1uS6qv" value="SUBSCRIPT" />
      <property role="1uS6qo" value="subscript" />
    </node>
  </node>
  <node concept="1TIwiD" id="7agyGr7xxz8">
    <property role="R5$K7" value="false" />
    <property role="R5$K2" value="false" />
    <property role="TrG5h" value="ScriptKindClassItem" />
    <property role="2_RsDV" value="none" />
    <property role="3GE5qa" value="Stylesheet" />
    <property role="34LRSv" value="script-kind" />
    <property role="EcuMT" value="8255250703325731016" />
    <ref role="1TJDcQ" node="hgV6hR6" resolve="StyleClassItem" />
    <node concept="1TJgyi" id="7agyGr7xxza" role="1TKVEl">
      <property role="TrG5h" value="script" />
      <property role="IQ2nx" value="8255250703325731018" />
      <ref role="AX2Wp" node="7agyGr7xxtY" resolve="ScriptSwitchEnum" />
    </node>
  </node>
  <node concept="1TIwiD" id="3DkLjCDQV3U">
    <property role="R5$K7" value="false" />
    <property role="R5$K2" value="false" />
    <property role="R4oN_" value="selected node" />
    <property role="TrG5h" value="ConceptFunctionParameter_selectedNode" />
    <property role="2_RsDV" value="none" />
    <property role="3GE5qa" value="MethodParameters" />
    <property role="34LRSv" value="node" />
    <property role="EcuMT" value="4203201205844553978" />
    <ref role="1TJDcQ" to="tpee:g76ryKb" resolve="ConceptFunctionParameter" />
    <node concept="PrWs8" id="1653mnvAOL0" role="PzmwI">
      <ref role="PrY4T" to="tpck:1_TrU5E6oyb" resolve="IDontSubstituteByDefault" />
    </node>
  </node>
  <node concept="1TIwiD" id="5ahn_dtVdm1">
    <property role="R5$K7" value="false" />
    <property role="R5$K2" value="false" />
    <property role="TrG5h" value="CellLayout_Table" />
    <property role="2_RsDV" value="none" />
    <property role="3GE5qa" value="CellLayout" />
    <property role="34LRSv" value="table" />
    <property role="EcuMT" value="5949640294884234625" />
    <ref role="1TJDcQ" node="g6iR17a" resolve="CellLayout" />
  </node>
  <node concept="AxPO7" id="5UApK7d2wM7">
    <property role="TrG5h" value="TableComponentEnum" />
    <ref role="M4eZT" to="tpck:fKAOsGN" resolve="string" />
    <node concept="M4N5e" id="5UApK7d2wM9" role="M5hS2">
      <property role="1uS6qv" value="HORIZONTAL_COLLECTION" />
      <property role="1uS6qo" value="horizontal collection" />
    </node>
    <node concept="M4N5e" id="5UApK7d2wMa" role="M5hS2">
      <property role="1uS6qv" value="VERTICAL_COLLECTION" />
      <property role="1uS6qo" value="vertical collection" />
    </node>
  </node>
  <node concept="1TIwiD" id="5UApK7d2wM6">
    <property role="R5$K7" value="false" />
    <property role="R5$K2" value="false" />
    <property role="TrG5h" value="TableComponentStyleClassItem" />
    <property role="2_RsDV" value="none" />
    <property role="3GE5qa" value="Stylesheet" />
    <property role="34LRSv" value="table-component" />
    <property role="EcuMT" value="6820251943131810950" />
    <ref role="1TJDcQ" node="hgV6hR6" resolve="StyleClassItem" />
    <node concept="1TJgyi" id="5UApK7d2wMb" role="1TKVEl">
      <property role="TrG5h" value="tableComponent" />
      <property role="IQ2nx" value="6820251943131810955" />
      <ref role="AX2Wp" node="5UApK7d2wM7" resolve="TableComponentEnum" />
    </node>
  </node>
  <node concept="1TIwiD" id="7dwhomQPs_N">
    <property role="R5$K7" value="false" />
    <property role="R5$K2" value="false" />
    <property role="TrG5h" value="CellModel_Empty" />
    <property role="3GE5qa" value="CellModel" />
    <property role="34LRSv" value="empty" />
    <property role="EcuMT" value="8313721352726366579" />
    <ref role="1TJDcQ" node="fBEYTCT" resolve="EditorCellModel" />
  </node>
  <node concept="1TIwiD" id="6_IODUXv1gD">
    <property role="R5$K7" value="false" />
    <property role="R5$K2" value="false" />
    <property role="TrG5h" value="NavigatableNodeStyleClassItem" />
    <property role="2_RsDV" value="none" />
    <property role="3GE5qa" value="Stylesheet" />
    <property role="34LRSv" value="navigatable-node" />
    <property role="EcuMT" value="7597241200646296617" />
    <ref role="1TJDcQ" node="hgV6hR6" resolve="StyleClassItem" />
    <node concept="1TJgyj" id="6_IODUXv1gE" role="1TKVEi">
      <property role="20lmBu" value="aggregation" />
      <property role="20kJfa" value="functionNode" />
      <property role="20lbJX" value="1" />
      <property role="IQ2ns" value="7597241200646296618" />
      <ref role="20lvS9" node="6_IODUXv1gF" resolve="QueryFunction_SNode" />
    </node>
  </node>
  <node concept="1TIwiD" id="6_IODUXv1gF">
    <property role="R5$K7" value="false" />
    <property role="R5$K2" value="false" />
    <property role="TrG5h" value="QueryFunction_SNode" />
    <property role="2_RsDV" value="none" />
    <property role="3GE5qa" value="QueryFunction.Style" />
    <property role="34LRSv" value="snode function" />
    <property role="EcuMT" value="7597241200646296619" />
    <ref role="1TJDcQ" node="hLcOssU" resolve="QueryFunction_StyleParameter" />
  </node>
  <node concept="1TIwiD" id="3daRSMLnNZu">
    <property role="R5$K7" value="false" />
    <property role="R5$K2" value="false" />
    <property role="R4oN_" value="URL property" />
    <property role="TrG5h" value="CellModel_URL" />
    <property role="3GE5qa" value="CellModel" />
    <property role="34LRSv" value="URL" />
    <property role="EcuMT" value="3696012239575138270" />
    <ref role="1TJDcQ" node="g_$h64z" resolve="CellModel_WithRole" />
    <node concept="1TJgyj" id="3daRSMLnNZv" role="1TKVEi">
      <property role="20kJfa" value="propertyDeclaration" />
      <property role="20lbJX" value="1" />
      <property role="IQ2ns" value="3696012239575138271" />
      <ref role="20lvS9" to="tpce:f_TJgxF" resolve="PropertyDeclaration" />
      <ref role="20ksaX" node="g_NtTq1" resolve="relationDeclaration" />
    </node>
    <node concept="PrWs8" id="4SdtvCaA7QP" role="PzmwI">
      <ref role="PrY4T" to="tpck:64$4ecGX64Q" resolve="ImplementationWithStubPart" />
    </node>
  </node>
  <node concept="1TIwiD" id="38iZCbb_vZB">
    <property role="TrG5h" value="RightTransformAnchorTagWrapper" />
    <property role="EcuMT" value="3608226089191997415" />
    <ref role="1TJDcQ" to="tpck:gw2VY9q" resolve="BaseConcept" />
    <node concept="1TJgyi" id="38iZCbb_vZE" role="1TKVEl">
      <property role="TrG5h" value="tag" />
      <property role="IQ2nx" value="3608226089191997418" />
      <ref role="AX2Wp" node="gAtNdpl" resolve="RightTransformAnchorTag" />
    </node>
  </node>
  <node concept="1TIwiD" id="Bqq$mhZ7YP">
    <property role="R5$K7" value="false" />
    <property role="R5$K2" value="false" />
    <property role="R4oN_" value="embedded block of code" />
    <property role="TrG5h" value="QueryFunction_SeparatorText" />
    <property role="2_RsDV" value="none" />
    <property role="3GE5qa" value="QueryFunction" />
    <property role="34LRSv" value="separator text" />
    <property role="EcuMT" value="709996738298806197" />
    <ref role="1TJDcQ" to="tpee:gyVMwX8" resolve="ConceptFunction" />
  </node>
  <node concept="1TIwiD" id="6CJUZdX4Rce">
    <property role="R5$K7" value="false" />
    <property role="R5$K2" value="false" />
    <property role="TrG5h" value="MaxWidthStyleClassItem" />
    <property role="2_RsDV" value="none" />
    <property role="3GE5qa" value="Stylesheet.Layout" />
    <property role="34LRSv" value="max-width" />
    <property role="EcuMT" value="7651593722933768974" />
    <ref role="1TJDcQ" node="hgV6hR6" resolve="StyleClassItem" />
    <node concept="1TJgyj" id="6CJUZdX4Rcg" role="1TKVEi">
      <property role="20lmBu" value="aggregation" />
      <property role="20kJfa" value="query" />
      <property role="20lbJX" value="0..1" />
      <property role="IQ2ns" value="7651593722933768976" />
      <ref role="20lvS9" node="hLcFafI" resolve="QueryFunction_Integer" />
    </node>
    <node concept="1TJgyi" id="6CJUZdX4Rcf" role="1TKVEl">
      <property role="TrG5h" value="value" />
      <property role="IQ2nx" value="7651593722933768975" />
      <ref role="AX2Wp" to="tpck:fKAQMTA" resolve="integer" />
    </node>
  </node>
  <node concept="1TIwiD" id="6DDb1sd7lxe">
    <property role="R5$K7" value="false" />
    <property role="R5$K2" value="false" />
    <property role="TrG5h" value="IndentLayoutWrapAnchorStyleClassItem" />
    <property role="2_RsDV" value="none" />
    <property role="3GE5qa" value="Stylesheet.IndentLayout" />
    <property role="34LRSv" value="indent-layout-wrap-anchor" />
    <property role="EcuMT" value="7667708318090877006" />
    <ref role="1TJDcQ" node="hgVOiwV" resolve="BooleanStyleSheetItem" />
  </node>
  <node concept="1TIwiD" id="6DDb1sd6KBo">
    <property role="R5$K7" value="false" />
    <property role="R5$K2" value="false" />
    <property role="TrG5h" value="IndentLayoutIndentAnchorStyleClassItem" />
    <property role="2_RsDV" value="none" />
    <property role="3GE5qa" value="Stylesheet.IndentLayout" />
    <property role="34LRSv" value="indent-layout-indent-anchor" />
    <property role="EcuMT" value="7667708318090725848" />
    <ref role="1TJDcQ" node="hgVOiwV" resolve="BooleanStyleSheetItem" />
  </node>
  <node concept="1TIwiD" id="1dS7XWjKWuX">
    <property role="R4oN_" value="selected node (action map function parameter)" />
    <property role="TrG5h" value="CellActionMap_FunctionParm_selectedNode" />
    <property role="2_RsDV" value="none" />
    <property role="3GE5qa" value="MethodParameters" />
    <property role="34LRSv" value="node" />
    <property role="EcuMT" value="1402906326895675325" />
    <ref role="1TJDcQ" to="tpee:g76ryKb" resolve="ConceptFunctionParameter" />
  </node>
  <node concept="1TIwiD" id="1dS7XWjMISb">
    <property role="R4oN_" value="keymap function parameter" />
    <property role="TrG5h" value="CellKeyMap_FunctionParm_selectedNode" />
    <property role="2_RsDV" value="none" />
    <property role="3GE5qa" value="MethodParameters" />
    <property role="34LRSv" value="node" />
    <property role="EcuMT" value="1402906326896143883" />
    <ref role="1TJDcQ" to="tpee:g76ryKb" resolve="ConceptFunctionParameter" />
  </node>
  <node concept="1TIwiD" id="1dS7XWjMIS_">
    <property role="R4oN_" value="keymap function parameter" />
    <property role="TrG5h" value="CellKeyMap_FunctionParm_selectedNodes" />
    <property role="2_RsDV" value="none" />
    <property role="3GE5qa" value="MethodParameters" />
    <property role="34LRSv" value="selectedNodes" />
    <property role="EcuMT" value="1402906326896143909" />
    <ref role="1TJDcQ" to="tpee:g76ryKb" resolve="ConceptFunctionParameter" />
  </node>
  <node concept="1TIwiD" id="6VCLXpKiIBM">
    <property role="R5$K7" value="false" />
    <property role="R5$K2" value="false" />
    <property role="R4oN_" value="function parameter" />
    <property role="TrG5h" value="ConceptFunctionParameter_prevNode" />
    <property role="2_RsDV" value="none" />
    <property role="3GE5qa" value="QueryFunction.Parameters" />
    <property role="34LRSv" value="prevNode" />
    <property role="EcuMT" value="7991857262589831666" />
    <ref role="1TJDcQ" to="tpee:g76ryKb" resolve="ConceptFunctionParameter" />
    <node concept="PrWs8" id="6VCLXpKiIBN" role="PzmwI">
      <ref role="PrY4T" to="tpck:1_TrU5E6oyb" resolve="IDontSubstituteByDefault" />
    </node>
  </node>
  <node concept="1TIwiD" id="6VCLXpKiI9y">
    <property role="R5$K7" value="false" />
    <property role="R5$K2" value="false" />
    <property role="R4oN_" value="function parameter" />
    <property role="TrG5h" value="ConceptFunctionParameter_nextNode" />
    <property role="2_RsDV" value="none" />
    <property role="3GE5qa" value="QueryFunction.Parameters" />
    <property role="34LRSv" value="nextNode" />
    <property role="EcuMT" value="7991857262589829730" />
    <ref role="1TJDcQ" to="tpee:g76ryKb" resolve="ConceptFunctionParameter" />
    <node concept="PrWs8" id="6VCLXpKiI9z" role="PzmwI">
      <ref role="PrY4T" to="tpck:1_TrU5E6oyb" resolve="IDontSubstituteByDefault" />
    </node>
  </node>
  <node concept="1TIwiD" id="3AsHGqcs7JR">
    <property role="TrG5h" value="PreDefinedStyleClassItem" />
    <property role="2_RsDV" value="none" />
    <property role="3GE5qa" value="Stylesheet" />
    <property role="34LRSv" value="pre-defined-style" />
    <property role="EcuMT" value="4151393920404716535" />
    <ref role="1TJDcQ" node="hgV6hR6" resolve="StyleClassItem" />
    <node concept="asaX9" id="7Ur4aGwhekO" role="lGtFl" />
    <node concept="1TJgyj" id="7$EBLgJMZo3" role="1TKVEi">
      <property role="20lmBu" value="aggregation" />
      <property role="20kJfa" value="query" />
      <property role="IQ2ns" value="8730965736661186051" />
      <ref role="20lvS9" node="hNnzxoQ" resolve="QueryFunction_Boolean" />
    </node>
    <node concept="1TJgyj" id="3AsHGqct7Fj" role="1TKVEi">
      <property role="20lmBu" value="reference" />
      <property role="20kJfa" value="key" />
      <property role="20lbJX" value="0..1" />
      <property role="IQ2ns" value="4151393920404978387" />
      <ref role="20lvS9" node="3AsHGqaEqUE" resolve="StyleKey" />
    </node>
  </node>
  <node concept="1TIwiD" id="3AsHGqaEqUE">
    <property role="TrG5h" value="StyleKey" />
    <property role="3GE5qa" value="Stylesheet" />
    <property role="EcuMT" value="4151393920374910634" />
    <ref role="1TJDcQ" to="tpee:f$Xl_Og" resolve="StringLiteral" />
    <node concept="PrWs8" id="7Ur4aGvCT5Y" role="PzmwI">
      <ref role="PrY4T" node="7Ur4aGvm4uS" resolve="IStyle" />
    </node>
  </node>
  <node concept="1TIwiD" id="3AsHGqaEqW2">
    <property role="19KtqR" value="true" />
    <property role="TrG5h" value="StyleKeyPack" />
    <property role="3GE5qa" value="Stylesheet" />
    <property role="EcuMT" value="4151393920374910722" />
    <ref role="1TJDcQ" to="tpck:gw2VY9q" resolve="BaseConcept" />
    <node concept="1QGGSu" id="7mBovHg6Ada" role="rwd14">
      <property role="1iqoE4" value="${module}/icons/styleKeyPack.png" />
    </node>
    <node concept="1TJgyj" id="3AsHGqaEOhK" role="1TKVEi">
      <property role="20lmBu" value="aggregation" />
      <property role="20kJfa" value="styleKey" />
      <property role="20lbJX" value="0..n" />
      <property role="IQ2ns" value="4151393920375014512" />
      <ref role="20lvS9" node="3AsHGqaEqUE" resolve="StyleKey" />
    </node>
    <node concept="PrWs8" id="3AsHGqaEOhI" role="PzmwI">
      <ref role="PrY4T" to="tpck:h0TrEE$" resolve="INamedConcept" />
    </node>
  </node>
  <node concept="1TIwiD" id="794AQ2t3BuV">
    <property role="TrG5h" value="CellMenuPart_ApplySideTransforms" />
    <property role="3GE5qa" value="CellMenu" />
    <property role="34LRSv" value="apply side transforms" />
    <property role="EcuMT" value="8233876857994246075" />
    <ref role="1TJDcQ" node="gWOYc3u" resolve="CellMenuPart_Abstract" />
    <node concept="1TJgyi" id="794AQ2t3LhP" role="1TKVEl">
      <property role="TrG5h" value="side" />
      <property role="IQ2nx" value="8233876857994286197" />
      <ref role="AX2Wp" to="tpdg:hG7GXih" resolve="Side" />
    </node>
    <node concept="1TJgyi" id="KkUvIDjbq2" role="1TKVEl">
      <property role="TrG5h" value="tag" />
      <property role="IQ2nx" value="870577895075788418" />
      <ref role="AX2Wp" node="gAtNdpl" resolve="RightTransformAnchorTag" />
    </node>
  </node>
  <node concept="1TIwiD" id="33FxyQ70GUZ">
    <property role="TrG5h" value="QueryFunction_Style" />
    <property role="2_RsDV" value="none" />
    <property role="3GE5qa" value="QueryFunction.Style" />
    <property role="EcuMT" value="3525058663444303551" />
    <ref role="1TJDcQ" node="hLcOssU" resolve="QueryFunction_StyleParameter" />
  </node>
  <node concept="1TIwiD" id="5UHFGFk4ozs">
    <property role="TrG5h" value="ConceptEditorHintDeclarationReference" />
    <property role="3GE5qa" value="EditorContextHints" />
    <property role="EcuMT" value="6822301196700715228" />
    <ref role="1TJDcQ" to="tpck:gw2VY9q" resolve="BaseConcept" />
    <node concept="1TJgyj" id="59ZEGVQrrtd" role="1TKVEi">
      <property role="20lmBu" value="reference" />
      <property role="20kJfa" value="hint" />
      <property role="20lbJX" value="1" />
      <property role="IQ2ns" value="5944657839026714445" />
      <ref role="20lvS9" node="59ZEGVP3g_u" resolve="ConceptEditorHintDeclaration" />
    </node>
    <node concept="PrWs8" id="50$LP2zubU_" role="PzmwI">
      <ref role="PrY4T" to="tpck:19gBtYEAf4C" resolve="InterfacePart" />
    </node>
  </node>
  <node concept="1TIwiD" id="3Fwx_Uqsisi">
    <property role="3GE5qa" value="EditorContextHints" />
    <property role="TrG5h" value="ExplicitHintsSpecification" />
    <property role="EcuMT" value="4242538589859161874" />
    <ref role="1TJDcQ" to="tpck:gw2VY9q" resolve="BaseConcept" />
    <node concept="1TJgyj" id="3Fwx_Uqsi_r" role="1TKVEi">
      <property role="20lmBu" value="aggregation" />
      <property role="20kJfa" value="hints" />
      <property role="20lbJX" value="0..n" />
      <property role="IQ2ns" value="4242538589859162459" />
      <ref role="20lvS9" node="5UHFGFk4ozs" resolve="ConceptEditorHintDeclarationReference" />
    </node>
    <node concept="PrWs8" id="42lfqf_BoGJ" role="PzmwI">
      <ref role="PrY4T" node="42lfqf__buC" resolve="ContextHintsSpecification" />
    </node>
  </node>
  <node concept="1TIwiD" id="59ZEGVOSPtB">
    <property role="3GE5qa" value="EditorContextHints" />
    <property role="19KtqR" value="true" />
    <property role="TrG5h" value="ConceptEditorContextHints" />
    <property role="EcuMT" value="5944657839000868711" />
    <ref role="1TJDcQ" to="tpck:gw2VY9q" resolve="BaseConcept" />
    <node concept="1QGGSu" id="4DKJNVBqp0k" role="rwd14">
      <property role="1iqoE4" value="${module}/icons/editorContextHints.png" />
    </node>
    <node concept="1TJgyj" id="59ZEGVOSRBV" role="1TKVEi">
      <property role="20lmBu" value="aggregation" />
      <property role="20kJfa" value="hints" />
      <property role="20lbJX" value="0..n" />
      <property role="IQ2ns" value="5944657839000877563" />
      <ref role="20lvS9" node="59ZEGVP3g_u" resolve="ConceptEditorHintDeclaration" />
    </node>
    <node concept="PrWs8" id="59ZEGVR0VGY" role="PzmwI">
      <ref role="PrY4T" to="tpck:h0TrEE$" resolve="INamedConcept" />
    </node>
    <node concept="PrWs8" id="50$LP2zuhSM" role="PzmwI">
      <ref role="PrY4T" to="tpck:19gBtYEAf4C" resolve="InterfacePart" />
    </node>
  </node>
  <node concept="1TIwiD" id="59ZEGVP3g_u">
    <property role="3GE5qa" value="EditorContextHints" />
    <property role="TrG5h" value="ConceptEditorHintDeclaration" />
    <property role="EcuMT" value="5944657839003601246" />
    <ref role="1TJDcQ" to="tpck:gw2VY9q" resolve="BaseConcept" />
    <node concept="1TJgyi" id="59ZEGVP_GL8" role="1TKVEl">
      <property role="TrG5h" value="presentation" />
      <property role="IQ2nx" value="5944657839012629576" />
      <ref role="AX2Wp" to="tpck:fKAOsGN" resolve="string" />
    </node>
    <node concept="1TJgyi" id="9m9wQicfXR" role="1TKVEl">
      <property role="TrG5h" value="showInUI" />
      <property role="IQ2nx" value="168363875802087287" />
      <ref role="AX2Wp" to="tpck:fKAQMTB" resolve="boolean" />
    </node>
    <node concept="PrWs8" id="59ZEGVP3hNl" role="PzmwI">
      <ref role="PrY4T" to="tpck:h0TrEE$" resolve="INamedConcept" />
    </node>
    <node concept="PrWs8" id="50$LP2zuhSS" role="PzmwI">
      <ref role="PrY4T" to="tpck:19gBtYEAf4C" resolve="InterfacePart" />
    </node>
  </node>
  <node concept="1TIwiD" id="5lsGCnS0u6x">
    <property role="3GE5qa" value="EditorContextHints" />
    <property role="TrG5h" value="QueryHintsSpecification" />
    <property role="34LRSv" value="query" />
    <property role="EcuMT" value="6150987479542522273" />
    <ref role="1TJDcQ" to="tpee:gyVMwX8" resolve="ConceptFunction" />
    <node concept="PrWs8" id="42lfqf_BoQ7" role="PzmwI">
      <ref role="PrY4T" node="42lfqf__buC" resolve="ContextHintsSpecification" />
    </node>
  </node>
  <node concept="PlHQZ" id="42lfqf__buC">
    <property role="3GE5qa" value="EditorContextHints" />
    <property role="TrG5h" value="ContextHintsSpecification" />
    <property role="EcuMT" value="4653693564097968040" />
    <node concept="PrWs8" id="42lfqf_BaaG" role="PrDN$">
      <ref role="PrY4T" to="tpck:1_TrU5E6oyb" resolve="IDontSubstituteByDefault" />
    </node>
  </node>
  <node concept="1TIwiD" id="4b_Ukfr7MRg">
    <property role="3GE5qa" value="EditorContextHints" />
    <property role="TrG5h" value="ConceptEditorHintDeclarationReferenceExpression" />
    <property role="34LRSv" value="concept editor hint/&lt;name&gt;/" />
    <property role="EcuMT" value="4820515453818318288" />
    <ref role="1TJDcQ" to="tpee:fz3vP1J" resolve="Expression" />
    <node concept="1TJgyj" id="4b_Ukfr7N0F" role="1TKVEi">
      <property role="20lmBu" value="reference" />
      <property role="20kJfa" value="hint" />
      <property role="20lbJX" value="1" />
      <property role="IQ2ns" value="4820515453818318891" />
      <ref role="20lvS9" node="59ZEGVP3g_u" resolve="ConceptEditorHintDeclaration" />
    </node>
  </node>
  <node concept="1TIwiD" id="66t_lskdtZC">
    <property role="TrG5h" value="EditorComponentDeclarationReference" />
    <property role="EcuMT" value="7033942394256351208" />
    <ref role="1TJDcQ" to="tpck:gw2VY9q" resolve="BaseConcept" />
    <node concept="1TJgyj" id="66t_lskdu99" role="1TKVEi">
      <property role="20lmBu" value="reference" />
      <property role="20lbJX" value="1" />
      <property role="20kJfa" value="editorComponent" />
      <property role="IQ2ns" value="7033942394256351817" />
      <ref role="20lvS9" node="fGPKFH7" resolve="EditorComponentDeclaration" />
    </node>
  </node>
  <node concept="1TIwiD" id="3ath0p6n6ew">
    <property role="3GE5qa" value="SNode.select" />
    <property role="TrG5h" value="SelectInEditorOperation" />
    <property role="34LRSv" value="select" />
    <property role="2_RsDV" value="none" />
    <property role="R4oN_" value="select node in the editor" />
    <property role="EcuMT" value="3647146066980922272" />
    <ref role="1TJDcQ" to="tp25:g$eCIIG" resolve="SNodeOperation" />
    <node concept="1TJgyj" id="1GaASKe_7Fu" role="1TKVEi">
      <property role="20lmBu" value="aggregation" />
      <property role="20kJfa" value="editorContext" />
      <property role="20lbJX" value="1" />
      <property role="IQ2ns" value="1948540814633499358" />
      <ref role="20lvS9" to="tpee:fz3vP1J" resolve="Expression" />
    </node>
    <node concept="1TJgyj" id="1GaASKeIgJu" role="1TKVEi">
      <property role="20lmBu" value="aggregation" />
      <property role="20kJfa" value="cellSelector" />
      <property role="IQ2ns" value="1948540814635895774" />
      <ref role="20lvS9" node="1GaASKeIesA" resolve="AbstractCellSelector" />
    </node>
    <node concept="1TJgyj" id="385mdrZMmPM" role="1TKVEi">
      <property role="20lmBu" value="aggregation" />
      <property role="20kJfa" value="selectionStart" />
      <property role="IQ2ns" value="3604384757217586546" />
      <ref role="20lvS9" to="tpee:fz3vP1J" resolve="Expression" />
    </node>
    <node concept="1TJgyj" id="2lZ9M0NGdI8" role="1TKVEi">
      <property role="20lmBu" value="aggregation" />
      <property role="20kJfa" value="selectionEnd" />
      <property role="IQ2ns" value="2701921320705252232" />
      <ref role="20lvS9" to="tpee:fz3vP1J" resolve="Expression" />
    </node>
    <node concept="PrWs8" id="3Un2VKMIaIU" role="PzmwI">
      <ref role="PrY4T" to="tpck:3fifI_xCcJN" resolve="ScopeProvider" />
    </node>
  </node>
  <node concept="1TIwiD" id="1GaASKeIesA">
    <property role="3GE5qa" value="SNode.select" />
    <property role="TrG5h" value="AbstractCellSelector" />
    <property role="R5$K7" value="true" />
    <property role="EcuMT" value="1948540814635886374" />
    <ref role="1TJDcQ" to="tpck:gw2VY9q" resolve="BaseConcept" />
    <node concept="PrWs8" id="1S2pyLbKHKP" role="PzmwI">
      <ref role="PrY4T" to="tpck:1_TrU5E6oyb" resolve="IDontSubstituteByDefault" />
    </node>
  </node>
  <node concept="1TIwiD" id="34UidAm8QMj">
    <property role="3GE5qa" value="SNode.select" />
    <property role="TrG5h" value="PredefinedSelector" />
    <property role="EcuMT" value="3547227755871693971" />
    <ref role="1TJDcQ" node="1GaASKeIesA" resolve="AbstractCellSelector" />
    <node concept="1TJgyi" id="1S2pyLby1SO" role="1TKVEl">
      <property role="TrG5h" value="cellId" />
      <property role="IQ2nx" value="2162403111523065396" />
      <ref role="AX2Wp" node="1S2pyLby0En" resolve="PredefinedCellID" />
    </node>
  </node>
  <node concept="1TIwiD" id="1S2pyLby0tg">
    <property role="3GE5qa" value="SNode.select" />
    <property role="TrG5h" value="IdSelector" />
    <property role="EcuMT" value="2162403111523059536" />
    <ref role="1TJDcQ" node="1GaASKeIesA" resolve="AbstractCellSelector" />
    <node concept="1TJgyi" id="1S2pyLbUahm" role="1TKVEl">
      <property role="TrG5h" value="cellId" />
      <property role="IQ2nx" value="2162403111529391190" />
      <ref role="AX2Wp" to="tpck:fKAOsGN" resolve="string" />
    </node>
  </node>
  <node concept="AxPO7" id="1S2pyLby0En">
    <property role="3GE5qa" value="SNode.select" />
    <property role="TrG5h" value="PredefinedCellID" />
    <ref role="M4eZT" to="tpck:fKAOsGN" resolve="string" />
    <node concept="M4N5e" id="1S2pyLby0Eo" role="M5hS2">
      <property role="1uS6qo" value="FIRST" />
      <property role="1uS6qv" value="first" />
    </node>
    <node concept="M4N5e" id="1S2pyLby17K" role="M5hS2">
      <property role="1uS6qo" value="LAST" />
      <property role="1uS6qv" value="last" />
    </node>
    <node concept="M4N5e" id="1S2pyLby17G" role="M5hS2">
      <property role="1uS6qo" value="FIRST_EDITABLE" />
      <property role="1uS6qv" value="firstEditable" />
    </node>
    <node concept="M4N5e" id="1S2pyLby17D" role="M5hS2">
      <property role="1uS6qo" value="LAST_EDITABLE" />
      <property role="1uS6qv" value="lastEditable" />
    </node>
    <node concept="M4N5e" id="1MdDphCk0iX" role="M5hS2">
      <property role="1uS6qo" value="FIRST_ERROR" />
      <property role="1uS6qv" value="firstError" />
    </node>
    <node concept="M4N5e" id="1MdDphCk0j3" role="M5hS2">
      <property role="1uS6qo" value="LAST_ERROR" />
      <property role="1uS6qv" value="lastError" />
    </node>
    <node concept="M4N5e" id="1MdDphCk0ja" role="M5hS2">
      <property role="1uS6qo" value="FOCUS_POLICY" />
      <property role="1uS6qv" value="focusPolicy" />
    </node>
  </node>
  <node concept="1TIwiD" id="3Un2VKK2uez">
    <property role="3GE5qa" value="SNode.select" />
    <property role="TrG5h" value="PropertyDeclarationCellSelector" />
    <property role="EcuMT" value="4510086454722552739" />
    <ref role="1TJDcQ" node="1GaASKeIesA" resolve="AbstractCellSelector" />
    <node concept="1TJgyj" id="3Un2VKL7rkv" role="1TKVEi">
      <property role="20lmBu" value="reference" />
      <property role="20lbJX" value="1" />
      <property role="20kJfa" value="propertyDeclaration" />
      <property role="IQ2ns" value="4510086454740628767" />
      <ref role="20lvS9" to="tpce:f_TJgxF" resolve="PropertyDeclaration" />
    </node>
  </node>
  <node concept="1TIwiD" id="3Un2VKKh3Ca">
    <property role="3GE5qa" value="SNode.select" />
    <property role="TrG5h" value="PropertyExpressionCellSelector" />
    <property role="EcuMT" value="4510086454726375946" />
    <ref role="1TJDcQ" node="1GaASKeIesA" resolve="AbstractCellSelector" />
    <node concept="1TJgyj" id="3Un2VKMR8zw" role="1TKVEi">
      <property role="20lmBu" value="aggregation" />
      <property role="20kJfa" value="propertyDeclaration" />
      <property role="20lbJX" value="1" />
      <property role="IQ2ns" value="4510086454769912032" />
      <ref role="20lvS9" to="tpee:fz3vP1J" resolve="Expression" />
    </node>
  </node>
  <node concept="1TIwiD" id="3K0abI4q_wn">
    <property role="3GE5qa" value="CellModel" />
    <property role="TrG5h" value="EditorCellId" />
    <property role="EcuMT" value="4323500428121233431" />
    <ref role="1TJDcQ" to="tpck:gw2VY9q" resolve="BaseConcept" />
    <node concept="PrWs8" id="3K0abI4JySJ" role="PzmwI">
      <ref role="PrY4T" to="tpck:1_TrU5E6oyb" resolve="IDontSubstituteByDefault" />
    </node>
    <node concept="PrWs8" id="3K0abI6nb_Y" role="PzmwI">
      <ref role="PrY4T" to="tpck:h0TrEE$" resolve="INamedConcept" />
    </node>
  </node>
  <node concept="1TIwiD" id="3K0abI5lJox">
    <property role="3GE5qa" value="SNode.select" />
    <property role="TrG5h" value="CellIdReferenceSelector" />
    <property role="EcuMT" value="4323500428136740385" />
    <ref role="1TJDcQ" node="1GaASKeIesA" resolve="AbstractCellSelector" />
    <node concept="1TJgyj" id="3K0abI5lK0C" role="1TKVEi">
      <property role="20lmBu" value="reference" />
      <property role="20lbJX" value="1" />
      <property role="20kJfa" value="id" />
      <property role="IQ2ns" value="4323500428136742952" />
      <ref role="20lvS9" node="3K0abI4q_wn" resolve="EditorCellId" />
    </node>
  </node>
  <node concept="1TIwiD" id="2VNGR_E4AW$">
    <property role="3GE5qa" value="Stylesheet" />
    <property role="TrG5h" value="StyleClass" />
    <property role="34LRSv" value="style" />
    <property role="EcuMT" value="3383245079137382180" />
    <ref role="1TJDcQ" to="tpck:gw2VY9q" resolve="BaseConcept" />
    <node concept="1TJgyj" id="2VNGR_E4KJo" role="1TKVEi">
      <property role="20lmBu" value="aggregation" />
      <property role="20kJfa" value="dominates" />
      <property role="IQ2ns" value="3383245079137422296" />
      <ref role="20lvS9" node="2airAaRP9mw" resolve="DominatesRecord" />
    </node>
    <node concept="PrWs8" id="2VNGR_E4KJ9" role="PzmwI">
      <ref role="PrY4T" node="2VNGR_E2Sa7" resolve="IStyleSheetMember" />
    </node>
    <node concept="PrWs8" id="7Ur4aGvErVN" role="PzmwI">
      <ref role="PrY4T" node="7Ur4aGvm4uS" resolve="IStyle" />
    </node>
    <node concept="PrWs8" id="4uAR$lvFFr2" role="PzmwI">
      <ref role="PrY4T" node="hJF0Tl2" resolve="IStyleContainer" />
    </node>
    <node concept="PrWs8" id="4uAR$lvFFwH" role="PzmwI">
      <ref role="PrY4T" to="tpee:hCUYCKd" resolve="IValidIdentifier" />
    </node>
  </node>
  <node concept="1TIwiD" id="G99PKEU3Jd">
    <property role="3GE5qa" value="Stylesheet" />
    <property role="TrG5h" value="ReadOnlyStyleClassItem" />
    <property role="34LRSv" value="read-only" />
    <property role="EcuMT" value="795210086017940429" />
    <ref role="1TJDcQ" node="hgVOiwV" resolve="BooleanStyleSheetItem" />
  </node>
  <node concept="1TIwiD" id="1GhovrAzvFz">
    <property role="3GE5qa" value="Stylesheet" />
    <property role="TrG5h" value="UnapplyStyle" />
    <property role="34LRSv" value="unapply" />
    <property role="EcuMT" value="1950447826686048995" />
    <ref role="1TJDcQ" node="hgV6hR6" resolve="StyleClassItem" />
    <node concept="1TJgyj" id="1GhovrAzvGr" role="1TKVEi">
      <property role="20lmBu" value="aggregation" />
      <property role="20kJfa" value="target" />
      <property role="20lbJX" value="1" />
      <property role="IQ2ns" value="1950447826686049051" />
      <ref role="20lvS9" node="7Ur4aGuQXbV" resolve="StyleReference" />
    </node>
  </node>
  <node concept="PlHQZ" id="2VNGR_E2Sa7">
    <property role="3GE5qa" value="Stylesheet" />
    <property role="TrG5h" value="IStyleSheetMember" />
    <property role="EcuMT" value="3383245079136928391" />
    <node concept="asaX9" id="7Ur4aGwhRSu" role="lGtFl" />
    <node concept="PrWs8" id="1sy7YUab1e6" role="PrDN$">
      <ref role="PrY4T" node="7Ur4aGvm4uS" resolve="IStyle" />
    </node>
    <node concept="PrWs8" id="2_EwsUMlnyE" role="PrDN$">
      <ref role="PrY4T" node="hJF0Tl2" resolve="IStyleContainer" />
    </node>
    <node concept="PrWs8" id="7Ur4aGvCTgb" role="PrDN$">
      <ref role="PrY4T" to="tpee:hCUYCKd" resolve="IValidIdentifier" />
    </node>
    <node concept="PrWs8" id="7zL4upEo8WI" role="PrDN$">
      <ref role="PrY4T" node="7zL4upEo6oo" resolve="IStyleSheetItem" />
    </node>
  </node>
  <node concept="1TIwiD" id="2VNGR_E4KKd">
    <property role="3GE5qa" value="Stylesheet" />
    <property role="TrG5h" value="StyleClassReference" />
    <property role="EcuMT" value="3383245079137422349" />
    <ref role="1TJDcQ" to="tpck:gw2VY9q" resolve="BaseConcept" />
    <node concept="1TJgyj" id="2VNGR_E4KKe" role="1TKVEi">
      <property role="20lmBu" value="reference" />
      <property role="20kJfa" value="styleClass" />
      <property role="20lbJX" value="1" />
      <property role="IQ2ns" value="3383245079137422350" />
      <ref role="20lvS9" node="2VNGR_E4AW$" resolve="StyleClass" />
    </node>
  </node>
  <node concept="1TIwiD" id="1GhovrAibiM">
    <property role="3GE5qa" value="Stylesheet" />
    <property role="TrG5h" value="ApplyStyleClass" />
    <property role="34LRSv" value="apply" />
    <property role="EcuMT" value="1950447826681509042" />
    <ref role="1TJDcQ" node="hgV6hR6" resolve="StyleClassItem" />
    <node concept="1TJgyj" id="1GhovrAr1CW" role="1TKVEi">
      <property role="20lmBu" value="aggregation" />
      <property role="20kJfa" value="target" />
      <property role="20lbJX" value="1" />
      <property role="IQ2ns" value="1950447826683828796" />
      <ref role="20lvS9" node="7Ur4aGuQXbV" resolve="StyleReference" />
    </node>
  </node>
  <node concept="PlHQZ" id="7Ur4aGvm4uS">
    <property role="3GE5qa" value="Stylesheet" />
    <property role="TrG5h" value="IStyle" />
    <property role="EcuMT" value="9122903797320402872" />
  </node>
  <node concept="PlHQZ" id="7ARneOGixdd">
    <property role="3GE5qa" value="CellModel" />
    <property role="TrG5h" value="Synchronizeable" />
    <property role="EcuMT" value="8770580973047386957" />
  </node>
  <node concept="1TIwiD" id="7Ur4aGsHrro">
    <property role="3GE5qa" value="Stylesheet" />
    <property role="TrG5h" value="StyleClassReferenceList" />
    <property role="EcuMT" value="9122903797276194520" />
    <ref role="1TJDcQ" to="tpck:gw2VY9q" resolve="BaseConcept" />
    <node concept="1TJgyj" id="7Ur4aGsHr_p" role="1TKVEi">
      <property role="20lmBu" value="aggregation" />
      <property role="20kJfa" value="element" />
      <property role="20lbJX" value="1..n" />
      <property role="IQ2ns" value="9122903797276195161" />
      <ref role="20lvS9" node="2VNGR_E4KKd" resolve="StyleClassReference" />
    </node>
    <node concept="PrWs8" id="2airAaRZTHI" role="PzmwI">
      <ref role="PrY4T" to="tpck:1_TrU5E6oyb" resolve="IDontSubstituteByDefault" />
    </node>
  </node>
  <node concept="PlHQZ" id="1cEk0X7fm5O">
    <property role="3GE5qa" value="CellModel" />
    <property role="TrG5h" value="ICellStyle" />
    <property role="EcuMT" value="1381004262292414836" />
    <node concept="1TJgyj" id="1cEk0X7fp1l" role="1TKVEi">
      <property role="20kJfa" value="parentStyleClass" />
      <property role="IQ2ns" value="1381004262292426837" />
      <ref role="20lvS9" node="2VNGR_E2Sa7" resolve="IStyleSheetMember" />
    </node>
    <node concept="PrWs8" id="1cEk0X7fnAq" role="PrDN$">
      <ref role="PrY4T" node="hJF0Tl2" resolve="IStyleContainer" />
    </node>
  </node>
  <node concept="1TIwiD" id="7Ur4aGwilo0">
    <property role="3GE5qa" value="Stylesheet" />
    <property role="TrG5h" value="ApplyStyleClassCondition" />
    <property role="34LRSv" value="apply-if" />
    <property role="EcuMT" value="9122903797336200704" />
    <ref role="1TJDcQ" node="1GhovrAibiM" resolve="ApplyStyleClass" />
    <node concept="1TJgyj" id="7Ur4aGwilo2" role="1TKVEi">
      <property role="20lmBu" value="aggregation" />
      <property role="20kJfa" value="query" />
      <property role="20lbJX" value="1" />
      <property role="IQ2ns" value="9122903797336200706" />
      <ref role="20lvS9" node="hNnzxoQ" resolve="QueryFunction_Boolean" />
    </node>
  </node>
  <node concept="1TIwiD" id="2airAaRP9mw">
    <property role="3GE5qa" value="Stylesheet" />
    <property role="TrG5h" value="DominatesRecord" />
    <property role="34LRSv" value="dominates over" />
    <property role="EcuMT" value="2491174914159318432" />
    <ref role="1TJDcQ" to="tpck:gw2VY9q" resolve="BaseConcept" />
    <node concept="1TJgyj" id="2airAaRPcca" role="1TKVEi">
      <property role="20lmBu" value="aggregation" />
      <property role="20kJfa" value="dominatesStyleClassList" />
      <property role="20lbJX" value="0..1" />
      <property role="IQ2ns" value="2491174914159330058" />
      <ref role="20lvS9" node="7Ur4aGsHrro" resolve="StyleClassReferenceList" />
    </node>
    <node concept="PrWs8" id="7Ov6mJvxrXy" role="PzmwI">
      <ref role="PrY4T" to="tpck:19gBtYEv0ln" resolve="ImplementationPart" />
    </node>
  </node>
  <node concept="1TIwiD" id="7Ur4aGuQXbV">
    <property role="3GE5qa" value="Stylesheet" />
    <property role="TrG5h" value="StyleReference" />
    <property role="EcuMT" value="9122903797312246523" />
    <ref role="1TJDcQ" to="tpck:gw2VY9q" resolve="BaseConcept" />
    <node concept="1TJgyj" id="7Ur4aGuQXlY" role="1TKVEi">
      <property role="20lmBu" value="reference" />
      <property role="20kJfa" value="style" />
      <property role="20lbJX" value="1" />
      <property role="IQ2ns" value="9122903797312247166" />
      <ref role="20lvS9" node="7Ur4aGvm4uS" resolve="IStyle" />
    </node>
  </node>
  <node concept="PlHQZ" id="7zL4upEo6oo">
    <property role="3GE5qa" value="Stylesheet" />
    <property role="TrG5h" value="IStyleSheetItem" />
    <property role="EcuMT" value="8714766435263473176" />
    <node concept="PrWs8" id="6y4VDYK1f1q" role="PrDN$">
      <ref role="PrY4T" to="tpck:19gBtYEAf4C" resolve="InterfacePart" />
    </node>
  </node>
  <node concept="1TIwiD" id="5eGiGGGHIBn">
    <property role="TrG5h" value="StyleAttributeReferenceExpression" />
    <property role="34LRSv" value="styleAttribute" />
    <property role="3GE5qa" value="Stylesheet" />
    <property role="EcuMT" value="6029276237631252951" />
    <ref role="1TJDcQ" to="tpee:fz3vP1J" resolve="Expression" />
    <node concept="1TJgyj" id="5eGiGGGHIMM" role="1TKVEi">
      <property role="20lmBu" value="reference" />
      <property role="20lbJX" value="1" />
      <property role="20kJfa" value="attributeDeclaration" />
      <property role="IQ2ns" value="6029276237631253682" />
      <ref role="20lvS9" node="3t4KfBEkQvF" resolve="StyleAttributeDeclaration" />
    </node>
  </node>
  <node concept="AxPO7" id="7zL4upErSlc">
    <property role="3GE5qa" value="Stylesheet" />
    <property role="TrG5h" value="StyleAttributeKind" />
    <property role="PDuV0" value="false" />
    <ref role="M4eZT" to="tpck:fKAQMTB" resolve="boolean" />
    <node concept="M4N5e" id="7zL4upErSld" role="M5hS2">
      <property role="1uS6qv" value="true" />
      <property role="1uS6qo" value="inherited" />
    </node>
    <node concept="M4N5e" id="7zL4upErSle" role="M5hS2">
      <property role="1uS6qv" value="false" />
      <property role="1uS6qo" value="simple" />
    </node>
  </node>
  <node concept="1TIwiD" id="3t4KfBEkQvF">
    <property role="TrG5h" value="StyleAttributeDeclaration" />
    <property role="3GE5qa" value="Stylesheet" />
    <property role="34LRSv" value="style attribute" />
    <property role="EcuMT" value="3982520150113085419" />
    <ref role="1TJDcQ" to="tpck:gw2VY9q" resolve="BaseConcept" />
    <node concept="1TJgyi" id="7zL4upErSkK" role="1TKVEl">
      <property role="TrG5h" value="inherited" />
      <property role="IQ2nx" value="8714766435264464176" />
      <ref role="AX2Wp" node="7zL4upErSlc" resolve="StyleAttributeKind" />
    </node>
    <node concept="1TJgyj" id="3t4KfBEkS9I" role="1TKVEi">
      <property role="20lmBu" value="aggregation" />
      <property role="20kJfa" value="valueType" />
      <property role="20lbJX" value="1" />
      <property role="IQ2ns" value="3982520150113092206" />
      <ref role="20lvS9" to="tpee:fz3vP1H" resolve="Type" />
    </node>
    <node concept="1TJgyj" id="3t4KfBEl5FV" role="1TKVEi">
      <property role="20lmBu" value="aggregation" />
      <property role="20kJfa" value="defaultValue" />
      <property role="IQ2ns" value="3982520150113147643" />
      <ref role="20lvS9" to="tpee:fz3vP1J" resolve="Expression" />
    </node>
    <node concept="PrWs8" id="7zL4upEo8WQ" role="PzmwI">
      <ref role="PrY4T" node="7zL4upEo6oo" resolve="IStyleSheetItem" />
    </node>
    <node concept="PrWs8" id="3t4KfBEkQE6" role="PzmwI">
      <ref role="PrY4T" to="tpck:h0TrEE$" resolve="INamedConcept" />
    </node>
  </node>
  <node concept="1TIwiD" id="3t4KfBESag2">
    <property role="TrG5h" value="AttributeStyleClassItem" />
    <property role="3GE5qa" value="Stylesheet" />
    <property role="EcuMT" value="3982520150122341378" />
    <ref role="1TJDcQ" node="hgV6hR6" resolve="StyleClassItem" />
    <node concept="1TJgyj" id="3t4KfBESag3" role="1TKVEi">
      <property role="20lmBu" value="aggregation" />
      <property role="20kJfa" value="query" />
      <property role="20lbJX" value="1" />
      <property role="IQ2ns" value="3982520150122341379" />
      <ref role="20lvS9" node="3t4KfBF2waz" resolve="QueryFunction_AttributeStyleParameter" />
    </node>
    <node concept="1TJgyj" id="3t4KfBESbzj" role="1TKVEi">
      <property role="20lmBu" value="reference" />
      <property role="20kJfa" value="attribute" />
      <property role="20lbJX" value="1" />
      <property role="IQ2ns" value="3982520150122346707" />
      <ref role="20lvS9" node="3t4KfBEkQvF" resolve="StyleAttributeDeclaration" />
    </node>
  </node>
  <node concept="1TIwiD" id="3t4KfBF2waz">
    <property role="TrG5h" value="QueryFunction_AttributeStyleParameter" />
    <property role="EcuMT" value="3982520150125052579" />
    <ref role="1TJDcQ" node="hLcOssU" resolve="QueryFunction_StyleParameter" />
  </node>
  <node concept="1TIwiD" id="38qaX1tinBL">
    <property role="3GE5qa" value="CellModel" />
    <property role="TrG5h" value="StubCellModel_Constant" />
    <property role="EcuMT" value="3610246225209162225" />
    <ref role="1TJDcQ" node="CzpafHMSVi" resolve="StubEditorCellModel" />
  </node>
  <node concept="1TIwiD" id="2BgJggC9B9x">
    <property role="3GE5qa" value="CellModel" />
    <property role="TrG5h" value="StubCellModel_Collection" />
    <property role="EcuMT" value="3013115976261988961" />
    <ref role="1TJDcQ" node="CzpafHMSVi" resolve="StubEditorCellModel" />
  </node>
  <node concept="1TIwiD" id="3dSn0vIYKGe">
    <property role="3GE5qa" value="CellModel" />
    <property role="TrG5h" value="StubCellModel_ReadOnlyModelAccessor" />
    <property role="EcuMT" value="3708815482283559694" />
    <ref role="1TJDcQ" node="CzpafHMSVi" resolve="StubEditorCellModel" />
  </node>
  <node concept="1TIwiD" id="2J_30EcoVLl">
    <property role="3GE5qa" value="CellModel" />
    <property role="TrG5h" value="StubCellModel_Component" />
    <property role="EcuMT" value="3162947552742194261" />
    <ref role="1TJDcQ" node="CzpafHMSVi" resolve="StubEditorCellModel" />
  </node>
  <node concept="1TIwiD" id="CzpafHM8qA">
    <property role="TrG5h" value="StubCellModel_RefCell" />
    <property role="3GE5qa" value="CellModel" />
    <property role="EcuMT" value="730538219795941030" />
    <ref role="1TJDcQ" node="CzpafHMSVi" resolve="StubEditorCellModel" />
  </node>
  <node concept="1TIwiD" id="CzpafHMdeM">
    <property role="3GE5qa" value="CellModel" />
    <property role="TrG5h" value="StubCellModel_RefNode" />
    <property role="EcuMT" value="730538219795960754" />
    <ref role="1TJDcQ" node="CzpafHMSVi" resolve="StubEditorCellModel" />
  </node>
  <node concept="1TIwiD" id="CzpafHMdm9">
    <property role="3GE5qa" value="CellModel" />
    <property role="TrG5h" value="StubCellModel_ReferencePresentation" />
    <property role="EcuMT" value="730538219795961225" />
    <ref role="1TJDcQ" node="CzpafHMSVi" resolve="StubEditorCellModel" />
  </node>
  <node concept="1TIwiD" id="CzpafHMRzP">
    <property role="3GE5qa" value="CellModel" />
    <property role="TrG5h" value="StubCellModel_Property" />
    <property role="EcuMT" value="730538219796134133" />
    <ref role="1TJDcQ" node="CzpafHMSVi" resolve="StubEditorCellModel" />
  </node>
  <node concept="1TIwiD" id="CzpafHMR$y">
    <property role="3GE5qa" value="CellModel" />
    <property role="TrG5h" value="StubCellModel_NonEmptyProperty" />
    <property role="EcuMT" value="730538219796134178" />
    <ref role="1TJDcQ" node="CzpafHMSVi" resolve="StubEditorCellModel" />
  </node>
  <node concept="1TIwiD" id="CzpafHMSVi">
    <property role="3GE5qa" value="CellModel" />
    <property role="TrG5h" value="StubEditorCellModel" />
    <property role="EcuMT" value="730538219796139730" />
    <ref role="1TJDcQ" node="fBEYTCT" resolve="EditorCellModel" />
    <node concept="PrWs8" id="CzpafHMSVj" role="PzmwI">
      <ref role="PrY4T" to="tpck:1_TrU5E6oyb" resolve="IDontSubstituteByDefault" />
    </node>
    <node concept="PrWs8" id="CzpafHMSVo" role="PzmwI">
      <ref role="PrY4T" to="tpck:2WmWrdnSpX3" resolve="ISuppressErrors" />
    </node>
    <node concept="PrWs8" id="4SdtvCaA6No" role="PzmwI">
      <ref role="PrY4T" to="tpck:8AYOKVCAP5" resolve="IStubForAnotherConcept" />
    </node>
  </node>
  <node concept="1TIwiD" id="2r8h0yEsD03">
    <property role="3GE5qa" value="CellModel" />
    <property role="TrG5h" value="StubCellModel_RefNodeList" />
    <property role="EcuMT" value="2794558372793454595" />
    <ref role="1TJDcQ" node="CzpafHMSVi" resolve="StubEditorCellModel" />
  </node>
  <node concept="1TIwiD" id="71StFjlO_EV">
    <property role="3GE5qa" value="CellModel" />
    <property role="TrG5h" value="StubCellModel_Image" />
    <property role="EcuMT" value="8104358048506731195" />
    <ref role="1TJDcQ" node="CzpafHMSVi" resolve="StubEditorCellModel" />
  </node>
  <node concept="1TIwiD" id="71StFjlO_EW">
    <property role="3GE5qa" value="CellModel" />
    <property role="TrG5h" value="StubCellModel_JComponent" />
    <property role="EcuMT" value="8104358048506731196" />
    <ref role="1TJDcQ" node="CzpafHMSVi" resolve="StubEditorCellModel" />
  </node>
  <node concept="1TIwiD" id="71StFjlO_EX">
    <property role="3GE5qa" value="CellModel" />
    <property role="TrG5h" value="StubCellModel_Table" />
    <property role="EcuMT" value="8104358048506731197" />
    <ref role="1TJDcQ" node="CzpafHMSVi" resolve="StubEditorCellModel" />
  </node>
  <node concept="1TIwiD" id="71StFjlO_eh">
    <property role="3GE5qa" value="CellModel" />
    <property role="TrG5h" value="StubCellModel_Alternation" />
    <property role="EcuMT" value="8104358048506729361" />
    <ref role="1TJDcQ" node="CzpafHMSVi" resolve="StubEditorCellModel" />
  </node>
  <node concept="1TIwiD" id="71StFjlO_ef">
    <property role="3GE5qa" value="CellModel" />
    <property role="TrG5h" value="StubCellModel_URL" />
    <property role="EcuMT" value="8104358048506729359" />
    <ref role="1TJDcQ" node="CzpafHMSVi" resolve="StubEditorCellModel" />
  </node>
  <node concept="1TIwiD" id="71StFjlO_ee">
    <property role="3GE5qa" value="CellModel" />
    <property role="TrG5h" value="StubCellModel_TransactionalProperty" />
    <property role="EcuMT" value="8104358048506729358" />
    <ref role="1TJDcQ" node="CzpafHMSVi" resolve="StubEditorCellModel" />
  </node>
  <node concept="1TIwiD" id="71StFjlO_ed">
    <property role="3GE5qa" value="CellModel" />
    <property role="TrG5h" value="StubCellModel_ModelAccess" />
    <property role="EcuMT" value="8104358048506729357" />
    <ref role="1TJDcQ" node="CzpafHMSVi" resolve="StubEditorCellModel" />
  </node>
  <node concept="1TIwiD" id="71StFjlO_ec">
    <property role="3GE5qa" value="CellModel" />
    <property role="TrG5h" value="StubCellModel_Error" />
    <property role="EcuMT" value="8104358048506729356" />
    <ref role="1TJDcQ" node="CzpafHMSVi" resolve="StubEditorCellModel" />
  </node>
  <node concept="1TIwiD" id="71StFjlO_pk">
    <property role="3GE5qa" value="CellModel" />
    <property role="TrG5h" value="StubCellModel_Custom" />
    <property role="EcuMT" value="8104358048506730068" />
    <ref role="1TJDcQ" node="CzpafHMSVi" resolve="StubEditorCellModel" />
  </node>
  <node concept="1TIwiD" id="71StFjlO_pi">
    <property role="3GE5qa" value="CellModel" />
    <property role="TrG5h" value="StubCellModel_Block" />
    <property role="EcuMT" value="8104358048506730066" />
    <ref role="1TJDcQ" node="CzpafHMSVi" resolve="StubEditorCellModel" />
  </node>
  <node concept="1TIwiD" id="301qoOzKuuh">
    <property role="R5$K7" value="false" />
    <property role="R5$K2" value="false" />
    <property role="TrG5h" value="CellActionMap_CanExecuteFunction" />
    <property role="2_RsDV" value="none" />
    <property role="34LRSv" value="can execute block" />
    <property role="EcuMT" value="3459162043708467089" />
    <ref role="1TJDcQ" to="tpee:gyVMwX8" resolve="ConceptFunction" />
  </node>
  <node concept="1TIwiD" id="2RDuzOVyaJU">
    <property role="3GE5qa" value="QueryFunction.Style" />
    <property role="TrG5h" value="QueryFunction_ColorComposit" />
    <property role="34LRSv" value="color for both Default/Dark themes" />
    <property role="EcuMT" value="3308309804690746362" />
    <ref role="1TJDcQ" node="h7ZlJ1A" resolve="QueryFunction_Color" />
    <node concept="PrWs8" id="2RDuzOVyaJV" role="PzmwI">
      <ref role="PrY4T" node="hPiS1BQ" resolve="IQueryFunction_Color" />
    </node>
  </node>
  <node concept="1TIwiD" id="7hmFG5jLZmy">
    <property role="R5$K7" value="false" />
    <property role="R5$K2" value="false" />
    <property role="TrG5h" value="CellModel_NextEditor" />
    <property role="3GE5qa" value="CellModel" />
    <property role="34LRSv" value="next applicable editor" />
    <property role="EcuMT" value="8383079901754291618" />
    <ref role="1TJDcQ" node="fBEYTCT" resolve="EditorCellModel" />
    <node concept="1TJgyj" id="7hmFG5jLZmz" role="1TKVEi">
      <property role="20lmBu" value="aggregation" />
      <property role="20kJfa" value="addHints" />
      <property role="20lbJX" value="0..1" />
      <property role="IQ2ns" value="8383079901754291619" />
      <ref role="20lvS9" node="42lfqf__buC" resolve="ContextHintsSpecification" />
    </node>
    <node concept="1TJgyj" id="7hmFG5jLZm$" role="1TKVEi">
      <property role="20lmBu" value="aggregation" />
      <property role="20kJfa" value="removeHints" />
      <property role="IQ2ns" value="8383079901754291620" />
      <ref role="20lvS9" node="42lfqf__buC" resolve="ContextHintsSpecification" />
    </node>
  </node>
  <node concept="1TIwiD" id="54iik1da7Qt">
    <property role="R5$K7" value="false" />
    <property role="R5$K2" value="false" />
    <property role="R4oN_" value="embedded block of code" />
    <property role="TrG5h" value="QueryFunction_ModuleAndPath" />
    <property role="2_RsDV" value="none" />
    <property role="3GE5qa" value="QueryFunction" />
    <property role="34LRSv" value="module and path" />
    <property role="EcuMT" value="5841812207174188445" />
    <ref role="1TJDcQ" to="tpee:gyVMwX8" resolve="ConceptFunction" />
    <node concept="PrWs8" id="54iik1dcchH" role="PzmwI">
      <ref role="PrY4T" node="54iik1dcchE" resolve="ImagePathProvider" />
    </node>
  </node>
  <node concept="PlHQZ" id="54iik1dcchE">
    <property role="3GE5qa" value="QueryFunction" />
    <property role="TrG5h" value="ImagePathProvider" />
    <property role="EcuMT" value="5841812207174730858" />
  </node>
  <node concept="1TIwiD" id="FyOJSsBpEm">
    <property role="3GE5qa" value="Menu.Transformation" />
    <property role="TrG5h" value="QueryFunction_TransformationMenu" />
    <property role="R5$K7" value="true" />
    <property role="R5$K2" value="false" />
    <property role="EcuMT" value="784421273959504534" />
    <ref role="1TJDcQ" node="1quYWAD0TKW" resolve="QueryFunction_Menu" />
  </node>
  <node concept="1TIwiD" id="6tuXwJZljC_">
    <property role="3GE5qa" value="CellModel" />
    <property role="TrG5h" value="StubCellModel_ContextAssistant" />
    <property role="EcuMT" value="7448661365106227749" />
    <ref role="1TJDcQ" node="CzpafHMSVi" resolve="StubEditorCellModel" />
  </node>
  <node concept="1TIwiD" id="2UyyPhAyIHb">
    <property role="3GE5qa" value="CellModel" />
    <property role="TrG5h" value="CellModel_ContextAssistant" />
    <property role="34LRSv" value="context assistant menu placeholder" />
    <property role="EcuMT" value="3360401466585705291" />
    <ref role="1TJDcQ" node="fBEYTCT" resolve="EditorCellModel" />
  </node>
  <node concept="1TIwiD" id="1qY_lWSjTnI">
    <property role="3GE5qa" value="Menu.Transformation" />
    <property role="TrG5h" value="QueryFunction_TransformationMenu_Execute" />
    <property role="34LRSv" value="execute" />
    <property role="EcuMT" value="1638911550608610798" />
    <ref role="1TJDcQ" node="6kJcyCQ_LoK" resolve="QueryFunction_TransformationMenu_Extensible" />
  </node>
  <node concept="1TIwiD" id="1qY_lWSjTfA">
    <property role="3GE5qa" value="Menu.Transformation" />
    <property role="TrG5h" value="TransformationMenuPart_Action" />
    <property role="34LRSv" value="action" />
    <property role="EcuMT" value="1638911550608610278" />
    <property role="R4oN_" value="action with custom code" />
    <ref role="1TJDcQ" node="1qY_lWSjJZY" resolve="TransformationMenuPart" />
    <node concept="PrWs8" id="1quYWAD11ov" role="PzmwI">
      <ref role="PrY4T" node="1quYWAD02Od" resolve="IParameterizableMenuPart" />
    </node>
    <node concept="PrWs8" id="6kJcyCQj9Dc" role="PzmwI">
      <ref role="PrY4T" node="6kJcyCQj9CC" resolve="IExtensibleTransformationMenuPart" />
    </node>
    <node concept="1TJgyj" id="4VZjoGvneVd" role="1TKVEi">
      <property role="20lmBu" value="aggregation" />
      <property role="20kJfa" value="textFunction" />
      <property role="20lbJX" value="1" />
      <property role="IQ2ns" value="5692353713941573325" />
      <ref role="20lvS9" node="4VZjoGvneVh" resolve="QueryFunction_TransformationMenu_ActionLabelText" />
    </node>
    <node concept="1TJgyj" id="5oiZ4v5mnE8" role="1TKVEi">
      <property role="IQ2ns" value="6202297022026447496" />
      <property role="20lmBu" value="aggregation" />
      <property role="20kJfa" value="canExecuteFunction" />
      <ref role="20lvS9" node="5DJl6Ftwolg" resolve="QueryFunction_TransformationMenu_Condition" />
    </node>
    <node concept="1TJgyj" id="1qY_lWSjTfD" role="1TKVEi">
      <property role="20lmBu" value="aggregation" />
      <property role="20kJfa" value="executeFunction" />
      <property role="20lbJX" value="1" />
      <property role="IQ2ns" value="1638911550608610281" />
      <ref role="20lvS9" node="1qY_lWSjTnI" resolve="QueryFunction_TransformationMenu_Execute" />
    </node>
  </node>
  <node concept="1TIwiD" id="1qY_lWSjJZY">
    <property role="3GE5qa" value="Menu.Transformation" />
    <property role="TrG5h" value="TransformationMenuPart" />
    <property role="R5$K7" value="true" />
    <property role="R5$K2" value="false" />
    <property role="EcuMT" value="1638911550608572414" />
    <ref role="1TJDcQ" to="tpck:gw2VY9q" resolve="BaseConcept" />
  </node>
  <node concept="1TIwiD" id="6srdxdH8$17">
    <property role="3GE5qa" value="Menu.Transformation" />
    <property role="TrG5h" value="TransformationMenuPart_Group" />
    <property role="34LRSv" value="group" />
    <property role="R4oN_" value="composite part" />
    <property role="EcuMT" value="7429591467341004871" />
    <ref role="1TJDcQ" node="1qY_lWSjJZY" resolve="TransformationMenuPart" />
    <node concept="PrWs8" id="6CXbUwx7isK" role="PzmwI">
      <ref role="PrY4T" to="tpck:3fifI_xCcJN" resolve="ScopeProvider" />
    </node>
    <node concept="1TJgyj" id="6CXbUwx7i1d" role="1TKVEi">
      <property role="IQ2ns" value="7655327340756279373" />
      <property role="20lmBu" value="aggregation" />
      <property role="20kJfa" value="variables" />
      <property role="20lbJX" value="0..n" />
      <ref role="20lvS9" node="h9At2QK" resolve="TransformationMenuVariableDeclaration" />
    </node>
    <node concept="1TJgyj" id="6srdxdH8$1d" role="1TKVEi">
      <property role="20lmBu" value="aggregation" />
      <property role="20kJfa" value="condition" />
      <property role="20lbJX" value="0..1" />
      <property role="IQ2ns" value="7429591467341004877" />
      <ref role="20lvS9" node="5DJl6Ftwolg" resolve="QueryFunction_TransformationMenu_Condition" />
    </node>
    <node concept="1TJgyj" id="6srdxdH8$18" role="1TKVEi">
      <property role="20lmBu" value="aggregation" />
      <property role="20kJfa" value="parts" />
      <property role="20lbJX" value="0..n" />
      <property role="IQ2ns" value="7429591467341004872" />
      <ref role="20lvS9" node="1qY_lWSjJZY" resolve="TransformationMenuPart" />
    </node>
  </node>
  <node concept="1TIwiD" id="7l1m754O$tN">
    <property role="3GE5qa" value="Menu.Transformation" />
    <property role="TrG5h" value="TransformationMenuPart_Super" />
    <property role="34LRSv" value="superconcepts menu" />
    <property role="R4oN_" value="superconcepts menu" />
    <property role="EcuMT" value="8449131619432941427" />
    <ref role="1TJDcQ" node="1qY_lWSjJZY" resolve="TransformationMenuPart" />
  </node>
  <node concept="1TIwiD" id="4Sf$XywKgZK">
    <property role="3GE5qa" value="Menu.Transformation" />
    <property role="TrG5h" value="TransformationMenuContribution" />
    <property role="34LRSv" value="Transformation Menu Contribution" />
    <property role="19KtqR" value="true" />
    <property role="EcuMT" value="5624877018228264944" />
    <ref role="1TJDcQ" to="tpck:gw2VY9q" resolve="BaseConcept" />
    <node concept="1QGGSu" id="4DKJNVBqp0o" role="rwd14">
      <property role="1iqoE4" value="${module}/icons/transformationMenuContribution.png" />
    </node>
    <node concept="PrWs8" id="1quYWAD4KpO" role="PzmwI">
      <ref role="PrY4T" node="1quYWAD2_Py" resolve="IMenu_Contribution" />
    </node>
    <node concept="PrWs8" id="4Sf$XywKhEr" role="PzmwI">
      <ref role="PrY4T" node="4Sf$XywKhwM" resolve="ITransformationMenu" />
    </node>
    <node concept="1TJgyj" id="5OVd5tVoa2Z" role="1TKVEi">
      <property role="20lmBu" value="aggregation" />
      <property role="20kJfa" value="menuReference" />
      <property role="20lbJX" value="1" />
      <property role="IQ2ns" value="6718020819489956031" />
      <ref role="20lvS9" node="3rSzFHWJPbd" resolve="ITransformationMenuReference" />
    </node>
  </node>
  <node concept="1TIwiD" id="4VZjoGvneVh">
    <property role="3GE5qa" value="Menu.Transformation" />
    <property role="TrG5h" value="QueryFunction_TransformationMenu_ActionLabelText" />
    <property role="34LRSv" value="query" />
    <property role="R4oN_" value="a block of code" />
    <property role="EcuMT" value="5692353713941573329" />
    <ref role="1TJDcQ" node="6kJcyCQ_LoK" resolve="QueryFunction_TransformationMenu_Extensible" />
  </node>
  <node concept="PlHQZ" id="4Sf$XywKhwM">
    <property role="3GE5qa" value="Menu.Transformation" />
    <property role="TrG5h" value="ITransformationMenu" />
    <property role="EcuMT" value="5624877018228267058" />
    <node concept="PrWs8" id="1quYWAD4B6E" role="PrDN$">
      <ref role="PrY4T" node="1quYWAD18x6" resolve="IMenu" />
    </node>
    <node concept="1TJgyj" id="1qY_lWSjJZW" role="1TKVEi">
      <property role="20lmBu" value="aggregation" />
      <property role="20kJfa" value="sections" />
      <property role="20lbJX" value="0..n" />
      <property role="IQ2ns" value="1638911550608572412" />
      <ref role="20lvS9" node="6V0bp$oHeYW" resolve="TransformationMenuSection" />
    </node>
  </node>
  <node concept="1TIwiD" id="1qY_lWSjJNx">
    <property role="TrG5h" value="TransformationMenu_Default" />
    <property role="3GE5qa" value="Menu.Transformation" />
    <property role="19KtqR" value="true" />
    <property role="34LRSv" value="Transformation Menu (Default)" />
    <property role="EcuMT" value="1638911550608571617" />
    <ref role="1TJDcQ" node="4Sf$XywF3UU" resolve="TransformationMenu" />
    <node concept="1QGGSu" id="4DKJNVBqDI0" role="rwd14">
      <property role="1iqoE4" value="${module}/icons/transformationMenu.png" />
    </node>
    <node concept="PrWs8" id="1quYWAD3bV_" role="PzmwI">
      <ref role="PrY4T" node="1quYWAD18L7" resolve="IMenu_Default" />
    </node>
  </node>
  <node concept="1TIwiD" id="5OVd5tVffW9">
    <property role="3GE5qa" value="Menu.Transformation" />
    <property role="TrG5h" value="TransformationMenuReference_Named" />
    <property role="34LRSv" value="named menu &lt;{menu}&gt;" />
    <property role="EcuMT" value="6718020819487620873" />
    <node concept="PrWs8" id="1quYWAD4TCS" role="PzmwI">
      <ref role="PrY4T" node="1quYWAD2$6Q" resolve="IMenuReference_Named" />
    </node>
    <node concept="PrWs8" id="3rSzFHWJPyq" role="PzmwI">
      <ref role="PrY4T" node="3rSzFHWJPbd" resolve="ITransformationMenuReference" />
    </node>
    <node concept="1TJgyj" id="5OVd5tVffWa" role="1TKVEi">
      <property role="20lmBu" value="reference" />
      <property role="20kJfa" value="menu" />
      <property role="20lbJX" value="1" />
      <property role="IQ2ns" value="6718020819487620874" />
      <ref role="20lvS9" node="4Sf$XywF4VC" resolve="TransformationMenu_Named" />
    </node>
  </node>
  <node concept="1TIwiD" id="5OVd5tVffWc">
    <property role="3GE5qa" value="Menu.Transformation" />
    <property role="TrG5h" value="TransformationMenuReference_Default" />
    <property role="34LRSv" value="default menu for &lt;{concept}&gt;" />
    <property role="EcuMT" value="6718020819487620876" />
    <node concept="PrWs8" id="1quYWAD52bF" role="PzmwI">
      <ref role="PrY4T" node="1quYWAD2$71" resolve="IMenuReference_Default" />
    </node>
    <node concept="PrWs8" id="3rSzFHWJPqy" role="PzmwI">
      <ref role="PrY4T" node="3rSzFHWJPbd" resolve="ITransformationMenuReference" />
    </node>
  </node>
  <node concept="1TIwiD" id="FyOJSsBmJy">
    <property role="3GE5qa" value="Menu.Transformation" />
    <property role="TrG5h" value="TransformationMenuPart_IncludeMenu" />
    <property role="34LRSv" value="include" />
    <property role="R4oN_" value="include another menu" />
    <property role="EcuMT" value="784421273959492578" />
    <ref role="1TJDcQ" node="1qY_lWSjJZY" resolve="TransformationMenuPart" />
    <node concept="1TJgyj" id="FyOJSsBmJY" role="1TKVEi">
      <property role="20lmBu" value="aggregation" />
      <property role="20kJfa" value="nodeFunction" />
      <property role="IQ2ns" value="784421273959492606" />
      <ref role="20lvS9" node="FyOJSsBmSI" resolve="QueryFunction_TransformationMenu_TargetNode" />
    </node>
    <node concept="1TJgyj" id="5OVd5tVfRV_" role="1TKVEi">
      <property role="20lmBu" value="aggregation" />
      <property role="20kJfa" value="menuReference" />
      <property role="IQ2ns" value="6718020819487784677" />
      <property role="20lbJX" value="0..1" />
      <ref role="20lvS9" node="3rSzFHWJPbd" resolve="ITransformationMenuReference" />
    </node>
    <node concept="PrWs8" id="2mcvySy2piN" role="PzmwI">
      <ref role="PrY4T" to="tpck:3fifI_xCcJN" resolve="ScopeProvider" />
    </node>
  </node>
  <node concept="1TIwiD" id="4Sf$XywF4VC">
    <property role="3GE5qa" value="Menu.Transformation" />
    <property role="TrG5h" value="TransformationMenu_Named" />
    <property role="19KtqR" value="true" />
    <property role="34LRSv" value="Transformation Menu (Named)" />
    <property role="EcuMT" value="5624877018226904808" />
    <ref role="1TJDcQ" node="4Sf$XywF3UU" resolve="TransformationMenu" />
    <node concept="1QGGSu" id="4DKJNVBqDQu" role="rwd14">
      <property role="1iqoE4" value="${module}/icons/transformationMenu.png" />
    </node>
    <node concept="PrWs8" id="1quYWAD3$WZ" role="PzmwI">
      <ref role="PrY4T" node="1quYWAD18L6" resolve="IMenu_Named" />
    </node>
  </node>
  <node concept="1TIwiD" id="3xbeilB7DBJ">
    <property role="3GE5qa" value="Menu.Transformation" />
    <property role="TrG5h" value="TransformationMenuPart_SubMenu" />
    <property role="34LRSv" value="submenu" />
    <property role="EcuMT" value="4056398722183895535" />
    <property role="R4oN_" value="submenu with further parts" />
    <ref role="1TJDcQ" node="1qY_lWSjJZY" resolve="TransformationMenuPart" />
    <node concept="1TJgyj" id="4VZjoGvnt2N" role="1TKVEi">
      <property role="20lmBu" value="aggregation" />
      <property role="20kJfa" value="textFunction" />
      <property role="20lbJX" value="1" />
      <property role="IQ2ns" value="5692353713941631155" />
      <ref role="20lvS9" node="291CjQFjVkc" resolve="QueryFunction_TransformationMenu_Text" />
    </node>
    <node concept="1TJgyj" id="3xbeilB7DC2" role="1TKVEi">
      <property role="20lmBu" value="aggregation" />
      <property role="20kJfa" value="items" />
      <property role="20lbJX" value="0..n" />
      <property role="IQ2ns" value="4056398722183895554" />
      <ref role="20lvS9" node="1qY_lWSjJZY" resolve="TransformationMenuPart" />
    </node>
  </node>
  <node concept="1TIwiD" id="4Sf$XywF3UU">
    <property role="3GE5qa" value="Menu.Transformation" />
    <property role="TrG5h" value="TransformationMenu" />
    <property role="R5$K7" value="true" />
    <property role="R5$K2" value="false" />
    <property role="19KtqR" value="true" />
    <property role="EcuMT" value="5624877018226900666" />
    <ref role="1TJDcQ" to="tpck:gw2VY9q" resolve="BaseConcept" />
    <node concept="1QGGSu" id="4DKJNVBqp0m" role="rwd14">
      <property role="1iqoE4" value="${module}/icons/transformationMenu.png" />
    </node>
    <node concept="PrWs8" id="1quYWAD4B6X" role="PzmwI">
      <ref role="PrY4T" node="1quYWAD18Lj" resolve="IMenu_Concept" />
    </node>
    <node concept="PrWs8" id="4Sf$XywKhwV" role="PzmwI">
      <ref role="PrY4T" node="4Sf$XywKhwM" resolve="ITransformationMenu" />
    </node>
  </node>
  <node concept="1TIwiD" id="1oFY2ohYO0M">
    <property role="3GE5qa" value="Menu.Transformation" />
    <property role="TrG5h" value="QueryFunctionParameter_TransformationMenu_node" />
    <property role="34LRSv" value="node" />
    <property role="R4oN_" value="the node that the menu is being shown for" />
    <property role="EcuMT" value="1597643335227097138" />
    <ref role="1TJDcQ" to="tpee:g76ryKb" resolve="ConceptFunctionParameter" />
  </node>
  <node concept="PlHQZ" id="7_cYeEu4k3N">
    <property role="TrG5h" value="INodeProvider" />
    <property role="3GE5qa" value="QueryExpression" />
    <property role="EcuMT" value="8740634663377256691" />
    <node concept="PrWs8" id="axxf7pcgPh" role="PrDN$">
      <ref role="PrY4T" node="axxf7pcgPe" resolve="IContextVariableProvider" />
    </node>
  </node>
  <node concept="1TIwiD" id="7_cYeEu4k3O">
    <property role="3GE5qa" value="QueryExpression" />
    <property role="TrG5h" value="ContextVariable_Node" />
    <property role="34LRSv" value="node" />
    <property role="R4oN_" value="node" />
    <property role="EcuMT" value="8740634663377256692" />
    <ref role="1TJDcQ" node="7_cYeEu4pYp" resolve="ContextVariable" />
  </node>
  <node concept="PlHQZ" id="7_cYeEu4m3k">
    <property role="3GE5qa" value="QueryExpression" />
    <property role="TrG5h" value="IEditorContextProvider" />
    <property role="EcuMT" value="8740634663377264852" />
    <node concept="PrWs8" id="axxf7pcgPf" role="PrDN$">
      <ref role="PrY4T" node="axxf7pcgPe" resolve="IContextVariableProvider" />
    </node>
  </node>
  <node concept="1TIwiD" id="7_cYeEu4m3l">
    <property role="3GE5qa" value="QueryExpression" />
    <property role="TrG5h" value="ContextVariable_EditorContext" />
    <property role="34LRSv" value="editorContext" />
    <property role="EcuMT" value="8740634663377264853" />
    <ref role="1TJDcQ" node="7_cYeEu4pYp" resolve="ContextVariable" />
  </node>
  <node concept="1TIwiD" id="7_cYeEu4pYp">
    <property role="3GE5qa" value="QueryExpression" />
    <property role="TrG5h" value="ContextVariable" />
    <property role="R5$K7" value="true" />
    <property role="R5$K2" value="false" />
    <property role="EcuMT" value="8740634663377280921" />
    <ref role="1TJDcQ" to="tpee:fz3vP1J" resolve="Expression" />
  </node>
  <node concept="PlHQZ" id="657q32pRmdh">
    <property role="TrG5h" value="IContextProvider" />
    <property role="3GE5qa" value="QueryExpression" />
    <property role="EcuMT" value="7009685902974608209" />
    <node concept="PrWs8" id="4Fjf6xMQPK4" role="PrDN$">
      <ref role="PrY4T" node="axxf7pcgPe" resolve="IContextVariableProvider" />
    </node>
  </node>
  <node concept="PlHQZ" id="axxf7pcgPe">
    <property role="3GE5qa" value="QueryExpression" />
    <property role="TrG5h" value="IContextVariableProvider" />
    <property role="EcuMT" value="189578833592126798" />
  </node>
  <node concept="1TIwiD" id="FyOJSsBmSI">
    <property role="3GE5qa" value="Menu.Transformation" />
    <property role="TrG5h" value="QueryFunction_TransformationMenu_TargetNode" />
    <property role="34LRSv" value="targetNode" />
    <property role="EcuMT" value="784421273959493166" />
    <ref role="1TJDcQ" node="FyOJSsBpEm" resolve="QueryFunction_TransformationMenu" />
  </node>
  <node concept="1TIwiD" id="5DJl6Ftwolg">
    <property role="EcuMT" value="6516520003787916624" />
    <property role="3GE5qa" value="Menu.Transformation" />
    <property role="TrG5h" value="QueryFunction_TransformationMenu_Condition" />
    <property role="34LRSv" value="condition" />
    <ref role="1TJDcQ" node="6kJcyCQ_LoK" resolve="QueryFunction_TransformationMenu_Extensible" />
  </node>
  <node concept="1TIwiD" id="3EZUZhmYcnz">
    <property role="EcuMT" value="4233361609415247331" />
    <property role="3GE5qa" value="Menu.Transformation.Parameterized" />
    <property role="TrG5h" value="QueryFunction_TransformationMenu_Parameter" />
    <ref role="1TJDcQ" node="FyOJSsBpEm" resolve="QueryFunction_TransformationMenu" />
  </node>
  <node concept="1TIwiD" id="6V0bp$oHeYW">
    <property role="EcuMT" value="7980428675268276156" />
    <property role="3GE5qa" value="Menu.Transformation.Locations" />
    <property role="TrG5h" value="TransformationMenuSection" />
    <property role="34LRSv" value="section" />
    <ref role="1TJDcQ" to="tpck:gw2VY9q" resolve="BaseConcept" />
    <node concept="1TJgyj" id="6V0bp$oHeYX" role="1TKVEi">
      <property role="IQ2ns" value="7980428675268276157" />
      <property role="20lmBu" value="aggregation" />
      <property role="20kJfa" value="locations" />
      <property role="20lbJX" value="1..n" />
      <ref role="20lvS9" node="7L5lpRJH$EA" resolve="TransformationLocation" />
    </node>
    <node concept="1TJgyj" id="6V0bp$oHeYZ" role="1TKVEi">
      <property role="IQ2ns" value="7980428675268276159" />
      <property role="20lmBu" value="aggregation" />
      <property role="20kJfa" value="parts" />
      <property role="20lbJX" value="1..n" />
      <ref role="20lvS9" node="1qY_lWSjJZY" resolve="TransformationMenuPart" />
    </node>
  </node>
  <node concept="1TIwiD" id="30NnNOohrRc">
    <property role="EcuMT" value="3473224453637651916" />
    <property role="3GE5qa" value="Menu.Transformation.Locations" />
    <property role="TrG5h" value="TransformationLocation_SideTransform_PlaceInCellHolder" />
    <ref role="1TJDcQ" to="tpck:gw2VY9q" resolve="BaseConcept" />
    <node concept="1TJgyi" id="30NnNOohrRd" role="1TKVEl">
      <property role="IQ2nx" value="3473224453637651917" />
      <property role="TrG5h" value="placeInCell" />
      <ref role="AX2Wp" node="30NnNOohrQJ" resolve="TransformationLocation_SideTransform_PlaceInCell" />
    </node>
  </node>
  <node concept="1TIwiD" id="3EZUZhmYaO_">
    <property role="EcuMT" value="4233361609415240997" />
    <property role="3GE5qa" value="Menu.Transformation.Parameterized" />
    <property role="TrG5h" value="TransformationMenuPart_Parameterized" />
    <property role="34LRSv" value="parameterized" />
    <property role="R4oN_" value="parameterized menu part" />
    <ref role="1TJDcQ" node="1qY_lWSjJZY" resolve="TransformationMenuPart" />
    <node concept="PrWs8" id="1quYWAD10ul" role="PzmwI">
      <ref role="PrY4T" node="1quYWAD02Of" resolve="IMenuPartParameterized" />
    </node>
    <node concept="1TJgyj" id="3EZUZhmYaOC" role="1TKVEi">
      <property role="IQ2ns" value="4233361609415241000" />
      <property role="20lmBu" value="aggregation" />
      <property role="20kJfa" value="parameterQuery" />
      <property role="20lbJX" value="1" />
      <ref role="20lvS9" node="3EZUZhmYcnz" resolve="QueryFunction_TransformationMenu_Parameter" />
    </node>
    <node concept="1TJgyj" id="3EZUZhmYaOA" role="1TKVEi">
      <property role="IQ2ns" value="4233361609415240998" />
      <property role="20lmBu" value="aggregation" />
      <property role="20kJfa" value="part" />
      <property role="20lbJX" value="1" />
      <ref role="20lvS9" node="1qY_lWSjJZY" resolve="TransformationMenuPart" />
    </node>
  </node>
  <node concept="1TIwiD" id="2wNq5j$KpC6">
    <property role="EcuMT" value="2896773699153795590" />
    <property role="3GE5qa" value="Menu.Transformation.Locations" />
    <property role="TrG5h" value="TransformationLocation_SideTransform" />
    <property role="34LRSv" value="side transform" />
    <property role="R4oN_" value="bound of the cell" />
    <ref role="1TJDcQ" node="7L5lpRJH$EA" resolve="TransformationLocation" />
    <node concept="1TJgyj" id="30NnNOohrRf" role="1TKVEi">
      <property role="IQ2ns" value="3473224453637651919" />
      <property role="20lmBu" value="aggregation" />
      <property role="20kJfa" value="placeInCell" />
      <property role="20lbJX" value="1..n" />
      <ref role="20lvS9" node="30NnNOohrRc" resolve="TransformationLocation_SideTransform_PlaceInCellHolder" />
    </node>
  </node>
  <node concept="1TIwiD" id="7L5lpRJILFa">
    <property role="3GE5qa" value="Menu.Transformation.SideTransform" />
    <property role="TrG5h" value="QueryFunction_TransformationMenu_Node" />
    <property role="34LRSv" value="query" />
    <property role="R4oN_" value="a block of code" />
    <property role="EcuMT" value="8954657570916342474" />
    <ref role="1TJDcQ" node="6kJcyCQ_LoK" resolve="QueryFunction_TransformationMenu_Extensible" />
  </node>
  <node concept="1TIwiD" id="7L5lpRJH$EA">
    <property role="EcuMT" value="8954657570916027046" />
    <property role="3GE5qa" value="Menu.Transformation.Locations" />
    <property role="TrG5h" value="TransformationLocation" />
    <property role="R5$K7" value="true" />
    <property role="R5$K2" value="false" />
    <ref role="1TJDcQ" to="tpck:gw2VY9q" resolve="BaseConcept" />
  </node>
  <node concept="1TIwiD" id="7L5lpRJH$E_">
    <property role="EcuMT" value="8954657570916027045" />
    <property role="3GE5qa" value="Menu.Transformation" />
    <property role="TrG5h" value="TransformationFeature" />
    <property role="R5$K7" value="true" />
    <property role="R5$K2" value="false" />
    <ref role="1TJDcQ" to="tpck:gw2VY9q" resolve="BaseConcept" />
  </node>
  <node concept="1TIwiD" id="1A4kJjlVAph">
    <property role="EcuMT" value="1838685759388673617" />
    <property role="3GE5qa" value="Menu.Transformation.SideTransform" />
    <property role="TrG5h" value="TransformationFeature_IconNode" />
    <property role="34LRSv" value="icon node" />
    <ref role="1TJDcQ" node="7L5lpRJH$E_" resolve="TransformationFeature" />
    <node concept="1TJgyj" id="1A4kJjlVDlT" role="1TKVEi">
      <property role="IQ2ns" value="1838685759388685689" />
      <property role="20lmBu" value="aggregation" />
      <property role="20kJfa" value="query" />
      <property role="20lbJX" value="1" />
      <ref role="20lvS9" node="7L5lpRJILFa" resolve="QueryFunction_TransformationMenu_Node" />
    </node>
  </node>
  <node concept="AxPO7" id="30NnNOohrQJ">
    <property role="3GE5qa" value="Menu.Transformation.Locations" />
    <property role="TrG5h" value="TransformationLocation_SideTransform_PlaceInCell" />
    <property role="PDuV0" value="true" />
    <ref role="M4eZT" to="tpck:fKAOsGN" resolve="string" />
    <node concept="M4N5e" id="30NnNOohrQL" role="M5hS2">
      <property role="1uS6qv" value="RIGHT" />
      <property role="1uS6qo" value="RIGHT" />
    </node>
    <node concept="M4N5e" id="1A4kJjlVmVt" role="M5hS2">
      <property role="1uS6qv" value="LEFT" />
      <property role="1uS6qo" value="LEFT" />
    </node>
  </node>
  <node concept="1TIwiD" id="1A4kJjlVDm7">
    <property role="EcuMT" value="1838685759388685703" />
    <property role="3GE5qa" value="Menu.Transformation.SideTransform" />
    <property role="TrG5h" value="TransformationFeature_DescriptionText" />
    <property role="34LRSv" value="description text" />
    <ref role="1TJDcQ" node="7L5lpRJH$E_" resolve="TransformationFeature" />
    <node concept="1TJgyj" id="1A4kJjlVDm8" role="1TKVEi">
      <property role="IQ2ns" value="1838685759388685704" />
      <property role="20lmBu" value="aggregation" />
      <property role="20kJfa" value="query" />
      <property role="20lbJX" value="1" />
      <ref role="20lvS9" node="1A4kJjlVEvx" resolve="QueryFunction_TransformationMenu_DescriptionText" />
    </node>
  </node>
  <node concept="1TIwiD" id="291CjQFjVkc">
    <property role="3GE5qa" value="Menu.Transformation" />
    <property role="TrG5h" value="QueryFunction_TransformationMenu_Text" />
    <property role="34LRSv" value="query" />
    <property role="R4oN_" value="a block of code" />
    <property role="EcuMT" value="2468431357014947084" />
    <ref role="1TJDcQ" node="FyOJSsBpEm" resolve="QueryFunction_TransformationMenu" />
  </node>
  <node concept="1TIwiD" id="6VgTvK0iUgM">
    <property role="3GE5qa" value="Menu.Transformation" />
    <property role="TrG5h" value="TransformationMenuPart_Placeholder" />
    <property role="EcuMT" value="7985135009827365938" />
    <ref role="1TJDcQ" node="1qY_lWSjJZY" resolve="TransformationMenuPart" />
    <node concept="PrWs8" id="6VgTvK0jeF1" role="PzmwI">
      <ref role="PrY4T" to="tpck:1_TrU5E6oyb" resolve="IDontSubstituteByDefault" />
    </node>
  </node>
  <node concept="PlHQZ" id="6kJcyCQj9CC">
    <property role="EcuMT" value="7291101478617127464" />
    <property role="3GE5qa" value="Menu.Transformation" />
    <property role="TrG5h" value="IExtensibleTransformationMenuPart" />
    <node concept="1TJgyj" id="7L5lpRJINkn" role="1TKVEi">
      <property role="IQ2ns" value="8954657570916349207" />
      <property role="20lmBu" value="aggregation" />
      <property role="20kJfa" value="features" />
      <property role="20lbJX" value="0..n" />
      <ref role="20lvS9" node="7L5lpRJH$E_" resolve="TransformationFeature" />
    </node>
  </node>
  <node concept="1TIwiD" id="1A4kJjlVEvM">
    <property role="EcuMT" value="1838685759388690418" />
    <property role="3GE5qa" value="Menu.Transformation.SideTransform" />
    <property role="TrG5h" value="TransformationFeature_ActionType" />
    <property role="34LRSv" value="action type" />
    <ref role="1TJDcQ" node="7L5lpRJH$E_" resolve="TransformationFeature" />
    <node concept="1TJgyj" id="1A4kJjlVEvN" role="1TKVEi">
      <property role="IQ2ns" value="1838685759388690419" />
      <property role="20lmBu" value="aggregation" />
      <property role="20kJfa" value="query" />
      <property role="20lbJX" value="1" />
      <ref role="20lvS9" node="7L5lpRJILFa" resolve="QueryFunction_TransformationMenu_Node" />
    </node>
  </node>
  <node concept="1TIwiD" id="1A4kJjlVEvx">
    <property role="3GE5qa" value="Menu.Transformation.SideTransform" />
    <property role="TrG5h" value="QueryFunction_TransformationMenu_DescriptionText" />
    <property role="34LRSv" value="query" />
    <property role="R4oN_" value="a block of code" />
    <property role="EcuMT" value="1838685759388690401" />
    <ref role="1TJDcQ" node="6kJcyCQ_LoK" resolve="QueryFunction_TransformationMenu_Extensible" />
  </node>
  <node concept="1TIwiD" id="6kJcyCQ_LoK">
    <property role="EcuMT" value="7291101478622008880" />
    <property role="3GE5qa" value="Menu.Transformation" />
    <property role="TrG5h" value="QueryFunction_TransformationMenu_Extensible" />
    <property role="R5$K7" value="true" />
    <ref role="1TJDcQ" node="FyOJSsBpEm" resolve="QueryFunction_TransformationMenu" />
  </node>
  <node concept="1TIwiD" id="7L5lpRJOAJb">
    <property role="EcuMT" value="8954657570917870539" />
    <property role="3GE5qa" value="Menu.Transformation.Locations" />
    <property role="TrG5h" value="TransformationLocation_ContextAssistant" />
    <property role="34LRSv" value="context assistant" />
    <property role="R4oN_" value="in-editor context assistant" />
    <ref role="1TJDcQ" node="7L5lpRJH$EA" resolve="TransformationLocation" />
  </node>
  <node concept="PlHQZ" id="1quYWAD18Lj">
    <property role="EcuMT" value="1630016958697344083" />
    <property role="3GE5qa" value="Menu" />
    <property role="TrG5h" value="IMenu_Concept" />
    <node concept="1TJgyj" id="5HVj4Ph44AO" role="1TKVEi">
      <property role="20kJfa" value="conceptDeclaration" />
      <property role="20lbJX" value="1" />
      <property role="IQ2ns" value="6591946374543067572" />
      <ref role="20lvS9" to="tpce:h0PkWnZ" resolve="AbstractConceptDeclaration" />
    </node>
    <node concept="PrWs8" id="1quYWAD18Lk" role="PrDN$">
      <ref role="PrY4T" node="1quYWAD18x6" resolve="IMenu" />
    </node>
    <node concept="PrWs8" id="1quYWAD4LhT" role="PrDN$">
      <ref role="PrY4T" to="tpck:3fifI_xCcJN" resolve="ScopeProvider" />
    </node>
    <node concept="PrWs8" id="1quYWAD4M96" role="PrDN$">
      <ref role="PrY4T" to="tpce:2hxg_BDjKM4" resolve="IConceptAspect" />
    </node>
  </node>
  <node concept="1TIwiD" id="yarZQNHfz6">
    <property role="EcuMT" value="615427434521884870" />
    <property role="3GE5qa" value="Menu.Substitute" />
    <property role="TrG5h" value="SubstituteMenuPart_Subconcepts" />
    <property role="34LRSv" value="subconcepts menu" />
    <property role="R4oN_" value="subconcepts menu" />
    <ref role="1TJDcQ" node="n0c53aH5hE" resolve="SubstituteMenuPart" />
  </node>
  <node concept="PlHQZ" id="1quYWAD18L7">
    <property role="EcuMT" value="1630016958697344071" />
    <property role="3GE5qa" value="Menu" />
    <property role="TrG5h" value="IMenu_Default" />
    <node concept="PrWs8" id="1quYWAD18Lx" role="PrDN$">
      <ref role="PrY4T" node="1quYWAD18Lj" resolve="IMenu_Concept" />
    </node>
  </node>
  <node concept="PlHQZ" id="1quYWAD18L6">
    <property role="EcuMT" value="1630016958697344070" />
    <property role="3GE5qa" value="Menu" />
    <property role="TrG5h" value="IMenu_Named" />
    <node concept="PrWs8" id="1quYWAD19HF" role="PrDN$">
      <ref role="PrY4T" node="1quYWAD18Lj" resolve="IMenu_Concept" />
    </node>
  </node>
  <node concept="PlHQZ" id="1quYWAD18x6">
    <property role="EcuMT" value="1630016958697343046" />
    <property role="3GE5qa" value="Menu" />
    <property role="TrG5h" value="IMenu" />
    <node concept="PrWs8" id="5PF8FggWUcE" role="PrDN$">
      <ref role="PrY4T" to="tpee:hCUYCKd" resolve="IValidIdentifier" />
    </node>
  </node>
  <node concept="1TIwiD" id="7mC_uHG0Nxt">
    <property role="EcuMT" value="8478191136886962269" />
    <property role="3GE5qa" value="Menu.Substitute" />
    <property role="TrG5h" value="SubstituteFeature_Icon" />
    <property role="34LRSv" value="icon" />
    <ref role="1TJDcQ" node="7mC_uHFNI_D" resolve="SubstituteFeature" />
    <node concept="1TJgyj" id="7mC_uHG0Nxu" role="1TKVEi">
      <property role="IQ2ns" value="8478191136886962270" />
      <property role="20lmBu" value="aggregation" />
      <property role="20kJfa" value="query" />
      <property role="20lbJX" value="1" />
      <ref role="20lvS9" node="7mC_uHG0PRU" resolve="QueryFunction_SubstituteMenu_Icon" />
    </node>
  </node>
  <node concept="PlHQZ" id="6VAVyI4xoxZ">
    <property role="1pbfSe" value="210995542" />
    <property role="3GE5qa" value="Menu.Substitute" />
    <property role="TrG5h" value="IOutputConceptMenuPart" />
    <property role="EcuMT" value="7991336459489871999" />
    <node concept="1TJgyj" id="6VAVyI4xoy9" role="1TKVEi">
      <property role="20lmBu" value="reference" />
      <property role="20kJfa" value="outputConcept" />
      <property role="20lbJX" value="1" />
      <property role="IQ2ns" value="7991336459489872009" />
      <ref role="20lvS9" to="tpce:h0PkWnZ" resolve="AbstractConceptDeclaration" />
    </node>
  </node>
  <node concept="1TIwiD" id="7mC_uHFK4Z4">
    <property role="EcuMT" value="8478191136882577348" />
    <property role="3GE5qa" value="Menu.Substitute.QueryFunctionParameters" />
    <property role="TrG5h" value="QueryFunctionParameter_SubstituteMenu_CreatedNodeToSelect" />
    <property role="34LRSv" value="createdNode" />
    <ref role="1TJDcQ" to="tpee:g76ryKb" resolve="ConceptFunctionParameter" />
  </node>
  <node concept="1TIwiD" id="hLJ7k9d">
    <property role="R5$K7" value="false" />
    <property role="R5$K2" value="false" />
    <property role="R4oN_" value="containment link for where result of this substitution will be saved or null if LinkDeclaration was not determined" />
    <property role="TrG5h" value="QueryFunctionParameter_SubstituteMenu_Link" />
    <property role="3GE5qa" value="Menu.Substitute.QueryFunctionParameters" />
    <property role="2_RsDV" value="none" />
    <property role="34LRSv" value="link" />
    <property role="1pbfSe" value="1864188777" />
    <property role="EcuMT" value="1221634900557" />
    <ref role="1TJDcQ" to="tpee:g76ryKb" resolve="ConceptFunctionParameter" />
  </node>
  <node concept="1TIwiD" id="1quYWAD0TKW">
    <property role="EcuMT" value="1630016958697282620" />
    <property role="3GE5qa" value="Menu" />
    <property role="TrG5h" value="QueryFunction_Menu" />
    <ref role="1TJDcQ" to="tpee:gyVMwX8" resolve="ConceptFunction" />
  </node>
  <node concept="PlHQZ" id="hqh421K">
    <property role="TrG5h" value="ISubstituteMenu_String" />
    <property role="3GE5qa" value="Menu.Substitute.QueryFunction" />
    <property role="EcuMT" value="1196434661488" />
  </node>
  <node concept="1TIwiD" id="1quYWAD0UN3">
    <property role="EcuMT" value="1630016958697286851" />
    <property role="3GE5qa" value="Menu" />
    <property role="TrG5h" value="QueryFunctionParameter_parameterObject" />
    <property role="34LRSv" value="parameterObject" />
    <ref role="1TJDcQ" to="tpee:g76ryKb" resolve="ConceptFunctionParameter" />
  </node>
  <node concept="1TIwiD" id="7u5_96XhKbP">
    <property role="EcuMT" value="8612453216082658037" />
    <property role="3GE5qa" value="Menu.Substitute.QueryFunction" />
    <property role="TrG5h" value="QueryFunction_SubstituteMenu" />
    <ref role="1TJDcQ" node="1quYWAD0TKW" resolve="QueryFunction_Menu" />
  </node>
  <node concept="1TIwiD" id="7mC_uHFK4WE">
    <property role="TrG5h" value="QueryFunction_SubstituteMenu_Select" />
    <property role="3GE5qa" value="Menu.Substitute.QueryFunction" />
    <property role="2_RsDV" value="none" />
    <property role="R4oN_" value="do selection" />
    <property role="EcuMT" value="8478191136882577194" />
    <ref role="1TJDcQ" node="5EbKzCm8o62" resolve="QueryFunction_SubstituteMenuPart" />
  </node>
  <node concept="1TIwiD" id="6n_hLaFlw4b">
    <property role="3GE5qa" value="Menu.Substitute" />
    <property role="TrG5h" value="SubstituteMenuPart_Action" />
    <property role="34LRSv" value="substitute action" />
    <property role="EcuMT" value="7342352913006985483" />
    <ref role="1TJDcQ" node="n0c53aH5hE" resolve="SubstituteMenuPart" />
    <node concept="1TJgyj" id="7mC_uHFK8vN" role="1TKVEi">
      <property role="IQ2ns" value="8478191136882591731" />
      <property role="20lmBu" value="reference" />
      <property role="20kJfa" value="outputConcept" />
      <ref role="20lvS9" to="tpce:h0PkWnZ" resolve="AbstractConceptDeclaration" />
    </node>
    <node concept="1TJgyj" id="7u5_96XhUR0" role="1TKVEi">
      <property role="IQ2ns" value="8612453216082701760" />
      <property role="20lmBu" value="aggregation" />
      <property role="20kJfa" value="matchingText" />
      <ref role="20lvS9" node="hqh421K" resolve="ISubstituteMenu_String" />
    </node>
    <node concept="1TJgyj" id="7u5_96XhUR4" role="1TKVEi">
      <property role="IQ2ns" value="8612453216082701764" />
      <property role="20lmBu" value="aggregation" />
      <property role="20kJfa" value="descriptionText" />
      <ref role="20lvS9" node="hqh421K" resolve="ISubstituteMenu_String" />
    </node>
    <node concept="1TJgyj" id="7u5_96XhUqi" role="1TKVEi">
      <property role="IQ2ns" value="8612453216082699922" />
      <property role="20lmBu" value="aggregation" />
      <property role="20lbJX" value="1" />
      <property role="20kJfa" value="substituteHandler" />
      <ref role="20lvS9" node="h8ucgLt" resolve="QueryFunction_SubstituteMenu_Substitute" />
    </node>
    <node concept="PrWs8" id="1quYWAD11G8" role="PzmwI">
      <ref role="PrY4T" node="1quYWAD02Od" resolve="IParameterizableMenuPart" />
    </node>
    <node concept="PrWs8" id="7mC_uHFNIAy" role="PzmwI">
      <ref role="PrY4T" node="7mC_uHFNIAt" resolve="IExtensibleSubstituteMenuPart" />
    </node>
  </node>
  <node concept="1TIwiD" id="6n_hLaFlw4s">
    <property role="EcuMT" value="7342352913006985500" />
    <property role="3GE5qa" value="Menu.Transformation.Locations" />
    <property role="TrG5h" value="TransformationLocation_Completion" />
    <property role="R4oN_" value="center of the cell" />
    <property role="34LRSv" value="completion" />
    <ref role="1TJDcQ" node="7L5lpRJH$EA" resolve="TransformationLocation" />
  </node>
  <node concept="1TIwiD" id="1J2KHYpAw1S">
    <property role="EcuMT" value="2000375450116423800" />
    <property role="3GE5qa" value="Menu.Substitute" />
    <property role="TrG5h" value="SubstituteMenu" />
    <property role="R5$K7" value="true" />
    <property role="19KtqR" value="true" />
    <node concept="1QGGSu" id="4DKJNVBqp0q" role="rwd14">
      <property role="1iqoE4" value="${module}/icons/substituteMenu.png" />
    </node>
    <node concept="PrWs8" id="1quYWADmNOE" role="PzmwI">
      <ref role="PrY4T" node="1quYWAD18Lj" resolve="IMenu_Concept" />
    </node>
    <node concept="PrWs8" id="1quYWADmPGg" role="PzmwI">
      <ref role="PrY4T" node="1J2KHYpABsB" resolve="ISubstituteMenu" />
    </node>
  </node>
  <node concept="1TIwiD" id="h6sCaJPi0t">
    <property role="EcuMT" value="308059530142752797" />
    <property role="3GE5qa" value="Menu.Substitute" />
    <property role="TrG5h" value="SubstituteMenuPart_Parameterized" />
    <property role="34LRSv" value="parameterized" />
    <ref role="1TJDcQ" node="n0c53aH5hE" resolve="SubstituteMenuPart" />
    <node concept="1TJgyj" id="7gIXFjgNa3d" role="1TKVEi">
      <property role="IQ2ns" value="8371900013785948365" />
      <property role="20lmBu" value="aggregation" />
      <property role="20kJfa" value="parameterQuery" />
      <ref role="20lvS9" node="7gIXFjgNa3h" resolve="QueryFunction_SubstituteMenu_Parameter" />
    </node>
    <node concept="1TJgyj" id="7gIXFjgNa37" role="1TKVEi">
      <property role="IQ2ns" value="8371900013785948359" />
      <property role="20lmBu" value="aggregation" />
      <property role="20kJfa" value="part" />
      <property role="20lbJX" value="1" />
      <ref role="20lvS9" node="n0c53aH5hE" resolve="SubstituteMenuPart" />
    </node>
    <node concept="PrWs8" id="1quYWAD119q" role="PzmwI">
      <ref role="PrY4T" node="1quYWAD02Of" resolve="IMenuPartParameterized" />
    </node>
  </node>
  <node concept="1TIwiD" id="Cy80HmHnAg">
    <property role="3GE5qa" value="Menu.Substitute" />
    <property role="TrG5h" value="SubstituteMenuPart_IncludeMenu" />
    <property role="34LRSv" value="include" />
    <property role="R4oN_" value="include another menu" />
    <property role="EcuMT" value="730181322658904464" />
    <ref role="1TJDcQ" node="n0c53aH5hE" resolve="SubstituteMenuPart" />
    <node concept="1TJgyj" id="Cy80HmHnAj" role="1TKVEi">
      <property role="20lmBu" value="aggregation" />
      <property role="20kJfa" value="menuReference" />
      <property role="IQ2ns" value="730181322658904467" />
      <ref role="20lvS9" node="3rSzFHWLpTi" resolve="ISubstituteMenuReference" />
    </node>
    <node concept="PrWs8" id="3rSzFHWOf6z" role="PzmwI">
      <ref role="PrY4T" node="3rSzFHWOd_m" resolve="IIncludeSubstituteMenuPart" />
    </node>
  </node>
  <node concept="1TIwiD" id="5i0CB70OtWu">
    <property role="EcuMT" value="6089045305654894366" />
    <property role="3GE5qa" value="Menu.Substitute" />
    <property role="TrG5h" value="SubstituteMenuReference_Default" />
    <property role="34LRSv" value="default substitute menu" />
    <node concept="PrWs8" id="1quYWAD5iDZ" role="PzmwI">
      <ref role="PrY4T" node="1quYWAD2$71" resolve="IMenuReference_Default" />
    </node>
    <node concept="PrWs8" id="3rSzFHWLq98" role="PzmwI">
      <ref role="PrY4T" node="3rSzFHWLpTi" resolve="ISubstituteMenuReference" />
    </node>
  </node>
  <node concept="1TIwiD" id="5i0CB70OtWv">
    <property role="EcuMT" value="6089045305654894367" />
    <property role="3GE5qa" value="Menu.Substitute" />
    <property role="TrG5h" value="SubstituteMenuReference_Named" />
    <property role="34LRSv" value="named substitute menu" />
    <node concept="1TJgyj" id="5i0CB70OE9Y" role="1TKVEi">
      <property role="20lmBu" value="reference" />
      <property role="20kJfa" value="menu" />
      <property role="20lbJX" value="1" />
      <property role="IQ2ns" value="6089045305654944382" />
      <ref role="20lvS9" node="3fw9B$5YUrX" resolve="SubstituteMenu_Named" />
    </node>
    <node concept="PrWs8" id="1quYWAD5iG9" role="PzmwI">
      <ref role="PrY4T" node="1quYWAD2$6Q" resolve="IMenuReference_Named" />
    </node>
    <node concept="PrWs8" id="3rSzFHWLq94" role="PzmwI">
      <ref role="PrY4T" node="3rSzFHWLpTi" resolve="ISubstituteMenuReference" />
    </node>
  </node>
  <node concept="PlHQZ" id="1quYWAD2_Py">
    <property role="EcuMT" value="1630016958697725282" />
    <property role="3GE5qa" value="Menu" />
    <property role="TrG5h" value="IMenu_Contribution" />
    <node concept="PrWs8" id="1quYWAD2DuJ" role="PrDN$">
      <ref role="PrY4T" node="1quYWAD18x6" resolve="IMenu" />
    </node>
    <node concept="PrWs8" id="1quYWAD4Kq0" role="PrDN$">
      <ref role="PrY4T" to="tpck:3fifI_xCcJN" resolve="ScopeProvider" />
    </node>
  </node>
  <node concept="1TIwiD" id="1Djcm3ms60c">
    <property role="EcuMT" value="1896914160037421068" />
    <property role="3GE5qa" value="Menu.Transformation.IncludeSubstitute" />
    <property role="TrG5h" value="TransformationMenuPart_WrapSubstituteMenu" />
    <property role="34LRSv" value="wrap substitute menu" />
    <ref role="1TJDcQ" node="1qY_lWSjJZY" resolve="TransformationMenuPart" />
    <node concept="1TJgyj" id="1Djcm3ms60d" role="1TKVEi">
      <property role="IQ2ns" value="1896914160037421069" />
      <property role="20lmBu" value="aggregation" />
      <property role="20kJfa" value="menuReference" />
      <property role="20lbJX" value="1" />
      <ref role="20lvS9" node="3rSzFHWLpTi" resolve="ISubstituteMenuReference" />
    </node>
    <node concept="1TJgyj" id="1Djcm3ms6CX" role="1TKVEi">
      <property role="IQ2ns" value="1896914160037423677" />
      <property role="20lmBu" value="aggregation" />
      <property role="20kJfa" value="handler" />
      <property role="20lbJX" value="1" />
      <ref role="20lvS9" node="1Djcm3ms6D0" resolve="QueryFunction_TransformationMenu_WrapperHandler" />
    </node>
    <node concept="PrWs8" id="1Djcm3ms60f" role="PzmwI">
      <ref role="PrY4T" node="3rSzFHWOd_m" resolve="IIncludeSubstituteMenuPart" />
    </node>
    <node concept="PrWs8" id="1Djcm3ms9SV" role="PzmwI">
      <ref role="PrY4T" node="6kJcyCQj9CC" resolve="IExtensibleTransformationMenuPart" />
    </node>
  </node>
  <node concept="1TIwiD" id="6DRYsxO8ara">
    <property role="EcuMT" value="7671875129586001610" />
    <property role="3GE5qa" value="Menu.Transformation.IncludeSubstitute" />
    <property role="TrG5h" value="TransformationMenuPart_IncludeSubstituteMenu" />
    <property role="34LRSv" value="include substitute menu" />
    <ref role="1TJDcQ" node="1qY_lWSjJZY" resolve="TransformationMenuPart" />
    <node concept="1TJgyj" id="5i0CB70W8ni" role="1TKVEi">
      <property role="IQ2ns" value="6089045305656903122" />
      <property role="20lmBu" value="aggregation" />
      <property role="20kJfa" value="menuReference" />
      <ref role="20lvS9" node="3rSzFHWLpTi" resolve="ISubstituteMenuReference" />
    </node>
    <node concept="1TJgyj" id="5i0CB70W8mR" role="1TKVEi">
      <property role="IQ2ns" value="6089045305656903095" />
      <property role="20lmBu" value="reference" />
      <property role="20kJfa" value="link" />
      <ref role="20lvS9" to="tpce:f_TJgxE" resolve="LinkDeclaration" />
    </node>
    <node concept="PrWs8" id="3rSzFHWOeFf" role="PzmwI">
      <ref role="PrY4T" node="3rSzFHWOd_m" resolve="IIncludeSubstituteMenuPart" />
    </node>
  </node>
  <node concept="PlHQZ" id="1quYWAD02Of">
    <property role="EcuMT" value="1630016958697057551" />
    <property role="3GE5qa" value="Menu" />
    <property role="TrG5h" value="IMenuPartParameterized" />
    <node concept="1TJgyj" id="1quYWAD02Og" role="1TKVEi">
      <property role="IQ2ns" value="1630016958697057552" />
      <property role="20lmBu" value="aggregation" />
      <property role="20kJfa" value="parameterType" />
      <property role="20lbJX" value="1" />
      <ref role="20lvS9" to="tpee:fz3vP1H" resolve="Type" />
    </node>
  </node>
  <node concept="PlHQZ" id="1quYWAD02Od">
    <property role="EcuMT" value="1630016958697057549" />
    <property role="3GE5qa" value="Menu" />
    <property role="TrG5h" value="IParameterizableMenuPart" />
  </node>
  <node concept="1TIwiD" id="5N5pDMJOs01">
    <property role="EcuMT" value="6684862045052059649" />
    <property role="3GE5qa" value="Menu.Substitute.QueryFunction" />
    <property role="TrG5h" value="QueryFunction_SubstituteMenu_WrapperHandler" />
    <ref role="1TJDcQ" node="5EbKzCm8o62" resolve="QueryFunction_SubstituteMenuPart" />
  </node>
  <node concept="PlHQZ" id="1quYWAD2$71">
    <property role="EcuMT" value="1630016958697718209" />
    <property role="3GE5qa" value="Menu" />
    <property role="TrG5h" value="IMenuReference_Default" />
    <node concept="1TJgyj" id="1quYWAD543u" role="1TKVEi">
      <property role="20lmBu" value="reference" />
      <property role="20kJfa" value="concept" />
      <property role="20lbJX" value="0..1" />
      <property role="IQ2ns" value="1630016958698373342" />
      <ref role="20lvS9" to="tpce:h0PkWnZ" resolve="AbstractConceptDeclaration" />
    </node>
    <node concept="PrWs8" id="1quYWAD2$72" role="PrDN$">
      <ref role="PrY4T" node="1quYWAD2$6N" resolve="IMenuReference" />
    </node>
  </node>
  <node concept="1TIwiD" id="4HcAOwD$HKO">
    <property role="R5$K7" value="false" />
    <property role="R5$K2" value="false" />
    <property role="TrG5h" value="QueryFunctionParameter_SubstituteMenu_CurrentTargetNode" />
    <property role="3GE5qa" value="Menu.Substitute.QueryFunctionParameters" />
    <property role="2_RsDV" value="none" />
    <property role="34LRSv" value="currentTargetNode" />
    <property role="1pbfSe" value="1960802172" />
    <property role="EcuMT" value="5425882385312046132" />
    <property role="R4oN_" value="node&lt;&gt; to substitute" />
    <ref role="1TJDcQ" to="tpee:g76ryKb" resolve="ConceptFunctionParameter" />
  </node>
  <node concept="1TIwiD" id="4BQO_Wi42wm">
    <property role="EcuMT" value="5329678514806335510" />
    <property role="3GE5qa" value="Menu.Substitute" />
    <property role="TrG5h" value="SubstituteMenuPart_Concepts" />
    <property role="R4oN_" value="simple actions for concepts" />
    <property role="34LRSv" value="concepts list" />
    <ref role="1TJDcQ" node="n0c53aH5hE" resolve="SubstituteMenuPart" />
    <node concept="1TJgyj" id="2uBUyS1moKc" role="1TKVEi">
      <property role="IQ2ns" value="2857509971901910028" />
      <property role="20lmBu" value="aggregation" />
      <property role="20kJfa" value="concepts" />
      <property role="20lbJX" value="1" />
      <ref role="20lvS9" node="2uBUyS1moaN" resolve="QueryFunction_SubstituteMenu_Concepts" />
    </node>
  </node>
  <node concept="1TIwiD" id="7mC_uHG0PRU">
    <property role="TrG5h" value="QueryFunction_SubstituteMenu_Icon" />
    <property role="3GE5qa" value="Menu.Substitute.QueryFunction" />
    <property role="2_RsDV" value="none" />
    <property role="R4oN_" value="icon" />
    <property role="EcuMT" value="8478191136886971898" />
    <ref role="1TJDcQ" node="5EbKzCm8o62" resolve="QueryFunction_SubstituteMenuPart" />
  </node>
  <node concept="1TIwiD" id="gNbvxuM">
    <property role="R5$K7" value="false" />
    <property role="R5$K2" value="false" />
    <property role="R4oN_" value="the parent node&lt;&gt; of the node&lt;&gt; to substitute" />
    <property role="TrG5h" value="QueryFunctionParameter_SubstituteMenu_ParentNode" />
    <property role="3GE5qa" value="Menu.Substitute.QueryFunctionParameters" />
    <property role="2_RsDV" value="none" />
    <property role="34LRSv" value="parentNode" />
    <property role="1pbfSe" value="880928578" />
    <property role="EcuMT" value="1154465273778" />
    <ref role="1TJDcQ" to="tpee:g76ryKb" resolve="ConceptFunctionParameter" />
  </node>
  <node concept="PlHQZ" id="3rSzFHWOd_m">
    <property role="EcuMT" value="3961072808176441686" />
    <property role="3GE5qa" value="Menu" />
    <property role="TrG5h" value="IIncludeSubstituteMenuPart" />
    <node concept="PrWs8" id="3rSzFHWOd_n" role="PrDN$">
      <ref role="PrY4T" to="tpck:3fifI_xCcJN" resolve="ScopeProvider" />
    </node>
  </node>
  <node concept="1TIwiD" id="5i0CB70OkZK">
    <property role="EcuMT" value="6089045305654857712" />
    <property role="3GE5qa" value="Menu.Substitute" />
    <property role="TrG5h" value="SubstituteMenuReference" />
    <property role="R5$K7" value="true" />
    <ref role="1TJDcQ" to="tpck:gw2VY9q" resolve="BaseConcept" />
    <node concept="PrWs8" id="1quYWAD5iGb" role="PzmwI">
      <ref role="PrY4T" node="1quYWAD2$6N" resolve="IMenuReference" />
    </node>
  </node>
  <node concept="PlHQZ" id="1quYWAD2$6Q">
    <property role="EcuMT" value="1630016958697718198" />
    <property role="3GE5qa" value="Menu" />
    <property role="TrG5h" value="IMenuReference_Named" />
    <node concept="PrWs8" id="1quYWAD2$6Z" role="PrDN$">
      <ref role="PrY4T" node="1quYWAD2$6N" resolve="IMenuReference" />
    </node>
  </node>
  <node concept="PlHQZ" id="1quYWAD2$6N">
    <property role="EcuMT" value="1630016958697718195" />
    <property role="3GE5qa" value="Menu" />
    <property role="TrG5h" value="IMenuReference" />
  </node>
  <node concept="1TIwiD" id="7Nx4mSUbuTq">
    <property role="EcuMT" value="8998492695583125082" />
    <property role="3GE5qa" value="Menu.Substitute" />
    <property role="TrG5h" value="SubstituteFeature_MatchingText" />
    <property role="34LRSv" value="matching text" />
    <ref role="1TJDcQ" node="7mC_uHFNI_D" resolve="SubstituteFeature" />
    <node concept="1TJgyj" id="7Nx4mSUbvUs" role="1TKVEi">
      <property role="IQ2ns" value="8998492695583129244" />
      <property role="20lmBu" value="aggregation" />
      <property role="20kJfa" value="query" />
      <property role="20lbJX" value="1" />
      <ref role="20lvS9" node="hqh421K" resolve="ISubstituteMenu_String" />
    </node>
  </node>
  <node concept="PlHQZ" id="7mC_uHFNIAt">
    <property role="EcuMT" value="8478191136883534237" />
    <property role="3GE5qa" value="Menu.Substitute" />
    <property role="TrG5h" value="IExtensibleSubstituteMenuPart" />
    <node concept="1TJgyj" id="7mC_uHFNIAu" role="1TKVEi">
      <property role="IQ2ns" value="8478191136883534238" />
      <property role="20lmBu" value="aggregation" />
      <property role="20kJfa" value="features" />
      <property role="20lbJX" value="0..n" />
      <ref role="20lvS9" node="7mC_uHFNI_D" resolve="SubstituteFeature" />
    </node>
  </node>
  <node concept="1TIwiD" id="hqh3Z8b">
    <property role="TrG5h" value="SubstituteMenu_SimpleString" />
    <property role="3GE5qa" value="Menu.Substitute.QueryFunction" />
    <property role="EcuMT" value="1196434649611" />
    <property role="34LRSv" value="simple" />
    <ref role="1TJDcQ" to="tpck:gw2VY9q" resolve="BaseConcept" />
    <node concept="1TJgyi" id="hqh4Kkn" role="1TKVEl">
      <property role="TrG5h" value="text" />
      <property role="IQ2nx" value="1196434851095" />
      <ref role="AX2Wp" to="tpck:fKAOsGN" resolve="string" />
    </node>
    <node concept="PrWs8" id="7u5_96XhUQw" role="PzmwI">
      <ref role="PrY4T" node="hqh421K" resolve="ISubstituteMenu_String" />
    </node>
  </node>
  <node concept="1TIwiD" id="7Nx4mSUbw67">
    <property role="EcuMT" value="8998492695583129991" />
    <property role="3GE5qa" value="Menu.Substitute" />
    <property role="TrG5h" value="SubstituteFeature_CanExecute" />
    <property role="34LRSv" value="can execute" />
    <ref role="1TJDcQ" node="7mC_uHFNI_D" resolve="SubstituteFeature" />
    <node concept="1TJgyj" id="7Nx4mSUbw68" role="1TKVEi">
      <property role="IQ2ns" value="8998492695583129992" />
      <property role="20lmBu" value="aggregation" />
      <property role="20kJfa" value="query" />
      <property role="20lbJX" value="1" />
      <ref role="20lvS9" node="7Nx4mSUbr7x" resolve="QueryFunction_SubstituteMenu_CanExecute" />
    </node>
  </node>
  <node concept="PlHQZ" id="3rSzFHWJPbd">
    <property role="EcuMT" value="3961072808175293133" />
    <property role="3GE5qa" value="Menu.Transformation" />
    <property role="TrG5h" value="ITransformationMenuReference" />
    <node concept="PrWs8" id="3rSzFHWJPbe" role="PrDN$">
      <ref role="PrY4T" node="1quYWAD2$6N" resolve="IMenuReference" />
    </node>
  </node>
  <node concept="1TIwiD" id="1Djcm3ms9XU">
    <property role="EcuMT" value="1896914160037437306" />
    <property role="3GE5qa" value="Menu.Transformation.IncludeSubstitute" />
    <property role="TrG5h" value="QueryFunctionParameter_TransformationMenu_CreatedNode" />
    <property role="34LRSv" value="createdNode" />
    <ref role="1TJDcQ" to="tpee:g76ryKb" resolve="ConceptFunctionParameter" />
  </node>
  <node concept="1TIwiD" id="7Nx4mSUbr7x">
    <property role="EcuMT" value="8998492695583109601" />
    <property role="3GE5qa" value="Menu.Substitute.QueryFunction" />
    <property role="TrG5h" value="QueryFunction_SubstituteMenu_CanExecute" />
    <property role="34LRSv" value="can execute" />
    <property role="R4oN_" value="return false if this action should be excluded from the substitute menu" />
    <ref role="1TJDcQ" node="5EbKzCm8o62" resolve="QueryFunction_SubstituteMenuPart" />
  </node>
  <node concept="1TIwiD" id="2uBUyS1moaN">
    <property role="EcuMT" value="2857509971901907635" />
    <property role="3GE5qa" value="Menu.Substitute.QueryFunction" />
    <property role="TrG5h" value="QueryFunction_SubstituteMenu_Concepts" />
    <ref role="1TJDcQ" node="5EbKzCm8o62" resolve="QueryFunction_SubstituteMenuPart" />
  </node>
  <node concept="1TIwiD" id="7gIXFjgNa3h">
    <property role="EcuMT" value="8371900013785948369" />
    <property role="3GE5qa" value="Menu.Substitute.QueryFunction" />
    <property role="TrG5h" value="QueryFunction_SubstituteMenu_Parameter" />
    <ref role="1TJDcQ" node="7u5_96XhKbP" resolve="QueryFunction_SubstituteMenu" />
  </node>
  <node concept="1TIwiD" id="n0c53aH6QM">
    <property role="EcuMT" value="414384289274424754" />
    <property role="3GE5qa" value="Menu.Substitute" />
    <property role="TrG5h" value="SubstituteMenuPart_AddConcept" />
    <property role="34LRSv" value="add concept" />
    <ref role="1TJDcQ" node="n0c53aH5hE" resolve="SubstituteMenuPart" />
    <node concept="PrWs8" id="n0c53aHDXd" role="PzmwI">
      <ref role="PrY4T" node="6VAVyI4xoxZ" resolve="IOutputConceptMenuPart" />
    </node>
  </node>
  <node concept="1TIwiD" id="3fw9B$5YUrX">
    <property role="EcuMT" value="3738029991950788349" />
    <property role="3GE5qa" value="Menu.Substitute" />
    <property role="TrG5h" value="SubstituteMenu_Named" />
    <property role="19KtqR" value="true" />
    <property role="34LRSv" value="Substitute Menu (Named)" />
    <ref role="1TJDcQ" node="1J2KHYpAw1S" resolve="SubstituteMenu" />
    <node concept="1QGGSu" id="4DKJNVBqDQ$" role="rwd14">
      <property role="1iqoE4" value="${module}/icons/substituteMenu.png" />
    </node>
    <node concept="PrWs8" id="1quYWAD3Ec7" role="PzmwI">
      <ref role="PrY4T" node="1quYWAD18L6" resolve="IMenu_Named" />
    </node>
  </node>
  <node concept="1TIwiD" id="7Nx4mSUbw5N">
    <property role="EcuMT" value="8998492695583129971" />
    <property role="3GE5qa" value="Menu.Substitute" />
    <property role="TrG5h" value="SubstituteFeature_DescriptionText" />
    <property role="34LRSv" value="description text" />
    <ref role="1TJDcQ" node="7mC_uHFNI_D" resolve="SubstituteFeature" />
    <node concept="1TJgyj" id="7Nx4mSUbw5O" role="1TKVEi">
      <property role="IQ2ns" value="8998492695583129972" />
      <property role="20lmBu" value="aggregation" />
      <property role="20kJfa" value="query" />
      <property role="20lbJX" value="1" />
      <ref role="20lvS9" node="hqh421K" resolve="ISubstituteMenu_String" />
    </node>
  </node>
  <node concept="PlHQZ" id="3rSzFHWLpTi">
    <property role="EcuMT" value="3961072808175705682" />
    <property role="3GE5qa" value="Menu.Substitute" />
    <property role="TrG5h" value="ISubstituteMenuReference" />
    <node concept="PrWs8" id="3rSzFHWLq8_" role="PrDN$">
      <ref role="PrY4T" node="1quYWAD2$6N" resolve="IMenuReference" />
    </node>
  </node>
  <node concept="1TIwiD" id="7mC_uHFNI_G">
    <property role="EcuMT" value="8478191136883534188" />
    <property role="3GE5qa" value="Menu.Substitute" />
    <property role="TrG5h" value="SubstituteFeature_ActionType" />
    <property role="34LRSv" value="type" />
    <ref role="1TJDcQ" node="7mC_uHFNI_D" resolve="SubstituteFeature" />
    <node concept="1TJgyj" id="7mC_uHFNI_H" role="1TKVEi">
      <property role="IQ2ns" value="8478191136883534189" />
      <property role="20lmBu" value="aggregation" />
      <property role="20kJfa" value="query" />
      <property role="20lbJX" value="1" />
      <ref role="20lvS9" to="tpdg:hTNCABk" resolve="QueryFunction_ActionType" />
    </node>
  </node>
  <node concept="1TIwiD" id="7mC_uHFNI_D">
    <property role="EcuMT" value="8478191136883534185" />
    <property role="3GE5qa" value="Menu.Substitute" />
    <property role="TrG5h" value="SubstituteFeature" />
    <property role="R5$K7" value="true" />
    <ref role="1TJDcQ" to="tpck:gw2VY9q" resolve="BaseConcept" />
  </node>
  <node concept="1TIwiD" id="h8uGdld">
    <property role="TrG5h" value="QueryFunction_SubstituteMenu_SubstituteString" />
    <property role="3GE5qa" value="Menu.Substitute.QueryFunction" />
    <property role="2_RsDV" value="none" />
    <property role="R4oN_" value="return text string" />
    <property role="EcuMT" value="1177335944525" />
    <property role="34LRSv" value="query" />
    <ref role="1TJDcQ" node="5EbKzCm8o62" resolve="QueryFunction_SubstituteMenuPart" />
    <node concept="PrWs8" id="7u5_96XhJDS" role="PzmwI">
      <ref role="PrY4T" node="hqh421K" resolve="ISubstituteMenu_String" />
    </node>
  </node>
  <node concept="1TIwiD" id="h8ub8Bh">
    <property role="R5$K7" value="false" />
    <property role="R5$K2" value="false" />
    <property role="TrG5h" value="QueryFunctionParameter_pattern" />
    <property role="3GE5qa" value="Menu" />
    <property role="2_RsDV" value="none" />
    <property role="34LRSv" value="pattern" />
    <property role="R4oN_" value="string entered by user inside competion pop-up, used to hide those actions which matching text was not matched with the pattern" />
    <property role="EcuMT" value="1177327274449" />
    <ref role="1TJDcQ" to="tpee:g76ryKb" resolve="ConceptFunctionParameter" />
  </node>
  <node concept="1TIwiD" id="7mC_uHFNI_Z">
    <property role="EcuMT" value="8478191136883534207" />
    <property role="3GE5qa" value="Menu.Substitute" />
    <property role="TrG5h" value="SubstituteFeature_Selection" />
    <property role="34LRSv" value="selection" />
    <ref role="1TJDcQ" node="7mC_uHFNI_D" resolve="SubstituteFeature" />
    <node concept="1TJgyj" id="7mC_uHFNIA0" role="1TKVEi">
      <property role="IQ2ns" value="8478191136883534208" />
      <property role="20lmBu" value="aggregation" />
      <property role="20kJfa" value="query" />
      <property role="20lbJX" value="1" />
      <ref role="20lvS9" node="7mC_uHFK4WE" resolve="QueryFunction_SubstituteMenu_Select" />
    </node>
  </node>
  <node concept="1TIwiD" id="1Djcm3ms6D0">
    <property role="EcuMT" value="1896914160037423680" />
    <property role="3GE5qa" value="Menu.Transformation.IncludeSubstitute" />
    <property role="TrG5h" value="QueryFunction_TransformationMenu_WrapperHandler" />
    <property role="34LRSv" value="wrapper" />
    <ref role="1TJDcQ" node="6kJcyCQ_LoK" resolve="QueryFunction_TransformationMenu_Extensible" />
  </node>
  <node concept="1TIwiD" id="5N5pDMJOrUr">
    <property role="EcuMT" value="6684862045052059291" />
    <property role="3GE5qa" value="Menu.Substitute" />
    <property role="TrG5h" value="SubstituteMenuPart_Wrapper" />
    <property role="34LRSv" value="wrap substitute menu" />
    <ref role="1TJDcQ" node="n0c53aH5hE" resolve="SubstituteMenuPart" />
    <node concept="1TJgyj" id="5N5pDMJVmTc" role="1TKVEi">
      <property role="IQ2ns" value="6684862045053873740" />
      <property role="20lmBu" value="aggregation" />
      <property role="20kJfa" value="handler" />
      <property role="20lbJX" value="1" />
      <ref role="20lvS9" node="5N5pDMJOs01" resolve="QueryFunction_SubstituteMenu_WrapperHandler" />
    </node>
    <node concept="1TJgyj" id="5i0CB70PhmY" role="1TKVEi">
      <property role="IQ2ns" value="6089045305655104958" />
      <property role="20lmBu" value="aggregation" />
      <property role="20kJfa" value="reference" />
      <property role="20lbJX" value="1" />
      <ref role="20lvS9" node="3rSzFHWLpTi" resolve="ISubstituteMenuReference" />
    </node>
    <node concept="PrWs8" id="3rSzFHWOfw7" role="PzmwI">
      <ref role="PrY4T" node="3rSzFHWOd_m" resolve="IIncludeSubstituteMenuPart" />
    </node>
  </node>
  <node concept="1TIwiD" id="n0c53aH5hG">
    <property role="EcuMT" value="414384289274418284" />
    <property role="3GE5qa" value="Menu.Substitute.QueryFunction" />
    <property role="TrG5h" value="QueryFunction_SubstituteMenu_Condition" />
    <property role="34LRSv" value="condition" />
    <ref role="1TJDcQ" node="7u5_96XhKbP" resolve="QueryFunction_SubstituteMenu" />
  </node>
  <node concept="1TIwiD" id="n0c53aH5hE">
    <property role="EcuMT" value="414384289274418282" />
    <property role="3GE5qa" value="Menu.Substitute" />
    <property role="TrG5h" value="SubstituteMenuPart" />
    <property role="R5$K7" value="true" />
    <ref role="1TJDcQ" to="tpck:gw2VY9q" resolve="BaseConcept" />
  </node>
  <node concept="1TIwiD" id="n0c53aH5hF">
    <property role="EcuMT" value="414384289274418283" />
    <property role="3GE5qa" value="Menu.Substitute" />
    <property role="TrG5h" value="SubstituteMenuPart_Group" />
    <property role="34LRSv" value="group" />
    <ref role="1TJDcQ" node="n0c53aH5hE" resolve="SubstituteMenuPart" />
    <node concept="1TJgyj" id="u0TBa493ex" role="1TKVEi">
      <property role="IQ2ns" value="540685334802084769" />
      <property role="20lmBu" value="aggregation" />
      <property role="20kJfa" value="variables" />
      <property role="20lbJX" value="0..n" />
      <ref role="20lvS9" node="u0TBa40TxV" resolve="SubstituteMenuVariableDeclaration" />
    </node>
    <node concept="1TJgyj" id="n0c53aH6QI" role="1TKVEi">
      <property role="20lmBu" value="aggregation" />
      <property role="20kJfa" value="condition" />
      <property role="20lbJX" value="0..1" />
      <property role="IQ2ns" value="414384289274424750" />
      <ref role="20lvS9" node="n0c53aH5hG" resolve="QueryFunction_SubstituteMenu_Condition" />
    </node>
    <node concept="1TJgyj" id="n0c53aH6QJ" role="1TKVEi">
      <property role="20lmBu" value="aggregation" />
      <property role="20kJfa" value="parts" />
      <property role="20lbJX" value="0..n" />
      <property role="IQ2ns" value="414384289274424751" />
      <ref role="20lvS9" node="n0c53aH5hE" resolve="SubstituteMenuPart" />
    </node>
    <node concept="PrWs8" id="5EbKzCmgSj7" role="PzmwI">
      <ref role="PrY4T" to="tpck:3fifI_xCcJN" resolve="ScopeProvider" />
    </node>
  </node>
  <node concept="1TIwiD" id="hTNCABk">
    <property role="TrG5h" value="QueryFunction_SubstituteMenu_ActionType" />
    <property role="3GE5qa" value="Menu.Substitute.QueryFunction" />
    <property role="2_RsDV" value="none" />
    <property role="EcuMT" value="1230300670420" />
<<<<<<< HEAD
    <property role="R4oN_" value="return result type for this action, used for smart completion" />
    <ref role="1TJDcQ" to="tpee:gyVMwX8" resolve="ConceptFunction" />
=======
    <ref role="1TJDcQ" node="5EbKzCm8o62" resolve="QueryFunction_SubstituteMenuPart" />
>>>>>>> b5b1241b
  </node>
  <node concept="1TIwiD" id="2RDMjbOTsHj">
    <property role="EcuMT" value="3308396621974588243" />
    <property role="3GE5qa" value="Menu.Substitute" />
    <property role="TrG5h" value="SubstituteMenu_Contribution" />
    <property role="19KtqR" value="true" />
    <property role="R5$K7" value="false" />
    <property role="34LRSv" value="Substitute Menu Contribution" />
    <node concept="1QGGSu" id="4DKJNVBqp0s" role="rwd14">
      <property role="1iqoE4" value="${module}/icons/substituteMenuContribution.png" />
    </node>
    <node concept="PrWs8" id="1quYWAD5m8A" role="PzmwI">
      <ref role="PrY4T" node="1quYWAD2_Py" resolve="IMenu_Contribution" />
    </node>
    <node concept="PrWs8" id="2RDMjbOTsHk" role="PzmwI">
      <ref role="PrY4T" node="1J2KHYpABsB" resolve="ISubstituteMenu" />
    </node>
    <node concept="1TJgyj" id="6ed47gdfnvk" role="1TKVEi">
      <property role="IQ2ns" value="7173407872095451092" />
      <property role="20lmBu" value="aggregation" />
      <property role="20kJfa" value="menuReference" />
      <property role="20lbJX" value="1" />
      <ref role="20lvS9" node="3rSzFHWLpTi" resolve="ISubstituteMenuReference" />
    </node>
  </node>
  <node concept="1TIwiD" id="h8ucgLt">
    <property role="TrG5h" value="QueryFunction_SubstituteMenu_Substitute" />
    <property role="3GE5qa" value="Menu.Substitute.QueryFunction" />
    <property role="2_RsDV" value="none" />
    <property role="R4oN_" value="return node&lt;&gt; to substitute currentChild with" />
    <property role="EcuMT" value="1177327570013" />
    <ref role="1TJDcQ" node="5EbKzCm8o62" resolve="QueryFunction_SubstituteMenuPart" />
  </node>
  <node concept="PlHQZ" id="1J2KHYpABsB">
    <property role="EcuMT" value="2000375450116454183" />
    <property role="3GE5qa" value="Menu.Substitute" />
    <property role="TrG5h" value="ISubstituteMenu" />
    <node concept="1TJgyj" id="n0c53aH4X$" role="1TKVEi">
      <property role="IQ2ns" value="414384289274416996" />
      <property role="20lmBu" value="aggregation" />
      <property role="20kJfa" value="parts" />
      <property role="20lbJX" value="0..n" />
      <ref role="20lvS9" node="n0c53aH5hE" resolve="SubstituteMenuPart" />
    </node>
    <node concept="PrWs8" id="1quYWADmNv8" role="PrDN$">
      <ref role="PrY4T" node="1quYWAD18x6" resolve="IMenu" />
    </node>
  </node>
  <node concept="1TIwiD" id="5N5pDMJPfSO">
    <property role="EcuMT" value="6684862045052272180" />
    <property role="3GE5qa" value="Menu.Substitute.QueryFunctionParameters" />
    <property role="TrG5h" value="QueryFunctionParameter_CreatedNode" />
    <property role="34LRSv" value="createdNode" />
    <property role="R4oN_" value="node&lt;&gt; returned from create child node block" />
    <ref role="1TJDcQ" to="tpee:g76ryKb" resolve="ConceptFunctionParameter" />
  </node>
  <node concept="1TIwiD" id="2RDMjbOTqI4">
    <property role="EcuMT" value="3308396621974580100" />
    <property role="3GE5qa" value="Menu.Substitute" />
    <property role="TrG5h" value="SubstituteMenu_Default" />
    <property role="19KtqR" value="true" />
    <property role="34LRSv" value="Substitute Menu (Default)" />
    <ref role="1TJDcQ" node="1J2KHYpAw1S" resolve="SubstituteMenu" />
    <node concept="1QGGSu" id="4DKJNVBqDQw" role="rwd14">
      <property role="1iqoE4" value="${module}/icons/substituteMenu.png" />
    </node>
    <node concept="PrWs8" id="1quYWAD3_QS" role="PzmwI">
      <ref role="PrY4T" node="1quYWAD18L7" resolve="IMenu_Default" />
    </node>
  </node>
  <node concept="1TIwiD" id="hH7jTdE">
    <property role="R5$K7" value="false" />
    <property role="R5$K2" value="false" />
    <property role="TrG5h" value="CellLayout_Indent_Old" />
    <property role="2_RsDV" value="none" />
    <property role="3GE5qa" value="CellLayout" />
    <property role="34LRSv" value="indent_old" />
    <property role="EcuMT" value="1216672142186" />
    <ref role="1TJDcQ" node="g6iR17a" resolve="CellLayout" />
    <node concept="asaX9" id="6T2BklgjkBD" role="lGtFl" />
  </node>
<<<<<<< HEAD
=======
  <node concept="1TIwiD" id="20vEJZ2AULf">
    <property role="EcuMT" value="2314756748950088783" />
    <property role="3GE5qa" value="Menu.Transformation.Variables" />
    <property role="TrG5h" value="TransformationMenuVariableReference" />
    <ref role="1TJDcQ" to="tpee:fz7vLUo" resolve="VariableReference" />
    <node concept="1TJgyj" id="20vEJZ2AULg" role="1TKVEi">
      <property role="IQ2ns" value="2314756748950088784" />
      <property role="20lmBu" value="reference" />
      <property role="20kJfa" value="transformationMenuVariableDeclaration" />
      <property role="20lbJX" value="1" />
      <ref role="20lvS9" node="h9At2QK" resolve="TransformationMenuVariableDeclaration" />
      <ref role="20ksaX" to="tpee:fzcqZ_w" resolve="variableDeclaration" />
    </node>
  </node>
  <node concept="1TIwiD" id="h9At2QK">
    <property role="TrG5h" value="TransformationMenuVariableDeclaration" />
    <property role="EcuMT" value="1178539929008" />
    <property role="3GE5qa" value="Menu.Transformation.Variables" />
    <ref role="1TJDcQ" to="tpee:fz3uBXI" resolve="VariableDeclaration" />
    <node concept="1TJgyj" id="u0TBa40ZKR" role="1TKVEi">
      <property role="IQ2ns" value="540685334799973431" />
      <property role="20lmBu" value="aggregation" />
      <property role="20kJfa" value="initializerBlock" />
      <property role="20lbJX" value="1" />
      <ref role="20lvS9" node="u0TBa40XW5" resolve="QueryFunction_TransformationMenuVariable_Initializer" />
    </node>
    <node concept="PrWs8" id="1653mnvB2$F" role="PzmwI">
      <ref role="PrY4T" to="tpck:1_TrU5E6oyb" resolve="IDontSubstituteByDefault" />
    </node>
    <node concept="PrWs8" id="2HMNXpx7p$j" role="PzmwI">
      <ref role="PrY4T" to="tpck:19gBtYEAf4C" resolve="InterfacePart" />
    </node>
  </node>
>>>>>>> b5b1241b
  <node concept="1TIwiD" id="u0TBa40TxV">
    <property role="TrG5h" value="SubstituteMenuVariableDeclaration" />
    <property role="EcuMT" value="540685334799947899" />
    <property role="3GE5qa" value="Menu.Substitute" />
    <ref role="1TJDcQ" to="tpee:fz3uBXI" resolve="VariableDeclaration" />
    <node concept="1TJgyj" id="u0TBa493n4" role="1TKVEi">
      <property role="IQ2ns" value="540685334802085316" />
      <property role="20lmBu" value="aggregation" />
      <property role="20kJfa" value="initializerBlock" />
      <property role="20lbJX" value="1" />
      <ref role="20lvS9" node="u0TBa493n6" resolve="QueryFunction_SubstituteMenuVariable_Initializer" />
    </node>
    <node concept="PrWs8" id="u0TBa40TxW" role="PzmwI">
      <ref role="PrY4T" to="tpck:1_TrU5E6oyb" resolve="IDontSubstituteByDefault" />
    </node>
    <node concept="PrWs8" id="u0TBa40TxX" role="PzmwI">
      <ref role="PrY4T" to="tpck:19gBtYEAf4C" resolve="InterfacePart" />
    </node>
  </node>
  <node concept="1TIwiD" id="u0TBa40TxY">
    <property role="EcuMT" value="540685334799947902" />
    <property role="3GE5qa" value="Menu.Substitute" />
    <property role="TrG5h" value="SubstituteMenuVariableReference" />
    <ref role="1TJDcQ" to="tpee:fz7vLUo" resolve="VariableReference" />
    <node concept="1TJgyj" id="u0TBa40TxZ" role="1TKVEi">
      <property role="IQ2ns" value="540685334799947903" />
      <property role="20lmBu" value="reference" />
      <property role="20kJfa" value="substituteMenuVariableDeclaration" />
      <property role="20lbJX" value="1" />
      <ref role="20lvS9" node="u0TBa40TxV" resolve="SubstituteMenuVariableDeclaration" />
<<<<<<< HEAD
      <ref role="20ksaX" to="tpee:fzcqZ_w" />
    </node>
  </node>
  <node concept="1TIwiD" id="h9At2QK">
    <property role="TrG5h" value="TransformationMenuVariableDeclaration" />
    <property role="EcuMT" value="1178539929008" />
    <property role="3GE5qa" value="Menu.Transformation.Variables" />
    <ref role="1TJDcQ" to="tpee:fz3uBXI" resolve="VariableDeclaration" />
    <node concept="1TJgyj" id="u0TBa40ZKR" role="1TKVEi">
      <property role="IQ2ns" value="540685334799973431" />
      <property role="20lmBu" value="aggregation" />
      <property role="20kJfa" value="initializerBlock" />
      <property role="20lbJX" value="1" />
      <ref role="20lvS9" node="u0TBa40XW5" resolve="QueryFunction_TransformationMenuVariable_Initializer" />
    </node>
    <node concept="PrWs8" id="1653mnvB2$F" role="PzmwI">
      <ref role="PrY4T" to="tpck:1_TrU5E6oyb" resolve="IDontSubstituteByDefault" />
    </node>
    <node concept="PrWs8" id="2HMNXpx7p$j" role="PzmwI">
      <ref role="PrY4T" to="tpck:19gBtYEAf4C" resolve="InterfacePart" />
    </node>
=======
      <ref role="20ksaX" to="tpee:fzcqZ_w" resolve="variableDeclaration" />
    </node>
  </node>
  <node concept="1TIwiD" id="u0TBa40XW5">
    <property role="EcuMT" value="540685334799965957" />
    <property role="3GE5qa" value="Menu.Transformation.Variables" />
    <property role="TrG5h" value="QueryFunction_TransformationMenuVariable_Initializer" />
    <property role="R4oN_" value="return initial value of the variable" />
    <ref role="1TJDcQ" node="6kJcyCQ_LoK" resolve="QueryFunction_TransformationMenu_Extensible" />
>>>>>>> b5b1241b
  </node>
  <node concept="1TIwiD" id="u0TBa493n6">
    <property role="EcuMT" value="540685334802085318" />
    <property role="3GE5qa" value="Menu.Substitute.QueryFunction" />
    <property role="TrG5h" value="QueryFunction_SubstituteMenuVariable_Initializer" />
    <property role="R4oN_" value="return initial value of the variable" />
    <ref role="1TJDcQ" node="7u5_96XhKbP" resolve="QueryFunction_SubstituteMenu" />
  </node>
<<<<<<< HEAD
  <node concept="1TIwiD" id="20vEJZ2AULf">
    <property role="EcuMT" value="2314756748950088783" />
    <property role="3GE5qa" value="Menu.Transformation.Variables" />
    <property role="TrG5h" value="TransformationMenuVariableReference" />
    <ref role="1TJDcQ" to="tpee:fz7vLUo" resolve="VariableReference" />
    <node concept="1TJgyj" id="20vEJZ2AULg" role="1TKVEi">
      <property role="IQ2ns" value="2314756748950088784" />
      <property role="20lmBu" value="reference" />
      <property role="20kJfa" value="transformationMenuVariableDeclaration" />
      <property role="20lbJX" value="1" />
      <ref role="20lvS9" node="h9At2QK" resolve="TransformationMenuVariableDeclaration" />
      <ref role="20ksaX" to="tpee:fzcqZ_w" />
    </node>
  </node>
  <node concept="1TIwiD" id="u0TBa40XW5">
    <property role="EcuMT" value="540685334799965957" />
    <property role="3GE5qa" value="Menu.Transformation.Variables" />
    <property role="TrG5h" value="QueryFunction_TransformationMenuVariable_Initializer" />
    <property role="R4oN_" value="return initial value of the variable" />
    <ref role="1TJDcQ" node="6kJcyCQ_LoK" resolve="QueryFunction_TransformationMenu_Extensible" />
  </node>
  <node concept="1TIwiD" id="6$Nf2sMl38E">
    <property role="R5$K7" value="false" />
    <property role="R5$K2" value="false" />
    <property role="TrG5h" value="ConceptFunctionParameter_model" />
    <property role="2_RsDV" value="none" />
    <property role="3GE5qa" value="QueryFunction.Parameters" />
    <property role="34LRSv" value="model" />
    <property role="EcuMT" value="7580468736840446506" />
    <ref role="1TJDcQ" to="tpee:g76ryKb" resolve="ConceptFunctionParameter" />
    <node concept="PrWs8" id="6$Nf2sMl38F" role="PzmwI">
      <ref role="PrY4T" to="tpck:1_TrU5E6oyb" resolve="IDontSubstituteByDefault" />
    </node>
  </node>
  <node concept="1TIwiD" id="8PFTpqtF0Z">
    <property role="EcuMT" value="159226422139203647" />
    <property role="3GE5qa" value="SNode.select" />
    <property role="TrG5h" value="OrCellSelector" />
    <ref role="1TJDcQ" node="1GaASKeIesA" resolve="AbstractCellSelector" />
    <node concept="1TJgyj" id="8PFTpqtF10" role="1TKVEi">
      <property role="IQ2ns" value="159226422139203648" />
      <property role="20lmBu" value="aggregation" />
      <property role="20kJfa" value="leftSelector" />
      <property role="20lbJX" value="1" />
      <ref role="20lvS9" node="1GaASKeIesA" resolve="AbstractCellSelector" />
    </node>
    <node concept="1TJgyj" id="8PFTpqtF12" role="1TKVEi">
      <property role="IQ2ns" value="159226422139203650" />
      <property role="20lmBu" value="aggregation" />
      <property role="20kJfa" value="rightSelector" />
      <property role="20lbJX" value="1" />
      <ref role="20lvS9" node="1GaASKeIesA" resolve="AbstractCellSelector" />
    </node>
  </node>
  <node concept="1TIwiD" id="77L_peG_tVD">
    <property role="EcuMT" value="8210508057161359081" />
    <property role="3GE5qa" value="Menu.Substitute" />
    <property role="TrG5h" value="SubstituteMenuReference_DefaultWithFunction" />
    <ref role="1TJDcQ" to="tpck:gw2VY9q" resolve="BaseConcept" />
    <node concept="1TJgyj" id="77L_peG_tVE" role="1TKVEi">
      <property role="IQ2ns" value="8210508057161359082" />
      <property role="20lmBu" value="aggregation" />
      <property role="20kJfa" value="query" />
      <property role="20lbJX" value="1" />
      <ref role="20lvS9" node="77L_peG_tVG" resolve="QueryFunction_SubstituteMenu_Concept" />
    </node>
    <node concept="PrWs8" id="77L_peGACJu" role="PzmwI">
      <ref role="PrY4T" node="3rSzFHWLpTi" resolve="ISubstituteMenuReference" />
    </node>
    <node concept="PrWs8" id="77L_peGP$Zf" role="PzmwI">
      <ref role="PrY4T" to="tpck:1_TrU5E6oyb" resolve="IDontSubstituteByDefault" />
    </node>
  </node>
  <node concept="1TIwiD" id="77L_peG_tVG">
    <property role="TrG5h" value="QueryFunction_SubstituteMenu_Concept" />
    <property role="3GE5qa" value="Menu.Substitute.QueryFunction" />
    <property role="2_RsDV" value="none" />
    <property role="R4oN_" value="returns concept to include substitutemenu for" />
    <property role="EcuMT" value="8210508057161359084" />
=======
  <node concept="AxPO7" id="4$nvT06KjJq">
    <property role="TrG5h" value="ShowBoundariesAreaEnum" />
    <property role="3lZH7k" value="derive_from_internal_value" />
    <ref role="M4eZT" to="tpck:fKAOsGN" resolve="string" />
    <node concept="M4N5e" id="4$nvT06KjJr" role="M5hS2">
      <property role="1uS6qv" value="GUTTER" />
      <property role="1uS6qo" value="gutter" />
    </node>
    <node concept="M4N5e" id="4$nvT06KjL8" role="M5hS2">
      <property role="1uS6qv" value="GUTTER_AND_EDITOR" />
      <property role="1uS6qo" value="gutter-and-editor" />
    </node>
  </node>
  <node concept="1TIwiD" id="4$nvT06Lj2w">
    <property role="EcuMT" value="5266818545798688928" />
    <property role="3GE5qa" value="Stylesheet" />
    <property role="TrG5h" value="ShowBoundariesInStyleClassItem" />
    <property role="34LRSv" value="show-boundaries-in" />
    <ref role="1TJDcQ" node="hgV6hR6" resolve="StyleClassItem" />
    <node concept="1TJgyi" id="4$nvT06Lm40" role="1TKVEl">
      <property role="IQ2nx" value="5266818545798701312" />
      <property role="TrG5h" value="value" />
      <ref role="AX2Wp" node="4$nvT06KjJq" resolve="ShowBoundariesAreaEnum" />
    </node>
  </node>
  <node concept="1TIwiD" id="5EbKzCm8o62">
    <property role="EcuMT" value="6524522039911481730" />
    <property role="3GE5qa" value="Menu.Substitute.QueryFunction" />
    <property role="TrG5h" value="QueryFunction_SubstituteMenuPart" />
>>>>>>> b5b1241b
    <ref role="1TJDcQ" node="7u5_96XhKbP" resolve="QueryFunction_SubstituteMenu" />
  </node>
</model>
<|MERGE_RESOLUTION|>--- conflicted
+++ resolved
@@ -5549,8 +5549,8 @@
     <property role="EcuMT" value="5329678514806335510" />
     <property role="3GE5qa" value="Menu.Substitute" />
     <property role="TrG5h" value="SubstituteMenuPart_Concepts" />
+    <property role="34LRSv" value="concepts list" />
     <property role="R4oN_" value="simple actions for concepts" />
-    <property role="34LRSv" value="concepts list" />
     <ref role="1TJDcQ" node="n0c53aH5hE" resolve="SubstituteMenuPart" />
     <node concept="1TJgyj" id="2uBUyS1moKc" role="1TKVEi">
       <property role="IQ2ns" value="2857509971901910028" />
@@ -5856,6 +5856,9 @@
     <property role="TrG5h" value="SubstituteMenuPart_Group" />
     <property role="34LRSv" value="group" />
     <ref role="1TJDcQ" node="n0c53aH5hE" resolve="SubstituteMenuPart" />
+    <node concept="PrWs8" id="5EbKzCmgSj7" role="PzmwI">
+      <ref role="PrY4T" to="tpck:3fifI_xCcJN" resolve="ScopeProvider" />
+    </node>
     <node concept="1TJgyj" id="u0TBa493ex" role="1TKVEi">
       <property role="IQ2ns" value="540685334802084769" />
       <property role="20lmBu" value="aggregation" />
@@ -5877,21 +5880,14 @@
       <property role="IQ2ns" value="414384289274424751" />
       <ref role="20lvS9" node="n0c53aH5hE" resolve="SubstituteMenuPart" />
     </node>
-    <node concept="PrWs8" id="5EbKzCmgSj7" role="PzmwI">
-      <ref role="PrY4T" to="tpck:3fifI_xCcJN" resolve="ScopeProvider" />
-    </node>
   </node>
   <node concept="1TIwiD" id="hTNCABk">
     <property role="TrG5h" value="QueryFunction_SubstituteMenu_ActionType" />
     <property role="3GE5qa" value="Menu.Substitute.QueryFunction" />
     <property role="2_RsDV" value="none" />
+    <property role="R4oN_" value="return result type for this action, used for smart completion" />
     <property role="EcuMT" value="1230300670420" />
-<<<<<<< HEAD
-    <property role="R4oN_" value="return result type for this action, used for smart completion" />
-    <ref role="1TJDcQ" to="tpee:gyVMwX8" resolve="ConceptFunction" />
-=======
     <ref role="1TJDcQ" node="5EbKzCm8o62" resolve="QueryFunction_SubstituteMenuPart" />
->>>>>>> b5b1241b
   </node>
   <node concept="1TIwiD" id="2RDMjbOTsHj">
     <property role="EcuMT" value="3308396621974588243" />
@@ -5973,21 +5969,37 @@
     <ref role="1TJDcQ" node="g6iR17a" resolve="CellLayout" />
     <node concept="asaX9" id="6T2BklgjkBD" role="lGtFl" />
   </node>
-<<<<<<< HEAD
-=======
-  <node concept="1TIwiD" id="20vEJZ2AULf">
-    <property role="EcuMT" value="2314756748950088783" />
-    <property role="3GE5qa" value="Menu.Transformation.Variables" />
-    <property role="TrG5h" value="TransformationMenuVariableReference" />
-    <ref role="1TJDcQ" to="tpee:fz7vLUo" resolve="VariableReference" />
-    <node concept="1TJgyj" id="20vEJZ2AULg" role="1TKVEi">
-      <property role="IQ2ns" value="2314756748950088784" />
-      <property role="20lmBu" value="reference" />
-      <property role="20kJfa" value="transformationMenuVariableDeclaration" />
-      <property role="20lbJX" value="1" />
-      <ref role="20lvS9" node="h9At2QK" resolve="TransformationMenuVariableDeclaration" />
-      <ref role="20ksaX" to="tpee:fzcqZ_w" resolve="variableDeclaration" />
-    </node>
+  <node concept="1TIwiD" id="u0TBa40TxV">
+    <property role="TrG5h" value="SubstituteMenuVariableDeclaration" />
+    <property role="EcuMT" value="540685334799947899" />
+    <property role="3GE5qa" value="Menu.Substitute" />
+    <ref role="1TJDcQ" to="tpee:fz3uBXI" resolve="VariableDeclaration" />
+    <node concept="1TJgyj" id="u0TBa493n4" role="1TKVEi">
+      <property role="IQ2ns" value="540685334802085316" />
+      <property role="20lmBu" value="aggregation" />
+      <property role="20kJfa" value="initializerBlock" />
+      <property role="20lbJX" value="1" />
+      <ref role="20lvS9" node="u0TBa493n6" resolve="QueryFunction_SubstituteMenuVariable_Initializer" />
+    </node>
+    <node concept="PrWs8" id="u0TBa40TxW" role="PzmwI">
+      <ref role="PrY4T" to="tpck:1_TrU5E6oyb" resolve="IDontSubstituteByDefault" />
+    </node>
+    <node concept="PrWs8" id="u0TBa40TxX" role="PzmwI">
+      <ref role="PrY4T" to="tpck:19gBtYEAf4C" resolve="InterfacePart" />
+    </node>
+  </node>
+  <node concept="1TIwiD" id="u0TBa493n6">
+    <property role="EcuMT" value="540685334802085318" />
+    <property role="3GE5qa" value="Menu.Substitute.QueryFunction" />
+    <property role="TrG5h" value="QueryFunction_SubstituteMenuVariable_Initializer" />
+    <property role="R4oN_" value="return initial value of the variable" />
+    <ref role="1TJDcQ" node="7u5_96XhKbP" resolve="QueryFunction_SubstituteMenu" />
+  </node>
+  <node concept="1TIwiD" id="5EbKzCm8o62">
+    <property role="EcuMT" value="6524522039911481730" />
+    <property role="3GE5qa" value="Menu.Substitute.QueryFunction" />
+    <property role="TrG5h" value="QueryFunction_SubstituteMenuPart" />
+    <ref role="1TJDcQ" node="7u5_96XhKbP" resolve="QueryFunction_SubstituteMenu" />
   </node>
   <node concept="1TIwiD" id="h9At2QK">
     <property role="TrG5h" value="TransformationMenuVariableDeclaration" />
@@ -6008,131 +6020,25 @@
       <ref role="PrY4T" to="tpck:19gBtYEAf4C" resolve="InterfacePart" />
     </node>
   </node>
->>>>>>> b5b1241b
-  <node concept="1TIwiD" id="u0TBa40TxV">
-    <property role="TrG5h" value="SubstituteMenuVariableDeclaration" />
-    <property role="EcuMT" value="540685334799947899" />
-    <property role="3GE5qa" value="Menu.Substitute" />
-    <ref role="1TJDcQ" to="tpee:fz3uBXI" resolve="VariableDeclaration" />
-    <node concept="1TJgyj" id="u0TBa493n4" role="1TKVEi">
-      <property role="IQ2ns" value="540685334802085316" />
-      <property role="20lmBu" value="aggregation" />
-      <property role="20kJfa" value="initializerBlock" />
-      <property role="20lbJX" value="1" />
-      <ref role="20lvS9" node="u0TBa493n6" resolve="QueryFunction_SubstituteMenuVariable_Initializer" />
-    </node>
-    <node concept="PrWs8" id="u0TBa40TxW" role="PzmwI">
-      <ref role="PrY4T" to="tpck:1_TrU5E6oyb" resolve="IDontSubstituteByDefault" />
-    </node>
-    <node concept="PrWs8" id="u0TBa40TxX" role="PzmwI">
-      <ref role="PrY4T" to="tpck:19gBtYEAf4C" resolve="InterfacePart" />
-    </node>
-  </node>
-  <node concept="1TIwiD" id="u0TBa40TxY">
-    <property role="EcuMT" value="540685334799947902" />
-    <property role="3GE5qa" value="Menu.Substitute" />
-    <property role="TrG5h" value="SubstituteMenuVariableReference" />
-    <ref role="1TJDcQ" to="tpee:fz7vLUo" resolve="VariableReference" />
-    <node concept="1TJgyj" id="u0TBa40TxZ" role="1TKVEi">
-      <property role="IQ2ns" value="540685334799947903" />
-      <property role="20lmBu" value="reference" />
-      <property role="20kJfa" value="substituteMenuVariableDeclaration" />
-      <property role="20lbJX" value="1" />
-      <ref role="20lvS9" node="u0TBa40TxV" resolve="SubstituteMenuVariableDeclaration" />
-<<<<<<< HEAD
-      <ref role="20ksaX" to="tpee:fzcqZ_w" />
-    </node>
-  </node>
-  <node concept="1TIwiD" id="h9At2QK">
-    <property role="TrG5h" value="TransformationMenuVariableDeclaration" />
-    <property role="EcuMT" value="1178539929008" />
-    <property role="3GE5qa" value="Menu.Transformation.Variables" />
-    <ref role="1TJDcQ" to="tpee:fz3uBXI" resolve="VariableDeclaration" />
-    <node concept="1TJgyj" id="u0TBa40ZKR" role="1TKVEi">
-      <property role="IQ2ns" value="540685334799973431" />
-      <property role="20lmBu" value="aggregation" />
-      <property role="20kJfa" value="initializerBlock" />
-      <property role="20lbJX" value="1" />
-      <ref role="20lvS9" node="u0TBa40XW5" resolve="QueryFunction_TransformationMenuVariable_Initializer" />
-    </node>
-    <node concept="PrWs8" id="1653mnvB2$F" role="PzmwI">
-      <ref role="PrY4T" to="tpck:1_TrU5E6oyb" resolve="IDontSubstituteByDefault" />
-    </node>
-    <node concept="PrWs8" id="2HMNXpx7p$j" role="PzmwI">
-      <ref role="PrY4T" to="tpck:19gBtYEAf4C" resolve="InterfacePart" />
-    </node>
-=======
-      <ref role="20ksaX" to="tpee:fzcqZ_w" resolve="variableDeclaration" />
-    </node>
-  </node>
-  <node concept="1TIwiD" id="u0TBa40XW5">
-    <property role="EcuMT" value="540685334799965957" />
-    <property role="3GE5qa" value="Menu.Transformation.Variables" />
-    <property role="TrG5h" value="QueryFunction_TransformationMenuVariable_Initializer" />
-    <property role="R4oN_" value="return initial value of the variable" />
-    <ref role="1TJDcQ" node="6kJcyCQ_LoK" resolve="QueryFunction_TransformationMenu_Extensible" />
->>>>>>> b5b1241b
-  </node>
-  <node concept="1TIwiD" id="u0TBa493n6">
-    <property role="EcuMT" value="540685334802085318" />
+  <node concept="1TIwiD" id="77L_peG_tVG">
+    <property role="TrG5h" value="QueryFunction_SubstituteMenu_Concept" />
     <property role="3GE5qa" value="Menu.Substitute.QueryFunction" />
-    <property role="TrG5h" value="QueryFunction_SubstituteMenuVariable_Initializer" />
-    <property role="R4oN_" value="return initial value of the variable" />
+    <property role="2_RsDV" value="none" />
+    <property role="R4oN_" value="returns concept to include substitutemenu for" />
+    <property role="EcuMT" value="8210508057161359084" />
     <ref role="1TJDcQ" node="7u5_96XhKbP" resolve="QueryFunction_SubstituteMenu" />
   </node>
-<<<<<<< HEAD
-  <node concept="1TIwiD" id="20vEJZ2AULf">
-    <property role="EcuMT" value="2314756748950088783" />
-    <property role="3GE5qa" value="Menu.Transformation.Variables" />
-    <property role="TrG5h" value="TransformationMenuVariableReference" />
-    <ref role="1TJDcQ" to="tpee:fz7vLUo" resolve="VariableReference" />
-    <node concept="1TJgyj" id="20vEJZ2AULg" role="1TKVEi">
-      <property role="IQ2ns" value="2314756748950088784" />
-      <property role="20lmBu" value="reference" />
-      <property role="20kJfa" value="transformationMenuVariableDeclaration" />
-      <property role="20lbJX" value="1" />
-      <ref role="20lvS9" node="h9At2QK" resolve="TransformationMenuVariableDeclaration" />
-      <ref role="20ksaX" to="tpee:fzcqZ_w" />
-    </node>
-  </node>
-  <node concept="1TIwiD" id="u0TBa40XW5">
-    <property role="EcuMT" value="540685334799965957" />
-    <property role="3GE5qa" value="Menu.Transformation.Variables" />
-    <property role="TrG5h" value="QueryFunction_TransformationMenuVariable_Initializer" />
-    <property role="R4oN_" value="return initial value of the variable" />
-    <ref role="1TJDcQ" node="6kJcyCQ_LoK" resolve="QueryFunction_TransformationMenu_Extensible" />
-  </node>
-  <node concept="1TIwiD" id="6$Nf2sMl38E">
-    <property role="R5$K7" value="false" />
-    <property role="R5$K2" value="false" />
-    <property role="TrG5h" value="ConceptFunctionParameter_model" />
-    <property role="2_RsDV" value="none" />
-    <property role="3GE5qa" value="QueryFunction.Parameters" />
-    <property role="34LRSv" value="model" />
-    <property role="EcuMT" value="7580468736840446506" />
-    <ref role="1TJDcQ" to="tpee:g76ryKb" resolve="ConceptFunctionParameter" />
-    <node concept="PrWs8" id="6$Nf2sMl38F" role="PzmwI">
-      <ref role="PrY4T" to="tpck:1_TrU5E6oyb" resolve="IDontSubstituteByDefault" />
-    </node>
-  </node>
-  <node concept="1TIwiD" id="8PFTpqtF0Z">
-    <property role="EcuMT" value="159226422139203647" />
-    <property role="3GE5qa" value="SNode.select" />
-    <property role="TrG5h" value="OrCellSelector" />
-    <ref role="1TJDcQ" node="1GaASKeIesA" resolve="AbstractCellSelector" />
-    <node concept="1TJgyj" id="8PFTpqtF10" role="1TKVEi">
-      <property role="IQ2ns" value="159226422139203648" />
-      <property role="20lmBu" value="aggregation" />
-      <property role="20kJfa" value="leftSelector" />
-      <property role="20lbJX" value="1" />
-      <ref role="20lvS9" node="1GaASKeIesA" resolve="AbstractCellSelector" />
-    </node>
-    <node concept="1TJgyj" id="8PFTpqtF12" role="1TKVEi">
-      <property role="IQ2ns" value="159226422139203650" />
-      <property role="20lmBu" value="aggregation" />
-      <property role="20kJfa" value="rightSelector" />
-      <property role="20lbJX" value="1" />
-      <ref role="20lvS9" node="1GaASKeIesA" resolve="AbstractCellSelector" />
+  <node concept="AxPO7" id="4$nvT06KjJq">
+    <property role="TrG5h" value="ShowBoundariesAreaEnum" />
+    <property role="3lZH7k" value="derive_from_internal_value" />
+    <ref role="M4eZT" to="tpck:fKAOsGN" resolve="string" />
+    <node concept="M4N5e" id="4$nvT06KjJr" role="M5hS2">
+      <property role="1uS6qv" value="GUTTER" />
+      <property role="1uS6qo" value="gutter" />
+    </node>
+    <node concept="M4N5e" id="4$nvT06KjL8" role="M5hS2">
+      <property role="1uS6qv" value="GUTTER_AND_EDITOR" />
+      <property role="1uS6qo" value="gutter-and-editor" />
     </node>
   </node>
   <node concept="1TIwiD" id="77L_peG_tVD">
@@ -6152,26 +6058,6 @@
     </node>
     <node concept="PrWs8" id="77L_peGP$Zf" role="PzmwI">
       <ref role="PrY4T" to="tpck:1_TrU5E6oyb" resolve="IDontSubstituteByDefault" />
-    </node>
-  </node>
-  <node concept="1TIwiD" id="77L_peG_tVG">
-    <property role="TrG5h" value="QueryFunction_SubstituteMenu_Concept" />
-    <property role="3GE5qa" value="Menu.Substitute.QueryFunction" />
-    <property role="2_RsDV" value="none" />
-    <property role="R4oN_" value="returns concept to include substitutemenu for" />
-    <property role="EcuMT" value="8210508057161359084" />
-=======
-  <node concept="AxPO7" id="4$nvT06KjJq">
-    <property role="TrG5h" value="ShowBoundariesAreaEnum" />
-    <property role="3lZH7k" value="derive_from_internal_value" />
-    <ref role="M4eZT" to="tpck:fKAOsGN" resolve="string" />
-    <node concept="M4N5e" id="4$nvT06KjJr" role="M5hS2">
-      <property role="1uS6qv" value="GUTTER" />
-      <property role="1uS6qo" value="gutter" />
-    </node>
-    <node concept="M4N5e" id="4$nvT06KjL8" role="M5hS2">
-      <property role="1uS6qv" value="GUTTER_AND_EDITOR" />
-      <property role="1uS6qo" value="gutter-and-editor" />
     </node>
   </node>
   <node concept="1TIwiD" id="4$nvT06Lj2w">
@@ -6186,11 +6072,72 @@
       <ref role="AX2Wp" node="4$nvT06KjJq" resolve="ShowBoundariesAreaEnum" />
     </node>
   </node>
-  <node concept="1TIwiD" id="5EbKzCm8o62">
-    <property role="EcuMT" value="6524522039911481730" />
-    <property role="3GE5qa" value="Menu.Substitute.QueryFunction" />
-    <property role="TrG5h" value="QueryFunction_SubstituteMenuPart" />
->>>>>>> b5b1241b
-    <ref role="1TJDcQ" node="7u5_96XhKbP" resolve="QueryFunction_SubstituteMenu" />
+  <node concept="1TIwiD" id="6$Nf2sMl38E">
+    <property role="R5$K7" value="false" />
+    <property role="R5$K2" value="false" />
+    <property role="TrG5h" value="ConceptFunctionParameter_model" />
+    <property role="2_RsDV" value="none" />
+    <property role="3GE5qa" value="QueryFunction.Parameters" />
+    <property role="34LRSv" value="model" />
+    <property role="EcuMT" value="7580468736840446506" />
+    <ref role="1TJDcQ" to="tpee:g76ryKb" resolve="ConceptFunctionParameter" />
+    <node concept="PrWs8" id="6$Nf2sMl38F" role="PzmwI">
+      <ref role="PrY4T" to="tpck:1_TrU5E6oyb" resolve="IDontSubstituteByDefault" />
+    </node>
+  </node>
+  <node concept="1TIwiD" id="8PFTpqtF0Z">
+    <property role="EcuMT" value="159226422139203647" />
+    <property role="3GE5qa" value="SNode.select" />
+    <property role="TrG5h" value="OrCellSelector" />
+    <ref role="1TJDcQ" node="1GaASKeIesA" resolve="AbstractCellSelector" />
+    <node concept="1TJgyj" id="8PFTpqtF10" role="1TKVEi">
+      <property role="IQ2ns" value="159226422139203648" />
+      <property role="20lmBu" value="aggregation" />
+      <property role="20kJfa" value="leftSelector" />
+      <property role="20lbJX" value="1" />
+      <ref role="20lvS9" node="1GaASKeIesA" resolve="AbstractCellSelector" />
+    </node>
+    <node concept="1TJgyj" id="8PFTpqtF12" role="1TKVEi">
+      <property role="IQ2ns" value="159226422139203650" />
+      <property role="20lmBu" value="aggregation" />
+      <property role="20kJfa" value="rightSelector" />
+      <property role="20lbJX" value="1" />
+      <ref role="20lvS9" node="1GaASKeIesA" resolve="AbstractCellSelector" />
+    </node>
+  </node>
+  <node concept="1TIwiD" id="u0TBa40XW5">
+    <property role="EcuMT" value="540685334799965957" />
+    <property role="3GE5qa" value="Menu.Transformation.Variables" />
+    <property role="TrG5h" value="QueryFunction_TransformationMenuVariable_Initializer" />
+    <property role="R4oN_" value="return initial value of the variable" />
+    <ref role="1TJDcQ" node="6kJcyCQ_LoK" resolve="QueryFunction_TransformationMenu_Extensible" />
+  </node>
+  <node concept="1TIwiD" id="20vEJZ2AULf">
+    <property role="EcuMT" value="2314756748950088783" />
+    <property role="3GE5qa" value="Menu.Transformation.Variables" />
+    <property role="TrG5h" value="TransformationMenuVariableReference" />
+    <ref role="1TJDcQ" to="tpee:fz7vLUo" resolve="VariableReference" />
+    <node concept="1TJgyj" id="20vEJZ2AULg" role="1TKVEi">
+      <property role="IQ2ns" value="2314756748950088784" />
+      <property role="20lmBu" value="reference" />
+      <property role="20kJfa" value="transformationMenuVariableDeclaration" />
+      <property role="20lbJX" value="1" />
+      <ref role="20lvS9" node="h9At2QK" resolve="TransformationMenuVariableDeclaration" />
+      <ref role="20ksaX" to="tpee:fzcqZ_w" resolve="variableDeclaration" />
+    </node>
+  </node>
+  <node concept="1TIwiD" id="u0TBa40TxY">
+    <property role="EcuMT" value="540685334799947902" />
+    <property role="3GE5qa" value="Menu.Substitute" />
+    <property role="TrG5h" value="SubstituteMenuVariableReference" />
+    <ref role="1TJDcQ" to="tpee:fz7vLUo" resolve="VariableReference" />
+    <node concept="1TJgyj" id="u0TBa40TxZ" role="1TKVEi">
+      <property role="IQ2ns" value="540685334799947903" />
+      <property role="20lmBu" value="reference" />
+      <property role="20kJfa" value="substituteMenuVariableDeclaration" />
+      <property role="20lbJX" value="1" />
+      <ref role="20lvS9" node="u0TBa40TxV" resolve="SubstituteMenuVariableDeclaration" />
+      <ref role="20ksaX" to="tpee:fzcqZ_w" resolve="variableDeclaration" />
+    </node>
   </node>
 </model>
