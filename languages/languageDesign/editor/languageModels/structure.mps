<?xml version="1.0" encoding="UTF-8"?>
<model ref="r:00000000-0000-4000-0000-011c8959029e(jetbrains.mps.lang.editor.structure)">
  <persistence version="9" />
  <languages>
    <use id="c72da2b9-7cce-4447-8389-f407dc1158b7" name="jetbrains.mps.lang.structure" version="3" />
    <use id="982eb8df-2c96-4bd7-9963-11712ea622e5" name="jetbrains.mps.lang.resources" version="2" />
  </languages>
  <imports>
    <import index="tpce" ref="r:00000000-0000-4000-0000-011c89590292(jetbrains.mps.lang.structure.structure)" />
    <import index="tpck" ref="r:00000000-0000-4000-0000-011c89590288(jetbrains.mps.lang.core.structure)" />
    <import index="tpee" ref="r:00000000-0000-4000-0000-011c895902ca(jetbrains.mps.baseLanguage.structure)" />
    <import index="tpcw" ref="r:00000000-0000-4000-0000-011c895902bc(jetbrains.mps.lang.sharedConcepts.structure)" />
    <import index="tp25" ref="r:00000000-0000-4000-0000-011c89590301(jetbrains.mps.lang.smodel.structure)" />
    <import index="tp4f" ref="r:00000000-0000-4000-0000-011c89590373(jetbrains.mps.baseLanguage.classifiers.structure)" />
    <import index="tpdg" ref="r:00000000-0000-4000-0000-011c895902a8(jetbrains.mps.lang.actions.structure)" />
  </imports>
  <registry>
    <language id="982eb8df-2c96-4bd7-9963-11712ea622e5" name="jetbrains.mps.lang.resources">
      <concept id="8974276187400029883" name="jetbrains.mps.lang.resources.structure.FileIcon" flags="ng" index="1QGGSu">
        <property id="2756621024541341363" name="file" index="1iqoE4" />
      </concept>
    </language>
    <language id="c72da2b9-7cce-4447-8389-f407dc1158b7" name="jetbrains.mps.lang.structure">
      <concept id="1224240836180" name="jetbrains.mps.lang.structure.structure.DeprecatedNodeAnnotation" flags="ig" index="asaX9">
        <property id="1225118929411" name="build" index="YLPcu" />
        <property id="1225118933224" name="comment" index="YLQ7P" />
      </concept>
      <concept id="6054523464626862044" name="jetbrains.mps.lang.structure.structure.AttributeInfo_IsMultiple" flags="ng" index="tn0Fv">
        <property id="6054523464626875854" name="value" index="tnX3d" />
      </concept>
      <concept id="6054523464627964745" name="jetbrains.mps.lang.structure.structure.AttributeInfo_AttributedConcept" flags="ng" index="trNpa">
        <reference id="6054523464627965081" name="concept" index="trN6q" />
      </concept>
      <concept id="1082978164219" name="jetbrains.mps.lang.structure.structure.EnumerationDataTypeDeclaration" flags="ng" index="AxPO7">
        <property id="1212080844762" name="hasNoDefaultMember" index="PDuV0" />
        <property id="1197591154882" name="memberIdentifierPolicy" index="3lZH7k" />
        <reference id="1083171729157" name="memberDataType" index="M4eZT" />
        <reference id="1083241965437" name="defaultMember" index="Qgau1" />
        <child id="1083172003582" name="member" index="M5hS2" />
      </concept>
      <concept id="1082978499127" name="jetbrains.mps.lang.structure.structure.ConstrainedDataTypeDeclaration" flags="ng" index="Az7Fb">
        <property id="1083066089218" name="constraint" index="FLfZY" />
      </concept>
      <concept id="1083171877298" name="jetbrains.mps.lang.structure.structure.EnumerationMemberDeclaration" flags="ig" index="M4N5e">
        <property id="1083923523172" name="externalValue" index="1uS6qo" />
        <property id="1083923523171" name="internalValue" index="1uS6qv" />
      </concept>
      <concept id="2992811758677295509" name="jetbrains.mps.lang.structure.structure.AttributeInfo" flags="ng" index="M6xJ_">
        <property id="7588428831955550663" name="role" index="Hh88m" />
        <child id="7588428831947959310" name="attributed" index="EQaZv" />
        <child id="7588428831955550186" name="multiple" index="HhnKV" />
      </concept>
      <concept id="1169125787135" name="jetbrains.mps.lang.structure.structure.AbstractConceptDeclaration" flags="ig" index="PkWjJ">
        <property id="6714410169261853888" name="conceptId" index="EcuMT" />
        <property id="4628067390765907488" name="conceptShortDescription" index="R4oN_" />
        <property id="4628067390765956807" name="final" index="R5$K2" />
        <property id="4628067390765956802" name="abstract" index="R5$K7" />
        <property id="5092175715804935370" name="conceptAlias" index="34LRSv" />
        <child id="1071489727083" name="linkDeclaration" index="1TKVEi" />
        <child id="1071489727084" name="propertyDeclaration" index="1TKVEl" />
      </concept>
      <concept id="1169125989551" name="jetbrains.mps.lang.structure.structure.InterfaceConceptDeclaration" flags="ig" index="PlHQZ">
        <child id="1169127546356" name="extends" index="PrDN$" />
      </concept>
      <concept id="1169127622168" name="jetbrains.mps.lang.structure.structure.InterfaceConceptReference" flags="ig" index="PrWs8">
        <reference id="1169127628841" name="intfc" index="PrY4T" />
      </concept>
      <concept id="1071489090640" name="jetbrains.mps.lang.structure.structure.ConceptDeclaration" flags="ig" index="1TIwiD">
        <property id="5404671619616246344" name="staticScope" index="2_RsDV" />
        <property id="1096454100552" name="rootable" index="19KtqR" />
        <reference id="1071489389519" name="extends" index="1TJDcQ" />
        <child id="6327362524875300597" name="icon" index="rwd14" />
        <child id="1169129564478" name="implements" index="PzmwI" />
      </concept>
      <concept id="1071489288299" name="jetbrains.mps.lang.structure.structure.PropertyDeclaration" flags="ig" index="1TJgyi">
        <property id="241647608299431129" name="propertyId" index="IQ2nx" />
        <reference id="1082985295845" name="dataType" index="AX2Wp" />
      </concept>
      <concept id="1071489288298" name="jetbrains.mps.lang.structure.structure.LinkDeclaration" flags="ig" index="1TJgyj">
        <property id="1071599776563" name="role" index="20kJfa" />
        <property id="1071599893252" name="sourceCardinality" index="20lbJX" />
        <property id="1071599937831" name="metaClass" index="20lmBu" />
        <property id="241647608299431140" name="linkId" index="IQ2ns" />
        <reference id="1071599698500" name="specializedLink" index="20ksaX" />
        <reference id="1071599976176" name="target" index="20lvS9" />
      </concept>
    </language>
    <language id="ceab5195-25ea-4f22-9b92-103b95ca8c0c" name="jetbrains.mps.lang.core">
      <concept id="1133920641626" name="jetbrains.mps.lang.core.structure.BaseConcept" flags="ng" index="2VYdi">
        <property id="1193676396447" name="virtualPackage" index="3GE5qa" />
        <child id="5169995583184591170" name="smodelAttribute" index="lGtFl" />
      </concept>
      <concept id="1169194658468" name="jetbrains.mps.lang.core.structure.INamedConcept" flags="ng" index="TrEIO">
        <property id="1169194664001" name="name" index="TrG5h" />
      </concept>
    </language>
  </registry>
  <node concept="1TIwiD" id="fA4kQeF">
    <property role="R5$K7" value="false" />
    <property role="19KtqR" value="true" />
    <property role="R5$K2" value="false" />
    <property role="TrG5h" value="ConceptEditorDeclaration" />
    <property role="34LRSv" value="Concept Editor" />
    <property role="EcuMT" value="1071666914219" />
    <ref role="1TJDcQ" node="fIwURLg" resolve="BaseEditorComponent" />
    <node concept="1QGGSu" id="4Q8sAA5iJQt" role="rwd14">
      <property role="1iqoE4" value="${module}/icons/editor.png" />
    </node>
    <node concept="PrWs8" id="hBfBzQU" role="PzmwI">
      <ref role="PrY4T" to="tpck:h0TrEE$" resolve="INamedConcept" />
    </node>
    <node concept="1TJgyj" id="fG6VMW6" role="1TKVEi">
      <property role="20lmBu" value="aggregation" />
      <property role="20kJfa" value="inspectedCellModel" />
      <property role="20lbJX" value="0..1" />
      <property role="IQ2ns" value="1078153129734" />
      <ref role="20lvS9" node="fBEYTCT" resolve="EditorCellModel" />
    </node>
    <node concept="1TJgyj" id="2gbCHScr0HI" role="1TKVEi">
      <property role="20lmBu" value="aggregation" />
      <property role="20kJfa" value="contextHints" />
      <property role="20lbJX" value="0..n" />
      <property role="IQ2ns" value="2597348684684069742" />
      <ref role="20lvS9" node="5UHFGFk4ozs" resolve="ConceptEditorHintDeclarationReference" />
    </node>
    <node concept="PrWs8" id="2hxg_BDjOEC" role="PzmwI">
      <ref role="PrY4T" to="tpce:2hxg_BDjKM4" resolve="IConceptAspect" />
    </node>
  </node>
  <node concept="1TIwiD" id="fBEYTCT">
    <property role="R5$K7" value="true" />
    <property role="R5$K2" value="false" />
    <property role="TrG5h" value="EditorCellModel" />
    <property role="3GE5qa" value="CellModel" />
    <property role="EcuMT" value="1073389214265" />
    <ref role="1TJDcQ" to="tpck:gw2VY9q" resolve="BaseConcept" />
    <node concept="PrWs8" id="1cEk0X7fp1$" role="PzmwI">
      <ref role="PrY4T" node="1cEk0X7fm5O" resolve="ICellStyle" />
    </node>
    <node concept="1TJgyj" id="gCpqm6p" role="1TKVEi">
      <property role="20lmBu" value="aggregation" />
      <property role="20kJfa" value="renderingCondition" />
      <property role="20lbJX" value="0..1" />
      <property role="IQ2ns" value="1142887637401" />
      <ref role="20lvS9" node="gCpkWun" resolve="QueryFunction_NodeCondition" />
    </node>
    <node concept="1TJgyj" id="g_ERwze" role="1TKVEi">
      <property role="20kJfa" value="actionMap" />
      <property role="IQ2ns" value="1139959269582" />
      <ref role="20lvS9" node="g_h_SNY" resolve="CellActionMapDeclaration" />
    </node>
    <node concept="1TJgyj" id="fJ4QXdL" role="1TKVEi">
      <property role="20kJfa" value="keyMap" />
      <property role="20lbJX" value="0..1" />
      <property role="IQ2ns" value="1081339532145" />
      <ref role="20lvS9" node="fJ25Fcr" resolve="CellKeyMapDeclaration" />
    </node>
    <node concept="1TJgyj" id="gWP5bHW" role="1TKVEi">
      <property role="20lmBu" value="aggregation" />
      <property role="20kJfa" value="menuDescriptor" />
      <property role="IQ2ns" value="1164826688380" />
      <ref role="20lvS9" node="gWOXEEG" resolve="CellMenuDescriptor" />
    </node>
    <node concept="1TJgyj" id="hscStWE" role="1TKVEi">
      <property role="20lmBu" value="aggregation" />
      <property role="20kJfa" value="focusPolicyApplicable" />
      <property role="IQ2ns" value="1198512004906" />
      <ref role="20lvS9" node="gCpkWun" resolve="QueryFunction_NodeCondition" />
    </node>
    <node concept="1TJgyj" id="3K0abI4qJr6" role="1TKVEi">
      <property role="20lmBu" value="aggregation" />
      <property role="20kJfa" value="id" />
      <property role="IQ2ns" value="4323500428121274054" />
      <ref role="20lvS9" node="3K0abI4q_wn" resolve="EditorCellId" />
    </node>
    <node concept="1TJgyj" id="3DiRZz_UXt0" role="1TKVEi">
      <property role="20lmBu" value="aggregation" />
      <property role="20kJfa" value="transformationMenu" />
      <property role="IQ2ns" value="4202667662392416064" />
      <ref role="20lvS9" node="3rSzFHWJPbd" resolve="ITransformationMenuReference" />
    </node>
    <node concept="1TJgyi" id="gtcu_tw" role="1TKVEl">
      <property role="TrG5h" value="attractsFocus" />
      <property role="IQ2nx" value="1130859485024" />
      <ref role="AX2Wp" node="gtguswd" resolve="FocusPolicy" />
    </node>
  </node>
  <node concept="1TIwiD" id="fBEZMkn">
    <property role="R5$K7" value="false" />
    <property role="R5$K2" value="false" />
    <property role="R4oN_" value="collection of cells" />
    <property role="TrG5h" value="CellModel_Collection" />
    <property role="2_RsDV" value="none" />
    <property role="3GE5qa" value="CellModel" />
    <property role="34LRSv" value="collection" />
    <property role="EcuMT" value="1073389446423" />
    <ref role="1TJDcQ" node="fBEYTCT" resolve="EditorCellModel" />
    <node concept="PrWs8" id="3vTEHvN5msL" role="PzmwI">
      <ref role="PrY4T" node="7ARneOGixdd" resolve="Synchronizeable" />
    </node>
    <node concept="PrWs8" id="4SdtvCaA82$" role="PzmwI">
      <ref role="PrY4T" to="tpck:64$4ecGX64Q" resolve="ImplementationWithStubPart" />
    </node>
    <node concept="PrWs8" id="1EgGg0eQSKM" role="PzmwI">
      <ref role="PrY4T" node="itlittTD3X" resolve="LayoutContainer" />
    </node>
    <node concept="1TJgyj" id="fBEZMko" role="1TKVEi">
      <property role="20lmBu" value="aggregation" />
      <property role="20kJfa" value="childCellModel" />
      <property role="20lbJX" value="0..n" />
      <property role="IQ2ns" value="1073389446424" />
      <ref role="20lvS9" node="fBEYTCT" resolve="EditorCellModel" />
    </node>
    <node concept="1TJgyj" id="6GJhM1dAsnP" role="1TKVEi">
      <property role="20lmBu" value="aggregation" />
      <property role="20kJfa" value="foldedCellModel" />
      <property role="IQ2ns" value="7723470090030138869" />
      <ref role="20lvS9" node="fBEYTCT" resolve="EditorCellModel" />
    </node>
    <node concept="1TJgyj" id="g6iSdeU" role="1TKVEi">
      <property role="20lmBu" value="aggregation" />
      <property role="20kJfa" value="cellLayout" />
      <property role="20lbJX" value="0..1" />
      <property role="IQ2ns" value="1106270802874" />
      <ref role="20lvS9" node="g6iR17a" resolve="CellLayout" />
    </node>
    <node concept="1TJgyj" id="7zuBzrp_ftK" role="1TKVEi">
      <property role="20lmBu" value="aggregation" />
      <property role="20kJfa" value="usesFoldingCondition" />
      <property role="IQ2ns" value="8709572687796959088" />
      <ref role="20lvS9" node="gCpkWun" resolve="QueryFunction_NodeCondition" />
    </node>
    <node concept="1TJgyj" id="5qrsiYWrGSD" role="1TKVEi">
      <property role="20lmBu" value="aggregation" />
      <property role="20kJfa" value="collapseByDefaultCondition" />
      <property role="IQ2ns" value="6240706158490734121" />
      <ref role="20lvS9" node="gCpkWun" resolve="QueryFunction_NodeCondition" />
    </node>
    <node concept="1TJgyj" id="3Fwx_UqDAZ9" role="1TKVEi">
      <property role="20lmBu" value="aggregation" />
      <property role="20kJfa" value="addHints" />
      <property role="20lbJX" value="0..1" />
      <property role="IQ2ns" value="4242538589862653897" />
      <ref role="20lvS9" node="42lfqf__buC" resolve="ContextHintsSpecification" />
    </node>
    <node concept="1TJgyj" id="3Fwx_UqDB8p" role="1TKVEi">
      <property role="20lmBu" value="aggregation" />
      <property role="20kJfa" value="removeHints" />
      <property role="IQ2ns" value="4242538589862654489" />
      <ref role="20lvS9" node="42lfqf__buC" resolve="ContextHintsSpecification" />
    </node>
    <node concept="1TJgyi" id="fBEZMkp" role="1TKVEl">
      <property role="TrG5h" value="vertical" />
      <property role="IQ2nx" value="1073389446425" />
      <ref role="AX2Wp" to="tpck:fKAQMTB" resolve="boolean" />
      <node concept="asaX9" id="i2I0itR" role="lGtFl">
        <property role="YLQ7P" value="Use isVertical(), remove after MPS3.5" />
      </node>
    </node>
    <node concept="1TJgyi" id="fBEZMkq" role="1TKVEl">
      <property role="TrG5h" value="gridLayout" />
      <property role="IQ2nx" value="1073389446426" />
      <ref role="AX2Wp" to="tpck:fKAQMTB" resolve="boolean" />
      <node concept="asaX9" id="i2I0j49" role="lGtFl">
        <property role="YLQ7P" value="Use isVerticalGrid(), remove after MPS3.5" />
      </node>
    </node>
    <node concept="1TJgyi" id="g_ayjLd" role="1TKVEl">
      <property role="TrG5h" value="usesBraces" />
      <property role="IQ2nx" value="1139416841293" />
      <ref role="AX2Wp" to="tpck:fKAQMTB" resolve="boolean" />
    </node>
    <node concept="1TJgyi" id="gSS$Qof" role="1TKVEl">
      <property role="TrG5h" value="usesFolding" />
      <property role="IQ2nx" value="1160590353935" />
      <ref role="AX2Wp" to="tpck:fKAQMTB" resolve="boolean" />
    </node>
    <node concept="1TJgyi" id="5qrsiYWrGSx" role="1TKVEl">
      <property role="TrG5h" value="collapseByDefault" />
      <property role="IQ2nx" value="6240706158490734113" />
      <ref role="AX2Wp" to="tpck:fKAQMTB" resolve="boolean" />
    </node>
  </node>
  <node concept="1TIwiD" id="fBF0icI">
    <property role="R5$K7" value="false" />
    <property role="R5$K2" value="false" />
    <property role="R4oN_" value="text label" />
    <property role="TrG5h" value="CellModel_Constant" />
    <property role="2_RsDV" value="none" />
    <property role="3GE5qa" value="CellModel" />
    <property role="34LRSv" value="constant" />
    <property role="EcuMT" value="1073389577006" />
    <ref role="1TJDcQ" node="fHev3Dc" resolve="CellModel_AbstractLabel" />
    <node concept="PrWs8" id="3vTEHvN5lBD" role="PzmwI">
      <ref role="PrY4T" node="7ARneOGixdd" resolve="Synchronizeable" />
    </node>
    <node concept="PrWs8" id="4SdtvCaA7aw" role="PzmwI">
      <ref role="PrY4T" to="tpck:64$4ecGX64Q" resolve="ImplementationWithStubPart" />
    </node>
    <node concept="1TJgyi" id="fBF0icJ" role="1TKVEl">
      <property role="TrG5h" value="text" />
      <property role="IQ2nx" value="1073389577007" />
      <ref role="AX2Wp" to="tpck:fKAOsGN" resolve="string" />
    </node>
    <node concept="1TJgyi" id="fKilYwr" role="1TKVEl">
      <property role="TrG5h" value="nullText" />
      <property role="IQ2nx" value="1082639509531" />
      <ref role="AX2Wp" to="tpck:fKAOsGN" resolve="string" />
    </node>
  </node>
  <node concept="1TIwiD" id="fBF0A4I">
    <property role="R5$K7" value="false" />
    <property role="R5$K2" value="false" />
    <property role="R4oN_" value="property" />
    <property role="TrG5h" value="CellModel_Property" />
    <property role="3GE5qa" value="CellModel" />
    <property role="34LRSv" value="{&lt;{propertyDeclaration}&gt;}" />
    <property role="EcuMT" value="1073389658414" />
    <ref role="1TJDcQ" node="g_$h64z" resolve="CellModel_WithRole" />
    <node concept="PrWs8" id="3vTEHvN5o$C" role="PzmwI">
      <ref role="PrY4T" node="7ARneOGixdd" resolve="Synchronizeable" />
    </node>
    <node concept="PrWs8" id="4SdtvCaA7QA" role="PzmwI">
      <ref role="PrY4T" to="tpck:64$4ecGX64Q" resolve="ImplementationWithStubPart" />
    </node>
    <node concept="1TJgyj" id="fBF1KQc" role="1TKVEi">
      <property role="20kJfa" value="propertyDeclaration" />
      <property role="20lbJX" value="1" />
      <property role="IQ2ns" value="1073389964684" />
      <ref role="20lvS9" to="tpce:f_TJgxF" resolve="PropertyDeclaration" />
      <ref role="20ksaX" node="g_NtTq1" resolve="relationDeclaration" />
    </node>
  </node>
  <node concept="1TIwiD" id="fBF1sR7">
    <property role="R5$K7" value="false" />
    <property role="R5$K2" value="false" />
    <property role="R4oN_" value="single aggregation" />
    <property role="TrG5h" value="CellModel_RefNode" />
    <property role="3GE5qa" value="CellModel" />
    <property role="34LRSv" value="%&lt;{linkDeclaration}&gt;%" />
    <property role="EcuMT" value="1073389882823" />
    <ref role="1TJDcQ" node="g_$h64z" resolve="CellModel_WithRole" />
    <node concept="1TJgyj" id="55my_QKP5Sf" role="1TKVEi">
      <property role="20lmBu" value="aggregation" />
      <property role="20kJfa" value="addHints" />
      <property role="20lbJX" value="0..1" />
      <property role="IQ2ns" value="5861024100072578575" />
      <ref role="20lvS9" node="42lfqf__buC" resolve="ContextHintsSpecification" />
    </node>
    <node concept="1TJgyj" id="55my_QKP5Sg" role="1TKVEi">
      <property role="20lmBu" value="aggregation" />
      <property role="20kJfa" value="removeHints" />
      <property role="IQ2ns" value="5861024100072578576" />
      <ref role="20lvS9" node="42lfqf__buC" resolve="ContextHintsSpecification" />
    </node>
    <node concept="1TJgyj" id="UjlmrgInb" role="1TKVEi">
      <property role="20lmBu" value="aggregation" />
      <property role="20kJfa" value="emptyCellModel" />
      <property role="20lbJX" value="0..1" />
      <property role="IQ2ns" value="16410578721629643" />
      <ref role="20lvS9" node="fBEYTCT" resolve="EditorCellModel" />
    </node>
    <node concept="1TJgyj" id="fBF1sR8" role="1TKVEi">
      <property role="20kJfa" value="linkDeclaration" />
      <property role="20lbJX" value="1" />
      <property role="IQ2ns" value="1073389882824" />
      <ref role="20lvS9" to="tpce:f_TJgxE" resolve="LinkDeclaration" />
      <ref role="20ksaX" node="g_NtTq1" resolve="relationDeclaration" />
    </node>
    <node concept="PrWs8" id="4SdtvCaA7QN" role="PzmwI">
      <ref role="PrY4T" to="tpck:64$4ecGX64Q" resolve="ImplementationWithStubPart" />
    </node>
    <node concept="1TJgyi" id="Ujlmrg18k" role="1TKVEl">
      <property role="TrG5h" value="customizeEmptyCell" />
      <property role="IQ2nx" value="16410578721444372" />
      <ref role="AX2Wp" to="tpck:fKAQMTB" resolve="boolean" />
    </node>
  </node>
  <node concept="1TIwiD" id="fBF2Hee">
    <property role="R5$K7" value="false" />
    <property role="R5$K2" value="false" />
    <property role="R4oN_" value="multiple aggregation" />
    <property role="TrG5h" value="CellModel_RefNodeList" />
    <property role="3GE5qa" value="CellModel" />
    <property role="34LRSv" value="%&lt;{linkDeclaration}&gt;%" />
    <property role="EcuMT" value="1073390211982" />
    <ref role="1TJDcQ" node="gAczfia" resolve="CellModel_ListWithRole" />
    <node concept="1TJgyi" id="gEGOrZx" role="1TKVEl">
      <property role="TrG5h" value="reverse" />
      <property role="IQ2nx" value="1145360728033" />
      <ref role="AX2Wp" to="tpck:fKAQMTB" resolve="boolean" />
    </node>
    <node concept="1TJgyj" id="fBF2Hej" role="1TKVEi">
      <property role="20kJfa" value="linkDeclaration" />
      <property role="20lbJX" value="1" />
      <property role="IQ2ns" value="1073390211987" />
      <ref role="20lvS9" to="tpce:f_TJgxE" resolve="LinkDeclaration" />
      <ref role="20ksaX" node="g_NtTq1" resolve="relationDeclaration" />
    </node>
    <node concept="1TJgyj" id="gXk68OO" role="1TKVEi">
      <property role="20lmBu" value="aggregation" />
      <property role="20kJfa" value="elementMenuDescriptor" />
      <property role="IQ2ns" value="1165347032372" />
      <ref role="20lvS9" node="gWOXEEG" resolve="CellMenuDescriptor" />
    </node>
    <node concept="1TJgyj" id="h4APPx9" role="1TKVEi">
      <property role="20kJfa" value="elementActionMap" />
      <property role="IQ2ns" value="1173177718857" />
      <ref role="20lvS9" node="g_h_SNY" resolve="CellActionMapDeclaration" />
    </node>
    <node concept="1TJgyj" id="hd2AuTj" role="1TKVEi">
      <property role="20lmBu" value="aggregation" />
      <property role="20kJfa" value="filter" />
      <property role="IQ2ns" value="1182233390675" />
      <ref role="20lvS9" node="hd07P1K" resolve="QueryFunction_NodeListFilter" />
    </node>
    <node concept="1TJgyj" id="6k6gsLy95p6" role="1TKVEi">
      <property role="20lmBu" value="aggregation" />
      <property role="20kJfa" value="addHints" />
      <property role="20lbJX" value="0..1" />
      <property role="IQ2ns" value="7279578193766667846" />
      <ref role="20lvS9" node="42lfqf__buC" resolve="ContextHintsSpecification" />
    </node>
    <node concept="1TJgyj" id="6k6gsLy95p7" role="1TKVEi">
      <property role="20lmBu" value="aggregation" />
      <property role="20kJfa" value="removeHints" />
      <property role="IQ2ns" value="7279578193766667847" />
      <ref role="20lvS9" node="42lfqf__buC" resolve="ContextHintsSpecification" />
    </node>
    <node concept="PrWs8" id="4SdtvCaA7Qx" role="PzmwI">
      <ref role="PrY4T" to="tpck:64$4ecGX64Q" resolve="ImplementationWithStubPart" />
    </node>
  </node>
  <node concept="1TIwiD" id="fCXafTX">
    <property role="R5$K7" value="false" />
    <property role="R5$K2" value="false" />
    <property role="R4oN_" value="reference to accessor" />
    <property role="TrG5h" value="CellModel_ModelAccess" />
    <property role="3GE5qa" value="CellModel" />
    <property role="34LRSv" value="model access" />
    <property role="EcuMT" value="1074767920765" />
    <ref role="1TJDcQ" node="fHev3Dc" resolve="CellModel_AbstractLabel" />
    <node concept="1TJgyj" id="h7TRxg_" role="1TKVEi">
      <property role="20lmBu" value="aggregation" />
      <property role="20kJfa" value="modelAcessor" />
      <property role="20lbJX" value="1" />
      <property role="IQ2ns" value="1176718152741" />
      <ref role="20lvS9" node="h7TQVbc" resolve="ModelAccessor" />
    </node>
    <node concept="1TJgyi" id="fKihaHs" role="1TKVEl">
      <property role="TrG5h" value="nullText" />
      <property role="IQ2nx" value="1082638248796" />
      <ref role="AX2Wp" to="tpck:fKAOsGN" resolve="string" />
    </node>
    <node concept="PrWs8" id="4SdtvCaA7ul" role="PzmwI">
      <ref role="PrY4T" to="tpck:64$4ecGX64Q" resolve="ImplementationWithStubPart" />
    </node>
  </node>
  <node concept="1TIwiD" id="fDxolV3">
    <property role="R5$K7" value="false" />
    <property role="R5$K2" value="false" />
    <property role="R4oN_" value="red text label" />
    <property role="TrG5h" value="CellModel_Error" />
    <property role="3GE5qa" value="CellModel" />
    <property role="34LRSv" value="error" />
    <property role="EcuMT" value="1075375595203" />
    <ref role="1TJDcQ" node="fHev3Dc" resolve="CellModel_AbstractLabel" />
    <node concept="1TJgyi" id="fDxolV4" role="1TKVEl">
      <property role="TrG5h" value="text" />
      <property role="IQ2nx" value="1075375595204" />
      <ref role="AX2Wp" to="tpck:fKAOsGN" resolve="string" />
    </node>
    <node concept="PrWs8" id="4SdtvCaA7a_" role="PzmwI">
      <ref role="PrY4T" to="tpck:64$4ecGX64Q" resolve="ImplementationWithStubPart" />
    </node>
  </node>
  <node concept="1TIwiD" id="fGgc7fs">
    <property role="R5$K7" value="false" />
    <property role="R5$K2" value="false" />
    <property role="R4oN_" value="reference to cell provider" />
    <property role="TrG5h" value="CellModel_Custom" />
    <property role="3GE5qa" value="CellModel" />
    <property role="34LRSv" value="custom" />
    <property role="EcuMT" value="1078308402140" />
    <ref role="1TJDcQ" node="fBEYTCT" resolve="EditorCellModel" />
    <node concept="1TJgyj" id="h7YsKQL" role="1TKVEi">
      <property role="20lmBu" value="aggregation" />
      <property role="20kJfa" value="cellProvider" />
      <property role="20lbJX" value="1" />
      <property role="IQ2ns" value="1176795024817" />
      <ref role="20lvS9" node="h7VJUTl" resolve="QueryFunction_CellProvider" />
    </node>
    <node concept="PrWs8" id="4SdtvCaAjdw" role="PzmwI">
      <ref role="PrY4T" to="tpck:64$4ecGX64Q" resolve="ImplementationWithStubPart" />
    </node>
  </node>
  <node concept="1TIwiD" id="fGPKFH7">
    <property role="R5$K7" value="false" />
    <property role="19KtqR" value="true" />
    <property role="R5$K2" value="false" />
    <property role="TrG5h" value="EditorComponentDeclaration" />
    <property role="34LRSv" value="Editor Component" />
    <property role="EcuMT" value="1078938745671" />
    <ref role="1TJDcQ" node="fIwURLg" resolve="BaseEditorComponent" />
    <node concept="1QGGSu" id="4Q8sAA5iJQp" role="rwd14">
      <property role="1iqoE4" value="${module}/icons/editorComponent.png" />
    </node>
    <node concept="1TJgyj" id="66t_lsklggO" role="1TKVEi">
      <property role="20lmBu" value="aggregation" />
      <property role="20kJfa" value="overridenEditorComponent" />
      <property role="IQ2ns" value="7033942394258392116" />
      <ref role="20lvS9" node="66t_lskdtZC" resolve="EditorComponentDeclarationReference" />
    </node>
    <node concept="1TJgyj" id="6nWbOYo69_Q" role="1TKVEi">
      <property role="20lmBu" value="aggregation" />
      <property role="20kJfa" value="contextHints" />
      <property role="20lbJX" value="0..n" />
      <property role="IQ2ns" value="7348800710862477686" />
      <ref role="20lvS9" node="5UHFGFk4ozs" resolve="ConceptEditorHintDeclarationReference" />
    </node>
    <node concept="PrWs8" id="hBfBxAy" role="PzmwI">
      <ref role="PrY4T" to="tpck:h0TrEE$" resolve="INamedConcept" />
    </node>
    <node concept="PrWs8" id="66t_lskzk94" role="PzmwI">
      <ref role="PrY4T" to="tpee:hCUYCKd" resolve="IValidIdentifier" />
    </node>
    <node concept="PrWs8" id="4$$3zrO4flA" role="PzmwI">
      <ref role="PrY4T" to="tpce:2hxg_BDjKM4" resolve="IConceptAspect" />
    </node>
  </node>
  <node concept="1TIwiD" id="fGPMmym">
    <property role="R5$K7" value="false" />
    <property role="R5$K2" value="false" />
    <property role="R4oN_" value="reference to editor component" />
    <property role="TrG5h" value="CellModel_Component" />
    <property role="3GE5qa" value="CellModel" />
    <property role="34LRSv" value="component" />
    <property role="EcuMT" value="1078939183254" />
    <ref role="1TJDcQ" node="fBEYTCT" resolve="EditorCellModel" />
    <node concept="1TJgyj" id="fGPMmyn" role="1TKVEi">
      <property role="20kJfa" value="editorComponent" />
      <property role="20lbJX" value="1" />
      <property role="IQ2ns" value="1078939183255" />
      <ref role="20lvS9" node="fGPKFH7" resolve="EditorComponentDeclaration" />
    </node>
    <node concept="PrWs8" id="4SdtvCaA82C" role="PzmwI">
      <ref role="PrY4T" to="tpck:64$4ecGX64Q" resolve="ImplementationWithStubPart" />
    </node>
  </node>
  <node concept="1TIwiD" id="fHev3Dc">
    <property role="R5$K7" value="true" />
    <property role="R5$K2" value="false" />
    <property role="TrG5h" value="CellModel_AbstractLabel" />
    <property role="3GE5qa" value="CellModel" />
    <property role="EcuMT" value="1079353555532" />
    <ref role="1TJDcQ" node="fBEYTCT" resolve="EditorCellModel" />
    <node concept="1TJgyi" id="hrC1vXT" role="1TKVEl">
      <property role="TrG5h" value="defaultCaretPosition" />
      <property role="IQ2nx" value="1197893615481" />
      <ref role="AX2Wp" node="hrC158_" resolve="_CaretPosition_Enum" />
      <node concept="asaX9" id="2XU9kLxRcf" role="lGtFl">
        <property role="YLPcu" value="MPS 3.5" />
        <property role="YLQ7P" value="Not used anymore since MPS 3.5" />
      </node>
    </node>
  </node>
  <node concept="1TIwiD" id="fIwURLg">
    <property role="R5$K7" value="true" />
    <property role="R5$K2" value="false" />
    <property role="TrG5h" value="BaseEditorComponent" />
    <property role="EcuMT" value="1080736578640" />
    <ref role="1TJDcQ" node="gXXWOiD" resolve="AbstractComponent" />
    <node concept="1TJgyj" id="fIwV5gl" role="1TKVEi">
      <property role="20lmBu" value="aggregation" />
      <property role="20kJfa" value="cellModel" />
      <property role="20lbJX" value="1" />
      <property role="IQ2ns" value="1080736633877" />
      <ref role="20lvS9" node="fBEYTCT" resolve="EditorCellModel" />
    </node>
    <node concept="PrWs8" id="6nWbOYokHC8" role="PzmwI">
      <ref role="PrY4T" to="tpck:3fifI_xCcJN" resolve="ScopeProvider" />
    </node>
    <node concept="PrWs8" id="5GYL1gdfZkl" role="PzmwI">
      <ref role="PrY4T" to="tpck:19gBtYEAf4C" resolve="InterfacePart" />
    </node>
  </node>
  <node concept="1TIwiD" id="fJ25Fcr">
    <property role="R5$K7" value="false" />
    <property role="19KtqR" value="true" />
    <property role="R5$K2" value="false" />
    <property role="TrG5h" value="CellKeyMapDeclaration" />
    <property role="3GE5qa" value="CellKeyMap" />
    <property role="34LRSv" value="Cell Keymap" />
    <property role="EcuMT" value="1081293058843" />
    <node concept="1QGGSu" id="4Q8sAA5iJQr" role="rwd14">
      <property role="1iqoE4" value="${module}/icons/keyMap.png" />
    </node>
    <node concept="PrWs8" id="AkEQ6o$KU_" role="PzmwI">
      <ref role="PrY4T" to="tpee:hCUYCKd" resolve="IValidIdentifier" />
    </node>
    <node concept="PrWs8" id="4$$3zrO4f0l" role="PzmwI">
      <ref role="PrY4T" to="tpce:2hxg_BDjKM4" resolve="IConceptAspect" />
    </node>
    <node concept="PrWs8" id="37EzmTDMFxR" role="PzmwI">
      <ref role="PrY4T" to="tpck:19gBtYEAf4C" resolve="InterfacePart" />
    </node>
    <node concept="1TJgyi" id="gIXBED0" role="1TKVEl">
      <property role="TrG5h" value="everyModel" />
      <property role="IQ2nx" value="1149937560128" />
      <ref role="AX2Wp" to="tpck:fKAQMTB" resolve="boolean" />
    </node>
    <node concept="1TJgyj" id="g_chiKl" role="1TKVEi">
      <property role="20kJfa" value="applicableConcept" />
      <property role="IQ2ns" value="1139445935125" />
      <ref role="20lvS9" to="tpce:h0PkWnZ" resolve="AbstractConceptDeclaration" />
    </node>
    <node concept="1TJgyj" id="gyQnntA" role="1TKVEi">
      <property role="20lmBu" value="aggregation" />
      <property role="20kJfa" value="item" />
      <property role="20lbJX" value="0..n" />
      <property role="IQ2ns" value="1136930944870" />
      <ref role="20lvS9" node="gyPxRd_" resolve="CellKeyMapItem" />
    </node>
  </node>
  <node concept="AxPO7" id="fLvcfKA">
    <property role="TrG5h" value="_YesNoDefault_Enum" />
    <ref role="Qgau1" node="fLvcfKD" resolve="none" />
    <ref role="M4eZT" to="tpck:fKAOsGN" resolve="string" />
    <node concept="M4N5e" id="fLvcfKB" role="M5hS2">
      <property role="1uS6qv" value="true" />
      <property role="1uS6qo" value="yes" />
    </node>
    <node concept="M4N5e" id="fLvcfKC" role="M5hS2">
      <property role="1uS6qv" value="false" />
      <property role="1uS6qo" value="no" />
    </node>
    <node concept="M4N5e" id="fLvcfKD" role="M5hS2">
      <property role="1uS6qo" value="none" />
    </node>
  </node>
  <node concept="AxPO7" id="fLwANPl">
    <property role="TrG5h" value="_Colors_Enum" />
    <ref role="Qgau1" node="fLwANPm" resolve="none" />
    <ref role="M4eZT" to="tpck:fKAOsGN" resolve="string" />
    <node concept="M4N5e" id="fLwANPm" role="M5hS2">
      <property role="1uS6qo" value="none" />
    </node>
    <node concept="M4N5e" id="fLwANPn" role="M5hS2">
      <property role="1uS6qv" value="red" />
      <property role="1uS6qo" value="red" />
    </node>
    <node concept="M4N5e" id="fLwANPo" role="M5hS2">
      <property role="1uS6qv" value="pink" />
      <property role="1uS6qo" value="pink" />
    </node>
    <node concept="M4N5e" id="fLwANPp" role="M5hS2">
      <property role="1uS6qv" value="orange" />
      <property role="1uS6qo" value="orange" />
    </node>
    <node concept="M4N5e" id="fLwANPq" role="M5hS2">
      <property role="1uS6qv" value="yellow" />
      <property role="1uS6qo" value="yellow" />
    </node>
    <node concept="M4N5e" id="fLwANPr" role="M5hS2">
      <property role="1uS6qv" value="green" />
      <property role="1uS6qo" value="green" />
    </node>
    <node concept="M4N5e" id="g1_qRwE" role="M5hS2">
      <property role="1uS6qv" value="DARK_GREEN" />
      <property role="1uS6qo" value="darkGreen" />
    </node>
    <node concept="M4N5e" id="fLwANPs" role="M5hS2">
      <property role="1uS6qv" value="magenta" />
      <property role="1uS6qo" value="magenta" />
    </node>
    <node concept="M4N5e" id="g1_qVrt" role="M5hS2">
      <property role="1uS6qv" value="DARK_MAGENTA" />
      <property role="1uS6qo" value="darkMagenta" />
    </node>
    <node concept="M4N5e" id="fLwANPt" role="M5hS2">
      <property role="1uS6qv" value="cyan" />
      <property role="1uS6qo" value="cyan" />
    </node>
    <node concept="M4N5e" id="fLwANPu" role="M5hS2">
      <property role="1uS6qv" value="blue" />
      <property role="1uS6qo" value="blue" />
    </node>
    <node concept="M4N5e" id="hGRnIZc" role="M5hS2">
      <property role="1uS6qv" value="LIGHT_BLUE" />
      <property role="1uS6qo" value="lightBlue" />
    </node>
    <node concept="M4N5e" id="g1_eI4o" role="M5hS2">
      <property role="1uS6qv" value="DARK_BLUE" />
      <property role="1uS6qo" value="darkBlue" />
    </node>
    <node concept="M4N5e" id="fLJRk5_" role="M5hS2">
      <property role="1uS6qv" value="gray" />
      <property role="1uS6qo" value="gray" />
    </node>
    <node concept="M4N5e" id="fLJRk5A" role="M5hS2">
      <property role="1uS6qv" value="lightGray" />
      <property role="1uS6qo" value="lightGray" />
    </node>
    <node concept="M4N5e" id="fLJRk5B" role="M5hS2">
      <property role="1uS6qv" value="darkGray" />
      <property role="1uS6qo" value="darkGray" />
    </node>
    <node concept="M4N5e" id="hEZAO13" role="M5hS2">
      <property role="1uS6qv" value="WHITE" />
      <property role="1uS6qo" value="white" />
    </node>
    <node concept="M4N5e" id="6cZGtrcKCoS" role="M5hS2">
      <property role="1uS6qv" value="black" />
      <property role="1uS6qo" value="black" />
    </node>
  </node>
  <node concept="1TIwiD" id="fPiCG$y">
    <property role="R5$K7" value="false" />
    <property role="R5$K2" value="false" />
    <property role="R4oN_" value="reference" />
    <property role="TrG5h" value="CellModel_RefCell" />
    <property role="3GE5qa" value="CellModel" />
    <property role="34LRSv" value="%&lt;{linkDeclaration}&gt;%-&gt;" />
    <property role="EcuMT" value="1088013125922" />
    <ref role="1TJDcQ" node="g_$h64z" resolve="CellModel_WithRole" />
    <node concept="1TJgyj" id="fPiD8ey" role="1TKVEi">
      <property role="20kJfa" value="linkDeclaration" />
      <property role="20lbJX" value="1" />
      <property role="IQ2ns" value="1088013239202" />
      <ref role="20lvS9" to="tpce:f_TJgxE" resolve="LinkDeclaration" />
      <ref role="20ksaX" node="g_NtTq1" resolve="relationDeclaration" />
    </node>
    <node concept="1TJgyj" id="fPsWHWE" role="1TKVEi">
      <property role="20lmBu" value="aggregation" />
      <property role="20kJfa" value="editorComponent" />
      <property role="20lbJX" value="1" />
      <property role="IQ2ns" value="1088186146602" />
      <ref role="20lvS9" node="fPsVBsF" resolve="InlineEditorComponent" />
    </node>
    <node concept="PrWs8" id="4SdtvCaA7QL" role="PzmwI">
      <ref role="PrY4T" to="tpck:64$4ecGX64Q" resolve="ImplementationWithStubPart" />
    </node>
  </node>
  <node concept="1TIwiD" id="fPsVBsF">
    <property role="R5$K7" value="false" />
    <property role="R5$K2" value="false" />
    <property role="R4oN_" value="in-line editor component" />
    <property role="TrG5h" value="InlineEditorComponent" />
    <property role="EcuMT" value="1088185857835" />
    <ref role="1TJDcQ" node="fIwURLg" resolve="BaseEditorComponent" />
  </node>
  <node concept="1TIwiD" id="fPQoSf$">
    <property role="R5$K7" value="false" />
    <property role="R5$K2" value="false" />
    <property role="R4oN_" value="cell alternation" />
    <property role="TrG5h" value="CellModel_Alternation" />
    <property role="3GE5qa" value="CellModel" />
    <property role="34LRSv" value="alternation" />
    <property role="EcuMT" value="1088612959204" />
    <ref role="1TJDcQ" node="fBEYTCT" resolve="EditorCellModel" />
    <node concept="1TJgyi" id="fPQpme3" role="1TKVEl">
      <property role="TrG5h" value="vertical" />
      <property role="IQ2nx" value="1088613081987" />
      <ref role="AX2Wp" to="tpck:fKAQMTB" resolve="boolean" />
    </node>
    <node concept="1TJgyj" id="gFe4fbm" role="1TKVEi">
      <property role="20lmBu" value="aggregation" />
      <property role="20kJfa" value="alternationCondition" />
      <property role="20lbJX" value="1" />
      <property role="IQ2ns" value="1145918517974" />
      <ref role="20lvS9" node="gCpkWun" resolve="QueryFunction_NodeCondition" />
    </node>
    <node concept="1TJgyj" id="fPQoS0T" role="1TKVEi">
      <property role="20lmBu" value="aggregation" />
      <property role="20kJfa" value="ifTrueCellModel" />
      <property role="20lbJX" value="1" />
      <property role="IQ2ns" value="1088612958265" />
      <ref role="20lvS9" node="fBEYTCT" resolve="EditorCellModel" />
    </node>
    <node concept="1TJgyj" id="fPQoVQ3" role="1TKVEi">
      <property role="20lmBu" value="aggregation" />
      <property role="20kJfa" value="ifFalseCellModel" />
      <property role="20lbJX" value="1" />
      <property role="IQ2ns" value="1088612973955" />
      <ref role="20lvS9" node="fBEYTCT" resolve="EditorCellModel" />
    </node>
    <node concept="PrWs8" id="4SdtvCaA7QR" role="PzmwI">
      <ref role="PrY4T" to="tpck:64$4ecGX64Q" resolve="ImplementationWithStubPart" />
    </node>
  </node>
  <node concept="AxPO7" id="g1_kr60">
    <property role="TrG5h" value="_FontStyle_Enum" />
    <ref role="M4eZT" to="tpck:fKAOsGN" resolve="string" />
    <ref role="Qgau1" node="gwE72Ex" resolve="plain" />
    <node concept="M4N5e" id="g1_k_vY" role="M5hS2">
      <property role="1uS6qv" value="BOLD" />
      <property role="1uS6qo" value="bold" />
    </node>
    <node concept="M4N5e" id="g1_kEg4" role="M5hS2">
      <property role="1uS6qv" value="ITALIC" />
      <property role="1uS6qo" value="italic" />
    </node>
    <node concept="M4N5e" id="g1_tSyq" role="M5hS2">
      <property role="1uS6qv" value="BOLD_ITALIC" />
      <property role="1uS6qo" value="boldItalic" />
    </node>
    <node concept="M4N5e" id="gwE72Ex" role="M5hS2">
      <property role="1uS6qv" value="PLAIN" />
      <property role="1uS6qo" value="plain" />
    </node>
    <node concept="M4N5e" id="hL7GYu6" role="M5hS2">
      <property role="1uS6qv" value="QUERY" />
      <property role="1uS6qo" value="query" />
    </node>
  </node>
  <node concept="1TIwiD" id="g3gTLMM">
    <property role="R5$K7" value="false" />
    <property role="R5$K2" value="false" />
    <property role="TrG5h" value="CellModel_JComponent" />
    <property role="3GE5qa" value="CellModel" />
    <property role="34LRSv" value="swing component" />
    <property role="EcuMT" value="1103016434866" />
    <ref role="1TJDcQ" node="fBEYTCT" resolve="EditorCellModel" />
    <node concept="1TJgyj" id="h7FoqVN" role="1TKVEi">
      <property role="20lmBu" value="aggregation" />
      <property role="20kJfa" value="componentProvider" />
      <property role="20lbJX" value="1" />
      <property role="IQ2ns" value="1176475119347" />
      <ref role="20lvS9" node="h7Fmcq4" resolve="QueryFunction_JComponent" />
    </node>
    <node concept="PrWs8" id="7x0o_8QOa6H" role="PzmwI">
      <ref role="PrY4T" to="tpck:64$4ecGX64Q" resolve="ImplementationWithStubPart" />
    </node>
  </node>
  <node concept="1TIwiD" id="g6iR17a">
    <property role="R5$K7" value="true" />
    <property role="R5$K2" value="false" />
    <property role="TrG5h" value="CellLayout" />
    <property role="2_RsDV" value="none" />
    <property role="3GE5qa" value="CellLayout" />
    <property role="EcuMT" value="1106270491082" />
  </node>
  <node concept="1TIwiD" id="g6iRfq5">
    <property role="R5$K7" value="false" />
    <property role="R5$K2" value="false" />
    <property role="TrG5h" value="CellLayout_Horizontal" />
    <property role="2_RsDV" value="none" />
    <property role="3GE5qa" value="CellLayout" />
    <property role="34LRSv" value="horizontal" />
    <property role="EcuMT" value="1106270549637" />
    <ref role="1TJDcQ" node="g6iR17a" resolve="CellLayout" />
  </node>
  <node concept="1TIwiD" id="g6iRkMY">
    <property role="R5$K7" value="false" />
    <property role="R5$K2" value="false" />
    <property role="TrG5h" value="CellLayout_Vertical" />
    <property role="2_RsDV" value="none" />
    <property role="3GE5qa" value="CellLayout" />
    <property role="34LRSv" value="vertical" />
    <property role="EcuMT" value="1106270571710" />
    <ref role="1TJDcQ" node="g6iR17a" resolve="CellLayout" />
  </node>
  <node concept="1TIwiD" id="g6iR$Wm">
    <property role="R5$K7" value="false" />
    <property role="R5$K2" value="false" />
    <property role="TrG5h" value="CellLayout_Flow" />
    <property role="2_RsDV" value="none" />
    <property role="3GE5qa" value="CellLayout" />
    <property role="34LRSv" value="flow" />
    <property role="EcuMT" value="1106270637846" />
    <ref role="1TJDcQ" node="g6iR17a" resolve="CellLayout" />
  </node>
  <node concept="AxPO7" id="gtbL_3A">
    <property role="TrG5h" value="UnderlineStyle" />
    <ref role="M4eZT" to="tpck:fKAQMTA" resolve="integer" />
    <ref role="Qgau1" node="gtbL_46" resolve="as_is" />
    <node concept="M4N5e" id="gtbL_46" role="M5hS2">
      <property role="1uS6qv" value="0" />
      <property role="1uS6qo" value="as_is" />
    </node>
    <node concept="M4N5e" id="gtbM4GN" role="M5hS2">
      <property role="1uS6qv" value="1" />
      <property role="1uS6qo" value="not_underlined" />
    </node>
    <node concept="M4N5e" id="gtbM8PH" role="M5hS2">
      <property role="1uS6qv" value="2" />
      <property role="1uS6qo" value="underlined" />
    </node>
  </node>
  <node concept="AxPO7" id="gtguswd">
    <property role="TrG5h" value="FocusPolicy" />
    <ref role="M4eZT" to="tpck:fKAQMTA" resolve="integer" />
    <ref role="Qgau1" node="gtgusxG" resolve="noAttraction" />
    <node concept="M4N5e" id="gtgusxG" role="M5hS2">
      <property role="1uS6qv" value="0" />
      <property role="1uS6qo" value="noAttraction" />
    </node>
    <node concept="M4N5e" id="gtgu$YJ" role="M5hS2">
      <property role="1uS6qv" value="1" />
      <property role="1uS6qo" value="attractsFocus" />
    </node>
    <node concept="M4N5e" id="gtguBGO" role="M5hS2">
      <property role="1uS6qv" value="2" />
      <property role="1uS6qo" value="firstEditableCell" />
    </node>
    <node concept="M4N5e" id="hQNNVxO" role="M5hS2">
      <property role="1uS6qv" value="3" />
      <property role="1uS6qo" value="attractsRecursively" />
    </node>
  </node>
  <node concept="1TIwiD" id="gwuhnRB">
    <property role="R5$K7" value="false" />
    <property role="R5$K2" value="false" />
    <property role="R4oN_" value="cell for attributed property" />
    <property role="TrG5h" value="CellModel_AttributedPropertyCell" />
    <property role="3GE5qa" value="CellModel" />
    <property role="34LRSv" value="attributed property" />
    <property role="EcuMT" value="1134379236839" />
    <ref role="1TJDcQ" node="fBEYTCT" resolve="EditorCellModel" />
  </node>
  <node concept="1TIwiD" id="gywxxk3">
    <property role="R5$K7" value="false" />
    <property role="R5$K2" value="false" />
    <property role="R4oN_" value="cell for attributed link" />
    <property role="TrG5h" value="CellModel_AttributedLinkCell" />
    <property role="3GE5qa" value="CellModel" />
    <property role="34LRSv" value="attributed link" />
    <property role="EcuMT" value="1136564507907" />
    <ref role="1TJDcQ" node="fBEYTCT" resolve="EditorCellModel" />
  </node>
  <node concept="1TIwiD" id="gyPxRd_">
    <property role="TrG5h" value="CellKeyMapItem" />
    <property role="3GE5qa" value="CellKeyMap" />
    <property role="EcuMT" value="1136916919141" />
    <node concept="1TJgyj" id="gyPyayW" role="1TKVEi">
      <property role="20lmBu" value="aggregation" />
      <property role="20kJfa" value="keystroke" />
      <property role="20lbJX" value="1..n" />
      <property role="IQ2ns" value="1136916998332" />
      <ref role="20lvS9" node="gyPy5hx" resolve="CellKeyMapKeystroke" />
    </node>
    <node concept="1TJgyj" id="gyPzqoq" role="1TKVEi">
      <property role="20lmBu" value="aggregation" />
      <property role="20kJfa" value="isApplicableFunction" />
      <property role="20lbJX" value="0..1" />
      <property role="IQ2ns" value="1136917325338" />
      <ref role="20lvS9" node="gyPz7Uf" resolve="CellKeyMap_IsApplicableFunction" />
    </node>
    <node concept="1TJgyj" id="gyPL9m$" role="1TKVEi">
      <property role="20lmBu" value="aggregation" />
      <property role="20kJfa" value="executeFunction" />
      <property role="20lbJX" value="1" />
      <property role="IQ2ns" value="1136920925604" />
      <ref role="20lvS9" node="gyPzht_" resolve="CellKeyMap_ExecuteFunction" />
    </node>
    <node concept="1TJgyi" id="gyPxWKP" role="1TKVEl">
      <property role="TrG5h" value="description" />
      <property role="IQ2nx" value="1136916941877" />
      <ref role="AX2Wp" to="tpck:fKAOsGN" resolve="string" />
    </node>
    <node concept="1TJgyi" id="gAIlM1a" role="1TKVEl">
      <property role="TrG5h" value="caretPolicy" />
      <property role="IQ2nx" value="1141091278922" />
      <ref role="AX2Wp" node="gAIkV5K" resolve="CellKeyMapCaretPolicy" />
    </node>
    <node concept="1TJgyi" id="gVArL3M" role="1TKVEl">
      <property role="TrG5h" value="showInPopup" />
      <property role="IQ2nx" value="1163507208434" />
      <ref role="AX2Wp" to="tpck:fKAQMTB" resolve="boolean" />
    </node>
    <node concept="1TJgyi" id="heZ6dGv" role="1TKVEl">
      <property role="TrG5h" value="menuAlwaysShown" />
      <property role="IQ2nx" value="1184322083615" />
      <ref role="AX2Wp" to="tpck:fKAQMTB" resolve="boolean" />
    </node>
    <node concept="PrWs8" id="37EzmTDMFxK" role="PzmwI">
      <ref role="PrY4T" to="tpck:19gBtYEv0ln" resolve="ImplementationPart" />
    </node>
  </node>
  <node concept="1TIwiD" id="gyPy5hx">
    <property role="TrG5h" value="CellKeyMapKeystroke" />
    <property role="3GE5qa" value="CellKeyMap" />
    <property role="EcuMT" value="1136916976737" />
    <ref role="1TJDcQ" to="tpck:gw2VY9q" resolve="BaseConcept" />
    <node concept="1TJgyi" id="gyPWKEJ" role="1TKVEl">
      <property role="TrG5h" value="modifiers" />
      <property role="IQ2nx" value="1136923970223" />
      <ref role="AX2Wp" to="tpck:fKAOsGN" resolve="string" />
    </node>
    <node concept="1TJgyi" id="gyPWKEK" role="1TKVEl">
      <property role="TrG5h" value="keycode" />
      <property role="IQ2nx" value="1136923970224" />
      <ref role="AX2Wp" to="tpck:fKAOsGN" resolve="string" />
    </node>
  </node>
  <node concept="1TIwiD" id="gyPyKYF">
    <property role="R5$K7" value="true" />
    <property role="R5$K2" value="false" />
    <property role="TrG5h" value="CellKeyMap_AbstractFunction" />
    <property role="2_RsDV" value="none" />
    <property role="3GE5qa" value="CellKeyMap" />
    <property role="EcuMT" value="1136917155755" />
    <ref role="1TJDcQ" to="tpee:gyVMwX8" resolve="ConceptFunction" />
    <node concept="PrWs8" id="1PvcgmUaM3I" role="PzmwI">
      <ref role="PrY4T" node="1PvcgmUaKhb" resolve="IEditorContextAccessQualifier" />
    </node>
  </node>
  <node concept="1TIwiD" id="gyPz7Uf">
    <property role="R5$K7" value="false" />
    <property role="R5$K2" value="false" />
    <property role="TrG5h" value="CellKeyMap_IsApplicableFunction" />
    <property role="2_RsDV" value="none" />
    <property role="3GE5qa" value="CellKeyMap" />
    <property role="34LRSv" value="is applicable block" />
    <property role="EcuMT" value="1136917249679" />
    <ref role="1TJDcQ" node="gyPyKYF" resolve="CellKeyMap_AbstractFunction" />
  </node>
  <node concept="1TIwiD" id="gyPzht_">
    <property role="R5$K7" value="false" />
    <property role="R5$K2" value="false" />
    <property role="TrG5h" value="CellKeyMap_ExecuteFunction" />
    <property role="2_RsDV" value="none" />
    <property role="3GE5qa" value="CellKeyMap" />
    <property role="34LRSv" value="execute block" />
    <property role="EcuMT" value="1136917288805" />
    <ref role="1TJDcQ" node="gyPyKYF" resolve="CellKeyMap_AbstractFunction" />
  </node>
  <node concept="AxPO7" id="g$1Qttv">
    <property role="TrG5h" value="_Layout_Constraints_Enum" />
    <ref role="M4eZT" to="tpck:fKAOsGN" resolve="string" />
    <ref role="Qgau1" node="g$1Rp1R" resolve="none" />
    <node concept="M4N5e" id="g$1Qtxb" role="M5hS2">
      <property role="1uS6qv" value="punctuation" />
      <property role="1uS6qo" value="punctuation" />
    </node>
    <node concept="M4N5e" id="g$1RmbY" role="M5hS2">
      <property role="1uS6qv" value="noflow" />
      <property role="1uS6qo" value="noflow" />
    </node>
    <node concept="M4N5e" id="g$1Rp1R" role="M5hS2">
      <property role="1uS6qo" value="none" />
    </node>
  </node>
  <node concept="1TIwiD" id="g_h_SNY">
    <property role="R5$K7" value="false" />
    <property role="19KtqR" value="true" />
    <property role="R5$K2" value="false" />
    <property role="TrG5h" value="CellActionMapDeclaration" />
    <property role="34LRSv" value="Cell Action Map" />
    <property role="EcuMT" value="1139535219966" />
    <node concept="1QGGSu" id="4Q8sAA5iJQs" role="rwd14">
      <property role="1iqoE4" value="${module}/icons/actionMap.png" />
    </node>
    <node concept="PrWs8" id="AkEQ6o_2fI" role="PzmwI">
      <ref role="PrY4T" to="tpee:hCUYCKd" resolve="IValidIdentifier" />
    </node>
    <node concept="PrWs8" id="4$$3zrO4dx5" role="PzmwI">
      <ref role="PrY4T" to="tpce:2hxg_BDjKM4" resolve="IConceptAspect" />
    </node>
    <node concept="PrWs8" id="2HMNXpxcTXb" role="PzmwI">
      <ref role="PrY4T" to="tpck:19gBtYEAf4C" resolve="InterfacePart" />
    </node>
    <node concept="1TJgyj" id="g_h_SO0" role="1TKVEi">
      <property role="20kJfa" value="applicableConcept" />
      <property role="IQ2ns" value="1139535219968" />
      <ref role="20lvS9" to="tpce:h0PkWnZ" resolve="AbstractConceptDeclaration" />
    </node>
    <node concept="1TJgyj" id="g_h_SO1" role="1TKVEi">
      <property role="20lmBu" value="aggregation" />
      <property role="20kJfa" value="item" />
      <property role="20lbJX" value="0..n" />
      <property role="IQ2ns" value="1139535219969" />
      <ref role="20lvS9" node="g_hA7BD" resolve="CellActionMapItem" />
    </node>
  </node>
  <node concept="1TIwiD" id="g_hA7BD">
    <property role="TrG5h" value="CellActionMapItem" />
    <property role="EcuMT" value="1139535280617" />
    <ref role="1TJDcQ" to="tpck:gw2VY9q" resolve="BaseConcept" />
    <node concept="PrWs8" id="1653mnvANBA" role="PzmwI">
      <ref role="PrY4T" to="tpck:1_TrU5E6oyb" resolve="IDontSubstituteByDefault" />
    </node>
    <node concept="1TJgyi" id="g_hHOde" role="1TKVEl">
      <property role="TrG5h" value="description" />
      <property role="IQ2nx" value="1139537298254" />
      <ref role="AX2Wp" to="tpck:fKAOsGN" resolve="string" />
    </node>
    <node concept="1TJgyi" id="g_hAc3q" role="1TKVEl">
      <property role="TrG5h" value="actionId" />
      <property role="IQ2nx" value="1139535298778" />
      <ref role="AX2Wp" node="g_hAjpB" resolve="CellActionId" />
    </node>
    <node concept="1TJgyj" id="g_hA7BG" role="1TKVEi">
      <property role="20lmBu" value="aggregation" />
      <property role="20kJfa" value="executeFunction" />
      <property role="20lbJX" value="1" />
      <property role="IQ2ns" value="1139535280620" />
      <ref role="20lvS9" node="g_hAIk0" resolve="CellActionMap_ExecuteFunction" />
    </node>
    <node concept="1TJgyj" id="301qoOzKuGW" role="1TKVEi">
      <property role="20lmBu" value="aggregation" />
      <property role="20kJfa" value="canExecuteFunction" />
      <property role="20lbJX" value="0..1" />
      <property role="IQ2ns" value="3459162043708468028" />
      <ref role="20lvS9" node="301qoOzKuuh" resolve="CellActionMap_CanExecuteFunction" />
    </node>
    <node concept="PrWs8" id="10PksoAZT3X" role="PzmwI">
      <ref role="PrY4T" to="tpck:19gBtYEv0ln" resolve="ImplementationPart" />
    </node>
  </node>
  <node concept="AxPO7" id="g_hAjpB">
    <property role="TrG5h" value="CellActionId" />
    <property role="PDuV0" value="true" />
    <ref role="M4eZT" to="tpck:fKAOsGN" resolve="string" />
    <node concept="M4N5e" id="g_hAjs4" role="M5hS2">
      <property role="1uS6qv" value="right_transform_action_id" />
      <property role="1uS6qo" value="RIGHT_TRANSFORM" />
    </node>
    <node concept="M4N5e" id="g_hAxAO" role="M5hS2">
      <property role="1uS6qv" value="delete_action_id" />
      <property role="1uS6qo" value="DELETE" />
    </node>
    <node concept="M4N5e" id="13S4mXuSN7V" role="M5hS2">
      <property role="1uS6qv" value="insert_action_id" />
      <property role="1uS6qo" value="INSERT" />
    </node>
    <node concept="M4N5e" id="13S4mXuSN7W" role="M5hS2">
      <property role="1uS6qv" value="insert_before_action_id" />
      <property role="1uS6qo" value="INSERT_BEFORE" />
    </node>
    <node concept="M4N5e" id="7P1WhNABvta" role="M5hS2">
      <property role="1uS6qv" value="backspace_action_id" />
      <property role="1uS6qo" value="BACKSPACE" />
    </node>
    <node concept="M4N5e" id="7P1WhNABBig" role="M5hS2">
      <property role="1uS6qv" value="delete_to_word_end_action_id" />
      <property role="1uS6qo" value="DELETE_TO_WORD_END" />
    </node>
    <node concept="M4N5e" id="7P1WhNABBih" role="M5hS2">
      <property role="1uS6qv" value="copy_action_id" />
      <property role="1uS6qo" value="COPY" />
    </node>
    <node concept="M4N5e" id="7P1WhNABBii" role="M5hS2">
      <property role="1uS6qv" value="cut_action_id" />
      <property role="1uS6qo" value="CUT" />
    </node>
    <node concept="M4N5e" id="7P1WhNABBij" role="M5hS2">
      <property role="1uS6qv" value="paste_action_id" />
      <property role="1uS6qo" value="PASTE" />
    </node>
    <node concept="M4N5e" id="7P1WhNABBik" role="M5hS2">
      <property role="1uS6qv" value="paste_before_action_id" />
      <property role="1uS6qo" value="PASTE_BEFORE" />
    </node>
    <node concept="M4N5e" id="7P1WhNABBil" role="M5hS2">
      <property role="1uS6qv" value="paste_after_action_id" />
      <property role="1uS6qo" value="PASTE_AFTER" />
    </node>
    <node concept="M4N5e" id="7P1WhNABBim" role="M5hS2">
      <property role="1uS6qv" value="left_action_id" />
      <property role="1uS6qo" value="LEFT" />
    </node>
    <node concept="M4N5e" id="7P1WhNABBin" role="M5hS2">
      <property role="1uS6qv" value="right_action_id" />
      <property role="1uS6qo" value="RIGHT" />
    </node>
    <node concept="M4N5e" id="7P1WhNABBio" role="M5hS2">
      <property role="1uS6qv" value="up_action_id" />
      <property role="1uS6qo" value="UP" />
    </node>
    <node concept="M4N5e" id="7P1WhNABBip" role="M5hS2">
      <property role="1uS6qv" value="down_action_id" />
      <property role="1uS6qo" value="DOWN" />
    </node>
    <node concept="M4N5e" id="7P1WhNABBiq" role="M5hS2">
      <property role="1uS6qv" value="next_action_id" />
      <property role="1uS6qo" value="NEXT" />
    </node>
    <node concept="M4N5e" id="7P1WhNABBir" role="M5hS2">
      <property role="1uS6qv" value="prev_action_id" />
      <property role="1uS6qo" value="PREV" />
    </node>
    <node concept="M4N5e" id="7P1WhNABBis" role="M5hS2">
      <property role="1uS6qv" value="home_action_id" />
      <property role="1uS6qo" value="HOME" />
    </node>
    <node concept="M4N5e" id="7P1WhNABBit" role="M5hS2">
      <property role="1uS6qv" value="end_action_id" />
      <property role="1uS6qo" value="END" />
    </node>
    <node concept="M4N5e" id="7P1WhNABBiu" role="M5hS2">
      <property role="1uS6qv" value="page_up_action_id" />
      <property role="1uS6qo" value="PAGE_UP" />
    </node>
    <node concept="M4N5e" id="7P1WhNABBiv" role="M5hS2">
      <property role="1uS6qv" value="page_down_action_id" />
      <property role="1uS6qo" value="PAGE_DOWN" />
    </node>
    <node concept="M4N5e" id="7P1WhNABBiw" role="M5hS2">
      <property role="1uS6qv" value="root_home_action_id" />
      <property role="1uS6qo" value="ROOT_HOME" />
    </node>
    <node concept="M4N5e" id="7P1WhNABBix" role="M5hS2">
      <property role="1uS6qv" value="root_end_action_id" />
      <property role="1uS6qo" value="ROOT_END" />
    </node>
    <node concept="M4N5e" id="7P1WhNABBiy" role="M5hS2">
      <property role="1uS6qv" value="local_home_action_id" />
      <property role="1uS6qo" value="LOCAL_HOME" />
    </node>
    <node concept="M4N5e" id="7P1WhNABBiz" role="M5hS2">
      <property role="1uS6qv" value="local_end_action_id" />
      <property role="1uS6qo" value="LOCAL_END" />
    </node>
    <node concept="M4N5e" id="7P1WhNABBi$" role="M5hS2">
      <property role="1uS6qv" value="select_left_action_id" />
      <property role="1uS6qo" value="SELECT_LEFT" />
    </node>
    <node concept="M4N5e" id="7P1WhNABBi_" role="M5hS2">
      <property role="1uS6qv" value="select_right_action_id" />
      <property role="1uS6qo" value="SELECT_RIGHT" />
    </node>
    <node concept="M4N5e" id="7P1WhNABBiA" role="M5hS2">
      <property role="1uS6qv" value="select_up_action_id" />
      <property role="1uS6qo" value="SELECT_UP" />
    </node>
    <node concept="M4N5e" id="7P1WhNABBiB" role="M5hS2">
      <property role="1uS6qv" value="select_down_action_id" />
      <property role="1uS6qo" value="SELECT_DOWN" />
    </node>
    <node concept="M4N5e" id="7P1WhNABBiC" role="M5hS2">
      <property role="1uS6qv" value="select_home_action_id" />
      <property role="1uS6qo" value="SELECT_HOME" />
    </node>
    <node concept="M4N5e" id="7P1WhNABBiD" role="M5hS2">
      <property role="1uS6qv" value="select_end_action_id" />
      <property role="1uS6qo" value="SELECT_END" />
    </node>
    <node concept="M4N5e" id="7P1WhNABBiE" role="M5hS2">
      <property role="1uS6qv" value="select_local_end_action_id" />
      <property role="1uS6qo" value="SELECT_LOCAL_END" />
    </node>
    <node concept="M4N5e" id="7P1WhNABBiF" role="M5hS2">
      <property role="1uS6qv" value="select_local_home_action_id" />
      <property role="1uS6qo" value="SELECT_LOCAL_HOME" />
    </node>
    <node concept="M4N5e" id="7P1WhNABBiG" role="M5hS2">
      <property role="1uS6qv" value="select_next_action_id" />
      <property role="1uS6qo" value="SELECT_NEXT" />
    </node>
    <node concept="M4N5e" id="7P1WhNABBiH" role="M5hS2">
      <property role="1uS6qv" value="select_previous_action_id" />
      <property role="1uS6qo" value="SELECT_PREVIOUS" />
    </node>
    <node concept="M4N5e" id="7P1WhNABBiI" role="M5hS2">
      <property role="1uS6qv" value="left_transform_action_id" />
      <property role="1uS6qo" value="LEFT_TRANSFORM" />
    </node>
    <node concept="M4N5e" id="7P1WhNABBiJ" role="M5hS2">
      <property role="1uS6qv" value="complete_action_id" />
      <property role="1uS6qo" value="COMPLETE" />
    </node>
    <node concept="M4N5e" id="7P1WhNABBiK" role="M5hS2">
      <property role="1uS6qv" value="complete_smart_action_id" />
      <property role="1uS6qo" value="COMPLETE_SMART" />
    </node>
    <node concept="M4N5e" id="7P1WhNABBiL" role="M5hS2">
      <property role="1uS6qv" value="fold_action_id" />
      <property role="1uS6qo" value="FOLD" />
    </node>
    <node concept="M4N5e" id="7P1WhNABBiM" role="M5hS2">
      <property role="1uS6qv" value="unfold_action_id" />
      <property role="1uS6qo" value="UNFOLD" />
    </node>
    <node concept="M4N5e" id="7P1WhNABBiN" role="M5hS2">
      <property role="1uS6qv" value="fold_all_action_id" />
      <property role="1uS6qo" value="FOLD_ALL" />
    </node>
    <node concept="M4N5e" id="7P1WhNABBiO" role="M5hS2">
      <property role="1uS6qv" value="unfold_all_action_id" />
      <property role="1uS6qo" value="UNFOLD_ALL" />
    </node>
    <node concept="M4N5e" id="7P1WhNABBiP" role="M5hS2">
      <property role="1uS6qv" value="toggle_folding_action_id" />
      <property role="1uS6qo" value="TOGGLE_FOLDING" />
    </node>
    <node concept="M4N5e" id="7P1WhNABBiQ" role="M5hS2">
      <property role="1uS6qv" value="show_message_action_id" />
      <property role="1uS6qo" value="SHOW_MESSAGE" />
    </node>
    <node concept="M4N5e" id="4yOeMfyOIuH" role="M5hS2">
      <property role="1uS6qv" value="comment_out_action_id" />
      <property role="1uS6qo" value="COMMENT" />
    </node>
    <node concept="M4N5e" id="1FSxSwWqMNJ" role="M5hS2">
      <property role="1uS6qv" value="click_action_id" />
      <property role="1uS6qo" value="CLICK" />
    </node>
  </node>
  <node concept="1TIwiD" id="g_hAIk0">
    <property role="R5$K7" value="false" />
    <property role="R5$K2" value="false" />
    <property role="TrG5h" value="CellActionMap_ExecuteFunction" />
    <property role="2_RsDV" value="none" />
    <property role="34LRSv" value="execute block" />
    <property role="EcuMT" value="1139535439104" />
    <ref role="1TJDcQ" to="tpee:gyVMwX8" resolve="ConceptFunction" />
    <node concept="PrWs8" id="1PvcgmUaLN3" role="PzmwI">
      <ref role="PrY4T" node="1PvcgmUaKhb" resolve="IEditorContextAccessQualifier" />
    </node>
  </node>
  <node concept="AxPO7" id="g_u47wb">
    <property role="TrG5h" value="_ImageAlignment_Enum" />
    <ref role="M4eZT" to="tpck:fKAOsGN" resolve="string" />
    <ref role="Qgau1" node="g_u47_N" resolve="alignmentJustify" />
    <node concept="M4N5e" id="g_u47_N" role="M5hS2">
      <property role="1uS6qv" value="justify" />
      <property role="1uS6qo" value="alignmentJustify" />
    </node>
    <node concept="M4N5e" id="g_u4mie" role="M5hS2">
      <property role="1uS6qv" value="center" />
      <property role="1uS6qo" value="alignmentCenter" />
    </node>
    <node concept="M4N5e" id="g_u4pJc" role="M5hS2">
      <property role="1uS6qv" value="tile" />
      <property role="1uS6qo" value="alignmentTile" />
    </node>
  </node>
  <node concept="1TIwiD" id="g_u4HTJ">
    <property role="R5$K7" value="false" />
    <property role="R5$K2" value="false" />
    <property role="R4oN_" value="cell for an image" />
    <property role="TrG5h" value="CellModel_Image" />
    <property role="3GE5qa" value="CellModel" />
    <property role="34LRSv" value="image" />
    <property role="EcuMT" value="1139744628335" />
    <ref role="1TJDcQ" node="fBEYTCT" resolve="EditorCellModel" />
    <node concept="1TJgyj" id="h84GRuh" role="1TKVEi">
      <property role="20lmBu" value="aggregation" />
      <property role="20kJfa" value="imagePathProvider" />
      <property role="IQ2ns" value="1176899909521" />
      <ref role="20lvS9" node="54iik1dcchE" resolve="ImagePathProvider" />
    </node>
    <node concept="1TJgyi" id="g_ubRTz" role="1TKVEl">
      <property role="TrG5h" value="imageFile" />
      <property role="IQ2nx" value="1139746504291" />
      <ref role="AX2Wp" to="tpck:fKAOsGN" resolve="string" />
    </node>
    <node concept="1TJgyi" id="g_$Qi0b" role="1TKVEl">
      <property role="TrG5h" value="descent" />
      <property role="IQ2nx" value="1139858284555" />
      <ref role="AX2Wp" to="tpck:fKAQMTA" resolve="integer" />
    </node>
    <node concept="PrWs8" id="7x0o_8QO9$O" role="PzmwI">
      <ref role="PrY4T" to="tpck:64$4ecGX64Q" resolve="ImplementationWithStubPart" />
    </node>
  </node>
  <node concept="1TIwiD" id="g_$h64z">
    <property role="R5$K7" value="true" />
    <property role="R5$K2" value="false" />
    <property role="TrG5h" value="CellModel_WithRole" />
    <property role="3GE5qa" value="CellModel" />
    <property role="EcuMT" value="1139848536355" />
    <ref role="1TJDcQ" node="fHev3Dc" resolve="CellModel_AbstractLabel" />
    <node concept="PrWs8" id="3DiRZzA2WuS" role="PzmwI">
      <ref role="PrY4T" to="tpck:3fifI_xCcJN" resolve="ScopeProvider" />
    </node>
    <node concept="1TJgyi" id="g_$x2vM" role="1TKVEl">
      <property role="TrG5h" value="noTargetText" />
      <property role="IQ2nx" value="1139852716018" />
      <ref role="AX2Wp" to="tpck:fKAOsGN" resolve="string" />
    </node>
    <node concept="1TJgyi" id="hF9s7y1" role="1TKVEl">
      <property role="TrG5h" value="emptyNoTargetText" />
      <property role="IQ2nx" value="1214560368769" />
      <ref role="AX2Wp" to="tpck:fKAQMTB" resolve="boolean" />
    </node>
    <node concept="1TJgyi" id="g_IntAF" role="1TKVEl">
      <property role="TrG5h" value="readOnly" />
      <property role="IQ2nx" value="1140017977771" />
      <ref role="AX2Wp" to="tpck:fKAQMTB" resolve="boolean" />
    </node>
    <node concept="1TJgyi" id="g_O74Lt" role="1TKVEl">
      <property role="TrG5h" value="allowEmptyText" />
      <property role="IQ2nx" value="1140114345053" />
      <ref role="AX2Wp" to="tpck:fKAQMTB" resolve="boolean" />
    </node>
    <node concept="1TJgyj" id="g_NtTq1" role="1TKVEi">
      <property role="20kJfa" value="relationDeclaration" />
      <property role="20lbJX" value="1" />
      <property role="IQ2ns" value="1140103550593" />
      <ref role="20lvS9" to="tpck:gw2VY9q" resolve="BaseConcept" />
    </node>
  </node>
  <node concept="1TIwiD" id="gAczfia">
    <property role="R5$K7" value="true" />
    <property role="R5$K2" value="false" />
    <property role="TrG5h" value="CellModel_ListWithRole" />
    <property role="3GE5qa" value="CellModel" />
    <property role="EcuMT" value="1140524381322" />
    <ref role="1TJDcQ" node="g_$h64z" resolve="CellModel_WithRole" />
    <node concept="PrWs8" id="itlittTD5H" role="PzmwI">
      <ref role="PrY4T" node="itlittTD3X" resolve="LayoutContainer" />
    </node>
    <node concept="1TJgyj" id="h84_6ER" role="1TKVEi">
      <property role="20lmBu" value="aggregation" />
      <property role="20kJfa" value="nodeFactory" />
      <property role="IQ2ns" value="1176897874615" />
      <ref role="20lvS9" node="h84$FLY" resolve="QueryFunction_NodeFactory" />
    </node>
    <node concept="1TJgyj" id="gAczzzB" role="1TKVEi">
      <property role="20lmBu" value="aggregation" />
      <property role="20kJfa" value="emptyCellModel" />
      <property role="20lbJX" value="0..1" />
      <property role="IQ2ns" value="1140524464359" />
      <ref role="20lvS9" node="fBEYTCT" resolve="EditorCellModel" />
    </node>
    <node concept="1TJgyj" id="5fDszETGVtQ" role="1TKVEi">
      <property role="20lmBu" value="aggregation" />
      <property role="20kJfa" value="foldedCellModel" />
      <property role="IQ2ns" value="6046489571270834038" />
      <ref role="20lvS9" node="fBEYTCT" resolve="EditorCellModel" />
    </node>
    <node concept="1TJgyj" id="gAczzzC" role="1TKVEi">
      <property role="20lmBu" value="aggregation" />
      <property role="20kJfa" value="cellLayout" />
      <property role="20lbJX" value="0..1" />
      <property role="IQ2ns" value="1140524464360" />
      <ref role="20lvS9" node="g6iR17a" resolve="CellLayout" />
    </node>
    <node concept="1TJgyj" id="hWsWeqI" role="1TKVEi">
      <property role="20lmBu" value="aggregation" />
      <property role="20kJfa" value="separatorStyle" />
      <property role="IQ2ns" value="1233141163694" />
      <ref role="20lvS9" node="hWtppjH" resolve="InlineStyleDeclaration" />
    </node>
    <node concept="1TJgyj" id="Ny5pAsx39_" role="1TKVEi">
      <property role="20lmBu" value="aggregation" />
      <property role="20kJfa" value="separatorTextQuery" />
      <property role="IQ2ns" value="928328222691832421" />
      <ref role="20lvS9" node="Bqq$mhZ7YP" resolve="QueryFunction_SeparatorText" />
    </node>
    <node concept="1TJgyj" id="3ZqNA5Aj2vB" role="1TKVEi">
      <property role="20lmBu" value="aggregation" />
      <property role="20kJfa" value="usesFoldingCondition" />
      <property role="IQ2ns" value="4601216887035799527" />
      <ref role="20lvS9" node="gCpkWun" resolve="QueryFunction_NodeCondition" />
    </node>
    <node concept="1TJgyi" id="gAczwbU" role="1TKVEl">
      <property role="TrG5h" value="vertical" />
      <property role="IQ2nx" value="1140524450554" />
      <ref role="AX2Wp" to="tpck:fKAQMTB" resolve="boolean" />
      <node concept="asaX9" id="i2IfObc" role="lGtFl">
        <property role="YLQ7P" value="Not used, will be removed after MPS 3.5" />
      </node>
    </node>
    <node concept="1TJgyi" id="gAczwbV" role="1TKVEl">
      <property role="TrG5h" value="gridLayout" />
      <property role="IQ2nx" value="1140524450555" />
      <ref role="AX2Wp" to="tpck:fKAQMTB" resolve="boolean" />
      <node concept="asaX9" id="i2IfOII" role="lGtFl">
        <property role="YLQ7P" value="Not used, will be removed after MPS 3.5" />
      </node>
    </node>
    <node concept="1TJgyi" id="gAczwbW" role="1TKVEl">
      <property role="TrG5h" value="usesBraces" />
      <property role="IQ2nx" value="1140524450556" />
      <ref role="AX2Wp" to="tpck:fKAQMTB" resolve="boolean" />
    </node>
    <node concept="1TJgyi" id="gSS$F7l" role="1TKVEl">
      <property role="TrG5h" value="usesFolding" />
      <property role="IQ2nx" value="1160590307797" />
      <ref role="AX2Wp" to="tpck:fKAQMTB" resolve="boolean" />
    </node>
    <node concept="1TJgyi" id="gAczwbX" role="1TKVEl">
      <property role="TrG5h" value="separatorText" />
      <property role="IQ2nx" value="1140524450557" />
      <ref role="AX2Wp" to="tpck:fKAOsGN" resolve="string" />
    </node>
    <node concept="1TJgyi" id="gOQ2I60" role="1TKVEl">
      <property role="TrG5h" value="separatorLayoutConstraint" />
      <property role="IQ2nx" value="1156252885376" />
      <ref role="AX2Wp" node="g$1Qttv" resolve="_Layout_Constraints_Enum" />
    </node>
  </node>
  <node concept="AxPO7" id="gAtNdpl">
    <property role="TrG5h" value="RightTransformAnchorTag" />
    <ref role="M4eZT" to="tpck:fKAOsGN" resolve="string" />
    <ref role="Qgau1" node="gAtNdq$" resolve="none" />
    <node concept="asaX9" id="5GuVNMLy0Rm" role="lGtFl">
      <property role="YLPcu" value="3.4" />
      <property role="YLQ7P" value="Attach transformation menu to the specific editor cell" />
    </node>
    <node concept="M4N5e" id="gAtNdq$" role="M5hS2">
      <property role="1uS6qo" value="none" />
    </node>
    <node concept="M4N5e" id="gAtNqGF" role="M5hS2">
      <property role="1uS6qv" value="default_RTransform" />
      <property role="1uS6qo" value="default_" />
    </node>
    <node concept="M4N5e" id="gAtNEc9" role="M5hS2">
      <property role="1uS6qv" value="ext_1_RTransform" />
      <property role="1uS6qo" value="ext_1" />
    </node>
    <node concept="M4N5e" id="gAtNOgf" role="M5hS2">
      <property role="1uS6qv" value="ext_2_RTransform" />
      <property role="1uS6qo" value="ext_2" />
    </node>
    <node concept="M4N5e" id="gAtNQdj" role="M5hS2">
      <property role="1uS6qv" value="ext_3_RTransform" />
      <property role="1uS6qo" value="ext_3" />
    </node>
    <node concept="M4N5e" id="gAtNSuS" role="M5hS2">
      <property role="1uS6qv" value="ext_4_RTransform" />
      <property role="1uS6qo" value="ext_4" />
    </node>
    <node concept="M4N5e" id="gAtNV2h" role="M5hS2">
      <property role="1uS6qv" value="ext_5_RTransform" />
      <property role="1uS6qo" value="ext_5" />
    </node>
  </node>
  <node concept="AxPO7" id="gAIkV5K">
    <property role="TrG5h" value="CellKeyMapCaretPolicy" />
    <property role="3GE5qa" value="CellKeyMap" />
    <ref role="M4eZT" to="tpck:fKAOsGN" resolve="string" />
    <ref role="Qgau1" node="gAIkVaU" resolve="ANY_POSITION" />
    <node concept="M4N5e" id="gAIkVaU" role="M5hS2">
      <property role="1uS6qo" value="ANY_POSITION" />
    </node>
    <node concept="M4N5e" id="gAIlo0M" role="M5hS2">
      <property role="1uS6qv" value="caret_at_first_position" />
      <property role="1uS6qo" value="FIRST_POSITION" />
    </node>
    <node concept="M4N5e" id="gAIlx3c" role="M5hS2">
      <property role="1uS6qv" value="caret_at_last_position" />
      <property role="1uS6qo" value="LAST_POSITION" />
    </node>
    <node concept="M4N5e" id="gD2iXe_" role="M5hS2">
      <property role="1uS6qv" value="caret_at_intermediate_position" />
      <property role="1uS6qo" value="INTERMEDIATE_POSITION" />
    </node>
  </node>
  <node concept="1TIwiD" id="gCpkWun">
    <property role="R5$K7" value="false" />
    <property role="R5$K2" value="false" />
    <property role="R4oN_" value="embedded block of code" />
    <property role="TrG5h" value="QueryFunction_NodeCondition" />
    <property role="2_RsDV" value="none" />
    <property role="3GE5qa" value="QueryFunction" />
    <property role="34LRSv" value="condition" />
    <property role="EcuMT" value="1142886221719" />
    <ref role="1TJDcQ" to="tpee:gyVMwX8" resolve="ConceptFunction" />
  </node>
  <node concept="1TIwiD" id="gCpncv5">
    <property role="R5$K7" value="false" />
    <property role="R5$K2" value="false" />
    <property role="R4oN_" value="function parameter" />
    <property role="TrG5h" value="ConceptFunctionParameter_node" />
    <property role="2_RsDV" value="none" />
    <property role="3GE5qa" value="QueryFunction.Parameters" />
    <property role="34LRSv" value="node" />
    <property role="EcuMT" value="1142886811589" />
    <ref role="1TJDcQ" to="tpee:g76ryKb" resolve="ConceptFunctionParameter" />
    <node concept="PrWs8" id="1653mnvANJP" role="PzmwI">
      <ref role="PrY4T" to="tpck:1_TrU5E6oyb" resolve="IDontSubstituteByDefault" />
    </node>
  </node>
  <node concept="AxPO7" id="gDlhmhP">
    <property role="TrG5h" value="_LeftRight_Enum" />
    <ref role="M4eZT" to="tpck:fKAQMTB" resolve="boolean" />
    <ref role="Qgau1" node="gDlhmhQ" resolve="left" />
    <node concept="M4N5e" id="gDlhmhQ" role="M5hS2">
      <property role="1uS6qv" value="true" />
      <property role="1uS6qo" value="left" />
    </node>
    <node concept="M4N5e" id="gDlhwCG" role="M5hS2">
      <property role="1uS6qv" value="false" />
      <property role="1uS6qo" value="right" />
    </node>
  </node>
  <node concept="1TIwiD" id="gISsqQo">
    <property role="R5$K7" value="false" />
    <property role="R5$K2" value="false" />
    <property role="R4oN_" value="cell for attributed node" />
    <property role="TrG5h" value="CellModel_AttributedNodeCell" />
    <property role="3GE5qa" value="CellModel" />
    <property role="34LRSv" value="attributed node" />
    <property role="EcuMT" value="1149850725784" />
    <ref role="1TJDcQ" node="fBEYTCT" resolve="EditorCellModel" />
  </node>
  <node concept="1TIwiD" id="gSMLZit">
    <property role="R5$K7" value="false" />
    <property role="R5$K2" value="false" />
    <property role="TrG5h" value="CellMenuPart_PropertyValues_GetValues" />
    <property role="2_RsDV" value="none" />
    <property role="3GE5qa" value="CellMenu" />
    <property role="34LRSv" value="property values" />
    <property role="EcuMT" value="1160493135005" />
    <ref role="1TJDcQ" to="tpee:gyVMwX8" resolve="ConceptFunction" />
  </node>
  <node concept="1TIwiD" id="gTQ80DJ">
    <property role="R5$K7" value="false" />
    <property role="R5$K2" value="false" />
    <property role="TrG5h" value="ConceptFunctionParameter_editorContext" />
    <property role="2_RsDV" value="none" />
    <property role="3GE5qa" value="QueryFunction.Parameters" />
    <property role="34LRSv" value="editorContext" />
    <property role="EcuMT" value="1161622981231" />
    <ref role="1TJDcQ" to="tpee:g76ryKb" resolve="ConceptFunctionParameter" />
    <node concept="PrWs8" id="1653mnvB2rJ" role="PzmwI">
      <ref role="PrY4T" to="tpck:1_TrU5E6oyb" resolve="IDontSubstituteByDefault" />
    </node>
  </node>
  <node concept="1TIwiD" id="gUEezLC">
    <property role="R5$K7" value="false" />
    <property role="R5$K2" value="false" />
    <property role="TrG5h" value="CellMenuPart_ReplaceChild_currentChild" />
    <property role="2_RsDV" value="none" />
    <property role="3GE5qa" value="CellMenu" />
    <property role="34LRSv" value="currentChild" />
    <property role="EcuMT" value="1162497113192" />
    <ref role="1TJDcQ" to="tpee:g76ryKb" resolve="ConceptFunctionParameter" />
    <node concept="PrWs8" id="1653mnvAmC6" role="PzmwI">
      <ref role="PrY4T" to="tpck:1_TrU5E6oyb" resolve="IDontSubstituteByDefault" />
    </node>
  </node>
  <node concept="1TIwiD" id="gUEiZyM">
    <property role="R5$K7" value="false" />
    <property role="R5$K2" value="false" />
    <property role="TrG5h" value="CellMenuPart_ReplaceChild_defaultConceptOfChild" />
    <property role="2_RsDV" value="none" />
    <property role="3GE5qa" value="CellMenu" />
    <property role="34LRSv" value="defaultConceptOfChild_deprecated" />
    <property role="EcuMT" value="1162498275506" />
    <ref role="1TJDcQ" to="tpee:g76ryKb" resolve="ConceptFunctionParameter" />
    <node concept="PrWs8" id="1653mnvANMX" role="PzmwI">
      <ref role="PrY4T" to="tpck:1_TrU5E6oyb" resolve="IDontSubstituteByDefault" />
    </node>
    <node concept="asaX9" id="31F3x8CXY$W" role="lGtFl">
      <property role="YLPcu" value="3.5" />
    </node>
  </node>
  <node concept="1TIwiD" id="gVGJtLf">
    <property role="R5$K7" value="false" />
    <property role="R5$K2" value="false" />
    <property role="TrG5h" value="CellMenuPart_AbstractGroup_Query" />
    <property role="2_RsDV" value="none" />
    <property role="3GE5qa" value="CellMenu" />
    <property role="34LRSv" value="get objects" />
    <property role="EcuMT" value="1163613035599" />
    <ref role="1TJDcQ" to="tpee:gyVMwX8" resolve="ConceptFunction" />
    <node concept="PrWs8" id="1PvcgmUaMrx" role="PzmwI">
      <ref role="PrY4T" node="1PvcgmUaKhb" resolve="IEditorContextAccessQualifier" />
    </node>
  </node>
  <node concept="1TIwiD" id="gVGJPiB">
    <property role="R5$K7" value="false" />
    <property role="R5$K2" value="false" />
    <property role="TrG5h" value="CellMenuPart_ReplaceNode_Group_Create" />
    <property role="2_RsDV" value="none" />
    <property role="3GE5qa" value="CellMenu" />
    <property role="34LRSv" value="create replacement node" />
    <property role="EcuMT" value="1163613131943" />
    <ref role="1TJDcQ" to="tpee:gyVMwX8" resolve="ConceptFunction" />
    <node concept="PrWs8" id="1PvcgmUaNm0" role="PzmwI">
      <ref role="PrY4T" node="1PvcgmUaKhb" resolve="IEditorContextAccessQualifier" />
    </node>
  </node>
  <node concept="1TIwiD" id="gVGLrfY">
    <property role="R5$K7" value="false" />
    <property role="R5$K2" value="false" />
    <property role="TrG5h" value="CellMenuPart_AbstractGroup_parameterObject" />
    <property role="2_RsDV" value="none" />
    <property role="3GE5qa" value="CellMenu" />
    <property role="34LRSv" value="parameterObject" />
    <property role="EcuMT" value="1163613549566" />
    <ref role="1TJDcQ" to="tpee:g76ryKb" resolve="ConceptFunctionParameter" />
    <node concept="PrWs8" id="1653mnvB2Q0" role="PzmwI">
      <ref role="PrY4T" to="tpck:1_TrU5E6oyb" resolve="IDontSubstituteByDefault" />
    </node>
  </node>
  <node concept="1TIwiD" id="gVGMtSf">
    <property role="R5$K7" value="false" />
    <property role="R5$K2" value="false" />
    <property role="TrG5h" value="CellMenuPart_Abstract_editedNode" />
    <property role="2_RsDV" value="none" />
    <property role="3GE5qa" value="CellMenu" />
    <property role="34LRSv" value="node" />
    <property role="EcuMT" value="1163613822479" />
    <ref role="1TJDcQ" to="tpee:g76ryKb" resolve="ConceptFunctionParameter" />
    <node concept="PrWs8" id="1653mnvB6js" role="PzmwI">
      <ref role="PrY4T" to="tpck:1_TrU5E6oyb" resolve="IDontSubstituteByDefault" />
    </node>
  </node>
  <node concept="1TIwiD" id="gW6VE75">
    <property role="R5$K7" value="false" />
    <property role="R5$K2" value="false" />
    <property role="TrG5h" value="CellMenuPart_AbstractGroup_MatchingText" />
    <property role="2_RsDV" value="none" />
    <property role="3GE5qa" value="CellMenu" />
    <property role="34LRSv" value="matching text" />
    <property role="EcuMT" value="1164052439493" />
    <ref role="1TJDcQ" to="tpee:gyVMwX8" resolve="ConceptFunction" />
  </node>
  <node concept="1TIwiD" id="gW6Wey$">
    <property role="R5$K7" value="false" />
    <property role="R5$K2" value="false" />
    <property role="TrG5h" value="CellMenuPart_AbstractGroup_DescriptionText" />
    <property role="2_RsDV" value="none" />
    <property role="3GE5qa" value="CellMenu" />
    <property role="34LRSv" value="description text" />
    <property role="EcuMT" value="1164052588708" />
    <ref role="1TJDcQ" to="tpee:gyVMwX8" resolve="ConceptFunction" />
  </node>
  <node concept="1TIwiD" id="gWOXEEG">
    <property role="R5$K7" value="false" />
    <property role="R5$K2" value="false" />
    <property role="TrG5h" value="CellMenuDescriptor" />
    <property role="3GE5qa" value="CellMenu" />
    <property role="34LRSv" value="cell menu" />
    <property role="EcuMT" value="1164824717996" />
    <ref role="1TJDcQ" to="tpck:gw2VY9q" resolve="BaseConcept" />
    <node concept="1TJgyj" id="gWOY2$g" role="1TKVEi">
      <property role="20lmBu" value="aggregation" />
      <property role="20kJfa" value="cellMenuPart" />
      <property role="20lbJX" value="0..n" />
      <property role="IQ2ns" value="1164824815888" />
      <ref role="20lvS9" node="gWOYc3u" resolve="CellMenuPart_Abstract" />
    </node>
  </node>
  <node concept="1TIwiD" id="gWOYc3u">
    <property role="R5$K7" value="true" />
    <property role="R5$K2" value="false" />
    <property role="TrG5h" value="CellMenuPart_Abstract" />
    <property role="3GE5qa" value="CellMenu" />
    <property role="EcuMT" value="1164824854750" />
    <ref role="1TJDcQ" to="tpck:gw2VY9q" resolve="BaseConcept" />
  </node>
  <node concept="1TIwiD" id="gWPvTER">
    <property role="R5$K7" value="false" />
    <property role="R5$K2" value="false" />
    <property role="TrG5h" value="CellMenuPart_PropertyValues" />
    <property role="3GE5qa" value="CellMenu" />
    <property role="34LRSv" value="property values" />
    <property role="EcuMT" value="1164833692343" />
    <ref role="1TJDcQ" node="gWOYc3u" resolve="CellMenuPart_Abstract" />
    <node concept="PrWs8" id="1653mnvAOSW" role="PzmwI">
      <ref role="PrY4T" to="tpck:1_TrU5E6oyb" resolve="IDontSubstituteByDefault" />
    </node>
    <node concept="1TJgyj" id="gWPvTES" role="1TKVEi">
      <property role="20lmBu" value="aggregation" />
      <property role="20kJfa" value="valuesFunction" />
      <property role="20lbJX" value="1" />
      <property role="IQ2ns" value="1164833692344" />
      <ref role="20lvS9" node="gSMLZit" resolve="CellMenuPart_PropertyValues_GetValues" />
    </node>
  </node>
  <node concept="1TIwiD" id="gWUkeLO">
    <property role="R5$K7" value="false" />
    <property role="R5$K2" value="false" />
    <property role="TrG5h" value="CellMenuPart_ReplaceNode_CustomNodeConcept" />
    <property role="3GE5qa" value="CellMenu" />
    <property role="34LRSv" value="replace node (custom node concept)" />
    <property role="EcuMT" value="1164914519156" />
    <ref role="1TJDcQ" node="gWOYc3u" resolve="CellMenuPart_Abstract" />
    <node concept="1TJgyj" id="gWUl1JU" role="1TKVEi">
      <property role="20kJfa" value="replacementConcept" />
      <property role="20lbJX" value="1" />
      <property role="IQ2ns" value="1164914727930" />
      <ref role="20lvS9" to="tpce:h0PkWnZ" resolve="AbstractConceptDeclaration" />
    </node>
  </node>
  <node concept="1TIwiD" id="gWZcVFF">
    <property role="R5$K7" value="false" />
    <property role="R5$K2" value="false" />
    <property role="TrG5h" value="CellMenuPart_ReferentPrimary" />
    <property role="3GE5qa" value="CellMenu" />
    <property role="34LRSv" value="primary choose referent menu" />
    <property role="EcuMT" value="1164996492011" />
    <ref role="1TJDcQ" node="gWOYc3u" resolve="CellMenuPart_Abstract" />
    <node concept="PrWs8" id="1653mnvAmCG" role="PzmwI">
      <ref role="PrY4T" to="tpck:1_TrU5E6oyb" resolve="IDontSubstituteByDefault" />
    </node>
    <node concept="1TJgyj" id="601LQojQ6kk" role="1TKVEi">
      <property role="IQ2ns" value="6918029743851332884" />
      <property role="20lmBu" value="aggregation" />
      <property role="20kJfa" value="matchingText" />
      <ref role="20lvS9" node="601LQojMcdN" resolve="QueryFunction_RefPresentation" />
    </node>
    <node concept="1TJgyj" id="5KYS0pi3vFm" role="1TKVEi">
      <property role="IQ2ns" value="6646996417796504278" />
      <property role="20lmBu" value="aggregation" />
      <property role="20kJfa" value="visibleMatchingText" />
      <ref role="20lvS9" node="601LQojMcdN" resolve="QueryFunction_RefPresentation" />
    </node>
  </node>
  <node concept="1TIwiD" id="gWZEnmw">
    <property role="R5$K7" value="false" />
    <property role="R5$K2" value="false" />
    <property role="TrG5h" value="CellMenuPart_ReplaceNode_Group" />
    <property role="3GE5qa" value="CellMenu" />
    <property role="34LRSv" value="replace node (group of custom actions)" />
    <property role="EcuMT" value="1165004207520" />
    <ref role="1TJDcQ" node="gXexONQ" resolve="CellMenuPart_AbstractGroup" />
    <node concept="1TJgyj" id="gWZF_Uc" role="1TKVEi">
      <property role="20lmBu" value="aggregation" />
      <property role="20kJfa" value="parametersFunction" />
      <property role="20lbJX" value="1" />
      <property role="IQ2ns" value="1165004529292" />
      <ref role="20lvS9" node="gVGJtLf" resolve="CellMenuPart_AbstractGroup_Query" />
    </node>
    <node concept="1TJgyj" id="gWZF_Ud" role="1TKVEi">
      <property role="20lmBu" value="aggregation" />
      <property role="20kJfa" value="createFunction" />
      <property role="20lbJX" value="1" />
      <property role="IQ2ns" value="1165004529293" />
      <ref role="20lvS9" node="gVGJPiB" resolve="CellMenuPart_ReplaceNode_Group_Create" />
    </node>
  </node>
  <node concept="1TIwiD" id="gXexONQ">
    <property role="R5$K7" value="true" />
    <property role="R5$K2" value="false" />
    <property role="TrG5h" value="CellMenuPart_AbstractGroup" />
    <property role="3GE5qa" value="CellMenu" />
    <property role="EcuMT" value="1165253627126" />
    <ref role="1TJDcQ" node="gWOYc3u" resolve="CellMenuPart_Abstract" />
    <node concept="1TJgyj" id="gXeyP6_" role="1TKVEi">
      <property role="20lmBu" value="aggregation" />
      <property role="20kJfa" value="parameterObjectType" />
      <property role="20lbJX" value="1" />
      <property role="IQ2ns" value="1165253890469" />
      <ref role="20lvS9" to="tpee:fz3vP1H" resolve="Type" />
    </node>
    <node concept="1TJgyi" id="gXezIA2" role="1TKVEl">
      <property role="TrG5h" value="presentation" />
      <property role="IQ2nx" value="1165254125954" />
      <ref role="AX2Wp" to="tpcw:gWZP3tS" resolve="NodePresentationOptions" />
    </node>
    <node concept="1TJgyj" id="gXezQMH" role="1TKVEi">
      <property role="20lmBu" value="aggregation" />
      <property role="20kJfa" value="matchingTextFunction" />
      <property role="IQ2ns" value="1165254159533" />
      <ref role="20lvS9" node="gW6VE75" resolve="CellMenuPart_AbstractGroup_MatchingText" />
    </node>
    <node concept="1TJgyj" id="gXezVV_" role="1TKVEi">
      <property role="20lmBu" value="aggregation" />
      <property role="20kJfa" value="descriptionTextFunction" />
      <property role="IQ2ns" value="1165254180581" />
      <ref role="20lvS9" node="gW6Wey$" resolve="CellMenuPart_AbstractGroup_DescriptionText" />
    </node>
  </node>
  <node concept="1TIwiD" id="gXfxSoH">
    <property role="R5$K7" value="false" />
    <property role="R5$K2" value="false" />
    <property role="TrG5h" value="CellMenuPart_ReplaceChild_Group" />
    <property role="3GE5qa" value="CellMenu" />
    <property role="34LRSv" value="replace child (group of custom actions)" />
    <property role="EcuMT" value="1165270418989" />
    <ref role="1TJDcQ" node="gXexONQ" resolve="CellMenuPart_AbstractGroup" />
    <node concept="PrWs8" id="1653mnvB2vq" role="PzmwI">
      <ref role="PrY4T" to="tpck:1_TrU5E6oyb" resolve="IDontSubstituteByDefault" />
    </node>
    <node concept="1TJgyj" id="gXfxSoJ" role="1TKVEi">
      <property role="20lmBu" value="aggregation" />
      <property role="20kJfa" value="parametersFunction" />
      <property role="20lbJX" value="1" />
      <property role="IQ2ns" value="1165270418991" />
      <ref role="20lvS9" node="gXfyNWf" resolve="CellMenuPart_ReplaceChild_Group_Query" />
    </node>
    <node concept="1TJgyj" id="gXfxSoK" role="1TKVEi">
      <property role="20lmBu" value="aggregation" />
      <property role="20kJfa" value="createFunction" />
      <property role="IQ2ns" value="1165270418992" />
      <ref role="20lvS9" node="gXf$6d9" resolve="CellMenuPart_ReplaceChild_Group_Create" />
    </node>
  </node>
  <node concept="1TIwiD" id="gXfyNWf">
    <property role="R5$K7" value="false" />
    <property role="R5$K2" value="false" />
    <property role="TrG5h" value="CellMenuPart_ReplaceChild_Group_Query" />
    <property role="2_RsDV" value="none" />
    <property role="3GE5qa" value="CellMenu" />
    <property role="34LRSv" value="get objects" />
    <property role="EcuMT" value="1165270662927" />
    <ref role="1TJDcQ" to="tpee:gyVMwX8" resolve="ConceptFunction" />
  </node>
  <node concept="1TIwiD" id="gXf$6d9">
    <property role="R5$K7" value="false" />
    <property role="R5$K2" value="false" />
    <property role="TrG5h" value="CellMenuPart_ReplaceChild_Group_Create" />
    <property role="2_RsDV" value="none" />
    <property role="3GE5qa" value="CellMenu" />
    <property role="34LRSv" value="create new child" />
    <property role="EcuMT" value="1165270999881" />
    <ref role="1TJDcQ" to="tpee:gyVMwX8" resolve="ConceptFunction" />
  </node>
  <node concept="1TIwiD" id="gXg8mte">
    <property role="R5$K7" value="false" />
    <property role="R5$K2" value="false" />
    <property role="TrG5h" value="CellMenuPart_ReplaceChild_CustomChildConcept" />
    <property role="3GE5qa" value="CellMenu" />
    <property role="34LRSv" value="replace child (custom child's concept)" />
    <property role="EcuMT" value="1165280503630" />
    <ref role="1TJDcQ" node="gWOYc3u" resolve="CellMenuPart_Abstract" />
    <node concept="PrWs8" id="1653mnvAONd" role="PzmwI">
      <ref role="PrY4T" to="tpck:1_TrU5E6oyb" resolve="IDontSubstituteByDefault" />
    </node>
    <node concept="1TJgyj" id="gXg8mtf" role="1TKVEi">
      <property role="20lmBu" value="aggregation" />
      <property role="20kJfa" value="childConceptFunction" />
      <property role="20lbJX" value="1" />
      <property role="IQ2ns" value="1165280503631" />
      <ref role="20lvS9" node="gXg9G$d" resolve="CellMenuPart_ReplaceChild_CustomChildConcept_Query" />
    </node>
  </node>
  <node concept="1TIwiD" id="gXg9G$d">
    <property role="R5$K7" value="false" />
    <property role="R5$K2" value="false" />
    <property role="TrG5h" value="CellMenuPart_ReplaceChild_CustomChildConcept_Query" />
    <property role="2_RsDV" value="none" />
    <property role="3GE5qa" value="CellMenu" />
    <property role="34LRSv" value="get child concept" />
    <property role="EcuMT" value="1165280856333" />
    <ref role="1TJDcQ" to="tpee:gyVMwX8" resolve="ConceptFunction" />
  </node>
  <node concept="1TIwiD" id="gXjCaFY">
    <property role="R5$K7" value="false" />
    <property role="R5$K2" value="false" />
    <property role="TrG5h" value="CellMenuPart_ReplaceChild_Item" />
    <property role="3GE5qa" value="CellMenu" />
    <property role="34LRSv" value="replace child (custom action)" />
    <property role="EcuMT" value="1165339175678" />
    <ref role="1TJDcQ" node="gWOYc3u" resolve="CellMenuPart_Abstract" />
    <node concept="PrWs8" id="1653mnvAlOv" role="PzmwI">
      <ref role="PrY4T" to="tpck:1_TrU5E6oyb" resolve="IDontSubstituteByDefault" />
    </node>
    <node concept="1TJgyi" id="gXjDW2R" role="1TKVEl">
      <property role="TrG5h" value="matchingText" />
      <property role="IQ2nx" value="1165339639991" />
      <ref role="AX2Wp" to="tpck:fKAOsGN" resolve="string" />
    </node>
    <node concept="1TJgyi" id="h6qtOjI" role="1TKVEl">
      <property role="TrG5h" value="descriptionText" />
      <property role="IQ2nx" value="1175117579502" />
      <ref role="AX2Wp" to="tpck:fKAOsGN" resolve="string" />
    </node>
    <node concept="1TJgyj" id="gXjCaG0" role="1TKVEi">
      <property role="20lmBu" value="aggregation" />
      <property role="20kJfa" value="createFunction" />
      <property role="IQ2ns" value="1165339175680" />
      <ref role="20lvS9" node="gXjCEQD" resolve="CellMenuPart_ReplaceChild_Item_Create" />
    </node>
  </node>
  <node concept="1TIwiD" id="gXjCEQD">
    <property role="TrG5h" value="CellMenuPart_ReplaceChild_Item_Create" />
    <property role="2_RsDV" value="none" />
    <property role="3GE5qa" value="CellMenu" />
    <property role="EcuMT" value="1165339307433" />
    <ref role="1TJDcQ" to="tpee:gyVMwX8" resolve="ConceptFunction" />
  </node>
  <node concept="1TIwiD" id="gXou4cn">
    <property role="R5$K7" value="false" />
    <property role="R5$K2" value="false" />
    <property role="TrG5h" value="CellMenuPart_Generic_Group" />
    <property role="3GE5qa" value="CellMenu" />
    <property role="34LRSv" value="generic group" />
    <property role="EcuMT" value="1165420413719" />
    <ref role="1TJDcQ" node="gXexONQ" resolve="CellMenuPart_AbstractGroup" />
    <node concept="1TJgyj" id="gXou4co" role="1TKVEi">
      <property role="20lmBu" value="aggregation" />
      <property role="20kJfa" value="parametersFunction" />
      <property role="20lbJX" value="1" />
      <property role="IQ2ns" value="1165420413720" />
      <ref role="20lvS9" node="gVGJtLf" resolve="CellMenuPart_AbstractGroup_Query" />
    </node>
    <node concept="1TJgyj" id="gXou4cp" role="1TKVEi">
      <property role="20lmBu" value="aggregation" />
      <property role="20kJfa" value="handlerFunction" />
      <property role="20lbJX" value="1" />
      <property role="IQ2ns" value="1165420413721" />
      <ref role="20lvS9" node="gXouS9U" resolve="CellMenuPart_Generic_Group_Handler" />
    </node>
  </node>
  <node concept="1TIwiD" id="gXouS9U">
    <property role="R5$K7" value="false" />
    <property role="R5$K2" value="false" />
    <property role="TrG5h" value="CellMenuPart_Generic_Group_Handler" />
    <property role="2_RsDV" value="none" />
    <property role="3GE5qa" value="CellMenu" />
    <property role="34LRSv" value="generic handler" />
    <property role="EcuMT" value="1165420626554" />
    <ref role="1TJDcQ" to="tpee:gyVMwX8" resolve="ConceptFunction" />
    <node concept="PrWs8" id="1PvcgmUaML3" role="PzmwI">
      <ref role="PrY4T" node="1PvcgmUaKhb" resolve="IEditorContextAccessQualifier" />
    </node>
  </node>
  <node concept="1TIwiD" id="gXoHunQ">
    <property role="R5$K7" value="false" />
    <property role="R5$K2" value="false" />
    <property role="TrG5h" value="CellMenuPart_Generic_Item" />
    <property role="3GE5qa" value="CellMenu" />
    <property role="34LRSv" value="generic item" />
    <property role="EcuMT" value="1165424453110" />
    <ref role="1TJDcQ" node="gWOYc3u" resolve="CellMenuPart_Abstract" />
    <node concept="1TJgyi" id="gXoHunR" role="1TKVEl">
      <property role="TrG5h" value="matchingText" />
      <property role="IQ2nx" value="1165424453111" />
      <ref role="AX2Wp" to="tpck:fKAOsGN" resolve="string" />
    </node>
    <node concept="1TJgyj" id="gXoHunS" role="1TKVEi">
      <property role="20lmBu" value="aggregation" />
      <property role="20kJfa" value="handlerFunction" />
      <property role="20lbJX" value="1" />
      <property role="IQ2ns" value="1165424453112" />
      <ref role="20lvS9" node="gXoIggz" resolve="CellMenuPart_Generic_Item_Handler" />
    </node>
  </node>
  <node concept="1TIwiD" id="gXoIggz">
    <property role="TrG5h" value="CellMenuPart_Generic_Item_Handler" />
    <property role="2_RsDV" value="none" />
    <property role="3GE5qa" value="CellMenu" />
    <property role="EcuMT" value="1165424657443" />
    <ref role="1TJDcQ" to="tpee:gyVMwX8" resolve="ConceptFunction" />
    <node concept="PrWs8" id="1PvcgmUaN2I" role="PzmwI">
      <ref role="PrY4T" node="1PvcgmUaKhb" resolve="IEditorContextAccessQualifier" />
    </node>
  </node>
  <node concept="1TIwiD" id="gXXs21o">
    <property role="R5$K7" value="false" />
    <property role="19KtqR" value="true" />
    <property role="R5$K2" value="false" />
    <property role="TrG5h" value="CellMenuComponent" />
    <property role="3GE5qa" value="CellMenu" />
    <property role="34LRSv" value="Cell Menu Component" />
    <property role="EcuMT" value="1166040637528" />
    <ref role="1TJDcQ" node="gXXWOiD" resolve="AbstractComponent" />
    <node concept="1QGGSu" id="4Q8sAA5iJQn" role="rwd14">
      <property role="1iqoE4" value="${module}/icons/menuComponent.png" />
    </node>
    <node concept="1TJgyj" id="gXXsTFp" role="1TKVEi">
      <property role="20lmBu" value="aggregation" />
      <property role="20kJfa" value="applicableFeature" />
      <property role="IQ2ns" value="1166040865497" />
      <ref role="20lvS9" node="gXXtyFs" resolve="CellMenuComponentFeature" />
    </node>
    <node concept="1TJgyj" id="gXXvlTx" role="1TKVEi">
      <property role="20lmBu" value="aggregation" />
      <property role="20kJfa" value="menuDescriptor" />
      <property role="20lbJX" value="1" />
      <property role="IQ2ns" value="1166041505377" />
      <ref role="20lvS9" node="gWOXEEG" resolve="CellMenuDescriptor" />
    </node>
    <node concept="PrWs8" id="AkEQ6o$M8h" role="PzmwI">
      <ref role="PrY4T" to="tpee:hCUYCKd" resolve="IValidIdentifier" />
    </node>
    <node concept="PrWs8" id="4$$3zrO4fhS" role="PzmwI">
      <ref role="PrY4T" to="tpce:2hxg_BDjKM4" resolve="IConceptAspect" />
    </node>
  </node>
  <node concept="1TIwiD" id="gXXtyFs">
    <property role="R5$K7" value="true" />
    <property role="R5$K2" value="false" />
    <property role="TrG5h" value="CellMenuComponentFeature" />
    <property role="3GE5qa" value="CellMenu" />
    <property role="EcuMT" value="1166041033436" />
    <ref role="1TJDcQ" to="tpck:gw2VY9q" resolve="BaseConcept" />
    <node concept="1TJgyj" id="gXYg8S8" role="1TKVEi">
      <property role="20kJfa" value="relationDeclaration" />
      <property role="20lbJX" value="1" />
      <property role="IQ2ns" value="1166054297096" />
      <ref role="20lvS9" to="tpck:gw2VY9q" resolve="BaseConcept" />
    </node>
  </node>
  <node concept="1TIwiD" id="gXXwhgC">
    <property role="TrG5h" value="CellMenuComponentFeature_Property" />
    <property role="3GE5qa" value="CellMenu" />
    <property role="EcuMT" value="1166041748520" />
    <ref role="1TJDcQ" node="gXXtyFs" resolve="CellMenuComponentFeature" />
    <node concept="1TJgyj" id="gXXwMpJ" role="1TKVEi">
      <property role="20kJfa" value="propertyDeclaration" />
      <property role="20lbJX" value="1" />
      <property role="IQ2ns" value="1166041884271" />
      <ref role="20lvS9" to="tpce:f_TJgxF" resolve="PropertyDeclaration" />
      <ref role="20ksaX" node="gXYg8S8" resolve="relationDeclaration" />
    </node>
  </node>
  <node concept="1TIwiD" id="gXXxIQr">
    <property role="TrG5h" value="CellMenuComponentFeature_Link" />
    <property role="3GE5qa" value="CellMenu" />
    <property role="EcuMT" value="1166042131867" />
    <ref role="1TJDcQ" node="gXXtyFs" resolve="CellMenuComponentFeature" />
    <node concept="1TJgyj" id="gXXxIQt" role="1TKVEi">
      <property role="20kJfa" value="linkDeclaration" />
      <property role="20lbJX" value="1" />
      <property role="IQ2ns" value="1166042131869" />
      <ref role="20lvS9" to="tpce:f_TJgxE" resolve="LinkDeclaration" />
      <ref role="20ksaX" node="gXYg8S8" resolve="relationDeclaration" />
    </node>
  </node>
  <node concept="1TIwiD" id="gXXWOiD">
    <property role="R5$K7" value="true" />
    <property role="R5$K2" value="false" />
    <property role="TrG5h" value="AbstractComponent" />
    <property role="EcuMT" value="1166049232041" />
    <node concept="1TJgyj" id="gXXX56I" role="1TKVEi">
      <property role="20kJfa" value="conceptDeclaration" />
      <property role="20lbJX" value="0..1" />
      <property role="IQ2ns" value="1166049300910" />
      <ref role="20lvS9" to="tpce:h0PkWnZ" resolve="AbstractConceptDeclaration" />
    </node>
  </node>
  <node concept="1TIwiD" id="gXY$tNQ">
    <property role="R5$K7" value="false" />
    <property role="R5$K2" value="false" />
    <property role="TrG5h" value="CellMenuPart_CellMenuComponent" />
    <property role="3GE5qa" value="CellMenu" />
    <property role="34LRSv" value="menu component" />
    <property role="EcuMT" value="1166059625718" />
    <ref role="1TJDcQ" node="gWOYc3u" resolve="CellMenuPart_Abstract" />
    <node concept="1TJgyj" id="gXY$Ez5" role="1TKVEi">
      <property role="20kJfa" value="cellMenuComponent" />
      <property role="20lbJX" value="1" />
      <property role="IQ2ns" value="1166059677893" />
      <ref role="20lvS9" node="gXXs21o" resolve="CellMenuComponent" />
    </node>
  </node>
  <node concept="1TIwiD" id="h5t6ywT">
    <property role="R5$K7" value="false" />
    <property role="R5$K2" value="false" />
    <property role="TrG5h" value="CellMenuPart_ReplaceChildPrimary" />
    <property role="3GE5qa" value="CellMenu" />
    <property role="34LRSv" value="primary replace child menu" />
    <property role="EcuMT" value="1174088067129" />
    <ref role="1TJDcQ" node="gWOYc3u" resolve="CellMenuPart_Abstract" />
    <node concept="PrWs8" id="1653mnvB2rK" role="PzmwI">
      <ref role="PrY4T" to="tpck:1_TrU5E6oyb" resolve="IDontSubstituteByDefault" />
    </node>
  </node>
  <node concept="1TIwiD" id="h7Fmcq4">
    <property role="R5$K7" value="false" />
    <property role="R5$K2" value="false" />
    <property role="R4oN_" value="embedded block of code" />
    <property role="TrG5h" value="QueryFunction_JComponent" />
    <property role="2_RsDV" value="none" />
    <property role="3GE5qa" value="QueryFunction" />
    <property role="34LRSv" value="component" />
    <property role="EcuMT" value="1176474535556" />
    <ref role="1TJDcQ" to="tpee:gyVMwX8" resolve="ConceptFunction" />
  </node>
  <node concept="1TIwiD" id="h7TQ6f$">
    <property role="R5$K7" value="false" />
    <property role="R5$K2" value="false" />
    <property role="R4oN_" value="function parameter" />
    <property role="TrG5h" value="ConceptFunctionParameter_text" />
    <property role="2_RsDV" value="none" />
    <property role="34LRSv" value="text" />
    <property role="EcuMT" value="1176717779940" />
    <ref role="1TJDcQ" to="tpee:g76ryKb" resolve="ConceptFunctionParameter" />
    <node concept="PrWs8" id="1653mnvAOTg" role="PzmwI">
      <ref role="PrY4T" to="tpck:1_TrU5E6oyb" resolve="IDontSubstituteByDefault" />
    </node>
  </node>
  <node concept="1TIwiD" id="h7TQllL">
    <property role="R5$K7" value="false" />
    <property role="R5$K2" value="false" />
    <property role="R4oN_" value="embedded block of code" />
    <property role="TrG5h" value="QueryFunction_ModelAccess_Getter" />
    <property role="2_RsDV" value="none" />
    <property role="3GE5qa" value="QueryFunction" />
    <property role="34LRSv" value="condition" />
    <property role="EcuMT" value="1176717841777" />
    <ref role="1TJDcQ" to="tpee:gyVMwX8" resolve="ConceptFunction" />
  </node>
  <node concept="1TIwiD" id="h7TQsym">
    <property role="R5$K7" value="false" />
    <property role="R5$K2" value="false" />
    <property role="R4oN_" value="embedded block of code" />
    <property role="TrG5h" value="QueryFunction_ModelAccess_Setter" />
    <property role="2_RsDV" value="none" />
    <property role="3GE5qa" value="QueryFunction" />
    <property role="34LRSv" value="condition" />
    <property role="EcuMT" value="1176717871254" />
    <ref role="1TJDcQ" to="tpee:gyVMwX8" resolve="ConceptFunction" />
  </node>
  <node concept="1TIwiD" id="h7TQwIG">
    <property role="R5$K7" value="false" />
    <property role="R5$K2" value="false" />
    <property role="R4oN_" value="embedded block of code" />
    <property role="TrG5h" value="QueryFunction_ModelAccess_Validator" />
    <property role="2_RsDV" value="none" />
    <property role="3GE5qa" value="QueryFunction" />
    <property role="34LRSv" value="condition" />
    <property role="EcuMT" value="1176717888428" />
    <ref role="1TJDcQ" to="tpee:gyVMwX8" resolve="ConceptFunction" />
  </node>
  <node concept="1TIwiD" id="h7TQVbc">
    <property role="TrG5h" value="ModelAccessor" />
    <property role="EcuMT" value="1176717996748" />
    <ref role="1TJDcQ" to="tpck:gw2VY9q" resolve="BaseConcept" />
    <node concept="1TJgyj" id="h7TQWri" role="1TKVEi">
      <property role="20lmBu" value="aggregation" />
      <property role="20kJfa" value="getter" />
      <property role="20lbJX" value="1" />
      <property role="IQ2ns" value="1176718001874" />
      <ref role="20lvS9" node="h7TQllL" resolve="QueryFunction_ModelAccess_Getter" />
    </node>
    <node concept="1TJgyj" id="h7TQXU2" role="1TKVEi">
      <property role="20lmBu" value="aggregation" />
      <property role="20kJfa" value="setter" />
      <property role="20lbJX" value="1" />
      <property role="IQ2ns" value="1176718007938" />
      <ref role="20lvS9" node="h7TQsym" resolve="QueryFunction_ModelAccess_Setter" />
    </node>
    <node concept="1TJgyj" id="h7TQZuT" role="1TKVEi">
      <property role="20lmBu" value="aggregation" />
      <property role="20kJfa" value="validator" />
      <property role="20lbJX" value="1" />
      <property role="IQ2ns" value="1176718014393" />
      <ref role="20lvS9" node="h7TQwIG" resolve="QueryFunction_ModelAccess_Validator" />
    </node>
  </node>
  <node concept="1TIwiD" id="h7UFZN5">
    <property role="R5$K7" value="false" />
    <property role="R5$K2" value="false" />
    <property role="R4oN_" value="function parameter" />
    <property role="TrG5h" value="ConceptFunctionParameter_oldText" />
    <property role="2_RsDV" value="none" />
    <property role="34LRSv" value="oldText" />
    <property role="EcuMT" value="1176731909317" />
    <ref role="1TJDcQ" to="tpee:g76ryKb" resolve="ConceptFunctionParameter" />
    <node concept="PrWs8" id="1653mnvB2v3" role="PzmwI">
      <ref role="PrY4T" to="tpck:1_TrU5E6oyb" resolve="IDontSubstituteByDefault" />
    </node>
  </node>
  <node concept="1TIwiD" id="h7VJUTl">
    <property role="R5$K7" value="false" />
    <property role="R5$K2" value="false" />
    <property role="R4oN_" value="embedded block of code" />
    <property role="TrG5h" value="QueryFunction_CellProvider" />
    <property role="2_RsDV" value="none" />
    <property role="3GE5qa" value="QueryFunction" />
    <property role="34LRSv" value="cell provider" />
    <property role="EcuMT" value="1176749715029" />
    <ref role="1TJDcQ" to="tpee:gyVMwX8" resolve="ConceptFunction" />
  </node>
  <node concept="1TIwiD" id="h7ZlJ1A">
    <property role="R5$K7" value="false" />
    <property role="R5$K2" value="false" />
    <property role="TrG5h" value="QueryFunction_Color" />
    <property role="2_RsDV" value="none" />
    <property role="3GE5qa" value="QueryFunction.Style" />
    <property role="34LRSv" value="color function" />
    <property role="EcuMT" value="1176809959526" />
    <ref role="1TJDcQ" node="hLcOssU" resolve="QueryFunction_StyleParameter" />
    <node concept="PrWs8" id="hPiSsxS" role="PzmwI">
      <ref role="PrY4T" node="hPiS1BQ" resolve="IQueryFunction_Color" />
    </node>
  </node>
  <node concept="1TIwiD" id="h84$FLY">
    <property role="R5$K7" value="false" />
    <property role="R5$K2" value="false" />
    <property role="R4oN_" value="embedded block of code" />
    <property role="TrG5h" value="QueryFunction_NodeFactory" />
    <property role="2_RsDV" value="none" />
    <property role="3GE5qa" value="QueryFunction" />
    <property role="34LRSv" value="node factory" />
    <property role="EcuMT" value="1176897764478" />
    <ref role="1TJDcQ" to="tpee:gyVMwX8" resolve="ConceptFunction" />
  </node>
  <node concept="1TIwiD" id="h84EI$6">
    <property role="R5$K7" value="false" />
    <property role="R5$K2" value="false" />
    <property role="R4oN_" value="embedded block of code" />
    <property role="TrG5h" value="QueryFunction_ImagePath" />
    <property role="2_RsDV" value="none" />
    <property role="3GE5qa" value="QueryFunction" />
    <property role="34LRSv" value="path" />
    <property role="EcuMT" value="1176899348742" />
    <ref role="1TJDcQ" to="tpee:gyVMwX8" resolve="ConceptFunction" />
    <node concept="PrWs8" id="54iik1dcchF" role="PzmwI">
      <ref role="PrY4T" node="54iik1dcchE" resolve="ImagePathProvider" />
    </node>
  </node>
  <node concept="1TIwiD" id="hbyc0Ja">
    <property role="R5$K7" value="false" />
    <property role="R5$K2" value="false" />
    <property role="TrG5h" value="CellMenuPart_PropertyPostfixHints" />
    <property role="3GE5qa" value="CellMenu" />
    <property role="34LRSv" value="property postfix hints" />
    <property role="EcuMT" value="1180615838666" />
    <ref role="1TJDcQ" node="gWOYc3u" resolve="CellMenuPart_Abstract" />
    <node concept="PrWs8" id="1653mnvB2RC" role="PzmwI">
      <ref role="PrY4T" to="tpck:1_TrU5E6oyb" resolve="IDontSubstituteByDefault" />
    </node>
    <node concept="1TJgyj" id="hbyc0Jb" role="1TKVEi">
      <property role="20lmBu" value="aggregation" />
      <property role="20kJfa" value="postfixesFunction" />
      <property role="20lbJX" value="1" />
      <property role="IQ2ns" value="1180615838667" />
      <ref role="20lvS9" node="hbycQaX" resolve="CellMenuPart_PropertyPostfixHints_GetPostfixes" />
    </node>
  </node>
  <node concept="1TIwiD" id="hbycQaX">
    <property role="R5$K7" value="false" />
    <property role="R5$K2" value="false" />
    <property role="TrG5h" value="CellMenuPart_PropertyPostfixHints_GetPostfixes" />
    <property role="2_RsDV" value="none" />
    <property role="3GE5qa" value="CellMenu" />
    <property role="34LRSv" value="postfixes" />
    <property role="EcuMT" value="1180616057533" />
    <ref role="1TJDcQ" to="tpee:gyVMwX8" resolve="ConceptFunction" />
  </node>
  <node concept="1TIwiD" id="hd07P1K">
    <property role="R5$K7" value="false" />
    <property role="R5$K2" value="false" />
    <property role="R4oN_" value="embedded block of code" />
    <property role="TrG5h" value="QueryFunction_NodeListFilter" />
    <property role="2_RsDV" value="none" />
    <property role="3GE5qa" value="QueryFunction" />
    <property role="34LRSv" value="node list provider" />
    <property role="EcuMT" value="1182191800432" />
    <ref role="1TJDcQ" to="tpee:gyVMwX8" resolve="ConceptFunction" />
  </node>
  <node concept="1TIwiD" id="hd2_Wol">
    <property role="R5$K7" value="false" />
    <property role="R5$K2" value="false" />
    <property role="R4oN_" value="function parameter" />
    <property role="TrG5h" value="ConceptFunctionParameter_childNode" />
    <property role="2_RsDV" value="none" />
    <property role="34LRSv" value="childNode" />
    <property role="EcuMT" value="1182233249301" />
    <ref role="1TJDcQ" to="tpee:g76ryKb" resolve="ConceptFunctionParameter" />
    <node concept="PrWs8" id="1653mnvB2zk" role="PzmwI">
      <ref role="PrY4T" to="tpck:1_TrU5E6oyb" resolve="IDontSubstituteByDefault" />
    </node>
  </node>
  <node concept="1TIwiD" id="heYWUh$">
    <property role="R5$K7" value="false" />
    <property role="R5$K2" value="false" />
    <property role="R4oN_" value="not empty property" />
    <property role="TrG5h" value="CellModel_NonEmptyProperty" />
    <property role="3GE5qa" value="CellModel" />
    <property role="34LRSv" value="{+&lt;{propertyDeclaration}&gt;+}" />
    <property role="EcuMT" value="1184319644772" />
    <ref role="1TJDcQ" node="fBF0A4I" resolve="CellModel_Property" />
    <node concept="PrWs8" id="1653mnvB2PY" role="PzmwI">
      <ref role="PrY4T" to="tpck:1_TrU5E6oyb" resolve="IDontSubstituteByDefault" />
    </node>
    <node concept="PrWs8" id="4SdtvCaA7QH" role="PzmwI">
      <ref role="PrY4T" to="tpck:64$4ecGX64Q" resolve="ImplementationWithStubPart" />
    </node>
  </node>
  <node concept="1TIwiD" id="hgV5ht3">
    <property role="R5$K7" value="false" />
    <property role="19KtqR" value="true" />
    <property role="R5$K2" value="false" />
    <property role="TrG5h" value="StyleSheet" />
    <property role="3GE5qa" value="Stylesheet" />
    <property role="34LRSv" value="Stylesheet" />
    <property role="EcuMT" value="1186402211651" />
    <ref role="1TJDcQ" to="tpck:gw2VY9q" resolve="BaseConcept" />
    <node concept="1QGGSu" id="4Q8sAA5iJQq" role="rwd14">
      <property role="1iqoE4" value="${module}/icons/editorStylesheet.png" />
    </node>
    <node concept="1TJgyj" id="hgV6056" role="1TKVEi">
      <property role="20lmBu" value="aggregation" />
      <property role="20kJfa" value="styleClass" />
      <property role="20lbJX" value="0..n" />
      <property role="IQ2ns" value="1186402402630" />
      <ref role="20lvS9" node="7zL4upEo6oo" resolve="IStyleSheetItem" />
    </node>
    <node concept="PrWs8" id="3FsTArV1UAP" role="PzmwI">
      <ref role="PrY4T" to="tpee:hCUYCKd" resolve="IValidIdentifier" />
    </node>
  </node>
  <node concept="1TIwiD" id="hgV6hR6">
    <property role="R5$K7" value="true" />
    <property role="R5$K2" value="false" />
    <property role="TrG5h" value="StyleClassItem" />
    <property role="2_RsDV" value="none" />
    <property role="3GE5qa" value="Stylesheet" />
    <property role="EcuMT" value="1186402475462" />
    <ref role="1TJDcQ" to="tpck:gw2VY9q" resolve="BaseConcept" />
    <node concept="PrWs8" id="22GpWQFsOgV" role="PzmwI">
      <ref role="PrY4T" to="tpck:19gBtYEv0ln" resolve="ImplementationPart" />
    </node>
  </node>
  <node concept="1TIwiD" id="hgVaVz4">
    <property role="R5$K7" value="true" />
    <property role="R5$K2" value="false" />
    <property role="TrG5h" value="ColorStyleClassItem" />
    <property role="2_RsDV" value="none" />
    <property role="3GE5qa" value="Stylesheet" />
    <property role="EcuMT" value="1186403694788" />
    <ref role="1TJDcQ" node="hgV6hR6" resolve="StyleClassItem" />
    <node concept="1TJgyj" id="hgVblYF" role="1TKVEi">
      <property role="20lmBu" value="aggregation" />
      <property role="20kJfa" value="query" />
      <property role="IQ2ns" value="1186403803051" />
      <ref role="20lvS9" node="hPiS1BQ" resolve="IQueryFunction_Color" />
    </node>
    <node concept="1TJgyi" id="hgVb0di" role="1TKVEl">
      <property role="TrG5h" value="color" />
      <property role="IQ2nx" value="1186403713874" />
      <ref role="AX2Wp" node="fLwANPl" resolve="_Colors_Enum" />
    </node>
  </node>
  <node concept="1TIwiD" id="hgVb9tm">
    <property role="R5$K7" value="false" />
    <property role="R5$K2" value="false" />
    <property role="TrG5h" value="FontStyleStyleClassItem" />
    <property role="2_RsDV" value="none" />
    <property role="3GE5qa" value="Stylesheet" />
    <property role="34LRSv" value="font-style" />
    <property role="EcuMT" value="1186403751766" />
    <ref role="1TJDcQ" node="hgV6hR6" resolve="StyleClassItem" />
    <node concept="1TJgyj" id="hL7MNkH" role="1TKVEi">
      <property role="20lmBu" value="aggregation" />
      <property role="20kJfa" value="query" />
      <property role="IQ2ns" value="1220975211821" />
      <ref role="20lvS9" node="hL7KAA7" resolve="QueryFunction_FontStyle" />
    </node>
    <node concept="1TJgyi" id="hgVbegv" role="1TKVEl">
      <property role="TrG5h" value="style" />
      <property role="IQ2nx" value="1186403771423" />
      <ref role="AX2Wp" node="g1_kr60" resolve="_FontStyle_Enum" />
    </node>
  </node>
  <node concept="1TIwiD" id="hgVeclI">
    <property role="R5$K7" value="false" />
    <property role="R5$K2" value="false" />
    <property role="TrG5h" value="ForegroundColorStyleClassItem" />
    <property role="2_RsDV" value="none" />
    <property role="3GE5qa" value="Stylesheet" />
    <property role="34LRSv" value="text-foreground-color" />
    <property role="EcuMT" value="1186404549998" />
    <ref role="1TJDcQ" node="hgVaVz4" resolve="ColorStyleClassItem" />
  </node>
  <node concept="1TIwiD" id="hgVeijc">
    <property role="R5$K7" value="false" />
    <property role="R5$K2" value="false" />
    <property role="TrG5h" value="BackgroundColorStyleClassItem" />
    <property role="2_RsDV" value="none" />
    <property role="3GE5qa" value="Stylesheet" />
    <property role="34LRSv" value="background-color" />
    <property role="EcuMT" value="1186404574412" />
    <ref role="1TJDcQ" node="hgVaVz4" resolve="ColorStyleClassItem" />
  </node>
  <node concept="1TIwiD" id="hgVLurQ">
    <property role="R5$K7" value="false" />
    <property role="R5$K2" value="false" />
    <property role="TrG5h" value="BracketColorStyleClassItem" />
    <property role="2_RsDV" value="none" />
    <property role="3GE5qa" value="Stylesheet" />
    <property role="34LRSv" value="bracket-color" />
    <property role="EcuMT" value="1186413799158" />
    <ref role="1TJDcQ" node="hgVaVz4" resolve="ColorStyleClassItem" />
  </node>
  <node concept="1TIwiD" id="hgVOiwV">
    <property role="R5$K7" value="true" />
    <property role="R5$K2" value="false" />
    <property role="TrG5h" value="BooleanStyleSheetItem" />
    <property role="2_RsDV" value="none" />
    <property role="3GE5qa" value="Stylesheet" />
    <property role="EcuMT" value="1186414536763" />
    <ref role="1TJDcQ" node="hgV6hR6" resolve="StyleClassItem" />
    <node concept="1TJgyj" id="hNn$kAD" role="1TKVEi">
      <property role="20lmBu" value="aggregation" />
      <property role="20kJfa" value="query" />
      <property role="IQ2ns" value="1223387335081" />
      <ref role="20lvS9" node="hNnzxoQ" resolve="QueryFunction_Boolean" />
    </node>
    <node concept="1TJgyi" id="hgVOm7r" role="1TKVEl">
      <property role="TrG5h" value="flag" />
      <property role="IQ2nx" value="1186414551515" />
      <ref role="AX2Wp" to="tpck:fKAQMTB" resolve="boolean" />
    </node>
  </node>
  <node concept="1TIwiD" id="hgVPM7F">
    <property role="R5$K7" value="false" />
    <property role="R5$K2" value="false" />
    <property role="TrG5h" value="SelectableStyleSheetItem" />
    <property role="2_RsDV" value="none" />
    <property role="3GE5qa" value="Stylesheet" />
    <property role="34LRSv" value="selectable" />
    <property role="EcuMT" value="1186414928363" />
    <ref role="1TJDcQ" node="hgVOiwV" resolve="BooleanStyleSheetItem" />
  </node>
  <node concept="1TIwiD" id="hgVPRjw">
    <property role="R5$K7" value="false" />
    <property role="R5$K2" value="false" />
    <property role="TrG5h" value="AutoDeletableStyleClassItem" />
    <property role="2_RsDV" value="none" />
    <property role="3GE5qa" value="Stylesheet" />
    <property role="34LRSv" value="auto-deletable" />
    <property role="EcuMT" value="1186414949600" />
    <ref role="1TJDcQ" node="hgVOiwV" resolve="BooleanStyleSheetItem" />
  </node>
  <node concept="1TIwiD" id="hgVPXKR">
    <property role="R5$K7" value="false" />
    <property role="R5$K2" value="false" />
    <property role="TrG5h" value="DrawBorderStyleClassItem" />
    <property role="2_RsDV" value="none" />
    <property role="3GE5qa" value="Stylesheet" />
    <property role="34LRSv" value="draw-border" />
    <property role="EcuMT" value="1186414976055" />
    <ref role="1TJDcQ" node="hgVOiwV" resolve="BooleanStyleSheetItem" />
  </node>
  <node concept="1TIwiD" id="hgVQ3vn">
    <property role="R5$K7" value="false" />
    <property role="R5$K2" value="false" />
    <property role="TrG5h" value="UnderlinedStyleClassItem" />
    <property role="2_RsDV" value="none" />
    <property role="3GE5qa" value="Stylesheet" />
    <property role="34LRSv" value="underlined" />
    <property role="EcuMT" value="1186414999511" />
    <ref role="1TJDcQ" node="hgV6hR6" resolve="StyleClassItem" />
    <node concept="1TJgyi" id="hEUSNj9" role="1TKVEl">
      <property role="TrG5h" value="underlined" />
      <property role="IQ2nx" value="1214316229833" />
      <ref role="AX2Wp" node="gtbL_3A" resolve="UnderlineStyle" />
    </node>
    <node concept="1TJgyj" id="hLmkYxI" role="1TKVEi">
      <property role="20lmBu" value="aggregation" />
      <property role="20kJfa" value="query" />
      <property role="IQ2ns" value="1221219051630" />
      <ref role="20lvS9" node="hLd0yJJ" resolve="QueryFunction_Underlined" />
    </node>
  </node>
  <node concept="1TIwiD" id="hgVSNSQ">
    <property role="R5$K7" value="false" />
    <property role="R5$K2" value="false" />
    <property role="TrG5h" value="FontSizeStyleClassItem" />
    <property role="2_RsDV" value="none" />
    <property role="3GE5qa" value="Stylesheet" />
    <property role="34LRSv" value="font-size" />
    <property role="EcuMT" value="1186415722038" />
    <ref role="1TJDcQ" node="hgV6hR6" resolve="StyleClassItem" />
    <node concept="1TJgyj" id="hLd8cI8" role="1TKVEi">
      <property role="20lmBu" value="aggregation" />
      <property role="20kJfa" value="query" />
      <property role="20lbJX" value="0..1" />
      <property role="IQ2ns" value="1221064706952" />
      <ref role="20lvS9" node="hLcFafI" resolve="QueryFunction_Integer" />
    </node>
    <node concept="1TJgyi" id="hLlJzux" role="1TKVEl">
      <property role="TrG5h" value="value" />
      <property role="IQ2nx" value="1221209241505" />
      <ref role="AX2Wp" to="tpck:fKAQMTA" resolve="integer" />
    </node>
  </node>
  <node concept="1TIwiD" id="hgVPxA7">
    <property role="R5$K7" value="false" />
    <property role="R5$K2" value="false" />
    <property role="TrG5h" value="EditableStyleClassItem" />
    <property role="2_RsDV" value="none" />
    <property role="3GE5qa" value="Stylesheet" />
    <property role="34LRSv" value="editable" />
    <property role="EcuMT" value="1186414860679" />
    <ref role="1TJDcQ" node="hgVOiwV" resolve="BooleanStyleSheetItem" />
  </node>
  <node concept="1TIwiD" id="hhI8cYN">
    <property role="R5$K7" value="false" />
    <property role="R5$K2" value="false" />
    <property role="TrG5h" value="ForegroundNullColorStyleClassItem" />
    <property role="2_RsDV" value="none" />
    <property role="3GE5qa" value="Stylesheet" />
    <property role="34LRSv" value="text-foreground-null-color" />
    <property role="EcuMT" value="1187258617779" />
    <ref role="1TJDcQ" node="hgVaVz4" resolve="ColorStyleClassItem" />
  </node>
  <node concept="AxPO7" id="hrC158_">
    <property role="TrG5h" value="_CaretPosition_Enum" />
    <ref role="M4eZT" to="tpck:fKAOsGN" resolve="string" />
    <node concept="M4N5e" id="hrC158A" role="M5hS2">
      <property role="1uS6qv" value="NONE" />
      <property role="1uS6qo" value="none" />
    </node>
    <node concept="M4N5e" id="hrC1nx$" role="M5hS2">
      <property role="1uS6qv" value="FIRST" />
      <property role="1uS6qo" value="first" />
    </node>
    <node concept="M4N5e" id="hrC1ovA" role="M5hS2">
      <property role="1uS6qv" value="LAST" />
      <property role="1uS6qo" value="last" />
    </node>
  </node>
  <node concept="1TIwiD" id="hrXFhuw">
    <property role="R5$K7" value="false" />
    <property role="R5$K2" value="false" />
    <property role="R4oN_" value="indent" />
    <property role="TrG5h" value="CellModel_Indent" />
    <property role="3GE5qa" value="CellModel" />
    <property role="34LRSv" value="---&gt;" />
    <property role="EcuMT" value="1198256887712" />
    <ref role="1TJDcQ" node="fBEYTCT" resolve="EditorCellModel" />
  </node>
  <node concept="1TIwiD" id="hrXI7r6">
    <property role="R5$K7" value="false" />
    <property role="R5$K2" value="false" />
    <property role="TrG5h" value="CellModel_BlockStart" />
    <property role="3GE5qa" value="CellModel" />
    <property role="34LRSv" value="block start" />
    <property role="EcuMT" value="1198257632966" />
    <ref role="1TJDcQ" node="fBEYTCT" resolve="EditorCellModel" />
    <node concept="1TJgyi" id="hscsYn8" role="1TKVEl">
      <property role="TrG5h" value="openBrace" />
      <property role="IQ2nx" value="1198504797640" />
      <ref role="AX2Wp" to="tpck:fKAOsGN" resolve="string" />
    </node>
  </node>
  <node concept="1TIwiD" id="hrXIzvd">
    <property role="R5$K7" value="false" />
    <property role="R5$K2" value="false" />
    <property role="TrG5h" value="CellModel_BlockEnd" />
    <property role="3GE5qa" value="CellModel" />
    <property role="34LRSv" value="block end" />
    <property role="EcuMT" value="1198257747917" />
    <ref role="1TJDcQ" node="fBEYTCT" resolve="EditorCellModel" />
    <node concept="1TJgyi" id="hsczY4V" role="1TKVEl">
      <property role="TrG5h" value="closeBrace" />
      <property role="IQ2nx" value="1198506631483" />
      <ref role="AX2Wp" to="tpck:fKAOsGN" resolve="string" />
    </node>
  </node>
  <node concept="1TIwiD" id="hsb$fdm">
    <property role="R5$K7" value="false" />
    <property role="R5$K2" value="false" />
    <property role="TrG5h" value="CellModel_Block" />
    <property role="3GE5qa" value="CellModel" />
    <property role="34LRSv" value="block" />
    <property role="EcuMT" value="1198489924438" />
    <ref role="1TJDcQ" node="fBEYTCT" resolve="EditorCellModel" />
    <node concept="1TJgyi" id="hscFXKA" role="1TKVEl">
      <property role="TrG5h" value="openBrace" />
      <property role="IQ2nx" value="1198508727334" />
      <ref role="AX2Wp" to="tpck:fKAOsGN" resolve="string" />
    </node>
    <node concept="1TJgyi" id="hscFZiw" role="1TKVEl">
      <property role="TrG5h" value="closeBrace" />
      <property role="IQ2nx" value="1198508733600" />
      <ref role="AX2Wp" to="tpck:fKAOsGN" resolve="string" />
    </node>
    <node concept="1TJgyj" id="hsb$u0l" role="1TKVEi">
      <property role="20lmBu" value="aggregation" />
      <property role="20kJfa" value="header" />
      <property role="20lbJX" value="0..1" />
      <property role="IQ2ns" value="1198489985045" />
      <ref role="20lvS9" node="fBEYTCT" resolve="EditorCellModel" />
    </node>
    <node concept="1TJgyj" id="hsb$w86" role="1TKVEi">
      <property role="20lmBu" value="aggregation" />
      <property role="20kJfa" value="body" />
      <property role="20lbJX" value="1" />
      <property role="IQ2ns" value="1198489993734" />
      <ref role="20lvS9" node="fBEYTCT" resolve="EditorCellModel" />
    </node>
    <node concept="PrWs8" id="4SdtvCaA7QZ" role="PzmwI">
      <ref role="PrY4T" to="tpck:64$4ecGX64Q" resolve="ImplementationWithStubPart" />
    </node>
  </node>
  <node concept="1TIwiD" id="huL2B6u">
    <property role="R5$K7" value="true" />
    <property role="R5$K2" value="false" />
    <property role="TrG5h" value="SelectParameter" />
    <property role="3GE5qa" value="SNode" />
    <property role="EcuMT" value="1201266127262" />
    <ref role="1TJDcQ" to="tpck:gw2VY9q" resolve="BaseConcept" />
  </node>
  <node concept="1TIwiD" id="huLcJzd">
    <property role="R5$K7" value="false" />
    <property role="R5$K2" value="false" />
    <property role="TrG5h" value="SelectPositionParameter" />
    <property role="3GE5qa" value="SNode" />
    <property role="34LRSv" value="position=" />
    <property role="EcuMT" value="1201268783309" />
    <ref role="1TJDcQ" node="huL2B6u" resolve="SelectParameter" />
    <node concept="1TJgyi" id="huLd7CR" role="1TKVEl">
      <property role="TrG5h" value="position" />
      <property role="IQ2nx" value="1201268881975" />
      <ref role="AX2Wp" node="huLcM39" resolve="SelectPosition" />
    </node>
  </node>
  <node concept="AxPO7" id="huLcM39">
    <property role="TrG5h" value="SelectPosition" />
    <property role="3GE5qa" value="SNode" />
    <ref role="M4eZT" to="tpck:fKAOsGN" resolve="string" />
    <node concept="M4N5e" id="huLcM3a" role="M5hS2">
      <property role="1uS6qv" value="before" />
      <property role="1uS6qo" value="before" />
    </node>
    <node concept="M4N5e" id="huLcOz5" role="M5hS2">
      <property role="1uS6qv" value="after" />
      <property role="1uS6qo" value="after" />
    </node>
  </node>
  <node concept="1TIwiD" id="huLkFKv">
    <property role="R5$K7" value="false" />
    <property role="R5$K2" value="false" />
    <property role="TrG5h" value="CaretPositionParameter" />
    <property role="3GE5qa" value="SNode" />
    <property role="34LRSv" value="caret position=" />
    <property role="EcuMT" value="1201270864927" />
    <ref role="1TJDcQ" node="huL2B6u" resolve="SelectParameter" />
    <node concept="1TJgyj" id="huLkQdO" role="1TKVEi">
      <property role="20lmBu" value="aggregation" />
      <property role="20kJfa" value="position" />
      <property role="20lbJX" value="1" />
      <property role="IQ2ns" value="1201270907764" />
      <ref role="20lvS9" to="tpee:fz3vP1J" resolve="Expression" />
    </node>
  </node>
  <node concept="1TIwiD" id="hEUZ13E">
    <property role="R5$K7" value="false" />
    <property role="R5$K2" value="false" />
    <property role="TrG5h" value="LayoutConstraintStyleClassItem" />
    <property role="2_RsDV" value="none" />
    <property role="3GE5qa" value="Stylesheet" />
    <property role="34LRSv" value="layout constraint" />
    <property role="EcuMT" value="1214317859050" />
    <ref role="1TJDcQ" node="hgV6hR6" resolve="StyleClassItem" />
    <node concept="1TJgyi" id="hEUZ13F" role="1TKVEl">
      <property role="TrG5h" value="layoutConstraint" />
      <property role="IQ2nx" value="1214317859051" />
      <ref role="AX2Wp" node="g$1Qttv" resolve="_Layout_Constraints_Enum" />
    </node>
  </node>
  <node concept="1TIwiD" id="hEV7CQ5">
    <property role="R5$K7" value="false" />
    <property role="R5$K2" value="false" />
    <property role="TrG5h" value="SideTransformAnchorTagStyleClassItem" />
    <property role="2_RsDV" value="none" />
    <property role="3GE5qa" value="Stylesheet" />
    <property role="34LRSv" value="side-transform-anchor-tag" />
    <property role="EcuMT" value="1214320119173" />
    <ref role="1TJDcQ" node="hgV6hR6" resolve="StyleClassItem" />
    <node concept="asaX9" id="5GuVNMLwQXW" role="lGtFl">
      <property role="YLPcu" value="3.4" />
      <property role="YLQ7P" value="Use transformation menu" />
    </node>
    <node concept="1TJgyj" id="38iZCbb_vZA" role="1TKVEi">
      <property role="20lmBu" value="aggregation" />
      <property role="20kJfa" value="tags" />
      <property role="20lbJX" value="0..n" />
      <property role="IQ2ns" value="3608226089191997414" />
      <ref role="20lvS9" node="38iZCbb_vZB" resolve="RightTransformAnchorTagWrapper" />
    </node>
    <node concept="1TJgyi" id="hEV7CQ6" role="1TKVEl">
      <property role="TrG5h" value="tag" />
      <property role="IQ2nx" value="1214320119174" />
      <ref role="AX2Wp" node="gAtNdpl" resolve="RightTransformAnchorTag" />
    </node>
  </node>
  <node concept="1TIwiD" id="hF0gYTA">
    <property role="R5$K7" value="false" />
    <property role="R5$K2" value="false" />
    <property role="TrG5h" value="TextBackgroundColorStyleClassItem" />
    <property role="2_RsDV" value="none" />
    <property role="3GE5qa" value="Stylesheet" />
    <property role="34LRSv" value="text-background-color" />
    <property role="EcuMT" value="1214406454886" />
    <ref role="1TJDcQ" node="hgVaVz4" resolve="ColorStyleClassItem" />
  </node>
  <node concept="1TIwiD" id="hF0h1LY">
    <property role="R5$K7" value="false" />
    <property role="R5$K2" value="false" />
    <property role="TrG5h" value="TextBackgroundColorSelectedStyleClassItem" />
    <property role="2_RsDV" value="none" />
    <property role="3GE5qa" value="Stylesheet" />
    <property role="34LRSv" value="text-background-color-selected" />
    <property role="EcuMT" value="1214406466686" />
    <ref role="1TJDcQ" node="hgVaVz4" resolve="ColorStyleClassItem" />
  </node>
  <node concept="1TIwiD" id="hF4dVhC">
    <property role="R5$K7" value="false" />
    <property role="R5$K2" value="false" />
    <property role="TrG5h" value="DefaultCaretPositionStyleClassItem" />
    <property role="2_RsDV" value="none" />
    <property role="3GE5qa" value="Stylesheet" />
    <property role="34LRSv" value="default-caret-position" />
    <property role="EcuMT" value="1214472762472" />
    <ref role="1TJDcQ" node="hgV6hR6" resolve="StyleClassItem" />
    <node concept="1TJgyi" id="hF4dVhD" role="1TKVEl">
      <property role="TrG5h" value="position" />
      <property role="IQ2nx" value="1214472762473" />
      <ref role="AX2Wp" node="hrC158_" resolve="_CaretPosition_Enum" />
    </node>
  </node>
  <node concept="1TIwiD" id="hF$6Mv_">
    <property role="R5$K7" value="true" />
    <property role="R5$K2" value="false" />
    <property role="TrG5h" value="FloatStyleClassItem" />
    <property role="2_RsDV" value="none" />
    <property role="3GE5qa" value="Stylesheet" />
    <property role="EcuMT" value="1215007762405" />
    <ref role="1TJDcQ" node="hgV6hR6" resolve="StyleClassItem" />
    <node concept="1TJgyi" id="hF$6WaJ" role="1TKVEl">
      <property role="TrG5h" value="value" />
      <property role="IQ2nx" value="1215007802031" />
      <ref role="AX2Wp" node="i2E8K1n" resolve="_FloatOrInteger_String" />
    </node>
  </node>
  <node concept="1TIwiD" id="hF$7fZ4">
    <property role="R5$K7" value="false" />
    <property role="R5$K2" value="false" />
    <property role="TrG5h" value="PaddingLeftStyleClassItem" />
    <property role="2_RsDV" value="none" />
    <property role="3GE5qa" value="Stylesheet.Paddings" />
    <property role="34LRSv" value="padding-left" />
    <property role="EcuMT" value="1215007883204" />
    <ref role="1TJDcQ" node="hQ7zB2l" resolve="AbstractPaddingStyleClassItem" />
  </node>
  <node concept="1TIwiD" id="hF$7juf">
    <property role="R5$K7" value="false" />
    <property role="R5$K2" value="false" />
    <property role="TrG5h" value="PaddingRightStyleClassItem" />
    <property role="2_RsDV" value="none" />
    <property role="3GE5qa" value="Stylesheet.Paddings" />
    <property role="34LRSv" value="padding-right" />
    <property role="EcuMT" value="1215007897487" />
    <ref role="1TJDcQ" node="hQ7zB2l" resolve="AbstractPaddingStyleClassItem" />
  </node>
  <node concept="1TIwiD" id="hFCHQP0">
    <property role="R5$K7" value="false" />
    <property role="R5$K2" value="false" />
    <property role="TrG5h" value="FirstPositionAllowedStyleClassItem" />
    <property role="2_RsDV" value="none" />
    <property role="3GE5qa" value="Stylesheet" />
    <property role="34LRSv" value="first-position-allowed" />
    <property role="EcuMT" value="1215085112640" />
    <ref role="1TJDcQ" node="hgVOiwV" resolve="BooleanStyleSheetItem" />
  </node>
  <node concept="1TIwiD" id="hFCIbvn">
    <property role="R5$K7" value="false" />
    <property role="R5$K2" value="false" />
    <property role="TrG5h" value="LastPositionAllowedStyleClassItem" />
    <property role="2_RsDV" value="none" />
    <property role="3GE5qa" value="Stylesheet" />
    <property role="34LRSv" value="last-position-allowed" />
    <property role="EcuMT" value="1215085197271" />
    <ref role="1TJDcQ" node="hgVOiwV" resolve="BooleanStyleSheetItem" />
  </node>
  <node concept="AxPO7" id="hGLCffS">
    <property role="TrG5h" value="_NextLine_Enum" />
    <ref role="M4eZT" to="tpck:fKAOsGN" resolve="string" />
    <node concept="M4N5e" id="hGLCJ6L" role="M5hS2">
      <property role="1uS6qo" value="right" />
    </node>
    <node concept="M4N5e" id="hGLCI6j" role="M5hS2">
      <property role="1uS6qv" value="next-line" />
      <property role="1uS6qo" value="next-line" />
    </node>
    <node concept="M4N5e" id="hGLCffT" role="M5hS2">
      <property role="1uS6qv" value="indented" />
      <property role="1uS6qo" value="indented" />
    </node>
  </node>
  <node concept="1TIwiD" id="hGLD5Fn">
    <property role="R5$K7" value="false" />
    <property role="19KtqR" value="false" />
    <property role="R5$K2" value="false" />
    <property role="TrG5h" value="PositionStyleClassItem" />
    <property role="2_RsDV" value="none" />
    <property role="3GE5qa" value="Stylesheet" />
    <property role="34LRSv" value="position" />
    <property role="EcuMT" value="1216308599511" />
    <ref role="1TJDcQ" node="hgV6hR6" resolve="StyleClassItem" />
    <node concept="1TJgyi" id="hGLDHh4" role="1TKVEl">
      <property role="TrG5h" value="position" />
      <property role="IQ2nx" value="1216308761668" />
      <ref role="AX2Wp" node="hGLCffS" resolve="_NextLine_Enum" />
    </node>
  </node>
  <node concept="1TIwiD" id="hGPXfkl">
    <property role="R5$K7" value="false" />
    <property role="R5$K2" value="false" />
    <property role="TrG5h" value="CellModel_TransactionalProperty" />
    <property role="3GE5qa" value="CellModel" />
    <property role="34LRSv" value="{T &lt;{property}&gt; T}" />
    <property role="EcuMT" value="1216380990741" />
    <ref role="1TJDcQ" node="fHev3Dc" resolve="CellModel_AbstractLabel" />
    <node concept="PrWs8" id="1653mnvB6l7" role="PzmwI">
      <ref role="PrY4T" to="tpck:1_TrU5E6oyb" resolve="IDontSubstituteByDefault" />
    </node>
    <node concept="1TJgyi" id="hVN9gW1" role="1TKVEl">
      <property role="TrG5h" value="runInCommand" />
      <property role="IQ2nx" value="1232439938817" />
      <ref role="AX2Wp" to="tpck:fKAQMTB" resolve="boolean" />
    </node>
    <node concept="1TJgyi" id="7a3hLlC0ccL" role="1TKVEl">
      <property role="TrG5h" value="allowEmptyText" />
      <property role="IQ2nx" value="8251517099537646385" />
      <ref role="AX2Wp" to="tpck:fKAQMTB" resolve="boolean" />
    </node>
    <node concept="1TJgyj" id="hGPY5io" role="1TKVEi">
      <property role="20lmBu" value="aggregation" />
      <property role="20kJfa" value="handlerBlock" />
      <property role="20lbJX" value="1" />
      <property role="IQ2ns" value="1216381211800" />
      <ref role="20lvS9" node="hGPXuVX" resolve="TransactionalPropertyHandler" />
    </node>
    <node concept="1TJgyj" id="hGPY767" role="1TKVEi">
      <property role="20lmBu" value="reference" />
      <property role="20kJfa" value="property" />
      <property role="20lbJX" value="1" />
      <property role="IQ2ns" value="1216381219207" />
      <ref role="20lvS9" to="tpce:f_TJgxF" resolve="PropertyDeclaration" />
    </node>
    <node concept="PrWs8" id="4SdtvCaA7us" role="PzmwI">
      <ref role="PrY4T" to="tpck:64$4ecGX64Q" resolve="ImplementationWithStubPart" />
    </node>
  </node>
  <node concept="1TIwiD" id="hGPXuVX">
    <property role="TrG5h" value="TransactionalPropertyHandler" />
    <property role="2_RsDV" value="none" />
    <property role="3GE5qa" value="QueryFunction" />
    <property role="EcuMT" value="1216381054717" />
    <ref role="1TJDcQ" to="tpee:gyVMwX8" resolve="ConceptFunction" />
  </node>
  <node concept="1TIwiD" id="hGPXIaG">
    <property role="R5$K7" value="false" />
    <property role="R5$K2" value="false" />
    <property role="TrG5h" value="TransactionPropertyHandler_oldValue" />
    <property role="2_RsDV" value="none" />
    <property role="3GE5qa" value="QueryFunction" />
    <property role="34LRSv" value="oldValue" />
    <property role="EcuMT" value="1216381117100" />
    <ref role="1TJDcQ" to="tpee:g76ryKb" resolve="ConceptFunctionParameter" />
  </node>
  <node concept="1TIwiD" id="hGPXPHH">
    <property role="R5$K7" value="false" />
    <property role="R5$K2" value="false" />
    <property role="TrG5h" value="TransactionPropertyHandler_newValue" />
    <property role="2_RsDV" value="none" />
    <property role="3GE5qa" value="QueryFunction" />
    <property role="34LRSv" value="newValue" />
    <property role="EcuMT" value="1216381148013" />
    <ref role="1TJDcQ" to="tpee:g76ryKb" resolve="ConceptFunctionParameter" />
    <node concept="PrWs8" id="1653mnvANum" role="PzmwI">
      <ref role="PrY4T" to="tpck:1_TrU5E6oyb" resolve="IDontSubstituteByDefault" />
    </node>
  </node>
  <node concept="1TIwiD" id="hH0DmCw">
    <property role="R5$K7" value="false" />
    <property role="R5$K2" value="false" />
    <property role="TrG5h" value="PositionChildrenStyleClassItem" />
    <property role="2_RsDV" value="none" />
    <property role="3GE5qa" value="Stylesheet" />
    <property role="34LRSv" value="position-children" />
    <property role="EcuMT" value="1216560327200" />
    <ref role="1TJDcQ" node="hgV6hR6" resolve="StyleClassItem" />
    <node concept="1TJgyi" id="hH0E5mA" role="1TKVEl">
      <property role="TrG5h" value="position" />
      <property role="IQ2nx" value="1216560518566" />
      <ref role="AX2Wp" node="hGLCffS" resolve="_NextLine_Enum" />
    </node>
  </node>
  <node concept="1TIwiD" id="hJvyZqV">
    <property role="R5$K7" value="false" />
    <property role="R5$K2" value="false" />
    <property role="TrG5h" value="DrawBracketsStyleClassItem" />
    <property role="2_RsDV" value="none" />
    <property role="3GE5qa" value="Stylesheet" />
    <property role="34LRSv" value="draw-brackets" />
    <property role="EcuMT" value="1219226236603" />
    <ref role="1TJDcQ" node="hgVOiwV" resolve="BooleanStyleSheetItem" />
  </node>
  <node concept="PlHQZ" id="hJF0Tl2">
    <property role="TrG5h" value="IStyleContainer" />
    <property role="3GE5qa" value="Stylesheet" />
    <property role="EcuMT" value="1219418625346" />
    <node concept="1TJgyj" id="hJF10O6" role="1TKVEi">
      <property role="20lmBu" value="aggregation" />
      <property role="20kJfa" value="styleItem" />
      <property role="20lbJX" value="0..n" />
      <property role="IQ2ns" value="1219418656006" />
      <ref role="20lvS9" node="hgV6hR6" resolve="StyleClassItem" />
    </node>
  </node>
  <node concept="1TIwiD" id="hL7KAA7">
    <property role="R5$K7" value="false" />
    <property role="R5$K2" value="false" />
    <property role="TrG5h" value="QueryFunction_FontStyle" />
    <property role="2_RsDV" value="none" />
    <property role="3GE5qa" value="QueryFunction.Style" />
    <property role="34LRSv" value="font style function" />
    <property role="EcuMT" value="1220974635399" />
    <ref role="1TJDcQ" node="hLcOssU" resolve="QueryFunction_StyleParameter" />
  </node>
  <node concept="1TIwiD" id="hLcFafI">
    <property role="R5$K7" value="false" />
    <property role="R5$K2" value="false" />
    <property role="TrG5h" value="QueryFunction_Integer" />
    <property role="2_RsDV" value="none" />
    <property role="3GE5qa" value="QueryFunction.Style" />
    <property role="34LRSv" value="int function" />
    <property role="EcuMT" value="1221057094638" />
    <ref role="1TJDcQ" node="hLcOssU" resolve="QueryFunction_StyleParameter" />
  </node>
  <node concept="1TIwiD" id="hLcOssU">
    <property role="R5$K7" value="true" />
    <property role="R5$K2" value="false" />
    <property role="R4oN_" value="embedded block of code" />
    <property role="TrG5h" value="QueryFunction_StyleParameter" />
    <property role="2_RsDV" value="none" />
    <property role="3GE5qa" value="QueryFunction.Style" />
    <property role="EcuMT" value="1221059528506" />
    <ref role="1TJDcQ" to="tpee:gyVMwX8" resolve="ConceptFunction" />
    <node concept="PrWs8" id="6E2BWlDqZ2F" role="PzmwI">
      <ref role="PrY4T" node="6E2BWlDjLUW" resolve="IContextNodeAccessQualifier" />
    </node>
  </node>
  <node concept="1TIwiD" id="hLd0yJJ">
    <property role="R5$K7" value="false" />
    <property role="R5$K2" value="false" />
    <property role="TrG5h" value="QueryFunction_Underlined" />
    <property role="2_RsDV" value="none" />
    <property role="3GE5qa" value="QueryFunction.Style" />
    <property role="34LRSv" value="underlined function" />
    <property role="EcuMT" value="1221062700015" />
    <ref role="1TJDcQ" node="hLcOssU" resolve="QueryFunction_StyleParameter" />
  </node>
  <node concept="1TIwiD" id="hNnxI6D">
    <property role="R5$K7" value="false" />
    <property role="R5$K2" value="false" />
    <property role="TrG5h" value="StrikeOutStyleSheet" />
    <property role="2_RsDV" value="none" />
    <property role="3GE5qa" value="Stylesheet" />
    <property role="34LRSv" value="strike-out" />
    <property role="EcuMT" value="1223386653097" />
    <ref role="1TJDcQ" node="hgVOiwV" resolve="BooleanStyleSheetItem" />
  </node>
  <node concept="1TIwiD" id="hNnzxoQ">
    <property role="R5$K7" value="false" />
    <property role="R5$K2" value="false" />
    <property role="TrG5h" value="QueryFunction_Boolean" />
    <property role="2_RsDV" value="none" />
    <property role="3GE5qa" value="QueryFunction.Style" />
    <property role="34LRSv" value="boolean function" />
    <property role="EcuMT" value="1223387125302" />
    <ref role="1TJDcQ" node="hLcOssU" resolve="QueryFunction_StyleParameter" />
  </node>
  <node concept="PlHQZ" id="hPiS1BQ">
    <property role="TrG5h" value="IQueryFunction_Color" />
    <property role="3GE5qa" value="QueryFunction.Style" />
    <property role="EcuMT" value="1225456097782" />
  </node>
  <node concept="1TIwiD" id="hPiSF6w">
    <property role="R5$K7" value="false" />
    <property role="R5$K2" value="false" />
    <property role="R4oN_" value="#RRGGBB" />
    <property role="TrG5h" value="RGBColor" />
    <property role="3GE5qa" value="Stylesheet" />
    <property role="34LRSv" value="#" />
    <property role="EcuMT" value="1225456267680" />
    <ref role="1TJDcQ" to="tpck:gw2VY9q" resolve="BaseConcept" />
    <node concept="PrWs8" id="hPiSI$F" role="PzmwI">
      <ref role="PrY4T" node="hPiS1BQ" resolve="IQueryFunction_Color" />
    </node>
    <node concept="1TJgyi" id="hPiThsr" role="1TKVEl">
      <property role="TrG5h" value="value" />
      <property role="IQ2nx" value="1225456424731" />
      <ref role="AX2Wp" to="tpck:fKAOsGN" resolve="string" />
    </node>
  </node>
  <node concept="1TIwiD" id="hPHfYsu">
    <property role="TrG5h" value="ReadOnlyModelAccessor" />
    <property role="EcuMT" value="1225898583838" />
    <ref role="1TJDcQ" to="tpck:gw2VY9q" resolve="BaseConcept" />
    <node concept="1TJgyj" id="hPHht8X" role="1TKVEi">
      <property role="20lmBu" value="aggregation" />
      <property role="20kJfa" value="getter" />
      <property role="20lbJX" value="1" />
      <property role="IQ2ns" value="1225898971709" />
      <ref role="20lvS9" node="h7TQllL" resolve="QueryFunction_ModelAccess_Getter" />
    </node>
  </node>
  <node concept="1TIwiD" id="hPHlG0c">
    <property role="R5$K7" value="false" />
    <property role="R5$K2" value="false" />
    <property role="R4oN_" value="reference to read only accessor" />
    <property role="TrG5h" value="CellModel_ReadOnlyModelAccessor" />
    <property role="3GE5qa" value="CellModel" />
    <property role="34LRSv" value="read only model access" />
    <property role="EcuMT" value="1225900081164" />
    <ref role="1TJDcQ" node="fHev3Dc" resolve="CellModel_AbstractLabel" />
    <node concept="1TJgyj" id="hPHlUPc" role="1TKVEi">
      <property role="20lmBu" value="aggregation" />
      <property role="20kJfa" value="modelAccessor" />
      <property role="20lbJX" value="1" />
      <property role="IQ2ns" value="1225900141900" />
      <ref role="20lvS9" node="hPHfYsu" resolve="ReadOnlyModelAccessor" />
    </node>
    <node concept="PrWs8" id="4SdtvCaA7un" role="PzmwI">
      <ref role="PrY4T" to="tpck:64$4ecGX64Q" resolve="ImplementationWithStubPart" />
    </node>
  </node>
  <node concept="1TIwiD" id="hQ7yTwa">
    <property role="R5$K7" value="false" />
    <property role="R5$K2" value="false" />
    <property role="TrG5h" value="PaddingTopStyleClassItem" />
    <property role="2_RsDV" value="none" />
    <property role="3GE5qa" value="Stylesheet.Paddings" />
    <property role="34LRSv" value="padding-top" />
    <property role="EcuMT" value="1226339751946" />
    <ref role="1TJDcQ" node="hQ7zB2l" resolve="AbstractPaddingStyleClassItem" />
  </node>
  <node concept="1TIwiD" id="hQ7z8uW">
    <property role="R5$K7" value="false" />
    <property role="R5$K2" value="false" />
    <property role="TrG5h" value="PaddingBottomStyleClassItem" />
    <property role="2_RsDV" value="none" />
    <property role="3GE5qa" value="Stylesheet.Paddings" />
    <property role="34LRSv" value="padding-bottom" />
    <property role="EcuMT" value="1226339813308" />
    <ref role="1TJDcQ" node="hQ7zB2l" resolve="AbstractPaddingStyleClassItem" />
  </node>
  <node concept="1TIwiD" id="hQ7zB2l">
    <property role="R5$K7" value="true" />
    <property role="R5$K2" value="false" />
    <property role="TrG5h" value="AbstractPaddingStyleClassItem" />
    <property role="2_RsDV" value="none" />
    <property role="3GE5qa" value="Stylesheet.Paddings" />
    <property role="EcuMT" value="1226339938453" />
    <ref role="1TJDcQ" node="hF$6Mv_" resolve="FloatStyleClassItem" />
    <node concept="1TJgyi" id="hQhoDVP" role="1TKVEl">
      <property role="TrG5h" value="measure" />
      <property role="IQ2nx" value="1226504838901" />
      <ref role="AX2Wp" node="hQhnRQo" resolve="_Enum_Measure" />
    </node>
  </node>
  <node concept="AxPO7" id="hQhnRQo">
    <property role="TrG5h" value="_Enum_Measure" />
    <property role="3GE5qa" value="Stylesheet.Paddings" />
    <ref role="M4eZT" to="tpck:fKAOsGN" resolve="string" />
    <ref role="Qgau1" node="hQho9w4" />
    <node concept="M4N5e" id="hQhnRQp" role="M5hS2">
      <property role="1uS6qv" value="PIXELS" />
      <property role="1uS6qo" value="pixels" />
    </node>
    <node concept="M4N5e" id="hQho9w4" role="M5hS2">
      <property role="1uS6qv" value="SPACES" />
      <property role="1uS6qo" value="spaces" />
    </node>
  </node>
  <node concept="1TIwiD" id="hRyfXGv">
    <property role="R5$K7" value="false" />
    <property role="R5$K2" value="false" />
    <property role="TrG5h" value="NavigatableReferenceStyleClassItem" />
    <property role="2_RsDV" value="none" />
    <property role="3GE5qa" value="Stylesheet" />
    <property role="34LRSv" value="navigatable-reference" />
    <property role="EcuMT" value="1227861515039" />
    <ref role="1TJDcQ" node="hgV6hR6" resolve="StyleClassItem" />
    <node concept="1TJgyj" id="hRygfii" role="1TKVEi">
      <property role="20lmBu" value="reference" />
      <property role="20kJfa" value="link" />
      <property role="20lbJX" value="0..1" />
      <property role="IQ2ns" value="1227861587090" />
      <ref role="20lvS9" to="tpce:f_TJgxE" resolve="LinkDeclaration" />
    </node>
  </node>
  <node concept="1TIwiD" id="hWtppjH">
    <property role="TrG5h" value="InlineStyleDeclaration" />
    <property role="EcuMT" value="1233148810477" />
    <ref role="1TJDcQ" to="tpck:gw2VY9q" resolve="BaseConcept" />
    <node concept="PrWs8" id="1cEk0X7fp1G" role="PzmwI">
      <ref role="PrY4T" node="1cEk0X7fm5O" resolve="ICellStyle" />
    </node>
  </node>
  <node concept="1TIwiD" id="hX1L4JR">
    <property role="R5$K7" value="false" />
    <property role="R5$K2" value="false" />
    <property role="TrG5h" value="PunctuationLeftStyleClassItem" />
    <property role="2_RsDV" value="none" />
    <property role="3GE5qa" value="Stylesheet" />
    <property role="34LRSv" value="punctuation-left" />
    <property role="EcuMT" value="1233758997495" />
    <ref role="1TJDcQ" node="hgVOiwV" resolve="BooleanStyleSheetItem" />
  </node>
  <node concept="1TIwiD" id="hX1LMvx">
    <property role="R5$K7" value="false" />
    <property role="R5$K2" value="false" />
    <property role="TrG5h" value="PunctuationRightStyleClassItem" />
    <property role="2_RsDV" value="none" />
    <property role="3GE5qa" value="Stylesheet" />
    <property role="34LRSv" value="punctuation-right" />
    <property role="EcuMT" value="1233759184865" />
    <ref role="1TJDcQ" node="hgVOiwV" resolve="BooleanStyleSheetItem" />
  </node>
  <node concept="1TIwiD" id="hX5ARbj">
    <property role="R5$K7" value="false" />
    <property role="R5$K2" value="false" />
    <property role="TrG5h" value="HorizontalGapStyleClassItem" />
    <property role="2_RsDV" value="none" />
    <property role="3GE5qa" value="Stylesheet.Paddings" />
    <property role="34LRSv" value="horizontal-gap" />
    <property role="EcuMT" value="1233823429331" />
    <ref role="1TJDcQ" node="hQ7zB2l" resolve="AbstractPaddingStyleClassItem" />
  </node>
  <node concept="1TIwiD" id="hYR9T$n">
    <property role="R5$K7" value="false" />
    <property role="R5$K2" value="false" />
    <property role="TrG5h" value="BaseLineCell" />
    <property role="2_RsDV" value="none" />
    <property role="3GE5qa" value="Stylesheet" />
    <property role="34LRSv" value="base-line-cell" />
    <property role="EcuMT" value="1235728439575" />
    <ref role="1TJDcQ" node="hgVOiwV" resolve="BooleanStyleSheetItem" />
  </node>
  <node concept="1TIwiD" id="hZ7jFTG">
    <property role="R5$K7" value="false" />
    <property role="R5$K2" value="false" />
    <property role="TrG5h" value="HorizontalAlign" />
    <property role="2_RsDV" value="none" />
    <property role="3GE5qa" value="Stylesheet" />
    <property role="34LRSv" value="horizontal-align" />
    <property role="EcuMT" value="1235999440492" />
    <ref role="1TJDcQ" node="hgV6hR6" resolve="StyleClassItem" />
    <node concept="1TJgyi" id="hZ7lx26" role="1TKVEl">
      <property role="TrG5h" value="align" />
      <property role="IQ2nx" value="1235999920262" />
      <ref role="AX2Wp" node="hZ7kHEa" resolve="AlignEnum" />
    </node>
  </node>
  <node concept="AxPO7" id="hZ7kHEa">
    <property role="TrG5h" value="AlignEnum" />
    <ref role="M4eZT" to="tpck:fKAOsGN" resolve="string" />
    <ref role="Qgau1" node="hZ7kHEb" />
    <node concept="M4N5e" id="hZ7kHEb" role="M5hS2">
      <property role="1uS6qv" value="LEFT" />
      <property role="1uS6qo" value="left" />
    </node>
    <node concept="M4N5e" id="hZ7kOz9" role="M5hS2">
      <property role="1uS6qv" value="RIGHT" />
      <property role="1uS6qo" value="right" />
    </node>
    <node concept="M4N5e" id="hZ7kQ4a" role="M5hS2">
      <property role="1uS6qv" value="CENTER" />
      <property role="1uS6qo" value="center" />
    </node>
  </node>
  <node concept="1TIwiD" id="hZmYdko">
    <property role="R5$K7" value="false" />
    <property role="R5$K2" value="false" />
    <property role="TrG5h" value="MatchingLabelStyleClassItem" />
    <property role="2_RsDV" value="none" />
    <property role="3GE5qa" value="Stylesheet" />
    <property role="34LRSv" value="matching-label" />
    <property role="EcuMT" value="1236262245656" />
    <ref role="1TJDcQ" node="hgV6hR6" resolve="StyleClassItem" />
    <node concept="1TJgyi" id="i1413G$" role="1TKVEl">
      <property role="TrG5h" value="labelName" />
      <property role="IQ2nx" value="1238091709220" />
      <ref role="AX2Wp" to="tpck:fKAOsGN" resolve="string" />
    </node>
    <node concept="1TJgyi" id="58mW1s9z$X4" role="1TKVEl">
      <property role="TrG5h" value="hasNoLabel" />
      <property role="IQ2nx" value="5915179142332960580" />
      <ref role="AX2Wp" to="tpck:fKAQMTB" resolve="boolean" />
    </node>
    <node concept="1TJgyj" id="hZxKXiv" role="1TKVEi">
      <property role="20lmBu" value="aggregation" />
      <property role="20kJfa" value="query" />
      <property role="20lbJX" value="0..1" />
      <property role="IQ2ns" value="1236443321503" />
      <ref role="20lvS9" node="hZxMbdG" resolve="QueryFunction_String" />
    </node>
  </node>
  <node concept="1TIwiD" id="hZxMbdG">
    <property role="TrG5h" value="QueryFunction_String" />
    <property role="2_RsDV" value="none" />
    <property role="3GE5qa" value="QueryFunction" />
    <property role="EcuMT" value="1236443640684" />
    <ref role="1TJDcQ" to="tpee:gyVMwX8" resolve="ConceptFunction" />
    <node concept="PrWs8" id="6E2BWlDjLVl" role="PzmwI">
      <ref role="PrY4T" node="6E2BWlDjLUW" resolve="IContextNodeAccessQualifier" />
    </node>
  </node>
  <node concept="1TIwiD" id="i0l2Vh1">
    <property role="R5$K7" value="false" />
    <property role="R5$K2" value="false" />
    <property role="TrG5h" value="CellLayout_Indent" />
    <property role="2_RsDV" value="none" />
    <property role="3GE5qa" value="CellLayout" />
    <property role="34LRSv" value="indent" />
    <property role="EcuMT" value="1237303669825" />
    <ref role="1TJDcQ" node="g6iR17a" resolve="CellLayout" />
  </node>
  <node concept="1TIwiD" id="i0lj429">
    <property role="R5$K7" value="false" />
    <property role="R5$K2" value="false" />
    <property role="TrG5h" value="IndentLayoutIndentStyleClassItem" />
    <property role="2_RsDV" value="none" />
    <property role="3GE5qa" value="Stylesheet.IndentLayout" />
    <property role="34LRSv" value="indent-layout-indent" />
    <property role="EcuMT" value="1237307900041" />
    <ref role="1TJDcQ" node="hgVOiwV" resolve="BooleanStyleSheetItem" />
  </node>
  <node concept="1TIwiD" id="i0ljvrN">
    <property role="R5$K7" value="false" />
    <property role="R5$K2" value="false" />
    <property role="TrG5h" value="IndentLayoutNewLineStyleClassItem" />
    <property role="2_RsDV" value="none" />
    <property role="3GE5qa" value="Stylesheet.IndentLayout" />
    <property role="34LRSv" value="indent-layout-new-line" />
    <property role="EcuMT" value="1237308012275" />
    <ref role="1TJDcQ" node="hgVOiwV" resolve="BooleanStyleSheetItem" />
  </node>
  <node concept="1TIwiD" id="i0pj6JX">
    <property role="R5$K7" value="false" />
    <property role="R5$K2" value="false" />
    <property role="TrG5h" value="IndentLayoutNewLineChildrenStyleClassItem" />
    <property role="2_RsDV" value="none" />
    <property role="3GE5qa" value="Stylesheet.IndentLayout" />
    <property role="34LRSv" value="indent-layout-new-line-children" />
    <property role="EcuMT" value="1237375020029" />
    <ref role="1TJDcQ" node="hgVOiwV" resolve="BooleanStyleSheetItem" />
  </node>
  <node concept="1TIwiD" id="i0pVoAY">
    <property role="R5$K7" value="false" />
    <property role="R5$K2" value="false" />
    <property role="TrG5h" value="IndentLayoutOnNewLineStyleClassItem" />
    <property role="2_RsDV" value="none" />
    <property role="3GE5qa" value="Stylesheet.IndentLayout" />
    <property role="34LRSv" value="indent-layout-on-new-line" />
    <property role="EcuMT" value="1237385578942" />
    <ref role="1TJDcQ" node="hgVOiwV" resolve="BooleanStyleSheetItem" />
  </node>
  <node concept="Az7Fb" id="i2E8K1n">
    <property role="TrG5h" value="_FloatOrInteger_String" />
    <property role="FLfZY" value="-?[0-9]+\\.?[0-9]*" />
    <property role="3GE5qa" value="Stylesheet.Paddings" />
  </node>
  <node concept="1TIwiD" id="i2EHxdK">
    <property role="R5$K7" value="false" />
    <property role="R5$K2" value="false" />
    <property role="TrG5h" value="CellLayout_VerticalGrid" />
    <property role="2_RsDV" value="none" />
    <property role="3GE5qa" value="CellLayout" />
    <property role="34LRSv" value="vertical grid" />
    <property role="EcuMT" value="1239814640496" />
    <ref role="1TJDcQ" node="g6iRkMY" resolve="CellLayout_Vertical" />
  </node>
  <node concept="1TIwiD" id="i34QqII">
    <property role="R5$K7" value="false" />
    <property role="R5$K2" value="false" />
    <property role="TrG5h" value="IndentLayoutNoWrapClassItem" />
    <property role="2_RsDV" value="none" />
    <property role="3GE5qa" value="Stylesheet.IndentLayout" />
    <property role="34LRSv" value="indent-layout-no-wrap" />
    <property role="EcuMT" value="1240253180846" />
    <ref role="1TJDcQ" node="hgVOiwV" resolve="BooleanStyleSheetItem" />
  </node>
  <node concept="1TIwiD" id="yGThnK6hTI">
    <property role="R5$K7" value="false" />
    <property role="R5$K2" value="false" />
    <property role="TrG5h" value="CellModel_ReferencePresentation" />
    <property role="3GE5qa" value="CellModel" />
    <property role="34LRSv" value="ref. presentation" />
    <property role="EcuMT" value="625126330682908270" />
    <ref role="1TJDcQ" node="fBEYTCT" resolve="EditorCellModel" />
    <node concept="1TJgyj" id="6K3nYZv1g25" role="1TKVEi">
      <property role="IQ2ns" value="7783170064869818501" />
      <property role="20lmBu" value="aggregation" />
      <property role="20kJfa" value="referentPresentation" />
      <ref role="20lvS9" node="601LQojMcdN" resolve="QueryFunction_RefPresentation" />
    </node>
    <node concept="PrWs8" id="7x0o_8QOa6J" role="PzmwI">
      <ref role="PrY4T" to="tpck:64$4ecGX64Q" resolve="ImplementationWithStubPart" />
    </node>
  </node>
  <node concept="1TIwiD" id="6DBCLBe1wsi">
    <property role="R5$K7" value="false" />
    <property role="R5$K2" value="false" />
    <property role="TrG5h" value="ParametersInformationStyleClassItem" />
    <property role="2_RsDV" value="none" />
    <property role="3GE5qa" value="Stylesheet" />
    <property role="34LRSv" value="parameters-information" />
    <property role="EcuMT" value="7667276221847570194" />
    <ref role="1TJDcQ" node="hgV6hR6" resolve="StyleClassItem" />
    <node concept="1TJgyj" id="7G1kLlsvd2s" role="1TKVEi">
      <property role="20lmBu" value="reference" />
      <property role="20kJfa" value="parametersInformation" />
      <property role="20lbJX" value="1" />
      <property role="IQ2ns" value="8863456892852949148" />
      <ref role="20lvS9" node="6DBCLBe1ENe" resolve="ParametersInformationQuery" />
    </node>
  </node>
  <node concept="1TIwiD" id="6DBCLBe1ENe">
    <property role="R5$K7" value="false" />
    <property role="19KtqR" value="true" />
    <property role="R5$K2" value="false" />
    <property role="TrG5h" value="ParametersInformationQuery" />
    <property role="3GE5qa" value="MethodParameters" />
    <property role="34LRSv" value="Parameters Information Query" />
    <property role="EcuMT" value="7667276221847612622" />
    <ref role="1TJDcQ" to="tpck:gw2VY9q" resolve="BaseConcept" />
    <node concept="1QGGSu" id="4Q8sAA5iJQo" role="rwd14">
      <property role="1iqoE4" value="${module}/icons/parametersInformation.png" />
    </node>
    <node concept="1TJgyj" id="3DkLjCDOMpB" role="1TKVEi">
      <property role="20lmBu" value="reference" />
      <property role="20kJfa" value="applicableConcept" />
      <property role="IQ2ns" value="4203201205843994215" />
      <ref role="20lvS9" to="tpce:h0PkWnZ" resolve="AbstractConceptDeclaration" />
    </node>
    <node concept="1TJgyj" id="75Z472Z0sZ9" role="1TKVEi">
      <property role="20lmBu" value="aggregation" />
      <property role="20kJfa" value="type" />
      <property role="20lbJX" value="1" />
      <property role="IQ2ns" value="8178273524755058633" />
      <ref role="20lvS9" to="tpee:fz3vP1H" resolve="Type" />
    </node>
    <node concept="1TJgyj" id="6DBCLBe1ENf" role="1TKVEi">
      <property role="20lmBu" value="aggregation" />
      <property role="20kJfa" value="methods" />
      <property role="20lbJX" value="1" />
      <property role="IQ2ns" value="7667276221847612623" />
      <ref role="20lvS9" node="6DBCLBe1ESf" resolve="QueryFunction_ParametersList" />
    </node>
    <node concept="1TJgyj" id="_gTQaradMl" role="1TKVEi">
      <property role="20lmBu" value="aggregation" />
      <property role="20kJfa" value="presentation" />
      <property role="20lbJX" value="1" />
      <property role="IQ2ns" value="671290755174161557" />
      <ref role="20lvS9" node="_gTQar9Xtu" resolve="QueryFunction_MethodPresentation" />
    </node>
    <node concept="1TJgyj" id="5$n13ICYFtU" role="1TKVEi">
      <property role="20lmBu" value="aggregation" />
      <property role="20kJfa" value="isMethodCurrent" />
      <property role="20lbJX" value="1" />
      <property role="IQ2ns" value="6419604448124516218" />
      <ref role="20lvS9" node="5$n13ICYFtL" resolve="QueryFunction_IsMethodCurrent" />
    </node>
    <node concept="1TJgyj" id="1adq1zzSpEz" role="1TKVEi">
      <property role="20lmBu" value="aggregation" />
      <property role="20kJfa" value="methodDeclaration" />
      <property role="20lbJX" value="0..n" />
      <property role="IQ2ns" value="1336839120510622371" />
      <ref role="20lvS9" to="tp4f:hyXrIf3" resolve="DefaultClassifierMethodDeclaration" />
    </node>
    <node concept="PrWs8" id="AkEQ6o$WqB" role="PzmwI">
      <ref role="PrY4T" to="tpee:hCUYCKd" resolve="IValidIdentifier" />
    </node>
    <node concept="PrWs8" id="1adq1zzRpv0" role="PzmwI">
      <ref role="PrY4T" to="tp4f:hyWqMFP" resolve="IClassifier" />
    </node>
  </node>
  <node concept="1TIwiD" id="6DBCLBe1ESf">
    <property role="TrG5h" value="QueryFunction_ParametersList" />
    <property role="2_RsDV" value="none" />
    <property role="3GE5qa" value="MethodParameters" />
    <property role="EcuMT" value="7667276221847612943" />
    <ref role="1TJDcQ" to="tpee:gyVMwX8" resolve="ConceptFunction" />
    <node concept="PrWs8" id="1PvcgmUaQg5" role="PzmwI">
      <ref role="PrY4T" node="1PvcgmUaKhb" resolve="IEditorContextAccessQualifier" />
    </node>
  </node>
  <node concept="1TIwiD" id="_gTQar9Xtu">
    <property role="TrG5h" value="QueryFunction_MethodPresentation" />
    <property role="2_RsDV" value="none" />
    <property role="3GE5qa" value="MethodParameters" />
    <property role="EcuMT" value="671290755174094686" />
    <ref role="1TJDcQ" to="tpee:gyVMwX8" resolve="ConceptFunction" />
    <node concept="PrWs8" id="1PvcgmUaOrO" role="PzmwI">
      <ref role="PrY4T" node="1PvcgmUaKhb" resolve="IEditorContextAccessQualifier" />
    </node>
  </node>
  <node concept="1TIwiD" id="_gTQar9Xtz">
    <property role="R5$K7" value="false" />
    <property role="R5$K2" value="false" />
    <property role="TrG5h" value="ConceptFunctionParameter_parameterObject" />
    <property role="2_RsDV" value="none" />
    <property role="3GE5qa" value="MethodParameters" />
    <property role="34LRSv" value="parameterObject" />
    <property role="EcuMT" value="671290755174094691" />
    <ref role="1TJDcQ" to="tpee:g76ryKb" resolve="ConceptFunctionParameter" />
    <node concept="PrWs8" id="1653mnvB6$L" role="PzmwI">
      <ref role="PrY4T" to="tpck:1_TrU5E6oyb" resolve="IDontSubstituteByDefault" />
    </node>
  </node>
  <node concept="1TIwiD" id="5$n13ICYFtL">
    <property role="TrG5h" value="QueryFunction_IsMethodCurrent" />
    <property role="2_RsDV" value="none" />
    <property role="3GE5qa" value="MethodParameters" />
    <property role="EcuMT" value="6419604448124516209" />
    <ref role="1TJDcQ" to="tpee:gyVMwX8" resolve="ConceptFunction" />
    <node concept="PrWs8" id="1PvcgmUaNDx" role="PzmwI">
      <ref role="PrY4T" node="1PvcgmUaKhb" resolve="IEditorContextAccessQualifier" />
    </node>
  </node>
  <node concept="1TIwiD" id="3Vg7jtwzY2J">
    <property role="R5$K7" value="false" />
    <property role="R5$K2" value="false" />
    <property role="TrG5h" value="ConceptFunctionParameter_StyledText" />
    <property role="2_RsDV" value="none" />
    <property role="3GE5qa" value="MethodParameters" />
    <property role="34LRSv" value="styledText" />
    <property role="EcuMT" value="4526149749187797167" />
    <ref role="1TJDcQ" to="tpee:g76ryKb" resolve="ConceptFunctionParameter" />
    <node concept="PrWs8" id="1653mnvANv6" role="PzmwI">
      <ref role="PrY4T" to="tpck:1_TrU5E6oyb" resolve="IDontSubstituteByDefault" />
    </node>
  </node>
  <node concept="1TIwiD" id="fzj3z0Flm7">
    <property role="R5$K7" value="false" />
    <property role="R5$K2" value="false" />
    <property role="TrG5h" value="AppendTextOperation" />
    <property role="2_RsDV" value="none" />
    <property role="3GE5qa" value="MethodParameters" />
    <property role="34LRSv" value="append" />
    <property role="EcuMT" value="280151408461567367" />
    <ref role="1TJDcQ" node="3V$8ZKEOgVe" resolve="AbstractStyledTextOperation" />
  </node>
  <node concept="1TIwiD" id="fzj3z0GCMG">
    <property role="R5$K7" value="false" />
    <property role="R5$K2" value="false" />
    <property role="TrG5h" value="SetBoldOperation" />
    <property role="2_RsDV" value="none" />
    <property role="3GE5qa" value="MethodParameters" />
    <property role="34LRSv" value="setBold" />
    <property role="EcuMT" value="280151408461909164" />
    <ref role="1TJDcQ" node="3V$8ZKEOgVe" resolve="AbstractStyledTextOperation" />
  </node>
  <node concept="1TIwiD" id="3V$8ZKEOgVe">
    <property role="R5$K7" value="true" />
    <property role="R5$K2" value="false" />
    <property role="TrG5h" value="AbstractStyledTextOperation" />
    <property role="2_RsDV" value="none" />
    <property role="3GE5qa" value="MethodParameters" />
    <property role="EcuMT" value="4531786690998636238" />
    <ref role="1TJDcQ" to="tpck:gw2VY9q" resolve="BaseConcept" />
    <node concept="PrWs8" id="3V$8ZKEOgVf" role="PzmwI">
      <ref role="PrY4T" to="tpee:hqOqG0K" resolve="IOperation" />
    </node>
    <node concept="PrWs8" id="1653mnvB2tA" role="PzmwI">
      <ref role="PrY4T" to="tpck:1_TrU5E6oyb" resolve="IDontSubstituteByDefault" />
    </node>
    <node concept="1TJgyj" id="3V$8ZKEOgVg" role="1TKVEi">
      <property role="20lmBu" value="aggregation" />
      <property role="20kJfa" value="actualArgument" />
      <property role="20lbJX" value="0..n" />
      <property role="IQ2ns" value="4531786690998636240" />
      <ref role="20lvS9" to="tpee:fz3vP1J" resolve="Expression" />
    </node>
  </node>
  <node concept="1TIwiD" id="3oFyYx8Tsir">
    <property role="R5$K7" value="false" />
    <property role="R5$K2" value="false" />
    <property role="TrG5h" value="StyledTextType" />
    <property role="2_RsDV" value="none" />
    <property role="3GE5qa" value="MethodParameters" />
    <property role="34LRSv" value="styled text" />
    <property role="EcuMT" value="3903367331818357915" />
    <ref role="1TJDcQ" to="tpee:fz3vP1H" resolve="Type" />
  </node>
  <node concept="1TIwiD" id="6B0q9qwT2Dh">
    <property role="R5$K7" value="false" />
    <property role="R5$K2" value="false" />
    <property role="TrG5h" value="DefaultBaseLine" />
    <property role="2_RsDV" value="none" />
    <property role="3GE5qa" value="Stylesheet" />
    <property role="34LRSv" value="default-baseline" />
    <property role="EcuMT" value="7620205565664569937" />
    <ref role="1TJDcQ" node="hgV6hR6" resolve="StyleClassItem" />
    <node concept="1TJgyi" id="6B0q9qwTb$d" role="1TKVEl">
      <property role="TrG5h" value="baseline" />
      <property role="IQ2nx" value="7620205565664606477" />
      <ref role="AX2Wp" node="6B0q9qwTbyD" resolve="DefaultBaseLineEnum" />
    </node>
  </node>
  <node concept="AxPO7" id="6B0q9qwTbyD">
    <property role="TrG5h" value="DefaultBaseLineEnum" />
    <ref role="M4eZT" to="tpck:fKAOsGN" resolve="string" />
    <node concept="M4N5e" id="6B0q9qwTbyE" role="M5hS2">
      <property role="1uS6qv" value="FIRST" />
      <property role="1uS6qo" value="first cell baseline" />
    </node>
    <node concept="M4N5e" id="6B0q9qwTbyG" role="M5hS2">
      <property role="1uS6qv" value="CENTER" />
      <property role="1uS6qo" value="collection center" />
    </node>
    <node concept="M4N5e" id="6B0q9qwTbzK" role="M5hS2">
      <property role="1uS6qv" value="LAST" />
      <property role="1uS6qo" value="last cell baseline" />
    </node>
  </node>
  <node concept="1TIwiD" id="1CJP367e8q1">
    <property role="R5$K7" value="false" />
    <property role="R5$K2" value="false" />
    <property role="TrG5h" value="CellLayout_Superscript" />
    <property role="2_RsDV" value="none" />
    <property role="3GE5qa" value="CellLayout" />
    <property role="34LRSv" value="superscript" />
    <property role="EcuMT" value="1886960078078641793" />
    <ref role="1TJDcQ" node="g6iR17a" resolve="CellLayout" />
  </node>
  <node concept="AxPO7" id="7agyGr7xxtY">
    <property role="TrG5h" value="ScriptSwitchEnum" />
    <ref role="M4eZT" to="tpck:fKAOsGN" resolve="string" />
    <node concept="M4N5e" id="7agyGr7xxtZ" role="M5hS2">
      <property role="1uS6qv" value="NORMAL" />
      <property role="1uS6qo" value="plain text" />
    </node>
    <node concept="M4N5e" id="7agyGr7xxz4" role="M5hS2">
      <property role="1uS6qv" value="SUPERSCRIPT" />
      <property role="1uS6qo" value="superscript" />
    </node>
    <node concept="M4N5e" id="7agyGr7xxz5" role="M5hS2">
      <property role="1uS6qv" value="SUBSCRIPT" />
      <property role="1uS6qo" value="subscript" />
    </node>
  </node>
  <node concept="1TIwiD" id="7agyGr7xxz8">
    <property role="R5$K7" value="false" />
    <property role="R5$K2" value="false" />
    <property role="TrG5h" value="ScriptKindClassItem" />
    <property role="2_RsDV" value="none" />
    <property role="3GE5qa" value="Stylesheet" />
    <property role="34LRSv" value="script-kind" />
    <property role="EcuMT" value="8255250703325731016" />
    <ref role="1TJDcQ" node="hgV6hR6" resolve="StyleClassItem" />
    <node concept="1TJgyi" id="7agyGr7xxza" role="1TKVEl">
      <property role="TrG5h" value="script" />
      <property role="IQ2nx" value="8255250703325731018" />
      <ref role="AX2Wp" node="7agyGr7xxtY" resolve="ScriptSwitchEnum" />
    </node>
  </node>
  <node concept="1TIwiD" id="3DkLjCDQV3U">
    <property role="R5$K7" value="false" />
    <property role="R5$K2" value="false" />
    <property role="R4oN_" value="selected node" />
    <property role="TrG5h" value="ConceptFunctionParameter_selectedNode" />
    <property role="2_RsDV" value="none" />
    <property role="3GE5qa" value="MethodParameters" />
    <property role="34LRSv" value="node" />
    <property role="EcuMT" value="4203201205844553978" />
    <ref role="1TJDcQ" to="tpee:g76ryKb" resolve="ConceptFunctionParameter" />
    <node concept="PrWs8" id="1653mnvAOL0" role="PzmwI">
      <ref role="PrY4T" to="tpck:1_TrU5E6oyb" resolve="IDontSubstituteByDefault" />
    </node>
  </node>
  <node concept="1TIwiD" id="5ahn_dtVdm1">
    <property role="R5$K7" value="false" />
    <property role="R5$K2" value="false" />
    <property role="TrG5h" value="CellLayout_Table" />
    <property role="2_RsDV" value="none" />
    <property role="3GE5qa" value="CellLayout" />
    <property role="34LRSv" value="table" />
    <property role="EcuMT" value="5949640294884234625" />
    <ref role="1TJDcQ" node="g6iR17a" resolve="CellLayout" />
  </node>
  <node concept="AxPO7" id="5UApK7d2wM7">
    <property role="TrG5h" value="TableComponentEnum" />
    <ref role="M4eZT" to="tpck:fKAOsGN" resolve="string" />
    <node concept="M4N5e" id="5UApK7d2wM9" role="M5hS2">
      <property role="1uS6qv" value="HORIZONTAL_COLLECTION" />
      <property role="1uS6qo" value="horizontal collection" />
    </node>
    <node concept="M4N5e" id="5UApK7d2wMa" role="M5hS2">
      <property role="1uS6qv" value="VERTICAL_COLLECTION" />
      <property role="1uS6qo" value="vertical collection" />
    </node>
  </node>
  <node concept="1TIwiD" id="5UApK7d2wM6">
    <property role="R5$K7" value="false" />
    <property role="R5$K2" value="false" />
    <property role="TrG5h" value="TableComponentStyleClassItem" />
    <property role="2_RsDV" value="none" />
    <property role="3GE5qa" value="Stylesheet" />
    <property role="34LRSv" value="table-component" />
    <property role="EcuMT" value="6820251943131810950" />
    <ref role="1TJDcQ" node="hgV6hR6" resolve="StyleClassItem" />
    <node concept="1TJgyi" id="5UApK7d2wMb" role="1TKVEl">
      <property role="TrG5h" value="tableComponent" />
      <property role="IQ2nx" value="6820251943131810955" />
      <ref role="AX2Wp" node="5UApK7d2wM7" resolve="TableComponentEnum" />
    </node>
  </node>
  <node concept="1TIwiD" id="7dwhomQPs_N">
    <property role="R5$K7" value="false" />
    <property role="R5$K2" value="false" />
    <property role="TrG5h" value="CellModel_Empty" />
    <property role="3GE5qa" value="CellModel" />
    <property role="34LRSv" value="empty" />
    <property role="EcuMT" value="8313721352726366579" />
    <ref role="1TJDcQ" node="fBEYTCT" resolve="EditorCellModel" />
  </node>
  <node concept="1TIwiD" id="6_IODUXv1gD">
    <property role="R5$K7" value="false" />
    <property role="R5$K2" value="false" />
    <property role="TrG5h" value="NavigatableNodeStyleClassItem" />
    <property role="2_RsDV" value="none" />
    <property role="3GE5qa" value="Stylesheet" />
    <property role="34LRSv" value="navigatable-node" />
    <property role="EcuMT" value="7597241200646296617" />
    <ref role="1TJDcQ" node="hgV6hR6" resolve="StyleClassItem" />
    <node concept="1TJgyj" id="6_IODUXv1gE" role="1TKVEi">
      <property role="20lmBu" value="aggregation" />
      <property role="20kJfa" value="functionNode" />
      <property role="20lbJX" value="1" />
      <property role="IQ2ns" value="7597241200646296618" />
      <ref role="20lvS9" node="6_IODUXv1gF" resolve="QueryFunction_SNode" />
    </node>
  </node>
  <node concept="1TIwiD" id="6_IODUXv1gF">
    <property role="R5$K7" value="false" />
    <property role="R5$K2" value="false" />
    <property role="TrG5h" value="QueryFunction_SNode" />
    <property role="2_RsDV" value="none" />
    <property role="3GE5qa" value="QueryFunction.Style" />
    <property role="34LRSv" value="snode function" />
    <property role="EcuMT" value="7597241200646296619" />
    <ref role="1TJDcQ" node="hLcOssU" resolve="QueryFunction_StyleParameter" />
  </node>
  <node concept="1TIwiD" id="3daRSMLnNZu">
    <property role="R5$K7" value="false" />
    <property role="R5$K2" value="false" />
    <property role="R4oN_" value="URL property" />
    <property role="TrG5h" value="CellModel_URL" />
    <property role="3GE5qa" value="CellModel" />
    <property role="34LRSv" value="URL" />
    <property role="EcuMT" value="3696012239575138270" />
    <ref role="1TJDcQ" node="g_$h64z" resolve="CellModel_WithRole" />
    <node concept="1TJgyj" id="3daRSMLnNZv" role="1TKVEi">
      <property role="20kJfa" value="propertyDeclaration" />
      <property role="20lbJX" value="1" />
      <property role="IQ2ns" value="3696012239575138271" />
      <ref role="20lvS9" to="tpce:f_TJgxF" resolve="PropertyDeclaration" />
      <ref role="20ksaX" node="g_NtTq1" resolve="relationDeclaration" />
    </node>
    <node concept="PrWs8" id="4SdtvCaA7QP" role="PzmwI">
      <ref role="PrY4T" to="tpck:64$4ecGX64Q" resolve="ImplementationWithStubPart" />
    </node>
  </node>
  <node concept="1TIwiD" id="38iZCbb_vZB">
    <property role="TrG5h" value="RightTransformAnchorTagWrapper" />
    <property role="EcuMT" value="3608226089191997415" />
    <ref role="1TJDcQ" to="tpck:gw2VY9q" resolve="BaseConcept" />
    <node concept="asaX9" id="5GuVNMLwQXY" role="lGtFl">
      <property role="YLPcu" value="3.4" />
    </node>
    <node concept="1TJgyi" id="38iZCbb_vZE" role="1TKVEl">
      <property role="TrG5h" value="tag" />
      <property role="IQ2nx" value="3608226089191997418" />
      <ref role="AX2Wp" node="gAtNdpl" resolve="RightTransformAnchorTag" />
    </node>
  </node>
  <node concept="1TIwiD" id="Bqq$mhZ7YP">
    <property role="R5$K7" value="false" />
    <property role="R5$K2" value="false" />
    <property role="R4oN_" value="embedded block of code" />
    <property role="TrG5h" value="QueryFunction_SeparatorText" />
    <property role="2_RsDV" value="none" />
    <property role="3GE5qa" value="QueryFunction" />
    <property role="34LRSv" value="separator text" />
    <property role="EcuMT" value="709996738298806197" />
    <ref role="1TJDcQ" to="tpee:gyVMwX8" resolve="ConceptFunction" />
  </node>
  <node concept="1TIwiD" id="6CJUZdX4Rce">
    <property role="R5$K7" value="false" />
    <property role="R5$K2" value="false" />
    <property role="TrG5h" value="MaxWidthStyleClassItem" />
    <property role="2_RsDV" value="none" />
    <property role="3GE5qa" value="Stylesheet.Layout" />
    <property role="34LRSv" value="max-width" />
    <property role="EcuMT" value="7651593722933768974" />
    <ref role="1TJDcQ" node="hgV6hR6" resolve="StyleClassItem" />
    <node concept="1TJgyj" id="6CJUZdX4Rcg" role="1TKVEi">
      <property role="20lmBu" value="aggregation" />
      <property role="20kJfa" value="query" />
      <property role="20lbJX" value="0..1" />
      <property role="IQ2ns" value="7651593722933768976" />
      <ref role="20lvS9" node="hLcFafI" resolve="QueryFunction_Integer" />
    </node>
    <node concept="1TJgyi" id="6CJUZdX4Rcf" role="1TKVEl">
      <property role="TrG5h" value="value" />
      <property role="IQ2nx" value="7651593722933768975" />
      <ref role="AX2Wp" to="tpck:fKAQMTA" resolve="integer" />
    </node>
  </node>
  <node concept="1TIwiD" id="6DDb1sd7lxe">
    <property role="R5$K7" value="false" />
    <property role="R5$K2" value="false" />
    <property role="TrG5h" value="IndentLayoutWrapAnchorStyleClassItem" />
    <property role="2_RsDV" value="none" />
    <property role="3GE5qa" value="Stylesheet.IndentLayout" />
    <property role="34LRSv" value="indent-layout-wrap-anchor" />
    <property role="EcuMT" value="7667708318090877006" />
    <ref role="1TJDcQ" node="hgVOiwV" resolve="BooleanStyleSheetItem" />
  </node>
  <node concept="1TIwiD" id="6DDb1sd6KBo">
    <property role="R5$K7" value="false" />
    <property role="R5$K2" value="false" />
    <property role="TrG5h" value="IndentLayoutIndentAnchorStyleClassItem" />
    <property role="2_RsDV" value="none" />
    <property role="3GE5qa" value="Stylesheet.IndentLayout" />
    <property role="34LRSv" value="indent-layout-indent-anchor" />
    <property role="EcuMT" value="7667708318090725848" />
    <ref role="1TJDcQ" node="hgVOiwV" resolve="BooleanStyleSheetItem" />
  </node>
  <node concept="1TIwiD" id="1dS7XWjKWuX">
    <property role="R4oN_" value="selected node (action map function parameter)" />
    <property role="TrG5h" value="CellActionMap_FunctionParm_selectedNode" />
    <property role="2_RsDV" value="none" />
    <property role="3GE5qa" value="MethodParameters" />
    <property role="34LRSv" value="node" />
    <property role="EcuMT" value="1402906326895675325" />
    <ref role="1TJDcQ" to="tpee:g76ryKb" resolve="ConceptFunctionParameter" />
  </node>
  <node concept="1TIwiD" id="1dS7XWjMISb">
    <property role="R4oN_" value="keymap function parameter" />
    <property role="TrG5h" value="CellKeyMap_FunctionParm_selectedNode" />
    <property role="2_RsDV" value="none" />
    <property role="3GE5qa" value="MethodParameters" />
    <property role="34LRSv" value="node" />
    <property role="EcuMT" value="1402906326896143883" />
    <ref role="1TJDcQ" to="tpee:g76ryKb" resolve="ConceptFunctionParameter" />
  </node>
  <node concept="1TIwiD" id="1dS7XWjMIS_">
    <property role="R4oN_" value="keymap function parameter" />
    <property role="TrG5h" value="CellKeyMap_FunctionParm_selectedNodes" />
    <property role="2_RsDV" value="none" />
    <property role="3GE5qa" value="MethodParameters" />
    <property role="34LRSv" value="selectedNodes" />
    <property role="EcuMT" value="1402906326896143909" />
    <ref role="1TJDcQ" to="tpee:g76ryKb" resolve="ConceptFunctionParameter" />
  </node>
  <node concept="1TIwiD" id="6VCLXpKiIBM">
    <property role="R5$K7" value="false" />
    <property role="R5$K2" value="false" />
    <property role="R4oN_" value="function parameter" />
    <property role="TrG5h" value="ConceptFunctionParameter_prevNode" />
    <property role="2_RsDV" value="none" />
    <property role="3GE5qa" value="QueryFunction.Parameters" />
    <property role="34LRSv" value="prevNode" />
    <property role="EcuMT" value="7991857262589831666" />
    <ref role="1TJDcQ" to="tpee:g76ryKb" resolve="ConceptFunctionParameter" />
    <node concept="PrWs8" id="6VCLXpKiIBN" role="PzmwI">
      <ref role="PrY4T" to="tpck:1_TrU5E6oyb" resolve="IDontSubstituteByDefault" />
    </node>
  </node>
  <node concept="1TIwiD" id="6VCLXpKiI9y">
    <property role="R5$K7" value="false" />
    <property role="R5$K2" value="false" />
    <property role="R4oN_" value="function parameter" />
    <property role="TrG5h" value="ConceptFunctionParameter_nextNode" />
    <property role="2_RsDV" value="none" />
    <property role="3GE5qa" value="QueryFunction.Parameters" />
    <property role="34LRSv" value="nextNode" />
    <property role="EcuMT" value="7991857262589829730" />
    <ref role="1TJDcQ" to="tpee:g76ryKb" resolve="ConceptFunctionParameter" />
    <node concept="PrWs8" id="6VCLXpKiI9z" role="PzmwI">
      <ref role="PrY4T" to="tpck:1_TrU5E6oyb" resolve="IDontSubstituteByDefault" />
    </node>
  </node>
  <node concept="1TIwiD" id="3AsHGqaEqUE">
    <property role="TrG5h" value="StyleKey" />
    <property role="3GE5qa" value="Stylesheet" />
    <property role="EcuMT" value="4151393920374910634" />
    <ref role="1TJDcQ" to="tpee:f$Xl_Og" resolve="StringLiteral" />
    <node concept="PrWs8" id="7Ur4aGvCT5Y" role="PzmwI">
      <ref role="PrY4T" node="7Ur4aGvm4uS" resolve="IStyle" />
    </node>
  </node>
  <node concept="1TIwiD" id="3AsHGqaEqW2">
    <property role="19KtqR" value="true" />
    <property role="TrG5h" value="StyleKeyPack" />
    <property role="3GE5qa" value="Stylesheet" />
    <property role="EcuMT" value="4151393920374910722" />
    <ref role="1TJDcQ" to="tpck:gw2VY9q" resolve="BaseConcept" />
    <node concept="1QGGSu" id="7mBovHg6Ada" role="rwd14">
      <property role="1iqoE4" value="${module}/icons/styleKeyPack.png" />
    </node>
    <node concept="1TJgyj" id="3AsHGqaEOhK" role="1TKVEi">
      <property role="20lmBu" value="aggregation" />
      <property role="20kJfa" value="styleKey" />
      <property role="20lbJX" value="0..n" />
      <property role="IQ2ns" value="4151393920375014512" />
      <ref role="20lvS9" node="3AsHGqaEqUE" resolve="StyleKey" />
    </node>
    <node concept="PrWs8" id="3AsHGqaEOhI" role="PzmwI">
      <ref role="PrY4T" to="tpck:h0TrEE$" resolve="INamedConcept" />
    </node>
  </node>
  <node concept="1TIwiD" id="794AQ2t3BuV">
    <property role="TrG5h" value="CellMenuPart_ApplySideTransforms" />
    <property role="3GE5qa" value="CellMenu" />
    <property role="34LRSv" value="apply side transforms" />
    <property role="EcuMT" value="8233876857994246075" />
    <ref role="1TJDcQ" node="gWOYc3u" resolve="CellMenuPart_Abstract" />
    <node concept="asaX9" id="5GuVNMLwW$G" role="lGtFl">
      <property role="YLQ7P" value="Use transformation menu. Include menu for side transform in completion section" />
      <property role="YLPcu" value="3.4" />
    </node>
    <node concept="1TJgyi" id="794AQ2t3LhP" role="1TKVEl">
      <property role="TrG5h" value="side" />
      <property role="IQ2nx" value="8233876857994286197" />
      <ref role="AX2Wp" to="tpdg:hG7GXih" resolve="Side" />
    </node>
    <node concept="1TJgyi" id="KkUvIDjbq2" role="1TKVEl">
      <property role="TrG5h" value="tag" />
      <property role="IQ2nx" value="870577895075788418" />
      <ref role="AX2Wp" node="gAtNdpl" resolve="RightTransformAnchorTag" />
    </node>
  </node>
  <node concept="1TIwiD" id="33FxyQ70GUZ">
    <property role="TrG5h" value="QueryFunction_Style" />
    <property role="2_RsDV" value="none" />
    <property role="3GE5qa" value="QueryFunction.Style" />
    <property role="EcuMT" value="3525058663444303551" />
    <ref role="1TJDcQ" node="hLcOssU" resolve="QueryFunction_StyleParameter" />
  </node>
  <node concept="1TIwiD" id="5UHFGFk4ozs">
    <property role="TrG5h" value="ConceptEditorHintDeclarationReference" />
    <property role="3GE5qa" value="EditorContextHints" />
    <property role="EcuMT" value="6822301196700715228" />
    <ref role="1TJDcQ" to="tpck:gw2VY9q" resolve="BaseConcept" />
    <node concept="1TJgyj" id="59ZEGVQrrtd" role="1TKVEi">
      <property role="20lmBu" value="reference" />
      <property role="20kJfa" value="hint" />
      <property role="20lbJX" value="1" />
      <property role="IQ2ns" value="5944657839026714445" />
      <ref role="20lvS9" node="59ZEGVP3g_u" resolve="ConceptEditorHintDeclaration" />
    </node>
    <node concept="PrWs8" id="50$LP2zubU_" role="PzmwI">
      <ref role="PrY4T" to="tpck:19gBtYEAf4C" resolve="InterfacePart" />
    </node>
  </node>
  <node concept="1TIwiD" id="3Fwx_Uqsisi">
    <property role="3GE5qa" value="EditorContextHints" />
    <property role="TrG5h" value="ExplicitHintsSpecification" />
    <property role="EcuMT" value="4242538589859161874" />
    <ref role="1TJDcQ" to="tpck:gw2VY9q" resolve="BaseConcept" />
    <node concept="1TJgyj" id="3Fwx_Uqsi_r" role="1TKVEi">
      <property role="20lmBu" value="aggregation" />
      <property role="20kJfa" value="hints" />
      <property role="20lbJX" value="0..n" />
      <property role="IQ2ns" value="4242538589859162459" />
      <ref role="20lvS9" node="5UHFGFk4ozs" resolve="ConceptEditorHintDeclarationReference" />
    </node>
    <node concept="PrWs8" id="42lfqf_BoGJ" role="PzmwI">
      <ref role="PrY4T" node="42lfqf__buC" resolve="ContextHintsSpecification" />
    </node>
  </node>
  <node concept="1TIwiD" id="59ZEGVOSPtB">
    <property role="3GE5qa" value="EditorContextHints" />
    <property role="19KtqR" value="true" />
    <property role="TrG5h" value="ConceptEditorContextHints" />
    <property role="EcuMT" value="5944657839000868711" />
    <ref role="1TJDcQ" to="tpck:gw2VY9q" resolve="BaseConcept" />
    <node concept="1QGGSu" id="4DKJNVBqp0k" role="rwd14">
      <property role="1iqoE4" value="${module}/icons/editorContextHints.png" />
    </node>
    <node concept="1TJgyj" id="59ZEGVOSRBV" role="1TKVEi">
      <property role="20lmBu" value="aggregation" />
      <property role="20kJfa" value="hints" />
      <property role="20lbJX" value="0..n" />
      <property role="IQ2ns" value="5944657839000877563" />
      <ref role="20lvS9" node="59ZEGVP3g_u" resolve="ConceptEditorHintDeclaration" />
    </node>
    <node concept="PrWs8" id="59ZEGVR0VGY" role="PzmwI">
      <ref role="PrY4T" to="tpck:h0TrEE$" resolve="INamedConcept" />
    </node>
    <node concept="PrWs8" id="50$LP2zuhSM" role="PzmwI">
      <ref role="PrY4T" to="tpck:19gBtYEAf4C" resolve="InterfacePart" />
    </node>
  </node>
  <node concept="1TIwiD" id="59ZEGVP3g_u">
    <property role="3GE5qa" value="EditorContextHints" />
    <property role="TrG5h" value="ConceptEditorHintDeclaration" />
    <property role="EcuMT" value="5944657839003601246" />
    <ref role="1TJDcQ" to="tpck:gw2VY9q" resolve="BaseConcept" />
    <node concept="1TJgyi" id="59ZEGVP_GL8" role="1TKVEl">
      <property role="TrG5h" value="presentation" />
      <property role="IQ2nx" value="5944657839012629576" />
      <ref role="AX2Wp" to="tpck:fKAOsGN" resolve="string" />
    </node>
    <node concept="1TJgyi" id="9m9wQicfXR" role="1TKVEl">
      <property role="TrG5h" value="showInUI" />
      <property role="IQ2nx" value="168363875802087287" />
      <ref role="AX2Wp" to="tpck:fKAQMTB" resolve="boolean" />
    </node>
    <node concept="PrWs8" id="59ZEGVP3hNl" role="PzmwI">
      <ref role="PrY4T" to="tpck:h0TrEE$" resolve="INamedConcept" />
    </node>
    <node concept="PrWs8" id="50$LP2zuhSS" role="PzmwI">
      <ref role="PrY4T" to="tpck:19gBtYEAf4C" resolve="InterfacePart" />
    </node>
  </node>
  <node concept="1TIwiD" id="5lsGCnS0u6x">
    <property role="3GE5qa" value="EditorContextHints" />
    <property role="TrG5h" value="QueryHintsSpecification" />
    <property role="34LRSv" value="query" />
    <property role="EcuMT" value="6150987479542522273" />
    <ref role="1TJDcQ" to="tpee:gyVMwX8" resolve="ConceptFunction" />
    <node concept="PrWs8" id="42lfqf_BoQ7" role="PzmwI">
      <ref role="PrY4T" node="42lfqf__buC" resolve="ContextHintsSpecification" />
    </node>
  </node>
  <node concept="PlHQZ" id="42lfqf__buC">
    <property role="3GE5qa" value="EditorContextHints" />
    <property role="TrG5h" value="ContextHintsSpecification" />
    <property role="EcuMT" value="4653693564097968040" />
    <node concept="PrWs8" id="42lfqf_BaaG" role="PrDN$">
      <ref role="PrY4T" to="tpck:1_TrU5E6oyb" resolve="IDontSubstituteByDefault" />
    </node>
  </node>
  <node concept="1TIwiD" id="4b_Ukfr7MRg">
    <property role="3GE5qa" value="EditorContextHints" />
    <property role="TrG5h" value="ConceptEditorHintDeclarationReferenceExpression" />
    <property role="34LRSv" value="concept editor hint/&lt;name&gt;/" />
    <property role="EcuMT" value="4820515453818318288" />
    <ref role="1TJDcQ" to="tpee:fz3vP1J" resolve="Expression" />
    <node concept="1TJgyj" id="4b_Ukfr7N0F" role="1TKVEi">
      <property role="20lmBu" value="reference" />
      <property role="20kJfa" value="hint" />
      <property role="20lbJX" value="1" />
      <property role="IQ2ns" value="4820515453818318891" />
      <ref role="20lvS9" node="59ZEGVP3g_u" resolve="ConceptEditorHintDeclaration" />
    </node>
  </node>
  <node concept="1TIwiD" id="66t_lskdtZC">
    <property role="TrG5h" value="EditorComponentDeclarationReference" />
    <property role="EcuMT" value="7033942394256351208" />
    <ref role="1TJDcQ" to="tpck:gw2VY9q" resolve="BaseConcept" />
    <node concept="1TJgyj" id="66t_lskdu99" role="1TKVEi">
      <property role="20lmBu" value="reference" />
      <property role="20lbJX" value="1" />
      <property role="20kJfa" value="editorComponent" />
      <property role="IQ2ns" value="7033942394256351817" />
      <ref role="20lvS9" node="fGPKFH7" resolve="EditorComponentDeclaration" />
    </node>
  </node>
  <node concept="1TIwiD" id="3ath0p6n6ew">
    <property role="3GE5qa" value="SNode.select" />
    <property role="TrG5h" value="SelectInEditorOperation" />
    <property role="34LRSv" value="select" />
    <property role="2_RsDV" value="none" />
    <property role="R4oN_" value="select node in the editor" />
    <property role="EcuMT" value="3647146066980922272" />
    <ref role="1TJDcQ" to="tp25:g$eCIIG" resolve="SNodeOperation" />
    <node concept="1TJgyj" id="1GaASKe_7Fu" role="1TKVEi">
      <property role="20lmBu" value="aggregation" />
      <property role="20kJfa" value="editorContext" />
      <property role="20lbJX" value="1" />
      <property role="IQ2ns" value="1948540814633499358" />
      <ref role="20lvS9" to="tpee:fz3vP1J" resolve="Expression" />
    </node>
    <node concept="1TJgyj" id="1GaASKeIgJu" role="1TKVEi">
      <property role="20lmBu" value="aggregation" />
      <property role="20kJfa" value="cellSelector" />
      <property role="IQ2ns" value="1948540814635895774" />
      <ref role="20lvS9" node="1GaASKeIesA" resolve="AbstractCellSelector" />
    </node>
    <node concept="1TJgyj" id="385mdrZMmPM" role="1TKVEi">
      <property role="20lmBu" value="aggregation" />
      <property role="20kJfa" value="selectionStart" />
      <property role="IQ2ns" value="3604384757217586546" />
      <ref role="20lvS9" to="tpee:fz3vP1J" resolve="Expression" />
    </node>
    <node concept="1TJgyj" id="2lZ9M0NGdI8" role="1TKVEi">
      <property role="20lmBu" value="aggregation" />
      <property role="20kJfa" value="selectionEnd" />
      <property role="IQ2ns" value="2701921320705252232" />
      <ref role="20lvS9" to="tpee:fz3vP1J" resolve="Expression" />
    </node>
    <node concept="PrWs8" id="3Un2VKMIaIU" role="PzmwI">
      <ref role="PrY4T" to="tpck:3fifI_xCcJN" resolve="ScopeProvider" />
    </node>
  </node>
  <node concept="1TIwiD" id="1GaASKeIesA">
    <property role="3GE5qa" value="SNode.select" />
    <property role="TrG5h" value="AbstractCellSelector" />
    <property role="R5$K7" value="true" />
    <property role="EcuMT" value="1948540814635886374" />
    <ref role="1TJDcQ" to="tpck:gw2VY9q" resolve="BaseConcept" />
    <node concept="PrWs8" id="1S2pyLbKHKP" role="PzmwI">
      <ref role="PrY4T" to="tpck:1_TrU5E6oyb" resolve="IDontSubstituteByDefault" />
    </node>
  </node>
  <node concept="1TIwiD" id="34UidAm8QMj">
    <property role="3GE5qa" value="SNode.select" />
    <property role="TrG5h" value="PredefinedSelector" />
    <property role="EcuMT" value="3547227755871693971" />
    <ref role="1TJDcQ" node="1GaASKeIesA" resolve="AbstractCellSelector" />
    <node concept="1TJgyi" id="1S2pyLby1SO" role="1TKVEl">
      <property role="TrG5h" value="cellId" />
      <property role="IQ2nx" value="2162403111523065396" />
      <ref role="AX2Wp" node="1S2pyLby0En" resolve="PredefinedCellID" />
    </node>
  </node>
  <node concept="1TIwiD" id="1S2pyLby0tg">
    <property role="3GE5qa" value="SNode.select" />
    <property role="TrG5h" value="IdSelector" />
    <property role="EcuMT" value="2162403111523059536" />
    <ref role="1TJDcQ" node="1GaASKeIesA" resolve="AbstractCellSelector" />
    <node concept="1TJgyi" id="1S2pyLbUahm" role="1TKVEl">
      <property role="TrG5h" value="cellId" />
      <property role="IQ2nx" value="2162403111529391190" />
      <ref role="AX2Wp" to="tpck:fKAOsGN" resolve="string" />
    </node>
  </node>
  <node concept="AxPO7" id="1S2pyLby0En">
    <property role="3GE5qa" value="SNode.select" />
    <property role="TrG5h" value="PredefinedCellID" />
    <ref role="M4eZT" to="tpck:fKAOsGN" resolve="string" />
    <node concept="M4N5e" id="1S2pyLby0Eo" role="M5hS2">
      <property role="1uS6qo" value="FIRST" />
      <property role="1uS6qv" value="first" />
    </node>
    <node concept="M4N5e" id="1S2pyLby17K" role="M5hS2">
      <property role="1uS6qo" value="LAST" />
      <property role="1uS6qv" value="last" />
    </node>
    <node concept="M4N5e" id="1S2pyLby17G" role="M5hS2">
      <property role="1uS6qo" value="FIRST_EDITABLE" />
      <property role="1uS6qv" value="firstEditable" />
    </node>
    <node concept="M4N5e" id="1S2pyLby17D" role="M5hS2">
      <property role="1uS6qo" value="LAST_EDITABLE" />
      <property role="1uS6qv" value="lastEditable" />
    </node>
    <node concept="M4N5e" id="1MdDphCk0iX" role="M5hS2">
      <property role="1uS6qo" value="FIRST_ERROR" />
      <property role="1uS6qv" value="firstError" />
    </node>
    <node concept="M4N5e" id="1MdDphCk0j3" role="M5hS2">
      <property role="1uS6qo" value="LAST_ERROR" />
      <property role="1uS6qv" value="lastError" />
    </node>
    <node concept="M4N5e" id="1MdDphCk0ja" role="M5hS2">
      <property role="1uS6qo" value="FOCUS_POLICY" />
      <property role="1uS6qv" value="focusPolicy" />
    </node>
    <node concept="M4N5e" id="59pBc0SIIVt" role="M5hS2">
      <property role="1uS6qo" value="MOST_RELEVANT" />
      <property role="1uS6qv" value="mostRelevant" />
    </node>
  </node>
  <node concept="1TIwiD" id="3Un2VKK2uez">
    <property role="3GE5qa" value="SNode.select" />
    <property role="TrG5h" value="PropertyDeclarationCellSelector" />
    <property role="EcuMT" value="4510086454722552739" />
    <ref role="1TJDcQ" node="1GaASKeIesA" resolve="AbstractCellSelector" />
    <node concept="1TJgyj" id="3Un2VKL7rkv" role="1TKVEi">
      <property role="20lmBu" value="reference" />
      <property role="20lbJX" value="1" />
      <property role="20kJfa" value="propertyDeclaration" />
      <property role="IQ2ns" value="4510086454740628767" />
      <ref role="20lvS9" to="tpce:f_TJgxF" resolve="PropertyDeclaration" />
    </node>
  </node>
  <node concept="1TIwiD" id="3Un2VKKh3Ca">
    <property role="3GE5qa" value="SNode.select" />
    <property role="TrG5h" value="PropertyExpressionCellSelector" />
    <property role="EcuMT" value="4510086454726375946" />
    <ref role="1TJDcQ" node="1GaASKeIesA" resolve="AbstractCellSelector" />
    <node concept="1TJgyj" id="3Un2VKMR8zw" role="1TKVEi">
      <property role="20lmBu" value="aggregation" />
      <property role="20kJfa" value="propertyDeclaration" />
      <property role="20lbJX" value="1" />
      <property role="IQ2ns" value="4510086454769912032" />
      <ref role="20lvS9" to="tpee:fz3vP1J" resolve="Expression" />
    </node>
  </node>
  <node concept="1TIwiD" id="3K0abI4q_wn">
    <property role="3GE5qa" value="CellModel" />
    <property role="TrG5h" value="EditorCellId" />
    <property role="EcuMT" value="4323500428121233431" />
    <ref role="1TJDcQ" to="tpck:gw2VY9q" resolve="BaseConcept" />
    <node concept="PrWs8" id="3K0abI4JySJ" role="PzmwI">
      <ref role="PrY4T" to="tpck:1_TrU5E6oyb" resolve="IDontSubstituteByDefault" />
    </node>
    <node concept="PrWs8" id="3K0abI6nb_Y" role="PzmwI">
      <ref role="PrY4T" to="tpck:h0TrEE$" resolve="INamedConcept" />
    </node>
  </node>
  <node concept="1TIwiD" id="3K0abI5lJox">
    <property role="3GE5qa" value="SNode.select" />
    <property role="TrG5h" value="CellIdReferenceSelector" />
    <property role="EcuMT" value="4323500428136740385" />
    <ref role="1TJDcQ" node="1GaASKeIesA" resolve="AbstractCellSelector" />
    <node concept="1TJgyj" id="3K0abI5lK0C" role="1TKVEi">
      <property role="20lmBu" value="reference" />
      <property role="20lbJX" value="1" />
      <property role="20kJfa" value="id" />
      <property role="IQ2ns" value="4323500428136742952" />
      <ref role="20lvS9" node="3K0abI4q_wn" resolve="EditorCellId" />
    </node>
  </node>
  <node concept="1TIwiD" id="2VNGR_E4AW$">
    <property role="3GE5qa" value="Stylesheet" />
    <property role="TrG5h" value="StyleClass" />
    <property role="34LRSv" value="style" />
    <property role="EcuMT" value="3383245079137382180" />
    <ref role="1TJDcQ" to="tpck:gw2VY9q" resolve="BaseConcept" />
    <node concept="PrWs8" id="VHPC7elSgS" role="PzmwI">
      <ref role="PrY4T" node="7zL4upEo6oo" resolve="IStyleSheetItem" />
    </node>
    <node concept="1TJgyj" id="2VNGR_E4KJo" role="1TKVEi">
      <property role="20lmBu" value="aggregation" />
      <property role="20kJfa" value="dominates" />
      <property role="IQ2ns" value="3383245079137422296" />
      <ref role="20lvS9" node="2airAaRP9mw" resolve="DominatesRecord" />
    </node>
    <node concept="PrWs8" id="7Ur4aGvErVN" role="PzmwI">
      <ref role="PrY4T" node="7Ur4aGvm4uS" resolve="IStyle" />
    </node>
    <node concept="PrWs8" id="4uAR$lvFFr2" role="PzmwI">
      <ref role="PrY4T" node="hJF0Tl2" resolve="IStyleContainer" />
    </node>
    <node concept="PrWs8" id="4uAR$lvFFwH" role="PzmwI">
      <ref role="PrY4T" to="tpee:hCUYCKd" resolve="IValidIdentifier" />
    </node>
  </node>
  <node concept="1TIwiD" id="G99PKEU3Jd">
    <property role="3GE5qa" value="Stylesheet" />
    <property role="TrG5h" value="ReadOnlyStyleClassItem" />
    <property role="34LRSv" value="read-only" />
    <property role="EcuMT" value="795210086017940429" />
    <ref role="1TJDcQ" node="hgVOiwV" resolve="BooleanStyleSheetItem" />
  </node>
  <node concept="1TIwiD" id="1GhovrAzvFz">
    <property role="3GE5qa" value="Stylesheet" />
    <property role="TrG5h" value="UnapplyStyle" />
    <property role="34LRSv" value="unapply" />
    <property role="EcuMT" value="1950447826686048995" />
    <ref role="1TJDcQ" node="hgV6hR6" resolve="StyleClassItem" />
    <node concept="1TJgyj" id="1GhovrAzvGr" role="1TKVEi">
      <property role="20lmBu" value="aggregation" />
      <property role="20kJfa" value="target" />
      <property role="20lbJX" value="1" />
      <property role="IQ2ns" value="1950447826686049051" />
      <ref role="20lvS9" node="7Ur4aGuQXbV" resolve="StyleReference" />
    </node>
  </node>
  <node concept="1TIwiD" id="2VNGR_E4KKd">
    <property role="3GE5qa" value="Stylesheet" />
    <property role="TrG5h" value="StyleClassReference" />
    <property role="EcuMT" value="3383245079137422349" />
    <ref role="1TJDcQ" to="tpck:gw2VY9q" resolve="BaseConcept" />
    <node concept="1TJgyj" id="2VNGR_E4KKe" role="1TKVEi">
      <property role="20lmBu" value="reference" />
      <property role="20kJfa" value="styleClass" />
      <property role="20lbJX" value="1" />
      <property role="IQ2ns" value="3383245079137422350" />
      <ref role="20lvS9" node="2VNGR_E4AW$" resolve="StyleClass" />
    </node>
  </node>
  <node concept="1TIwiD" id="1GhovrAibiM">
    <property role="3GE5qa" value="Stylesheet" />
    <property role="TrG5h" value="ApplyStyleClass" />
    <property role="34LRSv" value="apply" />
    <property role="EcuMT" value="1950447826681509042" />
    <ref role="1TJDcQ" node="hgV6hR6" resolve="StyleClassItem" />
    <node concept="1TJgyj" id="1GhovrAr1CW" role="1TKVEi">
      <property role="20lmBu" value="aggregation" />
      <property role="20kJfa" value="target" />
      <property role="20lbJX" value="1" />
      <property role="IQ2ns" value="1950447826683828796" />
      <ref role="20lvS9" node="7Ur4aGuQXbV" resolve="StyleReference" />
    </node>
  </node>
  <node concept="PlHQZ" id="7Ur4aGvm4uS">
    <property role="3GE5qa" value="Stylesheet" />
    <property role="TrG5h" value="IStyle" />
    <property role="EcuMT" value="9122903797320402872" />
  </node>
  <node concept="PlHQZ" id="7ARneOGixdd">
    <property role="3GE5qa" value="CellModel" />
    <property role="TrG5h" value="Synchronizeable" />
    <property role="EcuMT" value="8770580973047386957" />
  </node>
  <node concept="1TIwiD" id="7Ur4aGsHrro">
    <property role="3GE5qa" value="Stylesheet" />
    <property role="TrG5h" value="StyleClassReferenceList" />
    <property role="EcuMT" value="9122903797276194520" />
    <ref role="1TJDcQ" to="tpck:gw2VY9q" resolve="BaseConcept" />
    <node concept="PrWs8" id="2airAaRZTHI" role="PzmwI">
      <ref role="PrY4T" to="tpck:1_TrU5E6oyb" resolve="IDontSubstituteByDefault" />
    </node>
    <node concept="1TJgyj" id="7Ur4aGsHr_p" role="1TKVEi">
      <property role="20lmBu" value="aggregation" />
      <property role="20kJfa" value="element" />
      <property role="20lbJX" value="1..n" />
      <property role="IQ2ns" value="9122903797276195161" />
      <ref role="20lvS9" node="2VNGR_E4KKd" resolve="StyleClassReference" />
    </node>
  </node>
  <node concept="PlHQZ" id="1cEk0X7fm5O">
    <property role="3GE5qa" value="CellModel" />
    <property role="TrG5h" value="ICellStyle" />
    <property role="EcuMT" value="1381004262292414836" />
    <node concept="1TJgyj" id="1cEk0X7fp1l" role="1TKVEi">
      <property role="20kJfa" value="parentStyleClass" />
      <property role="IQ2ns" value="1381004262292426837" />
      <ref role="20lvS9" node="2VNGR_E4AW$" resolve="StyleClass" />
    </node>
    <node concept="PrWs8" id="1cEk0X7fnAq" role="PrDN$">
      <ref role="PrY4T" node="hJF0Tl2" resolve="IStyleContainer" />
    </node>
  </node>
  <node concept="1TIwiD" id="7Ur4aGwilo0">
    <property role="3GE5qa" value="Stylesheet" />
    <property role="TrG5h" value="ApplyStyleClassCondition" />
    <property role="34LRSv" value="apply-if" />
    <property role="EcuMT" value="9122903797336200704" />
    <ref role="1TJDcQ" node="1GhovrAibiM" resolve="ApplyStyleClass" />
    <node concept="1TJgyj" id="7Ur4aGwilo2" role="1TKVEi">
      <property role="20lmBu" value="aggregation" />
      <property role="20kJfa" value="query" />
      <property role="20lbJX" value="1" />
      <property role="IQ2ns" value="9122903797336200706" />
      <ref role="20lvS9" node="hNnzxoQ" resolve="QueryFunction_Boolean" />
    </node>
  </node>
  <node concept="1TIwiD" id="2airAaRP9mw">
    <property role="3GE5qa" value="Stylesheet" />
    <property role="TrG5h" value="DominatesRecord" />
    <property role="34LRSv" value="dominates over" />
    <property role="EcuMT" value="2491174914159318432" />
    <ref role="1TJDcQ" to="tpck:gw2VY9q" resolve="BaseConcept" />
    <node concept="1TJgyj" id="2airAaRPcca" role="1TKVEi">
      <property role="20lmBu" value="aggregation" />
      <property role="20kJfa" value="dominatesStyleClassList" />
      <property role="20lbJX" value="0..1" />
      <property role="IQ2ns" value="2491174914159330058" />
      <ref role="20lvS9" node="7Ur4aGsHrro" resolve="StyleClassReferenceList" />
    </node>
    <node concept="PrWs8" id="7Ov6mJvxrXy" role="PzmwI">
      <ref role="PrY4T" to="tpck:19gBtYEv0ln" resolve="ImplementationPart" />
    </node>
  </node>
  <node concept="1TIwiD" id="7Ur4aGuQXbV">
    <property role="3GE5qa" value="Stylesheet" />
    <property role="TrG5h" value="StyleReference" />
    <property role="EcuMT" value="9122903797312246523" />
    <ref role="1TJDcQ" to="tpck:gw2VY9q" resolve="BaseConcept" />
    <node concept="1TJgyj" id="7Ur4aGuQXlY" role="1TKVEi">
      <property role="20lmBu" value="reference" />
      <property role="20kJfa" value="style" />
      <property role="20lbJX" value="1" />
      <property role="IQ2ns" value="9122903797312247166" />
      <ref role="20lvS9" node="7Ur4aGvm4uS" resolve="IStyle" />
    </node>
  </node>
  <node concept="PlHQZ" id="7zL4upEo6oo">
    <property role="3GE5qa" value="Stylesheet" />
    <property role="TrG5h" value="IStyleSheetItem" />
    <property role="EcuMT" value="8714766435263473176" />
    <node concept="PrWs8" id="6y4VDYK1f1q" role="PrDN$">
      <ref role="PrY4T" to="tpck:19gBtYEAf4C" resolve="InterfacePart" />
    </node>
  </node>
  <node concept="1TIwiD" id="5eGiGGGHIBn">
    <property role="TrG5h" value="StyleAttributeReferenceExpression" />
    <property role="34LRSv" value="styleAttribute" />
    <property role="3GE5qa" value="Stylesheet" />
    <property role="EcuMT" value="6029276237631252951" />
    <ref role="1TJDcQ" to="tpee:fz3vP1J" resolve="Expression" />
    <node concept="1TJgyj" id="5eGiGGGHIMM" role="1TKVEi">
      <property role="20lmBu" value="reference" />
      <property role="20lbJX" value="1" />
      <property role="20kJfa" value="attributeDeclaration" />
      <property role="IQ2ns" value="6029276237631253682" />
      <ref role="20lvS9" node="3t4KfBEkQvF" resolve="StyleAttributeDeclaration" />
    </node>
  </node>
  <node concept="AxPO7" id="7zL4upErSlc">
    <property role="3GE5qa" value="Stylesheet" />
    <property role="TrG5h" value="StyleAttributeKind" />
    <property role="PDuV0" value="false" />
    <ref role="M4eZT" to="tpck:fKAQMTB" resolve="boolean" />
    <node concept="M4N5e" id="7zL4upErSld" role="M5hS2">
      <property role="1uS6qv" value="true" />
      <property role="1uS6qo" value="inherited" />
    </node>
    <node concept="M4N5e" id="7zL4upErSle" role="M5hS2">
      <property role="1uS6qv" value="false" />
      <property role="1uS6qo" value="simple" />
    </node>
  </node>
  <node concept="1TIwiD" id="3t4KfBEkQvF">
    <property role="TrG5h" value="StyleAttributeDeclaration" />
    <property role="3GE5qa" value="Stylesheet" />
    <property role="34LRSv" value="style attribute" />
    <property role="EcuMT" value="3982520150113085419" />
    <ref role="1TJDcQ" to="tpck:gw2VY9q" resolve="BaseConcept" />
    <node concept="1TJgyi" id="7zL4upErSkK" role="1TKVEl">
      <property role="TrG5h" value="inherited" />
      <property role="IQ2nx" value="8714766435264464176" />
      <ref role="AX2Wp" node="7zL4upErSlc" resolve="StyleAttributeKind" />
    </node>
    <node concept="1TJgyj" id="3t4KfBEkS9I" role="1TKVEi">
      <property role="20lmBu" value="aggregation" />
      <property role="20kJfa" value="valueType" />
      <property role="20lbJX" value="1" />
      <property role="IQ2ns" value="3982520150113092206" />
      <ref role="20lvS9" to="tpee:fz3vP1H" resolve="Type" />
    </node>
    <node concept="1TJgyj" id="3t4KfBEl5FV" role="1TKVEi">
      <property role="20lmBu" value="aggregation" />
      <property role="20kJfa" value="defaultValue" />
      <property role="IQ2ns" value="3982520150113147643" />
      <ref role="20lvS9" to="tpee:fz3vP1J" resolve="Expression" />
    </node>
    <node concept="PrWs8" id="7zL4upEo8WQ" role="PzmwI">
      <ref role="PrY4T" node="7zL4upEo6oo" resolve="IStyleSheetItem" />
    </node>
    <node concept="PrWs8" id="3t4KfBEkQE6" role="PzmwI">
      <ref role="PrY4T" to="tpck:h0TrEE$" resolve="INamedConcept" />
    </node>
  </node>
  <node concept="1TIwiD" id="3t4KfBESag2">
    <property role="TrG5h" value="AttributeStyleClassItem" />
    <property role="3GE5qa" value="Stylesheet" />
    <property role="EcuMT" value="3982520150122341378" />
    <ref role="1TJDcQ" node="hgV6hR6" resolve="StyleClassItem" />
    <node concept="1TJgyj" id="3t4KfBESag3" role="1TKVEi">
      <property role="20lmBu" value="aggregation" />
      <property role="20kJfa" value="query" />
      <property role="20lbJX" value="1" />
      <property role="IQ2ns" value="3982520150122341379" />
      <ref role="20lvS9" node="3t4KfBF2waz" resolve="QueryFunction_AttributeStyleParameter" />
    </node>
    <node concept="1TJgyj" id="3t4KfBESbzj" role="1TKVEi">
      <property role="20lmBu" value="reference" />
      <property role="20kJfa" value="attribute" />
      <property role="20lbJX" value="1" />
      <property role="IQ2ns" value="3982520150122346707" />
      <ref role="20lvS9" node="3t4KfBEkQvF" resolve="StyleAttributeDeclaration" />
    </node>
  </node>
  <node concept="1TIwiD" id="3t4KfBF2waz">
    <property role="TrG5h" value="QueryFunction_AttributeStyleParameter" />
    <property role="EcuMT" value="3982520150125052579" />
    <ref role="1TJDcQ" node="hLcOssU" resolve="QueryFunction_StyleParameter" />
  </node>
  <node concept="1TIwiD" id="38qaX1tinBL">
    <property role="3GE5qa" value="CellModel" />
    <property role="TrG5h" value="StubCellModel_Constant" />
    <property role="EcuMT" value="3610246225209162225" />
    <ref role="1TJDcQ" node="CzpafHMSVi" resolve="StubEditorCellModel" />
  </node>
  <node concept="1TIwiD" id="2BgJggC9B9x">
    <property role="3GE5qa" value="CellModel" />
    <property role="TrG5h" value="StubCellModel_Collection" />
    <property role="EcuMT" value="3013115976261988961" />
    <ref role="1TJDcQ" node="CzpafHMSVi" resolve="StubEditorCellModel" />
  </node>
  <node concept="1TIwiD" id="3dSn0vIYKGe">
    <property role="3GE5qa" value="CellModel" />
    <property role="TrG5h" value="StubCellModel_ReadOnlyModelAccessor" />
    <property role="EcuMT" value="3708815482283559694" />
    <ref role="1TJDcQ" node="CzpafHMSVi" resolve="StubEditorCellModel" />
  </node>
  <node concept="1TIwiD" id="2J_30EcoVLl">
    <property role="3GE5qa" value="CellModel" />
    <property role="TrG5h" value="StubCellModel_Component" />
    <property role="EcuMT" value="3162947552742194261" />
    <ref role="1TJDcQ" node="CzpafHMSVi" resolve="StubEditorCellModel" />
  </node>
  <node concept="1TIwiD" id="CzpafHM8qA">
    <property role="TrG5h" value="StubCellModel_RefCell" />
    <property role="3GE5qa" value="CellModel" />
    <property role="EcuMT" value="730538219795941030" />
    <ref role="1TJDcQ" node="CzpafHMSVi" resolve="StubEditorCellModel" />
  </node>
  <node concept="1TIwiD" id="CzpafHMdeM">
    <property role="3GE5qa" value="CellModel" />
    <property role="TrG5h" value="StubCellModel_RefNode" />
    <property role="EcuMT" value="730538219795960754" />
    <ref role="1TJDcQ" node="CzpafHMSVi" resolve="StubEditorCellModel" />
  </node>
  <node concept="1TIwiD" id="CzpafHMdm9">
    <property role="3GE5qa" value="CellModel" />
    <property role="TrG5h" value="StubCellModel_ReferencePresentation" />
    <property role="EcuMT" value="730538219795961225" />
    <ref role="1TJDcQ" node="CzpafHMSVi" resolve="StubEditorCellModel" />
  </node>
  <node concept="1TIwiD" id="CzpafHMRzP">
    <property role="3GE5qa" value="CellModel" />
    <property role="TrG5h" value="StubCellModel_Property" />
    <property role="EcuMT" value="730538219796134133" />
    <ref role="1TJDcQ" node="CzpafHMSVi" resolve="StubEditorCellModel" />
  </node>
  <node concept="1TIwiD" id="CzpafHMR$y">
    <property role="3GE5qa" value="CellModel" />
    <property role="TrG5h" value="StubCellModel_NonEmptyProperty" />
    <property role="EcuMT" value="730538219796134178" />
    <ref role="1TJDcQ" node="CzpafHMSVi" resolve="StubEditorCellModel" />
  </node>
  <node concept="1TIwiD" id="CzpafHMSVi">
    <property role="3GE5qa" value="CellModel" />
    <property role="TrG5h" value="StubEditorCellModel" />
    <property role="EcuMT" value="730538219796139730" />
    <ref role="1TJDcQ" node="fBEYTCT" resolve="EditorCellModel" />
    <node concept="PrWs8" id="CzpafHMSVj" role="PzmwI">
      <ref role="PrY4T" to="tpck:1_TrU5E6oyb" resolve="IDontSubstituteByDefault" />
    </node>
    <node concept="PrWs8" id="CzpafHMSVo" role="PzmwI">
      <ref role="PrY4T" to="tpck:2WmWrdnSpX3" resolve="ISuppressErrors" />
    </node>
    <node concept="PrWs8" id="4SdtvCaA6No" role="PzmwI">
      <ref role="PrY4T" to="tpck:8AYOKVCAP5" resolve="IStubForAnotherConcept" />
    </node>
  </node>
  <node concept="1TIwiD" id="2r8h0yEsD03">
    <property role="3GE5qa" value="CellModel" />
    <property role="TrG5h" value="StubCellModel_RefNodeList" />
    <property role="EcuMT" value="2794558372793454595" />
    <ref role="1TJDcQ" node="CzpafHMSVi" resolve="StubEditorCellModel" />
  </node>
  <node concept="1TIwiD" id="71StFjlO_EV">
    <property role="3GE5qa" value="CellModel" />
    <property role="TrG5h" value="StubCellModel_Image" />
    <property role="EcuMT" value="8104358048506731195" />
    <ref role="1TJDcQ" node="CzpafHMSVi" resolve="StubEditorCellModel" />
  </node>
  <node concept="1TIwiD" id="71StFjlO_EW">
    <property role="3GE5qa" value="CellModel" />
    <property role="TrG5h" value="StubCellModel_JComponent" />
    <property role="EcuMT" value="8104358048506731196" />
    <ref role="1TJDcQ" node="CzpafHMSVi" resolve="StubEditorCellModel" />
  </node>
  <node concept="1TIwiD" id="71StFjlO_EX">
    <property role="3GE5qa" value="CellModel" />
    <property role="TrG5h" value="StubCellModel_Table" />
    <property role="EcuMT" value="8104358048506731197" />
    <ref role="1TJDcQ" node="CzpafHMSVi" resolve="StubEditorCellModel" />
  </node>
  <node concept="1TIwiD" id="71StFjlO_eh">
    <property role="3GE5qa" value="CellModel" />
    <property role="TrG5h" value="StubCellModel_Alternation" />
    <property role="EcuMT" value="8104358048506729361" />
    <ref role="1TJDcQ" node="CzpafHMSVi" resolve="StubEditorCellModel" />
  </node>
  <node concept="1TIwiD" id="71StFjlO_ef">
    <property role="3GE5qa" value="CellModel" />
    <property role="TrG5h" value="StubCellModel_URL" />
    <property role="EcuMT" value="8104358048506729359" />
    <ref role="1TJDcQ" node="CzpafHMSVi" resolve="StubEditorCellModel" />
  </node>
  <node concept="1TIwiD" id="71StFjlO_ee">
    <property role="3GE5qa" value="CellModel" />
    <property role="TrG5h" value="StubCellModel_TransactionalProperty" />
    <property role="EcuMT" value="8104358048506729358" />
    <ref role="1TJDcQ" node="CzpafHMSVi" resolve="StubEditorCellModel" />
  </node>
  <node concept="1TIwiD" id="71StFjlO_ed">
    <property role="3GE5qa" value="CellModel" />
    <property role="TrG5h" value="StubCellModel_ModelAccess" />
    <property role="EcuMT" value="8104358048506729357" />
    <ref role="1TJDcQ" node="CzpafHMSVi" resolve="StubEditorCellModel" />
  </node>
  <node concept="1TIwiD" id="71StFjlO_ec">
    <property role="3GE5qa" value="CellModel" />
    <property role="TrG5h" value="StubCellModel_Error" />
    <property role="EcuMT" value="8104358048506729356" />
    <ref role="1TJDcQ" node="CzpafHMSVi" resolve="StubEditorCellModel" />
  </node>
  <node concept="1TIwiD" id="71StFjlO_pk">
    <property role="3GE5qa" value="CellModel" />
    <property role="TrG5h" value="StubCellModel_Custom" />
    <property role="EcuMT" value="8104358048506730068" />
    <ref role="1TJDcQ" node="CzpafHMSVi" resolve="StubEditorCellModel" />
  </node>
  <node concept="1TIwiD" id="71StFjlO_pi">
    <property role="3GE5qa" value="CellModel" />
    <property role="TrG5h" value="StubCellModel_Block" />
    <property role="EcuMT" value="8104358048506730066" />
    <ref role="1TJDcQ" node="CzpafHMSVi" resolve="StubEditorCellModel" />
  </node>
  <node concept="1TIwiD" id="301qoOzKuuh">
    <property role="R5$K7" value="false" />
    <property role="R5$K2" value="false" />
    <property role="TrG5h" value="CellActionMap_CanExecuteFunction" />
    <property role="2_RsDV" value="none" />
    <property role="34LRSv" value="can execute block" />
    <property role="EcuMT" value="3459162043708467089" />
    <ref role="1TJDcQ" to="tpee:gyVMwX8" resolve="ConceptFunction" />
    <node concept="PrWs8" id="1PvcgmUaLA_" role="PzmwI">
      <ref role="PrY4T" node="1PvcgmUaKhb" resolve="IEditorContextAccessQualifier" />
    </node>
  </node>
  <node concept="1TIwiD" id="2RDuzOVyaJU">
    <property role="3GE5qa" value="QueryFunction.Style" />
    <property role="TrG5h" value="QueryFunction_ColorComposit" />
    <property role="34LRSv" value="color for both Default/Dark themes" />
    <property role="EcuMT" value="3308309804690746362" />
    <ref role="1TJDcQ" node="h7ZlJ1A" resolve="QueryFunction_Color" />
    <node concept="PrWs8" id="2RDuzOVyaJV" role="PzmwI">
      <ref role="PrY4T" node="hPiS1BQ" resolve="IQueryFunction_Color" />
    </node>
  </node>
  <node concept="1TIwiD" id="7hmFG5jLZmy">
    <property role="R5$K7" value="false" />
    <property role="R5$K2" value="false" />
    <property role="TrG5h" value="CellModel_NextEditor" />
    <property role="3GE5qa" value="CellModel" />
    <property role="34LRSv" value="next applicable editor" />
    <property role="EcuMT" value="8383079901754291618" />
    <ref role="1TJDcQ" node="fBEYTCT" resolve="EditorCellModel" />
    <node concept="1TJgyj" id="7hmFG5jLZmz" role="1TKVEi">
      <property role="20lmBu" value="aggregation" />
      <property role="20kJfa" value="addHints" />
      <property role="20lbJX" value="0..1" />
      <property role="IQ2ns" value="8383079901754291619" />
      <ref role="20lvS9" node="42lfqf__buC" resolve="ContextHintsSpecification" />
    </node>
    <node concept="1TJgyj" id="7hmFG5jLZm$" role="1TKVEi">
      <property role="20lmBu" value="aggregation" />
      <property role="20kJfa" value="removeHints" />
      <property role="IQ2ns" value="8383079901754291620" />
      <ref role="20lvS9" node="42lfqf__buC" resolve="ContextHintsSpecification" />
    </node>
  </node>
  <node concept="1TIwiD" id="54iik1da7Qt">
    <property role="R5$K7" value="false" />
    <property role="R5$K2" value="false" />
    <property role="R4oN_" value="embedded block of code" />
    <property role="TrG5h" value="QueryFunction_ModuleAndPath" />
    <property role="2_RsDV" value="none" />
    <property role="3GE5qa" value="QueryFunction" />
    <property role="34LRSv" value="module and path" />
    <property role="EcuMT" value="5841812207174188445" />
    <ref role="1TJDcQ" to="tpee:gyVMwX8" resolve="ConceptFunction" />
    <node concept="PrWs8" id="54iik1dcchH" role="PzmwI">
      <ref role="PrY4T" node="54iik1dcchE" resolve="ImagePathProvider" />
    </node>
  </node>
  <node concept="PlHQZ" id="54iik1dcchE">
    <property role="3GE5qa" value="QueryFunction" />
    <property role="TrG5h" value="ImagePathProvider" />
    <property role="EcuMT" value="5841812207174730858" />
  </node>
  <node concept="1TIwiD" id="FyOJSsBpEm">
    <property role="3GE5qa" value="Menu.Transformation" />
    <property role="TrG5h" value="QueryFunction_TransformationMenu" />
    <property role="R5$K7" value="true" />
    <property role="R5$K2" value="false" />
    <property role="EcuMT" value="784421273959504534" />
    <ref role="1TJDcQ" node="1quYWAD0TKW" resolve="QueryFunction_Menu" />
    <node concept="PrWs8" id="1PvcgmUaZne" role="PzmwI">
      <ref role="PrY4T" node="1PvcgmUaKhb" resolve="IEditorContextAccessQualifier" />
    </node>
  </node>
  <node concept="1TIwiD" id="6tuXwJZljC_">
    <property role="3GE5qa" value="CellModel" />
    <property role="TrG5h" value="StubCellModel_ContextAssistant" />
    <property role="EcuMT" value="7448661365106227749" />
    <ref role="1TJDcQ" node="CzpafHMSVi" resolve="StubEditorCellModel" />
  </node>
  <node concept="1TIwiD" id="2UyyPhAyIHb">
    <property role="3GE5qa" value="CellModel" />
    <property role="TrG5h" value="CellModel_ContextAssistant" />
    <property role="34LRSv" value="context assistant menu placeholder" />
    <property role="EcuMT" value="3360401466585705291" />
    <ref role="1TJDcQ" node="fBEYTCT" resolve="EditorCellModel" />
  </node>
  <node concept="1TIwiD" id="1qY_lWSjTnI">
    <property role="3GE5qa" value="Menu.Transformation" />
    <property role="TrG5h" value="QueryFunction_TransformationMenu_Execute" />
    <property role="34LRSv" value="execute" />
    <property role="EcuMT" value="1638911550608610798" />
    <ref role="1TJDcQ" node="6kJcyCQ_LoK" resolve="QueryFunction_TransformationMenu_Extensible" />
  </node>
  <node concept="1TIwiD" id="1qY_lWSjTfA">
    <property role="3GE5qa" value="Menu.Transformation" />
    <property role="TrG5h" value="TransformationMenuPart_Action" />
    <property role="34LRSv" value="action" />
    <property role="EcuMT" value="1638911550608610278" />
    <property role="R4oN_" value="action with custom code" />
    <ref role="1TJDcQ" node="5FrfJRGQJjp" resolve="AbstractOutputConceptContainerTransformationMenuPart" />
    <node concept="PrWs8" id="1quYWAD11ov" role="PzmwI">
      <ref role="PrY4T" node="1quYWAD02Od" resolve="IParameterizableMenuPart" />
    </node>
    <node concept="PrWs8" id="6kJcyCQj9Dc" role="PzmwI">
      <ref role="PrY4T" node="6kJcyCQj9CC" resolve="IExtensibleTransformationMenuPart" />
    </node>
    <node concept="1TJgyj" id="4VZjoGvneVd" role="1TKVEi">
      <property role="20lmBu" value="aggregation" />
      <property role="20kJfa" value="textFunction" />
      <property role="20lbJX" value="1" />
      <property role="IQ2ns" value="5692353713941573325" />
      <ref role="20lvS9" node="4VZjoGvneVh" resolve="QueryFunction_TransformationMenu_ActionLabelText" />
    </node>
    <node concept="1TJgyj" id="5oiZ4v5mnE8" role="1TKVEi">
      <property role="IQ2ns" value="6202297022026447496" />
      <property role="20lmBu" value="aggregation" />
      <property role="20kJfa" value="canExecuteFunction" />
      <ref role="20lvS9" node="5DJl6Ftwolg" resolve="QueryFunction_TransformationMenu_Condition" />
    </node>
    <node concept="1TJgyj" id="1qY_lWSjTfD" role="1TKVEi">
      <property role="20lmBu" value="aggregation" />
      <property role="20kJfa" value="executeFunction" />
      <property role="20lbJX" value="1" />
      <property role="IQ2ns" value="1638911550608610281" />
      <ref role="20lvS9" node="1qY_lWSjTnI" resolve="QueryFunction_TransformationMenu_Execute" />
    </node>
  </node>
  <node concept="1TIwiD" id="1qY_lWSjJZY">
    <property role="3GE5qa" value="Menu.Transformation" />
    <property role="TrG5h" value="TransformationMenuPart" />
    <property role="R5$K7" value="true" />
    <property role="R5$K2" value="false" />
    <property role="EcuMT" value="1638911550608572414" />
    <ref role="1TJDcQ" to="tpck:gw2VY9q" resolve="BaseConcept" />
  </node>
  <node concept="1TIwiD" id="6srdxdH8$17">
    <property role="3GE5qa" value="Menu.Transformation" />
    <property role="TrG5h" value="TransformationMenuPart_Group" />
    <property role="34LRSv" value="group" />
    <property role="R4oN_" value="composite part which can specify variables and applicability condition" />
    <property role="EcuMT" value="7429591467341004871" />
    <ref role="1TJDcQ" node="1qY_lWSjJZY" resolve="TransformationMenuPart" />
    <node concept="PrWs8" id="6CXbUwx7isK" role="PzmwI">
      <ref role="PrY4T" to="tpck:3fifI_xCcJN" resolve="ScopeProvider" />
    </node>
    <node concept="1TJgyj" id="6CXbUwx7i1d" role="1TKVEi">
      <property role="IQ2ns" value="7655327340756279373" />
      <property role="20lmBu" value="aggregation" />
      <property role="20kJfa" value="variables" />
      <property role="20lbJX" value="0..n" />
      <ref role="20lvS9" node="h9At2QK" resolve="TransformationMenuVariableDeclaration" />
    </node>
    <node concept="1TJgyj" id="6srdxdH8$1d" role="1TKVEi">
      <property role="20lmBu" value="aggregation" />
      <property role="20kJfa" value="condition" />
      <property role="20lbJX" value="0..1" />
      <property role="IQ2ns" value="7429591467341004877" />
      <ref role="20lvS9" node="5DJl6Ftwolg" resolve="QueryFunction_TransformationMenu_Condition" />
    </node>
    <node concept="1TJgyj" id="6srdxdH8$18" role="1TKVEi">
      <property role="20lmBu" value="aggregation" />
      <property role="20kJfa" value="parts" />
      <property role="20lbJX" value="0..n" />
      <property role="IQ2ns" value="7429591467341004872" />
      <ref role="20lvS9" node="1qY_lWSjJZY" resolve="TransformationMenuPart" />
    </node>
  </node>
  <node concept="1TIwiD" id="7l1m754O$tN">
    <property role="3GE5qa" value="Menu.Transformation" />
    <property role="TrG5h" value="TransformationMenuPart_Super" />
    <property role="34LRSv" value="superconcepts menu" />
    <property role="R4oN_" value="superconcepts menu" />
    <property role="EcuMT" value="8449131619432941427" />
    <ref role="1TJDcQ" node="1qY_lWSjJZY" resolve="TransformationMenuPart" />
  </node>
  <node concept="1TIwiD" id="4Sf$XywKgZK">
    <property role="3GE5qa" value="Menu.Transformation" />
    <property role="TrG5h" value="TransformationMenuContribution" />
    <property role="34LRSv" value="Transformation Menu Contribution" />
    <property role="19KtqR" value="true" />
    <property role="EcuMT" value="5624877018228264944" />
    <ref role="1TJDcQ" to="tpck:gw2VY9q" resolve="BaseConcept" />
    <node concept="1QGGSu" id="4DKJNVBqp0o" role="rwd14">
      <property role="1iqoE4" value="${module}/icons/transformationMenuContribution.png" />
    </node>
    <node concept="PrWs8" id="1quYWAD4KpO" role="PzmwI">
      <ref role="PrY4T" node="1quYWAD2_Py" resolve="IMenu_Contribution" />
    </node>
    <node concept="PrWs8" id="4Sf$XywKhEr" role="PzmwI">
      <ref role="PrY4T" node="4Sf$XywKhwM" resolve="ITransformationMenu" />
    </node>
    <node concept="1TJgyj" id="5OVd5tVoa2Z" role="1TKVEi">
      <property role="20lmBu" value="aggregation" />
      <property role="20kJfa" value="menuReference" />
      <property role="20lbJX" value="1" />
      <property role="IQ2ns" value="6718020819489956031" />
      <ref role="20lvS9" node="3rSzFHWJPbd" resolve="ITransformationMenuReference" />
    </node>
  </node>
  <node concept="1TIwiD" id="4VZjoGvneVh">
    <property role="3GE5qa" value="Menu.Transformation" />
    <property role="TrG5h" value="QueryFunction_TransformationMenu_ActionLabelText" />
    <property role="34LRSv" value="query" />
    <property role="R4oN_" value="a block of code" />
    <property role="EcuMT" value="5692353713941573329" />
    <ref role="1TJDcQ" node="6kJcyCQ_LoK" resolve="QueryFunction_TransformationMenu_Extensible" />
  </node>
  <node concept="PlHQZ" id="4Sf$XywKhwM">
    <property role="3GE5qa" value="Menu.Transformation" />
    <property role="TrG5h" value="ITransformationMenu" />
    <property role="EcuMT" value="5624877018228267058" />
    <node concept="PrWs8" id="1quYWAD4B6E" role="PrDN$">
      <ref role="PrY4T" node="1quYWAD18x6" resolve="IMenu" />
    </node>
    <node concept="1TJgyj" id="1qY_lWSjJZW" role="1TKVEi">
      <property role="20lmBu" value="aggregation" />
      <property role="20kJfa" value="sections" />
      <property role="20lbJX" value="0..n" />
      <property role="IQ2ns" value="1638911550608572412" />
      <ref role="20lvS9" node="6V0bp$oHeYW" resolve="TransformationMenuSection" />
    </node>
  </node>
  <node concept="1TIwiD" id="1qY_lWSjJNx">
    <property role="TrG5h" value="TransformationMenu_Default" />
    <property role="3GE5qa" value="Menu.Transformation" />
    <property role="19KtqR" value="true" />
    <property role="34LRSv" value="Transformation Menu (Default)" />
    <property role="EcuMT" value="1638911550608571617" />
    <ref role="1TJDcQ" node="4Sf$XywF3UU" resolve="TransformationMenu" />
    <node concept="1QGGSu" id="4DKJNVBqDI0" role="rwd14">
      <property role="1iqoE4" value="${module}/icons/transformationMenu.png" />
    </node>
    <node concept="PrWs8" id="1quYWAD3bV_" role="PzmwI">
      <ref role="PrY4T" node="1quYWAD18L7" resolve="IMenu_Default" />
    </node>
  </node>
  <node concept="1TIwiD" id="5OVd5tVffW9">
    <property role="3GE5qa" value="Menu.Transformation" />
    <property role="TrG5h" value="TransformationMenuReference_Named" />
    <property role="34LRSv" value="named menu &lt;{menu}&gt;" />
    <property role="EcuMT" value="6718020819487620873" />
    <node concept="PrWs8" id="1quYWAD4TCS" role="PzmwI">
      <ref role="PrY4T" node="1quYWAD2$6Q" resolve="IMenuReference_Named" />
    </node>
    <node concept="PrWs8" id="3rSzFHWJPyq" role="PzmwI">
      <ref role="PrY4T" node="3rSzFHWJPbd" resolve="ITransformationMenuReference" />
    </node>
    <node concept="1TJgyj" id="5OVd5tVffWa" role="1TKVEi">
      <property role="20lmBu" value="reference" />
      <property role="20kJfa" value="menu" />
      <property role="20lbJX" value="1" />
      <property role="IQ2ns" value="6718020819487620874" />
      <ref role="20lvS9" node="4Sf$XywF4VC" resolve="TransformationMenu_Named" />
    </node>
  </node>
  <node concept="1TIwiD" id="5OVd5tVffWc">
    <property role="3GE5qa" value="Menu.Transformation" />
    <property role="TrG5h" value="TransformationMenuReference_Default" />
    <property role="34LRSv" value="default menu for &lt;{concept}&gt;" />
    <property role="EcuMT" value="6718020819487620876" />
    <node concept="PrWs8" id="1quYWAD52bF" role="PzmwI">
      <ref role="PrY4T" node="1quYWAD2$71" resolve="IMenuReference_Default" />
    </node>
    <node concept="PrWs8" id="3rSzFHWJPqy" role="PzmwI">
      <ref role="PrY4T" node="3rSzFHWJPbd" resolve="ITransformationMenuReference" />
    </node>
  </node>
  <node concept="1TIwiD" id="FyOJSsBmJy">
    <property role="3GE5qa" value="Menu.Transformation" />
    <property role="TrG5h" value="TransformationMenuPart_IncludeMenu" />
    <property role="34LRSv" value="include" />
    <property role="R4oN_" value="include another menu" />
    <property role="EcuMT" value="784421273959492578" />
    <ref role="1TJDcQ" node="1qY_lWSjJZY" resolve="TransformationMenuPart" />
    <node concept="1TJgyj" id="FyOJSsBmJY" role="1TKVEi">
      <property role="20lmBu" value="aggregation" />
      <property role="20kJfa" value="nodeFunction" />
      <property role="IQ2ns" value="784421273959492606" />
      <ref role="20lvS9" node="FyOJSsBmSI" resolve="QueryFunction_TransformationMenu_TargetNode" />
    </node>
    <node concept="1TJgyj" id="5OVd5tVfRV_" role="1TKVEi">
      <property role="20lmBu" value="aggregation" />
      <property role="20kJfa" value="menuReference" />
      <property role="IQ2ns" value="6718020819487784677" />
      <property role="20lbJX" value="0..1" />
      <ref role="20lvS9" node="3rSzFHWJPbd" resolve="ITransformationMenuReference" />
    </node>
    <node concept="1TJgyj" id="1C09V4pvRcP" role="1TKVEi">
      <property role="IQ2ns" value="1873541086576603957" />
      <property role="20lmBu" value="aggregation" />
      <property role="20kJfa" value="location" />
      <ref role="20lvS9" node="7L5lpRJH$EA" resolve="TransformationLocation" />
    </node>
    <node concept="PrWs8" id="2mcvySy2piN" role="PzmwI">
      <ref role="PrY4T" to="tpck:3fifI_xCcJN" resolve="ScopeProvider" />
    </node>
  </node>
  <node concept="1TIwiD" id="4Sf$XywF4VC">
    <property role="3GE5qa" value="Menu.Transformation" />
    <property role="TrG5h" value="TransformationMenu_Named" />
    <property role="19KtqR" value="true" />
    <property role="34LRSv" value="Transformation Menu (Named)" />
    <property role="EcuMT" value="5624877018226904808" />
    <ref role="1TJDcQ" node="4Sf$XywF3UU" resolve="TransformationMenu" />
    <node concept="1QGGSu" id="4DKJNVBqDQu" role="rwd14">
      <property role="1iqoE4" value="${module}/icons/transformationMenu.png" />
    </node>
    <node concept="PrWs8" id="1quYWAD3$WZ" role="PzmwI">
      <ref role="PrY4T" node="1quYWAD18L6" resolve="IMenu_Named" />
    </node>
  </node>
  <node concept="1TIwiD" id="3xbeilB7DBJ">
    <property role="3GE5qa" value="Menu.Transformation" />
    <property role="TrG5h" value="TransformationMenuPart_SubMenu" />
    <property role="34LRSv" value="submenu" />
    <property role="EcuMT" value="4056398722183895535" />
    <property role="R4oN_" value="submenu with further parts" />
    <ref role="1TJDcQ" node="1qY_lWSjJZY" resolve="TransformationMenuPart" />
    <node concept="1TJgyj" id="4VZjoGvnt2N" role="1TKVEi">
      <property role="20lmBu" value="aggregation" />
      <property role="20kJfa" value="textFunction" />
      <property role="20lbJX" value="1" />
      <property role="IQ2ns" value="5692353713941631155" />
      <ref role="20lvS9" node="291CjQFjVkc" resolve="QueryFunction_TransformationMenu_Text" />
    </node>
    <node concept="1TJgyj" id="3xbeilB7DC2" role="1TKVEi">
      <property role="20lmBu" value="aggregation" />
      <property role="20kJfa" value="items" />
      <property role="20lbJX" value="0..n" />
      <property role="IQ2ns" value="4056398722183895554" />
      <ref role="20lvS9" node="1qY_lWSjJZY" resolve="TransformationMenuPart" />
    </node>
  </node>
  <node concept="1TIwiD" id="4Sf$XywF3UU">
    <property role="3GE5qa" value="Menu.Transformation" />
    <property role="TrG5h" value="TransformationMenu" />
    <property role="R5$K7" value="true" />
    <property role="R5$K2" value="false" />
    <property role="19KtqR" value="true" />
    <property role="EcuMT" value="5624877018226900666" />
    <ref role="1TJDcQ" to="tpck:gw2VY9q" resolve="BaseConcept" />
    <node concept="1QGGSu" id="4DKJNVBqp0m" role="rwd14">
      <property role="1iqoE4" value="${module}/icons/transformationMenu.png" />
    </node>
    <node concept="PrWs8" id="1quYWAD4B6X" role="PzmwI">
      <ref role="PrY4T" node="1quYWAD18Lj" resolve="IMenu_Concept" />
    </node>
    <node concept="PrWs8" id="4Sf$XywKhwV" role="PzmwI">
      <ref role="PrY4T" node="4Sf$XywKhwM" resolve="ITransformationMenu" />
    </node>
  </node>
  <node concept="1TIwiD" id="1oFY2ohYO0M">
    <property role="3GE5qa" value="Menu.Transformation" />
    <property role="TrG5h" value="QueryFunctionParameter_TransformationMenu_node" />
    <property role="34LRSv" value="node" />
    <property role="R4oN_" value="the node that the menu is being shown for" />
    <property role="EcuMT" value="1597643335227097138" />
    <ref role="1TJDcQ" to="tpee:g76ryKb" resolve="ConceptFunctionParameter" />
  </node>
  <node concept="PlHQZ" id="7_cYeEu4k3N">
    <property role="TrG5h" value="INodeProvider" />
    <property role="3GE5qa" value="QueryExpression" />
    <property role="EcuMT" value="8740634663377256691" />
    <node concept="PrWs8" id="axxf7pcgPh" role="PrDN$">
      <ref role="PrY4T" node="axxf7pcgPe" resolve="IContextVariableProvider" />
    </node>
  </node>
  <node concept="1TIwiD" id="7_cYeEu4k3O">
    <property role="3GE5qa" value="QueryExpression" />
    <property role="TrG5h" value="ContextVariable_Node" />
    <property role="34LRSv" value="node" />
    <property role="R4oN_" value="node" />
    <property role="EcuMT" value="8740634663377256692" />
    <ref role="1TJDcQ" node="7_cYeEu4pYp" resolve="ContextVariable" />
  </node>
  <node concept="PlHQZ" id="7_cYeEu4m3k">
    <property role="3GE5qa" value="QueryExpression" />
    <property role="TrG5h" value="IEditorContextProvider" />
    <property role="EcuMT" value="8740634663377264852" />
    <node concept="PrWs8" id="axxf7pcgPf" role="PrDN$">
      <ref role="PrY4T" node="axxf7pcgPe" resolve="IContextVariableProvider" />
    </node>
  </node>
  <node concept="1TIwiD" id="7_cYeEu4m3l">
    <property role="3GE5qa" value="QueryExpression" />
    <property role="TrG5h" value="ContextVariable_EditorContext" />
    <property role="34LRSv" value="editorContext" />
    <property role="EcuMT" value="8740634663377264853" />
    <ref role="1TJDcQ" node="7_cYeEu4pYp" resolve="ContextVariable" />
  </node>
  <node concept="1TIwiD" id="7_cYeEu4pYp">
    <property role="3GE5qa" value="QueryExpression" />
    <property role="TrG5h" value="ContextVariable" />
    <property role="R5$K7" value="true" />
    <property role="R5$K2" value="false" />
    <property role="EcuMT" value="8740634663377280921" />
    <ref role="1TJDcQ" to="tpee:fz3vP1J" resolve="Expression" />
  </node>
  <node concept="PlHQZ" id="657q32pRmdh">
    <property role="TrG5h" value="IContextProvider" />
    <property role="3GE5qa" value="QueryExpression" />
    <property role="EcuMT" value="7009685902974608209" />
    <node concept="PrWs8" id="4Fjf6xMQPK4" role="PrDN$">
      <ref role="PrY4T" node="axxf7pcgPe" resolve="IContextVariableProvider" />
    </node>
  </node>
  <node concept="PlHQZ" id="axxf7pcgPe">
    <property role="3GE5qa" value="QueryExpression" />
    <property role="TrG5h" value="IContextVariableProvider" />
    <property role="EcuMT" value="189578833592126798" />
  </node>
  <node concept="1TIwiD" id="FyOJSsBmSI">
    <property role="3GE5qa" value="Menu.Transformation" />
    <property role="TrG5h" value="QueryFunction_TransformationMenu_TargetNode" />
    <property role="34LRSv" value="targetNode" />
    <property role="EcuMT" value="784421273959493166" />
    <ref role="1TJDcQ" node="FyOJSsBpEm" resolve="QueryFunction_TransformationMenu" />
  </node>
  <node concept="1TIwiD" id="5DJl6Ftwolg">
    <property role="EcuMT" value="6516520003787916624" />
    <property role="3GE5qa" value="Menu.Transformation" />
    <property role="TrG5h" value="QueryFunction_TransformationMenu_Condition" />
    <property role="34LRSv" value="condition" />
    <ref role="1TJDcQ" node="6kJcyCQ_LoK" resolve="QueryFunction_TransformationMenu_Extensible" />
  </node>
  <node concept="1TIwiD" id="3EZUZhmYcnz">
    <property role="EcuMT" value="4233361609415247331" />
    <property role="3GE5qa" value="Menu.Transformation.Parameterized" />
    <property role="TrG5h" value="QueryFunction_TransformationMenu_Parameter" />
    <ref role="1TJDcQ" node="FyOJSsBpEm" resolve="QueryFunction_TransformationMenu" />
  </node>
  <node concept="1TIwiD" id="6V0bp$oHeYW">
    <property role="EcuMT" value="7980428675268276156" />
    <property role="3GE5qa" value="Menu.Transformation.Locations" />
    <property role="TrG5h" value="TransformationMenuSection" />
    <property role="34LRSv" value="section" />
    <ref role="1TJDcQ" to="tpck:gw2VY9q" resolve="BaseConcept" />
    <node concept="1TJgyj" id="6V0bp$oHeYX" role="1TKVEi">
      <property role="IQ2ns" value="7980428675268276157" />
      <property role="20lmBu" value="aggregation" />
      <property role="20kJfa" value="locations" />
      <property role="20lbJX" value="1..n" />
      <ref role="20lvS9" node="7L5lpRJH$EA" resolve="TransformationLocation" />
    </node>
    <node concept="1TJgyj" id="6V0bp$oHeYZ" role="1TKVEi">
      <property role="IQ2ns" value="7980428675268276159" />
      <property role="20lmBu" value="aggregation" />
      <property role="20kJfa" value="parts" />
      <property role="20lbJX" value="0..n" />
      <ref role="20lvS9" node="1qY_lWSjJZY" resolve="TransformationMenuPart" />
    </node>
  </node>
  <node concept="1TIwiD" id="30NnNOohrRc">
    <property role="EcuMT" value="3473224453637651916" />
    <property role="3GE5qa" value="Menu.Transformation.Locations" />
    <property role="TrG5h" value="TransformationLocation_SideTransform_PlaceInCellHolder" />
    <ref role="1TJDcQ" to="tpck:gw2VY9q" resolve="BaseConcept" />
    <node concept="1TJgyi" id="30NnNOohrRd" role="1TKVEl">
      <property role="IQ2nx" value="3473224453637651917" />
      <property role="TrG5h" value="placeInCell" />
      <ref role="AX2Wp" node="30NnNOohrQJ" resolve="TransformationLocation_SideTransform_PlaceInCell" />
    </node>
  </node>
  <node concept="1TIwiD" id="3EZUZhmYaO_">
    <property role="EcuMT" value="4233361609415240997" />
    <property role="3GE5qa" value="Menu.Transformation.Parameterized" />
    <property role="TrG5h" value="TransformationMenuPart_Parameterized" />
    <property role="34LRSv" value="parameterized" />
    <property role="R4oN_" value="parameterized menu part" />
    <ref role="1TJDcQ" node="1qY_lWSjJZY" resolve="TransformationMenuPart" />
    <node concept="PrWs8" id="1quYWAD10ul" role="PzmwI">
      <ref role="PrY4T" node="1quYWAD02Of" resolve="IMenuPartParameterized" />
    </node>
    <node concept="PrWs8" id="3mnwiBI98nJ" role="PzmwI">
      <ref role="PrY4T" node="3mnwiBI8ZDQ" resolve="IMenuPartWithOutputConcept" />
    </node>
    <node concept="1TJgyj" id="3EZUZhmYaOC" role="1TKVEi">
      <property role="IQ2ns" value="4233361609415241000" />
      <property role="20lmBu" value="aggregation" />
      <property role="20kJfa" value="parameterQuery" />
      <property role="20lbJX" value="1" />
      <ref role="20lvS9" node="3EZUZhmYcnz" resolve="QueryFunction_TransformationMenu_Parameter" />
    </node>
    <node concept="1TJgyj" id="3EZUZhmYaOA" role="1TKVEi">
      <property role="IQ2ns" value="4233361609415240998" />
      <property role="20lmBu" value="aggregation" />
      <property role="20kJfa" value="part" />
      <property role="20lbJX" value="1" />
      <ref role="20lvS9" node="1qY_lWSjJZY" resolve="TransformationMenuPart" />
    </node>
  </node>
  <node concept="1TIwiD" id="2wNq5j$KpC6">
    <property role="EcuMT" value="2896773699153795590" />
    <property role="3GE5qa" value="Menu.Transformation.Locations" />
    <property role="TrG5h" value="TransformationLocation_SideTransform" />
    <property role="34LRSv" value="side transform" />
    <property role="R4oN_" value="bound of the cell" />
    <ref role="1TJDcQ" node="7L5lpRJH$EA" resolve="TransformationLocation" />
    <node concept="1TJgyj" id="30NnNOohrRf" role="1TKVEi">
      <property role="IQ2ns" value="3473224453637651919" />
      <property role="20lmBu" value="aggregation" />
      <property role="20kJfa" value="placeInCell" />
      <property role="20lbJX" value="1..n" />
      <ref role="20lvS9" node="30NnNOohrRc" resolve="TransformationLocation_SideTransform_PlaceInCellHolder" />
    </node>
  </node>
  <node concept="1TIwiD" id="7L5lpRJILFa">
    <property role="3GE5qa" value="Menu.Transformation.SideTransform" />
    <property role="TrG5h" value="QueryFunction_TransformationMenu_Node" />
    <property role="34LRSv" value="query" />
    <property role="R4oN_" value="a block of code" />
    <property role="EcuMT" value="8954657570916342474" />
    <ref role="1TJDcQ" node="FyOJSsBpEm" resolve="QueryFunction_TransformationMenu" />
  </node>
  <node concept="1TIwiD" id="7L5lpRJH$EA">
    <property role="EcuMT" value="8954657570916027046" />
    <property role="3GE5qa" value="Menu.Transformation.Locations" />
    <property role="TrG5h" value="TransformationLocation" />
    <property role="R5$K7" value="true" />
    <property role="R5$K2" value="false" />
    <ref role="1TJDcQ" to="tpck:gw2VY9q" resolve="BaseConcept" />
  </node>
  <node concept="1TIwiD" id="7L5lpRJH$E_">
    <property role="EcuMT" value="8954657570916027045" />
    <property role="3GE5qa" value="Menu.Transformation" />
    <property role="TrG5h" value="TransformationFeature" />
    <property role="R5$K7" value="true" />
    <property role="R5$K2" value="false" />
    <ref role="1TJDcQ" to="tpck:gw2VY9q" resolve="BaseConcept" />
  </node>
  <node concept="1TIwiD" id="1A4kJjlVAph">
    <property role="EcuMT" value="1838685759388673617" />
    <property role="3GE5qa" value="Menu.Transformation.SideTransform" />
    <property role="TrG5h" value="TransformationFeature_Icon" />
    <property role="34LRSv" value="icon" />
    <ref role="1TJDcQ" node="7L5lpRJH$E_" resolve="TransformationFeature" />
    <node concept="1TJgyj" id="1A4kJjlVDlT" role="1TKVEi">
      <property role="IQ2ns" value="1838685759388685689" />
      <property role="20lmBu" value="aggregation" />
      <property role="20kJfa" value="query" />
      <property role="20lbJX" value="1" />
      <ref role="20lvS9" node="1MWbOI3$5oV" resolve="QueryFunction_TransformationMenu_Icon" />
    </node>
  </node>
  <node concept="AxPO7" id="30NnNOohrQJ">
    <property role="3GE5qa" value="Menu.Transformation.Locations" />
    <property role="TrG5h" value="TransformationLocation_SideTransform_PlaceInCell" />
    <property role="PDuV0" value="true" />
    <property role="3lZH7k" value="derive_from_internal_value" />
    <ref role="M4eZT" to="tpck:fKAOsGN" resolve="string" />
    <node concept="M4N5e" id="30NnNOohrQL" role="M5hS2">
      <property role="1uS6qv" value="RIGHT" />
      <property role="1uS6qo" value="right" />
    </node>
    <node concept="M4N5e" id="1A4kJjlVmVt" role="M5hS2">
      <property role="1uS6qv" value="LEFT" />
      <property role="1uS6qo" value="left" />
    </node>
  </node>
  <node concept="1TIwiD" id="1A4kJjlVDm7">
    <property role="EcuMT" value="1838685759388685703" />
    <property role="3GE5qa" value="Menu.Transformation.SideTransform" />
    <property role="TrG5h" value="TransformationFeature_DescriptionText" />
    <property role="34LRSv" value="description text" />
    <ref role="1TJDcQ" node="7L5lpRJH$E_" resolve="TransformationFeature" />
    <node concept="1TJgyj" id="1A4kJjlVDm8" role="1TKVEi">
      <property role="IQ2ns" value="1838685759388685704" />
      <property role="20lmBu" value="aggregation" />
      <property role="20kJfa" value="query" />
      <property role="20lbJX" value="1" />
      <ref role="20lvS9" node="1A4kJjlVEvx" resolve="QueryFunction_TransformationMenu_DescriptionText" />
    </node>
  </node>
  <node concept="1TIwiD" id="291CjQFjVkc">
    <property role="3GE5qa" value="Menu.Transformation" />
    <property role="TrG5h" value="QueryFunction_TransformationMenu_Text" />
    <property role="34LRSv" value="query" />
    <property role="R4oN_" value="a block of code" />
    <property role="EcuMT" value="2468431357014947084" />
    <ref role="1TJDcQ" node="FyOJSsBpEm" resolve="QueryFunction_TransformationMenu" />
  </node>
  <node concept="1TIwiD" id="6VgTvK0iUgM">
    <property role="3GE5qa" value="Menu.Transformation" />
    <property role="TrG5h" value="TransformationMenuPart_Placeholder" />
    <property role="EcuMT" value="7985135009827365938" />
    <ref role="1TJDcQ" node="1qY_lWSjJZY" resolve="TransformationMenuPart" />
    <node concept="PrWs8" id="6VgTvK0jeF1" role="PzmwI">
      <ref role="PrY4T" to="tpck:1_TrU5E6oyb" resolve="IDontSubstituteByDefault" />
    </node>
  </node>
  <node concept="PlHQZ" id="6kJcyCQj9CC">
    <property role="EcuMT" value="7291101478617127464" />
    <property role="3GE5qa" value="Menu.Transformation" />
    <property role="TrG5h" value="IExtensibleTransformationMenuPart" />
    <node concept="1TJgyj" id="7L5lpRJINkn" role="1TKVEi">
      <property role="IQ2ns" value="8954657570916349207" />
      <property role="20lmBu" value="aggregation" />
      <property role="20kJfa" value="features" />
      <property role="20lbJX" value="0..n" />
      <ref role="20lvS9" node="7L5lpRJH$E_" resolve="TransformationFeature" />
    </node>
  </node>
  <node concept="1TIwiD" id="1A4kJjlVEvM">
    <property role="EcuMT" value="1838685759388690418" />
    <property role="3GE5qa" value="Menu.Transformation.SideTransform" />
    <property role="TrG5h" value="TransformationFeature_ActionType" />
    <property role="34LRSv" value="action type" />
    <ref role="1TJDcQ" node="7L5lpRJH$E_" resolve="TransformationFeature" />
    <node concept="1TJgyj" id="1A4kJjlVEvN" role="1TKVEi">
      <property role="IQ2ns" value="1838685759388690419" />
      <property role="20lmBu" value="aggregation" />
      <property role="20kJfa" value="query" />
      <property role="20lbJX" value="1" />
      <ref role="20lvS9" node="7L5lpRJILFa" resolve="QueryFunction_TransformationMenu_Node" />
    </node>
  </node>
  <node concept="1TIwiD" id="1A4kJjlVEvx">
    <property role="3GE5qa" value="Menu.Transformation.SideTransform" />
    <property role="TrG5h" value="QueryFunction_TransformationMenu_DescriptionText" />
    <property role="34LRSv" value="query" />
    <property role="R4oN_" value="a block of code" />
    <property role="EcuMT" value="1838685759388690401" />
    <ref role="1TJDcQ" node="6kJcyCQ_LoK" resolve="QueryFunction_TransformationMenu_Extensible" />
  </node>
  <node concept="1TIwiD" id="6kJcyCQ_LoK">
    <property role="EcuMT" value="7291101478622008880" />
    <property role="3GE5qa" value="Menu.Transformation" />
    <property role="TrG5h" value="QueryFunction_TransformationMenu_Extensible" />
    <property role="R5$K7" value="true" />
    <ref role="1TJDcQ" node="FyOJSsBpEm" resolve="QueryFunction_TransformationMenu" />
  </node>
  <node concept="1TIwiD" id="7L5lpRJOAJb">
    <property role="EcuMT" value="8954657570917870539" />
    <property role="3GE5qa" value="Menu.Transformation.Locations" />
    <property role="TrG5h" value="TransformationLocation_ContextAssistant" />
    <property role="34LRSv" value="context assistant" />
    <property role="R4oN_" value="in-editor context assistant" />
    <ref role="1TJDcQ" node="7L5lpRJH$EA" resolve="TransformationLocation" />
  </node>
  <node concept="PlHQZ" id="1quYWAD18Lj">
    <property role="EcuMT" value="1630016958697344083" />
    <property role="3GE5qa" value="Menu" />
    <property role="TrG5h" value="IMenu_Concept" />
    <node concept="1TJgyj" id="5HVj4Ph44AO" role="1TKVEi">
      <property role="20kJfa" value="conceptDeclaration" />
      <property role="20lbJX" value="1" />
      <property role="IQ2ns" value="6591946374543067572" />
      <ref role="20lvS9" to="tpce:h0PkWnZ" resolve="AbstractConceptDeclaration" />
    </node>
    <node concept="PrWs8" id="1quYWAD18Lk" role="PrDN$">
      <ref role="PrY4T" node="1quYWAD18x6" resolve="IMenu" />
    </node>
    <node concept="PrWs8" id="1quYWAD4LhT" role="PrDN$">
      <ref role="PrY4T" to="tpck:3fifI_xCcJN" resolve="ScopeProvider" />
    </node>
    <node concept="PrWs8" id="1quYWAD4M96" role="PrDN$">
      <ref role="PrY4T" to="tpce:2hxg_BDjKM4" resolve="IConceptAspect" />
    </node>
  </node>
  <node concept="1TIwiD" id="yarZQNHfz6">
    <property role="EcuMT" value="615427434521884870" />
    <property role="3GE5qa" value="Menu.Substitute" />
    <property role="TrG5h" value="SubstituteMenuPart_Subconcepts" />
    <property role="34LRSv" value="subconcepts menu" />
    <property role="R4oN_" value="includes default substitute menu of all the direct subconcepts" />
    <ref role="1TJDcQ" node="n0c53aH5hE" resolve="SubstituteMenuPart" />
    <node concept="1TJgyj" id="6xArtG41BPw" role="1TKVEi">
      <property role="IQ2ns" value="7522821015001791840" />
      <property role="20lmBu" value="aggregation" />
      <property role="20kJfa" value="filter" />
      <ref role="20lvS9" node="6xArtG40Wbc" resolve="QueryFunction_SubstituteMenu_FilterConcepts" />
    </node>
  </node>
  <node concept="PlHQZ" id="1quYWAD18L7">
    <property role="EcuMT" value="1630016958697344071" />
    <property role="3GE5qa" value="Menu" />
    <property role="TrG5h" value="IMenu_Default" />
    <node concept="PrWs8" id="1quYWAD18Lx" role="PrDN$">
      <ref role="PrY4T" node="1quYWAD18Lj" resolve="IMenu_Concept" />
    </node>
  </node>
  <node concept="PlHQZ" id="1quYWAD18L6">
    <property role="EcuMT" value="1630016958697344070" />
    <property role="3GE5qa" value="Menu" />
    <property role="TrG5h" value="IMenu_Named" />
    <node concept="PrWs8" id="1quYWAD19HF" role="PrDN$">
      <ref role="PrY4T" node="1quYWAD18Lj" resolve="IMenu_Concept" />
    </node>
  </node>
  <node concept="PlHQZ" id="1quYWAD18x6">
    <property role="EcuMT" value="1630016958697343046" />
    <property role="3GE5qa" value="Menu" />
    <property role="TrG5h" value="IMenu" />
    <node concept="PrWs8" id="5PF8FggWUcE" role="PrDN$">
      <ref role="PrY4T" to="tpee:hCUYCKd" resolve="IValidIdentifier" />
    </node>
  </node>
  <node concept="1TIwiD" id="7mC_uHG0Nxt">
    <property role="EcuMT" value="8478191136886962269" />
    <property role="3GE5qa" value="Menu.Substitute" />
    <property role="TrG5h" value="SubstituteFeature_Icon" />
    <property role="34LRSv" value="icon" />
    <ref role="1TJDcQ" node="7mC_uHFNI_D" resolve="SubstituteFeature" />
    <node concept="1TJgyj" id="7mC_uHG0Nxu" role="1TKVEi">
      <property role="IQ2ns" value="8478191136886962270" />
      <property role="20lmBu" value="aggregation" />
      <property role="20kJfa" value="query" />
      <property role="20lbJX" value="1" />
      <ref role="20lvS9" node="7mC_uHG0PRU" resolve="QueryFunction_SubstituteMenu_Icon" />
    </node>
  </node>
  <node concept="PlHQZ" id="6VAVyI4xoxZ">
    <property role="3GE5qa" value="Menu.Substitute" />
    <property role="TrG5h" value="IOutputConceptSubstituteMenuPart" />
    <property role="EcuMT" value="7991336459489871999" />
    <node concept="1TJgyj" id="6VAVyI4xoy9" role="1TKVEi">
      <property role="20lmBu" value="reference" />
      <property role="20kJfa" value="outputConcept" />
      <property role="20lbJX" value="0..1" />
      <property role="IQ2ns" value="7991336459489872009" />
      <ref role="20lvS9" to="tpce:h0PkWnZ" resolve="AbstractConceptDeclaration" />
    </node>
  </node>
  <node concept="1TIwiD" id="7mC_uHFK4Z4">
    <property role="EcuMT" value="8478191136882577348" />
    <property role="3GE5qa" value="Menu.Substitute.QueryFunctionParameters" />
    <property role="TrG5h" value="QueryFunctionParameter_SubstituteMenu_CreatedNode" />
    <property role="34LRSv" value="createdNode" />
    <property role="R4oN_" value="node&lt;&gt; returned from create child node block" />
    <ref role="1TJDcQ" to="tpee:g76ryKb" resolve="ConceptFunctionParameter" />
  </node>
  <node concept="1TIwiD" id="hLJ7k9d">
    <property role="R5$K7" value="false" />
    <property role="R5$K2" value="false" />
    <property role="R4oN_" value="containment link for where result of this substitution will be saved or null if LinkDeclaration was not determined" />
    <property role="TrG5h" value="QueryFunctionParameter_SubstituteMenu_Link" />
    <property role="3GE5qa" value="Menu.Substitute.QueryFunctionParameters" />
    <property role="2_RsDV" value="none" />
    <property role="34LRSv" value="link" />
    <property role="EcuMT" value="1221634900557" />
    <ref role="1TJDcQ" to="tpee:g76ryKb" resolve="ConceptFunctionParameter" />
  </node>
  <node concept="1TIwiD" id="1quYWAD0TKW">
    <property role="EcuMT" value="1630016958697282620" />
    <property role="3GE5qa" value="Menu" />
    <property role="TrG5h" value="QueryFunction_Menu" />
    <ref role="1TJDcQ" to="tpee:gyVMwX8" resolve="ConceptFunction" />
  </node>
  <node concept="PlHQZ" id="hqh421K">
    <property role="TrG5h" value="ISubstituteMenu_String" />
    <property role="3GE5qa" value="Menu.Substitute.QueryFunction" />
    <property role="EcuMT" value="1196434661488" />
  </node>
  <node concept="1TIwiD" id="1quYWAD0UN3">
    <property role="EcuMT" value="1630016958697286851" />
    <property role="3GE5qa" value="Menu" />
    <property role="TrG5h" value="QueryFunctionParameter_parameterObject" />
    <property role="34LRSv" value="parameterObject" />
    <ref role="1TJDcQ" to="tpee:g76ryKb" resolve="ConceptFunctionParameter" />
  </node>
  <node concept="1TIwiD" id="7u5_96XhKbP">
    <property role="EcuMT" value="8612453216082658037" />
    <property role="3GE5qa" value="Menu.Substitute.QueryFunction" />
    <property role="TrG5h" value="QueryFunction_SubstituteMenu" />
    <ref role="1TJDcQ" node="1quYWAD0TKW" resolve="QueryFunction_Menu" />
    <node concept="PrWs8" id="1PvcgmUaZ9G" role="PzmwI">
      <ref role="PrY4T" node="1PvcgmUaKhb" resolve="IEditorContextAccessQualifier" />
    </node>
  </node>
  <node concept="1TIwiD" id="7mC_uHFK4WE">
    <property role="TrG5h" value="QueryFunction_SubstituteMenu_Select" />
    <property role="3GE5qa" value="Menu.Substitute.QueryFunction" />
    <property role="2_RsDV" value="none" />
    <property role="R4oN_" value="do selection" />
    <property role="EcuMT" value="8478191136882577194" />
    <ref role="1TJDcQ" node="5EbKzCm8o62" resolve="QueryFunction_SubstituteMenuPart" />
  </node>
  <node concept="1TIwiD" id="6n_hLaFlw4b">
    <property role="3GE5qa" value="Menu.Substitute" />
    <property role="TrG5h" value="SubstituteMenuPart_Action" />
    <property role="34LRSv" value="substitute action" />
    <property role="EcuMT" value="7342352913006985483" />
    <property role="R4oN_" value="customizable action" />
    <ref role="1TJDcQ" node="39Jlgden1IE" resolve="AbstractOutputConceptContainerSubstituteMenuPart" />
    <node concept="1TJgyj" id="7u5_96XhUqi" role="1TKVEi">
      <property role="IQ2ns" value="8612453216082699922" />
      <property role="20lmBu" value="aggregation" />
      <property role="20lbJX" value="1" />
      <property role="20kJfa" value="substituteHandler" />
      <ref role="20lvS9" node="h8ucgLt" resolve="QueryFunction_SubstituteMenu_Substitute" />
    </node>
    <node concept="PrWs8" id="1quYWAD11G8" role="PzmwI">
      <ref role="PrY4T" node="1quYWAD02Od" resolve="IParameterizableMenuPart" />
    </node>
    <node concept="PrWs8" id="7mC_uHFNIAy" role="PzmwI">
      <ref role="PrY4T" node="7mC_uHFNIAt" resolve="IExtensibleSubstituteMenuPart" />
    </node>
  </node>
  <node concept="1TIwiD" id="6n_hLaFlw4s">
    <property role="EcuMT" value="7342352913006985500" />
    <property role="3GE5qa" value="Menu.Transformation.Locations" />
    <property role="TrG5h" value="TransformationLocation_Completion" />
    <property role="R4oN_" value="center of the cell" />
    <property role="34LRSv" value="completion" />
    <ref role="1TJDcQ" node="7L5lpRJH$EA" resolve="TransformationLocation" />
  </node>
  <node concept="1TIwiD" id="1J2KHYpAw1S">
    <property role="EcuMT" value="2000375450116423800" />
    <property role="3GE5qa" value="Menu.Substitute" />
    <property role="TrG5h" value="SubstituteMenu" />
    <property role="R5$K7" value="true" />
    <property role="19KtqR" value="true" />
    <node concept="1QGGSu" id="4DKJNVBqp0q" role="rwd14">
      <property role="1iqoE4" value="${module}/icons/substituteMenu.png" />
    </node>
    <node concept="PrWs8" id="1quYWADmNOE" role="PzmwI">
      <ref role="PrY4T" node="1quYWAD18Lj" resolve="IMenu_Concept" />
    </node>
    <node concept="PrWs8" id="1quYWADmPGg" role="PzmwI">
      <ref role="PrY4T" node="1J2KHYpABsB" resolve="ISubstituteMenu" />
    </node>
  </node>
  <node concept="1TIwiD" id="h6sCaJPi0t">
    <property role="EcuMT" value="308059530142752797" />
    <property role="3GE5qa" value="Menu.Substitute" />
    <property role="TrG5h" value="SubstituteMenuPart_Parameterized" />
    <property role="34LRSv" value="parameterized" />
    <property role="R4oN_" value="parameterized menu part" />
    <ref role="1TJDcQ" node="n0c53aH5hE" resolve="SubstituteMenuPart" />
    <node concept="1TJgyj" id="7gIXFjgNa3d" role="1TKVEi">
      <property role="IQ2ns" value="8371900013785948365" />
      <property role="20lmBu" value="aggregation" />
      <property role="20kJfa" value="parameterQuery" />
      <ref role="20lvS9" node="7gIXFjgNa3h" resolve="QueryFunction_SubstituteMenu_Parameter" />
    </node>
    <node concept="1TJgyj" id="7gIXFjgNa37" role="1TKVEi">
      <property role="IQ2ns" value="8371900013785948359" />
      <property role="20lmBu" value="aggregation" />
      <property role="20kJfa" value="part" />
      <property role="20lbJX" value="1" />
      <ref role="20lvS9" node="n0c53aH5hE" resolve="SubstituteMenuPart" />
    </node>
    <node concept="PrWs8" id="1quYWAD119q" role="PzmwI">
      <ref role="PrY4T" node="1quYWAD02Of" resolve="IMenuPartParameterized" />
    </node>
    <node concept="PrWs8" id="3mnwiBI91Hv" role="PzmwI">
      <ref role="PrY4T" node="3mnwiBI8ZDQ" resolve="IMenuPartWithOutputConcept" />
    </node>
  </node>
  <node concept="1TIwiD" id="Cy80HmHnAg">
    <property role="3GE5qa" value="Menu.Substitute" />
    <property role="TrG5h" value="SubstituteMenuPart_IncludeMenu" />
    <property role="34LRSv" value="include" />
    <property role="R4oN_" value="include another substitute menu" />
    <property role="EcuMT" value="730181322658904464" />
    <ref role="1TJDcQ" node="n0c53aH5hE" resolve="SubstituteMenuPart" />
    <node concept="1TJgyj" id="Cy80HmHnAj" role="1TKVEi">
      <property role="20lmBu" value="aggregation" />
      <property role="20kJfa" value="menuReference" />
      <property role="IQ2ns" value="730181322658904467" />
      <ref role="20lvS9" node="3rSzFHWLpTi" resolve="ISubstituteMenuReference" />
    </node>
    <node concept="PrWs8" id="3rSzFHWOf6z" role="PzmwI">
      <ref role="PrY4T" node="3rSzFHWOd_m" resolve="IIncludeSubstituteMenuPart" />
    </node>
  </node>
  <node concept="1TIwiD" id="5i0CB70OtWu">
    <property role="EcuMT" value="6089045305654894366" />
    <property role="3GE5qa" value="Menu.Substitute" />
    <property role="TrG5h" value="SubstituteMenuReference_Default" />
    <property role="34LRSv" value="default substitute menu" />
    <node concept="PrWs8" id="1quYWAD5iDZ" role="PzmwI">
      <ref role="PrY4T" node="1quYWAD2$71" resolve="IMenuReference_Default" />
    </node>
    <node concept="PrWs8" id="3rSzFHWLq98" role="PzmwI">
      <ref role="PrY4T" node="3rSzFHWLpTi" resolve="ISubstituteMenuReference" />
    </node>
  </node>
  <node concept="1TIwiD" id="5i0CB70OtWv">
    <property role="EcuMT" value="6089045305654894367" />
    <property role="3GE5qa" value="Menu.Substitute" />
    <property role="TrG5h" value="SubstituteMenuReference_Named" />
    <property role="34LRSv" value="named substitute menu" />
    <node concept="1TJgyj" id="5i0CB70OE9Y" role="1TKVEi">
      <property role="20lmBu" value="reference" />
      <property role="20kJfa" value="menu" />
      <property role="20lbJX" value="1" />
      <property role="IQ2ns" value="6089045305654944382" />
      <ref role="20lvS9" node="3fw9B$5YUrX" resolve="SubstituteMenu_Named" />
    </node>
    <node concept="PrWs8" id="1quYWAD5iG9" role="PzmwI">
      <ref role="PrY4T" node="1quYWAD2$6Q" resolve="IMenuReference_Named" />
    </node>
    <node concept="PrWs8" id="3rSzFHWLq94" role="PzmwI">
      <ref role="PrY4T" node="3rSzFHWLpTi" resolve="ISubstituteMenuReference" />
    </node>
  </node>
  <node concept="PlHQZ" id="1quYWAD2_Py">
    <property role="EcuMT" value="1630016958697725282" />
    <property role="3GE5qa" value="Menu" />
    <property role="TrG5h" value="IMenu_Contribution" />
    <node concept="PrWs8" id="1quYWAD2DuJ" role="PrDN$">
      <ref role="PrY4T" node="1quYWAD18x6" resolve="IMenu" />
    </node>
    <node concept="PrWs8" id="1quYWAD4Kq0" role="PrDN$">
      <ref role="PrY4T" to="tpck:3fifI_xCcJN" resolve="ScopeProvider" />
    </node>
  </node>
  <node concept="1TIwiD" id="1Djcm3ms60c">
    <property role="EcuMT" value="1896914160037421068" />
    <property role="3GE5qa" value="Menu.Transformation.IncludeSubstitute" />
    <property role="TrG5h" value="TransformationMenuPart_WrapSubstituteMenu" />
    <property role="34LRSv" value="wrap substitute menu" />
    <property role="R4oN_" value="wraps the specified substitute menu and customizes its behavior" />
    <ref role="1TJDcQ" node="1qY_lWSjJZY" resolve="TransformationMenuPart" />
    <node concept="1TJgyj" id="1Djcm3ms60d" role="1TKVEi">
      <property role="IQ2ns" value="1896914160037421069" />
      <property role="20lmBu" value="aggregation" />
      <property role="20kJfa" value="menuReference" />
      <property role="20lbJX" value="1" />
      <ref role="20lvS9" node="3rSzFHWLpTi" resolve="ISubstituteMenuReference" />
    </node>
    <node concept="1TJgyj" id="41ZU75WoKYQ" role="1TKVEi">
      <property role="IQ2ns" value="4647688914585456566" />
      <property role="20lmBu" value="aggregation" />
      <property role="20kJfa" value="targetNode" />
      <ref role="20lvS9" node="7L5lpRJILFa" resolve="QueryFunction_TransformationMenu_Node" />
    </node>
    <node concept="1TJgyj" id="1Djcm3ms6CX" role="1TKVEi">
      <property role="IQ2ns" value="1896914160037423677" />
      <property role="20lmBu" value="aggregation" />
      <property role="20kJfa" value="handler" />
      <property role="20lbJX" value="1" />
      <ref role="20lvS9" node="1Djcm3ms6D0" resolve="QueryFunction_TransformationMenu_WrapperHandler" />
    </node>
    <node concept="PrWs8" id="1Djcm3ms60f" role="PzmwI">
      <ref role="PrY4T" node="3rSzFHWOd_m" resolve="IIncludeSubstituteMenuPart" />
    </node>
    <node concept="PrWs8" id="1Djcm3ms9SV" role="PzmwI">
      <ref role="PrY4T" node="6kJcyCQj9CC" resolve="IExtensibleTransformationMenuPart" />
    </node>
  </node>
  <node concept="1TIwiD" id="6DRYsxO8ara">
    <property role="EcuMT" value="7671875129586001610" />
    <property role="3GE5qa" value="Menu.Transformation.IncludeSubstitute" />
    <property role="TrG5h" value="TransformationMenuPart_IncludeSubstituteMenu" />
    <property role="34LRSv" value="include substitute menu" />
    <property role="R4oN_" value="includes specified substitute menu" />
    <ref role="1TJDcQ" node="1qY_lWSjJZY" resolve="TransformationMenuPart" />
    <node concept="1TJgyj" id="5i0CB70W8ni" role="1TKVEi">
      <property role="IQ2ns" value="6089045305656903122" />
      <property role="20lmBu" value="aggregation" />
      <property role="20kJfa" value="menuReference" />
      <ref role="20lvS9" node="3rSzFHWLpTi" resolve="ISubstituteMenuReference" />
    </node>
    <node concept="1TJgyj" id="5i0CB70W8mR" role="1TKVEi">
      <property role="IQ2ns" value="6089045305656903095" />
      <property role="20lmBu" value="reference" />
      <property role="20kJfa" value="link" />
      <ref role="20lvS9" to="tpce:f_TJgxE" resolve="LinkDeclaration" />
    </node>
    <node concept="PrWs8" id="3rSzFHWOeFf" role="PzmwI">
      <ref role="PrY4T" node="3rSzFHWOd_m" resolve="IIncludeSubstituteMenuPart" />
    </node>
  </node>
  <node concept="PlHQZ" id="1quYWAD02Of">
    <property role="EcuMT" value="1630016958697057551" />
    <property role="3GE5qa" value="Menu" />
    <property role="TrG5h" value="IMenuPartParameterized" />
    <node concept="1TJgyj" id="1quYWAD02Og" role="1TKVEi">
      <property role="IQ2ns" value="1630016958697057552" />
      <property role="20lmBu" value="aggregation" />
      <property role="20kJfa" value="parameterType" />
      <property role="20lbJX" value="1" />
      <ref role="20lvS9" to="tpee:fz3vP1H" resolve="Type" />
    </node>
  </node>
  <node concept="PlHQZ" id="1quYWAD02Od">
    <property role="EcuMT" value="1630016958697057549" />
    <property role="3GE5qa" value="Menu" />
    <property role="TrG5h" value="IParameterizableMenuPart" />
  </node>
  <node concept="1TIwiD" id="5N5pDMJOs01">
    <property role="EcuMT" value="6684862045052059649" />
    <property role="3GE5qa" value="Menu.Substitute.QueryFunction" />
    <property role="TrG5h" value="QueryFunction_SubstituteMenu_WrapperHandler" />
    <ref role="1TJDcQ" node="5EbKzCm8o62" resolve="QueryFunction_SubstituteMenuPart" />
  </node>
  <node concept="PlHQZ" id="1quYWAD2$71">
    <property role="EcuMT" value="1630016958697718209" />
    <property role="3GE5qa" value="Menu" />
    <property role="TrG5h" value="IMenuReference_Default" />
    <node concept="1TJgyj" id="1quYWAD543u" role="1TKVEi">
      <property role="20lmBu" value="reference" />
      <property role="20kJfa" value="concept" />
      <property role="20lbJX" value="0..1" />
      <property role="IQ2ns" value="1630016958698373342" />
      <ref role="20lvS9" to="tpce:h0PkWnZ" resolve="AbstractConceptDeclaration" />
    </node>
    <node concept="PrWs8" id="1quYWAD2$72" role="PrDN$">
      <ref role="PrY4T" node="1quYWAD2$6N" resolve="IMenuReference" />
    </node>
  </node>
  <node concept="1TIwiD" id="4HcAOwD$HKO">
    <property role="R5$K7" value="false" />
    <property role="R5$K2" value="false" />
    <property role="TrG5h" value="QueryFunctionParameter_SubstituteMenu_CurrentTargetNode" />
    <property role="3GE5qa" value="Menu.Substitute.QueryFunctionParameters" />
    <property role="2_RsDV" value="none" />
    <property role="34LRSv" value="currentTargetNode" />
    <property role="EcuMT" value="5425882385312046132" />
    <property role="R4oN_" value="node&lt;&gt; to substitute" />
    <ref role="1TJDcQ" to="tpee:g76ryKb" resolve="ConceptFunctionParameter" />
  </node>
  <node concept="1TIwiD" id="4BQO_Wi42wm">
    <property role="EcuMT" value="5329678514806335510" />
    <property role="3GE5qa" value="Menu.Substitute" />
    <property role="TrG5h" value="SubstituteMenuPart_Concepts" />
    <property role="34LRSv" value="concepts list" />
    <property role="R4oN_" value="collection of simple actions for specified concepts" />
    <ref role="1TJDcQ" node="39Jlgden1IE" resolve="AbstractOutputConceptContainerSubstituteMenuPart" />
    <node concept="1TJgyj" id="2uBUyS1moKc" role="1TKVEi">
      <property role="IQ2ns" value="2857509971901910028" />
      <property role="20lmBu" value="aggregation" />
      <property role="20kJfa" value="concepts" />
      <property role="20lbJX" value="1" />
      <ref role="20lvS9" node="2uBUyS1moaN" resolve="QueryFunction_SubstituteMenu_Concepts" />
    </node>
  </node>
  <node concept="1TIwiD" id="7mC_uHG0PRU">
    <property role="TrG5h" value="QueryFunction_SubstituteMenu_Icon" />
    <property role="3GE5qa" value="Menu.Substitute.QueryFunction" />
    <property role="2_RsDV" value="none" />
    <property role="R4oN_" value="icon" />
    <property role="EcuMT" value="8478191136886971898" />
    <ref role="1TJDcQ" node="5EbKzCm8o62" resolve="QueryFunction_SubstituteMenuPart" />
  </node>
  <node concept="1TIwiD" id="gNbvxuM">
    <property role="R5$K7" value="false" />
    <property role="R5$K2" value="false" />
    <property role="R4oN_" value="the parent node&lt;&gt; of the node&lt;&gt; to substitute" />
    <property role="TrG5h" value="QueryFunctionParameter_SubstituteMenu_ParentNode" />
    <property role="3GE5qa" value="Menu.Substitute.QueryFunctionParameters" />
    <property role="2_RsDV" value="none" />
    <property role="34LRSv" value="parentNode" />
    <property role="EcuMT" value="1154465273778" />
    <ref role="1TJDcQ" to="tpee:g76ryKb" resolve="ConceptFunctionParameter" />
  </node>
  <node concept="PlHQZ" id="3rSzFHWOd_m">
    <property role="EcuMT" value="3961072808176441686" />
    <property role="3GE5qa" value="Menu" />
    <property role="TrG5h" value="IIncludeSubstituteMenuPart" />
    <node concept="PrWs8" id="3rSzFHWOd_n" role="PrDN$">
      <ref role="PrY4T" to="tpck:3fifI_xCcJN" resolve="ScopeProvider" />
    </node>
  </node>
  <node concept="1TIwiD" id="5i0CB70OkZK">
    <property role="EcuMT" value="6089045305654857712" />
    <property role="3GE5qa" value="Menu.Substitute" />
    <property role="TrG5h" value="SubstituteMenuReference" />
    <property role="R5$K7" value="true" />
    <ref role="1TJDcQ" to="tpck:gw2VY9q" resolve="BaseConcept" />
    <node concept="PrWs8" id="1quYWAD5iGb" role="PzmwI">
      <ref role="PrY4T" node="1quYWAD2$6N" resolve="IMenuReference" />
    </node>
  </node>
  <node concept="PlHQZ" id="1quYWAD2$6Q">
    <property role="EcuMT" value="1630016958697718198" />
    <property role="3GE5qa" value="Menu" />
    <property role="TrG5h" value="IMenuReference_Named" />
    <node concept="PrWs8" id="1quYWAD2$6Z" role="PrDN$">
      <ref role="PrY4T" node="1quYWAD2$6N" resolve="IMenuReference" />
    </node>
  </node>
  <node concept="PlHQZ" id="1quYWAD2$6N">
    <property role="EcuMT" value="1630016958697718195" />
    <property role="3GE5qa" value="Menu" />
    <property role="TrG5h" value="IMenuReference" />
  </node>
  <node concept="1TIwiD" id="7Nx4mSUbuTq">
    <property role="EcuMT" value="8998492695583125082" />
    <property role="3GE5qa" value="Menu.Substitute" />
    <property role="TrG5h" value="SubstituteFeature_MatchingText" />
    <property role="34LRSv" value="matching text" />
    <ref role="1TJDcQ" node="7mC_uHFNI_D" resolve="SubstituteFeature" />
    <node concept="1TJgyj" id="7Nx4mSUbvUs" role="1TKVEi">
      <property role="IQ2ns" value="8998492695583129244" />
      <property role="20lmBu" value="aggregation" />
      <property role="20kJfa" value="query" />
      <property role="20lbJX" value="1" />
      <ref role="20lvS9" node="hqh421K" resolve="ISubstituteMenu_String" />
    </node>
  </node>
  <node concept="PlHQZ" id="7mC_uHFNIAt">
    <property role="EcuMT" value="8478191136883534237" />
    <property role="3GE5qa" value="Menu.Substitute" />
    <property role="TrG5h" value="IExtensibleSubstituteMenuPart" />
    <node concept="1TJgyj" id="7mC_uHFNIAu" role="1TKVEi">
      <property role="IQ2ns" value="8478191136883534238" />
      <property role="20lmBu" value="aggregation" />
      <property role="20kJfa" value="features" />
      <property role="20lbJX" value="0..n" />
      <ref role="20lvS9" node="7mC_uHFNI_D" resolve="SubstituteFeature" />
    </node>
  </node>
  <node concept="1TIwiD" id="hqh3Z8b">
    <property role="TrG5h" value="SubstituteMenu_SimpleString" />
    <property role="3GE5qa" value="Menu.Substitute.QueryFunction" />
    <property role="EcuMT" value="1196434649611" />
    <property role="34LRSv" value="simple" />
    <ref role="1TJDcQ" to="tpck:gw2VY9q" resolve="BaseConcept" />
    <node concept="1TJgyi" id="hqh4Kkn" role="1TKVEl">
      <property role="TrG5h" value="text" />
      <property role="IQ2nx" value="1196434851095" />
      <ref role="AX2Wp" to="tpck:fKAOsGN" resolve="string" />
    </node>
    <node concept="PrWs8" id="7u5_96XhUQw" role="PzmwI">
      <ref role="PrY4T" node="hqh421K" resolve="ISubstituteMenu_String" />
    </node>
  </node>
  <node concept="1TIwiD" id="7Nx4mSUbw67">
    <property role="EcuMT" value="8998492695583129991" />
    <property role="3GE5qa" value="Menu.Substitute" />
    <property role="TrG5h" value="SubstituteFeature_CanSubstitute" />
    <property role="34LRSv" value="can substitute" />
    <ref role="1TJDcQ" node="7mC_uHFNI_D" resolve="SubstituteFeature" />
    <node concept="1TJgyj" id="7Nx4mSUbw68" role="1TKVEi">
      <property role="IQ2ns" value="8998492695583129992" />
      <property role="20lmBu" value="aggregation" />
      <property role="20kJfa" value="query" />
      <property role="20lbJX" value="1" />
      <ref role="20lvS9" node="7Nx4mSUbr7x" resolve="QueryFunction_SubstituteMenu_CanSubstitute" />
    </node>
  </node>
  <node concept="PlHQZ" id="3rSzFHWJPbd">
    <property role="EcuMT" value="3961072808175293133" />
    <property role="3GE5qa" value="Menu.Transformation" />
    <property role="TrG5h" value="ITransformationMenuReference" />
    <node concept="PrWs8" id="3rSzFHWJPbe" role="PrDN$">
      <ref role="PrY4T" node="1quYWAD2$6N" resolve="IMenuReference" />
    </node>
  </node>
  <node concept="1TIwiD" id="1Djcm3ms9XU">
    <property role="EcuMT" value="1896914160037437306" />
    <property role="3GE5qa" value="Menu.Transformation.IncludeSubstitute" />
    <property role="TrG5h" value="QueryFunctionParameter_TransformationMenu_CreatedNode" />
    <property role="34LRSv" value="createdNode" />
    <ref role="1TJDcQ" to="tpee:g76ryKb" resolve="ConceptFunctionParameter" />
  </node>
  <node concept="1TIwiD" id="7Nx4mSUbr7x">
    <property role="EcuMT" value="8998492695583109601" />
    <property role="3GE5qa" value="Menu.Substitute.QueryFunction" />
    <property role="TrG5h" value="QueryFunction_SubstituteMenu_CanSubstitute" />
    <property role="34LRSv" value="can substitute" />
    <property role="R4oN_" value="return false if this action should be excluded from the substitute menu" />
    <ref role="1TJDcQ" node="5EbKzCm8o62" resolve="QueryFunction_SubstituteMenuPart" />
  </node>
  <node concept="1TIwiD" id="2uBUyS1moaN">
    <property role="EcuMT" value="2857509971901907635" />
    <property role="3GE5qa" value="Menu.Substitute.QueryFunction" />
    <property role="TrG5h" value="QueryFunction_SubstituteMenu_Concepts" />
    <ref role="1TJDcQ" node="7u5_96XhKbP" resolve="QueryFunction_SubstituteMenu" />
  </node>
  <node concept="1TIwiD" id="7gIXFjgNa3h">
    <property role="EcuMT" value="8371900013785948369" />
    <property role="3GE5qa" value="Menu.Substitute.QueryFunction" />
    <property role="TrG5h" value="QueryFunction_SubstituteMenu_Parameter" />
    <ref role="1TJDcQ" node="7u5_96XhKbP" resolve="QueryFunction_SubstituteMenu" />
  </node>
  <node concept="1TIwiD" id="n0c53aH6QM">
    <property role="EcuMT" value="414384289274424754" />
    <property role="3GE5qa" value="Menu.Substitute" />
    <property role="TrG5h" value="SubstituteMenuPart_AddConcept" />
    <property role="34LRSv" value="simple concept action" />
    <property role="R4oN_" value="creates a new instance of the specified concept" />
    <ref role="1TJDcQ" node="n0c53aH5hE" resolve="SubstituteMenuPart" />
    <node concept="1TJgyj" id="AIV2Sdu1tN" role="1TKVEi">
      <property role="IQ2ns" value="697754674827630451" />
      <property role="20lmBu" value="reference" />
      <property role="20kJfa" value="concept" />
      <property role="20lbJX" value="1" />
      <ref role="20lvS9" to="tpce:f_TIwhg" resolve="ConceptDeclaration" />
    </node>
    <node concept="PrWs8" id="3mnwiBI95l3" role="PzmwI">
      <ref role="PrY4T" node="3mnwiBI8ZDQ" resolve="IMenuPartWithOutputConcept" />
    </node>
  </node>
  <node concept="1TIwiD" id="3fw9B$5YUrX">
    <property role="EcuMT" value="3738029991950788349" />
    <property role="3GE5qa" value="Menu.Substitute" />
    <property role="TrG5h" value="SubstituteMenu_Named" />
    <property role="19KtqR" value="true" />
    <property role="34LRSv" value="Substitute Menu (Named)" />
    <ref role="1TJDcQ" node="1J2KHYpAw1S" resolve="SubstituteMenu" />
    <node concept="1QGGSu" id="4DKJNVBqDQ$" role="rwd14">
      <property role="1iqoE4" value="${module}/icons/substituteMenu.png" />
    </node>
    <node concept="PrWs8" id="1quYWAD3Ec7" role="PzmwI">
      <ref role="PrY4T" node="1quYWAD18L6" resolve="IMenu_Named" />
    </node>
  </node>
  <node concept="1TIwiD" id="7Nx4mSUbw5N">
    <property role="EcuMT" value="8998492695583129971" />
    <property role="3GE5qa" value="Menu.Substitute" />
    <property role="TrG5h" value="SubstituteFeature_DescriptionText" />
    <property role="34LRSv" value="description text" />
    <ref role="1TJDcQ" node="7mC_uHFNI_D" resolve="SubstituteFeature" />
    <node concept="1TJgyj" id="7Nx4mSUbw5O" role="1TKVEi">
      <property role="IQ2ns" value="8998492695583129972" />
      <property role="20lmBu" value="aggregation" />
      <property role="20kJfa" value="query" />
      <property role="20lbJX" value="1" />
      <ref role="20lvS9" node="hqh421K" resolve="ISubstituteMenu_String" />
    </node>
  </node>
  <node concept="PlHQZ" id="3rSzFHWLpTi">
    <property role="EcuMT" value="3961072808175705682" />
    <property role="3GE5qa" value="Menu.Substitute" />
    <property role="TrG5h" value="ISubstituteMenuReference" />
    <node concept="PrWs8" id="3rSzFHWLq8_" role="PrDN$">
      <ref role="PrY4T" node="1quYWAD2$6N" resolve="IMenuReference" />
    </node>
  </node>
  <node concept="1TIwiD" id="7mC_uHFNI_G">
    <property role="EcuMT" value="8478191136883534188" />
    <property role="3GE5qa" value="Menu.Substitute" />
    <property role="TrG5h" value="SubstituteFeature_ActionType" />
    <property role="34LRSv" value="type" />
    <ref role="1TJDcQ" node="7mC_uHFNI_D" resolve="SubstituteFeature" />
    <node concept="1TJgyj" id="7mC_uHFNI_H" role="1TKVEi">
      <property role="IQ2ns" value="8478191136883534189" />
      <property role="20lmBu" value="aggregation" />
      <property role="20kJfa" value="query" />
      <property role="20lbJX" value="1" />
      <ref role="20lvS9" node="hTNCABk" resolve="QueryFunction_SubstituteMenu_ActionType" />
    </node>
  </node>
  <node concept="1TIwiD" id="7mC_uHFNI_D">
    <property role="EcuMT" value="8478191136883534185" />
    <property role="3GE5qa" value="Menu.Substitute" />
    <property role="TrG5h" value="SubstituteFeature" />
    <property role="R5$K7" value="true" />
    <ref role="1TJDcQ" to="tpck:gw2VY9q" resolve="BaseConcept" />
  </node>
  <node concept="1TIwiD" id="h8uGdld">
    <property role="TrG5h" value="QueryFunction_SubstituteMenu_SubstituteString" />
    <property role="3GE5qa" value="Menu.Substitute.QueryFunction" />
    <property role="2_RsDV" value="none" />
    <property role="R4oN_" value="return text string" />
    <property role="EcuMT" value="1177335944525" />
    <property role="34LRSv" value="query" />
    <ref role="1TJDcQ" node="5EbKzCm8o62" resolve="QueryFunction_SubstituteMenuPart" />
    <node concept="PrWs8" id="7u5_96XhJDS" role="PzmwI">
      <ref role="PrY4T" node="hqh421K" resolve="ISubstituteMenu_String" />
    </node>
  </node>
  <node concept="1TIwiD" id="h8ub8Bh">
    <property role="R5$K7" value="false" />
    <property role="R5$K2" value="false" />
    <property role="TrG5h" value="QueryFunctionParameter_pattern" />
    <property role="3GE5qa" value="Menu" />
    <property role="2_RsDV" value="none" />
    <property role="34LRSv" value="pattern" />
    <property role="R4oN_" value="string entered by user inside competion pop-up, used to hide those actions which matching text was not matched with the pattern" />
    <property role="EcuMT" value="1177327274449" />
    <ref role="1TJDcQ" to="tpee:g76ryKb" resolve="ConceptFunctionParameter" />
  </node>
  <node concept="1TIwiD" id="7mC_uHFNI_Z">
    <property role="EcuMT" value="8478191136883534207" />
    <property role="3GE5qa" value="Menu.Substitute" />
    <property role="TrG5h" value="SubstituteFeature_Selection" />
    <property role="34LRSv" value="selection" />
    <ref role="1TJDcQ" node="7mC_uHFNI_D" resolve="SubstituteFeature" />
    <node concept="1TJgyj" id="7mC_uHFNIA0" role="1TKVEi">
      <property role="IQ2ns" value="8478191136883534208" />
      <property role="20lmBu" value="aggregation" />
      <property role="20kJfa" value="query" />
      <property role="20lbJX" value="1" />
      <ref role="20lvS9" node="7mC_uHFK4WE" resolve="QueryFunction_SubstituteMenu_Select" />
    </node>
  </node>
  <node concept="1TIwiD" id="1Djcm3ms6D0">
    <property role="EcuMT" value="1896914160037423680" />
    <property role="3GE5qa" value="Menu.Transformation.IncludeSubstitute" />
    <property role="TrG5h" value="QueryFunction_TransformationMenu_WrapperHandler" />
    <property role="34LRSv" value="wrapper" />
    <ref role="1TJDcQ" node="6kJcyCQ_LoK" resolve="QueryFunction_TransformationMenu_Extensible" />
  </node>
  <node concept="1TIwiD" id="5N5pDMJOrUr">
    <property role="EcuMT" value="6684862045052059291" />
    <property role="3GE5qa" value="Menu.Substitute" />
    <property role="TrG5h" value="SubstituteMenuPart_Wrapper" />
    <property role="34LRSv" value="wrap substitute menu" />
    <property role="R4oN_" value="wraps another substitute menu and customizes its behavior" />
    <ref role="1TJDcQ" node="39Jlgden1IE" resolve="AbstractOutputConceptContainerSubstituteMenuPart" />
    <node concept="1TJgyj" id="5N5pDMJVmTc" role="1TKVEi">
      <property role="IQ2ns" value="6684862045053873740" />
      <property role="20lmBu" value="aggregation" />
      <property role="20kJfa" value="handler" />
      <property role="20lbJX" value="1" />
      <ref role="20lvS9" node="5N5pDMJOs01" resolve="QueryFunction_SubstituteMenu_WrapperHandler" />
    </node>
    <node concept="1TJgyj" id="5i0CB70PhmY" role="1TKVEi">
      <property role="IQ2ns" value="6089045305655104958" />
      <property role="20lmBu" value="aggregation" />
      <property role="20kJfa" value="reference" />
      <property role="20lbJX" value="1" />
      <ref role="20lvS9" node="3rSzFHWLpTi" resolve="ISubstituteMenuReference" />
    </node>
    <node concept="PrWs8" id="3rSzFHWOfw7" role="PzmwI">
      <ref role="PrY4T" node="3rSzFHWOd_m" resolve="IIncludeSubstituteMenuPart" />
    </node>
    <node concept="PrWs8" id="6HFUSydwlkd" role="PzmwI">
      <ref role="PrY4T" node="7mC_uHFNIAt" resolve="IExtensibleSubstituteMenuPart" />
    </node>
  </node>
  <node concept="1TIwiD" id="n0c53aH5hG">
    <property role="EcuMT" value="414384289274418284" />
    <property role="3GE5qa" value="Menu.Substitute.QueryFunction" />
    <property role="TrG5h" value="QueryFunction_SubstituteMenu_Condition" />
    <property role="34LRSv" value="condition" />
    <ref role="1TJDcQ" node="7u5_96XhKbP" resolve="QueryFunction_SubstituteMenu" />
  </node>
  <node concept="1TIwiD" id="n0c53aH5hE">
    <property role="EcuMT" value="414384289274418282" />
    <property role="3GE5qa" value="Menu.Substitute" />
    <property role="TrG5h" value="SubstituteMenuPart" />
    <property role="R5$K7" value="true" />
    <ref role="1TJDcQ" to="tpck:gw2VY9q" resolve="BaseConcept" />
  </node>
  <node concept="1TIwiD" id="n0c53aH5hF">
    <property role="EcuMT" value="414384289274418283" />
    <property role="3GE5qa" value="Menu.Substitute" />
    <property role="TrG5h" value="SubstituteMenuPart_Group" />
    <property role="34LRSv" value="group" />
    <property role="R4oN_" value="composite part which can specify variables and applicability condition" />
    <ref role="1TJDcQ" node="n0c53aH5hE" resolve="SubstituteMenuPart" />
    <node concept="1TJgyj" id="u0TBa493ex" role="1TKVEi">
      <property role="IQ2ns" value="540685334802084769" />
      <property role="20lmBu" value="aggregation" />
      <property role="20kJfa" value="variables" />
      <property role="20lbJX" value="0..n" />
      <ref role="20lvS9" node="u0TBa40TxV" resolve="SubstituteMenuVariableDeclaration" />
    </node>
    <node concept="1TJgyj" id="n0c53aH6QI" role="1TKVEi">
      <property role="20lmBu" value="aggregation" />
      <property role="20kJfa" value="condition" />
      <property role="20lbJX" value="0..1" />
      <property role="IQ2ns" value="414384289274424750" />
      <ref role="20lvS9" node="n0c53aH5hG" resolve="QueryFunction_SubstituteMenu_Condition" />
    </node>
    <node concept="1TJgyj" id="n0c53aH6QJ" role="1TKVEi">
      <property role="20lmBu" value="aggregation" />
      <property role="20kJfa" value="parts" />
      <property role="20lbJX" value="0..n" />
      <property role="IQ2ns" value="414384289274424751" />
      <ref role="20lvS9" node="n0c53aH5hE" resolve="SubstituteMenuPart" />
    </node>
    <node concept="PrWs8" id="5EbKzCmgSj7" role="PzmwI">
      <ref role="PrY4T" to="tpck:3fifI_xCcJN" resolve="ScopeProvider" />
    </node>
  </node>
  <node concept="1TIwiD" id="hTNCABk">
    <property role="TrG5h" value="QueryFunction_SubstituteMenu_ActionType" />
    <property role="3GE5qa" value="Menu.Substitute.QueryFunction" />
    <property role="2_RsDV" value="none" />
    <property role="R4oN_" value="return result type for this action, used for smart completion" />
    <property role="EcuMT" value="1230300670420" />
    <ref role="1TJDcQ" node="5EbKzCm8o62" resolve="QueryFunction_SubstituteMenuPart" />
  </node>
  <node concept="1TIwiD" id="2RDMjbOTsHj">
    <property role="EcuMT" value="3308396621974588243" />
    <property role="3GE5qa" value="Menu.Substitute" />
    <property role="TrG5h" value="SubstituteMenu_Contribution" />
    <property role="19KtqR" value="true" />
    <property role="R5$K7" value="false" />
    <property role="34LRSv" value="Substitute Menu Contribution" />
    <node concept="1QGGSu" id="4DKJNVBqp0s" role="rwd14">
      <property role="1iqoE4" value="${module}/icons/substituteMenuContribution.png" />
    </node>
    <node concept="PrWs8" id="1quYWAD5m8A" role="PzmwI">
      <ref role="PrY4T" node="1quYWAD2_Py" resolve="IMenu_Contribution" />
    </node>
    <node concept="PrWs8" id="2RDMjbOTsHk" role="PzmwI">
      <ref role="PrY4T" node="1J2KHYpABsB" resolve="ISubstituteMenu" />
    </node>
    <node concept="1TJgyj" id="6ed47gdfnvk" role="1TKVEi">
      <property role="IQ2ns" value="7173407872095451092" />
      <property role="20lmBu" value="aggregation" />
      <property role="20kJfa" value="menuReference" />
      <property role="20lbJX" value="1" />
      <ref role="20lvS9" node="3rSzFHWLpTi" resolve="ISubstituteMenuReference" />
    </node>
  </node>
  <node concept="1TIwiD" id="h8ucgLt">
    <property role="TrG5h" value="QueryFunction_SubstituteMenu_Substitute" />
    <property role="3GE5qa" value="Menu.Substitute.QueryFunction" />
    <property role="2_RsDV" value="none" />
    <property role="R4oN_" value="return node&lt;&gt; to substitute currentChild with" />
    <property role="EcuMT" value="1177327570013" />
    <ref role="1TJDcQ" node="5EbKzCm8o62" resolve="QueryFunction_SubstituteMenuPart" />
  </node>
  <node concept="PlHQZ" id="1J2KHYpABsB">
    <property role="EcuMT" value="2000375450116454183" />
    <property role="3GE5qa" value="Menu.Substitute" />
    <property role="TrG5h" value="ISubstituteMenu" />
    <node concept="1TJgyj" id="n0c53aH4X$" role="1TKVEi">
      <property role="IQ2ns" value="414384289274416996" />
      <property role="20lmBu" value="aggregation" />
      <property role="20kJfa" value="parts" />
      <property role="20lbJX" value="0..n" />
      <ref role="20lvS9" node="n0c53aH5hE" resolve="SubstituteMenuPart" />
    </node>
    <node concept="PrWs8" id="1quYWADmNv8" role="PrDN$">
      <ref role="PrY4T" node="1quYWAD18x6" resolve="IMenu" />
    </node>
  </node>
  <node concept="1TIwiD" id="5N5pDMJPfSO">
    <property role="EcuMT" value="6684862045052272180" />
    <property role="3GE5qa" value="Menu.Substitute.QueryFunctionParameters" />
    <property role="TrG5h" value="QueryFunctionParameter_SubstituteMenu_NodeToWrap" />
    <property role="34LRSv" value="nodeToWrap" />
    <property role="R4oN_" value="instance of wrapped concept created by another substitute action" />
    <ref role="1TJDcQ" to="tpee:g76ryKb" resolve="ConceptFunctionParameter" />
  </node>
  <node concept="1TIwiD" id="2RDMjbOTqI4">
    <property role="EcuMT" value="3308396621974580100" />
    <property role="3GE5qa" value="Menu.Substitute" />
    <property role="TrG5h" value="SubstituteMenu_Default" />
    <property role="19KtqR" value="true" />
    <property role="34LRSv" value="Substitute Menu (Default)" />
    <ref role="1TJDcQ" node="1J2KHYpAw1S" resolve="SubstituteMenu" />
    <node concept="1QGGSu" id="4DKJNVBqDQw" role="rwd14">
      <property role="1iqoE4" value="${module}/icons/substituteMenu.png" />
    </node>
    <node concept="PrWs8" id="1quYWAD3_QS" role="PzmwI">
      <ref role="PrY4T" node="1quYWAD18L7" resolve="IMenu_Default" />
    </node>
  </node>
  <node concept="1TIwiD" id="20vEJZ2AULf">
    <property role="EcuMT" value="2314756748950088783" />
    <property role="3GE5qa" value="Menu.Transformation.Variables" />
    <property role="TrG5h" value="TransformationMenuVariableReference" />
    <ref role="1TJDcQ" to="tpee:fz7vLUo" resolve="VariableReference" />
    <node concept="1TJgyj" id="20vEJZ2AULg" role="1TKVEi">
      <property role="IQ2ns" value="2314756748950088784" />
      <property role="20lmBu" value="reference" />
      <property role="20kJfa" value="transformationMenuVariableDeclaration" />
      <property role="20lbJX" value="1" />
      <ref role="20lvS9" node="h9At2QK" resolve="TransformationMenuVariableDeclaration" />
      <ref role="20ksaX" to="tpee:fzcqZ_w" resolve="variableDeclaration" />
    </node>
  </node>
  <node concept="1TIwiD" id="h9At2QK">
    <property role="TrG5h" value="TransformationMenuVariableDeclaration" />
    <property role="EcuMT" value="1178539929008" />
    <property role="3GE5qa" value="Menu.Transformation.Variables" />
    <ref role="1TJDcQ" to="tpee:fz3uBXI" resolve="VariableDeclaration" />
    <node concept="PrWs8" id="1653mnvB2$F" role="PzmwI">
      <ref role="PrY4T" to="tpck:1_TrU5E6oyb" resolve="IDontSubstituteByDefault" />
    </node>
    <node concept="1TJgyj" id="u0TBa40ZKR" role="1TKVEi">
      <property role="IQ2ns" value="540685334799973431" />
      <property role="20lmBu" value="aggregation" />
      <property role="20kJfa" value="initializerBlock" />
      <property role="20lbJX" value="1" />
      <ref role="20lvS9" node="u0TBa40XW5" resolve="QueryFunction_TransformationMenuVariable_Initializer" />
    </node>
    <node concept="PrWs8" id="2HMNXpx7p$j" role="PzmwI">
      <ref role="PrY4T" to="tpck:19gBtYEAf4C" resolve="InterfacePart" />
    </node>
  </node>
  <node concept="1TIwiD" id="u0TBa40TxV">
    <property role="TrG5h" value="SubstituteMenuVariableDeclaration" />
    <property role="EcuMT" value="540685334799947899" />
    <property role="3GE5qa" value="Menu.Substitute" />
    <ref role="1TJDcQ" to="tpee:fz3uBXI" resolve="VariableDeclaration" />
    <node concept="PrWs8" id="u0TBa40TxW" role="PzmwI">
      <ref role="PrY4T" to="tpck:1_TrU5E6oyb" resolve="IDontSubstituteByDefault" />
    </node>
    <node concept="1TJgyj" id="u0TBa493n4" role="1TKVEi">
      <property role="IQ2ns" value="540685334802085316" />
      <property role="20lmBu" value="aggregation" />
      <property role="20kJfa" value="initializerBlock" />
      <property role="20lbJX" value="1" />
      <ref role="20lvS9" node="u0TBa493n6" resolve="QueryFunction_SubstituteMenuVariable_Initializer" />
    </node>
    <node concept="PrWs8" id="u0TBa40TxX" role="PzmwI">
      <ref role="PrY4T" to="tpck:19gBtYEAf4C" resolve="InterfacePart" />
    </node>
  </node>
  <node concept="1TIwiD" id="u0TBa40TxY">
    <property role="EcuMT" value="540685334799947902" />
    <property role="3GE5qa" value="Menu.Substitute" />
    <property role="TrG5h" value="SubstituteMenuVariableReference" />
    <ref role="1TJDcQ" to="tpee:fz7vLUo" resolve="VariableReference" />
    <node concept="1TJgyj" id="u0TBa40TxZ" role="1TKVEi">
      <property role="IQ2ns" value="540685334799947903" />
      <property role="20lmBu" value="reference" />
      <property role="20kJfa" value="substituteMenuVariableDeclaration" />
      <property role="20lbJX" value="1" />
      <ref role="20lvS9" node="u0TBa40TxV" resolve="SubstituteMenuVariableDeclaration" />
      <ref role="20ksaX" to="tpee:fzcqZ_w" resolve="variableDeclaration" />
    </node>
  </node>
  <node concept="1TIwiD" id="u0TBa40XW5">
    <property role="EcuMT" value="540685334799965957" />
    <property role="3GE5qa" value="Menu.Transformation.Variables" />
    <property role="TrG5h" value="QueryFunction_TransformationMenuVariable_Initializer" />
    <property role="R4oN_" value="return initial value of the variable" />
    <ref role="1TJDcQ" node="6kJcyCQ_LoK" resolve="QueryFunction_TransformationMenu_Extensible" />
  </node>
  <node concept="1TIwiD" id="u0TBa493n6">
    <property role="EcuMT" value="540685334802085318" />
    <property role="3GE5qa" value="Menu.Substitute.QueryFunction" />
    <property role="TrG5h" value="QueryFunction_SubstituteMenuVariable_Initializer" />
    <property role="R4oN_" value="return initial value of the variable" />
    <ref role="1TJDcQ" node="7u5_96XhKbP" resolve="QueryFunction_SubstituteMenu" />
  </node>
  <node concept="AxPO7" id="4$nvT06KjJq">
    <property role="TrG5h" value="ShowBoundariesAreaEnum" />
    <property role="3lZH7k" value="derive_from_internal_value" />
    <ref role="M4eZT" to="tpck:fKAOsGN" resolve="string" />
    <node concept="M4N5e" id="4$nvT06KjJr" role="M5hS2">
      <property role="1uS6qv" value="GUTTER" />
      <property role="1uS6qo" value="gutter" />
    </node>
    <node concept="M4N5e" id="4$nvT06KjL8" role="M5hS2">
      <property role="1uS6qv" value="GUTTER_AND_EDITOR" />
      <property role="1uS6qo" value="gutter-and-editor" />
    </node>
  </node>
  <node concept="1TIwiD" id="4$nvT06Lj2w">
    <property role="EcuMT" value="5266818545798688928" />
    <property role="3GE5qa" value="Stylesheet" />
    <property role="TrG5h" value="ShowBoundariesInStyleClassItem" />
    <property role="34LRSv" value="show-boundaries-in" />
    <ref role="1TJDcQ" node="hgV6hR6" resolve="StyleClassItem" />
    <node concept="1TJgyi" id="4$nvT06Lm40" role="1TKVEl">
      <property role="IQ2nx" value="5266818545798701312" />
      <property role="TrG5h" value="value" />
      <ref role="AX2Wp" node="4$nvT06KjJq" resolve="ShowBoundariesAreaEnum" />
    </node>
  </node>
  <node concept="1TIwiD" id="5EbKzCm8o62">
    <property role="EcuMT" value="6524522039911481730" />
    <property role="3GE5qa" value="Menu.Substitute.QueryFunction" />
    <property role="TrG5h" value="QueryFunction_SubstituteMenuPart" />
    <ref role="1TJDcQ" node="7u5_96XhKbP" resolve="QueryFunction_SubstituteMenu" />
  </node>
  <node concept="1TIwiD" id="1MWbOI3$5oV">
    <property role="3GE5qa" value="Menu.Transformation.SideTransform" />
    <property role="TrG5h" value="QueryFunction_TransformationMenu_Icon" />
    <property role="34LRSv" value="query" />
    <property role="EcuMT" value="2070581930059912763" />
    <property role="R4oN_" value="a block of code" />
    <ref role="1TJDcQ" node="6kJcyCQ_LoK" resolve="QueryFunction_TransformationMenu_Extensible" />
  </node>
  <node concept="1TIwiD" id="8PFTpqtF0Z">
    <property role="EcuMT" value="159226422139203647" />
    <property role="3GE5qa" value="SNode.select" />
    <property role="TrG5h" value="OrCellSelector" />
    <ref role="1TJDcQ" node="1GaASKeIesA" resolve="AbstractCellSelector" />
    <node concept="1TJgyj" id="8PFTpqtF10" role="1TKVEi">
      <property role="IQ2ns" value="159226422139203648" />
      <property role="20lmBu" value="aggregation" />
      <property role="20kJfa" value="leftSelector" />
      <property role="20lbJX" value="1" />
      <ref role="20lvS9" node="1GaASKeIesA" resolve="AbstractCellSelector" />
    </node>
    <node concept="1TJgyj" id="8PFTpqtF12" role="1TKVEi">
      <property role="IQ2ns" value="159226422139203650" />
      <property role="20lmBu" value="aggregation" />
      <property role="20kJfa" value="rightSelector" />
      <property role="20lbJX" value="1" />
      <ref role="20lvS9" node="1GaASKeIesA" resolve="AbstractCellSelector" />
    </node>
  </node>
  <node concept="1TIwiD" id="77L_peG_tVG">
    <property role="TrG5h" value="QueryFunction_SubstituteMenu_Concept" />
    <property role="3GE5qa" value="Menu.Substitute.QueryFunction" />
    <property role="2_RsDV" value="none" />
    <property role="R4oN_" value="returns concept to include substitutemenu for" />
    <property role="EcuMT" value="8210508057161359084" />
    <ref role="1TJDcQ" node="7u5_96XhKbP" resolve="QueryFunction_SubstituteMenu" />
  </node>
  <node concept="1TIwiD" id="77L_peG_tVD">
    <property role="EcuMT" value="8210508057161359081" />
    <property role="3GE5qa" value="Menu.Substitute" />
    <property role="TrG5h" value="SubstituteMenuReference_DefaultWithFunction" />
    <ref role="1TJDcQ" to="tpck:gw2VY9q" resolve="BaseConcept" />
    <node concept="1TJgyj" id="77L_peG_tVE" role="1TKVEi">
      <property role="IQ2ns" value="8210508057161359082" />
      <property role="20lmBu" value="aggregation" />
      <property role="20kJfa" value="query" />
      <property role="20lbJX" value="1" />
      <ref role="20lvS9" node="77L_peG_tVG" resolve="QueryFunction_SubstituteMenu_Concept" />
    </node>
    <node concept="PrWs8" id="77L_peGACJu" role="PzmwI">
      <ref role="PrY4T" node="3rSzFHWLpTi" resolve="ISubstituteMenuReference" />
    </node>
    <node concept="PrWs8" id="77L_peGP$Zf" role="PzmwI">
      <ref role="PrY4T" to="tpck:1_TrU5E6oyb" resolve="IDontSubstituteByDefault" />
    </node>
  </node>
  <node concept="1TIwiD" id="6$Nf2sMl38E">
    <property role="R5$K7" value="false" />
    <property role="R5$K2" value="false" />
    <property role="TrG5h" value="ConceptFunctionParameter_model" />
    <property role="2_RsDV" value="none" />
    <property role="3GE5qa" value="QueryFunction.Parameters" />
    <property role="34LRSv" value="model" />
    <property role="EcuMT" value="7580468736840446506" />
    <ref role="1TJDcQ" to="tpee:g76ryKb" resolve="ConceptFunctionParameter" />
    <node concept="PrWs8" id="6$Nf2sMl38F" role="PzmwI">
      <ref role="PrY4T" to="tpck:1_TrU5E6oyb" resolve="IDontSubstituteByDefault" />
    </node>
  </node>
  <node concept="1TIwiD" id="5BNBt6t5ird">
    <property role="EcuMT" value="6481697812325410509" />
    <property role="3GE5qa" value="Menu.Substitute.QueryFunctionParameters" />
    <property role="TrG5h" value="QueryFunctionParameter_SubstituteMenu_Strictly" />
    <property role="34LRSv" value="strictly" />
    <property role="R4oN_" value="true if matching text should match specified pattern completely, false if only beggining of matching text should match this pattern" />
    <ref role="1TJDcQ" to="tpee:g76ryKb" resolve="ConceptFunctionParameter" />
  </node>
  <node concept="1TIwiD" id="41ZU75XqPik">
    <property role="3GE5qa" value="Menu.Transformation" />
    <property role="TrG5h" value="QueryFunctionParameter_TransformationMenu_targetNode" />
    <property role="34LRSv" value="targetNode" />
    <property role="R4oN_" value="the node that the menu is being shown for" />
    <property role="EcuMT" value="4647688914602775700" />
    <ref role="1TJDcQ" to="tpee:g76ryKb" resolve="ConceptFunctionParameter" />
  </node>
  <node concept="1TIwiD" id="6xArtG40Wbc">
    <property role="EcuMT" value="7522821015001613004" />
    <property role="3GE5qa" value="Menu.Substitute.QueryFunction" />
    <property role="TrG5h" value="QueryFunction_SubstituteMenu_FilterConcepts" />
    <ref role="1TJDcQ" node="7u5_96XhKbP" resolve="QueryFunction_SubstituteMenu" />
  </node>
  <node concept="1TIwiD" id="6xArtG40Wbo">
    <property role="EcuMT" value="7522821015001613016" />
    <property role="3GE5qa" value="Menu.Substitute.QueryFunctionParameters" />
    <property role="TrG5h" value="QueryFunctionParameter_SubstituteMenu_Concept" />
    <property role="34LRSv" value="concept" />
    <property role="R4oN_" value="subconcept of current concept" />
    <ref role="1TJDcQ" to="tpee:g76ryKb" resolve="ConceptFunctionParameter" />
  </node>
  <node concept="1TIwiD" id="IMWLlwvs7L">
    <property role="EcuMT" value="843003353410421233" />
    <property role="3GE5qa" value="Menu.Transformation" />
    <property role="TrG5h" value="OptionalConceptReference" />
    <ref role="1TJDcQ" to="tpck:gw2VY9q" resolve="BaseConcept" />
    <node concept="1TJgyj" id="IMWLlwvs7M" role="1TKVEi">
      <property role="IQ2ns" value="843003353410421234" />
      <property role="20lmBu" value="reference" />
      <property role="20kJfa" value="concept" />
      <ref role="20lvS9" to="tpce:h0PkWnZ" resolve="AbstractConceptDeclaration" />
    </node>
  </node>
  <node concept="PlHQZ" id="IMWLlwvs8k">
    <property role="EcuMT" value="843003353410421268" />
    <property role="3GE5qa" value="Menu.Transformation" />
    <property role="TrG5h" value="IOutputConceptTransformationMenuPart" />
    <node concept="1TJgyj" id="IMWLlwvt20" role="1TKVEi">
      <property role="IQ2ns" value="843003353410424960" />
      <property role="20lmBu" value="aggregation" />
      <property role="20kJfa" value="outputConceptReference" />
      <ref role="20lvS9" node="IMWLlwvs7L" resolve="OptionalConceptReference" />
    </node>
  </node>
  <node concept="1TIwiD" id="ve0pw_E$U2">
    <property role="EcuMT" value="562388756446465666" />
    <property role="TrG5h" value="MigratedSideTransformMenuAttribute" />
    <property role="3GE5qa" value="migration" />
    <ref role="1TJDcQ" to="tpck:2ULFgo8_XDk" resolve="NodeAttribute" />
    <node concept="1TJgyi" id="ve0pw_E$Wj" role="1TKVEl">
      <property role="TrG5h" value="transformTag" />
      <property role="IQ2nx" value="562388756446465811" />
      <ref role="AX2Wp" to="tpck:fKAOsGN" resolve="string" />
    </node>
    <node concept="M6xJ_" id="ve0pw_E$Wz" role="lGtFl">
      <property role="Hh88m" value="migratedMainMenuAttribute" />
      <node concept="trNpa" id="ve0pw_E$W_" role="EQaZv">
        <ref role="trN6q" node="4Sf$XywF4VC" resolve="TransformationMenu_Named" />
      </node>
      <node concept="tn0Fv" id="ve0pw_Ldun" role="HhnKV">
        <property role="tnX3d" value="false" />
      </node>
    </node>
  </node>
  <node concept="1TIwiD" id="ve0pwAkEAa">
    <property role="EcuMT" value="562388756457499018" />
    <property role="TrG5h" value="MigratedToAnnotation" />
    <property role="3GE5qa" value="migration" />
    <ref role="1TJDcQ" to="tpck:2ULFgo8_XDk" resolve="NodeAttribute" />
    <node concept="1TJgyj" id="ve0pwAkEBT" role="1TKVEi">
      <property role="IQ2ns" value="562388756457499129" />
      <property role="20lmBu" value="reference" />
      <property role="20kJfa" value="migratedTo" />
      <ref role="20lvS9" to="tpck:gw2VY9q" resolve="BaseConcept" />
    </node>
    <node concept="M6xJ_" id="ve0pwAkEAb" role="lGtFl">
      <property role="Hh88m" value="migratedTo" />
      <node concept="trNpa" id="ve0pwAl5DS" role="EQaZv">
        <ref role="trN6q" node="hEV7CQ5" resolve="SideTransformAnchorTagStyleClassItem" />
      </node>
      <node concept="trNpa" id="ve0pwAl5X7" role="EQaZv">
        <ref role="trN6q" node="794AQ2t3BuV" resolve="CellMenuPart_ApplySideTransforms" />
      </node>
      <node concept="tn0Fv" id="ve0pwAl6FM" role="HhnKV">
        <property role="tnX3d" value="false" />
      </node>
    </node>
  </node>
  <node concept="1TIwiD" id="ve0pwAv4UM">
    <property role="EcuMT" value="562388756460228274" />
    <property role="TrG5h" value="MigrateManuallyAnnotation" />
    <property role="3GE5qa" value="migration" />
    <ref role="1TJDcQ" to="tpck:2ULFgo8_XDk" resolve="NodeAttribute" />
    <node concept="1TJgyj" id="ve0pwAv4UN" role="1TKVEi">
      <property role="IQ2ns" value="562388756460228275" />
      <property role="20lmBu" value="reference" />
      <property role="20kJfa" value="migrateTo" />
      <ref role="20lvS9" to="tpck:gw2VY9q" resolve="BaseConcept" />
    </node>
    <node concept="M6xJ_" id="ve0pwAv4UO" role="lGtFl">
      <property role="Hh88m" value="migrateManually" />
      <node concept="tn0Fv" id="ve0pwAv4UR" role="HhnKV">
        <property role="tnX3d" value="false" />
      </node>
      <node concept="trNpa" id="ve0pwAv4UT" role="EQaZv">
        <ref role="trN6q" node="4Sf$XywKgZK" resolve="TransformationMenuContribution" />
      </node>
      <node concept="trNpa" id="1wEcoXivwy1" role="EQaZv">
        <ref role="trN6q" node="hEV7CQ5" resolve="SideTransformAnchorTagStyleClassItem" />
      </node>
      <node concept="trNpa" id="1wEcoXivwye" role="EQaZv">
        <ref role="trN6q" node="794AQ2t3BuV" resolve="CellMenuPart_ApplySideTransforms" />
      </node>
    </node>
  </node>
  <node concept="1TIwiD" id="2n7QBnujfW5">
    <property role="3GE5qa" value="Menu.Substitute" />
    <property role="TrG5h" value="SubstituteMenuPart_Placeholder" />
    <property role="EcuMT" value="2722384699544370949" />
    <ref role="1TJDcQ" node="n0c53aH5hE" resolve="SubstituteMenuPart" />
  </node>
  <node concept="1TIwiD" id="39Jlgden1IE">
    <property role="EcuMT" value="3634216896999201706" />
    <property role="3GE5qa" value="Menu.Substitute" />
    <property role="TrG5h" value="AbstractOutputConceptContainerSubstituteMenuPart" />
    <property role="R5$K7" value="true" />
    <ref role="1TJDcQ" node="n0c53aH5hE" resolve="SubstituteMenuPart" />
    <node concept="PrWs8" id="39Jlgden1IH" role="PzmwI">
      <ref role="PrY4T" node="6VAVyI4xoxZ" resolve="IOutputConceptSubstituteMenuPart" />
    </node>
    <node concept="PrWs8" id="3mnwiBI8ZWv" role="PzmwI">
      <ref role="PrY4T" node="3mnwiBI8ZDQ" resolve="IMenuPartWithOutputConcept" />
    </node>
  </node>
  <node concept="1TIwiD" id="5FrfJRGQJjp">
    <property role="EcuMT" value="6546895743634568409" />
    <property role="3GE5qa" value="Menu.Transformation" />
    <property role="TrG5h" value="AbstractOutputConceptContainerTransformationMenuPart" />
    <property role="R5$K7" value="true" />
    <ref role="1TJDcQ" node="1qY_lWSjJZY" resolve="TransformationMenuPart" />
    <node concept="PrWs8" id="5FrfJRGQJjr" role="PzmwI">
      <ref role="PrY4T" node="IMWLlwvs8k" resolve="IOutputConceptTransformationMenuPart" />
    </node>
    <node concept="PrWs8" id="3mnwiBI97DP" role="PzmwI">
      <ref role="PrY4T" node="3mnwiBI8ZDQ" resolve="IMenuPartWithOutputConcept" />
    </node>
  </node>
  <node concept="PlHQZ" id="3mnwiBI8ZDQ">
    <property role="EcuMT" value="3861697222582467190" />
    <property role="3GE5qa" value="Menu" />
    <property role="TrG5h" value="IMenuPartWithOutputConcept" />
  </node>
  <node concept="PlHQZ" id="itlittTD3X">
    <property role="EcuMT" value="332515575062761725" />
    <property role="3GE5qa" value="CellLayout" />
    <property role="TrG5h" value="LayoutContainer" />
  </node>
  <node concept="PlHQZ" id="1PvcgmUaKhb">
    <property role="EcuMT" value="2116464250555401291" />
    <property role="3GE5qa" value="QueryFunction" />
    <property role="TrG5h" value="IEditorContextAccessQualifier" />
  </node>
  <node concept="PlHQZ" id="6E2BWlDjLUW">
    <property role="EcuMT" value="7674872385216913084" />
    <property role="3GE5qa" value="QueryFunction" />
    <property role="TrG5h" value="IContextNodeAccessQualifier" />
  </node>
  <node concept="1TIwiD" id="601LQojMcdN">
    <property role="EcuMT" value="6918029743850308467" />
    <property role="3GE5qa" value="QueryFunction" />
    <property role="TrG5h" value="QueryFunction_RefPresentation" />
    <property role="34LRSv" value="ref. presentation" />
    <property role="R4oN_" value="custom referent presentation" />
    <ref role="1TJDcQ" to="tpee:gyVMwX8" resolve="ConceptFunction" />
  </node>
  <node concept="1TIwiD" id="601LQojMpCQ">
    <property role="EcuMT" value="6918029743850363446" />
    <property role="3GE5qa" value="QueryFunction.Parameters" />
    <property role="TrG5h" value="ConceptFunctionParameter_sourceNode" />
    <property role="34LRSv" value="sourceNode" />
    <property role="R4oN_" value="function parameter" />
    <ref role="1TJDcQ" to="tpee:g76ryKb" resolve="ConceptFunctionParameter" />
  </node>
  <node concept="1TIwiD" id="601LQojMpCR">
    <property role="EcuMT" value="6918029743850363447" />
    <property role="3GE5qa" value="QueryFunction.Parameters" />
    <property role="TrG5h" value="ConceptFunctionParameter_targetNode" />
    <property role="34LRSv" value="targetNode" />
    <property role="R4oN_" value="function parameter" />
    <ref role="1TJDcQ" to="tpee:g76ryKb" resolve="ConceptFunctionParameter" />
  </node>
<<<<<<< HEAD
  <node concept="1TIwiD" id="394Ruzxk7F9">
    <property role="EcuMT" value="3622263992595020489" />
    <property role="3GE5qa" value="Menu.Substitute.QueryFunctionParameters" />
    <property role="TrG5h" value="SubstituteMenuItem_DescriptionText_Operation" />
    <property role="34LRSv" value="descriptionText" />
    <property role="R4oN_" value="description text of the item" />
    <ref role="1TJDcQ" node="394RuzxkcZO" resolve="SubstituteMenuItem_AbstractOperation" />
    <node concept="PrWs8" id="394Ruzxk7Fa" role="PzmwI">
      <ref role="PrY4T" to="tpee:hqOqG0K" resolve="IOperation" />
    </node>
  </node>
  <node concept="1TIwiD" id="394Ruzxk7Fb">
    <property role="EcuMT" value="3622263992595020491" />
    <property role="3GE5qa" value="Menu.Substitute.QueryFunctionParameters" />
    <property role="TrG5h" value="SubstituteMenuItem_OutputConcept_Operation" />
    <property role="34LRSv" value="outputConcept" />
    <property role="R4oN_" value="output concept of the item" />
    <ref role="1TJDcQ" node="394RuzxkcZO" resolve="SubstituteMenuItem_AbstractOperation" />
    <node concept="PrWs8" id="394Ruzxk7Fc" role="PzmwI">
      <ref role="PrY4T" to="tpee:hqOqG0K" resolve="IOperation" />
    </node>
  </node>
  <node concept="1TIwiD" id="394Ruzxk7F6">
    <property role="EcuMT" value="3622263992595020486" />
    <property role="3GE5qa" value="Menu.Substitute.QueryFunctionParameters" />
    <property role="TrG5h" value="SubstituteMenuItem_MatchingText_Operation" />
    <property role="34LRSv" value="matchingText" />
    <property role="R4oN_" value="matching text of the item" />
    <ref role="1TJDcQ" node="394RuzxkcZO" resolve="SubstituteMenuItem_AbstractOperation" />
    <node concept="PrWs8" id="394Ruzxk7F7" role="PzmwI">
      <ref role="PrY4T" to="tpee:hqOqG0K" resolve="IOperation" />
    </node>
  </node>
  <node concept="1TIwiD" id="394Ruzxa0VG">
    <property role="EcuMT" value="3622263992592371436" />
    <property role="3GE5qa" value="Menu.Substitute.QueryFunctionParameters" />
    <property role="TrG5h" value="QueryFunctionParameter_SubstituteMenu_WrappedItem" />
    <property role="34LRSv" value="wrappedItem" />
    <property role="R4oN_" value="substitute item from the wrapped menu" />
    <ref role="1TJDcQ" to="tpee:g76ryKb" resolve="ConceptFunctionParameter" />
  </node>
  <node concept="1TIwiD" id="394Ruzxa0VH">
    <property role="EcuMT" value="3622263992592371437" />
    <property role="3GE5qa" value="Menu.Substitute.QueryFunctionParameters" />
    <property role="TrG5h" value="SubstituteMenuItemType" />
    <property role="34LRSv" value="SubstituteMenuItem" />
    <ref role="1TJDcQ" to="tpee:fz3vP1H" resolve="Type" />
  </node>
  <node concept="1TIwiD" id="394RuzxkcZO">
    <property role="EcuMT" value="3622263992595042292" />
    <property role="3GE5qa" value="Menu.Substitute.QueryFunctionParameters" />
    <property role="TrG5h" value="SubstituteMenuItem_AbstractOperation" />
    <property role="R5$K7" value="true" />
    <ref role="1TJDcQ" to="tpck:gw2VY9q" resolve="BaseConcept" />
  </node>
=======
  <node concept="1TIwiD" id="31F3x8CXY$U">
    <property role="R5$K7" value="false" />
    <property role="R5$K2" value="false" />
    <property role="TrG5h" value="CellMenuPart_ReplaceChild_defaultChildConcept" />
    <property role="2_RsDV" value="none" />
    <property role="3GE5qa" value="CellMenu" />
    <property role="34LRSv" value="defaultChildConcept" />
    <property role="EcuMT" value="3488897807488117050" />
    <ref role="1TJDcQ" to="tpee:g76ryKb" resolve="ConceptFunctionParameter" />
  </node>
>>>>>>> 3815f2af
</model>
<|MERGE_RESOLUTION|>--- conflicted
+++ resolved
@@ -1077,9 +1077,6 @@
     <property role="TrG5h" value="CellActionMapItem" />
     <property role="EcuMT" value="1139535280617" />
     <ref role="1TJDcQ" to="tpck:gw2VY9q" resolve="BaseConcept" />
-    <node concept="PrWs8" id="1653mnvANBA" role="PzmwI">
-      <ref role="PrY4T" to="tpck:1_TrU5E6oyb" resolve="IDontSubstituteByDefault" />
-    </node>
     <node concept="1TJgyi" id="g_hHOde" role="1TKVEl">
       <property role="TrG5h" value="description" />
       <property role="IQ2nx" value="1139537298254" />
@@ -1103,6 +1100,9 @@
       <property role="20lbJX" value="0..1" />
       <property role="IQ2ns" value="3459162043708468028" />
       <ref role="20lvS9" node="301qoOzKuuh" resolve="CellActionMap_CanExecuteFunction" />
+    </node>
+    <node concept="PrWs8" id="1653mnvANBA" role="PzmwI">
+      <ref role="PrY4T" to="tpck:1_TrU5E6oyb" resolve="IDontSubstituteByDefault" />
     </node>
     <node concept="PrWs8" id="10PksoAZT3X" role="PzmwI">
       <ref role="PrY4T" to="tpck:19gBtYEv0ln" resolve="ImplementationPart" />
@@ -1633,11 +1633,11 @@
     <property role="34LRSv" value="defaultConceptOfChild_deprecated" />
     <property role="EcuMT" value="1162498275506" />
     <ref role="1TJDcQ" to="tpee:g76ryKb" resolve="ConceptFunctionParameter" />
+    <node concept="asaX9" id="31F3x8CXY$W" role="lGtFl">
+      <property role="YLPcu" value="3.5" />
+    </node>
     <node concept="PrWs8" id="1653mnvANMX" role="PzmwI">
       <ref role="PrY4T" to="tpck:1_TrU5E6oyb" resolve="IDontSubstituteByDefault" />
-    </node>
-    <node concept="asaX9" id="31F3x8CXY$W" role="lGtFl">
-      <property role="YLPcu" value="3.5" />
     </node>
   </node>
   <node concept="1TIwiD" id="gVGJtLf">
@@ -1744,15 +1744,15 @@
     <property role="34LRSv" value="property values" />
     <property role="EcuMT" value="1164833692343" />
     <ref role="1TJDcQ" node="gWOYc3u" resolve="CellMenuPart_Abstract" />
+    <node concept="1TJgyj" id="gWPvTES" role="1TKVEi">
+      <property role="20lmBu" value="aggregation" />
+      <property role="20kJfa" value="valuesFunction" />
+      <property role="20lbJX" value="1" />
+      <property role="IQ2ns" value="1164833692344" />
+      <ref role="20lvS9" node="gSMLZit" resolve="CellMenuPart_PropertyValues_GetValues" />
+    </node>
     <node concept="PrWs8" id="1653mnvAOSW" role="PzmwI">
       <ref role="PrY4T" to="tpck:1_TrU5E6oyb" resolve="IDontSubstituteByDefault" />
-    </node>
-    <node concept="1TJgyj" id="gWPvTES" role="1TKVEi">
-      <property role="20lmBu" value="aggregation" />
-      <property role="20kJfa" value="valuesFunction" />
-      <property role="20lbJX" value="1" />
-      <property role="IQ2ns" value="1164833692344" />
-      <ref role="20lvS9" node="gSMLZit" resolve="CellMenuPart_PropertyValues_GetValues" />
     </node>
   </node>
   <node concept="1TIwiD" id="gWUkeLO">
@@ -1857,9 +1857,6 @@
     <property role="34LRSv" value="replace child (group of custom actions)" />
     <property role="EcuMT" value="1165270418989" />
     <ref role="1TJDcQ" node="gXexONQ" resolve="CellMenuPart_AbstractGroup" />
-    <node concept="PrWs8" id="1653mnvB2vq" role="PzmwI">
-      <ref role="PrY4T" to="tpck:1_TrU5E6oyb" resolve="IDontSubstituteByDefault" />
-    </node>
     <node concept="1TJgyj" id="gXfxSoJ" role="1TKVEi">
       <property role="20lmBu" value="aggregation" />
       <property role="20kJfa" value="parametersFunction" />
@@ -1872,6 +1869,9 @@
       <property role="20kJfa" value="createFunction" />
       <property role="IQ2ns" value="1165270418992" />
       <ref role="20lvS9" node="gXf$6d9" resolve="CellMenuPart_ReplaceChild_Group_Create" />
+    </node>
+    <node concept="PrWs8" id="1653mnvB2vq" role="PzmwI">
+      <ref role="PrY4T" to="tpck:1_TrU5E6oyb" resolve="IDontSubstituteByDefault" />
     </node>
   </node>
   <node concept="1TIwiD" id="gXfyNWf">
@@ -1902,15 +1902,15 @@
     <property role="34LRSv" value="replace child (custom child's concept)" />
     <property role="EcuMT" value="1165280503630" />
     <ref role="1TJDcQ" node="gWOYc3u" resolve="CellMenuPart_Abstract" />
+    <node concept="1TJgyj" id="gXg8mtf" role="1TKVEi">
+      <property role="20lmBu" value="aggregation" />
+      <property role="20kJfa" value="childConceptFunction" />
+      <property role="20lbJX" value="1" />
+      <property role="IQ2ns" value="1165280503631" />
+      <ref role="20lvS9" node="gXg9G$d" resolve="CellMenuPart_ReplaceChild_CustomChildConcept_Query" />
+    </node>
     <node concept="PrWs8" id="1653mnvAONd" role="PzmwI">
       <ref role="PrY4T" to="tpck:1_TrU5E6oyb" resolve="IDontSubstituteByDefault" />
-    </node>
-    <node concept="1TJgyj" id="gXg8mtf" role="1TKVEi">
-      <property role="20lmBu" value="aggregation" />
-      <property role="20kJfa" value="childConceptFunction" />
-      <property role="20lbJX" value="1" />
-      <property role="IQ2ns" value="1165280503631" />
-      <ref role="20lvS9" node="gXg9G$d" resolve="CellMenuPart_ReplaceChild_CustomChildConcept_Query" />
     </node>
   </node>
   <node concept="1TIwiD" id="gXg9G$d">
@@ -1931,9 +1931,6 @@
     <property role="34LRSv" value="replace child (custom action)" />
     <property role="EcuMT" value="1165339175678" />
     <ref role="1TJDcQ" node="gWOYc3u" resolve="CellMenuPart_Abstract" />
-    <node concept="PrWs8" id="1653mnvAlOv" role="PzmwI">
-      <ref role="PrY4T" to="tpck:1_TrU5E6oyb" resolve="IDontSubstituteByDefault" />
-    </node>
     <node concept="1TJgyi" id="gXjDW2R" role="1TKVEl">
       <property role="TrG5h" value="matchingText" />
       <property role="IQ2nx" value="1165339639991" />
@@ -1949,6 +1946,9 @@
       <property role="20kJfa" value="createFunction" />
       <property role="IQ2ns" value="1165339175680" />
       <ref role="20lvS9" node="gXjCEQD" resolve="CellMenuPart_ReplaceChild_Item_Create" />
+    </node>
+    <node concept="PrWs8" id="1653mnvAlOv" role="PzmwI">
+      <ref role="PrY4T" to="tpck:1_TrU5E6oyb" resolve="IDontSubstituteByDefault" />
     </node>
   </node>
   <node concept="1TIwiD" id="gXjCEQD">
@@ -2289,15 +2289,15 @@
     <property role="34LRSv" value="property postfix hints" />
     <property role="EcuMT" value="1180615838666" />
     <ref role="1TJDcQ" node="gWOYc3u" resolve="CellMenuPart_Abstract" />
+    <node concept="1TJgyj" id="hbyc0Jb" role="1TKVEi">
+      <property role="20lmBu" value="aggregation" />
+      <property role="20kJfa" value="postfixesFunction" />
+      <property role="20lbJX" value="1" />
+      <property role="IQ2ns" value="1180615838667" />
+      <ref role="20lvS9" node="hbycQaX" resolve="CellMenuPart_PropertyPostfixHints_GetPostfixes" />
+    </node>
     <node concept="PrWs8" id="1653mnvB2RC" role="PzmwI">
       <ref role="PrY4T" to="tpck:1_TrU5E6oyb" resolve="IDontSubstituteByDefault" />
-    </node>
-    <node concept="1TJgyj" id="hbyc0Jb" role="1TKVEi">
-      <property role="20lmBu" value="aggregation" />
-      <property role="20kJfa" value="postfixesFunction" />
-      <property role="20lbJX" value="1" />
-      <property role="IQ2ns" value="1180615838667" />
-      <ref role="20lvS9" node="hbycQaX" resolve="CellMenuPart_PropertyPostfixHints_GetPostfixes" />
     </node>
   </node>
   <node concept="1TIwiD" id="hbycQaX">
@@ -2879,9 +2879,6 @@
     <property role="34LRSv" value="{T &lt;{property}&gt; T}" />
     <property role="EcuMT" value="1216380990741" />
     <ref role="1TJDcQ" node="fHev3Dc" resolve="CellModel_AbstractLabel" />
-    <node concept="PrWs8" id="1653mnvB6l7" role="PzmwI">
-      <ref role="PrY4T" to="tpck:1_TrU5E6oyb" resolve="IDontSubstituteByDefault" />
-    </node>
     <node concept="1TJgyi" id="hVN9gW1" role="1TKVEl">
       <property role="TrG5h" value="runInCommand" />
       <property role="IQ2nx" value="1232439938817" />
@@ -2905,6 +2902,9 @@
       <property role="20lbJX" value="1" />
       <property role="IQ2ns" value="1216381219207" />
       <ref role="20lvS9" to="tpce:f_TJgxF" resolve="PropertyDeclaration" />
+    </node>
+    <node concept="PrWs8" id="1653mnvB6l7" role="PzmwI">
+      <ref role="PrY4T" to="tpck:1_TrU5E6oyb" resolve="IDontSubstituteByDefault" />
     </node>
     <node concept="PrWs8" id="4SdtvCaA7us" role="PzmwI">
       <ref role="PrY4T" to="tpck:64$4ecGX64Q" resolve="ImplementationWithStubPart" />
@@ -3534,15 +3534,15 @@
     <node concept="PrWs8" id="3V$8ZKEOgVf" role="PzmwI">
       <ref role="PrY4T" to="tpee:hqOqG0K" resolve="IOperation" />
     </node>
-    <node concept="PrWs8" id="1653mnvB2tA" role="PzmwI">
-      <ref role="PrY4T" to="tpck:1_TrU5E6oyb" resolve="IDontSubstituteByDefault" />
-    </node>
     <node concept="1TJgyj" id="3V$8ZKEOgVg" role="1TKVEi">
       <property role="20lmBu" value="aggregation" />
       <property role="20kJfa" value="actualArgument" />
       <property role="20lbJX" value="0..n" />
       <property role="IQ2ns" value="4531786690998636240" />
       <ref role="20lvS9" to="tpee:fz3vP1J" resolve="Expression" />
+    </node>
+    <node concept="PrWs8" id="1653mnvB2tA" role="PzmwI">
+      <ref role="PrY4T" to="tpck:1_TrU5E6oyb" resolve="IDontSubstituteByDefault" />
     </node>
   </node>
   <node concept="1TIwiD" id="3oFyYx8Tsir">
@@ -4278,15 +4278,15 @@
     <property role="TrG5h" value="StyleClassReferenceList" />
     <property role="EcuMT" value="9122903797276194520" />
     <ref role="1TJDcQ" to="tpck:gw2VY9q" resolve="BaseConcept" />
-    <node concept="PrWs8" id="2airAaRZTHI" role="PzmwI">
-      <ref role="PrY4T" to="tpck:1_TrU5E6oyb" resolve="IDontSubstituteByDefault" />
-    </node>
     <node concept="1TJgyj" id="7Ur4aGsHr_p" role="1TKVEi">
       <property role="20lmBu" value="aggregation" />
       <property role="20kJfa" value="element" />
       <property role="20lbJX" value="1..n" />
       <property role="IQ2ns" value="9122903797276195161" />
       <ref role="20lvS9" node="2VNGR_E4KKd" resolve="StyleClassReference" />
+    </node>
+    <node concept="PrWs8" id="2airAaRZTHI" role="PzmwI">
+      <ref role="PrY4T" to="tpck:1_TrU5E6oyb" resolve="IDontSubstituteByDefault" />
     </node>
   </node>
   <node concept="PlHQZ" id="1cEk0X7fm5O">
@@ -6032,15 +6032,15 @@
     <property role="EcuMT" value="1178539929008" />
     <property role="3GE5qa" value="Menu.Transformation.Variables" />
     <ref role="1TJDcQ" to="tpee:fz3uBXI" resolve="VariableDeclaration" />
+    <node concept="1TJgyj" id="u0TBa40ZKR" role="1TKVEi">
+      <property role="IQ2ns" value="540685334799973431" />
+      <property role="20lmBu" value="aggregation" />
+      <property role="20kJfa" value="initializerBlock" />
+      <property role="20lbJX" value="1" />
+      <ref role="20lvS9" node="u0TBa40XW5" resolve="QueryFunction_TransformationMenuVariable_Initializer" />
+    </node>
     <node concept="PrWs8" id="1653mnvB2$F" role="PzmwI">
       <ref role="PrY4T" to="tpck:1_TrU5E6oyb" resolve="IDontSubstituteByDefault" />
-    </node>
-    <node concept="1TJgyj" id="u0TBa40ZKR" role="1TKVEi">
-      <property role="IQ2ns" value="540685334799973431" />
-      <property role="20lmBu" value="aggregation" />
-      <property role="20kJfa" value="initializerBlock" />
-      <property role="20lbJX" value="1" />
-      <ref role="20lvS9" node="u0TBa40XW5" resolve="QueryFunction_TransformationMenuVariable_Initializer" />
     </node>
     <node concept="PrWs8" id="2HMNXpx7p$j" role="PzmwI">
       <ref role="PrY4T" to="tpck:19gBtYEAf4C" resolve="InterfacePart" />
@@ -6051,15 +6051,15 @@
     <property role="EcuMT" value="540685334799947899" />
     <property role="3GE5qa" value="Menu.Substitute" />
     <ref role="1TJDcQ" to="tpee:fz3uBXI" resolve="VariableDeclaration" />
+    <node concept="1TJgyj" id="u0TBa493n4" role="1TKVEi">
+      <property role="IQ2ns" value="540685334802085316" />
+      <property role="20lmBu" value="aggregation" />
+      <property role="20kJfa" value="initializerBlock" />
+      <property role="20lbJX" value="1" />
+      <ref role="20lvS9" node="u0TBa493n6" resolve="QueryFunction_SubstituteMenuVariable_Initializer" />
+    </node>
     <node concept="PrWs8" id="u0TBa40TxW" role="PzmwI">
       <ref role="PrY4T" to="tpck:1_TrU5E6oyb" resolve="IDontSubstituteByDefault" />
-    </node>
-    <node concept="1TJgyj" id="u0TBa493n4" role="1TKVEi">
-      <property role="IQ2ns" value="540685334802085316" />
-      <property role="20lmBu" value="aggregation" />
-      <property role="20kJfa" value="initializerBlock" />
-      <property role="20lbJX" value="1" />
-      <ref role="20lvS9" node="u0TBa493n6" resolve="QueryFunction_SubstituteMenuVariable_Initializer" />
     </node>
     <node concept="PrWs8" id="u0TBa40TxX" role="PzmwI">
       <ref role="PrY4T" to="tpck:19gBtYEAf4C" resolve="InterfacePart" />
@@ -6392,7 +6392,6 @@
     <property role="R4oN_" value="function parameter" />
     <ref role="1TJDcQ" to="tpee:g76ryKb" resolve="ConceptFunctionParameter" />
   </node>
-<<<<<<< HEAD
   <node concept="1TIwiD" id="394Ruzxk7F9">
     <property role="EcuMT" value="3622263992595020489" />
     <property role="3GE5qa" value="Menu.Substitute.QueryFunctionParameters" />
@@ -6448,7 +6447,6 @@
     <property role="R5$K7" value="true" />
     <ref role="1TJDcQ" to="tpck:gw2VY9q" resolve="BaseConcept" />
   </node>
-=======
   <node concept="1TIwiD" id="31F3x8CXY$U">
     <property role="R5$K7" value="false" />
     <property role="R5$K2" value="false" />
@@ -6459,5 +6457,4 @@
     <property role="EcuMT" value="3488897807488117050" />
     <ref role="1TJDcQ" to="tpee:g76ryKb" resolve="ConceptFunctionParameter" />
   </node>
->>>>>>> 3815f2af
 </model>
