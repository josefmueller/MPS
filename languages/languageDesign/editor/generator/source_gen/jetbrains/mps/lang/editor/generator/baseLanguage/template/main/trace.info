--- conflicted
+++ resolved
@@ -13,11 +13,7 @@
   <concept fqn="c:f3061a53-9226-4cc5-a443-f952ceaf5816/1164879751025:jetbrains.mps.baseLanguage.structure.TryCatchStatement" />
   <root>
     <file name="QueriesGenerated.java">
-<<<<<<< HEAD
-      <unit at="76,0,3313,0" name="jetbrains.mps.lang.editor.generator.baseLanguage.template.main.QueriesGenerated" />
-=======
-      <unit at="76,0,3302,0" name="jetbrains.mps.lang.editor.generator.baseLanguage.template.main.QueriesGenerated" />
->>>>>>> d58f3a05
+      <unit at="76,0,3323,0" name="jetbrains.mps.lang.editor.generator.baseLanguage.template.main.QueriesGenerated" />
     </file>
   </root>
   <root nodeRef="r:00000000-0000-4000-0000-011c8959029f(jetbrains.mps.lang.editor.generator.baseLanguage.template.main@generator)/1096629760203">
@@ -94,7 +90,6 @@
   </root>
   <root nodeRef="r:00000000-0000-4000-0000-011c8959029f(jetbrains.mps.lang.editor.generator.baseLanguage.template.main@generator)/1096647705671">
     <file name="QueriesGenerated.java">
-<<<<<<< HEAD
       <node id="1210364043508" at="260,106,261,124" concept="6" />
       <node id="1229561240561" at="978,103,979,195" concept="5" />
       <node id="7376433222636454467" at="980,29,981,24" concept="7" />
@@ -127,114 +122,114 @@
       <node id="6845024055069759786" at="1968,108,1969,193" concept="6" />
       <node id="5950344441599835044" at="1971,108,1972,186" concept="6" />
       <node id="5950344441599899260" at="1974,108,1975,189" concept="6" />
-      <node id="1229561240574" at="3059,66,3060,63" concept="5" />
-      <node id="1229561240574" at="3060,63,3061,30" concept="5" />
-      <node id="1229561240574" at="3061,30,3062,30" concept="5" />
-      <node id="1229561240574" at="3062,30,3063,30" concept="5" />
-      <node id="1229561240574" at="3063,30,3064,228" concept="1" />
-      <node id="1229561240574" at="3064,228,3065,480" concept="1" />
-      <node id="1229561240574" at="3065,480,3066,648" concept="1" />
-      <node id="1229561240574" at="3066,648,3067,223" concept="1" />
-      <node id="1229561240574" at="3067,223,3068,170" concept="1" />
-      <node id="1229561240574" at="3068,170,3069,223" concept="1" />
-      <node id="1229561240574" at="3069,223,3070,170" concept="1" />
-      <node id="1229561240574" at="3070,170,3071,24" concept="6" />
-      <node id="1229561240584" at="3073,64,3074,63" concept="5" />
-      <node id="1229561240584" at="3074,63,3075,30" concept="5" />
-      <node id="1229561240584" at="3075,30,3076,30" concept="5" />
-      <node id="1229561240584" at="3076,30,3077,30" concept="5" />
-      <node id="1229561240584" at="3077,30,3078,228" concept="1" />
-      <node id="1229561240584" at="3078,228,3079,480" concept="1" />
-      <node id="1229561240584" at="3079,480,3080,650" concept="1" />
-      <node id="1229561240584" at="3080,650,3081,223" concept="1" />
-      <node id="1229561240584" at="3081,223,3082,170" concept="1" />
-      <node id="1229561240584" at="3082,170,3083,223" concept="1" />
-      <node id="1229561240584" at="3083,223,3084,170" concept="1" />
-      <node id="1229561240584" at="3084,170,3085,24" concept="6" />
-      <node id="1229561240603" at="3087,64,3088,63" concept="5" />
-      <node id="1229561240603" at="3088,63,3089,30" concept="5" />
-      <node id="1229561240603" at="3089,30,3090,30" concept="5" />
-      <node id="1229561240603" at="3090,30,3091,30" concept="5" />
-      <node id="1229561240603" at="3091,30,3092,228" concept="1" />
-      <node id="1229561240603" at="3092,228,3093,480" concept="1" />
-      <node id="1229561240603" at="3093,480,3094,648" concept="1" />
-      <node id="1229561240603" at="3094,648,3095,223" concept="1" />
-      <node id="1229561240603" at="3095,223,3096,170" concept="1" />
-      <node id="1229561240603" at="3096,170,3097,223" concept="1" />
-      <node id="1229561240603" at="3097,223,3098,170" concept="1" />
-      <node id="1229561240603" at="3098,170,3099,24" concept="6" />
-      <node id="1229561240618" at="3101,64,3102,63" concept="5" />
-      <node id="1229561240618" at="3102,63,3103,30" concept="5" />
-      <node id="1229561240618" at="3103,30,3104,30" concept="5" />
-      <node id="1229561240618" at="3104,30,3105,30" concept="5" />
-      <node id="1229561240618" at="3105,30,3106,228" concept="1" />
-      <node id="1229561240618" at="3106,228,3107,480" concept="1" />
-      <node id="1229561240618" at="3107,480,3108,650" concept="1" />
-      <node id="1229561240618" at="3108,650,3109,223" concept="1" />
-      <node id="1229561240618" at="3109,223,3110,170" concept="1" />
-      <node id="1229561240618" at="3110,170,3111,223" concept="1" />
-      <node id="1229561240618" at="3111,223,3112,170" concept="1" />
-      <node id="1229561240618" at="3112,170,3113,24" concept="6" />
-      <node id="1229561240633" at="3115,64,3116,63" concept="5" />
-      <node id="1229561240633" at="3116,63,3117,30" concept="5" />
-      <node id="1229561240633" at="3117,30,3118,30" concept="5" />
-      <node id="1229561240633" at="3118,30,3119,30" concept="5" />
-      <node id="1229561240633" at="3119,30,3120,228" concept="1" />
-      <node id="1229561240633" at="3120,228,3121,480" concept="1" />
-      <node id="1229561240633" at="3121,480,3122,644" concept="1" />
-      <node id="1229561240633" at="3122,644,3123,223" concept="1" />
-      <node id="1229561240633" at="3123,223,3124,170" concept="1" />
-      <node id="1229561240633" at="3124,170,3125,223" concept="1" />
-      <node id="1229561240633" at="3125,223,3126,170" concept="1" />
-      <node id="1229561240633" at="3126,170,3127,24" concept="6" />
-      <node id="1237305016998" at="3129,64,3130,63" concept="5" />
-      <node id="1237305016998" at="3130,63,3131,30" concept="5" />
-      <node id="1237305016998" at="3131,30,3132,30" concept="5" />
-      <node id="1237305016998" at="3132,30,3133,30" concept="5" />
-      <node id="1237305016998" at="3133,30,3134,228" concept="1" />
-      <node id="1237305016998" at="3134,228,3135,480" concept="1" />
-      <node id="1237305016998" at="3135,480,3136,647" concept="1" />
-      <node id="1237305016998" at="3136,647,3137,223" concept="1" />
-      <node id="1237305016998" at="3137,223,3138,170" concept="1" />
-      <node id="1237305016998" at="3138,170,3139,223" concept="1" />
-      <node id="1237305016998" at="3139,223,3140,170" concept="1" />
-      <node id="1237305016998" at="3140,170,3141,24" concept="6" />
-      <node id="1886960078078645102" at="3143,64,3144,63" concept="5" />
-      <node id="1886960078078645102" at="3144,63,3145,30" concept="5" />
-      <node id="1886960078078645102" at="3145,30,3146,30" concept="5" />
-      <node id="1886960078078645102" at="3146,30,3147,30" concept="5" />
-      <node id="1886960078078645102" at="3147,30,3148,228" concept="1" />
-      <node id="1886960078078645102" at="3148,228,3149,480" concept="1" />
-      <node id="1886960078078645102" at="3149,480,3150,651" concept="1" />
-      <node id="1886960078078645102" at="3150,651,3151,223" concept="1" />
-      <node id="1886960078078645102" at="3151,223,3152,170" concept="1" />
-      <node id="1886960078078645102" at="3152,170,3153,223" concept="1" />
-      <node id="1886960078078645102" at="3153,223,3154,170" concept="1" />
-      <node id="1886960078078645102" at="3154,170,3155,24" concept="6" />
-      <node id="5949640294884286759" at="3157,64,3158,63" concept="5" />
-      <node id="5949640294884286759" at="3158,63,3159,30" concept="5" />
-      <node id="5949640294884286759" at="3159,30,3160,30" concept="5" />
-      <node id="5949640294884286759" at="3160,30,3161,30" concept="5" />
-      <node id="5949640294884286759" at="3161,30,3162,228" concept="1" />
-      <node id="5949640294884286759" at="3162,228,3163,480" concept="1" />
-      <node id="5949640294884286759" at="3163,480,3164,645" concept="1" />
-      <node id="5949640294884286759" at="3164,645,3165,223" concept="1" />
-      <node id="5949640294884286759" at="3165,223,3166,170" concept="1" />
-      <node id="5949640294884286759" at="3166,170,3167,223" concept="1" />
-      <node id="5949640294884286759" at="3167,223,3168,170" concept="1" />
-      <node id="5949640294884286759" at="3168,170,3169,24" concept="6" />
-      <node id="1229561240641" at="3171,62,3172,63" concept="5" />
-      <node id="1229561240641" at="3172,63,3173,30" concept="5" />
-      <node id="1229561240641" at="3173,30,3174,30" concept="5" />
-      <node id="1229561240641" at="3174,30,3175,30" concept="5" />
-      <node id="1229561240641" at="3175,30,3176,228" concept="1" />
-      <node id="1229561240641" at="3176,228,3177,480" concept="1" />
-      <node id="1229561240641" at="3177,480,3178,648" concept="1" />
-      <node id="1229561240641" at="3178,648,3179,223" concept="1" />
-      <node id="1229561240641" at="3179,223,3180,170" concept="1" />
-      <node id="1229561240641" at="3180,170,3181,223" concept="1" />
-      <node id="1229561240641" at="3181,223,3182,170" concept="1" />
-      <node id="1229561240641" at="3182,170,3183,24" concept="6" />
+      <node id="1229561240574" at="3069,66,3070,63" concept="5" />
+      <node id="1229561240574" at="3070,63,3071,30" concept="5" />
+      <node id="1229561240574" at="3071,30,3072,30" concept="5" />
+      <node id="1229561240574" at="3072,30,3073,30" concept="5" />
+      <node id="1229561240574" at="3073,30,3074,228" concept="1" />
+      <node id="1229561240574" at="3074,228,3075,480" concept="1" />
+      <node id="1229561240574" at="3075,480,3076,648" concept="1" />
+      <node id="1229561240574" at="3076,648,3077,223" concept="1" />
+      <node id="1229561240574" at="3077,223,3078,170" concept="1" />
+      <node id="1229561240574" at="3078,170,3079,223" concept="1" />
+      <node id="1229561240574" at="3079,223,3080,170" concept="1" />
+      <node id="1229561240574" at="3080,170,3081,24" concept="6" />
+      <node id="1229561240584" at="3083,64,3084,63" concept="5" />
+      <node id="1229561240584" at="3084,63,3085,30" concept="5" />
+      <node id="1229561240584" at="3085,30,3086,30" concept="5" />
+      <node id="1229561240584" at="3086,30,3087,30" concept="5" />
+      <node id="1229561240584" at="3087,30,3088,228" concept="1" />
+      <node id="1229561240584" at="3088,228,3089,480" concept="1" />
+      <node id="1229561240584" at="3089,480,3090,650" concept="1" />
+      <node id="1229561240584" at="3090,650,3091,223" concept="1" />
+      <node id="1229561240584" at="3091,223,3092,170" concept="1" />
+      <node id="1229561240584" at="3092,170,3093,223" concept="1" />
+      <node id="1229561240584" at="3093,223,3094,170" concept="1" />
+      <node id="1229561240584" at="3094,170,3095,24" concept="6" />
+      <node id="1229561240603" at="3097,64,3098,63" concept="5" />
+      <node id="1229561240603" at="3098,63,3099,30" concept="5" />
+      <node id="1229561240603" at="3099,30,3100,30" concept="5" />
+      <node id="1229561240603" at="3100,30,3101,30" concept="5" />
+      <node id="1229561240603" at="3101,30,3102,228" concept="1" />
+      <node id="1229561240603" at="3102,228,3103,480" concept="1" />
+      <node id="1229561240603" at="3103,480,3104,648" concept="1" />
+      <node id="1229561240603" at="3104,648,3105,223" concept="1" />
+      <node id="1229561240603" at="3105,223,3106,170" concept="1" />
+      <node id="1229561240603" at="3106,170,3107,223" concept="1" />
+      <node id="1229561240603" at="3107,223,3108,170" concept="1" />
+      <node id="1229561240603" at="3108,170,3109,24" concept="6" />
+      <node id="1229561240618" at="3111,64,3112,63" concept="5" />
+      <node id="1229561240618" at="3112,63,3113,30" concept="5" />
+      <node id="1229561240618" at="3113,30,3114,30" concept="5" />
+      <node id="1229561240618" at="3114,30,3115,30" concept="5" />
+      <node id="1229561240618" at="3115,30,3116,228" concept="1" />
+      <node id="1229561240618" at="3116,228,3117,480" concept="1" />
+      <node id="1229561240618" at="3117,480,3118,650" concept="1" />
+      <node id="1229561240618" at="3118,650,3119,223" concept="1" />
+      <node id="1229561240618" at="3119,223,3120,170" concept="1" />
+      <node id="1229561240618" at="3120,170,3121,223" concept="1" />
+      <node id="1229561240618" at="3121,223,3122,170" concept="1" />
+      <node id="1229561240618" at="3122,170,3123,24" concept="6" />
+      <node id="1229561240633" at="3125,64,3126,63" concept="5" />
+      <node id="1229561240633" at="3126,63,3127,30" concept="5" />
+      <node id="1229561240633" at="3127,30,3128,30" concept="5" />
+      <node id="1229561240633" at="3128,30,3129,30" concept="5" />
+      <node id="1229561240633" at="3129,30,3130,228" concept="1" />
+      <node id="1229561240633" at="3130,228,3131,480" concept="1" />
+      <node id="1229561240633" at="3131,480,3132,644" concept="1" />
+      <node id="1229561240633" at="3132,644,3133,223" concept="1" />
+      <node id="1229561240633" at="3133,223,3134,170" concept="1" />
+      <node id="1229561240633" at="3134,170,3135,223" concept="1" />
+      <node id="1229561240633" at="3135,223,3136,170" concept="1" />
+      <node id="1229561240633" at="3136,170,3137,24" concept="6" />
+      <node id="1237305016998" at="3139,64,3140,63" concept="5" />
+      <node id="1237305016998" at="3140,63,3141,30" concept="5" />
+      <node id="1237305016998" at="3141,30,3142,30" concept="5" />
+      <node id="1237305016998" at="3142,30,3143,30" concept="5" />
+      <node id="1237305016998" at="3143,30,3144,228" concept="1" />
+      <node id="1237305016998" at="3144,228,3145,480" concept="1" />
+      <node id="1237305016998" at="3145,480,3146,647" concept="1" />
+      <node id="1237305016998" at="3146,647,3147,223" concept="1" />
+      <node id="1237305016998" at="3147,223,3148,170" concept="1" />
+      <node id="1237305016998" at="3148,170,3149,223" concept="1" />
+      <node id="1237305016998" at="3149,223,3150,170" concept="1" />
+      <node id="1237305016998" at="3150,170,3151,24" concept="6" />
+      <node id="1886960078078645102" at="3153,64,3154,63" concept="5" />
+      <node id="1886960078078645102" at="3154,63,3155,30" concept="5" />
+      <node id="1886960078078645102" at="3155,30,3156,30" concept="5" />
+      <node id="1886960078078645102" at="3156,30,3157,30" concept="5" />
+      <node id="1886960078078645102" at="3157,30,3158,228" concept="1" />
+      <node id="1886960078078645102" at="3158,228,3159,480" concept="1" />
+      <node id="1886960078078645102" at="3159,480,3160,651" concept="1" />
+      <node id="1886960078078645102" at="3160,651,3161,223" concept="1" />
+      <node id="1886960078078645102" at="3161,223,3162,170" concept="1" />
+      <node id="1886960078078645102" at="3162,170,3163,223" concept="1" />
+      <node id="1886960078078645102" at="3163,223,3164,170" concept="1" />
+      <node id="1886960078078645102" at="3164,170,3165,24" concept="6" />
+      <node id="5949640294884286759" at="3167,64,3168,63" concept="5" />
+      <node id="5949640294884286759" at="3168,63,3169,30" concept="5" />
+      <node id="5949640294884286759" at="3169,30,3170,30" concept="5" />
+      <node id="5949640294884286759" at="3170,30,3171,30" concept="5" />
+      <node id="5949640294884286759" at="3171,30,3172,228" concept="1" />
+      <node id="5949640294884286759" at="3172,228,3173,480" concept="1" />
+      <node id="5949640294884286759" at="3173,480,3174,645" concept="1" />
+      <node id="5949640294884286759" at="3174,645,3175,223" concept="1" />
+      <node id="5949640294884286759" at="3175,223,3176,170" concept="1" />
+      <node id="5949640294884286759" at="3176,170,3177,223" concept="1" />
+      <node id="5949640294884286759" at="3177,223,3178,170" concept="1" />
+      <node id="5949640294884286759" at="3178,170,3179,24" concept="6" />
+      <node id="1229561240641" at="3181,62,3182,63" concept="5" />
+      <node id="1229561240641" at="3182,63,3183,30" concept="5" />
+      <node id="1229561240641" at="3183,30,3184,30" concept="5" />
+      <node id="1229561240641" at="3184,30,3185,30" concept="5" />
+      <node id="1229561240641" at="3185,30,3186,228" concept="1" />
+      <node id="1229561240641" at="3186,228,3187,480" concept="1" />
+      <node id="1229561240641" at="3187,480,3188,648" concept="1" />
+      <node id="1229561240641" at="3188,648,3189,223" concept="1" />
+      <node id="1229561240641" at="3189,223,3190,170" concept="1" />
+      <node id="1229561240641" at="3190,170,3191,223" concept="1" />
+      <node id="1229561240641" at="3191,223,3192,170" concept="1" />
+      <node id="1229561240641" at="3192,170,3193,24" concept="6" />
       <node id="1229561240570" at="981,24,984,7" concept="3" />
       <node id="1229561240593" at="987,30,990,5" concept="3" />
       <node id="1229561240608" at="990,5,993,5" concept="3" />
@@ -243,15 +238,15 @@
       <node id="1886960078078645078" at="999,5,1002,5" concept="3" />
       <node id="5949640294884286731" at="1002,5,1005,5" concept="3" />
       <node id="1229561240567" at="979,195,986,5" concept="3" />
-      <node id="1229561240574" at="3059,0,3073,0" concept="9" trace="_quotation_createNode_x583g4_a0a0b0b0nj#()Lorg/jetbrains/mps/openapi/model/SNode;" />
-      <node id="1229561240584" at="3073,0,3087,0" concept="9" trace="_quotation_createNode_x583g4_a0c0b0nj#()Lorg/jetbrains/mps/openapi/model/SNode;" />
-      <node id="1229561240603" at="3087,0,3101,0" concept="9" trace="_quotation_createNode_x583g4_a0a0d0nj#()Lorg/jetbrains/mps/openapi/model/SNode;" />
-      <node id="1229561240618" at="3101,0,3115,0" concept="9" trace="_quotation_createNode_x583g4_a0a0e0nj#()Lorg/jetbrains/mps/openapi/model/SNode;" />
-      <node id="1229561240633" at="3115,0,3129,0" concept="9" trace="_quotation_createNode_x583g4_a0a0f0nj#()Lorg/jetbrains/mps/openapi/model/SNode;" />
-      <node id="1237305016998" at="3129,0,3143,0" concept="9" trace="_quotation_createNode_x583g4_a0a0g0nj#()Lorg/jetbrains/mps/openapi/model/SNode;" />
-      <node id="1886960078078645102" at="3143,0,3157,0" concept="9" trace="_quotation_createNode_x583g4_a0a0h0nj#()Lorg/jetbrains/mps/openapi/model/SNode;" />
-      <node id="5949640294884286759" at="3157,0,3171,0" concept="9" trace="_quotation_createNode_x583g4_a0a0i0nj#()Lorg/jetbrains/mps/openapi/model/SNode;" />
-      <node id="1229561240641" at="3171,0,3185,0" concept="9" trace="_quotation_createNode_x583g4_a0k0nj#()Lorg/jetbrains/mps/openapi/model/SNode;" />
+      <node id="1229561240574" at="3069,0,3083,0" concept="9" trace="_quotation_createNode_x583g4_a0a0b0b0nj#()Lorg/jetbrains/mps/openapi/model/SNode;" />
+      <node id="1229561240584" at="3083,0,3097,0" concept="9" trace="_quotation_createNode_x583g4_a0c0b0nj#()Lorg/jetbrains/mps/openapi/model/SNode;" />
+      <node id="1229561240603" at="3097,0,3111,0" concept="9" trace="_quotation_createNode_x583g4_a0a0d0nj#()Lorg/jetbrains/mps/openapi/model/SNode;" />
+      <node id="1229561240618" at="3111,0,3125,0" concept="9" trace="_quotation_createNode_x583g4_a0a0e0nj#()Lorg/jetbrains/mps/openapi/model/SNode;" />
+      <node id="1229561240633" at="3125,0,3139,0" concept="9" trace="_quotation_createNode_x583g4_a0a0f0nj#()Lorg/jetbrains/mps/openapi/model/SNode;" />
+      <node id="1237305016998" at="3139,0,3153,0" concept="9" trace="_quotation_createNode_x583g4_a0a0g0nj#()Lorg/jetbrains/mps/openapi/model/SNode;" />
+      <node id="1886960078078645102" at="3153,0,3167,0" concept="9" trace="_quotation_createNode_x583g4_a0a0h0nj#()Lorg/jetbrains/mps/openapi/model/SNode;" />
+      <node id="5949640294884286759" at="3167,0,3181,0" concept="9" trace="_quotation_createNode_x583g4_a0a0i0nj#()Lorg/jetbrains/mps/openapi/model/SNode;" />
+      <node id="1229561240641" at="3181,0,3195,0" concept="9" trace="_quotation_createNode_x583g4_a0k0nj#()Lorg/jetbrains/mps/openapi/model/SNode;" />
       <scope id="1210364043507" at="260,106,261,124" />
       <scope id="1229561240571" at="982,111,983,219" />
       <scope id="1229561240600" at="988,360,989,215" />
@@ -278,301 +273,70 @@
       <scope id="5950344441599889192" at="1974,108,1975,189" />
       <scope id="4033442785759270481" at="1387,94,1389,451" />
       <scope id="1229561240568" at="980,29,985,215" />
-      <scope id="1229561240574" at="3059,66,3071,24">
-=======
-      <node id="1210364043508" at="251,106,252,124" concept="6" />
-      <node id="1229561240561" at="969,103,970,195" concept="5" />
-      <node id="7376433222636454467" at="971,29,972,24" concept="7" />
-      <node id="1229561240572" at="973,111,974,219" concept="6" />
-      <node id="1229561240582" at="975,7,976,215" concept="6" />
-      <node id="7376433222636454047" at="977,5,978,30" concept="7" />
-      <node id="1229561240601" at="979,360,980,215" concept="6" />
-      <node id="1229561240616" at="982,362,983,215" concept="6" />
-      <node id="1229561240631" at="985,356,986,215" concept="6" />
-      <node id="1237303869483" at="988,358,989,215" concept="6" />
-      <node id="1886960078078645100" at="991,368,992,215" concept="6" />
-      <node id="5949640294884286757" at="994,362,995,215" concept="6" />
-      <node id="7376433222636454355" at="996,5,997,15" concept="7" />
-      <node id="1229561240639" at="997,15,998,211" concept="6" />
-      <node id="4212343982984334803" at="1000,109,1001,264" concept="6" />
-      <node id="5300980552070064555" at="1003,109,1004,270" concept="6" />
-      <node id="4500758155552436762" at="1378,94,1379,69" concept="7" />
-      <node id="4500758155552410955" at="1379,69,1380,451" concept="6" />
-      <node id="6577030305815220948" at="1382,94,1383,114" concept="6" />
-      <node id="4212343982984334757" at="1385,94,1386,208" concept="6" />
-      <node id="4212343982984334746" at="1388,94,1389,120" concept="6" />
-      <node id="6845024055069759793" at="1391,94,1392,313" concept="6" />
-      <node id="5950344441598865659" at="1394,94,1395,383" concept="6" />
-      <node id="5950344441599972147" at="1397,94,1398,194" concept="6" />
-      <node id="5950344441600073442" at="1400,94,1401,197" concept="6" />
-      <node id="5950344441599063473" at="1403,94,1404,383" concept="6" />
-      <node id="6402638943148827893" at="1406,94,1407,181" concept="6" />
-      <node id="6240706158491182499" at="1409,94,1410,509" concept="6" />
-      <node id="5300980552070221990" at="1412,94,1413,324" concept="6" />
-      <node id="6845024055069759786" at="1956,108,1957,193" concept="6" />
-      <node id="5950344441599835044" at="1959,108,1960,186" concept="6" />
-      <node id="5950344441599899260" at="1962,108,1963,189" concept="6" />
-      <node id="1229561240574" at="3048,66,3049,63" concept="5" />
-      <node id="1229561240574" at="3049,63,3050,30" concept="5" />
-      <node id="1229561240574" at="3050,30,3051,30" concept="5" />
-      <node id="1229561240574" at="3051,30,3052,30" concept="5" />
-      <node id="1229561240574" at="3052,30,3053,228" concept="1" />
-      <node id="1229561240574" at="3053,228,3054,480" concept="1" />
-      <node id="1229561240574" at="3054,480,3055,648" concept="1" />
-      <node id="1229561240574" at="3055,648,3056,223" concept="1" />
-      <node id="1229561240574" at="3056,223,3057,170" concept="1" />
-      <node id="1229561240574" at="3057,170,3058,223" concept="1" />
-      <node id="1229561240574" at="3058,223,3059,170" concept="1" />
-      <node id="1229561240574" at="3059,170,3060,24" concept="6" />
-      <node id="1229561240584" at="3062,64,3063,63" concept="5" />
-      <node id="1229561240584" at="3063,63,3064,30" concept="5" />
-      <node id="1229561240584" at="3064,30,3065,30" concept="5" />
-      <node id="1229561240584" at="3065,30,3066,30" concept="5" />
-      <node id="1229561240584" at="3066,30,3067,228" concept="1" />
-      <node id="1229561240584" at="3067,228,3068,480" concept="1" />
-      <node id="1229561240584" at="3068,480,3069,650" concept="1" />
-      <node id="1229561240584" at="3069,650,3070,223" concept="1" />
-      <node id="1229561240584" at="3070,223,3071,170" concept="1" />
-      <node id="1229561240584" at="3071,170,3072,223" concept="1" />
-      <node id="1229561240584" at="3072,223,3073,170" concept="1" />
-      <node id="1229561240584" at="3073,170,3074,24" concept="6" />
-      <node id="1229561240603" at="3076,64,3077,63" concept="5" />
-      <node id="1229561240603" at="3077,63,3078,30" concept="5" />
-      <node id="1229561240603" at="3078,30,3079,30" concept="5" />
-      <node id="1229561240603" at="3079,30,3080,30" concept="5" />
-      <node id="1229561240603" at="3080,30,3081,228" concept="1" />
-      <node id="1229561240603" at="3081,228,3082,480" concept="1" />
-      <node id="1229561240603" at="3082,480,3083,648" concept="1" />
-      <node id="1229561240603" at="3083,648,3084,223" concept="1" />
-      <node id="1229561240603" at="3084,223,3085,170" concept="1" />
-      <node id="1229561240603" at="3085,170,3086,223" concept="1" />
-      <node id="1229561240603" at="3086,223,3087,170" concept="1" />
-      <node id="1229561240603" at="3087,170,3088,24" concept="6" />
-      <node id="1229561240618" at="3090,64,3091,63" concept="5" />
-      <node id="1229561240618" at="3091,63,3092,30" concept="5" />
-      <node id="1229561240618" at="3092,30,3093,30" concept="5" />
-      <node id="1229561240618" at="3093,30,3094,30" concept="5" />
-      <node id="1229561240618" at="3094,30,3095,228" concept="1" />
-      <node id="1229561240618" at="3095,228,3096,480" concept="1" />
-      <node id="1229561240618" at="3096,480,3097,650" concept="1" />
-      <node id="1229561240618" at="3097,650,3098,223" concept="1" />
-      <node id="1229561240618" at="3098,223,3099,170" concept="1" />
-      <node id="1229561240618" at="3099,170,3100,223" concept="1" />
-      <node id="1229561240618" at="3100,223,3101,170" concept="1" />
-      <node id="1229561240618" at="3101,170,3102,24" concept="6" />
-      <node id="1229561240633" at="3104,64,3105,63" concept="5" />
-      <node id="1229561240633" at="3105,63,3106,30" concept="5" />
-      <node id="1229561240633" at="3106,30,3107,30" concept="5" />
-      <node id="1229561240633" at="3107,30,3108,30" concept="5" />
-      <node id="1229561240633" at="3108,30,3109,228" concept="1" />
-      <node id="1229561240633" at="3109,228,3110,480" concept="1" />
-      <node id="1229561240633" at="3110,480,3111,644" concept="1" />
-      <node id="1229561240633" at="3111,644,3112,223" concept="1" />
-      <node id="1229561240633" at="3112,223,3113,170" concept="1" />
-      <node id="1229561240633" at="3113,170,3114,223" concept="1" />
-      <node id="1229561240633" at="3114,223,3115,170" concept="1" />
-      <node id="1229561240633" at="3115,170,3116,24" concept="6" />
-      <node id="1237305016998" at="3118,64,3119,63" concept="5" />
-      <node id="1237305016998" at="3119,63,3120,30" concept="5" />
-      <node id="1237305016998" at="3120,30,3121,30" concept="5" />
-      <node id="1237305016998" at="3121,30,3122,30" concept="5" />
-      <node id="1237305016998" at="3122,30,3123,228" concept="1" />
-      <node id="1237305016998" at="3123,228,3124,480" concept="1" />
-      <node id="1237305016998" at="3124,480,3125,647" concept="1" />
-      <node id="1237305016998" at="3125,647,3126,223" concept="1" />
-      <node id="1237305016998" at="3126,223,3127,170" concept="1" />
-      <node id="1237305016998" at="3127,170,3128,223" concept="1" />
-      <node id="1237305016998" at="3128,223,3129,170" concept="1" />
-      <node id="1237305016998" at="3129,170,3130,24" concept="6" />
-      <node id="1886960078078645102" at="3132,64,3133,63" concept="5" />
-      <node id="1886960078078645102" at="3133,63,3134,30" concept="5" />
-      <node id="1886960078078645102" at="3134,30,3135,30" concept="5" />
-      <node id="1886960078078645102" at="3135,30,3136,30" concept="5" />
-      <node id="1886960078078645102" at="3136,30,3137,228" concept="1" />
-      <node id="1886960078078645102" at="3137,228,3138,480" concept="1" />
-      <node id="1886960078078645102" at="3138,480,3139,651" concept="1" />
-      <node id="1886960078078645102" at="3139,651,3140,223" concept="1" />
-      <node id="1886960078078645102" at="3140,223,3141,170" concept="1" />
-      <node id="1886960078078645102" at="3141,170,3142,223" concept="1" />
-      <node id="1886960078078645102" at="3142,223,3143,170" concept="1" />
-      <node id="1886960078078645102" at="3143,170,3144,24" concept="6" />
-      <node id="5949640294884286759" at="3146,64,3147,63" concept="5" />
-      <node id="5949640294884286759" at="3147,63,3148,30" concept="5" />
-      <node id="5949640294884286759" at="3148,30,3149,30" concept="5" />
-      <node id="5949640294884286759" at="3149,30,3150,30" concept="5" />
-      <node id="5949640294884286759" at="3150,30,3151,228" concept="1" />
-      <node id="5949640294884286759" at="3151,228,3152,480" concept="1" />
-      <node id="5949640294884286759" at="3152,480,3153,645" concept="1" />
-      <node id="5949640294884286759" at="3153,645,3154,223" concept="1" />
-      <node id="5949640294884286759" at="3154,223,3155,170" concept="1" />
-      <node id="5949640294884286759" at="3155,170,3156,223" concept="1" />
-      <node id="5949640294884286759" at="3156,223,3157,170" concept="1" />
-      <node id="5949640294884286759" at="3157,170,3158,24" concept="6" />
-      <node id="1229561240641" at="3160,62,3161,63" concept="5" />
-      <node id="1229561240641" at="3161,63,3162,30" concept="5" />
-      <node id="1229561240641" at="3162,30,3163,30" concept="5" />
-      <node id="1229561240641" at="3163,30,3164,30" concept="5" />
-      <node id="1229561240641" at="3164,30,3165,228" concept="1" />
-      <node id="1229561240641" at="3165,228,3166,480" concept="1" />
-      <node id="1229561240641" at="3166,480,3167,648" concept="1" />
-      <node id="1229561240641" at="3167,648,3168,223" concept="1" />
-      <node id="1229561240641" at="3168,223,3169,170" concept="1" />
-      <node id="1229561240641" at="3169,170,3170,223" concept="1" />
-      <node id="1229561240641" at="3170,223,3171,170" concept="1" />
-      <node id="1229561240641" at="3171,170,3172,24" concept="6" />
-      <node id="1229561240570" at="972,24,975,7" concept="3" />
-      <node id="1229561240593" at="978,30,981,5" concept="3" />
-      <node id="1229561240608" at="981,5,984,5" concept="3" />
-      <node id="1229561240623" at="984,5,987,5" concept="3" />
-      <node id="1237303855231" at="987,5,990,5" concept="3" />
-      <node id="1886960078078645078" at="990,5,993,5" concept="3" />
-      <node id="5949640294884286731" at="993,5,996,5" concept="3" />
-      <node id="1229561240567" at="970,195,977,5" concept="3" />
-      <node id="1229561240574" at="3048,0,3062,0" concept="9" trace="_quotation_createNode_x583g4_a0a0b0b0kj#()Lorg/jetbrains/mps/openapi/model/SNode;" />
-      <node id="1229561240584" at="3062,0,3076,0" concept="9" trace="_quotation_createNode_x583g4_a0c0b0kj#()Lorg/jetbrains/mps/openapi/model/SNode;" />
-      <node id="1229561240603" at="3076,0,3090,0" concept="9" trace="_quotation_createNode_x583g4_a0a0d0kj#()Lorg/jetbrains/mps/openapi/model/SNode;" />
-      <node id="1229561240618" at="3090,0,3104,0" concept="9" trace="_quotation_createNode_x583g4_a0a0e0kj#()Lorg/jetbrains/mps/openapi/model/SNode;" />
-      <node id="1229561240633" at="3104,0,3118,0" concept="9" trace="_quotation_createNode_x583g4_a0a0f0kj#()Lorg/jetbrains/mps/openapi/model/SNode;" />
-      <node id="1237305016998" at="3118,0,3132,0" concept="9" trace="_quotation_createNode_x583g4_a0a0g0kj#()Lorg/jetbrains/mps/openapi/model/SNode;" />
-      <node id="1886960078078645102" at="3132,0,3146,0" concept="9" trace="_quotation_createNode_x583g4_a0a0h0kj#()Lorg/jetbrains/mps/openapi/model/SNode;" />
-      <node id="5949640294884286759" at="3146,0,3160,0" concept="9" trace="_quotation_createNode_x583g4_a0a0i0kj#()Lorg/jetbrains/mps/openapi/model/SNode;" />
-      <node id="1229561240641" at="3160,0,3174,0" concept="9" trace="_quotation_createNode_x583g4_a0k0kj#()Lorg/jetbrains/mps/openapi/model/SNode;" />
-      <scope id="1210364043507" at="251,106,252,124" />
-      <scope id="1229561240571" at="973,111,974,219" />
-      <scope id="1229561240600" at="979,360,980,215" />
-      <scope id="1229561240615" at="982,362,983,215" />
-      <scope id="1229561240630" at="985,356,986,215" />
-      <scope id="1237303855232" at="988,358,989,215" />
-      <scope id="1886960078078645079" at="991,368,992,215" />
-      <scope id="5949640294884286732" at="994,362,995,215" />
-      <scope id="4212343982984334782" at="1000,109,1001,264" />
-      <scope id="5300980552070064554" at="1003,109,1004,270" />
-      <scope id="6577030305815218823" at="1382,94,1383,114" />
-      <scope id="4212343982984334756" at="1385,94,1386,208" />
-      <scope id="4212343982984309484" at="1388,94,1389,120" />
-      <scope id="6845024055069759792" at="1391,94,1392,313" />
-      <scope id="5950344441598856702" at="1394,94,1395,383" />
-      <scope id="5950344441599961143" at="1397,94,1398,194" />
-      <scope id="5950344441600061733" at="1400,94,1401,197" />
-      <scope id="5950344441599009874" at="1403,94,1404,383" />
-      <scope id="6402638943148827892" at="1406,94,1407,181" />
-      <scope id="6240706158491156335" at="1409,94,1410,509" />
-      <scope id="5300980552070218850" at="1412,94,1413,324" />
-      <scope id="6845024055069759785" at="1956,108,1957,193" />
-      <scope id="5950344441599804504" at="1959,108,1960,186" />
-      <scope id="5950344441599889192" at="1962,108,1963,189" />
-      <scope id="4033442785759270481" at="1378,94,1380,451" />
-      <scope id="1229561240568" at="971,29,976,215" />
-      <scope id="1229561240574" at="3048,66,3060,24">
->>>>>>> d58f3a05
+      <scope id="1229561240574" at="3069,66,3081,24">
         <var name="facade" id="1229561240574" />
         <var name="quotedNode_1" id="1229561240574" />
         <var name="quotedNode_2" id="1229561240574" />
         <var name="quotedNode_3" id="1229561240574" />
       </scope>
-<<<<<<< HEAD
-      <scope id="1229561240584" at="3073,64,3085,24">
-=======
-      <scope id="1229561240584" at="3062,64,3074,24">
->>>>>>> d58f3a05
+      <scope id="1229561240584" at="3083,64,3095,24">
         <var name="facade" id="1229561240584" />
         <var name="quotedNode_1" id="1229561240584" />
         <var name="quotedNode_2" id="1229561240584" />
         <var name="quotedNode_3" id="1229561240584" />
       </scope>
-<<<<<<< HEAD
-      <scope id="1229561240603" at="3087,64,3099,24">
-=======
-      <scope id="1229561240603" at="3076,64,3088,24">
->>>>>>> d58f3a05
+      <scope id="1229561240603" at="3097,64,3109,24">
         <var name="facade" id="1229561240603" />
         <var name="quotedNode_1" id="1229561240603" />
         <var name="quotedNode_2" id="1229561240603" />
         <var name="quotedNode_3" id="1229561240603" />
       </scope>
-<<<<<<< HEAD
-      <scope id="1229561240618" at="3101,64,3113,24">
-=======
-      <scope id="1229561240618" at="3090,64,3102,24">
->>>>>>> d58f3a05
+      <scope id="1229561240618" at="3111,64,3123,24">
         <var name="facade" id="1229561240618" />
         <var name="quotedNode_1" id="1229561240618" />
         <var name="quotedNode_2" id="1229561240618" />
         <var name="quotedNode_3" id="1229561240618" />
       </scope>
-<<<<<<< HEAD
-      <scope id="1229561240633" at="3115,64,3127,24">
-=======
-      <scope id="1229561240633" at="3104,64,3116,24">
->>>>>>> d58f3a05
+      <scope id="1229561240633" at="3125,64,3137,24">
         <var name="facade" id="1229561240633" />
         <var name="quotedNode_1" id="1229561240633" />
         <var name="quotedNode_2" id="1229561240633" />
         <var name="quotedNode_3" id="1229561240633" />
       </scope>
-<<<<<<< HEAD
-      <scope id="1237305016998" at="3129,64,3141,24">
-=======
-      <scope id="1237305016998" at="3118,64,3130,24">
->>>>>>> d58f3a05
+      <scope id="1237305016998" at="3139,64,3151,24">
         <var name="facade" id="1237305016998" />
         <var name="quotedNode_1" id="1237305016998" />
         <var name="quotedNode_2" id="1237305016998" />
         <var name="quotedNode_3" id="1237305016998" />
       </scope>
-<<<<<<< HEAD
-      <scope id="1886960078078645102" at="3143,64,3155,24">
-=======
-      <scope id="1886960078078645102" at="3132,64,3144,24">
->>>>>>> d58f3a05
+      <scope id="1886960078078645102" at="3153,64,3165,24">
         <var name="facade" id="1886960078078645102" />
         <var name="quotedNode_1" id="1886960078078645102" />
         <var name="quotedNode_2" id="1886960078078645102" />
         <var name="quotedNode_3" id="1886960078078645102" />
       </scope>
-<<<<<<< HEAD
-      <scope id="5949640294884286759" at="3157,64,3169,24">
-=======
-      <scope id="5949640294884286759" at="3146,64,3158,24">
->>>>>>> d58f3a05
+      <scope id="5949640294884286759" at="3167,64,3179,24">
         <var name="facade" id="5949640294884286759" />
         <var name="quotedNode_1" id="5949640294884286759" />
         <var name="quotedNode_2" id="5949640294884286759" />
         <var name="quotedNode_3" id="5949640294884286759" />
       </scope>
-<<<<<<< HEAD
-      <scope id="1229561240641" at="3171,62,3183,24">
-=======
-      <scope id="1229561240641" at="3160,62,3172,24">
->>>>>>> d58f3a05
+      <scope id="1229561240641" at="3181,62,3193,24">
         <var name="facade" id="1229561240641" />
         <var name="quotedNode_1" id="1229561240641" />
         <var name="quotedNode_2" id="1229561240641" />
         <var name="quotedNode_3" id="1229561240641" />
       </scope>
-<<<<<<< HEAD
-      <scope id="1229561240574" at="3059,0,3073,0" />
-      <scope id="1229561240584" at="3073,0,3087,0" />
-      <scope id="1229561240603" at="3087,0,3101,0" />
-      <scope id="1229561240618" at="3101,0,3115,0" />
-      <scope id="1229561240633" at="3115,0,3129,0" />
-      <scope id="1237305016998" at="3129,0,3143,0" />
-      <scope id="1886960078078645102" at="3143,0,3157,0" />
-      <scope id="5949640294884286759" at="3157,0,3171,0" />
-      <scope id="1229561240641" at="3171,0,3185,0" />
+      <scope id="1229561240574" at="3069,0,3083,0" />
+      <scope id="1229561240584" at="3083,0,3097,0" />
+      <scope id="1229561240603" at="3097,0,3111,0" />
+      <scope id="1229561240618" at="3111,0,3125,0" />
+      <scope id="1229561240633" at="3125,0,3139,0" />
+      <scope id="1237305016998" at="3139,0,3153,0" />
+      <scope id="1886960078078645102" at="3153,0,3167,0" />
+      <scope id="5949640294884286759" at="3167,0,3181,0" />
+      <scope id="1229561240641" at="3181,0,3195,0" />
       <scope id="1229561240560" at="978,103,1007,211">
-=======
-      <scope id="1229561240574" at="3048,0,3062,0" />
-      <scope id="1229561240584" at="3062,0,3076,0" />
-      <scope id="1229561240603" at="3076,0,3090,0" />
-      <scope id="1229561240618" at="3090,0,3104,0" />
-      <scope id="1229561240633" at="3104,0,3118,0" />
-      <scope id="1237305016998" at="3118,0,3132,0" />
-      <scope id="1886960078078645102" at="3132,0,3146,0" />
-      <scope id="5949640294884286759" at="3146,0,3160,0" />
-      <scope id="1229561240641" at="3160,0,3174,0" />
-      <scope id="1229561240560" at="969,103,998,211">
->>>>>>> d58f3a05
         <var name="cellLayout" id="1229561240562" />
       </scope>
     </file>
@@ -647,7 +411,6 @@
   </root>
   <root nodeRef="r:00000000-0000-4000-0000-011c8959029f(jetbrains.mps.lang.editor.generator.baseLanguage.template.main@generator)/1097659173341">
     <file name="QueriesGenerated.java">
-<<<<<<< HEAD
       <node id="1182113674817411787" at="290,112,291,111" concept="6" />
       <node id="1210365041469" at="293,106,294,124" concept="6" />
       <node id="1767562947360483794" at="1024,109,1025,115" concept="5" />
@@ -672,70 +435,70 @@
       <node id="7533883740976421335" at="1442,94,1443,122" concept="6" />
       <node id="4251248560567092159" at="1445,94,1446,316" concept="6" />
       <node id="4251248560567092191" at="1992,108,1993,194" concept="6" />
-      <node id="1197580257894" at="3185,68,3186,63" concept="5" />
-      <node id="1197580257894" at="3186,63,3187,30" concept="5" />
-      <node id="1197580257894" at="3187,30,3188,30" concept="5" />
-      <node id="1197580257894" at="3188,30,3189,233" concept="1" />
-      <node id="1197580257894" at="3189,233,3190,225" concept="1" />
-      <node id="1197580257894" at="3190,225,3191,510" concept="1" />
-      <node id="1197580257894" at="3191,510,3192,164" concept="1" />
-      <node id="1197580257894" at="3192,164,3193,24" concept="6" />
-      <node id="1197580378829" at="3195,66,3196,63" concept="5" />
-      <node id="1197580378829" at="3196,63,3197,30" concept="5" />
-      <node id="1197580378829" at="3197,30,3198,30" concept="5" />
-      <node id="1197580378829" at="3198,30,3199,233" concept="1" />
-      <node id="1197580378829" at="3199,233,3200,225" concept="1" />
-      <node id="1197580378829" at="3200,225,3201,512" concept="1" />
-      <node id="1197580378829" at="3201,512,3202,164" concept="1" />
-      <node id="1197580378829" at="3202,164,3203,24" concept="6" />
-      <node id="1197580462598" at="3205,66,3206,63" concept="5" />
-      <node id="1197580462598" at="3206,63,3207,30" concept="5" />
-      <node id="1197580462598" at="3207,30,3208,30" concept="5" />
-      <node id="1197580462598" at="3208,30,3209,233" concept="1" />
-      <node id="1197580462598" at="3209,233,3210,225" concept="1" />
-      <node id="1197580462598" at="3210,225,3211,510" concept="1" />
-      <node id="1197580462598" at="3211,510,3212,164" concept="1" />
-      <node id="1197580462598" at="3212,164,3213,24" concept="6" />
-      <node id="1197580469199" at="3215,66,3216,63" concept="5" />
-      <node id="1197580469199" at="3216,63,3217,30" concept="5" />
-      <node id="1197580469199" at="3217,30,3218,30" concept="5" />
-      <node id="1197580469199" at="3218,30,3219,233" concept="1" />
-      <node id="1197580469199" at="3219,233,3220,225" concept="1" />
-      <node id="1197580469199" at="3220,225,3221,512" concept="1" />
-      <node id="1197580469199" at="3221,512,3222,164" concept="1" />
-      <node id="1197580469199" at="3222,164,3223,24" concept="6" />
-      <node id="1197580489617" at="3225,66,3226,63" concept="5" />
-      <node id="1197580489617" at="3226,63,3227,30" concept="5" />
-      <node id="1197580489617" at="3227,30,3228,30" concept="5" />
-      <node id="1197580489617" at="3228,30,3229,233" concept="1" />
-      <node id="1197580489617" at="3229,233,3230,225" concept="1" />
-      <node id="1197580489617" at="3230,225,3231,506" concept="1" />
-      <node id="1197580489617" at="3231,506,3232,164" concept="1" />
-      <node id="1197580489617" at="3232,164,3233,24" concept="6" />
-      <node id="1237374202942" at="3235,66,3236,63" concept="5" />
-      <node id="1237374202942" at="3236,63,3237,30" concept="5" />
-      <node id="1237374202942" at="3237,30,3238,30" concept="5" />
-      <node id="1237374202942" at="3238,30,3239,233" concept="1" />
-      <node id="1237374202942" at="3239,233,3240,225" concept="1" />
-      <node id="1237374202942" at="3240,225,3241,508" concept="1" />
-      <node id="1237374202942" at="3241,508,3242,164" concept="1" />
-      <node id="1237374202942" at="3242,164,3243,24" concept="6" />
-      <node id="1979716693956155192" at="3245,66,3246,63" concept="5" />
-      <node id="1979716693956155192" at="3246,63,3247,30" concept="5" />
-      <node id="1979716693956155192" at="3247,30,3248,30" concept="5" />
-      <node id="1979716693956155192" at="3248,30,3249,233" concept="1" />
-      <node id="1979716693956155192" at="3249,233,3250,225" concept="1" />
-      <node id="1979716693956155192" at="3250,225,3251,513" concept="1" />
-      <node id="1979716693956155192" at="3251,513,3252,164" concept="1" />
-      <node id="1979716693956155192" at="3252,164,3253,24" concept="6" />
-      <node id="6820251943131740049" at="3255,66,3256,63" concept="5" />
-      <node id="6820251943131740049" at="3256,63,3257,30" concept="5" />
-      <node id="6820251943131740049" at="3257,30,3258,30" concept="5" />
-      <node id="6820251943131740049" at="3258,30,3259,233" concept="1" />
-      <node id="6820251943131740049" at="3259,233,3260,225" concept="1" />
-      <node id="6820251943131740049" at="3260,225,3261,507" concept="1" />
-      <node id="6820251943131740049" at="3261,507,3262,164" concept="1" />
-      <node id="6820251943131740049" at="3262,164,3263,24" concept="6" />
+      <node id="1197580257894" at="3195,68,3196,63" concept="5" />
+      <node id="1197580257894" at="3196,63,3197,30" concept="5" />
+      <node id="1197580257894" at="3197,30,3198,30" concept="5" />
+      <node id="1197580257894" at="3198,30,3199,233" concept="1" />
+      <node id="1197580257894" at="3199,233,3200,225" concept="1" />
+      <node id="1197580257894" at="3200,225,3201,510" concept="1" />
+      <node id="1197580257894" at="3201,510,3202,164" concept="1" />
+      <node id="1197580257894" at="3202,164,3203,24" concept="6" />
+      <node id="1197580378829" at="3205,66,3206,63" concept="5" />
+      <node id="1197580378829" at="3206,63,3207,30" concept="5" />
+      <node id="1197580378829" at="3207,30,3208,30" concept="5" />
+      <node id="1197580378829" at="3208,30,3209,233" concept="1" />
+      <node id="1197580378829" at="3209,233,3210,225" concept="1" />
+      <node id="1197580378829" at="3210,225,3211,512" concept="1" />
+      <node id="1197580378829" at="3211,512,3212,164" concept="1" />
+      <node id="1197580378829" at="3212,164,3213,24" concept="6" />
+      <node id="1197580462598" at="3215,66,3216,63" concept="5" />
+      <node id="1197580462598" at="3216,63,3217,30" concept="5" />
+      <node id="1197580462598" at="3217,30,3218,30" concept="5" />
+      <node id="1197580462598" at="3218,30,3219,233" concept="1" />
+      <node id="1197580462598" at="3219,233,3220,225" concept="1" />
+      <node id="1197580462598" at="3220,225,3221,510" concept="1" />
+      <node id="1197580462598" at="3221,510,3222,164" concept="1" />
+      <node id="1197580462598" at="3222,164,3223,24" concept="6" />
+      <node id="1197580469199" at="3225,66,3226,63" concept="5" />
+      <node id="1197580469199" at="3226,63,3227,30" concept="5" />
+      <node id="1197580469199" at="3227,30,3228,30" concept="5" />
+      <node id="1197580469199" at="3228,30,3229,233" concept="1" />
+      <node id="1197580469199" at="3229,233,3230,225" concept="1" />
+      <node id="1197580469199" at="3230,225,3231,512" concept="1" />
+      <node id="1197580469199" at="3231,512,3232,164" concept="1" />
+      <node id="1197580469199" at="3232,164,3233,24" concept="6" />
+      <node id="1197580489617" at="3235,66,3236,63" concept="5" />
+      <node id="1197580489617" at="3236,63,3237,30" concept="5" />
+      <node id="1197580489617" at="3237,30,3238,30" concept="5" />
+      <node id="1197580489617" at="3238,30,3239,233" concept="1" />
+      <node id="1197580489617" at="3239,233,3240,225" concept="1" />
+      <node id="1197580489617" at="3240,225,3241,506" concept="1" />
+      <node id="1197580489617" at="3241,506,3242,164" concept="1" />
+      <node id="1197580489617" at="3242,164,3243,24" concept="6" />
+      <node id="1237374202942" at="3245,66,3246,63" concept="5" />
+      <node id="1237374202942" at="3246,63,3247,30" concept="5" />
+      <node id="1237374202942" at="3247,30,3248,30" concept="5" />
+      <node id="1237374202942" at="3248,30,3249,233" concept="1" />
+      <node id="1237374202942" at="3249,233,3250,225" concept="1" />
+      <node id="1237374202942" at="3250,225,3251,508" concept="1" />
+      <node id="1237374202942" at="3251,508,3252,164" concept="1" />
+      <node id="1237374202942" at="3252,164,3253,24" concept="6" />
+      <node id="1979716693956155192" at="3255,66,3256,63" concept="5" />
+      <node id="1979716693956155192" at="3256,63,3257,30" concept="5" />
+      <node id="1979716693956155192" at="3257,30,3258,30" concept="5" />
+      <node id="1979716693956155192" at="3258,30,3259,233" concept="1" />
+      <node id="1979716693956155192" at="3259,233,3260,225" concept="1" />
+      <node id="1979716693956155192" at="3260,225,3261,513" concept="1" />
+      <node id="1979716693956155192" at="3261,513,3262,164" concept="1" />
+      <node id="1979716693956155192" at="3262,164,3263,24" concept="6" />
+      <node id="6820251943131740049" at="3265,66,3266,63" concept="5" />
+      <node id="6820251943131740049" at="3266,63,3267,30" concept="5" />
+      <node id="6820251943131740049" at="3267,30,3268,30" concept="5" />
+      <node id="6820251943131740049" at="3268,30,3269,233" concept="1" />
+      <node id="6820251943131740049" at="3269,233,3270,225" concept="1" />
+      <node id="6820251943131740049" at="3270,225,3271,507" concept="1" />
+      <node id="6820251943131740049" at="3271,507,3272,164" concept="1" />
+      <node id="6820251943131740049" at="3272,164,3273,24" concept="6" />
       <node id="1197580237352" at="1031,29,1034,7" concept="3" />
       <node id="1197580432818" at="1037,26,1040,5" concept="3" />
       <node id="1197580469194" at="1040,5,1043,5" concept="3" />
@@ -744,14 +507,14 @@
       <node id="1979716693956155176" at="1049,5,1052,5" concept="3" />
       <node id="6820251943131740043" at="1052,5,1055,5" concept="3" />
       <node id="1197580220328" at="1030,41,1036,5" concept="3" />
-      <node id="1197580257894" at="3185,0,3195,0" concept="9" trace="_quotation_createNode_x583g4_a0a0a0a0c0tj#()Lorg/jetbrains/mps/openapi/model/SNode;" />
-      <node id="1197580378829" at="3195,0,3205,0" concept="9" trace="_quotation_createNode_x583g4_a0a0b0c0tj#()Lorg/jetbrains/mps/openapi/model/SNode;" />
-      <node id="1197580462598" at="3205,0,3215,0" concept="9" trace="_quotation_createNode_x583g4_a0a0a0e0tj#()Lorg/jetbrains/mps/openapi/model/SNode;" />
-      <node id="1197580469199" at="3215,0,3225,0" concept="9" trace="_quotation_createNode_x583g4_a0a0a0f0tj#()Lorg/jetbrains/mps/openapi/model/SNode;" />
-      <node id="1197580489617" at="3225,0,3235,0" concept="9" trace="_quotation_createNode_x583g4_a0a0a0g0tj#()Lorg/jetbrains/mps/openapi/model/SNode;" />
-      <node id="1237374202942" at="3235,0,3245,0" concept="9" trace="_quotation_createNode_x583g4_a0a0a0h0tj#()Lorg/jetbrains/mps/openapi/model/SNode;" />
-      <node id="1979716693956155192" at="3245,0,3255,0" concept="9" trace="_quotation_createNode_x583g4_a0a0a0i0tj#()Lorg/jetbrains/mps/openapi/model/SNode;" />
-      <node id="6820251943131740049" at="3255,0,3265,0" concept="9" trace="_quotation_createNode_x583g4_a0a0a0j0tj#()Lorg/jetbrains/mps/openapi/model/SNode;" />
+      <node id="1197580257894" at="3195,0,3205,0" concept="9" trace="_quotation_createNode_x583g4_a0a0a0a0c0tj#()Lorg/jetbrains/mps/openapi/model/SNode;" />
+      <node id="1197580378829" at="3205,0,3215,0" concept="9" trace="_quotation_createNode_x583g4_a0a0b0c0tj#()Lorg/jetbrains/mps/openapi/model/SNode;" />
+      <node id="1197580462598" at="3215,0,3225,0" concept="9" trace="_quotation_createNode_x583g4_a0a0a0e0tj#()Lorg/jetbrains/mps/openapi/model/SNode;" />
+      <node id="1197580469199" at="3225,0,3235,0" concept="9" trace="_quotation_createNode_x583g4_a0a0a0f0tj#()Lorg/jetbrains/mps/openapi/model/SNode;" />
+      <node id="1197580489617" at="3235,0,3245,0" concept="9" trace="_quotation_createNode_x583g4_a0a0a0g0tj#()Lorg/jetbrains/mps/openapi/model/SNode;" />
+      <node id="1237374202942" at="3245,0,3255,0" concept="9" trace="_quotation_createNode_x583g4_a0a0a0h0tj#()Lorg/jetbrains/mps/openapi/model/SNode;" />
+      <node id="1979716693956155192" at="3255,0,3265,0" concept="9" trace="_quotation_createNode_x583g4_a0a0a0i0tj#()Lorg/jetbrains/mps/openapi/model/SNode;" />
+      <node id="6820251943131740049" at="3265,0,3275,0" concept="9" trace="_quotation_createNode_x583g4_a0a0a0j0tj#()Lorg/jetbrains/mps/openapi/model/SNode;" />
       <scope id="1767562947360483778" at="290,112,291,111" />
       <scope id="1210365041468" at="293,106,294,124" />
       <scope id="1197580237353" at="1032,113,1033,536" />
@@ -772,222 +535,55 @@
         <var name="generatedClass" id="1767562947360483795" />
       </scope>
       <scope id="1197580220329" at="1031,29,1035,532" />
-      <scope id="1197580257894" at="3185,68,3193,24">
-=======
-      <node id="1182113674817411787" at="281,112,282,111" concept="6" />
-      <node id="1210365041469" at="284,106,285,124" concept="6" />
-      <node id="1767562947360483794" at="1015,109,1016,115" concept="5" />
-      <node id="1767562947360483801" at="1016,115,1017,125" concept="6" />
-      <node id="1197580159993" at="1019,103,1020,196" concept="5" />
-      <node id="7376433222636454401" at="1020,196,1021,41" concept="7" />
-      <node id="1197580254283" at="1023,113,1024,536" concept="6" />
-      <node id="1197580378826" at="1025,7,1026,532" concept="6" />
-      <node id="7376433222636453571" at="1027,5,1028,26" concept="7" />
-      <node id="1197580462595" at="1029,199,1030,532" concept="6" />
-      <node id="1197580469196" at="1032,201,1033,532" concept="6" />
-      <node id="1197580489614" at="1035,195,1036,532" concept="6" />
-      <node id="1237374197921" at="1038,197,1039,532" concept="6" />
-      <node id="1979716693956155188" at="1041,207,1042,532" concept="6" />
-      <node id="6820251943131740045" at="1044,201,1045,532" concept="6" />
-      <node id="7376433222636453879" at="1046,5,1047,13" concept="7" />
-      <node id="1197580537018" at="1047,13,1048,16" concept="6" />
-      <node id="4601216887036335441" at="1050,109,1051,265" concept="6" />
-      <node id="7533883740976384394" at="1424,94,1425,116" concept="6" />
-      <node id="7533883740976421325" at="1427,94,1428,182" concept="6" />
-      <node id="4601216887036335395" at="1430,94,1431,209" concept="6" />
-      <node id="7533883740976421335" at="1433,94,1434,122" concept="6" />
-      <node id="4251248560567092159" at="1436,94,1437,316" concept="6" />
-      <node id="4251248560567092191" at="1980,108,1981,194" concept="6" />
-      <node id="1197580257894" at="3174,68,3175,63" concept="5" />
-      <node id="1197580257894" at="3175,63,3176,30" concept="5" />
-      <node id="1197580257894" at="3176,30,3177,30" concept="5" />
-      <node id="1197580257894" at="3177,30,3178,233" concept="1" />
-      <node id="1197580257894" at="3178,233,3179,225" concept="1" />
-      <node id="1197580257894" at="3179,225,3180,510" concept="1" />
-      <node id="1197580257894" at="3180,510,3181,164" concept="1" />
-      <node id="1197580257894" at="3181,164,3182,24" concept="6" />
-      <node id="1197580378829" at="3184,66,3185,63" concept="5" />
-      <node id="1197580378829" at="3185,63,3186,30" concept="5" />
-      <node id="1197580378829" at="3186,30,3187,30" concept="5" />
-      <node id="1197580378829" at="3187,30,3188,233" concept="1" />
-      <node id="1197580378829" at="3188,233,3189,225" concept="1" />
-      <node id="1197580378829" at="3189,225,3190,512" concept="1" />
-      <node id="1197580378829" at="3190,512,3191,164" concept="1" />
-      <node id="1197580378829" at="3191,164,3192,24" concept="6" />
-      <node id="1197580462598" at="3194,66,3195,63" concept="5" />
-      <node id="1197580462598" at="3195,63,3196,30" concept="5" />
-      <node id="1197580462598" at="3196,30,3197,30" concept="5" />
-      <node id="1197580462598" at="3197,30,3198,233" concept="1" />
-      <node id="1197580462598" at="3198,233,3199,225" concept="1" />
-      <node id="1197580462598" at="3199,225,3200,510" concept="1" />
-      <node id="1197580462598" at="3200,510,3201,164" concept="1" />
-      <node id="1197580462598" at="3201,164,3202,24" concept="6" />
-      <node id="1197580469199" at="3204,66,3205,63" concept="5" />
-      <node id="1197580469199" at="3205,63,3206,30" concept="5" />
-      <node id="1197580469199" at="3206,30,3207,30" concept="5" />
-      <node id="1197580469199" at="3207,30,3208,233" concept="1" />
-      <node id="1197580469199" at="3208,233,3209,225" concept="1" />
-      <node id="1197580469199" at="3209,225,3210,512" concept="1" />
-      <node id="1197580469199" at="3210,512,3211,164" concept="1" />
-      <node id="1197580469199" at="3211,164,3212,24" concept="6" />
-      <node id="1197580489617" at="3214,66,3215,63" concept="5" />
-      <node id="1197580489617" at="3215,63,3216,30" concept="5" />
-      <node id="1197580489617" at="3216,30,3217,30" concept="5" />
-      <node id="1197580489617" at="3217,30,3218,233" concept="1" />
-      <node id="1197580489617" at="3218,233,3219,225" concept="1" />
-      <node id="1197580489617" at="3219,225,3220,506" concept="1" />
-      <node id="1197580489617" at="3220,506,3221,164" concept="1" />
-      <node id="1197580489617" at="3221,164,3222,24" concept="6" />
-      <node id="1237374202942" at="3224,66,3225,63" concept="5" />
-      <node id="1237374202942" at="3225,63,3226,30" concept="5" />
-      <node id="1237374202942" at="3226,30,3227,30" concept="5" />
-      <node id="1237374202942" at="3227,30,3228,233" concept="1" />
-      <node id="1237374202942" at="3228,233,3229,225" concept="1" />
-      <node id="1237374202942" at="3229,225,3230,508" concept="1" />
-      <node id="1237374202942" at="3230,508,3231,164" concept="1" />
-      <node id="1237374202942" at="3231,164,3232,24" concept="6" />
-      <node id="1979716693956155192" at="3234,66,3235,63" concept="5" />
-      <node id="1979716693956155192" at="3235,63,3236,30" concept="5" />
-      <node id="1979716693956155192" at="3236,30,3237,30" concept="5" />
-      <node id="1979716693956155192" at="3237,30,3238,233" concept="1" />
-      <node id="1979716693956155192" at="3238,233,3239,225" concept="1" />
-      <node id="1979716693956155192" at="3239,225,3240,513" concept="1" />
-      <node id="1979716693956155192" at="3240,513,3241,164" concept="1" />
-      <node id="1979716693956155192" at="3241,164,3242,24" concept="6" />
-      <node id="6820251943131740049" at="3244,66,3245,63" concept="5" />
-      <node id="6820251943131740049" at="3245,63,3246,30" concept="5" />
-      <node id="6820251943131740049" at="3246,30,3247,30" concept="5" />
-      <node id="6820251943131740049" at="3247,30,3248,233" concept="1" />
-      <node id="6820251943131740049" at="3248,233,3249,225" concept="1" />
-      <node id="6820251943131740049" at="3249,225,3250,507" concept="1" />
-      <node id="6820251943131740049" at="3250,507,3251,164" concept="1" />
-      <node id="6820251943131740049" at="3251,164,3252,24" concept="6" />
-      <node id="1197580237352" at="1022,29,1025,7" concept="3" />
-      <node id="1197580432818" at="1028,26,1031,5" concept="3" />
-      <node id="1197580469194" at="1031,5,1034,5" concept="3" />
-      <node id="1197580489612" at="1034,5,1037,5" concept="3" />
-      <node id="1237374186659" at="1037,5,1040,5" concept="3" />
-      <node id="1979716693956155176" at="1040,5,1043,5" concept="3" />
-      <node id="6820251943131740043" at="1043,5,1046,5" concept="3" />
-      <node id="1197580220328" at="1021,41,1027,5" concept="3" />
-      <node id="1197580257894" at="3174,0,3184,0" concept="9" trace="_quotation_createNode_x583g4_a0a0a0a0c0qj#()Lorg/jetbrains/mps/openapi/model/SNode;" />
-      <node id="1197580378829" at="3184,0,3194,0" concept="9" trace="_quotation_createNode_x583g4_a0a0b0c0qj#()Lorg/jetbrains/mps/openapi/model/SNode;" />
-      <node id="1197580462598" at="3194,0,3204,0" concept="9" trace="_quotation_createNode_x583g4_a0a0a0e0qj#()Lorg/jetbrains/mps/openapi/model/SNode;" />
-      <node id="1197580469199" at="3204,0,3214,0" concept="9" trace="_quotation_createNode_x583g4_a0a0a0f0qj#()Lorg/jetbrains/mps/openapi/model/SNode;" />
-      <node id="1197580489617" at="3214,0,3224,0" concept="9" trace="_quotation_createNode_x583g4_a0a0a0g0qj#()Lorg/jetbrains/mps/openapi/model/SNode;" />
-      <node id="1237374202942" at="3224,0,3234,0" concept="9" trace="_quotation_createNode_x583g4_a0a0a0h0qj#()Lorg/jetbrains/mps/openapi/model/SNode;" />
-      <node id="1979716693956155192" at="3234,0,3244,0" concept="9" trace="_quotation_createNode_x583g4_a0a0a0i0qj#()Lorg/jetbrains/mps/openapi/model/SNode;" />
-      <node id="6820251943131740049" at="3244,0,3254,0" concept="9" trace="_quotation_createNode_x583g4_a0a0a0j0qj#()Lorg/jetbrains/mps/openapi/model/SNode;" />
-      <scope id="1767562947360483778" at="281,112,282,111" />
-      <scope id="1210365041468" at="284,106,285,124" />
-      <scope id="1197580237353" at="1023,113,1024,536" />
-      <scope id="1197580432819" at="1029,199,1030,532" />
-      <scope id="1197580469195" at="1032,201,1033,532" />
-      <scope id="1197580489613" at="1035,195,1036,532" />
-      <scope id="1237374186660" at="1038,197,1039,532" />
-      <scope id="1979716693956155177" at="1041,207,1042,532" />
-      <scope id="6820251943131740044" at="1044,201,1045,532" />
-      <scope id="4601216887036335440" at="1050,109,1051,265" />
-      <scope id="7533883740976384393" at="1424,94,1425,116" />
-      <scope id="7533883740976421324" at="1427,94,1428,182" />
-      <scope id="4601216887036311770" at="1430,94,1431,209" />
-      <scope id="7533883740976421333" at="1433,94,1434,122" />
-      <scope id="4251248560567068264" at="1436,94,1437,316" />
-      <scope id="4251248560567092190" at="1980,108,1981,194" />
-      <scope id="1767562947360483793" at="1015,109,1017,125">
-        <var name="generatedClass" id="1767562947360483795" />
-      </scope>
-      <scope id="1197580220329" at="1022,29,1026,532" />
-      <scope id="1197580257894" at="3174,68,3182,24">
->>>>>>> d58f3a05
+      <scope id="1197580257894" at="3195,68,3203,24">
         <var name="facade" id="1197580257894" />
         <var name="quotedNode_1" id="1197580257894" />
         <var name="quotedNode_2" id="1197580257894" />
       </scope>
-<<<<<<< HEAD
-      <scope id="1197580378829" at="3195,66,3203,24">
-=======
-      <scope id="1197580378829" at="3184,66,3192,24">
->>>>>>> d58f3a05
+      <scope id="1197580378829" at="3205,66,3213,24">
         <var name="facade" id="1197580378829" />
         <var name="quotedNode_1" id="1197580378829" />
         <var name="quotedNode_2" id="1197580378829" />
       </scope>
-<<<<<<< HEAD
-      <scope id="1197580462598" at="3205,66,3213,24">
-=======
-      <scope id="1197580462598" at="3194,66,3202,24">
->>>>>>> d58f3a05
+      <scope id="1197580462598" at="3215,66,3223,24">
         <var name="facade" id="1197580462598" />
         <var name="quotedNode_1" id="1197580462598" />
         <var name="quotedNode_2" id="1197580462598" />
       </scope>
-<<<<<<< HEAD
-      <scope id="1197580469199" at="3215,66,3223,24">
-=======
-      <scope id="1197580469199" at="3204,66,3212,24">
->>>>>>> d58f3a05
+      <scope id="1197580469199" at="3225,66,3233,24">
         <var name="facade" id="1197580469199" />
         <var name="quotedNode_1" id="1197580469199" />
         <var name="quotedNode_2" id="1197580469199" />
       </scope>
-<<<<<<< HEAD
-      <scope id="1197580489617" at="3225,66,3233,24">
-=======
-      <scope id="1197580489617" at="3214,66,3222,24">
->>>>>>> d58f3a05
+      <scope id="1197580489617" at="3235,66,3243,24">
         <var name="facade" id="1197580489617" />
         <var name="quotedNode_1" id="1197580489617" />
         <var name="quotedNode_2" id="1197580489617" />
       </scope>
-<<<<<<< HEAD
-      <scope id="1237374202942" at="3235,66,3243,24">
-=======
-      <scope id="1237374202942" at="3224,66,3232,24">
->>>>>>> d58f3a05
+      <scope id="1237374202942" at="3245,66,3253,24">
         <var name="facade" id="1237374202942" />
         <var name="quotedNode_1" id="1237374202942" />
         <var name="quotedNode_2" id="1237374202942" />
       </scope>
-<<<<<<< HEAD
-      <scope id="1979716693956155192" at="3245,66,3253,24">
-=======
-      <scope id="1979716693956155192" at="3234,66,3242,24">
->>>>>>> d58f3a05
+      <scope id="1979716693956155192" at="3255,66,3263,24">
         <var name="facade" id="1979716693956155192" />
         <var name="quotedNode_1" id="1979716693956155192" />
         <var name="quotedNode_2" id="1979716693956155192" />
       </scope>
-<<<<<<< HEAD
-      <scope id="6820251943131740049" at="3255,66,3263,24">
-=======
-      <scope id="6820251943131740049" at="3244,66,3252,24">
->>>>>>> d58f3a05
+      <scope id="6820251943131740049" at="3265,66,3273,24">
         <var name="facade" id="6820251943131740049" />
         <var name="quotedNode_1" id="6820251943131740049" />
         <var name="quotedNode_2" id="6820251943131740049" />
       </scope>
-<<<<<<< HEAD
-      <scope id="1197580257894" at="3185,0,3195,0" />
-      <scope id="1197580378829" at="3195,0,3205,0" />
-      <scope id="1197580462598" at="3205,0,3215,0" />
-      <scope id="1197580469199" at="3215,0,3225,0" />
-      <scope id="1197580489617" at="3225,0,3235,0" />
-      <scope id="1237374202942" at="3235,0,3245,0" />
-      <scope id="1979716693956155192" at="3245,0,3255,0" />
-      <scope id="6820251943131740049" at="3255,0,3265,0" />
+      <scope id="1197580257894" at="3195,0,3205,0" />
+      <scope id="1197580378829" at="3205,0,3215,0" />
+      <scope id="1197580462598" at="3215,0,3225,0" />
+      <scope id="1197580469199" at="3225,0,3235,0" />
+      <scope id="1197580489617" at="3235,0,3245,0" />
+      <scope id="1237374202942" at="3245,0,3255,0" />
+      <scope id="1979716693956155192" at="3255,0,3265,0" />
+      <scope id="6820251943131740049" at="3265,0,3275,0" />
       <scope id="1197580078128" at="1028,103,1057,16">
-=======
-      <scope id="1197580257894" at="3174,0,3184,0" />
-      <scope id="1197580378829" at="3184,0,3194,0" />
-      <scope id="1197580462598" at="3194,0,3204,0" />
-      <scope id="1197580469199" at="3204,0,3214,0" />
-      <scope id="1197580489617" at="3214,0,3224,0" />
-      <scope id="1237374202942" at="3224,0,3234,0" />
-      <scope id="1979716693956155192" at="3234,0,3244,0" />
-      <scope id="6820251943131740049" at="3244,0,3254,0" />
-      <scope id="1197580078128" at="1019,103,1048,16">
->>>>>>> d58f3a05
         <var name="cellLayout" id="1197580159994" />
       </scope>
     </file>
@@ -1016,7 +612,6 @@
   </root>
   <root nodeRef="r:00000000-0000-4000-0000-011c8959029f(jetbrains.mps.lang.editor.generator.baseLanguage.template.main@generator)/1099843327895">
     <file name="QueriesGenerated.java">
-<<<<<<< HEAD
       <node id="1187030436993" at="308,106,309,181" concept="6" />
       <node id="1189585586173" at="311,106,312,192" concept="5" />
       <node id="1189585586182" at="313,28,314,43" concept="1" />
@@ -1062,30 +657,30 @@
       <node id="1187030514126" at="2601,114,2602,179" concept="6" />
       <node id="1189585640766" at="2604,114,2605,185" concept="6" />
       <node id="1184071681222" at="2607,114,2608,179" concept="6" />
-      <node id="1197570240370" at="3265,64,3266,63" concept="5" />
-      <node id="1197570240370" at="3266,63,3267,30" concept="5" />
-      <node id="1197570240370" at="3267,30,3268,232" concept="1" />
-      <node id="1197570240370" at="3268,232,3269,511" concept="1" />
-      <node id="1197570240370" at="3269,511,3270,471" concept="1" />
-      <node id="1197570240370" at="3270,471,3271,24" concept="6" />
-      <node id="1197571225429" at="3273,64,3274,63" concept="5" />
-      <node id="1197571225429" at="3274,63,3275,30" concept="5" />
-      <node id="1197571225429" at="3275,30,3276,232" concept="1" />
-      <node id="1197571225429" at="3276,232,3277,510" concept="1" />
-      <node id="1197571225429" at="3277,510,3278,471" concept="1" />
-      <node id="1197571225429" at="3278,471,3279,24" concept="6" />
-      <node id="1197571252348" at="3281,64,3282,63" concept="5" />
-      <node id="1197571252348" at="3282,63,3283,30" concept="5" />
-      <node id="1197571252348" at="3283,30,3284,232" concept="1" />
-      <node id="1197571252348" at="3284,232,3285,518" concept="1" />
-      <node id="1197571252348" at="3285,518,3286,471" concept="1" />
-      <node id="1197571252348" at="3286,471,3287,24" concept="6" />
-      <node id="1197571333782" at="3289,62,3290,63" concept="5" />
-      <node id="1197571333782" at="3290,63,3291,30" concept="5" />
-      <node id="1197571333782" at="3291,30,3292,232" concept="1" />
-      <node id="1197571333782" at="3292,232,3293,509" concept="1" />
-      <node id="1197571333782" at="3293,509,3294,471" concept="1" />
-      <node id="1197571333782" at="3294,471,3295,24" concept="6" />
+      <node id="1197570240370" at="3275,64,3276,63" concept="5" />
+      <node id="1197570240370" at="3276,63,3277,30" concept="5" />
+      <node id="1197570240370" at="3277,30,3278,232" concept="1" />
+      <node id="1197570240370" at="3278,232,3279,511" concept="1" />
+      <node id="1197570240370" at="3279,511,3280,471" concept="1" />
+      <node id="1197570240370" at="3280,471,3281,24" concept="6" />
+      <node id="1197571225429" at="3283,64,3284,63" concept="5" />
+      <node id="1197571225429" at="3284,63,3285,30" concept="5" />
+      <node id="1197571225429" at="3285,30,3286,232" concept="1" />
+      <node id="1197571225429" at="3286,232,3287,510" concept="1" />
+      <node id="1197571225429" at="3287,510,3288,471" concept="1" />
+      <node id="1197571225429" at="3288,471,3289,24" concept="6" />
+      <node id="1197571252348" at="3291,64,3292,63" concept="5" />
+      <node id="1197571252348" at="3292,63,3293,30" concept="5" />
+      <node id="1197571252348" at="3293,30,3294,232" concept="1" />
+      <node id="1197571252348" at="3294,232,3295,518" concept="1" />
+      <node id="1197571252348" at="3295,518,3296,471" concept="1" />
+      <node id="1197571252348" at="3296,471,3297,24" concept="6" />
+      <node id="1197571333782" at="3299,62,3300,63" concept="5" />
+      <node id="1197571333782" at="3300,63,3301,30" concept="5" />
+      <node id="1197571333782" at="3301,30,3302,232" concept="1" />
+      <node id="1197571333782" at="3302,232,3303,509" concept="1" />
+      <node id="1197571333782" at="3303,509,3304,471" concept="1" />
+      <node id="1197571333782" at="3304,471,3305,24" concept="6" />
       <node id="1213877273525" at="361,10,363,5" concept="0" />
       <node id="1189585586180" at="312,192,315,5" concept="3" />
       <node id="2893362399357801466" at="335,227,338,5" concept="3" />
@@ -1097,10 +692,10 @@
       <node id="2893362399358377898" at="349,0,353,5" concept="3" />
       <node id="2893362399358448748" at="353,5,357,5" concept="3" />
       <node id="1213877273508" at="358,19,363,5" concept="3" />
-      <node id="1197570240370" at="3265,0,3273,0" concept="9" trace="_quotation_createNode_x583g4_a0a0a0wj#()Lorg/jetbrains/mps/openapi/model/SNode;" />
-      <node id="1197571225429" at="3273,0,3281,0" concept="9" trace="_quotation_createNode_x583g4_a0a0b0wj#()Lorg/jetbrains/mps/openapi/model/SNode;" />
-      <node id="1197571252348" at="3281,0,3289,0" concept="9" trace="_quotation_createNode_x583g4_a0a0c0wj#()Lorg/jetbrains/mps/openapi/model/SNode;" />
-      <node id="1197571333782" at="3289,0,3297,0" concept="9" trace="_quotation_createNode_x583g4_a0d0wj#()Lorg/jetbrains/mps/openapi/model/SNode;" />
+      <node id="1197570240370" at="3275,0,3283,0" concept="9" trace="_quotation_createNode_x583g4_a0a0a0wj#()Lorg/jetbrains/mps/openapi/model/SNode;" />
+      <node id="1197571225429" at="3283,0,3291,0" concept="9" trace="_quotation_createNode_x583g4_a0a0b0wj#()Lorg/jetbrains/mps/openapi/model/SNode;" />
+      <node id="1197571252348" at="3291,0,3299,0" concept="9" trace="_quotation_createNode_x583g4_a0a0c0wj#()Lorg/jetbrains/mps/openapi/model/SNode;" />
+      <node id="1197571333782" at="3299,0,3307,0" concept="9" trace="_quotation_createNode_x583g4_a0d0wj#()Lorg/jetbrains/mps/openapi/model/SNode;" />
       <scope id="1187030323124" at="308,106,309,181" />
       <scope id="1189585586181" at="313,28,314,43" />
       <scope id="1189585695087" at="322,106,323,65" />
@@ -1127,118 +722,6 @@
       <scope id="1189585635439" at="2604,114,2605,185" />
       <scope id="1184071677336" at="2607,114,2608,179" />
       <scope id="1189585593362" at="318,106,320,19">
-=======
-      <node id="1187030436993" at="299,106,300,181" concept="6" />
-      <node id="1189585586173" at="302,106,303,192" concept="5" />
-      <node id="1189585586182" at="304,28,305,43" concept="1" />
-      <node id="1189585586202" at="306,5,307,21" concept="6" />
-      <node id="1189585593363" at="309,106,310,188" concept="5" />
-      <node id="1189585593383" at="310,188,311,19" concept="6" />
-      <node id="1189585986202" at="313,106,314,65" concept="6" />
-      <node id="1187029210821" at="316,106,317,183" concept="6" />
-      <node id="1187029339890" at="319,106,320,182" concept="6" />
-      <node id="1184322362096" at="322,106,323,187" concept="6" />
-      <node id="2893362399357799276" at="325,106,326,227" concept="5" />
-      <node id="2893362399357804985" at="327,28,328,16" concept="6" />
-      <node id="2893362399357836557" at="329,5,330,0" concept="8" />
-      <node id="1213877273482" at="330,0,331,183" concept="5" />
-      <node id="1213877273490" at="332,28,333,21" concept="1" />
-      <node id="2893362399358116842" at="335,119,336,86" concept="1" />
-      <node id="2893362399358110135" at="336,86,337,16" concept="6" />
-      <node id="1213877273497" at="338,5,339,49" concept="1" />
-      <node id="2893362399358318974" at="339,49,340,0" concept="8" />
-      <node id="2893362399358402919" at="341,176,342,72" concept="1" />
-      <node id="2893362399358402929" at="342,72,343,16" concept="6" />
-      <node id="2893362399358509204" at="345,391,346,233" concept="1" />
-      <node id="2893362399358509210" at="346,233,347,16" concept="6" />
-      <node id="1213877273505" at="348,5,349,19" concept="5" />
-      <node id="1213877273510" at="350,186,351,187" concept="1" />
-      <node id="1213877273527" at="352,12,353,174" concept="1" />
-      <node id="1213877273541" at="354,5,355,37" concept="6" />
-      <node id="1189583945668" at="357,106,358,175" concept="6" />
-      <node id="1216852432036" at="1053,103,1054,109" concept="5" />
-      <node id="1216852432044" at="1054,109,1055,120" concept="6" />
-      <node id="1197570240368" at="1058,213,1059,212" concept="6" />
-      <node id="1197571225427" at="1061,212,1062,212" concept="6" />
-      <node id="1197571252346" at="1064,220,1065,212" concept="6" />
-      <node id="1197571333780" at="1066,5,1067,208" concept="6" />
-      <node id="8928180329697221997" at="1069,109,1070,386" concept="6" />
-      <node id="1187029090119" at="1439,88,1440,196" concept="6" />
-      <node id="1187029255064" at="1442,88,1443,355" concept="6" />
-      <node id="2038074438869178407" at="1445,94,1446,394" concept="6" />
-      <node id="2038074438869238861" at="1448,94,1449,202" concept="6" />
-      <node id="1187030112693" at="1451,88,1452,202" concept="6" />
-      <node id="1187030253062" at="1992,102,1993,342" concept="6" />
-      <node id="1187030297543" at="1995,102,1996,337" concept="6" />
-      <node id="1187030514126" at="2580,114,2581,179" concept="6" />
-      <node id="1189585640766" at="2583,114,2584,185" concept="6" />
-      <node id="1184071681222" at="2586,114,2587,179" concept="6" />
-      <node id="1197570240370" at="3254,64,3255,63" concept="5" />
-      <node id="1197570240370" at="3255,63,3256,30" concept="5" />
-      <node id="1197570240370" at="3256,30,3257,232" concept="1" />
-      <node id="1197570240370" at="3257,232,3258,511" concept="1" />
-      <node id="1197570240370" at="3258,511,3259,471" concept="1" />
-      <node id="1197570240370" at="3259,471,3260,24" concept="6" />
-      <node id="1197571225429" at="3262,64,3263,63" concept="5" />
-      <node id="1197571225429" at="3263,63,3264,30" concept="5" />
-      <node id="1197571225429" at="3264,30,3265,232" concept="1" />
-      <node id="1197571225429" at="3265,232,3266,510" concept="1" />
-      <node id="1197571225429" at="3266,510,3267,471" concept="1" />
-      <node id="1197571225429" at="3267,471,3268,24" concept="6" />
-      <node id="1197571252348" at="3270,64,3271,63" concept="5" />
-      <node id="1197571252348" at="3271,63,3272,30" concept="5" />
-      <node id="1197571252348" at="3272,30,3273,232" concept="1" />
-      <node id="1197571252348" at="3273,232,3274,518" concept="1" />
-      <node id="1197571252348" at="3274,518,3275,471" concept="1" />
-      <node id="1197571252348" at="3275,471,3276,24" concept="6" />
-      <node id="1197571333782" at="3278,62,3279,63" concept="5" />
-      <node id="1197571333782" at="3279,63,3280,30" concept="5" />
-      <node id="1197571333782" at="3280,30,3281,232" concept="1" />
-      <node id="1197571333782" at="3281,232,3282,509" concept="1" />
-      <node id="1197571333782" at="3282,509,3283,471" concept="1" />
-      <node id="1197571333782" at="3283,471,3284,24" concept="6" />
-      <node id="1213877273525" at="352,10,354,5" concept="0" />
-      <node id="1189585586180" at="303,192,306,5" concept="3" />
-      <node id="2893362399357801466" at="326,227,329,5" concept="3" />
-      <node id="1213877273488" at="331,183,334,5" concept="3" />
-      <node id="1197568946318" at="1057,103,1060,5" concept="3" />
-      <node id="1197571225425" at="1060,5,1063,5" concept="3" />
-      <node id="1197571252344" at="1063,5,1066,5" concept="3" />
-      <node id="2893362399357978198" at="334,5,338,5" concept="3" />
-      <node id="2893362399358377898" at="340,0,344,5" concept="3" />
-      <node id="2893362399358448748" at="344,5,348,5" concept="3" />
-      <node id="1213877273508" at="349,19,354,5" concept="3" />
-      <node id="1197570240370" at="3254,0,3262,0" concept="9" trace="_quotation_createNode_x583g4_a0a0a0tj#()Lorg/jetbrains/mps/openapi/model/SNode;" />
-      <node id="1197571225429" at="3262,0,3270,0" concept="9" trace="_quotation_createNode_x583g4_a0a0b0tj#()Lorg/jetbrains/mps/openapi/model/SNode;" />
-      <node id="1197571252348" at="3270,0,3278,0" concept="9" trace="_quotation_createNode_x583g4_a0a0c0tj#()Lorg/jetbrains/mps/openapi/model/SNode;" />
-      <node id="1197571333782" at="3278,0,3286,0" concept="9" trace="_quotation_createNode_x583g4_a0d0tj#()Lorg/jetbrains/mps/openapi/model/SNode;" />
-      <scope id="1187030323124" at="299,106,300,181" />
-      <scope id="1189585586181" at="304,28,305,43" />
-      <scope id="1189585695087" at="313,106,314,65" />
-      <scope id="1187029208086" at="316,106,317,183" />
-      <scope id="1187029337639" at="319,106,320,182" />
-      <scope id="1184322356960" at="322,106,323,187" />
-      <scope id="2893362399357801469" at="327,28,328,16" />
-      <scope id="1213877273489" at="332,28,333,21" />
-      <scope id="1213877273509" at="350,186,351,187" />
-      <scope id="1213877273526" at="352,12,353,174" />
-      <scope id="1189583941984" at="357,106,358,175" />
-      <scope id="1197568946319" at="1058,213,1059,212" />
-      <scope id="1197571225426" at="1061,212,1062,212" />
-      <scope id="1197571252345" at="1064,220,1065,212" />
-      <scope id="8928180329697221839" at="1069,109,1070,386" />
-      <scope id="1187028973438" at="1439,88,1440,196" />
-      <scope id="1187029251547" at="1442,88,1443,355" />
-      <scope id="2038074438869177867" at="1445,94,1446,394" />
-      <scope id="2038074438869229971" at="1448,94,1449,202" />
-      <scope id="1187030112692" at="1451,88,1452,202" />
-      <scope id="1187030247983" at="1992,102,1993,342" />
-      <scope id="1187030294151" at="1995,102,1996,337" />
-      <scope id="1187030511860" at="2580,114,2581,179" />
-      <scope id="1189585635439" at="2583,114,2584,185" />
-      <scope id="1184071677336" at="2586,114,2587,179" />
-      <scope id="1189585593362" at="309,106,311,19">
->>>>>>> d58f3a05
         <var name="keycode" id="1189585593364" />
       </scope>
       <scope id="2893362399357978201" at="344,119,346,16" />
@@ -1250,53 +733,28 @@
       <scope id="1189585586172" at="311,106,316,21">
         <var name="modifiers" id="1189585586174" />
       </scope>
-<<<<<<< HEAD
-      <scope id="1197570240370" at="3265,64,3271,24">
+      <scope id="1197570240370" at="3275,64,3281,24">
         <var name="facade" id="1197570240370" />
         <var name="quotedNode_1" id="1197570240370" />
       </scope>
-      <scope id="1197571225429" at="3273,64,3279,24">
+      <scope id="1197571225429" at="3283,64,3289,24">
         <var name="facade" id="1197571225429" />
         <var name="quotedNode_1" id="1197571225429" />
       </scope>
-      <scope id="1197571252348" at="3281,64,3287,24">
+      <scope id="1197571252348" at="3291,64,3297,24">
         <var name="facade" id="1197571252348" />
         <var name="quotedNode_1" id="1197571252348" />
       </scope>
-      <scope id="1197571333782" at="3289,62,3295,24">
+      <scope id="1197571333782" at="3299,62,3305,24">
         <var name="facade" id="1197571333782" />
         <var name="quotedNode_1" id="1197571333782" />
       </scope>
-      <scope id="1197570240370" at="3265,0,3273,0" />
-      <scope id="1197571225429" at="3273,0,3281,0" />
-      <scope id="1197571252348" at="3281,0,3289,0" />
-      <scope id="1197571333782" at="3289,0,3297,0" />
+      <scope id="1197570240370" at="3275,0,3283,0" />
+      <scope id="1197571225429" at="3283,0,3291,0" />
+      <scope id="1197571252348" at="3291,0,3299,0" />
+      <scope id="1197571333782" at="3299,0,3307,0" />
       <scope id="1197568889096" at="1066,103,1076,208" />
       <scope id="1184928403782" at="334,106,364,37">
-=======
-      <scope id="1197570240370" at="3254,64,3260,24">
-        <var name="facade" id="1197570240370" />
-        <var name="quotedNode_1" id="1197570240370" />
-      </scope>
-      <scope id="1197571225429" at="3262,64,3268,24">
-        <var name="facade" id="1197571225429" />
-        <var name="quotedNode_1" id="1197571225429" />
-      </scope>
-      <scope id="1197571252348" at="3270,64,3276,24">
-        <var name="facade" id="1197571252348" />
-        <var name="quotedNode_1" id="1197571252348" />
-      </scope>
-      <scope id="1197571333782" at="3278,62,3284,24">
-        <var name="facade" id="1197571333782" />
-        <var name="quotedNode_1" id="1197571333782" />
-      </scope>
-      <scope id="1197570240370" at="3254,0,3262,0" />
-      <scope id="1197571225429" at="3262,0,3270,0" />
-      <scope id="1197571252348" at="3270,0,3278,0" />
-      <scope id="1197571333782" at="3278,0,3286,0" />
-      <scope id="1197568889096" at="1057,103,1067,208" />
-      <scope id="1184928403782" at="325,106,355,37">
->>>>>>> d58f3a05
         <var name="keyName" id="1213877273506" />
         <var name="keystroke" id="2893362399357799277" />
         <var name="modifiers" id="1213877273483" />
@@ -1661,7 +1119,6 @@
   </root>
   <root nodeRef="r:00000000-0000-4000-0000-011c8959029f(jetbrains.mps.lang.editor.generator.baseLanguage.template.main@generator)/1184142154197">
     <file name="QueriesGenerated.java">
-<<<<<<< HEAD
       <node id="1210374805319" at="444,106,445,364" concept="5" />
       <node id="1210374805328" at="445,364,446,63" concept="6" />
       <node id="8427502843713948450" at="448,112,449,345" concept="6" />
@@ -1684,7 +1141,7 @@
       <node id="1826202878362428436" at="2061,108,2062,190" concept="6" />
       <node id="16410578723419570" at="2064,108,2065,190" concept="6" />
       <node id="5488742128139182504" at="2625,120,2626,345" concept="6" />
-      <node id="6202495481981711422" at="2976,102,2977,384" concept="6" />
+      <node id="6202495481981711422" at="2986,102,2987,384" concept="6" />
       <scope id="8427502843713945713" at="448,112,449,345" />
       <scope id="8777569553579643012" at="1099,109,1100,191" />
       <scope id="8777569553579643019" at="1102,109,1103,396" />
@@ -1703,53 +1160,8 @@
       <scope id="1826202878362428408" at="2061,108,2062,190" />
       <scope id="1826202878362441480" at="2064,108,2065,190" />
       <scope id="5488742128139182503" at="2625,120,2626,345" />
-      <scope id="6202495481981707123" at="2976,102,2977,384" />
+      <scope id="6202495481981707123" at="2986,102,2987,384" />
       <scope id="1184251597616" at="444,106,446,63">
-=======
-      <node id="1210374805319" at="435,106,436,364" concept="5" />
-      <node id="1210374805328" at="436,364,437,63" concept="6" />
-      <node id="8427502843713948450" at="439,112,440,345" concept="6" />
-      <node id="8777569553579643013" at="1090,109,1091,191" concept="6" />
-      <node id="8777569553579643020" at="1093,109,1094,396" concept="6" />
-      <node id="5488742128139182514" at="1096,109,1097,114" concept="5" />
-      <node id="5488742128139182521" at="1097,114,1098,125" concept="6" />
-      <node id="615427434521559293" at="1100,108,1101,191" concept="6" />
-      <node id="615427434521559300" at="1103,108,1104,396" concept="6" />
-      <node id="5488742128139182482" at="1502,94,1503,195" concept="6" />
-      <node id="5613016763935560179" at="1505,94,1506,383" concept="6" />
-      <node id="6202495481981732948" at="1508,92,1509,70" concept="6" />
-      <node id="3102684989648366133" at="1511,94,1512,73" concept="6" />
-      <node id="1630016958695283336" at="1514,94,1515,366" concept="6" />
-      <node id="6202495481981735228" at="1517,94,1518,70" concept="6" />
-      <node id="6202495481983036712" at="1520,94,1521,73" concept="6" />
-      <node id="6202495481981735512" at="1523,94,1524,70" concept="6" />
-      <node id="5613016763939052867" at="2043,108,2044,186" concept="6" />
-      <node id="5613016763939099629" at="2046,108,2047,189" concept="6" />
-      <node id="1826202878362428436" at="2049,108,2050,190" concept="6" />
-      <node id="16410578723419570" at="2052,108,2053,190" concept="6" />
-      <node id="5488742128139182504" at="2604,120,2605,345" concept="6" />
-      <node id="6202495481981711422" at="2965,102,2966,384" concept="6" />
-      <scope id="8427502843713945713" at="439,112,440,345" />
-      <scope id="8777569553579643012" at="1090,109,1091,191" />
-      <scope id="8777569553579643019" at="1093,109,1094,396" />
-      <scope id="615427434521559292" at="1100,108,1101,191" />
-      <scope id="615427434521559299" at="1103,108,1104,396" />
-      <scope id="5488742128139182481" at="1502,94,1503,195" />
-      <scope id="5613016763935511836" at="1505,94,1506,383" />
-      <scope id="16410578722525425" at="1508,92,1509,70" />
-      <scope id="3102684989648341669" at="1511,94,1512,73" />
-      <scope id="1630016958695276001" at="1514,94,1515,366" />
-      <scope id="1826202878362428711" at="1517,94,1518,70" />
-      <scope id="1826202878362406557" at="1520,94,1521,73" />
-      <scope id="1826202878362438499" at="1523,94,1524,70" />
-      <scope id="5613016763939052866" at="2043,108,2044,186" />
-      <scope id="5613016763939099628" at="2046,108,2047,189" />
-      <scope id="1826202878362428408" at="2049,108,2050,190" />
-      <scope id="1826202878362441480" at="2052,108,2053,190" />
-      <scope id="5488742128139182503" at="2604,120,2605,345" />
-      <scope id="6202495481981707123" at="2965,102,2966,384" />
-      <scope id="1184251597616" at="435,106,437,63">
->>>>>>> d58f3a05
         <var name="name" id="1210374805320" />
       </scope>
       <scope id="5488742128139182513" at="1105,109,1107,125">
@@ -2210,21 +1622,12 @@
       <node id="2193538562733676379" at="161,110,162,201" concept="6" />
       <node id="2193538562733675059" at="164,110,165,233" concept="6" />
       <node id="9186828658637067755" at="167,110,168,78" concept="6" />
-<<<<<<< HEAD
-      <node id="5011379379534095385" at="2950,122,2951,72" concept="6" />
-      <node id="9186828658631742315" at="2960,107,2961,224" concept="5" />
-      <node id="9186828658631679004" at="2961,224,2962,215" concept="5" />
-      <node id="9186828658631682453" at="2962,215,2963,170" concept="1" />
-      <node id="9186828658631765626" at="2963,170,2964,224" concept="1" />
-      <node id="9186828658631850498" at="2964,224,2965,27" concept="6" />
-=======
-      <node id="5011379379534095385" at="2939,122,2940,72" concept="6" />
-      <node id="9186828658631742315" at="2949,107,2950,224" concept="5" />
-      <node id="9186828658631679004" at="2950,224,2951,215" concept="5" />
-      <node id="9186828658631682453" at="2951,215,2952,170" concept="1" />
-      <node id="9186828658631765626" at="2952,170,2953,224" concept="1" />
-      <node id="9186828658631850498" at="2953,224,2954,27" concept="6" />
->>>>>>> d58f3a05
+      <node id="5011379379534095385" at="2960,122,2961,72" concept="6" />
+      <node id="9186828658631742315" at="2970,107,2971,224" concept="5" />
+      <node id="9186828658631679004" at="2971,224,2972,215" concept="5" />
+      <node id="9186828658631682453" at="2972,215,2973,170" concept="1" />
+      <node id="9186828658631765626" at="2973,170,2974,224" concept="1" />
+      <node id="9186828658631850498" at="2974,224,2975,27" concept="6" />
       <node id="5011379379534054583" at="149,0,152,0" concept="4" trace="accept#(Lorg/jetbrains/mps/openapi/model/SNode;)Z" />
       <node id="5011379379534054601" at="153,0,156,0" concept="4" trace="accept#(Lorg/jetbrains/mps/openapi/model/SNode;)Z" />
       <node id="5011379379534054575" at="147,110,156,17" concept="6" />
@@ -2234,22 +1637,14 @@
       <scope id="2193538562733676377" at="161,110,162,201" />
       <scope id="2193538562733675058" at="164,110,165,233" />
       <scope id="9186828658631472182" at="167,110,168,78" />
-<<<<<<< HEAD
-      <scope id="5011379379534052740" at="2950,122,2951,72" />
-=======
-      <scope id="5011379379534052740" at="2939,122,2940,72" />
->>>>>>> d58f3a05
+      <scope id="5011379379534052740" at="2960,122,2961,72" />
       <scope id="5011379379534054583" at="149,0,152,0">
         <var name="it" id="5011379379534054583" />
       </scope>
       <scope id="5011379379534054601" at="153,0,156,0">
         <var name="it" id="5011379379534054601" />
       </scope>
-<<<<<<< HEAD
-      <scope id="9186828658631657777" at="2960,107,2965,27">
-=======
-      <scope id="9186828658631657777" at="2949,107,2954,27">
->>>>>>> d58f3a05
+      <scope id="9186828658631657777" at="2970,107,2975,27">
         <var name="autoDeletable" id="9186828658631679007" />
         <var name="refPresentation" id="9186828658631742316" />
       </scope>
@@ -2405,7 +1800,6 @@
   </root>
   <root nodeRef="r:00000000-0000-4000-0000-011c8959029f(jetbrains.mps.lang.editor.generator.baseLanguage.template.main@generator)/1607619499980012965">
     <file name="QueriesGenerated.java">
-<<<<<<< HEAD
       <node id="1607619499980032794" at="972,112,973,115" concept="6" />
       <node id="1896914160037401755" at="1368,109,1369,116" concept="6" />
       <node id="8371900013787852096" at="1935,94,1936,123" concept="6" />
@@ -2417,7 +1811,7 @@
       <node id="4184519329278296508" at="2548,108,2549,201" concept="6" />
       <node id="2070581930061479470" at="2551,108,2552,281" concept="6" />
       <node id="2070581930061501254" at="2554,108,2555,281" concept="6" />
-      <node id="8478191136886456562" at="2941,120,2942,194" concept="6" />
+      <node id="8478191136886456562" at="2951,120,2952,194" concept="6" />
       <scope id="1607619499980032793" at="972,112,973,115" />
       <scope id="1896914160037399757" at="1368,109,1369,116" />
       <scope id="8371900013787852095" at="1935,94,1936,123" />
@@ -2429,70 +1823,32 @@
       <scope id="4184519329278296502" at="2548,108,2549,201" />
       <scope id="2070581930061470780" at="2551,108,2552,281" />
       <scope id="2070581930061501253" at="2554,108,2555,281" />
-      <scope id="8478191136886456561" at="2941,120,2942,194" />
-=======
-      <node id="1607619499980032794" at="963,112,964,115" concept="6" />
-      <node id="1896914160037401755" at="1359,109,1360,116" concept="6" />
-      <node id="8371900013787852096" at="1923,94,1924,123" concept="6" />
-      <node id="8371900013787852113" at="1926,94,1927,123" concept="6" />
-      <node id="2070581930061385786" at="1929,94,1930,533" concept="6" />
-      <node id="2070581930061501264" at="1932,94,1933,536" concept="6" />
-      <node id="8477852555558582167" at="2521,108,2522,344" concept="6" />
-      <node id="8477852555558585343" at="2524,108,2525,344" concept="6" />
-      <node id="4184519329278296508" at="2527,108,2528,201" concept="6" />
-      <node id="2070581930061479470" at="2530,108,2531,281" concept="6" />
-      <node id="2070581930061501254" at="2533,108,2534,281" concept="6" />
-      <node id="8478191136886456562" at="2930,120,2931,194" concept="6" />
-      <scope id="1607619499980032793" at="963,112,964,115" />
-      <scope id="1896914160037399757" at="1359,109,1360,116" />
-      <scope id="8371900013787852095" at="1923,94,1924,123" />
-      <scope id="8371900013787852112" at="1926,94,1927,123" />
-      <scope id="2070581930061379496" at="1929,94,1930,533" />
-      <scope id="2070581930061501263" at="1932,94,1933,536" />
-      <scope id="8477852555558582166" at="2521,108,2522,344" />
-      <scope id="8477852555558585342" at="2524,108,2525,344" />
-      <scope id="4184519329278296502" at="2527,108,2528,201" />
-      <scope id="2070581930061470780" at="2530,108,2531,281" />
-      <scope id="2070581930061501253" at="2533,108,2534,281" />
-      <scope id="8478191136886456561" at="2930,120,2931,194" />
->>>>>>> d58f3a05
+      <scope id="8478191136886456561" at="2951,120,2952,194" />
     </file>
   </root>
   <root nodeRef="r:00000000-0000-4000-0000-011c8959029f(jetbrains.mps.lang.editor.generator.baseLanguage.template.main@generator)/1638911550611209265">
     <file name="QueriesGenerated.java">
-<<<<<<< HEAD
       <node id="1638911550611238124" at="918,112,919,175" concept="6" />
       <node id="9025427969322583202" at="1860,94,1861,224" concept="6" />
-      <node id="7980428675268599807" at="2863,120,2864,194" concept="6" />
-      <node id="5126791860774276028" at="2866,120,2867,194" concept="6" />
+      <node id="7552401496948869200" at="2865,50,2866,183" concept="6" />
+      <node id="7980428675268599807" at="2870,120,2871,194" concept="6" />
+      <node id="5126791860774276028" at="2873,120,2874,194" concept="6" />
+      <node id="7552401496948867091" at="2865,0,2868,0" concept="4" trace="translate#(Lorg/jetbrains/mps/openapi/model/SNode;)Ljava/lang/Iterable;" />
+      <node id="7552401496948853850" at="2863,120,2868,7" concept="6" />
       <scope id="1638911550611238118" at="918,112,919,175" />
       <scope id="9025427969322582131" at="1860,94,1861,224" />
-      <scope id="7980428675268598688" at="2863,120,2864,194" />
-      <scope id="5126791860774276022" at="2866,120,2867,194" />
-=======
-      <node id="1638911550611238124" at="909,112,910,175" concept="6" />
-      <node id="9025427969322583202" at="1851,94,1852,224" concept="6" />
-      <node id="7552401496948869200" at="2844,50,2845,183" concept="6" />
-      <node id="7980428675268599807" at="2849,120,2850,194" concept="6" />
-      <node id="5126791860774276028" at="2852,120,2853,194" concept="6" />
-      <node id="7552401496948867091" at="2844,0,2847,0" concept="4" trace="translate#(Lorg/jetbrains/mps/openapi/model/SNode;)Ljava/lang/Iterable;" />
-      <node id="7552401496948853850" at="2842,120,2847,7" concept="6" />
-      <scope id="1638911550611238118" at="909,112,910,175" />
-      <scope id="9025427969322582131" at="1851,94,1852,224" />
-      <scope id="7552401496948867092" at="2844,50,2845,183" />
-      <scope id="7980428675268598688" at="2849,120,2850,194" />
-      <scope id="5126791860774276022" at="2852,120,2853,194" />
-      <scope id="7552401496948867091" at="2844,0,2847,0">
+      <scope id="7552401496948867092" at="2865,50,2866,183" />
+      <scope id="7980428675268598688" at="2870,120,2871,194" />
+      <scope id="5126791860774276022" at="2873,120,2874,194" />
+      <scope id="7552401496948867091" at="2865,0,2868,0">
         <var name="it" id="7552401496948867091" />
       </scope>
-      <scope id="7552401496948853844" at="2842,120,2847,7" />
-      <unit id="7552401496948867091" at="2843,231,2847,5" name="jetbrains.mps.lang.editor.generator.baseLanguage.template.main.QueriesGenerated$43" />
->>>>>>> d58f3a05
+      <scope id="7552401496948853844" at="2863,120,2868,7" />
+      <unit id="7552401496948867091" at="2864,231,2868,5" name="jetbrains.mps.lang.editor.generator.baseLanguage.template.main.QueriesGenerated$43" />
     </file>
   </root>
   <root nodeRef="r:00000000-0000-4000-0000-011c8959029f(jetbrains.mps.lang.editor.generator.baseLanguage.template.main@generator)/1638911550611211454">
     <file name="QueriesGenerated.java">
-<<<<<<< HEAD
       <node id="3473224453637836593" at="242,110,243,205" concept="6" />
       <node id="3473224453637861425" at="245,110,246,206" concept="6" />
       <node id="1607619499980159332" at="921,112,922,175" concept="6" />
@@ -2501,7 +1857,7 @@
       <node id="3820364241359085392" at="1322,109,1323,189" concept="6" />
       <node id="3820364241360710103" at="2443,108,2444,188" concept="6" />
       <node id="6524522039915156946" at="2446,108,2447,188" concept="6" />
-      <node id="1607619499980141071" at="2869,120,2870,331" concept="6" />
+      <node id="1607619499980141071" at="2876,120,2877,331" concept="6" />
       <scope id="3473224453637836133" at="242,110,243,205" />
       <scope id="3473224453637861424" at="245,110,246,206" />
       <scope id="1607619499980159326" at="921,112,922,175" />
@@ -2510,27 +1866,7 @@
       <scope id="3820364241359085386" at="1322,109,1323,189" />
       <scope id="3820364241360710097" at="2443,108,2444,188" />
       <scope id="6524522039915156945" at="2446,108,2447,188" />
-      <scope id="1607619499980141065" at="2869,120,2870,331" />
-=======
-      <node id="3473224453637836593" at="233,110,234,205" concept="6" />
-      <node id="3473224453637861425" at="236,110,237,206" concept="6" />
-      <node id="1607619499980159332" at="912,112,913,175" concept="6" />
-      <node id="3820364241360710720" at="915,112,916,175" concept="6" />
-      <node id="6524522039915156955" at="918,112,919,175" concept="6" />
-      <node id="3820364241359085392" at="1313,109,1314,189" concept="6" />
-      <node id="3820364241360710103" at="2425,108,2426,188" concept="6" />
-      <node id="6524522039915156946" at="2428,108,2429,188" concept="6" />
-      <node id="1607619499980141071" at="2855,120,2856,331" concept="6" />
-      <scope id="3473224453637836133" at="233,110,234,205" />
-      <scope id="3473224453637861424" at="236,110,237,206" />
-      <scope id="1607619499980159326" at="912,112,913,175" />
-      <scope id="3820364241360710714" at="915,112,916,175" />
-      <scope id="6524522039915156954" at="918,112,919,175" />
-      <scope id="3820364241359085386" at="1313,109,1314,189" />
-      <scope id="3820364241360710097" at="2425,108,2426,188" />
-      <scope id="6524522039915156945" at="2428,108,2429,188" />
-      <scope id="1607619499980141065" at="2855,120,2856,331" />
->>>>>>> d58f3a05
+      <scope id="1607619499980141065" at="2876,120,2877,331" />
     </file>
   </root>
   <root nodeRef="r:00000000-0000-4000-0000-011c8959029f(jetbrains.mps.lang.editor.generator.baseLanguage.template.main@generator)/1838685759391412893">
@@ -2702,7 +2038,6 @@
   </root>
   <root nodeRef="r:00000000-0000-4000-0000-011c8959029f(jetbrains.mps.lang.editor.generator.baseLanguage.template.main@generator)/3102684989648421569">
     <file name="QueriesGenerated.java">
-<<<<<<< HEAD
       <node id="3102684989650648668" at="233,110,234,384" concept="6" />
       <node id="3102684989648493524" at="236,110,237,201" concept="6" />
       <node id="3102684989648506557" at="239,110,240,189" concept="6" />
@@ -2710,8 +2045,8 @@
       <node id="3102684989648504394" at="903,112,904,183" concept="6" />
       <node id="3102684989648508946" at="906,112,907,14" concept="6" />
       <node id="2579705680363634441" at="909,112,910,349" concept="6" />
-      <node id="3102684989648503596" at="3056,55,3057,43" concept="6" />
-      <node id="3102684989648503596" at="3056,0,3059,0" concept="9" trace="isNotEmptyString#(Ljava/lang/String;)Z" />
+      <node id="3102684989648503596" at="3066,55,3067,43" concept="6" />
+      <node id="3102684989648503596" at="3066,0,3069,0" concept="9" trace="isNotEmptyString#(Ljava/lang/String;)Z" />
       <scope id="3102684989650648155" at="233,110,234,384" />
       <scope id="3102684989648475875" at="236,110,237,201" />
       <scope id="3102684989648506114" at="239,110,240,189" />
@@ -2719,28 +2054,8 @@
       <scope id="3102684989648504309" at="903,112,904,183" />
       <scope id="3102684989648508749" at="906,112,907,14" />
       <scope id="3102684989648492383" at="909,112,910,349" />
-      <scope id="3102684989648503596" at="3056,55,3057,43" />
-      <scope id="3102684989648503596" at="3056,0,3059,0">
-=======
-      <node id="3102684989650648668" at="224,110,225,384" concept="6" />
-      <node id="3102684989648493524" at="227,110,228,201" concept="6" />
-      <node id="3102684989648506557" at="230,110,231,189" concept="6" />
-      <node id="3102684989650655013" at="891,112,892,349" concept="6" />
-      <node id="3102684989648504394" at="894,112,895,183" concept="6" />
-      <node id="3102684989648508946" at="897,112,898,14" concept="6" />
-      <node id="2579705680363634441" at="900,112,901,349" concept="6" />
-      <node id="3102684989648503596" at="3045,55,3046,43" concept="6" />
-      <node id="3102684989648503596" at="3045,0,3048,0" concept="9" trace="isNotEmptyString#(Ljava/lang/String;)Z" />
-      <scope id="3102684989650648155" at="224,110,225,384" />
-      <scope id="3102684989648475875" at="227,110,228,201" />
-      <scope id="3102684989648506114" at="230,110,231,189" />
-      <scope id="3102684989650655012" at="891,112,892,349" />
-      <scope id="3102684989648504309" at="894,112,895,183" />
-      <scope id="3102684989648508749" at="897,112,898,14" />
-      <scope id="3102684989648492383" at="900,112,901,349" />
-      <scope id="3102684989648503596" at="3045,55,3046,43" />
-      <scope id="3102684989648503596" at="3045,0,3048,0">
->>>>>>> d58f3a05
+      <scope id="3102684989648503596" at="3066,55,3067,43" />
+      <scope id="3102684989648503596" at="3066,0,3069,0">
         <var name="str" id="3102684989648503596" />
       </scope>
     </file>
@@ -2759,7 +2074,6 @@
   </root>
   <root nodeRef="r:00000000-0000-4000-0000-011c8959029f(jetbrains.mps.lang.editor.generator.baseLanguage.template.main@generator)/3961072808177721377">
     <file name="QueriesGenerated.java">
-<<<<<<< HEAD
       <node id="3961072808177721436" at="963,112,964,115" concept="6" />
       <node id="933533064627460993" at="1359,108,1360,30" concept="6" />
       <node id="933533064627461049" at="1929,93,1930,229" concept="6" />
@@ -2767,11 +2081,11 @@
       <node id="933533064627461004" at="2530,107,2531,244" concept="6" />
       <node id="933533064627461016" at="2533,107,2534,244" concept="6" />
       <node id="3961072808177721401" at="2536,108,2537,339" concept="6" />
-      <node id="933533064627460974" at="2923,119,2924,193" concept="6" />
-      <node id="933533064627461028" at="2926,119,2927,499" concept="6" />
-      <node id="933533064627461040" at="2929,119,2930,193" concept="6" />
-      <node id="3961072808177721425" at="2932,120,2933,189" concept="6" />
-      <node id="3961072808177721451" at="2935,120,2936,189" concept="6" />
+      <node id="933533064627460974" at="2933,119,2934,193" concept="6" />
+      <node id="933533064627461028" at="2936,119,2937,499" concept="6" />
+      <node id="933533064627461040" at="2939,119,2940,193" concept="6" />
+      <node id="3961072808177721425" at="2942,120,2943,189" concept="6" />
+      <node id="3961072808177721451" at="2945,120,2946,189" concept="6" />
       <scope id="3961072808177721435" at="963,112,964,115" />
       <scope id="933533064627460992" at="1359,108,1360,30" />
       <scope id="933533064627461048" at="1929,93,1930,229" />
@@ -2779,48 +2093,17 @@
       <scope id="933533064627461003" at="2530,107,2531,244" />
       <scope id="933533064627461015" at="2533,107,2534,244" />
       <scope id="3961072808177721400" at="2536,108,2537,339" />
-      <scope id="933533064627460973" at="2923,119,2924,193" />
-      <scope id="933533064627461027" at="2926,119,2927,499" />
-      <scope id="933533064627461039" at="2929,119,2930,193" />
-      <scope id="3961072808177721424" at="2932,120,2933,189" />
-      <scope id="3961072808177721450" at="2935,120,2936,189" />
-=======
-      <node id="3961072808177721436" at="954,112,955,115" concept="6" />
-      <node id="933533064627460993" at="1350,108,1351,30" concept="6" />
-      <node id="933533064627461049" at="1917,93,1918,229" concept="6" />
-      <node id="933533064627445971" at="1920,93,1921,201" concept="6" />
-      <node id="933533064627461004" at="2509,107,2510,244" concept="6" />
-      <node id="933533064627461016" at="2512,107,2513,244" concept="6" />
-      <node id="3961072808177721401" at="2515,108,2516,339" concept="6" />
-      <node id="933533064627460974" at="2912,119,2913,193" concept="6" />
-      <node id="933533064627461028" at="2915,119,2916,499" concept="6" />
-      <node id="933533064627461040" at="2918,119,2919,193" concept="6" />
-      <node id="3961072808177721425" at="2921,120,2922,189" concept="6" />
-      <node id="3961072808177721451" at="2924,120,2925,189" concept="6" />
-      <scope id="3961072808177721435" at="954,112,955,115" />
-      <scope id="933533064627460992" at="1350,108,1351,30" />
-      <scope id="933533064627461048" at="1917,93,1918,229" />
-      <scope id="933533064627361746" at="1920,93,1921,201" />
-      <scope id="933533064627461003" at="2509,107,2510,244" />
-      <scope id="933533064627461015" at="2512,107,2513,244" />
-      <scope id="3961072808177721400" at="2515,108,2516,339" />
-      <scope id="933533064627460973" at="2912,119,2913,193" />
-      <scope id="933533064627461027" at="2915,119,2916,499" />
-      <scope id="933533064627461039" at="2918,119,2919,193" />
-      <scope id="3961072808177721424" at="2921,120,2922,189" />
-      <scope id="3961072808177721450" at="2924,120,2925,189" />
->>>>>>> d58f3a05
+      <scope id="933533064627460973" at="2933,119,2934,193" />
+      <scope id="933533064627461027" at="2936,119,2937,499" />
+      <scope id="933533064627461039" at="2939,119,2940,193" />
+      <scope id="3961072808177721424" at="2942,120,2943,189" />
+      <scope id="3961072808177721450" at="2945,120,2946,189" />
     </file>
   </root>
   <root nodeRef="r:00000000-0000-4000-0000-011c8959029f(jetbrains.mps.lang.editor.generator.baseLanguage.template.main@generator)/4233361609414133383">
     <file name="QueriesGenerated.java">
-<<<<<<< HEAD
-      <node id="3473224453637829185" at="2878,120,2879,197" concept="6" />
-      <scope id="3473224453637829179" at="2878,120,2879,197" />
-=======
-      <node id="2581560916304736719" at="2864,120,2865,197" concept="6" />
-      <scope id="2581560916304736713" at="2864,120,2865,197" />
->>>>>>> d58f3a05
+      <node id="2581560916304736719" at="2885,120,2886,197" concept="6" />
+      <scope id="2581560916304736713" at="2885,120,2886,197" />
     </file>
   </root>
   <root nodeRef="r:00000000-0000-4000-0000-011c8959029f(jetbrains.mps.lang.editor.generator.baseLanguage.template.main@generator)/4233361609416297855">
@@ -2860,37 +2143,20 @@
   </root>
   <root nodeRef="r:00000000-0000-4000-0000-011c8959029f(jetbrains.mps.lang.editor.generator.baseLanguage.template.main@generator)/4514257407427004628">
     <file name="QueriesGenerated.java">
-<<<<<<< HEAD
       <node id="9138927109407481217" at="1195,109,1196,206" concept="5" />
       <node id="9138927109407481300" at="1198,39,1199,201" concept="6" />
       <node id="4531786690998911327" at="2665,120,2666,200" concept="6" />
-      <node id="6075520769444520333" at="3297,71,3298,46" concept="6" />
+      <node id="6075520769444520333" at="3307,71,3308,46" concept="6" />
       <node id="9138927109407481298" at="1198,0,1201,0" concept="4" trace="accept#(Lorg/jetbrains/mps/openapi/model/SNode;)Z" />
-      <node id="6075520769444520333" at="3297,0,3300,0" concept="9" trace="eq_x583g4_a0a0a0a0a0b0il#(Ljava/lang/Object;Ljava/lang/Object;)Z" />
+      <node id="6075520769444520333" at="3307,0,3310,0" concept="9" trace="eq_x583g4_a0a0a0a0a0b0il#(Ljava/lang/Object;Ljava/lang/Object;)Z" />
       <node id="4531786690998911337" at="1196,206,1201,7" concept="6" />
       <scope id="9138927109407481299" at="1198,39,1199,201" />
       <scope id="4531786690998911326" at="2665,120,2666,200" />
-      <scope id="6075520769444520333" at="3297,71,3298,46" />
+      <scope id="6075520769444520333" at="3307,71,3308,46" />
       <scope id="9138927109407481298" at="1198,0,1201,0">
         <var name="it" id="9138927109407481298" />
       </scope>
-      <scope id="6075520769444520333" at="3297,0,3300,0">
-=======
-      <node id="9138927109407481217" at="1186,109,1187,206" concept="5" />
-      <node id="9138927109407481300" at="1189,39,1190,201" concept="6" />
-      <node id="4531786690998911327" at="2644,120,2645,200" concept="6" />
-      <node id="6075520769444520333" at="3286,71,3287,46" concept="6" />
-      <node id="9138927109407481298" at="1189,0,1192,0" concept="4" trace="accept#(Lorg/jetbrains/mps/openapi/model/SNode;)Z" />
-      <node id="6075520769444520333" at="3286,0,3289,0" concept="9" trace="eq_x583g4_a0a0a0a0a0b0fl#(Ljava/lang/Object;Ljava/lang/Object;)Z" />
-      <node id="4531786690998911337" at="1187,206,1192,7" concept="6" />
-      <scope id="9138927109407481299" at="1189,39,1190,201" />
-      <scope id="4531786690998911326" at="2644,120,2645,200" />
-      <scope id="6075520769444520333" at="3286,71,3287,46" />
-      <scope id="9138927109407481298" at="1189,0,1192,0">
-        <var name="it" id="9138927109407481298" />
-      </scope>
-      <scope id="6075520769444520333" at="3286,0,3289,0">
->>>>>>> d58f3a05
+      <scope id="6075520769444520333" at="3307,0,3310,0">
         <var name="a" id="6075520769444520333" />
         <var name="b" id="6075520769444520333" />
       </scope>
@@ -2902,7 +2168,6 @@
   </root>
   <root nodeRef="r:00000000-0000-4000-0000-011c8959029f(jetbrains.mps.lang.editor.generator.baseLanguage.template.main@generator)/4644225720240136236">
     <file name="QueriesGenerated.java">
-<<<<<<< HEAD
       <node id="4586907386449663041" at="732,112,733,175" concept="6" />
       <node id="4586907386449663049" at="735,112,736,193" concept="6" />
       <node id="168363875808429941" at="738,111,739,189" concept="6" />
@@ -2978,24 +2243,24 @@
       <node id="3308396621974429123" at="2826,38,2827,89" concept="6" />
       <node id="3308396621974429164" at="2833,37,2834,95" concept="6" />
       <node id="3308396621974429148" at="2837,38,2838,163" concept="6" />
-      <node id="8382384506219666464" at="2981,39,2982,200" concept="6" />
-      <node id="8382384506219666453" at="2985,38,2986,163" concept="6" />
-      <node id="8382384506219698580" at="2992,39,2993,122" concept="6" />
-      <node id="8382384506219698569" at="2996,38,2997,163" concept="6" />
-      <node id="8382384506219700793" at="3003,37,3004,549" concept="6" />
-      <node id="8382384506219700780" at="3007,38,3008,163" concept="6" />
-      <node id="6718020819490965052" at="3014,39,3015,135" concept="6" />
-      <node id="3495720260243956532" at="3018,38,3019,163" concept="6" />
-      <node id="6718020819490970882" at="3025,39,3026,135" concept="6" />
-      <node id="6718020819490970867" at="3029,38,3030,163" concept="6" />
-      <node id="3308396621974429344" at="3036,39,3037,135" concept="6" />
-      <node id="3308396621974429329" at="3040,38,3041,163" concept="6" />
-      <node id="3308396621974429194" at="3047,39,3048,135" concept="6" />
-      <node id="3308396621974429179" at="3051,38,3052,163" concept="6" />
-      <node id="6718020819490965053" at="3300,73,3301,46" concept="6" />
-      <node id="6718020819490970883" at="3303,73,3304,46" concept="6" />
-      <node id="3308396621974429345" at="3306,73,3307,46" concept="6" />
-      <node id="3308396621974429195" at="3309,73,3310,46" concept="6" />
+      <node id="8382384506219666464" at="2991,39,2992,200" concept="6" />
+      <node id="8382384506219666453" at="2995,38,2996,163" concept="6" />
+      <node id="8382384506219698580" at="3002,39,3003,122" concept="6" />
+      <node id="8382384506219698569" at="3006,38,3007,163" concept="6" />
+      <node id="8382384506219700793" at="3013,37,3014,549" concept="6" />
+      <node id="8382384506219700780" at="3017,38,3018,163" concept="6" />
+      <node id="6718020819490965052" at="3024,39,3025,135" concept="6" />
+      <node id="3495720260243956532" at="3028,38,3029,163" concept="6" />
+      <node id="6718020819490970882" at="3035,39,3036,135" concept="6" />
+      <node id="6718020819490970867" at="3039,38,3040,163" concept="6" />
+      <node id="3308396621974429344" at="3046,39,3047,135" concept="6" />
+      <node id="3308396621974429329" at="3050,38,3051,163" concept="6" />
+      <node id="3308396621974429194" at="3057,39,3058,135" concept="6" />
+      <node id="3308396621974429179" at="3061,38,3062,163" concept="6" />
+      <node id="6718020819490965053" at="3310,73,3311,46" concept="6" />
+      <node id="6718020819490970883" at="3313,73,3314,46" concept="6" />
+      <node id="3308396621974429345" at="3316,73,3317,46" concept="6" />
+      <node id="3308396621974429195" at="3319,73,3320,46" concept="6" />
       <node id="4586907386449955932" at="1631,0,1634,0" concept="4" trace="translate#(Lorg/jetbrains/mps/openapi/model/SNode;)Ljava/lang/Iterable;" />
       <node id="6427926542643776590" at="1653,0,1656,0" concept="4" trace="translate#(Lorg/jetbrains/mps/openapi/model/SNode;)Ljava/lang/Iterable;" />
       <node id="7574907573014856376" at="1660,0,1663,0" concept="4" trace="translate#(Lorg/jetbrains/mps/openapi/model/SNode;)Ljava/lang/Iterable;" />
@@ -3025,24 +2290,24 @@
       <node id="3308396621974429121" at="2826,0,2829,0" concept="4" trace="select#(Lorg/jetbrains/mps/openapi/model/SNode;)Ljava/lang/String;" />
       <node id="3308396621974429162" at="2833,0,2836,0" concept="4" trace="select#(Lorg/jetbrains/mps/openapi/model/SNode;)Lorg/jetbrains/mps/openapi/model/SNode;" />
       <node id="3308396621974429146" at="2837,0,2840,0" concept="4" trace="select#(Lorg/jetbrains/mps/openapi/model/SNode;)Ljava/lang/String;" />
-      <node id="8382384506219666462" at="2981,0,2984,0" concept="4" trace="accept#(Lorg/jetbrains/mps/openapi/model/SNode;)Z" />
-      <node id="8382384506219666451" at="2985,0,2988,0" concept="4" trace="select#(Lorg/jetbrains/mps/openapi/model/SNode;)Ljava/lang/String;" />
-      <node id="8382384506219698578" at="2992,0,2995,0" concept="4" trace="accept#(Lorg/jetbrains/mps/openapi/model/SNode;)Z" />
-      <node id="8382384506219698567" at="2996,0,2999,0" concept="4" trace="select#(Lorg/jetbrains/mps/openapi/model/SNode;)Ljava/lang/String;" />
-      <node id="8382384506219700791" at="3003,0,3006,0" concept="4" trace="select#(Lorg/jetbrains/mps/openapi/model/SNode;)Lorg/jetbrains/mps/openapi/model/SNode;" />
-      <node id="8382384506219700778" at="3007,0,3010,0" concept="4" trace="select#(Lorg/jetbrains/mps/openapi/model/SNode;)Ljava/lang/String;" />
-      <node id="6718020819490965050" at="3014,0,3017,0" concept="4" trace="accept#(Lorg/jetbrains/mps/openapi/model/SNode;)Z" />
-      <node id="3495720260243956530" at="3018,0,3021,0" concept="4" trace="select#(Lorg/jetbrains/mps/openapi/model/SNode;)Ljava/lang/String;" />
-      <node id="6718020819490970880" at="3025,0,3028,0" concept="4" trace="accept#(Lorg/jetbrains/mps/openapi/model/SNode;)Z" />
-      <node id="6718020819490970865" at="3029,0,3032,0" concept="4" trace="select#(Lorg/jetbrains/mps/openapi/model/SNode;)Ljava/lang/String;" />
-      <node id="3308396621974429342" at="3036,0,3039,0" concept="4" trace="accept#(Lorg/jetbrains/mps/openapi/model/SNode;)Z" />
-      <node id="3308396621974429327" at="3040,0,3043,0" concept="4" trace="select#(Lorg/jetbrains/mps/openapi/model/SNode;)Ljava/lang/String;" />
-      <node id="3308396621974429192" at="3047,0,3050,0" concept="4" trace="accept#(Lorg/jetbrains/mps/openapi/model/SNode;)Z" />
-      <node id="3308396621974429177" at="3051,0,3054,0" concept="4" trace="select#(Lorg/jetbrains/mps/openapi/model/SNode;)Ljava/lang/String;" />
-      <node id="6718020819490965053" at="3300,0,3303,0" concept="9" trace="eq_x583g4_a0a0a0a0a0a0a728#(Ljava/lang/Object;Ljava/lang/Object;)Z" />
-      <node id="6718020819490970883" at="3303,0,3306,0" concept="9" trace="eq_x583g4_a0a0a0a0a0a0a828#(Ljava/lang/Object;Ljava/lang/Object;)Z" />
-      <node id="3308396621974429345" at="3306,0,3309,0" concept="9" trace="eq_x583g4_a0a0a0a0a0a0a928#(Ljava/lang/Object;Ljava/lang/Object;)Z" />
-      <node id="3308396621974429195" at="3309,0,3312,0" concept="9" trace="eq_x583g4_a0a0a0a0a0a0a038#(Ljava/lang/Object;Ljava/lang/Object;)Z" />
+      <node id="8382384506219666462" at="2991,0,2994,0" concept="4" trace="accept#(Lorg/jetbrains/mps/openapi/model/SNode;)Z" />
+      <node id="8382384506219666451" at="2995,0,2998,0" concept="4" trace="select#(Lorg/jetbrains/mps/openapi/model/SNode;)Ljava/lang/String;" />
+      <node id="8382384506219698578" at="3002,0,3005,0" concept="4" trace="accept#(Lorg/jetbrains/mps/openapi/model/SNode;)Z" />
+      <node id="8382384506219698567" at="3006,0,3009,0" concept="4" trace="select#(Lorg/jetbrains/mps/openapi/model/SNode;)Ljava/lang/String;" />
+      <node id="8382384506219700791" at="3013,0,3016,0" concept="4" trace="select#(Lorg/jetbrains/mps/openapi/model/SNode;)Lorg/jetbrains/mps/openapi/model/SNode;" />
+      <node id="8382384506219700778" at="3017,0,3020,0" concept="4" trace="select#(Lorg/jetbrains/mps/openapi/model/SNode;)Ljava/lang/String;" />
+      <node id="6718020819490965050" at="3024,0,3027,0" concept="4" trace="accept#(Lorg/jetbrains/mps/openapi/model/SNode;)Z" />
+      <node id="3495720260243956530" at="3028,0,3031,0" concept="4" trace="select#(Lorg/jetbrains/mps/openapi/model/SNode;)Ljava/lang/String;" />
+      <node id="6718020819490970880" at="3035,0,3038,0" concept="4" trace="accept#(Lorg/jetbrains/mps/openapi/model/SNode;)Z" />
+      <node id="6718020819490970865" at="3039,0,3042,0" concept="4" trace="select#(Lorg/jetbrains/mps/openapi/model/SNode;)Ljava/lang/String;" />
+      <node id="3308396621974429342" at="3046,0,3049,0" concept="4" trace="accept#(Lorg/jetbrains/mps/openapi/model/SNode;)Z" />
+      <node id="3308396621974429327" at="3050,0,3053,0" concept="4" trace="select#(Lorg/jetbrains/mps/openapi/model/SNode;)Ljava/lang/String;" />
+      <node id="3308396621974429192" at="3057,0,3060,0" concept="4" trace="accept#(Lorg/jetbrains/mps/openapi/model/SNode;)Z" />
+      <node id="3308396621974429177" at="3061,0,3064,0" concept="4" trace="select#(Lorg/jetbrains/mps/openapi/model/SNode;)Ljava/lang/String;" />
+      <node id="6718020819490965053" at="3310,0,3313,0" concept="9" trace="eq_x583g4_a0a0a0a0a0a0a928#(Ljava/lang/Object;Ljava/lang/Object;)Z" />
+      <node id="6718020819490970883" at="3313,0,3316,0" concept="9" trace="eq_x583g4_a0a0a0a0a0a0a038#(Ljava/lang/Object;Ljava/lang/Object;)Z" />
+      <node id="3308396621974429345" at="3316,0,3319,0" concept="9" trace="eq_x583g4_a0a0a0a0a0a0a138#(Ljava/lang/Object;Ljava/lang/Object;)Z" />
+      <node id="3308396621974429195" at="3319,0,3322,0" concept="9" trace="eq_x583g4_a0a0a0a0a0a0a238#(Ljava/lang/Object;Ljava/lang/Object;)Z" />
       <node id="3308396621974429059" at="2812,0,2816,0" concept="4" trace="accept#(Lorg/jetbrains/mps/openapi/model/SNode;)Z" />
       <node id="4586907386449716741" at="1629,94,1634,20" concept="6" />
       <node id="6427926542643776581" at="1651,94,1656,20" concept="6" />
@@ -3061,13 +2326,13 @@
       <node id="3308396621974429293" at="2798,120,2807,13" concept="6" />
       <node id="3308396621974429090" at="2820,15,2829,13" concept="6" />
       <node id="3308396621974429143" at="2831,120,2840,13" concept="6" />
-      <node id="8382384506219666448" at="2979,102,2988,13" concept="6" />
-      <node id="8382384506219698564" at="2990,102,2999,13" concept="6" />
-      <node id="8382384506219700775" at="3001,102,3010,13" concept="6" />
-      <node id="3495720260243956527" at="3012,102,3021,13" concept="6" />
-      <node id="6718020819490970862" at="3023,102,3032,13" concept="6" />
-      <node id="3308396621974429324" at="3034,102,3043,13" concept="6" />
-      <node id="3308396621974429174" at="3045,102,3054,13" concept="6" />
+      <node id="8382384506219666448" at="2989,102,2998,13" concept="6" />
+      <node id="8382384506219698564" at="3000,102,3009,13" concept="6" />
+      <node id="8382384506219700775" at="3011,102,3020,13" concept="6" />
+      <node id="3495720260243956527" at="3022,102,3031,13" concept="6" />
+      <node id="6718020819490970862" at="3033,102,3042,13" concept="6" />
+      <node id="3308396621974429324" at="3044,102,3053,13" concept="6" />
+      <node id="3308396621974429174" at="3055,102,3064,13" concept="6" />
       <node id="8382384506219664180" at="2705,120,2718,13" concept="6" />
       <node id="8382384506219696441" at="2723,120,2736,13" concept="6" />
       <scope id="4586907386449663040" at="732,112,733,175" />
@@ -3137,282 +2402,26 @@
       <scope id="3308396621974429122" at="2826,38,2827,89" />
       <scope id="3308396621974429163" at="2833,37,2834,95" />
       <scope id="3308396621974429147" at="2837,38,2838,163" />
-      <scope id="8382384506219666463" at="2981,39,2982,200" />
-      <scope id="8382384506219666452" at="2985,38,2986,163" />
-      <scope id="8382384506219698579" at="2992,39,2993,122" />
-      <scope id="8382384506219698568" at="2996,38,2997,163" />
-      <scope id="8382384506219700792" at="3003,37,3004,549" />
-      <scope id="8382384506219700779" at="3007,38,3008,163" />
-      <scope id="6718020819490965051" at="3014,39,3015,135" />
-      <scope id="3495720260243956531" at="3018,38,3019,163" />
-      <scope id="6718020819490970881" at="3025,39,3026,135" />
-      <scope id="6718020819490970866" at="3029,38,3030,163" />
-      <scope id="3308396621974429343" at="3036,39,3037,135" />
-      <scope id="3308396621974429328" at="3040,38,3041,163" />
-      <scope id="3308396621974429193" at="3047,39,3048,135" />
-      <scope id="3308396621974429178" at="3051,38,3052,163" />
-      <scope id="6718020819490965053" at="3300,73,3301,46" />
-      <scope id="6718020819490970883" at="3303,73,3304,46" />
-      <scope id="3308396621974429345" at="3306,73,3307,46" />
-      <scope id="3308396621974429195" at="3309,73,3310,46" />
+      <scope id="8382384506219666463" at="2991,39,2992,200" />
+      <scope id="8382384506219666452" at="2995,38,2996,163" />
+      <scope id="8382384506219698579" at="3002,39,3003,122" />
+      <scope id="8382384506219698568" at="3006,38,3007,163" />
+      <scope id="8382384506219700792" at="3013,37,3014,549" />
+      <scope id="8382384506219700779" at="3017,38,3018,163" />
+      <scope id="6718020819490965051" at="3024,39,3025,135" />
+      <scope id="3495720260243956531" at="3028,38,3029,163" />
+      <scope id="6718020819490970881" at="3035,39,3036,135" />
+      <scope id="6718020819490970866" at="3039,38,3040,163" />
+      <scope id="3308396621974429343" at="3046,39,3047,135" />
+      <scope id="3308396621974429328" at="3050,38,3051,163" />
+      <scope id="3308396621974429193" at="3057,39,3058,135" />
+      <scope id="3308396621974429178" at="3061,38,3062,163" />
+      <scope id="6718020819490965053" at="3310,73,3311,46" />
+      <scope id="6718020819490970883" at="3313,73,3314,46" />
+      <scope id="3308396621974429345" at="3316,73,3317,46" />
+      <scope id="3308396621974429195" at="3319,73,3320,46" />
       <scope id="3308396621974429060" at="2812,39,2814,0" />
       <scope id="4586907386449955932" at="1631,0,1634,0">
-=======
-      <node id="4586907386449663041" at="723,112,724,175" concept="6" />
-      <node id="4586907386449663049" at="726,112,727,193" concept="6" />
-      <node id="168363875808429941" at="729,111,730,189" concept="6" />
-      <node id="6085151938124940408" at="732,112,733,127" concept="6" />
-      <node id="8382384506219714526" at="735,112,736,101" concept="6" />
-      <node id="8382384506219714574" at="738,112,739,101" concept="6" />
-      <node id="4933681201882474880" at="741,112,742,175" concept="6" />
-      <node id="5624877018229936529" at="744,112,745,101" concept="6" />
-      <node id="3308396621974429036" at="747,112,748,101" concept="6" />
-      <node id="8872173783417963932" at="1207,109,1208,98" concept="6" />
-      <node id="8872173783417963942" at="1210,109,1211,177" concept="6" />
-      <node id="8382384506219671568" at="1213,109,1214,30" concept="6" />
-      <node id="8382384506219713986" at="1216,109,1217,30" concept="6" />
-      <node id="3495720260243980090" at="1219,109,1220,98" concept="6" />
-      <node id="3495720260243980100" at="1222,109,1223,190" concept="6" />
-      <node id="3495720260243929976" at="1225,109,1226,30" concept="6" />
-      <node id="5624877018229882289" at="1228,109,1229,30" concept="6" />
-      <node id="3308396621974429265" at="1231,109,1232,98" concept="6" />
-      <node id="3308396621974429275" at="1234,109,1235,190" concept="6" />
-      <node id="3308396621974429288" at="1237,109,1238,30" concept="6" />
-      <node id="3308396621974429138" at="1240,109,1241,30" concept="6" />
-      <node id="4586907386449955932" at="1622,50,1623,179" concept="6" />
-      <node id="8744383154837981914" at="1627,94,1628,248" concept="6" />
-      <node id="8872173783417963907" at="1630,94,1631,114" concept="6" />
-      <node id="4618993321951069567" at="1633,94,1634,250" concept="6" />
-      <node id="8382384506219714533" at="1636,94,1637,116" concept="6" />
-      <node id="8382384506219714554" at="1639,94,1640,115" concept="6" />
-      <node id="6427926542643776590" at="1644,50,1645,179" concept="6" />
-      <node id="7574907573014856376" at="1651,50,1652,174" concept="6" />
-      <node id="3495720260243980065" at="1656,94,1657,127" concept="6" />
-      <node id="6718020819490973370" at="1659,94,1660,129" concept="6" />
-      <node id="6718020819490976504" at="1662,94,1663,127" concept="6" />
-      <node id="3308396621974429240" at="1665,94,1666,127" concept="6" />
-      <node id="3308396621974429360" at="1668,94,1669,125" concept="6" />
-      <node id="3308396621974429216" at="1671,94,1672,123" concept="6" />
-      <node id="6427926542643768796" at="1676,50,1677,179" concept="6" />
-      <node id="6427926542628705072" at="1683,50,1684,174" concept="6" />
-      <node id="8382384506219714544" at="2299,108,2300,111" concept="6" />
-      <node id="6029276237642915490" at="2302,108,2303,30" concept="6" />
-      <node id="8382384506219714505" at="2553,39,2554,407" concept="6" />
-      <node id="8382384506219714596" at="2560,39,2561,407" concept="6" />
-      <node id="4586907386450005887" at="2676,50,2677,179" concept="6" />
-      <node id="8872173783417963924" at="2681,120,2682,78" concept="6" />
-      <node id="8382384506219664207" at="2686,37,2687,178" concept="6" />
-      <node id="8382384506219664197" at="2690,39,2691,28" concept="6" />
-      <node id="8382384506219664185" at="2694,38,2695,163" concept="6" />
-      <node id="8382384506219714566" at="2699,120,2700,80" concept="6" />
-      <node id="8382384506219696468" at="2704,37,2705,108" concept="6" />
-      <node id="8382384506219696458" at="2708,39,2709,28" concept="6" />
-      <node id="8382384506219696446" at="2712,38,2713,163" concept="6" />
-      <node id="8714766435274427370" at="2719,50,2720,174" concept="6" />
-      <node id="4933681201882474808" at="2723,38,2724,163" concept="6" />
-      <node id="3495720260243980082" at="2728,120,2729,91" concept="6" />
-      <node id="6718020819490888026" at="2733,37,2734,95" concept="6" />
-      <node id="3495720260243921637" at="2737,38,2738,163" concept="6" />
-      <node id="5624877018230400351" at="2742,120,2743,60" concept="7" />
-      <node id="5624877018230415198" at="2745,39,2746,968" concept="6" />
-      <node id="5624877018230374771" at="2750,120,2751,100" concept="7" />
-      <node id="5624877018230424608" at="2751,100,2752,15" concept="7" />
-      <node id="5624877018230351522" at="2754,37,2755,1096" concept="6" />
-      <node id="5624877018230443379" at="2758,38,2759,89" concept="6" />
-      <node id="6718020819490920377" at="2765,37,2766,95" concept="6" />
-      <node id="6718020819490920361" at="2769,38,2770,163" concept="6" />
-      <node id="3308396621974429257" at="2774,120,2775,91" concept="6" />
-      <node id="3308396621974429314" at="2779,37,2780,95" concept="6" />
-      <node id="3308396621974429298" at="2783,38,2784,163" concept="6" />
-      <node id="3308396621974429051" at="2788,120,2789,60" concept="7" />
-      <node id="3308396621974429061" at="2791,39,2792,958" concept="6" />
-      <node id="7173407872097044072" at="2792,958,2793,0" concept="8" />
-      <node id="3308396621974429086" at="2797,120,2798,100" concept="7" />
-      <node id="3308396621974429088" at="2798,100,2799,15" concept="7" />
-      <node id="3308396621974429100" at="2801,37,2802,1081" concept="6" />
-      <node id="3308396621974429123" at="2805,38,2806,89" concept="6" />
-      <node id="3308396621974429164" at="2812,37,2813,95" concept="6" />
-      <node id="3308396621974429148" at="2816,38,2817,163" concept="6" />
-      <node id="8382384506219666464" at="2970,39,2971,200" concept="6" />
-      <node id="8382384506219666453" at="2974,38,2975,163" concept="6" />
-      <node id="8382384506219698580" at="2981,39,2982,122" concept="6" />
-      <node id="8382384506219698569" at="2985,38,2986,163" concept="6" />
-      <node id="8382384506219700793" at="2992,37,2993,549" concept="6" />
-      <node id="8382384506219700780" at="2996,38,2997,163" concept="6" />
-      <node id="6718020819490965052" at="3003,39,3004,135" concept="6" />
-      <node id="3495720260243956532" at="3007,38,3008,163" concept="6" />
-      <node id="6718020819490970882" at="3014,39,3015,135" concept="6" />
-      <node id="6718020819490970867" at="3018,38,3019,163" concept="6" />
-      <node id="3308396621974429344" at="3025,39,3026,135" concept="6" />
-      <node id="3308396621974429329" at="3029,38,3030,163" concept="6" />
-      <node id="3308396621974429194" at="3036,39,3037,135" concept="6" />
-      <node id="3308396621974429179" at="3040,38,3041,163" concept="6" />
-      <node id="6718020819490965053" at="3289,73,3290,46" concept="6" />
-      <node id="6718020819490970883" at="3292,73,3293,46" concept="6" />
-      <node id="3308396621974429345" at="3295,73,3296,46" concept="6" />
-      <node id="3308396621974429195" at="3298,73,3299,46" concept="6" />
-      <node id="4586907386449955932" at="1622,0,1625,0" concept="4" trace="translate#(Lorg/jetbrains/mps/openapi/model/SNode;)Ljava/lang/Iterable;" />
-      <node id="6427926542643776590" at="1644,0,1647,0" concept="4" trace="translate#(Lorg/jetbrains/mps/openapi/model/SNode;)Ljava/lang/Iterable;" />
-      <node id="7574907573014856376" at="1651,0,1654,0" concept="4" trace="translate#(Lorg/jetbrains/mps/openapi/model/SNode;)Ljava/lang/Iterable;" />
-      <node id="6427926542643768796" at="1676,0,1679,0" concept="4" trace="translate#(Lorg/jetbrains/mps/openapi/model/SNode;)Ljava/lang/Iterable;" />
-      <node id="6427926542628705072" at="1683,0,1686,0" concept="4" trace="translate#(Lorg/jetbrains/mps/openapi/model/SNode;)Ljava/lang/Iterable;" />
-      <node id="8382384506219714503" at="2553,0,2556,0" concept="4" trace="accept#(Lorg/jetbrains/mps/openapi/model/SNode;)Z" />
-      <node id="8382384506219714594" at="2560,0,2563,0" concept="4" trace="accept#(Lorg/jetbrains/mps/openapi/model/SNode;)Z" />
-      <node id="4586907386450005887" at="2676,0,2679,0" concept="4" trace="translate#(Lorg/jetbrains/mps/openapi/model/SNode;)Ljava/lang/Iterable;" />
-      <node id="8382384506219664205" at="2686,0,2689,0" concept="4" trace="select#(Lorg/jetbrains/mps/openapi/model/SNode;)Lorg/jetbrains/mps/openapi/model/SNode;" />
-      <node id="8382384506219664195" at="2690,0,2693,0" concept="4" trace="accept#(Lorg/jetbrains/mps/openapi/model/SNode;)Z" />
-      <node id="8382384506219664183" at="2694,0,2697,0" concept="4" trace="select#(Lorg/jetbrains/mps/openapi/model/SNode;)Ljava/lang/String;" />
-      <node id="8382384506219696466" at="2704,0,2707,0" concept="4" trace="select#(Lorg/jetbrains/mps/openapi/model/SNode;)Lorg/jetbrains/mps/openapi/model/SNode;" />
-      <node id="8382384506219696456" at="2708,0,2711,0" concept="4" trace="accept#(Lorg/jetbrains/mps/openapi/model/SNode;)Z" />
-      <node id="8382384506219696444" at="2712,0,2715,0" concept="4" trace="select#(Lorg/jetbrains/mps/openapi/model/SNode;)Ljava/lang/String;" />
-      <node id="8714766435274427370" at="2719,0,2722,0" concept="4" trace="translate#(Lorg/jetbrains/mps/openapi/model/SNode;)Ljava/lang/Iterable;" />
-      <node id="4933681201882474806" at="2723,0,2726,0" concept="4" trace="select#(Lorg/jetbrains/mps/openapi/model/SNode;)Ljava/lang/String;" />
-      <node id="6718020819490883879" at="2733,0,2736,0" concept="4" trace="select#(Lorg/jetbrains/mps/openapi/model/SNode;)Lorg/jetbrains/mps/openapi/model/SNode;" />
-      <node id="3495720260243921635" at="2737,0,2740,0" concept="4" trace="select#(Lorg/jetbrains/mps/openapi/model/SNode;)Ljava/lang/String;" />
-      <node id="5624877018230403560" at="2745,0,2748,0" concept="4" trace="accept#(Lorg/jetbrains/mps/openapi/model/SNode;)Z" />
-      <node id="5624877018230351520" at="2754,0,2757,0" concept="4" trace="select#(Lorg/jetbrains/mps/openapi/model/SNode;)Lorg/jetbrains/mps/openapi/model/SNode;" />
-      <node id="5624877018230438854" at="2758,0,2761,0" concept="4" trace="select#(Lorg/jetbrains/mps/openapi/model/SNode;)Ljava/lang/String;" />
-      <node id="6718020819490920375" at="2765,0,2768,0" concept="4" trace="select#(Lorg/jetbrains/mps/openapi/model/SNode;)Lorg/jetbrains/mps/openapi/model/SNode;" />
-      <node id="6718020819490920359" at="2769,0,2772,0" concept="4" trace="select#(Lorg/jetbrains/mps/openapi/model/SNode;)Ljava/lang/String;" />
-      <node id="3308396621974429312" at="2779,0,2782,0" concept="4" trace="select#(Lorg/jetbrains/mps/openapi/model/SNode;)Lorg/jetbrains/mps/openapi/model/SNode;" />
-      <node id="3308396621974429296" at="2783,0,2786,0" concept="4" trace="select#(Lorg/jetbrains/mps/openapi/model/SNode;)Ljava/lang/String;" />
-      <node id="3308396621974429098" at="2801,0,2804,0" concept="4" trace="select#(Lorg/jetbrains/mps/openapi/model/SNode;)Lorg/jetbrains/mps/openapi/model/SNode;" />
-      <node id="3308396621974429121" at="2805,0,2808,0" concept="4" trace="select#(Lorg/jetbrains/mps/openapi/model/SNode;)Ljava/lang/String;" />
-      <node id="3308396621974429162" at="2812,0,2815,0" concept="4" trace="select#(Lorg/jetbrains/mps/openapi/model/SNode;)Lorg/jetbrains/mps/openapi/model/SNode;" />
-      <node id="3308396621974429146" at="2816,0,2819,0" concept="4" trace="select#(Lorg/jetbrains/mps/openapi/model/SNode;)Ljava/lang/String;" />
-      <node id="8382384506219666462" at="2970,0,2973,0" concept="4" trace="accept#(Lorg/jetbrains/mps/openapi/model/SNode;)Z" />
-      <node id="8382384506219666451" at="2974,0,2977,0" concept="4" trace="select#(Lorg/jetbrains/mps/openapi/model/SNode;)Ljava/lang/String;" />
-      <node id="8382384506219698578" at="2981,0,2984,0" concept="4" trace="accept#(Lorg/jetbrains/mps/openapi/model/SNode;)Z" />
-      <node id="8382384506219698567" at="2985,0,2988,0" concept="4" trace="select#(Lorg/jetbrains/mps/openapi/model/SNode;)Ljava/lang/String;" />
-      <node id="8382384506219700791" at="2992,0,2995,0" concept="4" trace="select#(Lorg/jetbrains/mps/openapi/model/SNode;)Lorg/jetbrains/mps/openapi/model/SNode;" />
-      <node id="8382384506219700778" at="2996,0,2999,0" concept="4" trace="select#(Lorg/jetbrains/mps/openapi/model/SNode;)Ljava/lang/String;" />
-      <node id="6718020819490965050" at="3003,0,3006,0" concept="4" trace="accept#(Lorg/jetbrains/mps/openapi/model/SNode;)Z" />
-      <node id="3495720260243956530" at="3007,0,3010,0" concept="4" trace="select#(Lorg/jetbrains/mps/openapi/model/SNode;)Ljava/lang/String;" />
-      <node id="6718020819490970880" at="3014,0,3017,0" concept="4" trace="accept#(Lorg/jetbrains/mps/openapi/model/SNode;)Z" />
-      <node id="6718020819490970865" at="3018,0,3021,0" concept="4" trace="select#(Lorg/jetbrains/mps/openapi/model/SNode;)Ljava/lang/String;" />
-      <node id="3308396621974429342" at="3025,0,3028,0" concept="4" trace="accept#(Lorg/jetbrains/mps/openapi/model/SNode;)Z" />
-      <node id="3308396621974429327" at="3029,0,3032,0" concept="4" trace="select#(Lorg/jetbrains/mps/openapi/model/SNode;)Ljava/lang/String;" />
-      <node id="3308396621974429192" at="3036,0,3039,0" concept="4" trace="accept#(Lorg/jetbrains/mps/openapi/model/SNode;)Z" />
-      <node id="3308396621974429177" at="3040,0,3043,0" concept="4" trace="select#(Lorg/jetbrains/mps/openapi/model/SNode;)Ljava/lang/String;" />
-      <node id="6718020819490965053" at="3289,0,3292,0" concept="9" trace="eq_x583g4_a0a0a0a0a0a0a228#(Ljava/lang/Object;Ljava/lang/Object;)Z" />
-      <node id="6718020819490970883" at="3292,0,3295,0" concept="9" trace="eq_x583g4_a0a0a0a0a0a0a328#(Ljava/lang/Object;Ljava/lang/Object;)Z" />
-      <node id="3308396621974429345" at="3295,0,3298,0" concept="9" trace="eq_x583g4_a0a0a0a0a0a0a428#(Ljava/lang/Object;Ljava/lang/Object;)Z" />
-      <node id="3308396621974429195" at="3298,0,3301,0" concept="9" trace="eq_x583g4_a0a0a0a0a0a0a528#(Ljava/lang/Object;Ljava/lang/Object;)Z" />
-      <node id="3308396621974429059" at="2791,0,2795,0" concept="4" trace="accept#(Lorg/jetbrains/mps/openapi/model/SNode;)Z" />
-      <node id="4586907386449716741" at="1620,94,1625,20" concept="6" />
-      <node id="6427926542643776581" at="1642,94,1647,20" concept="6" />
-      <node id="4933681201882776027" at="1649,94,1654,181" concept="6" />
-      <node id="6427926542643768787" at="1674,94,1679,20" concept="6" />
-      <node id="6427926542628705063" at="1681,94,1686,181" concept="6" />
-      <node id="8382384506219714497" at="2551,103,2556,7" concept="6" />
-      <node id="8382384506219714588" at="2558,103,2563,7" concept="6" />
-      <node id="4586907386450005879" at="2674,120,2679,7" concept="6" />
-      <node id="5624877018230399292" at="2743,60,2748,7" concept="6" />
-      <node id="3308396621974429053" at="2789,60,2795,7" concept="6" />
-      <node id="4933681201882474803" at="2717,120,2726,13" concept="6" />
-      <node id="3495720260243921632" at="2731,120,2740,13" concept="6" />
-      <node id="5624877018230319349" at="2752,15,2761,13" concept="6" />
-      <node id="6718020819490920356" at="2763,120,2772,13" concept="6" />
-      <node id="3308396621974429293" at="2777,120,2786,13" concept="6" />
-      <node id="3308396621974429090" at="2799,15,2808,13" concept="6" />
-      <node id="3308396621974429143" at="2810,120,2819,13" concept="6" />
-      <node id="8382384506219666448" at="2968,102,2977,13" concept="6" />
-      <node id="8382384506219698564" at="2979,102,2988,13" concept="6" />
-      <node id="8382384506219700775" at="2990,102,2999,13" concept="6" />
-      <node id="3495720260243956527" at="3001,102,3010,13" concept="6" />
-      <node id="6718020819490970862" at="3012,102,3021,13" concept="6" />
-      <node id="3308396621974429324" at="3023,102,3032,13" concept="6" />
-      <node id="3308396621974429174" at="3034,102,3043,13" concept="6" />
-      <node id="8382384506219664180" at="2684,120,2697,13" concept="6" />
-      <node id="8382384506219696441" at="2702,120,2715,13" concept="6" />
-      <scope id="4586907386449663040" at="723,112,724,175" />
-      <scope id="4586907386449663048" at="726,112,727,193" />
-      <scope id="168363875808425697" at="729,111,730,189" />
-      <scope id="6085151938124937368" at="732,112,733,127" />
-      <scope id="8382384506219714525" at="735,112,736,101" />
-      <scope id="8382384506219714573" at="738,112,739,101" />
-      <scope id="4933681201882474879" at="741,112,742,175" />
-      <scope id="5624877018229935797" at="744,112,745,101" />
-      <scope id="3308396621974429035" at="747,112,748,101" />
-      <scope id="8872173783417963931" at="1207,109,1208,98" />
-      <scope id="8872173783417963941" at="1210,109,1211,177" />
-      <scope id="8382384506219670941" at="1213,109,1214,30" />
-      <scope id="8382384506219712910" at="1216,109,1217,30" />
-      <scope id="3495720260244105417" at="1219,109,1220,98" />
-      <scope id="3495720260244091726" at="1222,109,1223,190" />
-      <scope id="3495720260243929348" at="1225,109,1226,30" />
-      <scope id="5624877018229882288" at="1228,109,1229,30" />
-      <scope id="5571456255683524188" at="1231,109,1232,98" />
-      <scope id="5571456255683492406" at="1234,109,1235,190" />
-      <scope id="3308396621974429287" at="1237,109,1238,30" />
-      <scope id="3308396621974429137" at="1240,109,1241,30" />
-      <scope id="4586907386449955932" at="1622,50,1623,179" />
-      <scope id="8744383154837980396" at="1627,94,1628,248" />
-      <scope id="8872173783417963906" at="1630,94,1631,114" />
-      <scope id="8744383154837974572" at="1633,94,1634,250" />
-      <scope id="8382384506219714532" at="1636,94,1637,116" />
-      <scope id="8382384506219714553" at="1639,94,1640,115" />
-      <scope id="6427926542643776590" at="1644,50,1645,179" />
-      <scope id="7574907573014856376" at="1651,50,1652,174" />
-      <scope id="3495720260243980064" at="1656,94,1657,127" />
-      <scope id="3495720260243895215" at="1659,94,1660,129" />
-      <scope id="5624877018229189006" at="1662,94,1663,127" />
-      <scope id="3308396621974429239" at="1665,94,1666,127" />
-      <scope id="3308396621974429359" at="1668,94,1669,125" />
-      <scope id="3308396621974429215" at="1671,94,1672,123" />
-      <scope id="6427926542643768796" at="1676,50,1677,179" />
-      <scope id="6427926542628705072" at="1683,50,1684,174" />
-      <scope id="8382384506219714543" at="2299,108,2300,111" />
-      <scope id="6029276237642915484" at="2302,108,2303,30" />
-      <scope id="8382384506219714504" at="2553,39,2554,407" />
-      <scope id="8382384506219714595" at="2560,39,2561,407" />
-      <scope id="4586907386450005887" at="2676,50,2677,179" />
-      <scope id="8872173783417963923" at="2681,120,2682,78" />
-      <scope id="8382384506219664206" at="2686,37,2687,178" />
-      <scope id="8382384506219664196" at="2690,39,2691,28" />
-      <scope id="8382384506219664184" at="2694,38,2695,163" />
-      <scope id="8382384506219714565" at="2699,120,2700,80" />
-      <scope id="8382384506219696467" at="2704,37,2705,108" />
-      <scope id="8382384506219696457" at="2708,39,2709,28" />
-      <scope id="8382384506219696445" at="2712,38,2713,163" />
-      <scope id="8714766435274427370" at="2719,50,2720,174" />
-      <scope id="4933681201882474807" at="2723,38,2724,163" />
-      <scope id="3495720260243980081" at="2728,120,2729,91" />
-      <scope id="6718020819490883880" at="2733,37,2734,95" />
-      <scope id="3495720260243921636" at="2737,38,2738,163" />
-      <scope id="5624877018230403561" at="2745,39,2746,968" />
-      <scope id="5624877018230351521" at="2754,37,2755,1096" />
-      <scope id="5624877018230438855" at="2758,38,2759,89" />
-      <scope id="6718020819490920376" at="2765,37,2766,95" />
-      <scope id="6718020819490920360" at="2769,38,2770,163" />
-      <scope id="3308396621974429256" at="2774,120,2775,91" />
-      <scope id="3308396621974429313" at="2779,37,2780,95" />
-      <scope id="3308396621974429297" at="2783,38,2784,163" />
-      <scope id="3308396621974429099" at="2801,37,2802,1081" />
-      <scope id="3308396621974429122" at="2805,38,2806,89" />
-      <scope id="3308396621974429163" at="2812,37,2813,95" />
-      <scope id="3308396621974429147" at="2816,38,2817,163" />
-      <scope id="8382384506219666463" at="2970,39,2971,200" />
-      <scope id="8382384506219666452" at="2974,38,2975,163" />
-      <scope id="8382384506219698579" at="2981,39,2982,122" />
-      <scope id="8382384506219698568" at="2985,38,2986,163" />
-      <scope id="8382384506219700792" at="2992,37,2993,549" />
-      <scope id="8382384506219700779" at="2996,38,2997,163" />
-      <scope id="6718020819490965051" at="3003,39,3004,135" />
-      <scope id="3495720260243956531" at="3007,38,3008,163" />
-      <scope id="6718020819490970881" at="3014,39,3015,135" />
-      <scope id="6718020819490970866" at="3018,38,3019,163" />
-      <scope id="3308396621974429343" at="3025,39,3026,135" />
-      <scope id="3308396621974429328" at="3029,38,3030,163" />
-      <scope id="3308396621974429193" at="3036,39,3037,135" />
-      <scope id="3308396621974429178" at="3040,38,3041,163" />
-      <scope id="6718020819490965053" at="3289,73,3290,46" />
-      <scope id="6718020819490970883" at="3292,73,3293,46" />
-      <scope id="3308396621974429345" at="3295,73,3296,46" />
-      <scope id="3308396621974429195" at="3298,73,3299,46" />
-      <scope id="3308396621974429060" at="2791,39,2793,0" />
-      <scope id="4586907386449955932" at="1622,0,1625,0">
->>>>>>> d58f3a05
         <var name="it" id="4586907386449955932" />
       </scope>
       <scope id="6427926542643776590" at="1653,0,1656,0">
@@ -3499,126 +2508,67 @@
       <scope id="3308396621974429146" at="2837,0,2840,0">
         <var name="it" id="3308396621974429146" />
       </scope>
-<<<<<<< HEAD
-      <scope id="8382384506219666462" at="2981,0,2984,0">
+      <scope id="8382384506219666462" at="2991,0,2994,0">
         <var name="it" id="8382384506219666462" />
       </scope>
-      <scope id="8382384506219666451" at="2985,0,2988,0">
+      <scope id="8382384506219666451" at="2995,0,2998,0">
         <var name="it" id="8382384506219666451" />
       </scope>
-      <scope id="8382384506219698578" at="2992,0,2995,0">
+      <scope id="8382384506219698578" at="3002,0,3005,0">
         <var name="it" id="8382384506219698578" />
       </scope>
-      <scope id="8382384506219698567" at="2996,0,2999,0">
+      <scope id="8382384506219698567" at="3006,0,3009,0">
         <var name="it" id="8382384506219698567" />
       </scope>
-      <scope id="8382384506219700791" at="3003,0,3006,0">
+      <scope id="8382384506219700791" at="3013,0,3016,0">
         <var name="it" id="8382384506219700791" />
       </scope>
-      <scope id="8382384506219700778" at="3007,0,3010,0">
+      <scope id="8382384506219700778" at="3017,0,3020,0">
         <var name="it" id="8382384506219700778" />
       </scope>
-      <scope id="6718020819490965050" at="3014,0,3017,0">
+      <scope id="6718020819490965050" at="3024,0,3027,0">
         <var name="it" id="6718020819490965050" />
       </scope>
-      <scope id="3495720260243956530" at="3018,0,3021,0">
+      <scope id="3495720260243956530" at="3028,0,3031,0">
         <var name="it" id="3495720260243956530" />
       </scope>
-      <scope id="6718020819490970880" at="3025,0,3028,0">
+      <scope id="6718020819490970880" at="3035,0,3038,0">
         <var name="it" id="6718020819490970880" />
       </scope>
-      <scope id="6718020819490970865" at="3029,0,3032,0">
+      <scope id="6718020819490970865" at="3039,0,3042,0">
         <var name="it" id="6718020819490970865" />
       </scope>
-      <scope id="3308396621974429342" at="3036,0,3039,0">
+      <scope id="3308396621974429342" at="3046,0,3049,0">
         <var name="it" id="3308396621974429342" />
       </scope>
-      <scope id="3308396621974429327" at="3040,0,3043,0">
+      <scope id="3308396621974429327" at="3050,0,3053,0">
         <var name="it" id="3308396621974429327" />
       </scope>
-      <scope id="3308396621974429192" at="3047,0,3050,0">
+      <scope id="3308396621974429192" at="3057,0,3060,0">
         <var name="it" id="3308396621974429192" />
       </scope>
-      <scope id="3308396621974429177" at="3051,0,3054,0">
+      <scope id="3308396621974429177" at="3061,0,3064,0">
         <var name="it" id="3308396621974429177" />
       </scope>
-      <scope id="6718020819490965053" at="3300,0,3303,0">
+      <scope id="6718020819490965053" at="3310,0,3313,0">
         <var name="a" id="6718020819490965053" />
         <var name="b" id="6718020819490965053" />
       </scope>
-      <scope id="6718020819490970883" at="3303,0,3306,0">
+      <scope id="6718020819490970883" at="3313,0,3316,0">
         <var name="a" id="6718020819490970883" />
         <var name="b" id="6718020819490970883" />
       </scope>
-      <scope id="3308396621974429345" at="3306,0,3309,0">
+      <scope id="3308396621974429345" at="3316,0,3319,0">
         <var name="a" id="3308396621974429345" />
         <var name="b" id="3308396621974429345" />
       </scope>
-      <scope id="3308396621974429195" at="3309,0,3312,0">
-=======
-      <scope id="8382384506219666462" at="2970,0,2973,0">
-        <var name="it" id="8382384506219666462" />
-      </scope>
-      <scope id="8382384506219666451" at="2974,0,2977,0">
-        <var name="it" id="8382384506219666451" />
-      </scope>
-      <scope id="8382384506219698578" at="2981,0,2984,0">
-        <var name="it" id="8382384506219698578" />
-      </scope>
-      <scope id="8382384506219698567" at="2985,0,2988,0">
-        <var name="it" id="8382384506219698567" />
-      </scope>
-      <scope id="8382384506219700791" at="2992,0,2995,0">
-        <var name="it" id="8382384506219700791" />
-      </scope>
-      <scope id="8382384506219700778" at="2996,0,2999,0">
-        <var name="it" id="8382384506219700778" />
-      </scope>
-      <scope id="6718020819490965050" at="3003,0,3006,0">
-        <var name="it" id="6718020819490965050" />
-      </scope>
-      <scope id="3495720260243956530" at="3007,0,3010,0">
-        <var name="it" id="3495720260243956530" />
-      </scope>
-      <scope id="6718020819490970880" at="3014,0,3017,0">
-        <var name="it" id="6718020819490970880" />
-      </scope>
-      <scope id="6718020819490970865" at="3018,0,3021,0">
-        <var name="it" id="6718020819490970865" />
-      </scope>
-      <scope id="3308396621974429342" at="3025,0,3028,0">
-        <var name="it" id="3308396621974429342" />
-      </scope>
-      <scope id="3308396621974429327" at="3029,0,3032,0">
-        <var name="it" id="3308396621974429327" />
-      </scope>
-      <scope id="3308396621974429192" at="3036,0,3039,0">
-        <var name="it" id="3308396621974429192" />
-      </scope>
-      <scope id="3308396621974429177" at="3040,0,3043,0">
-        <var name="it" id="3308396621974429177" />
-      </scope>
-      <scope id="6718020819490965053" at="3289,0,3292,0">
-        <var name="a" id="6718020819490965053" />
-        <var name="b" id="6718020819490965053" />
-      </scope>
-      <scope id="6718020819490970883" at="3292,0,3295,0">
-        <var name="a" id="6718020819490970883" />
-        <var name="b" id="6718020819490970883" />
-      </scope>
-      <scope id="3308396621974429345" at="3295,0,3298,0">
-        <var name="a" id="3308396621974429345" />
-        <var name="b" id="3308396621974429345" />
-      </scope>
-      <scope id="3308396621974429195" at="3298,0,3301,0">
->>>>>>> d58f3a05
+      <scope id="3308396621974429195" at="3319,0,3322,0">
         <var name="a" id="3308396621974429195" />
         <var name="b" id="3308396621974429195" />
       </scope>
       <scope id="3308396621974429059" at="2812,0,2816,0">
         <var name="it" id="3308396621974429059" />
       </scope>
-<<<<<<< HEAD
       <scope id="4586907386449708448" at="1629,94,1634,20" />
       <scope id="6427926542643773098" at="1651,94,1656,20" />
       <scope id="6427926542628736937" at="1658,94,1663,181" />
@@ -3634,13 +2584,13 @@
       <scope id="5624877018229882293" at="2784,120,2793,13" />
       <scope id="3308396621974429292" at="2798,120,2807,13" />
       <scope id="3308396621974429142" at="2831,120,2840,13" />
-      <scope id="8382384506219666052" at="2979,102,2988,13" />
-      <scope id="8382384506219693828" at="2990,102,2999,13" />
-      <scope id="8382384506219694196" at="3001,102,3010,13" />
-      <scope id="3495720260243953968" at="3012,102,3021,13" />
-      <scope id="5624877018229882335" at="3023,102,3032,13" />
-      <scope id="3308396621974429323" at="3034,102,3043,13" />
-      <scope id="3308396621974429173" at="3045,102,3054,13" />
+      <scope id="8382384506219666052" at="2989,102,2998,13" />
+      <scope id="8382384506219693828" at="3000,102,3009,13" />
+      <scope id="8382384506219694196" at="3011,102,3020,13" />
+      <scope id="3495720260243953968" at="3022,102,3031,13" />
+      <scope id="5624877018229882335" at="3033,102,3042,13" />
+      <scope id="3308396621974429323" at="3044,102,3053,13" />
+      <scope id="3308396621974429173" at="3055,102,3064,13" />
       <scope id="5624877018230298758" at="2771,120,2782,13" />
       <scope id="3308396621974429085" at="2818,120,2829,13" />
       <scope id="8382384506219663888" at="2705,120,2718,13" />
@@ -3674,93 +2624,21 @@
       <unit id="3308396621974429121" at="2825,27,2829,5" name="jetbrains.mps.lang.editor.generator.baseLanguage.template.main.QueriesGenerated$40" />
       <unit id="3308396621974429162" at="2832,121,2836,5" name="jetbrains.mps.lang.editor.generator.baseLanguage.template.main.QueriesGenerated$41" />
       <unit id="3308396621974429146" at="2836,27,2840,5" name="jetbrains.mps.lang.editor.generator.baseLanguage.template.main.QueriesGenerated$42" />
-      <unit id="8382384506219666462" at="2980,245,2984,5" name="jetbrains.mps.lang.editor.generator.baseLanguage.template.main.QueriesGenerated$45" />
-      <unit id="8382384506219666451" at="2984,16,2988,5" name="jetbrains.mps.lang.editor.generator.baseLanguage.template.main.QueriesGenerated$46" />
-      <unit id="8382384506219698578" at="2991,247,2995,5" name="jetbrains.mps.lang.editor.generator.baseLanguage.template.main.QueriesGenerated$47" />
-      <unit id="8382384506219698567" at="2995,16,2999,5" name="jetbrains.mps.lang.editor.generator.baseLanguage.template.main.QueriesGenerated$48" />
-      <unit id="8382384506219700791" at="3002,113,3006,5" name="jetbrains.mps.lang.editor.generator.baseLanguage.template.main.QueriesGenerated$49" />
-      <unit id="8382384506219700778" at="3006,27,3010,5" name="jetbrains.mps.lang.editor.generator.baseLanguage.template.main.QueriesGenerated$50" />
-      <unit id="6718020819490965050" at="3013,126,3017,5" name="jetbrains.mps.lang.editor.generator.baseLanguage.template.main.QueriesGenerated$51" />
-      <unit id="3495720260243956530" at="3017,16,3021,5" name="jetbrains.mps.lang.editor.generator.baseLanguage.template.main.QueriesGenerated$52" />
-      <unit id="6718020819490970880" at="3024,124,3028,5" name="jetbrains.mps.lang.editor.generator.baseLanguage.template.main.QueriesGenerated$53" />
-      <unit id="6718020819490970865" at="3028,16,3032,5" name="jetbrains.mps.lang.editor.generator.baseLanguage.template.main.QueriesGenerated$54" />
-      <unit id="3308396621974429342" at="3035,122,3039,5" name="jetbrains.mps.lang.editor.generator.baseLanguage.template.main.QueriesGenerated$55" />
-      <unit id="3308396621974429327" at="3039,16,3043,5" name="jetbrains.mps.lang.editor.generator.baseLanguage.template.main.QueriesGenerated$56" />
-      <unit id="3308396621974429192" at="3046,120,3050,5" name="jetbrains.mps.lang.editor.generator.baseLanguage.template.main.QueriesGenerated$57" />
-      <unit id="3308396621974429177" at="3050,16,3054,5" name="jetbrains.mps.lang.editor.generator.baseLanguage.template.main.QueriesGenerated$58" />
+      <unit id="8382384506219666462" at="2990,245,2994,5" name="jetbrains.mps.lang.editor.generator.baseLanguage.template.main.QueriesGenerated$46" />
+      <unit id="8382384506219666451" at="2994,16,2998,5" name="jetbrains.mps.lang.editor.generator.baseLanguage.template.main.QueriesGenerated$47" />
+      <unit id="8382384506219698578" at="3001,247,3005,5" name="jetbrains.mps.lang.editor.generator.baseLanguage.template.main.QueriesGenerated$48" />
+      <unit id="8382384506219698567" at="3005,16,3009,5" name="jetbrains.mps.lang.editor.generator.baseLanguage.template.main.QueriesGenerated$49" />
+      <unit id="8382384506219700791" at="3012,113,3016,5" name="jetbrains.mps.lang.editor.generator.baseLanguage.template.main.QueriesGenerated$50" />
+      <unit id="8382384506219700778" at="3016,27,3020,5" name="jetbrains.mps.lang.editor.generator.baseLanguage.template.main.QueriesGenerated$51" />
+      <unit id="6718020819490965050" at="3023,126,3027,5" name="jetbrains.mps.lang.editor.generator.baseLanguage.template.main.QueriesGenerated$52" />
+      <unit id="3495720260243956530" at="3027,16,3031,5" name="jetbrains.mps.lang.editor.generator.baseLanguage.template.main.QueriesGenerated$53" />
+      <unit id="6718020819490970880" at="3034,124,3038,5" name="jetbrains.mps.lang.editor.generator.baseLanguage.template.main.QueriesGenerated$54" />
+      <unit id="6718020819490970865" at="3038,16,3042,5" name="jetbrains.mps.lang.editor.generator.baseLanguage.template.main.QueriesGenerated$55" />
+      <unit id="3308396621974429342" at="3045,122,3049,5" name="jetbrains.mps.lang.editor.generator.baseLanguage.template.main.QueriesGenerated$56" />
+      <unit id="3308396621974429327" at="3049,16,3053,5" name="jetbrains.mps.lang.editor.generator.baseLanguage.template.main.QueriesGenerated$57" />
+      <unit id="3308396621974429192" at="3056,120,3060,5" name="jetbrains.mps.lang.editor.generator.baseLanguage.template.main.QueriesGenerated$58" />
+      <unit id="3308396621974429177" at="3060,16,3064,5" name="jetbrains.mps.lang.editor.generator.baseLanguage.template.main.QueriesGenerated$59" />
       <unit id="3308396621974429059" at="2811,124,2816,5" name="jetbrains.mps.lang.editor.generator.baseLanguage.template.main.QueriesGenerated$38" />
-=======
-      <scope id="4586907386449708448" at="1620,94,1625,20" />
-      <scope id="6427926542643773098" at="1642,94,1647,20" />
-      <scope id="6427926542628736937" at="1649,94,1654,181" />
-      <scope id="6427926542643349482" at="1674,94,1679,20" />
-      <scope id="6427926542628701015" at="1681,94,1686,181" />
-      <scope id="8382384506219714496" at="2551,103,2556,7" />
-      <scope id="8382384506219714587" at="2558,103,2563,7" />
-      <scope id="4586907386449663011" at="2674,120,2679,7" />
-      <scope id="5624877018230396716" at="2742,120,2748,7" />
-      <scope id="3308396621974429050" at="2788,120,2795,7" />
-      <scope id="4933681201882474802" at="2717,120,2726,13" />
-      <scope id="3495720260243921472" at="2731,120,2740,13" />
-      <scope id="5624877018229882293" at="2763,120,2772,13" />
-      <scope id="3308396621974429292" at="2777,120,2786,13" />
-      <scope id="3308396621974429142" at="2810,120,2819,13" />
-      <scope id="8382384506219666052" at="2968,102,2977,13" />
-      <scope id="8382384506219693828" at="2979,102,2988,13" />
-      <scope id="8382384506219694196" at="2990,102,2999,13" />
-      <scope id="3495720260243953968" at="3001,102,3010,13" />
-      <scope id="5624877018229882335" at="3012,102,3021,13" />
-      <scope id="3308396621974429323" at="3023,102,3032,13" />
-      <scope id="3308396621974429173" at="3034,102,3043,13" />
-      <scope id="5624877018230298758" at="2750,120,2761,13" />
-      <scope id="3308396621974429085" at="2797,120,2808,13" />
-      <scope id="8382384506219663888" at="2684,120,2697,13" />
-      <scope id="8382384506219693547" at="2702,120,2715,13" />
-      <unit id="4586907386449955932" at="1621,503,1625,5" name="jetbrains.mps.lang.editor.generator.baseLanguage.template.main.QueriesGenerated$7" />
-      <unit id="6427926542643776590" at="1643,256,1647,5" name="jetbrains.mps.lang.editor.generator.baseLanguage.template.main.QueriesGenerated$8" />
-      <unit id="7574907573014856376" at="1650,284,1654,5" name="jetbrains.mps.lang.editor.generator.baseLanguage.template.main.QueriesGenerated$9" />
-      <unit id="6427926542643768796" at="1675,256,1679,5" name="jetbrains.mps.lang.editor.generator.baseLanguage.template.main.QueriesGenerated$10" />
-      <unit id="6427926542628705072" at="1682,284,1686,5" name="jetbrains.mps.lang.editor.generator.baseLanguage.template.main.QueriesGenerated$11" />
-      <unit id="8382384506219714503" at="2552,112,2556,5" name="jetbrains.mps.lang.editor.generator.baseLanguage.template.main.QueriesGenerated$17" />
-      <unit id="8382384506219714594" at="2559,112,2563,5" name="jetbrains.mps.lang.editor.generator.baseLanguage.template.main.QueriesGenerated$18" />
-      <unit id="4586907386450005887" at="2675,256,2679,5" name="jetbrains.mps.lang.editor.generator.baseLanguage.template.main.QueriesGenerated$20" />
-      <unit id="8382384506219664205" at="2685,246,2689,5" name="jetbrains.mps.lang.editor.generator.baseLanguage.template.main.QueriesGenerated$21" />
-      <unit id="8382384506219664195" at="2689,17,2693,5" name="jetbrains.mps.lang.editor.generator.baseLanguage.template.main.QueriesGenerated$22" />
-      <unit id="8382384506219664183" at="2693,27,2697,5" name="jetbrains.mps.lang.editor.generator.baseLanguage.template.main.QueriesGenerated$23" />
-      <unit id="8382384506219696466" at="2703,248,2707,5" name="jetbrains.mps.lang.editor.generator.baseLanguage.template.main.QueriesGenerated$24" />
-      <unit id="8382384506219696456" at="2707,17,2711,5" name="jetbrains.mps.lang.editor.generator.baseLanguage.template.main.QueriesGenerated$25" />
-      <unit id="8382384506219696444" at="2711,27,2715,5" name="jetbrains.mps.lang.editor.generator.baseLanguage.template.main.QueriesGenerated$26" />
-      <unit id="8714766435274427370" at="2718,284,2722,5" name="jetbrains.mps.lang.editor.generator.baseLanguage.template.main.QueriesGenerated$27" />
-      <unit id="4933681201882474806" at="2722,177,2726,5" name="jetbrains.mps.lang.editor.generator.baseLanguage.template.main.QueriesGenerated$28" />
-      <unit id="6718020819490883879" at="2732,127,2736,5" name="jetbrains.mps.lang.editor.generator.baseLanguage.template.main.QueriesGenerated$29" />
-      <unit id="3495720260243921635" at="2736,27,2740,5" name="jetbrains.mps.lang.editor.generator.baseLanguage.template.main.QueriesGenerated$30" />
-      <unit id="5624877018230403560" at="2744,124,2748,5" name="jetbrains.mps.lang.editor.generator.baseLanguage.template.main.QueriesGenerated$31" />
-      <unit id="5624877018230351520" at="2753,125,2757,5" name="jetbrains.mps.lang.editor.generator.baseLanguage.template.main.QueriesGenerated$32" />
-      <unit id="5624877018230438854" at="2757,27,2761,5" name="jetbrains.mps.lang.editor.generator.baseLanguage.template.main.QueriesGenerated$33" />
-      <unit id="6718020819490920375" at="2764,125,2768,5" name="jetbrains.mps.lang.editor.generator.baseLanguage.template.main.QueriesGenerated$34" />
-      <unit id="6718020819490920359" at="2768,27,2772,5" name="jetbrains.mps.lang.editor.generator.baseLanguage.template.main.QueriesGenerated$35" />
-      <unit id="3308396621974429312" at="2778,123,2782,5" name="jetbrains.mps.lang.editor.generator.baseLanguage.template.main.QueriesGenerated$36" />
-      <unit id="3308396621974429296" at="2782,27,2786,5" name="jetbrains.mps.lang.editor.generator.baseLanguage.template.main.QueriesGenerated$37" />
-      <unit id="3308396621974429098" at="2800,125,2804,5" name="jetbrains.mps.lang.editor.generator.baseLanguage.template.main.QueriesGenerated$39" />
-      <unit id="3308396621974429121" at="2804,27,2808,5" name="jetbrains.mps.lang.editor.generator.baseLanguage.template.main.QueriesGenerated$40" />
-      <unit id="3308396621974429162" at="2811,121,2815,5" name="jetbrains.mps.lang.editor.generator.baseLanguage.template.main.QueriesGenerated$41" />
-      <unit id="3308396621974429146" at="2815,27,2819,5" name="jetbrains.mps.lang.editor.generator.baseLanguage.template.main.QueriesGenerated$42" />
-      <unit id="8382384506219666462" at="2969,245,2973,5" name="jetbrains.mps.lang.editor.generator.baseLanguage.template.main.QueriesGenerated$46" />
-      <unit id="8382384506219666451" at="2973,16,2977,5" name="jetbrains.mps.lang.editor.generator.baseLanguage.template.main.QueriesGenerated$47" />
-      <unit id="8382384506219698578" at="2980,247,2984,5" name="jetbrains.mps.lang.editor.generator.baseLanguage.template.main.QueriesGenerated$48" />
-      <unit id="8382384506219698567" at="2984,16,2988,5" name="jetbrains.mps.lang.editor.generator.baseLanguage.template.main.QueriesGenerated$49" />
-      <unit id="8382384506219700791" at="2991,113,2995,5" name="jetbrains.mps.lang.editor.generator.baseLanguage.template.main.QueriesGenerated$50" />
-      <unit id="8382384506219700778" at="2995,27,2999,5" name="jetbrains.mps.lang.editor.generator.baseLanguage.template.main.QueriesGenerated$51" />
-      <unit id="6718020819490965050" at="3002,126,3006,5" name="jetbrains.mps.lang.editor.generator.baseLanguage.template.main.QueriesGenerated$52" />
-      <unit id="3495720260243956530" at="3006,16,3010,5" name="jetbrains.mps.lang.editor.generator.baseLanguage.template.main.QueriesGenerated$53" />
-      <unit id="6718020819490970880" at="3013,124,3017,5" name="jetbrains.mps.lang.editor.generator.baseLanguage.template.main.QueriesGenerated$54" />
-      <unit id="6718020819490970865" at="3017,16,3021,5" name="jetbrains.mps.lang.editor.generator.baseLanguage.template.main.QueriesGenerated$55" />
-      <unit id="3308396621974429342" at="3024,122,3028,5" name="jetbrains.mps.lang.editor.generator.baseLanguage.template.main.QueriesGenerated$56" />
-      <unit id="3308396621974429327" at="3028,16,3032,5" name="jetbrains.mps.lang.editor.generator.baseLanguage.template.main.QueriesGenerated$57" />
-      <unit id="3308396621974429192" at="3035,120,3039,5" name="jetbrains.mps.lang.editor.generator.baseLanguage.template.main.QueriesGenerated$58" />
-      <unit id="3308396621974429177" at="3039,16,3043,5" name="jetbrains.mps.lang.editor.generator.baseLanguage.template.main.QueriesGenerated$59" />
-      <unit id="3308396621974429059" at="2790,124,2795,5" name="jetbrains.mps.lang.editor.generator.baseLanguage.template.main.QueriesGenerated$38" />
->>>>>>> d58f3a05
     </file>
   </root>
   <root nodeRef="r:00000000-0000-4000-0000-011c8959029f(jetbrains.mps.lang.editor.generator.baseLanguage.template.main@generator)/4666785434457834557">
@@ -3900,40 +2778,23 @@
   </root>
   <root nodeRef="r:00000000-0000-4000-0000-011c8959029f(jetbrains.mps.lang.editor.generator.baseLanguage.template.main@generator)/5011379379534100605">
     <file name="QueriesGenerated.java">
-<<<<<<< HEAD
-      <node id="5011379379534104509" at="2969,39,2970,192" concept="6" />
-      <node id="5011379379534104519" at="2972,8,2973,200" concept="1" />
-      <node id="5011379379534108231" at="2973,200,2974,41" concept="6" />
-      <node id="5011379379534104507" at="2969,0,2972,0" concept="4" trace="accept#(Lorg/jetbrains/mps/openapi/model/SNode;)Z" />
-      <node id="5011379379534104498" at="2967,107,2972,8" concept="5" />
-      <scope id="5011379379534104508" at="2969,39,2970,192" />
-      <scope id="5011379379534104507" at="2969,0,2972,0">
+      <node id="5011379379534104509" at="2979,39,2980,192" concept="6" />
+      <node id="5011379379534104519" at="2982,8,2983,200" concept="1" />
+      <node id="5011379379534108231" at="2983,200,2984,41" concept="6" />
+      <node id="5011379379534104507" at="2979,0,2982,0" concept="4" trace="accept#(Lorg/jetbrains/mps/openapi/model/SNode;)Z" />
+      <node id="5011379379534104498" at="2977,107,2982,8" concept="5" />
+      <scope id="5011379379534104508" at="2979,39,2980,192" />
+      <scope id="5011379379534104507" at="2979,0,2982,0">
         <var name="it" id="5011379379534104507" />
       </scope>
-      <scope id="5011379379534104444" at="2967,107,2974,41">
+      <scope id="5011379379534104444" at="2977,107,2984,41">
         <var name="defaultBackspaceActionMapItem" id="5011379379534104499" />
       </scope>
-      <unit id="5011379379534104507" at="2968,273,2972,5" name="jetbrains.mps.lang.editor.generator.baseLanguage.template.main.QueriesGenerated$44" />
-=======
-      <node id="5011379379534104509" at="2958,39,2959,192" concept="6" />
-      <node id="5011379379534104519" at="2961,8,2962,200" concept="1" />
-      <node id="5011379379534108231" at="2962,200,2963,41" concept="6" />
-      <node id="5011379379534104507" at="2958,0,2961,0" concept="4" trace="accept#(Lorg/jetbrains/mps/openapi/model/SNode;)Z" />
-      <node id="5011379379534104498" at="2956,107,2961,8" concept="5" />
-      <scope id="5011379379534104508" at="2958,39,2959,192" />
-      <scope id="5011379379534104507" at="2958,0,2961,0">
-        <var name="it" id="5011379379534104507" />
-      </scope>
-      <scope id="5011379379534104444" at="2956,107,2963,41">
-        <var name="defaultBackspaceActionMapItem" id="5011379379534104499" />
-      </scope>
-      <unit id="5011379379534104507" at="2957,273,2961,5" name="jetbrains.mps.lang.editor.generator.baseLanguage.template.main.QueriesGenerated$45" />
->>>>>>> d58f3a05
+      <unit id="5011379379534104507" at="2978,273,2982,5" name="jetbrains.mps.lang.editor.generator.baseLanguage.template.main.QueriesGenerated$45" />
     </file>
   </root>
   <root nodeRef="r:00000000-0000-4000-0000-011c8959029f(jetbrains.mps.lang.editor.generator.baseLanguage.template.main@generator)/5126791860774763055">
     <file name="QueriesGenerated.java">
-<<<<<<< HEAD
       <node id="5126791860780139932" at="942,112,943,115" concept="6" />
       <node id="4233361609419520017" at="1884,94,1885,123" concept="6" />
       <node id="4233361609419531556" at="1887,94,1888,123" concept="6" />
@@ -3943,8 +2804,8 @@
       <node id="5126791860774774261" at="2491,108,2492,344" concept="6" />
       <node id="5126791860774778899" at="2494,108,2495,347" concept="6" />
       <node id="6202297022026508053" at="2497,108,2498,350" concept="6" />
-      <node id="4233361609414462024" at="2899,120,2900,194" concept="6" />
-      <node id="7985135009828794765" at="2902,120,2903,133" concept="6" />
+      <node id="4233361609414462024" at="2906,120,2907,194" concept="6" />
+      <node id="7985135009828794765" at="2909,120,2910,133" concept="6" />
       <scope id="5126791860780139305" at="942,112,943,115" />
       <scope id="4233361609419518400" at="1884,94,1885,123" />
       <scope id="4233361609419529942" at="1887,94,1888,123" />
@@ -3954,37 +2815,12 @@
       <scope id="5126791860774774255" at="2491,108,2492,344" />
       <scope id="5126791860774778893" at="2494,108,2495,347" />
       <scope id="6202297022026506235" at="2497,108,2498,350" />
-      <scope id="4233361609414462018" at="2899,120,2900,194" />
-      <scope id="7985135009828791502" at="2902,120,2903,133" />
-=======
-      <node id="5126791860780139932" at="933,112,934,115" concept="6" />
-      <node id="4233361609419520017" at="1875,94,1876,123" concept="6" />
-      <node id="4233361609419531556" at="1878,94,1879,123" concept="6" />
-      <node id="6202297022026494953" at="1881,94,1882,212" concept="6" />
-      <node id="8477852555557119992" at="2467,108,2468,344" concept="6" />
-      <node id="8477852555557153233" at="2470,108,2471,344" concept="6" />
-      <node id="5126791860774774261" at="2473,108,2474,344" concept="6" />
-      <node id="5126791860774778899" at="2476,108,2477,347" concept="6" />
-      <node id="6202297022026508053" at="2479,108,2480,350" concept="6" />
-      <node id="4233361609414462024" at="2885,120,2886,194" concept="6" />
-      <node id="7985135009828794765" at="2888,120,2889,133" concept="6" />
-      <scope id="5126791860780139305" at="933,112,934,115" />
-      <scope id="4233361609419518400" at="1875,94,1876,123" />
-      <scope id="4233361609419529942" at="1878,94,1879,123" />
-      <scope id="6202297022026475132" at="1881,94,1882,212" />
-      <scope id="8477852555557113998" at="2467,108,2468,344" />
-      <scope id="8477852555557153232" at="2470,108,2471,344" />
-      <scope id="5126791860774774255" at="2473,108,2474,344" />
-      <scope id="5126791860774778893" at="2476,108,2477,347" />
-      <scope id="6202297022026506235" at="2479,108,2480,350" />
-      <scope id="4233361609414462018" at="2885,120,2886,194" />
-      <scope id="7985135009828791502" at="2888,120,2889,133" />
->>>>>>> d58f3a05
+      <scope id="4233361609414462018" at="2906,120,2907,194" />
+      <scope id="7985135009828791502" at="2909,120,2910,133" />
     </file>
   </root>
   <root nodeRef="r:00000000-0000-4000-0000-011c8959029f(jetbrains.mps.lang.editor.generator.baseLanguage.template.main@generator)/5126791860775669354">
     <file name="QueriesGenerated.java">
-<<<<<<< HEAD
       <node id="5126791860780658718" at="936,112,937,115" concept="6" />
       <node id="2684000410256448531" at="1338,109,1339,30" concept="6" />
       <node id="3820364241360636523" at="1866,94,1867,231" concept="6" />
@@ -3992,11 +2828,11 @@
       <node id="540685334801729631" at="2464,107,2465,244" concept="6" />
       <node id="540685334801729643" at="2467,107,2468,244" concept="6" />
       <node id="5126791860780648950" at="2470,108,2471,341" concept="6" />
-      <node id="3820364241360619684" at="2884,120,2885,195" concept="6" />
-      <node id="540685334801729655" at="2887,119,2888,495" concept="6" />
-      <node id="3820364241360692671" at="2890,120,2891,195" concept="6" />
-      <node id="5126791860780648969" at="2893,120,2894,191" concept="6" />
-      <node id="2468431357013483958" at="2896,120,2897,191" concept="6" />
+      <node id="3820364241360619684" at="2891,120,2892,195" concept="6" />
+      <node id="540685334801729655" at="2894,119,2895,495" concept="6" />
+      <node id="3820364241360692671" at="2897,120,2898,195" concept="6" />
+      <node id="5126791860780648969" at="2900,120,2901,191" concept="6" />
+      <node id="2468431357013483958" at="2903,120,2904,191" concept="6" />
       <scope id="5126791860780655923" at="936,112,937,115" />
       <scope id="2684000410256413247" at="1338,109,1339,30" />
       <scope id="3820364241360632544" at="1866,94,1867,231" />
@@ -4004,60 +2840,23 @@
       <scope id="540685334801729630" at="2464,107,2465,244" />
       <scope id="540685334801729642" at="2467,107,2468,244" />
       <scope id="5126791860780648949" at="2470,108,2471,341" />
-      <scope id="3820364241360619678" at="2884,120,2885,195" />
-      <scope id="540685334801729654" at="2887,119,2888,495" />
-      <scope id="3820364241360690839" at="2890,120,2891,195" />
-      <scope id="5126791860780648968" at="2893,120,2894,191" />
-      <scope id="2468431357013483957" at="2896,120,2897,191" />
-=======
-      <node id="5126791860780658718" at="927,112,928,115" concept="6" />
-      <node id="2684000410256448531" at="1329,109,1330,30" concept="6" />
-      <node id="3820364241360636523" at="1857,94,1858,231" concept="6" />
-      <node id="7655327340756406987" at="1860,94,1861,203" concept="6" />
-      <node id="540685334801729631" at="2446,107,2447,244" concept="6" />
-      <node id="540685334801729643" at="2449,107,2450,244" concept="6" />
-      <node id="5126791860780648950" at="2452,108,2453,341" concept="6" />
-      <node id="3820364241360619684" at="2870,120,2871,195" concept="6" />
-      <node id="540685334801729655" at="2873,119,2874,495" concept="6" />
-      <node id="3820364241360692671" at="2876,120,2877,195" concept="6" />
-      <node id="5126791860780648969" at="2879,120,2880,191" concept="6" />
-      <node id="2468431357013483958" at="2882,120,2883,191" concept="6" />
-      <scope id="5126791860780655923" at="927,112,928,115" />
-      <scope id="2684000410256413247" at="1329,109,1330,30" />
-      <scope id="3820364241360632544" at="1857,94,1858,231" />
-      <scope id="7655327340756403285" at="1860,94,1861,203" />
-      <scope id="540685334801729630" at="2446,107,2447,244" />
-      <scope id="540685334801729642" at="2449,107,2450,244" />
-      <scope id="5126791860780648949" at="2452,108,2453,341" />
-      <scope id="3820364241360619678" at="2870,120,2871,195" />
-      <scope id="540685334801729654" at="2873,119,2874,495" />
-      <scope id="3820364241360690839" at="2876,120,2877,195" />
-      <scope id="5126791860780648968" at="2879,120,2880,191" />
-      <scope id="2468431357013483957" at="2882,120,2883,191" />
->>>>>>> d58f3a05
+      <scope id="3820364241360619678" at="2891,120,2892,195" />
+      <scope id="540685334801729654" at="2894,119,2895,495" />
+      <scope id="3820364241360690839" at="2897,120,2898,195" />
+      <scope id="5126791860780648968" at="2900,120,2901,191" />
+      <scope id="2468431357013483957" at="2903,120,2904,191" />
     </file>
   </root>
   <root nodeRef="r:00000000-0000-4000-0000-011c8959029f(jetbrains.mps.lang.editor.generator.baseLanguage.template.main@generator)/5126791860775889965">
     <file name="QueriesGenerated.java">
-<<<<<<< HEAD
       <node id="5126791860781453200" at="945,112,946,115" concept="6" />
       <node id="5126791860781445493" at="2500,108,2501,344" concept="6" />
-      <node id="5126791860781445514" at="2905,120,2906,191" concept="6" />
-      <node id="2468431357013200478" at="2908,120,2909,191" concept="6" />
+      <node id="5126791860781445514" at="2912,120,2913,191" concept="6" />
+      <node id="2468431357013200478" at="2915,120,2916,191" concept="6" />
       <scope id="5126791860781449339" at="945,112,946,115" />
       <scope id="5126791860781445492" at="2500,108,2501,344" />
-      <scope id="5126791860781445513" at="2905,120,2906,191" />
-      <scope id="2468431357013200477" at="2908,120,2909,191" />
-=======
-      <node id="5126791860781453200" at="936,112,937,115" concept="6" />
-      <node id="5126791860781445493" at="2482,108,2483,344" concept="6" />
-      <node id="5126791860781445514" at="2891,120,2892,191" concept="6" />
-      <node id="2468431357013200478" at="2894,120,2895,191" concept="6" />
-      <scope id="5126791860781449339" at="936,112,937,115" />
-      <scope id="5126791860781445492" at="2482,108,2483,344" />
-      <scope id="5126791860781445513" at="2891,120,2892,191" />
-      <scope id="2468431357013200477" at="2894,120,2895,191" />
->>>>>>> d58f3a05
+      <scope id="5126791860781445513" at="2912,120,2913,191" />
+      <scope id="2468431357013200477" at="2915,120,2916,191" />
     </file>
   </root>
   <root nodeRef="r:00000000-0000-4000-0000-011c8959029f(jetbrains.mps.lang.editor.generator.baseLanguage.template.main@generator)/5126791860781666526">
@@ -4159,25 +2958,14 @@
   </root>
   <root nodeRef="r:00000000-0000-4000-0000-011c8959029f(jetbrains.mps.lang.editor.generator.baseLanguage.template.main@generator)/5571456255683058009">
     <file name="QueriesGenerated.java">
-<<<<<<< HEAD
       <node id="5571456255683058065" at="957,112,958,175" concept="6" />
       <node id="5571456255683058020" at="1914,94,1915,221" concept="6" />
-      <node id="1298632311956123218" at="2917,120,2918,190" concept="6" />
-      <node id="1630016958696629858" at="2920,120,2921,190" concept="6" />
+      <node id="1298632311956123218" at="2927,120,2928,190" concept="6" />
+      <node id="1630016958696629858" at="2930,120,2931,190" concept="6" />
       <scope id="5571456255683058064" at="957,112,958,175" />
       <scope id="5571456255683058019" at="1914,94,1915,221" />
-      <scope id="1298632311956123212" at="2917,120,2918,190" />
-      <scope id="1630016958696628920" at="2920,120,2921,190" />
-=======
-      <node id="5571456255683058065" at="948,112,949,175" concept="6" />
-      <node id="5571456255683058020" at="1902,94,1903,221" concept="6" />
-      <node id="1298632311956123218" at="2906,120,2907,190" concept="6" />
-      <node id="1630016958696629858" at="2909,120,2910,190" concept="6" />
-      <scope id="5571456255683058064" at="948,112,949,175" />
-      <scope id="5571456255683058019" at="1902,94,1903,221" />
-      <scope id="1298632311956123212" at="2906,120,2907,190" />
-      <scope id="1630016958696628920" at="2909,120,2910,190" />
->>>>>>> d58f3a05
+      <scope id="1298632311956123212" at="2927,120,2928,190" />
+      <scope id="1630016958696628920" at="2930,120,2931,190" />
     </file>
   </root>
   <root nodeRef="r:00000000-0000-4000-0000-011c8959029f(jetbrains.mps.lang.editor.generator.baseLanguage.template.main@generator)/563738412415899711">
@@ -4194,27 +2982,15 @@
   </root>
   <root nodeRef="r:00000000-0000-4000-0000-011c8959029f(jetbrains.mps.lang.editor.generator.baseLanguage.template.main@generator)/5742262471541887454">
     <file name="QueriesGenerated.java">
-<<<<<<< HEAD
-      <node id="5742262471541958591" at="2955,35,2956,39" concept="1" />
-      <node id="5742262471541958357" at="2955,0,2958,0" concept="4" trace="visit#(Lorg/jetbrains/mps/openapi/model/SNode;)V" />
-      <node id="5742262471541887466" at="2953,103,2958,7" concept="1" />
-      <scope id="5742262471541958358" at="2955,35,2956,39" />
-      <scope id="5742262471541958357" at="2955,0,2958,0">
+      <node id="5742262471541958591" at="2965,35,2966,39" concept="1" />
+      <node id="5742262471541958357" at="2965,0,2968,0" concept="4" trace="visit#(Lorg/jetbrains/mps/openapi/model/SNode;)V" />
+      <node id="5742262471541887466" at="2963,103,2968,7" concept="1" />
+      <scope id="5742262471541958358" at="2965,35,2966,39" />
+      <scope id="5742262471541958357" at="2965,0,2968,0">
         <var name="it" id="5742262471541958357" />
       </scope>
-      <scope id="5742262471541887456" at="2953,103,2958,7" />
-      <unit id="5742262471541958357" at="2954,252,2958,5" name="jetbrains.mps.lang.editor.generator.baseLanguage.template.main.QueriesGenerated$43" />
-=======
-      <node id="5742262471541958591" at="2944,35,2945,39" concept="1" />
-      <node id="5742262471541958357" at="2944,0,2947,0" concept="4" trace="visit#(Lorg/jetbrains/mps/openapi/model/SNode;)V" />
-      <node id="5742262471541887466" at="2942,103,2947,7" concept="1" />
-      <scope id="5742262471541958358" at="2944,35,2945,39" />
-      <scope id="5742262471541958357" at="2944,0,2947,0">
-        <var name="it" id="5742262471541958357" />
-      </scope>
-      <scope id="5742262471541887456" at="2942,103,2947,7" />
-      <unit id="5742262471541958357" at="2943,252,2947,5" name="jetbrains.mps.lang.editor.generator.baseLanguage.template.main.QueriesGenerated$44" />
->>>>>>> d58f3a05
+      <scope id="5742262471541887456" at="2963,103,2968,7" />
+      <unit id="5742262471541958357" at="2964,252,2968,5" name="jetbrains.mps.lang.editor.generator.baseLanguage.template.main.QueriesGenerated$44" />
     </file>
   </root>
   <root nodeRef="r:00000000-0000-4000-0000-011c8959029f(jetbrains.mps.lang.editor.generator.baseLanguage.template.main@generator)/5841812207174733785">
@@ -4343,27 +3119,16 @@
   </root>
   <root nodeRef="r:00000000-0000-4000-0000-011c8959029f(jetbrains.mps.lang.editor.generator.baseLanguage.template.main@generator)/6684862045054096258">
     <file name="QueriesGenerated.java">
-<<<<<<< HEAD
       <node id="6684862045054096591" at="954,112,955,115" concept="6" />
       <node id="1494513770737684487" at="1341,108,1342,312" concept="6" />
       <node id="7737865452407300863" at="2518,108,2519,191" concept="6" />
       <node id="695143923637243263" at="2521,107,2522,193" concept="6" />
+      <node id="7740539356288892310" at="2921,120,2922,194" concept="6" />
       <scope id="6684862045054096590" at="954,112,955,115" />
       <scope id="733280384010828409" at="1341,108,1342,312" />
       <scope id="7737865452407300857" at="2518,108,2519,191" />
       <scope id="695143923637237927" at="2521,107,2522,193" />
-=======
-      <node id="6684862045054096591" at="945,112,946,115" concept="6" />
-      <node id="1494513770737684487" at="1332,108,1333,312" concept="6" />
-      <node id="7737865452407300863" at="2497,108,2498,191" concept="6" />
-      <node id="695143923637243263" at="2500,107,2501,193" concept="6" />
-      <node id="7740539356288892310" at="2900,120,2901,194" concept="6" />
-      <scope id="6684862045054096590" at="945,112,946,115" />
-      <scope id="733280384010828409" at="1332,108,1333,312" />
-      <scope id="7737865452407300857" at="2497,108,2498,191" />
-      <scope id="695143923637237927" at="2500,107,2501,193" />
-      <scope id="7740539356288892309" at="2900,120,2901,194" />
->>>>>>> d58f3a05
+      <scope id="7740539356288892309" at="2921,120,2922,194" />
     </file>
   </root>
   <root nodeRef="r:00000000-0000-4000-0000-011c8959029f(jetbrains.mps.lang.editor.generator.baseLanguage.template.main@generator)/6718020819487640641">
@@ -4412,47 +3177,26 @@
   </root>
   <root nodeRef="r:00000000-0000-4000-0000-011c8959029f(jetbrains.mps.lang.editor.generator.baseLanguage.template.main@generator)/7782821550199527562">
     <file name="QueriesGenerated.java">
-<<<<<<< HEAD
       <node id="7782821550199528289" at="966,112,967,115" concept="6" />
       <node id="7782821550199649560" at="2539,108,2540,197" concept="6" />
-      <node id="7782821550199683837" at="2938,120,2939,492" concept="6" />
+      <node id="7782821550199683837" at="2948,120,2949,492" concept="6" />
       <scope id="7782821550199528288" at="966,112,967,115" />
       <scope id="7782821550199648666" at="2539,108,2540,197" />
-      <scope id="7782821550199682966" at="2938,120,2939,492" />
-=======
-      <node id="7782821550199528289" at="957,112,958,115" concept="6" />
-      <node id="7782821550199649560" at="2518,108,2519,197" concept="6" />
-      <node id="7782821550199683837" at="2927,120,2928,492" concept="6" />
-      <scope id="7782821550199528288" at="957,112,958,115" />
-      <scope id="7782821550199648666" at="2518,108,2519,197" />
-      <scope id="7782821550199682966" at="2927,120,2928,492" />
->>>>>>> d58f3a05
+      <scope id="7782821550199682966" at="2948,120,2949,492" />
     </file>
   </root>
   <root nodeRef="r:00000000-0000-4000-0000-011c8959029f(jetbrains.mps.lang.editor.generator.baseLanguage.template.main@generator)/7980428675268604155">
     <file name="QueriesGenerated.java">
-<<<<<<< HEAD
-      <node id="7980428675268617131" at="2872,120,2873,399" concept="6" />
-      <node id="7980428675268638113" at="2875,120,2876,195" concept="6" />
-      <scope id="7980428675268617125" at="2872,120,2873,399" />
-      <scope id="7980428675268638107" at="2875,120,2876,195" />
-=======
-      <node id="7980428675268617131" at="2858,120,2859,399" concept="6" />
-      <node id="7980428675268638113" at="2861,120,2862,195" concept="6" />
-      <scope id="7980428675268617125" at="2858,120,2859,399" />
-      <scope id="7980428675268638107" at="2861,120,2862,195" />
->>>>>>> d58f3a05
+      <node id="7980428675268617131" at="2879,120,2880,399" concept="6" />
+      <node id="7980428675268638113" at="2882,120,2883,195" concept="6" />
+      <scope id="7980428675268617125" at="2879,120,2880,399" />
+      <scope id="7980428675268638107" at="2882,120,2883,195" />
     </file>
   </root>
   <root nodeRef="r:00000000-0000-4000-0000-011c8959029f(jetbrains.mps.lang.editor.generator.baseLanguage.template.main@generator)/7980428675268652652">
     <file name="QueriesGenerated.java">
-<<<<<<< HEAD
-      <node id="2468431357012860603" at="2881,120,2882,191" concept="6" />
-      <scope id="2468431357012856764" at="2881,120,2882,191" />
-=======
-      <node id="2468431357012860603" at="2867,120,2868,191" concept="6" />
-      <scope id="2468431357012856764" at="2867,120,2868,191" />
->>>>>>> d58f3a05
+      <node id="2468431357012860603" at="2888,120,2889,191" concept="6" />
+      <scope id="2468431357012856764" at="2888,120,2889,191" />
     </file>
   </root>
   <root nodeRef="r:00000000-0000-4000-0000-011c8959029f(jetbrains.mps.lang.editor.generator.baseLanguage.template.main@generator)/7991857262602250026">
@@ -4538,51 +3282,28 @@
   </root>
   <root nodeRef="r:00000000-0000-4000-0000-011c8959029f(jetbrains.mps.lang.editor.generator.baseLanguage.template.main@generator)/8478191136883556929">
     <file name="QueriesGenerated.java">
-<<<<<<< HEAD
       <node id="8478191136885865787" at="1947,94,1948,199" concept="6" />
       <node id="8478191136885885550" at="1950,94,1951,199" concept="6" />
-      <node id="8478191136885850274" at="2944,120,2945,490" concept="6" />
+      <node id="8478191136885850274" at="2954,120,2955,490" concept="6" />
       <scope id="8478191136885864435" at="1947,94,1948,199" />
       <scope id="8478191136885883209" at="1950,94,1951,199" />
-      <scope id="8478191136885873652" at="2944,120,2945,490" />
-=======
-      <node id="8478191136885865787" at="1935,94,1936,199" concept="6" />
-      <node id="8478191136885885550" at="1938,94,1939,199" concept="6" />
-      <node id="8478191136885850274" at="2933,120,2934,490" concept="6" />
-      <scope id="8478191136885864435" at="1935,94,1936,199" />
-      <scope id="8478191136885883209" at="1938,94,1939,199" />
-      <scope id="8478191136885873652" at="2933,120,2934,490" />
->>>>>>> d58f3a05
+      <scope id="8478191136885873652" at="2954,120,2955,490" />
     </file>
   </root>
   <root nodeRef="r:00000000-0000-4000-0000-011c8959029f(jetbrains.mps.lang.editor.generator.baseLanguage.template.main@generator)/8478191136886694122">
     <file name="QueriesGenerated.java">
-<<<<<<< HEAD
       <node id="8478191136886694159" at="1911,94,1912,199" concept="6" />
-      <node id="8478191136886694171" at="2914,120,2915,490" concept="6" />
+      <node id="8478191136886694171" at="2924,120,2925,490" concept="6" />
       <scope id="8478191136886694158" at="1911,94,1912,199" />
-      <scope id="8478191136886694170" at="2914,120,2915,490" />
-=======
-      <node id="8478191136886694159" at="1899,94,1900,199" concept="6" />
-      <node id="8478191136886694171" at="2903,120,2904,490" concept="6" />
-      <scope id="8478191136886694158" at="1899,94,1900,199" />
-      <scope id="8478191136886694170" at="2903,120,2904,490" />
->>>>>>> d58f3a05
+      <scope id="8478191136886694170" at="2924,120,2925,490" />
     </file>
   </root>
   <root nodeRef="r:00000000-0000-4000-0000-011c8959029f(jetbrains.mps.lang.editor.generator.baseLanguage.template.main@generator)/8478191136886977934">
     <file name="QueriesGenerated.java">
-<<<<<<< HEAD
       <node id="8478191136886994385" at="1953,94,1954,199" concept="6" />
-      <node id="8478191136886994397" at="2947,120,2948,490" concept="6" />
+      <node id="8478191136886994397" at="2957,120,2958,490" concept="6" />
       <scope id="8478191136886994384" at="1953,94,1954,199" />
-      <scope id="8478191136886994396" at="2947,120,2948,490" />
-=======
-      <node id="8478191136886994385" at="1941,94,1942,199" concept="6" />
-      <node id="8478191136886994397" at="2936,120,2937,490" concept="6" />
-      <scope id="8478191136886994384" at="1941,94,1942,199" />
-      <scope id="8478191136886994396" at="2936,120,2937,490" />
->>>>>>> d58f3a05
+      <scope id="8478191136886994396" at="2957,120,2958,490" />
     </file>
   </root>
   <root nodeRef="r:00000000-0000-4000-0000-011c8959029f(jetbrains.mps.lang.editor.generator.baseLanguage.template.main@generator)/8740634663377283042">
@@ -4615,17 +3336,10 @@
   </root>
   <root nodeRef="r:00000000-0000-4000-0000-011c8959029f(jetbrains.mps.lang.editor.generator.baseLanguage.template.main@generator)/8998492695583140261">
     <file name="QueriesGenerated.java">
-<<<<<<< HEAD
       <node id="8998492695583148044" at="1899,94,1900,199" concept="6" />
-      <node id="8998492695583148056" at="2911,120,2912,490" concept="6" />
+      <node id="8998492695583148056" at="2918,120,2919,490" concept="6" />
       <scope id="8998492695583148043" at="1899,94,1900,199" />
-      <scope id="8998492695583148055" at="2911,120,2912,490" />
-=======
-      <node id="8998492695583148044" at="1890,94,1891,199" concept="6" />
-      <node id="8998492695583148056" at="2897,120,2898,490" concept="6" />
-      <scope id="8998492695583148043" at="1890,94,1891,199" />
-      <scope id="8998492695583148055" at="2897,120,2898,490" />
->>>>>>> d58f3a05
+      <scope id="8998492695583148055" at="2918,120,2919,490" />
     </file>
   </root>
   <root nodeRef="r:00000000-0000-4000-0000-011c8959029f(jetbrains.mps.lang.editor.generator.baseLanguage.template.main@generator)/9122903797325718360">
