<?xml version="1.0" encoding="UTF-8"?>
<debug-info version="2">
  <concept fqn="c:f3061a53-9226-4cc5-a443-f952ceaf5816/1082485599095:jetbrains.mps.baseLanguage.structure.BlockStatement" />
  <concept fqn="c:f3061a53-9226-4cc5-a443-f952ceaf5816/1068580123155:jetbrains.mps.baseLanguage.structure.ExpressionStatement" />
  <concept fqn="c:f3061a53-9226-4cc5-a443-f952ceaf5816/1144226303539:jetbrains.mps.baseLanguage.structure.ForeachStatement" />
  <concept fqn="c:f3061a53-9226-4cc5-a443-f952ceaf5816/1068580123159:jetbrains.mps.baseLanguage.structure.IfStatement" />
  <concept fqn="c:f3061a53-9226-4cc5-a443-f952ceaf5816/1068580123165:jetbrains.mps.baseLanguage.structure.InstanceMethodDeclaration" />
  <concept fqn="c:f3061a53-9226-4cc5-a443-f952ceaf5816/1068581242864:jetbrains.mps.baseLanguage.structure.LocalVariableDeclarationStatement" />
  <concept fqn="c:f3061a53-9226-4cc5-a443-f952ceaf5816/1068581242878:jetbrains.mps.baseLanguage.structure.ReturnStatement" />
  <concept fqn="c:f3061a53-9226-4cc5-a443-f952ceaf5816/6329021646629104954:jetbrains.mps.baseLanguage.structure.SingleLineComment" />
  <concept fqn="c:f3061a53-9226-4cc5-a443-f952ceaf5816/1068580123157:jetbrains.mps.baseLanguage.structure.Statement" />
  <concept fqn="c:f3061a53-9226-4cc5-a443-f952ceaf5816/1081236700938:jetbrains.mps.baseLanguage.structure.StaticMethodDeclaration" />
  <concept fqn="c:f3061a53-9226-4cc5-a443-f952ceaf5816/1164879751025:jetbrains.mps.baseLanguage.structure.TryCatchStatement" />
  <root>
    <file name="QueriesGenerated.java">
<<<<<<< HEAD
      <unit at="3755,0,3770,0" name="jetbrains.mps.lang.editor.generator.baseLanguage.template.main.QueriesGenerated$MRRC" />
      <unit at="3785,0,3802,0" name="jetbrains.mps.lang.editor.generator.baseLanguage.template.main.QueriesGenerated$CRC" />
      <unit at="6900,0,6917,0" name="jetbrains.mps.lang.editor.generator.baseLanguage.template.main.QueriesGenerated$IMQ" />
      <unit at="3906,0,3928,0" name="jetbrains.mps.lang.editor.generator.baseLanguage.template.main.QueriesGenerated$SCB" />
      <unit at="6270,0,6297,0" name="jetbrains.mps.lang.editor.generator.baseLanguage.template.main.QueriesGenerated$ISCC" />
      <unit at="6788,0,6819,0" name="jetbrains.mps.lang.editor.generator.baseLanguage.template.main.QueriesGenerated$VVQ" />
      <unit at="6845,0,6886,0" name="jetbrains.mps.lang.editor.generator.baseLanguage.template.main.QueriesGenerated$CAQ" />
      <unit at="3837,0,3890,0" name="jetbrains.mps.lang.editor.generator.baseLanguage.template.main.QueriesGenerated$WRQ" />
      <unit at="3610,0,3741,0" name="jetbrains.mps.lang.editor.generator.baseLanguage.template.main.QueriesGenerated$RRC" />
      <unit at="4735,0,4928,0" name="jetbrains.mps.lang.editor.generator.baseLanguage.template.main.QueriesGenerated$SNsQ" />
      <unit at="6457,0,6767,0" name="jetbrains.mps.lang.editor.generator.baseLanguage.template.main.QueriesGenerated$RTQ" />
      <unit at="5817,0,6250,0" name="jetbrains.mps.lang.editor.generator.baseLanguage.template.main.QueriesGenerated$IfMC" />
      <unit at="5154,0,5594,0" name="jetbrains.mps.lang.editor.generator.baseLanguage.template.main.QueriesGenerated$PVQ" />
      <unit at="4167,0,4632,0" name="jetbrains.mps.lang.editor.generator.baseLanguage.template.main.QueriesGenerated$SNQ" />
      <unit at="119,0,6991,0" name="jetbrains.mps.lang.editor.generator.baseLanguage.template.main.QueriesGenerated" />
=======
      <unit at="3754,0,3769,0" name="jetbrains.mps.lang.editor.generator.baseLanguage.template.main.QueriesGenerated$MRRC" />
      <unit at="3784,0,3801,0" name="jetbrains.mps.lang.editor.generator.baseLanguage.template.main.QueriesGenerated$CRC" />
      <unit at="6899,0,6916,0" name="jetbrains.mps.lang.editor.generator.baseLanguage.template.main.QueriesGenerated$IMQ" />
      <unit at="3905,0,3927,0" name="jetbrains.mps.lang.editor.generator.baseLanguage.template.main.QueriesGenerated$SCB" />
      <unit at="6269,0,6296,0" name="jetbrains.mps.lang.editor.generator.baseLanguage.template.main.QueriesGenerated$ISCC" />
      <unit at="6787,0,6818,0" name="jetbrains.mps.lang.editor.generator.baseLanguage.template.main.QueriesGenerated$VVQ" />
      <unit at="6844,0,6885,0" name="jetbrains.mps.lang.editor.generator.baseLanguage.template.main.QueriesGenerated$CAQ" />
      <unit at="3836,0,3889,0" name="jetbrains.mps.lang.editor.generator.baseLanguage.template.main.QueriesGenerated$WRQ" />
      <unit at="3609,0,3740,0" name="jetbrains.mps.lang.editor.generator.baseLanguage.template.main.QueriesGenerated$RRC" />
      <unit at="4734,0,4927,0" name="jetbrains.mps.lang.editor.generator.baseLanguage.template.main.QueriesGenerated$SNsQ" />
      <unit at="6456,0,6766,0" name="jetbrains.mps.lang.editor.generator.baseLanguage.template.main.QueriesGenerated$RTQ" />
      <unit at="5816,0,6249,0" name="jetbrains.mps.lang.editor.generator.baseLanguage.template.main.QueriesGenerated$IfMC" />
      <unit at="5153,0,5593,0" name="jetbrains.mps.lang.editor.generator.baseLanguage.template.main.QueriesGenerated$PVQ" />
      <unit at="4166,0,4631,0" name="jetbrains.mps.lang.editor.generator.baseLanguage.template.main.QueriesGenerated$SNQ" />
      <unit at="118,0,7022,0" name="jetbrains.mps.lang.editor.generator.baseLanguage.template.main.QueriesGenerated" />
>>>>>>> 71c5ec29
    </file>
  </root>
  <root nodeRef="r:00000000-0000-4000-0000-011c8959029f(jetbrains.mps.lang.editor.generator.baseLanguage.template.main@generator)/1020445033784190725">
    <file name="QueriesGenerated.java">
      <node id="1020445033784220240" at="1113,112,1114,79" concept="6" />
      <node id="1020445033784259570" at="1590,109,1591,124" concept="6" />
      <node id="1020445033784278860" at="1593,109,1594,191" concept="6" />
      <node id="1020445033784283372" at="1596,109,1597,279" concept="6" />
      <node id="213768664674706786" at="2242,93,2243,636" concept="6" />
      <node id="213768664674741505" at="2245,93,2246,214" concept="6" />
      <node id="1154858122099271558" at="2248,94,2249,221" concept="6" />
      <node id="1154858122099223396" at="2251,94,2252,427" concept="6" />
      <node id="213768664674757008" at="2254,93,2255,217" concept="6" />
      <node id="213768664674730890" at="2257,93,2258,636" concept="6" />
      <node id="4728417228711008134" at="2925,108,2926,204" concept="6" />
      <node id="1154858122099223386" at="2928,108,2929,211" concept="6" />
      <node id="4728417228711015971" at="2931,108,2932,207" concept="6" />
      <scope id="1020445033784206659" at="1113,112,1114,79" />
      <scope id="1020445033784259564" at="1590,109,1591,124" />
      <scope id="1020445033784276206" at="1593,109,1594,191" />
      <scope id="1020445033784282275" at="1596,109,1597,279" />
      <scope id="213768664674703350" at="2242,93,2243,636" />
      <scope id="213768664674738515" at="2245,93,2246,214" />
      <scope id="1154858122099269364" at="2248,94,2249,221" />
      <scope id="1154858122099223395" at="2251,94,2252,427" />
      <scope id="213768664674753980" at="2254,93,2255,217" />
      <scope id="213768664674729646" at="2257,93,2258,636" />
      <scope id="4728417228711005329" at="2925,108,2926,204" />
      <scope id="1154858122099223385" at="2928,108,2929,211" />
      <scope id="4728417228711013019" at="2931,108,2932,207" />
    </file>
  </root>
  <root nodeRef="r:00000000-0000-4000-0000-011c8959029f(jetbrains.mps.lang.editor.generator.baseLanguage.template.main@generator)/1084225275958189793">
    <file name="QueriesGenerated.java">
      <node id="9142457792486334638" at="339,110,340,206" concept="6" />
      <node id="8648766437735698643" at="342,110,343,206" concept="6" />
      <node id="1795780265124667817" at="345,110,346,205" concept="6" />
      <node id="1795780265124675203" at="348,110,349,205" concept="6" />
      <node id="8648766437735701179" at="351,110,352,205" concept="6" />
      <node id="8648766437735703638" at="354,110,355,205" concept="6" />
      <node id="8648766437735663026" at="1059,112,1060,345" concept="6" />
      <node id="1084225275958202305" at="1062,112,1063,175" concept="6" />
      <node id="3985915547634397607" at="1065,112,1066,453" concept="6" />
      <node id="8648766437735712182" at="1068,112,1069,345" concept="6" />
      <node id="8648766437735680561" at="1071,112,1072,175" concept="6" />
      <node id="8648766437735711204" at="1074,112,1075,449" concept="6" />
      <node id="9142457792486589952" at="1077,112,1078,449" concept="6" />
      <node id="913276302145166890" at="1080,111,1081,332" concept="6" />
      <node id="7507725608614454127" at="1083,112,1084,335" concept="6" />
      <node id="8648766437735754582" at="2898,108,2899,197" concept="6" />
      <node id="8648766437735760315" at="2901,108,2902,196" concept="6" />
      <node id="8648766437736199527" at="2904,108,2905,197" concept="6" />
      <node id="1795780265124657745" at="2907,108,2908,197" concept="6" />
      <node id="8648766437735743739" at="2910,108,2911,197" concept="6" />
      <node id="8648766437735762367" at="2913,108,2914,195" concept="6" />
      <node id="1795780265123591419" at="2916,108,2917,193" concept="6" />
      <scope id="9142457792486331846" at="339,110,340,206" />
      <scope id="8648766437735698642" at="342,110,343,206" />
      <scope id="1795780265124666975" at="345,110,346,205" />
      <scope id="1795780265124675202" at="348,110,349,205" />
      <scope id="8648766437735700504" at="351,110,352,205" />
      <scope id="8648766437735703637" at="354,110,355,205" />
      <scope id="8648766437735663025" at="1059,112,1060,345" />
      <scope id="1084225275958201489" at="1062,112,1063,175" />
      <scope id="3985915547634392735" at="1065,112,1066,453" />
      <scope id="8648766437735712181" at="1068,112,1069,345" />
      <scope id="8648766437735680560" at="1071,112,1072,175" />
      <scope id="8648766437735711203" at="1074,112,1075,449" />
      <scope id="9142457792486527075" at="1077,112,1078,449" />
      <scope id="913276302145164943" at="1080,111,1081,332" />
      <scope id="7507725608614453311" at="1083,112,1084,335" />
      <scope id="8648766437735753914" at="2898,108,2899,197" />
      <scope id="8648766437735759660" at="2901,108,2902,196" />
      <scope id="8648766437736199526" at="2904,108,2905,197" />
      <scope id="1795780265124657744" at="2907,108,2908,197" />
      <scope id="8648766437735743064" at="2910,108,2911,197" />
      <scope id="8648766437735762361" at="2913,108,2914,195" />
      <scope id="1795780265123591418" at="2916,108,2917,193" />
    </file>
  </root>
  <root nodeRef="r:00000000-0000-4000-0000-011c8959029f(jetbrains.mps.lang.editor.generator.baseLanguage.template.main@generator)/1084225275958227255">
    <file name="QueriesGenerated.java">
      <node id="1084225275958227263" at="1086,112,1087,334" concept="6" />
      <node id="1084225275958227276" at="1089,112,1090,331" concept="6" />
      <node id="8648766437735658347" at="1092,112,1093,334" concept="6" />
      <node id="1084225275958286775" at="1095,112,1096,331" concept="6" />
      <scope id="8648766437735651233" at="1086,112,1087,334" />
      <scope id="1084225275958227275" at="1089,112,1090,331" />
      <scope id="8648766437735658346" at="1092,112,1093,334" />
      <scope id="1084225275958286774" at="1095,112,1096,331" />
    </file>
  </root>
  <root nodeRef="r:00000000-0000-4000-0000-011c8959029f(jetbrains.mps.lang.editor.generator.baseLanguage.template.main@generator)/1084225275958260427">
    <file name="QueriesGenerated.java">
      <node id="8648766437737885635" at="1587,109,1588,85" concept="6" />
      <node id="8648766437741983915" at="2238,94,2239,73" concept="5" />
      <node id="8648766437737888049" at="2239,73,2240,110" concept="6" />
      <scope id="1084225275958262069" at="1587,109,1588,85" />
      <scope id="8648766437737886212" at="2238,94,2240,110">
        <var name="node" id="8648766437741983916" />
      </scope>
    </file>
  </root>
  <root nodeRef="r:00000000-0000-4000-0000-011c8959029f(jetbrains.mps.lang.editor.generator.baseLanguage.template.main@generator)/1096629760203">
    <file name="QueriesGenerated.java">
      <node id="7228083082548046025" at="124,108,125,21" concept="7" />
      <node id="2224489794148613954" at="125,21,126,82" concept="6" />
      <node id="5226317895496068879" at="128,108,129,259" concept="6" />
      <node id="4302900529821995404" at="284,110,285,198" concept="6" />
      <node id="4772059062239964465" at="287,110,288,255" concept="6" />
      <node id="4772059062240146192" at="290,110,291,255" concept="6" />
      <node id="4772059062240316597" at="293,110,294,255" concept="6" />
      <node id="5950344441600501924" at="800,112,801,283" concept="6" />
      <node id="4973721372936704564" at="1338,109,1339,323" concept="6" />
      <node id="4772059062238773270" at="2532,108,2533,199" concept="6" />
      <node id="4772059062238773320" at="2535,108,2536,187" concept="6" />
      <node id="4772059062238773359" at="2538,108,2539,193" concept="6" />
      <node id="4772059062238773429" at="2541,108,2542,198" concept="6" />
      <node id="6240706158490950583" at="2544,108,2545,204" concept="6" />
      <node id="4820515453828840611" at="2547,108,2548,186" concept="6" />
      <node id="4820515453828908309" at="2550,108,2551,189" concept="6" />
      <node id="4772059062238773498" at="2553,108,2554,191" concept="6" />
      <node id="8383079901754932279" at="2556,108,2557,192" concept="6" />
      <node id="8383079901754933213" at="2559,108,2560,195" concept="6" />
      <node id="8685825229212526355" at="3084,120,3085,190" concept="6" />
      <node id="4772059062238773279" at="3087,120,3088,352" concept="6" />
      <node id="5950344441600479122" at="3090,120,3091,191" concept="6" />
      <scope id="5226317895496062687" at="128,108,129,259" />
      <scope id="4302900529821960837" at="284,110,285,198" />
      <scope id="4772059062239964252" at="287,110,288,255" />
      <scope id="4772059062240144660" at="290,110,291,255" />
      <scope id="4772059062240312815" at="293,110,294,255" />
      <scope id="5950344441600494457" at="800,112,801,283" />
      <scope id="8685825229212527877" at="1338,109,1339,323" />
      <scope id="4772059062238773269" at="2532,108,2533,199" />
      <scope id="4772059062238773319" at="2535,108,2536,187" />
      <scope id="4772059062238773358" at="2538,108,2539,193" />
      <scope id="4772059062238773428" at="2541,108,2542,198" />
      <scope id="6240706158490950582" at="2544,108,2545,204" />
      <scope id="4820515453828833458" at="2547,108,2548,186" />
      <scope id="4820515453828901181" at="2550,108,2551,189" />
      <scope id="4772059062238773497" at="2553,108,2554,191" />
      <scope id="8383079901754932278" at="2556,108,2557,192" />
      <scope id="8383079901754933212" at="2559,108,2560,195" />
      <scope id="8685825229212526354" at="3084,120,3085,190" />
      <scope id="4772059062238773278" at="3087,120,3088,352" />
      <scope id="5950344441600473123" at="3090,120,3091,191" />
      <scope id="8744383154838119042" at="124,108,126,82" />
    </file>
  </root>
  <root nodeRef="r:00000000-0000-4000-0000-011c8959029f(jetbrains.mps.lang.editor.generator.baseLanguage.template.main@generator)/1096630339736">
    <file name="QueriesGenerated.java">
      <node id="7517620136073839542" at="357,112,358,283" concept="6" />
      <node id="1210371910943" at="360,106,361,175" concept="6" />
      <node id="825332792089689114" at="1116,108,1117,258" concept="6" />
      <node id="825332792090894721" at="1119,108,1120,190" concept="6" />
      <node id="825332792090014487" at="1122,108,1123,267" concept="6" />
      <node id="825332792090914868" at="1125,108,1126,190" concept="6" />
      <node id="7517620136073674483" at="1605,94,1606,228" concept="6" />
      <node id="7517620136073358098" at="1608,94,1609,228" concept="6" />
      <node id="1168384492323" at="1611,88,1612,372" concept="6" />
      <node id="7517620136073804635" at="3001,120,3002,192" concept="6" />
      <scope id="7517620136073832030" at="357,112,358,283" />
      <scope id="1168382526230" at="360,106,361,175" />
      <scope id="825332792089684879" at="1116,108,1117,258" />
      <scope id="825332792090887015" at="1119,108,1120,190" />
      <scope id="825332792090010180" at="1122,108,1123,267" />
      <scope id="825332792090910837" at="1125,108,1126,190" />
      <scope id="7517620136073670750" at="1605,94,1606,228" />
      <scope id="7517620136073240823" at="1608,94,1609,228" />
      <scope id="1168384460947" at="1611,88,1612,372" />
      <scope id="7517620136073798902" at="3001,120,3002,192" />
    </file>
  </root>
  <root nodeRef="r:00000000-0000-4000-0000-011c8959029f(jetbrains.mps.lang.editor.generator.baseLanguage.template.main@generator)/1096647705671">
    <file name="QueriesGenerated.java">
      <node id="1210364043508" at="363,106,364,124" concept="6" />
      <node id="4212343982984334803" at="1128,109,1129,264" concept="6" />
      <node id="5300980552070064555" at="1131,109,1132,270" concept="6" />
      <node id="4500758155552436762" at="1614,94,1615,69" concept="7" />
      <node id="4500758155552410955" at="1615,69,1616,451" concept="6" />
      <node id="6577030305815220948" at="1618,94,1619,114" concept="6" />
      <node id="4212343982984334757" at="1621,94,1622,208" concept="6" />
      <node id="4212343982984334746" at="1624,94,1625,120" concept="6" />
      <node id="6845024055069759793" at="1627,94,1628,313" concept="6" />
      <node id="5950344441598865659" at="1630,94,1631,383" concept="6" />
      <node id="5950344441599972147" at="1633,94,1634,194" concept="6" />
      <node id="5950344441600073442" at="1636,94,1637,197" concept="6" />
      <node id="5950344441599063473" at="1639,94,1640,383" concept="6" />
      <node id="6402638943148827893" at="1642,94,1643,181" concept="6" />
      <node id="6240706158491182499" at="1645,94,1646,509" concept="6" />
      <node id="5300980552070221990" at="1648,94,1649,324" concept="6" />
      <node id="3564773582594487811" at="2263,108,2264,183" concept="6" />
      <node id="6845024055069759786" at="2266,108,2267,193" concept="6" />
      <node id="5950344441599835044" at="2269,108,2270,186" concept="6" />
      <node id="5950344441599899260" at="2272,108,2273,189" concept="6" />
      <node id="6448709298565092222" at="3006,37,3007,179" concept="6" />
      <node id="6448709298566731907" at="3010,39,3011,26" concept="6" />
      <node id="6448709298565090211" at="3006,0,3009,0" concept="4" trace="select#(Lorg/jetbrains/mps/openapi/model/SNode;)Lorg/jetbrains/mps/openapi/model/SNode;" />
      <node id="6448709298566725201" at="3010,0,3013,0" concept="4" trace="accept#(Lorg/jetbrains/mps/openapi/model/SNode;)Z" />
      <node id="6448709298565043207" at="3004,120,3013,7" concept="6" />
      <scope id="1210364043507" at="363,106,364,124" />
      <scope id="6448709298558782778" at="1128,109,1129,264" />
      <scope id="6448709298558796728" at="1131,109,1132,270" />
      <scope id="6577030305815218823" at="1618,94,1619,114" />
      <scope id="4212343982984334756" at="1621,94,1622,208" />
      <scope id="4212343982984309484" at="1624,94,1625,120" />
      <scope id="6845024055069759792" at="1627,94,1628,313" />
      <scope id="5950344441598856702" at="1630,94,1631,383" />
      <scope id="5950344441599961143" at="1633,94,1634,194" />
      <scope id="5950344441600061733" at="1636,94,1637,197" />
      <scope id="5950344441599009874" at="1639,94,1640,383" />
      <scope id="6402638943148827892" at="1642,94,1643,181" />
      <scope id="6240706158491156335" at="1645,94,1646,509" />
      <scope id="5300980552070218850" at="1648,94,1649,324" />
      <scope id="3564773582594487810" at="2263,108,2264,183" />
      <scope id="6845024055069759785" at="2266,108,2267,193" />
      <scope id="5950344441599804504" at="2269,108,2270,186" />
      <scope id="5950344441599889192" at="2272,108,2273,189" />
      <scope id="6448709298565090212" at="3006,37,3007,179" />
      <scope id="6448709298566725202" at="3010,39,3011,26" />
      <scope id="4033442785759270481" at="1614,94,1616,451" />
      <scope id="6448709298565090211" at="3006,0,3009,0">
        <var name="it" id="6448709298565090211" />
      </scope>
      <scope id="6448709298566725201" at="3010,0,3013,0">
        <var name="it" id="6448709298566725201" />
      </scope>
      <scope id="6448709298565042013" at="3004,120,3013,7" />
      <unit id="6448709298565090211" at="3005,222,3009,5" name="jetbrains.mps.lang.editor.generator.baseLanguage.template.main.QueriesGenerated$15" />
      <unit id="6448709298566725201" at="3009,17,3013,5" name="jetbrains.mps.lang.editor.generator.baseLanguage.template.main.QueriesGenerated$16" />
    </file>
  </root>
  <root nodeRef="r:00000000-0000-4000-0000-011c8959029f(jetbrains.mps.lang.editor.generator.baseLanguage.template.main@generator)/1097139242515">
    <file name="QueriesGenerated.java">
      <node id="1216812204556" at="366,106,367,124" concept="6" />
      <node id="1182994091629" at="1134,109,1135,259" concept="6" />
      <node id="1182993969050" at="1651,88,1652,201" concept="6" />
      <node id="996730828436727114" at="2275,107,2276,188" concept="6" />
      <node id="996730828436727094" at="2278,107,2279,187" concept="6" />
      <scope id="1210364868784" at="366,106,367,124" />
      <scope id="6448709298558743963" at="1134,109,1135,259" />
      <scope id="1182993960565" at="1651,88,1652,201" />
      <scope id="996730828436727113" at="2275,107,2276,188" />
      <scope id="996730828436727093" at="2278,107,2279,187" />
    </file>
  </root>
  <root nodeRef="r:00000000-0000-4000-0000-011c8959029f(jetbrains.mps.lang.editor.generator.baseLanguage.template.main@generator)/1097143944735">
    <file name="QueriesGenerated.java">
      <node id="568532409372115845" at="369,111,370,283" concept="6" />
      <node id="1210372592811" at="372,106,373,175" concept="6" />
      <node id="825332792090067672" at="1137,108,1138,258" concept="6" />
      <node id="825332792090929430" at="1140,108,1141,190" concept="6" />
      <node id="568532409372115824" at="1654,93,1655,228" concept="6" />
      <node id="568532409372200801" at="1657,93,1658,225" concept="6" />
      <node id="568532409372115838" at="3015,119,3016,192" concept="6" />
      <scope id="568532409372115844" at="369,111,370,283" />
      <scope id="1210372531516" at="372,106,373,175" />
      <scope id="825332792090062631" at="1137,108,1138,258" />
      <scope id="825332792090925813" at="1140,108,1141,190" />
      <scope id="568532409372115823" at="1654,93,1655,228" />
      <scope id="568532409372196324" at="1657,93,1658,225" />
      <scope id="568532409372115837" at="3015,119,3016,192" />
    </file>
  </root>
  <root nodeRef="r:00000000-0000-4000-0000-011c8959029f(jetbrains.mps.lang.editor.generator.baseLanguage.template.main@generator)/1097151314077">
    <file name="QueriesGenerated.java">
      <node id="996730828436724786" at="375,111,376,196" concept="6" />
      <node id="1182981658866" at="378,106,379,177" concept="6" />
      <node id="1210364914479" at="381,106,382,124" concept="6" />
      <scope id="996730828436724785" at="375,111,376,196" />
      <scope id="1182981596976" at="378,106,379,177" />
      <scope id="1210364914478" at="381,106,382,124" />
    </file>
  </root>
  <root nodeRef="r:00000000-0000-4000-0000-011c8959029f(jetbrains.mps.lang.editor.generator.baseLanguage.template.main@generator)/1097158831835">
    <file name="QueriesGenerated.java">
      <node id="1210364947674" at="384,106,385,124" concept="6" />
      <node id="3031123562488321481" at="2281,108,2282,333" concept="6" />
      <scope id="1210364947673" at="384,106,385,124" />
      <scope id="3031123562488321480" at="2281,108,2282,333" />
    </file>
  </root>
  <root nodeRef="r:00000000-0000-4000-0000-011c8959029f(jetbrains.mps.lang.editor.generator.baseLanguage.template.main@generator)/1097243716762">
    <file name="QueriesGenerated.java">
      <node id="1182996123438" at="387,106,388,173" concept="6" />
      <node id="1210364987431" at="390,106,391,124" concept="6" />
      <scope id="1182996123437" at="387,106,388,173" />
      <scope id="1210364987430" at="390,106,391,124" />
    </file>
  </root>
  <root nodeRef="r:00000000-0000-4000-0000-011c8959029f(jetbrains.mps.lang.editor.generator.baseLanguage.template.main@generator)/1097659173341">
    <file name="QueriesGenerated.java">
      <node id="1182113674817411787" at="393,112,394,111" concept="6" />
      <node id="1210365041469" at="396,106,397,124" concept="6" />
      <node id="1179666275019631024" at="1143,109,1144,105" concept="6" />
      <node id="4601216887036335441" at="1146,109,1147,265" concept="6" />
      <node id="7533883740976384394" at="1660,94,1661,116" concept="6" />
      <node id="7533883740976421325" at="1663,94,1664,182" concept="6" />
      <node id="4601216887036335395" at="1666,94,1667,209" concept="6" />
      <node id="7533883740976421335" at="1669,94,1670,122" concept="6" />
      <node id="4251248560567092159" at="1672,94,1673,316" concept="6" />
      <node id="1219992552331278127" at="2284,108,2285,184" concept="6" />
      <node id="4251248560567092191" at="2287,108,2288,194" concept="6" />
      <scope id="1767562947360483778" at="393,112,394,111" />
      <scope id="1210365041468" at="396,106,397,124" />
      <scope id="1767562947360483793" at="1143,109,1144,105" />
      <scope id="6448709298558860815" at="1146,109,1147,265" />
      <scope id="7533883740976384393" at="1660,94,1661,116" />
      <scope id="7533883740976421324" at="1663,94,1664,182" />
      <scope id="4601216887036311770" at="1666,94,1667,209" />
      <scope id="7533883740976421333" at="1669,94,1670,122" />
      <scope id="4251248560567068264" at="1672,94,1673,316" />
      <scope id="1219992552331272450" at="2284,108,2285,184" />
      <scope id="4251248560567092190" at="2287,108,2288,194" />
    </file>
  </root>
  <root nodeRef="r:00000000-0000-4000-0000-011c8959029f(jetbrains.mps.lang.editor.generator.baseLanguage.template.main@generator)/1097663873068">
    <file name="QueriesGenerated.java">
      <node id="1210365098192" at="399,106,400,124" concept="6" />
      <node id="112068740527407419" at="402,111,403,256" concept="6" />
      <scope id="1210365098191" at="399,106,400,124" />
      <scope id="112068740527405623" at="402,111,403,256" />
    </file>
  </root>
  <root nodeRef="r:00000000-0000-4000-0000-011c8959029f(jetbrains.mps.lang.editor.generator.baseLanguage.template.main@generator)/1097667551918">
    <file name="QueriesGenerated.java">
      <node id="1183057977925" at="405,106,406,177" concept="6" />
      <node id="1210365135903" at="408,106,409,124" concept="6" />
      <node id="3031123562487795363" at="2290,108,2291,483" concept="6" />
      <node id="3031123562487795380" at="2293,108,2294,483" concept="6" />
      <node id="3031123562487795397" at="2296,108,2297,486" concept="6" />
      <scope id="1183057971783" at="405,106,406,177" />
      <scope id="1210365135902" at="408,106,409,124" />
      <scope id="3031123562487795362" at="2290,108,2291,483" />
      <scope id="3031123562487795379" at="2293,108,2294,483" />
      <scope id="3031123562487795396" at="2296,108,2297,486" />
    </file>
  </root>
  <root nodeRef="r:00000000-0000-4000-0000-011c8959029f(jetbrains.mps.lang.editor.generator.baseLanguage.template.main@generator)/1099843327895">
    <file name="QueriesGenerated.java">
      <node id="1187030436993" at="411,106,412,181" concept="6" />
      <node id="1189585586173" at="414,106,415,192" concept="5" />
      <node id="1189585586182" at="416,28,417,43" concept="1" />
      <node id="1189585586202" at="418,5,419,21" concept="6" />
      <node id="1189585593363" at="421,106,422,188" concept="5" />
      <node id="1189585593383" at="422,188,423,19" concept="6" />
      <node id="1189585986202" at="425,106,426,65" concept="6" />
      <node id="1187029210821" at="428,106,429,183" concept="6" />
      <node id="1187029339890" at="431,106,432,182" concept="6" />
      <node id="1184322362096" at="434,106,435,187" concept="6" />
      <node id="2893362399357799276" at="437,106,438,227" concept="5" />
      <node id="2893362399357804985" at="439,28,440,16" concept="6" />
      <node id="2893362399357836557" at="441,5,442,0" concept="8" />
      <node id="1213877273482" at="442,0,443,183" concept="5" />
      <node id="1213877273490" at="444,28,445,21" concept="1" />
      <node id="2893362399358116842" at="447,119,448,86" concept="1" />
      <node id="2893362399358110135" at="448,86,449,16" concept="6" />
      <node id="1213877273497" at="450,5,451,49" concept="1" />
      <node id="2893362399358318974" at="451,49,452,0" concept="8" />
      <node id="2893362399358402919" at="453,176,454,72" concept="1" />
      <node id="2893362399358402929" at="454,72,455,16" concept="6" />
      <node id="2893362399358509204" at="457,391,458,233" concept="1" />
      <node id="2893362399358509210" at="458,233,459,16" concept="6" />
      <node id="1213877273505" at="460,5,461,19" concept="5" />
      <node id="1213877273510" at="462,186,463,187" concept="1" />
      <node id="1213877273527" at="464,12,465,174" concept="1" />
      <node id="1213877273541" at="466,5,467,37" concept="6" />
      <node id="1189583945668" at="469,106,470,175" concept="6" />
      <node id="1216852432036" at="1149,103,1150,109" concept="5" />
      <node id="1216852432044" at="1150,109,1151,120" concept="6" />
      <node id="1197570240368" at="1154,213,1155,212" concept="6" />
      <node id="1197571225427" at="1157,212,1158,212" concept="6" />
      <node id="1197571252346" at="1160,220,1161,212" concept="6" />
      <node id="1197571333780" at="1162,5,1163,208" concept="6" />
      <node id="8928180329697221997" at="1165,109,1166,386" concept="6" />
      <node id="1187029090119" at="1675,88,1676,196" concept="6" />
      <node id="1187029255064" at="1678,88,1679,355" concept="6" />
      <node id="2038074438869178407" at="1681,94,1682,394" concept="6" />
      <node id="2038074438869238861" at="1684,94,1685,202" concept="6" />
      <node id="1187030112693" at="1687,88,1688,202" concept="6" />
      <node id="1187030253062" at="2299,102,2300,342" concept="6" />
      <node id="1187030297543" at="2302,102,2303,337" concept="6" />
      <node id="1187030514126" at="3018,114,3019,179" concept="6" />
      <node id="1189585640766" at="3021,114,3022,185" concept="6" />
      <node id="1184071681222" at="3024,114,3025,179" concept="6" />
      <node id="1197570240370" at="6920,64,6921,63" concept="5" />
      <node id="1197570240370" at="6921,63,6922,30" concept="5" />
      <node id="1197570240370" at="6922,30,6923,257" concept="1" />
      <node id="1197570240370" at="6923,257,6924,511" concept="1" />
      <node id="1197570240370" at="6924,511,6925,471" concept="1" />
      <node id="1197570240370" at="6925,471,6926,24" concept="6" />
      <node id="1197571225429" at="6928,64,6929,63" concept="5" />
      <node id="1197571225429" at="6929,63,6930,30" concept="5" />
      <node id="1197571225429" at="6930,30,6931,257" concept="1" />
      <node id="1197571225429" at="6931,257,6932,510" concept="1" />
      <node id="1197571225429" at="6932,510,6933,471" concept="1" />
      <node id="1197571225429" at="6933,471,6934,24" concept="6" />
      <node id="1197571252348" at="6936,64,6937,63" concept="5" />
      <node id="1197571252348" at="6937,63,6938,30" concept="5" />
      <node id="1197571252348" at="6938,30,6939,257" concept="1" />
      <node id="1197571252348" at="6939,257,6940,518" concept="1" />
      <node id="1197571252348" at="6940,518,6941,471" concept="1" />
      <node id="1197571252348" at="6941,471,6942,24" concept="6" />
      <node id="1197571333782" at="6944,62,6945,63" concept="5" />
      <node id="1197571333782" at="6945,63,6946,30" concept="5" />
      <node id="1197571333782" at="6946,30,6947,257" concept="1" />
      <node id="1197571333782" at="6947,257,6948,509" concept="1" />
      <node id="1197571333782" at="6948,509,6949,471" concept="1" />
      <node id="1197571333782" at="6949,471,6950,24" concept="6" />
      <node id="1213877273525" at="464,10,466,5" concept="0" />
      <node id="1189585586180" at="415,192,418,5" concept="3" />
      <node id="2893362399357801466" at="438,227,441,5" concept="3" />
      <node id="1213877273488" at="443,183,446,5" concept="3" />
      <node id="1197568946318" at="1153,103,1156,5" concept="3" />
      <node id="1197571225425" at="1156,5,1159,5" concept="3" />
      <node id="1197571252344" at="1159,5,1162,5" concept="3" />
      <node id="2893362399357978198" at="446,5,450,5" concept="3" />
      <node id="2893362399358377898" at="452,0,456,5" concept="3" />
      <node id="2893362399358448748" at="456,5,460,5" concept="3" />
      <node id="1213877273508" at="461,19,466,5" concept="3" />
      <node id="1197570240370" at="6920,0,6928,0" concept="9" trace="_quotation_createNode_x583g4_a0a0a0nl#()Lorg/jetbrains/mps/openapi/model/SNode;" />
      <node id="1197571225429" at="6928,0,6936,0" concept="9" trace="_quotation_createNode_x583g4_a0a0b0nl#()Lorg/jetbrains/mps/openapi/model/SNode;" />
      <node id="1197571252348" at="6936,0,6944,0" concept="9" trace="_quotation_createNode_x583g4_a0a0c0nl#()Lorg/jetbrains/mps/openapi/model/SNode;" />
      <node id="1197571333782" at="6944,0,6952,0" concept="9" trace="_quotation_createNode_x583g4_a0d0nl#()Lorg/jetbrains/mps/openapi/model/SNode;" />
      <scope id="1187030323124" at="411,106,412,181" />
      <scope id="1189585586181" at="416,28,417,43" />
      <scope id="1189585695087" at="425,106,426,65" />
      <scope id="1187029208086" at="428,106,429,183" />
      <scope id="1187029337639" at="431,106,432,182" />
      <scope id="1184322356960" at="434,106,435,187" />
      <scope id="2893362399357801469" at="439,28,440,16" />
      <scope id="1213877273489" at="444,28,445,21" />
      <scope id="1213877273509" at="462,186,463,187" />
      <scope id="1213877273526" at="464,12,465,174" />
      <scope id="1189583941984" at="469,106,470,175" />
      <scope id="1197568946319" at="1154,213,1155,212" />
      <scope id="1197571225426" at="1157,212,1158,212" />
      <scope id="1197571252345" at="1160,220,1161,212" />
      <scope id="8928180329697221839" at="1165,109,1166,386" />
      <scope id="1187028973438" at="1675,88,1676,196" />
      <scope id="1187029251547" at="1678,88,1679,355" />
      <scope id="2038074438869177867" at="1681,94,1682,394" />
      <scope id="2038074438869229971" at="1684,94,1685,202" />
      <scope id="1187030112692" at="1687,88,1688,202" />
      <scope id="1187030247983" at="2299,102,2300,342" />
      <scope id="1187030294151" at="2302,102,2303,337" />
      <scope id="1187030511860" at="3018,114,3019,179" />
      <scope id="1189585635439" at="3021,114,3022,185" />
      <scope id="1184071677336" at="3024,114,3025,179" />
      <scope id="1189585593362" at="421,106,423,19">
        <var name="keycode" id="1189585593364" />
      </scope>
      <scope id="2893362399357978201" at="447,119,449,16" />
      <scope id="2893362399358377901" at="453,176,455,16" />
      <scope id="2893362399358448751" at="457,391,459,16" />
      <scope id="1189585520116" at="1149,103,1151,120">
        <var name="itemClass" id="1216852432037" />
      </scope>
      <scope id="1189585586172" at="414,106,419,21">
        <var name="modifiers" id="1189585586174" />
      </scope>
      <scope id="1197570240370" at="6920,64,6926,24">
        <var name="facade" id="1197570240370" />
        <var name="quotedNode_1" id="1197570240370" />
      </scope>
      <scope id="1197571225429" at="6928,64,6934,24">
        <var name="facade" id="1197571225429" />
        <var name="quotedNode_1" id="1197571225429" />
      </scope>
      <scope id="1197571252348" at="6936,64,6942,24">
        <var name="facade" id="1197571252348" />
        <var name="quotedNode_1" id="1197571252348" />
      </scope>
      <scope id="1197571333782" at="6944,62,6950,24">
        <var name="facade" id="1197571333782" />
        <var name="quotedNode_1" id="1197571333782" />
      </scope>
      <scope id="1197570240370" at="6920,0,6928,0" />
      <scope id="1197571225429" at="6928,0,6936,0" />
      <scope id="1197571252348" at="6936,0,6944,0" />
      <scope id="1197571333782" at="6944,0,6952,0" />
      <scope id="1197568889096" at="1153,103,1163,208" />
      <scope id="1184928403782" at="437,106,467,37">
        <var name="keyName" id="1213877273506" />
        <var name="keystroke" id="2893362399357799277" />
        <var name="modifiers" id="1213877273483" />
      </scope>
    </file>
  </root>
  <root nodeRef="r:00000000-0000-4000-0000-011c8959029f(jetbrains.mps.lang.editor.generator.baseLanguage.template.main@generator)/1106598080605800253">
    <file name="QueriesGenerated.java">
      <node id="1106598080605800541" at="881,112,882,124" concept="6" />
      <node id="5238877291853311515" at="1409,109,1410,406" concept="6" />
      <node id="5238877291853311525" at="1412,109,1413,191" concept="6" />
      <node id="1179666275019474903" at="1415,109,1416,105" concept="6" />
      <scope id="1106598080605800540" at="881,112,882,124" />
      <scope id="5238877291853311514" at="1409,109,1410,406" />
      <scope id="5238877291853311524" at="1412,109,1413,191" />
      <scope id="5238877291853311961" at="1415,109,1416,105" />
    </file>
  </root>
  <root nodeRef="r:00000000-0000-4000-0000-011c8959029f(jetbrains.mps.lang.editor.generator.baseLanguage.template.main@generator)/1106598080605870079">
    <file name="QueriesGenerated.java">
      <node id="1106598080605870086" at="884,112,885,358" concept="5" />
      <node id="1106598080605870096" at="885,358,886,63" concept="6" />
      <node id="1106598080605870116" at="888,112,889,178" concept="6" />
      <node id="4348485823408509902" at="892,195,893,264" concept="6" />
      <node id="4348485823408509914" at="894,5,895,113" concept="6" />
      <node id="4348485823408509975" at="898,195,899,264" concept="6" />
      <node id="4348485823408509987" at="900,5,901,113" concept="6" />
      <node id="1106598080605870495" at="903,112,904,258" concept="6" />
      <node id="1106598080605870511" at="906,112,907,184" concept="6" />
      <node id="1106598080605870674" at="909,112,910,184" concept="6" />
      <node id="1106598080605870713" at="912,112,913,206" concept="6" />
      <node id="2096078690061415086" at="915,112,916,438" concept="6" />
      <node id="1106598080605870964" at="918,112,919,88" concept="6" />
      <node id="1106598080605871039" at="921,112,922,81" concept="6" />
      <node id="1179666275019609692" at="1418,109,1419,406" concept="6" />
      <node id="1179666275019574320" at="1421,109,1422,406" concept="6" />
      <node id="2989625013054299611" at="1424,109,1425,337" concept="6" />
      <node id="6920313902514833587" at="1427,109,1428,337" concept="6" />
      <node id="3554348643636223119" at="1430,109,1431,337" concept="6" />
      <node id="5284120499281660034" at="1433,109,1434,465" concept="6" />
      <node id="5634185810141357314" at="1436,109,1437,268" concept="6" />
      <node id="5284120499281660053" at="1439,109,1440,337" concept="6" />
      <node id="4348485823408524664" at="1442,109,1443,267" concept="6" />
      <node id="1106598080605870560" at="1445,109,1446,114" concept="5" />
      <node id="1106598080605870567" at="1446,114,1447,125" concept="6" />
      <node id="8777569553579624697" at="1449,109,1450,191" concept="6" />
      <node id="8777569553579629606" at="1452,109,1453,396" concept="6" />
      <node id="1106598080605870137" at="1943,94,1944,193" concept="6" />
      <node id="2989625013054305154" at="1946,94,1947,356" concept="6" />
      <node id="1106598080605870169" at="1949,94,1950,193" concept="6" />
      <node id="1106598080605870183" at="1952,94,1953,204" concept="6" />
      <node id="3554348643636221646" at="1955,94,1956,356" concept="6" />
      <node id="4348485823408509944" at="1960,39,1961,197" concept="6" />
      <node id="4348485823408510017" at="1967,39,1968,201" concept="6" />
      <node id="5284120499281703154" at="1972,94,1973,356" concept="6" />
      <node id="4348485823408524675" at="1975,94,1976,196" concept="6" />
      <node id="4348485823408524688" at="1978,94,1979,196" concept="6" />
      <node id="1106598080605870481" at="1981,94,1982,195" concept="6" />
      <node id="1106598080605870519" at="1984,94,1985,578" concept="6" />
      <node id="1106598080605870587" at="1987,94,1988,202" concept="6" />
      <node id="1329359357562116152" at="1990,94,1991,202" concept="6" />
      <node id="1106598080605870645" at="1993,94,1994,388" concept="6" />
      <node id="1106598080605870681" at="1996,94,1997,204" concept="6" />
      <node id="2096078690062014921" at="1999,94,2000,366" concept="6" />
      <node id="1106598080605870813" at="2002,94,2003,187" concept="6" />
      <node id="1106598080605870839" at="2005,94,2006,383" concept="6" />
      <node id="1106598080605871006" at="2010,39,2011,197" concept="6" />
      <node id="1106598080605871026" at="2014,39,2015,201" concept="6" />
      <node id="1106598080605870160" at="2694,108,2695,333" concept="6" />
      <node id="1106598080605870193" at="2697,108,2698,344" concept="6" />
      <node id="1106598080605870827" at="2700,108,2701,327" concept="6" />
      <node id="1106598080605870871" at="2703,108,2704,186" concept="6" />
      <node id="1106598080605870888" at="2706,108,2707,189" concept="6" />
      <node id="1106598080605870914" at="2709,108,2710,186" concept="6" />
      <node id="1106598080605870922" at="2712,108,2713,189" concept="6" />
      <node id="1106598080605870930" at="2715,108,2716,188" concept="6" />
      <node id="1106598080605870576" at="3253,120,3254,352" concept="6" />
      <node id="1106598080605870774" at="3256,120,3257,343" concept="6" />
      <node id="9117847582903514660" at="3259,120,3260,343" concept="6" />
      <node id="1106598080605870947" at="3262,120,3263,480" concept="6" />
      <node id="4348485823408509900" at="891,112,894,5" concept="3" />
      <node id="4348485823408509973" at="897,112,900,5" concept="3" />
      <node id="4348485823408509942" at="1960,0,1963,0" concept="4" trace="accept#(Lorg/jetbrains/mps/openapi/model/SNode;)Z" />
      <node id="4348485823408510015" at="1967,0,1970,0" concept="4" trace="accept#(Lorg/jetbrains/mps/openapi/model/SNode;)Z" />
      <node id="1106598080605871004" at="2010,0,2013,0" concept="4" trace="accept#(Lorg/jetbrains/mps/openapi/model/SNode;)Z" />
      <node id="1106598080605871024" at="2014,0,2017,0" concept="4" trace="accept#(Lorg/jetbrains/mps/openapi/model/SNode;)Z" />
      <node id="4348485823408509925" at="1958,94,1963,18" concept="6" />
      <node id="4348485823408509998" at="1965,94,1970,18" concept="6" />
      <node id="1106598080605870981" at="2008,94,2017,18" concept="6" />
      <scope id="1106598080605870115" at="888,112,889,178" />
      <scope id="4348485823408509901" at="892,195,893,264" />
      <scope id="4348485823408509974" at="898,195,899,264" />
      <scope id="1106598080605870494" at="903,112,904,258" />
      <scope id="1106598080605870510" at="906,112,907,184" />
      <scope id="1106598080605870673" at="909,112,910,184" />
      <scope id="1106598080605870712" at="912,112,913,206" />
      <scope id="2096078690061412196" at="915,112,916,438" />
      <scope id="1106598080605870963" at="918,112,919,88" />
      <scope id="1106598080605871038" at="921,112,922,81" />
      <scope id="1179666275019586278" at="1418,109,1419,406" />
      <scope id="1179666275019519762" at="1421,109,1422,406" />
      <scope id="2989625013054299610" at="1424,109,1425,337" />
      <scope id="6920313902514831798" at="1427,109,1428,337" />
      <scope id="3554348643636177867" at="1430,109,1431,337" />
      <scope id="5284120499281660033" at="1433,109,1434,465" />
      <scope id="5284120499281660044" at="1436,109,1437,268" />
      <scope id="5284120499281660052" at="1439,109,1440,337" />
      <scope id="4348485823408524663" at="1442,109,1443,267" />
      <scope id="8777569553579615925" at="1449,109,1450,191" />
      <scope id="8777569553579628420" at="1452,109,1453,396" />
      <scope id="1106598080605870136" at="1943,94,1944,193" />
      <scope id="2989625013054302339" at="1946,94,1947,356" />
      <scope id="1106598080605870168" at="1949,94,1950,193" />
      <scope id="1106598080605870182" at="1952,94,1953,204" />
      <scope id="3554348643636177876" at="1955,94,1956,356" />
      <scope id="4348485823408509943" at="1960,39,1961,197" />
      <scope id="4348485823408510016" at="1967,39,1968,201" />
      <scope id="5284120499282295787" at="1972,94,1973,356" />
      <scope id="4348485823408524674" at="1975,94,1976,196" />
      <scope id="4348485823408524687" at="1978,94,1979,196" />
      <scope id="1106598080605870480" at="1981,94,1982,195" />
      <scope id="1106598080605870518" at="1984,94,1985,578" />
      <scope id="1106598080605870586" at="1987,94,1988,202" />
      <scope id="4282839428459142915" at="1990,94,1991,202" />
      <scope id="1106598080605870644" at="1993,94,1994,388" />
      <scope id="1106598080605870680" at="1996,94,1997,204" />
      <scope id="2096078690062003991" at="1999,94,2000,366" />
      <scope id="1106598080605870812" at="2002,94,2003,187" />
      <scope id="1106598080605870838" at="2005,94,2006,383" />
      <scope id="1106598080605871005" at="2010,39,2011,197" />
      <scope id="1106598080605871025" at="2014,39,2015,201" />
      <scope id="1106598080605870159" at="2694,108,2695,333" />
      <scope id="1106598080605870192" at="2697,108,2698,344" />
      <scope id="1106598080605870826" at="2700,108,2701,327" />
      <scope id="1106598080605870870" at="2703,108,2704,186" />
      <scope id="1106598080605870887" at="2706,108,2707,189" />
      <scope id="1106598080605870913" at="2709,108,2710,186" />
      <scope id="1106598080605870921" at="2712,108,2713,189" />
      <scope id="1106598080605870929" at="2715,108,2716,188" />
      <scope id="1106598080605870575" at="3253,120,3254,352" />
      <scope id="1106598080605870773" at="3256,120,3257,343" />
      <scope id="9117847582903512277" at="3259,120,3260,343" />
      <scope id="1106598080605870946" at="3262,120,3263,480" />
      <scope id="1106598080605870085" at="884,112,886,63">
        <var name="name" id="1106598080605870087" />
      </scope>
      <scope id="1106598080605870559" at="1445,109,1447,125">
        <var name="generatedClass" id="1106598080605870561" />
      </scope>
      <scope id="4348485823408509942" at="1960,0,1963,0">
        <var name="it" id="4348485823408509942" />
      </scope>
      <scope id="4348485823408510015" at="1967,0,1970,0">
        <var name="it" id="4348485823408510015" />
      </scope>
      <scope id="1106598080605871004" at="2010,0,2013,0">
        <var name="it" id="1106598080605871004" />
      </scope>
      <scope id="1106598080605871024" at="2014,0,2017,0">
        <var name="it" id="1106598080605871024" />
      </scope>
      <scope id="4348485823408509899" at="891,112,895,113" />
      <scope id="4348485823408509972" at="897,112,901,113" />
      <scope id="4348485823408509924" at="1958,94,1963,18" />
      <scope id="4348485823408509997" at="1965,94,1970,18" />
      <scope id="1106598080605870980" at="2008,94,2017,18" />
      <unit id="4348485823408509942" at="1959,723,1963,5" name="jetbrains.mps.lang.editor.generator.baseLanguage.template.main.QueriesGenerated$8" />
      <unit id="4348485823408510015" at="1966,723,1970,5" name="jetbrains.mps.lang.editor.generator.baseLanguage.template.main.QueriesGenerated$9" />
      <unit id="1106598080605871004" at="2009,723,2013,5" name="jetbrains.mps.lang.editor.generator.baseLanguage.template.main.QueriesGenerated$10" />
      <unit id="1106598080605871024" at="2013,372,2017,5" name="jetbrains.mps.lang.editor.generator.baseLanguage.template.main.QueriesGenerated$11" />
    </file>
  </root>
  <root nodeRef="r:00000000-0000-4000-0000-011c8959029f(jetbrains.mps.lang.editor.generator.baseLanguage.template.main@generator)/1134495075165">
    <file name="QueriesGenerated.java">
      <node id="1216812235795" at="472,106,473,124" concept="6" />
      <scope id="1210365165454" at="472,106,473,124" />
    </file>
  </root>
  <root nodeRef="r:00000000-0000-4000-0000-011c8959029f(jetbrains.mps.lang.editor.generator.baseLanguage.template.main@generator)/1136565058540">
    <file name="QueriesGenerated.java">
      <node id="1216812217657" at="475,106,476,124" concept="6" />
      <scope id="1210365200757" at="475,106,476,124" />
    </file>
  </root>
  <root nodeRef="r:00000000-0000-4000-0000-011c8959029f(jetbrains.mps.lang.editor.generator.baseLanguage.template.main@generator)/1139748492512">
    <file name="QueriesGenerated.java">
      <node id="6250046037307823053" at="478,112,479,180" concept="6" />
      <node id="1182996897947" at="481,106,482,179" concept="6" />
      <node id="1210365246787" at="484,106,485,124" concept="6" />
      <node id="6250046037307818285" at="1690,94,1691,199" concept="6" />
      <node id="5841812207174786413" at="2305,108,2306,191" concept="6" />
      <scope id="6250046037307821788" at="478,112,479,180" />
      <scope id="1182996894664" at="481,106,482,179" />
      <scope id="1210365246786" at="484,106,485,124" />
      <scope id="6250046037307817373" at="1690,94,1691,199" />
      <scope id="5841812207174785410" at="2305,108,2306,191" />
    </file>
  </root>
  <root nodeRef="r:00000000-0000-4000-0000-011c8959029f(jetbrains.mps.lang.editor.generator.baseLanguage.template.main@generator)/1139852871567">
    <file name="QueriesGenerated.java">
      <node id="1216378321335" at="487,106,488,111" concept="6" />
      <node id="1183066539506" at="490,106,491,183" concept="6" />
      <node id="1214493602731" at="493,106,494,117" concept="6" />
      <node id="1210363892958" at="496,106,497,124" concept="6" />
      <node id="2530139371362847287" at="1168,109,1169,114" concept="5" />
      <node id="2530139371362847295" at="1169,114,1170,125" concept="6" />
      <node id="1214493546310" at="1693,88,1694,562" concept="6" />
      <node id="1214493579984" at="1696,88,1697,375" concept="6" />
      <node id="7533883740977276468" at="1699,94,1700,180" concept="6" />
      <node id="7533883740977278586" at="1702,94,1703,393" concept="6" />
      <node id="2530139371362847306" at="1705,94,1706,195" concept="6" />
      <node id="2530139371362847277" at="3027,120,3028,345" concept="6" />
      <scope id="1212799753487" at="487,106,488,111" />
      <scope id="1183066536098" at="490,106,491,183" />
      <scope id="1214493579976" at="493,106,494,117" />
      <scope id="1210363886098" at="496,106,497,124" />
      <scope id="1214493488661" at="1693,88,1694,562" />
      <scope id="1214493579983" at="1696,88,1697,375" />
      <scope id="7533883740977276467" at="1699,94,1700,180" />
      <scope id="7533883740977278585" at="1702,94,1703,393" />
      <scope id="2530139371362847305" at="1705,94,1706,195" />
      <scope id="2530139371362847276" at="3027,120,3028,345" />
      <scope id="2530139371362847286" at="1168,109,1170,125">
        <var name="generatedClass" id="2530139371362847288" />
      </scope>
    </file>
  </root>
  <root nodeRef="r:00000000-0000-4000-0000-011c8959029f(jetbrains.mps.lang.editor.generator.baseLanguage.template.main@generator)/1139960192475">
    <file name="QueriesGenerated.java">
      <node id="1212797890173" at="499,106,500,243" concept="5" />
      <node id="1240328906162" at="500,243,501,365" concept="5" />
      <node id="1212798092868" at="501,365,502,59" concept="5" />
      <node id="1212797933134" at="502,59,503,187" concept="6" />
      <node id="1184071848721" at="505,106,506,182" concept="6" />
      <node id="1212797579384" at="508,106,509,175" concept="6" />
      <node id="1240328788731" at="1172,109,1173,358" concept="6" />
      <node id="1184071848728" at="1708,88,1709,190" concept="6" />
      <node id="3459162043709070303" at="1711,94,1712,207" concept="6" />
      <node id="3459162043709334077" at="1714,94,1715,207" concept="6" />
      <node id="1184071848757" at="2308,102,2309,337" concept="6" />
      <node id="3459162043708490762" at="2311,108,2312,345" concept="6" />
      <node id="1210376224983" at="3030,114,3031,180" concept="6" />
      <node id="1184071958940" at="3033,114,3034,180" concept="6" />
      <scope id="1184071848720" at="505,106,506,182" />
      <scope id="1168628352660" at="508,106,509,175" />
      <scope id="6722182472223421491" at="1172,109,1173,358" />
      <scope id="1184071848727" at="1708,88,1709,190" />
      <scope id="3459162043709068071" at="1711,94,1712,207" />
      <scope id="3459162043709331804" at="1714,94,1715,207" />
      <scope id="1184071848756" at="2308,102,2309,337" />
      <scope id="3459162043708490761" at="2311,108,2312,345" />
      <scope id="1168628426628" at="3030,114,3031,180" />
      <scope id="1184071868697" at="3033,114,3034,180" />
      <scope id="1184071848766" at="499,106,503,187">
        <var name="actionItemId" id="1212798092869" />
        <var name="actionMap" id="1212797890174" />
        <var name="name" id="1240328906163" />
      </scope>
    </file>
  </root>
  <root nodeRef="r:00000000-0000-4000-0000-011c8959029f(jetbrains.mps.lang.editor.generator.baseLanguage.template.main@generator)/1143051457456">
    <file name="QueriesGenerated.java">
      <node id="4820515453830204332" at="511,112,512,283" concept="6" />
      <scope id="4820515453830203681" at="511,112,512,283" />
    </file>
  </root>
  <root nodeRef="r:00000000-0000-4000-0000-011c8959029f(jetbrains.mps.lang.editor.generator.baseLanguage.template.main@generator)/1143052634969">
    <file name="QueriesGenerated.java">
      <node id="6448709298558685618" at="514,112,515,74" concept="6" />
      <node id="6448709298558685607" at="2314,108,2315,178" concept="6" />
      <scope id="6448709298558685617" at="514,112,515,74" />
      <scope id="6448709298558685606" at="2314,108,2315,178" />
    </file>
  </root>
  <root nodeRef="r:00000000-0000-4000-0000-011c8959029f(jetbrains.mps.lang.editor.generator.baseLanguage.template.main@generator)/1149851533317">
    <file name="QueriesGenerated.java">
      <node id="1216812227913" at="517,106,518,124" concept="6" />
      <scope id="1210365284339" at="517,106,518,124" />
    </file>
  </root>
  <root nodeRef="r:00000000-0000-4000-0000-011c8959029f(jetbrains.mps.lang.editor.generator.baseLanguage.template.main@generator)/1165277100275">
    <file name="QueriesGenerated.java">
      <node id="1200436043069" at="520,106,521,208" concept="6" />
      <node id="1200436130039" at="1717,88,1718,394" concept="6" />
      <node id="1200436239456" at="1720,88,1721,394" concept="6" />
      <node id="1200436301597" at="1723,88,1724,397" concept="6" />
      <node id="1200436326708" at="1726,88,1727,397" concept="6" />
      <node id="1200436407724" at="2317,102,2318,193" concept="6" />
      <node id="1200436491391" at="2320,102,2321,342" concept="6" />
      <node id="1200436432654" at="2323,102,2324,193" concept="6" />
      <node id="1200436441254" at="2326,102,2327,193" concept="6" />
      <node id="1200436554653" at="2329,102,2330,345" concept="6" />
      <node id="1200436445806" at="2332,102,2333,193" concept="6" />
      <scope id="1200436040303" at="520,106,521,208" />
      <scope id="1200436119772" at="1717,88,1718,394" />
      <scope id="1200436238502" at="1720,88,1721,394" />
      <scope id="1200436301596" at="1723,88,1724,397" />
      <scope id="1200436326707" at="1726,88,1727,397" />
      <scope id="1200436404801" at="2317,102,2318,193" />
      <scope id="1200436488655" at="2320,102,2321,342" />
      <scope id="1200436432653" at="2323,102,2324,193" />
      <scope id="1200436441253" at="2326,102,2327,193" />
      <scope id="1200436552136" at="2329,102,2330,345" />
      <scope id="1200436445805" at="2332,102,2333,193" />
    </file>
  </root>
  <root nodeRef="r:00000000-0000-4000-0000-011c8959029f(jetbrains.mps.lang.editor.generator.baseLanguage.template.main@generator)/1165793019302">
    <file name="QueriesGenerated.java">
      <node id="825332792091497549" at="1175,108,1176,109" concept="6" />
      <scope id="825332792091496975" at="1175,108,1176,109" />
    </file>
  </root>
  <root nodeRef="r:00000000-0000-4000-0000-011c8959029f(jetbrains.mps.lang.editor.generator.baseLanguage.template.main@generator)/1166063029142">
    <file name="QueriesGenerated.java">
      <node id="1197583755203" at="523,106,524,175" concept="6" />
      <node id="1197572158819" at="1178,109,1179,98" concept="6" />
      <node id="1213036597503" at="3036,114,3037,346" concept="6" />
      <node id="7301053825001816380" at="3039,120,3040,346" concept="6" />
      <scope id="1197583752546" at="523,106,524,175" />
      <scope id="3339734050170006886" at="1178,109,1179,98" />
      <scope id="1213036597502" at="3036,114,3037,346" />
      <scope id="7301053825001800656" at="3039,120,3040,346" />
    </file>
  </root>
  <root nodeRef="r:00000000-0000-4000-0000-011c8959029f(jetbrains.mps.lang.editor.generator.baseLanguage.template.main@generator)/1176476223559">
    <file name="QueriesGenerated.java">
      <node id="6448709298558180746" at="526,112,527,87" concept="6" />
      <node id="6448709298558180721" at="2335,108,2336,178" concept="6" />
      <scope id="6448709298558180745" at="526,112,527,87" />
      <scope id="6448709298558180720" at="2335,108,2336,178" />
    </file>
  </root>
  <root nodeRef="r:00000000-0000-4000-0000-011c8959029f(jetbrains.mps.lang.editor.generator.baseLanguage.template.main@generator)/1176886006175">
    <file name="QueriesGenerated.java">
      <node id="6448709298572216481" at="529,112,530,210" concept="6" />
      <node id="6448709298572216497" at="532,112,533,210" concept="6" />
      <node id="6448709298572216506" at="535,112,536,91" concept="6" />
      <node id="6448709298572216474" at="1729,94,1730,133" concept="6" />
      <node id="6448709298572216490" at="1732,94,1733,133" concept="6" />
      <node id="6448709298572216436" at="2338,108,2339,178" concept="6" />
      <node id="6448709298572216424" at="2341,108,2342,114" concept="6" />
      <scope id="6448709298572216480" at="529,112,530,210" />
      <scope id="6448709298572216496" at="532,112,533,210" />
      <scope id="6448709298572216505" at="535,112,536,91" />
      <scope id="6448709298572216473" at="1729,94,1730,133" />
      <scope id="6448709298572216489" at="1732,94,1733,133" />
      <scope id="6448709298572216435" at="2338,108,2339,178" />
      <scope id="6448709298572216423" at="2341,108,2342,114" />
    </file>
  </root>
  <root nodeRef="r:00000000-0000-4000-0000-011c8959029f(jetbrains.mps.lang.editor.generator.baseLanguage.template.main@generator)/1184139379136">
    <file name="QueriesGenerated.java">
      <node id="8029080471796696459" at="538,112,539,75" concept="6" />
      <node id="3461111913274087522" at="1181,109,1182,120" concept="6" />
      <node id="3461111913274084537" at="1184,109,1185,120" concept="6" />
      <node id="8029080471795243526" at="2344,108,2345,181" concept="6" />
      <node id="8029080471795243532" at="2347,108,2348,181" concept="6" />
      <scope id="8029080471796694178" at="538,112,539,75" />
      <scope id="3461111913274086908" at="1181,109,1182,120" />
      <scope id="3461111913274081148" at="1184,109,1185,120" />
      <scope id="8029080471795243525" at="2344,108,2345,181" />
      <scope id="8029080471795243531" at="2347,108,2348,181" />
    </file>
  </root>
  <root nodeRef="r:00000000-0000-4000-0000-011c8959029f(jetbrains.mps.lang.editor.generator.baseLanguage.template.main@generator)/1184142154197">
    <file name="QueriesGenerated.java">
      <node id="1210374805319" at="541,106,542,364" concept="5" />
      <node id="1210374805328" at="542,364,543,63" concept="6" />
      <node id="4348485823408627875" at="545,112,546,345" concept="6" />
      <node id="4914536826837099134" at="1187,109,1188,406" concept="6" />
      <node id="4914536826837120116" at="1190,109,1191,406" concept="6" />
      <node id="5284120499282346297" at="1193,109,1194,337" concept="6" />
      <node id="2327135064575793089" at="1196,109,1197,396" concept="6" />
      <node id="2327135064575791749" at="1199,109,1200,191" concept="6" />
      <node id="8629363476784714662" at="1202,109,1203,337" concept="6" />
      <node id="2327135064575795433" at="1205,109,1206,396" concept="6" />
      <node id="2327135064575795444" at="1208,109,1209,191" concept="6" />
      <node id="2327135064575850025" at="1211,109,1212,337" concept="6" />
      <node id="1065015894494616079" at="1214,109,1215,337" concept="6" />
      <node id="8777569553579643013" at="1217,109,1218,191" concept="6" />
      <node id="8777569553579643020" at="1220,109,1221,396" concept="6" />
      <node id="3364442169505133285" at="1223,109,1224,268" concept="6" />
      <node id="3364442169505142005" at="1226,109,1227,475" concept="6" />
      <node id="8500567388714996610" at="1229,109,1230,337" concept="6" />
      <node id="5488742128139182514" at="1232,109,1233,114" concept="5" />
      <node id="5488742128139182521" at="1233,114,1234,125" concept="6" />
      <node id="5284120499281983917" at="1236,109,1237,396" concept="6" />
      <node id="5284120499281983928" at="1239,109,1240,191" concept="6" />
      <node id="5284120499281983936" at="1242,109,1243,337" concept="6" />
      <node id="4348485823408627851" at="1245,109,1246,269" concept="6" />
      <node id="3554348643636139506" at="1735,94,1736,356" concept="6" />
      <node id="2327135064575835635" at="1738,94,1739,356" concept="6" />
      <node id="2327135064575850034" at="1741,94,1742,356" concept="6" />
      <node id="1065015894494572181" at="1744,94,1745,356" concept="6" />
      <node id="5488742128139182482" at="1747,94,1748,195" concept="6" />
      <node id="5613016763935560179" at="1750,94,1751,383" concept="6" />
      <node id="6448709298553939242" at="1753,94,1754,194" concept="6" />
      <node id="6448709298553952803" at="1756,94,1757,197" concept="6" />
      <node id="5284120499282329002" at="1759,94,1760,356" concept="6" />
      <node id="4348485823408627842" at="1762,94,1763,70" concept="6" />
      <node id="4348485823408627863" at="1765,94,1766,73" concept="6" />
      <node id="6202495481983036712" at="1768,94,1769,73" concept="6" />
      <node id="6202495481981735512" at="1771,94,1772,70" concept="6" />
      <node id="5613016763939052867" at="2350,108,2351,186" concept="6" />
      <node id="5613016763939099629" at="2353,108,2354,189" concept="6" />
      <node id="16410578723419570" at="2356,108,2357,190" concept="6" />
      <node id="6448709298544307083" at="2359,108,2360,186" concept="6" />
      <node id="6448709298544318891" at="2362,108,2363,189" concept="6" />
      <node id="5488742128139182504" at="3042,120,3043,345" concept="6" />
      <node id="6202495481981711422" at="3451,100,3452,384" concept="6" />
      <scope id="4348485823408627874" at="545,112,546,345" />
      <scope id="8903163412607740505" at="1187,109,1188,406" />
      <scope id="4914536826837045665" at="1190,109,1191,406" />
      <scope id="5284120499282346296" at="1193,109,1194,337" />
      <scope id="2327135064575779946" at="1196,109,1197,396" />
      <scope id="2327135064575789364" at="1199,109,1200,191" />
      <scope id="8629363476784709559" at="1202,109,1203,337" />
      <scope id="2327135064575795432" at="1205,109,1206,396" />
      <scope id="2327135064575795443" at="1208,109,1209,191" />
      <scope id="2327135064575850024" at="1211,109,1212,337" />
      <scope id="1065015894494609411" at="1214,109,1215,337" />
      <scope id="8777569553579643012" at="1217,109,1218,191" />
      <scope id="8777569553579643019" at="1220,109,1221,396" />
      <scope id="3364442169505126575" at="1223,109,1224,268" />
      <scope id="3364442169505135244" at="1226,109,1227,475" />
      <scope id="8500567388714996609" at="1229,109,1230,337" />
      <scope id="5284120499281983916" at="1236,109,1237,396" />
      <scope id="5284120499281983927" at="1239,109,1240,191" />
      <scope id="5284120499281983935" at="1242,109,1243,337" />
      <scope id="4348485823408627850" at="1245,109,1246,269" />
      <scope id="3554348643636131220" at="1735,94,1736,356" />
      <scope id="2327135064575820630" at="1738,94,1739,356" />
      <scope id="2327135064575850033" at="1741,94,1742,356" />
      <scope id="1065015894494536078" at="1744,94,1745,356" />
      <scope id="5488742128139182481" at="1747,94,1748,195" />
      <scope id="5613016763935511836" at="1750,94,1751,383" />
      <scope id="6448709298553931951" at="1753,94,1754,194" />
      <scope id="6448709298553951805" at="1756,94,1757,197" />
      <scope id="5284120499282327182" at="1759,94,1760,356" />
      <scope id="4348485823408627841" at="1762,94,1763,70" />
      <scope id="4348485823408627862" at="1765,94,1766,73" />
      <scope id="1826202878362406557" at="1768,94,1769,73" />
      <scope id="1826202878362438499" at="1771,94,1772,70" />
      <scope id="5613016763939052866" at="2350,108,2351,186" />
      <scope id="5613016763939099628" at="2353,108,2354,189" />
      <scope id="1826202878362441480" at="2356,108,2357,190" />
      <scope id="6448709298544301099" at="2359,108,2360,186" />
      <scope id="6448709298544316713" at="2362,108,2363,189" />
      <scope id="5488742128139182503" at="3042,120,3043,345" />
      <scope id="6202495481981707123" at="3451,100,3452,384" />
      <scope id="1184251597616" at="541,106,543,63">
        <var name="name" id="1210374805320" />
      </scope>
      <scope id="5488742128139182513" at="1232,109,1234,125">
        <var name="generatedClass" id="5488742128139182515" />
      </scope>
    </file>
  </root>
  <root nodeRef="r:00000000-0000-4000-0000-011c8959029f(jetbrains.mps.lang.editor.generator.baseLanguage.template.main@generator)/1184143608362">
    <file name="QueriesGenerated.java">
      <node id="1200437215128" at="548,106,549,234" concept="5" />
      <node id="1200437237896" at="549,234,550,255" concept="5" />
      <node id="1200437325835" at="550,255,551,77" concept="5" />
      <node id="1200437363676" at="551,77,552,51" concept="5" />
      <node id="1200437377807" at="552,51,553,60" concept="5" />
      <node id="1200437433279" at="553,60,554,56" concept="6" />
      <node id="1200437582822" at="2365,102,2366,336" concept="6" />
      <scope id="1200437579336" at="2365,102,2366,336" />
      <scope id="1200437135989" at="548,106,554,56">
        <var name="component" id="1200437215129" />
        <var name="editedProperty" id="1200437325836" />
        <var name="name" id="1200437237897" />
        <var name="propertyName" id="1200437363677" />
        <var name="result" id="1200437377808" />
      </scope>
    </file>
  </root>
  <root nodeRef="r:00000000-0000-4000-0000-011c8959029f(jetbrains.mps.lang.editor.generator.baseLanguage.template.main@generator)/1184143801020">
    <file name="QueriesGenerated.java">
      <node id="1210378100190" at="556,106,557,234" concept="5" />
      <node id="1210378126099" at="557,234,558,255" concept="5" />
      <node id="1210378278275" at="558,255,559,249" concept="5" />
      <node id="1210378313094" at="559,249,560,214" concept="5" />
      <node id="1210378361773" at="560,214,561,56" concept="6" />
      <node id="1184144008700" at="2368,102,2369,339" concept="6" />
      <scope id="1184144008699" at="2368,102,2369,339" />
      <scope id="1184144008724" at="556,106,561,56">
        <var name="component" id="1210378100191" />
        <var name="editedProperty" id="1210378278276" />
        <var name="name" id="1210378126100" />
        <var name="result" id="1210378313095" />
      </scope>
    </file>
  </root>
  <root nodeRef="r:00000000-0000-4000-0000-011c8959029f(jetbrains.mps.lang.editor.generator.baseLanguage.template.main@generator)/1184144092414">
    <file name="QueriesGenerated.java">
      <node id="1210378867423" at="563,106,564,353" concept="5" />
      <node id="1210378904797" at="564,353,565,67" concept="5" />
      <node id="1210378952001" at="565,67,566,100" concept="6" />
      <node id="6874707660148211615" at="1248,109,1249,190" concept="6" />
      <scope id="6874707660148211605" at="1248,109,1249,190" />
      <scope id="1210378721573" at="563,106,566,100">
        <var name="replacementName" id="1210378867424" />
        <var name="result" id="1210378904798" />
      </scope>
    </file>
  </root>
  <root nodeRef="r:00000000-0000-4000-0000-011c8959029f(jetbrains.mps.lang.editor.generator.baseLanguage.template.main@generator)/1184144431685">
    <file name="QueriesGenerated.java">
      <node id="1210379172214" at="568,106,569,234" concept="5" />
      <node id="1210379172222" at="569,234,570,255" concept="5" />
      <node id="1210379172236" at="570,255,571,53" concept="5" />
      <node id="1210379172248" at="571,53,572,56" concept="6" />
      <node id="1200438032545" at="2371,102,2372,340" concept="6" />
      <node id="1514755338278141415" at="2374,108,2375,193" concept="6" />
      <node id="1200438138018" at="2377,102,2378,193" concept="6" />
      <node id="1200438172602" at="2380,102,2381,336" concept="6" />
      <scope id="1200438025073" at="2371,102,2372,340" />
      <scope id="1514755338278141414" at="2374,108,2375,193" />
      <scope id="1200438138017" at="2377,102,2378,193" />
      <scope id="1200438169257" at="2380,102,2381,336" />
      <scope id="1210379154131" at="568,106,572,56">
        <var name="component" id="1210379172215" />
        <var name="name" id="1210379172223" />
        <var name="result" id="1210379172237" />
      </scope>
    </file>
  </root>
  <root nodeRef="r:00000000-0000-4000-0000-011c8959029f(jetbrains.mps.lang.editor.generator.baseLanguage.template.main@generator)/1184144527953">
    <file name="QueriesGenerated.java">
      <node id="1210380392694" at="574,106,575,234" concept="5" />
      <node id="1210380392702" at="575,234,576,255" concept="5" />
      <node id="1210380392710" at="576,255,577,241" concept="5" />
      <node id="1210380392716" at="577,241,578,201" concept="5" />
      <node id="1210380392728" at="578,201,579,56" concept="6" />
      <node id="5226317895496510213" at="1251,109,1252,199" concept="6" />
      <node id="5226317895496551155" at="1254,109,1255,206" concept="6" />
      <node id="7783170064875844394" at="1774,94,1775,135" concept="6" />
      <node id="6646996417796580321" at="1777,94,1778,142" concept="6" />
      <scope id="5226317895496504927" at="1251,109,1252,199" />
      <scope id="5226317895496551154" at="1254,109,1255,206" />
      <scope id="6918029743855959696" at="1774,94,1775,135" />
      <scope id="6646996417796580320" at="1777,94,1778,142" />
      <scope id="1210380392693" at="574,106,579,56">
        <var name="component" id="1210380392695" />
        <var name="editedLink" id="1210380392711" />
        <var name="name" id="1210380392703" />
        <var name="result" id="1210380392717" />
      </scope>
    </file>
  </root>
  <root nodeRef="r:00000000-0000-4000-0000-011c8959029f(jetbrains.mps.lang.editor.generator.baseLanguage.template.main@generator)/1184144810392">
    <file name="QueriesGenerated.java">
      <node id="1184144840588" at="581,106,582,234" concept="5" />
      <node id="1184144840595" at="582,234,583,268" concept="5" />
      <node id="1184144840603" at="583,268,584,241" concept="5" />
      <node id="1184144840610" at="584,241,585,212" concept="5" />
      <node id="1184144840622" at="585,212,586,54" concept="6" />
      <scope id="1184144840587" at="581,106,586,54">
        <var name="component" id="1184144840589" />
        <var name="editedConceptName" id="1184144840596" />
        <var name="editedLink" id="1184144840604" />
        <var name="name" id="1184144840611" />
      </scope>
    </file>
  </root>
  <root nodeRef="r:00000000-0000-4000-0000-011c8959029f(jetbrains.mps.lang.editor.generator.baseLanguage.template.main@generator)/1184144908080">
    <file name="QueriesGenerated.java">
      <node id="1210380040274" at="588,106,589,234" concept="5" />
      <node id="1210380040282" at="589,234,590,255" concept="5" />
      <node id="1210380040290" at="590,255,591,241" concept="5" />
      <node id="1210380040296" at="591,241,592,201" concept="5" />
      <node id="1210380040308" at="592,201,593,56" concept="6" />
      <node id="1200438902517" at="1780,88,1781,196" concept="6" />
      <node id="1200438948623" at="1783,88,1784,196" concept="6" />
      <node id="1200438954552" at="1786,88,1787,196" concept="6" />
      <node id="3488897807487747804" at="2383,108,2384,340" concept="6" />
      <node id="1200438724957" at="2386,102,2387,193" concept="6" />
      <node id="1200438851380" at="2389,102,2390,336" concept="6" />
      <node id="1200438738512" at="2392,102,2393,193" concept="6" />
      <scope id="1200438900406" at="1780,88,1781,196" />
      <scope id="1200438948622" at="1783,88,1784,196" />
      <scope id="1200438954551" at="1786,88,1787,196" />
      <scope id="3488897807487747803" at="2383,108,2384,340" />
      <scope id="1200438720441" at="2386,102,2387,193" />
      <scope id="1200438847910" at="2389,102,2390,336" />
      <scope id="1200438735558" at="2392,102,2393,193" />
      <scope id="1210380040273" at="588,106,593,56">
        <var name="component" id="1210380040275" />
        <var name="editedLink" id="1210380040291" />
        <var name="name" id="1210380040283" />
        <var name="result" id="1210380040297" />
      </scope>
    </file>
  </root>
  <root nodeRef="r:00000000-0000-4000-0000-011c8959029f(jetbrains.mps.lang.editor.generator.baseLanguage.template.main@generator)/1184144995846">
    <file name="QueriesGenerated.java">
      <node id="1210380199309" at="595,106,596,234" concept="5" />
      <node id="1210380199317" at="596,234,597,255" concept="5" />
      <node id="1210380199325" at="597,255,598,241" concept="5" />
      <node id="1210380199331" at="598,241,599,201" concept="5" />
      <node id="1210380199343" at="599,201,600,56" concept="6" />
      <node id="1184145018720" at="602,106,603,183" concept="6" />
      <node id="1184145018733" at="605,106,606,186" concept="6" />
      <node id="1184145018741" at="1789,88,1790,194" concept="6" />
      <node id="1184145018756" at="1792,88,1793,198" concept="6" />
      <node id="3488897807490099246" at="1795,94,1796,198" concept="6" />
      <node id="1184145018792" at="1798,88,1799,198" concept="6" />
      <node id="1184145018782" at="2395,102,2396,336" concept="6" />
      <scope id="1184145018719" at="602,106,603,183" />
      <scope id="1184145018732" at="605,106,606,186" />
      <scope id="1184145018740" at="1789,88,1790,194" />
      <scope id="1184145018755" at="1792,88,1793,198" />
      <scope id="3488897807490099245" at="1795,94,1796,198" />
      <scope id="1184145018791" at="1798,88,1799,198" />
      <scope id="1184145018781" at="2395,102,2396,336" />
      <scope id="1210380199308" at="595,106,600,56">
        <var name="component" id="1210380199310" />
        <var name="editedLink" id="1210380199326" />
        <var name="name" id="1210380199318" />
        <var name="result" id="1210380199332" />
      </scope>
    </file>
  </root>
  <root nodeRef="r:00000000-0000-4000-0000-011c8959029f(jetbrains.mps.lang.editor.generator.baseLanguage.template.main@generator)/1184145097536">
    <file name="QueriesGenerated.java">
      <node id="1210380235685" at="608,106,609,234" concept="5" />
      <node id="1210380235693" at="609,234,610,255" concept="5" />
      <node id="1210380235701" at="610,255,611,241" concept="5" />
      <node id="1210380235707" at="611,241,612,201" concept="5" />
      <node id="1210380235719" at="612,201,613,56" concept="6" />
      <node id="3488897807489949566" at="2398,108,2399,342" concept="6" />
      <scope id="3488897807489949565" at="2398,108,2399,342" />
      <scope id="1210380235684" at="608,106,613,56">
        <var name="component" id="1210380235686" />
        <var name="editedLink" id="1210380235702" />
        <var name="name" id="1210380235694" />
        <var name="result" id="1210380235708" />
      </scope>
    </file>
  </root>
  <root nodeRef="r:00000000-0000-4000-0000-011c8959029f(jetbrains.mps.lang.editor.generator.baseLanguage.template.main@generator)/1184145217087">
    <file name="QueriesGenerated.java">
      <node id="1210379467198" at="615,106,616,234" concept="5" />
      <node id="1210379467206" at="616,234,617,255" concept="5" />
      <node id="1210379467214" at="617,255,618,47" concept="5" />
      <node id="1210379467220" at="618,47,619,56" concept="6" />
      <node id="1200439473615" at="2401,102,2402,340" concept="6" />
      <node id="7140126992650410649" at="2404,108,2405,193" concept="6" />
      <node id="1200439523423" at="2407,102,2408,337" concept="6" />
      <node id="1200438800341" at="2410,102,2411,193" concept="6" />
      <scope id="1200439469676" at="2401,102,2402,340" />
      <scope id="7140126992650410648" at="2404,108,2405,193" />
      <scope id="1200439520172" at="2407,102,2408,337" />
      <scope id="1200438797402" at="2410,102,2411,193" />
      <scope id="1210379467197" at="615,106,619,56">
        <var name="component" id="1210379467199" />
        <var name="name" id="1210379467207" />
        <var name="result" id="1210379467215" />
      </scope>
    </file>
  </root>
  <root nodeRef="r:00000000-0000-4000-0000-011c8959029f(jetbrains.mps.lang.editor.generator.baseLanguage.template.main@generator)/1184145320988">
    <file name="QueriesGenerated.java">
      <node id="1210379574201" at="621,106,622,234" concept="5" />
      <node id="1210379574209" at="622,234,623,255" concept="5" />
      <node id="1210379574217" at="623,255,624,47" concept="5" />
      <node id="1210379574223" at="624,47,625,56" concept="6" />
      <node id="1200439617932" at="627,106,628,183" concept="6" />
      <node id="1200439581998" at="2413,102,2414,337" concept="6" />
      <scope id="1200439616212" at="627,106,628,183" />
      <scope id="1200439578638" at="2413,102,2414,337" />
      <scope id="1210379574200" at="621,106,625,56">
        <var name="component" id="1210379574202" />
        <var name="name" id="1210379574210" />
        <var name="result" id="1210379574218" />
      </scope>
    </file>
  </root>
  <root nodeRef="r:00000000-0000-4000-0000-011c8959029f(jetbrains.mps.lang.editor.generator.baseLanguage.template.main@generator)/1184145395052">
    <file name="QueriesGenerated.java">
      <node id="2982664442062271246" at="630,112,631,204" concept="5" />
      <node id="2982664442062271252" at="631,204,632,249" concept="6" />
      <node id="1212793140246" at="634,112,635,204" concept="5" />
      <node id="2982664442062435294" at="635,204,636,249" concept="6" />
      <node id="1210379733939" at="638,106,639,234" concept="5" />
      <node id="1210379733947" at="639,234,640,255" concept="5" />
      <node id="1210379733955" at="640,255,641,49" concept="5" />
      <node id="1210379733961" at="641,49,642,56" concept="6" />
      <scope id="2982664442062271245" at="630,112,632,249">
        <var name="menuComponent" id="2982664442062271247" />
      </scope>
      <scope id="2982664442062427579" at="634,112,636,249">
        <var name="menuComponent" id="1212793140247" />
      </scope>
      <scope id="1210379733938" at="638,106,642,56">
        <var name="component" id="1210379733940" />
        <var name="name" id="1210379733948" />
        <var name="result" id="1210379733956" />
      </scope>
    </file>
  </root>
  <root nodeRef="r:00000000-0000-4000-0000-011c8959029f(jetbrains.mps.lang.editor.generator.baseLanguage.template.main@generator)/1186404688558">
    <file name="QueriesGenerated.java">
      <node id="491383275431685767" at="644,111,645,187" concept="6" />
      <scope id="491383275431685208" at="644,111,645,187" />
    </file>
  </root>
  <root nodeRef="r:00000000-0000-4000-0000-011c8959029f(jetbrains.mps.lang.editor.generator.baseLanguage.template.main@generator)/1186404727331">
    <file name="QueriesGenerated.java">
      <node id="1384401029876055281" at="647,112,648,110" concept="6" />
      <node id="3966946038722503103" at="650,112,651,109" concept="6" />
      <node id="1186405331061" at="653,106,654,101" concept="6" />
      <node id="1384401029875115894" at="3045,120,3046,357" concept="6" />
      <node id="3966946038721938026" at="3048,120,3049,357" concept="6" />
      <node id="2096078690085354031" at="3051,120,3052,185" concept="6" />
      <node id="3966946038722553321" at="3054,120,3055,185" concept="6" />
      <node id="2409643250538092688" at="3454,100,3455,109" concept="5" />
      <node id="2409643250538092696" at="3456,23,3457,125" concept="1" />
      <node id="2409643250538092707" at="3458,5,3459,20" concept="6" />
      <node id="2409643250538092694" at="3455,109,3458,5" concept="3" />
      <scope id="1384401029876043359" at="647,112,648,110" />
      <scope id="3966946038722501064" at="650,112,651,109" />
      <scope id="1186404972563" at="653,106,654,101" />
      <scope id="1384401029875115888" at="3045,120,3046,357" />
      <scope id="3966946038721936204" at="3048,120,3049,357" />
      <scope id="2096078690085351780" at="3051,120,3052,185" />
      <scope id="3966946038722549517" at="3054,120,3055,185" />
      <scope id="2409643250538092695" at="3456,23,3457,125" />
      <scope id="2409643250538060682" at="3454,100,3459,20">
        <var name="priority" id="2409643250538092689" />
      </scope>
    </file>
  </root>
  <root nodeRef="r:00000000-0000-4000-0000-011c8959029f(jetbrains.mps.lang.editor.generator.baseLanguage.template.main@generator)/1186404942965">
    <file name="QueriesGenerated.java">
      <node id="7533883740977705600" at="131,110,132,189" concept="6" />
      <node id="7533883740977705614" at="134,110,135,189" concept="6" />
      <node id="5540938954756656002" at="137,110,138,551" concept="6" />
      <node id="7533883740977705977" at="140,110,141,443" concept="6" />
      <node id="7533883740977705995" at="143,110,144,551" concept="6" />
      <node id="5298401719293185179" at="146,110,147,551" concept="6" />
      <node id="534423670972428498" at="149,109,150,370" concept="6" />
      <node id="7533883740977706008" at="152,110,153,440" concept="6" />
      <node id="7533883740977706126" at="155,110,156,189" concept="6" />
      <node id="7533883740977706136" at="158,110,159,189" concept="6" />
      <node id="7533883740977706254" at="161,110,162,189" concept="6" />
      <node id="7533883740977706264" at="164,110,165,189" concept="6" />
      <node id="1678852709041707530" at="167,110,168,199" concept="6" />
      <node id="1678852709041784044" at="170,110,171,199" concept="6" />
      <node id="7533883740977706383" at="173,110,174,189" concept="6" />
      <node id="7533883740977706389" at="176,110,177,189" concept="6" />
      <node id="6681408443912489918" at="179,110,180,199" concept="6" />
      <node id="6681408443912507388" at="182,110,183,199" concept="6" />
      <node id="5298401719292975206" at="185,110,186,195" concept="6" />
      <node id="5298401719292978273" at="188,110,189,198" concept="6" />
      <node id="3219221556189195463" at="191,110,192,371" concept="6" />
      <node id="5298401719293579660" at="194,110,195,368" concept="6" />
      <node id="3219221556189195479" at="197,110,198,189" concept="6" />
      <node id="7651593722933781470" at="200,110,201,199" concept="6" />
      <node id="7651593722933781480" at="203,110,204,199" concept="6" />
      <node id="6083395046986715896" at="656,112,657,176" concept="6" />
      <node id="6083395046987233757" at="660,9,661,274" concept="6" />
      <node id="6083395046987233754" at="662,41,663,15" concept="6" />
      <node id="5298401719285810458" at="666,112,667,190" concept="6" />
      <node id="8143891393576906964" at="669,112,670,187" concept="6" />
      <node id="5298401719285920641" at="672,112,673,177" concept="6" />
      <node id="6681408443912557379" at="675,112,676,184" concept="6" />
      <node id="5298401719286024615" at="678,112,679,197" concept="6" />
      <node id="5298401719286080814" at="681,112,682,189" concept="6" />
      <node id="5298401719286132992" at="684,112,685,189" concept="6" />
      <node id="5298401719286197621" at="688,217,689,186" concept="6" />
      <node id="5298401719286197630" at="690,5,691,23" concept="5" />
      <node id="5298401719286197644" at="693,52,694,22" concept="1" />
      <node id="5298401719286197648" at="695,7,696,191" concept="1" />
      <node id="5298401719286197655" at="697,5,698,18" concept="6" />
      <node id="5298401719286378089" at="700,112,701,176" concept="6" />
      <node id="2336885491111782820" at="703,112,704,207" concept="6" />
      <node id="5298401719286571844" at="706,112,707,180" concept="6" />
      <node id="5298401719286698195" at="709,112,710,274" concept="6" />
      <node id="5298401719287261571" at="712,112,713,187" concept="6" />
      <node id="5540938954756782229" at="1257,109,1258,186" concept="6" />
      <node id="5540938954756744380" at="1260,109,1261,186" concept="6" />
      <node id="5298401719284757428" at="1263,109,1264,186" concept="6" />
      <node id="5298401719285679401" at="1266,109,1267,189" concept="6" />
      <node id="5298401719286378097" at="1269,109,1270,410" concept="6" />
      <node id="5298401719292597423" at="1272,109,1273,188" concept="6" />
      <node id="6448709298572304280" at="1275,109,1276,245" concept="6" />
      <node id="5298401719292629264" at="1278,109,1279,202" concept="6" />
      <node id="5298401719292643316" at="1281,109,1282,201" concept="6" />
      <node id="5298401719292828861" at="1284,109,1285,224" concept="6" />
      <node id="5266818545798731623" at="1287,109,1288,200" concept="6" />
      <node id="5540938954757430654" at="1803,39,1804,210" concept="6" />
      <node id="8143891393576909951" at="1808,94,1809,205" concept="6" />
      <node id="7677730757097297613" at="2416,108,2417,189" concept="6" />
      <node id="6697121896464661818" at="2419,108,2420,179" concept="6" />
      <node id="5540938954757526792" at="2424,39,2425,210" concept="6" />
      <node id="7523932437368209858" at="2429,108,2430,362" concept="6" />
      <node id="7523932437368209869" at="2432,108,2433,362" concept="6" />
      <node id="4290549096698175374" at="2435,108,2436,358" concept="6" />
      <node id="6697121896464695717" at="2438,108,2439,179" concept="6" />
      <node id="6697121896464706989" at="2441,108,2442,179" concept="6" />
      <node id="1678852709041795523" at="2444,108,2445,189" concept="6" />
      <node id="6697121896464718227" at="2447,108,2448,179" concept="6" />
      <node id="6681408443912641677" at="2450,108,2451,189" concept="6" />
      <node id="6697121896465002604" at="2453,108,2454,196" concept="6" />
      <node id="6697121896465013769" at="2456,108,2457,189" concept="6" />
      <node id="5298401719286197619" at="687,112,690,5" concept="3" />
      <node id="5298401719286197639" at="692,227,695,7" concept="3" />
      <node id="5540938954757430652" at="1803,0,1806,0" concept="4" trace="accept#(Lorg/jetbrains/mps/openapi/model/SNode;)Z" />
      <node id="5540938954757526790" at="2424,0,2427,0" concept="4" trace="accept#(Lorg/jetbrains/mps/openapi/model/SNode;)Z" />
      <node id="6083395046987233749" at="659,112,664,5" concept="10" />
      <node id="5540938954756790540" at="1801,94,1806,15" concept="6" />
      <node id="5540938954757526786" at="2422,108,2427,7" concept="6" />
      <node id="5298401719286197634" at="691,23,697,5" concept="2" />
      <scope id="7533883740977705599" at="131,110,132,189" />
      <scope id="7533883740977705613" at="134,110,135,189" />
      <scope id="5540938954756654121" at="137,110,138,551" />
      <scope id="7533883740977705976" at="140,110,141,443" />
      <scope id="7533883740977705994" at="143,110,144,551" />
      <scope id="5298401719293185178" at="146,110,147,551" />
      <scope id="534423670972428179" at="149,109,150,370" />
      <scope id="7533883740977706006" at="152,110,153,440" />
      <scope id="7533883740977706125" at="155,110,156,189" />
      <scope id="7533883740977706135" at="158,110,159,189" />
      <scope id="7533883740977706253" at="161,110,162,189" />
      <scope id="7533883740977706263" at="164,110,165,189" />
      <scope id="1678852709041707067" at="167,110,168,199" />
      <scope id="1678852709041783581" at="170,110,171,199" />
      <scope id="7533883740977706377" at="173,110,174,189" />
      <scope id="7533883740977706381" at="176,110,177,189" />
      <scope id="6681408443912489917" at="179,110,180,199" />
      <scope id="6681408443912507387" at="182,110,183,199" />
      <scope id="5298401719292974579" at="185,110,186,195" />
      <scope id="5298401719292978040" at="188,110,189,198" />
      <scope id="3219221556189195462" at="191,110,192,371" />
      <scope id="5298401719293579659" at="194,110,195,368" />
      <scope id="3219221556189195478" at="197,110,198,189" />
      <scope id="7651593722933781469" at="200,110,201,199" />
      <scope id="7651593722933781479" at="203,110,204,199" />
      <scope id="6083395046986715890" at="656,112,657,176" />
      <scope id="6083395046987233756" at="660,9,661,274" />
      <scope id="6083395046987233750" at="662,0,663,15">
        <var name="nfe" id="6083395046987233751" />
      </scope>
      <scope id="6083395046987233753" at="662,41,663,15" />
      <scope id="5298401719285810457" at="666,112,667,190" />
      <scope id="8143891393576906963" at="669,112,670,187" />
      <scope id="5298401719285920640" at="672,112,673,177" />
      <scope id="6681408443912556178" at="675,112,676,184" />
      <scope id="5298401719286024614" at="678,112,679,197" />
      <scope id="5298401719286080813" at="681,112,682,189" />
      <scope id="5298401719286132991" at="684,112,685,189" />
      <scope id="5298401719286197620" at="688,217,689,186" />
      <scope id="5298401719286197643" at="693,52,694,22" />
      <scope id="5298401719286378088" at="700,112,701,176" />
      <scope id="5298401719286459889" at="703,112,704,207" />
      <scope id="5298401719286571843" at="706,112,707,180" />
      <scope id="5298401719286698194" at="709,112,710,274" />
      <scope id="5298401719287261570" at="712,112,713,187" />
      <scope id="5540938954756782228" at="1257,109,1258,186" />
      <scope id="5540938954756744379" at="1260,109,1261,186" />
      <scope id="5298401719284757427" at="1263,109,1264,186" />
      <scope id="5298401719285679400" at="1266,109,1267,189" />
      <scope id="5298401719293469284" at="1269,109,1270,410" />
      <scope id="5298401719292596958" at="1272,109,1273,188" />
      <scope id="6448709298572303931" at="1275,109,1276,245" />
      <scope id="5298401719292629087" at="1278,109,1279,202" />
      <scope id="5298401719292643139" at="1281,109,1282,201" />
      <scope id="5298401719292828588" at="1284,109,1285,224" />
      <scope id="5266818545798731550" at="1287,109,1288,200" />
      <scope id="5540938954757430653" at="1803,39,1804,210" />
      <scope id="8143891393576908648" at="1808,94,1809,205" />
      <scope id="7677730757097297612" at="2416,108,2417,189" />
      <scope id="6697121896464661766" at="2419,108,2420,179" />
      <scope id="5540938954757526791" at="2424,39,2425,210" />
      <scope id="7523932437368209857" at="2429,108,2430,362" />
      <scope id="7523932437368209868" at="2432,108,2433,362" />
      <scope id="4290549096698175048" at="2435,108,2436,358" />
      <scope id="6697121896464695716" at="2438,108,2439,179" />
      <scope id="6697121896464706988" at="2441,108,2442,179" />
      <scope id="1678852709041795522" at="2444,108,2445,189" />
      <scope id="6697121896464718226" at="2447,108,2448,179" />
      <scope id="6681408443912641676" at="2450,108,2451,189" />
      <scope id="6697121896465002603" at="2453,108,2454,196" />
      <scope id="6697121896465013768" at="2456,108,2457,189" />
      <scope id="5540938954757430652" at="1803,0,1806,0">
        <var name="it" id="5540938954757430652" />
      </scope>
      <scope id="5540938954757526790" at="2424,0,2427,0">
        <var name="it" id="5540938954757526790" />
      </scope>
      <scope id="5298401719286197638" at="692,227,696,191" />
      <scope id="6083395046987233748" at="659,112,664,5" />
      <scope id="5540938954756745635" at="1801,94,1806,15" />
      <scope id="5540938954758397882" at="2422,108,2427,7" />
      <scope id="5298401719286197634" at="691,23,697,5">
        <var name="tagWrapper" id="5298401719286197654" />
      </scope>
      <scope id="5298401719286197618" at="687,112,698,18">
        <var name="result" id="5298401719286197631" />
      </scope>
      <unit id="5540938954757430652" at="1802,422,1806,5" name="jetbrains.mps.lang.editor.generator.baseLanguage.template.main.QueriesGenerated$7" />
      <unit id="5540938954757526790" at="2423,422,2427,5" name="jetbrains.mps.lang.editor.generator.baseLanguage.template.main.QueriesGenerated$12" />
    </file>
  </root>
  <root nodeRef="r:00000000-0000-4000-0000-011c8959029f(jetbrains.mps.lang.editor.generator.baseLanguage.template.main@generator)/1198257250013">
    <file name="QueriesGenerated.java">
      <node id="1198257315728" at="715,106,716,77" concept="6" />
      <scope id="1198257311923" at="715,106,716,77" />
    </file>
  </root>
  <root nodeRef="r:00000000-0000-4000-0000-011c8959029f(jetbrains.mps.lang.editor.generator.baseLanguage.template.main@generator)/1198258144506">
    <file name="QueriesGenerated.java">
      <node id="1198505283065" at="718,106,719,193" concept="6" />
      <node id="1198506222538" at="721,106,722,369" concept="6" />
      <node id="1198505331993" at="1290,103,1291,180" concept="6" />
      <node id="1198505346832" at="1293,103,1294,176" concept="6" />
      <node id="1198505398314" at="1296,103,1297,198" concept="6" />
      <node id="1198505379067" at="2459,102,2460,187" concept="6" />
      <node id="7525356604723499614" at="3057,120,3058,185" concept="6" />
      <scope id="1198505120130" at="718,106,719,193" />
      <scope id="1198506186310" at="721,106,722,369" />
      <scope id="1198505144042" at="1290,103,1291,180" />
      <scope id="1198505146960" at="1293,103,1294,176" />
      <scope id="1198505167167" at="1296,103,1297,198" />
      <scope id="1198505160492" at="2459,102,2460,187" />
      <scope id="7525356604723499613" at="3057,120,3058,185" />
    </file>
  </root>
  <root nodeRef="r:00000000-0000-4000-0000-011c8959029f(jetbrains.mps.lang.editor.generator.baseLanguage.template.main@generator)/1198258322917">
    <file name="QueriesGenerated.java">
      <node id="5011379379534054585" at="208,39,209,192" concept="6" />
      <node id="5011379379534054603" at="212,39,213,195" concept="6" />
      <node id="1219992552326413648" at="217,110,218,192" concept="6" />
      <node id="3564773582594229860" at="220,110,221,191" concept="6" />
      <node id="3713063827519366548" at="225,39,226,202" concept="6" />
      <node id="2193538562733676327" at="230,110,231,771" concept="6" />
      <node id="2193538562733676379" at="233,110,234,201" concept="6" />
      <node id="2193538562733675059" at="236,110,237,233" concept="6" />
      <node id="9186828658637067755" at="239,110,240,78" concept="6" />
      <node id="5011379379534095385" at="3374,122,3375,72" concept="6" />
      <node id="1219992552326432211" at="3377,122,3378,72" concept="6" />
      <node id="3564773582594237603" at="3380,122,3381,72" concept="6" />
      <node id="3713063827519376363" at="3383,122,3384,72" concept="6" />
      <node id="9186828658631742315" at="3435,96,3436,224" concept="5" />
      <node id="9186828658631679004" at="3436,224,3437,215" concept="5" />
      <node id="9186828658631682453" at="3437,215,3438,170" concept="1" />
      <node id="9186828658631765626" at="3438,170,3439,224" concept="1" />
      <node id="9186828658631850498" at="3439,224,3440,27" concept="6" />
      <node id="5011379379534054583" at="208,0,211,0" concept="4" trace="accept#(Lorg/jetbrains/mps/openapi/model/SNode;)Z" />
      <node id="5011379379534054601" at="212,0,215,0" concept="4" trace="accept#(Lorg/jetbrains/mps/openapi/model/SNode;)Z" />
      <node id="3713063827519364883" at="225,0,228,0" concept="4" trace="accept#(Lorg/jetbrains/mps/openapi/model/SNode;)Z" />
      <node id="3713063827519324100" at="223,110,228,7" concept="6" />
      <node id="5011379379534054575" at="206,110,215,17" concept="6" />
      <scope id="5011379379534054584" at="208,39,209,192" />
      <scope id="5011379379534054602" at="212,39,213,195" />
      <scope id="1219992552326413183" at="217,110,218,192" />
      <scope id="3564773582593604042" at="220,110,221,191" />
      <scope id="3713063827519364884" at="225,39,226,202" />
      <scope id="2193538562733675071" at="230,110,231,771" />
      <scope id="2193538562733676377" at="233,110,234,201" />
      <scope id="2193538562733675058" at="236,110,237,233" />
      <scope id="9186828658631472182" at="239,110,240,78" />
      <scope id="5011379379534052740" at="3374,122,3375,72" />
      <scope id="1219992552326407055" at="3377,122,3378,72" />
      <scope id="3564773582593598693" at="3380,122,3381,72" />
      <scope id="3713063827519214334" at="3383,122,3384,72" />
      <scope id="5011379379534054583" at="208,0,211,0">
        <var name="it" id="5011379379534054583" />
      </scope>
      <scope id="5011379379534054601" at="212,0,215,0">
        <var name="it" id="5011379379534054601" />
      </scope>
      <scope id="3713063827519364883" at="225,0,228,0">
        <var name="it" id="3713063827519364883" />
      </scope>
      <scope id="3713063827519237880" at="223,110,228,7" />
      <scope id="9186828658631657777" at="3435,96,3440,27">
        <var name="autoDeletable" id="9186828658631679007" />
        <var name="refPresentation" id="9186828658631742316" />
      </scope>
      <scope id="5011379379534054537" at="206,110,215,17" />
      <unit id="5011379379534054583" at="207,213,211,5" name="jetbrains.mps.lang.editor.generator.baseLanguage.template.main.QueriesGenerated$1" />
      <unit id="5011379379534054601" at="211,225,215,5" name="jetbrains.mps.lang.editor.generator.baseLanguage.template.main.QueriesGenerated$2" />
      <unit id="3713063827519364883" at="224,216,228,5" name="jetbrains.mps.lang.editor.generator.baseLanguage.template.main.QueriesGenerated$3" />
    </file>
  </root>
  <root nodeRef="r:00000000-0000-4000-0000-011c8959029f(jetbrains.mps.lang.editor.generator.baseLanguage.template.main@generator)/1198258380049">
    <file name="QueriesGenerated.java">
      <node id="1198506850276" at="724,106,725,193" concept="6" />
      <node id="1198506850326" at="727,106,728,371" concept="6" />
      <node id="1198506850290" at="1299,103,1300,180" concept="6" />
      <node id="1198506850297" at="1302,103,1303,176" concept="6" />
      <node id="1198506850319" at="1305,103,1306,198" concept="6" />
      <node id="1198506850312" at="2462,102,2463,187" concept="6" />
      <node id="7525356604723499639" at="3060,120,3061,185" concept="6" />
      <scope id="1198506850275" at="724,106,725,193" />
      <scope id="1198506850325" at="727,106,728,371" />
      <scope id="1198506850289" at="1299,103,1300,180" />
      <scope id="1198506850296" at="1302,103,1303,176" />
      <scope id="1198506850318" at="1305,103,1306,198" />
      <scope id="1198506850311" at="2462,102,2463,187" />
      <scope id="7525356604723499638" at="3060,120,3061,185" />
    </file>
  </root>
  <root nodeRef="r:00000000-0000-4000-0000-011c8959029f(jetbrains.mps.lang.editor.generator.baseLanguage.template.main@generator)/1198490666793">
    <file name="QueriesGenerated.java">
      <node id="1198509115548" at="730,106,731,180" concept="6" />
      <node id="1198509106874" at="733,106,734,181" concept="6" />
      <node id="1198502922152" at="736,106,737,193" concept="6" />
      <node id="1198503050310" at="1308,103,1309,180" concept="6" />
      <node id="1198503074501" at="1311,103,1312,176" concept="6" />
      <node id="1198503147127" at="1314,103,1315,198" concept="6" />
      <node id="2409615978587301034" at="1811,94,1812,195" concept="6" />
      <node id="1198490758574" at="2465,102,2466,180" concept="6" />
      <node id="1198490770162" at="2468,102,2469,178" concept="6" />
      <node id="1198503120625" at="2471,102,2472,187" concept="6" />
      <node id="1198503172246" at="2474,102,2475,191" concept="6" />
      <node id="2409615978587301054" at="3063,120,3064,185" concept="6" />
      <scope id="1198509093264" at="730,106,731,180" />
      <scope id="1198509096995" at="733,106,734,181" />
      <scope id="1198502916030" at="736,106,737,193" />
      <scope id="1198502967862" at="1308,103,1309,180" />
      <scope id="1198502971980" at="1311,103,1312,176" />
      <scope id="1198503004956" at="1314,103,1315,198" />
      <scope id="2409615978587297659" at="1811,94,1812,195" />
      <scope id="1198490755635" at="2465,102,2466,180" />
      <scope id="1198490767599" at="2468,102,2469,178" />
      <scope id="1198502998166" at="2471,102,2472,187" />
      <scope id="1198503018143" at="2474,102,2475,191" />
      <scope id="2409615978587301053" at="3063,120,3064,185" />
    </file>
  </root>
  <root nodeRef="r:00000000-0000-4000-0000-011c8959029f(jetbrains.mps.lang.editor.generator.baseLanguage.template.main@generator)/1201269922332">
    <file name="QueriesGenerated.java">
      <node id="8659513752524906430" at="242,110,243,370" concept="6" />
      <node id="5282994826686853851" at="245,110,246,370" concept="6" />
      <node id="4510086454721260343" at="248,110,249,204" concept="6" />
      <node id="3604384757227184418" at="251,110,252,206" concept="6" />
      <node id="3604384757227201367" at="254,110,255,204" concept="6" />
      <node id="2701921320713147024" at="257,110,258,204" concept="6" />
      <node id="4510086454722139519" at="260,110,261,204" concept="6" />
      <node id="4510086454722180139" at="263,110,264,212" concept="6" />
      <node id="4510086454722175315" at="266,110,267,203" concept="6" />
      <node id="4510086454722170943" at="269,110,270,211" concept="6" />
      <node id="2057482661602005886" at="272,110,273,209" concept="6" />
      <node id="2057482661602010031" at="275,110,276,208" concept="6" />
      <node id="2057482661602014288" at="278,110,279,210" concept="6" />
      <node id="5933946333436769038" at="281,110,282,211" concept="6" />
      <node id="4323500428146865962" at="739,112,740,329" concept="6" />
      <node id="4510086454721427957" at="742,112,743,187" concept="6" />
      <node id="4510086454769119524" at="745,112,746,346" concept="6" />
      <node id="8659513752524931874" at="2477,108,2478,183" concept="6" />
      <node id="5282994826686862031" at="2480,108,2481,183" concept="6" />
      <node id="3813677750804199238" at="2483,108,2484,195" concept="6" />
      <node id="3813677750804200498" at="2486,108,2487,194" concept="6" />
      <node id="7806908697105214610" at="2489,108,2490,203" concept="6" />
      <scope id="8659513752524836709" at="242,110,243,370" />
      <scope id="5282994826686853388" at="245,110,246,370" />
      <scope id="4510086454721239936" at="248,110,249,204" />
      <scope id="4510086454721298417" at="251,110,252,206" />
      <scope id="3604384757227145597" at="254,110,255,204" />
      <scope id="2701921320713147023" at="257,110,258,204" />
      <scope id="4510086454722138691" at="260,110,261,204" />
      <scope id="4510086454722180138" at="263,110,264,212" />
      <scope id="4510086454722175314" at="266,110,267,203" />
      <scope id="4510086454722170942" at="269,110,270,211" />
      <scope id="2057482661602005885" at="272,110,273,209" />
      <scope id="2057482661602010030" at="275,110,276,208" />
      <scope id="2057482661602014287" at="278,110,279,210" />
      <scope id="5933946333436769037" at="281,110,282,211" />
      <scope id="4323500428146865521" at="739,112,740,329" />
      <scope id="4510086454721427516" at="742,112,743,187" />
      <scope id="4510086454769118628" at="745,112,746,346" />
      <scope id="8659513752524931868" at="2477,108,2478,183" />
      <scope id="5282994826686862030" at="2480,108,2481,183" />
      <scope id="3813677750804199232" at="2483,108,2484,195" />
      <scope id="3813677750804200492" at="2486,108,2487,194" />
      <scope id="7806908697105214609" at="2489,108,2490,203" />
    </file>
  </root>
  <root nodeRef="r:00000000-0000-4000-0000-011c8959029f(jetbrains.mps.lang.editor.generator.baseLanguage.template.main@generator)/1216382671510">
    <file name="QueriesGenerated.java">
      <node id="1237452593756" at="748,106,749,325" concept="6" />
      <node id="2487769997674780511" at="751,112,752,325" concept="6" />
      <node id="8251517099537646374" at="754,112,755,191" concept="6" />
      <node id="3710678335995670717" at="757,112,758,345" concept="6" />
      <node id="3710678335995670787" at="760,112,761,184" concept="6" />
      <node id="1237452593899" at="763,106,764,124" concept="6" />
      <node id="7943820734261953494" at="1317,109,1318,114" concept="5" />
      <node id="7943820734261953502" at="1318,114,1319,125" concept="6" />
      <node id="7943820734261953521" at="1814,94,1815,195" concept="6" />
      <node id="3297276508416540881" at="2492,108,2493,413" concept="6" />
      <node id="3297276508416442732" at="2495,108,2496,334" concept="6" />
      <node id="3297276508416540909" at="2498,108,2499,413" concept="6" />
      <node id="7943820734261953511" at="3066,120,3067,345" concept="6" />
      <scope id="1237452593755" at="748,106,749,325" />
      <scope id="2487769997674780510" at="751,112,752,325" />
      <scope id="8251517099537646373" at="754,112,755,191" />
      <scope id="3710678335995670716" at="757,112,758,345" />
      <scope id="3710678335995670786" at="760,112,761,184" />
      <scope id="1237452593898" at="763,106,764,124" />
      <scope id="7943820734261953520" at="1814,94,1815,195" />
      <scope id="3297276508416497774" at="2492,108,2493,413" />
      <scope id="3297276508416442731" at="2495,108,2496,334" />
      <scope id="3297276508416540908" at="2498,108,2499,413" />
      <scope id="7943820734261953510" at="3066,120,3067,345" />
      <scope id="7943820734261953493" at="1317,109,1319,125">
        <var name="generatedClass" id="7943820734261953495" />
      </scope>
    </file>
  </root>
  <root nodeRef="r:00000000-0000-4000-0000-011c8959029f(jetbrains.mps.lang.editor.generator.baseLanguage.template.main@generator)/1225901291056">
    <file name="QueriesGenerated.java">
      <node id="1225901389827" at="766,106,767,124" concept="6" />
      <node id="1225901801927" at="2501,102,2502,485" concept="6" />
      <scope id="1225901389826" at="766,106,767,124" />
      <scope id="1225901798863" at="2501,102,2502,485" />
    </file>
  </root>
  <root nodeRef="r:00000000-0000-4000-0000-011c8959029f(jetbrains.mps.lang.editor.generator.baseLanguage.template.main@generator)/1236442846524">
    <file name="QueriesGenerated.java">
      <node id="6448709298571900214" at="769,112,770,73" concept="6" />
      <node id="6448709298571900191" at="2504,108,2505,178" concept="6" />
      <scope id="6448709298571900213" at="769,112,770,73" />
      <scope id="6448709298571900190" at="2504,108,2505,178" />
    </file>
  </root>
  <root nodeRef="r:00000000-0000-4000-0000-011c8959029f(jetbrains.mps.lang.editor.generator.baseLanguage.template.main@generator)/1298632311956088964">
    <file name="QueriesGenerated.java">
      <node id="3861697222582456770" at="336,110,337,124" concept="6" />
      <node id="5931012245132561910" at="1515,109,1516,187" concept="6" />
      <node id="3634216896999019284" at="1518,109,1519,187" concept="6" />
      <node id="3634216896999248240" at="1521,109,1522,98" concept="6" />
      <node id="3634216896999081973" at="1524,109,1525,124" concept="6" />
      <node id="1298632311956088977" at="1527,109,1528,98" concept="6" />
      <scope id="3861697222582455648" at="336,110,337,124" />
      <scope id="5931012245132561535" at="1515,109,1516,187" />
      <scope id="3634216896999019283" at="1518,109,1519,187" />
      <scope id="3634216896999248239" at="1521,109,1522,98" />
      <scope id="3634216896999081972" at="1524,109,1525,124" />
      <scope id="1298632311956088976" at="1527,109,1528,98" />
    </file>
  </root>
  <root nodeRef="r:00000000-0000-4000-0000-011c8959029f(jetbrains.mps.lang.editor.generator.baseLanguage.template.main@generator)/1607619499980012965">
    <file name="QueriesGenerated.java">
      <node id="1607619499980032794" at="1020,112,1021,71" concept="6" />
      <node id="1896914160037401755" at="1556,109,1557,124" concept="6" />
      <node id="8371900013787852096" at="2177,94,2178,123" concept="6" />
      <node id="8371900013787852113" at="2180,94,2181,123" concept="6" />
      <node id="8648766437735633184" at="2183,94,2184,123" concept="6" />
      <node id="2070581930061385786" at="2186,94,2187,533" concept="6" />
      <node id="2070581930061501264" at="2189,94,2190,536" concept="6" />
      <node id="3619044166070101006" at="2192,94,2193,525" concept="6" />
      <node id="4051670605030862121" at="2856,108,2857,345" concept="6" />
      <node id="4051670605030900737" at="2859,108,2860,345" concept="6" />
      <node id="4184519329278296508" at="2862,108,2863,201" concept="6" />
      <node id="2070581930061479470" at="2865,108,2866,281" concept="6" />
      <node id="2070581930061501254" at="2868,108,2869,281" concept="6" />
      <node id="3619044166069898642" at="2871,108,2872,281" concept="6" />
      <node id="8478191136886456562" at="3362,120,3363,194" concept="6" />
      <scope id="1607619499980032793" at="1020,112,1021,71" />
      <scope id="1896914160037399757" at="1556,109,1557,124" />
      <scope id="8371900013787852095" at="2177,94,2178,123" />
      <scope id="8371900013787852112" at="2180,94,2181,123" />
      <scope id="8648766437735629066" at="2183,94,2184,123" />
      <scope id="2070581930061379496" at="2186,94,2187,533" />
      <scope id="2070581930061501263" at="2189,94,2190,536" />
      <scope id="3619044166069898651" at="2192,94,2193,525" />
      <scope id="8477852555558582166" at="2856,108,2857,345" />
      <scope id="8477852555558585342" at="2859,108,2860,345" />
      <scope id="4184519329278296502" at="2862,108,2863,201" />
      <scope id="2070581930061470780" at="2865,108,2866,281" />
      <scope id="2070581930061501253" at="2868,108,2869,281" />
      <scope id="3619044166069898641" at="2871,108,2872,281" />
      <scope id="8478191136886456561" at="3362,120,3363,194" />
    </file>
  </root>
  <root nodeRef="r:00000000-0000-4000-0000-011c8959029f(jetbrains.mps.lang.editor.generator.baseLanguage.template.main@generator)/1638911550611209265">
    <file name="QueriesGenerated.java">
      <node id="1638911550611238124" at="959,112,960,175" concept="6" />
      <node id="9025427969322583202" at="2070,94,2071,224" concept="6" />
      <node id="7552401496948869200" at="3273,50,3274,183" concept="6" />
      <node id="7980428675268599807" at="3278,120,3279,194" concept="6" />
      <node id="5126791860774276028" at="3281,120,3282,194" concept="6" />
      <node id="7552401496948867091" at="3273,0,3276,0" concept="4" trace="translate#(Lorg/jetbrains/mps/openapi/model/SNode;)Ljava/lang/Iterable;" />
      <node id="7552401496948853850" at="3271,120,3276,7" concept="6" />
      <scope id="1638911550611238118" at="959,112,960,175" />
      <scope id="9025427969322582131" at="2070,94,2071,224" />
      <scope id="7552401496948867092" at="3273,50,3274,183" />
      <scope id="7980428675268598688" at="3278,120,3279,194" />
      <scope id="5126791860774276022" at="3281,120,3282,194" />
      <scope id="7552401496948867091" at="3273,0,3276,0">
        <var name="it" id="7552401496948867091" />
      </scope>
      <scope id="7552401496948853844" at="3271,120,3276,7" />
      <unit id="7552401496948867091" at="3272,231,3276,5" name="jetbrains.mps.lang.editor.generator.baseLanguage.template.main.QueriesGenerated$38" />
    </file>
  </root>
  <root nodeRef="r:00000000-0000-4000-0000-011c8959029f(jetbrains.mps.lang.editor.generator.baseLanguage.template.main@generator)/1638911550611211454">
    <file name="QueriesGenerated.java">
      <node id="3473224453637836593" at="326,110,327,205" concept="6" />
      <node id="3473224453637861425" at="329,110,330,206" concept="6" />
      <node id="1607619499980159332" at="962,112,963,175" concept="6" />
      <node id="3820364241360710720" at="965,112,966,175" concept="6" />
      <node id="6524522039915156955" at="968,112,969,175" concept="6" />
      <node id="3820364241359085392" at="1486,109,1487,189" concept="6" />
      <node id="6356707875544870420" at="2736,108,2737,178" concept="6" />
      <node id="6356707875544875928" at="2739,108,2740,178" concept="6" />
      <node id="3820364241360710103" at="2742,108,2743,188" concept="6" />
      <node id="6524522039915156946" at="2745,108,2746,188" concept="6" />
      <node id="1607619499980141071" at="3284,120,3285,331" concept="6" />
      <scope id="3473224453637836133" at="326,110,327,205" />
      <scope id="3473224453637861424" at="329,110,330,206" />
      <scope id="1607619499980159326" at="962,112,963,175" />
      <scope id="3820364241360710714" at="965,112,966,175" />
      <scope id="6524522039915156954" at="968,112,969,175" />
      <scope id="3820364241359085386" at="1486,109,1487,189" />
      <scope id="6356707875544789020" at="2736,108,2737,178" />
      <scope id="6356707875544875927" at="2739,108,2740,178" />
      <scope id="3820364241360710097" at="2742,108,2743,188" />
      <scope id="6524522039915156945" at="2745,108,2746,188" />
      <scope id="1607619499980141065" at="3284,120,3285,331" />
    </file>
  </root>
  <root nodeRef="r:00000000-0000-4000-0000-011c8959029f(jetbrains.mps.lang.editor.generator.baseLanguage.template.main@generator)/1838685759391412893">
    <file name="QueriesGenerated.java">
      <node id="5126791860784859155" at="2112,94,2113,347" concept="6" />
      <node id="5126791860784890482" at="2805,108,2806,337" concept="6" />
      <scope id="5126791860784856979" at="2112,94,2113,347" />
      <scope id="5126791860784889193" at="2805,108,2806,337" />
    </file>
  </root>
  <root nodeRef="r:00000000-0000-4000-0000-011c8959029f(jetbrains.mps.lang.editor.generator.baseLanguage.template.main@generator)/1838685759391412898">
    <file name="QueriesGenerated.java">
      <node id="1838685759391432930" at="2091,94,2092,347" concept="6" />
      <node id="1838685759391432945" at="2781,108,2782,337" concept="6" />
      <scope id="1838685759391432929" at="2091,94,2092,347" />
      <scope id="1838685759391432944" at="2781,108,2782,337" />
    </file>
  </root>
  <root nodeRef="r:00000000-0000-4000-0000-011c8959029f(jetbrains.mps.lang.editor.generator.baseLanguage.template.main@generator)/1838685759391412903">
    <file name="QueriesGenerated.java">
      <node id="1838685759391464486" at="2094,94,2095,347" concept="6" />
      <node id="1838685759391464501" at="2784,108,2785,337" concept="6" />
      <scope id="1838685759391464485" at="2094,94,2095,347" />
      <scope id="1838685759391464500" at="2784,108,2785,337" />
    </file>
  </root>
  <root nodeRef="r:00000000-0000-4000-0000-011c8959029f(jetbrains.mps.lang.editor.generator.baseLanguage.template.main@generator)/2096078690076593144">
    <file name="QueriesGenerated.java">
      <node id="2409643250538135312" at="1050,112,1051,56" concept="6" />
      <node id="2409643250537347204" at="1053,112,1054,105" concept="6" />
      <node id="2409643250538127202" at="2232,94,2233,60" concept="6" />
      <scope id="2409643250538121190" at="1050,112,1051,56" />
      <scope id="2409643250537347203" at="1053,112,1054,105" />
      <scope id="2409643250538125504" at="2232,94,2233,60" />
    </file>
  </root>
  <root nodeRef="r:00000000-0000-4000-0000-011c8959029f(jetbrains.mps.lang.editor.generator.baseLanguage.template.main@generator)/2097039734418308067">
    <file name="QueriesGenerated.java">
<<<<<<< HEAD
      <node id="2097039734422075311" at="3408,103,3409,21" concept="7" />
      <node id="2097039734422082544" at="3410,84,3411,13" concept="6" />
      <node id="2097039734422073883" at="3412,5,3413,0" concept="8" />
      <node id="1782525708519793496" at="3413,0,3414,89" concept="5" />
      <node id="1782525708519923169" at="3415,310,3416,67" concept="5" />
      <node id="1782525708519928851" at="3417,27,3418,64" concept="1" />
      <node id="2097039734418432282" at="3420,5,3421,228" concept="5" />
      <node id="2097039734418433952" at="3421,228,3422,0" concept="8" />
      <node id="2097039734418442604" at="3425,41,3426,231" concept="6" />
      <node id="2097039734418477286" at="3428,21,3429,234" concept="5" />
      <node id="2097039734418468935" at="3429,234,3430,520" concept="5" />
      <node id="2097039734418456659" at="3430,520,3431,563" concept="1" />
      <node id="2097039734418505703" at="6969,111,6970,63" concept="5" />
      <node id="2097039734418505703" at="6970,63,6971,251" concept="5" />
      <node id="2097039734418505703" at="6971,251,6972,154" concept="1" />
      <node id="2097039734418505703" at="6972,154,6973,154" concept="1" />
      <node id="2097039734418505703" at="6973,154,6974,14" concept="6" />
      <node id="2097039734418457827" at="6976,106,6977,63" concept="5" />
      <node id="2097039734418457827" at="6977,63,6978,235" concept="5" />
      <node id="2097039734418457827" at="6979,5,6980,183" concept="1" />
      <node id="2097039734418457827" at="6980,183,6981,248" concept="5" />
      <node id="2097039734418457827" at="6981,248,6982,174" concept="1" />
      <node id="2097039734418457827" at="6983,23,6984,179" concept="1" />
      <node id="2097039734418457827" at="6985,7,6986,153" concept="1" />
      <node id="2097039734418457827" at="6987,5,6988,14" concept="6" />
      <node id="2097039734422078432" at="3409,21,3412,5" concept="3" />
      <node id="1782525708519923791" at="3416,67,3419,7" concept="3" />
      <node id="2097039734418442254" at="3425,0,3428,0" concept="4" trace="accept#(Lorg/jetbrains/mps/openapi/model/SNode;)Z" />
      <node id="2097039734418457827" at="6982,174,6985,7" concept="3" />
      <node id="1782525708519921335" at="3414,89,3420,5" concept="2" />
      <node id="2097039734418505703" at="6969,0,6976,0" concept="9" trace="createSubstituteMenu_RefPresentationTemplate_x583g4_a0a1a0a7a189#(Ljava/lang/Object;Ljava/lang/Object;)Lorg/jetbrains/mps/openapi/model/SNode;" />
      <node id="2097039734418440809" at="3423,97,3432,7" concept="3" />
      <node id="2097039734418457827" at="6978,235,6987,5" concept="0" />
      <node id="2097039734418436654" at="3422,0,3433,5" concept="2" />
      <node id="2097039734418457827" at="6976,0,6990,0" concept="9" trace="createSubstituteMenu_Default_x583g4_a0a2a0a7a189#(Ljava/lang/Object;Ljava/lang/Object;Ljava/lang/Object;)Lorg/jetbrains/mps/openapi/model/SNode;" />
      <scope id="2097039734422078434" at="3410,84,3411,13" />
      <scope id="1782525708519923793" at="3417,27,3418,64" />
      <scope id="2097039734418442255" at="3425,41,3426,231" />
      <scope id="2097039734418457827" at="6983,23,6984,179" />
      <scope id="2097039734418442254" at="3425,0,3428,0">
=======
      <node id="2097039734422075311" at="3407,103,3408,21" concept="7" />
      <node id="2097039734422082544" at="3409,84,3410,13" concept="6" />
      <node id="2097039734422073883" at="3411,5,3412,0" concept="8" />
      <node id="1782525708519793496" at="3412,0,3413,89" concept="5" />
      <node id="1782525708519923169" at="3414,310,3415,67" concept="5" />
      <node id="1782525708519928851" at="3416,27,3417,64" concept="1" />
      <node id="2097039734418432282" at="3419,5,3420,228" concept="5" />
      <node id="2097039734418433952" at="3420,228,3421,0" concept="8" />
      <node id="2097039734418442604" at="3424,41,3425,245" concept="6" />
      <node id="2097039734418477286" at="3427,21,3428,234" concept="5" />
      <node id="2097039734418468935" at="3428,234,3429,520" concept="5" />
      <node id="2097039734418456659" at="3429,520,3430,563" concept="1" />
      <node id="2097039734418449955" at="6983,75,6984,46" concept="6" />
      <node id="2097039734418505703" at="6986,111,6987,63" concept="5" />
      <node id="2097039734418505703" at="6987,63,6988,251" concept="5" />
      <node id="2097039734418505703" at="6988,251,6989,154" concept="1" />
      <node id="2097039734418505703" at="6989,154,6990,154" concept="1" />
      <node id="2097039734418505703" at="6990,154,6991,14" concept="6" />
      <node id="2097039734418457827" at="6993,106,6994,63" concept="5" />
      <node id="2097039734418457827" at="6994,63,6995,235" concept="5" />
      <node id="2097039734418457827" at="6996,5,6997,183" concept="1" />
      <node id="2097039734418457827" at="6997,183,6998,248" concept="5" />
      <node id="2097039734418457827" at="6998,248,6999,174" concept="1" />
      <node id="2097039734418457827" at="7000,23,7001,179" concept="1" />
      <node id="2097039734418457827" at="7002,7,7003,153" concept="1" />
      <node id="2097039734418457827" at="7003,153,7004,244" concept="5" />
      <node id="2097039734418457827" at="7004,244,7005,153" concept="1" />
      <node id="2097039734418457827" at="7006,5,7007,14" concept="6" />
      <node id="2097039734422078432" at="3408,21,3411,5" concept="3" />
      <node id="1782525708519923791" at="3415,67,3418,7" concept="3" />
      <node id="2097039734418442254" at="3424,0,3427,0" concept="4" trace="accept#(Lorg/jetbrains/mps/openapi/model/SNode;)Z" />
      <node id="2097039734418449955" at="6983,0,6986,0" concept="9" trace="eq_x583g4_a0a0a0a0a0a0a7a189#(Ljava/lang/Object;Ljava/lang/Object;)Z" />
      <node id="2097039734418457827" at="6999,174,7002,7" concept="3" />
      <node id="1782525708519921335" at="3413,89,3419,5" concept="2" />
      <node id="2097039734418505703" at="6986,0,6993,0" concept="9" trace="createSubstituteMenu_RefPresentationTemplate_x583g4_a0a1a0a7a189#(Ljava/lang/Object;Ljava/lang/Object;)Lorg/jetbrains/mps/openapi/model/SNode;" />
      <node id="2097039734418440809" at="3422,97,3431,7" concept="3" />
      <node id="2097039734418436654" at="3421,0,3432,5" concept="2" />
      <node id="2097039734418457827" at="6995,235,7006,5" concept="0" />
      <node id="2097039734418457827" at="6993,0,7009,0" concept="9" trace="createSubstituteMenu_Default_x583g4_a0a2a0a7a189#(Ljava/lang/Object;Ljava/lang/Object;Ljava/lang/Object;)Lorg/jetbrains/mps/openapi/model/SNode;" />
      <scope id="2097039734422078434" at="3409,84,3410,13" />
      <scope id="1782525708519923793" at="3416,27,3417,64" />
      <scope id="2097039734418442255" at="3424,41,3425,245" />
      <scope id="2097039734418449955" at="6983,75,6984,46" />
      <scope id="2097039734418457827" at="7000,23,7001,179" />
      <scope id="2097039734418442254" at="3424,0,3427,0">
>>>>>>> 71c5ec29
        <var name="it" id="2097039734418442254" />
      </scope>
      <scope id="2097039734418440811" at="3428,21,3431,563">
        <var name="originTemplate" id="2097039734418477287" />
        <var name="template" id="2097039734418468938" />
      </scope>
      <scope id="1782525708519921341" at="3415,310,3419,7">
        <var name="attr" id="1782525708519923172" />
      </scope>
      <scope id="2097039734418505703" at="6969,111,6974,14">
        <var name="facade" id="2097039734418505703" />
        <var name="n1" id="2097039734418505703" />
      </scope>
      <scope id="1782525708519921335" at="3414,89,3420,5">
        <var name="concept" id="1782525708519921337" />
      </scope>
      <scope id="2097039734418505703" at="6969,0,6976,0">
        <var name="p0" id="2097039734418505703" />
        <var name="p1" id="2097039734418505703" />
      </scope>
<<<<<<< HEAD
      <scope id="2097039734418457827" at="6979,5,6986,153">
=======
      <scope id="2097039734418436660" at="3422,97,3431,7" />
      <scope id="2097039734418457827" at="6996,5,7005,153">
>>>>>>> 71c5ec29
        <var name="n2" id="2097039734418457827" />
        <var name="n3" id="2097039734418457827" />
      </scope>
<<<<<<< HEAD
      <scope id="2097039734418436660" at="3423,97,3432,7" />
      <scope id="2097039734418436654" at="3422,0,3433,5">
        <var name="smartConceptEntry" id="2097039734418436656" />
      </scope>
      <scope id="2097039734418457827" at="6976,106,6988,14">
        <var name="facade" id="2097039734418457827" />
        <var name="n1" id="2097039734418457827" />
      </scope>
      <scope id="2097039734418457827" at="6976,0,6990,0">
=======
      <scope id="2097039734418436654" at="3421,0,3432,5">
        <var name="smartConceptEntry" id="2097039734418436656" />
      </scope>
      <scope id="2097039734418457827" at="6993,106,7007,14">
        <var name="facade" id="2097039734418457827" />
        <var name="n1" id="2097039734418457827" />
      </scope>
      <scope id="2097039734418457827" at="6993,0,7009,0">
>>>>>>> 71c5ec29
        <var name="p0" id="2097039734418457827" />
        <var name="p1" id="2097039734418457827" />
        <var name="p2" id="2097039734418457827" />
      </scope>
      <scope id="2097039734418308069" at="3408,103,3433,5">
        <var name="menus" id="2097039734418432285" />
        <var name="smartConceptMap" id="1782525708519793502" />
      </scope>
      <unit id="2097039734418442254" at="3424,49,3428,7" name="jetbrains.mps.lang.editor.generator.baseLanguage.template.main.QueriesGenerated$41" />
    </file>
  </root>
  <root nodeRef="r:00000000-0000-4000-0000-011c8959029f(jetbrains.mps.lang.editor.generator.baseLanguage.template.main@generator)/213768664674766858">
    <file name="QueriesGenerated.java">
      <node id="4728417228710989645" at="1107,112,1108,175" concept="6" />
      <scope id="4728417228710988543" at="1107,112,1108,175" />
    </file>
  </root>
  <root nodeRef="r:00000000-0000-4000-0000-011c8959029f(jetbrains.mps.lang.editor.generator.baseLanguage.template.main@generator)/2313436515371016209">
    <file name="QueriesGenerated.java">
      <node id="3262439767570720875" at="323,110,324,126" concept="6" />
      <node id="5126791860774559085" at="1474,109,1475,98" concept="6" />
      <node id="5126791860781878748" at="1477,109,1478,316" concept="6" />
      <node id="3262439767570765770" at="1480,109,1481,98" concept="6" />
      <node id="3262439767570710361" at="1483,109,1484,124" concept="6" />
      <scope id="3262439767570719784" at="323,110,324,126" />
      <scope id="5126791860774559084" at="1474,109,1475,98" />
      <scope id="5126791860781878742" at="1477,109,1478,316" />
      <scope id="3262439767570765769" at="1480,109,1481,98" />
      <scope id="3262439767570710355" at="1483,109,1484,124" />
    </file>
  </root>
  <root nodeRef="r:00000000-0000-4000-0000-011c8959029f(jetbrains.mps.lang.editor.generator.baseLanguage.template.main@generator)/2508844969612553708">
    <file name="QueriesGenerated.java">
      <node id="8210508057165895270" at="1599,109,1600,189" concept="6" />
      <node id="2508844969612560733" at="1602,109,1603,116" concept="6" />
      <node id="2508844969612558975" at="2943,108,2944,189" concept="6" />
      <scope id="8210508057165895269" at="1599,109,1600,189" />
      <scope id="2508844969612560732" at="1602,109,1603,116" />
      <scope id="2508844969612558969" at="2943,108,2944,189" />
    </file>
  </root>
  <root nodeRef="r:00000000-0000-4000-0000-011c8959029f(jetbrains.mps.lang.editor.generator.baseLanguage.template.main@generator)/2548761562328299818">
    <file name="QueriesGenerated.java">
      <node id="4772059062238406109" at="2565,108,2566,194" concept="6" />
      <node id="4772059062238427338" at="2568,108,2569,187" concept="6" />
      <node id="4772059062238443495" at="2571,108,2572,188" concept="6" />
      <node id="4772059062238471132" at="2574,108,2575,193" concept="6" />
      <node id="4772059062238487327" at="2577,108,2578,180" concept="6" />
      <node id="4772059062238504290" at="2580,108,2581,178" concept="6" />
      <node id="4772059062238520513" at="3096,120,3097,188" concept="6" />
      <scope id="4772059062238405866" at="2565,108,2566,194" />
      <scope id="4772059062238427141" at="2568,108,2569,187" />
      <scope id="4772059062238443252" at="2571,108,2572,188" />
      <scope id="4772059062238470935" at="2574,108,2575,193" />
      <scope id="4772059062238487130" at="2577,108,2578,180" />
      <scope id="4772059062238504093" at="2580,108,2581,178" />
      <scope id="4772059062238520512" at="3096,120,3097,188" />
    </file>
  </root>
  <root nodeRef="r:00000000-0000-4000-0000-011c8959029f(jetbrains.mps.lang.editor.generator.baseLanguage.template.main@generator)/2548761562337839713">
    <file name="QueriesGenerated.java">
      <node id="2548761562338723753" at="2583,108,2584,194" concept="6" />
      <node id="2548761562343056654" at="3099,120,3100,185" concept="6" />
      <node id="2548761562338018829" at="3102,120,3103,345" concept="6" />
      <scope id="2548761562338721596" at="2583,108,2584,194" />
      <scope id="2548761562343052931" at="3099,120,3100,185" />
      <scope id="2548761562337940476" at="3102,120,3103,345" />
    </file>
  </root>
  <root nodeRef="r:00000000-0000-4000-0000-011c8959029f(jetbrains.mps.lang.editor.generator.baseLanguage.template.main@generator)/2548761562342008913">
    <file name="QueriesGenerated.java">
      <node id="3982520150129799939" at="2586,108,2587,189" concept="6" />
      <node id="2548761562342109089" at="2589,108,2590,179" concept="6" />
      <node id="2548761562342403620" at="2592,108,2593,189" concept="6" />
      <node id="1678852709041814250" at="2595,108,2596,189" concept="6" />
      <node id="2548761562342677010" at="2598,108,2599,179" concept="6" />
      <node id="2548761562342726034" at="2601,108,2602,179" concept="6" />
      <node id="6681408443912780533" at="2604,108,2605,189" concept="6" />
      <node id="2548761562342726386" at="2607,108,2608,189" concept="6" />
      <node id="2548761562342748774" at="2610,108,2611,196" concept="6" />
      <node id="2548761562342802419" at="2613,108,2614,179" concept="6" />
      <node id="2548761562342381239" at="2616,108,2617,179" concept="6" />
      <node id="2548761562342574151" at="2619,108,2620,347" concept="6" />
      <scope id="3982520150129799938" at="2586,108,2587,189" />
      <scope id="2548761562342108873" at="2589,108,2590,179" />
      <scope id="2548761562342394338" at="2592,108,2593,189" />
      <scope id="1678852709041814249" at="2595,108,2596,189" />
      <scope id="2548761562342676702" at="2598,108,2599,179" />
      <scope id="2548761562342726033" at="2601,108,2602,179" />
      <scope id="6681408443912780532" at="2604,108,2605,189" />
      <scope id="2548761562342726385" at="2607,108,2608,189" />
      <scope id="2548761562342748773" at="2610,108,2611,196" />
      <scope id="2548761562342802418" at="2613,108,2614,179" />
      <scope id="2548761562342371777" at="2616,108,2617,179" />
      <scope id="2548761562342496066" at="2619,108,2620,347" />
    </file>
  </root>
  <root nodeRef="r:00000000-0000-4000-0000-011c8959029f(jetbrains.mps.lang.editor.generator.baseLanguage.template.main@generator)/2554559902524921108">
    <file name="QueriesGenerated.java">
      <node id="2554559902524921264" at="1047,112,1048,124" concept="6" />
      <node id="2554559902524972321" at="1578,109,1579,101" concept="6" />
      <scope id="2554559902524921263" at="1047,112,1048,124" />
      <scope id="2554559902524969363" at="1578,109,1579,101" />
    </file>
  </root>
  <root nodeRef="r:00000000-0000-4000-0000-011c8959029f(jetbrains.mps.lang.editor.generator.baseLanguage.template.main@generator)/2579705680363563507">
    <file name="QueriesGenerated.java">
      <node id="6519503956376566502" at="924,112,925,375" concept="5" />
      <node id="6519503956376566509" at="925,375,926,58" concept="6" />
      <node id="6519503956376566737" at="928,112,929,251" concept="6" />
      <node id="6519503956376566762" at="931,112,932,247" concept="6" />
      <node id="6519503956376566707" at="1455,109,1456,260" concept="6" />
      <node id="6519503956376566523" at="2019,94,2020,421" concept="6" />
      <node id="6519503956376566624" at="2022,94,2023,421" concept="6" />
      <node id="6519503956376566649" at="2025,94,2026,192" concept="6" />
      <node id="6519503956376566667" at="2028,94,2029,192" concept="6" />
      <node id="6519503956376566685" at="2031,94,2032,192" concept="6" />
      <node id="6519503956376566696" at="2034,94,2035,202" concept="6" />
      <node id="6519503956376566720" at="2037,94,2038,195" concept="6" />
      <node id="6519503956376566747" at="2040,94,2041,188" concept="6" />
      <node id="6519503956376566772" at="2043,94,2044,184" concept="6" />
      <node id="2401921116444479240" at="2046,94,2047,206" concept="6" />
      <node id="4160292695789317958" at="2718,108,2719,198" concept="6" />
      <node id="2401921116444479232" at="2721,108,2722,196" concept="6" />
      <node id="6519503956376566608" at="3265,120,3266,185" concept="6" />
      <scope id="6519503956376566736" at="928,112,929,251" />
      <scope id="6519503956376566761" at="931,112,932,247" />
      <scope id="6519503956376566706" at="1455,109,1456,260" />
      <scope id="6519503956376566522" at="2019,94,2020,421" />
      <scope id="6519503956376566623" at="2022,94,2023,421" />
      <scope id="6519503956376566648" at="2025,94,2026,192" />
      <scope id="6519503956376566666" at="2028,94,2029,192" />
      <scope id="6519503956376566684" at="2031,94,2032,192" />
      <scope id="6519503956376566695" at="2034,94,2035,202" />
      <scope id="6519503956376566719" at="2037,94,2038,195" />
      <scope id="6519503956376566746" at="2040,94,2041,188" />
      <scope id="6519503956376566771" at="2043,94,2044,184" />
      <scope id="2401921116444479239" at="2046,94,2047,206" />
      <scope id="4160292695789316820" at="2718,108,2719,198" />
      <scope id="2401921116444479231" at="2721,108,2722,196" />
      <scope id="6519503956376566607" at="3265,120,3266,185" />
      <scope id="6519503956376566501" at="924,112,926,58">
        <var name="linkDeclaration" id="6519503956376566503" />
      </scope>
    </file>
  </root>
  <root nodeRef="r:00000000-0000-4000-0000-011c8959029f(jetbrains.mps.lang.editor.generator.baseLanguage.template.main@generator)/2701921320713163185">
    <file name="QueriesGenerated.java">
      <node id="2701921320713210536" at="2658,108,2659,197" concept="6" />
      <node id="2701921320713210544" at="2661,108,2662,109" concept="6" />
      <node id="2701921320713210552" at="2664,108,2665,196" concept="6" />
      <node id="4461169032991671664" at="2667,108,2668,198" concept="6" />
      <node id="4461169032991700818" at="2670,108,2671,196" concept="6" />
      <scope id="2701921320713210535" at="2658,108,2659,197" />
      <scope id="2701921320713210543" at="2661,108,2662,109" />
      <scope id="2701921320713210551" at="2664,108,2665,196" />
      <scope id="4461169032991671658" at="2667,108,2668,198" />
      <scope id="4461169032991700812" at="2670,108,2671,196" />
    </file>
  </root>
  <root nodeRef="r:00000000-0000-4000-0000-011c8959029f(jetbrains.mps.lang.editor.generator.baseLanguage.template.main@generator)/2857509971902939385">
    <file name="QueriesGenerated.java">
      <node id="2857509971902941680" at="989,112,990,73" concept="6" />
      <node id="2857509971902949554" at="2811,108,2812,340" concept="6" />
      <scope id="2857509971902941679" at="989,112,990,73" />
      <scope id="2857509971902948788" at="2811,108,2812,340" />
    </file>
  </root>
  <root nodeRef="r:00000000-0000-4000-0000-011c8959029f(jetbrains.mps.lang.editor.generator.baseLanguage.template.main@generator)/2897519568668637315">
    <file name="QueriesGenerated.java">
      <node id="7228083082547972382" at="332,110,333,21" concept="7" />
      <node id="2030416617762091403" at="333,21,334,90" concept="6" />
      <node id="8100708479158694804" at="1508,109,1509,79" concept="7" />
      <node id="8100708479158496699" at="1509,79,1510,115" concept="6" />
      <scope id="1570228009929814974" at="332,110,334,90" />
      <scope id="8100708479158807977" at="1508,109,1510,115" />
    </file>
  </root>
  <root nodeRef="r:00000000-0000-4000-0000-011c8959029f(jetbrains.mps.lang.editor.generator.baseLanguage.template.main@generator)/3102684989648421569">
    <file name="QueriesGenerated.java">
      <node id="3102684989650648668" at="314,110,315,384" concept="6" />
      <node id="3102684989648493524" at="317,110,318,201" concept="6" />
      <node id="3102684989648506557" at="320,110,321,189" concept="6" />
      <node id="3102684989650655013" at="941,112,942,349" concept="6" />
      <node id="3102684989648504394" at="944,112,945,183" concept="6" />
      <node id="3102684989648508946" at="947,112,948,14" concept="6" />
      <node id="2579705680363634441" at="950,112,951,349" concept="6" />
      <node id="3102684989648503596" at="6917,55,6918,43" concept="6" />
      <node id="3102684989648503596" at="6917,0,6920,0" concept="9" trace="isNotEmptyString#(Ljava/lang/String;)Z" />
      <scope id="3102684989650648155" at="314,110,315,384" />
      <scope id="3102684989648475875" at="317,110,318,201" />
      <scope id="3102684989648506114" at="320,110,321,189" />
      <scope id="3102684989650655012" at="941,112,942,349" />
      <scope id="3102684989648504309" at="944,112,945,183" />
      <scope id="3102684989648508749" at="947,112,948,14" />
      <scope id="3102684989648492383" at="950,112,951,349" />
      <scope id="3102684989648503596" at="6917,55,6918,43" />
      <scope id="3102684989648503596" at="6917,0,6920,0">
        <var name="str" id="3102684989648503596" />
      </scope>
    </file>
  </root>
  <root nodeRef="r:00000000-0000-4000-0000-011c8959029f(jetbrains.mps.lang.editor.generator.baseLanguage.template.main@generator)/3604384757227223536">
    <file name="QueriesGenerated.java">
      <node id="3604384757227225226" at="2637,108,2638,197" concept="6" />
      <node id="3604384757227225234" at="2640,108,2641,109" concept="6" />
      <node id="3604384757227225242" at="2643,108,2644,196" concept="6" />
      <node id="4461169032991627458" at="2646,108,2647,198" concept="6" />
      <scope id="3604384757227225225" at="2637,108,2638,197" />
      <scope id="3604384757227225233" at="2640,108,2641,109" />
      <scope id="3604384757227225241" at="2643,108,2644,196" />
      <scope id="4461169032991627452" at="2646,108,2647,198" />
    </file>
  </root>
  <root nodeRef="r:00000000-0000-4000-0000-011c8959029f(jetbrains.mps.lang.editor.generator.baseLanguage.template.main@generator)/3961072808177721377">
    <file name="QueriesGenerated.java">
      <node id="3961072808177721436" at="1011,112,1012,70" concept="6" />
      <node id="933533064627460993" at="1553,108,1554,30" concept="6" />
      <node id="933533064627461049" at="2168,93,2169,229" concept="6" />
      <node id="933533064627445971" at="2171,93,2172,201" concept="6" />
      <node id="933533064627461004" at="2838,107,2839,244" concept="6" />
      <node id="933533064627461016" at="2841,107,2842,244" concept="6" />
      <node id="3961072808177721401" at="2844,108,2845,339" concept="6" />
      <node id="933533064627460974" at="3341,119,3342,193" concept="6" />
      <node id="933533064627461028" at="3344,119,3345,499" concept="6" />
      <node id="933533064627461040" at="3347,119,3348,193" concept="6" />
      <node id="3961072808177721425" at="3350,120,3351,189" concept="6" />
      <node id="3961072808177721451" at="3353,120,3354,189" concept="6" />
      <scope id="3961072808177721435" at="1011,112,1012,70" />
      <scope id="933533064627460992" at="1553,108,1554,30" />
      <scope id="933533064627461048" at="2168,93,2169,229" />
      <scope id="933533064627361746" at="2171,93,2172,201" />
      <scope id="933533064627461003" at="2838,107,2839,244" />
      <scope id="933533064627461015" at="2841,107,2842,244" />
      <scope id="3961072808177721400" at="2844,108,2845,339" />
      <scope id="933533064627460973" at="3341,119,3342,193" />
      <scope id="933533064627461027" at="3344,119,3345,499" />
      <scope id="933533064627461039" at="3347,119,3348,193" />
      <scope id="3961072808177721424" at="3350,120,3351,189" />
      <scope id="3961072808177721450" at="3353,120,3354,189" />
    </file>
  </root>
  <root nodeRef="r:00000000-0000-4000-0000-011c8959029f(jetbrains.mps.lang.editor.generator.baseLanguage.template.main@generator)/4037229630275709492">
    <file name="QueriesGenerated.java">
      <node id="4037229630278769629" at="1029,112,1030,174" concept="6" />
      <node id="4037229630278775857" at="1032,112,1033,174" concept="6" />
      <node id="4037229630278592480" at="1035,112,1036,103" concept="6" />
      <node id="4037229630275751225" at="1038,112,1039,107" concept="6" />
      <node id="4037229630278592470" at="3368,120,3369,194" concept="6" />
      <scope id="4037229630278768207" at="1029,112,1030,174" />
      <scope id="4037229630278774267" at="1032,112,1033,174" />
      <scope id="4037229630278592479" at="1035,112,1036,103" />
      <scope id="4037229630275749802" at="1038,112,1039,107" />
      <scope id="4037229630278592469" at="3368,120,3369,194" />
    </file>
  </root>
  <root nodeRef="r:00000000-0000-4000-0000-011c8959029f(jetbrains.mps.lang.editor.generator.baseLanguage.template.main@generator)/4160292695789210810">
    <file name="QueriesGenerated.java">
      <node id="4160292695789264846" at="1041,112,1042,112" concept="6" />
      <scope id="4160292695789264845" at="1041,112,1042,112" />
    </file>
  </root>
  <root nodeRef="r:00000000-0000-4000-0000-011c8959029f(jetbrains.mps.lang.editor.generator.baseLanguage.template.main@generator)/4233361609414133383">
    <file name="QueriesGenerated.java">
      <node id="2581560916304736719" at="3293,120,3294,197" concept="6" />
      <scope id="2581560916304736713" at="3293,120,3294,197" />
    </file>
  </root>
  <root nodeRef="r:00000000-0000-4000-0000-011c8959029f(jetbrains.mps.lang.editor.generator.baseLanguage.template.main@generator)/4233361609416297855">
    <file name="QueriesGenerated.java">
      <node id="4233361609420236936" at="974,112,975,70" concept="6" />
      <node id="4233361609418897902" at="1497,39,1498,207" concept="6" />
      <node id="8477852555557955512" at="2748,108,2749,261" concept="6" />
      <node id="8477852555557105256" at="2751,108,2752,261" concept="6" />
      <node id="4233361609416304610" at="2754,108,2755,346" concept="6" />
      <node id="2468431357014019464" at="2757,108,2758,188" concept="6" />
      <node id="8477852555557097336" at="2760,108,2761,261" concept="6" />
      <node id="4233361609418895289" at="1497,0,1500,0" concept="4" trace="accept#(Lorg/jetbrains/mps/openapi/model/SNode;)Z" />
      <node id="4233361609418860337" at="1495,109,1500,7" concept="6" />
      <scope id="4233361609420232110" at="974,112,975,70" />
      <scope id="4233361609418895290" at="1497,39,1498,207" />
      <scope id="8477852555557955511" at="2748,108,2749,261" />
      <scope id="8477852555557105255" at="2751,108,2752,261" />
      <scope id="4233361609416304604" at="2754,108,2755,346" />
      <scope id="2468431357014017123" at="2757,108,2758,188" />
      <scope id="8477852555557058527" at="2760,108,2761,261" />
      <scope id="4233361609418895289" at="1497,0,1500,0">
        <var name="it" id="4233361609418895289" />
      </scope>
      <scope id="4233361609418860331" at="1495,109,1500,7" />
      <unit id="4233361609418895289" at="1496,361,1500,5" name="jetbrains.mps.lang.editor.generator.baseLanguage.template.main.QueriesGenerated$5" />
    </file>
  </root>
  <root nodeRef="r:00000000-0000-4000-0000-011c8959029f(jetbrains.mps.lang.editor.generator.baseLanguage.template.main@generator)/4510086454721348408">
    <file name="QueriesGenerated.java">
      <node id="4510086454721385998" at="2649,108,2650,197" concept="6" />
      <node id="4510086454721386006" at="2652,108,2653,109" concept="6" />
      <node id="4510086454721390364" at="2655,108,2656,196" concept="6" />
      <scope id="4510086454721385997" at="2649,108,2650,197" />
      <scope id="4510086454721386005" at="2652,108,2653,109" />
      <scope id="4510086454721389659" at="2655,108,2656,196" />
    </file>
  </root>
  <root nodeRef="r:00000000-0000-4000-0000-011c8959029f(jetbrains.mps.lang.editor.generator.baseLanguage.template.main@generator)/4514257407427004628">
    <file name="QueriesGenerated.java">
      <node id="9138927109407481217" at="1330,109,1331,195" concept="5" />
      <node id="9138927109407481300" at="1333,39,1334,191" concept="6" />
      <node id="4531786690998911327" at="3081,120,3082,200" concept="6" />
      <node id="9138927109407481298" at="1333,0,1336,0" concept="4" trace="accept#(Lorg/jetbrains/mps/openapi/model/SNode;)Z" />
      <node id="4531786690998911337" at="1331,195,1336,7" concept="6" />
      <scope id="9138927109407481299" at="1333,39,1334,191" />
      <scope id="4531786690998911326" at="3081,120,3082,200" />
      <scope id="9138927109407481298" at="1333,0,1336,0">
        <var name="it" id="9138927109407481298" />
      </scope>
      <scope id="4531786690998911336" at="1330,109,1336,7">
        <var name="methodName" id="9138927109407481218" />
      </scope>
      <unit id="9138927109407481298" at="1332,234,1336,5" name="jetbrains.mps.lang.editor.generator.baseLanguage.template.main.QueriesGenerated$4" />
    </file>
  </root>
  <root nodeRef="r:00000000-0000-4000-0000-011c8959029f(jetbrains.mps.lang.editor.generator.baseLanguage.template.main@generator)/4644225720240136236">
    <file name="QueriesGenerated.java">
<<<<<<< HEAD
      <node id="4586907386449663041" at="826,112,827,175" concept="6" />
      <node id="4586907386449663049" at="829,112,830,193" concept="6" />
      <node id="168363875808429941" at="832,111,833,189" concept="6" />
      <node id="6085151938124940408" at="835,112,836,127" concept="6" />
      <node id="8382384506219714526" at="838,112,839,101" concept="6" />
      <node id="8382384506219714574" at="841,112,842,101" concept="6" />
      <node id="4933681201882474880" at="844,112,845,175" concept="6" />
      <node id="5624877018229936529" at="847,112,848,101" concept="6" />
      <node id="3308396621974429036" at="850,112,851,101" concept="6" />
      <node id="8872173783417963932" at="1348,109,1349,98" concept="6" />
      <node id="8872173783417963942" at="1351,109,1352,177" concept="6" />
      <node id="8382384506219671568" at="1354,109,1355,30" concept="6" />
      <node id="8382384506219713986" at="1357,109,1358,30" concept="6" />
      <node id="3495720260243980090" at="1360,109,1361,98" concept="6" />
      <node id="3495720260243980100" at="1363,109,1364,190" concept="6" />
      <node id="3495720260243929976" at="1366,109,1367,30" concept="6" />
      <node id="108093191209468669" at="1369,108,1370,98" concept="6" />
      <node id="5624877018229882289" at="1372,109,1373,30" concept="6" />
      <node id="3308396621974429265" at="1375,109,1376,98" concept="6" />
      <node id="3308396621974429275" at="1378,109,1379,190" concept="6" />
      <node id="3308396621974429288" at="1381,109,1382,30" concept="6" />
      <node id="108093191209518799" at="1384,108,1385,98" concept="6" />
      <node id="3308396621974429138" at="1387,109,1388,30" concept="6" />
      <node id="4586907386449716741" at="1877,94,1878,663" concept="6" />
      <node id="8744383154837981914" at="1880,94,1881,248" concept="6" />
      <node id="8872173783417963907" at="1883,94,1884,114" concept="6" />
      <node id="4618993321951069567" at="1886,94,1887,250" concept="6" />
      <node id="8382384506219714533" at="1889,94,1890,116" concept="6" />
      <node id="8382384506219714554" at="1892,94,1893,115" concept="6" />
      <node id="6427926542643776581" at="1895,94,1896,416" concept="6" />
      <node id="4933681201882776027" at="1898,94,1899,577" concept="6" />
      <node id="3495720260243980065" at="1901,94,1902,127" concept="6" />
      <node id="6718020819490973370" at="1904,94,1905,129" concept="6" />
      <node id="6718020819490976504" at="1907,94,1908,127" concept="6" />
      <node id="3308396621974429240" at="1910,94,1911,127" concept="6" />
      <node id="3308396621974429360" at="1913,94,1914,125" concept="6" />
      <node id="3308396621974429216" at="1916,94,1917,123" concept="6" />
      <node id="6427926542643768787" at="1919,94,1920,416" concept="6" />
      <node id="6427926542628705063" at="1922,94,1923,577" concept="6" />
      <node id="8382384506219714544" at="2622,108,2623,111" concept="6" />
      <node id="6029276237642915490" at="2625,108,2626,30" concept="6" />
      <node id="8382384506219714505" at="2948,39,2949,407" concept="6" />
      <node id="8382384506219714596" at="2955,39,2956,407" concept="6" />
      <node id="4586907386450005879" at="3108,120,3109,380" concept="6" />
      <node id="8872173783417963924" at="3111,120,3112,78" concept="6" />
      <node id="8382384506219664207" at="3116,37,3117,178" concept="6" />
      <node id="8382384506219664197" at="3120,39,3121,28" concept="6" />
      <node id="8382384506219664185" at="3124,38,3125,163" concept="6" />
      <node id="8382384506219714566" at="3129,120,3130,80" concept="6" />
      <node id="8382384506219696468" at="3134,37,3135,108" concept="6" />
      <node id="8382384506219696458" at="3138,39,3139,28" concept="6" />
      <node id="8382384506219696446" at="3142,38,3143,163" concept="6" />
      <node id="4933681201882474808" at="3149,38,3150,163" concept="6" />
      <node id="3495720260243980082" at="3154,120,3155,91" concept="6" />
      <node id="6718020819490888026" at="3159,37,3160,95" concept="6" />
      <node id="3495720260243921637" at="3163,38,3164,163" concept="6" />
      <node id="5624877018230400351" at="3168,120,3169,60" concept="7" />
      <node id="5624877018230415198" at="3171,39,3172,968" concept="6" />
      <node id="5624877018230374771" at="3176,120,3177,100" concept="7" />
      <node id="5624877018230424608" at="3177,100,3178,15" concept="7" />
      <node id="5624877018230351522" at="3180,37,3181,1096" concept="6" />
      <node id="5624877018230443379" at="3184,38,3185,89" concept="6" />
      <node id="6718020819490920377" at="3191,37,3192,95" concept="6" />
      <node id="6718020819490920361" at="3195,38,3196,163" concept="6" />
      <node id="3308396621974429257" at="3200,120,3201,91" concept="6" />
      <node id="3308396621974429314" at="3205,37,3206,95" concept="6" />
      <node id="3308396621974429298" at="3209,38,3210,163" concept="6" />
      <node id="3308396621974429051" at="3214,120,3215,60" concept="7" />
      <node id="3308396621974429061" at="3217,39,3218,958" concept="6" />
      <node id="7173407872097044072" at="3218,958,3219,0" concept="8" />
      <node id="3308396621974429086" at="3223,120,3224,100" concept="7" />
      <node id="3308396621974429088" at="3224,100,3225,15" concept="7" />
      <node id="3308396621974429100" at="3227,37,3228,1081" concept="6" />
      <node id="3308396621974429123" at="3231,38,3232,89" concept="6" />
      <node id="3308396621974429164" at="3238,37,3239,95" concept="6" />
      <node id="3308396621974429148" at="3242,38,3243,163" concept="6" />
      <node id="8382384506219666464" at="3463,39,3464,200" concept="6" />
      <node id="8382384506219666453" at="3467,38,3468,163" concept="6" />
      <node id="8382384506219698580" at="3474,39,3475,122" concept="6" />
      <node id="8382384506219698569" at="3478,38,3479,163" concept="6" />
      <node id="8382384506219700793" at="3485,37,3486,549" concept="6" />
      <node id="8382384506219700780" at="3489,38,3490,163" concept="6" />
      <node id="6718020819490965052" at="3496,39,3497,123" concept="6" />
      <node id="3495720260243956532" at="3500,38,3501,163" concept="6" />
      <node id="6718020819490970882" at="3507,39,3508,123" concept="6" />
      <node id="6718020819490970867" at="3511,38,3512,163" concept="6" />
      <node id="3308396621974429344" at="3518,39,3519,123" concept="6" />
      <node id="3308396621974429329" at="3522,38,3523,163" concept="6" />
      <node id="3308396621974429194" at="3529,39,3530,123" concept="6" />
      <node id="3308396621974429179" at="3533,38,3534,163" concept="6" />
      <node id="8382384506219714503" at="2948,0,2951,0" concept="4" trace="accept#(Lorg/jetbrains/mps/openapi/model/SNode;)Z" />
      <node id="8382384506219714594" at="2955,0,2958,0" concept="4" trace="accept#(Lorg/jetbrains/mps/openapi/model/SNode;)Z" />
      <node id="8382384506219664205" at="3116,0,3119,0" concept="4" trace="select#(Lorg/jetbrains/mps/openapi/model/SNode;)Lorg/jetbrains/mps/openapi/model/SNode;" />
      <node id="8382384506219664195" at="3120,0,3123,0" concept="4" trace="accept#(Lorg/jetbrains/mps/openapi/model/SNode;)Z" />
      <node id="8382384506219664183" at="3124,0,3127,0" concept="4" trace="select#(Lorg/jetbrains/mps/openapi/model/SNode;)Ljava/lang/String;" />
      <node id="8382384506219696466" at="3134,0,3137,0" concept="4" trace="select#(Lorg/jetbrains/mps/openapi/model/SNode;)Lorg/jetbrains/mps/openapi/model/SNode;" />
      <node id="8382384506219696456" at="3138,0,3141,0" concept="4" trace="accept#(Lorg/jetbrains/mps/openapi/model/SNode;)Z" />
      <node id="8382384506219696444" at="3142,0,3145,0" concept="4" trace="select#(Lorg/jetbrains/mps/openapi/model/SNode;)Ljava/lang/String;" />
      <node id="4933681201882474806" at="3149,0,3152,0" concept="4" trace="select#(Lorg/jetbrains/mps/openapi/model/SNode;)Ljava/lang/String;" />
      <node id="6718020819490883879" at="3159,0,3162,0" concept="4" trace="select#(Lorg/jetbrains/mps/openapi/model/SNode;)Lorg/jetbrains/mps/openapi/model/SNode;" />
      <node id="3495720260243921635" at="3163,0,3166,0" concept="4" trace="select#(Lorg/jetbrains/mps/openapi/model/SNode;)Ljava/lang/String;" />
      <node id="5624877018230403560" at="3171,0,3174,0" concept="4" trace="accept#(Lorg/jetbrains/mps/openapi/model/SNode;)Z" />
      <node id="5624877018230351520" at="3180,0,3183,0" concept="4" trace="select#(Lorg/jetbrains/mps/openapi/model/SNode;)Lorg/jetbrains/mps/openapi/model/SNode;" />
      <node id="5624877018230438854" at="3184,0,3187,0" concept="4" trace="select#(Lorg/jetbrains/mps/openapi/model/SNode;)Ljava/lang/String;" />
      <node id="6718020819490920375" at="3191,0,3194,0" concept="4" trace="select#(Lorg/jetbrains/mps/openapi/model/SNode;)Lorg/jetbrains/mps/openapi/model/SNode;" />
      <node id="6718020819490920359" at="3195,0,3198,0" concept="4" trace="select#(Lorg/jetbrains/mps/openapi/model/SNode;)Ljava/lang/String;" />
      <node id="3308396621974429312" at="3205,0,3208,0" concept="4" trace="select#(Lorg/jetbrains/mps/openapi/model/SNode;)Lorg/jetbrains/mps/openapi/model/SNode;" />
      <node id="3308396621974429296" at="3209,0,3212,0" concept="4" trace="select#(Lorg/jetbrains/mps/openapi/model/SNode;)Ljava/lang/String;" />
      <node id="3308396621974429098" at="3227,0,3230,0" concept="4" trace="select#(Lorg/jetbrains/mps/openapi/model/SNode;)Lorg/jetbrains/mps/openapi/model/SNode;" />
      <node id="3308396621974429121" at="3231,0,3234,0" concept="4" trace="select#(Lorg/jetbrains/mps/openapi/model/SNode;)Ljava/lang/String;" />
      <node id="3308396621974429162" at="3238,0,3241,0" concept="4" trace="select#(Lorg/jetbrains/mps/openapi/model/SNode;)Lorg/jetbrains/mps/openapi/model/SNode;" />
      <node id="3308396621974429146" at="3242,0,3245,0" concept="4" trace="select#(Lorg/jetbrains/mps/openapi/model/SNode;)Ljava/lang/String;" />
      <node id="8382384506219666462" at="3463,0,3466,0" concept="4" trace="accept#(Lorg/jetbrains/mps/openapi/model/SNode;)Z" />
      <node id="8382384506219666451" at="3467,0,3470,0" concept="4" trace="select#(Lorg/jetbrains/mps/openapi/model/SNode;)Ljava/lang/String;" />
      <node id="8382384506219698578" at="3474,0,3477,0" concept="4" trace="accept#(Lorg/jetbrains/mps/openapi/model/SNode;)Z" />
      <node id="8382384506219698567" at="3478,0,3481,0" concept="4" trace="select#(Lorg/jetbrains/mps/openapi/model/SNode;)Ljava/lang/String;" />
      <node id="8382384506219700791" at="3485,0,3488,0" concept="4" trace="select#(Lorg/jetbrains/mps/openapi/model/SNode;)Lorg/jetbrains/mps/openapi/model/SNode;" />
      <node id="8382384506219700778" at="3489,0,3492,0" concept="4" trace="select#(Lorg/jetbrains/mps/openapi/model/SNode;)Ljava/lang/String;" />
      <node id="6718020819490965050" at="3496,0,3499,0" concept="4" trace="accept#(Lorg/jetbrains/mps/openapi/model/SNode;)Z" />
      <node id="3495720260243956530" at="3500,0,3503,0" concept="4" trace="select#(Lorg/jetbrains/mps/openapi/model/SNode;)Ljava/lang/String;" />
      <node id="6718020819490970880" at="3507,0,3510,0" concept="4" trace="accept#(Lorg/jetbrains/mps/openapi/model/SNode;)Z" />
      <node id="6718020819490970865" at="3511,0,3514,0" concept="4" trace="select#(Lorg/jetbrains/mps/openapi/model/SNode;)Ljava/lang/String;" />
      <node id="3308396621974429342" at="3518,0,3521,0" concept="4" trace="accept#(Lorg/jetbrains/mps/openapi/model/SNode;)Z" />
      <node id="3308396621974429327" at="3522,0,3525,0" concept="4" trace="select#(Lorg/jetbrains/mps/openapi/model/SNode;)Ljava/lang/String;" />
      <node id="3308396621974429192" at="3529,0,3532,0" concept="4" trace="accept#(Lorg/jetbrains/mps/openapi/model/SNode;)Z" />
      <node id="3308396621974429177" at="3533,0,3536,0" concept="4" trace="select#(Lorg/jetbrains/mps/openapi/model/SNode;)Ljava/lang/String;" />
      <node id="3308396621974429059" at="3217,0,3221,0" concept="4" trace="accept#(Lorg/jetbrains/mps/openapi/model/SNode;)Z" />
      <node id="8382384506219714497" at="2946,106,2951,7" concept="6" />
      <node id="8382384506219714588" at="2953,106,2958,7" concept="6" />
      <node id="4933681201882474803" at="3147,120,3152,13" concept="6" />
      <node id="5624877018230399292" at="3169,60,3174,7" concept="6" />
      <node id="3308396621974429053" at="3215,60,3221,7" concept="6" />
      <node id="3495720260243921632" at="3157,120,3166,13" concept="6" />
      <node id="5624877018230319349" at="3178,15,3187,13" concept="6" />
      <node id="6718020819490920356" at="3189,120,3198,13" concept="6" />
      <node id="3308396621974429293" at="3203,120,3212,13" concept="6" />
      <node id="3308396621974429090" at="3225,15,3234,13" concept="6" />
      <node id="3308396621974429143" at="3236,120,3245,13" concept="6" />
      <node id="8382384506219666448" at="3461,100,3470,13" concept="6" />
      <node id="8382384506219698564" at="3472,100,3481,13" concept="6" />
      <node id="8382384506219700775" at="3483,100,3492,13" concept="6" />
      <node id="3495720260243956527" at="3494,100,3503,13" concept="6" />
      <node id="6718020819490970862" at="3505,100,3514,13" concept="6" />
      <node id="3308396621974429324" at="3516,100,3525,13" concept="6" />
      <node id="3308396621974429174" at="3527,100,3536,13" concept="6" />
      <node id="8382384506219664180" at="3114,120,3127,13" concept="6" />
      <node id="8382384506219696441" at="3132,120,3145,13" concept="6" />
      <scope id="4586907386449663040" at="826,112,827,175" />
      <scope id="4586907386449663048" at="829,112,830,193" />
      <scope id="168363875808425697" at="832,111,833,189" />
      <scope id="6085151938124937368" at="835,112,836,127" />
      <scope id="8382384506219714525" at="838,112,839,101" />
      <scope id="8382384506219714573" at="841,112,842,101" />
      <scope id="4933681201882474879" at="844,112,845,175" />
      <scope id="5624877018229935797" at="847,112,848,101" />
      <scope id="3308396621974429035" at="850,112,851,101" />
      <scope id="8872173783417963931" at="1348,109,1349,98" />
      <scope id="8872173783417963941" at="1351,109,1352,177" />
      <scope id="8382384506219670941" at="1354,109,1355,30" />
      <scope id="8382384506219712910" at="1357,109,1358,30" />
      <scope id="3495720260244105417" at="1360,109,1361,98" />
      <scope id="3495720260244091726" at="1363,109,1364,190" />
      <scope id="3495720260243929348" at="1366,109,1367,30" />
      <scope id="108093191209437011" at="1369,108,1370,98" />
      <scope id="5624877018229882288" at="1372,109,1373,30" />
      <scope id="5571456255683524188" at="1375,109,1376,98" />
      <scope id="5571456255683492406" at="1378,109,1379,190" />
      <scope id="3308396621974429287" at="1381,109,1382,30" />
      <scope id="108093191209512584" at="1384,108,1385,98" />
      <scope id="3308396621974429137" at="1387,109,1388,30" />
      <scope id="4586907386449708448" at="1877,94,1878,663" />
      <scope id="8744383154837980396" at="1880,94,1881,248" />
      <scope id="8872173783417963906" at="1883,94,1884,114" />
      <scope id="8744383154837974572" at="1886,94,1887,250" />
      <scope id="8382384506219714532" at="1889,94,1890,116" />
      <scope id="8382384506219714553" at="1892,94,1893,115" />
      <scope id="6427926542643773098" at="1895,94,1896,416" />
      <scope id="6427926542628736937" at="1898,94,1899,577" />
      <scope id="3495720260243980064" at="1901,94,1902,127" />
      <scope id="3495720260243895215" at="1904,94,1905,129" />
      <scope id="5624877018229189006" at="1907,94,1908,127" />
      <scope id="3308396621974429239" at="1910,94,1911,127" />
      <scope id="3308396621974429359" at="1913,94,1914,125" />
      <scope id="3308396621974429215" at="1916,94,1917,123" />
      <scope id="6427926542643349482" at="1919,94,1920,416" />
      <scope id="6427926542628701015" at="1922,94,1923,577" />
      <scope id="8382384506219714543" at="2622,108,2623,111" />
      <scope id="6029276237642915484" at="2625,108,2626,30" />
      <scope id="8382384506219714504" at="2948,39,2949,407" />
      <scope id="8382384506219714595" at="2955,39,2956,407" />
      <scope id="4586907386449663011" at="3108,120,3109,380" />
      <scope id="8872173783417963923" at="3111,120,3112,78" />
      <scope id="8382384506219664206" at="3116,37,3117,178" />
      <scope id="8382384506219664196" at="3120,39,3121,28" />
      <scope id="8382384506219664184" at="3124,38,3125,163" />
      <scope id="8382384506219714565" at="3129,120,3130,80" />
      <scope id="8382384506219696467" at="3134,37,3135,108" />
      <scope id="8382384506219696457" at="3138,39,3139,28" />
      <scope id="8382384506219696445" at="3142,38,3143,163" />
      <scope id="4933681201882474807" at="3149,38,3150,163" />
      <scope id="3495720260243980081" at="3154,120,3155,91" />
      <scope id="6718020819490883880" at="3159,37,3160,95" />
      <scope id="3495720260243921636" at="3163,38,3164,163" />
      <scope id="5624877018230403561" at="3171,39,3172,968" />
      <scope id="5624877018230351521" at="3180,37,3181,1096" />
      <scope id="5624877018230438855" at="3184,38,3185,89" />
      <scope id="6718020819490920376" at="3191,37,3192,95" />
      <scope id="6718020819490920360" at="3195,38,3196,163" />
      <scope id="3308396621974429256" at="3200,120,3201,91" />
      <scope id="3308396621974429313" at="3205,37,3206,95" />
      <scope id="3308396621974429297" at="3209,38,3210,163" />
      <scope id="3308396621974429099" at="3227,37,3228,1081" />
      <scope id="3308396621974429122" at="3231,38,3232,89" />
      <scope id="3308396621974429163" at="3238,37,3239,95" />
      <scope id="3308396621974429147" at="3242,38,3243,163" />
      <scope id="8382384506219666463" at="3463,39,3464,200" />
      <scope id="8382384506219666452" at="3467,38,3468,163" />
      <scope id="8382384506219698579" at="3474,39,3475,122" />
      <scope id="8382384506219698568" at="3478,38,3479,163" />
      <scope id="8382384506219700792" at="3485,37,3486,549" />
      <scope id="8382384506219700779" at="3489,38,3490,163" />
      <scope id="6718020819490965051" at="3496,39,3497,123" />
      <scope id="3495720260243956531" at="3500,38,3501,163" />
      <scope id="6718020819490970881" at="3507,39,3508,123" />
      <scope id="6718020819490970866" at="3511,38,3512,163" />
      <scope id="3308396621974429343" at="3518,39,3519,123" />
      <scope id="3308396621974429328" at="3522,38,3523,163" />
      <scope id="3308396621974429193" at="3529,39,3530,123" />
      <scope id="3308396621974429178" at="3533,38,3534,163" />
      <scope id="3308396621974429060" at="3217,39,3219,0" />
      <scope id="8382384506219714503" at="2948,0,2951,0">
=======
      <node id="4586907386449663041" at="825,112,826,175" concept="6" />
      <node id="4586907386449663049" at="828,112,829,193" concept="6" />
      <node id="168363875808429941" at="831,111,832,189" concept="6" />
      <node id="6085151938124940408" at="834,112,835,127" concept="6" />
      <node id="8382384506219714526" at="837,112,838,101" concept="6" />
      <node id="8382384506219714574" at="840,112,841,101" concept="6" />
      <node id="4933681201882474880" at="843,112,844,175" concept="6" />
      <node id="5624877018229936529" at="846,112,847,101" concept="6" />
      <node id="3308396621974429036" at="849,112,850,101" concept="6" />
      <node id="8872173783417963932" at="1347,109,1348,98" concept="6" />
      <node id="8872173783417963942" at="1350,109,1351,177" concept="6" />
      <node id="8382384506219671568" at="1353,109,1354,30" concept="6" />
      <node id="8382384506219713986" at="1356,109,1357,30" concept="6" />
      <node id="3495720260243980090" at="1359,109,1360,98" concept="6" />
      <node id="3495720260243980100" at="1362,109,1363,190" concept="6" />
      <node id="3495720260243929976" at="1365,109,1366,30" concept="6" />
      <node id="108093191209468669" at="1368,108,1369,98" concept="6" />
      <node id="5624877018229882289" at="1371,109,1372,30" concept="6" />
      <node id="3308396621974429265" at="1374,109,1375,98" concept="6" />
      <node id="3308396621974429275" at="1377,109,1378,190" concept="6" />
      <node id="3308396621974429288" at="1380,109,1381,30" concept="6" />
      <node id="108093191209518799" at="1383,108,1384,98" concept="6" />
      <node id="3308396621974429138" at="1386,109,1387,30" concept="6" />
      <node id="4586907386449716741" at="1876,94,1877,663" concept="6" />
      <node id="8744383154837981914" at="1879,94,1880,248" concept="6" />
      <node id="8872173783417963907" at="1882,94,1883,114" concept="6" />
      <node id="4618993321951069567" at="1885,94,1886,250" concept="6" />
      <node id="8382384506219714533" at="1888,94,1889,116" concept="6" />
      <node id="8382384506219714554" at="1891,94,1892,115" concept="6" />
      <node id="6427926542643776581" at="1894,94,1895,416" concept="6" />
      <node id="4933681201882776027" at="1897,94,1898,577" concept="6" />
      <node id="3495720260243980065" at="1900,94,1901,127" concept="6" />
      <node id="6718020819490973370" at="1903,94,1904,129" concept="6" />
      <node id="6718020819490976504" at="1906,94,1907,127" concept="6" />
      <node id="3308396621974429240" at="1909,94,1910,127" concept="6" />
      <node id="3308396621974429360" at="1912,94,1913,125" concept="6" />
      <node id="3308396621974429216" at="1915,94,1916,123" concept="6" />
      <node id="6427926542643768787" at="1918,94,1919,416" concept="6" />
      <node id="6427926542628705063" at="1921,94,1922,577" concept="6" />
      <node id="8382384506219714544" at="2621,108,2622,111" concept="6" />
      <node id="6029276237642915490" at="2624,108,2625,30" concept="6" />
      <node id="8382384506219714505" at="2947,39,2948,407" concept="6" />
      <node id="8382384506219714596" at="2954,39,2955,407" concept="6" />
      <node id="4586907386450005879" at="3107,120,3108,380" concept="6" />
      <node id="8872173783417963924" at="3110,120,3111,78" concept="6" />
      <node id="8382384506219664207" at="3115,37,3116,178" concept="6" />
      <node id="8382384506219664197" at="3119,39,3120,28" concept="6" />
      <node id="8382384506219664185" at="3123,38,3124,163" concept="6" />
      <node id="8382384506219714566" at="3128,120,3129,80" concept="6" />
      <node id="8382384506219696468" at="3133,37,3134,108" concept="6" />
      <node id="8382384506219696458" at="3137,39,3138,28" concept="6" />
      <node id="8382384506219696446" at="3141,38,3142,163" concept="6" />
      <node id="4933681201882474808" at="3148,38,3149,163" concept="6" />
      <node id="3495720260243980082" at="3153,120,3154,91" concept="6" />
      <node id="6718020819490888026" at="3158,37,3159,95" concept="6" />
      <node id="3495720260243921637" at="3162,38,3163,163" concept="6" />
      <node id="5624877018230400351" at="3167,120,3168,60" concept="7" />
      <node id="5624877018230415198" at="3170,39,3171,968" concept="6" />
      <node id="5624877018230374771" at="3175,120,3176,100" concept="7" />
      <node id="5624877018230424608" at="3176,100,3177,15" concept="7" />
      <node id="5624877018230351522" at="3179,37,3180,1096" concept="6" />
      <node id="5624877018230443379" at="3183,38,3184,89" concept="6" />
      <node id="6718020819490920377" at="3190,37,3191,95" concept="6" />
      <node id="6718020819490920361" at="3194,38,3195,163" concept="6" />
      <node id="3308396621974429257" at="3199,120,3200,91" concept="6" />
      <node id="3308396621974429314" at="3204,37,3205,95" concept="6" />
      <node id="3308396621974429298" at="3208,38,3209,163" concept="6" />
      <node id="3308396621974429051" at="3213,120,3214,60" concept="7" />
      <node id="3308396621974429061" at="3216,39,3217,958" concept="6" />
      <node id="7173407872097044072" at="3217,958,3218,0" concept="8" />
      <node id="3308396621974429086" at="3222,120,3223,100" concept="7" />
      <node id="3308396621974429088" at="3223,100,3224,15" concept="7" />
      <node id="3308396621974429100" at="3226,37,3227,1081" concept="6" />
      <node id="3308396621974429123" at="3230,38,3231,89" concept="6" />
      <node id="3308396621974429164" at="3237,37,3238,95" concept="6" />
      <node id="3308396621974429148" at="3241,38,3242,163" concept="6" />
      <node id="8382384506219666464" at="3462,39,3463,200" concept="6" />
      <node id="8382384506219666453" at="3466,38,3467,163" concept="6" />
      <node id="8382384506219698580" at="3473,39,3474,122" concept="6" />
      <node id="8382384506219698569" at="3477,38,3478,163" concept="6" />
      <node id="8382384506219700793" at="3484,37,3485,549" concept="6" />
      <node id="8382384506219700780" at="3488,38,3489,163" concept="6" />
      <node id="6718020819490965052" at="3495,39,3496,135" concept="6" />
      <node id="3495720260243956532" at="3499,38,3500,163" concept="6" />
      <node id="6718020819490970882" at="3506,39,3507,135" concept="6" />
      <node id="6718020819490970867" at="3510,38,3511,163" concept="6" />
      <node id="3308396621974429344" at="3517,39,3518,135" concept="6" />
      <node id="3308396621974429329" at="3521,38,3522,163" concept="6" />
      <node id="3308396621974429194" at="3528,39,3529,135" concept="6" />
      <node id="3308396621974429179" at="3532,38,3533,163" concept="6" />
      <node id="6718020819490965053" at="7009,73,7010,46" concept="6" />
      <node id="6718020819490970883" at="7012,73,7013,46" concept="6" />
      <node id="3308396621974429345" at="7015,73,7016,46" concept="6" />
      <node id="3308396621974429195" at="7018,73,7019,46" concept="6" />
      <node id="8382384506219714503" at="2947,0,2950,0" concept="4" trace="accept#(Lorg/jetbrains/mps/openapi/model/SNode;)Z" />
      <node id="8382384506219714594" at="2954,0,2957,0" concept="4" trace="accept#(Lorg/jetbrains/mps/openapi/model/SNode;)Z" />
      <node id="8382384506219664205" at="3115,0,3118,0" concept="4" trace="select#(Lorg/jetbrains/mps/openapi/model/SNode;)Lorg/jetbrains/mps/openapi/model/SNode;" />
      <node id="8382384506219664195" at="3119,0,3122,0" concept="4" trace="accept#(Lorg/jetbrains/mps/openapi/model/SNode;)Z" />
      <node id="8382384506219664183" at="3123,0,3126,0" concept="4" trace="select#(Lorg/jetbrains/mps/openapi/model/SNode;)Ljava/lang/String;" />
      <node id="8382384506219696466" at="3133,0,3136,0" concept="4" trace="select#(Lorg/jetbrains/mps/openapi/model/SNode;)Lorg/jetbrains/mps/openapi/model/SNode;" />
      <node id="8382384506219696456" at="3137,0,3140,0" concept="4" trace="accept#(Lorg/jetbrains/mps/openapi/model/SNode;)Z" />
      <node id="8382384506219696444" at="3141,0,3144,0" concept="4" trace="select#(Lorg/jetbrains/mps/openapi/model/SNode;)Ljava/lang/String;" />
      <node id="4933681201882474806" at="3148,0,3151,0" concept="4" trace="select#(Lorg/jetbrains/mps/openapi/model/SNode;)Ljava/lang/String;" />
      <node id="6718020819490883879" at="3158,0,3161,0" concept="4" trace="select#(Lorg/jetbrains/mps/openapi/model/SNode;)Lorg/jetbrains/mps/openapi/model/SNode;" />
      <node id="3495720260243921635" at="3162,0,3165,0" concept="4" trace="select#(Lorg/jetbrains/mps/openapi/model/SNode;)Ljava/lang/String;" />
      <node id="5624877018230403560" at="3170,0,3173,0" concept="4" trace="accept#(Lorg/jetbrains/mps/openapi/model/SNode;)Z" />
      <node id="5624877018230351520" at="3179,0,3182,0" concept="4" trace="select#(Lorg/jetbrains/mps/openapi/model/SNode;)Lorg/jetbrains/mps/openapi/model/SNode;" />
      <node id="5624877018230438854" at="3183,0,3186,0" concept="4" trace="select#(Lorg/jetbrains/mps/openapi/model/SNode;)Ljava/lang/String;" />
      <node id="6718020819490920375" at="3190,0,3193,0" concept="4" trace="select#(Lorg/jetbrains/mps/openapi/model/SNode;)Lorg/jetbrains/mps/openapi/model/SNode;" />
      <node id="6718020819490920359" at="3194,0,3197,0" concept="4" trace="select#(Lorg/jetbrains/mps/openapi/model/SNode;)Ljava/lang/String;" />
      <node id="3308396621974429312" at="3204,0,3207,0" concept="4" trace="select#(Lorg/jetbrains/mps/openapi/model/SNode;)Lorg/jetbrains/mps/openapi/model/SNode;" />
      <node id="3308396621974429296" at="3208,0,3211,0" concept="4" trace="select#(Lorg/jetbrains/mps/openapi/model/SNode;)Ljava/lang/String;" />
      <node id="3308396621974429098" at="3226,0,3229,0" concept="4" trace="select#(Lorg/jetbrains/mps/openapi/model/SNode;)Lorg/jetbrains/mps/openapi/model/SNode;" />
      <node id="3308396621974429121" at="3230,0,3233,0" concept="4" trace="select#(Lorg/jetbrains/mps/openapi/model/SNode;)Ljava/lang/String;" />
      <node id="3308396621974429162" at="3237,0,3240,0" concept="4" trace="select#(Lorg/jetbrains/mps/openapi/model/SNode;)Lorg/jetbrains/mps/openapi/model/SNode;" />
      <node id="3308396621974429146" at="3241,0,3244,0" concept="4" trace="select#(Lorg/jetbrains/mps/openapi/model/SNode;)Ljava/lang/String;" />
      <node id="8382384506219666462" at="3462,0,3465,0" concept="4" trace="accept#(Lorg/jetbrains/mps/openapi/model/SNode;)Z" />
      <node id="8382384506219666451" at="3466,0,3469,0" concept="4" trace="select#(Lorg/jetbrains/mps/openapi/model/SNode;)Ljava/lang/String;" />
      <node id="8382384506219698578" at="3473,0,3476,0" concept="4" trace="accept#(Lorg/jetbrains/mps/openapi/model/SNode;)Z" />
      <node id="8382384506219698567" at="3477,0,3480,0" concept="4" trace="select#(Lorg/jetbrains/mps/openapi/model/SNode;)Ljava/lang/String;" />
      <node id="8382384506219700791" at="3484,0,3487,0" concept="4" trace="select#(Lorg/jetbrains/mps/openapi/model/SNode;)Lorg/jetbrains/mps/openapi/model/SNode;" />
      <node id="8382384506219700778" at="3488,0,3491,0" concept="4" trace="select#(Lorg/jetbrains/mps/openapi/model/SNode;)Ljava/lang/String;" />
      <node id="6718020819490965050" at="3495,0,3498,0" concept="4" trace="accept#(Lorg/jetbrains/mps/openapi/model/SNode;)Z" />
      <node id="3495720260243956530" at="3499,0,3502,0" concept="4" trace="select#(Lorg/jetbrains/mps/openapi/model/SNode;)Ljava/lang/String;" />
      <node id="6718020819490970880" at="3506,0,3509,0" concept="4" trace="accept#(Lorg/jetbrains/mps/openapi/model/SNode;)Z" />
      <node id="6718020819490970865" at="3510,0,3513,0" concept="4" trace="select#(Lorg/jetbrains/mps/openapi/model/SNode;)Ljava/lang/String;" />
      <node id="3308396621974429342" at="3517,0,3520,0" concept="4" trace="accept#(Lorg/jetbrains/mps/openapi/model/SNode;)Z" />
      <node id="3308396621974429327" at="3521,0,3524,0" concept="4" trace="select#(Lorg/jetbrains/mps/openapi/model/SNode;)Ljava/lang/String;" />
      <node id="3308396621974429192" at="3528,0,3531,0" concept="4" trace="accept#(Lorg/jetbrains/mps/openapi/model/SNode;)Z" />
      <node id="3308396621974429177" at="3532,0,3535,0" concept="4" trace="select#(Lorg/jetbrains/mps/openapi/model/SNode;)Ljava/lang/String;" />
      <node id="6718020819490965053" at="7009,0,7012,0" concept="9" trace="eq_x583g4_a0a0a0a0a0a0a989#(Ljava/lang/Object;Ljava/lang/Object;)Z" />
      <node id="6718020819490970883" at="7012,0,7015,0" concept="9" trace="eq_x583g4_a0a0a0a0a0a0a099#(Ljava/lang/Object;Ljava/lang/Object;)Z" />
      <node id="3308396621974429345" at="7015,0,7018,0" concept="9" trace="eq_x583g4_a0a0a0a0a0a0a199#(Ljava/lang/Object;Ljava/lang/Object;)Z" />
      <node id="3308396621974429195" at="7018,0,7021,0" concept="9" trace="eq_x583g4_a0a0a0a0a0a0a299#(Ljava/lang/Object;Ljava/lang/Object;)Z" />
      <node id="3308396621974429059" at="3216,0,3220,0" concept="4" trace="accept#(Lorg/jetbrains/mps/openapi/model/SNode;)Z" />
      <node id="8382384506219714497" at="2945,106,2950,7" concept="6" />
      <node id="8382384506219714588" at="2952,106,2957,7" concept="6" />
      <node id="4933681201882474803" at="3146,120,3151,13" concept="6" />
      <node id="5624877018230399292" at="3168,60,3173,7" concept="6" />
      <node id="3308396621974429053" at="3214,60,3220,7" concept="6" />
      <node id="3495720260243921632" at="3156,120,3165,13" concept="6" />
      <node id="5624877018230319349" at="3177,15,3186,13" concept="6" />
      <node id="6718020819490920356" at="3188,120,3197,13" concept="6" />
      <node id="3308396621974429293" at="3202,120,3211,13" concept="6" />
      <node id="3308396621974429090" at="3224,15,3233,13" concept="6" />
      <node id="3308396621974429143" at="3235,120,3244,13" concept="6" />
      <node id="8382384506219666448" at="3460,100,3469,13" concept="6" />
      <node id="8382384506219698564" at="3471,100,3480,13" concept="6" />
      <node id="8382384506219700775" at="3482,100,3491,13" concept="6" />
      <node id="3495720260243956527" at="3493,100,3502,13" concept="6" />
      <node id="6718020819490970862" at="3504,100,3513,13" concept="6" />
      <node id="3308396621974429324" at="3515,100,3524,13" concept="6" />
      <node id="3308396621974429174" at="3526,100,3535,13" concept="6" />
      <node id="8382384506219664180" at="3113,120,3126,13" concept="6" />
      <node id="8382384506219696441" at="3131,120,3144,13" concept="6" />
      <scope id="4586907386449663040" at="825,112,826,175" />
      <scope id="4586907386449663048" at="828,112,829,193" />
      <scope id="168363875808425697" at="831,111,832,189" />
      <scope id="6085151938124937368" at="834,112,835,127" />
      <scope id="8382384506219714525" at="837,112,838,101" />
      <scope id="8382384506219714573" at="840,112,841,101" />
      <scope id="4933681201882474879" at="843,112,844,175" />
      <scope id="5624877018229935797" at="846,112,847,101" />
      <scope id="3308396621974429035" at="849,112,850,101" />
      <scope id="8872173783417963931" at="1347,109,1348,98" />
      <scope id="8872173783417963941" at="1350,109,1351,177" />
      <scope id="8382384506219670941" at="1353,109,1354,30" />
      <scope id="8382384506219712910" at="1356,109,1357,30" />
      <scope id="3495720260244105417" at="1359,109,1360,98" />
      <scope id="3495720260244091726" at="1362,109,1363,190" />
      <scope id="3495720260243929348" at="1365,109,1366,30" />
      <scope id="108093191209437011" at="1368,108,1369,98" />
      <scope id="5624877018229882288" at="1371,109,1372,30" />
      <scope id="5571456255683524188" at="1374,109,1375,98" />
      <scope id="5571456255683492406" at="1377,109,1378,190" />
      <scope id="3308396621974429287" at="1380,109,1381,30" />
      <scope id="108093191209512584" at="1383,108,1384,98" />
      <scope id="3308396621974429137" at="1386,109,1387,30" />
      <scope id="4586907386449708448" at="1876,94,1877,663" />
      <scope id="8744383154837980396" at="1879,94,1880,248" />
      <scope id="8872173783417963906" at="1882,94,1883,114" />
      <scope id="8744383154837974572" at="1885,94,1886,250" />
      <scope id="8382384506219714532" at="1888,94,1889,116" />
      <scope id="8382384506219714553" at="1891,94,1892,115" />
      <scope id="6427926542643773098" at="1894,94,1895,416" />
      <scope id="6427926542628736937" at="1897,94,1898,577" />
      <scope id="3495720260243980064" at="1900,94,1901,127" />
      <scope id="3495720260243895215" at="1903,94,1904,129" />
      <scope id="5624877018229189006" at="1906,94,1907,127" />
      <scope id="3308396621974429239" at="1909,94,1910,127" />
      <scope id="3308396621974429359" at="1912,94,1913,125" />
      <scope id="3308396621974429215" at="1915,94,1916,123" />
      <scope id="6427926542643349482" at="1918,94,1919,416" />
      <scope id="6427926542628701015" at="1921,94,1922,577" />
      <scope id="8382384506219714543" at="2621,108,2622,111" />
      <scope id="6029276237642915484" at="2624,108,2625,30" />
      <scope id="8382384506219714504" at="2947,39,2948,407" />
      <scope id="8382384506219714595" at="2954,39,2955,407" />
      <scope id="4586907386449663011" at="3107,120,3108,380" />
      <scope id="8872173783417963923" at="3110,120,3111,78" />
      <scope id="8382384506219664206" at="3115,37,3116,178" />
      <scope id="8382384506219664196" at="3119,39,3120,28" />
      <scope id="8382384506219664184" at="3123,38,3124,163" />
      <scope id="8382384506219714565" at="3128,120,3129,80" />
      <scope id="8382384506219696467" at="3133,37,3134,108" />
      <scope id="8382384506219696457" at="3137,39,3138,28" />
      <scope id="8382384506219696445" at="3141,38,3142,163" />
      <scope id="4933681201882474807" at="3148,38,3149,163" />
      <scope id="3495720260243980081" at="3153,120,3154,91" />
      <scope id="6718020819490883880" at="3158,37,3159,95" />
      <scope id="3495720260243921636" at="3162,38,3163,163" />
      <scope id="5624877018230403561" at="3170,39,3171,968" />
      <scope id="5624877018230351521" at="3179,37,3180,1096" />
      <scope id="5624877018230438855" at="3183,38,3184,89" />
      <scope id="6718020819490920376" at="3190,37,3191,95" />
      <scope id="6718020819490920360" at="3194,38,3195,163" />
      <scope id="3308396621974429256" at="3199,120,3200,91" />
      <scope id="3308396621974429313" at="3204,37,3205,95" />
      <scope id="3308396621974429297" at="3208,38,3209,163" />
      <scope id="3308396621974429099" at="3226,37,3227,1081" />
      <scope id="3308396621974429122" at="3230,38,3231,89" />
      <scope id="3308396621974429163" at="3237,37,3238,95" />
      <scope id="3308396621974429147" at="3241,38,3242,163" />
      <scope id="8382384506219666463" at="3462,39,3463,200" />
      <scope id="8382384506219666452" at="3466,38,3467,163" />
      <scope id="8382384506219698579" at="3473,39,3474,122" />
      <scope id="8382384506219698568" at="3477,38,3478,163" />
      <scope id="8382384506219700792" at="3484,37,3485,549" />
      <scope id="8382384506219700779" at="3488,38,3489,163" />
      <scope id="6718020819490965051" at="3495,39,3496,135" />
      <scope id="3495720260243956531" at="3499,38,3500,163" />
      <scope id="6718020819490970881" at="3506,39,3507,135" />
      <scope id="6718020819490970866" at="3510,38,3511,163" />
      <scope id="3308396621974429343" at="3517,39,3518,135" />
      <scope id="3308396621974429328" at="3521,38,3522,163" />
      <scope id="3308396621974429193" at="3528,39,3529,135" />
      <scope id="3308396621974429178" at="3532,38,3533,163" />
      <scope id="6718020819490965053" at="7009,73,7010,46" />
      <scope id="6718020819490970883" at="7012,73,7013,46" />
      <scope id="3308396621974429345" at="7015,73,7016,46" />
      <scope id="3308396621974429195" at="7018,73,7019,46" />
      <scope id="3308396621974429060" at="3216,39,3218,0" />
      <scope id="8382384506219714503" at="2947,0,2950,0">
>>>>>>> 71c5ec29
        <var name="it" id="8382384506219714503" />
      </scope>
      <scope id="8382384506219714594" at="2955,0,2958,0">
        <var name="it" id="8382384506219714594" />
      </scope>
      <scope id="8382384506219664205" at="3116,0,3119,0">
        <var name="it" id="8382384506219664205" />
      </scope>
      <scope id="8382384506219664195" at="3120,0,3123,0">
        <var name="it" id="8382384506219664195" />
      </scope>
      <scope id="8382384506219664183" at="3124,0,3127,0">
        <var name="it" id="8382384506219664183" />
      </scope>
      <scope id="8382384506219696466" at="3134,0,3137,0">
        <var name="it" id="8382384506219696466" />
      </scope>
      <scope id="8382384506219696456" at="3138,0,3141,0">
        <var name="it" id="8382384506219696456" />
      </scope>
      <scope id="8382384506219696444" at="3142,0,3145,0">
        <var name="it" id="8382384506219696444" />
      </scope>
      <scope id="4933681201882474806" at="3149,0,3152,0">
        <var name="it" id="4933681201882474806" />
      </scope>
      <scope id="6718020819490883879" at="3159,0,3162,0">
        <var name="it" id="6718020819490883879" />
      </scope>
      <scope id="3495720260243921635" at="3163,0,3166,0">
        <var name="it" id="3495720260243921635" />
      </scope>
      <scope id="5624877018230403560" at="3171,0,3174,0">
        <var name="it" id="5624877018230403560" />
      </scope>
      <scope id="5624877018230351520" at="3180,0,3183,0">
        <var name="it" id="5624877018230351520" />
      </scope>
      <scope id="5624877018230438854" at="3184,0,3187,0">
        <var name="it" id="5624877018230438854" />
      </scope>
      <scope id="6718020819490920375" at="3191,0,3194,0">
        <var name="it" id="6718020819490920375" />
      </scope>
      <scope id="6718020819490920359" at="3195,0,3198,0">
        <var name="it" id="6718020819490920359" />
      </scope>
      <scope id="3308396621974429312" at="3205,0,3208,0">
        <var name="it" id="3308396621974429312" />
      </scope>
      <scope id="3308396621974429296" at="3209,0,3212,0">
        <var name="it" id="3308396621974429296" />
      </scope>
      <scope id="3308396621974429098" at="3227,0,3230,0">
        <var name="it" id="3308396621974429098" />
      </scope>
      <scope id="3308396621974429121" at="3231,0,3234,0">
        <var name="it" id="3308396621974429121" />
      </scope>
      <scope id="3308396621974429162" at="3238,0,3241,0">
        <var name="it" id="3308396621974429162" />
      </scope>
      <scope id="3308396621974429146" at="3242,0,3245,0">
        <var name="it" id="3308396621974429146" />
      </scope>
      <scope id="8382384506219666462" at="3463,0,3466,0">
        <var name="it" id="8382384506219666462" />
      </scope>
      <scope id="8382384506219666451" at="3467,0,3470,0">
        <var name="it" id="8382384506219666451" />
      </scope>
      <scope id="8382384506219698578" at="3474,0,3477,0">
        <var name="it" id="8382384506219698578" />
      </scope>
      <scope id="8382384506219698567" at="3478,0,3481,0">
        <var name="it" id="8382384506219698567" />
      </scope>
      <scope id="8382384506219700791" at="3485,0,3488,0">
        <var name="it" id="8382384506219700791" />
      </scope>
      <scope id="8382384506219700778" at="3489,0,3492,0">
        <var name="it" id="8382384506219700778" />
      </scope>
      <scope id="6718020819490965050" at="3496,0,3499,0">
        <var name="it" id="6718020819490965050" />
      </scope>
      <scope id="3495720260243956530" at="3500,0,3503,0">
        <var name="it" id="3495720260243956530" />
      </scope>
      <scope id="6718020819490970880" at="3507,0,3510,0">
        <var name="it" id="6718020819490970880" />
      </scope>
      <scope id="6718020819490970865" at="3511,0,3514,0">
        <var name="it" id="6718020819490970865" />
      </scope>
      <scope id="3308396621974429342" at="3518,0,3521,0">
        <var name="it" id="3308396621974429342" />
      </scope>
      <scope id="3308396621974429327" at="3522,0,3525,0">
        <var name="it" id="3308396621974429327" />
      </scope>
      <scope id="3308396621974429192" at="3529,0,3532,0">
        <var name="it" id="3308396621974429192" />
      </scope>
      <scope id="3308396621974429177" at="3533,0,3536,0">
        <var name="it" id="3308396621974429177" />
      </scope>
<<<<<<< HEAD
      <scope id="3308396621974429059" at="3217,0,3221,0">
=======
      <scope id="6718020819490965053" at="7009,0,7012,0">
        <var name="a" id="6718020819490965053" />
        <var name="b" id="6718020819490965053" />
      </scope>
      <scope id="6718020819490970883" at="7012,0,7015,0">
        <var name="a" id="6718020819490970883" />
        <var name="b" id="6718020819490970883" />
      </scope>
      <scope id="3308396621974429345" at="7015,0,7018,0">
        <var name="a" id="3308396621974429345" />
        <var name="b" id="3308396621974429345" />
      </scope>
      <scope id="3308396621974429195" at="7018,0,7021,0">
        <var name="a" id="3308396621974429195" />
        <var name="b" id="3308396621974429195" />
      </scope>
      <scope id="3308396621974429059" at="3216,0,3220,0">
>>>>>>> 71c5ec29
        <var name="it" id="3308396621974429059" />
      </scope>
      <scope id="4933681201882474802" at="3147,120,3152,13" />
      <scope id="5624877018230396716" at="3168,120,3174,7" />
      <scope id="3308396621974429050" at="3214,120,3221,7" />
      <scope id="3495720260243921472" at="3157,120,3166,13" />
      <scope id="5624877018229882293" at="3189,120,3198,13" />
      <scope id="3308396621974429292" at="3203,120,3212,13" />
      <scope id="3308396621974429142" at="3236,120,3245,13" />
      <scope id="8382384506219666052" at="3461,100,3470,13" />
      <scope id="8382384506219693828" at="3472,100,3481,13" />
      <scope id="8382384506219694196" at="3483,100,3492,13" />
      <scope id="3495720260243953968" at="3494,100,3503,13" />
      <scope id="5624877018229882335" at="3505,100,3514,13" />
      <scope id="3308396621974429323" at="3516,100,3525,13" />
      <scope id="3308396621974429173" at="3527,100,3536,13" />
      <scope id="5624877018230298758" at="3176,120,3187,13" />
      <scope id="3308396621974429085" at="3223,120,3234,13" />
      <scope id="8382384506219663888" at="3114,120,3127,13" />
      <scope id="8382384506219693547" at="3132,120,3145,13" />
      <unit id="8382384506219714503" at="2947,112,2951,5" name="jetbrains.mps.lang.editor.generator.baseLanguage.template.main.QueriesGenerated$13" />
      <unit id="8382384506219714594" at="2954,112,2958,5" name="jetbrains.mps.lang.editor.generator.baseLanguage.template.main.QueriesGenerated$14" />
      <unit id="8382384506219664205" at="3115,246,3119,5" name="jetbrains.mps.lang.editor.generator.baseLanguage.template.main.QueriesGenerated$17" />
      <unit id="8382384506219664195" at="3119,17,3123,5" name="jetbrains.mps.lang.editor.generator.baseLanguage.template.main.QueriesGenerated$18" />
      <unit id="8382384506219664183" at="3123,27,3127,5" name="jetbrains.mps.lang.editor.generator.baseLanguage.template.main.QueriesGenerated$19" />
      <unit id="8382384506219696466" at="3133,248,3137,5" name="jetbrains.mps.lang.editor.generator.baseLanguage.template.main.QueriesGenerated$20" />
      <unit id="8382384506219696456" at="3137,17,3141,5" name="jetbrains.mps.lang.editor.generator.baseLanguage.template.main.QueriesGenerated$21" />
      <unit id="8382384506219696444" at="3141,27,3145,5" name="jetbrains.mps.lang.editor.generator.baseLanguage.template.main.QueriesGenerated$22" />
      <unit id="4933681201882474806" at="3148,573,3152,5" name="jetbrains.mps.lang.editor.generator.baseLanguage.template.main.QueriesGenerated$23" />
      <unit id="6718020819490883879" at="3158,127,3162,5" name="jetbrains.mps.lang.editor.generator.baseLanguage.template.main.QueriesGenerated$24" />
      <unit id="3495720260243921635" at="3162,27,3166,5" name="jetbrains.mps.lang.editor.generator.baseLanguage.template.main.QueriesGenerated$25" />
      <unit id="5624877018230403560" at="3170,124,3174,5" name="jetbrains.mps.lang.editor.generator.baseLanguage.template.main.QueriesGenerated$26" />
      <unit id="5624877018230351520" at="3179,125,3183,5" name="jetbrains.mps.lang.editor.generator.baseLanguage.template.main.QueriesGenerated$27" />
      <unit id="5624877018230438854" at="3183,27,3187,5" name="jetbrains.mps.lang.editor.generator.baseLanguage.template.main.QueriesGenerated$28" />
      <unit id="6718020819490920375" at="3190,125,3194,5" name="jetbrains.mps.lang.editor.generator.baseLanguage.template.main.QueriesGenerated$29" />
      <unit id="6718020819490920359" at="3194,27,3198,5" name="jetbrains.mps.lang.editor.generator.baseLanguage.template.main.QueriesGenerated$30" />
      <unit id="3308396621974429312" at="3204,123,3208,5" name="jetbrains.mps.lang.editor.generator.baseLanguage.template.main.QueriesGenerated$31" />
      <unit id="3308396621974429296" at="3208,27,3212,5" name="jetbrains.mps.lang.editor.generator.baseLanguage.template.main.QueriesGenerated$32" />
      <unit id="3308396621974429098" at="3226,125,3230,5" name="jetbrains.mps.lang.editor.generator.baseLanguage.template.main.QueriesGenerated$34" />
      <unit id="3308396621974429121" at="3230,27,3234,5" name="jetbrains.mps.lang.editor.generator.baseLanguage.template.main.QueriesGenerated$35" />
      <unit id="3308396621974429162" at="3237,121,3241,5" name="jetbrains.mps.lang.editor.generator.baseLanguage.template.main.QueriesGenerated$36" />
      <unit id="3308396621974429146" at="3241,27,3245,5" name="jetbrains.mps.lang.editor.generator.baseLanguage.template.main.QueriesGenerated$37" />
      <unit id="8382384506219666462" at="3462,245,3466,5" name="jetbrains.mps.lang.editor.generator.baseLanguage.template.main.QueriesGenerated$43" />
      <unit id="8382384506219666451" at="3466,16,3470,5" name="jetbrains.mps.lang.editor.generator.baseLanguage.template.main.QueriesGenerated$44" />
      <unit id="8382384506219698578" at="3473,247,3477,5" name="jetbrains.mps.lang.editor.generator.baseLanguage.template.main.QueriesGenerated$45" />
      <unit id="8382384506219698567" at="3477,16,3481,5" name="jetbrains.mps.lang.editor.generator.baseLanguage.template.main.QueriesGenerated$46" />
      <unit id="8382384506219700791" at="3484,113,3488,5" name="jetbrains.mps.lang.editor.generator.baseLanguage.template.main.QueriesGenerated$47" />
      <unit id="8382384506219700778" at="3488,27,3492,5" name="jetbrains.mps.lang.editor.generator.baseLanguage.template.main.QueriesGenerated$48" />
      <unit id="6718020819490965050" at="3495,126,3499,5" name="jetbrains.mps.lang.editor.generator.baseLanguage.template.main.QueriesGenerated$49" />
      <unit id="3495720260243956530" at="3499,16,3503,5" name="jetbrains.mps.lang.editor.generator.baseLanguage.template.main.QueriesGenerated$50" />
      <unit id="6718020819490970880" at="3506,124,3510,5" name="jetbrains.mps.lang.editor.generator.baseLanguage.template.main.QueriesGenerated$51" />
      <unit id="6718020819490970865" at="3510,16,3514,5" name="jetbrains.mps.lang.editor.generator.baseLanguage.template.main.QueriesGenerated$52" />
      <unit id="3308396621974429342" at="3517,122,3521,5" name="jetbrains.mps.lang.editor.generator.baseLanguage.template.main.QueriesGenerated$53" />
      <unit id="3308396621974429327" at="3521,16,3525,5" name="jetbrains.mps.lang.editor.generator.baseLanguage.template.main.QueriesGenerated$54" />
      <unit id="3308396621974429192" at="3528,120,3532,5" name="jetbrains.mps.lang.editor.generator.baseLanguage.template.main.QueriesGenerated$55" />
      <unit id="3308396621974429177" at="3532,16,3536,5" name="jetbrains.mps.lang.editor.generator.baseLanguage.template.main.QueriesGenerated$56" />
      <unit id="3308396621974429059" at="3216,124,3221,5" name="jetbrains.mps.lang.editor.generator.baseLanguage.template.main.QueriesGenerated$33" />
    </file>
  </root>
  <root nodeRef="r:00000000-0000-4000-0000-011c8959029f(jetbrains.mps.lang.editor.generator.baseLanguage.template.main@generator)/4666785434457834557">
    <file name="QueriesGenerated.java">
      <node id="4666785434458371923" at="820,112,821,174" concept="6" />
      <node id="4666785434457875236" at="823,112,824,188" concept="6" />
      <node id="4666785434458144937" at="3105,120,3106,194" concept="6" />
      <scope id="4666785434458347227" at="820,112,821,174" />
      <scope id="4666785434457874140" at="823,112,824,188" />
      <scope id="4666785434458144931" at="3105,120,3106,194" />
    </file>
  </root>
  <root nodeRef="r:00000000-0000-4000-0000-011c8959029f(jetbrains.mps.lang.editor.generator.baseLanguage.template.main@generator)/4699812310057987085">
    <file name="QueriesGenerated.java">
      <node id="2409643250538101346" at="856,112,857,56" concept="6" />
      <node id="2409643250538002763" at="1934,94,1935,60" concept="6" />
      <node id="9122903797336213805" at="2673,108,2674,189" concept="6" />
      <node id="2096078690077807900" at="2676,108,2677,347" concept="6" />
      <node id="2096078690077817642" at="2679,108,2680,347" concept="6" />
      <node id="2096078690077818284" at="2682,108,2683,347" concept="6" />
      <scope id="2409643250537996821" at="856,112,857,56" />
      <scope id="2409643250537998685" at="1934,94,1935,60" />
      <scope id="9122903797336213804" at="2673,108,2674,189" />
      <scope id="2096078690077807675" at="2676,108,2677,347" />
      <scope id="2096078690077817641" at="2679,108,2680,347" />
      <scope id="2096078690077818283" at="2682,108,2683,347" />
    </file>
  </root>
  <root nodeRef="r:00000000-0000-4000-0000-011c8959029f(jetbrains.mps.lang.editor.generator.baseLanguage.template.main@generator)/4728417228710960971">
    <file name="QueriesGenerated.java">
      <node id="4728417228710962086" at="2922,108,2923,178" concept="6" />
      <scope id="4728417228710962080" at="2922,108,2923,178" />
    </file>
  </root>
  <root nodeRef="r:00000000-0000-4000-0000-011c8959029f(jetbrains.mps.lang.editor.generator.baseLanguage.template.main@generator)/4728417228710998754">
    <file name="QueriesGenerated.java">
      <node id="4728417228710957443" at="1098,112,1099,210" concept="6" />
      <node id="4728417228710953589" at="1101,112,1102,210" concept="6" />
      <node id="1154858122099341771" at="1104,112,1105,55" concept="6" />
      <scope id="4728417228710957437" at="1098,112,1099,210" />
      <scope id="4728417228710952144" at="1101,112,1102,210" />
      <scope id="1154858122099339741" at="1104,112,1105,55" />
    </file>
  </root>
  <root nodeRef="r:00000000-0000-4000-0000-011c8959029f(jetbrains.mps.lang.editor.generator.baseLanguage.template.main@generator)/4755152624710441322">
    <file name="QueriesGenerated.java">
      <node id="4755152624710446388" at="794,112,795,175" concept="6" />
      <node id="6720970695573306083" at="2517,108,2518,188" concept="6" />
      <node id="5479017698521653559" at="2520,108,2521,188" concept="6" />
      <node id="5479017698521651358" at="2523,108,2524,339" concept="6" />
      <node id="6720970695573366659" at="2526,108,2527,188" concept="6" />
      <node id="6720970695573655764" at="2529,108,2530,188" concept="6" />
      <node id="6720970695573482897" at="3072,120,3073,496" concept="6" />
      <node id="6720970695573665965" at="3075,120,3076,500" concept="6" />
      <node id="390822997427768009" at="3078,119,3079,203" concept="6" />
      <scope id="4755152624710446387" at="794,112,795,175" />
      <scope id="6720970695573306082" at="2517,108,2518,188" />
      <scope id="5479017698521653558" at="2520,108,2521,188" />
      <scope id="5479017698521651357" at="2523,108,2524,339" />
      <scope id="6720970695573366653" at="2526,108,2527,188" />
      <scope id="6720970695573655758" at="2529,108,2530,188" />
      <scope id="6720970695573472195" at="3072,120,3073,496" />
      <scope id="6720970695573665959" at="3075,120,3076,500" />
      <scope id="390822997427768008" at="3078,119,3079,203" />
    </file>
  </root>
  <root nodeRef="r:00000000-0000-4000-0000-011c8959029f(jetbrains.mps.lang.editor.generator.baseLanguage.template.main@generator)/4820515453827608594">
    <file name="QueriesGenerated.java">
      <node id="4820515453829457686" at="1393,109,1394,108" concept="6" />
      <scope id="4820515453829457007" at="1393,109,1394,108" />
    </file>
  </root>
  <root nodeRef="r:00000000-0000-4000-0000-011c8959029f(jetbrains.mps.lang.editor.generator.baseLanguage.template.main@generator)/4820515453828757973">
    <file name="QueriesGenerated.java">
      <node id="4820515453829545216" at="853,112,854,75" concept="6" />
      <node id="4820515453829073081" at="3250,120,3251,331" concept="6" />
      <scope id="4820515453829541903" at="853,112,854,75" />
      <scope id="4820515453829072279" at="3250,120,3251,331" />
    </file>
  </root>
  <root nodeRef="r:00000000-0000-4000-0000-011c8959029f(jetbrains.mps.lang.editor.generator.baseLanguage.template.main@generator)/5011379379534100605">
    <file name="QueriesGenerated.java">
      <node id="5011379379534104509" at="3444,39,3445,192" concept="6" />
      <node id="5011379379534104519" at="3447,8,3448,200" concept="1" />
      <node id="5011379379534108231" at="3448,200,3449,41" concept="6" />
      <node id="5011379379534104507" at="3444,0,3447,0" concept="4" trace="accept#(Lorg/jetbrains/mps/openapi/model/SNode;)Z" />
      <node id="5011379379534104498" at="3442,96,3447,8" concept="5" />
      <scope id="5011379379534104508" at="3444,39,3445,192" />
      <scope id="5011379379534104507" at="3444,0,3447,0">
        <var name="it" id="5011379379534104507" />
      </scope>
      <scope id="5011379379534104444" at="3442,96,3449,41">
        <var name="defaultBackspaceActionMapItem" id="5011379379534104499" />
      </scope>
      <unit id="5011379379534104507" at="3443,273,3447,5" name="jetbrains.mps.lang.editor.generator.baseLanguage.template.main.QueriesGenerated$42" />
    </file>
  </root>
  <root nodeRef="r:00000000-0000-4000-0000-011c8959029f(jetbrains.mps.lang.editor.generator.baseLanguage.template.main@generator)/5126791860774763055">
    <file name="QueriesGenerated.java">
      <node id="5126791860780139932" at="983,112,984,71" concept="6" />
      <node id="3262439767570811823" at="1505,108,1506,124" concept="6" />
      <node id="4233361609419520017" at="2097,94,2098,123" concept="6" />
      <node id="4233361609419531556" at="2100,94,2101,123" concept="6" />
      <node id="6202297022026494953" at="2103,94,2104,212" concept="6" />
      <node id="843003353409254820" at="2106,93,2107,214" concept="6" />
      <node id="843003353409276090" at="2109,93,2110,126" concept="6" />
      <node id="4051670605031133043" at="2787,108,2788,345" concept="6" />
      <node id="4051670605031140197" at="2790,108,2791,345" concept="6" />
      <node id="5126791860774774261" at="2793,108,2794,344" concept="6" />
      <node id="5126791860774778899" at="2796,108,2797,347" concept="6" />
      <node id="6202297022026508053" at="2799,108,2800,350" concept="6" />
      <node id="4233361609414462024" at="3314,120,3315,194" concept="6" />
      <node id="7985135009828794765" at="3317,120,3318,133" concept="6" />
      <scope id="5126791860780139305" at="983,112,984,71" />
      <scope id="843003353410481526" at="1505,108,1506,124" />
      <scope id="4233361609419518400" at="2097,94,2098,123" />
      <scope id="4233361609419529942" at="2100,94,2101,123" />
      <scope id="6202297022026475132" at="2103,94,2104,212" />
      <scope id="843003353409246809" at="2106,93,2107,214" />
      <scope id="843003353409214772" at="2109,93,2110,126" />
      <scope id="8477852555557113998" at="2787,108,2788,345" />
      <scope id="8477852555557153232" at="2790,108,2791,345" />
      <scope id="5126791860774774255" at="2793,108,2794,344" />
      <scope id="5126791860774778893" at="2796,108,2797,347" />
      <scope id="6202297022026506235" at="2799,108,2800,350" />
      <scope id="4233361609414462018" at="3314,120,3315,194" />
      <scope id="7985135009828791502" at="3317,120,3318,133" />
    </file>
  </root>
  <root nodeRef="r:00000000-0000-4000-0000-011c8959029f(jetbrains.mps.lang.editor.generator.baseLanguage.template.main@generator)/5126791860775669354">
    <file name="QueriesGenerated.java">
      <node id="5126791860780658718" at="977,112,978,70" concept="6" />
      <node id="2684000410256448531" at="1502,109,1503,30" concept="6" />
      <node id="3820364241360636523" at="2076,94,2077,231" concept="6" />
      <node id="7655327340756406987" at="2079,94,2080,203" concept="6" />
      <node id="540685334801729631" at="2763,107,2764,244" concept="6" />
      <node id="540685334801729643" at="2766,107,2767,244" concept="6" />
      <node id="5126791860780648950" at="2769,108,2770,341" concept="6" />
      <node id="3820364241360619684" at="3299,120,3300,195" concept="6" />
      <node id="540685334801729655" at="3302,119,3303,495" concept="6" />
      <node id="3820364241360692671" at="3305,120,3306,195" concept="6" />
      <node id="5126791860780648969" at="3308,120,3309,191" concept="6" />
      <node id="2468431357013483958" at="3311,120,3312,191" concept="6" />
      <scope id="5126791860780655923" at="977,112,978,70" />
      <scope id="2684000410256413247" at="1502,109,1503,30" />
      <scope id="3820364241360632544" at="2076,94,2077,231" />
      <scope id="7655327340756403285" at="2079,94,2080,203" />
      <scope id="540685334801729630" at="2763,107,2764,244" />
      <scope id="540685334801729642" at="2766,107,2767,244" />
      <scope id="5126791860780648949" at="2769,108,2770,341" />
      <scope id="3820364241360619678" at="3299,120,3300,195" />
      <scope id="540685334801729654" at="3302,119,3303,495" />
      <scope id="3820364241360690839" at="3305,120,3306,195" />
      <scope id="5126791860780648968" at="3308,120,3309,191" />
      <scope id="2468431357013483957" at="3311,120,3312,191" />
    </file>
  </root>
  <root nodeRef="r:00000000-0000-4000-0000-011c8959029f(jetbrains.mps.lang.editor.generator.baseLanguage.template.main@generator)/5126791860775889965">
    <file name="QueriesGenerated.java">
      <node id="5126791860781453200" at="986,112,987,72" concept="6" />
      <node id="5126791860781445493" at="2802,108,2803,344" concept="6" />
      <node id="5126791860781445514" at="3320,120,3321,191" concept="6" />
      <node id="2468431357013200478" at="3323,120,3324,191" concept="6" />
      <scope id="5126791860781449339" at="986,112,987,72" />
      <scope id="5126791860781445492" at="2802,108,2803,344" />
      <scope id="5126791860781445513" at="3320,120,3321,191" />
      <scope id="2468431357013200477" at="3323,120,3324,191" />
    </file>
  </root>
  <root nodeRef="r:00000000-0000-4000-0000-011c8959029f(jetbrains.mps.lang.editor.generator.baseLanguage.template.main@generator)/5126791860781666526">
    <file name="QueriesGenerated.java">
      <node id="5126791860781668563" at="980,112,981,72" concept="6" />
      <node id="5126791860781675828" at="2082,94,2083,206" concept="6" />
      <node id="5126791860781675846" at="2085,94,2086,204" concept="6" />
      <node id="1873541086576682819" at="2088,94,2089,201" concept="6" />
      <node id="5126791860781675820" at="2772,108,2773,196" concept="6" />
      <node id="5126791860781675856" at="2775,108,2776,342" concept="6" />
      <node id="1287594904106312363" at="2778,108,2779,191" concept="6" />
      <scope id="5126791860781668562" at="980,112,981,72" />
      <scope id="5126791860781675827" at="2082,94,2083,206" />
      <scope id="5126791860781675845" at="2085,94,2086,204" />
      <scope id="1873541086576682818" at="2088,94,2089,201" />
      <scope id="5126791860781675819" at="2772,108,2773,196" />
      <scope id="5126791860781675855" at="2775,108,2776,342" />
      <scope id="1287594904106307851" at="2778,108,2779,191" />
    </file>
  </root>
  <root nodeRef="r:00000000-0000-4000-0000-011c8959029f(jetbrains.mps.lang.editor.generator.baseLanguage.template.main@generator)/5170495790389304146">
    <file name="QueriesGenerated.java">
      <node id="3461111913280058457" at="772,112,773,194" concept="6" />
      <node id="3461111913280058511" at="775,112,776,922" concept="5" />
      <node id="3461111913280058527" at="776,922,777,58" concept="6" />
      <node id="3461111913280058740" at="779,112,780,251" concept="6" />
      <node id="3461111913280058765" at="782,112,783,247" concept="6" />
      <node id="3461111913280058710" at="1321,109,1322,260" concept="6" />
      <node id="3461111913280058471" at="1817,94,1818,117" concept="6" />
      <node id="3461111913280058494" at="1820,94,1821,208" concept="6" />
      <node id="3461111913280058535" at="1823,94,1824,402" concept="6" />
      <node id="3461111913280058554" at="1826,94,1827,421" concept="6" />
      <node id="3461111913280058627" at="1829,94,1830,421" concept="6" />
      <node id="3461111913280058652" at="1832,94,1833,192" concept="6" />
      <node id="3461111913280058670" at="1835,94,1836,192" concept="6" />
      <node id="3461111913280058688" at="1838,94,1839,192" concept="6" />
      <node id="3461111913280058699" at="1841,94,1842,202" concept="6" />
      <node id="3461111913280058723" at="1844,94,1845,195" concept="6" />
      <node id="3461111913280058750" at="1847,94,1848,188" concept="6" />
      <node id="3461111913280058775" at="1850,94,1851,184" concept="6" />
      <node id="3461111913280058797" at="1853,94,1854,206" concept="6" />
      <node id="4160292695789334626" at="2507,108,2508,198" concept="6" />
      <node id="3461111913280058789" at="2510,108,2511,196" concept="6" />
      <node id="3461111913280058611" at="3069,120,3070,185" concept="6" />
      <scope id="3461111913280058456" at="772,112,773,194" />
      <scope id="3461111913280058739" at="779,112,780,251" />
      <scope id="3461111913280058764" at="782,112,783,247" />
      <scope id="3461111913280058709" at="1321,109,1322,260" />
      <scope id="3461111913280058470" at="1817,94,1818,117" />
      <scope id="3461111913280058493" at="1820,94,1821,208" />
      <scope id="3461111913280058534" at="1823,94,1824,402" />
      <scope id="3461111913280058553" at="1826,94,1827,421" />
      <scope id="3461111913280058626" at="1829,94,1830,421" />
      <scope id="3461111913280058651" at="1832,94,1833,192" />
      <scope id="3461111913280058669" at="1835,94,1836,192" />
      <scope id="3461111913280058687" at="1838,94,1839,192" />
      <scope id="3461111913280058698" at="1841,94,1842,202" />
      <scope id="3461111913280058722" at="1844,94,1845,195" />
      <scope id="3461111913280058749" at="1847,94,1848,188" />
      <scope id="3461111913280058774" at="1850,94,1851,184" />
      <scope id="3461111913280058796" at="1853,94,1854,206" />
      <scope id="4160292695789334625" at="2507,108,2508,198" />
      <scope id="3461111913280058788" at="2510,108,2511,196" />
      <scope id="3461111913280058610" at="3069,120,3070,185" />
      <scope id="3461111913280058510" at="775,112,777,58">
        <var name="linkDeclaration" id="3461111913280058512" />
      </scope>
    </file>
  </root>
  <root nodeRef="r:00000000-0000-4000-0000-011c8959029f(jetbrains.mps.lang.editor.generator.baseLanguage.template.main@generator)/5226317895495358518">
    <file name="QueriesGenerated.java">
      <node id="5226317895495383172" at="3400,700,3401,538" concept="5" />
      <node id="5226317895495409042" at="3402,217,3403,221" concept="1" />
      <node id="5226317895495424140" at="6960,69,6961,63" concept="5" />
      <node id="5226317895495424140" at="6961,63,6962,30" concept="5" />
      <node id="5226317895495424140" at="6962,30,6963,30" concept="5" />
      <node id="5226317895495424140" at="6963,30,6964,255" concept="1" />
      <node id="5226317895495424140" at="6964,255,6965,265" concept="1" />
      <node id="5226317895495424140" at="6965,265,6966,169" concept="1" />
      <node id="5226317895495424140" at="6966,169,6967,24" concept="6" />
      <node id="5226317895495401295" at="3401,538,3404,9" concept="3" />
      <node id="5226317895495360654" at="3399,239,3405,7" concept="3" />
      <node id="5226317895495360465" at="3398,103,3406,5" concept="2" />
      <node id="5226317895495424140" at="6960,0,6969,0" concept="9" trace="_quotation_createNode_x583g4_a0a0b0a0a0slb#()Lorg/jetbrains/mps/openapi/model/SNode;" />
      <scope id="5226317895495401297" at="3402,217,3403,221" />
      <scope id="5226317895495360656" at="3400,700,3404,9">
        <var name="refPresentationCell" id="5226317895495383175" />
      </scope>
      <scope id="5226317895495360468" at="3399,239,3405,7" />
      <scope id="5226317895495424140" at="6960,69,6967,24">
        <var name="facade" id="5226317895495424140" />
        <var name="quotedNode_1" id="5226317895495424140" />
        <var name="quotedNode_2" id="5226317895495424140" />
      </scope>
      <scope id="5226317895495358520" at="3398,103,3406,5" />
      <scope id="5226317895495360465" at="3398,103,3406,5">
        <var name="refCell" id="5226317895495360466" />
      </scope>
      <scope id="5226317895495424140" at="6960,0,6969,0" />
    </file>
  </root>
  <root nodeRef="r:00000000-0000-4000-0000-011c8959029f(jetbrains.mps.lang.editor.generator.baseLanguage.template.main@generator)/5226317895495859438">
    <file name="QueriesGenerated.java">
      <node id="5226317895495947111" at="2919,108,2920,178" concept="6" />
      <scope id="5226317895495947110" at="2919,108,2920,178" />
    </file>
  </root>
  <root nodeRef="r:00000000-0000-4000-0000-011c8959029f(jetbrains.mps.lang.editor.generator.baseLanguage.template.main@generator)/5226317895496114778">
    <file name="QueriesGenerated.java">
      <node id="5226317895496136421" at="1110,112,1111,86" concept="6" />
      <node id="5226317895496124846" at="3371,120,3372,223" concept="6" />
      <scope id="5226317895496134390" at="1110,112,1111,86" />
      <scope id="5226317895496123653" at="3371,120,3372,223" />
    </file>
  </root>
  <root nodeRef="r:00000000-0000-4000-0000-011c8959029f(jetbrains.mps.lang.editor.generator.baseLanguage.template.main@generator)/5285168829775221324">
    <file name="QueriesGenerated.java">
      <node id="7674872385218482814" at="2225,94,2226,131" concept="6" />
      <node id="9117847582896152880" at="2228,94,2229,81" concept="7" />
      <node id="9117847582896143069" at="2229,81,2230,121" concept="6" />
      <scope id="7674872385216462353" at="2225,94,2226,131" />
      <scope id="9117847582896122002" at="2228,94,2230,121" />
    </file>
  </root>
  <root nodeRef="r:00000000-0000-4000-0000-011c8959029f(jetbrains.mps.lang.editor.generator.baseLanguage.template.main@generator)/5285168829775305111">
    <file name="QueriesGenerated.java">
      <node id="2116464250557792682" at="2235,94,2236,140" concept="6" />
      <scope id="2116464250557792681" at="2235,94,2236,140" />
    </file>
  </root>
  <root nodeRef="r:00000000-0000-4000-0000-011c8959029f(jetbrains.mps.lang.editor.generator.baseLanguage.template.main@generator)/5299592197031388192">
    <file name="QueriesGenerated.java">
      <node id="5299592197032430247" at="296,110,297,239" concept="6" />
      <node id="5299592197032432484" at="299,110,300,239" concept="6" />
      <node id="5299592197032445505" at="302,110,303,239" concept="6" />
      <node id="5299592197031522333" at="305,110,306,239" concept="6" />
      <scope id="5299592197032429574" at="296,110,297,239" />
      <scope id="5299592197032432136" at="299,110,300,239" />
      <scope id="5299592197032445157" at="302,110,303,239" />
      <scope id="5299592197031506163" at="305,110,306,239" />
    </file>
  </root>
  <root nodeRef="r:00000000-0000-4000-0000-011c8959029f(jetbrains.mps.lang.editor.generator.baseLanguage.template.main@generator)/5302599516797851129">
    <file name="QueriesGenerated.java">
      <node id="5302599516797905714" at="308,110,309,117" concept="6" />
      <node id="5302599516797921522" at="311,110,312,117" concept="6" />
      <node id="5302599516798077474" at="1403,109,1404,54" concept="6" />
      <node id="5302599516798095183" at="1406,109,1407,54" concept="6" />
      <scope id="5302599516797897963" at="308,110,309,117" />
      <scope id="5302599516797921521" at="311,110,312,117" />
      <scope id="5302599516798077473" at="1403,109,1404,54" />
      <scope id="5302599516798095182" at="1406,109,1407,54" />
    </file>
  </root>
  <root nodeRef="r:00000000-0000-4000-0000-011c8959029f(jetbrains.mps.lang.editor.generator.baseLanguage.template.main@generator)/5571273656751936882">
    <file name="QueriesGenerated.java">
      <node id="5571273656751940052" at="953,112,954,124" concept="6" />
      <scope id="5571273656751940051" at="953,112,954,124" />
    </file>
  </root>
  <root nodeRef="r:00000000-0000-4000-0000-011c8959029f(jetbrains.mps.lang.editor.generator.baseLanguage.template.main@generator)/5571456255683058009">
    <file name="QueriesGenerated.java">
      <node id="1782525708520457040" at="999,315,1000,336" concept="6" />
      <node id="4928281264712914594" at="1001,12,1002,331" concept="6" />
      <node id="5571456255683058065" at="1005,112,1006,175" concept="6" />
      <node id="4928281264711918565" at="1530,109,1531,81" concept="5" />
      <node id="4928281264711931502" at="1532,99,1533,44" concept="6" />
      <node id="1782525708520016808" at="1534,12,1535,318" concept="5" />
      <node id="1782525708520046911" at="1536,54,1537,57" concept="7" />
      <node id="1782525708520050248" at="1537,57,1538,121" concept="6" />
      <node id="1782525708520064366" at="1539,14,1540,38" concept="6" />
      <node id="5571456255683058020" at="2139,94,2140,221" concept="6" />
      <node id="4928281264712804619" at="2142,94,2143,81" concept="5" />
      <node id="4928281264712804626" at="2143,81,2144,673" concept="6" />
      <node id="4928281264711843784" at="2146,94,2147,81" concept="5" />
      <node id="4928281264711843791" at="2147,81,2148,696" concept="6" />
      <node id="1298632311956123218" at="3335,120,3336,190" concept="6" />
      <node id="1630016958696629858" at="3338,120,3339,190" concept="6" />
      <node id="1782525708520453537" at="1001,10,1003,5" concept="0" />
      <node id="1782525708520062943" at="1539,12,1541,7" concept="0" />
      <node id="1782525708520437596" at="998,112,1003,5" concept="3" />
      <node id="1782525708520034796" at="1535,318,1541,7" concept="3" />
      <node id="4928281264712024654" at="1534,10,1542,5" concept="0" />
      <node id="4928281264711926504" at="1531,81,1542,5" concept="3" />
      <scope id="1782525708520437598" at="999,315,1000,336" />
      <scope id="1782525708520453538" at="1001,12,1002,331" />
      <scope id="5571456255683058064" at="1005,112,1006,175" />
      <scope id="4928281264711926506" at="1532,99,1533,44" />
      <scope id="1782525708520062944" at="1539,14,1540,38" />
      <scope id="5571456255683058019" at="2139,94,2140,221" />
      <scope id="1298632311956123212" at="3335,120,3336,190" />
      <scope id="1630016958696628920" at="3338,120,3339,190" />
      <scope id="1782525708520034798" at="1536,54,1538,121" />
      <scope id="4928281264712800550" at="2142,94,2144,673">
        <var name="originalNode" id="4928281264712804620" />
      </scope>
      <scope id="4928281264711843783" at="2146,94,2148,696">
        <var name="originalNode" id="4928281264711843785" />
      </scope>
      <scope id="4928281264712909381" at="998,112,1003,5" />
      <scope id="4928281264712024655" at="1534,12,1541,7">
        <var name="attr" id="1782525708520016811" />
      </scope>
      <scope id="4928281264711843772" at="1530,109,1542,5">
        <var name="originalNode" id="4928281264711918566" />
      </scope>
    </file>
  </root>
  <root nodeRef="r:00000000-0000-4000-0000-011c8959029f(jetbrains.mps.lang.editor.generator.baseLanguage.template.main@generator)/563738412415899711">
    <file name="QueriesGenerated.java">
      <node id="6751246745108409940" at="1462,108,1463,171" concept="6" />
      <node id="563738412416005148" at="1465,108,1466,98" concept="6" />
      <node id="2467262375112336353" at="2061,94,2062,108" concept="6" />
      <node id="6751246745108424343" at="3268,120,3269,72" concept="6" />
      <scope id="563738412416001520" at="1462,108,1463,171" />
      <scope id="563738412416004728" at="1465,108,1466,98" />
      <scope id="2467262375112320831" at="2061,94,2062,108" />
      <scope id="6751246745108424322" at="3268,120,3269,72" />
    </file>
  </root>
  <root nodeRef="r:00000000-0000-4000-0000-011c8959029f(jetbrains.mps.lang.editor.generator.baseLanguage.template.main@generator)/5742262471541887454">
    <file name="QueriesGenerated.java">
      <node id="5742262471541958591" at="3388,35,3389,39" concept="1" />
      <node id="9158334804121386439" at="3393,35,3394,39" concept="1" />
      <node id="5742262471541958357" at="3388,0,3391,0" concept="4" trace="visit#(Lorg/jetbrains/mps/openapi/model/SNode;)V" />
      <node id="9158334804121386437" at="3393,0,3396,0" concept="4" trace="visit#(Lorg/jetbrains/mps/openapi/model/SNode;)V" />
      <node id="5742262471541887466" at="3386,103,3391,7" concept="1" />
      <node id="9158334804121386430" at="3391,7,3396,7" concept="1" />
      <scope id="5742262471541958358" at="3388,35,3389,39" />
      <scope id="9158334804121386438" at="3393,35,3394,39" />
      <scope id="5742262471541958357" at="3388,0,3391,0">
        <var name="it" id="5742262471541958357" />
      </scope>
      <scope id="9158334804121386437" at="3393,0,3396,0">
        <var name="it" id="9158334804121386437" />
      </scope>
      <scope id="5742262471541887456" at="3386,103,3396,7" />
      <unit id="5742262471541958357" at="3387,252,3391,5" name="jetbrains.mps.lang.editor.generator.baseLanguage.template.main.QueriesGenerated$39" />
      <unit id="9158334804121386437" at="3392,248,3396,5" name="jetbrains.mps.lang.editor.generator.baseLanguage.template.main.QueriesGenerated$40" />
    </file>
  </root>
  <root nodeRef="r:00000000-0000-4000-0000-011c8959029f(jetbrains.mps.lang.editor.generator.baseLanguage.template.main@generator)/5841812207174733785">
    <file name="QueriesGenerated.java">
      <node id="5841812207174749872" at="2730,108,2731,178" concept="6" />
      <node id="5841812207174753111" at="2733,108,2734,178" concept="6" />
      <scope id="5841812207174749871" at="2730,108,2731,178" />
      <scope id="5841812207174753110" at="2733,108,2734,178" />
    </file>
  </root>
  <root nodeRef="r:00000000-0000-4000-0000-011c8959029f(jetbrains.mps.lang.editor.generator.baseLanguage.template.main@generator)/5950344441595452468">
    <file name="QueriesGenerated.java">
      <node id="5950344441595673016" at="1390,109,1391,257" concept="6" />
      <node id="5950344441595673033" at="1925,94,1926,199" concept="6" />
      <node id="5950344441595673048" at="1928,94,1929,409" concept="6" />
      <node id="5950344441595673085" at="1931,94,1932,406" concept="6" />
      <node id="3861025227987334541" at="2628,108,2629,368" concept="6" />
      <node id="5950344441595673099" at="3247,120,3248,188" concept="6" />
      <scope id="5950344441595673015" at="1390,109,1391,257" />
      <scope id="5950344441595673032" at="1925,94,1926,199" />
      <scope id="5950344441595673047" at="1928,94,1929,409" />
      <scope id="5950344441595673084" at="1931,94,1932,406" />
      <scope id="3861025227987334540" at="2628,108,2629,368" />
      <scope id="5950344441595673098" at="3247,120,3248,188" />
    </file>
  </root>
  <root nodeRef="r:00000000-0000-4000-0000-011c8959029f(jetbrains.mps.lang.editor.generator.baseLanguage.template.main@generator)/6018261468852398625">
    <file name="QueriesGenerated.java">
      <node id="6018261468852555975" at="1044,112,1045,139" concept="6" />
      <node id="6018261468852472707" at="1572,109,1573,136" concept="6" />
      <node id="6018261468852472743" at="1575,109,1576,136" concept="6" />
      <node id="6018261468852472718" at="2204,94,2205,236" concept="6" />
      <node id="6018261468852472769" at="2207,94,2208,234" concept="6" />
      <node id="6018261468852472785" at="2210,94,2211,234" concept="6" />
      <node id="6018261468852472800" at="2213,94,2214,703" concept="6" />
      <node id="7477035605228267812" at="2216,94,2217,703" concept="6" />
      <node id="6018261468852472814" at="2219,94,2220,453" concept="6" />
      <node id="6018261468852472838" at="2222,94,2223,451" concept="6" />
      <scope id="6018261468852472755" at="1044,112,1045,139" />
      <scope id="6018261468852472706" at="1572,109,1573,136" />
      <scope id="6018261468852472742" at="1575,109,1576,136" />
      <scope id="6018261468852472717" at="2204,94,2205,236" />
      <scope id="6018261468852472768" at="2207,94,2208,234" />
      <scope id="6018261468852472784" at="2210,94,2211,234" />
      <scope id="6018261468852472799" at="2213,94,2214,703" />
      <scope id="7477035605228267811" at="2216,94,2217,703" />
      <scope id="6018261468852472813" at="2219,94,2220,453" />
      <scope id="6018261468852472837" at="2222,94,2223,451" />
    </file>
  </root>
  <root nodeRef="r:00000000-0000-4000-0000-011c8959029f(jetbrains.mps.lang.editor.generator.baseLanguage.template.main@generator)/6029276237634455622">
    <file name="QueriesGenerated.java">
      <node id="6029276237634476686" at="869,275,870,74" concept="6" />
      <node id="6029276237634476706" at="871,12,872,286" concept="6" />
      <node id="6029276237634476716" at="875,112,876,347" concept="6" />
      <node id="6029276237639877592" at="2685,108,2686,296" concept="6" />
      <node id="6029276237634476704" at="871,10,873,5" concept="0" />
      <node id="6029276237634476684" at="868,112,873,5" concept="3" />
      <scope id="6029276237634476685" at="869,275,870,74" />
      <scope id="6029276237634476705" at="871,12,872,286" />
      <scope id="6029276237634476715" at="875,112,876,347" />
      <scope id="6029276237639877522" at="2685,108,2686,296" />
      <scope id="6029276237634476683" at="868,112,873,5" />
    </file>
  </root>
  <root nodeRef="r:00000000-0000-4000-0000-011c8959029f(jetbrains.mps.lang.editor.generator.baseLanguage.template.main@generator)/6029276237642832162">
    <file name="QueriesGenerated.java">
      <node id="6029276237642845020" at="878,112,879,175" concept="6" />
      <node id="8714766435266953701" at="1397,202,1398,185" concept="6" />
      <node id="8714766435266956353" at="1399,12,1400,180" concept="6" />
      <node id="6029276237642845028" at="1940,94,1941,124" concept="6" />
      <node id="6029276237642845037" at="2688,108,2689,122" concept="6" />
      <node id="6029276237642845045" at="2691,108,2692,124" concept="6" />
      <node id="8714766435266954935" at="1399,10,1401,5" concept="0" />
      <node id="8714766435266951701" at="1396,109,1401,5" concept="3" />
      <scope id="6029276237642845019" at="878,112,879,175" />
      <scope id="8714766435266951702" at="1397,202,1398,185" />
      <scope id="8714766435266954936" at="1399,12,1400,180" />
      <scope id="6029276237642845027" at="1940,94,1941,124" />
      <scope id="6029276237642845036" at="2688,108,2689,122" />
      <scope id="6029276237642845044" at="2691,108,2692,124" />
      <scope id="8714766435266938792" at="1396,109,1401,5" />
    </file>
  </root>
  <root nodeRef="r:00000000-0000-4000-0000-011c8959029f(jetbrains.mps.lang.editor.generator.baseLanguage.template.main@generator)/6047905657529332551">
    <file name="QueriesGenerated.java">
      <node id="6047905657529332715" at="934,112,935,124" concept="6" />
      <node id="6554993386091864124" at="2049,94,2050,200" concept="6" />
      <node id="6554993386091865716" at="2052,94,2053,203" concept="6" />
      <node id="6047905657529332649" at="2055,94,2056,395" concept="6" />
      <node id="6047905657529380129" at="2058,94,2059,395" concept="6" />
      <node id="6047905657529332576" at="2724,108,2725,192" concept="6" />
      <node id="6047905657529332593" at="2727,108,2728,195" concept="6" />
      <scope id="6047905657529332714" at="934,112,935,124" />
      <scope id="6554993386091862718" at="2049,94,2050,200" />
      <scope id="6554993386091865211" at="2052,94,2053,203" />
      <scope id="6047905657529332648" at="2055,94,2056,395" />
      <scope id="6047905657529377670" at="2058,94,2059,395" />
      <scope id="6047905657529332575" at="2724,108,2725,192" />
      <scope id="6047905657529332592" at="2727,108,2728,195" />
    </file>
  </root>
  <root nodeRef="r:00000000-0000-4000-0000-011c8959029f(jetbrains.mps.lang.editor.generator.baseLanguage.template.main@generator)/6083395046987581465">
    <file name="QueriesGenerated.java">
      <node id="7677730757092022350" at="804,264,805,74" concept="6" />
      <node id="7677730757092022370" at="806,12,807,275" concept="6" />
      <node id="6029276237624782214" at="810,112,811,336" concept="6" />
      <node id="6029276237639764213" at="2562,108,2563,285" concept="6" />
      <node id="7677730757092022368" at="806,10,808,5" concept="0" />
      <node id="7677730757092022348" at="803,112,808,5" concept="3" />
      <scope id="7677730757092022349" at="804,264,805,74" />
      <scope id="7677730757092022369" at="806,12,807,275" />
      <scope id="6029276237624780873" at="810,112,811,336" />
      <scope id="6029276237639764143" at="2562,108,2563,285" />
      <scope id="6029276237624778901" at="803,112,808,5" />
    </file>
  </root>
  <root nodeRef="r:00000000-0000-4000-0000-011c8959029f(jetbrains.mps.lang.editor.generator.baseLanguage.template.main@generator)/6089045305654951065">
    <file name="QueriesGenerated.java">
      <node id="6089045305654951117" at="1017,112,1018,257" concept="6" />
      <scope id="6089045305654951116" at="1017,112,1018,257" />
    </file>
  </root>
  <root nodeRef="r:00000000-0000-4000-0000-011c8959029f(jetbrains.mps.lang.editor.generator.baseLanguage.template.main@generator)/625126330683217337">
    <file name="QueriesGenerated.java">
      <node id="625126330683217454" at="791,111,792,124" concept="6" />
      <node id="5226317895497069682" at="1327,109,1328,277" concept="6" />
      <node id="6646996417801414065" at="1856,94,1857,213" concept="6" />
      <node id="6646996417801414043" at="2513,108,2514,396" concept="5" />
      <node id="6646996417801414053" at="2514,396,2515,153" concept="6" />
      <node id="6646996417801414054" at="6952,100,6953,63" concept="5" />
      <node id="6646996417801414054" at="6953,63,6954,30" concept="5" />
      <node id="6646996417801414054" at="6954,30,6955,261" concept="1" />
      <node id="6646996417801414054" at="6955,261,6956,217" concept="1" />
      <node id="6646996417801414054" at="6956,217,6957,214" concept="1" />
      <node id="6646996417801414054" at="6957,214,6958,24" concept="6" />
      <node id="6646996417801414054" at="6952,0,6960,0" concept="9" trace="_quotation_createNode_x583g4_a1a727#(Ljava/lang/Object;Ljava/lang/Object;)Lorg/jetbrains/mps/openapi/model/SNode;" />
      <scope id="625126330683217453" at="791,111,792,124" />
      <scope id="5226317895497067627" at="1327,109,1328,277" />
      <scope id="6646996417801414064" at="1856,94,1857,213" />
      <scope id="6646996417801414042" at="2513,108,2515,153">
        <var name="declaration" id="6646996417801414044" />
      </scope>
      <scope id="6646996417801414054" at="6952,100,6958,24">
        <var name="facade" id="6646996417801414054" />
        <var name="quotedNode_3" id="6646996417801414054" />
      </scope>
      <scope id="6646996417801414054" at="6952,0,6960,0">
        <var name="parameter_1" id="6646996417801414054" />
        <var name="parameter_2" id="6646996417801414054" />
      </scope>
    </file>
  </root>
  <root nodeRef="r:00000000-0000-4000-0000-011c8959029f(jetbrains.mps.lang.editor.generator.baseLanguage.template.main@generator)/6287772348368334582">
    <file name="QueriesGenerated.java">
      <node id="8877820395439769587" at="1341,109,1342,114" concept="5" />
      <node id="8877820395439769594" at="1342,114,1343,125" concept="6" />
      <node id="8877820395439769616" at="1859,94,1860,195" concept="6" />
      <node id="8877820395439769633" at="1862,94,1863,395" concept="6" />
      <node id="8877820395439769603" at="3093,120,3094,345" concept="6" />
      <scope id="8877820395439769615" at="1859,94,1860,195" />
      <scope id="8877820395439769632" at="1862,94,1863,395" />
      <scope id="8877820395439769602" at="3093,120,3094,345" />
      <scope id="8877820395439769586" at="1341,109,1343,125">
        <var name="generatedClass" id="8877820395439769588" />
      </scope>
    </file>
  </root>
  <root nodeRef="r:00000000-0000-4000-0000-011c8959029f(jetbrains.mps.lang.editor.generator.baseLanguage.template.main@generator)/6684862045054096258">
    <file name="QueriesGenerated.java">
      <node id="6684862045054096591" at="995,112,996,69" concept="6" />
      <node id="3634216897006377823" at="1512,109,1513,124" concept="6" />
      <node id="4051670605026523160" at="2127,94,2128,415" concept="6" />
      <node id="4051670605026431080" at="2130,94,2131,415" concept="6" />
      <node id="7737865452407300863" at="2820,108,2821,191" concept="6" />
      <node id="695143923637243263" at="2823,107,2824,193" concept="6" />
      <node id="6356707875551939929" at="2826,108,2827,193" concept="6" />
      <node id="7740539356288892310" at="3329,120,3330,194" concept="6" />
      <scope id="6684862045054096590" at="995,112,996,69" />
      <scope id="3634216897006373910" at="1512,109,1513,124" />
      <scope id="4051670605026520553" at="2127,94,2128,415" />
      <scope id="4051670605026419736" at="2130,94,2131,415" />
      <scope id="7737865452407300857" at="2820,108,2821,191" />
      <scope id="695143923637237927" at="2823,107,2824,193" />
      <scope id="6356707875551938857" at="2826,108,2827,193" />
      <scope id="7740539356288892309" at="3329,120,3330,194" />
    </file>
  </root>
  <root nodeRef="r:00000000-0000-4000-0000-011c8959029f(jetbrains.mps.lang.editor.generator.baseLanguage.template.main@generator)/6718020819487640641">
    <file name="QueriesGenerated.java">
      <node id="6718020819487781646" at="956,112,957,257" concept="6" />
      <node id="8746492444952660837" at="1468,109,1469,189" concept="6" />
      <node id="6718020819487779486" at="1471,109,1472,356" concept="6" />
      <node id="7719767086085515368" at="2064,94,2065,67" concept="6" />
      <node id="7719767086085525558" at="2067,94,2068,67" concept="6" />
      <scope id="6718020819487781352" at="956,112,957,257" />
      <scope id="8746492444952660831" at="1468,109,1469,189" />
      <scope id="6718020819487779480" at="1471,109,1472,356" />
      <scope id="7719767086085512418" at="2064,94,2065,67" />
      <scope id="7719767086085525557" at="2067,94,2068,67" />
    </file>
  </root>
  <root nodeRef="r:00000000-0000-4000-0000-011c8959029f(jetbrains.mps.lang.editor.generator.baseLanguage.template.main@generator)/730181322659858632">
    <file name="QueriesGenerated.java">
      <node id="730181322659859695" at="992,111,993,72" concept="6" />
      <node id="730181322659859653" at="2121,93,2122,205" concept="6" />
      <node id="6356707875551926372" at="2124,94,2125,205" concept="6" />
      <node id="730181322659859645" at="2814,107,2815,195" concept="6" />
      <node id="6356707875551946522" at="2817,108,2818,195" concept="6" />
      <scope id="730181322659859694" at="992,111,993,72" />
      <scope id="730181322659859652" at="2121,93,2122,205" />
      <scope id="6356707875551924301" at="2124,94,2125,205" />
      <scope id="730181322659859644" at="2814,107,2815,195" />
      <scope id="6356707875551945450" at="2817,108,2818,195" />
    </file>
  </root>
  <root nodeRef="r:00000000-0000-4000-0000-011c8959029f(jetbrains.mps.lang.editor.generator.baseLanguage.template.main@generator)/7317263714739171618">
    <file name="QueriesGenerated.java">
      <node id="7317263714739171663" at="1026,112,1027,76" concept="6" />
      <node id="7317263714739225251" at="1566,109,1567,312" concept="6" />
      <node id="7317263714739269480" at="1569,109,1570,312" concept="6" />
      <node id="7317263714739232951" at="2198,94,2199,199" concept="6" />
      <node id="7317263714739255347" at="2201,94,2202,199" concept="6" />
      <node id="7317263714739208885" at="2892,108,2893,337" concept="6" />
      <scope id="7317263714739171662" at="1026,112,1027,76" />
      <scope id="7317263714739225250" at="1566,109,1567,312" />
      <scope id="7317263714739269479" at="1569,109,1570,312" />
      <scope id="7317263714739227107" at="2198,94,2199,199" />
      <scope id="7317263714739249997" at="2201,94,2202,199" />
      <scope id="7317263714739208879" at="2892,108,2893,337" />
    </file>
  </root>
  <root nodeRef="r:00000000-0000-4000-0000-011c8959029f(jetbrains.mps.lang.editor.generator.baseLanguage.template.main@generator)/7671875129587859196">
    <file name="QueriesGenerated.java">
      <node id="6089045305656913703" at="1008,112,1009,74" concept="6" />
      <node id="6089045305656966877" at="1544,109,1545,186" concept="6" />
      <node id="6089045305656970846" at="1547,109,1548,391" concept="6" />
      <node id="4661498100688198159" at="1550,109,1551,332" concept="6" />
      <node id="6089045305656925207" at="2150,94,2151,196" concept="6" />
      <node id="6089045305656940760" at="2153,94,2154,196" concept="6" />
      <node id="6089045305656954014" at="2156,94,2157,196" concept="6" />
      <node id="6089045305657014043" at="2159,94,2160,207" concept="6" />
      <node id="2508844969612701133" at="2162,94,2163,207" concept="6" />
      <node id="4661498100688151931" at="2165,94,2166,539" concept="6" />
      <node id="6089045305657024639" at="2832,107,2833,197" concept="6" />
      <node id="6356707875551953507" at="2835,108,2836,197" concept="6" />
      <scope id="6089045305656913702" at="1008,112,1009,74" />
      <scope id="6089045305656965504" at="1544,109,1545,186" />
      <scope id="6089045305656969039" at="1547,109,1548,391" />
      <scope id="4661498100688192441" at="1550,109,1551,332" />
      <scope id="6089045305656922699" at="2150,94,2151,196" />
      <scope id="6089045305656937975" at="2153,94,2154,196" />
      <scope id="6089045305656951204" at="2156,94,2157,196" />
      <scope id="6089045305657010581" at="2159,94,2160,207" />
      <scope id="2508844969612701132" at="2162,94,2163,207" />
      <scope id="4661498100688141603" at="2165,94,2166,539" />
      <scope id="695143923636849533" at="2832,107,2833,197" />
      <scope id="6356707875551952437" at="2835,108,2836,197" />
    </file>
  </root>
  <root nodeRef="r:00000000-0000-4000-0000-011c8959029f(jetbrains.mps.lang.editor.generator.baseLanguage.template.main@generator)/7782821550199527562">
    <file name="QueriesGenerated.java">
      <node id="7782821550199528289" at="1014,112,1015,71" concept="6" />
      <node id="4647688914585525322" at="2174,94,2175,204" concept="6" />
      <node id="7782821550199649560" at="2847,108,2848,197" concept="6" />
      <node id="6356707875551958689" at="2850,108,2851,197" concept="6" />
      <node id="4647688914604992066" at="2853,108,2854,342" concept="6" />
      <node id="7782821550199683837" at="3356,120,3357,492" concept="6" />
      <node id="1179171206859984369" at="3359,120,3360,194" concept="6" />
      <scope id="7782821550199528288" at="1014,112,1015,71" />
      <scope id="4647688914585511892" at="2174,94,2175,204" />
      <scope id="7782821550199648666" at="2847,108,2848,197" />
      <scope id="6356707875551958688" at="2850,108,2851,197" />
      <scope id="4647688914605333364" at="2853,108,2854,342" />
      <scope id="7782821550199682966" at="3356,120,3357,492" />
      <scope id="1179171206859984368" at="3359,120,3360,194" />
    </file>
  </root>
  <root nodeRef="r:00000000-0000-4000-0000-011c8959029f(jetbrains.mps.lang.editor.generator.baseLanguage.template.main@generator)/7980428675268604155">
    <file name="QueriesGenerated.java">
      <node id="7980428675268617131" at="3287,120,3288,399" concept="6" />
      <node id="7980428675268638113" at="3290,120,3291,195" concept="6" />
      <scope id="7980428675268617125" at="3287,120,3288,399" />
      <scope id="7980428675268638107" at="3290,120,3291,195" />
    </file>
  </root>
  <root nodeRef="r:00000000-0000-4000-0000-011c8959029f(jetbrains.mps.lang.editor.generator.baseLanguage.template.main@generator)/7980428675268652652">
    <file name="QueriesGenerated.java">
      <node id="2468431357012860603" at="3296,120,3297,191" concept="6" />
      <scope id="2468431357012856764" at="3296,120,3297,191" />
    </file>
  </root>
  <root nodeRef="r:00000000-0000-4000-0000-011c8959029f(jetbrains.mps.lang.editor.generator.baseLanguage.template.main@generator)/7991857262602250026">
    <file name="QueriesGenerated.java">
      <node id="7320698254379507648" at="1345,109,1346,111" concept="6" />
      <node id="7320698254379510607" at="1865,94,1866,133" concept="6" />
      <node id="7320698254379512917" at="1868,94,1869,133" concept="6" />
      <scope id="7320698254379507549" at="1345,109,1346,111" />
      <scope id="7320698254379510606" at="1865,94,1866,133" />
      <scope id="7320698254379512916" at="1868,94,1869,133" />
    </file>
  </root>
  <root nodeRef="r:00000000-0000-4000-0000-011c8959029f(jetbrains.mps.lang.editor.generator.baseLanguage.template.main@generator)/8190678916244312086">
    <file name="QueriesGenerated.java">
      <node id="4510086454721095500" at="2631,108,2632,197" concept="6" />
      <node id="4510086454721095508" at="2634,108,2635,109" concept="6" />
      <scope id="4510086454721095499" at="2631,108,2632,197" />
      <scope id="4510086454721095507" at="2634,108,2635,109" />
    </file>
  </root>
  <root nodeRef="r:00000000-0000-4000-0000-011c8959029f(jetbrains.mps.lang.editor.generator.baseLanguage.template.main@generator)/8233876857997955247">
    <file name="QueriesGenerated.java">
      <node id="870577895077967950" at="813,111,814,193" concept="6" />
      <node id="8233876857997955266" at="816,112,817,243" concept="5" />
      <node id="8233876857997955274" at="817,243,818,100" concept="6" />
      <node id="5059448467922607297" at="1872,197,1873,86" concept="1" />
      <node id="5059448467922534491" at="1874,5,1875,196" concept="6" />
      <node id="5059448467922575417" at="1871,94,1874,5" concept="3" />
      <scope id="870577895077955633" at="813,111,814,193" />
      <scope id="5059448467922575419" at="1872,197,1873,86" />
      <scope id="8233876857997955257" at="816,112,818,100">
        <var name="result" id="8233876857997955267" />
      </scope>
      <scope id="5059448467922477704" at="1871,94,1875,196" />
    </file>
  </root>
  <root nodeRef="r:00000000-0000-4000-0000-011c8959029f(jetbrains.mps.lang.editor.generator.baseLanguage.template.main@generator)/825332792088275022">
    <file name="QueriesGenerated.java">
      <node id="8109136191676441096" at="2960,106,2961,184" concept="5" />
      <node id="2323140323684652418" at="2962,37,2963,73" concept="1" />
      <node id="8109136191676424803" at="2964,5,2965,40" concept="6" />
      <node id="8109136191676424267" at="2965,40,2966,0" concept="8" />
      <node id="8109136191676446149" at="2961,184,2964,5" concept="3" />
      <scope id="8109136191676446151" at="2962,37,2963,73" />
    </file>
  </root>
  <root nodeRef="r:00000000-0000-4000-0000-011c8959029f(jetbrains.mps.lang.editor.generator.baseLanguage.template.main@generator)/825332792088750381">
    <file name="QueriesGenerated.java">
      <node id="8029080471792775626" at="1056,112,1057,84" concept="6" />
      <node id="2603680661010961367" at="1581,109,1582,53" concept="6" />
      <node id="2603680661010962422" at="1584,109,1585,53" concept="6" />
      <node id="1842913475440727744" at="2895,108,2896,55" concept="6" />
      <scope id="8029080471792774740" at="1056,112,1057,84" />
      <scope id="2603680661010961366" at="1581,109,1582,53" />
      <scope id="2603680661010962072" at="1584,109,1585,53" />
      <scope id="1842913475440726651" at="2895,108,2896,55" />
    </file>
  </root>
  <root nodeRef="r:00000000-0000-4000-0000-011c8959029f(jetbrains.mps.lang.editor.generator.baseLanguage.template.main@generator)/8313721352726742367">
    <file name="QueriesGenerated.java">
      <node id="8313721352726742484" at="797,112,798,124" concept="6" />
      <scope id="8313721352726742483" at="797,112,798,124" />
    </file>
  </root>
  <root nodeRef="r:00000000-0000-4000-0000-011c8959029f(jetbrains.mps.lang.editor.generator.baseLanguage.template.main@generator)/8329266386016627420">
    <file name="QueriesGenerated.java">
      <node id="8979250711607545134" at="2260,94,2261,206" concept="6" />
      <node id="1826658907827633038" at="2934,108,2935,197" concept="6" />
      <node id="1826658907827633046" at="2937,108,2938,109" concept="6" />
      <node id="8979250711607542537" at="2940,108,2941,196" concept="6" />
      <scope id="8979250711607525121" at="2260,94,2261,206" />
      <scope id="1826658907827633037" at="2934,108,2935,197" />
      <scope id="1826658907827633045" at="2937,108,2938,109" />
      <scope id="8979250711607527988" at="2940,108,2941,196" />
    </file>
  </root>
  <root nodeRef="r:00000000-0000-4000-0000-011c8959029f(jetbrains.mps.lang.editor.generator.baseLanguage.template.main@generator)/8371900013785962426">
    <file name="QueriesGenerated.java">
      <node id="8371900013785965487" at="1023,112,1024,70" concept="6" />
      <node id="8371900013785990547" at="1561,39,1562,207" concept="6" />
      <node id="8477852555558559571" at="2877,108,2878,261" concept="6" />
      <node id="8477852555558567063" at="2880,108,2881,261" concept="6" />
      <node id="8371900013785990574" at="2883,108,2884,345" concept="6" />
      <node id="8371900013786025375" at="2886,108,2887,187" concept="6" />
      <node id="8477852555558555386" at="2889,108,2890,261" concept="6" />
      <node id="8371900013785990545" at="1561,0,1564,0" concept="4" trace="accept#(Lorg/jetbrains/mps/openapi/model/SNode;)Z" />
      <node id="8371900013785990534" at="1559,109,1564,7" concept="6" />
      <scope id="8371900013785965486" at="1023,112,1024,70" />
      <scope id="8371900013785990546" at="1561,39,1562,207" />
      <scope id="8477852555558559570" at="2877,108,2878,261" />
      <scope id="8477852555558567062" at="2880,108,2881,261" />
      <scope id="8371900013785990573" at="2883,108,2884,345" />
      <scope id="1630016958697038590" at="2886,108,2887,187" />
      <scope id="8477852555558555385" at="2889,108,2890,261" />
      <scope id="8371900013785990545" at="1561,0,1564,0">
        <var name="it" id="8371900013785990545" />
      </scope>
      <scope id="8371900013785990533" at="1559,109,1564,7" />
      <unit id="8371900013785990545" at="1560,360,1564,5" name="jetbrains.mps.lang.editor.generator.baseLanguage.template.main.QueriesGenerated$6" />
    </file>
  </root>
  <root nodeRef="r:00000000-0000-4000-0000-011c8959029f(jetbrains.mps.lang.editor.generator.baseLanguage.template.main@generator)/8383079901754873005">
    <file name="QueriesGenerated.java">
      <node id="7172636034965629597" at="937,112,938,404" concept="5" />
      <node id="7172636034965632446" at="938,404,939,163" concept="6" />
      <node id="2489918459624868710" at="1458,109,1459,237" concept="5" />
      <node id="2489918459624867740" at="1459,237,1460,86" concept="6" />
      <scope id="6509644740689265421" at="937,112,939,163">
        <var name="inspectorCell" id="7172636034965629598" />
      </scope>
      <scope id="2489918459624763603" at="1458,109,1460,86">
        <var name="editor" id="2489918459624868711" />
      </scope>
    </file>
  </root>
  <root nodeRef="r:00000000-0000-4000-0000-011c8959029f(jetbrains.mps.lang.editor.generator.baseLanguage.template.main@generator)/8478191136883556929">
    <file name="QueriesGenerated.java">
      <node id="8478191136885850274" at="2874,108,2875,337" concept="6" />
      <scope id="4051670605035521848" at="2874,108,2875,337" />
    </file>
  </root>
  <root nodeRef="r:00000000-0000-4000-0000-011c8959029f(jetbrains.mps.lang.editor.generator.baseLanguage.template.main@generator)/8478191136886694122">
    <file name="QueriesGenerated.java">
      <node id="8478191136886694159" at="2136,94,2137,199" concept="6" />
      <node id="8478191136886694171" at="3332,120,3333,490" concept="6" />
      <scope id="8478191136886694158" at="2136,94,2137,199" />
      <scope id="8478191136886694170" at="3332,120,3333,490" />
    </file>
  </root>
  <root nodeRef="r:00000000-0000-4000-0000-011c8959029f(jetbrains.mps.lang.editor.generator.baseLanguage.template.main@generator)/8478191136886977934">
    <file name="QueriesGenerated.java">
      <node id="8478191136886994385" at="2195,94,2196,199" concept="6" />
      <node id="8478191136886994397" at="3365,120,3366,490" concept="6" />
      <scope id="8478191136886994384" at="2195,94,2196,199" />
      <scope id="8478191136886994396" at="3365,120,3366,490" />
    </file>
  </root>
  <root nodeRef="r:00000000-0000-4000-0000-011c8959029f(jetbrains.mps.lang.editor.generator.baseLanguage.template.main@generator)/8740634663377283042">
    <file name="QueriesGenerated.java">
      <node id="1199879671618" at="971,106,972,115" concept="6" />
      <node id="189578833592115310" at="1489,108,1490,91" concept="6" />
      <node id="1199971784022" at="1492,103,1493,22" concept="6" />
      <node id="1199879115662" at="2073,88,2074,117" concept="6" />
      <scope id="1199879576744" at="971,106,972,115" />
      <scope id="189578833592115309" at="1489,108,1490,91" />
      <scope id="1199971770630" at="1492,103,1493,22" />
      <scope id="1199879109302" at="2073,88,2074,117" />
    </file>
  </root>
  <root nodeRef="r:00000000-0000-4000-0000-011c8959029f(jetbrains.mps.lang.editor.generator.baseLanguage.template.main@generator)/8998492695583140251">
    <file name="QueriesGenerated.java">
      <node id="8998492695583141763" at="2133,94,2134,199" concept="6" />
      <node id="8998492695583185326" at="2829,108,2830,189" concept="6" />
      <scope id="8998492695583141762" at="2133,94,2134,199" />
      <scope id="8998492695583183636" at="2829,108,2830,189" />
    </file>
  </root>
  <root nodeRef="r:00000000-0000-4000-0000-011c8959029f(jetbrains.mps.lang.editor.generator.baseLanguage.template.main@generator)/8998492695583140256">
    <file name="QueriesGenerated.java">
      <node id="8998492695583188894" at="2115,94,2116,199" concept="6" />
      <node id="8998492695583188906" at="2808,108,2809,189" concept="6" />
      <scope id="8998492695583188893" at="2115,94,2116,199" />
      <scope id="8998492695583188905" at="2808,108,2809,189" />
    </file>
  </root>
  <root nodeRef="r:00000000-0000-4000-0000-011c8959029f(jetbrains.mps.lang.editor.generator.baseLanguage.template.main@generator)/8998492695583140261">
    <file name="QueriesGenerated.java">
      <node id="6481697812329668897" at="2118,94,2119,199" concept="6" />
      <node id="6481697812329668909" at="3326,120,3327,490" concept="6" />
      <scope id="6481697812329668896" at="2118,94,2119,199" />
      <scope id="6481697812329668908" at="3326,120,3327,490" />
    </file>
  </root>
  <root nodeRef="r:00000000-0000-4000-0000-011c8959029f(jetbrains.mps.lang.editor.generator.baseLanguage.template.main@generator)/9122903797325718360">
    <file name="QueriesGenerated.java">
      <node id="2409643250538163739" at="859,112,860,56" concept="6" />
      <node id="2409643250537635300" at="862,112,863,105" concept="6" />
      <node id="2096078690085836663" at="865,112,866,112" concept="6" />
      <node id="2409643250538155673" at="1937,94,1938,60" concept="6" />
      <scope id="2409643250538149835" at="859,112,860,56" />
      <scope id="2409643250537635299" at="862,112,863,105" />
      <scope id="2096078690085836662" at="865,112,866,112" />
      <scope id="2409643250538153975" at="1937,94,1938,60" />
    </file>
  </root>
  <root nodeRef="r:00000000-0000-4000-0000-011c8959029f(jetbrains.mps.lang.editor.generator.baseLanguage.template.main@generator)/996730828437272666">
    <file name="QueriesGenerated.java">
      <node id="1494389153257636951" at="785,111,786,62" concept="6" />
      <node id="996730828437272766" at="788,111,789,124" concept="6" />
      <node id="6448709298558343942" at="1324,109,1325,268" concept="6" />
      <scope id="996730828437274957" at="785,111,786,62" />
      <scope id="996730828437272765" at="788,111,789,124" />
      <scope id="6448709298558342532" at="1324,109,1325,268" />
    </file>
  </root>
</debug-info>
<|MERGE_RESOLUTION|>--- conflicted
+++ resolved
@@ -13,7 +13,6 @@
   <concept fqn="c:f3061a53-9226-4cc5-a443-f952ceaf5816/1164879751025:jetbrains.mps.baseLanguage.structure.TryCatchStatement" />
   <root>
     <file name="QueriesGenerated.java">
-<<<<<<< HEAD
       <unit at="3755,0,3770,0" name="jetbrains.mps.lang.editor.generator.baseLanguage.template.main.QueriesGenerated$MRRC" />
       <unit at="3785,0,3802,0" name="jetbrains.mps.lang.editor.generator.baseLanguage.template.main.QueriesGenerated$CRC" />
       <unit at="6900,0,6917,0" name="jetbrains.mps.lang.editor.generator.baseLanguage.template.main.QueriesGenerated$IMQ" />
@@ -28,24 +27,7 @@
       <unit at="5817,0,6250,0" name="jetbrains.mps.lang.editor.generator.baseLanguage.template.main.QueriesGenerated$IfMC" />
       <unit at="5154,0,5594,0" name="jetbrains.mps.lang.editor.generator.baseLanguage.template.main.QueriesGenerated$PVQ" />
       <unit at="4167,0,4632,0" name="jetbrains.mps.lang.editor.generator.baseLanguage.template.main.QueriesGenerated$SNQ" />
-      <unit at="119,0,6991,0" name="jetbrains.mps.lang.editor.generator.baseLanguage.template.main.QueriesGenerated" />
-=======
-      <unit at="3754,0,3769,0" name="jetbrains.mps.lang.editor.generator.baseLanguage.template.main.QueriesGenerated$MRRC" />
-      <unit at="3784,0,3801,0" name="jetbrains.mps.lang.editor.generator.baseLanguage.template.main.QueriesGenerated$CRC" />
-      <unit at="6899,0,6916,0" name="jetbrains.mps.lang.editor.generator.baseLanguage.template.main.QueriesGenerated$IMQ" />
-      <unit at="3905,0,3927,0" name="jetbrains.mps.lang.editor.generator.baseLanguage.template.main.QueriesGenerated$SCB" />
-      <unit at="6269,0,6296,0" name="jetbrains.mps.lang.editor.generator.baseLanguage.template.main.QueriesGenerated$ISCC" />
-      <unit at="6787,0,6818,0" name="jetbrains.mps.lang.editor.generator.baseLanguage.template.main.QueriesGenerated$VVQ" />
-      <unit at="6844,0,6885,0" name="jetbrains.mps.lang.editor.generator.baseLanguage.template.main.QueriesGenerated$CAQ" />
-      <unit at="3836,0,3889,0" name="jetbrains.mps.lang.editor.generator.baseLanguage.template.main.QueriesGenerated$WRQ" />
-      <unit at="3609,0,3740,0" name="jetbrains.mps.lang.editor.generator.baseLanguage.template.main.QueriesGenerated$RRC" />
-      <unit at="4734,0,4927,0" name="jetbrains.mps.lang.editor.generator.baseLanguage.template.main.QueriesGenerated$SNsQ" />
-      <unit at="6456,0,6766,0" name="jetbrains.mps.lang.editor.generator.baseLanguage.template.main.QueriesGenerated$RTQ" />
-      <unit at="5816,0,6249,0" name="jetbrains.mps.lang.editor.generator.baseLanguage.template.main.QueriesGenerated$IfMC" />
-      <unit at="5153,0,5593,0" name="jetbrains.mps.lang.editor.generator.baseLanguage.template.main.QueriesGenerated$PVQ" />
-      <unit at="4166,0,4631,0" name="jetbrains.mps.lang.editor.generator.baseLanguage.template.main.QueriesGenerated$SNQ" />
-      <unit at="118,0,7022,0" name="jetbrains.mps.lang.editor.generator.baseLanguage.template.main.QueriesGenerated" />
->>>>>>> 71c5ec29
+      <unit at="119,0,6993,0" name="jetbrains.mps.lang.editor.generator.baseLanguage.template.main.QueriesGenerated" />
     </file>
   </root>
   <root nodeRef="r:00000000-0000-4000-0000-011c8959029f(jetbrains.mps.lang.editor.generator.baseLanguage.template.main@generator)/1020445033784190725">
@@ -1792,7 +1774,6 @@
   </root>
   <root nodeRef="r:00000000-0000-4000-0000-011c8959029f(jetbrains.mps.lang.editor.generator.baseLanguage.template.main@generator)/2097039734418308067">
     <file name="QueriesGenerated.java">
-<<<<<<< HEAD
       <node id="2097039734422075311" at="3408,103,3409,21" concept="7" />
       <node id="2097039734422082544" at="3410,84,3411,13" concept="6" />
       <node id="2097039734422073883" at="3412,5,3413,0" concept="8" />
@@ -1817,7 +1798,9 @@
       <node id="2097039734418457827" at="6981,248,6982,174" concept="1" />
       <node id="2097039734418457827" at="6983,23,6984,179" concept="1" />
       <node id="2097039734418457827" at="6985,7,6986,153" concept="1" />
-      <node id="2097039734418457827" at="6987,5,6988,14" concept="6" />
+      <node id="2097039734418457827" at="6986,153,6987,244" concept="5" />
+      <node id="2097039734418457827" at="6987,244,6988,153" concept="1" />
+      <node id="2097039734418457827" at="6989,5,6990,14" concept="6" />
       <node id="2097039734422078432" at="3409,21,3412,5" concept="3" />
       <node id="1782525708519923791" at="3416,67,3419,7" concept="3" />
       <node id="2097039734418442254" at="3425,0,3428,0" concept="4" trace="accept#(Lorg/jetbrains/mps/openapi/model/SNode;)Z" />
@@ -1825,61 +1808,14 @@
       <node id="1782525708519921335" at="3414,89,3420,5" concept="2" />
       <node id="2097039734418505703" at="6969,0,6976,0" concept="9" trace="createSubstituteMenu_RefPresentationTemplate_x583g4_a0a1a0a7a189#(Ljava/lang/Object;Ljava/lang/Object;)Lorg/jetbrains/mps/openapi/model/SNode;" />
       <node id="2097039734418440809" at="3423,97,3432,7" concept="3" />
-      <node id="2097039734418457827" at="6978,235,6987,5" concept="0" />
       <node id="2097039734418436654" at="3422,0,3433,5" concept="2" />
-      <node id="2097039734418457827" at="6976,0,6990,0" concept="9" trace="createSubstituteMenu_Default_x583g4_a0a2a0a7a189#(Ljava/lang/Object;Ljava/lang/Object;Ljava/lang/Object;)Lorg/jetbrains/mps/openapi/model/SNode;" />
+      <node id="2097039734418457827" at="6978,235,6989,5" concept="0" />
+      <node id="2097039734418457827" at="6976,0,6992,0" concept="9" trace="createSubstituteMenu_Default_x583g4_a0a2a0a7a189#(Ljava/lang/Object;Ljava/lang/Object;Ljava/lang/Object;)Lorg/jetbrains/mps/openapi/model/SNode;" />
       <scope id="2097039734422078434" at="3410,84,3411,13" />
       <scope id="1782525708519923793" at="3417,27,3418,64" />
       <scope id="2097039734418442255" at="3425,41,3426,231" />
       <scope id="2097039734418457827" at="6983,23,6984,179" />
       <scope id="2097039734418442254" at="3425,0,3428,0">
-=======
-      <node id="2097039734422075311" at="3407,103,3408,21" concept="7" />
-      <node id="2097039734422082544" at="3409,84,3410,13" concept="6" />
-      <node id="2097039734422073883" at="3411,5,3412,0" concept="8" />
-      <node id="1782525708519793496" at="3412,0,3413,89" concept="5" />
-      <node id="1782525708519923169" at="3414,310,3415,67" concept="5" />
-      <node id="1782525708519928851" at="3416,27,3417,64" concept="1" />
-      <node id="2097039734418432282" at="3419,5,3420,228" concept="5" />
-      <node id="2097039734418433952" at="3420,228,3421,0" concept="8" />
-      <node id="2097039734418442604" at="3424,41,3425,245" concept="6" />
-      <node id="2097039734418477286" at="3427,21,3428,234" concept="5" />
-      <node id="2097039734418468935" at="3428,234,3429,520" concept="5" />
-      <node id="2097039734418456659" at="3429,520,3430,563" concept="1" />
-      <node id="2097039734418449955" at="6983,75,6984,46" concept="6" />
-      <node id="2097039734418505703" at="6986,111,6987,63" concept="5" />
-      <node id="2097039734418505703" at="6987,63,6988,251" concept="5" />
-      <node id="2097039734418505703" at="6988,251,6989,154" concept="1" />
-      <node id="2097039734418505703" at="6989,154,6990,154" concept="1" />
-      <node id="2097039734418505703" at="6990,154,6991,14" concept="6" />
-      <node id="2097039734418457827" at="6993,106,6994,63" concept="5" />
-      <node id="2097039734418457827" at="6994,63,6995,235" concept="5" />
-      <node id="2097039734418457827" at="6996,5,6997,183" concept="1" />
-      <node id="2097039734418457827" at="6997,183,6998,248" concept="5" />
-      <node id="2097039734418457827" at="6998,248,6999,174" concept="1" />
-      <node id="2097039734418457827" at="7000,23,7001,179" concept="1" />
-      <node id="2097039734418457827" at="7002,7,7003,153" concept="1" />
-      <node id="2097039734418457827" at="7003,153,7004,244" concept="5" />
-      <node id="2097039734418457827" at="7004,244,7005,153" concept="1" />
-      <node id="2097039734418457827" at="7006,5,7007,14" concept="6" />
-      <node id="2097039734422078432" at="3408,21,3411,5" concept="3" />
-      <node id="1782525708519923791" at="3415,67,3418,7" concept="3" />
-      <node id="2097039734418442254" at="3424,0,3427,0" concept="4" trace="accept#(Lorg/jetbrains/mps/openapi/model/SNode;)Z" />
-      <node id="2097039734418449955" at="6983,0,6986,0" concept="9" trace="eq_x583g4_a0a0a0a0a0a0a7a189#(Ljava/lang/Object;Ljava/lang/Object;)Z" />
-      <node id="2097039734418457827" at="6999,174,7002,7" concept="3" />
-      <node id="1782525708519921335" at="3413,89,3419,5" concept="2" />
-      <node id="2097039734418505703" at="6986,0,6993,0" concept="9" trace="createSubstituteMenu_RefPresentationTemplate_x583g4_a0a1a0a7a189#(Ljava/lang/Object;Ljava/lang/Object;)Lorg/jetbrains/mps/openapi/model/SNode;" />
-      <node id="2097039734418440809" at="3422,97,3431,7" concept="3" />
-      <node id="2097039734418436654" at="3421,0,3432,5" concept="2" />
-      <node id="2097039734418457827" at="6995,235,7006,5" concept="0" />
-      <node id="2097039734418457827" at="6993,0,7009,0" concept="9" trace="createSubstituteMenu_Default_x583g4_a0a2a0a7a189#(Ljava/lang/Object;Ljava/lang/Object;Ljava/lang/Object;)Lorg/jetbrains/mps/openapi/model/SNode;" />
-      <scope id="2097039734422078434" at="3409,84,3410,13" />
-      <scope id="1782525708519923793" at="3416,27,3417,64" />
-      <scope id="2097039734418442255" at="3424,41,3425,245" />
-      <scope id="2097039734418449955" at="6983,75,6984,46" />
-      <scope id="2097039734418457827" at="7000,23,7001,179" />
-      <scope id="2097039734418442254" at="3424,0,3427,0">
->>>>>>> 71c5ec29
         <var name="it" id="2097039734418442254" />
       </scope>
       <scope id="2097039734418440811" at="3428,21,3431,563">
@@ -1900,35 +1836,19 @@
         <var name="p0" id="2097039734418505703" />
         <var name="p1" id="2097039734418505703" />
       </scope>
-<<<<<<< HEAD
-      <scope id="2097039734418457827" at="6979,5,6986,153">
-=======
-      <scope id="2097039734418436660" at="3422,97,3431,7" />
-      <scope id="2097039734418457827" at="6996,5,7005,153">
->>>>>>> 71c5ec29
+      <scope id="2097039734418436660" at="3423,97,3432,7" />
+      <scope id="2097039734418457827" at="6979,5,6988,153">
         <var name="n2" id="2097039734418457827" />
         <var name="n3" id="2097039734418457827" />
       </scope>
-<<<<<<< HEAD
-      <scope id="2097039734418436660" at="3423,97,3432,7" />
       <scope id="2097039734418436654" at="3422,0,3433,5">
         <var name="smartConceptEntry" id="2097039734418436656" />
       </scope>
-      <scope id="2097039734418457827" at="6976,106,6988,14">
+      <scope id="2097039734418457827" at="6976,106,6990,14">
         <var name="facade" id="2097039734418457827" />
         <var name="n1" id="2097039734418457827" />
       </scope>
-      <scope id="2097039734418457827" at="6976,0,6990,0">
-=======
-      <scope id="2097039734418436654" at="3421,0,3432,5">
-        <var name="smartConceptEntry" id="2097039734418436656" />
-      </scope>
-      <scope id="2097039734418457827" at="6993,106,7007,14">
-        <var name="facade" id="2097039734418457827" />
-        <var name="n1" id="2097039734418457827" />
-      </scope>
-      <scope id="2097039734418457827" at="6993,0,7009,0">
->>>>>>> 71c5ec29
+      <scope id="2097039734418457827" at="6976,0,6992,0">
         <var name="p0" id="2097039734418457827" />
         <var name="p1" id="2097039734418457827" />
         <var name="p2" id="2097039734418457827" />
@@ -2252,7 +2172,6 @@
   </root>
   <root nodeRef="r:00000000-0000-4000-0000-011c8959029f(jetbrains.mps.lang.editor.generator.baseLanguage.template.main@generator)/4644225720240136236">
     <file name="QueriesGenerated.java">
-<<<<<<< HEAD
       <node id="4586907386449663041" at="826,112,827,175" concept="6" />
       <node id="4586907386449663049" at="829,112,830,193" concept="6" />
       <node id="168363875808429941" at="832,111,833,189" concept="6" />
@@ -2484,251 +2403,6 @@
       <scope id="3308396621974429178" at="3533,38,3534,163" />
       <scope id="3308396621974429060" at="3217,39,3219,0" />
       <scope id="8382384506219714503" at="2948,0,2951,0">
-=======
-      <node id="4586907386449663041" at="825,112,826,175" concept="6" />
-      <node id="4586907386449663049" at="828,112,829,193" concept="6" />
-      <node id="168363875808429941" at="831,111,832,189" concept="6" />
-      <node id="6085151938124940408" at="834,112,835,127" concept="6" />
-      <node id="8382384506219714526" at="837,112,838,101" concept="6" />
-      <node id="8382384506219714574" at="840,112,841,101" concept="6" />
-      <node id="4933681201882474880" at="843,112,844,175" concept="6" />
-      <node id="5624877018229936529" at="846,112,847,101" concept="6" />
-      <node id="3308396621974429036" at="849,112,850,101" concept="6" />
-      <node id="8872173783417963932" at="1347,109,1348,98" concept="6" />
-      <node id="8872173783417963942" at="1350,109,1351,177" concept="6" />
-      <node id="8382384506219671568" at="1353,109,1354,30" concept="6" />
-      <node id="8382384506219713986" at="1356,109,1357,30" concept="6" />
-      <node id="3495720260243980090" at="1359,109,1360,98" concept="6" />
-      <node id="3495720260243980100" at="1362,109,1363,190" concept="6" />
-      <node id="3495720260243929976" at="1365,109,1366,30" concept="6" />
-      <node id="108093191209468669" at="1368,108,1369,98" concept="6" />
-      <node id="5624877018229882289" at="1371,109,1372,30" concept="6" />
-      <node id="3308396621974429265" at="1374,109,1375,98" concept="6" />
-      <node id="3308396621974429275" at="1377,109,1378,190" concept="6" />
-      <node id="3308396621974429288" at="1380,109,1381,30" concept="6" />
-      <node id="108093191209518799" at="1383,108,1384,98" concept="6" />
-      <node id="3308396621974429138" at="1386,109,1387,30" concept="6" />
-      <node id="4586907386449716741" at="1876,94,1877,663" concept="6" />
-      <node id="8744383154837981914" at="1879,94,1880,248" concept="6" />
-      <node id="8872173783417963907" at="1882,94,1883,114" concept="6" />
-      <node id="4618993321951069567" at="1885,94,1886,250" concept="6" />
-      <node id="8382384506219714533" at="1888,94,1889,116" concept="6" />
-      <node id="8382384506219714554" at="1891,94,1892,115" concept="6" />
-      <node id="6427926542643776581" at="1894,94,1895,416" concept="6" />
-      <node id="4933681201882776027" at="1897,94,1898,577" concept="6" />
-      <node id="3495720260243980065" at="1900,94,1901,127" concept="6" />
-      <node id="6718020819490973370" at="1903,94,1904,129" concept="6" />
-      <node id="6718020819490976504" at="1906,94,1907,127" concept="6" />
-      <node id="3308396621974429240" at="1909,94,1910,127" concept="6" />
-      <node id="3308396621974429360" at="1912,94,1913,125" concept="6" />
-      <node id="3308396621974429216" at="1915,94,1916,123" concept="6" />
-      <node id="6427926542643768787" at="1918,94,1919,416" concept="6" />
-      <node id="6427926542628705063" at="1921,94,1922,577" concept="6" />
-      <node id="8382384506219714544" at="2621,108,2622,111" concept="6" />
-      <node id="6029276237642915490" at="2624,108,2625,30" concept="6" />
-      <node id="8382384506219714505" at="2947,39,2948,407" concept="6" />
-      <node id="8382384506219714596" at="2954,39,2955,407" concept="6" />
-      <node id="4586907386450005879" at="3107,120,3108,380" concept="6" />
-      <node id="8872173783417963924" at="3110,120,3111,78" concept="6" />
-      <node id="8382384506219664207" at="3115,37,3116,178" concept="6" />
-      <node id="8382384506219664197" at="3119,39,3120,28" concept="6" />
-      <node id="8382384506219664185" at="3123,38,3124,163" concept="6" />
-      <node id="8382384506219714566" at="3128,120,3129,80" concept="6" />
-      <node id="8382384506219696468" at="3133,37,3134,108" concept="6" />
-      <node id="8382384506219696458" at="3137,39,3138,28" concept="6" />
-      <node id="8382384506219696446" at="3141,38,3142,163" concept="6" />
-      <node id="4933681201882474808" at="3148,38,3149,163" concept="6" />
-      <node id="3495720260243980082" at="3153,120,3154,91" concept="6" />
-      <node id="6718020819490888026" at="3158,37,3159,95" concept="6" />
-      <node id="3495720260243921637" at="3162,38,3163,163" concept="6" />
-      <node id="5624877018230400351" at="3167,120,3168,60" concept="7" />
-      <node id="5624877018230415198" at="3170,39,3171,968" concept="6" />
-      <node id="5624877018230374771" at="3175,120,3176,100" concept="7" />
-      <node id="5624877018230424608" at="3176,100,3177,15" concept="7" />
-      <node id="5624877018230351522" at="3179,37,3180,1096" concept="6" />
-      <node id="5624877018230443379" at="3183,38,3184,89" concept="6" />
-      <node id="6718020819490920377" at="3190,37,3191,95" concept="6" />
-      <node id="6718020819490920361" at="3194,38,3195,163" concept="6" />
-      <node id="3308396621974429257" at="3199,120,3200,91" concept="6" />
-      <node id="3308396621974429314" at="3204,37,3205,95" concept="6" />
-      <node id="3308396621974429298" at="3208,38,3209,163" concept="6" />
-      <node id="3308396621974429051" at="3213,120,3214,60" concept="7" />
-      <node id="3308396621974429061" at="3216,39,3217,958" concept="6" />
-      <node id="7173407872097044072" at="3217,958,3218,0" concept="8" />
-      <node id="3308396621974429086" at="3222,120,3223,100" concept="7" />
-      <node id="3308396621974429088" at="3223,100,3224,15" concept="7" />
-      <node id="3308396621974429100" at="3226,37,3227,1081" concept="6" />
-      <node id="3308396621974429123" at="3230,38,3231,89" concept="6" />
-      <node id="3308396621974429164" at="3237,37,3238,95" concept="6" />
-      <node id="3308396621974429148" at="3241,38,3242,163" concept="6" />
-      <node id="8382384506219666464" at="3462,39,3463,200" concept="6" />
-      <node id="8382384506219666453" at="3466,38,3467,163" concept="6" />
-      <node id="8382384506219698580" at="3473,39,3474,122" concept="6" />
-      <node id="8382384506219698569" at="3477,38,3478,163" concept="6" />
-      <node id="8382384506219700793" at="3484,37,3485,549" concept="6" />
-      <node id="8382384506219700780" at="3488,38,3489,163" concept="6" />
-      <node id="6718020819490965052" at="3495,39,3496,135" concept="6" />
-      <node id="3495720260243956532" at="3499,38,3500,163" concept="6" />
-      <node id="6718020819490970882" at="3506,39,3507,135" concept="6" />
-      <node id="6718020819490970867" at="3510,38,3511,163" concept="6" />
-      <node id="3308396621974429344" at="3517,39,3518,135" concept="6" />
-      <node id="3308396621974429329" at="3521,38,3522,163" concept="6" />
-      <node id="3308396621974429194" at="3528,39,3529,135" concept="6" />
-      <node id="3308396621974429179" at="3532,38,3533,163" concept="6" />
-      <node id="6718020819490965053" at="7009,73,7010,46" concept="6" />
-      <node id="6718020819490970883" at="7012,73,7013,46" concept="6" />
-      <node id="3308396621974429345" at="7015,73,7016,46" concept="6" />
-      <node id="3308396621974429195" at="7018,73,7019,46" concept="6" />
-      <node id="8382384506219714503" at="2947,0,2950,0" concept="4" trace="accept#(Lorg/jetbrains/mps/openapi/model/SNode;)Z" />
-      <node id="8382384506219714594" at="2954,0,2957,0" concept="4" trace="accept#(Lorg/jetbrains/mps/openapi/model/SNode;)Z" />
-      <node id="8382384506219664205" at="3115,0,3118,0" concept="4" trace="select#(Lorg/jetbrains/mps/openapi/model/SNode;)Lorg/jetbrains/mps/openapi/model/SNode;" />
-      <node id="8382384506219664195" at="3119,0,3122,0" concept="4" trace="accept#(Lorg/jetbrains/mps/openapi/model/SNode;)Z" />
-      <node id="8382384506219664183" at="3123,0,3126,0" concept="4" trace="select#(Lorg/jetbrains/mps/openapi/model/SNode;)Ljava/lang/String;" />
-      <node id="8382384506219696466" at="3133,0,3136,0" concept="4" trace="select#(Lorg/jetbrains/mps/openapi/model/SNode;)Lorg/jetbrains/mps/openapi/model/SNode;" />
-      <node id="8382384506219696456" at="3137,0,3140,0" concept="4" trace="accept#(Lorg/jetbrains/mps/openapi/model/SNode;)Z" />
-      <node id="8382384506219696444" at="3141,0,3144,0" concept="4" trace="select#(Lorg/jetbrains/mps/openapi/model/SNode;)Ljava/lang/String;" />
-      <node id="4933681201882474806" at="3148,0,3151,0" concept="4" trace="select#(Lorg/jetbrains/mps/openapi/model/SNode;)Ljava/lang/String;" />
-      <node id="6718020819490883879" at="3158,0,3161,0" concept="4" trace="select#(Lorg/jetbrains/mps/openapi/model/SNode;)Lorg/jetbrains/mps/openapi/model/SNode;" />
-      <node id="3495720260243921635" at="3162,0,3165,0" concept="4" trace="select#(Lorg/jetbrains/mps/openapi/model/SNode;)Ljava/lang/String;" />
-      <node id="5624877018230403560" at="3170,0,3173,0" concept="4" trace="accept#(Lorg/jetbrains/mps/openapi/model/SNode;)Z" />
-      <node id="5624877018230351520" at="3179,0,3182,0" concept="4" trace="select#(Lorg/jetbrains/mps/openapi/model/SNode;)Lorg/jetbrains/mps/openapi/model/SNode;" />
-      <node id="5624877018230438854" at="3183,0,3186,0" concept="4" trace="select#(Lorg/jetbrains/mps/openapi/model/SNode;)Ljava/lang/String;" />
-      <node id="6718020819490920375" at="3190,0,3193,0" concept="4" trace="select#(Lorg/jetbrains/mps/openapi/model/SNode;)Lorg/jetbrains/mps/openapi/model/SNode;" />
-      <node id="6718020819490920359" at="3194,0,3197,0" concept="4" trace="select#(Lorg/jetbrains/mps/openapi/model/SNode;)Ljava/lang/String;" />
-      <node id="3308396621974429312" at="3204,0,3207,0" concept="4" trace="select#(Lorg/jetbrains/mps/openapi/model/SNode;)Lorg/jetbrains/mps/openapi/model/SNode;" />
-      <node id="3308396621974429296" at="3208,0,3211,0" concept="4" trace="select#(Lorg/jetbrains/mps/openapi/model/SNode;)Ljava/lang/String;" />
-      <node id="3308396621974429098" at="3226,0,3229,0" concept="4" trace="select#(Lorg/jetbrains/mps/openapi/model/SNode;)Lorg/jetbrains/mps/openapi/model/SNode;" />
-      <node id="3308396621974429121" at="3230,0,3233,0" concept="4" trace="select#(Lorg/jetbrains/mps/openapi/model/SNode;)Ljava/lang/String;" />
-      <node id="3308396621974429162" at="3237,0,3240,0" concept="4" trace="select#(Lorg/jetbrains/mps/openapi/model/SNode;)Lorg/jetbrains/mps/openapi/model/SNode;" />
-      <node id="3308396621974429146" at="3241,0,3244,0" concept="4" trace="select#(Lorg/jetbrains/mps/openapi/model/SNode;)Ljava/lang/String;" />
-      <node id="8382384506219666462" at="3462,0,3465,0" concept="4" trace="accept#(Lorg/jetbrains/mps/openapi/model/SNode;)Z" />
-      <node id="8382384506219666451" at="3466,0,3469,0" concept="4" trace="select#(Lorg/jetbrains/mps/openapi/model/SNode;)Ljava/lang/String;" />
-      <node id="8382384506219698578" at="3473,0,3476,0" concept="4" trace="accept#(Lorg/jetbrains/mps/openapi/model/SNode;)Z" />
-      <node id="8382384506219698567" at="3477,0,3480,0" concept="4" trace="select#(Lorg/jetbrains/mps/openapi/model/SNode;)Ljava/lang/String;" />
-      <node id="8382384506219700791" at="3484,0,3487,0" concept="4" trace="select#(Lorg/jetbrains/mps/openapi/model/SNode;)Lorg/jetbrains/mps/openapi/model/SNode;" />
-      <node id="8382384506219700778" at="3488,0,3491,0" concept="4" trace="select#(Lorg/jetbrains/mps/openapi/model/SNode;)Ljava/lang/String;" />
-      <node id="6718020819490965050" at="3495,0,3498,0" concept="4" trace="accept#(Lorg/jetbrains/mps/openapi/model/SNode;)Z" />
-      <node id="3495720260243956530" at="3499,0,3502,0" concept="4" trace="select#(Lorg/jetbrains/mps/openapi/model/SNode;)Ljava/lang/String;" />
-      <node id="6718020819490970880" at="3506,0,3509,0" concept="4" trace="accept#(Lorg/jetbrains/mps/openapi/model/SNode;)Z" />
-      <node id="6718020819490970865" at="3510,0,3513,0" concept="4" trace="select#(Lorg/jetbrains/mps/openapi/model/SNode;)Ljava/lang/String;" />
-      <node id="3308396621974429342" at="3517,0,3520,0" concept="4" trace="accept#(Lorg/jetbrains/mps/openapi/model/SNode;)Z" />
-      <node id="3308396621974429327" at="3521,0,3524,0" concept="4" trace="select#(Lorg/jetbrains/mps/openapi/model/SNode;)Ljava/lang/String;" />
-      <node id="3308396621974429192" at="3528,0,3531,0" concept="4" trace="accept#(Lorg/jetbrains/mps/openapi/model/SNode;)Z" />
-      <node id="3308396621974429177" at="3532,0,3535,0" concept="4" trace="select#(Lorg/jetbrains/mps/openapi/model/SNode;)Ljava/lang/String;" />
-      <node id="6718020819490965053" at="7009,0,7012,0" concept="9" trace="eq_x583g4_a0a0a0a0a0a0a989#(Ljava/lang/Object;Ljava/lang/Object;)Z" />
-      <node id="6718020819490970883" at="7012,0,7015,0" concept="9" trace="eq_x583g4_a0a0a0a0a0a0a099#(Ljava/lang/Object;Ljava/lang/Object;)Z" />
-      <node id="3308396621974429345" at="7015,0,7018,0" concept="9" trace="eq_x583g4_a0a0a0a0a0a0a199#(Ljava/lang/Object;Ljava/lang/Object;)Z" />
-      <node id="3308396621974429195" at="7018,0,7021,0" concept="9" trace="eq_x583g4_a0a0a0a0a0a0a299#(Ljava/lang/Object;Ljava/lang/Object;)Z" />
-      <node id="3308396621974429059" at="3216,0,3220,0" concept="4" trace="accept#(Lorg/jetbrains/mps/openapi/model/SNode;)Z" />
-      <node id="8382384506219714497" at="2945,106,2950,7" concept="6" />
-      <node id="8382384506219714588" at="2952,106,2957,7" concept="6" />
-      <node id="4933681201882474803" at="3146,120,3151,13" concept="6" />
-      <node id="5624877018230399292" at="3168,60,3173,7" concept="6" />
-      <node id="3308396621974429053" at="3214,60,3220,7" concept="6" />
-      <node id="3495720260243921632" at="3156,120,3165,13" concept="6" />
-      <node id="5624877018230319349" at="3177,15,3186,13" concept="6" />
-      <node id="6718020819490920356" at="3188,120,3197,13" concept="6" />
-      <node id="3308396621974429293" at="3202,120,3211,13" concept="6" />
-      <node id="3308396621974429090" at="3224,15,3233,13" concept="6" />
-      <node id="3308396621974429143" at="3235,120,3244,13" concept="6" />
-      <node id="8382384506219666448" at="3460,100,3469,13" concept="6" />
-      <node id="8382384506219698564" at="3471,100,3480,13" concept="6" />
-      <node id="8382384506219700775" at="3482,100,3491,13" concept="6" />
-      <node id="3495720260243956527" at="3493,100,3502,13" concept="6" />
-      <node id="6718020819490970862" at="3504,100,3513,13" concept="6" />
-      <node id="3308396621974429324" at="3515,100,3524,13" concept="6" />
-      <node id="3308396621974429174" at="3526,100,3535,13" concept="6" />
-      <node id="8382384506219664180" at="3113,120,3126,13" concept="6" />
-      <node id="8382384506219696441" at="3131,120,3144,13" concept="6" />
-      <scope id="4586907386449663040" at="825,112,826,175" />
-      <scope id="4586907386449663048" at="828,112,829,193" />
-      <scope id="168363875808425697" at="831,111,832,189" />
-      <scope id="6085151938124937368" at="834,112,835,127" />
-      <scope id="8382384506219714525" at="837,112,838,101" />
-      <scope id="8382384506219714573" at="840,112,841,101" />
-      <scope id="4933681201882474879" at="843,112,844,175" />
-      <scope id="5624877018229935797" at="846,112,847,101" />
-      <scope id="3308396621974429035" at="849,112,850,101" />
-      <scope id="8872173783417963931" at="1347,109,1348,98" />
-      <scope id="8872173783417963941" at="1350,109,1351,177" />
-      <scope id="8382384506219670941" at="1353,109,1354,30" />
-      <scope id="8382384506219712910" at="1356,109,1357,30" />
-      <scope id="3495720260244105417" at="1359,109,1360,98" />
-      <scope id="3495720260244091726" at="1362,109,1363,190" />
-      <scope id="3495720260243929348" at="1365,109,1366,30" />
-      <scope id="108093191209437011" at="1368,108,1369,98" />
-      <scope id="5624877018229882288" at="1371,109,1372,30" />
-      <scope id="5571456255683524188" at="1374,109,1375,98" />
-      <scope id="5571456255683492406" at="1377,109,1378,190" />
-      <scope id="3308396621974429287" at="1380,109,1381,30" />
-      <scope id="108093191209512584" at="1383,108,1384,98" />
-      <scope id="3308396621974429137" at="1386,109,1387,30" />
-      <scope id="4586907386449708448" at="1876,94,1877,663" />
-      <scope id="8744383154837980396" at="1879,94,1880,248" />
-      <scope id="8872173783417963906" at="1882,94,1883,114" />
-      <scope id="8744383154837974572" at="1885,94,1886,250" />
-      <scope id="8382384506219714532" at="1888,94,1889,116" />
-      <scope id="8382384506219714553" at="1891,94,1892,115" />
-      <scope id="6427926542643773098" at="1894,94,1895,416" />
-      <scope id="6427926542628736937" at="1897,94,1898,577" />
-      <scope id="3495720260243980064" at="1900,94,1901,127" />
-      <scope id="3495720260243895215" at="1903,94,1904,129" />
-      <scope id="5624877018229189006" at="1906,94,1907,127" />
-      <scope id="3308396621974429239" at="1909,94,1910,127" />
-      <scope id="3308396621974429359" at="1912,94,1913,125" />
-      <scope id="3308396621974429215" at="1915,94,1916,123" />
-      <scope id="6427926542643349482" at="1918,94,1919,416" />
-      <scope id="6427926542628701015" at="1921,94,1922,577" />
-      <scope id="8382384506219714543" at="2621,108,2622,111" />
-      <scope id="6029276237642915484" at="2624,108,2625,30" />
-      <scope id="8382384506219714504" at="2947,39,2948,407" />
-      <scope id="8382384506219714595" at="2954,39,2955,407" />
-      <scope id="4586907386449663011" at="3107,120,3108,380" />
-      <scope id="8872173783417963923" at="3110,120,3111,78" />
-      <scope id="8382384506219664206" at="3115,37,3116,178" />
-      <scope id="8382384506219664196" at="3119,39,3120,28" />
-      <scope id="8382384506219664184" at="3123,38,3124,163" />
-      <scope id="8382384506219714565" at="3128,120,3129,80" />
-      <scope id="8382384506219696467" at="3133,37,3134,108" />
-      <scope id="8382384506219696457" at="3137,39,3138,28" />
-      <scope id="8382384506219696445" at="3141,38,3142,163" />
-      <scope id="4933681201882474807" at="3148,38,3149,163" />
-      <scope id="3495720260243980081" at="3153,120,3154,91" />
-      <scope id="6718020819490883880" at="3158,37,3159,95" />
-      <scope id="3495720260243921636" at="3162,38,3163,163" />
-      <scope id="5624877018230403561" at="3170,39,3171,968" />
-      <scope id="5624877018230351521" at="3179,37,3180,1096" />
-      <scope id="5624877018230438855" at="3183,38,3184,89" />
-      <scope id="6718020819490920376" at="3190,37,3191,95" />
-      <scope id="6718020819490920360" at="3194,38,3195,163" />
-      <scope id="3308396621974429256" at="3199,120,3200,91" />
-      <scope id="3308396621974429313" at="3204,37,3205,95" />
-      <scope id="3308396621974429297" at="3208,38,3209,163" />
-      <scope id="3308396621974429099" at="3226,37,3227,1081" />
-      <scope id="3308396621974429122" at="3230,38,3231,89" />
-      <scope id="3308396621974429163" at="3237,37,3238,95" />
-      <scope id="3308396621974429147" at="3241,38,3242,163" />
-      <scope id="8382384506219666463" at="3462,39,3463,200" />
-      <scope id="8382384506219666452" at="3466,38,3467,163" />
-      <scope id="8382384506219698579" at="3473,39,3474,122" />
-      <scope id="8382384506219698568" at="3477,38,3478,163" />
-      <scope id="8382384506219700792" at="3484,37,3485,549" />
-      <scope id="8382384506219700779" at="3488,38,3489,163" />
-      <scope id="6718020819490965051" at="3495,39,3496,135" />
-      <scope id="3495720260243956531" at="3499,38,3500,163" />
-      <scope id="6718020819490970881" at="3506,39,3507,135" />
-      <scope id="6718020819490970866" at="3510,38,3511,163" />
-      <scope id="3308396621974429343" at="3517,39,3518,135" />
-      <scope id="3308396621974429328" at="3521,38,3522,163" />
-      <scope id="3308396621974429193" at="3528,39,3529,135" />
-      <scope id="3308396621974429178" at="3532,38,3533,163" />
-      <scope id="6718020819490965053" at="7009,73,7010,46" />
-      <scope id="6718020819490970883" at="7012,73,7013,46" />
-      <scope id="3308396621974429345" at="7015,73,7016,46" />
-      <scope id="3308396621974429195" at="7018,73,7019,46" />
-      <scope id="3308396621974429060" at="3216,39,3218,0" />
-      <scope id="8382384506219714503" at="2947,0,2950,0">
->>>>>>> 71c5ec29
         <var name="it" id="8382384506219714503" />
       </scope>
       <scope id="8382384506219714594" at="2955,0,2958,0">
@@ -2836,27 +2510,7 @@
       <scope id="3308396621974429177" at="3533,0,3536,0">
         <var name="it" id="3308396621974429177" />
       </scope>
-<<<<<<< HEAD
       <scope id="3308396621974429059" at="3217,0,3221,0">
-=======
-      <scope id="6718020819490965053" at="7009,0,7012,0">
-        <var name="a" id="6718020819490965053" />
-        <var name="b" id="6718020819490965053" />
-      </scope>
-      <scope id="6718020819490970883" at="7012,0,7015,0">
-        <var name="a" id="6718020819490970883" />
-        <var name="b" id="6718020819490970883" />
-      </scope>
-      <scope id="3308396621974429345" at="7015,0,7018,0">
-        <var name="a" id="3308396621974429345" />
-        <var name="b" id="3308396621974429345" />
-      </scope>
-      <scope id="3308396621974429195" at="7018,0,7021,0">
-        <var name="a" id="3308396621974429195" />
-        <var name="b" id="3308396621974429195" />
-      </scope>
-      <scope id="3308396621974429059" at="3216,0,3220,0">
->>>>>>> 71c5ec29
         <var name="it" id="3308396621974429059" />
       </scope>
       <scope id="4933681201882474802" at="3147,120,3152,13" />
