<?xml version="1.0" encoding="UTF-8"?>
<language namespace="jetbrains.mps.lang.editor" uuid="18bc6592-03a6-4e29-a83a-7ff23bde13ba" generatorOutputPath="${module}/source_gen">
  <models>
    <modelRoot contentPath="${module}" type="default">
      <sourceRoot location="languageModels" />
    </modelRoot>
  </models>
  <accessoryModels />
  <generators>
    <generator name="" generatorUID="jetbrains.mps.lang.editor#1129914002149" uuid="0647eca7-da98-422a-8a8b-6ebc0bd014ea" needs-opctx="false">
      <models>
        <modelRoot contentPath="${module}" type="default">
          <sourceRoot location="generators/baseLanguage/templates" />
        </modelRoot>
      </models>
      <facets>
        <facet type="java" />
      </facets>
      <external-templates>
        <generator generatorUID="5f9babc9-8d5d-4825-8e61-17b241ee6272(jetbrains.mps.baseLanguage.collections#1151699677197)" />
<<<<<<< HEAD
        <generator generatorUID="51736086-833e-4b0d-b9a6-a1dbbfda2131(jetbrains.mps.lang.sharedConcepts#1161623873951)" />
=======
>>>>>>> f41488bc
        <generator generatorUID="985c8c6a-64b4-486d-a91e-7d4112742556(jetbrains.mps.baseLanguage#1129914002933)" />
        <generator generatorUID="2bdcefec-ba49-4b32-ab50-ebc7a41d5090(jetbrains.mps.lang.smodel#1139186730696)" />
      </external-templates>
      <dependencies>
        <dependency reexport="false">6ed54515-acc8-4d1e-a16c-9fd6cfe951ea(MPS.Core)</dependency>
        <dependency reexport="false">1ed103c3-3aa6-49b7-9c21-6765ee11f224(MPS.Editor)</dependency>
        <dependency reexport="false">8865b7a8-5271-43d3-884c-6fd1d9cfdd34(MPS.OpenAPI)</dependency>
        <dependency reexport="false">f3061a53-9226-4cc5-a443-f952ceaf5816(jetbrains.mps.baseLanguage)</dependency>
        <dependency reexport="false">0e7466c6-bdd9-48a0-921b-a0f4bac08259(jetbrains.mps.baseLanguage.classifiers#1205839057922)</dependency>
        <dependency reexport="false">df345b11-b8c7-4213-ac66-48d2a9b75d88(jetbrains.mps.baseLanguageInternal)</dependency>
        <dependency reexport="false">34e84b8f-afa8-4364-abcd-a279fddddbe7(jetbrains.mps.editor.runtime)</dependency>
        <dependency reexport="false">2e24a298-44d1-4697-baec-5c424fed3a3b(jetbrains.mps.editorlang.runtime)</dependency>
        <dependency reexport="false">2d3c70e9-aab2-4870-8d8d-6036800e4103(jetbrains.mps.kernel)</dependency>
      </dependencies>
      <usedLanguages>
        <usedLanguage>df345b11-b8c7-4213-ac66-48d2a9b75d88(jetbrains.mps.baseLanguageInternal)</usedLanguage>
        <usedLanguage>b401a680-8325-4110-8fd3-84331ff25bef(jetbrains.mps.lang.generator)</usedLanguage>
        <usedLanguage>d7706f63-9be2-479c-a3da-ae92af1e64d5(jetbrains.mps.lang.generator.generationContext)</usedLanguage>
        <usedLanguage>c72da2b9-7cce-4447-8389-f407dc1158b7(jetbrains.mps.lang.structure)</usedLanguage>
        <usedLanguage>7a5dda62-9140-4668-ab76-d5ed1746f2b2(jetbrains.mps.lang.typesystem)</usedLanguage>
      </usedLanguages>
      <usedDevKits>
        <usedDevKit>fbc25dd2-5da4-483a-8b19-70928e1b62d7(jetbrains.mps.devkit.general-purpose)</usedDevKit>
      </usedDevKits>
      <mapping-priorities>
        <mapping-priority-rule kind="strictly_before">
          <greater-priority-mapping>
            <generator generatorUID="0647eca7-da98-422a-8a8b-6ebc0bd014ea(jetbrains.mps.lang.editor#1129914002149)" />
            <external-mapping>
              <mapping-node modelUID="r:00000000-0000-4000-0000-011c8959029f(jetbrains.mps.lang.editor.generator.baseLanguage.template.main@generator)" nodeID="1198258322917" />
            </external-mapping>
          </greater-priority-mapping>
          <lesser-priority-mapping>
            <generator generatorUID="0647eca7-da98-422a-8a8b-6ebc0bd014ea(jetbrains.mps.lang.editor#1129914002149)" />
            <external-mapping>
              <mapping-set>
                <mapping-set-element>
                  <mapping-node modelUID="r:00000000-0000-4000-0000-011c8959029f(jetbrains.mps.lang.editor.generator.baseLanguage.template.main@generator)" nodeID="1137185939697" />
                </mapping-set-element>
                <mapping-set-element>
                  <mapping-node modelUID="r:00000000-0000-4000-0000-011c8959029f(jetbrains.mps.lang.editor.generator.baseLanguage.template.main@generator)" nodeID="1139959997313" />
                </mapping-set-element>
                <mapping-set-element>
                  <mapping-node modelUID="r:00000000-0000-4000-0000-011c8959029f(jetbrains.mps.lang.editor.generator.baseLanguage.template.main@generator)" nodeID="1141852515844" />
                </mapping-set-element>
                <mapping-set-element>
                  <mapping-node modelUID="r:00000000-0000-4000-0000-011c8959029f(jetbrains.mps.lang.editor.generator.baseLanguage.template.main@generator)" nodeID="1143051457456" />
                </mapping-set-element>
                <mapping-set-element>
                  <mapping-node modelUID="r:00000000-0000-4000-0000-011c8959029f(jetbrains.mps.lang.editor.generator.baseLanguage.template.main@generator)" nodeID="1186404688558" />
                </mapping-set-element>
                <mapping-set-element>
                  <mapping-node modelUID="r:00000000-0000-4000-0000-011c8959029f(jetbrains.mps.lang.editor.generator.baseLanguage.template.main@generator)" nodeID="1096629760203" />
                </mapping-set-element>
              </mapping-set>
            </external-mapping>
          </lesser-priority-mapping>
        </mapping-priority-rule>
        <mapping-priority-rule kind="strictly_together">
          <greater-priority-mapping>
            <generator generatorUID="0647eca7-da98-422a-8a8b-6ebc0bd014ea(jetbrains.mps.lang.editor#1129914002149)" />
            <external-mapping>
              <mapping-node modelUID="r:00000000-0000-4000-0000-011c8959029f(jetbrains.mps.lang.editor.generator.baseLanguage.template.main@generator)" nodeID="1201269922332" />
            </external-mapping>
          </greater-priority-mapping>
          <lesser-priority-mapping>
            <generator generatorUID="2bdcefec-ba49-4b32-ab50-ebc7a41d5090(jetbrains.mps.lang.smodel#1139186730696)" />
            <external-mapping>
              <all-local-mappings />
            </external-mapping>
          </lesser-priority-mapping>
        </mapping-priority-rule>
        <mapping-priority-rule kind="before_or_together">
          <greater-priority-mapping>
            <generator generatorUID="0647eca7-da98-422a-8a8b-6ebc0bd014ea(jetbrains.mps.lang.editor#1129914002149)" />
            <external-mapping>
              <all-local-mappings />
            </external-mapping>
          </greater-priority-mapping>
          <lesser-priority-mapping>
            <generator generatorUID="2bdcefec-ba49-4b32-ab50-ebc7a41d5090(jetbrains.mps.lang.smodel#1139186730696)" />
            <external-mapping>
              <all-local-mappings />
            </external-mapping>
          </lesser-priority-mapping>
        </mapping-priority-rule>
        <mapping-priority-rule kind="strictly_together">
          <greater-priority-mapping>
            <generator generatorUID="0647eca7-da98-422a-8a8b-6ebc0bd014ea(jetbrains.mps.lang.editor#1129914002149)" />
            <external-mapping>
              <mapping-node modelUID="r:00000000-0000-4000-0000-011c8959029f(jetbrains.mps.lang.editor.generator.baseLanguage.template.main@generator)" nodeID="1141852515844" />
            </external-mapping>
          </greater-priority-mapping>
          <lesser-priority-mapping>
            <generator generatorUID="51736086-833e-4b0d-b9a6-a1dbbfda2131(jetbrains.mps.lang.sharedConcepts#1161623873951)" />
            <external-mapping>
              <mapping-node modelUID="r:00000000-0000-4000-0000-011c895902bd(jetbrains.mps.lang.sharedConcepts.generator.baseLanguage.template.main@generator)" nodeID="1161623876737" />
            </external-mapping>
          </lesser-priority-mapping>
        </mapping-priority-rule>
        <mapping-priority-rule kind="strictly_before">
          <greater-priority-mapping>
            <generator generatorUID="0647eca7-da98-422a-8a8b-6ebc0bd014ea(jetbrains.mps.lang.editor#1129914002149)" />
            <external-mapping>
              <all-local-mappings />
            </external-mapping>
          </greater-priority-mapping>
          <lesser-priority-mapping>
            <generator generatorUID="5f9babc9-8d5d-4825-8e61-17b241ee6272(jetbrains.mps.baseLanguage.collections#1151699677197)" />
            <external-mapping>
              <all-local-mappings />
            </external-mapping>
          </lesser-priority-mapping>
        </mapping-priority-rule>
        <mapping-priority-rule kind="strictly_together">
          <greater-priority-mapping>
            <generator generatorUID="0647eca7-da98-422a-8a8b-6ebc0bd014ea(jetbrains.mps.lang.editor#1129914002149)" />
            <external-mapping>
              <mapping-set>
                <mapping-set-element>
                  <mapping-node modelUID="r:00000000-0000-4000-0000-011c8959029f(jetbrains.mps.lang.editor.generator.baseLanguage.template.main@generator)" nodeID="1186404688558" />
                </mapping-set-element>
                <mapping-set-element>
                  <mapping-node modelUID="r:00000000-0000-4000-0000-011c8959029f(jetbrains.mps.lang.editor.generator.baseLanguage.template.main@generator)" nodeID="1096629760203" />
                </mapping-set-element>
              </mapping-set>
            </external-mapping>
          </greater-priority-mapping>
          <lesser-priority-mapping>
            <generator generatorUID="0647eca7-da98-422a-8a8b-6ebc0bd014ea(jetbrains.mps.lang.editor#1129914002149)" />
            <external-mapping>
<<<<<<< HEAD
              <mapping-node modelUID="r:00000000-0000-4000-0000-011c8959029f(jetbrains.mps.lang.editor.generator.baseLanguage.template.main@generator)" nodeID="1143051457456" />
=======
              <mapping-set>
                <mapping-set-element>
                  <mapping-node modelUID="r:00000000-0000-4000-0000-011c8959029f(jetbrains.mps.lang.editor.generator.baseLanguage.template.main@generator)" nodeID="1141852515844" />
                </mapping-set-element>
                <mapping-set-element>
                  <mapping-node modelUID="r:00000000-0000-4000-0000-011c8959029f(jetbrains.mps.lang.editor.generator.baseLanguage.template.main@generator)" nodeID="1143051457456" />
                </mapping-set-element>
              </mapping-set>
>>>>>>> f41488bc
            </external-mapping>
          </lesser-priority-mapping>
        </mapping-priority-rule>
      </mapping-priorities>
    </generator>
  </generators>
  <sourcePath />
  <dependencies>
    <dependency reexport="false">3f233e7f-b8a6-46d2-a57f-795d56775243(Annotations)</dependency>
    <dependency reexport="false">6354ebe7-c22a-4a0f-ac54-50b52ab9b065(JDK)</dependency>
    <dependency reexport="false">6ed54515-acc8-4d1e-a16c-9fd6cfe951ea(MPS.Core)</dependency>
    <dependency reexport="false">1ed103c3-3aa6-49b7-9c21-6765ee11f224(MPS.Editor)</dependency>
    <dependency reexport="false">498d89d2-c2e9-11e2-ad49-6cf049e62fe5(MPS.IDEA)</dependency>
    <dependency reexport="false">8865b7a8-5271-43d3-884c-6fd1d9cfdd34(MPS.OpenAPI)</dependency>
    <dependency reexport="false">742f6602-5a2f-4313-aa6e-ae1cd4ffdc61(MPS.Platform)</dependency>
    <dependency reexport="false">34e84b8f-afa8-4364-abcd-a279fddddbe7(jetbrains.mps.editor.runtime)</dependency>
    <dependency reexport="false">2e24a298-44d1-4697-baec-5c424fed3a3b(jetbrains.mps.editorlang.runtime)</dependency>
    <dependency reexport="false">2d3c70e9-aab2-4870-8d8d-6036800e4103(jetbrains.mps.kernel)</dependency>
    <dependency reexport="false">af65afd8-f0dd-4942-87d9-63a55f2a9db1(jetbrains.mps.lang.behavior)</dependency>
    <dependency reexport="false">86ef8290-12bb-4ca7-947f-093788f263a9(jetbrains.mps.lang.project)</dependency>
    <dependency reexport="false">d7eb0a2a-bd50-4576-beae-e4a89db35f20(jetbrains.mps.lang.scopes.runtime)</dependency>
  </dependencies>
  <usedLanguages>
    <usedLanguage>ed6d7656-532c-4bc2-81d1-af945aeb8280(jetbrains.mps.baseLanguage.blTypes)</usedLanguage>
    <usedLanguage>443f4c36-fcf5-4eb6-9500-8d06ed259e3e(jetbrains.mps.baseLanguage.classifiers)</usedLanguage>
    <usedLanguage>96ee7a94-411d-4cf8-9b94-96cad7e52411(jetbrains.mps.baseLanguage.jdk7)</usedLanguage>
    <usedLanguage>fe9d76d7-5809-45c9-ae28-a40915b4d6ff(jetbrains.mps.lang.checkedName)</usedLanguage>
    <usedLanguage>28f9e497-3b42-4291-aeba-0a1039153ab1(jetbrains.mps.lang.plugin)</usedLanguage>
    <usedLanguage>9ded098b-ad6a-4657-bfd9-48636cfe8bc3(jetbrains.mps.lang.traceable)</usedLanguage>
  </usedLanguages>
  <usedDevKits>
    <usedDevKit>2677cb18-f558-4e33-bc38-a5139cee06dc(jetbrains.mps.devkit.language-design)</usedDevKit>
  </usedDevKits>
  <extendedLanguages>
    <extendedLanguage>c72da2b9-7cce-4447-8389-f407dc1158b7(jetbrains.mps.lang.structure)</extendedLanguage>
    <extendedLanguage>7866978e-a0f0-4cc7-81bc-4d213d9375e1(jetbrains.mps.lang.smodel)</extendedLanguage>
    <extendedLanguage>443f4c36-fcf5-4eb6-9500-8d06ed259e3e(jetbrains.mps.baseLanguage.classifiers)</extendedLanguage>
    <extendedLanguage>ceab5195-25ea-4f22-9b92-103b95ca8c0c(jetbrains.mps.lang.core)</extendedLanguage>
    <extendedLanguage>aee9cad2-acd4-4608-aef2-0004f6a1cdbd(jetbrains.mps.lang.actions)</extendedLanguage>
    <extendedLanguage>13744753-c81f-424a-9c1b-cf8943bf4e86(jetbrains.mps.lang.sharedConcepts)</extendedLanguage>
    <extendedLanguage>f3061a53-9226-4cc5-a443-f952ceaf5816(jetbrains.mps.baseLanguage)</extendedLanguage>
    <extendedLanguage>83888646-71ce-4f1c-9c53-c54016f6ad4f(jetbrains.mps.baseLanguage.collections)</extendedLanguage>
  </extendedLanguages>
</language>
<|MERGE_RESOLUTION|>--- conflicted
+++ resolved
@@ -17,11 +17,8 @@
         <facet type="java" />
       </facets>
       <external-templates>
+        <generator generatorUID="51736086-833e-4b0d-b9a6-a1dbbfda2131(jetbrains.mps.lang.sharedConcepts#1161623873951)" />
         <generator generatorUID="5f9babc9-8d5d-4825-8e61-17b241ee6272(jetbrains.mps.baseLanguage.collections#1151699677197)" />
-<<<<<<< HEAD
-        <generator generatorUID="51736086-833e-4b0d-b9a6-a1dbbfda2131(jetbrains.mps.lang.sharedConcepts#1161623873951)" />
-=======
->>>>>>> f41488bc
         <generator generatorUID="985c8c6a-64b4-486d-a91e-7d4112742556(jetbrains.mps.baseLanguage#1129914002933)" />
         <generator generatorUID="2bdcefec-ba49-4b32-ab50-ebc7a41d5090(jetbrains.mps.lang.smodel#1139186730696)" />
       </external-templates>
@@ -153,9 +150,6 @@
           <lesser-priority-mapping>
             <generator generatorUID="0647eca7-da98-422a-8a8b-6ebc0bd014ea(jetbrains.mps.lang.editor#1129914002149)" />
             <external-mapping>
-<<<<<<< HEAD
-              <mapping-node modelUID="r:00000000-0000-4000-0000-011c8959029f(jetbrains.mps.lang.editor.generator.baseLanguage.template.main@generator)" nodeID="1143051457456" />
-=======
               <mapping-set>
                 <mapping-set-element>
                   <mapping-node modelUID="r:00000000-0000-4000-0000-011c8959029f(jetbrains.mps.lang.editor.generator.baseLanguage.template.main@generator)" nodeID="1141852515844" />
@@ -164,7 +158,6 @@
                   <mapping-node modelUID="r:00000000-0000-4000-0000-011c8959029f(jetbrains.mps.lang.editor.generator.baseLanguage.template.main@generator)" nodeID="1143051457456" />
                 </mapping-set-element>
               </mapping-set>
->>>>>>> f41488bc
             </external-mapping>
           </lesser-priority-mapping>
         </mapping-priority-rule>
