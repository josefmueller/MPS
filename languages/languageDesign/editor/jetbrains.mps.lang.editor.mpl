--- conflicted
+++ resolved
@@ -51,12 +51,7 @@
         <language id="d7706f63-9be2-479c-a3da-ae92af1e64d5" fqName="jetbrains.mps.lang.generator.generationContext" version="0" />
         <language id="3a13115c-633c-4c5c-bbcc-75c4219e9555" fqName="jetbrains.mps.lang.quotation" version="0" />
         <language id="7866978e-a0f0-4cc7-81bc-4d213d9375e1" fqName="jetbrains.mps.lang.smodel" version="2" />
-<<<<<<< HEAD
-        <language id="c72da2b9-7cce-4447-8389-f407dc1158b7" fqName="jetbrains.mps.lang.structure" version="0" />
-=======
         <language id="c72da2b9-7cce-4447-8389-f407dc1158b7" fqName="jetbrains.mps.lang.structure" version="1" />
-        <language id="9ded098b-ad6a-4657-bfd9-48636cfe8bc3" fqName="jetbrains.mps.lang.traceable" version="0" />
->>>>>>> dfc56608
         <language id="7a5dda62-9140-4668-ab76-d5ed1746f2b2" fqName="jetbrains.mps.lang.typesystem" version="0" />
       </languageVersions>
       <mapping-priorities>
@@ -229,12 +224,7 @@
     <language id="0eddeefa-c2d6-4437-bc2c-de50fd4ce470" fqName="jetbrains.mps.lang.script" version="0" />
     <language id="13744753-c81f-424a-9c1b-cf8943bf4e86" fqName="jetbrains.mps.lang.sharedConcepts" version="0" />
     <language id="7866978e-a0f0-4cc7-81bc-4d213d9375e1" fqName="jetbrains.mps.lang.smodel" version="2" />
-<<<<<<< HEAD
-    <language id="c72da2b9-7cce-4447-8389-f407dc1158b7" fqName="jetbrains.mps.lang.structure" version="0" />
-=======
     <language id="c72da2b9-7cce-4447-8389-f407dc1158b7" fqName="jetbrains.mps.lang.structure" version="1" />
-    <language id="9ded098b-ad6a-4657-bfd9-48636cfe8bc3" fqName="jetbrains.mps.lang.traceable" version="0" />
->>>>>>> dfc56608
     <language id="7a5dda62-9140-4668-ab76-d5ed1746f2b2" fqName="jetbrains.mps.lang.typesystem" version="0" />
   </languageVersions>
   <extendedLanguages>
