<?xml version="1.0" encoding="UTF-8"?>
<model modelUID="r:aa31e43e-9240-4f4d-b6db-5c1c9a86c59e(jetbrains.mps.lang.project.structure)">
  <persistence version="7" />
  <language namespace="c72da2b9-7cce-4447-8389-f407dc1158b7(jetbrains.mps.lang.structure)" />
  <import index="tpck" modelUID="r:00000000-0000-4000-0000-011c89590288(jetbrains.mps.lang.core.structure)" version="0" implicit="yes" />
  <import index="tpce" modelUID="r:00000000-0000-4000-0000-011c89590292(jetbrains.mps.lang.structure.structure)" version="0" implicit="yes" />
  <import index="hypd" modelUID="r:aa31e43e-9240-4f4d-b6db-5c1c9a86c59e(jetbrains.mps.lang.project.structure)" version="-1" implicit="yes" />
  <roots>
    <node type="tpce.ConceptDeclaration" typeId="tpce.1071489090640" id="6370754048397540894">
      <property name="abstract" nameId="tpce.4628067390765956802" value="true" />
      <property name="rootable" nameId="tpce.1096454100552" value="true" />
      <property name="final" nameId="tpce.4628067390765956807" value="false" />
      <property name="name" nameId="tpck.1169194664001" value="Module" />
      <link role="extends" roleId="tpce.1071489389519" targetNodeId="tpck.1133920641626" resolveInfo="BaseConcept" />
    </node>
    <node type="tpce.ConceptDeclaration" typeId="tpce.1071489090640" id="6370754048397540895">
      <property name="rootable" nameId="tpce.1096454100552" value="true" />
      <property name="name" nameId="tpck.1169194664001" value="Language" />
      <link role="extends" roleId="tpce.1071489389519" targetNodeId="6370754048397540894" resolveInfo="Module" />
    </node>
    <node type="tpce.ConceptDeclaration" typeId="tpce.1071489090640" id="6370754048397540896">
      <property name="rootable" nameId="tpce.1096454100552" value="true" />
      <property name="name" nameId="tpck.1169194664001" value="Solution" />
      <link role="extends" roleId="tpce.1071489389519" targetNodeId="6370754048397540894" resolveInfo="Module" />
    </node>
    <node type="tpce.ConceptDeclaration" typeId="tpce.1071489090640" id="6370754048397540897">
      <property name="name" nameId="tpck.1169194664001" value="Generator" />
      <link role="extends" roleId="tpce.1071489389519" targetNodeId="6370754048397540894" resolveInfo="Module" />
    </node>
    <node type="tpce.ConceptDeclaration" typeId="tpce.1071489090640" id="6370754048397540903">
      <property name="name" nameId="tpck.1169194664001" value="ModelReference" />
      <link role="extends" roleId="tpce.1071489389519" targetNodeId="tpck.1133920641626" resolveInfo="BaseConcept" />
    </node>
    <node type="tpce.ConceptDeclaration" typeId="tpce.1071489090640" id="6370754048397540904">
      <property name="name" nameId="tpck.1169194664001" value="ModuleDependency" />
      <link role="extends" roleId="tpce.1071489389519" targetNodeId="tpck.1133920641626" resolveInfo="BaseConcept" />
    </node>
    <node type="tpce.ConceptDeclaration" typeId="tpce.1071489090640" id="6370754048397540911">
      <property name="rootable" nameId="tpce.1096454100552" value="true" />
      <property name="name" nameId="tpck.1169194664001" value="DevKit" />
      <link role="extends" roleId="tpce.1071489389519" targetNodeId="6370754048397540894" resolveInfo="Module" />
    </node>
    <node type="tpce.ConceptDeclaration" typeId="tpce.1071489090640" id="6370754048397540920">
      <property name="name" nameId="tpck.1169194664001" value="MappingPriorityRule" />
      <property name="virtualPackage" nameId="tpck.1193676396447" value="generator" />
      <link role="extends" roleId="tpce.1071489389519" targetNodeId="tpck.1133920641626" resolveInfo="BaseConcept" />
    </node>
    <node type="tpce.EnumerationDataTypeDeclaration" typeId="tpce.1082978164219" id="6370754048397540921">
      <property name="memberIdentifierPolicy" nameId="tpce.1197591154882" value="custom" />
      <property name="name" nameId="tpck.1169194664001" value="RuleType" />
      <property name="virtualPackage" nameId="tpck.1193676396447" value="generator" />
      <link role="memberDataType" roleId="tpce.1083171729157" targetNodeId="tpck.1082983041843" resolveInfo="string" />
    </node>
    <node type="tpce.ConceptDeclaration" typeId="tpce.1071489090640" id="1855399583446016268">
      <property name="name" nameId="tpck.1169194664001" value="ModuleReference" />
      <link role="extends" roleId="tpce.1071489389519" targetNodeId="tpck.1133920641626" resolveInfo="BaseConcept" />
    </node>
    <node type="tpce.ConceptDeclaration" typeId="tpce.1071489090640" id="1855399583446017058">
      <property name="name" nameId="tpck.1169194664001" value="StubEntry" />
      <link role="extends" roleId="tpce.1071489389519" targetNodeId="tpck.1133920641626" resolveInfo="BaseConcept" />
    </node>
    <node type="tpce.ConceptDeclaration" typeId="tpce.1071489090640" id="1855399583446017062">
      <property name="name" nameId="tpck.1169194664001" value="ModelRoot" />
      <link role="extends" roleId="tpce.1071489389519" targetNodeId="tpck.1133920641626" resolveInfo="BaseConcept" />
    </node>
    <node type="tpce.ConceptDeclaration" typeId="tpce.1071489090640" id="2721285250110256909">
      <property name="abstract" nameId="tpce.4628067390765956802" value="true" />
      <property name="final" nameId="tpce.4628067390765956807" value="false" />
      <property name="name" nameId="tpck.1169194664001" value="MappingConfigRefBase" />
      <property name="virtualPackage" nameId="tpck.1193676396447" value="generator" />
      <link role="extends" roleId="tpce.1071489389519" targetNodeId="tpck.1133920641626" resolveInfo="BaseConcept" />
    </node>
    <node type="tpce.ConceptDeclaration" typeId="tpce.1071489090640" id="2721285250110256911">
      <property name="abstract" nameId="tpce.4628067390765956802" value="false" />
      <property name="final" nameId="tpce.4628067390765956807" value="false" />
      <property name="name" nameId="tpck.1169194664001" value="MappingConfigRefAllGlobal" />
      <property name="virtualPackage" nameId="tpck.1193676396447" value="generator" />
      <property name="conceptAlias" nameId="tpce.5092175715804935370" value="all global" />
      <link role="extends" roleId="tpce.1071489389519" targetNodeId="2721285250110256909" resolveInfo="MappingConfigRefBase" />
    </node>
    <node type="tpce.ConceptDeclaration" typeId="tpce.1071489090640" id="2721285250110390996">
      <property name="abstract" nameId="tpce.4628067390765956802" value="false" />
      <property name="final" nameId="tpce.4628067390765956807" value="false" />
      <property name="name" nameId="tpck.1169194664001" value="MappingConfigRefAllLocal" />
      <property name="virtualPackage" nameId="tpck.1193676396447" value="generator" />
      <property name="conceptAlias" nameId="tpce.5092175715804935370" value="all local" />
      <link role="extends" roleId="tpce.1071489389519" targetNodeId="2721285250110256909" resolveInfo="MappingConfigRefBase" />
    </node>
    <node type="tpce.ConceptDeclaration" typeId="tpce.1071489090640" id="2721285250110391051">
      <property name="abstract" nameId="tpce.4628067390765956802" value="false" />
      <property name="final" nameId="tpce.4628067390765956807" value="false" />
      <property name="name" nameId="tpck.1169194664001" value="MappingConfigRefSet" />
      <property name="virtualPackage" nameId="tpck.1193676396447" value="generator" />
      <property name="conceptAlias" nameId="tpce.5092175715804935370" value="set" />
      <link role="extends" roleId="tpce.1071489389519" targetNodeId="2721285250110256909" resolveInfo="MappingConfigRefBase" />
    </node>
    <node type="tpce.ConceptDeclaration" typeId="tpce.1071489090640" id="2721285250110400375">
      <property name="abstract" nameId="tpce.4628067390765956802" value="false" />
      <property name="final" nameId="tpce.4628067390765956807" value="false" />
      <property name="name" nameId="tpck.1169194664001" value="MappingConfigNormalRef" />
      <property name="virtualPackage" nameId="tpck.1193676396447" value="generator" />
      <property name="conceptAlias" nameId="tpce.5092175715804935370" value="ref" />
      <link role="extends" roleId="tpce.1071489389519" targetNodeId="2721285250110256909" resolveInfo="MappingConfigRefBase" />
    </node>
    <node type="tpce.ConceptDeclaration" typeId="tpce.1071489090640" id="2721285250110400481">
      <property name="name" nameId="tpck.1169194664001" value="MappingConfigExternalRef" />
      <property name="virtualPackage" nameId="tpck.1193676396447" value="generator" />
      <link role="extends" roleId="tpce.1071489389519" targetNodeId="2721285250110256909" resolveInfo="MappingConfigRefBase" />
    </node>
    <node type="tpce.ConceptDeclaration" typeId="tpce.1071489090640" id="269654322145263495">
      <property name="name" nameId="tpck.1169194664001" value="StubSolution" />
      <link role="extends" roleId="tpce.1071489389519" targetNodeId="tpck.1133920641626" resolveInfo="BaseConcept" />
    </node>
    <node type="tpce.ConceptDeclaration" typeId="tpce.1071489090640" id="269654322145263543">
      <property name="name" nameId="tpck.1169194664001" value="SourcePath" />
      <link role="extends" roleId="tpce.1071489389519" targetNodeId="tpck.1133920641626" resolveInfo="BaseConcept" />
    </node>
  </roots>
  <root id="6370754048397540894">
    <node role="linkDeclaration" roleId="tpce.1071489727083" type="tpce.LinkDeclaration" typeId="tpce.1071489288298" id="6370754048397540907">
      <property name="metaClass" nameId="tpce.1071599937831" value="aggregation" />
      <property name="role" nameId="tpce.1071599776563" value="model" />
      <property name="sourceCardinality" nameId="tpce.1071599893252" value="0..n" />
      <link role="target" roleId="tpce.1071599976176" targetNodeId="6370754048397540903" resolveInfo="ModelReference" />
    </node>
    <node role="linkDeclaration" roleId="tpce.1071489727083" type="tpce.LinkDeclaration" typeId="tpce.1071489288298" id="1855399583446017057">
      <property name="metaClass" nameId="tpce.1071599937831" value="aggregation" />
      <property name="role" nameId="tpce.1071599776563" value="modelRoots" />
      <property name="sourceCardinality" nameId="tpce.1071599893252" value="0..n" />
      <link role="target" roleId="tpce.1071599976176" targetNodeId="1855399583446017062" resolveInfo="ModelRoot" />
    </node>
    <node role="linkDeclaration" roleId="tpce.1071489727083" type="tpce.LinkDeclaration" typeId="tpce.1071489288298" id="6370754048397540908">
      <property name="metaClass" nameId="tpce.1071599937831" value="aggregation" />
      <property name="role" nameId="tpce.1071599776563" value="dependencies" />
      <property name="sourceCardinality" nameId="tpce.1071599893252" value="0..n" />
      <link role="target" roleId="tpce.1071599976176" targetNodeId="6370754048397540904" resolveInfo="ModuleDependency" />
    </node>
    <node role="linkDeclaration" roleId="tpce.1071489727083" type="tpce.LinkDeclaration" typeId="tpce.1071489288298" id="1855399583446017055">
      <property name="metaClass" nameId="tpce.1071599937831" value="aggregation" />
      <property name="role" nameId="tpce.1071599776563" value="usedLanguages" />
      <property name="sourceCardinality" nameId="tpce.1071599893252" value="0..n" />
      <link role="target" roleId="tpce.1071599976176" targetNodeId="1855399583446016268" resolveInfo="ModuleReference" />
    </node>
    <node role="linkDeclaration" roleId="tpce.1071489727083" type="tpce.LinkDeclaration" typeId="tpce.1071489288298" id="1855399583446017056">
      <property name="metaClass" nameId="tpce.1071599937831" value="aggregation" />
      <property name="role" nameId="tpce.1071599776563" value="usedDevkits" />
      <property name="sourceCardinality" nameId="tpce.1071599893252" value="0..n" />
      <link role="target" roleId="tpce.1071599976176" targetNodeId="1855399583446016268" resolveInfo="ModuleReference" />
    </node>
    <node role="linkDeclaration" roleId="tpce.1071489727083" type="tpce.LinkDeclaration" typeId="tpce.1071489288298" id="1855399583446017641">
      <property name="metaClass" nameId="tpce.1071599937831" value="aggregation" />
      <property name="role" nameId="tpce.1071599776563" value="stubModels" />
      <property name="sourceCardinality" nameId="tpce.1071599893252" value="0..n" />
      <link role="target" roleId="tpce.1071599976176" targetNodeId="1855399583446017058" resolveInfo="StubEntry" />
    </node>
    <node role="linkDeclaration" roleId="tpce.1071489727083" type="tpce.LinkDeclaration" typeId="tpce.1071489288298" id="269654322145263551">
      <property name="metaClass" nameId="tpce.1071599937831" value="aggregation" />
      <property name="role" nameId="tpce.1071599776563" value="sourcePaths" />
      <property name="sourceCardinality" nameId="tpce.1071599893252" value="0..n" />
      <link role="target" roleId="tpce.1071599976176" targetNodeId="269654322145263543" resolveInfo="SourcePath" />
    </node>
    <node role="propertyDeclaration" roleId="tpce.1071489727084" type="tpce.PropertyDeclaration" typeId="tpce.1071489288299" id="6370754048397540898">
      <property name="name" nameId="tpck.1169194664001" value="uuid" />
      <link role="dataType" roleId="tpce.1082985295845" targetNodeId="tpck.1082983041843" resolveInfo="string" />
    </node>
    <node role="propertyDeclaration" roleId="tpce.1071489727084" type="tpce.PropertyDeclaration" typeId="tpce.1071489288299" id="6370754048397540899">
      <property name="name" nameId="tpck.1169194664001" value="namespace" />
      <link role="dataType" roleId="tpce.1082985295845" targetNodeId="tpck.1082983041843" resolveInfo="string" />
    </node>
    <node role="propertyDeclaration" roleId="tpce.1071489727084" type="tpce.PropertyDeclaration" typeId="tpce.1071489288299" id="6370754048397540900">
      <property name="name" nameId="tpck.1169194664001" value="compileInMPS" />
      <link role="dataType" roleId="tpce.1082985295845" targetNodeId="tpck.1082983657063" resolveInfo="boolean" />
    </node>
    <node role="propertyDeclaration" roleId="tpce.1071489727084" type="tpce.PropertyDeclaration" typeId="tpce.1071489288299" id="1855399583446017640">
      <property name="name" nameId="tpck.1169194664001" value="enableJavaStubs" />
      <link role="dataType" roleId="tpce.1082985295845" targetNodeId="tpck.1082983657063" resolveInfo="boolean" />
    </node>
    <node role="implements" roleId="tpce.1169129564478" type="tpce.InterfaceConceptReference" typeId="tpce.1169127622168" id="6370754048397725621">
      <link role="intfc" roleId="tpce.1169127628841" targetNodeId="tpck.1169194658468" resolveInfo="INamedConcept" />
    </node>
  </root>
  <root id="6370754048397540895">
    <node role="propertyDeclaration" roleId="tpce.1071489727084" type="tpce.PropertyDeclaration" typeId="tpce.1071489288299" id="269654322145296906">
      <property name="name" nameId="tpck.1169194664001" value="genPath" />
      <link role="dataType" roleId="tpce.1082985295845" targetNodeId="tpck.1082983041843" resolveInfo="string" />
    </node>
    <node role="propertyDeclaration" roleId="tpce.1071489727084" type="tpce.PropertyDeclaration" typeId="tpce.1071489288299" id="6835717623312062005">
      <property name="name" nameId="tpck.1169194664001" value="languagePath" />
      <link role="dataType" roleId="tpce.1082985295845" targetNodeId="tpck.1082983041843" resolveInfo="string" />
    </node>
    <node role="linkDeclaration" roleId="tpce.1071489727083" type="tpce.LinkDeclaration" typeId="tpce.1071489288298" id="6370754048397540919">
      <property name="metaClass" nameId="tpce.1071599937831" value="aggregation" />
      <property name="role" nameId="tpce.1071599776563" value="generator" />
      <property name="sourceCardinality" nameId="tpce.1071599893252" value="0..n" />
      <link role="target" roleId="tpce.1071599976176" targetNodeId="6370754048397540897" resolveInfo="Generator" />
    </node>
    <node role="linkDeclaration" roleId="tpce.1071489727083" type="tpce.LinkDeclaration" typeId="tpce.1071489288298" id="269654322145263488">
      <property name="metaClass" nameId="tpce.1071599937831" value="aggregation" />
      <property name="role" nameId="tpce.1071599776563" value="accessoryModels" />
      <property name="sourceCardinality" nameId="tpce.1071599893252" value="0..n" />
      <link role="target" roleId="tpce.1071599976176" targetNodeId="6370754048397540903" resolveInfo="ModelReference" />
    </node>
    <node role="linkDeclaration" roleId="tpce.1071489727083" type="tpce.LinkDeclaration" typeId="tpce.1071489288298" id="269654322145263489">
      <property name="metaClass" nameId="tpce.1071599937831" value="aggregation" />
      <property name="role" nameId="tpce.1071599776563" value="extendedLanguages" />
      <property name="sourceCardinality" nameId="tpce.1071599893252" value="0..n" />
      <link role="target" roleId="tpce.1071599976176" targetNodeId="1855399583446016268" resolveInfo="ModuleReference" />
    </node>
    <node role="linkDeclaration" roleId="tpce.1071489727083" type="tpce.LinkDeclaration" typeId="tpce.1071489288298" id="269654322145263490">
      <property name="metaClass" nameId="tpce.1071599937831" value="aggregation" />
      <property name="role" nameId="tpce.1071599776563" value="runtimeModules" />
      <property name="sourceCardinality" nameId="tpce.1071599893252" value="0..n" />
      <link role="target" roleId="tpce.1071599976176" targetNodeId="6370754048397540904" resolveInfo="ModuleDependency" />
    </node>
    <node role="linkDeclaration" roleId="tpce.1071489727083" type="tpce.LinkDeclaration" typeId="tpce.1071489288298" id="269654322145263491">
      <property name="metaClass" nameId="tpce.1071599937831" value="aggregation" />
      <property name="role" nameId="tpce.1071599776563" value="runtimeStubModels" />
      <property name="sourceCardinality" nameId="tpce.1071599893252" value="0..n" />
      <link role="target" roleId="tpce.1071599976176" targetNodeId="1855399583446017058" resolveInfo="StubEntry" />
      <node role="smodelAttribute" roleId="tpck.5169995583184591170" type="tpce.DeprecatedNodeAnnotation" typeId="tpce.1224240836180" id="5221322343054758190" />
    </node>
    <node role="linkDeclaration" roleId="tpce.1071489727083" type="tpce.LinkDeclaration" typeId="tpce.1071489288298" id="269654322145263515">
      <property name="metaClass" nameId="tpce.1071599937831" value="aggregation" />
      <property name="role" nameId="tpce.1071599776563" value="stubSolutions" />
      <property name="sourceCardinality" nameId="tpce.1071599893252" value="0..n" />
      <link role="target" roleId="tpce.1071599976176" targetNodeId="269654322145263495" resolveInfo="StubSolution" />
    </node>
  </root>
  <root id="6370754048397540896">
    <node role="propertyDeclaration" roleId="tpce.1071489727084" type="tpce.PropertyDeclaration" typeId="tpce.1071489288299" id="269654322145299054">
      <property name="name" nameId="tpck.1169194664001" value="outputPath" />
      <link role="dataType" roleId="tpce.1082985295845" targetNodeId="tpck.1082983041843" resolveInfo="string" />
    </node>
    <node role="propertyDeclaration" roleId="tpce.1071489727084" type="tpce.PropertyDeclaration" typeId="tpce.1071489288299" id="269654322145299057">
      <property name="name" nameId="tpck.1169194664001" value="dontLoadClasses" />
      <link role="dataType" roleId="tpce.1082985295845" targetNodeId="tpck.1082983657063" resolveInfo="boolean" />
    </node>
    <node role="propertyDeclaration" roleId="tpce.1071489727084" type="tpce.PropertyDeclaration" typeId="tpce.1071489288299" id="6835717623312030364">
      <property name="name" nameId="tpck.1169194664001" value="solutionPath" />
      <link role="dataType" roleId="tpce.1082985295845" targetNodeId="tpck.1082983041843" resolveInfo="string" />
    </node>
  </root>
  <root id="6370754048397540897">
    <node role="propertyDeclaration" roleId="tpce.1071489727084" type="tpce.PropertyDeclaration" typeId="tpce.1071489288299" id="269654322145299012">
      <property name="name" nameId="tpck.1169194664001" value="generatorUID" />
      <link role="dataType" roleId="tpce.1082985295845" targetNodeId="tpck.1082983041843" resolveInfo="string" />
    </node>
    <node role="propertyDeclaration" roleId="tpce.1071489727084" type="tpce.PropertyDeclaration" typeId="tpce.1071489288299" id="3000929436959691392">
      <property name="name" nameId="tpck.1169194664001" value="generateTemplates" />
      <link role="dataType" roleId="tpce.1082985295845" targetNodeId="tpck.1082983657063" resolveInfo="boolean" />
    </node>
    <node role="linkDeclaration" roleId="tpce.1071489727083" type="tpce.LinkDeclaration" typeId="tpce.1071489288298" id="1855399583446016267">
      <property name="metaClass" nameId="tpce.1071599937831" value="aggregation" />
      <property name="role" nameId="tpce.1071599776563" value="priorityRules" />
      <property name="sourceCardinality" nameId="tpce.1071599893252" value="0..n" />
      <link role="target" roleId="tpce.1071599976176" targetNodeId="6370754048397540920" resolveInfo="MappingPriorityRule" />
    </node>
    <node role="linkDeclaration" roleId="tpce.1071489727083" type="tpce.LinkDeclaration" typeId="tpce.1071489288298" id="1855399583446016271">
      <property name="metaClass" nameId="tpce.1071599937831" value="aggregation" />
      <property name="role" nameId="tpce.1071599776563" value="depGenerators" />
      <property name="sourceCardinality" nameId="tpce.1071599893252" value="0..n" />
      <link role="target" roleId="tpce.1071599976176" targetNodeId="1855399583446016268" resolveInfo="ModuleReference" />
    </node>
  </root>
  <root id="6370754048397540903">
    <node role="propertyDeclaration" roleId="tpce.1071489727084" type="tpce.PropertyDeclaration" typeId="tpce.1071489288299" id="6370754048397540909">
      <property name="name" nameId="tpck.1169194664001" value="uuid" />
      <link role="dataType" roleId="tpce.1082985295845" targetNodeId="tpck.1082983041843" resolveInfo="string" />
    </node>
    <node role="propertyDeclaration" roleId="tpce.1071489727084" type="tpce.PropertyDeclaration" typeId="tpce.1071489288299" id="6370754048397540910">
      <property name="name" nameId="tpck.1169194664001" value="qualifiedName" />
      <link role="dataType" roleId="tpce.1082985295845" targetNodeId="tpck.1082983041843" resolveInfo="string" />
    </node>
    <node role="propertyDeclaration" roleId="tpce.1071489727084" type="tpce.PropertyDeclaration" typeId="tpce.1071489288299" id="6655394244919476145">
      <property name="name" nameId="tpck.1169194664001" value="stereotype" />
      <link role="dataType" roleId="tpce.1082985295845" targetNodeId="tpck.1082983041843" resolveInfo="string" />
    </node>
  </root>
  <root id="6370754048397540904">
    <node role="propertyDeclaration" roleId="tpce.1071489727084" type="tpce.PropertyDeclaration" typeId="tpce.1071489288299" id="6370754048397540905">
      <property name="name" nameId="tpck.1169194664001" value="reexport" />
      <link role="dataType" roleId="tpce.1082985295845" targetNodeId="tpck.1082983657063" resolveInfo="boolean" />
    </node>
    <node role="linkDeclaration" roleId="tpce.1071489727083" type="tpce.LinkDeclaration" typeId="tpce.1071489288298" id="1855399583446017054">
      <property name="metaClass" nameId="tpce.1071599937831" value="aggregation" />
      <property name="role" nameId="tpce.1071599776563" value="moduleRef" />
      <property name="sourceCardinality" nameId="tpce.1071599893252" value="1" />
      <link role="target" roleId="tpce.1071599976176" targetNodeId="1855399583446016268" resolveInfo="ModuleReference" />
    </node>
  </root>
  <root id="6370754048397540911">
    <node role="linkDeclaration" roleId="tpce.1071489727083" type="tpce.LinkDeclaration" typeId="tpce.1071489288298" id="6966544519551784805">
      <property name="metaClass" nameId="tpce.1071599937831" value="aggregation" />
      <property name="role" nameId="tpce.1071599776563" value="exportedLanguages" />
      <property name="sourceCardinality" nameId="tpce.1071599893252" value="0..n" />
      <link role="target" roleId="tpce.1071599976176" targetNodeId="1855399583446016268" resolveInfo="ModuleReference" />
    </node>
    <node role="linkDeclaration" roleId="tpce.1071489727083" type="tpce.LinkDeclaration" typeId="tpce.1071489288298" id="6966544519551784806">
      <property name="metaClass" nameId="tpce.1071599937831" value="aggregation" />
      <property name="role" nameId="tpce.1071599776563" value="exportedSolutions" />
      <property name="sourceCardinality" nameId="tpce.1071599893252" value="0..n" />
      <link role="target" roleId="tpce.1071599976176" targetNodeId="1855399583446016268" resolveInfo="ModuleReference" />
    </node>
    <node role="linkDeclaration" roleId="tpce.1071489727083" type="tpce.LinkDeclaration" typeId="tpce.1071489288298" id="6966544519551784807">
      <property name="metaClass" nameId="tpce.1071599937831" value="aggregation" />
      <property name="role" nameId="tpce.1071599776563" value="extendedDevkits" />
      <property name="sourceCardinality" nameId="tpce.1071599893252" value="0..n" />
      <link role="target" roleId="tpce.1071599976176" targetNodeId="1855399583446016268" resolveInfo="ModuleReference" />
    </node>
    <node role="propertyDeclaration" roleId="tpce.1071489727084" type="tpce.PropertyDeclaration" typeId="tpce.1071489288299" id="6966544519551784804">
      <property name="name" nameId="tpck.1169194664001" value="plugin" />
      <link role="dataType" roleId="tpce.1082985295845" targetNodeId="tpck.1082983041843" resolveInfo="string" />
    </node>
    <node role="propertyDeclaration" roleId="tpce.1071489727084" type="tpce.PropertyDeclaration" typeId="tpce.1071489288299" id="6966544519551784808">
      <property name="name" nameId="tpck.1169194664001" value="devkitPath" />
      <link role="dataType" roleId="tpce.1082985295845" targetNodeId="tpck.1082983041843" resolveInfo="string" />
    </node>
  </root>
  <root id="6370754048397540920">
    <node role="linkDeclaration" roleId="tpce.1071489727083" type="tpce.LinkDeclaration" typeId="tpce.1071489288298" id="2721285250110391021">
      <property name="metaClass" nameId="tpce.1071599937831" value="aggregation" />
      <property name="role" nameId="tpce.1071599776563" value="left" />
      <property name="sourceCardinality" nameId="tpce.1071599893252" value="1" />
      <link role="target" roleId="tpce.1071599976176" targetNodeId="2721285250110256909" resolveInfo="MappingConfigRefBase" />
    </node>
    <node role="linkDeclaration" roleId="tpce.1071489727083" type="tpce.LinkDeclaration" typeId="tpce.1071489288298" id="2721285250110391022">
      <property name="metaClass" nameId="tpce.1071599937831" value="aggregation" />
      <property name="role" nameId="tpce.1071599776563" value="right" />
      <property name="sourceCardinality" nameId="tpce.1071599893252" value="1" />
      <link role="target" roleId="tpce.1071599976176" targetNodeId="2721285250110256909" resolveInfo="MappingConfigRefBase" />
    </node>
    <node role="propertyDeclaration" roleId="tpce.1071489727084" type="tpce.PropertyDeclaration" typeId="tpce.1071489288299" id="6370754048397540925">
      <property name="name" nameId="tpck.1169194664001" value="type" />
      <link role="dataType" roleId="tpce.1082985295845" targetNodeId="6370754048397540921" resolveInfo="RuleType" />
    </node>
  </root>
  <root id="6370754048397540921">
    <node role="member" roleId="tpce.1083172003582" type="tpce.EnumerationMemberDeclaration" typeId="tpce.1083171877298" id="6370754048397540922">
      <property name="internalValue" nameId="tpce.1083923523171" value="strictly_before" />
      <property name="javaIdentifier" nameId="tpce.1192116978809" value="strictly_before" />
      <property name="externalValue" nameId="tpce.1083923523172" value="before (&lt;)" />
    </node>
    <node role="member" roleId="tpce.1083172003582" type="tpce.EnumerationMemberDeclaration" typeId="tpce.1083171877298" id="6370754048397540923">
      <property name="internalValue" nameId="tpce.1083923523171" value="strictly_together" />
      <property name="javaIdentifier" nameId="tpce.1192116978809" value="strictly_together" />
      <property name="externalValue" nameId="tpce.1083923523172" value="together with (=)" />
    </node>
    <node role="member" roleId="tpce.1083172003582" type="tpce.EnumerationMemberDeclaration" typeId="tpce.1083171877298" id="6370754048397540924">
      <property name="internalValue" nameId="tpce.1083923523171" value="before_or_together" />
      <property name="javaIdentifier" nameId="tpce.1192116978809" value="before_or_together" />
      <property name="externalValue" nameId="tpce.1083923523172" value="before or together (&lt;=)" />
    </node>
    <node role="member" roleId="tpce.1083172003582" type="tpce.EnumerationMemberDeclaration" typeId="tpce.1083171877298" id="2643213347103734302">
      <property name="internalValue" nameId="tpce.1083923523171" value="after_or_together" />
      <property name="javaIdentifier" nameId="tpce.1192116978809" value="after_or_together" />
      <property name="externalValue" nameId="tpce.1083923523172" value="after or together (&gt;=)" />
    </node>
    <node role="member" roleId="tpce.1083172003582" type="tpce.EnumerationMemberDeclaration" typeId="tpce.1083171877298" id="2643213347103734303">
      <property name="internalValue" nameId="tpce.1083923523171" value="strictly_after" />
      <property name="javaIdentifier" nameId="tpce.1192116978809" value="strictly_after" />
      <property name="externalValue" nameId="tpce.1083923523172" value="after (&gt;)" />
    </node>
  </root>
  <root id="1855399583446016268">
    <node role="propertyDeclaration" roleId="tpce.1071489727084" type="tpce.PropertyDeclaration" typeId="tpce.1071489288299" id="1855399583446016269">
      <property name="name" nameId="tpck.1169194664001" value="uuid" />
      <link role="dataType" roleId="tpce.1082985295845" targetNodeId="tpck.1082983041843" resolveInfo="string" />
    </node>
    <node role="propertyDeclaration" roleId="tpce.1071489727084" type="tpce.PropertyDeclaration" typeId="tpce.1071489288299" id="1855399583446016270">
      <property name="name" nameId="tpck.1169194664001" value="qualifiedName" />
      <link role="dataType" roleId="tpce.1082985295845" targetNodeId="tpck.1082983041843" resolveInfo="string" />
    </node>
  </root>
  <root id="1855399583446017058">
    <node role="propertyDeclaration" roleId="tpce.1071489727084" type="tpce.PropertyDeclaration" typeId="tpce.1071489288299" id="1855399583446017059">
      <property name="name" nameId="tpck.1169194664001" value="path" />
      <link role="dataType" roleId="tpce.1082985295845" targetNodeId="tpck.1082983041843" resolveInfo="string" />
    </node>
  </root>
  <root id="1855399583446017062">
    <node role="propertyDeclaration" roleId="tpce.1071489727084" type="tpce.PropertyDeclaration" typeId="tpce.1071489288299" id="1666927970458410904">
      <property name="name" nameId="tpck.1169194664001" value="type" />
      <link role="dataType" roleId="tpce.1082985295845" targetNodeId="tpck.1082983041843" resolveInfo="string" />
    </node>
    <node role="propertyDeclaration" roleId="tpce.1071489727084" type="tpce.PropertyDeclaration" typeId="tpce.1071489288299" id="1855399583446017567">
      <property name="name" nameId="tpck.1169194664001" value="path" />
      <link role="dataType" roleId="tpce.1082985295845" targetNodeId="tpck.1082983041843" resolveInfo="string" />
    </node>
  </root>
<<<<<<< HEAD
  <root id="1855399583446017063">
    <node role="propertyDeclaration" roleId="tpce.1071489727084" type="tpce.PropertyDeclaration" typeId="tpce.1071489288299" id="1855399583446017065">
      <property name="name" nameId="tpck.1169194664001" value="moduleId" />
      <link role="dataType" roleId="tpce.1082985295845" targetNodeId="tpck.1082983041843" resolveInfo="string" />
    </node>
    <node role="propertyDeclaration" roleId="tpce.1071489727084" type="tpce.PropertyDeclaration" typeId="tpce.1071489288299" id="1855399583446017066">
      <property name="name" nameId="tpck.1169194664001" value="className" />
      <link role="dataType" roleId="tpce.1082985295845" targetNodeId="tpck.1082983041843" resolveInfo="string" />
    </node>
  </root>
  <root id="2721285250110256909" />
  <root id="2721285250110256911" />
  <root id="2721285250110390996" />
=======
  <root id="2721285250110256909">
    <node role="conceptProperty" roleId="tpce.1105725339613" type="tpce.BooleanConceptProperty" typeId="tpce.1105725574259" id="2721285250110256910">
      <link role="conceptPropertyDeclaration" roleId="tpce.1105725439818" targetNodeId="tpck.1137473854053" resolveInfo="abstract" />
    </node>
  </root>
  <root id="2721285250110256911">
    <node role="conceptProperty" roleId="tpce.1105725339613" type="tpce.StringConceptProperty" typeId="tpce.1105725638761" id="2721285250110400478">
      <property name="value" nameId="tpce.1105725733873" value="all global" />
      <link role="conceptPropertyDeclaration" roleId="tpce.1105725439818" targetNodeId="tpck.1137473891462" resolveInfo="alias" />
    </node>
  </root>
  <root id="2721285250110390996">
    <node role="conceptProperty" roleId="tpce.1105725339613" type="tpce.StringConceptProperty" typeId="tpce.1105725638761" id="2721285250110400480">
      <property name="value" nameId="tpce.1105725733873" value="all local" />
      <link role="conceptPropertyDeclaration" roleId="tpce.1105725439818" targetNodeId="tpck.1137473891462" resolveInfo="alias" />
    </node>
  </root>
>>>>>>> 9dee5395
  <root id="2721285250110391051">
    <node role="linkDeclaration" roleId="tpce.1071489727083" type="tpce.LinkDeclaration" typeId="tpce.1071489288298" id="2721285250110391052">
      <property name="metaClass" nameId="tpce.1071599937831" value="aggregation" />
      <property name="role" nameId="tpce.1071599776563" value="refs" />
      <property name="sourceCardinality" nameId="tpce.1071599893252" value="0..n" />
      <link role="target" roleId="tpce.1071599976176" targetNodeId="2721285250110256909" resolveInfo="MappingConfigRefBase" />
    </node>
  </root>
  <root id="2721285250110400375">
    <node role="propertyDeclaration" roleId="tpce.1071489727084" type="tpce.PropertyDeclaration" typeId="tpce.1071489288299" id="2721285250110400376">
      <property name="name" nameId="tpck.1169194664001" value="modelUID" />
      <link role="dataType" roleId="tpce.1082985295845" targetNodeId="tpck.1082983041843" resolveInfo="string" />
    </node>
    <node role="propertyDeclaration" roleId="tpce.1071489727084" type="tpce.PropertyDeclaration" typeId="tpce.1071489288299" id="2721285250110400377">
      <property name="name" nameId="tpck.1169194664001" value="nodeID" />
      <link role="dataType" roleId="tpce.1082985295845" targetNodeId="tpck.1082983041843" resolveInfo="string" />
    </node>
  </root>
  <root id="2721285250110400481">
    <node role="linkDeclaration" roleId="tpce.1071489727083" type="tpce.LinkDeclaration" typeId="tpce.1071489288298" id="2721285250110400483">
      <property name="metaClass" nameId="tpce.1071599937831" value="aggregation" />
      <property name="role" nameId="tpce.1071599776563" value="generator" />
      <link role="target" roleId="tpce.1071599976176" targetNodeId="1855399583446016268" resolveInfo="ModuleReference" />
    </node>
    <node role="linkDeclaration" roleId="tpce.1071489727083" type="tpce.LinkDeclaration" typeId="tpce.1071489288298" id="2721285250110400482">
      <property name="metaClass" nameId="tpce.1071599937831" value="aggregation" />
      <property name="role" nameId="tpce.1071599776563" value="innerRef" />
      <link role="target" roleId="tpce.1071599976176" targetNodeId="2721285250110256909" resolveInfo="MappingConfigRefBase" />
    </node>
  </root>
  <root id="269654322145263495">
    <node role="propertyDeclaration" roleId="tpce.1071489727084" type="tpce.PropertyDeclaration" typeId="tpce.1071489288299" id="269654322145263496">
      <property name="name" nameId="tpck.1169194664001" value="uuid" />
      <link role="dataType" roleId="tpce.1082985295845" targetNodeId="tpck.1082983041843" resolveInfo="string" />
    </node>
    <node role="propertyDeclaration" roleId="tpce.1071489727084" type="tpce.PropertyDeclaration" typeId="tpce.1071489288299" id="269654322145263497">
      <property name="name" nameId="tpck.1169194664001" value="name" />
      <link role="dataType" roleId="tpce.1082985295845" targetNodeId="tpck.1082983041843" resolveInfo="string" />
    </node>
  </root>
  <root id="269654322145263543">
    <node role="propertyDeclaration" roleId="tpce.1071489727084" type="tpce.PropertyDeclaration" typeId="tpce.1071489288299" id="269654322145263544">
      <property name="name" nameId="tpck.1169194664001" value="value" />
      <link role="dataType" roleId="tpce.1082985295845" targetNodeId="tpck.1082983041843" resolveInfo="string" />
    </node>
  </root>
</model>
<|MERGE_RESOLUTION|>--- conflicted
+++ resolved
@@ -4,7 +4,6 @@
   <language namespace="c72da2b9-7cce-4447-8389-f407dc1158b7(jetbrains.mps.lang.structure)" />
   <import index="tpck" modelUID="r:00000000-0000-4000-0000-011c89590288(jetbrains.mps.lang.core.structure)" version="0" implicit="yes" />
   <import index="tpce" modelUID="r:00000000-0000-4000-0000-011c89590292(jetbrains.mps.lang.structure.structure)" version="0" implicit="yes" />
-  <import index="hypd" modelUID="r:aa31e43e-9240-4f4d-b6db-5c1c9a86c59e(jetbrains.mps.lang.project.structure)" version="-1" implicit="yes" />
   <roots>
     <node type="tpce.ConceptDeclaration" typeId="tpce.1071489090640" id="6370754048397540894">
       <property name="abstract" nameId="tpce.4628067390765956802" value="true" />
@@ -387,39 +386,9 @@
       <link role="dataType" roleId="tpce.1082985295845" targetNodeId="tpck.1082983041843" resolveInfo="string" />
     </node>
   </root>
-<<<<<<< HEAD
-  <root id="1855399583446017063">
-    <node role="propertyDeclaration" roleId="tpce.1071489727084" type="tpce.PropertyDeclaration" typeId="tpce.1071489288299" id="1855399583446017065">
-      <property name="name" nameId="tpck.1169194664001" value="moduleId" />
-      <link role="dataType" roleId="tpce.1082985295845" targetNodeId="tpck.1082983041843" resolveInfo="string" />
-    </node>
-    <node role="propertyDeclaration" roleId="tpce.1071489727084" type="tpce.PropertyDeclaration" typeId="tpce.1071489288299" id="1855399583446017066">
-      <property name="name" nameId="tpck.1169194664001" value="className" />
-      <link role="dataType" roleId="tpce.1082985295845" targetNodeId="tpck.1082983041843" resolveInfo="string" />
-    </node>
-  </root>
   <root id="2721285250110256909" />
   <root id="2721285250110256911" />
   <root id="2721285250110390996" />
-=======
-  <root id="2721285250110256909">
-    <node role="conceptProperty" roleId="tpce.1105725339613" type="tpce.BooleanConceptProperty" typeId="tpce.1105725574259" id="2721285250110256910">
-      <link role="conceptPropertyDeclaration" roleId="tpce.1105725439818" targetNodeId="tpck.1137473854053" resolveInfo="abstract" />
-    </node>
-  </root>
-  <root id="2721285250110256911">
-    <node role="conceptProperty" roleId="tpce.1105725339613" type="tpce.StringConceptProperty" typeId="tpce.1105725638761" id="2721285250110400478">
-      <property name="value" nameId="tpce.1105725733873" value="all global" />
-      <link role="conceptPropertyDeclaration" roleId="tpce.1105725439818" targetNodeId="tpck.1137473891462" resolveInfo="alias" />
-    </node>
-  </root>
-  <root id="2721285250110390996">
-    <node role="conceptProperty" roleId="tpce.1105725339613" type="tpce.StringConceptProperty" typeId="tpce.1105725638761" id="2721285250110400480">
-      <property name="value" nameId="tpce.1105725733873" value="all local" />
-      <link role="conceptPropertyDeclaration" roleId="tpce.1105725439818" targetNodeId="tpck.1137473891462" resolveInfo="alias" />
-    </node>
-  </root>
->>>>>>> 9dee5395
   <root id="2721285250110391051">
     <node role="linkDeclaration" roleId="tpce.1071489727083" type="tpce.LinkDeclaration" typeId="tpce.1071489288298" id="2721285250110391052">
       <property name="metaClass" nameId="tpce.1071599937831" value="aggregation" />
