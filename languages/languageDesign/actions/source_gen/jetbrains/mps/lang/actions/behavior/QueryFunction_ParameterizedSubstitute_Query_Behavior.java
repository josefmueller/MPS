--- conflicted
+++ resolved
@@ -5,12 +5,7 @@
 import jetbrains.mps.smodel.SNode;
 import jetbrains.mps.lang.smodel.generator.smodelAdapter.SNodeOperations;
 import jetbrains.mps.lang.smodel.generator.smodelAdapter.SLinkOperations;
-<<<<<<< HEAD
 import org.jetbrains.mps.openapi.language.SConcept;
-import java.util.Set;
-import java.util.HashSet;
-=======
->>>>>>> 99a07c7d
 import jetbrains.mps.smodel.SModelUtil_new;
 import jetbrains.mps.project.GlobalScope;
 import jetbrains.mps.lang.typesystem.runtime.HUtil;
@@ -35,34 +30,10 @@
     return _quotation_createNode_6qptm2_a6a0(expectedType);
   }
 
-<<<<<<< HEAD
   public static boolean virtual_usesParameterObject_1262430001741497984(SConcept thisConcept) {
     return true;
   }
 
-  public static class QuotationClass_6qptm2_a0a0b0b {
-    public QuotationClass_6qptm2_a0a0b0b() {
-    }
-
-    public SNode createNode(Object parameter_5) {
-      SNode result = null;
-      Set<SNode> _parameterValues_129834374 = new HashSet<SNode>();
-      SNode quotedNode_1 = null;
-      SNode quotedNode_2 = null;
-      {
-        quotedNode_1 = SModelUtil_new.instantiateConceptDeclaration("jetbrains.mps.baseLanguage.collections.structure.SequenceType", null, null, GlobalScope.getInstance(), false);
-        SNode quotedNode1_3 = quotedNode_1;
-        {
-          quotedNode_2 = SModelUtil_new.instantiateConceptDeclaration("jetbrains.mps.lang.smodel.structure.SConceptType", null, null, GlobalScope.getInstance(), false);
-          SNode quotedNode1_4 = quotedNode_2;
-          quotedNode1_4.setReferenceTarget("conceptDeclaraton", (SNode) parameter_5);
-          quotedNode_1.addChild("elementType", quotedNode1_4);
-        }
-        result = quotedNode1_3;
-      }
-      return result;
-    }
-=======
   private static SNode _quotation_createNode_6qptm2_a0a1a0(Object parameter_1) {
     SNode quotedNode_2 = null;
     SNode quotedNode_3 = null;
@@ -71,7 +42,6 @@
     quotedNode_3.setReferenceTarget("conceptDeclaraton", (SNode) parameter_1);
     quotedNode_2.addChild("elementType", quotedNode_3);
     return quotedNode_2;
->>>>>>> 99a07c7d
   }
 
   private static SNode _quotation_createNode_6qptm2_a0a5a0() {
