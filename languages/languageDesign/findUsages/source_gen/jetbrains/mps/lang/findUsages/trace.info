<?xml version="1.0" encoding="UTF-8"?>
<debug-info>
  <root>
    <file name="Generator.java">
<<<<<<< HEAD
      <unit at="16,0,72,0" name="jetbrains.mps.lang.findUsages.Generator" />
=======
      <unit at="17,0,80,0" name="jetbrains.mps.lang.findUsages.Generator" />
>>>>>>> bf3a2c62
    </file>
    <file name="Language.java">
      <unit at="18,0,54,0" name="jetbrains.mps.lang.findUsages.Language" />
    </file>
  </root>
</debug-info>
<|MERGE_RESOLUTION|>--- conflicted
+++ resolved
@@ -2,11 +2,7 @@
 <debug-info>
   <root>
     <file name="Generator.java">
-<<<<<<< HEAD
-      <unit at="16,0,72,0" name="jetbrains.mps.lang.findUsages.Generator" />
-=======
-      <unit at="17,0,80,0" name="jetbrains.mps.lang.findUsages.Generator" />
->>>>>>> bf3a2c62
+      <unit at="17,0,71,0" name="jetbrains.mps.lang.findUsages.Generator" />
     </file>
     <file name="Language.java">
       <unit at="18,0,54,0" name="jetbrains.mps.lang.findUsages.Language" />
