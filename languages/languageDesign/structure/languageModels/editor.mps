<?xml version="1.0" encoding="UTF-8"?>
<model modelUID="r:00000000-0000-4000-0000-011c8959028d(jetbrains.mps.lang.structure.editor)">
  <persistence version="8" />
  <language namespace="18bc6592-03a6-4e29-a83a-7ff23bde13ba(jetbrains.mps.lang.editor)" />
  <language namespace="c72da2b9-7cce-4447-8389-f407dc1158b7(jetbrains.mps.lang.structure)" />
  <language namespace="aee9cad2-acd4-4608-aef2-0004f6a1cdbd(jetbrains.mps.lang.actions)" />
  <language namespace="c0080a47-7e37-4558-bee9-9ae18e690549(jetbrains.mps.lang.extension)" />
  <devkit namespace="fbc25dd2-5da4-483a-8b19-70928e1b62d7(jetbrains.mps.devkit.general-purpose)" />
  <import index="tpce" modelUID="r:00000000-0000-4000-0000-011c89590292(jetbrains.mps.lang.structure.structure)" version="0" />
  <import index="tpck" modelUID="r:00000000-0000-4000-0000-011c89590288(jetbrains.mps.lang.core.structure)" version="0" />
  <import index="tpcn" modelUID="r:00000000-0000-4000-0000-011c8959028b(jetbrains.mps.lang.structure.behavior)" version="-1" />
  <import index="iwwu" modelUID="r:2c4d9270-b6d6-44af-aecd-e01a223680db(jetbrains.mps.kernel.model)" version="-1" />
  <import index="cu2c" modelUID="f:java_stub#6ed54515-acc8-4d1e-a16c-9fd6cfe951ea#jetbrains.mps.smodel(MPS.Core/jetbrains.mps.smodel@java_stub)" version="-1" />
  <import index="msyo" modelUID="f:java_stub#6ed54515-acc8-4d1e-a16c-9fd6cfe951ea#jetbrains.mps.util(MPS.Core/jetbrains.mps.util@java_stub)" version="-1" />
  <import index="vsqj" modelUID="f:java_stub#6ed54515-acc8-4d1e-a16c-9fd6cfe951ea#jetbrains.mps.project(MPS.Core/jetbrains.mps.project@java_stub)" version="-1" />
  <import index="59et" modelUID="f:java_stub#6ed54515-acc8-4d1e-a16c-9fd6cfe951ea#jetbrains.mps.vfs(MPS.Core/jetbrains.mps.vfs@java_stub)" version="-1" />
  <import index="tpcc" modelUID="r:00000000-0000-4000-0000-011c89590290(jetbrains.mps.lang.structure.plugin)" version="-1" />
  <import index="7lvn" modelUID="r:4e6037e6-9135-44f8-9403-04d79fc40f4a(jetbrains.mps.ide.editor.util)" version="-1" />
  <import index="1i04" modelUID="r:3270011d-8b2d-4938-8dff-d256a759e017(jetbrains.mps.lang.behavior.structure)" version="-1" />
  <import index="tpcu" modelUID="r:00000000-0000-4000-0000-011c89590282(jetbrains.mps.lang.core.behavior)" version="-1" />
  <import index="y36q" modelUID="f:java_stub#6ed54515-acc8-4d1e-a16c-9fd6cfe951ea#jetbrains.mps.smodel.search(jetbrains.mps.smodel.search@java_stub)" version="-1" />
  <import index="ec5l" modelUID="f:java_stub#8865b7a8-5271-43d3-884c-6fd1d9cfdd34#org.jetbrains.mps.openapi.model(org.jetbrains.mps.openapi.model@java_stub)" version="-1" />
  <import index="k7g3" modelUID="f:java_stub#6354ebe7-c22a-4a0f-ac54-50b52ab9b065#java.util(java.util@java_stub)" version="-1" />
  <import index="tpen" modelUID="r:00000000-0000-4000-0000-011c895902c3(jetbrains.mps.baseLanguage.editor)" version="-1" />
  <import index="88zw" modelUID="f:java_stub#8865b7a8-5271-43d3-884c-6fd1d9cfdd34#org.jetbrains.mps.openapi.module(MPS.OpenAPI/org.jetbrains.mps.openapi.module@java_stub)" version="-1" />
  <import index="srng" modelUID="f:java_stub#1ed103c3-3aa6-49b7-9c21-6765ee11f224#jetbrains.mps.openapi.editor(MPS.Editor/jetbrains.mps.openapi.editor@java_stub)" version="-1" />
  <import index="tpco" modelUID="r:00000000-0000-4000-0000-011c89590284(jetbrains.mps.lang.core.editor)" version="-1" />
  <import index="cd28" modelUID="r:8095f777-2745-40ce-ad34-6655ef50b7cc(jetbrains.mps.editor.runtime.impl)" version="-1" />
  <import index="bzqj" modelUID="f:java_stub#1ed103c3-3aa6-49b7-9c21-6765ee11f224#jetbrains.mps.editor.runtime.cells(MPS.Editor/jetbrains.mps.editor.runtime.cells@java_stub)" version="-1" />
  <import index="nu8v" modelUID="f:java_stub#1ed103c3-3aa6-49b7-9c21-6765ee11f224#jetbrains.mps.openapi.editor.cells(MPS.Editor/jetbrains.mps.openapi.editor.cells@java_stub)" version="-1" />
<<<<<<< HEAD
=======
  <import index="cd28" modelUID="r:8095f777-2745-40ce-ad34-6655ef50b7cc(jetbrains.mps.editor.runtime.impl)" version="-1" />
  <import index="9a8" modelUID="f:java_stub#1ed103c3-3aa6-49b7-9c21-6765ee11f224#jetbrains.mps.nodeEditor(MPS.Editor/jetbrains.mps.nodeEditor@java_stub)" version="-1" />
  <import index="jsgz" modelUID="f:java_stub#1ed103c3-3aa6-49b7-9c21-6765ee11f224#jetbrains.mps.nodeEditor.cells(MPS.Editor/jetbrains.mps.nodeEditor.cells@java_stub)" version="-1" />
  <import index="ejnv" modelUID="f:java_stub#1ed103c3-3aa6-49b7-9c21-6765ee11f224#jetbrains.mps.editor.runtime.style(MPS.Editor/jetbrains.mps.editor.runtime.style@java_stub)" version="-1" />
  <import index="qe67" modelUID="f:java_stub#1ed103c3-3aa6-49b7-9c21-6765ee11f224#jetbrains.mps.openapi.editor.style(MPS.Editor/jetbrains.mps.openapi.editor.style@java_stub)" version="-1" />
  <import index="gmbu" modelUID="f:java_stub#1ed103c3-3aa6-49b7-9c21-6765ee11f224#jetbrains.mps.lang.editor.generator.internal(MPS.Editor/jetbrains.mps.lang.editor.generator.internal@java_stub)" version="-1" />
  <import index="4ky7" modelUID="f:java_stub#1ed103c3-3aa6-49b7-9c21-6765ee11f224#jetbrains.mps.nodeEditor.cellMenu(MPS.Editor/jetbrains.mps.nodeEditor.cellMenu@java_stub)" version="-1" />
>>>>>>> d161ae6f
  <import index="tpc2" modelUID="r:00000000-0000-4000-0000-011c8959029e(jetbrains.mps.lang.editor.structure)" version="35" implicit="yes" />
  <import index="tpee" modelUID="r:00000000-0000-4000-0000-011c895902ca(jetbrains.mps.baseLanguage.structure)" version="5" implicit="yes" />
  <import index="tp25" modelUID="r:00000000-0000-4000-0000-011c89590301(jetbrains.mps.lang.smodel.structure)" version="16" implicit="yes" />
  <import index="tp2q" modelUID="r:00000000-0000-4000-0000-011c8959032e(jetbrains.mps.baseLanguage.collections.structure)" version="7" implicit="yes" />
  <import index="tp2c" modelUID="r:00000000-0000-4000-0000-011c89590338(jetbrains.mps.baseLanguage.closures.structure)" version="3" implicit="yes" />
  <import index="tpdg" modelUID="r:00000000-0000-4000-0000-011c895902a8(jetbrains.mps.lang.actions.structure)" version="23" implicit="yes" />
  <import index="v54s" modelUID="r:2a0fe383-d602-4f5b-813c-e41afdbbb97e(jetbrains.mps.lang.extension.structure)" version="-1" implicit="yes" />
  <import index="cx9y" modelUID="r:309aeee7-bee8-445c-b31d-35928d1da75f(jetbrains.mps.baseLanguage.tuples.structure)" version="2" implicit="yes" />
  <root type="tpc2.ConceptEditorDeclaration" typeId="tpc2.1071666914219" id="1082979388796" nodeInfo="ng">
    <property name="name" nameId="tpck.1169194664001" value="ConstrainedDataTypeDeclaration_Editor" />
    <link role="conceptDeclaration" roleId="tpc2.1166049300910" targetNodeId="tpce.1082978499127" resolveInfo="ConstrainedDataTypeDeclaration" />
    <node role="cellModel" roleId="tpc2.1080736633877" type="tpc2.CellModel_Collection" typeId="tpc2.1073389446423" id="1082979388797" nodeInfo="nn">
      <property name="vertical" nameId="tpc2.1073389446425" value="true" />
      <node role="childCellModel" roleId="tpc2.1073389446424" type="tpc2.CellModel_Collection" typeId="tpc2.1073389446423" id="1082979388814" nodeInfo="nn">
        <property name="vertical" nameId="tpc2.1073389446425" value="false" />
        <node role="childCellModel" roleId="tpc2.1073389446424" type="tpc2.CellModel_Constant" typeId="tpc2.1073389577006" id="1082979388815" nodeInfo="nn">
          <property name="text" nameId="tpc2.1073389577007" value="constrained string datatype:" />
          <node role="styleItem" roleId="tpc2.1219418656006" type="tpc2.SelectableStyleSheetItem" typeId="tpc2.1186414928363" id="1214310993999" nodeInfo="nn">
            <property name="flag" nameId="tpc2.1186414551515" value="true" />
          </node>
          <node role="styleItem" roleId="tpc2.1219418656006" type="tpc2.EditableStyleClassItem" typeId="tpc2.1186414860679" id="1214398032087" nodeInfo="nn">
            <property name="flag" nameId="tpc2.1186414551515" value="false" />
          </node>
        </node>
        <node role="childCellModel" roleId="tpc2.1073389446424" type="tpc2.CellModel_Property" typeId="tpc2.1073389658414" id="1082979388816" nodeInfo="ng">
          <property name="noTargetText" nameId="tpc2.1139852716018" value="&lt;no name&gt;" />
          <link role="relationDeclaration" roleId="tpc2.1140103550593" targetNodeId="tpck.1169194664001" resolveInfo="name" />
        </node>
        <node role="styleItem" roleId="tpc2.1219418656006" type="tpc2.SelectableStyleSheetItem" typeId="tpc2.1186414928363" id="1214310995200" nodeInfo="nn">
          <property name="flag" nameId="tpc2.1186414551515" value="false" />
        </node>
        <node role="cellLayout" roleId="tpc2.1106270802874" type="tpc2.CellLayout_Horizontal" typeId="tpc2.1106270549637" id="1239877876840" nodeInfo="nn" />
      </node>
      <node role="childCellModel" roleId="tpc2.1073389446424" type="tpc2.CellModel_Constant" typeId="tpc2.1073389577006" id="1083066231719" nodeInfo="nn">
        <node role="styleItem" roleId="tpc2.1219418656006" type="tpc2.SelectableStyleSheetItem" typeId="tpc2.1186414928363" id="1214310996259" nodeInfo="nn">
          <property name="flag" nameId="tpc2.1186414551515" value="false" />
        </node>
      </node>
      <node role="childCellModel" roleId="tpc2.1073389446424" type="tpc2.CellModel_Collection" typeId="tpc2.1073389446423" id="1083066231720" nodeInfo="nn">
        <property name="vertical" nameId="tpc2.1073389446425" value="false" />
        <node role="childCellModel" roleId="tpc2.1073389446424" type="tpc2.CellModel_Constant" typeId="tpc2.1073389577006" id="1083066231721" nodeInfo="nn">
          <property name="text" nameId="tpc2.1073389577007" value="    matching regexp:" />
        </node>
        <node role="childCellModel" roleId="tpc2.1073389446424" type="tpc2.CellModel_Property" typeId="tpc2.1073389658414" id="1083066231722" nodeInfo="ng">
          <property name="noTargetText" nameId="tpc2.1139852716018" value="&lt;no value&gt;" />
          <link role="relationDeclaration" roleId="tpc2.1140103550593" targetNodeId="tpce.1083066089218" resolveInfo="constraint" />
          <node role="styleItem" roleId="tpc2.1219418656006" type="tpc2.ForegroundColorStyleClassItem" typeId="tpc2.1186404549998" id="1214399677937" nodeInfo="nn">
            <property name="color" nameId="tpc2.1186403713874" value="DARK_BLUE" />
          </node>
        </node>
        <node role="styleItem" roleId="tpc2.1219418656006" type="tpc2.SelectableStyleSheetItem" typeId="tpc2.1186414928363" id="1214310994883" nodeInfo="nn">
          <property name="flag" nameId="tpc2.1186414551515" value="false" />
        </node>
        <node role="cellLayout" roleId="tpc2.1106270802874" type="tpc2.CellLayout_Horizontal" typeId="tpc2.1106270549637" id="1239877876814" nodeInfo="nn" />
      </node>
      <node role="cellLayout" roleId="tpc2.1106270802874" type="tpc2.CellLayout_Vertical" typeId="tpc2.1106270571710" id="1239877964003" nodeInfo="nn" />
    </node>
  </root>
  <root type="tpc2.ConceptEditorDeclaration" typeId="tpc2.1071666914219" id="1082985570612" nodeInfo="ng">
    <property name="name" nameId="tpck.1169194664001" value="PropertyDeclaration_Editor" />
    <link role="conceptDeclaration" roleId="tpc2.1166049300910" targetNodeId="tpce.1071489288299" resolveInfo="PropertyDeclaration" />
    <node role="cellModel" roleId="tpc2.1080736633877" type="tpc2.CellModel_Collection" typeId="tpc2.1073389446423" id="1082985570613" nodeInfo="nn">
      <property name="vertical" nameId="tpc2.1073389446425" value="false" />
      <node role="childCellModel" roleId="tpc2.1073389446424" type="tpc2.CellModel_TransactionalProperty" typeId="tpc2.1216380990741" id="3557929875030483523" nodeInfo="ng">
        <link role="property" roleId="tpc2.1216381219207" targetNodeId="tpck.1169194664001" resolveInfo="name" />
        <link role="parentStyleClass" roleId="tpc2.1381004262292426837" targetNodeId="tpen.1198595398954" resolveInfo="Field" />
        <node role="handlerBlock" roleId="tpc2.1216381211800" type="tpc2.TransactionalPropertyHandler" typeId="tpc2.1216381054717" id="3557929875030483524" nodeInfo="nn">
          <node role="body" roleId="tpee.1137022507850" type="tpee.StatementList" typeId="tpee.1068580123136" id="3557929875030483525" nodeInfo="sn">
            <node role="statement" roleId="tpee.1068581517665" type="tpee.IfStatement" typeId="tpee.1068580123159" id="7972144475523791593" nodeInfo="nn">
              <node role="ifTrue" roleId="tpee.1068580123161" type="tpee.StatementList" typeId="tpee.1068580123136" id="7972144475523791594" nodeInfo="sn">
                <node role="statement" roleId="tpee.1068581517665" type="tpee.ExpressionStatement" typeId="tpee.1068580123155" id="6352952732708938401" nodeInfo="nn">
                  <node role="expression" roleId="tpee.1068580123156" type="tpee.DotExpression" typeId="tpee.1197027756228" id="6352952732708938402" nodeInfo="nn">
                    <node role="operation" roleId="tpee.1197027833540" type="tpee.InstanceMethodCallOperation" typeId="tpee.1202948039474" id="6352952732708938403" nodeInfo="nn">
                      <link role="baseMethodDeclaration" roleId="tpee.1068499141037" targetNodeId="88zw.~ModelAccess%dexecuteCommand(java%dlang%dRunnable)%cvoid" resolveInfo="executeCommand" />
                      <node role="actualArgument" roleId="tpee.1068499141038" type="tp2c.ClosureLiteral" typeId="tp2c.1199569711397" id="6352952732708938404" nodeInfo="nn">
                        <node role="body" roleId="tp2c.1199569916463" type="tpee.StatementList" typeId="tpee.1068580123136" id="6352952732708938405" nodeInfo="sn">
                          <node role="statement" roleId="tpee.1068581517665" type="tpee.ExpressionStatement" typeId="tpee.1068580123155" id="7972144475523791595" nodeInfo="nn">
                            <node role="expression" roleId="tpee.1068580123156" type="tpee.AssignmentExpression" typeId="tpee.1068498886294" id="7972144475523791596" nodeInfo="nn">
                              <node role="rValue" roleId="tpee.1068498886297" type="tpc2.TransactionPropertyHandler_newValue" typeId="tpc2.1216381148013" id="7972144475523791597" nodeInfo="nn" />
                              <node role="lValue" roleId="tpee.1068498886295" type="tpee.DotExpression" typeId="tpee.1197027756228" id="7972144475523791598" nodeInfo="nn">
                                <node role="operand" roleId="tpee.1197027771414" type="tpc2.ConceptFunctionParameter_node" typeId="tpc2.1142886811589" id="7972144475523791599" nodeInfo="nn" />
                                <node role="operation" roleId="tpee.1197027833540" type="tp25.SPropertyAccess" typeId="tp25.1138056022639" id="7972144475523791600" nodeInfo="nn">
                                  <link role="property" roleId="tp25.1138056395725" targetNodeId="tpck.1169194664001" resolveInfo="name" />
                                </node>
                              </node>
                            </node>
                          </node>
                        </node>
                      </node>
                    </node>
                    <node role="operand" roleId="tpee.1197027771414" type="tpee.DotExpression" typeId="tpee.1197027756228" id="6352952732708938406" nodeInfo="nn">
                      <node role="operation" roleId="tpee.1197027833540" type="tpee.InstanceMethodCallOperation" typeId="tpee.1202948039474" id="6352952732708938407" nodeInfo="nn">
                        <link role="baseMethodDeclaration" roleId="tpee.1068499141037" targetNodeId="88zw.~SRepository%dgetModelAccess()%corg%djetbrains%dmps%dopenapi%dmodule%dModelAccess" resolveInfo="getModelAccess" />
                      </node>
                      <node role="operand" roleId="tpee.1197027771414" type="tpee.DotExpression" typeId="tpee.1197027756228" id="6352952732708938408" nodeInfo="nn">
                        <node role="operation" roleId="tpee.1197027833540" type="tpee.InstanceMethodCallOperation" typeId="tpee.1202948039474" id="6352952732708938409" nodeInfo="nn">
                          <link role="baseMethodDeclaration" roleId="tpee.1068499141037" targetNodeId="srng.~EditorContext%dgetRepository()%corg%djetbrains%dmps%dopenapi%dmodule%dSRepository" resolveInfo="getRepository" />
                        </node>
                        <node role="operand" roleId="tpee.1197027771414" type="tpc2.ConceptFunctionParameter_editorContext" typeId="tpc2.1161622981231" id="6352952732708938410" nodeInfo="nn" />
                      </node>
                    </node>
                  </node>
                </node>
              </node>
              <node role="condition" roleId="tpee.1068580123160" type="tpee.NotExpression" typeId="tpee.1081516740877" id="7972144475523791601" nodeInfo="nn">
                <node role="expression" roleId="tpee.1081516765348" type="tpee.DotExpression" typeId="tpee.1197027756228" id="7972144475523791602" nodeInfo="nn">
                  <node role="operand" roleId="tpee.1197027771414" type="tpee.DotExpression" typeId="tpee.1197027756228" id="7972144475523791603" nodeInfo="nn">
                    <node role="operand" roleId="tpee.1197027771414" type="v54s.ExtensionPointExpression" typeId="v54s.6626851894249711936" id="7972144475523791604" nodeInfo="nn">
                      <link role="extensionPoint" roleId="v54s.6626851894249712469" targetNodeId="tpcc.7972144475523726200" />
                    </node>
                    <node role="operation" roleId="tpee.1197027833540" type="v54s.GetExtensionObjectsOperation" typeId="v54s.3175313036448560967" id="7972144475523791605" nodeInfo="nn" />
                  </node>
                  <node role="operation" roleId="tpee.1197027833540" type="tp2q.AnyOperation" typeId="tp2q.1235566554328" id="7972144475523791606" nodeInfo="nn">
                    <node role="closure" roleId="tp2q.1204796294226" type="tp2c.ClosureLiteral" typeId="tp2c.1199569711397" id="7972144475523791607" nodeInfo="nn">
                      <node role="body" roleId="tp2c.1199569916463" type="tpee.StatementList" typeId="tpee.1068580123136" id="7972144475523791608" nodeInfo="sn">
                        <node role="statement" roleId="tpee.1068581517665" type="tpee.ExpressionStatement" typeId="tpee.1068580123155" id="7972144475523791609" nodeInfo="nn">
                          <node role="expression" roleId="tpee.1068580123156" type="tp2c.CompactInvokeFunctionExpression" typeId="tp2c.1235746970280" id="7972144475523791610" nodeInfo="nn">
                            <node role="function" roleId="tp2c.1235746996653" type="tpee.VariableReference" typeId="tpee.1068498886296" id="3021153905151610286" nodeInfo="nn">
                              <link role="variableDeclaration" roleId="tpee.1068581517664" targetNodeId="7972144475523791616" resolveInfo="it" />
                            </node>
                            <node role="parameter" roleId="tp2c.1235747002942" type="tpc2.ConceptFunctionParameter_editorContext" typeId="tpc2.1161622981231" id="7972144475523791612" nodeInfo="nn" />
                            <node role="parameter" roleId="tp2c.1235747002942" type="tpc2.ConceptFunctionParameter_node" typeId="tpc2.1142886811589" id="7972144475523791613" nodeInfo="nn" />
                            <node role="parameter" roleId="tp2c.1235747002942" type="tpc2.TransactionPropertyHandler_oldValue" typeId="tpc2.1216381117100" id="7972144475523791614" nodeInfo="nn" />
                            <node role="parameter" roleId="tp2c.1235747002942" type="tpc2.TransactionPropertyHandler_newValue" typeId="tpc2.1216381148013" id="7972144475523791615" nodeInfo="nn" />
                          </node>
                        </node>
                      </node>
                      <node role="parameter" roleId="tp2c.1199569906740" type="tp2q.SmartClosureParameterDeclaration" typeId="tp2q.1203518072036" id="7972144475523791616" nodeInfo="ig">
                        <property name="name" nameId="tpck.1169194664001" value="it" />
                        <node role="type" roleId="tpee.5680397130376446158" type="tpee.UndefinedType" typeId="tpee.4836112446988635817" id="7972144475523791617" nodeInfo="in" />
                      </node>
                    </node>
                  </node>
                </node>
              </node>
            </node>
          </node>
        </node>
        <node role="styleItem" roleId="tpc2.1219418656006" type="tpc2.FontStyleStyleClassItem" typeId="tpc2.1186403751766" id="1214314934389" nodeInfo="nn">
          <property name="style" nameId="tpc2.1186403771423" value="BOLD" />
        </node>
        <node role="id" roleId="tpc2.4323500428121274054" type="tpc2.EditorCellId" typeId="tpc2.4323500428121233431" id="850862791449653069" nodeInfo="ng">
          <property name="name" nameId="tpck.1169194664001" value="name" />
        </node>
      </node>
      <node role="childCellModel" roleId="tpc2.1073389446424" type="tpc2.CellModel_Constant" typeId="tpc2.1073389577006" id="1082987076546" nodeInfo="nn">
        <property name="text" nameId="tpc2.1073389577007" value=":" />
      </node>
      <node role="childCellModel" roleId="tpc2.1073389446424" type="tpc2.CellModel_RefCell" typeId="tpc2.1088013125922" id="1106002077142" nodeInfo="ng">
        <property name="noTargetText" nameId="tpc2.1139852716018" value="&lt;no data type&gt;" />
        <link role="relationDeclaration" roleId="tpc2.1140103550593" targetNodeId="tpce.1082985295845" />
        <link role="actionMap" roleId="tpc2.1139959269582" targetNodeId="1272170755465008812" resolveInfo="PropertyDeclarationDeleteActions" />
        <node role="editorComponent" roleId="tpc2.1088186146602" type="tpc2.InlineEditorComponent" typeId="tpc2.1088185857835" id="1106001907860" nodeInfo="ng">
          <node role="cellModel" roleId="tpc2.1080736633877" type="tpc2.CellModel_Property" typeId="tpc2.1073389658414" id="1106002077143" nodeInfo="ng">
            <property name="readOnly" nameId="tpc2.1140017977771" value="true" />
            <property name="noTargetText" nameId="tpc2.1139852716018" value="&lt;no name&gt;" />
            <link role="relationDeclaration" roleId="tpc2.1140103550593" targetNodeId="tpck.1169194664001" resolveInfo="name" />
          </node>
        </node>
      </node>
      <node role="childCellModel" roleId="tpc2.1073389446424" type="tpc2.CellModel_Collection" typeId="tpc2.1073389446423" id="1272170755466727313" nodeInfo="nn">
        <node role="styleItem" roleId="tpc2.1219418656006" type="tpc2.SelectableStyleSheetItem" typeId="tpc2.1186414928363" id="1272170755466727315" nodeInfo="nn">
          <property name="flag" nameId="tpc2.1186414551515" value="false" />
        </node>
        <node role="cellLayout" roleId="tpc2.1106270802874" type="tpc2.CellLayout_Indent" typeId="tpc2.1237303669825" id="1272170755466727318" nodeInfo="nn" />
      </node>
      <node role="childCellModel" roleId="tpc2.1073389446424" type="tpc2.CellModel_Constant" typeId="tpc2.1073389577006" id="9026942911489200490" nodeInfo="nn">
        <property name="text" nameId="tpc2.1073389577007" value="-G" />
        <link role="parentStyleClass" roleId="tpc2.1381004262292426837" targetNodeId="2395585628932199300" resolveInfo="Keyword" />
        <node role="renderingCondition" roleId="tpc2.1142887637401" type="tpc2.QueryFunction_NodeCondition" typeId="tpc2.1142886221719" id="9026942911489200492" nodeInfo="nn">
          <node role="body" roleId="tpee.1137022507850" type="tpee.StatementList" typeId="tpee.1068580123136" id="9026942911489200493" nodeInfo="sn">
            <node role="statement" roleId="tpee.1068581517665" type="tpee.ExpressionStatement" typeId="tpee.1068580123155" id="9026942911489200494" nodeInfo="nn">
              <node role="expression" roleId="tpee.1068580123156" type="tpee.DotExpression" typeId="tpee.1197027756228" id="9026942911489200496" nodeInfo="nn">
                <node role="operand" roleId="tpee.1197027771414" type="tpc2.ConceptFunctionParameter_node" typeId="tpc2.1142886811589" id="9026942911489200495" nodeInfo="nn" />
                <node role="operation" roleId="tpee.1197027833540" type="tp25.SPropertyAccess" typeId="tp25.1138056022639" id="9026942911489200500" nodeInfo="nn">
                  <link role="property" roleId="tp25.1138056395725" targetNodeId="tpce.9026942911489198753" resolveInfo="doNotGenerate" />
                </node>
              </node>
            </node>
          </node>
        </node>
      </node>
      <node role="cellLayout" roleId="tpc2.1106270802874" type="tpc2.CellLayout_Horizontal" typeId="tpc2.1106270549637" id="1239877876844" nodeInfo="nn" />
    </node>
    <node role="inspectedCellModel" roleId="tpc2.1078153129734" type="tpc2.CellModel_Collection" typeId="tpc2.1073389446423" id="9026942911489200501" nodeInfo="nn">
      <node role="cellLayout" roleId="tpc2.1106270802874" type="tpc2.CellLayout_Horizontal" typeId="tpc2.1106270549637" id="9026942911489200502" nodeInfo="nn" />
      <node role="childCellModel" roleId="tpc2.1073389446424" type="tpc2.CellModel_Constant" typeId="tpc2.1073389577006" id="9026942911489200503" nodeInfo="nn">
        <property name="text" nameId="tpc2.1073389577007" value="do not generate:" />
        <link role="parentStyleClass" roleId="tpc2.1381004262292426837" targetNodeId="2395585628932199300" resolveInfo="Keyword" />
      </node>
      <node role="childCellModel" roleId="tpc2.1073389446424" type="tpc2.CellModel_Property" typeId="tpc2.1073389658414" id="9026942911489200505" nodeInfo="ng">
        <link role="relationDeclaration" roleId="tpc2.1140103550593" targetNodeId="tpce.9026942911489198753" resolveInfo="doNotGenerate" />
      </node>
      <node role="styleItem" roleId="tpc2.1219418656006" type="tpc2.SelectableStyleSheetItem" typeId="tpc2.1186414928363" id="1272170755467038694" nodeInfo="nn">
        <property name="flag" nameId="tpc2.1186414551515" value="false" />
      </node>
    </node>
  </root>
  <root type="tpc2.ConceptEditorDeclaration" typeId="tpc2.1071666914219" id="1083172239067" nodeInfo="ng">
    <property name="name" nameId="tpck.1169194664001" value="EnumerationMemberDeclaration_Editor" />
    <link role="conceptDeclaration" roleId="tpc2.1166049300910" targetNodeId="tpce.1083171877298" resolveInfo="EnumerationMemberDeclaration" />
    <node role="cellModel" roleId="tpc2.1080736633877" type="tpc2.CellModel_Collection" typeId="tpc2.1073389446423" id="1083925414250" nodeInfo="nn">
      <property name="vertical" nameId="tpc2.1073389446425" value="false" />
      <node role="childCellModel" roleId="tpc2.1073389446424" type="tpc2.CellModel_Collection" typeId="tpc2.1073389446423" id="1197591774607" nodeInfo="nn">
        <property name="vertical" nameId="tpc2.1073389446425" value="false" />
        <node role="childCellModel" roleId="tpc2.1073389446424" type="tpc2.CellModel_Constant" typeId="tpc2.1073389577006" id="1197591784562" nodeInfo="nn">
          <property name="text" nameId="tpc2.1073389577007" value="identifier" />
          <node role="styleItem" roleId="tpc2.1219418656006" type="tpc2.SelectableStyleSheetItem" typeId="tpc2.1186414928363" id="1214310996326" nodeInfo="nn">
            <property name="flag" nameId="tpc2.1186414551515" value="false" />
          </node>
          <node role="styleItem" roleId="tpc2.1219418656006" type="tpc2.FontStyleStyleClassItem" typeId="tpc2.1186403751766" id="1214314934115" nodeInfo="nn">
            <property name="style" nameId="tpc2.1186403771423" value="ITALIC" />
          </node>
          <node role="styleItem" roleId="tpc2.1219418656006" type="tpc2.ForegroundColorStyleClassItem" typeId="tpc2.1186404549998" id="1214399678341" nodeInfo="nn">
            <property name="color" nameId="tpc2.1186403713874" value="darkGray" />
          </node>
        </node>
        <node role="childCellModel" roleId="tpc2.1073389446424" type="tpc2.CellModel_Property" typeId="tpc2.1073389658414" id="1197591806188" nodeInfo="ng">
          <property name="noTargetText" nameId="tpc2.1139852716018" value="&lt;no identifier&gt;" />
          <link role="relationDeclaration" roleId="tpc2.1140103550593" targetNodeId="tpce.1192116978809" resolveInfo="javaIdentifier" />
          <node role="styleItem" roleId="tpc2.1219418656006" type="tpc2.FontStyleStyleClassItem" typeId="tpc2.1186403751766" id="1214314934200" nodeInfo="nn">
            <property name="style" nameId="tpc2.1186403771423" value="BOLD_ITALIC" />
          </node>
          <node role="styleItem" roleId="tpc2.1219418656006" type="tpc2.ForegroundColorStyleClassItem" typeId="tpc2.1186404549998" id="1214399678453" nodeInfo="nn">
            <property name="color" nameId="tpc2.1186403713874" value="DARK_MAGENTA" />
          </node>
          <node role="styleItem" roleId="tpc2.1219418656006" type="tpc2.TextBackgroundColorSelectedStyleClassItem" typeId="tpc2.1214406466686" id="1214407442184" nodeInfo="nn">
            <property name="color" nameId="tpc2.1186403713874" value="cyan" />
          </node>
        </node>
        <node role="childCellModel" roleId="tpc2.1073389446424" type="tpc2.CellModel_Constant" typeId="tpc2.1073389577006" id="1219352105535" nodeInfo="nn">
          <property name="text" nameId="tpc2.1073389577007" value="  " />
        </node>
        <node role="renderingCondition" roleId="tpc2.1142887637401" type="tpc2.QueryFunction_NodeCondition" typeId="tpc2.1142886221719" id="1197591831892" nodeInfo="nn">
          <node role="body" roleId="tpee.1137022507850" type="tpee.StatementList" typeId="tpee.1068580123136" id="1197591831893" nodeInfo="sn">
            <node role="statement" roleId="tpee.1068581517665" type="tpee.ExpressionStatement" typeId="tpee.1068580123155" id="1197591883385" nodeInfo="nn">
              <node role="expression" roleId="tpee.1068580123156" type="tpee.DotExpression" typeId="tpee.1197027756228" id="1203721648102" nodeInfo="nn">
                <node role="operand" roleId="tpee.1197027771414" type="tpee.DotExpression" typeId="tpee.1197027756228" id="1203721648591" nodeInfo="nn">
                  <node role="operand" roleId="tpee.1197027771414" type="tp25.SNodeTypeCastExpression" typeId="tp25.1140137987495" id="1197591888969" nodeInfo="nn">
                    <link role="concept" roleId="tp25.1140138128738" targetNodeId="tpce.1082978164219" resolveInfo="EnumerationDataTypeDeclaration" />
                    <node role="leftExpression" roleId="tp25.1140138123956" type="tpee.DotExpression" typeId="tpee.1197027756228" id="1203721648206" nodeInfo="nn">
                      <node role="operand" roleId="tpee.1197027771414" type="tpc2.ConceptFunctionParameter_node" typeId="tpc2.1142886811589" id="1197591883386" nodeInfo="nn" />
                      <node role="operation" roleId="tpee.1197027833540" type="tp25.Node_GetParentOperation" typeId="tp25.1139613262185" id="1197591886468" nodeInfo="nn" />
                    </node>
                  </node>
                  <node role="operation" roleId="tpee.1197027833540" type="tp25.SPropertyAccess" typeId="tp25.1138056022639" id="1197591920349" nodeInfo="nn">
                    <link role="property" roleId="tp25.1138056395725" targetNodeId="tpce.1197591154882" resolveInfo="memberIdentifierPolicy" />
                  </node>
                </node>
                <node role="operation" roleId="tpee.1197027833540" type="tp25.Property_HasValue_Enum" typeId="tp25.1146171026731" id="1197591927572" nodeInfo="nn">
                  <node role="value" roleId="tp25.1146171026732" type="tp25.EnumMemberReference" typeId="tp25.1138676077309" id="1197591927573" nodeInfo="nn">
                    <link role="enumMember" roleId="tp25.1138676095763" targetNodeId="tpce.1197591075491" />
                  </node>
                </node>
              </node>
            </node>
          </node>
        </node>
        <node role="styleItem" roleId="tpc2.1219418656006" type="tpc2.SelectableStyleSheetItem" typeId="tpc2.1186414928363" id="1214310994536" nodeInfo="nn">
          <property name="flag" nameId="tpc2.1186414551515" value="false" />
        </node>
        <node role="cellLayout" roleId="tpc2.1106270802874" type="tpc2.CellLayout_Horizontal" typeId="tpc2.1106270549637" id="1239877876837" nodeInfo="nn" />
      </node>
      <node role="childCellModel" roleId="tpc2.1073389446424" type="tpc2.CellModel_Constant" typeId="tpc2.1073389577006" id="1162585934258" nodeInfo="nn">
        <property name="text" nameId="tpc2.1073389577007" value="value" />
        <node role="styleItem" roleId="tpc2.1219418656006" type="tpc2.SelectableStyleSheetItem" typeId="tpc2.1186414928363" id="1214310996732" nodeInfo="nn">
          <property name="flag" nameId="tpc2.1186414551515" value="false" />
        </node>
        <node role="styleItem" roleId="tpc2.1219418656006" type="tpc2.FontStyleStyleClassItem" typeId="tpc2.1186403751766" id="1214314934013" nodeInfo="nn">
          <property name="style" nameId="tpc2.1186403771423" value="ITALIC" />
        </node>
        <node role="styleItem" roleId="tpc2.1219418656006" type="tpc2.ForegroundColorStyleClassItem" typeId="tpc2.1186404549998" id="1214399678427" nodeInfo="nn">
          <property name="color" nameId="tpc2.1186403713874" value="darkGray" />
        </node>
      </node>
      <node role="childCellModel" roleId="tpc2.1073389446424" type="tpc2.CellModel_Property" typeId="tpc2.1073389658414" id="1083925414256" nodeInfo="ng">
        <property name="allowEmptyText" nameId="tpc2.1140114345053" value="true" />
        <property name="noTargetText" nameId="tpc2.1139852716018" value="&lt;NULL&gt;" />
        <link role="relationDeclaration" roleId="tpc2.1140103550593" targetNodeId="tpce.1083923523171" resolveInfo="internalValue" />
        <node role="styleItem" roleId="tpc2.1219418656006" type="tpc2.ForegroundColorStyleClassItem" typeId="tpc2.1186404549998" id="1214399678282" nodeInfo="nn">
          <property name="color" nameId="tpc2.1186403713874" value="blue" />
        </node>
        <node role="styleItem" roleId="tpc2.1219418656006" type="tpc2.TextBackgroundColorSelectedStyleClassItem" typeId="tpc2.1214406466686" id="1214407442128" nodeInfo="nn">
          <property name="color" nameId="tpc2.1186403713874" value="cyan" />
        </node>
      </node>
      <node role="childCellModel" roleId="tpc2.1073389446424" type="tpc2.CellModel_Constant" typeId="tpc2.1073389577006" id="1162585954651" nodeInfo="nn">
        <property name="text" nameId="tpc2.1073389577007" value="  presentation" />
        <node role="styleItem" roleId="tpc2.1219418656006" type="tpc2.SelectableStyleSheetItem" typeId="tpc2.1186414928363" id="1214310996953" nodeInfo="nn">
          <property name="flag" nameId="tpc2.1186414551515" value="false" />
        </node>
        <node role="styleItem" roleId="tpc2.1219418656006" type="tpc2.FontStyleStyleClassItem" typeId="tpc2.1186403751766" id="1214314934185" nodeInfo="nn">
          <property name="style" nameId="tpc2.1186403771423" value="ITALIC" />
        </node>
        <node role="styleItem" roleId="tpc2.1219418656006" type="tpc2.ForegroundColorStyleClassItem" typeId="tpc2.1186404549998" id="1214399678547" nodeInfo="nn">
          <property name="color" nameId="tpc2.1186403713874" value="darkGray" />
        </node>
      </node>
      <node role="childCellModel" roleId="tpc2.1073389446424" type="tpc2.CellModel_Property" typeId="tpc2.1073389658414" id="1083925414254" nodeInfo="ng">
        <property name="noTargetText" nameId="tpc2.1139852716018" value="&lt;no external value&gt;" />
        <link role="relationDeclaration" roleId="tpc2.1140103550593" targetNodeId="tpce.1083923523172" resolveInfo="externalValue" />
        <node role="styleItem" roleId="tpc2.1219418656006" type="tpc2.FontStyleStyleClassItem" typeId="tpc2.1186403751766" id="1214314934109" nodeInfo="nn">
          <property name="style" nameId="tpc2.1186403771423" value="BOLD" />
        </node>
        <node role="styleItem" roleId="tpc2.1219418656006" type="tpc2.ForegroundColorStyleClassItem" typeId="tpc2.1186404549998" id="1214399678234" nodeInfo="nn">
          <property name="color" nameId="tpc2.1186403713874" value="DARK_MAGENTA" />
        </node>
      </node>
      <node role="childCellModel" roleId="tpc2.1073389446424" type="tpc2.CellModel_Constant" typeId="tpc2.1073389577006" id="1083925414258" nodeInfo="nn">
        <property name="text" nameId="tpc2.1073389577007" value="    (default)" />
        <node role="renderingCondition" roleId="tpc2.1142887637401" type="tpc2.QueryFunction_NodeCondition" typeId="tpc2.1142886221719" id="1162585619940" nodeInfo="nn">
          <node role="body" roleId="tpee.1137022507850" type="tpee.StatementList" typeId="tpee.1068580123136" id="1162585619941" nodeInfo="sn">
            <node role="statement" roleId="tpee.1068581517665" type="tpee.ExpressionStatement" typeId="tpee.1068580123155" id="1212082243294" nodeInfo="nn">
              <node role="expression" roleId="tpee.1068580123156" type="tpee.EqualsExpression" typeId="tpee.1068580123152" id="1212082245046" nodeInfo="nn">
                <node role="rightExpression" roleId="tpee.1081773367579" type="tpee.DotExpression" typeId="tpee.1197027756228" id="1212082253053" nodeInfo="nn">
                  <node role="operand" roleId="tpee.1197027771414" type="tp25.SNodeTypeCastExpression" typeId="tp25.1140137987495" id="1212082250987" nodeInfo="nn">
                    <link role="concept" roleId="tp25.1140138128738" targetNodeId="tpce.1082978164219" resolveInfo="EnumerationDataTypeDeclaration" />
                    <node role="leftExpression" roleId="tp25.1140138123956" type="tpee.DotExpression" typeId="tpee.1197027756228" id="1212082250988" nodeInfo="nn">
                      <node role="operand" roleId="tpee.1197027771414" type="tpc2.ConceptFunctionParameter_node" typeId="tpc2.1142886811589" id="1212082250989" nodeInfo="nn" />
                      <node role="operation" roleId="tpee.1197027833540" type="tp25.Node_GetParentOperation" typeId="tp25.1139613262185" id="1212082250990" nodeInfo="nn" />
                    </node>
                  </node>
                  <node role="operation" roleId="tpee.1197027833540" type="tp25.Node_ConceptMethodCall" typeId="tp25.1179409122411" id="1212082254166" nodeInfo="nn">
                    <link role="baseMethodDeclaration" roleId="tpee.1068499141037" targetNodeId="tpcn.1213877397785" resolveInfo="getDefaultMember" />
                  </node>
                </node>
                <node role="leftExpression" roleId="tpee.1081773367580" type="tpc2.ConceptFunctionParameter_node" typeId="tpc2.1142886811589" id="1212082243295" nodeInfo="nn" />
              </node>
            </node>
          </node>
        </node>
        <node role="styleItem" roleId="tpc2.1219418656006" type="tpc2.SelectableStyleSheetItem" typeId="tpc2.1186414928363" id="1214310994600" nodeInfo="nn">
          <property name="flag" nameId="tpc2.1186414551515" value="false" />
        </node>
        <node role="styleItem" roleId="tpc2.1219418656006" type="tpc2.FontStyleStyleClassItem" typeId="tpc2.1186403751766" id="1214314934132" nodeInfo="nn">
          <property name="style" nameId="tpc2.1186403771423" value="PLAIN" />
        </node>
      </node>
      <node role="cellLayout" roleId="tpc2.1106270802874" type="tpc2.CellLayout_Horizontal" typeId="tpc2.1106270549637" id="1239877876879" nodeInfo="nn" />
    </node>
  </root>
  <root type="tpc2.ConceptEditorDeclaration" typeId="tpc2.1071666914219" id="1083172476027" nodeInfo="ng">
    <property name="name" nameId="tpck.1169194664001" value="EnumerationDataTypeDeclaration_Editor" />
    <link role="conceptDeclaration" roleId="tpc2.1166049300910" targetNodeId="tpce.1082978164219" resolveInfo="EnumerationDataTypeDeclaration" />
    <node role="cellModel" roleId="tpc2.1080736633877" type="tpc2.CellModel_Collection" typeId="tpc2.1073389446423" id="1083172476028" nodeInfo="nn">
      <property name="vertical" nameId="tpc2.1073389446425" value="true" />
      <node role="childCellModel" roleId="tpc2.1073389446424" type="tpc2.CellModel_Collection" typeId="tpc2.1073389446423" id="1083172476029" nodeInfo="nn">
        <property name="vertical" nameId="tpc2.1073389446425" value="false" />
        <node role="childCellModel" roleId="tpc2.1073389446424" type="tpc2.CellModel_Constant" typeId="tpc2.1073389577006" id="1083172476030" nodeInfo="nn">
          <property name="text" nameId="tpc2.1073389577007" value="enumeration datatype" />
          <node role="styleItem" roleId="tpc2.1219418656006" type="tpc2.SelectableStyleSheetItem" typeId="tpc2.1186414928363" id="1214310995096" nodeInfo="nn">
            <property name="flag" nameId="tpc2.1186414551515" value="true" />
          </node>
        </node>
        <node role="childCellModel" roleId="tpc2.1073389446424" type="tpc2.CellModel_Property" typeId="tpc2.1073389658414" id="1083172476031" nodeInfo="ng">
          <property name="noTargetText" nameId="tpc2.1139852716018" value="&lt;no name&gt;" />
          <link role="relationDeclaration" roleId="tpc2.1140103550593" targetNodeId="tpck.1169194664001" resolveInfo="name" />
        </node>
        <node role="styleItem" roleId="tpc2.1219418656006" type="tpc2.SelectableStyleSheetItem" typeId="tpc2.1186414928363" id="1214310997775" nodeInfo="nn">
          <property name="flag" nameId="tpc2.1186414551515" value="false" />
        </node>
        <node role="cellLayout" roleId="tpc2.1106270802874" type="tpc2.CellLayout_Horizontal" typeId="tpc2.1106270549637" id="1239877876882" nodeInfo="nn" />
      </node>
      <node role="childCellModel" roleId="tpc2.1073389446424" type="tpc2.CellModel_Collection" typeId="tpc2.1073389446423" id="1162581284214" nodeInfo="nn">
        <node role="childCellModel" roleId="tpc2.1073389446424" type="tpc2.CellModel_Indent" typeId="tpc2.1198256887712" id="1219352123161" nodeInfo="ng" />
        <node role="childCellModel" roleId="tpc2.1073389446424" type="tpc2.CellModel_Collection" typeId="tpc2.1073389446423" id="1162581349089" nodeInfo="nn">
          <property name="vertical" nameId="tpc2.1073389446425" value="true" />
          <node role="childCellModel" roleId="tpc2.1073389446424" type="tpc2.CellModel_Constant" typeId="tpc2.1073389577006" id="1219352279660" nodeInfo="nn">
            <node role="styleItem" roleId="tpc2.1219418656006" type="tpc2.SelectableStyleSheetItem" typeId="tpc2.1186414928363" id="1219352279661" nodeInfo="nn">
              <property name="flag" nameId="tpc2.1186414551515" value="false" />
            </node>
          </node>
          <node role="childCellModel" roleId="tpc2.1073389446424" type="tpc2.CellModel_Collection" typeId="tpc2.1073389446423" id="1162581349090" nodeInfo="nn">
            <property name="vertical" nameId="tpc2.1073389446425" value="true" />
            <property name="gridLayout" nameId="tpc2.1073389446426" value="true" />
            <node role="childCellModel" roleId="tpc2.1073389446424" type="tpc2.CellModel_Collection" typeId="tpc2.1073389446423" id="1162581349091" nodeInfo="nn">
              <property name="vertical" nameId="tpc2.1073389446425" value="false" />
              <node role="childCellModel" roleId="tpc2.1073389446424" type="tpc2.CellModel_Constant" typeId="tpc2.1073389577006" id="1162581349092" nodeInfo="nn">
                <property name="text" nameId="tpc2.1073389577007" value="member type" />
                <node role="styleItem" roleId="tpc2.1219418656006" type="tpc2.SelectableStyleSheetItem" typeId="tpc2.1186414928363" id="1214310997855" nodeInfo="nn">
                  <property name="flag" nameId="tpc2.1186414551515" value="false" />
                </node>
              </node>
              <node role="childCellModel" roleId="tpc2.1073389446424" type="tpc2.CellModel_Constant" typeId="tpc2.1073389577006" id="1162581845504" nodeInfo="nn">
                <property name="text" nameId="tpc2.1073389577007" value=":" />
                <node role="styleItem" roleId="tpc2.1219418656006" type="tpc2.SelectableStyleSheetItem" typeId="tpc2.1186414928363" id="1214310997949" nodeInfo="nn">
                  <property name="flag" nameId="tpc2.1186414551515" value="false" />
                </node>
              </node>
              <node role="childCellModel" roleId="tpc2.1073389446424" type="tpc2.CellModel_RefCell" typeId="tpc2.1088013125922" id="1162581349093" nodeInfo="ng">
                <property name="noTargetText" nameId="tpc2.1139852716018" value="&lt;no type&gt;" />
                <link role="relationDeclaration" roleId="tpc2.1140103550593" targetNodeId="tpce.1083171729157" />
                <node role="editorComponent" roleId="tpc2.1088186146602" type="tpc2.InlineEditorComponent" typeId="tpc2.1088185857835" id="1162581349094" nodeInfo="ng">
                  <node role="cellModel" roleId="tpc2.1080736633877" type="tpc2.CellModel_Property" typeId="tpc2.1073389658414" id="1162581349095" nodeInfo="ng">
                    <property name="readOnly" nameId="tpc2.1140017977771" value="true" />
                    <link role="relationDeclaration" roleId="tpc2.1140103550593" targetNodeId="tpck.1169194664001" resolveInfo="name" />
                  </node>
                </node>
              </node>
              <node role="styleItem" roleId="tpc2.1219418656006" type="tpc2.SelectableStyleSheetItem" typeId="tpc2.1186414928363" id="1214310995401" nodeInfo="nn">
                <property name="flag" nameId="tpc2.1186414551515" value="false" />
              </node>
              <node role="cellLayout" roleId="tpc2.1106270802874" type="tpc2.CellLayout_Horizontal" typeId="tpc2.1106270549637" id="1239877876824" nodeInfo="nn" />
            </node>
            <node role="childCellModel" roleId="tpc2.1073389446424" type="tpc2.CellModel_Collection" typeId="tpc2.1073389446423" id="1162581349096" nodeInfo="nn">
              <property name="vertical" nameId="tpc2.1073389446425" value="false" />
              <node role="childCellModel" roleId="tpc2.1073389446424" type="tpc2.CellModel_Constant" typeId="tpc2.1073389577006" id="1162581349097" nodeInfo="nn">
                <property name="text" nameId="tpc2.1073389577007" value="no default" />
                <node role="styleItem" roleId="tpc2.1219418656006" type="tpc2.SelectableStyleSheetItem" typeId="tpc2.1186414928363" id="1214310995985" nodeInfo="nn">
                  <property name="flag" nameId="tpc2.1186414551515" value="false" />
                </node>
              </node>
              <node role="childCellModel" roleId="tpc2.1073389446424" type="tpc2.CellModel_Constant" typeId="tpc2.1073389577006" id="1162581855288" nodeInfo="nn">
                <property name="text" nameId="tpc2.1073389577007" value=":" />
                <node role="styleItem" roleId="tpc2.1219418656006" type="tpc2.SelectableStyleSheetItem" typeId="tpc2.1186414928363" id="1214310996730" nodeInfo="nn">
                  <property name="flag" nameId="tpc2.1186414551515" value="false" />
                </node>
              </node>
              <node role="childCellModel" roleId="tpc2.1073389446424" type="tpc2.CellModel_Property" typeId="tpc2.1073389658414" id="1212080919060" nodeInfo="ng">
                <link role="relationDeclaration" roleId="tpc2.1140103550593" targetNodeId="tpce.1212080844762" resolveInfo="hasNoDefaultMember" />
              </node>
              <node role="styleItem" roleId="tpc2.1219418656006" type="tpc2.SelectableStyleSheetItem" typeId="tpc2.1186414928363" id="1214310996692" nodeInfo="nn">
                <property name="flag" nameId="tpc2.1186414551515" value="false" />
              </node>
              <node role="cellLayout" roleId="tpc2.1106270802874" type="tpc2.CellLayout_Horizontal" typeId="tpc2.1106270549637" id="1239877876851" nodeInfo="nn" />
            </node>
            <node role="childCellModel" roleId="tpc2.1073389446424" type="tpc2.CellModel_Collection" typeId="tpc2.1073389446423" id="1212087554896" nodeInfo="nn">
              <property name="vertical" nameId="tpc2.1073389446425" value="false" />
              <node role="childCellModel" roleId="tpc2.1073389446424" type="tpc2.CellModel_Constant" typeId="tpc2.1073389577006" id="1212087554897" nodeInfo="nn">
                <property name="text" nameId="tpc2.1073389577007" value="null text" />
                <node role="styleItem" roleId="tpc2.1219418656006" type="tpc2.SelectableStyleSheetItem" typeId="tpc2.1186414928363" id="1214310997590" nodeInfo="nn">
                  <property name="flag" nameId="tpc2.1186414551515" value="false" />
                </node>
              </node>
              <node role="childCellModel" roleId="tpc2.1073389446424" type="tpc2.CellModel_Constant" typeId="tpc2.1073389577006" id="1212087554898" nodeInfo="nn">
                <property name="text" nameId="tpc2.1073389577007" value=":" />
                <node role="styleItem" roleId="tpc2.1219418656006" type="tpc2.SelectableStyleSheetItem" typeId="tpc2.1186414928363" id="1214310996987" nodeInfo="nn">
                  <property name="flag" nameId="tpc2.1186414551515" value="false" />
                </node>
              </node>
              <node role="childCellModel" roleId="tpc2.1073389446424" type="tpc2.CellModel_Property" typeId="tpc2.1073389658414" id="1212087554899" nodeInfo="ng">
                <property name="allowEmptyText" nameId="tpc2.1140114345053" value="true" />
                <property name="noTargetText" nameId="tpc2.1139852716018" value="&lt;none&gt;" />
                <link role="relationDeclaration" roleId="tpc2.1140103550593" targetNodeId="tpce.1212087449254" resolveInfo="noValueText" />
                <node role="styleItem" roleId="tpc2.1219418656006" type="tpc2.ForegroundColorStyleClassItem" typeId="tpc2.1186404549998" id="1214399678545" nodeInfo="nn">
                  <property name="color" nameId="tpc2.1186403713874" value="DARK_GREEN" />
                </node>
              </node>
              <node role="renderingCondition" roleId="tpc2.1142887637401" type="tpc2.QueryFunction_NodeCondition" typeId="tpc2.1142886221719" id="1212087593853" nodeInfo="nn">
                <node role="body" roleId="tpee.1137022507850" type="tpee.StatementList" typeId="tpee.1068580123136" id="1212087593854" nodeInfo="sn">
                  <node role="statement" roleId="tpee.1068581517665" type="tpee.ExpressionStatement" typeId="tpee.1068580123155" id="1212087613562" nodeInfo="nn">
                    <node role="expression" roleId="tpee.1068580123156" type="tpee.DotExpression" typeId="tpee.1197027756228" id="1212087614971" nodeInfo="nn">
                      <node role="operand" roleId="tpee.1197027771414" type="tpc2.ConceptFunctionParameter_node" typeId="tpc2.1142886811589" id="1212087613563" nodeInfo="nn" />
                      <node role="operation" roleId="tpee.1197027833540" type="tp25.SPropertyAccess" typeId="tp25.1138056022639" id="1212087622053" nodeInfo="nn">
                        <link role="property" roleId="tp25.1138056395725" targetNodeId="tpce.1212080844762" resolveInfo="hasNoDefaultMember" />
                      </node>
                    </node>
                  </node>
                </node>
              </node>
              <node role="styleItem" roleId="tpc2.1219418656006" type="tpc2.SelectableStyleSheetItem" typeId="tpc2.1186414928363" id="1214310997010" nodeInfo="nn">
                <property name="flag" nameId="tpc2.1186414551515" value="false" />
              </node>
              <node role="cellLayout" roleId="tpc2.1106270802874" type="tpc2.CellLayout_Horizontal" typeId="tpc2.1106270549637" id="1239877876874" nodeInfo="nn" />
            </node>
            <node role="childCellModel" roleId="tpc2.1073389446424" type="tpc2.CellModel_Collection" typeId="tpc2.1073389446423" id="1212080889122" nodeInfo="nn">
              <property name="vertical" nameId="tpc2.1073389446425" value="false" />
              <node role="childCellModel" roleId="tpc2.1073389446424" type="tpc2.CellModel_Constant" typeId="tpc2.1073389577006" id="1212080889123" nodeInfo="nn">
                <property name="text" nameId="tpc2.1073389577007" value="default" />
                <node role="styleItem" roleId="tpc2.1219418656006" type="tpc2.SelectableStyleSheetItem" typeId="tpc2.1186414928363" id="1214310994145" nodeInfo="nn">
                  <property name="flag" nameId="tpc2.1186414551515" value="false" />
                </node>
              </node>
              <node role="childCellModel" roleId="tpc2.1073389446424" type="tpc2.CellModel_Constant" typeId="tpc2.1073389577006" id="1212080889124" nodeInfo="nn">
                <property name="text" nameId="tpc2.1073389577007" value=":" />
                <node role="styleItem" roleId="tpc2.1219418656006" type="tpc2.SelectableStyleSheetItem" typeId="tpc2.1186414928363" id="1214310993797" nodeInfo="nn">
                  <property name="flag" nameId="tpc2.1186414551515" value="false" />
                </node>
              </node>
              <node role="childCellModel" roleId="tpc2.1073389446424" type="tpc2.CellModel_RefCell" typeId="tpc2.1088013125922" id="1212080889125" nodeInfo="ng">
                <property name="noTargetText" nameId="tpc2.1139852716018" value="&lt;1-st member&gt;" />
                <link role="relationDeclaration" roleId="tpc2.1140103550593" targetNodeId="tpce.1083241965437" />
                <node role="editorComponent" roleId="tpc2.1088186146602" type="tpc2.InlineEditorComponent" typeId="tpc2.1088185857835" id="1212080889126" nodeInfo="ng">
                  <node role="cellModel" roleId="tpc2.1080736633877" type="tpc2.CellModel_Property" typeId="tpc2.1073389658414" id="1212080889127" nodeInfo="ng">
                    <property name="readOnly" nameId="tpc2.1140017977771" value="true" />
                    <property name="noTargetText" nameId="tpc2.1139852716018" value="&lt;no external value&gt;" />
                    <link role="relationDeclaration" roleId="tpc2.1140103550593" targetNodeId="tpce.1083923523172" resolveInfo="externalValue" />
                    <node role="styleItem" roleId="tpc2.1219418656006" type="tpc2.FontStyleStyleClassItem" typeId="tpc2.1186403751766" id="1214314934377" nodeInfo="nn">
                      <property name="style" nameId="tpc2.1186403771423" value="BOLD" />
                    </node>
                    <node role="styleItem" roleId="tpc2.1219418656006" type="tpc2.ForegroundColorStyleClassItem" typeId="tpc2.1186404549998" id="1214399678350" nodeInfo="nn">
                      <property name="color" nameId="tpc2.1186403713874" value="DARK_MAGENTA" />
                    </node>
                  </node>
                </node>
              </node>
              <node role="renderingCondition" roleId="tpc2.1142887637401" type="tpc2.QueryFunction_NodeCondition" typeId="tpc2.1142886221719" id="1212080972780" nodeInfo="nn">
                <node role="body" roleId="tpee.1137022507850" type="tpee.StatementList" typeId="tpee.1068580123136" id="1212080972781" nodeInfo="sn">
                  <node role="statement" roleId="tpee.1068581517665" type="tpee.ExpressionStatement" typeId="tpee.1068580123155" id="1212080978532" nodeInfo="nn">
                    <node role="expression" roleId="tpee.1068580123156" type="tpee.NotExpression" typeId="tpee.1081516740877" id="1212080987006" nodeInfo="nn">
                      <node role="expression" roleId="tpee.1081516765348" type="tpee.DotExpression" typeId="tpee.1197027756228" id="1212080987007" nodeInfo="nn">
                        <node role="operand" roleId="tpee.1197027771414" type="tpc2.ConceptFunctionParameter_node" typeId="tpc2.1142886811589" id="1212080987008" nodeInfo="nn" />
                        <node role="operation" roleId="tpee.1197027833540" type="tp25.SPropertyAccess" typeId="tp25.1138056022639" id="1212080987009" nodeInfo="nn">
                          <link role="property" roleId="tp25.1138056395725" targetNodeId="tpce.1212080844762" resolveInfo="hasNoDefaultMember" />
                        </node>
                      </node>
                    </node>
                  </node>
                </node>
              </node>
              <node role="styleItem" roleId="tpc2.1219418656006" type="tpc2.SelectableStyleSheetItem" typeId="tpc2.1186414928363" id="1214310998210" nodeInfo="nn">
                <property name="flag" nameId="tpc2.1186414551515" value="false" />
              </node>
              <node role="cellLayout" roleId="tpc2.1106270802874" type="tpc2.CellLayout_Horizontal" typeId="tpc2.1106270549637" id="1239877876833" nodeInfo="nn" />
            </node>
            <node role="childCellModel" roleId="tpc2.1073389446424" type="tpc2.CellModel_Collection" typeId="tpc2.1073389446423" id="1197591210899" nodeInfo="nn">
              <property name="vertical" nameId="tpc2.1073389446425" value="false" />
              <node role="childCellModel" roleId="tpc2.1073389446424" type="tpc2.CellModel_Constant" typeId="tpc2.1073389577006" id="1197591210900" nodeInfo="nn">
                <property name="text" nameId="tpc2.1073389577007" value="member identifier" />
                <node role="styleItem" roleId="tpc2.1219418656006" type="tpc2.SelectableStyleSheetItem" typeId="tpc2.1186414928363" id="1214310996265" nodeInfo="nn">
                  <property name="flag" nameId="tpc2.1186414551515" value="false" />
                </node>
              </node>
              <node role="childCellModel" roleId="tpc2.1073389446424" type="tpc2.CellModel_Constant" typeId="tpc2.1073389577006" id="1197591210901" nodeInfo="nn">
                <property name="text" nameId="tpc2.1073389577007" value=":" />
                <node role="styleItem" roleId="tpc2.1219418656006" type="tpc2.SelectableStyleSheetItem" typeId="tpc2.1186414928363" id="1214310997998" nodeInfo="nn">
                  <property name="flag" nameId="tpc2.1186414551515" value="false" />
                </node>
              </node>
              <node role="childCellModel" roleId="tpc2.1073389446424" type="tpc2.CellModel_Property" typeId="tpc2.1073389658414" id="1197591280167" nodeInfo="ng">
                <link role="relationDeclaration" roleId="tpc2.1140103550593" targetNodeId="tpce.1197591154882" resolveInfo="memberIdentifierPolicy" />
                <node role="styleItem" roleId="tpc2.1219418656006" type="tpc2.FontStyleStyleClassItem" typeId="tpc2.1186403751766" id="1214314934112" nodeInfo="nn">
                  <property name="style" nameId="tpc2.1186403771423" value="BOLD" />
                </node>
                <node role="styleItem" roleId="tpc2.1219418656006" type="tpc2.ForegroundColorStyleClassItem" typeId="tpc2.1186404549998" id="1214399678349" nodeInfo="nn">
                  <property name="color" nameId="tpc2.1186403713874" value="DARK_MAGENTA" />
                </node>
              </node>
              <node role="styleItem" roleId="tpc2.1219418656006" type="tpc2.SelectableStyleSheetItem" typeId="tpc2.1186414928363" id="1214310998146" nodeInfo="nn">
                <property name="flag" nameId="tpc2.1186414551515" value="false" />
              </node>
              <node role="cellLayout" roleId="tpc2.1106270802874" type="tpc2.CellLayout_Horizontal" typeId="tpc2.1106270549637" id="1239877876826" nodeInfo="nn" />
            </node>
            <node role="styleItem" roleId="tpc2.1219418656006" type="tpc2.SelectableStyleSheetItem" typeId="tpc2.1186414928363" id="1214310996308" nodeInfo="nn">
              <property name="flag" nameId="tpc2.1186414551515" value="false" />
            </node>
            <node role="cellLayout" roleId="tpc2.1106270802874" type="tpc2.CellLayout_VerticalGrid" typeId="tpc2.1239814640496" id="1239877876811" nodeInfo="nn" />
          </node>
          <node role="childCellModel" roleId="tpc2.1073389446424" type="tpc2.CellModel_Constant" typeId="tpc2.1073389577006" id="1162582323023" nodeInfo="nn">
            <node role="styleItem" roleId="tpc2.1219418656006" type="tpc2.SelectableStyleSheetItem" typeId="tpc2.1186414928363" id="1214310994702" nodeInfo="nn">
              <property name="flag" nameId="tpc2.1186414551515" value="false" />
            </node>
          </node>
          <node role="childCellModel" roleId="tpc2.1073389446424" type="tpc2.CellModel_Constant" typeId="tpc2.1073389577006" id="1162582337073" nodeInfo="nn">
            <node role="styleItem" roleId="tpc2.1219418656006" type="tpc2.SelectableStyleSheetItem" typeId="tpc2.1186414928363" id="1214310994831" nodeInfo="nn">
              <property name="flag" nameId="tpc2.1186414551515" value="false" />
            </node>
          </node>
          <node role="childCellModel" roleId="tpc2.1073389446424" type="tpc2.CellModel_RefNodeList" typeId="tpc2.1073390211982" id="1162581824142" nodeInfo="ng">
            <property name="vertical" nameId="tpc2.1140524450554" value="true" />
            <property name="gridLayout" nameId="tpc2.1140524450555" value="true" />
            <link role="relationDeclaration" roleId="tpc2.1140103550593" targetNodeId="tpce.1083172003582" />
            <node role="styleItem" roleId="tpc2.1219418656006" type="tpc2.SelectableStyleSheetItem" typeId="tpc2.1186414928363" id="1214310998055" nodeInfo="nn">
              <property name="flag" nameId="tpc2.1186414551515" value="false" />
            </node>
            <node role="cellLayout" roleId="tpc2.1140524464360" type="tpc2.CellLayout_VerticalGrid" typeId="tpc2.1239814640496" id="1239877876896" nodeInfo="nn" />
          </node>
          <node role="styleItem" roleId="tpc2.1219418656006" type="tpc2.SelectableStyleSheetItem" typeId="tpc2.1186414928363" id="1214310996923" nodeInfo="nn">
            <property name="flag" nameId="tpc2.1186414551515" value="false" />
          </node>
          <node role="cellLayout" roleId="tpc2.1106270802874" type="tpc2.CellLayout_Vertical" typeId="tpc2.1106270571710" id="1239877876841" nodeInfo="nn" />
        </node>
        <node role="styleItem" roleId="tpc2.1219418656006" type="tpc2.SelectableStyleSheetItem" typeId="tpc2.1186414928363" id="1214310997862" nodeInfo="nn">
          <property name="flag" nameId="tpc2.1186414551515" value="false" />
        </node>
        <node role="cellLayout" roleId="tpc2.1106270802874" type="tpc2.CellLayout_Horizontal" typeId="tpc2.1106270549637" id="1239877876808" nodeInfo="nn" />
      </node>
      <node role="cellLayout" roleId="tpc2.1106270802874" type="tpc2.CellLayout_Vertical" typeId="tpc2.1106270571710" id="1239877964001" nodeInfo="nn" />
    </node>
  </root>
  <root type="tpc2.ConceptEditorDeclaration" typeId="tpc2.1071666914219" id="1083244251718" nodeInfo="ng">
    <property name="name" nameId="tpck.1169194664001" value="PrimitiveDataTypeDeclaration_Editor" />
    <link role="conceptDeclaration" roleId="tpc2.1166049300910" targetNodeId="tpce.1083243159079" resolveInfo="PrimitiveDataTypeDeclaration" />
    <node role="cellModel" roleId="tpc2.1080736633877" type="tpc2.CellModel_Collection" typeId="tpc2.1073389446423" id="1083244251719" nodeInfo="nn">
      <property name="vertical" nameId="tpc2.1073389446425" value="true" />
      <node role="childCellModel" roleId="tpc2.1073389446424" type="tpc2.CellModel_Collection" typeId="tpc2.1073389446423" id="1083244251720" nodeInfo="nn">
        <property name="vertical" nameId="tpc2.1073389446425" value="false" />
        <node role="childCellModel" roleId="tpc2.1073389446424" type="tpc2.CellModel_Constant" typeId="tpc2.1073389577006" id="1083244251721" nodeInfo="nn">
          <property name="text" nameId="tpc2.1073389577007" value="primitive datatype:" />
          <node role="styleItem" roleId="tpc2.1219418656006" type="tpc2.SelectableStyleSheetItem" typeId="tpc2.1186414928363" id="1214310995102" nodeInfo="nn">
            <property name="flag" nameId="tpc2.1186414551515" value="true" />
          </node>
          <node role="styleItem" roleId="tpc2.1219418656006" type="tpc2.EditableStyleClassItem" typeId="tpc2.1186414860679" id="1214398032133" nodeInfo="nn">
            <property name="flag" nameId="tpc2.1186414551515" value="false" />
          </node>
        </node>
        <node role="childCellModel" roleId="tpc2.1073389446424" type="tpc2.CellModel_Property" typeId="tpc2.1073389658414" id="1083244251722" nodeInfo="ng">
          <property name="noTargetText" nameId="tpc2.1139852716018" value="&lt;no name&gt;" />
          <link role="relationDeclaration" roleId="tpc2.1140103550593" targetNodeId="tpck.1169194664001" resolveInfo="name" />
          <node role="styleItem" roleId="tpc2.1219418656006" type="tpc2.TextBackgroundColorStyleClassItem" typeId="tpc2.1214406454886" id="1214407442049" nodeInfo="nn">
            <property name="color" nameId="tpc2.1186403713874" value="yellow" />
          </node>
          <node role="styleItem" roleId="tpc2.1219418656006" type="tpc2.TextBackgroundColorSelectedStyleClassItem" typeId="tpc2.1214406466686" id="1214407442182" nodeInfo="nn">
            <property name="color" nameId="tpc2.1186403713874" value="cyan" />
          </node>
        </node>
        <node role="styleItem" roleId="tpc2.1219418656006" type="tpc2.SelectableStyleSheetItem" typeId="tpc2.1186414928363" id="1214310996035" nodeInfo="nn">
          <property name="flag" nameId="tpc2.1186414551515" value="false" />
        </node>
        <node role="cellLayout" roleId="tpc2.1106270802874" type="tpc2.CellLayout_Horizontal" typeId="tpc2.1106270549637" id="1239877876858" nodeInfo="nn" />
      </node>
      <node role="cellLayout" roleId="tpc2.1106270802874" type="tpc2.CellLayout_Vertical" typeId="tpc2.1106270571710" id="1239877876846" nodeInfo="nn" />
    </node>
  </root>
  <root type="tpc2.ConceptEditorDeclaration" typeId="tpc2.1071666914219" id="1084189569969" nodeInfo="ng">
    <property name="name" nameId="tpck.1169194664001" value="LinkDeclaration_Editor" />
    <link role="conceptDeclaration" roleId="tpc2.1166049300910" targetNodeId="tpce.1071489288298" resolveInfo="LinkDeclaration" />
    <node role="cellModel" roleId="tpc2.1080736633877" type="tpc2.CellModel_Collection" typeId="tpc2.1073389446423" id="1084189569970" nodeInfo="nn">
      <property name="vertical" nameId="tpc2.1073389446425" value="false" />
      <node role="childCellModel" roleId="tpc2.1073389446424" type="tpc2.CellModel_TransactionalProperty" typeId="tpc2.1216380990741" id="5109811630748430365" nodeInfo="ng">
        <link role="property" roleId="tpc2.1216381219207" targetNodeId="tpce.1071599776563" resolveInfo="role" />
        <link role="parentStyleClass" roleId="tpc2.1381004262292426837" targetNodeId="tpen.1198595398954" resolveInfo="Field" />
        <node role="handlerBlock" roleId="tpc2.1216381211800" type="tpc2.TransactionalPropertyHandler" typeId="tpc2.1216381054717" id="5109811630748430366" nodeInfo="nn">
          <node role="body" roleId="tpee.1137022507850" type="tpee.StatementList" typeId="tpee.1068580123136" id="5109811630748430367" nodeInfo="sn">
            <node role="statement" roleId="tpee.1068581517665" type="tpee.IfStatement" typeId="tpee.1068580123159" id="7972144475523791561" nodeInfo="nn">
              <node role="ifTrue" roleId="tpee.1068580123161" type="tpee.StatementList" typeId="tpee.1068580123136" id="7972144475523791562" nodeInfo="sn">
                <node role="statement" roleId="tpee.1068581517665" type="tpee.ExpressionStatement" typeId="tpee.1068580123155" id="6352952732708933451" nodeInfo="nn">
                  <node role="expression" roleId="tpee.1068580123156" type="tpee.DotExpression" typeId="tpee.1197027756228" id="6352952732708933452" nodeInfo="nn">
                    <node role="operation" roleId="tpee.1197027833540" type="tpee.InstanceMethodCallOperation" typeId="tpee.1202948039474" id="6352952732708933453" nodeInfo="nn">
                      <link role="baseMethodDeclaration" roleId="tpee.1068499141037" targetNodeId="88zw.~ModelAccess%dexecuteCommand(java%dlang%dRunnable)%cvoid" resolveInfo="executeCommand" />
                      <node role="actualArgument" roleId="tpee.1068499141038" type="tp2c.ClosureLiteral" typeId="tp2c.1199569711397" id="6352952732708933454" nodeInfo="nn">
                        <node role="body" roleId="tp2c.1199569916463" type="tpee.StatementList" typeId="tpee.1068580123136" id="6352952732708933455" nodeInfo="sn">
                          <node role="statement" roleId="tpee.1068581517665" type="tpee.ExpressionStatement" typeId="tpee.1068580123155" id="7972144475523791563" nodeInfo="nn">
                            <node role="expression" roleId="tpee.1068580123156" type="tpee.AssignmentExpression" typeId="tpee.1068498886294" id="7972144475523791564" nodeInfo="nn">
                              <node role="rValue" roleId="tpee.1068498886297" type="tpc2.TransactionPropertyHandler_newValue" typeId="tpc2.1216381148013" id="7972144475523791565" nodeInfo="nn" />
                              <node role="lValue" roleId="tpee.1068498886295" type="tpee.DotExpression" typeId="tpee.1197027756228" id="7972144475523791566" nodeInfo="nn">
                                <node role="operand" roleId="tpee.1197027771414" type="tpc2.ConceptFunctionParameter_node" typeId="tpc2.1142886811589" id="7972144475523791567" nodeInfo="nn" />
                                <node role="operation" roleId="tpee.1197027833540" type="tp25.SPropertyAccess" typeId="tp25.1138056022639" id="7972144475523791589" nodeInfo="nn">
                                  <link role="property" roleId="tp25.1138056395725" targetNodeId="tpce.1071599776563" resolveInfo="role" />
                                </node>
                              </node>
                            </node>
                          </node>
                        </node>
                      </node>
                    </node>
                    <node role="operand" roleId="tpee.1197027771414" type="tpee.DotExpression" typeId="tpee.1197027756228" id="6352952732708933456" nodeInfo="nn">
                      <node role="operation" roleId="tpee.1197027833540" type="tpee.InstanceMethodCallOperation" typeId="tpee.1202948039474" id="6352952732708933457" nodeInfo="nn">
                        <link role="baseMethodDeclaration" roleId="tpee.1068499141037" targetNodeId="88zw.~SRepository%dgetModelAccess()%corg%djetbrains%dmps%dopenapi%dmodule%dModelAccess" resolveInfo="getModelAccess" />
                      </node>
                      <node role="operand" roleId="tpee.1197027771414" type="tpee.DotExpression" typeId="tpee.1197027756228" id="6352952732708933458" nodeInfo="nn">
                        <node role="operation" roleId="tpee.1197027833540" type="tpee.InstanceMethodCallOperation" typeId="tpee.1202948039474" id="6352952732708933459" nodeInfo="nn">
                          <link role="baseMethodDeclaration" roleId="tpee.1068499141037" targetNodeId="srng.~EditorContext%dgetRepository()%corg%djetbrains%dmps%dopenapi%dmodule%dSRepository" resolveInfo="getRepository" />
                        </node>
                        <node role="operand" roleId="tpee.1197027771414" type="tpc2.ConceptFunctionParameter_editorContext" typeId="tpc2.1161622981231" id="6352952732708933460" nodeInfo="nn" />
                      </node>
                    </node>
                  </node>
                </node>
              </node>
              <node role="condition" roleId="tpee.1068580123160" type="tpee.NotExpression" typeId="tpee.1081516740877" id="7972144475523791569" nodeInfo="nn">
                <node role="expression" roleId="tpee.1081516765348" type="tpee.DotExpression" typeId="tpee.1197027756228" id="7972144475523791570" nodeInfo="nn">
                  <node role="operand" roleId="tpee.1197027771414" type="tpee.DotExpression" typeId="tpee.1197027756228" id="7972144475523791571" nodeInfo="nn">
                    <node role="operand" roleId="tpee.1197027771414" type="v54s.ExtensionPointExpression" typeId="v54s.6626851894249711936" id="7972144475523791572" nodeInfo="nn">
                      <link role="extensionPoint" roleId="v54s.6626851894249712469" targetNodeId="tpcc.7972144475523726200" />
                    </node>
                    <node role="operation" roleId="tpee.1197027833540" type="v54s.GetExtensionObjectsOperation" typeId="v54s.3175313036448560967" id="7972144475523791573" nodeInfo="nn" />
                  </node>
                  <node role="operation" roleId="tpee.1197027833540" type="tp2q.AnyOperation" typeId="tp2q.1235566554328" id="7972144475523791574" nodeInfo="nn">
                    <node role="closure" roleId="tp2q.1204796294226" type="tp2c.ClosureLiteral" typeId="tp2c.1199569711397" id="7972144475523791575" nodeInfo="nn">
                      <node role="body" roleId="tp2c.1199569916463" type="tpee.StatementList" typeId="tpee.1068580123136" id="7972144475523791576" nodeInfo="sn">
                        <node role="statement" roleId="tpee.1068581517665" type="tpee.ExpressionStatement" typeId="tpee.1068580123155" id="7972144475523791577" nodeInfo="nn">
                          <node role="expression" roleId="tpee.1068580123156" type="tp2c.CompactInvokeFunctionExpression" typeId="tp2c.1235746970280" id="7972144475523791578" nodeInfo="nn">
                            <node role="function" roleId="tp2c.1235746996653" type="tpee.VariableReference" typeId="tpee.1068498886296" id="3021153905150328403" nodeInfo="nn">
                              <link role="variableDeclaration" roleId="tpee.1068581517664" targetNodeId="7972144475523791584" resolveInfo="it" />
                            </node>
                            <node role="parameter" roleId="tp2c.1235747002942" type="tpc2.ConceptFunctionParameter_editorContext" typeId="tpc2.1161622981231" id="7972144475523791580" nodeInfo="nn" />
                            <node role="parameter" roleId="tp2c.1235747002942" type="tpc2.ConceptFunctionParameter_node" typeId="tpc2.1142886811589" id="7972144475523791581" nodeInfo="nn" />
                            <node role="parameter" roleId="tp2c.1235747002942" type="tpc2.TransactionPropertyHandler_oldValue" typeId="tpc2.1216381117100" id="7972144475523791582" nodeInfo="nn" />
                            <node role="parameter" roleId="tp2c.1235747002942" type="tpc2.TransactionPropertyHandler_newValue" typeId="tpc2.1216381148013" id="7972144475523791583" nodeInfo="nn" />
                          </node>
                        </node>
                      </node>
                      <node role="parameter" roleId="tp2c.1199569906740" type="tp2q.SmartClosureParameterDeclaration" typeId="tp2q.1203518072036" id="7972144475523791584" nodeInfo="ig">
                        <property name="name" nameId="tpck.1169194664001" value="it" />
                        <node role="type" roleId="tpee.5680397130376446158" type="tpee.UndefinedType" typeId="tpee.4836112446988635817" id="7972144475523791585" nodeInfo="in" />
                      </node>
                    </node>
                  </node>
                </node>
              </node>
            </node>
          </node>
        </node>
        <node role="menuDescriptor" roleId="tpc2.1164826688380" type="tpc2.CellMenuDescriptor" typeId="tpc2.1164824717996" id="1186997087930" nodeInfo="ng">
          <node role="cellMenuPart" roleId="tpc2.1164824815888" type="tpc2.CellMenuPart_PropertyPostfixHints" typeId="tpc2.1180615838666" id="1186997093971" nodeInfo="ng">
            <node role="postfixesFunction" roleId="tpc2.1180615838667" type="tpc2.CellMenuPart_PropertyPostfixHints_GetPostfixes" typeId="tpc2.1180616057533" id="1186997093972" nodeInfo="nn">
              <node role="body" roleId="tpee.1137022507850" type="tpee.StatementList" typeId="tpee.1068580123136" id="1186997093973" nodeInfo="sn">
                <node role="statement" roleId="tpee.1068581517665" type="tpee.LocalVariableDeclarationStatement" typeId="tpee.1068581242864" id="1186997157547" nodeInfo="nn">
                  <node role="localVariableDeclaration" roleId="tpee.1068581242865" type="tpee.LocalVariableDeclaration" typeId="tpee.1068581242863" id="1186997157548" nodeInfo="nr">
                    <property name="name" nameId="tpck.1169194664001" value="postfixes" />
                    <node role="type" roleId="tpee.5680397130376446158" type="tp2q.ListType" typeId="tp2q.1151688443754" id="1186997157549" nodeInfo="in">
                      <node role="elementType" roleId="tp2q.1151688676805" type="tpee.StringType" typeId="tpee.1225271177708" id="1225192521629" nodeInfo="in" />
                    </node>
                    <node role="initializer" roleId="tpee.1068431790190" type="tpee.GenericNewExpression" typeId="tpee.1145552977093" id="1186997170881" nodeInfo="nn">
                      <node role="creator" roleId="tpee.1145553007750" type="tp2q.ListCreatorWithInit" typeId="tp2q.1160600644654" id="1186997172064" nodeInfo="nn">
                        <node role="elementType" roleId="tp2q.1237721435807" type="tpee.StringType" typeId="tpee.1225271177708" id="1225192520452" nodeInfo="in" />
                      </node>
                    </node>
                  </node>
                </node>
                <node role="statement" roleId="tpee.1068581517665" type="tpee.IfStatement" typeId="tpee.1068580123159" id="1186997182375" nodeInfo="nn">
                  <node role="ifTrue" roleId="tpee.1068580123161" type="tpee.StatementList" typeId="tpee.1068580123136" id="1186997182376" nodeInfo="sn">
                    <node role="statement" roleId="tpee.1068581517665" type="tpee.LocalVariableDeclarationStatement" typeId="tpee.1068581242864" id="1186997464771" nodeInfo="nn">
                      <node role="localVariableDeclaration" roleId="tpee.1068581242865" type="tpee.LocalVariableDeclaration" typeId="tpee.1068581242863" id="1186997464772" nodeInfo="nr">
                        <property name="name" nameId="tpck.1169194664001" value="name" />
                        <node role="type" roleId="tpee.5680397130376446158" type="tpee.StringType" typeId="tpee.1225271177708" id="1225192521387" nodeInfo="in" />
                        <node role="initializer" roleId="tpee.1068431790190" type="tpee.StaticMethodCall" typeId="tpee.1081236700937" id="1186997476272" nodeInfo="nn">
                          <link role="baseMethodDeclaration" roleId="tpee.1068499141037" targetNodeId="msyo.~NameUtil%ddecapitalize(java%dlang%dString)%cjava%dlang%dString" resolveInfo="decapitalize" />
                          <link role="classConcept" roleId="tpee.1144433194310" targetNodeId="msyo.~NameUtil" resolveInfo="NameUtil" />
                          <node role="actualArgument" roleId="tpee.1068499141038" type="tpee.DotExpression" typeId="tpee.1197027756228" id="1203721648492" nodeInfo="nn">
                            <node role="operand" roleId="tpee.1197027771414" type="tpee.DotExpression" typeId="tpee.1197027756228" id="1203721648514" nodeInfo="nn">
                              <node role="operand" roleId="tpee.1197027771414" type="tpc2.CellMenuPart_Abstract_editedNode" typeId="tpc2.1163613822479" id="1186997477473" nodeInfo="nn" />
                              <node role="operation" roleId="tpee.1197027833540" type="tp25.SLinkAccess" typeId="tp25.1138056143562" id="1186997477472" nodeInfo="nn">
                                <link role="link" roleId="tp25.1138056516764" targetNodeId="tpce.1071599976176" />
                              </node>
                            </node>
                            <node role="operation" roleId="tpee.1197027833540" type="tp25.SPropertyAccess" typeId="tp25.1138056022639" id="1186997477470" nodeInfo="nn">
                              <link role="property" roleId="tp25.1138056395725" targetNodeId="tpck.1169194664001" resolveInfo="name" />
                            </node>
                          </node>
                        </node>
                      </node>
                    </node>
                    <node role="statement" roleId="tpee.1068581517665" type="tpee.ExpressionStatement" typeId="tpee.1068580123155" id="1186997249027" nodeInfo="nn">
                      <node role="expression" roleId="tpee.1068580123156" type="tpee.DotExpression" typeId="tpee.1197027756228" id="1206576384190" nodeInfo="nn">
                        <node role="operand" roleId="tpee.1197027771414" type="tpee.VariableReference" typeId="tpee.1068498886296" id="4265636116363101855" nodeInfo="nn">
                          <link role="variableDeclaration" roleId="tpee.1068581517664" targetNodeId="1186997157548" resolveInfo="postfixes" />
                        </node>
                        <node role="operation" roleId="tpee.1197027833540" type="tp2q.AddAllElementsOperation" typeId="tp2q.1160666733551" id="1186997251568" nodeInfo="nn">
                          <node role="argument" roleId="tp2q.1160666822012" type="tpee.StaticMethodCall" typeId="tpee.1081236700937" id="1186997255466" nodeInfo="nn">
                            <link role="classConcept" roleId="tpee.1144433194310" targetNodeId="msyo.~NameUtil" resolveInfo="NameUtil" />
                            <link role="baseMethodDeclaration" roleId="tpee.1068499141037" targetNodeId="msyo.~NameUtil%dsplitByCamels(java%dlang%dString)%cjava%dutil%dList" resolveInfo="splitByCamels" />
                            <node role="actualArgument" roleId="tpee.1068499141038" type="tpee.VariableReference" typeId="tpee.1068498886296" id="4265636116363078736" nodeInfo="nn">
                              <link role="variableDeclaration" roleId="tpee.1068581517664" targetNodeId="1186997464772" resolveInfo="name" />
                            </node>
                          </node>
                        </node>
                      </node>
                    </node>
                  </node>
                  <node role="condition" roleId="tpee.1068580123160" type="tpee.DotExpression" typeId="tpee.1197027756228" id="1203721648634" nodeInfo="nn">
                    <node role="operand" roleId="tpee.1197027771414" type="tpee.DotExpression" typeId="tpee.1197027756228" id="1203721648441" nodeInfo="nn">
                      <node role="operand" roleId="tpee.1197027771414" type="tpc2.CellMenuPart_Abstract_editedNode" typeId="tpc2.1163613822479" id="1186997183851" nodeInfo="nn" />
                      <node role="operation" roleId="tpee.1197027833540" type="tp25.SLinkAccess" typeId="tp25.1138056143562" id="1186997194351" nodeInfo="nn">
                        <link role="link" roleId="tp25.1138056516764" targetNodeId="tpce.1071599976176" />
                      </node>
                    </node>
                    <node role="operation" roleId="tpee.1197027833540" type="tp25.Node_IsNotNullOperation" typeId="tp25.1172008320231" id="1186997197227" nodeInfo="nn" />
                  </node>
                </node>
                <node role="statement" roleId="tpee.1068581517665" type="tpee.ExpressionStatement" typeId="tpee.1068580123155" id="1186997179415" nodeInfo="nn">
                  <node role="expression" roleId="tpee.1068580123156" type="tpee.VariableReference" typeId="tpee.1068498886296" id="4265636116363094310" nodeInfo="nn">
                    <link role="variableDeclaration" roleId="tpee.1068581517664" targetNodeId="1186997157548" resolveInfo="postfixes" />
                  </node>
                </node>
              </node>
            </node>
          </node>
        </node>
        <node role="id" roleId="tpc2.4323500428121274054" type="tpc2.EditorCellId" typeId="tpc2.4323500428121233431" id="870577895079850686" nodeInfo="ng">
          <property name="name" nameId="tpck.1169194664001" value="role" />
        </node>
      </node>
      <node role="childCellModel" roleId="tpc2.1073389446424" type="tpc2.CellModel_Constant" typeId="tpc2.1073389577006" id="2395585628930078482" nodeInfo="nn">
        <property name="text" nameId="tpc2.1073389577007" value=":" />
      </node>
      <node role="childCellModel" roleId="tpc2.1073389446424" type="tpc2.CellModel_Collection" typeId="tpc2.1073389446423" id="2395585628930634230" nodeInfo="nn">
        <node role="childCellModel" roleId="tpc2.1073389446424" type="tpc2.CellModel_RefCell" typeId="tpc2.1088013125922" id="1197832374770" nodeInfo="ng">
          <property name="noTargetText" nameId="tpc2.1139852716018" value="&lt;no target&gt;" />
          <link role="relationDeclaration" roleId="tpc2.1140103550593" targetNodeId="tpce.1071599976176" />
          <link role="actionMap" roleId="tpc2.1139959269582" targetNodeId="7806908697099933611" resolveInfo="LinkDeclarationDeleteActions" />
          <node role="editorComponent" roleId="tpc2.1088186146602" type="tpc2.InlineEditorComponent" typeId="tpc2.1088185857835" id="1197832374771" nodeInfo="ng">
            <node role="cellModel" roleId="tpc2.1080736633877" type="tpc2.CellModel_Property" typeId="tpc2.1073389658414" id="5109811630748430360" nodeInfo="ng">
              <property name="readOnly" nameId="tpc2.1140017977771" value="true" />
              <property name="noTargetText" nameId="tpc2.1139852716018" value="&lt;no name&gt;" />
              <link role="relationDeclaration" roleId="tpc2.1140103550593" targetNodeId="tpck.1169194664001" resolveInfo="name" />
              <link role="parentStyleClass" roleId="tpc2.1381004262292426837" targetNodeId="tpen.2489907574181136702" resolveInfo="ConceptName" />
            </node>
          </node>
        </node>
        <node role="childCellModel" roleId="tpc2.1073389446424" type="tpc2.CellModel_Constant" typeId="tpc2.1073389577006" id="2395585628930813445" nodeInfo="nn">
          <property name="text" nameId="tpc2.1073389577007" value="[" />
          <node role="styleItem" roleId="tpc2.1219418656006" type="tpc2.PunctuationLeftStyleClassItem" typeId="tpc2.1233758997495" id="2395585628933110620" nodeInfo="nn">
            <property name="flag" nameId="tpc2.1186414551515" value="true" />
          </node>
          <node role="styleItem" roleId="tpc2.1219418656006" type="tpc2.PunctuationRightStyleClassItem" typeId="tpc2.1233759184865" id="2395585628933104378" nodeInfo="nn">
            <property name="flag" nameId="tpc2.1186414551515" value="true" />
          </node>
          <node role="styleItem" roleId="tpc2.1219418656006" type="tpc2.MatchingLabelStyleClassItem" typeId="tpc2.1236262245656" id="2395585628931636243" nodeInfo="nn">
            <property name="labelName" nameId="tpc2.1238091709220" value="card" />
          </node>
          <node role="styleItem" roleId="tpc2.1219418656006" type="tpc2.FontStyleStyleClassItem" typeId="tpc2.1186403751766" id="2395585628932171201" nodeInfo="nn" />
        </node>
        <node role="childCellModel" roleId="tpc2.1073389446424" type="tpc2.CellModel_Property" typeId="tpc2.1073389658414" id="1084205682782" nodeInfo="ng">
          <link role="relationDeclaration" roleId="tpc2.1140103550593" targetNodeId="tpce.1071599893252" resolveInfo="sourceCardinality" />
          <link role="parentStyleClass" roleId="tpc2.1381004262292426837" targetNodeId="tpen.1198596048616" resolveInfo="NumericLiteral" />
          <node role="renderingCondition" roleId="tpc2.1142887637401" type="tpc2.QueryFunction_NodeCondition" typeId="tpc2.1142886221719" id="1146605728892" nodeInfo="nn">
            <node role="body" roleId="tpee.1137022507850" type="tpee.StatementList" typeId="tpee.1068580123136" id="1146605728893" nodeInfo="sn">
              <node role="statement" roleId="tpee.1068581517665" type="tpee.ReturnStatement" typeId="tpee.1068581242878" id="1146605730972" nodeInfo="nn">
                <node role="expression" roleId="tpee.1068581517676" type="tpee.EqualsExpression" typeId="tpee.1068580123152" id="1146605739321" nodeInfo="nn">
                  <node role="rightExpression" roleId="tpee.1081773367579" type="tpee.NullLiteral" typeId="tpee.1070534058343" id="1146605743324" nodeInfo="nn" />
                  <node role="leftExpression" roleId="tpee.1081773367580" type="tpee.DotExpression" typeId="tpee.1197027756228" id="1203721648232" nodeInfo="nn">
                    <node role="operand" roleId="tpee.1197027771414" type="tpc2.ConceptFunctionParameter_node" typeId="tpc2.1142886811589" id="1146605733068" nodeInfo="nn" />
                    <node role="operation" roleId="tpee.1197027833540" type="tp25.SLinkAccess" typeId="tp25.1138056143562" id="1146605736382" nodeInfo="nn">
                      <link role="link" roleId="tp25.1138056516764" targetNodeId="tpce.1071599698500" />
                    </node>
                  </node>
                </node>
              </node>
            </node>
          </node>
          <node role="menuDescriptor" roleId="tpc2.1164826688380" type="tpc2.CellMenuDescriptor" typeId="tpc2.1164824717996" id="1185271029574" nodeInfo="ng">
            <node role="cellMenuPart" roleId="tpc2.1164824815888" type="tpc2.CellMenuPart_PropertyValues" typeId="tpc2.1164833692343" id="1185271033481" nodeInfo="ng">
              <node role="valuesFunction" roleId="tpc2.1164833692344" type="tpc2.CellMenuPart_PropertyValues_GetValues" typeId="tpc2.1160493135005" id="1185271033482" nodeInfo="nn">
                <node role="body" roleId="tpee.1137022507850" type="tpee.StatementList" typeId="tpee.1068580123136" id="1185271033483" nodeInfo="sn">
                  <node role="statement" roleId="tpee.1068581517665" type="tpee.LocalVariableDeclarationStatement" typeId="tpee.1068581242864" id="1185271154474" nodeInfo="nn">
                    <node role="localVariableDeclaration" roleId="tpee.1068581242865" type="tpee.LocalVariableDeclaration" typeId="tpee.1068581242863" id="1185271154475" nodeInfo="nr">
                      <property name="name" nameId="tpck.1169194664001" value="result" />
                      <node role="type" roleId="tpee.5680397130376446158" type="tp2q.ListType" typeId="tp2q.1151688443754" id="1185271154476" nodeInfo="in">
                        <node role="elementType" roleId="tp2q.1151688676805" type="tpee.StringType" typeId="tpee.1225271177708" id="1225192520986" nodeInfo="in" />
                      </node>
                      <node role="initializer" roleId="tpee.1068431790190" type="tpee.GenericNewExpression" typeId="tpee.1145552977093" id="1185271161745" nodeInfo="nn">
                        <node role="creator" roleId="tpee.1145553007750" type="tp2q.ListCreatorWithInit" typeId="tp2q.1160600644654" id="1185271163966" nodeInfo="nn">
                          <node role="elementType" roleId="tp2q.1237721435807" type="tpee.StringType" typeId="tpee.1225271177708" id="1225192521715" nodeInfo="in" />
                        </node>
                      </node>
                    </node>
                  </node>
                  <node role="statement" roleId="tpee.1068581517665" type="tpee.IfStatement" typeId="tpee.1068580123159" id="1185271168704" nodeInfo="nn">
                    <node role="ifTrue" roleId="tpee.1068580123161" type="tpee.StatementList" typeId="tpee.1068580123136" id="1185271168705" nodeInfo="sn">
                      <node role="statement" roleId="tpee.1068581517665" type="tp2q.ForEachStatement" typeId="tp2q.1153943597977" id="1240589458329" nodeInfo="nn">
                        <node role="variable" roleId="tp2q.1153944400369" type="tp2q.ForEachVariable" typeId="tp2q.1153944193378" id="1240589458330" nodeInfo="nr">
                          <property name="name" nameId="tpck.1169194664001" value="member" />
                        </node>
                        <node role="body" roleId="tpee.1154032183016" type="tpee.StatementList" typeId="tpee.1068580123136" id="1240589458332" nodeInfo="sn">
                          <node role="statement" roleId="tpee.1068581517665" type="tpee.ExpressionStatement" typeId="tpee.1068580123155" id="1240589547720" nodeInfo="nn">
                            <node role="expression" roleId="tpee.1068580123156" type="tpee.DotExpression" typeId="tpee.1197027756228" id="1240589548472" nodeInfo="nn">
                              <node role="operand" roleId="tpee.1197027771414" type="tpee.VariableReference" typeId="tpee.1068498886296" id="4265636116363113133" nodeInfo="nn">
                                <link role="variableDeclaration" roleId="tpee.1068581517664" targetNodeId="1185271154475" resolveInfo="result" />
                              </node>
                              <node role="operation" roleId="tpee.1197027833540" type="tp2q.AddElementOperation" typeId="tp2q.1160612413312" id="1240589550273" nodeInfo="nn">
                                <node role="argument" roleId="tp2q.1160612519549" type="tpee.DotExpression" typeId="tpee.1197027756228" id="1240589555418" nodeInfo="nn">
                                  <node role="operand" roleId="tpee.1197027771414" type="tp2q.ForEachVariableReference" typeId="tp2q.1153944233411" id="1240589554510" nodeInfo="nn">
                                    <link role="variable" roleId="tp2q.1153944258490" targetNodeId="1240589458330" resolveInfo="member" />
                                  </node>
                                  <node role="operation" roleId="tpee.1197027833540" type="tp25.EnumMember_ValueOperation" typeId="tp25.1240171359678" id="1240589556410" nodeInfo="nn" />
                                </node>
                              </node>
                            </node>
                          </node>
                        </node>
                        <node role="inputSequence" roleId="tp2q.1153944424730" type="tp25.SEnumOperationInvocation" typeId="tp25.1240930118027" id="1240936768426" nodeInfo="nn">
                          <link role="enumDeclaration" roleId="tp25.1240930118028" targetNodeId="tpce.1084197782722" resolveInfo="Cardinality" />
                          <node role="operation" roleId="tp25.1240930317927" type="tp25.SEnum_MembersOperation" typeId="tp25.1240930444980" id="1240936774887" nodeInfo="ng" />
                        </node>
                      </node>
                    </node>
                    <node role="condition" roleId="tpee.1068580123160" type="tpee.DotExpression" typeId="tpee.1197027756228" id="1203721648333" nodeInfo="nn">
                      <node role="operand" roleId="tpee.1197027771414" type="tpee.DotExpression" typeId="tpee.1197027756228" id="1203721647905" nodeInfo="nn">
                        <node role="operand" roleId="tpee.1197027771414" type="tpc2.CellMenuPart_Abstract_editedNode" typeId="tpc2.1163613822479" id="1185271172177" nodeInfo="nn" />
                        <node role="operation" roleId="tpee.1197027833540" type="tp25.SPropertyAccess" typeId="tp25.1138056022639" id="1185271178322" nodeInfo="nn">
                          <link role="property" roleId="tp25.1138056395725" targetNodeId="tpce.1071599937831" resolveInfo="metaClass" />
                        </node>
                      </node>
                      <node role="operation" roleId="tpee.1197027833540" type="tp25.Property_HasValue_Enum" typeId="tp25.1146171026731" id="1185271181529" nodeInfo="nn">
                        <node role="value" roleId="tp25.1146171026732" type="tp25.EnumMemberReference" typeId="tp25.1138676077309" id="1185271181530" nodeInfo="nn">
                          <link role="enumMember" roleId="tp25.1138676095763" targetNodeId="tpce.1084199179705" />
                        </node>
                      </node>
                    </node>
                    <node role="ifFalseStatement" roleId="tpee.1082485599094" type="tpee.BlockStatement" typeId="tpee.1082485599095" id="1185271224138" nodeInfo="nn">
                      <node role="statements" roleId="tpee.1082485599096" type="tpee.StatementList" typeId="tpee.1068580123136" id="1185271224139" nodeInfo="sn">
                        <node role="statement" roleId="tpee.1068581517665" type="tpee.ExpressionStatement" typeId="tpee.1068580123155" id="1185271271424" nodeInfo="nn">
                          <node role="expression" roleId="tpee.1068580123156" type="tpee.DotExpression" typeId="tpee.1197027756228" id="1206576384194" nodeInfo="nn">
                            <node role="operand" roleId="tpee.1197027771414" type="tpee.VariableReference" typeId="tpee.1068498886296" id="4265636116363067052" nodeInfo="nn">
                              <link role="variableDeclaration" roleId="tpee.1068581517664" targetNodeId="1185271154475" resolveInfo="result" />
                            </node>
                            <node role="operation" roleId="tpee.1197027833540" type="tp2q.AddElementOperation" typeId="tp2q.1160612413312" id="1185271273286" nodeInfo="nn">
                              <node role="argument" roleId="tp2q.1160612519549" type="tpee.DotExpression" typeId="tpee.1197027756228" id="1240586798877" nodeInfo="nn">
                                <node role="operand" roleId="tpee.1197027771414" type="tp25.SEnumOperationInvocation" typeId="tp25.1240930118027" id="1240936748476" nodeInfo="nn">
                                  <link role="enumDeclaration" roleId="tp25.1240930118028" targetNodeId="tpce.1084197782722" resolveInfo="Cardinality" />
                                  <node role="operation" roleId="tp25.1240930317927" type="tp25.SEnum_MemberOperation" typeId="tp25.1240930444945" id="1240936748477" nodeInfo="ng">
                                    <link role="member" roleId="tp25.1240930444946" targetNodeId="tpce.1084197782723" />
                                  </node>
                                </node>
                                <node role="operation" roleId="tpee.1197027833540" type="tp25.EnumMember_ValueOperation" typeId="tp25.1240171359678" id="1240586800274" nodeInfo="nn" />
                              </node>
                            </node>
                          </node>
                        </node>
                        <node role="statement" roleId="tpee.1068581517665" type="tpee.ExpressionStatement" typeId="tpee.1068580123155" id="1185271283324" nodeInfo="nn">
                          <node role="expression" roleId="tpee.1068580123156" type="tpee.DotExpression" typeId="tpee.1197027756228" id="1206576384295" nodeInfo="nn">
                            <node role="operand" roleId="tpee.1197027771414" type="tpee.VariableReference" typeId="tpee.1068498886296" id="4265636116363073262" nodeInfo="nn">
                              <link role="variableDeclaration" roleId="tpee.1068581517664" targetNodeId="1185271154475" resolveInfo="result" />
                            </node>
                            <node role="operation" roleId="tpee.1197027833540" type="tp2q.AddElementOperation" typeId="tp2q.1160612413312" id="1185271284843" nodeInfo="nn">
                              <node role="argument" roleId="tp2q.1160612519549" type="tpee.DotExpression" typeId="tpee.1197027756228" id="1240586857502" nodeInfo="nn">
                                <node role="operand" roleId="tpee.1197027771414" type="tp25.SEnumOperationInvocation" typeId="tp25.1240930118027" id="1240936757451" nodeInfo="nn">
                                  <link role="enumDeclaration" roleId="tp25.1240930118028" targetNodeId="tpce.1084197782722" resolveInfo="Cardinality" />
                                  <node role="operation" roleId="tp25.1240930317927" type="tp25.SEnum_MemberOperation" typeId="tp25.1240930444945" id="1240936757452" nodeInfo="ng">
                                    <link role="member" roleId="tp25.1240930444946" targetNodeId="tpce.1084197782724" />
                                  </node>
                                </node>
                                <node role="operation" roleId="tpee.1197027833540" type="tp25.EnumMember_ValueOperation" typeId="tp25.1240171359678" id="1240586857506" nodeInfo="nn" />
                              </node>
                            </node>
                          </node>
                        </node>
                      </node>
                    </node>
                  </node>
                  <node role="statement" roleId="tpee.1068581517665" type="tpee.ReturnStatement" typeId="tpee.1068581242878" id="1185271295867" nodeInfo="nn">
                    <node role="expression" roleId="tpee.1068581517676" type="tpee.VariableReference" typeId="tpee.1068498886296" id="4265636116363110645" nodeInfo="nn">
                      <link role="variableDeclaration" roleId="tpee.1068581517664" targetNodeId="1185271154475" resolveInfo="result" />
                    </node>
                  </node>
                </node>
              </node>
            </node>
          </node>
        </node>
        <node role="childCellModel" roleId="tpc2.1073389446424" type="tpc2.CellModel_ReadOnlyModelAccessor" typeId="tpc2.1225900081164" id="1226062528126" nodeInfo="ng">
          <node role="modelAccessor" roleId="tpc2.1225900141900" type="tpc2.ReadOnlyModelAccessor" typeId="tpc2.1225898583838" id="1226062528127" nodeInfo="ng">
            <node role="getter" roleId="tpc2.1225898971709" type="tpc2.QueryFunction_ModelAccess_Getter" typeId="tpc2.1176717841777" id="1226062528128" nodeInfo="nn">
              <node role="body" roleId="tpee.1137022507850" type="tpee.StatementList" typeId="tpee.1068580123136" id="1226062528129" nodeInfo="sn">
                <node role="statement" roleId="tpee.1068581517665" type="tpee.ReturnStatement" typeId="tpee.1068581242878" id="1226062528137" nodeInfo="nn">
                  <node role="expression" roleId="tpee.1068581517676" type="tpee.DotExpression" typeId="tpee.1197027756228" id="1240578376393" nodeInfo="nn">
                    <node role="operand" roleId="tpee.1197027771414" type="tpee.StaticMethodCall" typeId="tpee.1081236700937" id="1240578369626" nodeInfo="nn">
                      <link role="baseMethodDeclaration" roleId="tpee.1068499141037" targetNodeId="iwwu.1238252473172" resolveInfo="getGenuineLinkSourceCardinality" />
                      <link role="classConcept" roleId="tpee.1144433194310" targetNodeId="iwwu.1237995590703" resolveInfo="SModelUtil" />
                      <node role="actualArgument" roleId="tpee.1068499141038" type="tpc2.ConceptFunctionParameter_node" typeId="tpc2.1142886811589" id="1240578369627" nodeInfo="nn" />
                    </node>
                    <node role="operation" roleId="tpee.1197027833540" type="tp25.EnumMember_NameOperation" typeId="tp25.1240173327827" id="1241006493431" nodeInfo="nn" />
                  </node>
                </node>
              </node>
            </node>
          </node>
          <node role="renderingCondition" roleId="tpc2.1142887637401" type="tpc2.QueryFunction_NodeCondition" typeId="tpc2.1142886221719" id="1226075073645" nodeInfo="nn">
            <node role="body" roleId="tpee.1137022507850" type="tpee.StatementList" typeId="tpee.1068580123136" id="1226075073646" nodeInfo="sn">
              <node role="statement" roleId="tpee.1068581517665" type="tpee.ExpressionStatement" typeId="tpee.1068580123155" id="1226075102141" nodeInfo="nn">
                <node role="expression" roleId="tpee.1068580123156" type="tpee.NotEqualsExpression" typeId="tpee.1073239437375" id="1226075155725" nodeInfo="nn">
                  <node role="rightExpression" roleId="tpee.1081773367579" type="tpee.NullLiteral" typeId="tpee.1070534058343" id="1226075157260" nodeInfo="nn" />
                  <node role="leftExpression" roleId="tpee.1081773367580" type="tpee.DotExpression" typeId="tpee.1197027756228" id="1226075103362" nodeInfo="nn">
                    <node role="operand" roleId="tpee.1197027771414" type="tpc2.ConceptFunctionParameter_node" typeId="tpc2.1142886811589" id="1226075102142" nodeInfo="nn" />
                    <node role="operation" roleId="tpee.1197027833540" type="tp25.SLinkAccess" typeId="tp25.1138056143562" id="1226075154474" nodeInfo="nn">
                      <link role="link" roleId="tp25.1138056516764" targetNodeId="tpce.1071599698500" />
                    </node>
                  </node>
                </node>
              </node>
            </node>
          </node>
          <node role="styleItem" roleId="tpc2.1219418656006" type="tpc2.EditableStyleClassItem" typeId="tpc2.1186414860679" id="1226322176087" nodeInfo="nn" />
          <node role="styleItem" roleId="tpc2.1219418656006" type="tpc2.TextBackgroundColorStyleClassItem" typeId="tpc2.1214406454886" id="1226322186089" nodeInfo="nn">
            <property name="color" nameId="tpc2.1186403713874" value="lightGray" />
          </node>
        </node>
        <node role="childCellModel" roleId="tpc2.1073389446424" type="tpc2.CellModel_Constant" typeId="tpc2.1073389577006" id="2395585628930841575" nodeInfo="nn">
          <property name="text" nameId="tpc2.1073389577007" value="]" />
          <node role="styleItem" roleId="tpc2.1219418656006" type="tpc2.PunctuationLeftStyleClassItem" typeId="tpc2.1233758997495" id="2395585628931589129" nodeInfo="nn">
            <property name="flag" nameId="tpc2.1186414551515" value="true" />
          </node>
          <node role="styleItem" roleId="tpc2.1219418656006" type="tpc2.MatchingLabelStyleClassItem" typeId="tpc2.1236262245656" id="2395585628931617751" nodeInfo="nn">
            <property name="labelName" nameId="tpc2.1238091709220" value="card" />
          </node>
          <node role="styleItem" roleId="tpc2.1219418656006" type="tpc2.FontStyleStyleClassItem" typeId="tpc2.1186403751766" id="2395585628932185237" nodeInfo="nn" />
        </node>
        <node role="childCellModel" roleId="tpc2.1073389446424" type="tpc2.CellModel_Collection" typeId="tpc2.1073389446423" id="1164661317301" nodeInfo="nn">
          <node role="childCellModel" roleId="tpc2.1073389446424" type="tpc2.CellModel_Constant" typeId="tpc2.1073389577006" id="1164661317302" nodeInfo="nn">
            <property name="text" nameId="tpc2.1073389577007" value="specializes:" />
            <link role="parentStyleClass" roleId="tpc2.1381004262292426837" targetNodeId="2395585628932199300" resolveInfo="Keyword" />
          </node>
          <node role="childCellModel" roleId="tpc2.1073389446424" type="tpc2.CellModel_RefCell" typeId="tpc2.1088013125922" id="1164661343825" nodeInfo="ng">
            <property name="noTargetText" nameId="tpc2.1139852716018" value="&lt;none&gt;" />
            <link role="relationDeclaration" roleId="tpc2.1140103550593" targetNodeId="tpce.1071599698500" />
            <node role="editorComponent" roleId="tpc2.1088186146602" type="tpc2.InlineEditorComponent" typeId="tpc2.1088185857835" id="1164661343826" nodeInfo="ng">
              <node role="cellModel" roleId="tpc2.1080736633877" type="tpc2.CellModel_Property" typeId="tpc2.1073389658414" id="3129341680482022817" nodeInfo="ng">
                <property name="readOnly" nameId="tpc2.1140017977771" value="true" />
                <link role="relationDeclaration" roleId="tpc2.1140103550593" targetNodeId="tpce.1071599776563" resolveInfo="role" />
              </node>
            </node>
          </node>
          <node role="styleItem" roleId="tpc2.1219418656006" type="tpc2.SelectableStyleSheetItem" typeId="tpc2.1186414928363" id="1214310997953" nodeInfo="nn">
            <property name="flag" nameId="tpc2.1186414551515" value="false" />
          </node>
          <node role="cellLayout" roleId="tpc2.1106270802874" type="tpc2.CellLayout_Indent" typeId="tpc2.1237303669825" id="2395585628931649031" nodeInfo="nn" />
          <node role="renderingCondition" roleId="tpc2.1142887637401" type="tpc2.QueryFunction_NodeCondition" typeId="tpc2.1142886221719" id="2395585628931660419" nodeInfo="nn">
            <node role="body" roleId="tpee.1137022507850" type="tpee.StatementList" typeId="tpee.1068580123136" id="2395585628931660420" nodeInfo="sn">
              <node role="statement" roleId="tpee.1068581517665" type="tpee.ExpressionStatement" typeId="tpee.1068580123155" id="2395585628931666949" nodeInfo="nn">
                <node role="expression" roleId="tpee.1068580123156" type="tpee.DotExpression" typeId="tpee.1197027756228" id="2395585628931681888" nodeInfo="nn">
                  <node role="operation" roleId="tpee.1197027833540" type="tp25.Node_IsNotNullOperation" typeId="tp25.1172008320231" id="2395585628931690996" nodeInfo="nn" />
                  <node role="operand" roleId="tpee.1197027771414" type="tpee.DotExpression" typeId="tpee.1197027756228" id="2395585628931667413" nodeInfo="nn">
                    <node role="operation" roleId="tpee.1197027833540" type="tp25.SLinkAccess" typeId="tp25.1138056143562" id="2395585628931676287" nodeInfo="nn">
                      <link role="link" roleId="tp25.1138056516764" targetNodeId="tpce.1071599698500" />
                    </node>
                    <node role="operand" roleId="tpee.1197027771414" type="tpc2.ConceptFunctionParameter_node" typeId="tpc2.1142886811589" id="2395585628931666948" nodeInfo="nn" />
                  </node>
                </node>
              </node>
            </node>
          </node>
        </node>
        <node role="childCellModel" roleId="tpc2.1073389446424" type="tpc2.CellModel_Constant" typeId="tpc2.1073389577006" id="2395585628929003165" nodeInfo="nn">
          <property name="text" nameId="tpc2.1073389577007" value="unordered" />
          <link role="parentStyleClass" roleId="tpc2.1381004262292426837" targetNodeId="2395585628932199300" resolveInfo="Keyword" />
          <node role="renderingCondition" roleId="tpc2.1142887637401" type="tpc2.QueryFunction_NodeCondition" typeId="tpc2.1142886221719" id="2395585628929037947" nodeInfo="nn">
            <node role="body" roleId="tpee.1137022507850" type="tpee.StatementList" typeId="tpee.1068580123136" id="2395585628929037948" nodeInfo="sn">
              <node role="statement" roleId="tpee.1068581517665" type="tpee.ExpressionStatement" typeId="tpee.1068580123155" id="2395585628929045700" nodeInfo="nn">
                <node role="expression" roleId="tpee.1068580123156" type="tpee.DotExpression" typeId="tpee.1197027756228" id="2395585628929046166" nodeInfo="nn">
                  <node role="operation" roleId="tpee.1197027833540" type="tp25.SPropertyAccess" typeId="tp25.1138056022639" id="2395585628929055243" nodeInfo="nn">
                    <link role="property" roleId="tp25.1138056395725" targetNodeId="tpce.2395585628928459314" resolveInfo="unordered" />
                  </node>
                  <node role="operand" roleId="tpee.1197027771414" type="tpc2.ConceptFunctionParameter_node" typeId="tpc2.1142886811589" id="2395585628929045699" nodeInfo="nn" />
                </node>
              </node>
            </node>
          </node>
        </node>
        <node role="styleItem" roleId="tpc2.1219418656006" type="tpc2.SelectableStyleSheetItem" typeId="tpc2.1186414928363" id="2395585628930634232" nodeInfo="nn">
          <property name="flag" nameId="tpc2.1186414551515" value="false" />
        </node>
        <node role="cellLayout" roleId="tpc2.1106270802874" type="tpc2.CellLayout_Indent" typeId="tpc2.1237303669825" id="2395585628930634235" nodeInfo="nn" />
      </node>
      <node role="cellLayout" roleId="tpc2.1106270802874" type="tpc2.CellLayout_Horizontal" typeId="tpc2.1106270549637" id="1239877876865" nodeInfo="nn" />
    </node>
    <node role="inspectedCellModel" roleId="tpc2.1078153129734" type="tpc2.CellModel_Collection" typeId="tpc2.1073389446423" id="3236994869861848654" nodeInfo="nn">
      <node role="cellLayout" roleId="tpc2.1106270802874" type="tpc2.CellLayout_Indent" typeId="tpc2.1237303669825" id="2395585628929105777" nodeInfo="nn" />
      <node role="childCellModel" roleId="tpc2.1073389446424" type="tpc2.CellModel_Constant" typeId="tpc2.1073389577006" id="2395585628929134408" nodeInfo="nn">
        <property name="text" nameId="tpc2.1073389577007" value="unordered:" />
        <link role="parentStyleClass" roleId="tpc2.1381004262292426837" targetNodeId="2395585628932199300" resolveInfo="Keyword" />
      </node>
      <node role="childCellModel" roleId="tpc2.1073389446424" type="tpc2.CellModel_Property" typeId="tpc2.1073389658414" id="2395585628929145868" nodeInfo="ng">
        <link role="relationDeclaration" roleId="tpc2.1140103550593" targetNodeId="tpce.2395585628928459314" resolveInfo="unordered" />
      </node>
    </node>
  </root>
  <root type="tpc2.ConceptEditorDeclaration" typeId="tpc2.1071666914219" id="1087215312703" nodeInfo="ng">
    <property name="name" nameId="tpck.1169194664001" value="ConceptDeclaration_Editor" />
    <link role="conceptDeclaration" roleId="tpc2.1166049300910" targetNodeId="tpce.1071489090640" resolveInfo="ConceptDeclaration" />
    <node role="cellModel" roleId="tpc2.1080736633877" type="tpc2.CellModel_Collection" typeId="tpc2.1073389446423" id="1087215312704" nodeInfo="nn">
      <property name="vertical" nameId="tpc2.1073389446425" value="true" />
      <node role="childCellModel" roleId="tpc2.1073389446424" type="tpc2.CellModel_Collection" typeId="tpc2.1073389446423" id="1087215312705" nodeInfo="nn">
        <property name="vertical" nameId="tpc2.1073389446425" value="false" />
        <node role="childCellModel" roleId="tpc2.1073389446424" type="tpc2.CellModel_Constant" typeId="tpc2.1073389577006" id="1868199355613598938" nodeInfo="nn">
          <property name="text" nameId="tpc2.1073389577007" value="abstract" />
          <link role="actionMap" roleId="tpc2.1139959269582" targetNodeId="4672725010143236048" resolveInfo="_ConceptDeclaration_DeleteAbstract_Action" />
          <link role="parentStyleClass" roleId="tpc2.1381004262292426837" targetNodeId="2395585628932199300" resolveInfo="Keyword" />
          <node role="styleItem" roleId="tpc2.1219418656006" type="tpc2.EditableStyleClassItem" typeId="tpc2.1186414860679" id="1868199355613599895" nodeInfo="nn" />
          <node role="renderingCondition" roleId="tpc2.1142887637401" type="tpc2.QueryFunction_NodeCondition" typeId="tpc2.1142886221719" id="1868199355613599899" nodeInfo="nn">
            <node role="body" roleId="tpee.1137022507850" type="tpee.StatementList" typeId="tpee.1068580123136" id="1868199355613599900" nodeInfo="sn">
              <node role="statement" roleId="tpee.1068581517665" type="tpee.ExpressionStatement" typeId="tpee.1068580123155" id="1868199355613610134" nodeInfo="nn">
                <node role="expression" roleId="tpee.1068580123156" type="tpee.EqualsExpression" typeId="tpee.1068580123152" id="1868199355613620858" nodeInfo="nn">
                  <node role="leftExpression" roleId="tpee.1081773367580" type="tpee.DotExpression" typeId="tpee.1197027756228" id="1868199355613614211" nodeInfo="nn">
                    <node role="operand" roleId="tpee.1197027771414" type="tpc2.ConceptFunctionParameter_node" typeId="tpc2.1142886811589" id="1868199355613610133" nodeInfo="nn" />
                    <node role="operation" roleId="tpee.1197027833540" type="tp25.SPropertyAccess" typeId="tp25.1138056022639" id="1868199355613618315" nodeInfo="nn">
                      <link role="property" roleId="tp25.1138056395725" targetNodeId="tpce.4628067390765956802" resolveInfo="abstract" />
                    </node>
                  </node>
                  <node role="rightExpression" roleId="tpee.1081773367579" type="tpee.BooleanConstant" typeId="tpee.1068580123137" id="1868199355613622481" nodeInfo="nn">
                    <property name="value" nameId="tpee.1068580123138" value="true" />
                  </node>
                </node>
              </node>
            </node>
          </node>
        </node>
        <node role="childCellModel" roleId="tpc2.1073389446424" type="tpc2.CellModel_Constant" typeId="tpc2.1073389577006" id="4672725010143827332" nodeInfo="nn">
          <property name="text" nameId="tpc2.1073389577007" value="final" />
          <link role="actionMap" roleId="tpc2.1139959269582" targetNodeId="4672725010144759972" resolveInfo="_ConceptDeclaration_DeleteFinal_Action" />
          <link role="parentStyleClass" roleId="tpc2.1381004262292426837" targetNodeId="2395585628932199300" resolveInfo="Keyword" />
          <node role="renderingCondition" roleId="tpc2.1142887637401" type="tpc2.QueryFunction_NodeCondition" typeId="tpc2.1142886221719" id="4672725010143828437" nodeInfo="nn">
            <node role="body" roleId="tpee.1137022507850" type="tpee.StatementList" typeId="tpee.1068580123136" id="4672725010143829217" nodeInfo="sn">
              <node role="statement" roleId="tpee.1068581517665" type="tpee.ExpressionStatement" typeId="tpee.1068580123155" id="4672725010143829411" nodeInfo="nn">
                <node role="expression" roleId="tpee.1068580123156" type="tpee.EqualsExpression" typeId="tpee.1068580123152" id="4672725010143836654" nodeInfo="nn">
                  <node role="rightExpression" roleId="tpee.1081773367579" type="tpee.BooleanConstant" typeId="tpee.1068580123137" id="4672725010143837305" nodeInfo="nn">
                    <property name="value" nameId="tpee.1068580123138" value="true" />
                  </node>
                  <node role="leftExpression" roleId="tpee.1081773367580" type="tpee.DotExpression" typeId="tpee.1197027756228" id="4672725010143831300" nodeInfo="nn">
                    <node role="operation" roleId="tpee.1197027833540" type="tp25.SPropertyAccess" typeId="tp25.1138056022639" id="4672725010143833745" nodeInfo="nn">
                      <link role="property" roleId="tp25.1138056395725" targetNodeId="tpce.4628067390765956807" resolveInfo="final" />
                    </node>
                    <node role="operand" roleId="tpee.1197027771414" type="tpc2.ConceptFunctionParameter_node" typeId="tpc2.1142886811589" id="4672725010143830458" nodeInfo="nn" />
                  </node>
                </node>
              </node>
            </node>
          </node>
        </node>
        <node role="childCellModel" roleId="tpc2.1073389446424" type="tpc2.CellModel_Constant" typeId="tpc2.1073389577006" id="1087215312706" nodeInfo="nn">
          <property name="text" nameId="tpc2.1073389577007" value="concept" />
          <link role="parentStyleClass" roleId="tpc2.1381004262292426837" targetNodeId="2395585628932199300" resolveInfo="Keyword" />
          <node role="styleItem" roleId="tpc2.1219418656006" type="tpc2.EditableStyleClassItem" typeId="tpc2.1186414860679" id="1868199355613250791" nodeInfo="nn">
            <property name="flag" nameId="tpc2.1186414551515" value="true" />
            <node role="query" roleId="tpc2.1223387335081" type="tpc2.QueryFunction_Boolean" typeId="tpc2.1223387125302" id="4672725010145630593" nodeInfo="nn">
              <node role="body" roleId="tpee.1137022507850" type="tpee.StatementList" typeId="tpee.1068580123136" id="4672725010145630594" nodeInfo="sn">
                <node role="statement" roleId="tpee.1068581517665" type="tpee.ExpressionStatement" typeId="tpee.1068580123155" id="4672725010145630789" nodeInfo="nn">
                  <node role="expression" roleId="tpee.1068580123156" type="tpee.AndExpression" typeId="tpee.1080120340718" id="4672725010145637768" nodeInfo="nn">
                    <node role="rightExpression" roleId="tpee.1081773367579" type="tpee.NotExpression" typeId="tpee.1081516740877" id="4672725010145638769" nodeInfo="nn">
                      <node role="expression" roleId="tpee.1081516765348" type="tpee.DotExpression" typeId="tpee.1197027756228" id="4672725010145640691" nodeInfo="nn">
                        <node role="operation" roleId="tpee.1197027833540" type="tp25.SPropertyAccess" typeId="tp25.1138056022639" id="4672725010145643221" nodeInfo="nn">
                          <link role="property" roleId="tp25.1138056395725" targetNodeId="tpce.4628067390765956807" resolveInfo="final" />
                        </node>
                        <node role="operand" roleId="tpee.1197027771414" type="tpc2.ConceptFunctionParameter_node" typeId="tpc2.1142886811589" id="4672725010145639764" nodeInfo="nn" />
                      </node>
                    </node>
                    <node role="leftExpression" roleId="tpee.1081773367580" type="tpee.NotExpression" typeId="tpee.1081516740877" id="4672725010145635754" nodeInfo="nn">
                      <node role="expression" roleId="tpee.1081516765348" type="tpee.DotExpression" typeId="tpee.1197027756228" id="4672725010145635756" nodeInfo="nn">
                        <node role="operation" roleId="tpee.1197027833540" type="tp25.SPropertyAccess" typeId="tp25.1138056022639" id="4672725010145635757" nodeInfo="nn">
                          <link role="property" roleId="tp25.1138056395725" targetNodeId="tpce.4628067390765956802" resolveInfo="abstract" />
                        </node>
                        <node role="operand" roleId="tpee.1197027771414" type="tpc2.ConceptFunctionParameter_node" typeId="tpc2.1142886811589" id="4672725010145635758" nodeInfo="nn" />
                      </node>
                    </node>
                  </node>
                </node>
              </node>
            </node>
          </node>
          <node role="styleItem" roleId="tpc2.1219418656006" type="tpc2.SideTransformAnchorTagStyleClassItem" typeId="tpc2.1214320119173" id="6375966607167242262" nodeInfo="nn">
            <property name="tag" nameId="tpc2.1214320119174" value="ext_1_RTransform" />
          </node>
        </node>
        <node role="childCellModel" roleId="tpc2.1073389446424" type="tpc2.CellModel_TransactionalProperty" typeId="tpc2.1216380990741" id="1216387022150" nodeInfo="ng">
          <property name="runInCommand" nameId="tpc2.1232439938817" value="false" />
          <link role="property" roleId="tpc2.1216381219207" targetNodeId="tpck.1169194664001" resolveInfo="name" />
          <link role="parentStyleClass" roleId="tpc2.1381004262292426837" targetNodeId="tpen.2489907574181136702" resolveInfo="ConceptName" />
          <node role="handlerBlock" roleId="tpc2.1216381211800" type="tpc2.TransactionalPropertyHandler" typeId="tpc2.1216381054717" id="1216387022151" nodeInfo="nn">
            <node role="body" roleId="tpee.1137022507850" type="tpee.StatementList" typeId="tpee.1068580123136" id="1216387022152" nodeInfo="sn">
              <node role="statement" roleId="tpee.1068581517665" type="tpee.IfStatement" typeId="tpee.1068580123159" id="7972144475523791438" nodeInfo="nn">
                <node role="ifTrue" roleId="tpee.1068580123161" type="tpee.StatementList" typeId="tpee.1068580123136" id="7972144475523791439" nodeInfo="sn">
                  <node role="statement" roleId="tpee.1068581517665" type="tpee.ExpressionStatement" typeId="tpee.1068580123155" id="6352952732708887045" nodeInfo="nn">
                    <node role="expression" roleId="tpee.1068580123156" type="tpee.DotExpression" typeId="tpee.1197027756228" id="6352952732708892812" nodeInfo="nn">
                      <node role="operand" roleId="tpee.1197027771414" type="tpee.DotExpression" typeId="tpee.1197027756228" id="6352952732708889226" nodeInfo="nn">
                        <node role="operation" roleId="tpee.1197027833540" type="tpee.InstanceMethodCallOperation" typeId="tpee.1202948039474" id="6352952732708892230" nodeInfo="nn">
                          <link role="baseMethodDeclaration" roleId="tpee.1068499141037" targetNodeId="88zw.~SRepository%dgetModelAccess()%corg%djetbrains%dmps%dopenapi%dmodule%dModelAccess" resolveInfo="getModelAccess" />
                        </node>
                        <node role="operand" roleId="tpee.1197027771414" type="tpee.DotExpression" typeId="tpee.1197027756228" id="6352952732708887390" nodeInfo="nn">
                          <node role="operation" roleId="tpee.1197027833540" type="tpee.InstanceMethodCallOperation" typeId="tpee.1202948039474" id="6352952732708888816" nodeInfo="nn">
                            <link role="baseMethodDeclaration" roleId="tpee.1068499141037" targetNodeId="srng.~EditorContext%dgetRepository()%corg%djetbrains%dmps%dopenapi%dmodule%dSRepository" resolveInfo="getRepository" />
                          </node>
                          <node role="operand" roleId="tpee.1197027771414" type="tpc2.ConceptFunctionParameter_editorContext" typeId="tpc2.1161622981231" id="6352952732708887043" nodeInfo="nn" />
                        </node>
                      </node>
                      <node role="operation" roleId="tpee.1197027833540" type="tpee.InstanceMethodCallOperation" typeId="tpee.1202948039474" id="6352952732708897643" nodeInfo="nn">
                        <link role="baseMethodDeclaration" roleId="tpee.1068499141037" targetNodeId="88zw.~ModelAccess%dexecuteCommand(java%dlang%dRunnable)%cvoid" resolveInfo="executeCommand" />
                        <node role="actualArgument" roleId="tpee.1068499141038" type="tp2c.ClosureLiteral" typeId="tp2c.1199569711397" id="6352952732708897748" nodeInfo="nn">
                          <node role="body" roleId="tp2c.1199569916463" type="tpee.StatementList" typeId="tpee.1068580123136" id="6352952732708897749" nodeInfo="sn">
                            <node role="statement" roleId="tpee.1068581517665" type="tpee.ExpressionStatement" typeId="tpee.1068580123155" id="7972144475523791494" nodeInfo="nn">
                              <node role="expression" roleId="tpee.1068580123156" type="tpee.AssignmentExpression" typeId="tpee.1068498886294" id="7972144475523791514" nodeInfo="nn">
                                <node role="rValue" roleId="tpee.1068498886297" type="tpc2.TransactionPropertyHandler_newValue" typeId="tpc2.1216381148013" id="7972144475523791517" nodeInfo="nn" />
                                <node role="lValue" roleId="tpee.1068498886295" type="tpee.DotExpression" typeId="tpee.1197027756228" id="7972144475523791498" nodeInfo="nn">
                                  <node role="operand" roleId="tpee.1197027771414" type="tpc2.ConceptFunctionParameter_node" typeId="tpc2.1142886811589" id="7972144475523791495" nodeInfo="nn" />
                                  <node role="operation" roleId="tpee.1197027833540" type="tp25.SPropertyAccess" typeId="tp25.1138056022639" id="7972144475523791503" nodeInfo="nn">
                                    <link role="property" roleId="tp25.1138056395725" targetNodeId="tpck.1169194664001" resolveInfo="name" />
                                  </node>
                                </node>
                              </node>
                            </node>
                          </node>
                        </node>
                      </node>
                    </node>
                  </node>
                </node>
                <node role="condition" roleId="tpee.1068580123160" type="tpee.NotExpression" typeId="tpee.1081516740877" id="7972144475523791473" nodeInfo="nn">
                  <node role="expression" roleId="tpee.1081516765348" type="tpee.DotExpression" typeId="tpee.1197027756228" id="7972144475523791474" nodeInfo="nn">
                    <node role="operand" roleId="tpee.1197027771414" type="tpee.DotExpression" typeId="tpee.1197027756228" id="7972144475523791475" nodeInfo="nn">
                      <node role="operand" roleId="tpee.1197027771414" type="v54s.ExtensionPointExpression" typeId="v54s.6626851894249711936" id="7972144475523791476" nodeInfo="nn">
                        <link role="extensionPoint" roleId="v54s.6626851894249712469" targetNodeId="tpcc.7972144475523726200" />
                      </node>
                      <node role="operation" roleId="tpee.1197027833540" type="v54s.GetExtensionObjectsOperation" typeId="v54s.3175313036448560967" id="7972144475523791477" nodeInfo="nn" />
                    </node>
                    <node role="operation" roleId="tpee.1197027833540" type="tp2q.AnyOperation" typeId="tp2q.1235566554328" id="7972144475523791478" nodeInfo="nn">
                      <node role="closure" roleId="tp2q.1204796294226" type="tp2c.ClosureLiteral" typeId="tp2c.1199569711397" id="7972144475523791479" nodeInfo="nn">
                        <node role="body" roleId="tp2c.1199569916463" type="tpee.StatementList" typeId="tpee.1068580123136" id="7972144475523791480" nodeInfo="sn">
                          <node role="statement" roleId="tpee.1068581517665" type="tpee.ExpressionStatement" typeId="tpee.1068580123155" id="7972144475523791481" nodeInfo="nn">
                            <node role="expression" roleId="tpee.1068580123156" type="tp2c.CompactInvokeFunctionExpression" typeId="tp2c.1235746970280" id="7972144475523791482" nodeInfo="nn">
                              <node role="function" roleId="tp2c.1235746996653" type="tpee.VariableReference" typeId="tpee.1068498886296" id="3021153905151607181" nodeInfo="nn">
                                <link role="variableDeclaration" roleId="tpee.1068581517664" targetNodeId="7972144475523791488" resolveInfo="it" />
                              </node>
                              <node role="parameter" roleId="tp2c.1235747002942" type="tpc2.ConceptFunctionParameter_editorContext" typeId="tpc2.1161622981231" id="7972144475523791484" nodeInfo="nn" />
                              <node role="parameter" roleId="tp2c.1235747002942" type="tpc2.ConceptFunctionParameter_node" typeId="tpc2.1142886811589" id="7972144475523791485" nodeInfo="nn" />
                              <node role="parameter" roleId="tp2c.1235747002942" type="tpc2.TransactionPropertyHandler_oldValue" typeId="tpc2.1216381117100" id="7972144475523791486" nodeInfo="nn" />
                              <node role="parameter" roleId="tp2c.1235747002942" type="tpc2.TransactionPropertyHandler_newValue" typeId="tpc2.1216381148013" id="7972144475523791487" nodeInfo="nn" />
                            </node>
                          </node>
                        </node>
                        <node role="parameter" roleId="tp2c.1199569906740" type="tp2q.SmartClosureParameterDeclaration" typeId="tp2q.1203518072036" id="7972144475523791488" nodeInfo="ig">
                          <property name="name" nameId="tpck.1169194664001" value="it" />
                          <node role="type" roleId="tpee.5680397130376446158" type="tpee.UndefinedType" typeId="tpee.4836112446988635817" id="7972144475523791489" nodeInfo="in" />
                        </node>
                      </node>
                    </node>
                  </node>
                </node>
              </node>
            </node>
          </node>
        </node>
        <node role="childCellModel" roleId="tpc2.1073389446424" type="tpc2.CellModel_Collection" typeId="tpc2.1073389446423" id="1215626330774" nodeInfo="nn">
          <property name="vertical" nameId="tpc2.1073389446425" value="true" />
          <property name="gridLayout" nameId="tpc2.1073389446426" value="true" />
          <node role="styleItem" roleId="tpc2.1219418656006" type="tpc2.SelectableStyleSheetItem" typeId="tpc2.1186414928363" id="1215626330775" nodeInfo="nn">
            <property name="flag" nameId="tpc2.1186414551515" value="false" />
          </node>
          <node role="childCellModel" roleId="tpc2.1073389446424" type="tpc2.CellModel_Collection" typeId="tpc2.1073389446423" id="1215626361106" nodeInfo="nn">
            <property name="vertical" nameId="tpc2.1073389446425" value="false" />
            <node role="childCellModel" roleId="tpc2.1073389446424" type="tpc2.CellModel_Constant" typeId="tpc2.1073389577006" id="1215626361107" nodeInfo="nn">
              <property name="text" nameId="tpc2.1073389577007" value="extends" />
              <link role="parentStyleClass" roleId="tpc2.1381004262292426837" targetNodeId="2395585628932199300" resolveInfo="Keyword" />
              <node role="styleItem" roleId="tpc2.1219418656006" type="tpc2.SelectableStyleSheetItem" typeId="tpc2.1186414928363" id="1215627266451" nodeInfo="nn" />
            </node>
            <node role="childCellModel" roleId="tpc2.1073389446424" type="tpc2.CellModel_RefCell" typeId="tpc2.1088013125922" id="1215626361108" nodeInfo="ng">
              <property name="noTargetText" nameId="tpc2.1139852716018" value="&lt;default&gt;" />
              <link role="relationDeclaration" roleId="tpc2.1140103550593" targetNodeId="tpce.1071489389519" />
              <node role="editorComponent" roleId="tpc2.1088186146602" type="tpc2.InlineEditorComponent" typeId="tpc2.1088185857835" id="1215626361109" nodeInfo="ng">
                <node role="cellModel" roleId="tpc2.1080736633877" type="tpc2.CellModel_Property" typeId="tpc2.1073389658414" id="1215626361110" nodeInfo="ng">
                  <property name="readOnly" nameId="tpc2.1140017977771" value="true" />
                  <property name="noTargetText" nameId="tpc2.1139852716018" value="&lt;no name&gt;" />
                  <link role="relationDeclaration" roleId="tpc2.1140103550593" targetNodeId="tpck.1169194664001" resolveInfo="name" />
                  <link role="parentStyleClass" roleId="tpc2.1381004262292426837" targetNodeId="tpen.2489907574181136702" resolveInfo="ConceptName" />
                </node>
              </node>
            </node>
            <node role="styleItem" roleId="tpc2.1219418656006" type="tpc2.SelectableStyleSheetItem" typeId="tpc2.1186414928363" id="1215626361112" nodeInfo="nn">
              <property name="flag" nameId="tpc2.1186414551515" value="false" />
            </node>
            <node role="cellLayout" roleId="tpc2.1106270802874" type="tpc2.CellLayout_Horizontal" typeId="tpc2.1106270549637" id="1239877876857" nodeInfo="nn" />
          </node>
          <node role="childCellModel" roleId="tpc2.1073389446424" type="tpc2.CellModel_Collection" typeId="tpc2.1073389446423" id="1215626385753" nodeInfo="nn">
            <property name="vertical" nameId="tpc2.1073389446425" value="false" />
            <node role="childCellModel" roleId="tpc2.1073389446424" type="tpc2.CellModel_Constant" typeId="tpc2.1073389577006" id="1215626385754" nodeInfo="nn">
              <property name="text" nameId="tpc2.1073389577007" value="implements" />
              <link role="parentStyleClass" roleId="tpc2.1381004262292426837" targetNodeId="2395585628932199300" resolveInfo="Keyword" />
              <node role="styleItem" roleId="tpc2.1219418656006" type="tpc2.SelectableStyleSheetItem" typeId="tpc2.1186414928363" id="1215627271390" nodeInfo="nn" />
            </node>
            <node role="childCellModel" roleId="tpc2.1073389446424" type="tpc2.CellModel_RefNodeList" typeId="tpc2.1073390211982" id="1215626431041" nodeInfo="ng">
              <property name="vertical" nameId="tpc2.1140524450554" value="true" />
              <link role="relationDeclaration" roleId="tpc2.1140103550593" targetNodeId="tpce.1169129564478" />
              <link role="parentStyleClass" roleId="tpc2.1381004262292426837" targetNodeId="tpen.2489907574181136702" resolveInfo="ConceptName" />
              <node role="emptyCellModel" roleId="tpc2.1140524464359" type="tpc2.CellModel_Constant" typeId="tpc2.1073389577006" id="1215626977393" nodeInfo="nn">
                <property name="nullText" nameId="tpc2.1082639509531" value="&lt;none&gt;" />
                <node role="styleItem" roleId="tpc2.1219418656006" type="tpc2.EditableStyleClassItem" typeId="tpc2.1186414860679" id="1216760715846" nodeInfo="nn">
                  <property name="flag" nameId="tpc2.1186414551515" value="true" />
                </node>
              </node>
              <node role="cellLayout" roleId="tpc2.1140524464360" type="tpc2.CellLayout_Vertical" typeId="tpc2.1106270571710" id="1239877876906" nodeInfo="nn" />
            </node>
            <node role="styleItem" roleId="tpc2.1219418656006" type="tpc2.SelectableStyleSheetItem" typeId="tpc2.1186414928363" id="1215626385759" nodeInfo="nn">
              <property name="flag" nameId="tpc2.1186414551515" value="false" />
            </node>
            <node role="cellLayout" roleId="tpc2.1106270802874" type="tpc2.CellLayout_Horizontal" typeId="tpc2.1106270549637" id="1239877876871" nodeInfo="nn" />
          </node>
          <node role="cellLayout" roleId="tpc2.1106270802874" type="tpc2.CellLayout_VerticalGrid" typeId="tpc2.1239814640496" id="1239877876836" nodeInfo="nn" />
        </node>
        <node role="styleItem" roleId="tpc2.1219418656006" type="tpc2.SelectableStyleSheetItem" typeId="tpc2.1186414928363" id="1214310993615" nodeInfo="nn">
          <property name="flag" nameId="tpc2.1186414551515" value="false" />
        </node>
        <node role="cellLayout" roleId="tpc2.1106270802874" type="tpc2.CellLayout_Horizontal" typeId="tpc2.1106270549637" id="1239877876875" nodeInfo="nn" />
      </node>
      <node role="childCellModel" roleId="tpc2.1073389446424" type="tpc2.CellModel_Constant" typeId="tpc2.1073389577006" id="1105741360137" nodeInfo="nn">
        <node role="styleItem" roleId="tpc2.1219418656006" type="tpc2.SelectableStyleSheetItem" typeId="tpc2.1186414928363" id="1214310997316" nodeInfo="nn">
          <property name="flag" nameId="tpc2.1186414551515" value="false" />
        </node>
      </node>
      <node role="childCellModel" roleId="tpc2.1073389446424" type="tpc2.CellModel_Collection" typeId="tpc2.1073389446423" id="1105726622986" nodeInfo="nn">
        <property name="vertical" nameId="tpc2.1073389446425" value="false" />
        <node role="childCellModel" roleId="tpc2.1073389446424" type="tpc2.CellModel_Indent" typeId="tpc2.1198256887712" id="1224844181910" nodeInfo="ng" />
        <node role="childCellModel" roleId="tpc2.1073389446424" type="tpc2.CellModel_Collection" typeId="tpc2.1073389446423" id="1105726747113" nodeInfo="nn">
          <property name="vertical" nameId="tpc2.1073389446425" value="true" />
          <node role="childCellModel" roleId="tpc2.1073389446424" type="tpc2.CellModel_Constant" typeId="tpc2.1073389577006" id="1105726767730" nodeInfo="nn">
            <property name="text" nameId="tpc2.1073389577007" value="instance can be root:" />
            <link role="parentStyleClass" roleId="tpc2.1381004262292426837" targetNodeId="2395585628932199300" resolveInfo="Keyword" />
          </node>
          <node role="childCellModel" roleId="tpc2.1073389446424" type="tpc2.CellModel_Property" typeId="tpc2.1073389658414" id="1105726767731" nodeInfo="ng">
            <link role="relationDeclaration" roleId="tpc2.1140103550593" targetNodeId="tpce.1096454100552" resolveInfo="rootable" />
            <node role="styleItem" roleId="tpc2.1219418656006" type="tpc2.IndentLayoutNewLineStyleClassItem" typeId="tpc2.1237308012275" id="5404671619588825191" nodeInfo="nn">
              <property name="flag" nameId="tpc2.1186414551515" value="true" />
            </node>
          </node>
          <node role="childCellModel" roleId="tpc2.1073389446424" type="tpc2.CellModel_Collection" typeId="tpc2.1073389446423" id="9076354678708626974" nodeInfo="nn">
            <node role="styleItem" roleId="tpc2.1219418656006" type="tpc2.SelectableStyleSheetItem" typeId="tpc2.1186414928363" id="9076354678708626976" nodeInfo="nn">
              <property name="flag" nameId="tpc2.1186414551515" value="false" />
            </node>
            <node role="childCellModel" roleId="tpc2.1073389446424" type="tpc2.CellModel_Constant" typeId="tpc2.1073389577006" id="9076354678708631326" nodeInfo="nn">
              <property name="text" nameId="tpc2.1073389577007" value="scope:" />
              <link role="parentStyleClass" roleId="tpc2.1381004262292426837" targetNodeId="2395585628932199300" resolveInfo="Keyword" />
            </node>
            <node role="childCellModel" roleId="tpc2.1073389446424" type="tpc2.CellModel_Property" typeId="tpc2.1073389658414" id="5404671619616279687" nodeInfo="ng">
              <link role="relationDeclaration" roleId="tpc2.1140103550593" targetNodeId="tpce.5404671619616246344" resolveInfo="staticScope" />
              <node role="styleItem" roleId="tpc2.1219418656006" type="tpc2.IndentLayoutNewLineStyleClassItem" typeId="tpc2.1237308012275" id="3361475375157944887" nodeInfo="nn">
                <property name="flag" nameId="tpc2.1186414551515" value="true" />
              </node>
            </node>
            <node role="cellLayout" roleId="tpc2.1106270802874" type="tpc2.CellLayout_Indent" typeId="tpc2.1237303669825" id="9076354678708626979" nodeInfo="nn" />
            <node role="renderingCondition" roleId="tpc2.1142887637401" type="tpc2.QueryFunction_NodeCondition" typeId="tpc2.1142886221719" id="9076354678708646841" nodeInfo="nn">
              <node role="body" roleId="tpee.1137022507850" type="tpee.StatementList" typeId="tpee.1068580123136" id="9076354678708646842" nodeInfo="sn">
                <node role="statement" roleId="tpee.1068581517665" type="tpee.SingleLineComment" typeId="tpee.6329021646629104954" id="9076354678709084880" nodeInfo="nn">
                  <node role="commentPart" roleId="tpee.6329021646629175155" type="tpee.TextCommentPart" typeId="tpee.6329021646629104957" id="9076354678709085321" nodeInfo="nn">
                    <property name="text" nameId="tpee.6329021646629104958" value="todo: temporary disabled, see MPS-18470" />
                  </node>
                </node>
                <node role="statement" roleId="tpee.1068581517665" type="tpee.ExpressionStatement" typeId="tpee.1068580123155" id="9076354678708647265" nodeInfo="nn">
                  <node role="expression" roleId="tpee.1068580123156" type="tpee.BooleanConstant" typeId="tpee.1068580123137" id="9076354678708647264" nodeInfo="nn" />
                </node>
              </node>
            </node>
          </node>
          <node role="cellLayout" roleId="tpc2.1106270802874" type="tpc2.CellLayout_Indent" typeId="tpc2.1237303669825" id="5404671619588825232" nodeInfo="nn" />
          <node role="childCellModel" roleId="tpc2.1073389446424" type="tpc2.CellModel_Constant" typeId="tpc2.1073389577006" id="5092175715804935376" nodeInfo="nn">
            <property name="text" nameId="tpc2.1073389577007" value="alias:" />
            <link role="parentStyleClass" roleId="tpc2.1381004262292426837" targetNodeId="2395585628932199300" resolveInfo="Keyword" />
          </node>
          <node role="childCellModel" roleId="tpc2.1073389446424" type="tpc2.CellModel_Property" typeId="tpc2.1073389658414" id="5092175715804935378" nodeInfo="ng">
            <property name="allowEmptyText" nameId="tpc2.1140114345053" value="true" />
            <property name="noTargetText" nameId="tpc2.1139852716018" value="&lt;no alias&gt;" />
            <link role="relationDeclaration" roleId="tpc2.1140103550593" targetNodeId="tpce.5092175715804935370" resolveInfo="conceptAlias" />
            <link role="parentStyleClass" roleId="tpc2.1381004262292426837" targetNodeId="tpen.1186415563770" resolveInfo="StringLiteral" />
            <node role="styleItem" roleId="tpc2.1219418656006" type="tpc2.FontStyleStyleClassItem" typeId="tpc2.1186403751766" id="5092175715804935383" nodeInfo="nn">
              <property name="style" nameId="tpc2.1186403771423" value="BOLD" />
            </node>
            <node role="styleItem" roleId="tpc2.1219418656006" type="tpc2.IndentLayoutNewLineStyleClassItem" typeId="tpc2.1237308012275" id="5404671619588825194" nodeInfo="nn">
              <property name="flag" nameId="tpc2.1186414551515" value="true" />
            </node>
          </node>
          <node role="childCellModel" roleId="tpc2.1073389446424" type="tpc2.CellModel_Constant" typeId="tpc2.1073389577006" id="9004262868152899557" nodeInfo="nn">
            <property name="text" nameId="tpc2.1073389577007" value="short description:" />
            <link role="parentStyleClass" roleId="tpc2.1381004262292426837" targetNodeId="2395585628932199300" resolveInfo="Keyword" />
          </node>
          <node role="childCellModel" roleId="tpc2.1073389446424" type="tpc2.CellModel_Property" typeId="tpc2.1073389658414" id="9004262868152899572" nodeInfo="ng">
            <property name="allowEmptyText" nameId="tpc2.1140114345053" value="true" />
            <property name="noTargetText" nameId="tpc2.1139852716018" value="&lt;no short description&gt;" />
            <link role="relationDeclaration" roleId="tpc2.1140103550593" targetNodeId="tpce.4628067390765907488" resolveInfo="conceptShortDescription" />
            <link role="parentStyleClass" roleId="tpc2.1381004262292426837" targetNodeId="tpen.1186415563770" resolveInfo="StringLiteral" />
            <node role="styleItem" roleId="tpc2.1219418656006" type="tpc2.FontStyleStyleClassItem" typeId="tpc2.1186403751766" id="9004262868152899798" nodeInfo="nn">
              <property name="style" nameId="tpc2.1186403771423" value="BOLD" />
            </node>
            <node role="styleItem" roleId="tpc2.1219418656006" type="tpc2.IndentLayoutNewLineStyleClassItem" typeId="tpc2.1237308012275" id="5404671619588825195" nodeInfo="nn">
              <property name="flag" nameId="tpc2.1186414551515" value="true" />
            </node>
          </node>
          <node role="childCellModel" roleId="tpc2.1073389446424" type="tpc2.CellModel_Constant" typeId="tpc2.1073389577006" id="5092175715804935380" nodeInfo="nn">
            <node role="styleItem" roleId="tpc2.1219418656006" type="tpc2.IndentLayoutNewLineStyleClassItem" typeId="tpc2.1237308012275" id="5404671619588825196" nodeInfo="nn">
              <property name="flag" nameId="tpc2.1186414551515" value="true" />
            </node>
          </node>
          <node role="childCellModel" roleId="tpc2.1073389446424" type="tpc2.CellModel_Constant" typeId="tpc2.1073389577006" id="1105739255643" nodeInfo="nn">
            <property name="text" nameId="tpc2.1073389577007" value="properties:" />
            <link role="parentStyleClass" roleId="tpc2.1381004262292426837" targetNodeId="2395585628932199300" resolveInfo="Keyword" />
            <node role="styleItem" roleId="tpc2.1219418656006" type="tpc2.SelectableStyleSheetItem" typeId="tpc2.1186414928363" id="1214310994709" nodeInfo="nn">
              <property name="flag" nameId="tpc2.1186414551515" value="true" />
            </node>
            <node role="styleItem" roleId="tpc2.1219418656006" type="tpc2.IndentLayoutNewLineStyleClassItem" typeId="tpc2.1237308012275" id="5404671619588825197" nodeInfo="nn">
              <property name="flag" nameId="tpc2.1186414551515" value="true" />
            </node>
          </node>
          <node role="childCellModel" roleId="tpc2.1073389446424" type="tpc2.CellModel_RefNodeList" typeId="tpc2.1073390211982" id="1105739255644" nodeInfo="ng">
            <property name="vertical" nameId="tpc2.1140524450554" value="true" />
            <property name="gridLayout" nameId="tpc2.1140524450555" value="true" />
            <link role="relationDeclaration" roleId="tpc2.1140103550593" targetNodeId="tpce.1071489727084" />
            <link role="elementActionMap" roleId="tpc2.1173177718857" targetNodeId="1272170755465008812" resolveInfo="PropertyDeclarationDeleteActions" />
            <node role="cellLayout" roleId="tpc2.1140524464360" type="tpc2.CellLayout_VerticalGrid" typeId="tpc2.1239814640496" id="2028694650679898287" nodeInfo="nn" />
            <node role="styleItem" roleId="tpc2.1219418656006" type="tpc2.SelectableStyleSheetItem" typeId="tpc2.1186414928363" id="1214310994258" nodeInfo="nn">
              <property name="flag" nameId="tpc2.1186414551515" value="false" />
            </node>
            <node role="styleItem" roleId="tpc2.1219418656006" type="tpc2.IndentLayoutNewLineChildrenStyleClassItem" typeId="tpc2.1237375020029" id="5404671619588825198" nodeInfo="nn">
              <property name="flag" nameId="tpc2.1186414551515" value="true" />
            </node>
            <node role="styleItem" roleId="tpc2.1219418656006" type="tpc2.IndentLayoutNewLineStyleClassItem" typeId="tpc2.1237308012275" id="5404671619588825200" nodeInfo="nn">
              <property name="flag" nameId="tpc2.1186414551515" value="true" />
            </node>
            <node role="emptyCellModel" roleId="tpc2.1140524464359" type="tpc2.CellModel_Constant" typeId="tpc2.1073389577006" id="1272170755472279374" nodeInfo="nn">
              <property name="text" nameId="tpc2.1073389577007" value="" />
              <property name="nullText" nameId="tpc2.1082639509531" value="&lt;&lt; ... &gt;&gt;" />
              <node role="styleItem" roleId="tpc2.1219418656006" type="tpc2.ForegroundColorStyleClassItem" typeId="tpc2.1186404549998" id="1272170755472279375" nodeInfo="nn">
                <property name="color" nameId="tpc2.1186403713874" value="gray" />
              </node>
              <node role="styleItem" roleId="tpc2.1219418656006" type="tpc2.EditableStyleClassItem" typeId="tpc2.1186414860679" id="1272170755472279376" nodeInfo="nn">
                <property name="flag" nameId="tpc2.1186414551515" value="true" />
              </node>
              <node role="id" roleId="tpc2.4323500428121274054" type="tpc2.EditorCellId" typeId="tpc2.4323500428121233431" id="1272170755472279377" nodeInfo="ng">
                <property name="name" nameId="tpck.1169194664001" value="emptyPropertiesPlaceHolder" />
              </node>
              <node role="menuDescriptor" roleId="tpc2.1164826688380" type="tpc2.CellMenuDescriptor" typeId="tpc2.1164824717996" id="850862791448690997" nodeInfo="ng">
                <node role="cellMenuPart" roleId="tpc2.1164824815888" type="tpc2.CellMenuPart_ApplySideTransforms" typeId="tpc2.8233876857994246075" id="850862791448693649" nodeInfo="ng">
                  <property name="tag" nameId="tpc2.870577895075788418" value="ext_4_RTransform" />
                </node>
              </node>
            </node>
          </node>
          <node role="childCellModel" roleId="tpc2.1073389446424" type="tpc2.CellModel_Constant" typeId="tpc2.1073389577006" id="1105739255645" nodeInfo="nn">
            <node role="styleItem" roleId="tpc2.1219418656006" type="tpc2.SelectableStyleSheetItem" typeId="tpc2.1186414928363" id="1214310996152" nodeInfo="nn">
              <property name="flag" nameId="tpc2.1186414551515" value="false" />
            </node>
            <node role="styleItem" roleId="tpc2.1219418656006" type="tpc2.IndentLayoutNewLineStyleClassItem" typeId="tpc2.1237308012275" id="5404671619588825201" nodeInfo="nn">
              <property name="flag" nameId="tpc2.1186414551515" value="true" />
            </node>
          </node>
          <node role="childCellModel" roleId="tpc2.1073389446424" type="tpc2.CellModel_Constant" typeId="tpc2.1073389577006" id="1182234062187" nodeInfo="nn">
            <property name="text" nameId="tpc2.1073389577007" value="children:" />
            <link role="parentStyleClass" roleId="tpc2.1381004262292426837" targetNodeId="2395585628932199300" resolveInfo="Keyword" />
            <node role="styleItem" roleId="tpc2.1219418656006" type="tpc2.IndentLayoutNewLineStyleClassItem" typeId="tpc2.1237308012275" id="5404671619588825202" nodeInfo="nn">
              <property name="flag" nameId="tpc2.1186414551515" value="true" />
            </node>
          </node>
          <node role="childCellModel" roleId="tpc2.1073389446424" type="tpc2.CellModel_RefNodeList" typeId="tpc2.1073390211982" id="1182234070816" nodeInfo="ng">
            <property name="vertical" nameId="tpc2.1140524450554" value="true" />
            <property name="gridLayout" nameId="tpc2.1140524450555" value="true" />
            <link role="relationDeclaration" roleId="tpc2.1140103550593" targetNodeId="tpce.1071489727083" />
<<<<<<< HEAD
            <link role="elementActionMap" roleId="tpc2.1173177718857" targetNodeId="7806908697099933611" resolveInfo="ConceptDeclaration_Children" />
=======
            <link role="elementActionMap" roleId="tpc2.1173177718857" targetNodeId="7806908697099933611" resolveInfo="LinkDeclarationDeleteActions" />
>>>>>>> d161ae6f
            <node role="emptyCellModel" roleId="tpc2.1140524464359" type="tpc2.CellModel_Constant" typeId="tpc2.1073389577006" id="7806908697099962311" nodeInfo="nn">
              <property name="text" nameId="tpc2.1073389577007" value="" />
              <property name="nullText" nameId="tpc2.1082639509531" value="&lt;&lt; ... &gt;&gt;" />
              <node role="styleItem" roleId="tpc2.1219418656006" type="tpc2.ForegroundColorStyleClassItem" typeId="tpc2.1186404549998" id="7806908697099964151" nodeInfo="nn">
                <property name="color" nameId="tpc2.1186403713874" value="gray" />
              </node>
              <node role="styleItem" roleId="tpc2.1219418656006" type="tpc2.EditableStyleClassItem" typeId="tpc2.1186414860679" id="7806908697099964152" nodeInfo="nn">
                <property name="flag" nameId="tpc2.1186414551515" value="true" />
              </node>
              <node role="id" roleId="tpc2.4323500428121274054" type="tpc2.EditorCellId" typeId="tpc2.4323500428121233431" id="7806908697099965494" nodeInfo="ng">
                <property name="name" nameId="tpck.1169194664001" value="emptyChildrenPlaceHolder" />
              </node>
<<<<<<< HEAD
=======
              <node role="menuDescriptor" roleId="tpc2.1164826688380" type="tpc2.CellMenuDescriptor" typeId="tpc2.1164824717996" id="2808343416327496730" nodeInfo="ng">
                <node role="cellMenuPart" roleId="tpc2.1164824815888" type="tpc2.CellMenuPart_ApplySideTransforms" typeId="tpc2.8233876857994246075" id="2808343416328561470" nodeInfo="ng">
                  <property name="tag" nameId="tpc2.870577895075788418" value="ext_2_RTransform" />
                </node>
              </node>
>>>>>>> d161ae6f
            </node>
            <node role="cellLayout" roleId="tpc2.1140524464360" type="tpc2.CellLayout_VerticalGrid" typeId="tpc2.1239814640496" id="2028694650678780560" nodeInfo="nn" />
            <node role="styleItem" roleId="tpc2.1219418656006" type="tpc2.IndentLayoutNewLineChildrenStyleClassItem" typeId="tpc2.1237375020029" id="5404671619588825203" nodeInfo="nn">
              <property name="flag" nameId="tpc2.1186414551515" value="true" />
            </node>
            <node role="styleItem" roleId="tpc2.1219418656006" type="tpc2.IndentLayoutNewLineStyleClassItem" typeId="tpc2.1237308012275" id="5404671619588825205" nodeInfo="nn">
              <property name="flag" nameId="tpc2.1186414551515" value="true" />
            </node>
            <node role="filter" roleId="tpc2.1182233390675" type="tpc2.QueryFunction_NodeListFilter" typeId="tpc2.1182191800432" id="1182234081146" nodeInfo="nn">
              <node role="body" roleId="tpee.1137022507850" type="tpee.StatementList" typeId="tpee.1068580123136" id="1182234081147" nodeInfo="sn">
                <node role="statement" roleId="tpee.1068581517665" type="tpee.ReturnStatement" typeId="tpee.1068581242878" id="1182234103709" nodeInfo="nn">
                  <node role="expression" roleId="tpee.1068581517676" type="tpee.DotExpression" typeId="tpee.1197027756228" id="1237732122902" nodeInfo="nn">
                    <node role="operand" roleId="tpee.1197027771414" type="tpee.DotExpression" typeId="tpee.1197027756228" id="1204668805123" nodeInfo="nn">
                      <node role="operand" roleId="tpee.1197027771414" type="tp25.SNodeTypeCastExpression" typeId="tp25.1140137987495" id="1182234140775" nodeInfo="nn">
                        <link role="concept" roleId="tp25.1140138128738" targetNodeId="tpce.1071489288298" resolveInfo="LinkDeclaration" />
                        <node role="leftExpression" roleId="tp25.1140138123956" type="tpc2.ConceptFunctionParameter_childNode" typeId="tpc2.1182233249301" id="1182234121464" nodeInfo="nn" />
                      </node>
                      <node role="operation" roleId="tpee.1197027833540" type="tp25.SPropertyAccess" typeId="tp25.1138056022639" id="1237732075135" nodeInfo="nn">
                        <link role="property" roleId="tp25.1138056395725" targetNodeId="tpce.1071599937831" resolveInfo="metaClass" />
                      </node>
                    </node>
                    <node role="operation" roleId="tpee.1197027833540" type="tp25.Property_HasValue_Enum" typeId="tp25.1146171026731" id="1237732130578" nodeInfo="nn">
                      <node role="value" roleId="tp25.1146171026732" type="tp25.EnumMemberReference" typeId="tp25.1138676077309" id="1237732130579" nodeInfo="nn">
                        <link role="enumMember" roleId="tp25.1138676095763" targetNodeId="tpce.1084199179705" />
                      </node>
                    </node>
                  </node>
                </node>
              </node>
            </node>
            <node role="nodeFactory" roleId="tpc2.1176897874615" type="tpc2.QueryFunction_NodeFactory" typeId="tpc2.1176897764478" id="1182234402996" nodeInfo="nn">
              <node role="body" roleId="tpee.1137022507850" type="tpee.StatementList" typeId="tpee.1068580123136" id="1182234402997" nodeInfo="sn">
                <node role="statement" roleId="tpee.1068581517665" type="tpee.LocalVariableDeclarationStatement" typeId="tpee.1068581242864" id="1182234409419" nodeInfo="nn">
                  <node role="localVariableDeclaration" roleId="tpee.1068581242865" type="tpee.LocalVariableDeclaration" typeId="tpee.1068581242863" id="1182234409420" nodeInfo="nr">
                    <property name="name" nameId="tpck.1169194664001" value="result" />
                    <node role="type" roleId="tpee.5680397130376446158" type="tp25.SNodeType" typeId="tp25.1138055754698" id="1182234409421" nodeInfo="in">
                      <link role="concept" roleId="tp25.1138405853777" targetNodeId="tpce.1071489288298" resolveInfo="LinkDeclaration" />
                    </node>
                    <node role="initializer" roleId="tpee.1068431790190" type="tpee.DotExpression" typeId="tpee.1197027756228" id="1203721648415" nodeInfo="nn">
                      <node role="operand" roleId="tpee.1197027771414" type="tpee.DotExpression" typeId="tpee.1197027756228" id="1203721648134" nodeInfo="nn">
                        <node role="operand" roleId="tpee.1197027771414" type="tpc2.ConceptFunctionParameter_node" typeId="tpc2.1142886811589" id="1182234418162" nodeInfo="nn" />
                        <node role="operation" roleId="tpee.1197027833540" type="tp25.Node_GetModelOperation" typeId="tp25.1143234257716" id="1182234419864" nodeInfo="nn" />
                      </node>
                      <node role="operation" roleId="tpee.1197027833540" type="tpdg.NF_Model_CreateNewNodeOperation" typeId="tpdg.5480835971642155304" id="6357564549601490504" nodeInfo="nn">
                        <link role="concept" roleId="tp25.1143235391024" targetNodeId="tpce.1071489288298" resolveInfo="LinkDeclaration" />
                      </node>
                    </node>
                  </node>
                </node>
                <node role="statement" roleId="tpee.1068581517665" type="tpee.ExpressionStatement" typeId="tpee.1068580123155" id="1182234438111" nodeInfo="nn">
                  <node role="expression" roleId="tpee.1068580123156" type="tpee.DotExpression" typeId="tpee.1197027756228" id="1237732275512" nodeInfo="nn">
                    <node role="operand" roleId="tpee.1197027771414" type="tpee.DotExpression" typeId="tpee.1197027756228" id="1204668805202" nodeInfo="nn">
                      <node role="operand" roleId="tpee.1197027771414" type="tpee.VariableReference" typeId="tpee.1068498886296" id="4265636116363089820" nodeInfo="nn">
                        <link role="variableDeclaration" roleId="tpee.1068581517664" targetNodeId="1182234409420" resolveInfo="result" />
                      </node>
                      <node role="operation" roleId="tpee.1197027833540" type="tp25.SPropertyAccess" typeId="tp25.1138056022639" id="1237732274683" nodeInfo="nn">
                        <link role="property" roleId="tp25.1138056395725" targetNodeId="tpce.1071599937831" resolveInfo="metaClass" />
                      </node>
                    </node>
                    <node role="operation" roleId="tpee.1197027833540" type="tp25.Property_SetOperation" typeId="tp25.1138661924179" id="1237732275985" nodeInfo="nn">
                      <node role="value" roleId="tp25.1138662048170" type="tp25.EnumMemberReference" typeId="tp25.1138676077309" id="1237732278487" nodeInfo="nn">
                        <link role="enumMember" roleId="tp25.1138676095763" targetNodeId="tpce.1084199179705" />
                      </node>
                    </node>
                  </node>
                </node>
                <node role="statement" roleId="tpee.1068581517665" type="tpee.ReturnStatement" typeId="tpee.1068581242878" id="1182234454515" nodeInfo="nn">
                  <node role="expression" roleId="tpee.1068581517676" type="tpee.VariableReference" typeId="tpee.1068498886296" id="4265636116363110329" nodeInfo="nn">
                    <link role="variableDeclaration" roleId="tpee.1068581517664" targetNodeId="1182234409420" resolveInfo="result" />
                  </node>
                </node>
              </node>
            </node>
<<<<<<< HEAD
            <node role="elementMenuDescriptor" roleId="tpc2.1165347032372" type="tpc2.CellMenuDescriptor" typeId="tpc2.1164824717996" id="1193062963226" nodeInfo="ng">
              <node role="cellMenuPart" roleId="tpc2.1164824815888" type="tpc2.CellMenuPart_Generic_Item" typeId="tpc2.1165424453110" id="1193063991105" nodeInfo="ng">
                <property name="matchingText" nameId="tpc2.1165424453111" value="new child" />
                <node role="handlerFunction" roleId="tpc2.1165424453112" type="tpc2.CellMenuPart_Generic_Item_Handler" typeId="tpc2.1165424657443" id="1193063991106" nodeInfo="nn">
                  <node role="body" roleId="tpee.1137022507850" type="tpee.StatementList" typeId="tpee.1068580123136" id="1193063991107" nodeInfo="sn">
                    <node role="statement" roleId="tpee.1068581517665" type="tpee.LocalVariableDeclarationStatement" typeId="tpee.1068581242864" id="1193064011202" nodeInfo="nn">
                      <node role="localVariableDeclaration" roleId="tpee.1068581242865" type="tpee.LocalVariableDeclaration" typeId="tpee.1068581242863" id="1193064011203" nodeInfo="nr">
                        <property name="name" nameId="tpck.1169194664001" value="result" />
                        <node role="type" roleId="tpee.5680397130376446158" type="tp25.SNodeType" typeId="tp25.1138055754698" id="1193064011204" nodeInfo="in">
                          <link role="concept" roleId="tp25.1138405853777" targetNodeId="tpce.1071489288298" resolveInfo="LinkDeclaration" />
                        </node>
                        <node role="initializer" roleId="tpee.1068431790190" type="tpee.DotExpression" typeId="tpee.1197027756228" id="1203721648567" nodeInfo="nn">
                          <node role="operand" roleId="tpee.1197027771414" type="tpee.DotExpression" typeId="tpee.1197027756228" id="1203721648234" nodeInfo="nn">
                            <node role="operand" roleId="tpee.1197027771414" type="tpc2.CellMenuPart_Abstract_editedNode" typeId="tpc2.1163613822479" id="1199955266256" nodeInfo="nn" />
                            <node role="operation" roleId="tpee.1197027833540" type="tp25.Node_GetModelOperation" typeId="tp25.1143234257716" id="1193064011208" nodeInfo="nn" />
                          </node>
                          <node role="operation" roleId="tpee.1197027833540" type="tpdg.NF_Model_CreateNewNodeOperation" typeId="tpdg.5480835971642155304" id="6357564549601490463" nodeInfo="nn">
                            <link role="concept" roleId="tp25.1143235391024" targetNodeId="tpce.1071489288298" resolveInfo="LinkDeclaration" />
                          </node>
                        </node>
                      </node>
                    </node>
                    <node role="statement" roleId="tpee.1068581517665" type="tpee.ExpressionStatement" typeId="tpee.1068580123155" id="1193064011210" nodeInfo="nn">
                      <node role="expression" roleId="tpee.1068580123156" type="tpee.DotExpression" typeId="tpee.1197027756228" id="1237732288067" nodeInfo="nn">
                        <node role="operand" roleId="tpee.1197027771414" type="tpee.DotExpression" typeId="tpee.1197027756228" id="1204668805245" nodeInfo="nn">
                          <node role="operand" roleId="tpee.1197027771414" type="tpee.VariableReference" typeId="tpee.1068498886296" id="4265636116363104964" nodeInfo="nn">
                            <link role="variableDeclaration" roleId="tpee.1068581517664" targetNodeId="1193064011203" resolveInfo="result" />
                          </node>
                          <node role="operation" roleId="tpee.1197027833540" type="tp25.SPropertyAccess" typeId="tp25.1138056022639" id="1237732287331" nodeInfo="nn">
                            <link role="property" roleId="tp25.1138056395725" targetNodeId="tpce.1071599937831" resolveInfo="metaClass" />
                          </node>
                        </node>
                        <node role="operation" roleId="tpee.1197027833540" type="tp25.Property_SetOperation" typeId="tp25.1138661924179" id="1237732289243" nodeInfo="nn">
                          <node role="value" roleId="tp25.1138662048170" type="tp25.EnumMemberReference" typeId="tp25.1138676077309" id="1237732291292" nodeInfo="nn">
                            <link role="enumMember" roleId="tp25.1138676095763" targetNodeId="tpce.1084199179705" />
                          </node>
                        </node>
                      </node>
                    </node>
                    <node role="statement" roleId="tpee.1068581517665" type="tpee.ExpressionStatement" typeId="tpee.1068580123155" id="1193064060298" nodeInfo="nn">
                      <node role="expression" roleId="tpee.1068580123156" type="tpee.DotExpression" typeId="tpee.1197027756228" id="1203721647962" nodeInfo="nn">
                        <node role="operand" roleId="tpee.1197027771414" type="tpee.DotExpression" typeId="tpee.1197027756228" id="1203721647935" nodeInfo="nn">
                          <node role="operand" roleId="tpee.1197027771414" type="tpc2.CellMenuPart_Abstract_editedNode" typeId="tpc2.1163613822479" id="1193064060299" nodeInfo="nn" />
                          <node role="operation" roleId="tpee.1197027833540" type="tp25.SLinkListAccess" typeId="tp25.1138056282393" id="1193064063772" nodeInfo="nn">
                            <link role="link" roleId="tp25.1138056546658" targetNodeId="tpce.1071489727083" />
                          </node>
                        </node>
                        <node role="operation" roleId="tpee.1197027833540" type="tp2q.AddElementOperation" typeId="tp2q.1160612413312" id="1810715974610193447" nodeInfo="nn">
                          <node role="argument" roleId="tp2q.1160612519549" type="tpee.VariableReference" typeId="tpee.1068498886296" id="4265636116363107806" nodeInfo="nn">
                            <link role="variableDeclaration" roleId="tpee.1068581517664" targetNodeId="1193064011203" resolveInfo="result" />
                          </node>
                        </node>
                      </node>
                    </node>
                  </node>
                </node>
              </node>
            </node>
=======
>>>>>>> d161ae6f
          </node>
          <node role="childCellModel" roleId="tpc2.1073389446424" type="tpc2.CellModel_Constant" typeId="tpc2.1073389577006" id="1105726767735" nodeInfo="nn">
            <node role="styleItem" roleId="tpc2.1219418656006" type="tpc2.SelectableStyleSheetItem" typeId="tpc2.1186414928363" id="1214310995426" nodeInfo="nn">
              <property name="flag" nameId="tpc2.1186414551515" value="false" />
            </node>
            <node role="styleItem" roleId="tpc2.1219418656006" type="tpc2.IndentLayoutNewLineStyleClassItem" typeId="tpc2.1237308012275" id="5404671619588825206" nodeInfo="nn">
              <property name="flag" nameId="tpc2.1186414551515" value="true" />
            </node>
          </node>
          <node role="childCellModel" roleId="tpc2.1073389446424" type="tpc2.CellModel_Constant" typeId="tpc2.1073389577006" id="1182234548647" nodeInfo="nn">
            <property name="text" nameId="tpc2.1073389577007" value="references:" />
            <link role="parentStyleClass" roleId="tpc2.1381004262292426837" targetNodeId="2395585628932199300" resolveInfo="Keyword" />
            <node role="styleItem" roleId="tpc2.1219418656006" type="tpc2.IndentLayoutNewLineStyleClassItem" typeId="tpc2.1237308012275" id="5404671619588825207" nodeInfo="nn">
              <property name="flag" nameId="tpc2.1186414551515" value="true" />
            </node>
          </node>
          <node role="childCellModel" roleId="tpc2.1073389446424" type="tpc2.CellModel_RefNodeList" typeId="tpc2.1073390211982" id="1182234553570" nodeInfo="ng">
            <property name="vertical" nameId="tpc2.1140524450554" value="true" />
            <property name="gridLayout" nameId="tpc2.1140524450555" value="true" />
            <link role="relationDeclaration" roleId="tpc2.1140103550593" targetNodeId="tpce.1071489727083" />
<<<<<<< HEAD
            <link role="elementActionMap" roleId="tpc2.1173177718857" targetNodeId="4094994329421496097" resolveInfo="ConceptDeclaration_References" />
            <node role="emptyCellModel" roleId="tpc2.1140524464359" type="tpc2.CellModel_Constant" typeId="tpc2.1073389577006" id="4094994329419040821" nodeInfo="nn">
              <property name="nullText" nameId="tpc2.1082639509531" value="&lt;&lt; ... &gt;&gt;" />
              <node role="styleItem" roleId="tpc2.1219418656006" type="tpc2.ForegroundColorStyleClassItem" typeId="tpc2.1186404549998" id="4094994329419526083" nodeInfo="nn">
                <property name="color" nameId="tpc2.1186403713874" value="gray" />
              </node>
              <node role="styleItem" roleId="tpc2.1219418656006" type="tpc2.EditableStyleClassItem" typeId="tpc2.1186414860679" id="4094994329420369511" nodeInfo="nn">
                <property name="flag" nameId="tpc2.1186414551515" value="true" />
              </node>
              <node role="id" roleId="tpc2.4323500428121274054" type="tpc2.EditorCellId" typeId="tpc2.4323500428121233431" id="4094994329421212838" nodeInfo="ng">
                <property name="name" nameId="tpck.1169194664001" value="emptyRefPlaceHolder" />
              </node>
            </node>
=======
            <link role="elementActionMap" roleId="tpc2.1173177718857" targetNodeId="7806908697099933611" resolveInfo="LinkDeclarationDeleteActions" />
>>>>>>> d161ae6f
            <node role="cellLayout" roleId="tpc2.1140524464360" type="tpc2.CellLayout_VerticalGrid" typeId="tpc2.1239814640496" id="2028694650679912834" nodeInfo="nn" />
            <node role="styleItem" roleId="tpc2.1219418656006" type="tpc2.IndentLayoutNewLineChildrenStyleClassItem" typeId="tpc2.1237375020029" id="5404671619588825208" nodeInfo="nn">
              <property name="flag" nameId="tpc2.1186414551515" value="true" />
            </node>
            <node role="styleItem" roleId="tpc2.1219418656006" type="tpc2.IndentLayoutNewLineStyleClassItem" typeId="tpc2.1237308012275" id="5404671619588825210" nodeInfo="nn">
              <property name="flag" nameId="tpc2.1186414551515" value="true" />
            </node>
            <node role="filter" roleId="tpc2.1182233390675" type="tpc2.QueryFunction_NodeListFilter" typeId="tpc2.1182191800432" id="1182234553571" nodeInfo="nn">
              <node role="body" roleId="tpee.1137022507850" type="tpee.StatementList" typeId="tpee.1068580123136" id="1182234553572" nodeInfo="sn">
                <node role="statement" roleId="tpee.1068581517665" type="tpee.ReturnStatement" typeId="tpee.1068581242878" id="1182234553573" nodeInfo="nn">
                  <node role="expression" roleId="tpee.1068581517676" type="tpee.DotExpression" typeId="tpee.1197027756228" id="1204740201979" nodeInfo="nn">
                    <node role="operand" roleId="tpee.1197027771414" type="tpee.DotExpression" typeId="tpee.1197027756228" id="1204668805172" nodeInfo="nn">
                      <node role="operand" roleId="tpee.1197027771414" type="tp25.SNodeTypeCastExpression" typeId="tp25.1140137987495" id="1182234553579" nodeInfo="nn">
                        <link role="concept" roleId="tp25.1140138128738" targetNodeId="tpce.1071489288298" resolveInfo="LinkDeclaration" />
                        <node role="leftExpression" roleId="tp25.1140138123956" type="tpc2.ConceptFunctionParameter_childNode" typeId="tpc2.1182233249301" id="1182234553580" nodeInfo="nn" />
                      </node>
                      <node role="operation" roleId="tpee.1197027833540" type="tp25.SPropertyAccess" typeId="tp25.1138056022639" id="1237732145892" nodeInfo="nn">
                        <link role="property" roleId="tp25.1138056395725" targetNodeId="tpce.1071599937831" resolveInfo="metaClass" />
                      </node>
                    </node>
                    <node role="operation" roleId="tpee.1197027833540" type="tp25.Property_HasValue_Enum" typeId="tp25.1146171026731" id="1237732149409" nodeInfo="nn">
                      <node role="value" roleId="tp25.1146171026732" type="tp25.EnumMemberReference" typeId="tp25.1138676077309" id="1237732149410" nodeInfo="nn">
                        <link role="enumMember" roleId="tp25.1138676095763" targetNodeId="tpce.1084199179704" />
                      </node>
                    </node>
                  </node>
                </node>
              </node>
            </node>
            <node role="nodeFactory" roleId="tpc2.1176897874615" type="tpc2.QueryFunction_NodeFactory" typeId="tpc2.1176897764478" id="1182234553581" nodeInfo="nn">
              <node role="body" roleId="tpee.1137022507850" type="tpee.StatementList" typeId="tpee.1068580123136" id="1182234553582" nodeInfo="sn">
                <node role="statement" roleId="tpee.1068581517665" type="tpee.LocalVariableDeclarationStatement" typeId="tpee.1068581242864" id="1182234553583" nodeInfo="nn">
                  <node role="localVariableDeclaration" roleId="tpee.1068581242865" type="tpee.LocalVariableDeclaration" typeId="tpee.1068581242863" id="1182234553584" nodeInfo="nr">
                    <property name="name" nameId="tpck.1169194664001" value="result" />
                    <node role="type" roleId="tpee.5680397130376446158" type="tp25.SNodeType" typeId="tp25.1138055754698" id="1182234553585" nodeInfo="in">
                      <link role="concept" roleId="tp25.1138405853777" targetNodeId="tpce.1071489288298" resolveInfo="LinkDeclaration" />
                    </node>
                    <node role="initializer" roleId="tpee.1068431790190" type="tpee.DotExpression" typeId="tpee.1197027756228" id="1203721648005" nodeInfo="nn">
                      <node role="operand" roleId="tpee.1197027771414" type="tpee.DotExpression" typeId="tpee.1197027756228" id="1203721648051" nodeInfo="nn">
                        <node role="operand" roleId="tpee.1197027771414" type="tpc2.ConceptFunctionParameter_node" typeId="tpc2.1142886811589" id="1182234553590" nodeInfo="nn" />
                        <node role="operation" roleId="tpee.1197027833540" type="tp25.Node_GetModelOperation" typeId="tp25.1143234257716" id="1182234553589" nodeInfo="nn" />
                      </node>
                      <node role="operation" roleId="tpee.1197027833540" type="tpdg.NF_Model_CreateNewNodeOperation" typeId="tpdg.5480835971642155304" id="6357564549601490476" nodeInfo="nn">
                        <link role="concept" roleId="tp25.1143235391024" targetNodeId="tpce.1071489288298" resolveInfo="LinkDeclaration" />
                      </node>
                    </node>
                  </node>
                </node>
                <node role="statement" roleId="tpee.1068581517665" type="tpee.ExpressionStatement" typeId="tpee.1068580123155" id="1182234595782" nodeInfo="nn">
                  <node role="expression" roleId="tpee.1068580123156" type="tpee.DotExpression" typeId="tpee.1197027756228" id="1237732261566" nodeInfo="nn">
                    <node role="operand" roleId="tpee.1197027771414" type="tpee.DotExpression" typeId="tpee.1197027756228" id="1204668805249" nodeInfo="nn">
                      <node role="operand" roleId="tpee.1197027771414" type="tpee.VariableReference" typeId="tpee.1068498886296" id="4265636116363076854" nodeInfo="nn">
                        <link role="variableDeclaration" roleId="tpee.1068581517664" targetNodeId="1182234553584" resolveInfo="result" />
                      </node>
                      <node role="operation" roleId="tpee.1197027833540" type="tp25.SPropertyAccess" typeId="tp25.1138056022639" id="1237732259425" nodeInfo="nn">
                        <link role="property" roleId="tp25.1138056395725" targetNodeId="tpce.1071599937831" resolveInfo="metaClass" />
                      </node>
                    </node>
                    <node role="operation" roleId="tpee.1197027833540" type="tp25.Property_SetOperation" typeId="tp25.1138661924179" id="1237732262773" nodeInfo="nn">
                      <node role="value" roleId="tp25.1138662048170" type="tp25.EnumMemberReference" typeId="tp25.1138676077309" id="1237732264291" nodeInfo="nn">
                        <link role="enumMember" roleId="tp25.1138676095763" targetNodeId="tpce.1084199179704" />
                      </node>
                    </node>
                  </node>
                </node>
                <node role="statement" roleId="tpee.1068581517665" type="tpee.ReturnStatement" typeId="tpee.1068581242878" id="1182234553597" nodeInfo="nn">
                  <node role="expression" roleId="tpee.1068581517676" type="tpee.VariableReference" typeId="tpee.1068498886296" id="4265636116363105255" nodeInfo="nn">
                    <link role="variableDeclaration" roleId="tpee.1068581517664" targetNodeId="1182234553584" resolveInfo="result" />
                  </node>
                </node>
              </node>
            </node>
<<<<<<< HEAD
            <node role="elementMenuDescriptor" roleId="tpc2.1165347032372" type="tpc2.CellMenuDescriptor" typeId="tpc2.1164824717996" id="1193063213113" nodeInfo="ng">
              <node role="cellMenuPart" roleId="tpc2.1164824815888" type="tpc2.CellMenuPart_Generic_Item" typeId="tpc2.1165424453110" id="1193064081514" nodeInfo="ng">
                <property name="matchingText" nameId="tpc2.1165424453111" value="new reference" />
                <node role="handlerFunction" roleId="tpc2.1165424453112" type="tpc2.CellMenuPart_Generic_Item_Handler" typeId="tpc2.1165424657443" id="1193064081515" nodeInfo="nn">
                  <node role="body" roleId="tpee.1137022507850" type="tpee.StatementList" typeId="tpee.1068580123136" id="1193064081516" nodeInfo="sn">
                    <node role="statement" roleId="tpee.1068581517665" type="tpee.LocalVariableDeclarationStatement" typeId="tpee.1068581242864" id="1193064081517" nodeInfo="nn">
                      <node role="localVariableDeclaration" roleId="tpee.1068581242865" type="tpee.LocalVariableDeclaration" typeId="tpee.1068581242863" id="1193064081518" nodeInfo="nr">
                        <property name="name" nameId="tpck.1169194664001" value="result" />
                        <node role="type" roleId="tpee.5680397130376446158" type="tp25.SNodeType" typeId="tp25.1138055754698" id="1193064081519" nodeInfo="in">
                          <link role="concept" roleId="tp25.1138405853777" targetNodeId="tpce.1071489288298" resolveInfo="LinkDeclaration" />
                        </node>
                        <node role="initializer" roleId="tpee.1068431790190" type="tpee.DotExpression" typeId="tpee.1197027756228" id="1203721648285" nodeInfo="nn">
                          <node role="operand" roleId="tpee.1197027771414" type="tpee.DotExpression" typeId="tpee.1197027756228" id="1203721647999" nodeInfo="nn">
                            <node role="operand" roleId="tpee.1197027771414" type="tpc2.CellMenuPart_Abstract_editedNode" typeId="tpc2.1163613822479" id="1199955873390" nodeInfo="nn" />
                            <node role="operation" roleId="tpee.1197027833540" type="tp25.Node_GetModelOperation" typeId="tp25.1143234257716" id="1193064081523" nodeInfo="nn" />
                          </node>
                          <node role="operation" roleId="tpee.1197027833540" type="tpdg.NF_Model_CreateNewNodeOperation" typeId="tpdg.5480835971642155304" id="6357564549601490477" nodeInfo="nn">
                            <link role="concept" roleId="tp25.1143235391024" targetNodeId="tpce.1071489288298" resolveInfo="LinkDeclaration" />
                          </node>
                        </node>
                      </node>
                    </node>
                    <node role="statement" roleId="tpee.1068581517665" type="tpee.ExpressionStatement" typeId="tpee.1068580123155" id="1193064081525" nodeInfo="nn">
                      <node role="expression" roleId="tpee.1068580123156" type="tpee.DotExpression" typeId="tpee.1197027756228" id="1237732166850" nodeInfo="nn">
                        <node role="operand" roleId="tpee.1197027771414" type="tpee.DotExpression" typeId="tpee.1197027756228" id="1204668805247" nodeInfo="nn">
                          <node role="operand" roleId="tpee.1197027771414" type="tpee.VariableReference" typeId="tpee.1068498886296" id="4265636116363076388" nodeInfo="nn">
                            <link role="variableDeclaration" roleId="tpee.1068581517664" targetNodeId="1193064081518" resolveInfo="result" />
                          </node>
                          <node role="operation" roleId="tpee.1197027833540" type="tp25.SPropertyAccess" typeId="tp25.1138056022639" id="1237732165364" nodeInfo="nn">
                            <link role="property" roleId="tp25.1138056395725" targetNodeId="tpce.1071599937831" resolveInfo="metaClass" />
                          </node>
                        </node>
                        <node role="operation" roleId="tpee.1197027833540" type="tp25.Property_SetOperation" typeId="tp25.1138661924179" id="1237732167385" nodeInfo="nn">
                          <node role="value" roleId="tp25.1138662048170" type="tp25.EnumMemberReference" typeId="tp25.1138676077309" id="1237732212767" nodeInfo="nn">
                            <link role="enumMember" roleId="tp25.1138676095763" targetNodeId="tpce.1084199179704" />
                          </node>
                        </node>
                      </node>
                    </node>
                    <node role="statement" roleId="tpee.1068581517665" type="tpee.ExpressionStatement" typeId="tpee.1068580123155" id="1193064081531" nodeInfo="nn">
                      <node role="expression" roleId="tpee.1068580123156" type="tpee.DotExpression" typeId="tpee.1197027756228" id="1203721648023" nodeInfo="nn">
                        <node role="operand" roleId="tpee.1197027771414" type="tpee.DotExpression" typeId="tpee.1197027756228" id="1203721648437" nodeInfo="nn">
                          <node role="operand" roleId="tpee.1197027771414" type="tpc2.CellMenuPart_Abstract_editedNode" typeId="tpc2.1163613822479" id="1193064081537" nodeInfo="nn" />
                          <node role="operation" roleId="tpee.1197027833540" type="tp25.SLinkListAccess" typeId="tp25.1138056282393" id="1193064081536" nodeInfo="nn">
                            <link role="link" roleId="tp25.1138056546658" targetNodeId="tpce.1071489727083" />
                          </node>
                        </node>
                        <node role="operation" roleId="tpee.1197027833540" type="tp2q.AddElementOperation" typeId="tp2q.1160612413312" id="1810715974610193465" nodeInfo="nn">
                          <node role="argument" roleId="tp2q.1160612519549" type="tpee.VariableReference" typeId="tpee.1068498886296" id="4265636116363072750" nodeInfo="nn">
                            <link role="variableDeclaration" roleId="tpee.1068581517664" targetNodeId="1193064081518" resolveInfo="result" />
                          </node>
                        </node>
                      </node>
                    </node>
                  </node>
                </node>
              </node>
            </node>
=======
            <node role="emptyCellModel" roleId="tpc2.1140524464359" type="tpc2.CellModel_Constant" typeId="tpc2.1073389577006" id="4094994329419040821" nodeInfo="nn">
              <property name="nullText" nameId="tpc2.1082639509531" value="&lt;&lt; ... &gt;&gt;" />
              <node role="styleItem" roleId="tpc2.1219418656006" type="tpc2.ForegroundColorStyleClassItem" typeId="tpc2.1186404549998" id="4094994329419526083" nodeInfo="nn">
                <property name="color" nameId="tpc2.1186403713874" value="gray" />
              </node>
              <node role="styleItem" roleId="tpc2.1219418656006" type="tpc2.EditableStyleClassItem" typeId="tpc2.1186414860679" id="4094994329420369511" nodeInfo="nn">
                <property name="flag" nameId="tpc2.1186414551515" value="true" />
              </node>
              <node role="id" roleId="tpc2.4323500428121274054" type="tpc2.EditorCellId" typeId="tpc2.4323500428121233431" id="4094994329421212838" nodeInfo="ng">
                <property name="name" nameId="tpck.1169194664001" value="emptyRefPlaceHolder" />
              </node>
              <node role="menuDescriptor" roleId="tpc2.1164826688380" type="tpc2.CellMenuDescriptor" typeId="tpc2.1164824717996" id="6526839980494508208" nodeInfo="ng">
                <node role="cellMenuPart" roleId="tpc2.1164824815888" type="tpc2.CellMenuPart_ApplySideTransforms" typeId="tpc2.8233876857994246075" id="6526839980494508215" nodeInfo="ng">
                  <property name="tag" nameId="tpc2.870577895075788418" value="ext_3_RTransform" />
                </node>
              </node>
            </node>
          </node>
          <node role="childCellModel" roleId="tpc2.1073389446424" type="tpc2.CellModel_Constant" typeId="tpc2.1073389577006" id="1137532267761" nodeInfo="nn">
            <node role="styleItem" roleId="tpc2.1219418656006" type="tpc2.SelectableStyleSheetItem" typeId="tpc2.1186414928363" id="1214310993724" nodeInfo="nn">
              <property name="flag" nameId="tpc2.1186414551515" value="false" />
            </node>
            <node role="styleItem" roleId="tpc2.1219418656006" type="tpc2.IndentLayoutNewLineStyleClassItem" typeId="tpc2.1237308012275" id="5404671619588825231" nodeInfo="nn">
              <property name="flag" nameId="tpc2.1186414551515" value="true" />
            </node>
          </node>
          <node role="childCellModel" roleId="tpc2.1073389446424" type="tpc2.CellModel_Component" typeId="tpc2.1078939183254" id="5404671619589069404" nodeInfo="ng">
            <link role="editorComponent" roleId="tpc2.1078939183255" targetNodeId="5404671619589029740" resolveInfo="AbstractConceptDeclaration_deprecatedStuff" />
>>>>>>> d161ae6f
          </node>
          <node role="styleItem" roleId="tpc2.1219418656006" type="tpc2.SelectableStyleSheetItem" typeId="tpc2.1186414928363" id="1214310993940" nodeInfo="nn">
            <property name="flag" nameId="tpc2.1186414551515" value="false" />
          </node>
        </node>
        <node role="styleItem" roleId="tpc2.1219418656006" type="tpc2.SelectableStyleSheetItem" typeId="tpc2.1186414928363" id="1214310994820" nodeInfo="nn">
          <property name="flag" nameId="tpc2.1186414551515" value="false" />
        </node>
        <node role="cellLayout" roleId="tpc2.1106270802874" type="tpc2.CellLayout_Horizontal" typeId="tpc2.1106270549637" id="1239877876864" nodeInfo="nn" />
      </node>
      <node role="cellLayout" roleId="tpc2.1106270802874" type="tpc2.CellLayout_Vertical" typeId="tpc2.1106270571710" id="1239877964006" nodeInfo="nn" />
    </node>
    <node role="inspectedCellModel" roleId="tpc2.1078153129734" type="tpc2.CellModel_Collection" typeId="tpc2.1073389446423" id="1160492784517" nodeInfo="nn">
      <property name="vertical" nameId="tpc2.1073389446425" value="true" />
      <node role="childCellModel" roleId="tpc2.1073389446424" type="tpc2.CellModel_Collection" typeId="tpc2.1073389446423" id="2465654535473044221" nodeInfo="nn">
        <node role="styleItem" roleId="tpc2.1219418656006" type="tpc2.SelectableStyleSheetItem" typeId="tpc2.1186414928363" id="2465654535473044222" nodeInfo="nn">
          <property name="flag" nameId="tpc2.1186414551515" value="false" />
        </node>
        <node role="cellLayout" roleId="tpc2.1106270802874" type="tpc2.CellLayout_Horizontal" typeId="tpc2.1106270549637" id="2465654535473044224" nodeInfo="nn" />
        <node role="childCellModel" roleId="tpc2.1073389446424" type="tpc2.CellModel_Constant" typeId="tpc2.1073389577006" id="2465654535473044225" nodeInfo="nn">
          <property name="text" nameId="tpc2.1073389577007" value="help URL:" />
        </node>
        <node role="childCellModel" roleId="tpc2.1073389446424" type="tpc2.CellModel_Property" typeId="tpc2.1073389658414" id="2465654535473044227" nodeInfo="ng">
          <property name="allowEmptyText" nameId="tpc2.1140114345053" value="true" />
          <property name="noTargetText" nameId="tpc2.1139852716018" value="&lt;no URL&gt;" />
          <property name="emptyNoTargetText" nameId="tpc2.1214560368769" value="false" />
          <link role="relationDeclaration" roleId="tpc2.1140103550593" targetNodeId="tpce.2465654535473034588" resolveInfo="helpURL" />
          <link role="parentStyleClass" roleId="tpc2.1381004262292426837" targetNodeId="tpen.908035340157244747" resolveInfo="Url" />
        </node>
      </node>
      <node role="childCellModel" roleId="tpc2.1073389446424" type="tpc2.CellModel_Alternation" typeId="tpc2.1088612959204" id="1161165530947" nodeInfo="ng">
        <node role="alternationCondition" roleId="tpc2.1145918517974" type="tpc2.QueryFunction_NodeCondition" typeId="tpc2.1142886221719" id="1161165530948" nodeInfo="nn">
          <node role="body" roleId="tpee.1137022507850" type="tpee.StatementList" typeId="tpee.1068580123136" id="1161165530949" nodeInfo="sn">
            <node role="statement" roleId="tpee.1068581517665" type="tpee.LocalVariableDeclarationStatement" typeId="tpee.1068581242864" id="1161165897338" nodeInfo="nn">
              <node role="localVariableDeclaration" roleId="tpee.1068581242865" type="tpee.LocalVariableDeclaration" typeId="tpee.1068581242863" id="1161165897339" nodeInfo="nr">
                <property name="name" nameId="tpck.1169194664001" value="l" />
                <node role="type" roleId="tpee.5680397130376446158" type="tpee.ClassifierType" typeId="tpee.1107535904670" id="1161165897340" nodeInfo="in">
                  <link role="classifier" roleId="tpee.1107535924139" targetNodeId="cu2c.~Language" resolveInfo="Language" />
                </node>
                <node role="initializer" roleId="tpee.1068431790190" type="tpee.StaticMethodCall" typeId="tpee.1081236700937" id="1238249597780" nodeInfo="nn">
                  <link role="baseMethodDeclaration" roleId="tpee.1068499141037" targetNodeId="iwwu.1237995590835" resolveInfo="getDeclaringLanguage" />
                  <link role="classConcept" roleId="tpee.1144433194310" targetNodeId="iwwu.1237995590703" resolveInfo="SModelUtil" />
                  <node role="actualArgument" roleId="tpee.1068499141038" type="tpc2.ConceptFunctionParameter_node" typeId="tpc2.1142886811589" id="1238249597782" nodeInfo="nn" />
                </node>
              </node>
            </node>
            <node role="statement" roleId="tpee.1068581517665" type="tpee.IfStatement" typeId="tpee.1068580123159" id="1162559216418" nodeInfo="nn">
              <node role="condition" roleId="tpee.1068580123160" type="tpee.EqualsExpression" typeId="tpee.1068580123152" id="1162559219406" nodeInfo="nn">
                <node role="rightExpression" roleId="tpee.1081773367579" type="tpee.NullLiteral" typeId="tpee.1070534058343" id="1162559220877" nodeInfo="nn" />
                <node role="leftExpression" roleId="tpee.1081773367580" type="tpee.VariableReference" typeId="tpee.1068498886296" id="4265636116363068093" nodeInfo="nn">
                  <link role="variableDeclaration" roleId="tpee.1068581517664" targetNodeId="1161165897339" resolveInfo="l" />
                </node>
              </node>
              <node role="ifTrue" roleId="tpee.1068580123161" type="tpee.StatementList" typeId="tpee.1068580123136" id="1162559216420" nodeInfo="sn">
                <node role="statement" roleId="tpee.1068581517665" type="tpee.ReturnStatement" typeId="tpee.1068581242878" id="1162559222378" nodeInfo="nn">
                  <node role="expression" roleId="tpee.1068581517676" type="tpee.BooleanConstant" typeId="tpee.1068580123137" id="1162559225098" nodeInfo="nn" />
                </node>
              </node>
            </node>
            <node role="statement" roleId="tpee.1068581517665" type="tpee.LocalVariableDeclarationStatement" typeId="tpee.1068581242864" id="1161166135928" nodeInfo="nn">
              <node role="localVariableDeclaration" roleId="tpee.1068581242865" type="tpee.LocalVariableDeclaration" typeId="tpee.1068581242863" id="1161166135929" nodeInfo="nr">
                <property name="name" nameId="tpck.1169194664001" value="s" />
                <node role="type" roleId="tpee.5680397130376446158" type="tpee.StringType" typeId="tpee.1225271177708" id="1225192521612" nodeInfo="in" />
                <node role="initializer" roleId="tpee.1068431790190" type="tpee.DotExpression" typeId="tpee.1197027756228" id="1204740201548" nodeInfo="nn">
                  <node role="operand" roleId="tpee.1197027771414" type="tpee.StaticMethodCall" typeId="tpee.1081236700937" id="7446179200425851541" nodeInfo="nn">
                    <link role="baseMethodDeclaration" roleId="tpee.1068499141037" targetNodeId="msyo.~MacrosFactory%dforModule(jetbrains%dmps%dproject%dAbstractModule)%cjetbrains%dmps%dutil%dMacroHelper" resolveInfo="forModule" />
                    <link role="classConcept" roleId="tpee.1144433194310" targetNodeId="msyo.~MacrosFactory" resolveInfo="MacrosFactory" />
                    <node role="actualArgument" roleId="tpee.1068499141038" type="tpee.VariableReference" typeId="tpee.1068498886296" id="4265636116363065248" nodeInfo="nn">
                      <link role="variableDeclaration" roleId="tpee.1068581517664" targetNodeId="1161165897339" resolveInfo="l" />
                    </node>
                  </node>
                  <node role="operation" roleId="tpee.1197027833540" type="tpee.InstanceMethodCallOperation" typeId="tpee.1202948039474" id="1204740201549" nodeInfo="nn">
                    <link role="baseMethodDeclaration" roleId="tpee.1068499141037" targetNodeId="msyo.~MacroHelper%dexpandPath(java%dlang%dString)%cjava%dlang%dString" resolveInfo="expandPath" />
                    <node role="actualArgument" roleId="tpee.1068499141038" type="tpee.DotExpression" typeId="tpee.1197027756228" id="1203721648287" nodeInfo="nn">
                      <node role="operand" roleId="tpee.1197027771414" type="tpc2.ConceptFunctionParameter_node" typeId="tpc2.1142886811589" id="1161166236733" nodeInfo="nn" />
                      <node role="operation" roleId="tpee.1197027833540" type="tp25.SPropertyAccess" typeId="tp25.1138056022639" id="1161166240923" nodeInfo="nn">
                        <link role="property" roleId="tp25.1138056395725" targetNodeId="tpce.1160488491229" resolveInfo="iconPath" />
                      </node>
                    </node>
                  </node>
                </node>
              </node>
            </node>
            <node role="statement" roleId="tpee.1068581517665" type="tpee.IfStatement" typeId="tpee.1068580123159" id="1161722900535" nodeInfo="nn">
              <node role="condition" roleId="tpee.1068580123160" type="tpee.EqualsExpression" typeId="tpee.1068580123152" id="1161722908711" nodeInfo="nn">
                <node role="rightExpression" roleId="tpee.1081773367579" type="tpee.NullLiteral" typeId="tpee.1070534058343" id="1161722911542" nodeInfo="nn" />
                <node role="leftExpression" roleId="tpee.1081773367580" type="tpee.VariableReference" typeId="tpee.1068498886296" id="4265636116363067414" nodeInfo="nn">
                  <link role="variableDeclaration" roleId="tpee.1068581517664" targetNodeId="1161166135929" resolveInfo="s" />
                </node>
              </node>
              <node role="ifTrue" roleId="tpee.1068580123161" type="tpee.StatementList" typeId="tpee.1068580123136" id="1161722900537" nodeInfo="sn">
                <node role="statement" roleId="tpee.1068581517665" type="tpee.ReturnStatement" typeId="tpee.1068581242878" id="1161722913887" nodeInfo="nn">
                  <node role="expression" roleId="tpee.1068581517676" type="tpee.BooleanConstant" typeId="tpee.1068580123137" id="1161722917123" nodeInfo="nn" />
                </node>
              </node>
            </node>
            <node role="statement" roleId="tpee.1068581517665" type="tpee.ReturnStatement" typeId="tpee.1068581242878" id="1161166287878" nodeInfo="nn">
              <node role="expression" roleId="tpee.1068581517676" type="tpee.DotExpression" typeId="tpee.1197027756228" id="1204740202076" nodeInfo="nn">
                <node role="operation" roleId="tpee.1197027833540" type="tpee.InstanceMethodCallOperation" typeId="tpee.1202948039474" id="1204740202077" nodeInfo="nn">
                  <link role="baseMethodDeclaration" roleId="tpee.1068499141037" targetNodeId="59et.~IFile%dexists()%cboolean" resolveInfo="exists" />
                </node>
                <node role="operand" roleId="tpee.1197027771414" type="tpee.DotExpression" typeId="tpee.1197027756228" id="5609063547583647493" nodeInfo="nn">
                  <node role="operand" roleId="tpee.1197027771414" type="tpee.StaticMethodCall" typeId="tpee.1081236700937" id="5609063547583647491" nodeInfo="nn">
                    <link role="baseMethodDeclaration" roleId="tpee.1068499141037" targetNodeId="59et.~FileSystem%dgetInstance()%cjetbrains%dmps%dvfs%dFileSystem" resolveInfo="getInstance" />
                    <link role="classConcept" roleId="tpee.1144433194310" targetNodeId="59et.~FileSystem" resolveInfo="FileSystem" />
                  </node>
                  <node role="operation" roleId="tpee.1197027833540" type="tpee.InstanceMethodCallOperation" typeId="tpee.1202948039474" id="5609063547583647497" nodeInfo="nn">
                    <link role="baseMethodDeclaration" roleId="tpee.1068499141037" targetNodeId="59et.~FileSystem%dgetFileByPath(java%dlang%dString)%cjetbrains%dmps%dvfs%dIFile" resolveInfo="getFileByPath" />
                    <node role="actualArgument" roleId="tpee.1068499141038" type="tpee.VariableReference" typeId="tpee.1068498886296" id="4265636116363094887" nodeInfo="nn">
                      <link role="variableDeclaration" roleId="tpee.1068581517664" targetNodeId="1161166135929" resolveInfo="s" />
                    </node>
                  </node>
                </node>
              </node>
            </node>
          </node>
        </node>
        <node role="ifTrueCellModel" roleId="tpc2.1088612958265" type="tpc2.CellModel_Image" typeId="tpc2.1139744628335" id="1161165534970" nodeInfo="ng">
          <node role="imagePathProvider" roleId="tpc2.1176899909521" type="tpc2.QueryFunction_ImagePath" typeId="tpc2.1176899348742" id="1210083703314" nodeInfo="nn">
            <node role="body" roleId="tpee.1137022507850" type="tpee.StatementList" typeId="tpee.1068580123136" id="1210083703315" nodeInfo="sn">
              <node role="statement" roleId="tpee.1068581517665" type="tpee.ExpressionStatement" typeId="tpee.1068580123155" id="1214580244841" nodeInfo="nn">
                <node role="expression" roleId="tpee.1068580123156" type="tpee.DotExpression" typeId="tpee.1197027756228" id="1214581919162" nodeInfo="nn">
                  <node role="operand" roleId="tpee.1197027771414" type="tpc2.ConceptFunctionParameter_node" typeId="tpc2.1142886811589" id="1214581917708" nodeInfo="nn" />
                  <node role="operation" roleId="tpee.1197027833540" type="tp25.SPropertyAccess" typeId="tp25.1138056022639" id="1214581920524" nodeInfo="nn">
                    <link role="property" roleId="tp25.1138056395725" targetNodeId="tpce.1160488491229" resolveInfo="iconPath" />
                  </node>
                </node>
              </node>
            </node>
          </node>
        </node>
        <node role="ifFalseCellModel" roleId="tpc2.1088612973955" type="tpc2.CellModel_Constant" typeId="tpc2.1073389577006" id="1161165544408" nodeInfo="nn">
          <property name="text" nameId="tpc2.1073389577007" value="&lt;no icon&gt;" />
        </node>
      </node>
      <node role="childCellModel" roleId="tpc2.1073389446424" type="tpc2.CellModel_Collection" typeId="tpc2.1073389446423" id="1160492829175" nodeInfo="nn">
        <node role="childCellModel" roleId="tpc2.1073389446424" type="tpc2.CellModel_Constant" typeId="tpc2.1073389577006" id="1160492829176" nodeInfo="nn">
          <property name="text" nameId="tpc2.1073389577007" value="icon" />
        </node>
        <node role="childCellModel" roleId="tpc2.1073389446424" type="tpc2.CellModel_Property" typeId="tpc2.1073389658414" id="1160492829177" nodeInfo="ng">
          <property name="allowEmptyText" nameId="tpc2.1140114345053" value="true" />
          <property name="noTargetText" nameId="tpc2.1139852716018" value="&lt;no icon&gt;" />
          <link role="relationDeclaration" roleId="tpc2.1140103550593" targetNodeId="tpce.1160488491229" resolveInfo="iconPath" />
          <link role="parentStyleClass" roleId="tpc2.1381004262292426837" targetNodeId="tpen.1186415563770" resolveInfo="StringLiteral" />
        </node>
        <node role="childCellModel" roleId="tpc2.1073389446424" type="tpc2.CellModel_JComponent" typeId="tpc2.1103016434866" id="1160492829178" nodeInfo="ng">
          <node role="componentProvider" roleId="tpc2.1176475119347" type="tpc2.QueryFunction_JComponent" typeId="tpc2.1176474535556" id="1176492331666" nodeInfo="nn">
            <node role="body" roleId="tpee.1137022507850" type="tpee.StatementList" typeId="tpee.1068580123136" id="1176492331667" nodeInfo="sn">
              <node role="statement" roleId="tpee.1068581517665" type="tpee.ReturnStatement" typeId="tpee.1068581242878" id="1176492672998" nodeInfo="nn">
                <node role="expression" roleId="tpee.1068581517676" type="tpee.StaticMethodCall" typeId="tpee.1081236700937" id="1176492693378" nodeInfo="nn">
                  <link role="classConcept" roleId="tpee.1144433194310" targetNodeId="7lvn.7973955287399271868" resolveInfo="EditorUtil" />
                  <link role="baseMethodDeclaration" roleId="tpee.1068499141037" targetNodeId="7lvn.1684996642972287821" resolveInfo="createSelectIconButton" />
                  <node role="actualArgument" roleId="tpee.1068499141038" type="tpc2.ConceptFunctionParameter_node" typeId="tpc2.1142886811589" id="1176492696394" nodeInfo="nn" />
                  <node role="actualArgument" roleId="tpee.1068499141038" type="tpc2.ConceptFunctionParameter_editorContext" typeId="tpc2.1161622981231" id="1176493020466" nodeInfo="nn" />
                  <node role="actualArgument" roleId="tpee.1068499141038" type="tpee.BooleanConstant" typeId="tpee.1068580123137" id="1684996642972738321" nodeInfo="nn">
                    <property name="value" nameId="tpee.1068580123138" value="true" />
                  </node>
                </node>
              </node>
            </node>
          </node>
        </node>
        <node role="styleItem" roleId="tpc2.1219418656006" type="tpc2.SelectableStyleSheetItem" typeId="tpc2.1186414928363" id="1214310997399" nodeInfo="nn">
          <property name="flag" nameId="tpc2.1186414551515" value="false" />
        </node>
        <node role="cellLayout" roleId="tpc2.1106270802874" type="tpc2.CellLayout_Horizontal" typeId="tpc2.1106270549637" id="1239877876847" nodeInfo="nn" />
      </node>
      <node role="cellLayout" roleId="tpc2.1106270802874" type="tpc2.CellLayout_Vertical" typeId="tpc2.1106270571710" id="1239877876854" nodeInfo="nn" />
    </node>
  </root>
  <root type="tpc2.ConceptEditorDeclaration" typeId="tpc2.1071666914219" id="1169126000005" nodeInfo="ng">
    <link role="conceptDeclaration" roleId="tpc2.1166049300910" targetNodeId="tpce.1169125989551" resolveInfo="InterfaceConceptDeclaration" />
    <node role="cellModel" roleId="tpc2.1080736633877" type="tpc2.CellModel_Collection" typeId="tpc2.1073389446423" id="1169126008913" nodeInfo="nn">
      <property name="vertical" nameId="tpc2.1073389446425" value="true" />
      <node role="childCellModel" roleId="tpc2.1073389446424" type="tpc2.CellModel_Collection" typeId="tpc2.1073389446423" id="1169126008914" nodeInfo="nn">
        <property name="vertical" nameId="tpc2.1073389446425" value="false" />
        <node role="childCellModel" roleId="tpc2.1073389446424" type="tpc2.CellModel_Constant" typeId="tpc2.1073389577006" id="1169126008915" nodeInfo="nn">
          <property name="text" nameId="tpc2.1073389577007" value="interface concept" />
          <link role="parentStyleClass" roleId="tpc2.1381004262292426837" targetNodeId="2395585628932199300" resolveInfo="Keyword" />
        </node>
        <node role="childCellModel" roleId="tpc2.1073389446424" type="tpc2.CellModel_TransactionalProperty" typeId="tpc2.1216380990741" id="1216387630008" nodeInfo="ng">
          <link role="property" roleId="tpc2.1216381219207" targetNodeId="tpck.1169194664001" resolveInfo="name" />
          <node role="handlerBlock" roleId="tpc2.1216381211800" type="tpc2.TransactionalPropertyHandler" typeId="tpc2.1216381054717" id="1216387630009" nodeInfo="nn">
            <node role="body" roleId="tpee.1137022507850" type="tpee.StatementList" typeId="tpee.1068580123136" id="1216387630010" nodeInfo="sn">
              <node role="statement" roleId="tpee.1068581517665" type="tpee.IfStatement" typeId="tpee.1068580123159" id="7972144475523791525" nodeInfo="nn">
                <node role="ifTrue" roleId="tpee.1068580123161" type="tpee.StatementList" typeId="tpee.1068580123136" id="7972144475523791526" nodeInfo="sn">
                  <node role="statement" roleId="tpee.1068581517665" type="tpee.ExpressionStatement" typeId="tpee.1068580123155" id="6352952732708908364" nodeInfo="nn">
                    <node role="expression" roleId="tpee.1068580123156" type="tpee.DotExpression" typeId="tpee.1197027756228" id="6352952732708914021" nodeInfo="nn">
                      <node role="operation" roleId="tpee.1197027833540" type="tpee.InstanceMethodCallOperation" typeId="tpee.1202948039474" id="6352952732708917222" nodeInfo="nn">
                        <link role="baseMethodDeclaration" roleId="tpee.1068499141037" targetNodeId="88zw.~ModelAccess%dexecuteCommand(java%dlang%dRunnable)%cvoid" resolveInfo="executeCommand" />
                        <node role="actualArgument" roleId="tpee.1068499141038" type="tp2c.ClosureLiteral" typeId="tp2c.1199569711397" id="6352952732708917226" nodeInfo="nn">
                          <node role="body" roleId="tp2c.1199569916463" type="tpee.StatementList" typeId="tpee.1068580123136" id="6352952732708917227" nodeInfo="sn">
                            <node role="statement" roleId="tpee.1068581517665" type="tpee.ExpressionStatement" typeId="tpee.1068580123155" id="7972144475523791527" nodeInfo="nn">
                              <node role="expression" roleId="tpee.1068580123156" type="tpee.AssignmentExpression" typeId="tpee.1068498886294" id="7972144475523791528" nodeInfo="nn">
                                <node role="rValue" roleId="tpee.1068498886297" type="tpc2.TransactionPropertyHandler_newValue" typeId="tpc2.1216381148013" id="7972144475523791529" nodeInfo="nn" />
                                <node role="lValue" roleId="tpee.1068498886295" type="tpee.DotExpression" typeId="tpee.1197027756228" id="7972144475523791530" nodeInfo="nn">
                                  <node role="operand" roleId="tpee.1197027771414" type="tpc2.ConceptFunctionParameter_node" typeId="tpc2.1142886811589" id="7972144475523791531" nodeInfo="nn" />
                                  <node role="operation" roleId="tpee.1197027833540" type="tp25.SPropertyAccess" typeId="tp25.1138056022639" id="7972144475523791532" nodeInfo="nn">
                                    <link role="property" roleId="tp25.1138056395725" targetNodeId="tpck.1169194664001" resolveInfo="name" />
                                  </node>
                                </node>
                              </node>
                            </node>
                          </node>
                        </node>
                      </node>
                      <node role="operand" roleId="tpee.1197027771414" type="tpee.DotExpression" typeId="tpee.1197027756228" id="6352952732708910507" nodeInfo="nn">
                        <node role="operation" roleId="tpee.1197027833540" type="tpee.InstanceMethodCallOperation" typeId="tpee.1202948039474" id="6352952732708913509" nodeInfo="nn">
                          <link role="baseMethodDeclaration" roleId="tpee.1068499141037" targetNodeId="88zw.~SRepository%dgetModelAccess()%corg%djetbrains%dmps%dopenapi%dmodule%dModelAccess" resolveInfo="getModelAccess" />
                        </node>
                        <node role="operand" roleId="tpee.1197027771414" type="tpee.DotExpression" typeId="tpee.1197027756228" id="6352952732708908709" nodeInfo="nn">
                          <node role="operation" roleId="tpee.1197027833540" type="tpee.InstanceMethodCallOperation" typeId="tpee.1202948039474" id="6352952732708910135" nodeInfo="nn">
                            <link role="baseMethodDeclaration" roleId="tpee.1068499141037" targetNodeId="srng.~EditorContext%dgetRepository()%corg%djetbrains%dmps%dopenapi%dmodule%dSRepository" resolveInfo="getRepository" />
                          </node>
                          <node role="operand" roleId="tpee.1197027771414" type="tpc2.ConceptFunctionParameter_editorContext" typeId="tpc2.1161622981231" id="6352952732708908362" nodeInfo="nn" />
                        </node>
                      </node>
                    </node>
                  </node>
                </node>
                <node role="condition" roleId="tpee.1068580123160" type="tpee.NotExpression" typeId="tpee.1081516740877" id="7972144475523791533" nodeInfo="nn">
                  <node role="expression" roleId="tpee.1081516765348" type="tpee.DotExpression" typeId="tpee.1197027756228" id="7972144475523791534" nodeInfo="nn">
                    <node role="operand" roleId="tpee.1197027771414" type="tpee.DotExpression" typeId="tpee.1197027756228" id="7972144475523791535" nodeInfo="nn">
                      <node role="operand" roleId="tpee.1197027771414" type="v54s.ExtensionPointExpression" typeId="v54s.6626851894249711936" id="7972144475523791536" nodeInfo="nn">
                        <link role="extensionPoint" roleId="v54s.6626851894249712469" targetNodeId="tpcc.7972144475523726200" />
                      </node>
                      <node role="operation" roleId="tpee.1197027833540" type="v54s.GetExtensionObjectsOperation" typeId="v54s.3175313036448560967" id="7972144475523791537" nodeInfo="nn" />
                    </node>
                    <node role="operation" roleId="tpee.1197027833540" type="tp2q.AnyOperation" typeId="tp2q.1235566554328" id="7972144475523791538" nodeInfo="nn">
                      <node role="closure" roleId="tp2q.1204796294226" type="tp2c.ClosureLiteral" typeId="tp2c.1199569711397" id="7972144475523791539" nodeInfo="nn">
                        <node role="body" roleId="tp2c.1199569916463" type="tpee.StatementList" typeId="tpee.1068580123136" id="7972144475523791540" nodeInfo="sn">
                          <node role="statement" roleId="tpee.1068581517665" type="tpee.ExpressionStatement" typeId="tpee.1068580123155" id="7972144475523791541" nodeInfo="nn">
                            <node role="expression" roleId="tpee.1068580123156" type="tp2c.CompactInvokeFunctionExpression" typeId="tp2c.1235746970280" id="7972144475523791542" nodeInfo="nn">
                              <node role="function" roleId="tp2c.1235746996653" type="tpee.VariableReference" typeId="tpee.1068498886296" id="3021153905151609605" nodeInfo="nn">
                                <link role="variableDeclaration" roleId="tpee.1068581517664" targetNodeId="7972144475523791548" resolveInfo="it" />
                              </node>
                              <node role="parameter" roleId="tp2c.1235747002942" type="tpc2.ConceptFunctionParameter_editorContext" typeId="tpc2.1161622981231" id="7972144475523791544" nodeInfo="nn" />
                              <node role="parameter" roleId="tp2c.1235747002942" type="tpc2.ConceptFunctionParameter_node" typeId="tpc2.1142886811589" id="7972144475523791545" nodeInfo="nn" />
                              <node role="parameter" roleId="tp2c.1235747002942" type="tpc2.TransactionPropertyHandler_oldValue" typeId="tpc2.1216381117100" id="7972144475523791546" nodeInfo="nn" />
                              <node role="parameter" roleId="tp2c.1235747002942" type="tpc2.TransactionPropertyHandler_newValue" typeId="tpc2.1216381148013" id="7972144475523791547" nodeInfo="nn" />
                            </node>
                          </node>
                        </node>
                        <node role="parameter" roleId="tp2c.1199569906740" type="tp2q.SmartClosureParameterDeclaration" typeId="tp2q.1203518072036" id="7972144475523791548" nodeInfo="ig">
                          <property name="name" nameId="tpck.1169194664001" value="it" />
                          <node role="type" roleId="tpee.5680397130376446158" type="tpee.UndefinedType" typeId="tpee.4836112446988635817" id="7972144475523791549" nodeInfo="in" />
                        </node>
                      </node>
                    </node>
                  </node>
                </node>
              </node>
            </node>
          </node>
        </node>
        <node role="childCellModel" roleId="tpc2.1073389446424" type="tpc2.CellModel_Collection" typeId="tpc2.1073389446423" id="1215628239608" nodeInfo="nn">
          <property name="vertical" nameId="tpc2.1073389446425" value="false" />
          <node role="styleItem" roleId="tpc2.1219418656006" type="tpc2.SelectableStyleSheetItem" typeId="tpc2.1186414928363" id="1215628239609" nodeInfo="nn">
            <property name="flag" nameId="tpc2.1186414551515" value="false" />
          </node>
          <node role="childCellModel" roleId="tpc2.1073389446424" type="tpc2.CellModel_Constant" typeId="tpc2.1073389577006" id="1215628249189" nodeInfo="nn">
            <property name="text" nameId="tpc2.1073389577007" value="extends" />
            <link role="parentStyleClass" roleId="tpc2.1381004262292426837" targetNodeId="2395585628932199300" resolveInfo="Keyword" />
            <node role="styleItem" roleId="tpc2.1219418656006" type="tpc2.SelectableStyleSheetItem" typeId="tpc2.1186414928363" id="1215628749906" nodeInfo="nn" />
          </node>
          <node role="childCellModel" roleId="tpc2.1073389446424" type="tpc2.CellModel_RefNodeList" typeId="tpc2.1073390211982" id="1215628259127" nodeInfo="ng">
            <property name="vertical" nameId="tpc2.1140524450554" value="true" />
            <link role="relationDeclaration" roleId="tpc2.1140103550593" targetNodeId="tpce.1169127546356" />
            <node role="emptyCellModel" roleId="tpc2.1140524464359" type="tpc2.CellModel_Constant" typeId="tpc2.1073389577006" id="1215628279925" nodeInfo="nn">
              <property name="nullText" nameId="tpc2.1082639509531" value="&lt;none&gt;" />
              <node role="styleItem" roleId="tpc2.1219418656006" type="tpc2.EditableStyleClassItem" typeId="tpc2.1186414860679" id="4653693564097984761" nodeInfo="nn">
                <property name="flag" nameId="tpc2.1186414551515" value="true" />
              </node>
            </node>
            <node role="cellLayout" roleId="tpc2.1140524464360" type="tpc2.CellLayout_Vertical" typeId="tpc2.1106270571710" id="1239877876893" nodeInfo="nn" />
          </node>
          <node role="cellLayout" roleId="tpc2.1106270802874" type="tpc2.CellLayout_Horizontal" typeId="tpc2.1106270549637" id="1239877876883" nodeInfo="nn" />
        </node>
        <node role="styleItem" roleId="tpc2.1219418656006" type="tpc2.SelectableStyleSheetItem" typeId="tpc2.1186414928363" id="1214310993993" nodeInfo="nn">
          <property name="flag" nameId="tpc2.1186414551515" value="false" />
        </node>
        <node role="cellLayout" roleId="tpc2.1106270802874" type="tpc2.CellLayout_Horizontal" typeId="tpc2.1106270549637" id="1239877876812" nodeInfo="nn" />
      </node>
      <node role="childCellModel" roleId="tpc2.1073389446424" type="tpc2.CellModel_Constant" typeId="tpc2.1073389577006" id="1169126008917" nodeInfo="nn">
        <node role="styleItem" roleId="tpc2.1219418656006" type="tpc2.SelectableStyleSheetItem" typeId="tpc2.1186414928363" id="1214310997514" nodeInfo="nn">
          <property name="flag" nameId="tpc2.1186414551515" value="false" />
        </node>
      </node>
      <node role="childCellModel" roleId="tpc2.1073389446424" type="tpc2.CellModel_Collection" typeId="tpc2.1073389446423" id="1169126008918" nodeInfo="nn">
        <property name="vertical" nameId="tpc2.1073389446425" value="false" />
        <node role="childCellModel" roleId="tpc2.1073389446424" type="tpc2.CellModel_Indent" typeId="tpc2.1198256887712" id="2035489756634090065" nodeInfo="ng" />
        <node role="childCellModel" roleId="tpc2.1073389446424" type="tpc2.CellModel_Collection" typeId="tpc2.1073389446423" id="1169126008920" nodeInfo="nn">
          <property name="vertical" nameId="tpc2.1073389446425" value="true" />
          <node role="cellLayout" roleId="tpc2.1106270802874" type="tpc2.CellLayout_Indent" typeId="tpc2.1237303669825" id="5404671619589008444" nodeInfo="nn" />
          <node role="childCellModel" roleId="tpc2.1073389446424" type="tpc2.CellModel_Constant" typeId="tpc2.1073389577006" id="1169127682234" nodeInfo="nn">
            <node role="styleItem" roleId="tpc2.1219418656006" type="tpc2.SelectableStyleSheetItem" typeId="tpc2.1186414928363" id="1214310994424" nodeInfo="nn">
              <property name="flag" nameId="tpc2.1186414551515" value="false" />
            </node>
            <node role="styleItem" roleId="tpc2.1219418656006" type="tpc2.IndentLayoutNewLineStyleClassItem" typeId="tpc2.1237308012275" id="5404671619589008408" nodeInfo="nn">
              <property name="flag" nameId="tpc2.1186414551515" value="true" />
            </node>
          </node>
          <node role="childCellModel" roleId="tpc2.1073389446424" type="tpc2.CellModel_Constant" typeId="tpc2.1073389577006" id="1169126008930" nodeInfo="nn">
            <property name="text" nameId="tpc2.1073389577007" value="properties:" />
            <link role="parentStyleClass" roleId="tpc2.1381004262292426837" targetNodeId="2395585628932199300" resolveInfo="Keyword" />
            <node role="styleItem" roleId="tpc2.1219418656006" type="tpc2.SelectableStyleSheetItem" typeId="tpc2.1186414928363" id="1214310996153" nodeInfo="nn">
              <property name="flag" nameId="tpc2.1186414551515" value="true" />
            </node>
            <node role="styleItem" roleId="tpc2.1219418656006" type="tpc2.IndentLayoutNewLineStyleClassItem" typeId="tpc2.1237308012275" id="5404671619589008409" nodeInfo="nn">
              <property name="flag" nameId="tpc2.1186414551515" value="true" />
            </node>
          </node>
          <node role="childCellModel" roleId="tpc2.1073389446424" type="tpc2.CellModel_RefNodeList" typeId="tpc2.1073390211982" id="1169126008931" nodeInfo="ng">
            <property name="vertical" nameId="tpc2.1140524450554" value="true" />
            <property name="gridLayout" nameId="tpc2.1140524450555" value="true" />
            <link role="relationDeclaration" roleId="tpc2.1140103550593" targetNodeId="tpce.1071489727084" />
            <node role="cellLayout" roleId="tpc2.1140524464360" type="tpc2.CellLayout_Indent" typeId="tpc2.1237303669825" id="5404671619589008411" nodeInfo="nn" />
            <node role="styleItem" roleId="tpc2.1219418656006" type="tpc2.SelectableStyleSheetItem" typeId="tpc2.1186414928363" id="1214310994051" nodeInfo="nn">
              <property name="flag" nameId="tpc2.1186414551515" value="false" />
            </node>
            <node role="styleItem" roleId="tpc2.1219418656006" type="tpc2.IndentLayoutNewLineChildrenStyleClassItem" typeId="tpc2.1237375020029" id="5404671619589008410" nodeInfo="nn">
              <property name="flag" nameId="tpc2.1186414551515" value="true" />
            </node>
            <node role="styleItem" roleId="tpc2.1219418656006" type="tpc2.IndentLayoutNewLineStyleClassItem" typeId="tpc2.1237308012275" id="5404671619589008412" nodeInfo="nn">
              <property name="flag" nameId="tpc2.1186414551515" value="true" />
            </node>
            <node role="emptyCellModel" roleId="tpc2.1140524464359" type="tpc2.CellModel_Constant" typeId="tpc2.1073389577006" id="1272170755472304787" nodeInfo="nn">
              <property name="text" nameId="tpc2.1073389577007" value="" />
              <property name="nullText" nameId="tpc2.1082639509531" value="&lt;&lt; ... &gt;&gt;" />
              <node role="styleItem" roleId="tpc2.1219418656006" type="tpc2.ForegroundColorStyleClassItem" typeId="tpc2.1186404549998" id="1272170755472304788" nodeInfo="nn">
                <property name="color" nameId="tpc2.1186403713874" value="gray" />
              </node>
              <node role="styleItem" roleId="tpc2.1219418656006" type="tpc2.EditableStyleClassItem" typeId="tpc2.1186414860679" id="1272170755472304789" nodeInfo="nn">
                <property name="flag" nameId="tpc2.1186414551515" value="true" />
              </node>
              <node role="id" roleId="tpc2.4323500428121274054" type="tpc2.EditorCellId" typeId="tpc2.4323500428121233431" id="1272170755472304790" nodeInfo="ng">
                <property name="name" nameId="tpck.1169194664001" value="emptyPropertiesPlaceHolder" />
              </node>
              <node role="menuDescriptor" roleId="tpc2.1164826688380" type="tpc2.CellMenuDescriptor" typeId="tpc2.1164824717996" id="850862791448700230" nodeInfo="ng">
                <node role="cellMenuPart" roleId="tpc2.1164824815888" type="tpc2.CellMenuPart_ApplySideTransforms" typeId="tpc2.8233876857994246075" id="850862791448700235" nodeInfo="ng">
                  <property name="tag" nameId="tpc2.870577895075788418" value="ext_4_RTransform" />
                </node>
              </node>
            </node>
          </node>
          <node role="childCellModel" roleId="tpc2.1073389446424" type="tpc2.CellModel_Constant" typeId="tpc2.1073389577006" id="1169126008932" nodeInfo="nn">
            <node role="styleItem" roleId="tpc2.1219418656006" type="tpc2.SelectableStyleSheetItem" typeId="tpc2.1186414928363" id="1214310996946" nodeInfo="nn">
              <property name="flag" nameId="tpc2.1186414551515" value="false" />
            </node>
            <node role="styleItem" roleId="tpc2.1219418656006" type="tpc2.IndentLayoutNewLineStyleClassItem" typeId="tpc2.1237308012275" id="5404671619589008413" nodeInfo="nn">
              <property name="flag" nameId="tpc2.1186414551515" value="true" />
            </node>
          </node>
          <node role="childCellModel" roleId="tpc2.1073389446424" type="tpc2.CellModel_Constant" typeId="tpc2.1073389577006" id="1193064095866" nodeInfo="nn">
            <property name="text" nameId="tpc2.1073389577007" value="children:" />
            <link role="parentStyleClass" roleId="tpc2.1381004262292426837" targetNodeId="2395585628932199300" resolveInfo="Keyword" />
            <node role="styleItem" roleId="tpc2.1219418656006" type="tpc2.IndentLayoutNewLineStyleClassItem" typeId="tpc2.1237308012275" id="5404671619589008414" nodeInfo="nn">
              <property name="flag" nameId="tpc2.1186414551515" value="true" />
            </node>
          </node>
          <node role="childCellModel" roleId="tpc2.1073389446424" type="tpc2.CellModel_RefNodeList" typeId="tpc2.1073390211982" id="1193064095867" nodeInfo="ng">
            <property name="vertical" nameId="tpc2.1140524450554" value="true" />
            <property name="gridLayout" nameId="tpc2.1140524450555" value="true" />
            <link role="relationDeclaration" roleId="tpc2.1140103550593" targetNodeId="tpce.1071489727083" />
            <node role="styleItem" roleId="tpc2.1219418656006" type="tpc2.IndentLayoutNewLineChildrenStyleClassItem" typeId="tpc2.1237375020029" id="5404671619589008415" nodeInfo="nn">
              <property name="flag" nameId="tpc2.1186414551515" value="true" />
            </node>
            <node role="styleItem" roleId="tpc2.1219418656006" type="tpc2.IndentLayoutNewLineStyleClassItem" typeId="tpc2.1237308012275" id="5404671619589008417" nodeInfo="nn">
              <property name="flag" nameId="tpc2.1186414551515" value="true" />
            </node>
            <node role="cellLayout" roleId="tpc2.1140524464360" type="tpc2.CellLayout_Indent" typeId="tpc2.1237303669825" id="5404671619589008416" nodeInfo="nn" />
            <node role="filter" roleId="tpc2.1182233390675" type="tpc2.QueryFunction_NodeListFilter" typeId="tpc2.1182191800432" id="1193064095868" nodeInfo="nn">
              <node role="body" roleId="tpee.1137022507850" type="tpee.StatementList" typeId="tpee.1068580123136" id="1193064095869" nodeInfo="sn">
                <node role="statement" roleId="tpee.1068581517665" type="tpee.ReturnStatement" typeId="tpee.1068581242878" id="1193064095870" nodeInfo="nn">
                  <node role="expression" roleId="tpee.1068581517676" type="tpee.DotExpression" typeId="tpee.1197027756228" id="1237732325958" nodeInfo="nn">
                    <node role="operand" roleId="tpee.1197027771414" type="tpee.DotExpression" typeId="tpee.1197027756228" id="1204668805168" nodeInfo="nn">
                      <node role="operand" roleId="tpee.1197027771414" type="tp25.SNodeTypeCastExpression" typeId="tp25.1140137987495" id="1193064095876" nodeInfo="nn">
                        <link role="concept" roleId="tp25.1140138128738" targetNodeId="tpce.1071489288298" resolveInfo="LinkDeclaration" />
                        <node role="leftExpression" roleId="tp25.1140138123956" type="tpc2.ConceptFunctionParameter_childNode" typeId="tpc2.1182233249301" id="1193064095877" nodeInfo="nn" />
                      </node>
                      <node role="operation" roleId="tpee.1197027833540" type="tp25.SPropertyAccess" typeId="tp25.1138056022639" id="1237732324754" nodeInfo="nn">
                        <link role="property" roleId="tp25.1138056395725" targetNodeId="tpce.1071599937831" resolveInfo="metaClass" />
                      </node>
                    </node>
                    <node role="operation" roleId="tpee.1197027833540" type="tp25.Property_HasValue_Enum" typeId="tp25.1146171026731" id="1237732327447" nodeInfo="nn">
                      <node role="value" roleId="tp25.1146171026732" type="tp25.EnumMemberReference" typeId="tp25.1138676077309" id="1237732327448" nodeInfo="nn">
                        <link role="enumMember" roleId="tp25.1138676095763" targetNodeId="tpce.1084199179705" />
                      </node>
                    </node>
                  </node>
                </node>
              </node>
            </node>
            <node role="nodeFactory" roleId="tpc2.1176897874615" type="tpc2.QueryFunction_NodeFactory" typeId="tpc2.1176897764478" id="1193064095878" nodeInfo="nn">
              <node role="body" roleId="tpee.1137022507850" type="tpee.StatementList" typeId="tpee.1068580123136" id="1193064095879" nodeInfo="sn">
                <node role="statement" roleId="tpee.1068581517665" type="tpee.LocalVariableDeclarationStatement" typeId="tpee.1068581242864" id="1193064095880" nodeInfo="nn">
                  <node role="localVariableDeclaration" roleId="tpee.1068581242865" type="tpee.LocalVariableDeclaration" typeId="tpee.1068581242863" id="1193064095881" nodeInfo="nr">
                    <property name="name" nameId="tpck.1169194664001" value="result" />
                    <node role="type" roleId="tpee.5680397130376446158" type="tp25.SNodeType" typeId="tp25.1138055754698" id="1193064095882" nodeInfo="in">
                      <link role="concept" roleId="tp25.1138405853777" targetNodeId="tpce.1071489288298" resolveInfo="LinkDeclaration" />
                    </node>
                    <node role="initializer" roleId="tpee.1068431790190" type="tpee.DotExpression" typeId="tpee.1197027756228" id="1203721647958" nodeInfo="nn">
                      <node role="operand" roleId="tpee.1197027771414" type="tpee.DotExpression" typeId="tpee.1197027756228" id="1203721648490" nodeInfo="nn">
                        <node role="operand" roleId="tpee.1197027771414" type="tpc2.ConceptFunctionParameter_node" typeId="tpc2.1142886811589" id="1193064095887" nodeInfo="nn" />
                        <node role="operation" roleId="tpee.1197027833540" type="tp25.Node_GetModelOperation" typeId="tp25.1143234257716" id="1193064095886" nodeInfo="nn" />
                      </node>
                      <node role="operation" roleId="tpee.1197027833540" type="tpdg.NF_Model_CreateNewNodeOperation" typeId="tpdg.5480835971642155304" id="6357564549601490473" nodeInfo="nn">
                        <link role="concept" roleId="tp25.1143235391024" targetNodeId="tpce.1071489288298" resolveInfo="LinkDeclaration" />
                      </node>
                    </node>
                  </node>
                </node>
                <node role="statement" roleId="tpee.1068581517665" type="tpee.ExpressionStatement" typeId="tpee.1068580123155" id="1193064095888" nodeInfo="nn">
                  <node role="expression" roleId="tpee.1068580123156" type="tpee.DotExpression" typeId="tpee.1197027756228" id="1237732423269" nodeInfo="nn">
                    <node role="operand" roleId="tpee.1197027771414" type="tpee.DotExpression" typeId="tpee.1197027756228" id="1204668805121" nodeInfo="nn">
                      <node role="operand" roleId="tpee.1197027771414" type="tpee.VariableReference" typeId="tpee.1068498886296" id="4265636116363088489" nodeInfo="nn">
                        <link role="variableDeclaration" roleId="tpee.1068581517664" targetNodeId="1193064095881" resolveInfo="result" />
                      </node>
                      <node role="operation" roleId="tpee.1197027833540" type="tp25.SPropertyAccess" typeId="tp25.1138056022639" id="1237732422174" nodeInfo="nn">
                        <link role="property" roleId="tp25.1138056395725" targetNodeId="tpce.1071599937831" resolveInfo="metaClass" />
                      </node>
                    </node>
                    <node role="operation" roleId="tpee.1197027833540" type="tp25.Property_SetOperation" typeId="tp25.1138661924179" id="1237732423758" nodeInfo="nn">
                      <node role="value" roleId="tp25.1138662048170" type="tp25.EnumMemberReference" typeId="tp25.1138676077309" id="1237732425885" nodeInfo="nn">
                        <link role="enumMember" roleId="tp25.1138676095763" targetNodeId="tpce.1084199179705" />
                      </node>
                    </node>
                  </node>
                </node>
                <node role="statement" roleId="tpee.1068581517665" type="tpee.ReturnStatement" typeId="tpee.1068581242878" id="1193064095894" nodeInfo="nn">
                  <node role="expression" roleId="tpee.1068581517676" type="tpee.VariableReference" typeId="tpee.1068498886296" id="4265636116363113494" nodeInfo="nn">
                    <link role="variableDeclaration" roleId="tpee.1068581517664" targetNodeId="1193064095881" resolveInfo="result" />
                  </node>
                </node>
              </node>
            </node>
            <node role="emptyCellModel" roleId="tpc2.1140524464359" type="tpc2.CellModel_Constant" typeId="tpc2.1073389577006" id="5068430456962308503" nodeInfo="nn">
              <property name="nullText" nameId="tpc2.1082639509531" value="&lt;&lt; ... &gt;&gt;" />
              <node role="styleItem" roleId="tpc2.1219418656006" type="tpc2.ForegroundColorStyleClassItem" typeId="tpc2.1186404549998" id="5068430456962331467" nodeInfo="nn">
                <property name="color" nameId="tpc2.1186403713874" value="gray" />
              </node>
              <node role="styleItem" roleId="tpc2.1219418656006" type="tpc2.EditableStyleClassItem" typeId="tpc2.1186414860679" id="5068430456962331468" nodeInfo="nn">
                <property name="flag" nameId="tpc2.1186414551515" value="true" />
              </node>
              <node role="menuDescriptor" roleId="tpc2.1164826688380" type="tpc2.CellMenuDescriptor" typeId="tpc2.1164824717996" id="5068430456962338591" nodeInfo="ng">
                <node role="cellMenuPart" roleId="tpc2.1164824815888" type="tpc2.CellMenuPart_ApplySideTransforms" typeId="tpc2.8233876857994246075" id="5068430456962338598" nodeInfo="ng">
                  <property name="tag" nameId="tpc2.870577895075788418" value="ext_2_RTransform" />
                </node>
              </node>
              <node role="id" roleId="tpc2.4323500428121274054" type="tpc2.EditorCellId" typeId="tpc2.4323500428121233431" id="5068430456962355529" nodeInfo="ng">
                <property name="name" nameId="tpck.1169194664001" value="emptyChildrenPlaceHolder" />
              </node>
            </node>
          </node>
          <node role="childCellModel" roleId="tpc2.1073389446424" type="tpc2.CellModel_Constant" typeId="tpc2.1073389577006" id="1193064095921" nodeInfo="nn">
            <node role="styleItem" roleId="tpc2.1219418656006" type="tpc2.SelectableStyleSheetItem" typeId="tpc2.1186414928363" id="1214310995712" nodeInfo="nn">
              <property name="flag" nameId="tpc2.1186414551515" value="false" />
            </node>
            <node role="styleItem" roleId="tpc2.1219418656006" type="tpc2.IndentLayoutNewLineStyleClassItem" typeId="tpc2.1237308012275" id="5404671619589008418" nodeInfo="nn">
              <property name="flag" nameId="tpc2.1186414551515" value="true" />
            </node>
          </node>
          <node role="childCellModel" roleId="tpc2.1073389446424" type="tpc2.CellModel_Constant" typeId="tpc2.1073389577006" id="1193064095922" nodeInfo="nn">
            <property name="text" nameId="tpc2.1073389577007" value="references:" />
            <link role="parentStyleClass" roleId="tpc2.1381004262292426837" targetNodeId="2395585628932199300" resolveInfo="Keyword" />
            <node role="styleItem" roleId="tpc2.1219418656006" type="tpc2.IndentLayoutNewLineStyleClassItem" typeId="tpc2.1237308012275" id="5404671619589008419" nodeInfo="nn">
              <property name="flag" nameId="tpc2.1186414551515" value="true" />
            </node>
          </node>
          <node role="childCellModel" roleId="tpc2.1073389446424" type="tpc2.CellModel_RefNodeList" typeId="tpc2.1073390211982" id="1193064095923" nodeInfo="ng">
            <property name="vertical" nameId="tpc2.1140524450554" value="true" />
            <property name="gridLayout" nameId="tpc2.1140524450555" value="true" />
            <link role="relationDeclaration" roleId="tpc2.1140103550593" targetNodeId="tpce.1071489727083" />
            <node role="styleItem" roleId="tpc2.1219418656006" type="tpc2.IndentLayoutNewLineChildrenStyleClassItem" typeId="tpc2.1237375020029" id="5404671619589008420" nodeInfo="nn">
              <property name="flag" nameId="tpc2.1186414551515" value="true" />
            </node>
            <node role="styleItem" roleId="tpc2.1219418656006" type="tpc2.IndentLayoutNewLineStyleClassItem" typeId="tpc2.1237308012275" id="5404671619589008422" nodeInfo="nn">
              <property name="flag" nameId="tpc2.1186414551515" value="true" />
            </node>
            <node role="cellLayout" roleId="tpc2.1140524464360" type="tpc2.CellLayout_Indent" typeId="tpc2.1237303669825" id="5404671619589008421" nodeInfo="nn" />
            <node role="filter" roleId="tpc2.1182233390675" type="tpc2.QueryFunction_NodeListFilter" typeId="tpc2.1182191800432" id="1193064095924" nodeInfo="nn">
              <node role="body" roleId="tpee.1137022507850" type="tpee.StatementList" typeId="tpee.1068580123136" id="1193064095925" nodeInfo="sn">
                <node role="statement" roleId="tpee.1068581517665" type="tpee.ReturnStatement" typeId="tpee.1068581242878" id="1193064095926" nodeInfo="nn">
                  <node role="expression" roleId="tpee.1068581517676" type="tpee.DotExpression" typeId="tpee.1197027756228" id="1237732406278" nodeInfo="nn">
                    <node role="operand" roleId="tpee.1197027771414" type="tpee.DotExpression" typeId="tpee.1197027756228" id="1204668805147" nodeInfo="nn">
                      <node role="operand" roleId="tpee.1197027771414" type="tp25.SNodeTypeCastExpression" typeId="tp25.1140137987495" id="1193064095932" nodeInfo="nn">
                        <link role="concept" roleId="tp25.1140138128738" targetNodeId="tpce.1071489288298" resolveInfo="LinkDeclaration" />
                        <node role="leftExpression" roleId="tp25.1140138123956" type="tpc2.ConceptFunctionParameter_childNode" typeId="tpc2.1182233249301" id="1193064095933" nodeInfo="nn" />
                      </node>
                      <node role="operation" roleId="tpee.1197027833540" type="tp25.SPropertyAccess" typeId="tp25.1138056022639" id="1237732404105" nodeInfo="nn">
                        <link role="property" roleId="tp25.1138056395725" targetNodeId="tpce.1071599937831" resolveInfo="metaClass" />
                      </node>
                    </node>
                    <node role="operation" roleId="tpee.1197027833540" type="tp25.Property_HasValue_Enum" typeId="tp25.1146171026731" id="1237732407563" nodeInfo="nn">
                      <node role="value" roleId="tp25.1146171026732" type="tp25.EnumMemberReference" typeId="tp25.1138676077309" id="1237732407564" nodeInfo="nn">
                        <link role="enumMember" roleId="tp25.1138676095763" targetNodeId="tpce.1084199179704" />
                      </node>
                    </node>
                  </node>
                </node>
              </node>
            </node>
            <node role="nodeFactory" roleId="tpc2.1176897874615" type="tpc2.QueryFunction_NodeFactory" typeId="tpc2.1176897764478" id="1193064095934" nodeInfo="nn">
              <node role="body" roleId="tpee.1137022507850" type="tpee.StatementList" typeId="tpee.1068580123136" id="1193064095935" nodeInfo="sn">
                <node role="statement" roleId="tpee.1068581517665" type="tpee.LocalVariableDeclarationStatement" typeId="tpee.1068581242864" id="1193064095936" nodeInfo="nn">
                  <node role="localVariableDeclaration" roleId="tpee.1068581242865" type="tpee.LocalVariableDeclaration" typeId="tpee.1068581242863" id="1193064095937" nodeInfo="nr">
                    <property name="name" nameId="tpck.1169194664001" value="result" />
                    <node role="type" roleId="tpee.5680397130376446158" type="tp25.SNodeType" typeId="tp25.1138055754698" id="1193064095938" nodeInfo="in">
                      <link role="concept" roleId="tp25.1138405853777" targetNodeId="tpce.1071489288298" resolveInfo="LinkDeclaration" />
                    </node>
                    <node role="initializer" roleId="tpee.1068431790190" type="tpee.DotExpression" typeId="tpee.1197027756228" id="1203721648029" nodeInfo="nn">
                      <node role="operand" roleId="tpee.1197027771414" type="tpee.DotExpression" typeId="tpee.1197027756228" id="1203721648331" nodeInfo="nn">
                        <node role="operand" roleId="tpee.1197027771414" type="tpc2.ConceptFunctionParameter_node" typeId="tpc2.1142886811589" id="1193064095943" nodeInfo="nn" />
                        <node role="operation" roleId="tpee.1197027833540" type="tp25.Node_GetModelOperation" typeId="tp25.1143234257716" id="1193064095942" nodeInfo="nn" />
                      </node>
                      <node role="operation" roleId="tpee.1197027833540" type="tpdg.NF_Model_CreateNewNodeOperation" typeId="tpdg.5480835971642155304" id="6357564549601490489" nodeInfo="nn">
                        <link role="concept" roleId="tp25.1143235391024" targetNodeId="tpce.1071489288298" resolveInfo="LinkDeclaration" />
                      </node>
                    </node>
                  </node>
                </node>
                <node role="statement" roleId="tpee.1068581517665" type="tpee.ExpressionStatement" typeId="tpee.1068580123155" id="1193064095944" nodeInfo="nn">
                  <node role="expression" roleId="tpee.1068580123156" type="tpee.DotExpression" typeId="tpee.1197027756228" id="1237732391316" nodeInfo="nn">
                    <node role="operand" roleId="tpee.1197027771414" type="tpee.DotExpression" typeId="tpee.1197027756228" id="1204668805227" nodeInfo="nn">
                      <node role="operand" roleId="tpee.1197027771414" type="tpee.VariableReference" typeId="tpee.1068498886296" id="4265636116363081120" nodeInfo="nn">
                        <link role="variableDeclaration" roleId="tpee.1068581517664" targetNodeId="1193064095937" resolveInfo="result" />
                      </node>
                      <node role="operation" roleId="tpee.1197027833540" type="tp25.SPropertyAccess" typeId="tp25.1138056022639" id="1237732389550" nodeInfo="nn">
                        <link role="property" roleId="tp25.1138056395725" targetNodeId="tpce.1071599937831" resolveInfo="metaClass" />
                      </node>
                    </node>
                    <node role="operation" roleId="tpee.1197027833540" type="tp25.Property_SetOperation" typeId="tp25.1138661924179" id="1237732393492" nodeInfo="nn">
                      <node role="value" roleId="tp25.1138662048170" type="tp25.EnumMemberReference" typeId="tp25.1138676077309" id="1237732395400" nodeInfo="nn">
                        <link role="enumMember" roleId="tp25.1138676095763" targetNodeId="tpce.1084199179704" />
                      </node>
                    </node>
                  </node>
                </node>
                <node role="statement" roleId="tpee.1068581517665" type="tpee.ReturnStatement" typeId="tpee.1068581242878" id="1193064095950" nodeInfo="nn">
                  <node role="expression" roleId="tpee.1068581517676" type="tpee.VariableReference" typeId="tpee.1068498886296" id="4265636116363085814" nodeInfo="nn">
                    <link role="variableDeclaration" roleId="tpee.1068581517664" targetNodeId="1193064095937" resolveInfo="result" />
                  </node>
                </node>
              </node>
            </node>
            <node role="emptyCellModel" roleId="tpc2.1140524464359" type="tpc2.CellModel_Constant" typeId="tpc2.1073389577006" id="5068430456962340294" nodeInfo="nn">
              <property name="nullText" nameId="tpc2.1082639509531" value="&lt;&lt; ... &gt;&gt;" />
              <node role="styleItem" roleId="tpc2.1219418656006" type="tpc2.ForegroundColorStyleClassItem" typeId="tpc2.1186404549998" id="5068430456962340295" nodeInfo="nn">
                <property name="color" nameId="tpc2.1186403713874" value="gray" />
              </node>
              <node role="styleItem" roleId="tpc2.1219418656006" type="tpc2.EditableStyleClassItem" typeId="tpc2.1186414860679" id="5068430456962340296" nodeInfo="nn">
                <property name="flag" nameId="tpc2.1186414551515" value="true" />
              </node>
              <node role="menuDescriptor" roleId="tpc2.1164826688380" type="tpc2.CellMenuDescriptor" typeId="tpc2.1164824717996" id="5068430456962340297" nodeInfo="ng">
                <node role="cellMenuPart" roleId="tpc2.1164824815888" type="tpc2.CellMenuPart_ApplySideTransforms" typeId="tpc2.8233876857994246075" id="5068430456962340298" nodeInfo="ng">
                  <property name="tag" nameId="tpc2.870577895075788418" value="ext_3_RTransform" />
                </node>
              </node>
              <node role="id" roleId="tpc2.4323500428121274054" type="tpc2.EditorCellId" typeId="tpc2.4323500428121233431" id="5068430456962361310" nodeInfo="ng">
                <property name="name" nameId="tpck.1169194664001" value="emptyRefPlaceHolder" />
              </node>
            </node>
          </node>
          <node role="styleItem" roleId="tpc2.1219418656006" type="tpc2.SelectableStyleSheetItem" typeId="tpc2.1186414928363" id="1214310994547" nodeInfo="nn">
            <property name="flag" nameId="tpc2.1186414551515" value="false" />
          </node>
        </node>
        <node role="styleItem" roleId="tpc2.1219418656006" type="tpc2.SelectableStyleSheetItem" typeId="tpc2.1186414928363" id="1214310998000" nodeInfo="nn">
          <property name="flag" nameId="tpc2.1186414551515" value="false" />
        </node>
        <node role="cellLayout" roleId="tpc2.1106270802874" type="tpc2.CellLayout_Horizontal" typeId="tpc2.1106270549637" id="1239877876855" nodeInfo="nn" />
      </node>
      <node role="cellLayout" roleId="tpc2.1106270802874" type="tpc2.CellLayout_Vertical" typeId="tpc2.1106270571710" id="1239877964004" nodeInfo="nn" />
    </node>
    <node role="inspectedCellModel" roleId="tpc2.1078153129734" type="tpc2.CellModel_Collection" typeId="tpc2.1073389446423" id="2465654535473044230" nodeInfo="nn">
      <node role="styleItem" roleId="tpc2.1219418656006" type="tpc2.SelectableStyleSheetItem" typeId="tpc2.1186414928363" id="2465654535473044231" nodeInfo="nn">
        <property name="flag" nameId="tpc2.1186414551515" value="false" />
      </node>
      <node role="cellLayout" roleId="tpc2.1106270802874" type="tpc2.CellLayout_Horizontal" typeId="tpc2.1106270549637" id="2465654535473044232" nodeInfo="nn" />
      <node role="childCellModel" roleId="tpc2.1073389446424" type="tpc2.CellModel_Constant" typeId="tpc2.1073389577006" id="2465654535473044233" nodeInfo="nn">
        <property name="text" nameId="tpc2.1073389577007" value="help URL:" />
      </node>
      <node role="childCellModel" roleId="tpc2.1073389446424" type="tpc2.CellModel_Property" typeId="tpc2.1073389658414" id="2465654535473044234" nodeInfo="ng">
        <property name="allowEmptyText" nameId="tpc2.1140114345053" value="true" />
        <property name="noTargetText" nameId="tpc2.1139852716018" value="&lt;no URL&gt;" />
        <link role="relationDeclaration" roleId="tpc2.1140103550593" targetNodeId="tpce.2465654535473034588" resolveInfo="helpURL" />
      </node>
    </node>
  </root>
  <root type="tpc2.ConceptEditorDeclaration" typeId="tpc2.1071666914219" id="1169127648030" nodeInfo="ng">
    <link role="conceptDeclaration" roleId="tpc2.1166049300910" targetNodeId="tpce.1169127622168" resolveInfo="InterfaceConceptReference" />
    <node role="cellModel" roleId="tpc2.1080736633877" type="tpc2.CellModel_RefCell" typeId="tpc2.1088013125922" id="1199633082144" nodeInfo="ng">
      <link role="relationDeclaration" roleId="tpc2.1140103550593" targetNodeId="tpce.1169127628841" />
      <node role="editorComponent" roleId="tpc2.1088186146602" type="tpc2.InlineEditorComponent" typeId="tpc2.1088185857835" id="1199633082145" nodeInfo="ng">
        <node role="cellModel" roleId="tpc2.1080736633877" type="tpc2.CellModel_Property" typeId="tpc2.1073389658414" id="1199633082146" nodeInfo="ng">
          <property name="readOnly" nameId="tpc2.1140017977771" value="true" />
          <link role="relationDeclaration" roleId="tpc2.1140103550593" targetNodeId="tpck.1169194664001" resolveInfo="name" />
          <node role="styleItem" roleId="tpc2.1219418656006" type="tpc2.AutoDeletableStyleClassItem" typeId="tpc2.1186414949600" id="7350591771775840888" nodeInfo="nn" />
        </node>
      </node>
    </node>
  </root>
  <root type="tpc2.ConceptEditorDeclaration" typeId="tpc2.1071666914219" id="1224241416275" nodeInfo="ng">
    <property name="virtualPackage" nameId="tpck.1193676396447" value="deprecatedAnnotation" />
    <link role="conceptDeclaration" roleId="tpc2.1166049300910" targetNodeId="tpce.1224240836180" resolveInfo="DeprecatedNodeAnnotation" />
    <node role="cellModel" roleId="tpc2.1080736633877" type="tpc2.CellModel_Collection" typeId="tpc2.1073389446423" id="1224243681250" nodeInfo="nn">
      <property name="vertical" nameId="tpc2.1073389446425" value="true" />
      <node role="childCellModel" roleId="tpc2.1073389446424" type="tpc2.CellModel_Collection" typeId="tpc2.1073389446423" id="1224243686985" nodeInfo="nn">
        <property name="vertical" nameId="tpc2.1073389446425" value="false" />
        <node role="styleItem" roleId="tpc2.1219418656006" type="tpc2.SelectableStyleSheetItem" typeId="tpc2.1186414928363" id="1224243686986" nodeInfo="nn">
          <property name="flag" nameId="tpc2.1186414551515" value="false" />
        </node>
        <node role="childCellModel" roleId="tpc2.1073389446424" type="tpc2.CellModel_Constant" typeId="tpc2.1073389577006" id="1224243690299" nodeInfo="nn">
          <property name="text" nameId="tpc2.1073389577007" value="@Deprecated" />
          <link role="parentStyleClass" roleId="tpc2.1381004262292426837" targetNodeId="1224242080493" resolveInfo="AnnotationNode" />
          <link role="actionMap" roleId="tpc2.1139959269582" targetNodeId="1225209508867" resolveInfo="DeprecatedNodeAnnotation_ActionMap" />
          <node role="styleItem" roleId="tpc2.1219418656006" type="tpc2.PaddingRightStyleClassItem" typeId="tpc2.1215007897487" id="1225124686441" nodeInfo="nn">
            <property name="value" nameId="tpc2.1215007802031" value="1.0" />
          </node>
        </node>
        <node role="childCellModel" roleId="tpc2.1073389446424" type="tpc2.CellModel_Collection" typeId="tpc2.1073389446423" id="1225124003388" nodeInfo="nn">
          <property name="vertical" nameId="tpc2.1073389446425" value="false" />
          <node role="styleItem" roleId="tpc2.1219418656006" type="tpc2.SelectableStyleSheetItem" typeId="tpc2.1186414928363" id="1225124003389" nodeInfo="nn">
            <property name="flag" nameId="tpc2.1186414551515" value="false" />
          </node>
          <node role="childCellModel" roleId="tpc2.1073389446424" type="tpc2.CellModel_Constant" typeId="tpc2.1073389577006" id="1225124006907" nodeInfo="nn">
            <property name="text" nameId="tpc2.1073389577007" value="(" />
            <node role="styleItem" roleId="tpc2.1219418656006" type="tpc2.MatchingLabelStyleClassItem" typeId="tpc2.1236262245656" id="1238150215337" nodeInfo="nn">
              <property name="labelName" nameId="tpc2.1238091709220" value="brace" />
            </node>
            <node role="styleItem" roleId="tpc2.1219418656006" type="tpc2.ForegroundColorStyleClassItem" typeId="tpc2.1186404549998" id="1225124052039" nodeInfo="nn">
              <property name="color" nameId="tpc2.1186403713874" value="DARK_GREEN" />
            </node>
            <node role="styleItem" roleId="tpc2.1219418656006" type="tpc2.PunctuationRightStyleClassItem" typeId="tpc2.1233759184865" id="1239027605588" nodeInfo="nn">
              <property name="flag" nameId="tpc2.1186414551515" value="true" />
            </node>
          </node>
          <node role="childCellModel" roleId="tpc2.1073389446424" type="tpc2.CellModel_Property" typeId="tpc2.1073389658414" id="1225124040085" nodeInfo="ng">
            <property name="allowEmptyText" nameId="tpc2.1140114345053" value="true" />
            <link role="relationDeclaration" roleId="tpc2.1140103550593" targetNodeId="tpce.1225118933224" resolveInfo="comment" />
            <node role="styleItem" roleId="tpc2.1219418656006" type="tpc2.ForegroundColorStyleClassItem" typeId="tpc2.1186404549998" id="1225124054337" nodeInfo="nn">
              <property name="color" nameId="tpc2.1186403713874" value="DARK_GREEN" />
            </node>
            <node role="styleItem" roleId="tpc2.1219418656006" type="tpc2.PaddingLeftStyleClassItem" typeId="tpc2.1215007883204" id="1225123038060" nodeInfo="nn">
              <property name="value" nameId="tpc2.1215007802031" value="0.0" />
            </node>
            <node role="styleItem" roleId="tpc2.1219418656006" type="tpc2.PaddingRightStyleClassItem" typeId="tpc2.1215007897487" id="1225123043547" nodeInfo="nn">
              <property name="value" nameId="tpc2.1215007802031" value="0.0" />
            </node>
          </node>
          <node role="childCellModel" roleId="tpc2.1073389446424" type="tpc2.CellModel_Constant" typeId="tpc2.1073389577006" id="1225124034256" nodeInfo="nn">
            <property name="text" nameId="tpc2.1073389577007" value=")" />
            <node role="styleItem" roleId="tpc2.1219418656006" type="tpc2.MatchingLabelStyleClassItem" typeId="tpc2.1236262245656" id="1238150233693" nodeInfo="nn">
              <property name="labelName" nameId="tpc2.1238091709220" value="brace" />
            </node>
            <node role="styleItem" roleId="tpc2.1219418656006" type="tpc2.ForegroundColorStyleClassItem" typeId="tpc2.1186404549998" id="1225124057307" nodeInfo="nn">
              <property name="color" nameId="tpc2.1186403713874" value="DARK_GREEN" />
            </node>
            <node role="styleItem" roleId="tpc2.1219418656006" type="tpc2.PunctuationLeftStyleClassItem" typeId="tpc2.1233758997495" id="1239027614292" nodeInfo="nn">
              <property name="flag" nameId="tpc2.1186414551515" value="true" />
            </node>
          </node>
          <node role="styleItem" roleId="tpc2.1219418656006" type="tpc2.SelectableStyleSheetItem" typeId="tpc2.1186414928363" id="1225124003391" nodeInfo="nn">
            <property name="flag" nameId="tpc2.1186414551515" value="false" />
          </node>
          <node role="renderingCondition" roleId="tpc2.1142887637401" type="tpc2.QueryFunction_NodeCondition" typeId="tpc2.1142886221719" id="1225124068012" nodeInfo="nn">
            <node role="body" roleId="tpee.1137022507850" type="tpee.StatementList" typeId="tpee.1068580123136" id="1225124068013" nodeInfo="sn">
              <node role="statement" roleId="tpee.1068581517665" type="tpee.ExpressionStatement" typeId="tpee.1068580123155" id="1225124069889" nodeInfo="nn">
                <node role="expression" roleId="tpee.1068580123156" type="tpee.NotEqualsExpression" typeId="tpee.1073239437375" id="1225124077583" nodeInfo="nn">
                  <node role="rightExpression" roleId="tpee.1081773367579" type="tpee.NullLiteral" typeId="tpee.1070534058343" id="1225124080180" nodeInfo="nn" />
                  <node role="leftExpression" roleId="tpee.1081773367580" type="tpee.DotExpression" typeId="tpee.1197027756228" id="1225124071219" nodeInfo="nn">
                    <node role="operand" roleId="tpee.1197027771414" type="tpc2.ConceptFunctionParameter_node" typeId="tpc2.1142886811589" id="1225124069890" nodeInfo="nn" />
                    <node role="operation" roleId="tpee.1197027833540" type="tp25.SPropertyAccess" typeId="tp25.1138056022639" id="1225124076488" nodeInfo="nn">
                      <link role="property" roleId="tp25.1138056395725" targetNodeId="tpce.1225118933224" resolveInfo="comment" />
                    </node>
                  </node>
                </node>
              </node>
            </node>
          </node>
          <node role="cellLayout" roleId="tpc2.1106270802874" type="tpc2.CellLayout_Horizontal" typeId="tpc2.1106270549637" id="1239877876832" nodeInfo="nn" />
        </node>
        <node role="childCellModel" roleId="tpc2.1073389446424" type="tpc2.CellModel_Collection" typeId="tpc2.1073389446423" id="1225124018256" nodeInfo="nn">
          <property name="vertical" nameId="tpc2.1073389446425" value="false" />
          <node role="styleItem" roleId="tpc2.1219418656006" type="tpc2.SelectableStyleSheetItem" typeId="tpc2.1186414928363" id="1225124018257" nodeInfo="nn">
            <property name="flag" nameId="tpc2.1186414551515" value="false" />
          </node>
          <node role="childCellModel" roleId="tpc2.1073389446424" type="tpc2.CellModel_Constant" typeId="tpc2.1073389577006" id="1225124018258" nodeInfo="nn">
            <property name="text" nameId="tpc2.1073389577007" value="since build" />
            <node role="styleItem" roleId="tpc2.1219418656006" type="tpc2.ForegroundColorStyleClassItem" typeId="tpc2.1186404549998" id="1225124018259" nodeInfo="nn">
              <property name="color" nameId="tpc2.1186403713874" value="DARK_GREEN" />
            </node>
            <node role="styleItem" roleId="tpc2.1219418656006" type="tpc2.PaddingRightStyleClassItem" typeId="tpc2.1215007897487" id="1225124018260" nodeInfo="nn">
              <property name="value" nameId="tpc2.1215007802031" value="1.0" />
            </node>
          </node>
          <node role="childCellModel" roleId="tpc2.1073389446424" type="tpc2.CellModel_Property" typeId="tpc2.1073389658414" id="1225124018261" nodeInfo="ng">
            <property name="allowEmptyText" nameId="tpc2.1140114345053" value="true" />
            <link role="relationDeclaration" roleId="tpc2.1140103550593" targetNodeId="tpce.1225118929411" resolveInfo="build" />
            <node role="styleItem" roleId="tpc2.1219418656006" type="tpc2.ForegroundColorStyleClassItem" typeId="tpc2.1186404549998" id="1225124018262" nodeInfo="nn">
              <property name="color" nameId="tpc2.1186403713874" value="blue" />
            </node>
          </node>
          <node role="styleItem" roleId="tpc2.1219418656006" type="tpc2.SelectableStyleSheetItem" typeId="tpc2.1186414928363" id="1225124018264" nodeInfo="nn">
            <property name="flag" nameId="tpc2.1186414551515" value="false" />
          </node>
          <node role="renderingCondition" roleId="tpc2.1142887637401" type="tpc2.QueryFunction_NodeCondition" typeId="tpc2.1142886221719" id="1225124018265" nodeInfo="nn">
            <node role="body" roleId="tpee.1137022507850" type="tpee.StatementList" typeId="tpee.1068580123136" id="1225124018266" nodeInfo="sn">
              <node role="statement" roleId="tpee.1068581517665" type="tpee.ExpressionStatement" typeId="tpee.1068580123155" id="1225124018267" nodeInfo="nn">
                <node role="expression" roleId="tpee.1068580123156" type="tpee.NotEqualsExpression" typeId="tpee.1073239437375" id="1225124018268" nodeInfo="nn">
                  <node role="rightExpression" roleId="tpee.1081773367579" type="tpee.NullLiteral" typeId="tpee.1070534058343" id="1225124018269" nodeInfo="nn" />
                  <node role="leftExpression" roleId="tpee.1081773367580" type="tpee.DotExpression" typeId="tpee.1197027756228" id="1225124018270" nodeInfo="nn">
                    <node role="operand" roleId="tpee.1197027771414" type="tpc2.ConceptFunctionParameter_node" typeId="tpc2.1142886811589" id="1225124018271" nodeInfo="nn" />
                    <node role="operation" roleId="tpee.1197027833540" type="tp25.SPropertyAccess" typeId="tp25.1138056022639" id="1225124018272" nodeInfo="nn">
                      <link role="property" roleId="tp25.1138056395725" targetNodeId="tpce.1225118929411" resolveInfo="build" />
                    </node>
                  </node>
                </node>
              </node>
            </node>
          </node>
          <node role="cellLayout" roleId="tpc2.1106270802874" type="tpc2.CellLayout_Horizontal" typeId="tpc2.1106270549637" id="1239877876834" nodeInfo="nn" />
        </node>
        <node role="cellLayout" roleId="tpc2.1106270802874" type="tpc2.CellLayout_Horizontal" typeId="tpc2.1106270549637" id="1239877876827" nodeInfo="nn" />
      </node>
      <node role="childCellModel" roleId="tpc2.1073389446424" type="tpc2.CellModel_AttributedNodeCell" typeId="tpc2.1149850725784" id="1224243709067" nodeInfo="ng" />
      <node role="cellLayout" roleId="tpc2.1106270802874" type="tpc2.CellLayout_Vertical" typeId="tpc2.1106270571710" id="1239877876877" nodeInfo="nn" />
    </node>
    <node role="inspectedCellModel" roleId="tpc2.1078153129734" type="tpc2.CellModel_Collection" typeId="tpc2.1073389446423" id="1225123795947" nodeInfo="nn">
      <property name="vertical" nameId="tpc2.1073389446425" value="true" />
      <property name="gridLayout" nameId="tpc2.1073389446426" value="true" />
      <node role="childCellModel" roleId="tpc2.1073389446424" type="tpc2.CellModel_Collection" typeId="tpc2.1073389446423" id="1225123803094" nodeInfo="nn">
        <property name="vertical" nameId="tpc2.1073389446425" value="false" />
        <node role="styleItem" roleId="tpc2.1219418656006" type="tpc2.SelectableStyleSheetItem" typeId="tpc2.1186414928363" id="1225123803095" nodeInfo="nn">
          <property name="flag" nameId="tpc2.1186414551515" value="false" />
        </node>
        <node role="childCellModel" roleId="tpc2.1073389446424" type="tpc2.CellModel_Constant" typeId="tpc2.1073389577006" id="1225123807098" nodeInfo="nn">
          <property name="text" nameId="tpc2.1073389577007" value="comment" />
          <node role="styleItem" roleId="tpc2.1219418656006" type="tpc2.PaddingRightStyleClassItem" typeId="tpc2.1215007897487" id="1225123824146" nodeInfo="nn">
            <property name="value" nameId="tpc2.1215007802031" value="1.0" />
          </node>
        </node>
        <node role="childCellModel" roleId="tpc2.1073389446424" type="tpc2.CellModel_Property" typeId="tpc2.1073389658414" id="1225123836633" nodeInfo="ng">
          <property name="allowEmptyText" nameId="tpc2.1140114345053" value="true" />
          <link role="relationDeclaration" roleId="tpc2.1140103550593" targetNodeId="tpce.1225118933224" resolveInfo="comment" />
          <node role="styleItem" roleId="tpc2.1219418656006" type="tpc2.ForegroundColorStyleClassItem" typeId="tpc2.1186404549998" id="1225123846775" nodeInfo="nn">
            <property name="color" nameId="tpc2.1186403713874" value="DARK_GREEN" />
          </node>
        </node>
        <node role="styleItem" roleId="tpc2.1219418656006" type="tpc2.SelectableStyleSheetItem" typeId="tpc2.1186414928363" id="1225123803097" nodeInfo="nn">
          <property name="flag" nameId="tpc2.1186414551515" value="false" />
        </node>
        <node role="cellLayout" roleId="tpc2.1106270802874" type="tpc2.CellLayout_Horizontal" typeId="tpc2.1106270549637" id="1239877876807" nodeInfo="nn" />
      </node>
      <node role="childCellModel" roleId="tpc2.1073389446424" type="tpc2.CellModel_Collection" typeId="tpc2.1073389446423" id="1225124041697" nodeInfo="nn">
        <property name="vertical" nameId="tpc2.1073389446425" value="false" />
        <node role="childCellModel" roleId="tpc2.1073389446424" type="tpc2.CellModel_Constant" typeId="tpc2.1073389577006" id="1225124041698" nodeInfo="nn">
          <property name="text" nameId="tpc2.1073389577007" value="deprecated since build" />
          <node role="styleItem" roleId="tpc2.1219418656006" type="tpc2.PaddingRightStyleClassItem" typeId="tpc2.1215007897487" id="1225124041699" nodeInfo="nn">
            <property name="value" nameId="tpc2.1215007802031" value="1.0" />
          </node>
        </node>
        <node role="childCellModel" roleId="tpc2.1073389446424" type="tpc2.CellModel_Property" typeId="tpc2.1073389658414" id="1225124041700" nodeInfo="ng">
          <property name="allowEmptyText" nameId="tpc2.1140114345053" value="true" />
          <link role="relationDeclaration" roleId="tpc2.1140103550593" targetNodeId="tpce.1225118929411" resolveInfo="build" />
          <node role="styleItem" roleId="tpc2.1219418656006" type="tpc2.ForegroundColorStyleClassItem" typeId="tpc2.1186404549998" id="1225124041701" nodeInfo="nn">
            <property name="color" nameId="tpc2.1186403713874" value="blue" />
          </node>
        </node>
        <node role="cellLayout" roleId="tpc2.1106270802874" type="tpc2.CellLayout_Horizontal" typeId="tpc2.1106270549637" id="1239877876817" nodeInfo="nn" />
      </node>
      <node role="cellLayout" roleId="tpc2.1106270802874" type="tpc2.CellLayout_VerticalGrid" typeId="tpc2.1239814640496" id="1239877876839" nodeInfo="nn" />
    </node>
  </root>
  <root type="tpc2.StyleSheet" typeId="tpc2.1186402211651" id="1224242074741" nodeInfo="ng">
    <property name="name" nameId="tpck.1169194664001" value="structure" />
    <node role="styleClass" roleId="tpc2.1186402402630" type="tpc2.StyleClass" typeId="tpc2.3383245079137382180" id="1224242080493" nodeInfo="ng">
      <property name="name" nameId="tpck.1169194664001" value="AnnotationNode" />
      <node role="styleItem" roleId="tpc2.1219418656006" type="tpc2.PaddingRightStyleClassItem" typeId="tpc2.1215007897487" id="1224242095135" nodeInfo="nn">
        <property name="value" nameId="tpc2.1215007802031" value="0.0" />
      </node>
      <node role="styleItem" roleId="tpc2.1219418656006" type="tpc2.UnderlinedStyleClassItem" typeId="tpc2.1186414999511" id="1224242095136" nodeInfo="nn">
        <property name="underlined" nameId="tpc2.1214316229833" value="2" />
      </node>
      <node role="styleItem" roleId="tpc2.1219418656006" type="tpc2.ForegroundColorStyleClassItem" typeId="tpc2.1186404549998" id="1224242095137" nodeInfo="nn">
        <property name="color" nameId="tpc2.1186403713874" value="DARK_GREEN" />
      </node>
    </node>
    <node role="styleClass" roleId="tpc2.1186402402630" type="tpc2.StyleClass" typeId="tpc2.3383245079137382180" id="2395585628932199300" nodeInfo="ng">
      <property name="name" nameId="tpck.1169194664001" value="Keyword" />
      <node role="styleItem" roleId="tpc2.1219418656006" type="tpc2.ApplyStyleClass" typeId="tpc2.1950447826681509042" id="4284599143868091694" nodeInfo="ng">
        <node role="target" roleId="tpc2.1950447826683828796" type="tpc2.StyleReference" typeId="tpc2.9122903797312246523" id="4284599143868091695" nodeInfo="ng">
          <link role="style" roleId="tpc2.9122903797312247166" targetNodeId="tpen.1186415544875" resolveInfo="KeyWord" />
        </node>
      </node>
    </node>
  </root>
  <root type="tpc2.CellActionMapDeclaration" typeId="tpc2.1139535219966" id="1225209508867" nodeInfo="ng">
    <property name="name" nameId="tpck.1169194664001" value="DeprecatedNodeAnnotation_ActionMap" />
    <property name="virtualPackage" nameId="tpck.1193676396447" value="deprecatedAnnotation" />
    <link role="applicableConcept" roleId="tpc2.1139535219968" targetNodeId="tpce.1224240836180" resolveInfo="DeprecatedNodeAnnotation" />
    <node role="item" roleId="tpc2.1139535219969" type="tpc2.CellActionMapItem" typeId="tpc2.1139535280617" id="1225209540467" nodeInfo="ng">
      <property name="actionId" nameId="tpc2.1139535298778" value="delete_action_id" />
      <node role="executeFunction" roleId="tpc2.1139535280620" type="tpc2.CellActionMap_ExecuteFunction" typeId="tpc2.1139535439104" id="1225209540468" nodeInfo="nn">
        <node role="body" roleId="tpee.1137022507850" type="tpee.StatementList" typeId="tpee.1068580123136" id="1225209540469" nodeInfo="sn">
          <node role="statement" roleId="tpee.1068581517665" type="tpee.ExpressionStatement" typeId="tpee.1068580123155" id="1225209569142" nodeInfo="nn">
            <node role="expression" roleId="tpee.1068580123156" type="tpee.DotExpression" typeId="tpee.1197027756228" id="1225209570941" nodeInfo="nn">
              <node role="operand" roleId="tpee.1197027771414" type="tpc2.CellActionMap_FunctionParm_selectedNode" typeId="tpc2.1402906326895675325" id="1225209569143" nodeInfo="nn" />
              <node role="operation" roleId="tpee.1197027833540" type="tp25.Node_DeleteOperation" typeId="tp25.1140133623887" id="1225209663742" nodeInfo="nn" />
            </node>
          </node>
        </node>
      </node>
    </node>
  </root>
  <root type="tpc2.CellActionMapDeclaration" typeId="tpc2.1139535219966" id="4672725010143236048" nodeInfo="ng">
    <property name="name" nameId="tpck.1169194664001" value="_ConceptDeclaration_DeleteAbstract_Action" />
    <link role="applicableConcept" roleId="tpc2.1139535219968" targetNodeId="tpce.1071489090640" resolveInfo="ConceptDeclaration" />
    <node role="item" roleId="tpc2.1139535219969" type="tpc2.CellActionMapItem" typeId="tpc2.1139535280617" id="4672725010143237480" nodeInfo="ng">
      <property name="actionId" nameId="tpc2.1139535298778" value="delete_action_id" />
      <node role="executeFunction" roleId="tpc2.1139535280620" type="tpc2.CellActionMap_ExecuteFunction" typeId="tpc2.1139535439104" id="4672725010143237481" nodeInfo="nn">
        <node role="body" roleId="tpee.1137022507850" type="tpee.StatementList" typeId="tpee.1068580123136" id="4672725010143237482" nodeInfo="sn">
          <node role="statement" roleId="tpee.1068581517665" type="tpee.ExpressionStatement" typeId="tpee.1068580123155" id="4672725010143237487" nodeInfo="nn">
            <node role="expression" roleId="tpee.1068580123156" type="tpee.AssignmentExpression" typeId="tpee.1068498886294" id="4672725010143243276" nodeInfo="nn">
              <node role="rValue" roleId="tpee.1068498886297" type="tpee.BooleanConstant" typeId="tpee.1068580123137" id="4672725010143243485" nodeInfo="nn">
                <property name="value" nameId="tpee.1068580123138" value="false" />
              </node>
              <node role="lValue" roleId="tpee.1068498886295" type="tpee.DotExpression" typeId="tpee.1197027756228" id="4672725010143238076" nodeInfo="nn">
                <node role="operand" roleId="tpee.1197027771414" type="tpc2.CellActionMap_FunctionParm_selectedNode" typeId="tpc2.1402906326895675325" id="4672725010143237486" nodeInfo="nn" />
                <node role="operation" roleId="tpee.1197027833540" type="tp25.SPropertyAccess" typeId="tp25.1138056022639" id="4672725010143240972" nodeInfo="nn">
                  <link role="property" roleId="tp25.1138056395725" targetNodeId="tpce.4628067390765956802" resolveInfo="abstract" />
                </node>
              </node>
            </node>
          </node>
        </node>
      </node>
    </node>
  </root>
  <root type="tpc2.CellActionMapDeclaration" typeId="tpc2.1139535219966" id="4672725010144759972" nodeInfo="ng">
    <property name="name" nameId="tpck.1169194664001" value="_ConceptDeclaration_DeleteFinal_Action" />
    <link role="applicableConcept" roleId="tpc2.1139535219968" targetNodeId="tpce.1071489090640" resolveInfo="ConceptDeclaration" />
    <node role="item" roleId="tpc2.1139535219969" type="tpc2.CellActionMapItem" typeId="tpc2.1139535280617" id="4672725010144759979" nodeInfo="ng">
      <property name="actionId" nameId="tpc2.1139535298778" value="delete_action_id" />
      <node role="executeFunction" roleId="tpc2.1139535280620" type="tpc2.CellActionMap_ExecuteFunction" typeId="tpc2.1139535439104" id="4672725010144759980" nodeInfo="nn">
        <node role="body" roleId="tpee.1137022507850" type="tpee.StatementList" typeId="tpee.1068580123136" id="4672725010144768583" nodeInfo="sn">
          <node role="statement" roleId="tpee.1068581517665" type="tpee.ExpressionStatement" typeId="tpee.1068580123155" id="4672725010144768586" nodeInfo="nn">
            <node role="expression" roleId="tpee.1068580123156" type="tpee.AssignmentExpression" typeId="tpee.1068498886294" id="4672725010144773426" nodeInfo="nn">
              <node role="rValue" roleId="tpee.1068498886297" type="tpee.BooleanConstant" typeId="tpee.1068580123137" id="4672725010144773450" nodeInfo="nn">
                <property name="value" nameId="tpee.1068580123138" value="false" />
              </node>
              <node role="lValue" roleId="tpee.1068498886295" type="tpee.DotExpression" typeId="tpee.1197027756228" id="4672725010144769177" nodeInfo="nn">
                <node role="operation" roleId="tpee.1197027833540" type="tp25.SPropertyAccess" typeId="tp25.1138056022639" id="4672725010144771064" nodeInfo="nn">
                  <link role="property" roleId="tp25.1138056395725" targetNodeId="tpce.4628067390765956807" resolveInfo="final" />
                </node>
                <node role="operand" roleId="tpee.1197027771414" type="tpc2.CellActionMap_FunctionParm_selectedNode" typeId="tpc2.1402906326895675325" id="4672725010144768585" nodeInfo="nn" />
              </node>
            </node>
          </node>
        </node>
      </node>
    </node>
  </root>
  <root type="tpc2.ConceptEditorDeclaration" typeId="tpc2.1071666914219" id="2992811758678973858" nodeInfo="ng">
    <property name="virtualPackage" nameId="tpck.1193676396447" value="attribute" />
    <link role="conceptDeclaration" roleId="tpc2.1166049300910" targetNodeId="tpce.2992811758677295509" resolveInfo="AttributeInfo" />
    <node role="cellModel" roleId="tpc2.1080736633877" type="tpc2.CellModel_Collection" typeId="tpc2.1073389446423" id="2992811758678975681" nodeInfo="nn">
      <node role="childCellModel" roleId="tpc2.1073389446424" type="tpc2.CellModel_Component" typeId="tpc2.1078939183254" id="2992811758678975682" nodeInfo="ng">
        <property name="attractsFocus" nameId="tpc2.1130859485024" value="0" />
        <link role="editorComponent" roleId="tpc2.1078939183255" targetNodeId="tpco.2900100530630621651" resolveInfo="alias" />
        <node role="styleItem" roleId="tpc2.1219418656006" type="tpc2.IndentLayoutNewLineStyleClassItem" typeId="tpc2.1237308012275" id="7588428831945316179" nodeInfo="nn">
          <property name="flag" nameId="tpc2.1186414551515" value="true" />
        </node>
      </node>
      <node role="childCellModel" roleId="tpc2.1073389446424" type="tpc2.CellModel_Collection" typeId="tpc2.1073389446423" id="7588428831944442807" nodeInfo="nn">
        <node role="styleItem" roleId="tpc2.1219418656006" type="tpc2.SelectableStyleSheetItem" typeId="tpc2.1186414928363" id="7588428831944442809" nodeInfo="nn">
          <property name="flag" nameId="tpc2.1186414551515" value="false" />
        </node>
        <node role="styleItem" roleId="tpc2.1219418656006" type="tpc2.IndentLayoutIndentStyleClassItem" typeId="tpc2.1237307900041" id="7588428831944444443" nodeInfo="nn">
          <property name="flag" nameId="tpc2.1186414551515" value="true" />
        </node>
        <node role="childCellModel" roleId="tpc2.1073389446424" type="tpc2.CellModel_Constant" typeId="tpc2.1073389577006" id="7588428831953436250" nodeInfo="nn">
          <property name="text" nameId="tpc2.1073389577007" value="multiple:" />
        </node>
        <node role="childCellModel" roleId="tpc2.1073389446424" type="tpc2.CellModel_RefNode" typeId="tpc2.1073389882823" id="7588428831955775678" nodeInfo="ng">
          <property name="noTargetText" nameId="tpc2.1139852716018" value="&lt;inherited&gt;" />
          <link role="relationDeclaration" roleId="tpc2.1140103550593" targetNodeId="tpce.7588428831955550186" />
          <node role="styleItem" roleId="tpc2.1219418656006" type="tpc2.IndentLayoutNewLineStyleClassItem" typeId="tpc2.1237308012275" id="7588428831955777137" nodeInfo="nn">
            <property name="flag" nameId="tpc2.1186414551515" value="true" />
          </node>
        </node>
        <node role="childCellModel" roleId="tpc2.1073389446424" type="tpc2.CellModel_Constant" typeId="tpc2.1073389577006" id="7588428831943997030" nodeInfo="nn">
          <property name="text" nameId="tpc2.1073389577007" value="role:" />
        </node>
        <node role="childCellModel" roleId="tpc2.1073389446424" type="tpc2.CellModel_Property" typeId="tpc2.1073389658414" id="7588428831955780046" nodeInfo="ng">
          <property name="allowEmptyText" nameId="tpc2.1140114345053" value="true" />
          <property name="noTargetText" nameId="tpc2.1139852716018" value="&lt;inherited&gt;" />
          <link role="relationDeclaration" roleId="tpc2.1140103550593" targetNodeId="tpce.7588428831955550663" resolveInfo="role" />
          <node role="styleItem" roleId="tpc2.1219418656006" type="tpc2.IndentLayoutNewLineStyleClassItem" typeId="tpc2.1237308012275" id="7588428831955781505" nodeInfo="nn">
            <property name="flag" nameId="tpc2.1186414551515" value="true" />
          </node>
        </node>
        <node role="childCellModel" roleId="tpc2.1073389446424" type="tpc2.CellModel_Constant" typeId="tpc2.1073389577006" id="7588428831950798396" nodeInfo="nn">
          <property name="text" nameId="tpc2.1073389577007" value="attributed concepts:" />
        </node>
        <node role="childCellModel" roleId="tpc2.1073389446424" type="tpc2.CellModel_RefNodeList" typeId="tpc2.1073390211982" id="7588428831950798418" nodeInfo="ng">
          <link role="relationDeclaration" roleId="tpc2.1140103550593" targetNodeId="tpce.7588428831947959310" />
          <node role="cellLayout" roleId="tpc2.1140524464360" type="tpc2.CellLayout_Indent" typeId="tpc2.1237303669825" id="7588428831950798419" nodeInfo="nn" />
          <node role="styleItem" roleId="tpc2.1219418656006" type="tpc2.IndentLayoutNewLineStyleClassItem" typeId="tpc2.1237308012275" id="7588428831951230276" nodeInfo="nn">
            <property name="flag" nameId="tpc2.1186414551515" value="true" />
          </node>
          <node role="emptyCellModel" roleId="tpc2.1140524464359" type="tpc2.CellModel_Constant" typeId="tpc2.1073389577006" id="7588428831951662383" nodeInfo="nn">
            <property name="nullText" nameId="tpc2.1082639509531" value="&lt;no attributed concepts&gt;" />
          </node>
          <node role="separatorTextQuery" roleId="tpc2.928328222691832421" type="tpc2.QueryFunction_SeparatorText" typeId="tpc2.709996738298806197" id="7588428831952967085" nodeInfo="nn">
            <node role="body" roleId="tpee.1137022507850" type="tpee.StatementList" typeId="tpee.1068580123136" id="7588428831952967086" nodeInfo="sn">
              <node role="statement" roleId="tpee.1068581517665" type="tpee.ExpressionStatement" typeId="tpee.1068580123155" id="7588428831952967936" nodeInfo="nn">
                <node role="expression" roleId="tpee.1068580123156" type="tpee.StringLiteral" typeId="tpee.1070475926800" id="7588428831952967935" nodeInfo="nn">
                  <property name="value" nameId="tpee.1070475926801" value="," />
                </node>
              </node>
            </node>
          </node>
          <node role="separatorStyle" roleId="tpc2.1233141163694" type="tpc2.InlineStyleDeclaration" typeId="tpc2.1233148810477" id="7588428831952970240" nodeInfo="ng">
            <node role="styleItem" roleId="tpc2.1219418656006" type="tpc2.PunctuationLeftStyleClassItem" typeId="tpc2.1233758997495" id="7588428831952972096" nodeInfo="nn">
              <property name="flag" nameId="tpc2.1186414551515" value="true" />
            </node>
          </node>
        </node>
        <node role="cellLayout" roleId="tpc2.1106270802874" type="tpc2.CellLayout_Indent" typeId="tpc2.1237303669825" id="7588428831944442812" nodeInfo="nn" />
      </node>
      <node role="childCellModel" roleId="tpc2.1073389446424" type="tpc2.CellModel_AttributedNodeCell" typeId="tpc2.1149850725784" id="2992811758678975684" nodeInfo="ng" />
      <node role="cellLayout" roleId="tpc2.1106270802874" type="tpc2.CellLayout_Indent" typeId="tpc2.1237303669825" id="2992811758678975685" nodeInfo="nn" />
    </node>
  </root>
  <root type="tpc2.ConceptEditorDeclaration" typeId="tpc2.1071666914219" id="6054523464626876025" nodeInfo="ng">
    <property name="virtualPackage" nameId="tpck.1193676396447" value="attribute" />
    <link role="conceptDeclaration" roleId="tpc2.1166049300910" targetNodeId="tpce.6054523464626862044" resolveInfo="AttributeInfo_IsMultiple" />
    <node role="cellModel" roleId="tpc2.1080736633877" type="tpc2.CellModel_Property" typeId="tpc2.1073389658414" id="6054523464626883623" nodeInfo="ng">
      <link role="relationDeclaration" roleId="tpc2.1140103550593" targetNodeId="tpce.6054523464626875854" resolveInfo="value" />
    </node>
  </root>
  <root type="tpc2.ConceptEditorDeclaration" typeId="tpc2.1071666914219" id="6054523464627971971" nodeInfo="ng">
    <property name="virtualPackage" nameId="tpck.1193676396447" value="attribute" />
    <link role="conceptDeclaration" roleId="tpc2.1166049300910" targetNodeId="tpce.6054523464627964745" resolveInfo="AttributeInfo_AttributedConcept" />
    <node role="cellModel" roleId="tpc2.1080736633877" type="tpc2.CellModel_RefCell" typeId="tpc2.1088013125922" id="6054523464627971973" nodeInfo="ng">
      <link role="relationDeclaration" roleId="tpc2.1140103550593" targetNodeId="tpce.6054523464627965081" />
      <node role="editorComponent" roleId="tpc2.1088186146602" type="tpc2.InlineEditorComponent" typeId="tpc2.1088185857835" id="6054523464627971974" nodeInfo="ng">
        <node role="cellModel" roleId="tpc2.1080736633877" type="tpc2.CellModel_Property" typeId="tpc2.1073389658414" id="6054523464627971987" nodeInfo="ng">
          <property name="readOnly" nameId="tpc2.1140017977771" value="true" />
          <link role="relationDeclaration" roleId="tpc2.1140103550593" targetNodeId="tpck.1169194664001" resolveInfo="name" />
        </node>
      </node>
    </node>
  </root>
<<<<<<< HEAD
  <root type="tpc2.CellActionMapDeclaration" typeId="tpc2.1139535219966" id="7806908697099933611" nodeInfo="ng">
    <property name="name" nameId="tpck.1169194664001" value="ConceptDeclaration_Children" />
=======
  <root type="tpc2.EditorComponentDeclaration" typeId="tpc2.1078938745671" id="5404671619589029740" nodeInfo="ng">
    <property name="name" nameId="tpck.1169194664001" value="AbstractConceptDeclaration_deprecatedStuff" />
    <link role="conceptDeclaration" roleId="tpc2.1166049300910" targetNodeId="tpce.1169125787135" resolveInfo="AbstractConceptDeclaration" />
    <node role="cellModel" roleId="tpc2.1080736633877" type="tpc2.CellModel_Collection" typeId="tpc2.1073389446423" id="5404671619590019537" nodeInfo="nn">
      <node role="cellLayout" roleId="tpc2.1106270802874" type="tpc2.CellLayout_Indent" typeId="tpc2.1237303669825" id="5404671619590019538" nodeInfo="nn" />
      <node role="childCellModel" roleId="tpc2.1073389446424" type="tpc2.CellModel_Collection" typeId="tpc2.1073389446423" id="5404671619589029741" nodeInfo="nn">
        <node role="styleItem" roleId="tpc2.1219418656006" type="tpc2.SelectableStyleSheetItem" typeId="tpc2.1186414928363" id="5404671619589029742" nodeInfo="nn">
          <property name="flag" nameId="tpc2.1186414551515" value="false" />
        </node>
        <node role="cellLayout" roleId="tpc2.1106270802874" type="tpc2.CellLayout_Indent" typeId="tpc2.1237303669825" id="5404671619589029743" nodeInfo="nn" />
        <node role="childCellModel" roleId="tpc2.1073389446424" type="tpc2.CellModel_Constant" typeId="tpc2.1073389577006" id="5404671619589029755" nodeInfo="nn">
          <node role="styleItem" roleId="tpc2.1219418656006" type="tpc2.SelectableStyleSheetItem" typeId="tpc2.1186414928363" id="5404671619589029756" nodeInfo="nn">
            <property name="flag" nameId="tpc2.1186414551515" value="false" />
          </node>
          <node role="styleItem" roleId="tpc2.1219418656006" type="tpc2.IndentLayoutNewLineStyleClassItem" typeId="tpc2.1237308012275" id="5404671619589029757" nodeInfo="nn">
            <property name="flag" nameId="tpc2.1186414551515" value="true" />
          </node>
        </node>
        <node role="childCellModel" roleId="tpc2.1073389446424" type="tpc2.CellModel_Constant" typeId="tpc2.1073389577006" id="5404671619589029758" nodeInfo="nn">
          <property name="text" nameId="tpc2.1073389577007" value="concept links:" />
          <link role="parentStyleClass" roleId="tpc2.1381004262292426837" targetNodeId="2395585628932199300" resolveInfo="Keyword" />
          <node role="styleItem" roleId="tpc2.1219418656006" type="tpc2.SelectableStyleSheetItem" typeId="tpc2.1186414928363" id="5404671619589029759" nodeInfo="nn">
            <property name="flag" nameId="tpc2.1186414551515" value="true" />
          </node>
          <node role="styleItem" roleId="tpc2.1219418656006" type="tpc2.IndentLayoutNewLineStyleClassItem" typeId="tpc2.1237308012275" id="5404671619589029760" nodeInfo="nn">
            <property name="flag" nameId="tpc2.1186414551515" value="true" />
          </node>
        </node>
        <node role="childCellModel" roleId="tpc2.1073389446424" type="tpc2.CellModel_RefNodeList" typeId="tpc2.1073390211982" id="5404671619589029761" nodeInfo="ng">
          <property name="vertical" nameId="tpc2.1140524450554" value="true" />
          <property name="gridLayout" nameId="tpc2.1140524450555" value="true" />
          <link role="relationDeclaration" roleId="tpc2.1140103550593" targetNodeId="tpce.1105736949336" />
          <node role="cellLayout" roleId="tpc2.1140524464360" type="tpc2.CellLayout_VerticalGrid" typeId="tpc2.1239814640496" id="2028694650679943652" nodeInfo="nn" />
          <node role="styleItem" roleId="tpc2.1219418656006" type="tpc2.SelectableStyleSheetItem" typeId="tpc2.1186414928363" id="5404671619589029762" nodeInfo="nn">
            <property name="flag" nameId="tpc2.1186414551515" value="false" />
          </node>
          <node role="styleItem" roleId="tpc2.1219418656006" type="tpc2.IndentLayoutNewLineChildrenStyleClassItem" typeId="tpc2.1237375020029" id="5404671619589029763" nodeInfo="nn">
            <property name="flag" nameId="tpc2.1186414551515" value="true" />
          </node>
          <node role="styleItem" roleId="tpc2.1219418656006" type="tpc2.IndentLayoutNewLineStyleClassItem" typeId="tpc2.1237308012275" id="5404671619589029765" nodeInfo="nn">
            <property name="flag" nameId="tpc2.1186414551515" value="true" />
          </node>
        </node>
        <node role="childCellModel" roleId="tpc2.1073389446424" type="tpc2.CellModel_Constant" typeId="tpc2.1073389577006" id="5404671619589029766" nodeInfo="nn">
          <node role="styleItem" roleId="tpc2.1219418656006" type="tpc2.SelectableStyleSheetItem" typeId="tpc2.1186414928363" id="5404671619589029767" nodeInfo="nn">
            <property name="flag" nameId="tpc2.1186414551515" value="false" />
          </node>
          <node role="styleItem" roleId="tpc2.1219418656006" type="tpc2.IndentLayoutNewLineStyleClassItem" typeId="tpc2.1237308012275" id="5404671619589029768" nodeInfo="nn">
            <property name="flag" nameId="tpc2.1186414551515" value="true" />
          </node>
        </node>
        <node role="renderingCondition" roleId="tpc2.1142887637401" type="tpc2.QueryFunction_NodeCondition" typeId="tpc2.1142886221719" id="5404671619589089454" nodeInfo="nn">
          <node role="body" roleId="tpee.1137022507850" type="tpee.StatementList" typeId="tpee.1068580123136" id="5404671619589089455" nodeInfo="sn">
            <node role="statement" roleId="tpee.1068581517665" type="tpee.ExpressionStatement" typeId="tpee.1068580123155" id="658365993683250902" nodeInfo="nn">
              <node role="expression" roleId="tpee.1068580123156" type="tpee.DotExpression" typeId="tpee.1197027756228" id="5404671619589120708" nodeInfo="nn">
                <node role="operation" roleId="tpee.1197027833540" type="tp2q.IsNotEmptyOperation" typeId="tp2q.1176501494711" id="5404671619589167925" nodeInfo="nn" />
                <node role="operand" roleId="tpee.1197027771414" type="tpee.DotExpression" typeId="tpee.1197027756228" id="5404671619589091312" nodeInfo="nn">
                  <node role="operation" roleId="tpee.1197027833540" type="tp25.SLinkListAccess" typeId="tp25.1138056282393" id="5404671619589105911" nodeInfo="nn">
                    <link role="link" roleId="tp25.1138056546658" targetNodeId="tpce.1105736949336" />
                  </node>
                  <node role="operand" roleId="tpee.1197027771414" type="tpc2.ConceptFunctionParameter_node" typeId="tpc2.1142886811589" id="5404671619589090723" nodeInfo="nn" />
                </node>
              </node>
            </node>
          </node>
        </node>
      </node>
      <node role="childCellModel" roleId="tpc2.1073389446424" type="tpc2.CellModel_Collection" typeId="tpc2.1073389446423" id="5404671619615525963" nodeInfo="nn">
        <node role="styleItem" roleId="tpc2.1219418656006" type="tpc2.SelectableStyleSheetItem" typeId="tpc2.1186414928363" id="5404671619615525965" nodeInfo="nn">
          <property name="flag" nameId="tpc2.1186414551515" value="false" />
        </node>
        <node role="cellLayout" roleId="tpc2.1106270802874" type="tpc2.CellLayout_Indent" typeId="tpc2.1237303669825" id="5404671619615525968" nodeInfo="nn" />
        <node role="childCellModel" roleId="tpc2.1073389446424" type="tpc2.CellModel_Constant" typeId="tpc2.1073389577006" id="5404671619589029777" nodeInfo="nn">
          <node role="styleItem" roleId="tpc2.1219418656006" type="tpc2.SelectableStyleSheetItem" typeId="tpc2.1186414928363" id="5404671619589029778" nodeInfo="nn">
            <property name="flag" nameId="tpc2.1186414551515" value="false" />
          </node>
          <node role="styleItem" roleId="tpc2.1219418656006" type="tpc2.IndentLayoutNewLineStyleClassItem" typeId="tpc2.1237308012275" id="5404671619589029779" nodeInfo="nn">
            <property name="flag" nameId="tpc2.1186414551515" value="true" />
          </node>
        </node>
        <node role="childCellModel" roleId="tpc2.1073389446424" type="tpc2.CellModel_Constant" typeId="tpc2.1073389577006" id="5404671619589029780" nodeInfo="nn">
          <property name="text" nameId="tpc2.1073389577007" value="concept link declarations:" />
          <link role="parentStyleClass" roleId="tpc2.1381004262292426837" targetNodeId="2395585628932199300" resolveInfo="Keyword" />
          <node role="styleItem" roleId="tpc2.1219418656006" type="tpc2.SelectableStyleSheetItem" typeId="tpc2.1186414928363" id="5404671619589029781" nodeInfo="nn">
            <property name="flag" nameId="tpc2.1186414551515" value="true" />
          </node>
          <node role="styleItem" roleId="tpc2.1219418656006" type="tpc2.IndentLayoutNewLineStyleClassItem" typeId="tpc2.1237308012275" id="5404671619589029782" nodeInfo="nn">
            <property name="flag" nameId="tpc2.1186414551515" value="true" />
          </node>
        </node>
        <node role="childCellModel" roleId="tpc2.1073389446424" type="tpc2.CellModel_RefNodeList" typeId="tpc2.1073390211982" id="5404671619589029783" nodeInfo="ng">
          <property name="vertical" nameId="tpc2.1140524450554" value="true" />
          <property name="gridLayout" nameId="tpc2.1140524450555" value="true" />
          <link role="relationDeclaration" roleId="tpc2.1140103550593" targetNodeId="tpce.1137532086877" />
          <node role="cellLayout" roleId="tpc2.1140524464360" type="tpc2.CellLayout_VerticalGrid" typeId="tpc2.1239814640496" id="2028694650679950401" nodeInfo="nn" />
          <node role="styleItem" roleId="tpc2.1219418656006" type="tpc2.SelectableStyleSheetItem" typeId="tpc2.1186414928363" id="5404671619589029784" nodeInfo="nn">
            <property name="flag" nameId="tpc2.1186414551515" value="false" />
          </node>
          <node role="styleItem" roleId="tpc2.1219418656006" type="tpc2.IndentLayoutNewLineChildrenStyleClassItem" typeId="tpc2.1237375020029" id="5404671619589029785" nodeInfo="nn">
            <property name="flag" nameId="tpc2.1186414551515" value="true" />
          </node>
          <node role="styleItem" roleId="tpc2.1219418656006" type="tpc2.IndentLayoutNewLineStyleClassItem" typeId="tpc2.1237308012275" id="5404671619589029787" nodeInfo="nn">
            <property name="flag" nameId="tpc2.1186414551515" value="true" />
          </node>
        </node>
        <node role="childCellModel" roleId="tpc2.1073389446424" type="tpc2.CellModel_Constant" typeId="tpc2.1073389577006" id="5404671619589029744" nodeInfo="nn">
          <node role="styleItem" roleId="tpc2.1219418656006" type="tpc2.SelectableStyleSheetItem" typeId="tpc2.1186414928363" id="5404671619589029745" nodeInfo="nn">
            <property name="flag" nameId="tpc2.1186414551515" value="false" />
          </node>
          <node role="styleItem" roleId="tpc2.1219418656006" type="tpc2.IndentLayoutNewLineStyleClassItem" typeId="tpc2.1237308012275" id="5404671619589029746" nodeInfo="nn">
            <property name="flag" nameId="tpc2.1186414551515" value="true" />
          </node>
        </node>
        <node role="renderingCondition" roleId="tpc2.1142887637401" type="tpc2.QueryFunction_NodeCondition" typeId="tpc2.1142886221719" id="5404671619615557679" nodeInfo="nn">
          <node role="body" roleId="tpee.1137022507850" type="tpee.StatementList" typeId="tpee.1068580123136" id="5404671619615557680" nodeInfo="sn">
            <node role="statement" roleId="tpee.1068581517665" type="tpee.ExpressionStatement" typeId="tpee.1068580123155" id="5404671619615559773" nodeInfo="nn">
              <node role="expression" roleId="tpee.1068580123156" type="tpee.DotExpression" typeId="tpee.1197027756228" id="5404671619589226847" nodeInfo="nn">
                <node role="operation" roleId="tpee.1197027833540" type="tp2q.IsNotEmptyOperation" typeId="tp2q.1176501494711" id="5404671619589260782" nodeInfo="nn" />
                <node role="operand" roleId="tpee.1197027771414" type="tpee.DotExpression" typeId="tpee.1197027756228" id="5404671619589196535" nodeInfo="nn">
                  <node role="operation" roleId="tpee.1197027833540" type="tp25.SLinkListAccess" typeId="tp25.1138056282393" id="5404671619589210443" nodeInfo="nn">
                    <link role="link" roleId="tp25.1138056546658" targetNodeId="tpce.1137532086877" />
                  </node>
                  <node role="operand" roleId="tpee.1197027771414" type="tpc2.ConceptFunctionParameter_node" typeId="tpc2.1142886811589" id="5404671619589195947" nodeInfo="nn" />
                </node>
              </node>
            </node>
          </node>
        </node>
      </node>
    </node>
  </root>
  <root type="tpc2.CellActionMapDeclaration" typeId="tpc2.1139535219966" id="7806908697099933611" nodeInfo="ng">
    <property name="name" nameId="tpck.1169194664001" value="LinkDeclarationDeleteActions" />
>>>>>>> d161ae6f
    <property name="virtualPackage" nameId="tpck.1193676396447" value="" />
    <link role="applicableConcept" roleId="tpc2.1139535219968" targetNodeId="tpce.1071489288298" resolveInfo="LinkDeclaration" />
    <node role="item" roleId="tpc2.1139535219969" type="tpc2.CellActionMapItem" typeId="tpc2.1139535280617" id="7806908697099933612" nodeInfo="ng">
      <property name="actionId" nameId="tpc2.1139535298778" value="delete_action_id" />
      <node role="executeFunction" roleId="tpc2.1139535280620" type="tpc2.CellActionMap_ExecuteFunction" typeId="tpc2.1139535439104" id="7806908697099933613" nodeInfo="nn">
        <node role="body" roleId="tpee.1137022507850" type="tpee.StatementList" typeId="tpee.1068580123136" id="7806908697099933614" nodeInfo="sn">
<<<<<<< HEAD
          <node role="statement" roleId="tpee.1068581517665" type="tpee.LocalVariableDeclarationStatement" typeId="tpee.1068581242864" id="7806908697101995698" nodeInfo="nn">
            <node role="localVariableDeclaration" roleId="tpee.1068581242865" type="tpee.LocalVariableDeclaration" typeId="tpee.1068581242863" id="7806908697101995699" nodeInfo="nr">
              <property name="name" nameId="tpck.1169194664001" value="nodeCell" />
              <node role="type" roleId="tpee.5680397130376446158" type="tpee.ClassifierType" typeId="tpee.1107535904670" id="7806908697101995700" nodeInfo="in">
                <link role="classifier" roleId="tpee.1107535924139" targetNodeId="nu8v.~EditorCell" resolveInfo="EditorCell" />
              </node>
              <node role="initializer" roleId="tpee.1068431790190" type="tpee.DotExpression" typeId="tpee.1197027756228" id="7806908697101995701" nodeInfo="nn">
                <node role="operand" roleId="tpee.1197027771414" type="tpee.DotExpression" typeId="tpee.1197027756228" id="7806908697101995702" nodeInfo="nn">
                  <node role="operation" roleId="tpee.1197027833540" type="tpee.InstanceMethodCallOperation" typeId="tpee.1202948039474" id="7806908697101995703" nodeInfo="nn">
                    <link role="baseMethodDeclaration" roleId="tpee.1068499141037" targetNodeId="srng.~EditorContext%dgetEditorComponent()%cjetbrains%dmps%dopenapi%deditor%dEditorComponent" resolveInfo="getEditorComponent" />
                  </node>
                  <node role="operand" roleId="tpee.1197027771414" type="tpc2.ConceptFunctionParameter_editorContext" typeId="tpc2.1161622981231" id="7806908697101995704" nodeInfo="nn" />
                </node>
                <node role="operation" roleId="tpee.1197027833540" type="tpee.InstanceMethodCallOperation" typeId="tpee.1202948039474" id="7806908697101995705" nodeInfo="nn">
                  <link role="baseMethodDeclaration" roleId="tpee.1068499141037" targetNodeId="srng.~EditorComponent%dfindNodeCell(org%djetbrains%dmps%dopenapi%dmodel%dSNode)%cjetbrains%dmps%dopenapi%deditor%dcells%dEditorCell" resolveInfo="findNodeCell" />
                  <node role="actualArgument" roleId="tpee.1068499141038" type="tpc2.CellActionMap_FunctionParm_selectedNode" typeId="tpc2.1402906326895675325" id="7806908697101995706" nodeInfo="nn" />
                </node>
              </node>
            </node>
          </node>
          <node role="statement" roleId="tpee.1068581517665" type="tpee.IfStatement" typeId="tpee.1068580123159" id="7806908697101995707" nodeInfo="nn">
            <node role="ifTrue" roleId="tpee.1068580123161" type="tpee.StatementList" typeId="tpee.1068580123136" id="7806908697101995708" nodeInfo="sn">
              <node role="statement" roleId="tpee.1068581517665" type="tpee.ReturnStatement" typeId="tpee.1068581242878" id="7806908697101995709" nodeInfo="nn" />
            </node>
            <node role="condition" roleId="tpee.1068580123160" type="tpee.OrExpression" typeId="tpee.1080223426719" id="7806908697101995710" nodeInfo="nn">
              <node role="leftExpression" roleId="tpee.1081773367580" type="tpee.EqualsExpression" typeId="tpee.1068580123152" id="7806908697101995711" nodeInfo="nn">
                <node role="leftExpression" roleId="tpee.1081773367580" type="tpee.VariableReference" typeId="tpee.1068498886296" id="7806908697101995712" nodeInfo="nn">
                  <link role="variableDeclaration" roleId="tpee.1068581517664" targetNodeId="7806908697101995699" resolveInfo="nodeCell" />
                </node>
                <node role="rightExpression" roleId="tpee.1081773367579" type="tpee.NullLiteral" typeId="tpee.1070534058343" id="7806908697101995713" nodeInfo="nn" />
              </node>
              <node role="rightExpression" roleId="tpee.1081773367579" type="tpee.StaticMethodCall" typeId="tpee.1081236700937" id="7806908697101995714" nodeInfo="nn">
                <link role="baseMethodDeclaration" roleId="tpee.1068499141037" targetNodeId="bzqj.~ReadOnlyUtil%disCellOrSelectionReadOnlyInEditor(jetbrains%dmps%dopenapi%deditor%dEditorComponent,jetbrains%dmps%dopenapi%deditor%dcells%dEditorCell)%cboolean" resolveInfo="isCellOrSelectionReadOnlyInEditor" />
                <link role="classConcept" roleId="tpee.1144433194310" targetNodeId="bzqj.~ReadOnlyUtil" resolveInfo="ReadOnlyUtil" />
                <node role="actualArgument" roleId="tpee.1068499141038" type="tpee.DotExpression" typeId="tpee.1197027756228" id="7806908697101995715" nodeInfo="nn">
                  <node role="operand" roleId="tpee.1197027771414" type="tpc2.ConceptFunctionParameter_editorContext" typeId="tpc2.1161622981231" id="7806908697101995716" nodeInfo="nn" />
                  <node role="operation" roleId="tpee.1197027833540" type="tpee.InstanceMethodCallOperation" typeId="tpee.1202948039474" id="7806908697101995717" nodeInfo="nn">
                    <link role="baseMethodDeclaration" roleId="tpee.1068499141037" targetNodeId="srng.~EditorContext%dgetEditorComponent()%cjetbrains%dmps%dopenapi%deditor%dEditorComponent" resolveInfo="getEditorComponent" />
                  </node>
                </node>
                <node role="actualArgument" roleId="tpee.1068499141038" type="tpee.VariableReference" typeId="tpee.1068498886296" id="7806908697101995718" nodeInfo="nn">
                  <link role="variableDeclaration" roleId="tpee.1068581517664" targetNodeId="7806908697101995699" resolveInfo="nodeCell" />
                </node>
              </node>
            </node>
          </node>
          <node role="statement" roleId="tpee.1068581517665" type="tpee.Statement" typeId="tpee.1068580123157" id="7806908697101995719" nodeInfo="nn" />
          <node role="statement" roleId="tpee.1068581517665" type="tpee.LocalVariableDeclarationStatement" typeId="tpee.1068581242864" id="7806908697101995720" nodeInfo="nn">
            <node role="localVariableDeclaration" roleId="tpee.1068581242865" type="tpee.LocalVariableDeclaration" typeId="tpee.1068581242863" id="7806908697101995721" nodeInfo="nr">
              <property name="name" nameId="tpck.1169194664001" value="conceptDeclaration" />
              <node role="type" roleId="tpee.5680397130376446158" type="tp25.SNodeType" typeId="tp25.1138055754698" id="7806908697101995722" nodeInfo="in">
                <link role="concept" roleId="tp25.1138405853777" targetNodeId="tpce.1071489090640" resolveInfo="ConceptDeclaration" />
              </node>
              <node role="initializer" roleId="tpee.1068431790190" type="tp25.SNodeTypeCastExpression" typeId="tp25.1140137987495" id="7806908697101995723" nodeInfo="nn">
                <link role="concept" roleId="tp25.1140138128738" targetNodeId="tpce.1071489090640" resolveInfo="ConceptDeclaration" />
                <node role="leftExpression" roleId="tp25.1140138123956" type="tpee.DotExpression" typeId="tpee.1197027756228" id="7806908697101995724" nodeInfo="nn">
                  <node role="operand" roleId="tpee.1197027771414" type="tpc2.CellActionMap_FunctionParm_selectedNode" typeId="tpc2.1402906326895675325" id="7806908697101995725" nodeInfo="nn" />
                  <node role="operation" roleId="tpee.1197027833540" type="tp25.Node_GetParentOperation" typeId="tp25.1139613262185" id="7806908697101995726" nodeInfo="nn" />
=======
          <node role="statement" roleId="tpee.1068581517665" type="tpee.IfStatement" typeId="tpee.1068580123159" id="1272170755470131135" nodeInfo="nn">
            <node role="ifTrue" roleId="tpee.1068580123161" type="tpee.StatementList" typeId="tpee.1068580123136" id="1272170755470131136" nodeInfo="sn">
              <node role="statement" roleId="tpee.1068581517665" type="tpee.ReturnStatement" typeId="tpee.1068581242878" id="1272170755470131137" nodeInfo="nn" />
            </node>
            <node role="condition" roleId="tpee.1068580123160" type="tpee.NotExpression" typeId="tpee.1081516740877" id="1272170755470131138" nodeInfo="nn">
              <node role="expression" roleId="tpee.1081516765348" type="tpee.StaticMethodCall" typeId="tpee.1081236700937" id="1272170755470131139" nodeInfo="nn">
                <link role="baseMethodDeclaration" roleId="tpee.1068499141037" targetNodeId="1272170755468384670" resolveInfo="canHandleAbstractConceptDeclarationMemberActions" />
                <link role="classConcept" roleId="tpee.1144433194310" targetNodeId="1272170755468266408" resolveInfo="CustomActionsHandler" />
                <node role="actualArgument" roleId="tpee.1068499141038" type="tpc2.CellActionMap_FunctionParm_selectedNode" typeId="tpc2.1402906326895675325" id="1272170755470131140" nodeInfo="nn" />
                <node role="actualArgument" roleId="tpee.1068499141038" type="tpc2.ConceptFunctionParameter_editorContext" typeId="tpc2.1161622981231" id="1272170755470131141" nodeInfo="nn" />
              </node>
            </node>
          </node>
          <node role="statement" roleId="tpee.1068581517665" type="tpee.LocalVariableDeclarationStatement" typeId="tpee.1068581242864" id="1272170755470131142" nodeInfo="nn">
            <node role="localVariableDeclaration" roleId="tpee.1068581242865" type="tpee.LocalVariableDeclaration" typeId="tpee.1068581242863" id="1272170755470131143" nodeInfo="nr">
              <property name="name" nameId="tpck.1169194664001" value="containingAbstractConcept" />
              <node role="type" roleId="tpee.5680397130376446158" type="tp25.SNodeType" typeId="tp25.1138055754698" id="1272170755470131144" nodeInfo="in">
                <link role="concept" roleId="tp25.1138405853777" targetNodeId="tpce.1169125787135" resolveInfo="AbstractConceptDeclaration" />
              </node>
              <node role="initializer" roleId="tpee.1068431790190" type="tp25.SNodeTypeCastExpression" typeId="tp25.1140137987495" id="1272170755470131145" nodeInfo="nn">
                <link role="concept" roleId="tp25.1140138128738" targetNodeId="tpce.1169125787135" resolveInfo="AbstractConceptDeclaration" />
                <node role="leftExpression" roleId="tp25.1140138123956" type="tpee.DotExpression" typeId="tpee.1197027756228" id="1272170755470131146" nodeInfo="nn">
                  <node role="operand" roleId="tpee.1197027771414" type="tpc2.CellActionMap_FunctionParm_selectedNode" typeId="tpc2.1402906326895675325" id="1272170755470131147" nodeInfo="nn" />
                  <node role="operation" roleId="tpee.1197027833540" type="tp25.Node_GetParentOperation" typeId="tp25.1139613262185" id="1272170755470131148" nodeInfo="nn" />
>>>>>>> d161ae6f
                </node>
              </node>
            </node>
          </node>
<<<<<<< HEAD
          <node role="statement" roleId="tpee.1068581517665" type="tpee.Statement" typeId="tpee.1068580123157" id="7806908697101995727" nodeInfo="nn" />
          <node role="statement" roleId="tpee.1068581517665" type="tpee.LocalVariableDeclarationStatement" typeId="tpee.1068581242864" id="7806908697101995728" nodeInfo="nn">
            <node role="localVariableDeclaration" roleId="tpee.1068581242865" type="tpee.LocalVariableDeclaration" typeId="tpee.1068581242863" id="7806908697101995729" nodeInfo="nr">
              <property name="name" nameId="tpck.1169194664001" value="lastChild" />
              <node role="type" roleId="tpee.5680397130376446158" type="tp25.SNodeType" typeId="tp25.1138055754698" id="7806908697101995730" nodeInfo="in">
                <link role="concept" roleId="tp25.1138405853777" targetNodeId="tpce.1071489288298" resolveInfo="LinkDeclaration" />
              </node>
              <node role="initializer" roleId="tpee.1068431790190" type="tpee.NullLiteral" typeId="tpee.1070534058343" id="7806908697101995731" nodeInfo="nn" />
            </node>
          </node>
          <node role="statement" roleId="tpee.1068581517665" type="tpee.LocalVariableDeclarationStatement" typeId="tpee.1068581242864" id="7806908697101995732" nodeInfo="nn">
            <node role="localVariableDeclaration" roleId="tpee.1068581242865" type="tpee.LocalVariableDeclaration" typeId="tpee.1068581242863" id="7806908697101995733" nodeInfo="nr">
              <property name="name" nameId="tpck.1169194664001" value="childToSelect" />
              <node role="type" roleId="tpee.5680397130376446158" type="tp25.SNodeType" typeId="tp25.1138055754698" id="7806908697101995734" nodeInfo="in">
                <link role="concept" roleId="tp25.1138405853777" targetNodeId="tpce.1071489288298" resolveInfo="LinkDeclaration" />
              </node>
              <node role="initializer" roleId="tpee.1068431790190" type="tpee.NullLiteral" typeId="tpee.1070534058343" id="7806908697101995735" nodeInfo="nn" />
            </node>
          </node>
          <node role="statement" roleId="tpee.1068581517665" type="tpee.ExpressionStatement" typeId="tpee.1068580123155" id="7806908697101995736" nodeInfo="nn">
            <node role="expression" roleId="tpee.1068580123156" type="tpee.DotExpression" typeId="tpee.1197027756228" id="7806908697101995737" nodeInfo="nn">
              <node role="operand" roleId="tpee.1197027771414" type="tpee.DotExpression" typeId="tpee.1197027756228" id="7806908697101995738" nodeInfo="nn">
                <node role="operand" roleId="tpee.1197027771414" type="tpee.DotExpression" typeId="tpee.1197027756228" id="7806908697101995739" nodeInfo="nn">
                  <node role="operand" roleId="tpee.1197027771414" type="tpee.VariableReference" typeId="tpee.1068498886296" id="7806908697101995740" nodeInfo="nn">
                    <link role="variableDeclaration" roleId="tpee.1068581517664" targetNodeId="7806908697101995721" resolveInfo="conceptDeclaration" />
                  </node>
                  <node role="operation" roleId="tpee.1197027833540" type="tp25.SLinkListAccess" typeId="tp25.1138056282393" id="7806908697101995741" nodeInfo="nn">
                    <link role="link" roleId="tp25.1138056546658" targetNodeId="tpce.1071489727083" />
                  </node>
                </node>
                <node role="operation" roleId="tpee.1197027833540" type="tp2q.WhereOperation" typeId="tp2q.1202120902084" id="7806908697101995742" nodeInfo="nn">
                  <node role="closure" roleId="tp2q.1204796294226" type="tp2c.ClosureLiteral" typeId="tp2c.1199569711397" id="7806908697101995743" nodeInfo="nn">
                    <node role="body" roleId="tp2c.1199569916463" type="tpee.StatementList" typeId="tpee.1068580123136" id="7806908697101995744" nodeInfo="sn">
                      <node role="statement" roleId="tpee.1068581517665" type="tpee.ExpressionStatement" typeId="tpee.1068580123155" id="7806908697101995745" nodeInfo="nn">
                        <node role="expression" roleId="tpee.1068580123156" type="tpee.DotExpression" typeId="tpee.1197027756228" id="7806908697101995746" nodeInfo="nn">
                          <node role="operand" roleId="tpee.1197027771414" type="tpee.DotExpression" typeId="tpee.1197027756228" id="7806908697101995747" nodeInfo="nn">
                            <node role="operand" roleId="tpee.1197027771414" type="tpee.VariableReference" typeId="tpee.1068498886296" id="7806908697101995748" nodeInfo="nn">
                              <link role="variableDeclaration" roleId="tpee.1068581517664" targetNodeId="7806908697101995752" resolveInfo="it" />
                            </node>
                            <node role="operation" roleId="tpee.1197027833540" type="tp25.SPropertyAccess" typeId="tp25.1138056022639" id="7806908697101995749" nodeInfo="nn">
                              <link role="property" roleId="tp25.1138056395725" targetNodeId="tpce.1071599937831" resolveInfo="metaClass" />
                            </node>
                          </node>
                          <node role="operation" roleId="tpee.1197027833540" type="tp25.Property_HasValue_Enum" typeId="tp25.1146171026731" id="7806908697101995750" nodeInfo="nn">
                            <node role="value" roleId="tp25.1146171026732" type="tp25.EnumMemberReference" typeId="tp25.1138676077309" id="7806908697101995751" nodeInfo="nn">
                              <link role="enumMember" roleId="tp25.1138676095763" targetNodeId="tpce.1084199179705" />
=======
          <node role="statement" roleId="tpee.1068581517665" type="tpee.IfStatement" typeId="tpee.1068580123159" id="1272170755470131149" nodeInfo="nn">
            <node role="ifTrue" roleId="tpee.1068580123161" type="tpee.StatementList" typeId="tpee.1068580123136" id="1272170755470131150" nodeInfo="sn">
              <node role="statement" roleId="tpee.1068581517665" type="tpee.IfStatement" typeId="tpee.1068580123159" id="1272170755464452148" nodeInfo="nn">
                <node role="ifTrue" roleId="tpee.1068580123161" type="tpee.StatementList" typeId="tpee.1068580123136" id="1272170755464452149" nodeInfo="sn">
                  <node role="statement" roleId="tpee.1068581517665" type="tpee.LocalVariableDeclarationStatement" typeId="tpee.1068581242864" id="1272170755464452150" nodeInfo="nn">
                    <node role="localVariableDeclaration" roleId="tpee.1068581242865" type="tpee.LocalVariableDeclaration" typeId="tpee.1068581242863" id="1272170755464452151" nodeInfo="nr">
                      <property name="name" nameId="tpck.1169194664001" value="cd" />
                      <node role="type" roleId="tpee.5680397130376446158" type="tp25.SNodeType" typeId="tp25.1138055754698" id="1272170755464452152" nodeInfo="in">
                        <link role="concept" roleId="tp25.1138405853777" targetNodeId="tpce.1071489090640" resolveInfo="ConceptDeclaration" />
                      </node>
                      <node role="initializer" roleId="tpee.1068431790190" type="tp25.SNodeTypeCastExpression" typeId="tp25.1140137987495" id="1272170755464452153" nodeInfo="nn">
                        <link role="concept" roleId="tp25.1140138128738" targetNodeId="tpce.1071489090640" resolveInfo="ConceptDeclaration" />
                        <node role="leftExpression" roleId="tp25.1140138123956" type="tpee.VariableReference" typeId="tpee.1068498886296" id="1272170755464452154" nodeInfo="nn">
                          <link role="variableDeclaration" roleId="tpee.1068581517664" targetNodeId="1272170755470131143" resolveInfo="containingAbstractConcept" />
                        </node>
                      </node>
                    </node>
                  </node>
                  <node role="statement" roleId="tpee.1068581517665" type="tpee.IfStatement" typeId="tpee.1068580123159" id="1272170755464452155" nodeInfo="nn">
                    <node role="ifTrue" roleId="tpee.1068580123161" type="tpee.StatementList" typeId="tpee.1068580123136" id="1272170755464452156" nodeInfo="sn">
                      <node role="statement" roleId="tpee.1068581517665" type="tpee.ExpressionStatement" typeId="tpee.1068580123155" id="1272170755464452157" nodeInfo="nn">
                        <node role="expression" roleId="tpee.1068580123156" type="tpee.DotExpression" typeId="tpee.1197027756228" id="1272170755464452158" nodeInfo="nn">
                          <node role="operand" roleId="tpee.1197027771414" type="tpee.VariableReference" typeId="tpee.1068498886296" id="1272170755464452159" nodeInfo="nn">
                            <link role="variableDeclaration" roleId="tpee.1068581517664" targetNodeId="1272170755464452151" resolveInfo="cd" />
                          </node>
                          <node role="operation" roleId="tpee.1197027833540" type="tpc2.SelectInEditorOperation" typeId="tpc2.3647146066980922272" id="1272170755464452160" nodeInfo="nn">
                            <node role="editorContext" roleId="tpc2.1948540814633499358" type="tpc2.ConceptFunctionParameter_editorContext" typeId="tpc2.1161622981231" id="1272170755464457567" nodeInfo="nn" />
                            <node role="cellSelector" roleId="tpc2.1948540814635895774" type="tpc2.CellIdReferenceSelector" typeId="tpc2.4323500428136740385" id="1272170755464452162" nodeInfo="ng">
                              <link role="id" roleId="tpc2.4323500428136742952" targetNodeId="7806908697099965494" resolveInfo="emptyChildrenPlaceHolder" />
                            </node>
                            <node role="selectionStart" roleId="tpc2.3604384757217586546" type="tpee.IntegerConstant" typeId="tpee.1068580320020" id="1272170755465465927" nodeInfo="nn">
                              <property name="value" nameId="tpee.1068580320021" value="0" />
                            </node>
                          </node>
                        </node>
                      </node>
                    </node>
                    <node role="condition" roleId="tpee.1068580123160" type="tpee.DotExpression" typeId="tpee.1197027756228" id="1272170755464452163" nodeInfo="nn">
                      <node role="operand" roleId="tpee.1197027771414" type="tpee.DotExpression" typeId="tpee.1197027756228" id="1272170755464452164" nodeInfo="nn">
                        <node role="operand" roleId="tpee.1197027771414" type="tpc2.CellActionMap_FunctionParm_selectedNode" typeId="tpc2.1402906326895675325" id="1272170755464455380" nodeInfo="nn" />
                        <node role="operation" roleId="tpee.1197027833540" type="tp25.SPropertyAccess" typeId="tp25.1138056022639" id="1272170755464452166" nodeInfo="nn">
                          <link role="property" roleId="tp25.1138056395725" targetNodeId="tpce.1071599937831" resolveInfo="metaClass" />
                        </node>
                      </node>
                      <node role="operation" roleId="tpee.1197027833540" type="tp25.Property_HasValue_Enum" typeId="tp25.1146171026731" id="1272170755464452167" nodeInfo="nn">
                        <node role="value" roleId="tp25.1146171026732" type="tp25.EnumMemberReference" typeId="tp25.1138676077309" id="1272170755464452168" nodeInfo="nn">
                          <link role="enumMember" roleId="tp25.1138676095763" targetNodeId="tpce.1084199179705" />
                        </node>
                      </node>
                    </node>
                    <node role="ifFalseStatement" roleId="tpee.1082485599094" type="tpee.BlockStatement" typeId="tpee.1082485599095" id="1272170755464452169" nodeInfo="nn">
                      <node role="statements" roleId="tpee.1082485599096" type="tpee.StatementList" typeId="tpee.1068580123136" id="1272170755464452170" nodeInfo="sn">
                        <node role="statement" roleId="tpee.1068581517665" type="tpee.ExpressionStatement" typeId="tpee.1068580123155" id="1272170755464452171" nodeInfo="nn">
                          <node role="expression" roleId="tpee.1068580123156" type="tpee.DotExpression" typeId="tpee.1197027756228" id="1272170755464452172" nodeInfo="nn">
                            <node role="operand" roleId="tpee.1197027771414" type="tpee.VariableReference" typeId="tpee.1068498886296" id="1272170755464452173" nodeInfo="nn">
                              <link role="variableDeclaration" roleId="tpee.1068581517664" targetNodeId="1272170755464452151" resolveInfo="cd" />
                            </node>
                            <node role="operation" roleId="tpee.1197027833540" type="tpc2.SelectInEditorOperation" typeId="tpc2.3647146066980922272" id="1272170755464452174" nodeInfo="nn">
                              <node role="editorContext" roleId="tpc2.1948540814633499358" type="tpc2.ConceptFunctionParameter_editorContext" typeId="tpc2.1161622981231" id="1272170755464459792" nodeInfo="nn" />
                              <node role="cellSelector" roleId="tpc2.1948540814635895774" type="tpc2.CellIdReferenceSelector" typeId="tpc2.4323500428136740385" id="1272170755464452176" nodeInfo="ng">
                                <link role="id" roleId="tpc2.4323500428136742952" targetNodeId="4094994329421212838" resolveInfo="emptyRefPlaceHolder" />
                              </node>
                              <node role="selectionStart" roleId="tpc2.3604384757217586546" type="tpee.IntegerConstant" typeId="tpee.1068580320020" id="1272170755465466071" nodeInfo="nn">
                                <property name="value" nameId="tpee.1068580320021" value="0" />
                              </node>
>>>>>>> d161ae6f
                            </node>
                          </node>
                        </node>
                      </node>
                    </node>
<<<<<<< HEAD
                    <node role="parameter" roleId="tp2c.1199569906740" type="tp2q.SmartClosureParameterDeclaration" typeId="tp2q.1203518072036" id="7806908697101995752" nodeInfo="ig">
                      <property name="name" nameId="tpck.1169194664001" value="it" />
                      <node role="type" roleId="tpee.5680397130376446158" type="tpee.UndefinedType" typeId="tpee.4836112446988635817" id="7806908697101995753" nodeInfo="in" />
                    </node>
                  </node>
                </node>
              </node>
              <node role="operation" roleId="tpee.1197027833540" type="tp2q.FoldLeftOperation" typeId="tp2q.1522217801069396578" id="7806908697101995754" nodeInfo="nn">
                <node role="closure" roleId="tp2q.1204796294226" type="tp2c.ClosureLiteral" typeId="tp2c.1199569711397" id="7806908697101995755" nodeInfo="nn">
                  <node role="body" roleId="tp2c.1199569916463" type="tpee.StatementList" typeId="tpee.1068580123136" id="7806908697101995756" nodeInfo="sn">
                    <node role="statement" roleId="tpee.1068581517665" type="tpee.IfStatement" typeId="tpee.1068580123159" id="7806908697101995757" nodeInfo="nn">
                      <node role="ifTrue" roleId="tpee.1068580123161" type="tpee.StatementList" typeId="tpee.1068580123136" id="7806908697101995758" nodeInfo="sn">
                        <node role="statement" roleId="tpee.1068581517665" type="tpee.ReturnStatement" typeId="tpee.1068581242878" id="7806908697101995759" nodeInfo="nn">
                          <node role="expression" roleId="tpee.1068581517676" type="tpee.BooleanConstant" typeId="tpee.1068580123137" id="7806908697101995760" nodeInfo="nn">
                            <property name="value" nameId="tpee.1068580123138" value="true" />
                          </node>
                        </node>
                      </node>
                      <node role="condition" roleId="tpee.1068580123160" type="tpee.EqualsExpression" typeId="tpee.1068580123152" id="7806908697101995761" nodeInfo="nn">
                        <node role="rightExpression" roleId="tpee.1081773367579" type="tpc2.CellActionMap_FunctionParm_selectedNode" typeId="tpc2.1402906326895675325" id="7806908697101995762" nodeInfo="nn" />
                        <node role="leftExpression" roleId="tpee.1081773367580" type="tpee.VariableReference" typeId="tpee.1068498886296" id="7806908697101995763" nodeInfo="nn">
                          <link role="variableDeclaration" roleId="tpee.1068581517664" targetNodeId="7806908697101995785" resolveInfo="nextSibling" />
                        </node>
                      </node>
                    </node>
                    <node role="statement" roleId="tpee.1068581517665" type="tpee.IfStatement" typeId="tpee.1068580123159" id="7806908697101995764" nodeInfo="nn">
                      <node role="ifTrue" roleId="tpee.1068580123161" type="tpee.StatementList" typeId="tpee.1068580123136" id="7806908697101995765" nodeInfo="sn">
                        <node role="statement" roleId="tpee.1068581517665" type="tpee.ExpressionStatement" typeId="tpee.1068580123155" id="7806908697101995766" nodeInfo="nn">
                          <node role="expression" roleId="tpee.1068580123156" type="tpee.AssignmentExpression" typeId="tpee.1068498886294" id="7806908697101995767" nodeInfo="nn">
                            <node role="rValue" roleId="tpee.1068498886297" type="tpee.VariableReference" typeId="tpee.1068498886296" id="7806908697101995768" nodeInfo="nn">
                              <link role="variableDeclaration" roleId="tpee.1068581517664" targetNodeId="7806908697101995785" resolveInfo="nextSibling" />
                            </node>
                            <node role="lValue" roleId="tpee.1068498886295" type="tpee.VariableReference" typeId="tpee.1068498886296" id="7806908697101995769" nodeInfo="nn">
                              <link role="variableDeclaration" roleId="tpee.1068581517664" targetNodeId="7806908697101995729" resolveInfo="lastChild" />
=======
                  </node>
                </node>
                <node role="condition" roleId="tpee.1068580123160" type="tpee.DotExpression" typeId="tpee.1197027756228" id="1272170755464452177" nodeInfo="nn">
                  <node role="operand" roleId="tpee.1197027771414" type="tpee.VariableReference" typeId="tpee.1068498886296" id="1272170755464452178" nodeInfo="nn">
                    <link role="variableDeclaration" roleId="tpee.1068581517664" targetNodeId="1272170755470131143" resolveInfo="containingAbstractConcept" />
                  </node>
                  <node role="operation" roleId="tpee.1197027833540" type="tp25.Node_IsInstanceOfOperation" typeId="tp25.1139621453865" id="1272170755464452179" nodeInfo="nn">
                    <node role="conceptArgument" roleId="tp25.1177027386292" type="tp25.RefConcept_Reference" typeId="tp25.1177026924588" id="1272170755464452180" nodeInfo="nn">
                      <link role="conceptDeclaration" roleId="tp25.1177026940964" targetNodeId="tpce.1071489090640" resolveInfo="ConceptDeclaration" />
                    </node>
                  </node>
                </node>
                <node role="elsifClauses" roleId="tpee.1206060520071" type="tpee.ElsifClause" typeId="tpee.1206060495898" id="1272170755464452181" nodeInfo="ng">
                  <node role="statementList" roleId="tpee.1206060644605" type="tpee.StatementList" typeId="tpee.1068580123136" id="1272170755464452182" nodeInfo="sn">
                    <node role="statement" roleId="tpee.1068581517665" type="tpee.LocalVariableDeclarationStatement" typeId="tpee.1068581242864" id="1272170755464452183" nodeInfo="nn">
                      <node role="localVariableDeclaration" roleId="tpee.1068581242865" type="tpee.LocalVariableDeclaration" typeId="tpee.1068581242863" id="1272170755464452184" nodeInfo="nr">
                        <property name="name" nameId="tpck.1169194664001" value="id" />
                        <node role="type" roleId="tpee.5680397130376446158" type="tp25.SNodeType" typeId="tp25.1138055754698" id="1272170755464452185" nodeInfo="in">
                          <link role="concept" roleId="tp25.1138405853777" targetNodeId="tpce.1169125989551" resolveInfo="InterfaceConceptDeclaration" />
                        </node>
                        <node role="initializer" roleId="tpee.1068431790190" type="tp25.SNodeTypeCastExpression" typeId="tp25.1140137987495" id="1272170755464452186" nodeInfo="nn">
                          <link role="concept" roleId="tp25.1140138128738" targetNodeId="tpce.1169125989551" resolveInfo="InterfaceConceptDeclaration" />
                          <node role="leftExpression" roleId="tp25.1140138123956" type="tpee.VariableReference" typeId="tpee.1068498886296" id="1272170755464452187" nodeInfo="nn">
                            <link role="variableDeclaration" roleId="tpee.1068581517664" targetNodeId="1272170755470131143" resolveInfo="containingAbstractConcept" />
                          </node>
                        </node>
                      </node>
                    </node>
                    <node role="statement" roleId="tpee.1068581517665" type="tpee.IfStatement" typeId="tpee.1068580123159" id="1272170755464452188" nodeInfo="nn">
                      <node role="ifTrue" roleId="tpee.1068580123161" type="tpee.StatementList" typeId="tpee.1068580123136" id="1272170755464452189" nodeInfo="sn">
                        <node role="statement" roleId="tpee.1068581517665" type="tpee.ExpressionStatement" typeId="tpee.1068580123155" id="1272170755464452190" nodeInfo="nn">
                          <node role="expression" roleId="tpee.1068580123156" type="tpee.DotExpression" typeId="tpee.1197027756228" id="1272170755464452191" nodeInfo="nn">
                            <node role="operand" roleId="tpee.1197027771414" type="tpee.VariableReference" typeId="tpee.1068498886296" id="1272170755464452192" nodeInfo="nn">
                              <link role="variableDeclaration" roleId="tpee.1068581517664" targetNodeId="1272170755464452184" resolveInfo="id" />
                            </node>
                            <node role="operation" roleId="tpee.1197027833540" type="tpc2.SelectInEditorOperation" typeId="tpc2.3647146066980922272" id="1272170755464452193" nodeInfo="nn">
                              <node role="editorContext" roleId="tpc2.1948540814633499358" type="tpc2.ConceptFunctionParameter_editorContext" typeId="tpc2.1161622981231" id="1272170755464462086" nodeInfo="nn" />
                              <node role="cellSelector" roleId="tpc2.1948540814635895774" type="tpc2.CellIdReferenceSelector" typeId="tpc2.4323500428136740385" id="1272170755464452195" nodeInfo="ng">
                                <link role="id" roleId="tpc2.4323500428136742952" targetNodeId="5068430456962355529" resolveInfo="emptyChildrenPlaceHolder" />
                              </node>
                              <node role="selectionStart" roleId="tpc2.3604384757217586546" type="tpee.IntegerConstant" typeId="tpee.1068580320020" id="1272170755465466191" nodeInfo="nn">
                                <property name="value" nameId="tpee.1068580320021" value="0" />
                              </node>
>>>>>>> d161ae6f
                            </node>
                          </node>
                        </node>
                      </node>
<<<<<<< HEAD
                      <node role="condition" roleId="tpee.1068580123160" type="tpee.NotExpression" typeId="tpee.1081516740877" id="7806908697101995770" nodeInfo="nn">
                        <node role="expression" roleId="tpee.1081516765348" type="tpee.VariableReference" typeId="tpee.1068498886296" id="7806908697101995771" nodeInfo="nn">
                          <link role="variableDeclaration" roleId="tpee.1068581517664" targetNodeId="7806908697101995783" resolveInfo="nodeVisited" />
                        </node>
                      </node>
                      <node role="elsifClauses" roleId="tpee.1206060520071" type="tpee.ElsifClause" typeId="tpee.1206060495898" id="7806908697101995772" nodeInfo="ng">
                        <node role="condition" roleId="tpee.1206060619838" type="tpee.EqualsExpression" typeId="tpee.1068580123152" id="7806908697101995773" nodeInfo="nn">
                          <node role="rightExpression" roleId="tpee.1081773367579" type="tpee.NullLiteral" typeId="tpee.1070534058343" id="7806908697101995774" nodeInfo="nn" />
                          <node role="leftExpression" roleId="tpee.1081773367580" type="tpee.VariableReference" typeId="tpee.1068498886296" id="7806908697101995775" nodeInfo="nn">
                            <link role="variableDeclaration" roleId="tpee.1068581517664" targetNodeId="7806908697101995733" resolveInfo="childToSelect" />
                          </node>
                        </node>
                        <node role="statementList" roleId="tpee.1206060644605" type="tpee.StatementList" typeId="tpee.1068580123136" id="7806908697101995776" nodeInfo="sn">
                          <node role="statement" roleId="tpee.1068581517665" type="tpee.ExpressionStatement" typeId="tpee.1068580123155" id="7806908697101995777" nodeInfo="nn">
                            <node role="expression" roleId="tpee.1068580123156" type="tpee.AssignmentExpression" typeId="tpee.1068498886294" id="7806908697101995778" nodeInfo="nn">
                              <node role="rValue" roleId="tpee.1068498886297" type="tpee.VariableReference" typeId="tpee.1068498886296" id="7806908697101995779" nodeInfo="nn">
                                <link role="variableDeclaration" roleId="tpee.1068581517664" targetNodeId="7806908697101995785" resolveInfo="nextSibling" />
                              </node>
                              <node role="lValue" roleId="tpee.1068498886295" type="tpee.VariableReference" typeId="tpee.1068498886296" id="7806908697101995780" nodeInfo="nn">
                                <link role="variableDeclaration" roleId="tpee.1068581517664" targetNodeId="7806908697101995733" resolveInfo="childToSelect" />
                              </node>
                            </node>
=======
                      <node role="ifFalseStatement" roleId="tpee.1082485599094" type="tpee.BlockStatement" typeId="tpee.1082485599095" id="1272170755464452196" nodeInfo="nn">
                        <node role="statements" roleId="tpee.1082485599096" type="tpee.StatementList" typeId="tpee.1068580123136" id="1272170755464452197" nodeInfo="sn">
                          <node role="statement" roleId="tpee.1068581517665" type="tpee.ExpressionStatement" typeId="tpee.1068580123155" id="1272170755464452198" nodeInfo="nn">
                            <node role="expression" roleId="tpee.1068580123156" type="tpee.DotExpression" typeId="tpee.1197027756228" id="1272170755464452199" nodeInfo="nn">
                              <node role="operand" roleId="tpee.1197027771414" type="tpee.VariableReference" typeId="tpee.1068498886296" id="1272170755464452200" nodeInfo="nn">
                                <link role="variableDeclaration" roleId="tpee.1068581517664" targetNodeId="1272170755464452184" resolveInfo="id" />
                              </node>
                              <node role="operation" roleId="tpee.1197027833540" type="tpc2.SelectInEditorOperation" typeId="tpc2.3647146066980922272" id="1272170755464452201" nodeInfo="nn">
                                <node role="editorContext" roleId="tpc2.1948540814633499358" type="tpc2.ConceptFunctionParameter_editorContext" typeId="tpc2.1161622981231" id="1272170755464462145" nodeInfo="nn" />
                                <node role="cellSelector" roleId="tpc2.1948540814635895774" type="tpc2.CellIdReferenceSelector" typeId="tpc2.4323500428136740385" id="1272170755464452203" nodeInfo="ng">
                                  <link role="id" roleId="tpc2.4323500428136742952" targetNodeId="5068430456962361310" resolveInfo="emptyRefPlaceHolder" />
                                </node>
                                <node role="selectionStart" roleId="tpc2.3604384757217586546" type="tpee.IntegerConstant" typeId="tpee.1068580320020" id="1272170755465466311" nodeInfo="nn">
                                  <property name="value" nameId="tpee.1068580320021" value="0" />
                                </node>
                              </node>
                            </node>
                          </node>
                        </node>
                      </node>
                      <node role="condition" roleId="tpee.1068580123160" type="tpee.DotExpression" typeId="tpee.1197027756228" id="1272170755464452204" nodeInfo="nn">
                        <node role="operand" roleId="tpee.1197027771414" type="tpee.DotExpression" typeId="tpee.1197027756228" id="1272170755464452205" nodeInfo="nn">
                          <node role="operand" roleId="tpee.1197027771414" type="tpc2.CellActionMap_FunctionParm_selectedNode" typeId="tpc2.1402906326895675325" id="1272170755464461962" nodeInfo="nn" />
                          <node role="operation" roleId="tpee.1197027833540" type="tp25.SPropertyAccess" typeId="tp25.1138056022639" id="1272170755464452207" nodeInfo="nn">
                            <link role="property" roleId="tp25.1138056395725" targetNodeId="tpce.1071599937831" resolveInfo="metaClass" />
                          </node>
                        </node>
                        <node role="operation" roleId="tpee.1197027833540" type="tp25.Property_HasValue_Enum" typeId="tp25.1146171026731" id="1272170755464452208" nodeInfo="nn">
                          <node role="value" roleId="tp25.1146171026732" type="tp25.EnumMemberReference" typeId="tp25.1138676077309" id="1272170755464452209" nodeInfo="nn">
                            <link role="enumMember" roleId="tp25.1138676095763" targetNodeId="tpce.1084199179705" />
>>>>>>> d161ae6f
                          </node>
                        </node>
                      </node>
                    </node>
<<<<<<< HEAD
                    <node role="statement" roleId="tpee.1068581517665" type="tpee.ReturnStatement" typeId="tpee.1068581242878" id="7806908697101995781" nodeInfo="nn">
                      <node role="expression" roleId="tpee.1068581517676" type="tpee.VariableReference" typeId="tpee.1068498886296" id="7806908697101995782" nodeInfo="nn">
                        <link role="variableDeclaration" roleId="tpee.1068581517664" targetNodeId="7806908697101995783" resolveInfo="nodeVisited" />
                      </node>
                    </node>
                  </node>
                  <node role="parameter" roleId="tp2c.1199569906740" type="tpee.ParameterDeclaration" typeId="tpee.1068498886292" id="7806908697101995783" nodeInfo="ir">
                    <property name="name" nameId="tpck.1169194664001" value="nodeVisited" />
                    <node role="type" roleId="tpee.5680397130376446158" type="tpee.BooleanType" typeId="tpee.1070534644030" id="7806908697101995784" nodeInfo="in" />
                  </node>
                  <node role="parameter" roleId="tp2c.1199569906740" type="tp2q.SmartClosureParameterDeclaration" typeId="tp2q.1203518072036" id="7806908697101995785" nodeInfo="ig">
                    <property name="name" nameId="tpck.1169194664001" value="nextSibling" />
                    <node role="type" roleId="tpee.5680397130376446158" type="tpee.UndefinedType" typeId="tpee.4836112446988635817" id="7806908697101995786" nodeInfo="in" />
                  </node>
                </node>
                <node role="seed" roleId="tp2q.1522217801069421796" type="tpee.BooleanConstant" typeId="tpee.1068580123137" id="7806908697101995787" nodeInfo="nn">
                  <property name="value" nameId="tpee.1068580123138" value="false" />
                </node>
              </node>
            </node>
          </node>
          <node role="statement" roleId="tpee.1068581517665" type="tpee.Statement" typeId="tpee.1068580123157" id="7806908697101995788" nodeInfo="nn" />
          <node role="statement" roleId="tpee.1068581517665" type="tpee.ExpressionStatement" typeId="tpee.1068580123155" id="7806908697101995789" nodeInfo="nn">
            <node role="expression" roleId="tpee.1068580123156" type="tpee.DotExpression" typeId="tpee.1197027756228" id="7806908697101995790" nodeInfo="nn">
              <node role="operand" roleId="tpee.1197027771414" type="tpc2.CellActionMap_FunctionParm_selectedNode" typeId="tpc2.1402906326895675325" id="7806908697101995791" nodeInfo="nn" />
              <node role="operation" roleId="tpee.1197027833540" type="tp25.Node_DeleteOperation" typeId="tp25.1140133623887" id="7806908697101995792" nodeInfo="nn" />
            </node>
          </node>
          <node role="statement" roleId="tpee.1068581517665" type="tpee.IfStatement" typeId="tpee.1068580123159" id="7806908697101995793" nodeInfo="nn">
            <node role="ifTrue" roleId="tpee.1068580123161" type="tpee.StatementList" typeId="tpee.1068580123136" id="7806908697101995794" nodeInfo="sn">
              <node role="statement" roleId="tpee.1068581517665" type="tpee.ExpressionStatement" typeId="tpee.1068580123155" id="7806908697101995795" nodeInfo="nn">
                <node role="expression" roleId="tpee.1068580123156" type="tpee.DotExpression" typeId="tpee.1197027756228" id="7806908697101995796" nodeInfo="nn">
                  <node role="operand" roleId="tpee.1197027771414" type="tpee.VariableReference" typeId="tpee.1068498886296" id="7806908697101995797" nodeInfo="nn">
                    <link role="variableDeclaration" roleId="tpee.1068581517664" targetNodeId="7806908697101995733" resolveInfo="childToSelect" />
                  </node>
                  <node role="operation" roleId="tpee.1197027833540" type="tpc2.SelectInEditorOperation" typeId="tpc2.3647146066980922272" id="7806908697101995798" nodeInfo="nn">
                    <node role="editorContext" roleId="tpc2.1948540814633499358" type="tpc2.ConceptFunctionParameter_editorContext" typeId="tpc2.1161622981231" id="7806908697101995799" nodeInfo="nn" />
                    <node role="selectionStart" roleId="tpc2.3604384757217586546" type="tpee.IntegerConstant" typeId="tpee.1068580320020" id="7806908697101995800" nodeInfo="nn">
                      <property name="value" nameId="tpee.1068580320021" value="0" />
                    </node>
                    <node role="cellSelector" roleId="tpc2.1948540814635895774" type="tpc2.PredefinedSelector" typeId="tpc2.3547227755871693971" id="7806908697101995801" nodeInfo="ng">
                      <property name="cellId" nameId="tpc2.2162403111523065396" value="first" />
                    </node>
                  </node>
                </node>
              </node>
            </node>
            <node role="condition" roleId="tpee.1068580123160" type="tpee.NotEqualsExpression" typeId="tpee.1073239437375" id="7806908697101995802" nodeInfo="nn">
              <node role="rightExpression" roleId="tpee.1081773367579" type="tpee.NullLiteral" typeId="tpee.1070534058343" id="7806908697101995803" nodeInfo="nn" />
              <node role="leftExpression" roleId="tpee.1081773367580" type="tpee.VariableReference" typeId="tpee.1068498886296" id="7806908697101995804" nodeInfo="nn">
                <link role="variableDeclaration" roleId="tpee.1068581517664" targetNodeId="7806908697101995733" resolveInfo="childToSelect" />
              </node>
            </node>
            <node role="elsifClauses" roleId="tpee.1206060520071" type="tpee.ElsifClause" typeId="tpee.1206060495898" id="7806908697101995805" nodeInfo="ng">
              <node role="condition" roleId="tpee.1206060619838" type="tpee.NotEqualsExpression" typeId="tpee.1073239437375" id="7806908697101995806" nodeInfo="nn">
                <node role="rightExpression" roleId="tpee.1081773367579" type="tpee.NullLiteral" typeId="tpee.1070534058343" id="7806908697101995807" nodeInfo="nn" />
                <node role="leftExpression" roleId="tpee.1081773367580" type="tpee.VariableReference" typeId="tpee.1068498886296" id="7806908697101995808" nodeInfo="nn">
                  <link role="variableDeclaration" roleId="tpee.1068581517664" targetNodeId="7806908697101995729" resolveInfo="lastChild" />
                </node>
              </node>
              <node role="statementList" roleId="tpee.1206060644605" type="tpee.StatementList" typeId="tpee.1068580123136" id="7806908697101995809" nodeInfo="sn">
                <node role="statement" roleId="tpee.1068581517665" type="tpee.ExpressionStatement" typeId="tpee.1068580123155" id="7806908697101995810" nodeInfo="nn">
                  <node role="expression" roleId="tpee.1068580123156" type="tpee.DotExpression" typeId="tpee.1197027756228" id="7806908697101995811" nodeInfo="nn">
                    <node role="operand" roleId="tpee.1197027771414" type="tpee.VariableReference" typeId="tpee.1068498886296" id="7806908697101995812" nodeInfo="nn">
                      <link role="variableDeclaration" roleId="tpee.1068581517664" targetNodeId="7806908697101995729" resolveInfo="lastChild" />
                    </node>
                    <node role="operation" roleId="tpee.1197027833540" type="tpc2.SelectInEditorOperation" typeId="tpc2.3647146066980922272" id="7806908697101995813" nodeInfo="nn">
                      <node role="editorContext" roleId="tpc2.1948540814633499358" type="tpc2.ConceptFunctionParameter_editorContext" typeId="tpc2.1161622981231" id="7806908697101995814" nodeInfo="nn" />
                      <node role="selectionStart" roleId="tpc2.3604384757217586546" type="tpee.IntegerConstant" typeId="tpee.1068580320020" id="7806908697101995815" nodeInfo="nn">
                        <property name="value" nameId="tpee.1068580320021" value="-1" />
                      </node>
                      <node role="cellSelector" roleId="tpc2.1948540814635895774" type="tpc2.PredefinedSelector" typeId="tpc2.3547227755871693971" id="7806908697101995816" nodeInfo="ng">
                        <property name="cellId" nameId="tpc2.2162403111523065396" value="last" />
                      </node>
                    </node>
                  </node>
                </node>
              </node>
            </node>
            <node role="ifFalseStatement" roleId="tpee.1082485599094" type="tpee.BlockStatement" typeId="tpee.1082485599095" id="7806908697101995817" nodeInfo="nn">
              <node role="statements" roleId="tpee.1082485599096" type="tpee.StatementList" typeId="tpee.1068580123136" id="7806908697101995818" nodeInfo="sn">
                <node role="statement" roleId="tpee.1068581517665" type="tpee.ExpressionStatement" typeId="tpee.1068580123155" id="7806908697101995819" nodeInfo="nn">
                  <node role="expression" roleId="tpee.1068580123156" type="tpee.DotExpression" typeId="tpee.1197027756228" id="7806908697101995820" nodeInfo="nn">
                    <node role="operand" roleId="tpee.1197027771414" type="tpee.VariableReference" typeId="tpee.1068498886296" id="7806908697101995821" nodeInfo="nn">
                      <link role="variableDeclaration" roleId="tpee.1068581517664" targetNodeId="7806908697101995721" resolveInfo="conceptDeclaration" />
                    </node>
                    <node role="operation" roleId="tpee.1197027833540" type="tpc2.SelectInEditorOperation" typeId="tpc2.3647146066980922272" id="7806908697101995822" nodeInfo="nn">
                      <node role="editorContext" roleId="tpc2.1948540814633499358" type="tpc2.ConceptFunctionParameter_editorContext" typeId="tpc2.1161622981231" id="7806908697101995823" nodeInfo="nn" />
                      <node role="cellSelector" roleId="tpc2.1948540814635895774" type="tpc2.CellIdReferenceSelector" typeId="tpc2.4323500428136740385" id="7806908697103236335" nodeInfo="ng">
                        <link role="id" roleId="tpc2.4323500428136742952" targetNodeId="7806908697099965494" resolveInfo="emptyChildrenPlaceHolder" />
                      </node>
                      <node role="selectionStart" roleId="tpc2.3604384757217586546" type="tpee.IntegerConstant" typeId="tpee.1068580320020" id="7806908697101995825" nodeInfo="nn">
                        <property name="value" nameId="tpee.1068580320021" value="0" />
=======
                  </node>
                  <node role="condition" roleId="tpee.1206060619838" type="tpee.DotExpression" typeId="tpee.1197027756228" id="1272170755464452210" nodeInfo="nn">
                    <node role="operand" roleId="tpee.1197027771414" type="tpee.VariableReference" typeId="tpee.1068498886296" id="1272170755464452211" nodeInfo="nn">
                      <link role="variableDeclaration" roleId="tpee.1068581517664" targetNodeId="1272170755470131143" resolveInfo="containingAbstractConcept" />
                    </node>
                    <node role="operation" roleId="tpee.1197027833540" type="tp25.Node_IsInstanceOfOperation" typeId="tp25.1139621453865" id="1272170755464452212" nodeInfo="nn">
                      <node role="conceptArgument" roleId="tp25.1177027386292" type="tp25.RefConcept_Reference" typeId="tp25.1177026924588" id="1272170755464452213" nodeInfo="nn">
                        <link role="conceptDeclaration" roleId="tp25.1177026940964" targetNodeId="tpce.1169125989551" resolveInfo="InterfaceConceptDeclaration" />
                      </node>
                    </node>
                  </node>
                </node>
              </node>
            </node>
            <node role="condition" roleId="tpee.1068580123160" type="tpee.NotExpression" typeId="tpee.1081516740877" id="1272170755470131187" nodeInfo="nn">
              <node role="expression" roleId="tpee.1081516765348" type="tpee.StaticMethodCall" typeId="tpee.1081236700937" id="1272170755470131188" nodeInfo="nn">
                <link role="baseMethodDeclaration" roleId="tpee.1068499141037" targetNodeId="1272170755468336080" resolveInfo="deleteElementFromCollectionAndSetSelection" />
                <link role="classConcept" roleId="tpee.1144433194310" targetNodeId="1272170755468266408" resolveInfo="CustomActionsHandler" />
                <node role="actualArgument" roleId="tpee.1068499141038" type="tpc2.CellActionMap_FunctionParm_selectedNode" typeId="tpc2.1402906326895675325" id="1272170755470131189" nodeInfo="nn" />
                <node role="actualArgument" roleId="tpee.1068499141038" type="tpee.DotExpression" typeId="tpee.1197027756228" id="1272170755470136793" nodeInfo="nn">
                  <node role="operand" roleId="tpee.1197027771414" type="tpee.DotExpression" typeId="tpee.1197027756228" id="1272170755470136794" nodeInfo="nn">
                    <node role="operand" roleId="tpee.1197027771414" type="tpee.VariableReference" typeId="tpee.1068498886296" id="1272170755470136795" nodeInfo="nn">
                      <link role="variableDeclaration" roleId="tpee.1068581517664" targetNodeId="1272170755470131143" resolveInfo="containingAbstractConcept" />
                    </node>
                    <node role="operation" roleId="tpee.1197027833540" type="tp25.SLinkListAccess" typeId="tp25.1138056282393" id="1272170755470136796" nodeInfo="nn">
                      <link role="link" roleId="tp25.1138056546658" targetNodeId="tpce.1071489727083" />
                    </node>
                  </node>
                  <node role="operation" roleId="tpee.1197027833540" type="tp2q.WhereOperation" typeId="tp2q.1202120902084" id="1272170755470136797" nodeInfo="nn">
                    <node role="closure" roleId="tp2q.1204796294226" type="tp2c.ClosureLiteral" typeId="tp2c.1199569711397" id="1272170755470136798" nodeInfo="nn">
                      <node role="body" roleId="tp2c.1199569916463" type="tpee.StatementList" typeId="tpee.1068580123136" id="1272170755470136799" nodeInfo="sn">
                        <node role="statement" roleId="tpee.1068581517665" type="tpee.ExpressionStatement" typeId="tpee.1068580123155" id="1272170755470136800" nodeInfo="nn">
                          <node role="expression" roleId="tpee.1068580123156" type="tpee.EqualsExpression" typeId="tpee.1068580123152" id="1272170755470136801" nodeInfo="nn">
                            <node role="rightExpression" roleId="tpee.1081773367579" type="tpee.DotExpression" typeId="tpee.1197027756228" id="1272170755470136802" nodeInfo="nn">
                              <node role="operand" roleId="tpee.1197027771414" type="tpc2.CellActionMap_FunctionParm_selectedNode" typeId="tpc2.1402906326895675325" id="1272170755470136803" nodeInfo="nn" />
                              <node role="operation" roleId="tpee.1197027833540" type="tp25.SPropertyAccess" typeId="tp25.1138056022639" id="1272170755470136804" nodeInfo="nn">
                                <link role="property" roleId="tp25.1138056395725" targetNodeId="tpce.1071599937831" resolveInfo="metaClass" />
                              </node>
                            </node>
                            <node role="leftExpression" roleId="tpee.1081773367580" type="tpee.DotExpression" typeId="tpee.1197027756228" id="1272170755470136805" nodeInfo="nn">
                              <node role="operand" roleId="tpee.1197027771414" type="tpee.VariableReference" typeId="tpee.1068498886296" id="1272170755470136806" nodeInfo="nn">
                                <link role="variableDeclaration" roleId="tpee.1068581517664" targetNodeId="1272170755470136808" resolveInfo="it" />
                              </node>
                              <node role="operation" roleId="tpee.1197027833540" type="tp25.SPropertyAccess" typeId="tp25.1138056022639" id="1272170755470136807" nodeInfo="nn">
                                <link role="property" roleId="tp25.1138056395725" targetNodeId="tpce.1071599937831" resolveInfo="metaClass" />
                              </node>
                            </node>
                          </node>
                        </node>
                      </node>
                      <node role="parameter" roleId="tp2c.1199569906740" type="tp2q.SmartClosureParameterDeclaration" typeId="tp2q.1203518072036" id="1272170755470136808" nodeInfo="ig">
                        <property name="name" nameId="tpck.1169194664001" value="it" />
                        <node role="type" roleId="tpee.5680397130376446158" type="tpee.UndefinedType" typeId="tpee.4836112446988635817" id="1272170755470136809" nodeInfo="in" />
>>>>>>> d161ae6f
                      </node>
                    </node>
                  </node>
                </node>
                <node role="actualArgument" roleId="tpee.1068499141038" type="tpc2.ConceptFunctionParameter_editorContext" typeId="tpc2.1161622981231" id="1272170755470131193" nodeInfo="nn" />
              </node>
            </node>
          </node>
        </node>
      </node>
    </node>
    <node role="item" roleId="tpc2.1139535219969" type="tpc2.CellActionMapItem" typeId="tpc2.1139535280617" id="7806908697102005780" nodeInfo="ng">
      <property name="actionId" nameId="tpc2.1139535298778" value="backspace_action_id" />
      <node role="executeFunction" roleId="tpc2.1139535280620" type="tpc2.CellActionMap_ExecuteFunction" typeId="tpc2.1139535439104" id="7806908697102005781" nodeInfo="nn">
        <node role="body" roleId="tpee.1137022507850" type="tpee.StatementList" typeId="tpee.1068580123136" id="7806908697102005782" nodeInfo="sn">
<<<<<<< HEAD
          <node role="statement" roleId="tpee.1068581517665" type="tpee.LocalVariableDeclarationStatement" typeId="tpee.1068581242864" id="7806908697102005783" nodeInfo="nn">
            <node role="localVariableDeclaration" roleId="tpee.1068581242865" type="tpee.LocalVariableDeclaration" typeId="tpee.1068581242863" id="7806908697102005784" nodeInfo="nr">
              <property name="name" nameId="tpck.1169194664001" value="nodeCell" />
              <node role="type" roleId="tpee.5680397130376446158" type="tpee.ClassifierType" typeId="tpee.1107535904670" id="7806908697102005785" nodeInfo="in">
                <link role="classifier" roleId="tpee.1107535924139" targetNodeId="nu8v.~EditorCell" resolveInfo="EditorCell" />
              </node>
              <node role="initializer" roleId="tpee.1068431790190" type="tpee.DotExpression" typeId="tpee.1197027756228" id="7806908697102005786" nodeInfo="nn">
                <node role="operand" roleId="tpee.1197027771414" type="tpee.DotExpression" typeId="tpee.1197027756228" id="7806908697102005787" nodeInfo="nn">
                  <node role="operation" roleId="tpee.1197027833540" type="tpee.InstanceMethodCallOperation" typeId="tpee.1202948039474" id="7806908697102005788" nodeInfo="nn">
                    <link role="baseMethodDeclaration" roleId="tpee.1068499141037" targetNodeId="srng.~EditorContext%dgetEditorComponent()%cjetbrains%dmps%dopenapi%deditor%dEditorComponent" resolveInfo="getEditorComponent" />
                  </node>
                  <node role="operand" roleId="tpee.1197027771414" type="tpc2.ConceptFunctionParameter_editorContext" typeId="tpc2.1161622981231" id="7806908697102005789" nodeInfo="nn" />
                </node>
                <node role="operation" roleId="tpee.1197027833540" type="tpee.InstanceMethodCallOperation" typeId="tpee.1202948039474" id="7806908697102005790" nodeInfo="nn">
                  <link role="baseMethodDeclaration" roleId="tpee.1068499141037" targetNodeId="srng.~EditorComponent%dfindNodeCell(org%djetbrains%dmps%dopenapi%dmodel%dSNode)%cjetbrains%dmps%dopenapi%deditor%dcells%dEditorCell" resolveInfo="findNodeCell" />
                  <node role="actualArgument" roleId="tpee.1068499141038" type="tpc2.CellActionMap_FunctionParm_selectedNode" typeId="tpc2.1402906326895675325" id="7806908697102005791" nodeInfo="nn" />
                </node>
              </node>
            </node>
          </node>
          <node role="statement" roleId="tpee.1068581517665" type="tpee.IfStatement" typeId="tpee.1068580123159" id="7806908697102005792" nodeInfo="nn">
            <node role="ifTrue" roleId="tpee.1068580123161" type="tpee.StatementList" typeId="tpee.1068580123136" id="7806908697102005793" nodeInfo="sn">
              <node role="statement" roleId="tpee.1068581517665" type="tpee.ReturnStatement" typeId="tpee.1068581242878" id="7806908697102005794" nodeInfo="nn" />
            </node>
            <node role="condition" roleId="tpee.1068580123160" type="tpee.OrExpression" typeId="tpee.1080223426719" id="7806908697102005795" nodeInfo="nn">
              <node role="leftExpression" roleId="tpee.1081773367580" type="tpee.EqualsExpression" typeId="tpee.1068580123152" id="7806908697102005796" nodeInfo="nn">
                <node role="leftExpression" roleId="tpee.1081773367580" type="tpee.VariableReference" typeId="tpee.1068498886296" id="7806908697102005797" nodeInfo="nn">
                  <link role="variableDeclaration" roleId="tpee.1068581517664" targetNodeId="7806908697102005784" resolveInfo="nodeCell" />
                </node>
                <node role="rightExpression" roleId="tpee.1081773367579" type="tpee.NullLiteral" typeId="tpee.1070534058343" id="7806908697102005798" nodeInfo="nn" />
              </node>
              <node role="rightExpression" roleId="tpee.1081773367579" type="tpee.StaticMethodCall" typeId="tpee.1081236700937" id="7806908697102005799" nodeInfo="nn">
                <link role="baseMethodDeclaration" roleId="tpee.1068499141037" targetNodeId="bzqj.~ReadOnlyUtil%disCellOrSelectionReadOnlyInEditor(jetbrains%dmps%dopenapi%deditor%dEditorComponent,jetbrains%dmps%dopenapi%deditor%dcells%dEditorCell)%cboolean" resolveInfo="isCellOrSelectionReadOnlyInEditor" />
                <link role="classConcept" roleId="tpee.1144433194310" targetNodeId="bzqj.~ReadOnlyUtil" resolveInfo="ReadOnlyUtil" />
                <node role="actualArgument" roleId="tpee.1068499141038" type="tpee.DotExpression" typeId="tpee.1197027756228" id="7806908697102005800" nodeInfo="nn">
                  <node role="operand" roleId="tpee.1197027771414" type="tpc2.ConceptFunctionParameter_editorContext" typeId="tpc2.1161622981231" id="7806908697102005801" nodeInfo="nn" />
                  <node role="operation" roleId="tpee.1197027833540" type="tpee.InstanceMethodCallOperation" typeId="tpee.1202948039474" id="7806908697102005802" nodeInfo="nn">
                    <link role="baseMethodDeclaration" roleId="tpee.1068499141037" targetNodeId="srng.~EditorContext%dgetEditorComponent()%cjetbrains%dmps%dopenapi%deditor%dEditorComponent" resolveInfo="getEditorComponent" />
                  </node>
                </node>
                <node role="actualArgument" roleId="tpee.1068499141038" type="tpee.VariableReference" typeId="tpee.1068498886296" id="7806908697102005803" nodeInfo="nn">
                  <link role="variableDeclaration" roleId="tpee.1068581517664" targetNodeId="7806908697102005784" resolveInfo="nodeCell" />
                </node>
              </node>
            </node>
          </node>
          <node role="statement" roleId="tpee.1068581517665" type="tpee.Statement" typeId="tpee.1068580123157" id="7806908697102005804" nodeInfo="nn" />
          <node role="statement" roleId="tpee.1068581517665" type="tpee.LocalVariableDeclarationStatement" typeId="tpee.1068581242864" id="7806908697102005805" nodeInfo="nn">
            <node role="localVariableDeclaration" roleId="tpee.1068581242865" type="tpee.LocalVariableDeclaration" typeId="tpee.1068581242863" id="7806908697102005806" nodeInfo="nr">
              <property name="name" nameId="tpck.1169194664001" value="conceptDeclaration" />
              <node role="type" roleId="tpee.5680397130376446158" type="tp25.SNodeType" typeId="tp25.1138055754698" id="7806908697102005807" nodeInfo="in">
                <link role="concept" roleId="tp25.1138405853777" targetNodeId="tpce.1071489090640" resolveInfo="ConceptDeclaration" />
              </node>
              <node role="initializer" roleId="tpee.1068431790190" type="tp25.SNodeTypeCastExpression" typeId="tp25.1140137987495" id="7806908697102005808" nodeInfo="nn">
                <link role="concept" roleId="tp25.1140138128738" targetNodeId="tpce.1071489090640" resolveInfo="ConceptDeclaration" />
                <node role="leftExpression" roleId="tp25.1140138123956" type="tpee.DotExpression" typeId="tpee.1197027756228" id="7806908697102005809" nodeInfo="nn">
                  <node role="operand" roleId="tpee.1197027771414" type="tpc2.CellActionMap_FunctionParm_selectedNode" typeId="tpc2.1402906326895675325" id="7806908697102005810" nodeInfo="nn" />
                  <node role="operation" roleId="tpee.1197027833540" type="tp25.Node_GetParentOperation" typeId="tp25.1139613262185" id="7806908697102005811" nodeInfo="nn" />
=======
          <node role="statement" roleId="tpee.1068581517665" type="tpee.IfStatement" typeId="tpee.1068580123159" id="1272170755470151153" nodeInfo="nn">
            <node role="ifTrue" roleId="tpee.1068580123161" type="tpee.StatementList" typeId="tpee.1068580123136" id="1272170755470151154" nodeInfo="sn">
              <node role="statement" roleId="tpee.1068581517665" type="tpee.ReturnStatement" typeId="tpee.1068581242878" id="1272170755470151155" nodeInfo="nn" />
            </node>
            <node role="condition" roleId="tpee.1068580123160" type="tpee.NotExpression" typeId="tpee.1081516740877" id="1272170755470151156" nodeInfo="nn">
              <node role="expression" roleId="tpee.1081516765348" type="tpee.StaticMethodCall" typeId="tpee.1081236700937" id="1272170755470151157" nodeInfo="nn">
                <link role="classConcept" roleId="tpee.1144433194310" targetNodeId="1272170755468266408" resolveInfo="CustomActionsHandler" />
                <link role="baseMethodDeclaration" roleId="tpee.1068499141037" targetNodeId="1272170755468384670" resolveInfo="canHandleAbstractConceptDeclarationMemberActions" />
                <node role="actualArgument" roleId="tpee.1068499141038" type="tpc2.CellActionMap_FunctionParm_selectedNode" typeId="tpc2.1402906326895675325" id="1272170755470151158" nodeInfo="nn" />
                <node role="actualArgument" roleId="tpee.1068499141038" type="tpc2.ConceptFunctionParameter_editorContext" typeId="tpc2.1161622981231" id="1272170755470151159" nodeInfo="nn" />
              </node>
            </node>
          </node>
          <node role="statement" roleId="tpee.1068581517665" type="tpee.LocalVariableDeclarationStatement" typeId="tpee.1068581242864" id="1272170755470151160" nodeInfo="nn">
            <node role="localVariableDeclaration" roleId="tpee.1068581242865" type="tpee.LocalVariableDeclaration" typeId="tpee.1068581242863" id="1272170755470151161" nodeInfo="nr">
              <property name="name" nameId="tpck.1169194664001" value="containingAbstractConcept" />
              <node role="type" roleId="tpee.5680397130376446158" type="tp25.SNodeType" typeId="tp25.1138055754698" id="1272170755470151162" nodeInfo="in">
                <link role="concept" roleId="tp25.1138405853777" targetNodeId="tpce.1169125787135" resolveInfo="AbstractConceptDeclaration" />
              </node>
              <node role="initializer" roleId="tpee.1068431790190" type="tp25.SNodeTypeCastExpression" typeId="tp25.1140137987495" id="1272170755470151163" nodeInfo="nn">
                <link role="concept" roleId="tp25.1140138128738" targetNodeId="tpce.1169125787135" resolveInfo="AbstractConceptDeclaration" />
                <node role="leftExpression" roleId="tp25.1140138123956" type="tpee.DotExpression" typeId="tpee.1197027756228" id="1272170755470151164" nodeInfo="nn">
                  <node role="operand" roleId="tpee.1197027771414" type="tpc2.CellActionMap_FunctionParm_selectedNode" typeId="tpc2.1402906326895675325" id="1272170755470151165" nodeInfo="nn" />
                  <node role="operation" roleId="tpee.1197027833540" type="tp25.Node_GetParentOperation" typeId="tp25.1139613262185" id="1272170755470151166" nodeInfo="nn" />
>>>>>>> d161ae6f
                </node>
              </node>
            </node>
          </node>
<<<<<<< HEAD
          <node role="statement" roleId="tpee.1068581517665" type="tpee.Statement" typeId="tpee.1068580123157" id="7806908697102005812" nodeInfo="nn" />
          <node role="statement" roleId="tpee.1068581517665" type="tpee.LocalVariableDeclarationStatement" typeId="tpee.1068581242864" id="7806908697102005813" nodeInfo="nn">
            <node role="localVariableDeclaration" roleId="tpee.1068581242865" type="tpee.LocalVariableDeclaration" typeId="tpee.1068581242863" id="7806908697102005814" nodeInfo="nr">
              <property name="name" nameId="tpck.1169194664001" value="childReference" />
              <node role="type" roleId="tpee.5680397130376446158" type="tp25.SNodeType" typeId="tp25.1138055754698" id="7806908697102005815" nodeInfo="in">
                <link role="concept" roleId="tp25.1138405853777" targetNodeId="tpce.1071489288298" resolveInfo="LinkDeclaration" />
              </node>
              <node role="initializer" roleId="tpee.1068431790190" type="tpee.NullLiteral" typeId="tpee.1070534058343" id="7806908697102005816" nodeInfo="nn" />
            </node>
          </node>
          <node role="statement" roleId="tpee.1068581517665" type="tpee.LocalVariableDeclarationStatement" typeId="tpee.1068581242864" id="7806908697102005817" nodeInfo="nn">
            <node role="localVariableDeclaration" roleId="tpee.1068581242865" type="tpee.LocalVariableDeclaration" typeId="tpee.1068581242863" id="7806908697102005818" nodeInfo="nr">
              <property name="name" nameId="tpck.1169194664001" value="childToSelect" />
              <node role="type" roleId="tpee.5680397130376446158" type="tp25.SNodeType" typeId="tp25.1138055754698" id="7806908697102005819" nodeInfo="in">
                <link role="concept" roleId="tp25.1138405853777" targetNodeId="tpce.1071489288298" resolveInfo="LinkDeclaration" />
              </node>
              <node role="initializer" roleId="tpee.1068431790190" type="tpee.NullLiteral" typeId="tpee.1070534058343" id="7806908697102005820" nodeInfo="nn" />
            </node>
          </node>
          <node role="statement" roleId="tpee.1068581517665" type="tpee.ExpressionStatement" typeId="tpee.1068580123155" id="7806908697102005821" nodeInfo="nn">
            <node role="expression" roleId="tpee.1068580123156" type="tpee.DotExpression" typeId="tpee.1197027756228" id="7806908697102005822" nodeInfo="nn">
              <node role="operand" roleId="tpee.1197027771414" type="tpee.DotExpression" typeId="tpee.1197027756228" id="7806908697102005823" nodeInfo="nn">
                <node role="operand" roleId="tpee.1197027771414" type="tpee.DotExpression" typeId="tpee.1197027756228" id="7806908697102005824" nodeInfo="nn">
                  <node role="operand" roleId="tpee.1197027771414" type="tpee.VariableReference" typeId="tpee.1068498886296" id="7806908697102005825" nodeInfo="nn">
                    <link role="variableDeclaration" roleId="tpee.1068581517664" targetNodeId="7806908697102005806" resolveInfo="conceptDeclaration" />
                  </node>
                  <node role="operation" roleId="tpee.1197027833540" type="tp25.SLinkListAccess" typeId="tp25.1138056282393" id="7806908697102005826" nodeInfo="nn">
                    <link role="link" roleId="tp25.1138056546658" targetNodeId="tpce.1071489727083" />
                  </node>
                </node>
                <node role="operation" roleId="tpee.1197027833540" type="tp2q.WhereOperation" typeId="tp2q.1202120902084" id="7806908697102005827" nodeInfo="nn">
                  <node role="closure" roleId="tp2q.1204796294226" type="tp2c.ClosureLiteral" typeId="tp2c.1199569711397" id="7806908697102005828" nodeInfo="nn">
                    <node role="body" roleId="tp2c.1199569916463" type="tpee.StatementList" typeId="tpee.1068580123136" id="7806908697102005829" nodeInfo="sn">
                      <node role="statement" roleId="tpee.1068581517665" type="tpee.ExpressionStatement" typeId="tpee.1068580123155" id="7806908697102005830" nodeInfo="nn">
                        <node role="expression" roleId="tpee.1068580123156" type="tpee.DotExpression" typeId="tpee.1197027756228" id="7806908697102005831" nodeInfo="nn">
                          <node role="operand" roleId="tpee.1197027771414" type="tpee.DotExpression" typeId="tpee.1197027756228" id="7806908697102005832" nodeInfo="nn">
                            <node role="operand" roleId="tpee.1197027771414" type="tpee.VariableReference" typeId="tpee.1068498886296" id="7806908697102005833" nodeInfo="nn">
                              <link role="variableDeclaration" roleId="tpee.1068581517664" targetNodeId="7806908697102005837" resolveInfo="it" />
                            </node>
                            <node role="operation" roleId="tpee.1197027833540" type="tp25.SPropertyAccess" typeId="tp25.1138056022639" id="7806908697102005834" nodeInfo="nn">
                              <link role="property" roleId="tp25.1138056395725" targetNodeId="tpce.1071599937831" resolveInfo="metaClass" />
                            </node>
                          </node>
                          <node role="operation" roleId="tpee.1197027833540" type="tp25.Property_HasValue_Enum" typeId="tp25.1146171026731" id="7806908697102005835" nodeInfo="nn">
                            <node role="value" roleId="tp25.1146171026732" type="tp25.EnumMemberReference" typeId="tp25.1138676077309" id="7806908697102005836" nodeInfo="nn">
                              <link role="enumMember" roleId="tp25.1138676095763" targetNodeId="tpce.1084199179705" />
=======
          <node role="statement" roleId="tpee.1068581517665" type="tpee.IfStatement" typeId="tpee.1068580123159" id="1272170755470151167" nodeInfo="nn">
            <node role="ifTrue" roleId="tpee.1068580123161" type="tpee.StatementList" typeId="tpee.1068580123136" id="1272170755470151168" nodeInfo="sn">
              <node role="statement" roleId="tpee.1068581517665" type="tpee.IfStatement" typeId="tpee.1068580123159" id="1272170755464640265" nodeInfo="nn">
                <node role="ifTrue" roleId="tpee.1068580123161" type="tpee.StatementList" typeId="tpee.1068580123136" id="1272170755464640266" nodeInfo="sn">
                  <node role="statement" roleId="tpee.1068581517665" type="tpee.LocalVariableDeclarationStatement" typeId="tpee.1068581242864" id="1272170755464640267" nodeInfo="nn">
                    <node role="localVariableDeclaration" roleId="tpee.1068581242865" type="tpee.LocalVariableDeclaration" typeId="tpee.1068581242863" id="1272170755464640268" nodeInfo="nr">
                      <property name="name" nameId="tpck.1169194664001" value="cd" />
                      <node role="type" roleId="tpee.5680397130376446158" type="tp25.SNodeType" typeId="tp25.1138055754698" id="1272170755464640269" nodeInfo="in">
                        <link role="concept" roleId="tp25.1138405853777" targetNodeId="tpce.1071489090640" resolveInfo="ConceptDeclaration" />
                      </node>
                      <node role="initializer" roleId="tpee.1068431790190" type="tp25.SNodeTypeCastExpression" typeId="tp25.1140137987495" id="1272170755464640270" nodeInfo="nn">
                        <link role="concept" roleId="tp25.1140138128738" targetNodeId="tpce.1071489090640" resolveInfo="ConceptDeclaration" />
                        <node role="leftExpression" roleId="tp25.1140138123956" type="tpee.VariableReference" typeId="tpee.1068498886296" id="1272170755464640271" nodeInfo="nn">
                          <link role="variableDeclaration" roleId="tpee.1068581517664" targetNodeId="1272170755470151161" resolveInfo="containingAbstractConcept" />
                        </node>
                      </node>
                    </node>
                  </node>
                  <node role="statement" roleId="tpee.1068581517665" type="tpee.IfStatement" typeId="tpee.1068580123159" id="1272170755464640272" nodeInfo="nn">
                    <node role="ifTrue" roleId="tpee.1068580123161" type="tpee.StatementList" typeId="tpee.1068580123136" id="1272170755464640273" nodeInfo="sn">
                      <node role="statement" roleId="tpee.1068581517665" type="tpee.ExpressionStatement" typeId="tpee.1068580123155" id="1272170755464640274" nodeInfo="nn">
                        <node role="expression" roleId="tpee.1068580123156" type="tpee.DotExpression" typeId="tpee.1197027756228" id="1272170755464640275" nodeInfo="nn">
                          <node role="operand" roleId="tpee.1197027771414" type="tpee.VariableReference" typeId="tpee.1068498886296" id="1272170755464640276" nodeInfo="nn">
                            <link role="variableDeclaration" roleId="tpee.1068581517664" targetNodeId="1272170755464640268" resolveInfo="cd" />
                          </node>
                          <node role="operation" roleId="tpee.1197027833540" type="tpc2.SelectInEditorOperation" typeId="tpc2.3647146066980922272" id="1272170755464640277" nodeInfo="nn">
                            <node role="editorContext" roleId="tpc2.1948540814633499358" type="tpc2.ConceptFunctionParameter_editorContext" typeId="tpc2.1161622981231" id="1272170755464641441" nodeInfo="nn" />
                            <node role="cellSelector" roleId="tpc2.1948540814635895774" type="tpc2.CellIdReferenceSelector" typeId="tpc2.4323500428136740385" id="1272170755464640279" nodeInfo="ng">
                              <link role="id" roleId="tpc2.4323500428136742952" targetNodeId="7806908697099965494" resolveInfo="emptyChildrenPlaceHolder" />
                            </node>
                            <node role="selectionStart" roleId="tpc2.3604384757217586546" type="tpee.IntegerConstant" typeId="tpee.1068580320020" id="1272170755465466536" nodeInfo="nn">
                              <property name="value" nameId="tpee.1068580320021" value="0" />
                            </node>
                          </node>
                        </node>
                      </node>
                    </node>
                    <node role="condition" roleId="tpee.1068580123160" type="tpee.DotExpression" typeId="tpee.1197027756228" id="1272170755464640280" nodeInfo="nn">
                      <node role="operand" roleId="tpee.1197027771414" type="tpee.DotExpression" typeId="tpee.1197027756228" id="1272170755464640281" nodeInfo="nn">
                        <node role="operand" roleId="tpee.1197027771414" type="tpc2.CellActionMap_FunctionParm_selectedNode" typeId="tpc2.1402906326895675325" id="1272170755464641310" nodeInfo="nn" />
                        <node role="operation" roleId="tpee.1197027833540" type="tp25.SPropertyAccess" typeId="tp25.1138056022639" id="1272170755464640283" nodeInfo="nn">
                          <link role="property" roleId="tp25.1138056395725" targetNodeId="tpce.1071599937831" resolveInfo="metaClass" />
                        </node>
                      </node>
                      <node role="operation" roleId="tpee.1197027833540" type="tp25.Property_HasValue_Enum" typeId="tp25.1146171026731" id="1272170755464640284" nodeInfo="nn">
                        <node role="value" roleId="tp25.1146171026732" type="tp25.EnumMemberReference" typeId="tp25.1138676077309" id="1272170755464640285" nodeInfo="nn">
                          <link role="enumMember" roleId="tp25.1138676095763" targetNodeId="tpce.1084199179705" />
                        </node>
                      </node>
                    </node>
                    <node role="ifFalseStatement" roleId="tpee.1082485599094" type="tpee.BlockStatement" typeId="tpee.1082485599095" id="1272170755464640286" nodeInfo="nn">
                      <node role="statements" roleId="tpee.1082485599096" type="tpee.StatementList" typeId="tpee.1068580123136" id="1272170755464640287" nodeInfo="sn">
                        <node role="statement" roleId="tpee.1068581517665" type="tpee.ExpressionStatement" typeId="tpee.1068580123155" id="1272170755464640288" nodeInfo="nn">
                          <node role="expression" roleId="tpee.1068580123156" type="tpee.DotExpression" typeId="tpee.1197027756228" id="1272170755464640289" nodeInfo="nn">
                            <node role="operand" roleId="tpee.1197027771414" type="tpee.VariableReference" typeId="tpee.1068498886296" id="1272170755464640290" nodeInfo="nn">
                              <link role="variableDeclaration" roleId="tpee.1068581517664" targetNodeId="1272170755464640268" resolveInfo="cd" />
                            </node>
                            <node role="operation" roleId="tpee.1197027833540" type="tpc2.SelectInEditorOperation" typeId="tpc2.3647146066980922272" id="1272170755464640291" nodeInfo="nn">
                              <node role="editorContext" roleId="tpc2.1948540814633499358" type="tpc2.ConceptFunctionParameter_editorContext" typeId="tpc2.1161622981231" id="1272170755464641493" nodeInfo="nn" />
                              <node role="cellSelector" roleId="tpc2.1948540814635895774" type="tpc2.CellIdReferenceSelector" typeId="tpc2.4323500428136740385" id="1272170755464640293" nodeInfo="ng">
                                <link role="id" roleId="tpc2.4323500428136742952" targetNodeId="4094994329421212838" resolveInfo="emptyRefPlaceHolder" />
                              </node>
                              <node role="selectionStart" roleId="tpc2.3604384757217586546" type="tpee.IntegerConstant" typeId="tpee.1068580320020" id="1272170755465466656" nodeInfo="nn">
                                <property name="value" nameId="tpee.1068580320021" value="0" />
                              </node>
>>>>>>> d161ae6f
                            </node>
                          </node>
                        </node>
                      </node>
                    </node>
<<<<<<< HEAD
                    <node role="parameter" roleId="tp2c.1199569906740" type="tp2q.SmartClosureParameterDeclaration" typeId="tp2q.1203518072036" id="7806908697102005837" nodeInfo="ig">
                      <property name="name" nameId="tpck.1169194664001" value="it" />
                      <node role="type" roleId="tpee.5680397130376446158" type="tpee.UndefinedType" typeId="tpee.4836112446988635817" id="7806908697102005838" nodeInfo="in" />
                    </node>
                  </node>
                </node>
              </node>
              <node role="operation" roleId="tpee.1197027833540" type="tp2q.FoldLeftOperation" typeId="tp2q.1522217801069396578" id="7806908697102005839" nodeInfo="nn">
                <node role="closure" roleId="tp2q.1204796294226" type="tp2c.ClosureLiteral" typeId="tp2c.1199569711397" id="7806908697102005840" nodeInfo="nn">
                  <node role="body" roleId="tp2c.1199569916463" type="tpee.StatementList" typeId="tpee.1068580123136" id="7806908697102005841" nodeInfo="sn">
                    <node role="statement" roleId="tpee.1068581517665" type="tpee.IfStatement" typeId="tpee.1068580123159" id="7806908697102005842" nodeInfo="nn">
                      <node role="ifTrue" roleId="tpee.1068580123161" type="tpee.StatementList" typeId="tpee.1068580123136" id="7806908697102005843" nodeInfo="sn">
                        <node role="statement" roleId="tpee.1068581517665" type="tpee.ReturnStatement" typeId="tpee.1068581242878" id="7806908697102005844" nodeInfo="nn">
                          <node role="expression" roleId="tpee.1068581517676" type="tpee.BooleanConstant" typeId="tpee.1068580123137" id="7806908697102005845" nodeInfo="nn">
                            <property name="value" nameId="tpee.1068580123138" value="true" />
                          </node>
                        </node>
                      </node>
                      <node role="condition" roleId="tpee.1068580123160" type="tpee.EqualsExpression" typeId="tpee.1068580123152" id="7806908697102005846" nodeInfo="nn">
                        <node role="rightExpression" roleId="tpee.1081773367579" type="tpc2.CellActionMap_FunctionParm_selectedNode" typeId="tpc2.1402906326895675325" id="7806908697102005847" nodeInfo="nn" />
                        <node role="leftExpression" roleId="tpee.1081773367580" type="tpee.VariableReference" typeId="tpee.1068498886296" id="7806908697102005848" nodeInfo="nn">
                          <link role="variableDeclaration" roleId="tpee.1068581517664" targetNodeId="7806908697102005870" resolveInfo="nextSibling" />
                        </node>
                      </node>
                    </node>
                    <node role="statement" roleId="tpee.1068581517665" type="tpee.IfStatement" typeId="tpee.1068580123159" id="7806908697102005849" nodeInfo="nn">
                      <node role="ifTrue" roleId="tpee.1068580123161" type="tpee.StatementList" typeId="tpee.1068580123136" id="7806908697102005850" nodeInfo="sn">
                        <node role="statement" roleId="tpee.1068581517665" type="tpee.ExpressionStatement" typeId="tpee.1068580123155" id="7806908697102005851" nodeInfo="nn">
                          <node role="expression" roleId="tpee.1068580123156" type="tpee.AssignmentExpression" typeId="tpee.1068498886294" id="7806908697102005852" nodeInfo="nn">
                            <node role="rValue" roleId="tpee.1068498886297" type="tpee.VariableReference" typeId="tpee.1068498886296" id="7806908697102005853" nodeInfo="nn">
                              <link role="variableDeclaration" roleId="tpee.1068581517664" targetNodeId="7806908697102005870" resolveInfo="nextSibling" />
                            </node>
                            <node role="lValue" roleId="tpee.1068498886295" type="tpee.VariableReference" typeId="tpee.1068498886296" id="7806908697102005854" nodeInfo="nn">
                              <link role="variableDeclaration" roleId="tpee.1068581517664" targetNodeId="7806908697102005818" resolveInfo="childToSelect" />
=======
                  </node>
                </node>
                <node role="condition" roleId="tpee.1068580123160" type="tpee.DotExpression" typeId="tpee.1197027756228" id="1272170755464640294" nodeInfo="nn">
                  <node role="operand" roleId="tpee.1197027771414" type="tpee.VariableReference" typeId="tpee.1068498886296" id="1272170755464640295" nodeInfo="nn">
                    <link role="variableDeclaration" roleId="tpee.1068581517664" targetNodeId="1272170755470151161" resolveInfo="containingAbstractConcept" />
                  </node>
                  <node role="operation" roleId="tpee.1197027833540" type="tp25.Node_IsInstanceOfOperation" typeId="tp25.1139621453865" id="1272170755464640296" nodeInfo="nn">
                    <node role="conceptArgument" roleId="tp25.1177027386292" type="tp25.RefConcept_Reference" typeId="tp25.1177026924588" id="1272170755464640297" nodeInfo="nn">
                      <link role="conceptDeclaration" roleId="tp25.1177026940964" targetNodeId="tpce.1071489090640" resolveInfo="ConceptDeclaration" />
                    </node>
                  </node>
                </node>
                <node role="elsifClauses" roleId="tpee.1206060520071" type="tpee.ElsifClause" typeId="tpee.1206060495898" id="1272170755464640298" nodeInfo="ng">
                  <node role="statementList" roleId="tpee.1206060644605" type="tpee.StatementList" typeId="tpee.1068580123136" id="1272170755464640299" nodeInfo="sn">
                    <node role="statement" roleId="tpee.1068581517665" type="tpee.LocalVariableDeclarationStatement" typeId="tpee.1068581242864" id="1272170755464640300" nodeInfo="nn">
                      <node role="localVariableDeclaration" roleId="tpee.1068581242865" type="tpee.LocalVariableDeclaration" typeId="tpee.1068581242863" id="1272170755464640301" nodeInfo="nr">
                        <property name="name" nameId="tpck.1169194664001" value="id" />
                        <node role="type" roleId="tpee.5680397130376446158" type="tp25.SNodeType" typeId="tp25.1138055754698" id="1272170755464640302" nodeInfo="in">
                          <link role="concept" roleId="tp25.1138405853777" targetNodeId="tpce.1169125989551" resolveInfo="InterfaceConceptDeclaration" />
                        </node>
                        <node role="initializer" roleId="tpee.1068431790190" type="tp25.SNodeTypeCastExpression" typeId="tp25.1140137987495" id="1272170755464640303" nodeInfo="nn">
                          <link role="concept" roleId="tp25.1140138128738" targetNodeId="tpce.1169125989551" resolveInfo="InterfaceConceptDeclaration" />
                          <node role="leftExpression" roleId="tp25.1140138123956" type="tpee.VariableReference" typeId="tpee.1068498886296" id="1272170755464640304" nodeInfo="nn">
                            <link role="variableDeclaration" roleId="tpee.1068581517664" targetNodeId="1272170755470151161" resolveInfo="containingAbstractConcept" />
                          </node>
                        </node>
                      </node>
                    </node>
                    <node role="statement" roleId="tpee.1068581517665" type="tpee.IfStatement" typeId="tpee.1068580123159" id="1272170755464640305" nodeInfo="nn">
                      <node role="ifTrue" roleId="tpee.1068580123161" type="tpee.StatementList" typeId="tpee.1068580123136" id="1272170755464640306" nodeInfo="sn">
                        <node role="statement" roleId="tpee.1068581517665" type="tpee.ExpressionStatement" typeId="tpee.1068580123155" id="1272170755464640307" nodeInfo="nn">
                          <node role="expression" roleId="tpee.1068580123156" type="tpee.DotExpression" typeId="tpee.1197027756228" id="1272170755464640308" nodeInfo="nn">
                            <node role="operand" roleId="tpee.1197027771414" type="tpee.VariableReference" typeId="tpee.1068498886296" id="1272170755464640309" nodeInfo="nn">
                              <link role="variableDeclaration" roleId="tpee.1068581517664" targetNodeId="1272170755464640301" resolveInfo="id" />
                            </node>
                            <node role="operation" roleId="tpee.1197027833540" type="tpc2.SelectInEditorOperation" typeId="tpc2.3647146066980922272" id="1272170755464640310" nodeInfo="nn">
                              <node role="editorContext" roleId="tpc2.1948540814633499358" type="tpc2.ConceptFunctionParameter_editorContext" typeId="tpc2.1161622981231" id="1272170755464641676" nodeInfo="nn" />
                              <node role="cellSelector" roleId="tpc2.1948540814635895774" type="tpc2.CellIdReferenceSelector" typeId="tpc2.4323500428136740385" id="1272170755464640312" nodeInfo="ng">
                                <link role="id" roleId="tpc2.4323500428136742952" targetNodeId="5068430456962355529" resolveInfo="emptyChildrenPlaceHolder" />
                              </node>
                              <node role="selectionStart" roleId="tpc2.3604384757217586546" type="tpee.IntegerConstant" typeId="tpee.1068580320020" id="1272170755465466776" nodeInfo="nn">
                                <property name="value" nameId="tpee.1068580320021" value="0" />
                              </node>
>>>>>>> d161ae6f
                            </node>
                          </node>
                        </node>
                      </node>
<<<<<<< HEAD
                      <node role="condition" roleId="tpee.1068580123160" type="tpee.NotExpression" typeId="tpee.1081516740877" id="7806908697102005855" nodeInfo="nn">
                        <node role="expression" roleId="tpee.1081516765348" type="tpee.VariableReference" typeId="tpee.1068498886296" id="7806908697102005856" nodeInfo="nn">
                          <link role="variableDeclaration" roleId="tpee.1068581517664" targetNodeId="7806908697102005868" resolveInfo="nodeVisited" />
                        </node>
                      </node>
                      <node role="elsifClauses" roleId="tpee.1206060520071" type="tpee.ElsifClause" typeId="tpee.1206060495898" id="7806908697102005857" nodeInfo="ng">
                        <node role="condition" roleId="tpee.1206060619838" type="tpee.EqualsExpression" typeId="tpee.1068580123152" id="7806908697102005858" nodeInfo="nn">
                          <node role="rightExpression" roleId="tpee.1081773367579" type="tpee.NullLiteral" typeId="tpee.1070534058343" id="7806908697102005859" nodeInfo="nn" />
                          <node role="leftExpression" roleId="tpee.1081773367580" type="tpee.VariableReference" typeId="tpee.1068498886296" id="7806908697102005860" nodeInfo="nn">
                            <link role="variableDeclaration" roleId="tpee.1068581517664" targetNodeId="7806908697102005814" resolveInfo="childReference" />
                          </node>
                        </node>
                        <node role="statementList" roleId="tpee.1206060644605" type="tpee.StatementList" typeId="tpee.1068580123136" id="7806908697102005861" nodeInfo="sn">
                          <node role="statement" roleId="tpee.1068581517665" type="tpee.ExpressionStatement" typeId="tpee.1068580123155" id="7806908697102005862" nodeInfo="nn">
                            <node role="expression" roleId="tpee.1068580123156" type="tpee.AssignmentExpression" typeId="tpee.1068498886294" id="7806908697102005863" nodeInfo="nn">
                              <node role="rValue" roleId="tpee.1068498886297" type="tpee.VariableReference" typeId="tpee.1068498886296" id="7806908697102005864" nodeInfo="nn">
                                <link role="variableDeclaration" roleId="tpee.1068581517664" targetNodeId="7806908697102005870" resolveInfo="nextSibling" />
                              </node>
                              <node role="lValue" roleId="tpee.1068498886295" type="tpee.VariableReference" typeId="tpee.1068498886296" id="7806908697102005865" nodeInfo="nn">
                                <link role="variableDeclaration" roleId="tpee.1068581517664" targetNodeId="7806908697102005814" resolveInfo="childReference" />
                              </node>
                            </node>
=======
                      <node role="ifFalseStatement" roleId="tpee.1082485599094" type="tpee.BlockStatement" typeId="tpee.1082485599095" id="1272170755464640313" nodeInfo="nn">
                        <node role="statements" roleId="tpee.1082485599096" type="tpee.StatementList" typeId="tpee.1068580123136" id="1272170755464640314" nodeInfo="sn">
                          <node role="statement" roleId="tpee.1068581517665" type="tpee.ExpressionStatement" typeId="tpee.1068580123155" id="1272170755464640315" nodeInfo="nn">
                            <node role="expression" roleId="tpee.1068580123156" type="tpee.DotExpression" typeId="tpee.1197027756228" id="1272170755464640316" nodeInfo="nn">
                              <node role="operand" roleId="tpee.1197027771414" type="tpee.VariableReference" typeId="tpee.1068498886296" id="1272170755464640317" nodeInfo="nn">
                                <link role="variableDeclaration" roleId="tpee.1068581517664" targetNodeId="1272170755464640301" resolveInfo="id" />
                              </node>
                              <node role="operation" roleId="tpee.1197027833540" type="tpc2.SelectInEditorOperation" typeId="tpc2.3647146066980922272" id="1272170755464640318" nodeInfo="nn">
                                <node role="editorContext" roleId="tpc2.1948540814633499358" type="tpc2.ConceptFunctionParameter_editorContext" typeId="tpc2.1161622981231" id="1272170755464641735" nodeInfo="nn" />
                                <node role="cellSelector" roleId="tpc2.1948540814635895774" type="tpc2.CellIdReferenceSelector" typeId="tpc2.4323500428136740385" id="1272170755464640320" nodeInfo="ng">
                                  <link role="id" roleId="tpc2.4323500428136742952" targetNodeId="5068430456962361310" resolveInfo="emptyRefPlaceHolder" />
                                </node>
                                <node role="selectionStart" roleId="tpc2.3604384757217586546" type="tpee.IntegerConstant" typeId="tpee.1068580320020" id="1272170755465466896" nodeInfo="nn">
                                  <property name="value" nameId="tpee.1068580320021" value="0" />
                                </node>
                              </node>
                            </node>
                          </node>
                        </node>
                      </node>
                      <node role="condition" roleId="tpee.1068580123160" type="tpee.DotExpression" typeId="tpee.1197027756228" id="1272170755464640321" nodeInfo="nn">
                        <node role="operand" roleId="tpee.1197027771414" type="tpee.DotExpression" typeId="tpee.1197027756228" id="1272170755464640322" nodeInfo="nn">
                          <node role="operand" roleId="tpee.1197027771414" type="tpc2.CellActionMap_FunctionParm_selectedNode" typeId="tpc2.1402906326895675325" id="1272170755464641552" nodeInfo="nn" />
                          <node role="operation" roleId="tpee.1197027833540" type="tp25.SPropertyAccess" typeId="tp25.1138056022639" id="1272170755464640324" nodeInfo="nn">
                            <link role="property" roleId="tp25.1138056395725" targetNodeId="tpce.1071599937831" resolveInfo="metaClass" />
                          </node>
                        </node>
                        <node role="operation" roleId="tpee.1197027833540" type="tp25.Property_HasValue_Enum" typeId="tp25.1146171026731" id="1272170755464640325" nodeInfo="nn">
                          <node role="value" roleId="tp25.1146171026732" type="tp25.EnumMemberReference" typeId="tp25.1138676077309" id="1272170755464640326" nodeInfo="nn">
                            <link role="enumMember" roleId="tp25.1138676095763" targetNodeId="tpce.1084199179705" />
>>>>>>> d161ae6f
                          </node>
                        </node>
                      </node>
                    </node>
<<<<<<< HEAD
                    <node role="statement" roleId="tpee.1068581517665" type="tpee.ReturnStatement" typeId="tpee.1068581242878" id="7806908697102005866" nodeInfo="nn">
                      <node role="expression" roleId="tpee.1068581517676" type="tpee.VariableReference" typeId="tpee.1068498886296" id="7806908697102005867" nodeInfo="nn">
                        <link role="variableDeclaration" roleId="tpee.1068581517664" targetNodeId="7806908697102005868" resolveInfo="nodeVisited" />
                      </node>
                    </node>
                  </node>
                  <node role="parameter" roleId="tp2c.1199569906740" type="tpee.ParameterDeclaration" typeId="tpee.1068498886292" id="7806908697102005868" nodeInfo="ir">
                    <property name="name" nameId="tpck.1169194664001" value="nodeVisited" />
                    <node role="type" roleId="tpee.5680397130376446158" type="tpee.BooleanType" typeId="tpee.1070534644030" id="7806908697102005869" nodeInfo="in" />
                  </node>
                  <node role="parameter" roleId="tp2c.1199569906740" type="tp2q.SmartClosureParameterDeclaration" typeId="tp2q.1203518072036" id="7806908697102005870" nodeInfo="ig">
                    <property name="name" nameId="tpck.1169194664001" value="nextSibling" />
                    <node role="type" roleId="tpee.5680397130376446158" type="tpee.UndefinedType" typeId="tpee.4836112446988635817" id="7806908697102005871" nodeInfo="in" />
                  </node>
                </node>
                <node role="seed" roleId="tp2q.1522217801069421796" type="tpee.BooleanConstant" typeId="tpee.1068580123137" id="7806908697102005872" nodeInfo="nn">
                  <property name="value" nameId="tpee.1068580123138" value="false" />
                </node>
              </node>
            </node>
          </node>
          <node role="statement" roleId="tpee.1068581517665" type="tpee.Statement" typeId="tpee.1068580123157" id="7806908697102005873" nodeInfo="nn" />
          <node role="statement" roleId="tpee.1068581517665" type="tpee.ExpressionStatement" typeId="tpee.1068580123155" id="7806908697102005874" nodeInfo="nn">
            <node role="expression" roleId="tpee.1068580123156" type="tpee.DotExpression" typeId="tpee.1197027756228" id="7806908697102005875" nodeInfo="nn">
              <node role="operand" roleId="tpee.1197027771414" type="tpc2.CellActionMap_FunctionParm_selectedNode" typeId="tpc2.1402906326895675325" id="7806908697102005876" nodeInfo="nn" />
              <node role="operation" roleId="tpee.1197027833540" type="tp25.Node_DeleteOperation" typeId="tp25.1140133623887" id="7806908697102005877" nodeInfo="nn" />
            </node>
          </node>
          <node role="statement" roleId="tpee.1068581517665" type="tpee.IfStatement" typeId="tpee.1068580123159" id="7806908697102005878" nodeInfo="nn">
            <node role="ifTrue" roleId="tpee.1068580123161" type="tpee.StatementList" typeId="tpee.1068580123136" id="7806908697102005879" nodeInfo="sn">
              <node role="statement" roleId="tpee.1068581517665" type="tpee.ExpressionStatement" typeId="tpee.1068580123155" id="7806908697102005880" nodeInfo="nn">
                <node role="expression" roleId="tpee.1068580123156" type="tpee.DotExpression" typeId="tpee.1197027756228" id="7806908697102005881" nodeInfo="nn">
                  <node role="operand" roleId="tpee.1197027771414" type="tpee.VariableReference" typeId="tpee.1068498886296" id="7806908697102005882" nodeInfo="nn">
                    <link role="variableDeclaration" roleId="tpee.1068581517664" targetNodeId="7806908697102005818" resolveInfo="childToSelect" />
                  </node>
                  <node role="operation" roleId="tpee.1197027833540" type="tpc2.SelectInEditorOperation" typeId="tpc2.3647146066980922272" id="7806908697102005883" nodeInfo="nn">
                    <node role="editorContext" roleId="tpc2.1948540814633499358" type="tpc2.ConceptFunctionParameter_editorContext" typeId="tpc2.1161622981231" id="7806908697102005884" nodeInfo="nn" />
                    <node role="selectionStart" roleId="tpc2.3604384757217586546" type="tpee.IntegerConstant" typeId="tpee.1068580320020" id="7806908697102005885" nodeInfo="nn">
                      <property name="value" nameId="tpee.1068580320021" value="-1" />
                    </node>
                    <node role="cellSelector" roleId="tpc2.1948540814635895774" type="tpc2.PredefinedSelector" typeId="tpc2.3547227755871693971" id="7806908697102005886" nodeInfo="ng">
                      <property name="cellId" nameId="tpc2.2162403111523065396" value="last" />
=======
                  </node>
                  <node role="condition" roleId="tpee.1206060619838" type="tpee.DotExpression" typeId="tpee.1197027756228" id="1272170755464640327" nodeInfo="nn">
                    <node role="operand" roleId="tpee.1197027771414" type="tpee.VariableReference" typeId="tpee.1068498886296" id="1272170755464640328" nodeInfo="nn">
                      <link role="variableDeclaration" roleId="tpee.1068581517664" targetNodeId="1272170755470151161" resolveInfo="containingAbstractConcept" />
                    </node>
                    <node role="operation" roleId="tpee.1197027833540" type="tp25.Node_IsInstanceOfOperation" typeId="tp25.1139621453865" id="1272170755464640329" nodeInfo="nn">
                      <node role="conceptArgument" roleId="tp25.1177027386292" type="tp25.RefConcept_Reference" typeId="tp25.1177026924588" id="1272170755464640330" nodeInfo="nn">
                        <link role="conceptDeclaration" roleId="tp25.1177026940964" targetNodeId="tpce.1169125989551" resolveInfo="InterfaceConceptDeclaration" />
                      </node>
                    </node>
                  </node>
                </node>
              </node>
            </node>
            <node role="condition" roleId="tpee.1068580123160" type="tpee.NotExpression" typeId="tpee.1081516740877" id="1272170755470151205" nodeInfo="nn">
              <node role="expression" roleId="tpee.1081516765348" type="tpee.StaticMethodCall" typeId="tpee.1081236700937" id="1272170755470151206" nodeInfo="nn">
                <link role="baseMethodDeclaration" roleId="tpee.1068499141037" targetNodeId="1272170755468806661" resolveInfo="backspaceElementFromCollectionAndSetSelection" />
                <link role="classConcept" roleId="tpee.1144433194310" targetNodeId="1272170755468266408" resolveInfo="CustomActionsHandler" />
                <node role="actualArgument" roleId="tpee.1068499141038" type="tpc2.CellActionMap_FunctionParm_selectedNode" typeId="tpc2.1402906326895675325" id="1272170755470151207" nodeInfo="nn" />
                <node role="actualArgument" roleId="tpee.1068499141038" type="tpee.DotExpression" typeId="tpee.1197027756228" id="7806908697102005823" nodeInfo="nn">
                  <node role="operand" roleId="tpee.1197027771414" type="tpee.DotExpression" typeId="tpee.1197027756228" id="7806908697102005824" nodeInfo="nn">
                    <node role="operand" roleId="tpee.1197027771414" type="tpee.VariableReference" typeId="tpee.1068498886296" id="1272170755464498032" nodeInfo="nn">
                      <link role="variableDeclaration" roleId="tpee.1068581517664" targetNodeId="1272170755470151161" resolveInfo="containingAbstractConcept" />
                    </node>
                    <node role="operation" roleId="tpee.1197027833540" type="tp25.SLinkListAccess" typeId="tp25.1138056282393" id="7806908697102005826" nodeInfo="nn">
                      <link role="link" roleId="tp25.1138056546658" targetNodeId="tpce.1071489727083" />
                    </node>
                  </node>
                  <node role="operation" roleId="tpee.1197027833540" type="tp2q.WhereOperation" typeId="tp2q.1202120902084" id="7806908697102005827" nodeInfo="nn">
                    <node role="closure" roleId="tp2q.1204796294226" type="tp2c.ClosureLiteral" typeId="tp2c.1199569711397" id="7806908697102005828" nodeInfo="nn">
                      <node role="body" roleId="tp2c.1199569916463" type="tpee.StatementList" typeId="tpee.1068580123136" id="7806908697102005829" nodeInfo="sn">
                        <node role="statement" roleId="tpee.1068581517665" type="tpee.ExpressionStatement" typeId="tpee.1068580123155" id="7806908697102005830" nodeInfo="nn">
                          <node role="expression" roleId="tpee.1068580123156" type="tpee.EqualsExpression" typeId="tpee.1068580123152" id="1272170755464502842" nodeInfo="nn">
                            <node role="rightExpression" roleId="tpee.1081773367579" type="tpee.DotExpression" typeId="tpee.1197027756228" id="1272170755464503967" nodeInfo="nn">
                              <node role="operand" roleId="tpee.1197027771414" type="tpc2.CellActionMap_FunctionParm_selectedNode" typeId="tpc2.1402906326895675325" id="1272170755464503428" nodeInfo="nn" />
                              <node role="operation" roleId="tpee.1197027833540" type="tp25.SPropertyAccess" typeId="tp25.1138056022639" id="1272170755464506650" nodeInfo="nn">
                                <link role="property" roleId="tp25.1138056395725" targetNodeId="tpce.1071599937831" resolveInfo="metaClass" />
                              </node>
                            </node>
                            <node role="leftExpression" roleId="tpee.1081773367580" type="tpee.DotExpression" typeId="tpee.1197027756228" id="7806908697102005832" nodeInfo="nn">
                              <node role="operand" roleId="tpee.1197027771414" type="tpee.VariableReference" typeId="tpee.1068498886296" id="7806908697102005833" nodeInfo="nn">
                                <link role="variableDeclaration" roleId="tpee.1068581517664" targetNodeId="7806908697102005837" resolveInfo="it" />
                              </node>
                              <node role="operation" roleId="tpee.1197027833540" type="tp25.SPropertyAccess" typeId="tp25.1138056022639" id="7806908697102005834" nodeInfo="nn">
                                <link role="property" roleId="tp25.1138056395725" targetNodeId="tpce.1071599937831" resolveInfo="metaClass" />
                              </node>
                            </node>
                          </node>
                        </node>
                      </node>
                      <node role="parameter" roleId="tp2c.1199569906740" type="tp2q.SmartClosureParameterDeclaration" typeId="tp2q.1203518072036" id="7806908697102005837" nodeInfo="ig">
                        <property name="name" nameId="tpck.1169194664001" value="it" />
                        <node role="type" roleId="tpee.5680397130376446158" type="tpee.UndefinedType" typeId="tpee.4836112446988635817" id="7806908697102005838" nodeInfo="in" />
                      </node>
>>>>>>> d161ae6f
                    </node>
                  </node>
                </node>
                <node role="actualArgument" roleId="tpee.1068499141038" type="tpc2.ConceptFunctionParameter_editorContext" typeId="tpc2.1161622981231" id="1272170755470151211" nodeInfo="nn" />
              </node>
            </node>
<<<<<<< HEAD
            <node role="condition" roleId="tpee.1068580123160" type="tpee.NotEqualsExpression" typeId="tpee.1073239437375" id="7806908697102005887" nodeInfo="nn">
              <node role="rightExpression" roleId="tpee.1081773367579" type="tpee.NullLiteral" typeId="tpee.1070534058343" id="7806908697102005888" nodeInfo="nn" />
              <node role="leftExpression" roleId="tpee.1081773367580" type="tpee.VariableReference" typeId="tpee.1068498886296" id="7806908697102005889" nodeInfo="nn">
                <link role="variableDeclaration" roleId="tpee.1068581517664" targetNodeId="7806908697102005818" resolveInfo="childToSelect" />
              </node>
            </node>
            <node role="elsifClauses" roleId="tpee.1206060520071" type="tpee.ElsifClause" typeId="tpee.1206060495898" id="7806908697102005890" nodeInfo="ng">
              <node role="condition" roleId="tpee.1206060619838" type="tpee.NotEqualsExpression" typeId="tpee.1073239437375" id="7806908697102005891" nodeInfo="nn">
                <node role="rightExpression" roleId="tpee.1081773367579" type="tpee.NullLiteral" typeId="tpee.1070534058343" id="7806908697102005892" nodeInfo="nn" />
                <node role="leftExpression" roleId="tpee.1081773367580" type="tpee.VariableReference" typeId="tpee.1068498886296" id="7806908697102005893" nodeInfo="nn">
                  <link role="variableDeclaration" roleId="tpee.1068581517664" targetNodeId="7806908697102005814" resolveInfo="childReference" />
                </node>
              </node>
              <node role="statementList" roleId="tpee.1206060644605" type="tpee.StatementList" typeId="tpee.1068580123136" id="7806908697102005894" nodeInfo="sn">
                <node role="statement" roleId="tpee.1068581517665" type="tpee.ExpressionStatement" typeId="tpee.1068580123155" id="7806908697102005895" nodeInfo="nn">
                  <node role="expression" roleId="tpee.1068580123156" type="tpee.DotExpression" typeId="tpee.1197027756228" id="7806908697102005896" nodeInfo="nn">
                    <node role="operand" roleId="tpee.1197027771414" type="tpee.VariableReference" typeId="tpee.1068498886296" id="7806908697102005897" nodeInfo="nn">
                      <link role="variableDeclaration" roleId="tpee.1068581517664" targetNodeId="7806908697102005814" resolveInfo="childReference" />
                    </node>
                    <node role="operation" roleId="tpee.1197027833540" type="tpc2.SelectInEditorOperation" typeId="tpc2.3647146066980922272" id="7806908697102005898" nodeInfo="nn">
                      <node role="editorContext" roleId="tpc2.1948540814633499358" type="tpc2.ConceptFunctionParameter_editorContext" typeId="tpc2.1161622981231" id="7806908697102005899" nodeInfo="nn" />
                      <node role="selectionStart" roleId="tpc2.3604384757217586546" type="tpee.IntegerConstant" typeId="tpee.1068580320020" id="7806908697102005900" nodeInfo="nn">
                        <property name="value" nameId="tpee.1068580320021" value="0" />
                      </node>
                      <node role="cellSelector" roleId="tpc2.1948540814635895774" type="tpc2.PredefinedSelector" typeId="tpc2.3547227755871693971" id="7806908697102005901" nodeInfo="ng">
                        <property name="cellId" nameId="tpc2.2162403111523065396" value="first" />
=======
          </node>
        </node>
      </node>
    </node>
  </root>
  <root type="tpc2.CellActionMapDeclaration" typeId="tpc2.1139535219966" id="1272170755465008812" nodeInfo="ng">
    <property name="name" nameId="tpck.1169194664001" value="PropertyDeclarationDeleteActions" />
    <link role="applicableConcept" roleId="tpc2.1139535219968" targetNodeId="tpce.1071489288299" resolveInfo="PropertyDeclaration" />
    <node role="item" roleId="tpc2.1139535219969" type="tpc2.CellActionMapItem" typeId="tpc2.1139535280617" id="1272170755465017118" nodeInfo="ng">
      <property name="actionId" nameId="tpc2.1139535298778" value="delete_action_id" />
      <node role="executeFunction" roleId="tpc2.1139535280620" type="tpc2.CellActionMap_ExecuteFunction" typeId="tpc2.1139535439104" id="1272170755465017119" nodeInfo="nn">
        <node role="body" roleId="tpee.1137022507850" type="tpee.StatementList" typeId="tpee.1068580123136" id="1272170755465017120" nodeInfo="sn">
          <node role="statement" roleId="tpee.1068581517665" type="tpee.IfStatement" typeId="tpee.1068580123159" id="1272170755469454921" nodeInfo="nn">
            <node role="ifTrue" roleId="tpee.1068580123161" type="tpee.StatementList" typeId="tpee.1068580123136" id="1272170755469454924" nodeInfo="sn">
              <node role="statement" roleId="tpee.1068581517665" type="tpee.ReturnStatement" typeId="tpee.1068581242878" id="1272170755469460280" nodeInfo="nn" />
            </node>
            <node role="condition" roleId="tpee.1068580123160" type="tpee.NotExpression" typeId="tpee.1081516740877" id="1272170755469459648" nodeInfo="nn">
              <node role="expression" roleId="tpee.1081516765348" type="tpee.StaticMethodCall" typeId="tpee.1081236700937" id="1272170755469459650" nodeInfo="nn">
                <link role="baseMethodDeclaration" roleId="tpee.1068499141037" targetNodeId="1272170755468384670" resolveInfo="canHandleAbstractConceptDeclarationMemberActions" />
                <link role="classConcept" roleId="tpee.1144433194310" targetNodeId="1272170755468266408" resolveInfo="CustomActionsHandler" />
                <node role="actualArgument" roleId="tpee.1068499141038" type="tpc2.CellActionMap_FunctionParm_selectedNode" typeId="tpc2.1402906326895675325" id="1272170755469459651" nodeInfo="nn" />
                <node role="actualArgument" roleId="tpee.1068499141038" type="tpc2.ConceptFunctionParameter_editorContext" typeId="tpc2.1161622981231" id="1272170755469459652" nodeInfo="nn" />
              </node>
            </node>
          </node>
          <node role="statement" roleId="tpee.1068581517665" type="tpee.LocalVariableDeclarationStatement" typeId="tpee.1068581242864" id="1272170755465028275" nodeInfo="nn">
            <node role="localVariableDeclaration" roleId="tpee.1068581242865" type="tpee.LocalVariableDeclaration" typeId="tpee.1068581242863" id="1272170755465028276" nodeInfo="nr">
              <property name="name" nameId="tpck.1169194664001" value="containingAbstractConcept" />
              <node role="type" roleId="tpee.5680397130376446158" type="tp25.SNodeType" typeId="tp25.1138055754698" id="1272170755465028277" nodeInfo="in">
                <link role="concept" roleId="tp25.1138405853777" targetNodeId="tpce.1169125787135" resolveInfo="AbstractConceptDeclaration" />
              </node>
              <node role="initializer" roleId="tpee.1068431790190" type="tp25.SNodeTypeCastExpression" typeId="tp25.1140137987495" id="1272170755465028278" nodeInfo="nn">
                <link role="concept" roleId="tp25.1140138128738" targetNodeId="tpce.1169125787135" resolveInfo="AbstractConceptDeclaration" />
                <node role="leftExpression" roleId="tp25.1140138123956" type="tpee.DotExpression" typeId="tpee.1197027756228" id="1272170755465028279" nodeInfo="nn">
                  <node role="operand" roleId="tpee.1197027771414" type="tpc2.CellActionMap_FunctionParm_selectedNode" typeId="tpc2.1402906326895675325" id="1272170755465028280" nodeInfo="nn" />
                  <node role="operation" roleId="tpee.1197027833540" type="tp25.Node_GetParentOperation" typeId="tp25.1139613262185" id="1272170755465028281" nodeInfo="nn" />
                </node>
              </node>
            </node>
          </node>
          <node role="statement" roleId="tpee.1068581517665" type="tpee.IfStatement" typeId="tpee.1068580123159" id="1272170755469469092" nodeInfo="nn">
            <node role="ifTrue" roleId="tpee.1068580123161" type="tpee.StatementList" typeId="tpee.1068580123136" id="1272170755469469095" nodeInfo="sn">
              <node role="statement" roleId="tpee.1068581517665" type="tpee.IfStatement" typeId="tpee.1068580123159" id="1272170755465028374" nodeInfo="nn">
                <node role="ifTrue" roleId="tpee.1068580123161" type="tpee.StatementList" typeId="tpee.1068580123136" id="1272170755465028375" nodeInfo="sn">
                  <node role="statement" roleId="tpee.1068581517665" type="tpee.LocalVariableDeclarationStatement" typeId="tpee.1068581242864" id="1272170755465028376" nodeInfo="nn">
                    <node role="localVariableDeclaration" roleId="tpee.1068581242865" type="tpee.LocalVariableDeclaration" typeId="tpee.1068581242863" id="1272170755465028377" nodeInfo="nr">
                      <property name="name" nameId="tpck.1169194664001" value="cd" />
                      <node role="type" roleId="tpee.5680397130376446158" type="tp25.SNodeType" typeId="tp25.1138055754698" id="1272170755465028378" nodeInfo="in">
                        <link role="concept" roleId="tp25.1138405853777" targetNodeId="tpce.1071489090640" resolveInfo="ConceptDeclaration" />
                      </node>
                      <node role="initializer" roleId="tpee.1068431790190" type="tp25.SNodeTypeCastExpression" typeId="tp25.1140137987495" id="1272170755465028379" nodeInfo="nn">
                        <link role="concept" roleId="tp25.1140138128738" targetNodeId="tpce.1071489090640" resolveInfo="ConceptDeclaration" />
                        <node role="leftExpression" roleId="tp25.1140138123956" type="tpee.VariableReference" typeId="tpee.1068498886296" id="1272170755465028380" nodeInfo="nn">
                          <link role="variableDeclaration" roleId="tpee.1068581517664" targetNodeId="1272170755465028276" resolveInfo="containingAbstractConcept" />
                        </node>
                      </node>
                    </node>
                  </node>
                  <node role="statement" roleId="tpee.1068581517665" type="tpee.ExpressionStatement" typeId="tpee.1068580123155" id="1272170755465054821" nodeInfo="nn">
                    <node role="expression" roleId="tpee.1068580123156" type="tpee.DotExpression" typeId="tpee.1197027756228" id="1272170755465055044" nodeInfo="nn">
                      <node role="operand" roleId="tpee.1197027771414" type="tpee.VariableReference" typeId="tpee.1068498886296" id="1272170755465054819" nodeInfo="nn">
                        <link role="variableDeclaration" roleId="tpee.1068581517664" targetNodeId="1272170755465028377" resolveInfo="cd" />
                      </node>
                      <node role="operation" roleId="tpee.1197027833540" type="tpc2.SelectInEditorOperation" typeId="tpc2.3647146066980922272" id="1272170755465056181" nodeInfo="nn">
                        <node role="editorContext" roleId="tpc2.1948540814633499358" type="tpc2.ConceptFunctionParameter_editorContext" typeId="tpc2.1161622981231" id="1272170755465056224" nodeInfo="nn" />
                        <node role="cellSelector" roleId="tpc2.1948540814635895774" type="tpc2.CellIdReferenceSelector" typeId="tpc2.4323500428136740385" id="1272170755472306150" nodeInfo="ng">
                          <link role="id" roleId="tpc2.4323500428136742952" targetNodeId="1272170755472279377" resolveInfo="emptyPropertiesPlaceHolder" />
                        </node>
                        <node role="selectionStart" roleId="tpc2.3604384757217586546" type="tpee.IntegerConstant" typeId="tpee.1068580320020" id="1272170755465451858" nodeInfo="nn">
                          <property name="value" nameId="tpee.1068580320021" value="0" />
                        </node>
>>>>>>> d161ae6f
                      </node>
                    </node>
                  </node>
                </node>
<<<<<<< HEAD
              </node>
            </node>
            <node role="ifFalseStatement" roleId="tpee.1082485599094" type="tpee.BlockStatement" typeId="tpee.1082485599095" id="7806908697102005902" nodeInfo="nn">
              <node role="statements" roleId="tpee.1082485599096" type="tpee.StatementList" typeId="tpee.1068580123136" id="7806908697102005903" nodeInfo="sn">
                <node role="statement" roleId="tpee.1068581517665" type="tpee.ExpressionStatement" typeId="tpee.1068580123155" id="7806908697102005904" nodeInfo="nn">
                  <node role="expression" roleId="tpee.1068580123156" type="tpee.DotExpression" typeId="tpee.1197027756228" id="7806908697102005905" nodeInfo="nn">
                    <node role="operand" roleId="tpee.1197027771414" type="tpee.VariableReference" typeId="tpee.1068498886296" id="7806908697102005906" nodeInfo="nn">
                      <link role="variableDeclaration" roleId="tpee.1068581517664" targetNodeId="7806908697102005806" resolveInfo="conceptDeclaration" />
                    </node>
                    <node role="operation" roleId="tpee.1197027833540" type="tpc2.SelectInEditorOperation" typeId="tpc2.3647146066980922272" id="7806908697102005907" nodeInfo="nn">
                      <node role="editorContext" roleId="tpc2.1948540814633499358" type="tpc2.ConceptFunctionParameter_editorContext" typeId="tpc2.1161622981231" id="7806908697102005908" nodeInfo="nn" />
                      <node role="cellSelector" roleId="tpc2.1948540814635895774" type="tpc2.CellIdReferenceSelector" typeId="tpc2.4323500428136740385" id="7806908697103236431" nodeInfo="ng">
                        <link role="id" roleId="tpc2.4323500428136742952" targetNodeId="7806908697099965494" resolveInfo="emptyChildrenPlaceHolder" />
                      </node>
                      <node role="selectionStart" roleId="tpc2.3604384757217586546" type="tpee.IntegerConstant" typeId="tpee.1068580320020" id="7806908697102005910" nodeInfo="nn">
                        <property name="value" nameId="tpee.1068580320021" value="0" />
=======
                <node role="condition" roleId="tpee.1068580123160" type="tpee.DotExpression" typeId="tpee.1197027756228" id="1272170755465028403" nodeInfo="nn">
                  <node role="operand" roleId="tpee.1197027771414" type="tpee.VariableReference" typeId="tpee.1068498886296" id="1272170755465028404" nodeInfo="nn">
                    <link role="variableDeclaration" roleId="tpee.1068581517664" targetNodeId="1272170755465028276" resolveInfo="containingAbstractConcept" />
                  </node>
                  <node role="operation" roleId="tpee.1197027833540" type="tp25.Node_IsInstanceOfOperation" typeId="tp25.1139621453865" id="1272170755465028405" nodeInfo="nn">
                    <node role="conceptArgument" roleId="tp25.1177027386292" type="tp25.RefConcept_Reference" typeId="tp25.1177026924588" id="1272170755465028406" nodeInfo="nn">
                      <link role="conceptDeclaration" roleId="tp25.1177026940964" targetNodeId="tpce.1071489090640" resolveInfo="ConceptDeclaration" />
                    </node>
                  </node>
                </node>
                <node role="elsifClauses" roleId="tpee.1206060520071" type="tpee.ElsifClause" typeId="tpee.1206060495898" id="1272170755465028407" nodeInfo="ng">
                  <node role="statementList" roleId="tpee.1206060644605" type="tpee.StatementList" typeId="tpee.1068580123136" id="1272170755465028408" nodeInfo="sn">
                    <node role="statement" roleId="tpee.1068581517665" type="tpee.LocalVariableDeclarationStatement" typeId="tpee.1068581242864" id="1272170755465028409" nodeInfo="nn">
                      <node role="localVariableDeclaration" roleId="tpee.1068581242865" type="tpee.LocalVariableDeclaration" typeId="tpee.1068581242863" id="1272170755465028410" nodeInfo="nr">
                        <property name="name" nameId="tpck.1169194664001" value="id" />
                        <node role="type" roleId="tpee.5680397130376446158" type="tp25.SNodeType" typeId="tp25.1138055754698" id="1272170755465028411" nodeInfo="in">
                          <link role="concept" roleId="tp25.1138405853777" targetNodeId="tpce.1169125989551" resolveInfo="InterfaceConceptDeclaration" />
                        </node>
                        <node role="initializer" roleId="tpee.1068431790190" type="tp25.SNodeTypeCastExpression" typeId="tp25.1140137987495" id="1272170755465028412" nodeInfo="nn">
                          <link role="concept" roleId="tp25.1140138128738" targetNodeId="tpce.1169125989551" resolveInfo="InterfaceConceptDeclaration" />
                          <node role="leftExpression" roleId="tp25.1140138123956" type="tpee.VariableReference" typeId="tpee.1068498886296" id="1272170755465028413" nodeInfo="nn">
                            <link role="variableDeclaration" roleId="tpee.1068581517664" targetNodeId="1272170755465028276" resolveInfo="containingAbstractConcept" />
                          </node>
                        </node>
                      </node>
                    </node>
                    <node role="statement" roleId="tpee.1068581517665" type="tpee.ExpressionStatement" typeId="tpee.1068580123155" id="1272170755465058223" nodeInfo="nn">
                      <node role="expression" roleId="tpee.1068580123156" type="tpee.DotExpression" typeId="tpee.1197027756228" id="1272170755465058456" nodeInfo="nn">
                        <node role="operand" roleId="tpee.1197027771414" type="tpee.VariableReference" typeId="tpee.1068498886296" id="1272170755465058221" nodeInfo="nn">
                          <link role="variableDeclaration" roleId="tpee.1068581517664" targetNodeId="1272170755465028410" resolveInfo="id" />
                        </node>
                        <node role="operation" roleId="tpee.1197027833540" type="tpc2.SelectInEditorOperation" typeId="tpc2.3647146066980922272" id="1272170755465062092" nodeInfo="nn">
                          <node role="editorContext" roleId="tpc2.1948540814633499358" type="tpc2.ConceptFunctionParameter_editorContext" typeId="tpc2.1161622981231" id="1272170755465062165" nodeInfo="nn" />
                          <node role="cellSelector" roleId="tpc2.1948540814635895774" type="tpc2.CellIdReferenceSelector" typeId="tpc2.4323500428136740385" id="1272170755472312107" nodeInfo="ng">
                            <link role="id" roleId="tpc2.4323500428136742952" targetNodeId="1272170755472304790" resolveInfo="emptyPropertiesPlaceHolder" />
                          </node>
                          <node role="selectionStart" roleId="tpc2.3604384757217586546" type="tpee.IntegerConstant" typeId="tpee.1068580320020" id="1272170755465452009" nodeInfo="nn">
                            <property name="value" nameId="tpee.1068580320021" value="0" />
                          </node>
                        </node>
                      </node>
                    </node>
                  </node>
                  <node role="condition" roleId="tpee.1206060619838" type="tpee.DotExpression" typeId="tpee.1197027756228" id="1272170755465028436" nodeInfo="nn">
                    <node role="operand" roleId="tpee.1197027771414" type="tpee.VariableReference" typeId="tpee.1068498886296" id="1272170755465028437" nodeInfo="nn">
                      <link role="variableDeclaration" roleId="tpee.1068581517664" targetNodeId="1272170755465028276" resolveInfo="containingAbstractConcept" />
                    </node>
                    <node role="operation" roleId="tpee.1197027833540" type="tp25.Node_IsInstanceOfOperation" typeId="tp25.1139621453865" id="1272170755465028438" nodeInfo="nn">
                      <node role="conceptArgument" roleId="tp25.1177027386292" type="tp25.RefConcept_Reference" typeId="tp25.1177026924588" id="1272170755465028439" nodeInfo="nn">
                        <link role="conceptDeclaration" roleId="tp25.1177026940964" targetNodeId="tpce.1169125989551" resolveInfo="InterfaceConceptDeclaration" />
>>>>>>> d161ae6f
                      </node>
                    </node>
                  </node>
                </node>
              </node>
            </node>
<<<<<<< HEAD
          </node>
        </node>
      </node>
    </node>
  </root>
  <root type="tpc2.CellActionMapDeclaration" typeId="tpc2.1139535219966" id="4094994329421496097" nodeInfo="ng">
    <property name="name" nameId="tpck.1169194664001" value="ConceptDeclaration_References" />
    <link role="applicableConcept" roleId="tpc2.1139535219968" targetNodeId="tpce.1071489288298" resolveInfo="LinkDeclaration" />
    <node role="item" roleId="tpc2.1139535219969" type="tpc2.CellActionMapItem" typeId="tpc2.1139535280617" id="7806908697099469371" nodeInfo="ng">
      <property name="actionId" nameId="tpc2.1139535298778" value="delete_action_id" />
      <node role="executeFunction" roleId="tpc2.1139535280620" type="tpc2.CellActionMap_ExecuteFunction" typeId="tpc2.1139535439104" id="7806908697099470946" nodeInfo="nn">
        <node role="body" roleId="tpee.1137022507850" type="tpee.StatementList" typeId="tpee.1068580123136" id="7806908697099483159" nodeInfo="sn">
          <node role="statement" roleId="tpee.1068581517665" type="tpee.LocalVariableDeclarationStatement" typeId="tpee.1068581242864" id="7806908697099554536" nodeInfo="nn">
            <node role="localVariableDeclaration" roleId="tpee.1068581242865" type="tpee.LocalVariableDeclaration" typeId="tpee.1068581242863" id="7806908697099554537" nodeInfo="nr">
              <property name="name" nameId="tpck.1169194664001" value="nodeCell" />
              <node role="type" roleId="tpee.5680397130376446158" type="tpee.ClassifierType" typeId="tpee.1107535904670" id="7806908697099554534" nodeInfo="in">
                <link role="classifier" roleId="tpee.1107535924139" targetNodeId="nu8v.~EditorCell" resolveInfo="EditorCell" />
              </node>
              <node role="initializer" roleId="tpee.1068431790190" type="tpee.DotExpression" typeId="tpee.1197027756228" id="7806908697099554538" nodeInfo="nn">
                <node role="operand" roleId="tpee.1197027771414" type="tpee.DotExpression" typeId="tpee.1197027756228" id="7806908697099554539" nodeInfo="nn">
                  <node role="operation" roleId="tpee.1197027833540" type="tpee.InstanceMethodCallOperation" typeId="tpee.1202948039474" id="7806908697099554540" nodeInfo="nn">
                    <link role="baseMethodDeclaration" roleId="tpee.1068499141037" targetNodeId="srng.~EditorContext%dgetEditorComponent()%cjetbrains%dmps%dopenapi%deditor%dEditorComponent" resolveInfo="getEditorComponent" />
                  </node>
                  <node role="operand" roleId="tpee.1197027771414" type="tpc2.ConceptFunctionParameter_editorContext" typeId="tpc2.1161622981231" id="7806908697099554541" nodeInfo="nn" />
                </node>
                <node role="operation" roleId="tpee.1197027833540" type="tpee.InstanceMethodCallOperation" typeId="tpee.1202948039474" id="7806908697099554542" nodeInfo="nn">
                  <link role="baseMethodDeclaration" roleId="tpee.1068499141037" targetNodeId="srng.~EditorComponent%dfindNodeCell(org%djetbrains%dmps%dopenapi%dmodel%dSNode)%cjetbrains%dmps%dopenapi%deditor%dcells%dEditorCell" resolveInfo="findNodeCell" />
                  <node role="actualArgument" roleId="tpee.1068499141038" type="tpc2.CellActionMap_FunctionParm_selectedNode" typeId="tpc2.1402906326895675325" id="7806908697099554543" nodeInfo="nn" />
=======
            <node role="condition" roleId="tpee.1068580123160" type="tpee.NotExpression" typeId="tpee.1081516740877" id="1272170755469469693" nodeInfo="nn">
              <node role="expression" roleId="tpee.1081516765348" type="tpee.StaticMethodCall" typeId="tpee.1081236700937" id="1272170755469470089" nodeInfo="nn">
                <link role="baseMethodDeclaration" roleId="tpee.1068499141037" targetNodeId="1272170755468336080" resolveInfo="deleteElementFromCollectionAndSetSelection" />
                <link role="classConcept" roleId="tpee.1144433194310" targetNodeId="1272170755468266408" resolveInfo="CustomActionsHandler" />
                <node role="actualArgument" roleId="tpee.1068499141038" type="tpc2.CellActionMap_FunctionParm_selectedNode" typeId="tpc2.1402906326895675325" id="1272170755469470146" nodeInfo="nn" />
                <node role="actualArgument" roleId="tpee.1068499141038" type="tpee.DotExpression" typeId="tpee.1197027756228" id="1272170755469796460" nodeInfo="nn">
                  <node role="operand" roleId="tpee.1197027771414" type="tpee.VariableReference" typeId="tpee.1068498886296" id="1272170755469796461" nodeInfo="nn">
                    <link role="variableDeclaration" roleId="tpee.1068581517664" targetNodeId="1272170755465028276" resolveInfo="containingAbstractConcept" />
                  </node>
                  <node role="operation" roleId="tpee.1197027833540" type="tp25.SLinkListAccess" typeId="tp25.1138056282393" id="1272170755469796462" nodeInfo="nn">
                    <link role="link" roleId="tp25.1138056546658" targetNodeId="tpce.1071489727084" />
                  </node>
>>>>>>> d161ae6f
                </node>
                <node role="actualArgument" roleId="tpee.1068499141038" type="tpc2.ConceptFunctionParameter_editorContext" typeId="tpc2.1161622981231" id="1272170755469799135" nodeInfo="nn" />
              </node>
            </node>
          </node>
<<<<<<< HEAD
          <node role="statement" roleId="tpee.1068581517665" type="tpee.IfStatement" typeId="tpee.1068580123159" id="7806908697099555441" nodeInfo="nn">
            <node role="ifTrue" roleId="tpee.1068580123161" type="tpee.StatementList" typeId="tpee.1068580123136" id="7806908697099555444" nodeInfo="sn">
              <node role="statement" roleId="tpee.1068581517665" type="tpee.ReturnStatement" typeId="tpee.1068581242878" id="7806908697099561823" nodeInfo="nn" />
            </node>
            <node role="condition" roleId="tpee.1068580123160" type="tpee.OrExpression" typeId="tpee.1080223426719" id="7806908697099556085" nodeInfo="nn">
              <node role="leftExpression" roleId="tpee.1081773367580" type="tpee.EqualsExpression" typeId="tpee.1068580123152" id="7806908697099555874" nodeInfo="nn">
                <node role="leftExpression" roleId="tpee.1081773367580" type="tpee.VariableReference" typeId="tpee.1068498886296" id="7806908697099555659" nodeInfo="nn">
                  <link role="variableDeclaration" roleId="tpee.1068581517664" targetNodeId="7806908697099554537" resolveInfo="nodeCell" />
                </node>
                <node role="rightExpression" roleId="tpee.1081773367579" type="tpee.NullLiteral" typeId="tpee.1070534058343" id="7806908697099555972" nodeInfo="nn" />
              </node>
              <node role="rightExpression" roleId="tpee.1081773367579" type="tpee.StaticMethodCall" typeId="tpee.1081236700937" id="7806908697099545121" nodeInfo="nn">
                <link role="classConcept" roleId="tpee.1144433194310" targetNodeId="bzqj.~ReadOnlyUtil" resolveInfo="ReadOnlyUtil" />
                <link role="baseMethodDeclaration" roleId="tpee.1068499141037" targetNodeId="bzqj.~ReadOnlyUtil%disCellOrSelectionReadOnlyInEditor(jetbrains%dmps%dopenapi%deditor%dEditorComponent,jetbrains%dmps%dopenapi%deditor%dcells%dEditorCell)%cboolean" resolveInfo="isCellOrSelectionReadOnlyInEditor" />
                <node role="actualArgument" roleId="tpee.1068499141038" type="tpee.DotExpression" typeId="tpee.1197027756228" id="7806908697099559285" nodeInfo="nn">
                  <node role="operand" roleId="tpee.1197027771414" type="tpc2.ConceptFunctionParameter_editorContext" typeId="tpc2.1161622981231" id="7806908697099546349" nodeInfo="nn" />
                  <node role="operation" roleId="tpee.1197027833540" type="tpee.InstanceMethodCallOperation" typeId="tpee.1202948039474" id="7806908697099560472" nodeInfo="nn">
                    <link role="baseMethodDeclaration" roleId="tpee.1068499141037" targetNodeId="srng.~EditorContext%dgetEditorComponent()%cjetbrains%dmps%dopenapi%deditor%dEditorComponent" resolveInfo="getEditorComponent" />
                  </node>
                </node>
                <node role="actualArgument" roleId="tpee.1068499141038" type="tpee.VariableReference" typeId="tpee.1068498886296" id="7806908697099557616" nodeInfo="nn">
                  <link role="variableDeclaration" roleId="tpee.1068581517664" targetNodeId="7806908697099554537" resolveInfo="nodeCell" />
                </node>
              </node>
            </node>
          </node>
          <node role="statement" roleId="tpee.1068581517665" type="tpee.Statement" typeId="tpee.1068580123157" id="7806908697101315920" nodeInfo="nn" />
          <node role="statement" roleId="tpee.1068581517665" type="tpee.LocalVariableDeclarationStatement" typeId="tpee.1068581242864" id="7806908697099570325" nodeInfo="nn">
            <node role="localVariableDeclaration" roleId="tpee.1068581242865" type="tpee.LocalVariableDeclaration" typeId="tpee.1068581242863" id="7806908697099570326" nodeInfo="nr">
              <property name="name" nameId="tpck.1169194664001" value="conceptDeclaration" />
              <node role="type" roleId="tpee.5680397130376446158" type="tp25.SNodeType" typeId="tp25.1138055754698" id="7806908697099570321" nodeInfo="in">
                <link role="concept" roleId="tp25.1138405853777" targetNodeId="tpce.1071489090640" resolveInfo="ConceptDeclaration" />
              </node>
              <node role="initializer" roleId="tpee.1068431790190" type="tp25.SNodeTypeCastExpression" typeId="tp25.1140137987495" id="7806908697099570327" nodeInfo="nn">
                <link role="concept" roleId="tp25.1140138128738" targetNodeId="tpce.1071489090640" resolveInfo="ConceptDeclaration" />
                <node role="leftExpression" roleId="tp25.1140138123956" type="tpee.DotExpression" typeId="tpee.1197027756228" id="7806908697099570328" nodeInfo="nn">
                  <node role="operand" roleId="tpee.1197027771414" type="tpc2.CellActionMap_FunctionParm_selectedNode" typeId="tpc2.1402906326895675325" id="7806908697099570329" nodeInfo="nn" />
                  <node role="operation" roleId="tpee.1197027833540" type="tp25.Node_GetParentOperation" typeId="tp25.1139613262185" id="7806908697099570330" nodeInfo="nn" />
=======
        </node>
      </node>
    </node>
    <node role="item" roleId="tpc2.1139535219969" type="tpc2.CellActionMapItem" typeId="tpc2.1139535280617" id="1272170755465015585" nodeInfo="ng">
      <property name="actionId" nameId="tpc2.1139535298778" value="backspace_action_id" />
      <node role="executeFunction" roleId="tpc2.1139535280620" type="tpc2.CellActionMap_ExecuteFunction" typeId="tpc2.1139535439104" id="1272170755465015586" nodeInfo="nn">
        <node role="body" roleId="tpee.1137022507850" type="tpee.StatementList" typeId="tpee.1068580123136" id="1272170755465015587" nodeInfo="sn">
          <node role="statement" roleId="tpee.1068581517665" type="tpee.IfStatement" typeId="tpee.1068580123159" id="1272170755469806438" nodeInfo="nn">
            <node role="ifTrue" roleId="tpee.1068580123161" type="tpee.StatementList" typeId="tpee.1068580123136" id="1272170755469806439" nodeInfo="sn">
              <node role="statement" roleId="tpee.1068581517665" type="tpee.ReturnStatement" typeId="tpee.1068581242878" id="1272170755469806440" nodeInfo="nn" />
            </node>
            <node role="condition" roleId="tpee.1068580123160" type="tpee.NotExpression" typeId="tpee.1081516740877" id="1272170755469806441" nodeInfo="nn">
              <node role="expression" roleId="tpee.1081516765348" type="tpee.StaticMethodCall" typeId="tpee.1081236700937" id="1272170755469806442" nodeInfo="nn">
                <link role="classConcept" roleId="tpee.1144433194310" targetNodeId="1272170755468266408" resolveInfo="CustomActionsHandler" />
                <link role="baseMethodDeclaration" roleId="tpee.1068499141037" targetNodeId="1272170755468384670" resolveInfo="canHandleAbstractConceptDeclarationMemberActions" />
                <node role="actualArgument" roleId="tpee.1068499141038" type="tpc2.CellActionMap_FunctionParm_selectedNode" typeId="tpc2.1402906326895675325" id="1272170755469806443" nodeInfo="nn" />
                <node role="actualArgument" roleId="tpee.1068499141038" type="tpc2.ConceptFunctionParameter_editorContext" typeId="tpc2.1161622981231" id="1272170755469806444" nodeInfo="nn" />
              </node>
            </node>
          </node>
          <node role="statement" roleId="tpee.1068581517665" type="tpee.LocalVariableDeclarationStatement" typeId="tpee.1068581242864" id="1272170755469806445" nodeInfo="nn">
            <node role="localVariableDeclaration" roleId="tpee.1068581242865" type="tpee.LocalVariableDeclaration" typeId="tpee.1068581242863" id="1272170755469806446" nodeInfo="nr">
              <property name="name" nameId="tpck.1169194664001" value="containingAbstractConcept" />
              <node role="type" roleId="tpee.5680397130376446158" type="tp25.SNodeType" typeId="tp25.1138055754698" id="1272170755469806447" nodeInfo="in">
                <link role="concept" roleId="tp25.1138405853777" targetNodeId="tpce.1169125787135" resolveInfo="AbstractConceptDeclaration" />
              </node>
              <node role="initializer" roleId="tpee.1068431790190" type="tp25.SNodeTypeCastExpression" typeId="tp25.1140137987495" id="1272170755469806448" nodeInfo="nn">
                <link role="concept" roleId="tp25.1140138128738" targetNodeId="tpce.1169125787135" resolveInfo="AbstractConceptDeclaration" />
                <node role="leftExpression" roleId="tp25.1140138123956" type="tpee.DotExpression" typeId="tpee.1197027756228" id="1272170755469806449" nodeInfo="nn">
                  <node role="operand" roleId="tpee.1197027771414" type="tpc2.CellActionMap_FunctionParm_selectedNode" typeId="tpc2.1402906326895675325" id="1272170755469806450" nodeInfo="nn" />
                  <node role="operation" roleId="tpee.1197027833540" type="tp25.Node_GetParentOperation" typeId="tp25.1139613262185" id="1272170755469806451" nodeInfo="nn" />
>>>>>>> d161ae6f
                </node>
              </node>
            </node>
          </node>
<<<<<<< HEAD
          <node role="statement" roleId="tpee.1068581517665" type="tpee.Statement" typeId="tpee.1068580123157" id="7806908697101211225" nodeInfo="nn" />
          <node role="statement" roleId="tpee.1068581517665" type="tpee.LocalVariableDeclarationStatement" typeId="tpee.1068581242864" id="7806908697101276850" nodeInfo="nn">
            <node role="localVariableDeclaration" roleId="tpee.1068581242865" type="tpee.LocalVariableDeclaration" typeId="tpee.1068581242863" id="7806908697101276851" nodeInfo="nr">
              <property name="name" nameId="tpck.1169194664001" value="lastReference" />
              <node role="type" roleId="tpee.5680397130376446158" type="tp25.SNodeType" typeId="tp25.1138055754698" id="7806908697101276852" nodeInfo="in">
                <link role="concept" roleId="tp25.1138405853777" targetNodeId="tpce.1071489288298" resolveInfo="LinkDeclaration" />
              </node>
              <node role="initializer" roleId="tpee.1068431790190" type="tpee.NullLiteral" typeId="tpee.1070534058343" id="7806908697101276853" nodeInfo="nn" />
            </node>
          </node>
          <node role="statement" roleId="tpee.1068581517665" type="tpee.LocalVariableDeclarationStatement" typeId="tpee.1068581242864" id="7806908697101276854" nodeInfo="nn">
            <node role="localVariableDeclaration" roleId="tpee.1068581242865" type="tpee.LocalVariableDeclaration" typeId="tpee.1068581242863" id="7806908697101276855" nodeInfo="nr">
              <property name="name" nameId="tpck.1169194664001" value="referenceToSelect" />
              <node role="type" roleId="tpee.5680397130376446158" type="tp25.SNodeType" typeId="tp25.1138055754698" id="7806908697101276856" nodeInfo="in">
                <link role="concept" roleId="tp25.1138405853777" targetNodeId="tpce.1071489288298" resolveInfo="LinkDeclaration" />
              </node>
              <node role="initializer" roleId="tpee.1068431790190" type="tpee.NullLiteral" typeId="tpee.1070534058343" id="7806908697101276857" nodeInfo="nn" />
            </node>
          </node>
          <node role="statement" roleId="tpee.1068581517665" type="tpee.ExpressionStatement" typeId="tpee.1068580123155" id="7806908697101221599" nodeInfo="nn">
            <node role="expression" roleId="tpee.1068580123156" type="tpee.DotExpression" typeId="tpee.1197027756228" id="7806908697101223399" nodeInfo="nn">
              <node role="operand" roleId="tpee.1197027771414" type="tpee.DotExpression" typeId="tpee.1197027756228" id="7806908697101221601" nodeInfo="nn">
                <node role="operand" roleId="tpee.1197027771414" type="tpee.DotExpression" typeId="tpee.1197027756228" id="7806908697101221602" nodeInfo="nn">
                  <node role="operand" roleId="tpee.1197027771414" type="tpee.VariableReference" typeId="tpee.1068498886296" id="7806908697101221603" nodeInfo="nn">
                    <link role="variableDeclaration" roleId="tpee.1068581517664" targetNodeId="7806908697099570326" resolveInfo="conceptDeclaration" />
                  </node>
                  <node role="operation" roleId="tpee.1197027833540" type="tp25.SLinkListAccess" typeId="tp25.1138056282393" id="7806908697101221604" nodeInfo="nn">
                    <link role="link" roleId="tp25.1138056546658" targetNodeId="tpce.1071489727083" />
                  </node>
                </node>
                <node role="operation" roleId="tpee.1197027833540" type="tp2q.WhereOperation" typeId="tp2q.1202120902084" id="7806908697101221605" nodeInfo="nn">
                  <node role="closure" roleId="tp2q.1204796294226" type="tp2c.ClosureLiteral" typeId="tp2c.1199569711397" id="7806908697101221606" nodeInfo="nn">
                    <node role="body" roleId="tp2c.1199569916463" type="tpee.StatementList" typeId="tpee.1068580123136" id="7806908697101221607" nodeInfo="sn">
                      <node role="statement" roleId="tpee.1068581517665" type="tpee.ExpressionStatement" typeId="tpee.1068580123155" id="7806908697101221608" nodeInfo="nn">
                        <node role="expression" roleId="tpee.1068580123156" type="tpee.DotExpression" typeId="tpee.1197027756228" id="7806908697101221609" nodeInfo="nn">
                          <node role="operand" roleId="tpee.1197027771414" type="tpee.DotExpression" typeId="tpee.1197027756228" id="7806908697101221610" nodeInfo="nn">
                            <node role="operand" roleId="tpee.1197027771414" type="tpee.VariableReference" typeId="tpee.1068498886296" id="7806908697101221611" nodeInfo="nn">
                              <link role="variableDeclaration" roleId="tpee.1068581517664" targetNodeId="7806908697101221615" resolveInfo="it" />
                            </node>
                            <node role="operation" roleId="tpee.1197027833540" type="tp25.SPropertyAccess" typeId="tp25.1138056022639" id="7806908697101221612" nodeInfo="nn">
                              <link role="property" roleId="tp25.1138056395725" targetNodeId="tpce.1071599937831" resolveInfo="metaClass" />
                            </node>
                          </node>
                          <node role="operation" roleId="tpee.1197027833540" type="tp25.Property_HasValue_Enum" typeId="tp25.1146171026731" id="7806908697101221613" nodeInfo="nn">
                            <node role="value" roleId="tp25.1146171026732" type="tp25.EnumMemberReference" typeId="tp25.1138676077309" id="7806908697101221614" nodeInfo="nn">
                              <link role="enumMember" roleId="tp25.1138676095763" targetNodeId="tpce.1084199179704" />
                            </node>
                          </node>
                        </node>
                      </node>
                    </node>
                    <node role="parameter" roleId="tp2c.1199569906740" type="tp2q.SmartClosureParameterDeclaration" typeId="tp2q.1203518072036" id="7806908697101221615" nodeInfo="ig">
                      <property name="name" nameId="tpck.1169194664001" value="it" />
                      <node role="type" roleId="tpee.5680397130376446158" type="tpee.UndefinedType" typeId="tpee.4836112446988635817" id="7806908697101221616" nodeInfo="in" />
                    </node>
                  </node>
                </node>
              </node>
              <node role="operation" roleId="tpee.1197027833540" type="tp2q.FoldLeftOperation" typeId="tp2q.1522217801069396578" id="7806908697101258834" nodeInfo="nn">
                <node role="closure" roleId="tp2q.1204796294226" type="tp2c.ClosureLiteral" typeId="tp2c.1199569711397" id="7806908697101258842" nodeInfo="nn">
                  <node role="body" roleId="tp2c.1199569916463" type="tpee.StatementList" typeId="tpee.1068580123136" id="7806908697101258843" nodeInfo="sn">
                    <node role="statement" roleId="tpee.1068581517665" type="tpee.IfStatement" typeId="tpee.1068580123159" id="7806908697101325112" nodeInfo="nn">
                      <node role="ifTrue" roleId="tpee.1068580123161" type="tpee.StatementList" typeId="tpee.1068580123136" id="7806908697101325115" nodeInfo="sn">
                        <node role="statement" roleId="tpee.1068581517665" type="tpee.ReturnStatement" typeId="tpee.1068581242878" id="7806908697101328417" nodeInfo="nn">
                          <node role="expression" roleId="tpee.1068581517676" type="tpee.BooleanConstant" typeId="tpee.1068580123137" id="7806908697101329539" nodeInfo="nn">
                            <property name="value" nameId="tpee.1068580123138" value="true" />
                          </node>
                        </node>
                      </node>
                      <node role="condition" roleId="tpee.1068580123160" type="tpee.EqualsExpression" typeId="tpee.1068580123152" id="7806908697101326795" nodeInfo="nn">
                        <node role="rightExpression" roleId="tpee.1081773367579" type="tpc2.CellActionMap_FunctionParm_selectedNode" typeId="tpc2.1402906326895675325" id="7806908697101327603" nodeInfo="nn" />
                        <node role="leftExpression" roleId="tpee.1081773367580" type="tpee.VariableReference" typeId="tpee.1068498886296" id="7806908697101325801" nodeInfo="nn">
                          <link role="variableDeclaration" roleId="tpee.1068581517664" targetNodeId="7806908697101258846" resolveInfo="nextSibling" />
                        </node>
                      </node>
                    </node>
                    <node role="statement" roleId="tpee.1068581517665" type="tpee.IfStatement" typeId="tpee.1068580123159" id="7806908697101279312" nodeInfo="nn">
                      <node role="ifTrue" roleId="tpee.1068580123161" type="tpee.StatementList" typeId="tpee.1068580123136" id="7806908697101279315" nodeInfo="sn">
                        <node role="statement" roleId="tpee.1068581517665" type="tpee.ExpressionStatement" typeId="tpee.1068580123155" id="7806908697101281115" nodeInfo="nn">
                          <node role="expression" roleId="tpee.1068580123156" type="tpee.AssignmentExpression" typeId="tpee.1068498886294" id="7806908697101281975" nodeInfo="nn">
                            <node role="rValue" roleId="tpee.1068498886297" type="tpee.VariableReference" typeId="tpee.1068498886296" id="7806908697101282168" nodeInfo="nn">
                              <link role="variableDeclaration" roleId="tpee.1068581517664" targetNodeId="7806908697101258846" resolveInfo="nextSibling" />
                            </node>
                            <node role="lValue" roleId="tpee.1068498886295" type="tpee.VariableReference" typeId="tpee.1068498886296" id="7806908697101281114" nodeInfo="nn">
                              <link role="variableDeclaration" roleId="tpee.1068581517664" targetNodeId="7806908697101276851" resolveInfo="lastReference" />
                            </node>
                          </node>
                        </node>
                      </node>
                      <node role="condition" roleId="tpee.1068580123160" type="tpee.NotExpression" typeId="tpee.1081516740877" id="7806908697101279910" nodeInfo="nn">
                        <node role="expression" roleId="tpee.1081516765348" type="tpee.VariableReference" typeId="tpee.1068498886296" id="7806908697101280510" nodeInfo="nn">
                          <link role="variableDeclaration" roleId="tpee.1068581517664" targetNodeId="7806908697101258844" resolveInfo="nodeVisited" />
                        </node>
                      </node>
                      <node role="elsifClauses" roleId="tpee.1206060520071" type="tpee.ElsifClause" typeId="tpee.1206060495898" id="7806908697101289283" nodeInfo="ng">
                        <node role="condition" roleId="tpee.1206060619838" type="tpee.EqualsExpression" typeId="tpee.1068580123152" id="7806908697101290848" nodeInfo="nn">
                          <node role="rightExpression" roleId="tpee.1081773367579" type="tpee.NullLiteral" typeId="tpee.1070534058343" id="7806908697101291245" nodeInfo="nn" />
                          <node role="leftExpression" roleId="tpee.1081773367580" type="tpee.VariableReference" typeId="tpee.1068498886296" id="7806908697101289979" nodeInfo="nn">
                            <link role="variableDeclaration" roleId="tpee.1068581517664" targetNodeId="7806908697101276855" resolveInfo="referenceToSelect" />
                          </node>
                        </node>
                        <node role="statementList" roleId="tpee.1206060644605" type="tpee.StatementList" typeId="tpee.1068580123136" id="7806908697101289285" nodeInfo="sn">
                          <node role="statement" roleId="tpee.1068581517665" type="tpee.ExpressionStatement" typeId="tpee.1068580123155" id="7806908697101291939" nodeInfo="nn">
                            <node role="expression" roleId="tpee.1068580123156" type="tpee.AssignmentExpression" typeId="tpee.1068498886294" id="7806908697101292476" nodeInfo="nn">
                              <node role="rValue" roleId="tpee.1068498886297" type="tpee.VariableReference" typeId="tpee.1068498886296" id="7806908697101292941" nodeInfo="nn">
                                <link role="variableDeclaration" roleId="tpee.1068581517664" targetNodeId="7806908697101258846" resolveInfo="nextSibling" />
                              </node>
                              <node role="lValue" roleId="tpee.1068498886295" type="tpee.VariableReference" typeId="tpee.1068498886296" id="7806908697101291938" nodeInfo="nn">
                                <link role="variableDeclaration" roleId="tpee.1068581517664" targetNodeId="7806908697101276855" resolveInfo="referenceToSelect" />
                              </node>
                            </node>
=======
          <node role="statement" roleId="tpee.1068581517665" type="tpee.IfStatement" typeId="tpee.1068580123159" id="1272170755469806452" nodeInfo="nn">
            <node role="ifTrue" roleId="tpee.1068580123161" type="tpee.StatementList" typeId="tpee.1068580123136" id="1272170755469806453" nodeInfo="sn">
              <node role="statement" roleId="tpee.1068581517665" type="tpee.IfStatement" typeId="tpee.1068580123159" id="1272170755469812709" nodeInfo="nn">
                <node role="ifTrue" roleId="tpee.1068580123161" type="tpee.StatementList" typeId="tpee.1068580123136" id="1272170755469812710" nodeInfo="sn">
                  <node role="statement" roleId="tpee.1068581517665" type="tpee.LocalVariableDeclarationStatement" typeId="tpee.1068581242864" id="1272170755469812711" nodeInfo="nn">
                    <node role="localVariableDeclaration" roleId="tpee.1068581242865" type="tpee.LocalVariableDeclaration" typeId="tpee.1068581242863" id="1272170755469812712" nodeInfo="nr">
                      <property name="name" nameId="tpck.1169194664001" value="cd" />
                      <node role="type" roleId="tpee.5680397130376446158" type="tp25.SNodeType" typeId="tp25.1138055754698" id="1272170755469812713" nodeInfo="in">
                        <link role="concept" roleId="tp25.1138405853777" targetNodeId="tpce.1071489090640" resolveInfo="ConceptDeclaration" />
                      </node>
                      <node role="initializer" roleId="tpee.1068431790190" type="tp25.SNodeTypeCastExpression" typeId="tp25.1140137987495" id="1272170755469812714" nodeInfo="nn">
                        <link role="concept" roleId="tp25.1140138128738" targetNodeId="tpce.1071489090640" resolveInfo="ConceptDeclaration" />
                        <node role="leftExpression" roleId="tp25.1140138123956" type="tpee.VariableReference" typeId="tpee.1068498886296" id="1272170755469812715" nodeInfo="nn">
                          <link role="variableDeclaration" roleId="tpee.1068581517664" targetNodeId="1272170755469806446" resolveInfo="containingAbstractConcept" />
                        </node>
                      </node>
                    </node>
                  </node>
                  <node role="statement" roleId="tpee.1068581517665" type="tpee.ExpressionStatement" typeId="tpee.1068580123155" id="1272170755469812716" nodeInfo="nn">
                    <node role="expression" roleId="tpee.1068580123156" type="tpee.DotExpression" typeId="tpee.1197027756228" id="1272170755469812717" nodeInfo="nn">
                      <node role="operand" roleId="tpee.1197027771414" type="tpee.VariableReference" typeId="tpee.1068498886296" id="1272170755469812718" nodeInfo="nn">
                        <link role="variableDeclaration" roleId="tpee.1068581517664" targetNodeId="1272170755469812712" resolveInfo="cd" />
                      </node>
                      <node role="operation" roleId="tpee.1197027833540" type="tpc2.SelectInEditorOperation" typeId="tpc2.3647146066980922272" id="1272170755469812719" nodeInfo="nn">
                        <node role="editorContext" roleId="tpc2.1948540814633499358" type="tpc2.ConceptFunctionParameter_editorContext" typeId="tpc2.1161622981231" id="1272170755469812720" nodeInfo="nn" />
                        <node role="cellSelector" roleId="tpc2.1948540814635895774" type="tpc2.CellIdReferenceSelector" typeId="tpc2.4323500428136740385" id="1272170755472306230" nodeInfo="ng">
                          <link role="id" roleId="tpc2.4323500428136742952" targetNodeId="1272170755472279377" resolveInfo="emptyPropertiesPlaceHolder" />
                        </node>
                        <node role="selectionStart" roleId="tpc2.3604384757217586546" type="tpee.IntegerConstant" typeId="tpee.1068580320020" id="1272170755469812722" nodeInfo="nn">
                          <property name="value" nameId="tpee.1068580320021" value="0" />
                        </node>
                      </node>
                    </node>
                  </node>
                </node>
                <node role="condition" roleId="tpee.1068580123160" type="tpee.DotExpression" typeId="tpee.1197027756228" id="1272170755469812723" nodeInfo="nn">
                  <node role="operand" roleId="tpee.1197027771414" type="tpee.VariableReference" typeId="tpee.1068498886296" id="1272170755469812724" nodeInfo="nn">
                    <link role="variableDeclaration" roleId="tpee.1068581517664" targetNodeId="1272170755469806446" resolveInfo="containingAbstractConcept" />
                  </node>
                  <node role="operation" roleId="tpee.1197027833540" type="tp25.Node_IsInstanceOfOperation" typeId="tp25.1139621453865" id="1272170755469812725" nodeInfo="nn">
                    <node role="conceptArgument" roleId="tp25.1177027386292" type="tp25.RefConcept_Reference" typeId="tp25.1177026924588" id="1272170755469812726" nodeInfo="nn">
                      <link role="conceptDeclaration" roleId="tp25.1177026940964" targetNodeId="tpce.1071489090640" resolveInfo="ConceptDeclaration" />
                    </node>
                  </node>
                </node>
                <node role="elsifClauses" roleId="tpee.1206060520071" type="tpee.ElsifClause" typeId="tpee.1206060495898" id="1272170755469812727" nodeInfo="ng">
                  <node role="statementList" roleId="tpee.1206060644605" type="tpee.StatementList" typeId="tpee.1068580123136" id="1272170755469812728" nodeInfo="sn">
                    <node role="statement" roleId="tpee.1068581517665" type="tpee.LocalVariableDeclarationStatement" typeId="tpee.1068581242864" id="1272170755469812729" nodeInfo="nn">
                      <node role="localVariableDeclaration" roleId="tpee.1068581242865" type="tpee.LocalVariableDeclaration" typeId="tpee.1068581242863" id="1272170755469812730" nodeInfo="nr">
                        <property name="name" nameId="tpck.1169194664001" value="id" />
                        <node role="type" roleId="tpee.5680397130376446158" type="tp25.SNodeType" typeId="tp25.1138055754698" id="1272170755469812731" nodeInfo="in">
                          <link role="concept" roleId="tp25.1138405853777" targetNodeId="tpce.1169125989551" resolveInfo="InterfaceConceptDeclaration" />
                        </node>
                        <node role="initializer" roleId="tpee.1068431790190" type="tp25.SNodeTypeCastExpression" typeId="tp25.1140137987495" id="1272170755469812732" nodeInfo="nn">
                          <link role="concept" roleId="tp25.1140138128738" targetNodeId="tpce.1169125989551" resolveInfo="InterfaceConceptDeclaration" />
                          <node role="leftExpression" roleId="tp25.1140138123956" type="tpee.VariableReference" typeId="tpee.1068498886296" id="1272170755469812733" nodeInfo="nn">
                            <link role="variableDeclaration" roleId="tpee.1068581517664" targetNodeId="1272170755469806446" resolveInfo="containingAbstractConcept" />
                          </node>
                        </node>
                      </node>
                    </node>
                    <node role="statement" roleId="tpee.1068581517665" type="tpee.ExpressionStatement" typeId="tpee.1068580123155" id="1272170755469812734" nodeInfo="nn">
                      <node role="expression" roleId="tpee.1068580123156" type="tpee.DotExpression" typeId="tpee.1197027756228" id="1272170755469812735" nodeInfo="nn">
                        <node role="operand" roleId="tpee.1197027771414" type="tpee.VariableReference" typeId="tpee.1068498886296" id="1272170755469812736" nodeInfo="nn">
                          <link role="variableDeclaration" roleId="tpee.1068581517664" targetNodeId="1272170755469812730" resolveInfo="id" />
                        </node>
                        <node role="operation" roleId="tpee.1197027833540" type="tpc2.SelectInEditorOperation" typeId="tpc2.3647146066980922272" id="1272170755469812737" nodeInfo="nn">
                          <node role="editorContext" roleId="tpc2.1948540814633499358" type="tpc2.ConceptFunctionParameter_editorContext" typeId="tpc2.1161622981231" id="1272170755469812738" nodeInfo="nn" />
                          <node role="cellSelector" roleId="tpc2.1948540814635895774" type="tpc2.CellIdReferenceSelector" typeId="tpc2.4323500428136740385" id="1272170755472312187" nodeInfo="ng">
                            <link role="id" roleId="tpc2.4323500428136742952" targetNodeId="1272170755472304790" resolveInfo="emptyPropertiesPlaceHolder" />
                          </node>
                          <node role="selectionStart" roleId="tpc2.3604384757217586546" type="tpee.IntegerConstant" typeId="tpee.1068580320020" id="1272170755469812740" nodeInfo="nn">
                            <property name="value" nameId="tpee.1068580320021" value="0" />
>>>>>>> d161ae6f
                          </node>
                        </node>
                      </node>
                    </node>
<<<<<<< HEAD
                    <node role="statement" roleId="tpee.1068581517665" type="tpee.ReturnStatement" typeId="tpee.1068581242878" id="7806908697101335306" nodeInfo="nn">
                      <node role="expression" roleId="tpee.1068581517676" type="tpee.VariableReference" typeId="tpee.1068498886296" id="7806908697101295981" nodeInfo="nn">
                        <link role="variableDeclaration" roleId="tpee.1068581517664" targetNodeId="7806908697101258844" resolveInfo="nodeVisited" />
                      </node>
                    </node>
                  </node>
                  <node role="parameter" roleId="tp2c.1199569906740" type="tpee.ParameterDeclaration" typeId="tpee.1068498886292" id="7806908697101258844" nodeInfo="ir">
                    <property name="name" nameId="tpck.1169194664001" value="nodeVisited" />
                    <node role="type" roleId="tpee.5680397130376446158" type="tpee.BooleanType" typeId="tpee.1070534644030" id="7806908697101261939" nodeInfo="in" />
                  </node>
                  <node role="parameter" roleId="tp2c.1199569906740" type="tp2q.SmartClosureParameterDeclaration" typeId="tp2q.1203518072036" id="7806908697101258846" nodeInfo="ig">
                    <property name="name" nameId="tpck.1169194664001" value="nextSibling" />
                    <node role="type" roleId="tpee.5680397130376446158" type="tpee.UndefinedType" typeId="tpee.4836112446988635817" id="7806908697101258847" nodeInfo="in" />
                  </node>
                </node>
                <node role="seed" roleId="tp2q.1522217801069421796" type="tpee.BooleanConstant" typeId="tpee.1068580123137" id="7806908697101261013" nodeInfo="nn">
                  <property name="value" nameId="tpee.1068580123138" value="false" />
                </node>
              </node>
            </node>
          </node>
          <node role="statement" roleId="tpee.1068581517665" type="tpee.Statement" typeId="tpee.1068580123157" id="7806908697101220526" nodeInfo="nn" />
          <node role="statement" roleId="tpee.1068581517665" type="tpee.ExpressionStatement" typeId="tpee.1068580123155" id="7806908697099571438" nodeInfo="nn">
            <node role="expression" roleId="tpee.1068580123156" type="tpee.DotExpression" typeId="tpee.1197027756228" id="7806908697099571694" nodeInfo="nn">
              <node role="operand" roleId="tpee.1197027771414" type="tpc2.CellActionMap_FunctionParm_selectedNode" typeId="tpc2.1402906326895675325" id="7806908697099571436" nodeInfo="nn" />
              <node role="operation" roleId="tpee.1197027833540" type="tp25.Node_DeleteOperation" typeId="tp25.1140133623887" id="7806908697099573800" nodeInfo="nn" />
            </node>
          </node>
          <node role="statement" roleId="tpee.1068581517665" type="tpee.IfStatement" typeId="tpee.1068580123159" id="7806908697101341423" nodeInfo="nn">
            <node role="ifTrue" roleId="tpee.1068580123161" type="tpee.StatementList" typeId="tpee.1068580123136" id="7806908697101341426" nodeInfo="sn">
              <node role="statement" roleId="tpee.1068581517665" type="tpee.ExpressionStatement" typeId="tpee.1068580123155" id="7806908697101209492" nodeInfo="nn">
                <node role="expression" roleId="tpee.1068580123156" type="tpee.DotExpression" typeId="tpee.1197027756228" id="7806908697101209493" nodeInfo="nn">
                  <node role="operand" roleId="tpee.1197027771414" type="tpee.VariableReference" typeId="tpee.1068498886296" id="7806908697101209494" nodeInfo="nn">
                    <link role="variableDeclaration" roleId="tpee.1068581517664" targetNodeId="7806908697101276855" resolveInfo="referenceToSelect" />
                  </node>
                  <node role="operation" roleId="tpee.1197027833540" type="tpc2.SelectInEditorOperation" typeId="tpc2.3647146066980922272" id="7806908697101209495" nodeInfo="nn">
                    <node role="editorContext" roleId="tpc2.1948540814633499358" type="tpc2.ConceptFunctionParameter_editorContext" typeId="tpc2.1161622981231" id="7806908697101209496" nodeInfo="nn" />
                    <node role="selectionStart" roleId="tpc2.3604384757217586546" type="tpee.IntegerConstant" typeId="tpee.1068580320020" id="7806908697101347478" nodeInfo="nn">
                      <property name="value" nameId="tpee.1068580320021" value="0" />
                    </node>
                    <node role="cellSelector" roleId="tpc2.1948540814635895774" type="tpc2.PredefinedSelector" typeId="tpc2.3547227755871693971" id="7806908697101345906" nodeInfo="ng">
                      <property name="cellId" nameId="tpc2.2162403111523065396" value="first" />
                    </node>
=======
                  </node>
                  <node role="condition" roleId="tpee.1206060619838" type="tpee.DotExpression" typeId="tpee.1197027756228" id="1272170755469812741" nodeInfo="nn">
                    <node role="operand" roleId="tpee.1197027771414" type="tpee.VariableReference" typeId="tpee.1068498886296" id="1272170755469812742" nodeInfo="nn">
                      <link role="variableDeclaration" roleId="tpee.1068581517664" targetNodeId="1272170755469806446" resolveInfo="containingAbstractConcept" />
                    </node>
                    <node role="operation" roleId="tpee.1197027833540" type="tp25.Node_IsInstanceOfOperation" typeId="tp25.1139621453865" id="1272170755469812743" nodeInfo="nn">
                      <node role="conceptArgument" roleId="tp25.1177027386292" type="tp25.RefConcept_Reference" typeId="tp25.1177026924588" id="1272170755469812744" nodeInfo="nn">
                        <link role="conceptDeclaration" roleId="tp25.1177026940964" targetNodeId="tpce.1169125989551" resolveInfo="InterfaceConceptDeclaration" />
                      </node>
                    </node>
                  </node>
                </node>
              </node>
            </node>
            <node role="condition" roleId="tpee.1068580123160" type="tpee.NotExpression" typeId="tpee.1081516740877" id="1272170755469806490" nodeInfo="nn">
              <node role="expression" roleId="tpee.1081516765348" type="tpee.StaticMethodCall" typeId="tpee.1081236700937" id="1272170755469809685" nodeInfo="nn">
                <link role="baseMethodDeclaration" roleId="tpee.1068499141037" targetNodeId="1272170755468806661" resolveInfo="backspaceElementFromCollectionAndSetSelection" />
                <link role="classConcept" roleId="tpee.1144433194310" targetNodeId="1272170755468266408" resolveInfo="CustomActionsHandler" />
                <node role="actualArgument" roleId="tpee.1068499141038" type="tpc2.CellActionMap_FunctionParm_selectedNode" typeId="tpc2.1402906326895675325" id="1272170755469809686" nodeInfo="nn" />
                <node role="actualArgument" roleId="tpee.1068499141038" type="tpee.DotExpression" typeId="tpee.1197027756228" id="1272170755469809687" nodeInfo="nn">
                  <node role="operand" roleId="tpee.1197027771414" type="tpee.VariableReference" typeId="tpee.1068498886296" id="1272170755469809688" nodeInfo="nn">
                    <link role="variableDeclaration" roleId="tpee.1068581517664" targetNodeId="1272170755469806446" resolveInfo="containingAbstractConcept" />
                  </node>
                  <node role="operation" roleId="tpee.1197027833540" type="tp25.SLinkListAccess" typeId="tp25.1138056282393" id="1272170755469809689" nodeInfo="nn">
                    <link role="link" roleId="tp25.1138056546658" targetNodeId="tpce.1071489727084" />
>>>>>>> d161ae6f
                  </node>
                </node>
                <node role="actualArgument" roleId="tpee.1068499141038" type="tpc2.ConceptFunctionParameter_editorContext" typeId="tpc2.1161622981231" id="1272170755469809690" nodeInfo="nn" />
              </node>
            </node>
<<<<<<< HEAD
            <node role="condition" roleId="tpee.1068580123160" type="tpee.NotEqualsExpression" typeId="tpee.1073239437375" id="7806908697101343067" nodeInfo="nn">
              <node role="rightExpression" roleId="tpee.1081773367579" type="tpee.NullLiteral" typeId="tpee.1070534058343" id="7806908697101343318" nodeInfo="nn" />
              <node role="leftExpression" roleId="tpee.1081773367580" type="tpee.VariableReference" typeId="tpee.1068498886296" id="7806908697101342630" nodeInfo="nn">
                <link role="variableDeclaration" roleId="tpee.1068581517664" targetNodeId="7806908697101276855" resolveInfo="referenceToSelect" />
              </node>
            </node>
            <node role="elsifClauses" roleId="tpee.1206060520071" type="tpee.ElsifClause" typeId="tpee.1206060495898" id="7806908697101343347" nodeInfo="ng">
              <node role="condition" roleId="tpee.1206060619838" type="tpee.NotEqualsExpression" typeId="tpee.1073239437375" id="7806908697101343828" nodeInfo="nn">
                <node role="rightExpression" roleId="tpee.1081773367579" type="tpee.NullLiteral" typeId="tpee.1070534058343" id="7806908697101343855" nodeInfo="nn" />
                <node role="leftExpression" roleId="tpee.1081773367580" type="tpee.VariableReference" typeId="tpee.1068498886296" id="7806908697101343615" nodeInfo="nn">
                  <link role="variableDeclaration" roleId="tpee.1068581517664" targetNodeId="7806908697101276851" resolveInfo="lastReference" />
                </node>
              </node>
              <node role="statementList" roleId="tpee.1206060644605" type="tpee.StatementList" typeId="tpee.1068580123136" id="7806908697101343349" nodeInfo="sn">
                <node role="statement" roleId="tpee.1068581517665" type="tpee.ExpressionStatement" typeId="tpee.1068580123155" id="7806908697101349017" nodeInfo="nn">
                  <node role="expression" roleId="tpee.1068580123156" type="tpee.DotExpression" typeId="tpee.1197027756228" id="7806908697101349018" nodeInfo="nn">
                    <node role="operand" roleId="tpee.1197027771414" type="tpee.VariableReference" typeId="tpee.1068498886296" id="7806908697101349114" nodeInfo="nn">
                      <link role="variableDeclaration" roleId="tpee.1068581517664" targetNodeId="7806908697101276851" resolveInfo="lastReference" />
                    </node>
                    <node role="operation" roleId="tpee.1197027833540" type="tpc2.SelectInEditorOperation" typeId="tpc2.3647146066980922272" id="7806908697101349020" nodeInfo="nn">
                      <node role="editorContext" roleId="tpc2.1948540814633499358" type="tpc2.ConceptFunctionParameter_editorContext" typeId="tpc2.1161622981231" id="7806908697101349021" nodeInfo="nn" />
                      <node role="selectionStart" roleId="tpc2.3604384757217586546" type="tpee.IntegerConstant" typeId="tpee.1068580320020" id="7806908697101349022" nodeInfo="nn">
                        <property name="value" nameId="tpee.1068580320021" value="-1" />
                      </node>
                      <node role="cellSelector" roleId="tpc2.1948540814635895774" type="tpc2.PredefinedSelector" typeId="tpc2.3547227755871693971" id="7806908697101349190" nodeInfo="ng">
                        <property name="cellId" nameId="tpc2.2162403111523065396" value="last" />
                      </node>
                    </node>
                  </node>
                </node>
              </node>
            </node>
            <node role="ifFalseStatement" roleId="tpee.1082485599094" type="tpee.BlockStatement" typeId="tpee.1082485599095" id="7806908697101343884" nodeInfo="nn">
              <node role="statements" roleId="tpee.1082485599096" type="tpee.StatementList" typeId="tpee.1068580123136" id="7806908697101343885" nodeInfo="sn">
                <node role="statement" roleId="tpee.1068581517665" type="tpee.ExpressionStatement" typeId="tpee.1068580123155" id="7806908697099629500" nodeInfo="nn">
                  <node role="expression" roleId="tpee.1068580123156" type="tpee.DotExpression" typeId="tpee.1197027756228" id="7806908697099629695" nodeInfo="nn">
                    <node role="operand" roleId="tpee.1197027771414" type="tpee.VariableReference" typeId="tpee.1068498886296" id="7806908697099629499" nodeInfo="nn">
                      <link role="variableDeclaration" roleId="tpee.1068581517664" targetNodeId="7806908697099570326" resolveInfo="conceptDeclaration" />
                    </node>
                    <node role="operation" roleId="tpee.1197027833540" type="tpc2.SelectInEditorOperation" typeId="tpc2.3647146066980922272" id="7806908697099632145" nodeInfo="nn">
                      <node role="editorContext" roleId="tpc2.1948540814633499358" type="tpc2.ConceptFunctionParameter_editorContext" typeId="tpc2.1161622981231" id="7806908697099632218" nodeInfo="nn" />
                      <node role="cellSelector" roleId="tpc2.1948540814635895774" type="tpc2.CellIdReferenceSelector" typeId="tpc2.4323500428136740385" id="7806908697099632494" nodeInfo="ng">
                        <link role="id" roleId="tpc2.4323500428136742952" targetNodeId="4094994329421212838" resolveInfo="emptyRefPlaceHolder" />
                      </node>
                      <node role="selectionStart" roleId="tpc2.3604384757217586546" type="tpee.IntegerConstant" typeId="tpee.1068580320020" id="7806908697099637699" nodeInfo="nn">
                        <property name="value" nameId="tpee.1068580320021" value="0" />
                      </node>
=======
          </node>
        </node>
      </node>
    </node>
  </root>
  <root type="tpee.ClassConcept" typeId="tpee.1068390468198" id="1272170755468266408" nodeInfo="ig">
    <property name="name" nameId="tpck.1169194664001" value="CustomActionsHandler" />
    <node role="member" roleId="tpee.5375687026011219971" type="tpee.StaticMethodDeclaration" typeId="tpee.1081236700938" id="1272170755468384670" nodeInfo="igu">
      <property name="isDeprecated" nameId="tpee.1224848525476" value="false" />
      <property name="isFinal" nameId="tpee.1181808852946" value="false" />
      <property name="isSynchronized" nameId="tpee.4276006055363816570" value="false" />
      <property name="name" nameId="tpck.1169194664001" value="canHandleAbstractConceptDeclarationMemberActions" />
      <node role="parameter" roleId="tpee.1068580123134" type="tpee.ParameterDeclaration" typeId="tpee.1068498886292" id="1272170755468438345" nodeInfo="ir">
        <property name="name" nameId="tpck.1169194664001" value="node" />
        <node role="type" roleId="tpee.5680397130376446158" type="tp25.SNodeType" typeId="tp25.1138055754698" id="1272170755468438346" nodeInfo="in" />
      </node>
      <node role="parameter" roleId="tpee.1068580123134" type="tpee.ParameterDeclaration" typeId="tpee.1068498886292" id="1272170755468438347" nodeInfo="ir">
        <property name="name" nameId="tpck.1169194664001" value="editorContext" />
        <node role="type" roleId="tpee.5680397130376446158" type="tpee.ClassifierType" typeId="tpee.1107535904670" id="1272170755468438348" nodeInfo="in">
          <link role="classifier" roleId="tpee.1107535924139" targetNodeId="srng.~EditorContext" resolveInfo="EditorContext" />
        </node>
      </node>
      <node role="body" roleId="tpee.1068580123135" type="tpee.StatementList" typeId="tpee.1068580123136" id="1272170755468378580" nodeInfo="sn">
        <node role="statement" roleId="tpee.1068581517665" type="tpee.LocalVariableDeclarationStatement" typeId="tpee.1068581242864" id="1272170755468435630" nodeInfo="nn">
          <node role="localVariableDeclaration" roleId="tpee.1068581242865" type="tpee.LocalVariableDeclaration" typeId="tpee.1068581242863" id="1272170755468435631" nodeInfo="nr">
            <property name="name" nameId="tpck.1169194664001" value="nodeCell" />
            <node role="type" roleId="tpee.5680397130376446158" type="tpee.ClassifierType" typeId="tpee.1107535904670" id="1272170755468435632" nodeInfo="in">
              <link role="classifier" roleId="tpee.1107535924139" targetNodeId="nu8v.~EditorCell" resolveInfo="EditorCell" />
            </node>
            <node role="initializer" roleId="tpee.1068431790190" type="tpee.DotExpression" typeId="tpee.1197027756228" id="1272170755468435633" nodeInfo="nn">
              <node role="operand" roleId="tpee.1197027771414" type="tpee.DotExpression" typeId="tpee.1197027756228" id="1272170755468435634" nodeInfo="nn">
                <node role="operation" roleId="tpee.1197027833540" type="tpee.InstanceMethodCallOperation" typeId="tpee.1202948039474" id="1272170755468435635" nodeInfo="nn">
                  <link role="baseMethodDeclaration" roleId="tpee.1068499141037" targetNodeId="srng.~EditorContext%dgetEditorComponent()%cjetbrains%dmps%dopenapi%deditor%dEditorComponent" resolveInfo="getEditorComponent" />
                </node>
                <node role="operand" roleId="tpee.1197027771414" type="tpee.VariableReference" typeId="tpee.1068498886296" id="1272170755468435636" nodeInfo="nn">
                  <link role="variableDeclaration" roleId="tpee.1068581517664" targetNodeId="1272170755468438347" resolveInfo="editorContext" />
                </node>
              </node>
              <node role="operation" roleId="tpee.1197027833540" type="tpee.InstanceMethodCallOperation" typeId="tpee.1202948039474" id="1272170755468435637" nodeInfo="nn">
                <link role="baseMethodDeclaration" roleId="tpee.1068499141037" targetNodeId="srng.~EditorComponent%dfindNodeCell(org%djetbrains%dmps%dopenapi%dmodel%dSNode)%cjetbrains%dmps%dopenapi%deditor%dcells%dEditorCell" resolveInfo="findNodeCell" />
                <node role="actualArgument" roleId="tpee.1068499141038" type="tpee.VariableReference" typeId="tpee.1068498886296" id="1272170755468435638" nodeInfo="nn">
                  <link role="variableDeclaration" roleId="tpee.1068581517664" targetNodeId="1272170755468438345" resolveInfo="node" />
                </node>
              </node>
            </node>
          </node>
        </node>
        <node role="statement" roleId="tpee.1068581517665" type="tpee.ReturnStatement" typeId="tpee.1068581242878" id="1272170755468449099" nodeInfo="nn">
          <node role="expression" roleId="tpee.1068581517676" type="tpee.AndExpression" typeId="tpee.1080120340718" id="1272170755468473899" nodeInfo="nn">
            <node role="leftExpression" roleId="tpee.1081773367580" type="tpee.AndExpression" typeId="tpee.1080120340718" id="1272170755468463558" nodeInfo="nn">
              <node role="leftExpression" roleId="tpee.1081773367580" type="tpee.NotEqualsExpression" typeId="tpee.1073239437375" id="1272170755468456582" nodeInfo="nn">
                <node role="leftExpression" roleId="tpee.1081773367580" type="tpee.VariableReference" typeId="tpee.1068498886296" id="1272170755468454025" nodeInfo="nn">
                  <link role="variableDeclaration" roleId="tpee.1068581517664" targetNodeId="1272170755468435631" resolveInfo="nodeCell" />
                </node>
                <node role="rightExpression" roleId="tpee.1081773367579" type="tpee.NullLiteral" typeId="tpee.1070534058343" id="1272170755468458994" nodeInfo="nn" />
              </node>
              <node role="rightExpression" roleId="tpee.1081773367579" type="tpee.NotExpression" typeId="tpee.1081516740877" id="1272170755468468413" nodeInfo="nn">
                <node role="expression" roleId="tpee.1081516765348" type="tpee.StaticMethodCall" typeId="tpee.1081236700937" id="1272170755468435647" nodeInfo="nn">
                  <link role="baseMethodDeclaration" roleId="tpee.1068499141037" targetNodeId="bzqj.~ReadOnlyUtil%disCellOrSelectionReadOnlyInEditor(jetbrains%dmps%dopenapi%deditor%dEditorComponent,jetbrains%dmps%dopenapi%deditor%dcells%dEditorCell)%cboolean" resolveInfo="isCellOrSelectionReadOnlyInEditor" />
                  <link role="classConcept" roleId="tpee.1144433194310" targetNodeId="bzqj.~ReadOnlyUtil" resolveInfo="ReadOnlyUtil" />
                  <node role="actualArgument" roleId="tpee.1068499141038" type="tpee.DotExpression" typeId="tpee.1197027756228" id="1272170755468435648" nodeInfo="nn">
                    <node role="operand" roleId="tpee.1197027771414" type="tpee.VariableReference" typeId="tpee.1068498886296" id="1272170755468435649" nodeInfo="nn">
                      <link role="variableDeclaration" roleId="tpee.1068581517664" targetNodeId="1272170755468438347" resolveInfo="editorContext" />
                    </node>
                    <node role="operation" roleId="tpee.1197027833540" type="tpee.InstanceMethodCallOperation" typeId="tpee.1202948039474" id="1272170755468435650" nodeInfo="nn">
                      <link role="baseMethodDeclaration" roleId="tpee.1068499141037" targetNodeId="srng.~EditorContext%dgetEditorComponent()%cjetbrains%dmps%dopenapi%deditor%dEditorComponent" resolveInfo="getEditorComponent" />
>>>>>>> d161ae6f
                    </node>
                  </node>
                  <node role="actualArgument" roleId="tpee.1068499141038" type="tpee.VariableReference" typeId="tpee.1068498886296" id="1272170755468435651" nodeInfo="nn">
                    <link role="variableDeclaration" roleId="tpee.1068581517664" targetNodeId="1272170755468435631" resolveInfo="nodeCell" />
                  </node>
                </node>
              </node>
            </node>
            <node role="rightExpression" roleId="tpee.1081773367579" type="tpee.DotExpression" typeId="tpee.1197027756228" id="1272170755468435653" nodeInfo="nn">
              <node role="operand" roleId="tpee.1197027771414" type="tpee.DotExpression" typeId="tpee.1197027756228" id="1272170755468435654" nodeInfo="nn">
                <node role="operand" roleId="tpee.1197027771414" type="tpee.VariableReference" typeId="tpee.1068498886296" id="1272170755468489399" nodeInfo="nn">
                  <link role="variableDeclaration" roleId="tpee.1068581517664" targetNodeId="1272170755468438345" resolveInfo="node" />
                </node>
                <node role="operation" roleId="tpee.1197027833540" type="tp25.Node_GetParentOperation" typeId="tp25.1139613262185" id="1272170755468435656" nodeInfo="nn" />
              </node>
              <node role="operation" roleId="tpee.1197027833540" type="tp25.Node_IsInstanceOfOperation" typeId="tp25.1139621453865" id="1272170755468435657" nodeInfo="nn">
                <node role="conceptArgument" roleId="tp25.1177027386292" type="tp25.RefConcept_Reference" typeId="tp25.1177026924588" id="1272170755468435658" nodeInfo="nn">
                  <link role="conceptDeclaration" roleId="tp25.1177026940964" targetNodeId="tpce.1169125787135" resolveInfo="AbstractConceptDeclaration" />
                </node>
              </node>
            </node>
          </node>
        </node>
      </node>
      <node role="returnType" roleId="tpee.1068580123133" type="tpee.BooleanType" typeId="tpee.1070534644030" id="1272170755468387831" nodeInfo="in" />
    </node>
<<<<<<< HEAD
    <node role="item" roleId="tpc2.1139535219969" type="tpc2.CellActionMapItem" typeId="tpc2.1139535280617" id="7806908697101653345" nodeInfo="ng">
      <property name="actionId" nameId="tpc2.1139535298778" value="backspace_action_id" />
      <node role="executeFunction" roleId="tpc2.1139535280620" type="tpc2.CellActionMap_ExecuteFunction" typeId="tpc2.1139535439104" id="7806908697101653346" nodeInfo="nn">
        <node role="body" roleId="tpee.1137022507850" type="tpee.StatementList" typeId="tpee.1068580123136" id="7806908697101653347" nodeInfo="sn">
          <node role="statement" roleId="tpee.1068581517665" type="tpee.LocalVariableDeclarationStatement" typeId="tpee.1068581242864" id="7806908697101653348" nodeInfo="nn">
            <node role="localVariableDeclaration" roleId="tpee.1068581242865" type="tpee.LocalVariableDeclaration" typeId="tpee.1068581242863" id="7806908697101653349" nodeInfo="nr">
              <property name="name" nameId="tpck.1169194664001" value="nodeCell" />
              <node role="type" roleId="tpee.5680397130376446158" type="tpee.ClassifierType" typeId="tpee.1107535904670" id="7806908697101653350" nodeInfo="in">
                <link role="classifier" roleId="tpee.1107535924139" targetNodeId="nu8v.~EditorCell" resolveInfo="EditorCell" />
              </node>
              <node role="initializer" roleId="tpee.1068431790190" type="tpee.DotExpression" typeId="tpee.1197027756228" id="7806908697101653351" nodeInfo="nn">
                <node role="operand" roleId="tpee.1197027771414" type="tpee.DotExpression" typeId="tpee.1197027756228" id="7806908697101653352" nodeInfo="nn">
                  <node role="operation" roleId="tpee.1197027833540" type="tpee.InstanceMethodCallOperation" typeId="tpee.1202948039474" id="7806908697101653353" nodeInfo="nn">
                    <link role="baseMethodDeclaration" roleId="tpee.1068499141037" targetNodeId="srng.~EditorContext%dgetEditorComponent()%cjetbrains%dmps%dopenapi%deditor%dEditorComponent" resolveInfo="getEditorComponent" />
                  </node>
                  <node role="operand" roleId="tpee.1197027771414" type="tpc2.ConceptFunctionParameter_editorContext" typeId="tpc2.1161622981231" id="7806908697101653354" nodeInfo="nn" />
                </node>
                <node role="operation" roleId="tpee.1197027833540" type="tpee.InstanceMethodCallOperation" typeId="tpee.1202948039474" id="7806908697101653355" nodeInfo="nn">
                  <link role="baseMethodDeclaration" roleId="tpee.1068499141037" targetNodeId="srng.~EditorComponent%dfindNodeCell(org%djetbrains%dmps%dopenapi%dmodel%dSNode)%cjetbrains%dmps%dopenapi%deditor%dcells%dEditorCell" resolveInfo="findNodeCell" />
                  <node role="actualArgument" roleId="tpee.1068499141038" type="tpc2.CellActionMap_FunctionParm_selectedNode" typeId="tpc2.1402906326895675325" id="7806908697101653356" nodeInfo="nn" />
=======
    <node role="member" roleId="tpee.5375687026011219971" type="tpee.PlaceholderMember" typeId="tpee.1465982738277781862" id="1272170755468368539" nodeInfo="ngu" />
    <node role="member" roleId="tpee.5375687026011219971" type="tpee.StaticMethodDeclaration" typeId="tpee.1081236700938" id="1272170755468806661" nodeInfo="igu">
      <property name="isDeprecated" nameId="tpee.1224848525476" value="false" />
      <property name="isFinal" nameId="tpee.1181808852946" value="false" />
      <property name="isSynchronized" nameId="tpee.4276006055363816570" value="false" />
      <property name="name" nameId="tpck.1169194664001" value="backspaceElementFromCollectionAndSetSelection" />
      <node role="parameter" roleId="tpee.1068580123134" type="tpee.ParameterDeclaration" typeId="tpee.1068498886292" id="1272170755468806662" nodeInfo="ir">
        <property name="name" nameId="tpck.1169194664001" value="node" />
        <node role="type" roleId="tpee.5680397130376446158" type="tp25.SNodeType" typeId="tp25.1138055754698" id="1272170755468806663" nodeInfo="in" />
      </node>
      <node role="parameter" roleId="tpee.1068580123134" type="tpee.ParameterDeclaration" typeId="tpee.1068498886292" id="1272170755468806664" nodeInfo="ir">
        <property name="name" nameId="tpck.1169194664001" value="nodes" />
        <node role="type" roleId="tpee.5680397130376446158" type="tp2q.SequenceType" typeId="tp2q.1151689724996" id="1272170755469481944" nodeInfo="in">
          <node role="elementType" roleId="tp2q.1151689745422" type="tp25.SNodeType" typeId="tp25.1138055754698" id="1272170755469481945" nodeInfo="in" />
        </node>
      </node>
      <node role="parameter" roleId="tpee.1068580123134" type="tpee.ParameterDeclaration" typeId="tpee.1068498886292" id="1272170755468806666" nodeInfo="ir">
        <property name="name" nameId="tpck.1169194664001" value="editorContext" />
        <node role="type" roleId="tpee.5680397130376446158" type="tpee.ClassifierType" typeId="tpee.1107535904670" id="1272170755468806667" nodeInfo="in">
          <link role="classifier" roleId="tpee.1107535924139" targetNodeId="srng.~EditorContext" resolveInfo="EditorContext" />
        </node>
      </node>
      <node role="body" roleId="tpee.1068580123135" type="tpee.StatementList" typeId="tpee.1068580123136" id="1272170755468806668" nodeInfo="sn">
        <node role="statement" roleId="tpee.1068581517665" type="tpee.LocalVariableDeclarationStatement" typeId="tpee.1068581242864" id="1272170755468806669" nodeInfo="nn">
          <node role="localVariableDeclaration" roleId="tpee.1068581242865" type="tpee.LocalVariableDeclaration" typeId="tpee.1068581242863" id="1272170755468806670" nodeInfo="nr">
            <property name="name" nameId="tpck.1169194664001" value="prevNextTuple" />
            <node role="type" roleId="tpee.5680397130376446158" type="cx9y.IndexedTupleType" typeId="cx9y.1238852151516" id="1272170755468806671" nodeInfo="in">
              <node role="componentType" roleId="cx9y.1238852204892" type="tp25.SNodeType" typeId="tp25.1138055754698" id="1272170755468806672" nodeInfo="in" />
              <node role="componentType" roleId="cx9y.1238852204892" type="tp25.SNodeType" typeId="tp25.1138055754698" id="1272170755468806673" nodeInfo="in" />
            </node>
            <node role="initializer" roleId="tpee.1068431790190" type="tpee.LocalMethodCall" typeId="tpee.7812454656619025412" id="1272170755468806674" nodeInfo="nn">
              <link role="baseMethodDeclaration" roleId="tpee.1068499141037" targetNodeId="1272170755468706247" resolveInfo="getPrevNext" />
              <node role="actualArgument" roleId="tpee.1068499141038" type="tpee.VariableReference" typeId="tpee.1068498886296" id="1272170755468806675" nodeInfo="nn">
                <link role="variableDeclaration" roleId="tpee.1068581517664" targetNodeId="1272170755468806662" resolveInfo="node" />
              </node>
              <node role="actualArgument" roleId="tpee.1068499141038" type="tpee.VariableReference" typeId="tpee.1068498886296" id="1272170755468806676" nodeInfo="nn">
                <link role="variableDeclaration" roleId="tpee.1068581517664" targetNodeId="1272170755468806664" resolveInfo="nodes" />
              </node>
            </node>
          </node>
        </node>
        <node role="statement" roleId="tpee.1068581517665" type="tpee.ExpressionStatement" typeId="tpee.1068580123155" id="1272170755468806677" nodeInfo="nn">
          <node role="expression" roleId="tpee.1068580123156" type="tpee.DotExpression" typeId="tpee.1197027756228" id="1272170755468806678" nodeInfo="nn">
            <node role="operand" roleId="tpee.1197027771414" type="tpee.VariableReference" typeId="tpee.1068498886296" id="1272170755468806679" nodeInfo="nn">
              <link role="variableDeclaration" roleId="tpee.1068581517664" targetNodeId="1272170755468806662" resolveInfo="node" />
            </node>
            <node role="operation" roleId="tpee.1197027833540" type="tp25.Node_DeleteOperation" typeId="tp25.1140133623887" id="1272170755468806680" nodeInfo="nn" />
          </node>
        </node>
        <node role="statement" roleId="tpee.1068581517665" type="tpee.IfStatement" typeId="tpee.1068580123159" id="1272170755468806681" nodeInfo="nn">
          <node role="ifTrue" roleId="tpee.1068580123161" type="tpee.StatementList" typeId="tpee.1068580123136" id="1272170755468806682" nodeInfo="sn">
            <node role="statement" roleId="tpee.1068581517665" type="tpee.ExpressionStatement" typeId="tpee.1068580123155" id="1272170755468806683" nodeInfo="nn">
              <node role="expression" roleId="tpee.1068580123156" type="tpee.DotExpression" typeId="tpee.1197027756228" id="1272170755468806684" nodeInfo="nn">
                <node role="operand" roleId="tpee.1197027771414" type="cx9y.IndexedTupleMemberAccessExpression" typeId="cx9y.1238857743184" id="1272170755468806685" nodeInfo="nn">
                  <node role="tuple" roleId="cx9y.1238857764950" type="tpee.VariableReference" typeId="tpee.1068498886296" id="1272170755468806687" nodeInfo="nn">
                    <link role="variableDeclaration" roleId="tpee.1068581517664" targetNodeId="1272170755468806670" resolveInfo="prevNextTuple" />
                  </node>
                  <node role="index" roleId="cx9y.1238857834412" type="tpee.IntegerConstant" typeId="tpee.1068580320020" id="1272170755468814627" nodeInfo="nn">
                    <property name="value" nameId="tpee.1068580320021" value="0" />
                  </node>
                </node>
                <node role="operation" roleId="tpee.1197027833540" type="tpc2.SelectInEditorOperation" typeId="tpc2.3647146066980922272" id="1272170755468806688" nodeInfo="nn">
                  <node role="editorContext" roleId="tpc2.1948540814633499358" type="tpee.VariableReference" typeId="tpee.1068498886296" id="1272170755468806689" nodeInfo="nn">
                    <link role="variableDeclaration" roleId="tpee.1068581517664" targetNodeId="1272170755468806666" resolveInfo="editorContext" />
                  </node>
                  <node role="cellSelector" roleId="tpc2.1948540814635895774" type="tpc2.PredefinedSelector" typeId="tpc2.3547227755871693971" id="1272170755468814754" nodeInfo="ng">
                    <property name="cellId" nameId="tpc2.2162403111523065396" value="last" />
                  </node>
                  <node role="selectionStart" roleId="tpc2.3604384757217586546" type="tpee.IntegerConstant" typeId="tpee.1068580320020" id="1272170755468806691" nodeInfo="nn">
                    <property name="value" nameId="tpee.1068580320021" value="-1" />
                  </node>
>>>>>>> d161ae6f
                </node>
              </node>
            </node>
            <node role="statement" roleId="tpee.1068581517665" type="tpee.ReturnStatement" typeId="tpee.1068581242878" id="1272170755468806692" nodeInfo="nn">
              <node role="expression" roleId="tpee.1068581517676" type="tpee.BooleanConstant" typeId="tpee.1068580123137" id="1272170755468806693" nodeInfo="nn">
                <property name="value" nameId="tpee.1068580123138" value="true" />
              </node>
            </node>
          </node>
<<<<<<< HEAD
          <node role="statement" roleId="tpee.1068581517665" type="tpee.IfStatement" typeId="tpee.1068580123159" id="7806908697101653357" nodeInfo="nn">
            <node role="ifTrue" roleId="tpee.1068580123161" type="tpee.StatementList" typeId="tpee.1068580123136" id="7806908697101653358" nodeInfo="sn">
              <node role="statement" roleId="tpee.1068581517665" type="tpee.ReturnStatement" typeId="tpee.1068581242878" id="7806908697101653359" nodeInfo="nn" />
            </node>
            <node role="condition" roleId="tpee.1068580123160" type="tpee.OrExpression" typeId="tpee.1080223426719" id="7806908697101653360" nodeInfo="nn">
              <node role="leftExpression" roleId="tpee.1081773367580" type="tpee.EqualsExpression" typeId="tpee.1068580123152" id="7806908697101653361" nodeInfo="nn">
                <node role="leftExpression" roleId="tpee.1081773367580" type="tpee.VariableReference" typeId="tpee.1068498886296" id="7806908697101653362" nodeInfo="nn">
                  <link role="variableDeclaration" roleId="tpee.1068581517664" targetNodeId="7806908697101653349" resolveInfo="nodeCell" />
                </node>
                <node role="rightExpression" roleId="tpee.1081773367579" type="tpee.NullLiteral" typeId="tpee.1070534058343" id="7806908697101653363" nodeInfo="nn" />
              </node>
              <node role="rightExpression" roleId="tpee.1081773367579" type="tpee.StaticMethodCall" typeId="tpee.1081236700937" id="7806908697101653364" nodeInfo="nn">
                <link role="classConcept" roleId="tpee.1144433194310" targetNodeId="bzqj.~ReadOnlyUtil" resolveInfo="ReadOnlyUtil" />
                <link role="baseMethodDeclaration" roleId="tpee.1068499141037" targetNodeId="bzqj.~ReadOnlyUtil%disCellOrSelectionReadOnlyInEditor(jetbrains%dmps%dopenapi%deditor%dEditorComponent,jetbrains%dmps%dopenapi%deditor%dcells%dEditorCell)%cboolean" resolveInfo="isCellOrSelectionReadOnlyInEditor" />
                <node role="actualArgument" roleId="tpee.1068499141038" type="tpee.DotExpression" typeId="tpee.1197027756228" id="7806908697101653365" nodeInfo="nn">
                  <node role="operand" roleId="tpee.1197027771414" type="tpc2.ConceptFunctionParameter_editorContext" typeId="tpc2.1161622981231" id="7806908697101653366" nodeInfo="nn" />
                  <node role="operation" roleId="tpee.1197027833540" type="tpee.InstanceMethodCallOperation" typeId="tpee.1202948039474" id="7806908697101653367" nodeInfo="nn">
                    <link role="baseMethodDeclaration" roleId="tpee.1068499141037" targetNodeId="srng.~EditorContext%dgetEditorComponent()%cjetbrains%dmps%dopenapi%deditor%dEditorComponent" resolveInfo="getEditorComponent" />
                  </node>
                </node>
                <node role="actualArgument" roleId="tpee.1068499141038" type="tpee.VariableReference" typeId="tpee.1068498886296" id="7806908697101653368" nodeInfo="nn">
                  <link role="variableDeclaration" roleId="tpee.1068581517664" targetNodeId="7806908697101653349" resolveInfo="nodeCell" />
=======
          <node role="condition" roleId="tpee.1068580123160" type="tpee.NotEqualsExpression" typeId="tpee.1073239437375" id="1272170755468806694" nodeInfo="nn">
            <node role="rightExpression" roleId="tpee.1081773367579" type="tpee.NullLiteral" typeId="tpee.1070534058343" id="1272170755468806695" nodeInfo="nn" />
            <node role="leftExpression" roleId="tpee.1081773367580" type="cx9y.IndexedTupleMemberAccessExpression" typeId="cx9y.1238857743184" id="1272170755468806696" nodeInfo="nn">
              <node role="tuple" roleId="cx9y.1238857764950" type="tpee.VariableReference" typeId="tpee.1068498886296" id="1272170755468806698" nodeInfo="nn">
                <link role="variableDeclaration" roleId="tpee.1068581517664" targetNodeId="1272170755468806670" resolveInfo="prevNextTuple" />
              </node>
              <node role="index" roleId="cx9y.1238857834412" type="tpee.IntegerConstant" typeId="tpee.1068580320020" id="1272170755468814484" nodeInfo="nn">
                <property name="value" nameId="tpee.1068580320021" value="0" />
              </node>
            </node>
          </node>
          <node role="elsifClauses" roleId="tpee.1206060520071" type="tpee.ElsifClause" typeId="tpee.1206060495898" id="1272170755468806699" nodeInfo="ng">
            <node role="condition" roleId="tpee.1206060619838" type="tpee.NotEqualsExpression" typeId="tpee.1073239437375" id="1272170755468806700" nodeInfo="nn">
              <node role="rightExpression" roleId="tpee.1081773367579" type="tpee.NullLiteral" typeId="tpee.1070534058343" id="1272170755468806701" nodeInfo="nn" />
              <node role="leftExpression" roleId="tpee.1081773367580" type="cx9y.IndexedTupleMemberAccessExpression" typeId="cx9y.1238857743184" id="1272170755468806702" nodeInfo="nn">
                <node role="index" roleId="cx9y.1238857834412" type="tpee.IntegerConstant" typeId="tpee.1068580320020" id="1272170755468806703" nodeInfo="nn">
                  <property name="value" nameId="tpee.1068580320021" value="1" />
                </node>
                <node role="tuple" roleId="cx9y.1238857764950" type="tpee.VariableReference" typeId="tpee.1068498886296" id="1272170755468806704" nodeInfo="nn">
                  <link role="variableDeclaration" roleId="tpee.1068581517664" targetNodeId="1272170755468806670" resolveInfo="prevNextTuple" />
                </node>
              </node>
            </node>
            <node role="statementList" roleId="tpee.1206060644605" type="tpee.StatementList" typeId="tpee.1068580123136" id="1272170755468806705" nodeInfo="sn">
              <node role="statement" roleId="tpee.1068581517665" type="tpee.ExpressionStatement" typeId="tpee.1068580123155" id="1272170755468806706" nodeInfo="nn">
                <node role="expression" roleId="tpee.1068580123156" type="tpee.DotExpression" typeId="tpee.1197027756228" id="1272170755468806707" nodeInfo="nn">
                  <node role="operand" roleId="tpee.1197027771414" type="cx9y.IndexedTupleMemberAccessExpression" typeId="cx9y.1238857743184" id="1272170755468806708" nodeInfo="nn">
                    <node role="index" roleId="cx9y.1238857834412" type="tpee.IntegerConstant" typeId="tpee.1068580320020" id="1272170755468806709" nodeInfo="nn">
                      <property name="value" nameId="tpee.1068580320021" value="1" />
                    </node>
                    <node role="tuple" roleId="cx9y.1238857764950" type="tpee.VariableReference" typeId="tpee.1068498886296" id="1272170755468806710" nodeInfo="nn">
                      <link role="variableDeclaration" roleId="tpee.1068581517664" targetNodeId="1272170755468806670" resolveInfo="prevNextTuple" />
                    </node>
                  </node>
                  <node role="operation" roleId="tpee.1197027833540" type="tpc2.SelectInEditorOperation" typeId="tpc2.3647146066980922272" id="1272170755468806711" nodeInfo="nn">
                    <node role="editorContext" roleId="tpc2.1948540814633499358" type="tpee.VariableReference" typeId="tpee.1068498886296" id="1272170755468806712" nodeInfo="nn">
                      <link role="variableDeclaration" roleId="tpee.1068581517664" targetNodeId="1272170755468806666" resolveInfo="editorContext" />
                    </node>
                    <node role="selectionStart" roleId="tpc2.3604384757217586546" type="tpee.IntegerConstant" typeId="tpee.1068580320020" id="1272170755468806713" nodeInfo="nn">
                      <property name="value" nameId="tpee.1068580320021" value="0" />
                    </node>
                    <node role="cellSelector" roleId="tpc2.1948540814635895774" type="tpc2.PredefinedSelector" typeId="tpc2.3547227755871693971" id="1272170755468819249" nodeInfo="ng">
                      <property name="cellId" nameId="tpc2.2162403111523065396" value="first" />
                    </node>
                  </node>
                </node>
              </node>
              <node role="statement" roleId="tpee.1068581517665" type="tpee.ReturnStatement" typeId="tpee.1068581242878" id="1272170755468806715" nodeInfo="nn">
                <node role="expression" roleId="tpee.1068581517676" type="tpee.BooleanConstant" typeId="tpee.1068580123137" id="1272170755468806716" nodeInfo="nn">
                  <property name="value" nameId="tpee.1068580123138" value="true" />
>>>>>>> d161ae6f
                </node>
              </node>
            </node>
          </node>
<<<<<<< HEAD
          <node role="statement" roleId="tpee.1068581517665" type="tpee.Statement" typeId="tpee.1068580123157" id="7806908697101653369" nodeInfo="nn" />
          <node role="statement" roleId="tpee.1068581517665" type="tpee.LocalVariableDeclarationStatement" typeId="tpee.1068581242864" id="7806908697101653370" nodeInfo="nn">
            <node role="localVariableDeclaration" roleId="tpee.1068581242865" type="tpee.LocalVariableDeclaration" typeId="tpee.1068581242863" id="7806908697101653371" nodeInfo="nr">
              <property name="name" nameId="tpck.1169194664001" value="conceptDeclaration" />
              <node role="type" roleId="tpee.5680397130376446158" type="tp25.SNodeType" typeId="tp25.1138055754698" id="7806908697101653372" nodeInfo="in">
                <link role="concept" roleId="tp25.1138405853777" targetNodeId="tpce.1071489090640" resolveInfo="ConceptDeclaration" />
              </node>
              <node role="initializer" roleId="tpee.1068431790190" type="tp25.SNodeTypeCastExpression" typeId="tp25.1140137987495" id="7806908697101653373" nodeInfo="nn">
                <link role="concept" roleId="tp25.1140138128738" targetNodeId="tpce.1071489090640" resolveInfo="ConceptDeclaration" />
                <node role="leftExpression" roleId="tp25.1140138123956" type="tpee.DotExpression" typeId="tpee.1197027756228" id="7806908697101653374" nodeInfo="nn">
                  <node role="operand" roleId="tpee.1197027771414" type="tpc2.CellActionMap_FunctionParm_selectedNode" typeId="tpc2.1402906326895675325" id="7806908697101653375" nodeInfo="nn" />
                  <node role="operation" roleId="tpee.1197027833540" type="tp25.Node_GetParentOperation" typeId="tp25.1139613262185" id="7806908697101653376" nodeInfo="nn" />
                </node>
              </node>
            </node>
          </node>
          <node role="statement" roleId="tpee.1068581517665" type="tpee.Statement" typeId="tpee.1068580123157" id="7806908697101653377" nodeInfo="nn" />
          <node role="statement" roleId="tpee.1068581517665" type="tpee.LocalVariableDeclarationStatement" typeId="tpee.1068581242864" id="7806908697101653378" nodeInfo="nn">
            <node role="localVariableDeclaration" roleId="tpee.1068581242865" type="tpee.LocalVariableDeclaration" typeId="tpee.1068581242863" id="7806908697101653379" nodeInfo="nr">
              <property name="name" nameId="tpck.1169194664001" value="nextReference" />
              <node role="type" roleId="tpee.5680397130376446158" type="tp25.SNodeType" typeId="tp25.1138055754698" id="7806908697101653380" nodeInfo="in">
                <link role="concept" roleId="tp25.1138405853777" targetNodeId="tpce.1071489288298" resolveInfo="LinkDeclaration" />
              </node>
              <node role="initializer" roleId="tpee.1068431790190" type="tpee.NullLiteral" typeId="tpee.1070534058343" id="7806908697101653381" nodeInfo="nn" />
            </node>
          </node>
          <node role="statement" roleId="tpee.1068581517665" type="tpee.LocalVariableDeclarationStatement" typeId="tpee.1068581242864" id="7806908697101653382" nodeInfo="nn">
            <node role="localVariableDeclaration" roleId="tpee.1068581242865" type="tpee.LocalVariableDeclaration" typeId="tpee.1068581242863" id="7806908697101653383" nodeInfo="nr">
              <property name="name" nameId="tpck.1169194664001" value="referenceToSelect" />
              <node role="type" roleId="tpee.5680397130376446158" type="tp25.SNodeType" typeId="tp25.1138055754698" id="7806908697101653384" nodeInfo="in">
                <link role="concept" roleId="tp25.1138405853777" targetNodeId="tpce.1071489288298" resolveInfo="LinkDeclaration" />
              </node>
              <node role="initializer" roleId="tpee.1068431790190" type="tpee.NullLiteral" typeId="tpee.1070534058343" id="7806908697101653385" nodeInfo="nn" />
            </node>
          </node>
          <node role="statement" roleId="tpee.1068581517665" type="tpee.ExpressionStatement" typeId="tpee.1068580123155" id="7806908697101653386" nodeInfo="nn">
            <node role="expression" roleId="tpee.1068580123156" type="tpee.DotExpression" typeId="tpee.1197027756228" id="7806908697101653387" nodeInfo="nn">
              <node role="operand" roleId="tpee.1197027771414" type="tpee.DotExpression" typeId="tpee.1197027756228" id="7806908697101653388" nodeInfo="nn">
                <node role="operand" roleId="tpee.1197027771414" type="tpee.DotExpression" typeId="tpee.1197027756228" id="7806908697101653389" nodeInfo="nn">
                  <node role="operand" roleId="tpee.1197027771414" type="tpee.VariableReference" typeId="tpee.1068498886296" id="7806908697101653390" nodeInfo="nn">
                    <link role="variableDeclaration" roleId="tpee.1068581517664" targetNodeId="7806908697101653371" resolveInfo="conceptDeclaration" />
                  </node>
                  <node role="operation" roleId="tpee.1197027833540" type="tp25.SLinkListAccess" typeId="tp25.1138056282393" id="7806908697101653391" nodeInfo="nn">
                    <link role="link" roleId="tp25.1138056546658" targetNodeId="tpce.1071489727083" />
                  </node>
                </node>
                <node role="operation" roleId="tpee.1197027833540" type="tp2q.WhereOperation" typeId="tp2q.1202120902084" id="7806908697101653392" nodeInfo="nn">
                  <node role="closure" roleId="tp2q.1204796294226" type="tp2c.ClosureLiteral" typeId="tp2c.1199569711397" id="7806908697101653393" nodeInfo="nn">
                    <node role="body" roleId="tp2c.1199569916463" type="tpee.StatementList" typeId="tpee.1068580123136" id="7806908697101653394" nodeInfo="sn">
                      <node role="statement" roleId="tpee.1068581517665" type="tpee.ExpressionStatement" typeId="tpee.1068580123155" id="7806908697101653395" nodeInfo="nn">
                        <node role="expression" roleId="tpee.1068580123156" type="tpee.DotExpression" typeId="tpee.1197027756228" id="7806908697101653396" nodeInfo="nn">
                          <node role="operand" roleId="tpee.1197027771414" type="tpee.DotExpression" typeId="tpee.1197027756228" id="7806908697101653397" nodeInfo="nn">
                            <node role="operand" roleId="tpee.1197027771414" type="tpee.VariableReference" typeId="tpee.1068498886296" id="7806908697101653398" nodeInfo="nn">
                              <link role="variableDeclaration" roleId="tpee.1068581517664" targetNodeId="7806908697101653402" resolveInfo="it" />
                            </node>
                            <node role="operation" roleId="tpee.1197027833540" type="tp25.SPropertyAccess" typeId="tp25.1138056022639" id="7806908697101653399" nodeInfo="nn">
                              <link role="property" roleId="tp25.1138056395725" targetNodeId="tpce.1071599937831" resolveInfo="metaClass" />
                            </node>
                          </node>
                          <node role="operation" roleId="tpee.1197027833540" type="tp25.Property_HasValue_Enum" typeId="tp25.1146171026731" id="7806908697101653400" nodeInfo="nn">
                            <node role="value" roleId="tp25.1146171026732" type="tp25.EnumMemberReference" typeId="tp25.1138676077309" id="7806908697101653401" nodeInfo="nn">
                              <link role="enumMember" roleId="tp25.1138676095763" targetNodeId="tpce.1084199179704" />
                            </node>
                          </node>
                        </node>
                      </node>
                    </node>
                    <node role="parameter" roleId="tp2c.1199569906740" type="tp2q.SmartClosureParameterDeclaration" typeId="tp2q.1203518072036" id="7806908697101653402" nodeInfo="ig">
                      <property name="name" nameId="tpck.1169194664001" value="it" />
                      <node role="type" roleId="tpee.5680397130376446158" type="tpee.UndefinedType" typeId="tpee.4836112446988635817" id="7806908697101653403" nodeInfo="in" />
                    </node>
                  </node>
                </node>
              </node>
              <node role="operation" roleId="tpee.1197027833540" type="tp2q.FoldLeftOperation" typeId="tp2q.1522217801069396578" id="7806908697101653404" nodeInfo="nn">
                <node role="closure" roleId="tp2q.1204796294226" type="tp2c.ClosureLiteral" typeId="tp2c.1199569711397" id="7806908697101653405" nodeInfo="nn">
                  <node role="body" roleId="tp2c.1199569916463" type="tpee.StatementList" typeId="tpee.1068580123136" id="7806908697101653406" nodeInfo="sn">
                    <node role="statement" roleId="tpee.1068581517665" type="tpee.IfStatement" typeId="tpee.1068580123159" id="7806908697101653407" nodeInfo="nn">
                      <node role="ifTrue" roleId="tpee.1068580123161" type="tpee.StatementList" typeId="tpee.1068580123136" id="7806908697101653408" nodeInfo="sn">
                        <node role="statement" roleId="tpee.1068581517665" type="tpee.ReturnStatement" typeId="tpee.1068581242878" id="7806908697101653409" nodeInfo="nn">
                          <node role="expression" roleId="tpee.1068581517676" type="tpee.BooleanConstant" typeId="tpee.1068580123137" id="7806908697101653410" nodeInfo="nn">
                            <property name="value" nameId="tpee.1068580123138" value="true" />
                          </node>
                        </node>
                      </node>
                      <node role="condition" roleId="tpee.1068580123160" type="tpee.EqualsExpression" typeId="tpee.1068580123152" id="7806908697101653411" nodeInfo="nn">
                        <node role="rightExpression" roleId="tpee.1081773367579" type="tpc2.CellActionMap_FunctionParm_selectedNode" typeId="tpc2.1402906326895675325" id="7806908697101653412" nodeInfo="nn" />
                        <node role="leftExpression" roleId="tpee.1081773367580" type="tpee.VariableReference" typeId="tpee.1068498886296" id="7806908697101653413" nodeInfo="nn">
                          <link role="variableDeclaration" roleId="tpee.1068581517664" targetNodeId="7806908697101653435" resolveInfo="nextSibling" />
                        </node>
                      </node>
                    </node>
                    <node role="statement" roleId="tpee.1068581517665" type="tpee.IfStatement" typeId="tpee.1068580123159" id="7806908697101653414" nodeInfo="nn">
                      <node role="ifTrue" roleId="tpee.1068580123161" type="tpee.StatementList" typeId="tpee.1068580123136" id="7806908697101653415" nodeInfo="sn">
                        <node role="statement" roleId="tpee.1068581517665" type="tpee.ExpressionStatement" typeId="tpee.1068580123155" id="7806908697101653416" nodeInfo="nn">
                          <node role="expression" roleId="tpee.1068580123156" type="tpee.AssignmentExpression" typeId="tpee.1068498886294" id="7806908697101653417" nodeInfo="nn">
                            <node role="rValue" roleId="tpee.1068498886297" type="tpee.VariableReference" typeId="tpee.1068498886296" id="7806908697101653418" nodeInfo="nn">
                              <link role="variableDeclaration" roleId="tpee.1068581517664" targetNodeId="7806908697101653435" resolveInfo="nextSibling" />
                            </node>
                            <node role="lValue" roleId="tpee.1068498886295" type="tpee.VariableReference" typeId="tpee.1068498886296" id="7806908697101685299" nodeInfo="nn">
                              <link role="variableDeclaration" roleId="tpee.1068581517664" targetNodeId="7806908697101653383" resolveInfo="referenceToSelect" />
                            </node>
                          </node>
                        </node>
                      </node>
                      <node role="condition" roleId="tpee.1068580123160" type="tpee.NotExpression" typeId="tpee.1081516740877" id="7806908697101653420" nodeInfo="nn">
                        <node role="expression" roleId="tpee.1081516765348" type="tpee.VariableReference" typeId="tpee.1068498886296" id="7806908697101653421" nodeInfo="nn">
                          <link role="variableDeclaration" roleId="tpee.1068581517664" targetNodeId="7806908697101653433" resolveInfo="nodeVisited" />
                        </node>
                      </node>
                      <node role="elsifClauses" roleId="tpee.1206060520071" type="tpee.ElsifClause" typeId="tpee.1206060495898" id="7806908697101653422" nodeInfo="ng">
                        <node role="condition" roleId="tpee.1206060619838" type="tpee.EqualsExpression" typeId="tpee.1068580123152" id="7806908697101653423" nodeInfo="nn">
                          <node role="rightExpression" roleId="tpee.1081773367579" type="tpee.NullLiteral" typeId="tpee.1070534058343" id="7806908697101653424" nodeInfo="nn" />
                          <node role="leftExpression" roleId="tpee.1081773367580" type="tpee.VariableReference" typeId="tpee.1068498886296" id="7806908697101687547" nodeInfo="nn">
                            <link role="variableDeclaration" roleId="tpee.1068581517664" targetNodeId="7806908697101653379" resolveInfo="nextReference" />
                          </node>
                        </node>
                        <node role="statementList" roleId="tpee.1206060644605" type="tpee.StatementList" typeId="tpee.1068580123136" id="7806908697101653426" nodeInfo="sn">
                          <node role="statement" roleId="tpee.1068581517665" type="tpee.ExpressionStatement" typeId="tpee.1068580123155" id="7806908697101653427" nodeInfo="nn">
                            <node role="expression" roleId="tpee.1068580123156" type="tpee.AssignmentExpression" typeId="tpee.1068498886294" id="7806908697101653428" nodeInfo="nn">
                              <node role="rValue" roleId="tpee.1068498886297" type="tpee.VariableReference" typeId="tpee.1068498886296" id="7806908697101653429" nodeInfo="nn">
                                <link role="variableDeclaration" roleId="tpee.1068581517664" targetNodeId="7806908697101653435" resolveInfo="nextSibling" />
                              </node>
                              <node role="lValue" roleId="tpee.1068498886295" type="tpee.VariableReference" typeId="tpee.1068498886296" id="7806908697101692623" nodeInfo="nn">
                                <link role="variableDeclaration" roleId="tpee.1068581517664" targetNodeId="7806908697101653379" resolveInfo="nextReference" />
                              </node>
                            </node>
                          </node>
                        </node>
                      </node>
                    </node>
                    <node role="statement" roleId="tpee.1068581517665" type="tpee.ReturnStatement" typeId="tpee.1068581242878" id="7806908697101653431" nodeInfo="nn">
                      <node role="expression" roleId="tpee.1068581517676" type="tpee.VariableReference" typeId="tpee.1068498886296" id="7806908697101653432" nodeInfo="nn">
                        <link role="variableDeclaration" roleId="tpee.1068581517664" targetNodeId="7806908697101653433" resolveInfo="nodeVisited" />
                      </node>
                    </node>
                  </node>
                  <node role="parameter" roleId="tp2c.1199569906740" type="tpee.ParameterDeclaration" typeId="tpee.1068498886292" id="7806908697101653433" nodeInfo="ir">
                    <property name="name" nameId="tpck.1169194664001" value="nodeVisited" />
                    <node role="type" roleId="tpee.5680397130376446158" type="tpee.BooleanType" typeId="tpee.1070534644030" id="7806908697101653434" nodeInfo="in" />
                  </node>
                  <node role="parameter" roleId="tp2c.1199569906740" type="tp2q.SmartClosureParameterDeclaration" typeId="tp2q.1203518072036" id="7806908697101653435" nodeInfo="ig">
                    <property name="name" nameId="tpck.1169194664001" value="nextSibling" />
                    <node role="type" roleId="tpee.5680397130376446158" type="tpee.UndefinedType" typeId="tpee.4836112446988635817" id="7806908697101653436" nodeInfo="in" />
                  </node>
                </node>
                <node role="seed" roleId="tp2q.1522217801069421796" type="tpee.BooleanConstant" typeId="tpee.1068580123137" id="7806908697101653437" nodeInfo="nn">
                  <property name="value" nameId="tpee.1068580123138" value="false" />
=======
        </node>
        <node role="statement" roleId="tpee.1068581517665" type="tpee.ReturnStatement" typeId="tpee.1068581242878" id="1272170755468806717" nodeInfo="nn">
          <node role="expression" roleId="tpee.1068581517676" type="tpee.BooleanConstant" typeId="tpee.1068580123137" id="1272170755468806718" nodeInfo="nn">
            <property name="value" nameId="tpee.1068580123138" value="false" />
          </node>
        </node>
      </node>
      <node role="returnType" roleId="tpee.1068580123133" type="tpee.BooleanType" typeId="tpee.1070534644030" id="1272170755468806719" nodeInfo="in" />
    </node>
    <node role="member" roleId="tpee.5375687026011219971" type="tpee.PlaceholderMember" typeId="tpee.1465982738277781862" id="1272170755468805788" nodeInfo="ngu" />
    <node role="member" roleId="tpee.5375687026011219971" type="tpee.StaticMethodDeclaration" typeId="tpee.1081236700938" id="1272170755468336080" nodeInfo="igu">
      <property name="isDeprecated" nameId="tpee.1224848525476" value="false" />
      <property name="isFinal" nameId="tpee.1181808852946" value="false" />
      <property name="isSynchronized" nameId="tpee.4276006055363816570" value="false" />
      <property name="name" nameId="tpck.1169194664001" value="deleteElementFromCollectionAndSetSelection" />
      <node role="parameter" roleId="tpee.1068580123134" type="tpee.ParameterDeclaration" typeId="tpee.1068498886292" id="1272170755468354111" nodeInfo="ir">
        <property name="name" nameId="tpck.1169194664001" value="node" />
        <node role="type" roleId="tpee.5680397130376446158" type="tp25.SNodeType" typeId="tp25.1138055754698" id="1272170755468357135" nodeInfo="in" />
      </node>
      <node role="parameter" roleId="tpee.1068580123134" type="tpee.ParameterDeclaration" typeId="tpee.1068498886292" id="1272170755468530332" nodeInfo="ir">
        <property name="name" nameId="tpck.1169194664001" value="nodes" />
        <node role="type" roleId="tpee.5680397130376446158" type="tp2q.SequenceType" typeId="tp2q.1151689724996" id="1272170755469471936" nodeInfo="in">
          <node role="elementType" roleId="tp2q.1151689745422" type="tp25.SNodeType" typeId="tp25.1138055754698" id="1272170755469472676" nodeInfo="in" />
        </node>
      </node>
      <node role="parameter" roleId="tpee.1068580123134" type="tpee.ParameterDeclaration" typeId="tpee.1068498886292" id="1272170755468344729" nodeInfo="ir">
        <property name="name" nameId="tpck.1169194664001" value="editorContext" />
        <node role="type" roleId="tpee.5680397130376446158" type="tpee.ClassifierType" typeId="tpee.1107535904670" id="1272170755468345965" nodeInfo="in">
          <link role="classifier" roleId="tpee.1107535924139" targetNodeId="srng.~EditorContext" resolveInfo="EditorContext" />
        </node>
      </node>
      <node role="body" roleId="tpee.1068580123135" type="tpee.StatementList" typeId="tpee.1068580123136" id="1272170755468334505" nodeInfo="sn">
        <node role="statement" roleId="tpee.1068581517665" type="tpee.LocalVariableDeclarationStatement" typeId="tpee.1068581242864" id="1272170755468782116" nodeInfo="nn">
          <node role="localVariableDeclaration" roleId="tpee.1068581242865" type="tpee.LocalVariableDeclaration" typeId="tpee.1068581242863" id="1272170755468782117" nodeInfo="nr">
            <property name="name" nameId="tpck.1169194664001" value="prevNextTuple" />
            <node role="type" roleId="tpee.5680397130376446158" type="cx9y.IndexedTupleType" typeId="cx9y.1238852151516" id="1272170755468782106" nodeInfo="in">
              <node role="componentType" roleId="cx9y.1238852204892" type="tp25.SNodeType" typeId="tp25.1138055754698" id="1272170755468782112" nodeInfo="in" />
              <node role="componentType" roleId="cx9y.1238852204892" type="tp25.SNodeType" typeId="tp25.1138055754698" id="1272170755468782111" nodeInfo="in" />
            </node>
            <node role="initializer" roleId="tpee.1068431790190" type="tpee.LocalMethodCall" typeId="tpee.7812454656619025412" id="1272170755468782118" nodeInfo="nn">
              <link role="baseMethodDeclaration" roleId="tpee.1068499141037" targetNodeId="1272170755468706247" resolveInfo="getPrevNext" />
              <node role="actualArgument" roleId="tpee.1068499141038" type="tpee.VariableReference" typeId="tpee.1068498886296" id="1272170755468782119" nodeInfo="nn">
                <link role="variableDeclaration" roleId="tpee.1068581517664" targetNodeId="1272170755468354111" resolveInfo="node" />
              </node>
              <node role="actualArgument" roleId="tpee.1068499141038" type="tpee.VariableReference" typeId="tpee.1068498886296" id="1272170755468782120" nodeInfo="nn">
                <link role="variableDeclaration" roleId="tpee.1068581517664" targetNodeId="1272170755468530332" resolveInfo="nodes" />
              </node>
            </node>
          </node>
        </node>
        <node role="statement" roleId="tpee.1068581517665" type="tpee.ExpressionStatement" typeId="tpee.1068580123155" id="1272170755468283267" nodeInfo="nn">
          <node role="expression" roleId="tpee.1068580123156" type="tpee.DotExpression" typeId="tpee.1197027756228" id="1272170755468283268" nodeInfo="nn">
            <node role="operand" roleId="tpee.1197027771414" type="tpee.VariableReference" typeId="tpee.1068498886296" id="1272170755468588836" nodeInfo="nn">
              <link role="variableDeclaration" roleId="tpee.1068581517664" targetNodeId="1272170755468354111" resolveInfo="node" />
            </node>
            <node role="operation" roleId="tpee.1197027833540" type="tp25.Node_DeleteOperation" typeId="tp25.1140133623887" id="1272170755468283270" nodeInfo="nn" />
          </node>
        </node>
        <node role="statement" roleId="tpee.1068581517665" type="tpee.IfStatement" typeId="tpee.1068580123159" id="1272170755468678484" nodeInfo="nn">
          <node role="ifTrue" roleId="tpee.1068580123161" type="tpee.StatementList" typeId="tpee.1068580123136" id="1272170755468678487" nodeInfo="sn">
            <node role="statement" roleId="tpee.1068581517665" type="tpee.ExpressionStatement" typeId="tpee.1068580123155" id="1272170755468283273" nodeInfo="nn">
              <node role="expression" roleId="tpee.1068580123156" type="tpee.DotExpression" typeId="tpee.1197027756228" id="1272170755468283274" nodeInfo="nn">
                <node role="operand" roleId="tpee.1197027771414" type="cx9y.IndexedTupleMemberAccessExpression" typeId="cx9y.1238857743184" id="1272170755468795870" nodeInfo="nn">
                  <node role="index" roleId="cx9y.1238857834412" type="tpee.IntegerConstant" typeId="tpee.1068580320020" id="1272170755468795937" nodeInfo="nn">
                    <property name="value" nameId="tpee.1068580320021" value="1" />
                  </node>
                  <node role="tuple" roleId="cx9y.1238857764950" type="tpee.VariableReference" typeId="tpee.1068498886296" id="1272170755468795410" nodeInfo="nn">
                    <link role="variableDeclaration" roleId="tpee.1068581517664" targetNodeId="1272170755468782117" resolveInfo="prevNextTuple" />
                  </node>
                </node>
                <node role="operation" roleId="tpee.1197027833540" type="tpc2.SelectInEditorOperation" typeId="tpc2.3647146066980922272" id="1272170755468283276" nodeInfo="nn">
                  <node role="editorContext" roleId="tpc2.1948540814633499358" type="tpee.VariableReference" typeId="tpee.1068498886296" id="1272170755468592325" nodeInfo="nn">
                    <link role="variableDeclaration" roleId="tpee.1068581517664" targetNodeId="1272170755468344729" resolveInfo="editorContext" />
                  </node>
                  <node role="cellSelector" roleId="tpc2.1948540814635895774" type="tpc2.PredefinedSelector" typeId="tpc2.3547227755871693971" id="1272170755468283278" nodeInfo="ng">
                    <property name="cellId" nameId="tpc2.2162403111523065396" value="first" />
                  </node>
                  <node role="selectionStart" roleId="tpc2.3604384757217586546" type="tpee.IntegerConstant" typeId="tpee.1068580320020" id="1272170755468283279" nodeInfo="nn">
                    <property name="value" nameId="tpee.1068580320021" value="0" />
                  </node>
                </node>
              </node>
            </node>
            <node role="statement" roleId="tpee.1068581517665" type="tpee.ReturnStatement" typeId="tpee.1068581242878" id="1272170755468688134" nodeInfo="nn">
              <node role="expression" roleId="tpee.1068581517676" type="tpee.BooleanConstant" typeId="tpee.1068580123137" id="1272170755468688319" nodeInfo="nn">
                <property name="value" nameId="tpee.1068580123138" value="true" />
              </node>
            </node>
          </node>
          <node role="condition" roleId="tpee.1068580123160" type="tpee.NotEqualsExpression" typeId="tpee.1073239437375" id="1272170755468792965" nodeInfo="nn">
            <node role="rightExpression" roleId="tpee.1081773367579" type="tpee.NullLiteral" typeId="tpee.1070534058343" id="1272170755468793238" nodeInfo="nn" />
            <node role="leftExpression" roleId="tpee.1081773367580" type="cx9y.IndexedTupleMemberAccessExpression" typeId="cx9y.1238857743184" id="1272170755468792566" nodeInfo="nn">
              <node role="index" roleId="cx9y.1238857834412" type="tpee.IntegerConstant" typeId="tpee.1068580320020" id="1272170755468792842" nodeInfo="nn">
                <property name="value" nameId="tpee.1068580320021" value="1" />
              </node>
              <node role="tuple" roleId="cx9y.1238857764950" type="tpee.VariableReference" typeId="tpee.1068498886296" id="1272170755468786688" nodeInfo="nn">
                <link role="variableDeclaration" roleId="tpee.1068581517664" targetNodeId="1272170755468782117" resolveInfo="prevNextTuple" />
              </node>
            </node>
          </node>
          <node role="elsifClauses" roleId="tpee.1206060520071" type="tpee.ElsifClause" typeId="tpee.1206060495898" id="1272170755468687953" nodeInfo="ng">
            <node role="condition" roleId="tpee.1206060619838" type="tpee.NotEqualsExpression" typeId="tpee.1073239437375" id="1272170755468800209" nodeInfo="nn">
              <node role="rightExpression" roleId="tpee.1081773367579" type="tpee.NullLiteral" typeId="tpee.1070534058343" id="1272170755468800596" nodeInfo="nn" />
              <node role="leftExpression" roleId="tpee.1081773367580" type="cx9y.IndexedTupleMemberAccessExpression" typeId="cx9y.1238857743184" id="1272170755468799715" nodeInfo="nn">
                <node role="index" roleId="cx9y.1238857834412" type="tpee.IntegerConstant" typeId="tpee.1068580320020" id="1272170755468800086" nodeInfo="nn">
                  <property name="value" nameId="tpee.1068580320021" value="0" />
                </node>
                <node role="tuple" roleId="cx9y.1238857764950" type="tpee.VariableReference" typeId="tpee.1068498886296" id="1272170755468798696" nodeInfo="nn">
                  <link role="variableDeclaration" roleId="tpee.1068581517664" targetNodeId="1272170755468782117" resolveInfo="prevNextTuple" />
                </node>
              </node>
            </node>
            <node role="statementList" roleId="tpee.1206060644605" type="tpee.StatementList" typeId="tpee.1068580123136" id="1272170755468687955" nodeInfo="sn">
              <node role="statement" roleId="tpee.1068581517665" type="tpee.ExpressionStatement" typeId="tpee.1068580123155" id="1272170755468283288" nodeInfo="nn">
                <node role="expression" roleId="tpee.1068580123156" type="tpee.DotExpression" typeId="tpee.1197027756228" id="1272170755468283289" nodeInfo="nn">
                  <node role="operand" roleId="tpee.1197027771414" type="cx9y.IndexedTupleMemberAccessExpression" typeId="cx9y.1238857743184" id="1272170755468803596" nodeInfo="nn">
                    <node role="index" roleId="cx9y.1238857834412" type="tpee.IntegerConstant" typeId="tpee.1068580320020" id="1272170755468803663" nodeInfo="nn">
                      <property name="value" nameId="tpee.1068580320021" value="0" />
                    </node>
                    <node role="tuple" roleId="cx9y.1238857764950" type="tpee.VariableReference" typeId="tpee.1068498886296" id="1272170755468803147" nodeInfo="nn">
                      <link role="variableDeclaration" roleId="tpee.1068581517664" targetNodeId="1272170755468782117" resolveInfo="prevNextTuple" />
                    </node>
                  </node>
                  <node role="operation" roleId="tpee.1197027833540" type="tpc2.SelectInEditorOperation" typeId="tpc2.3647146066980922272" id="1272170755468283291" nodeInfo="nn">
                    <node role="editorContext" roleId="tpc2.1948540814633499358" type="tpee.VariableReference" typeId="tpee.1068498886296" id="1272170755468593804" nodeInfo="nn">
                      <link role="variableDeclaration" roleId="tpee.1068581517664" targetNodeId="1272170755468344729" resolveInfo="editorContext" />
                    </node>
                    <node role="selectionStart" roleId="tpc2.3604384757217586546" type="tpee.IntegerConstant" typeId="tpee.1068580320020" id="1272170755468283293" nodeInfo="nn">
                      <property name="value" nameId="tpee.1068580320021" value="-1" />
                    </node>
                    <node role="cellSelector" roleId="tpc2.1948540814635895774" type="tpc2.PredefinedSelector" typeId="tpc2.3547227755871693971" id="1272170755468283294" nodeInfo="ng">
                      <property name="cellId" nameId="tpc2.2162403111523065396" value="last" />
                    </node>
                  </node>
                </node>
              </node>
              <node role="statement" roleId="tpee.1068581517665" type="tpee.ReturnStatement" typeId="tpee.1068581242878" id="1272170755468599783" nodeInfo="nn">
                <node role="expression" roleId="tpee.1068581517676" type="tpee.BooleanConstant" typeId="tpee.1068580123137" id="1272170755468599825" nodeInfo="nn">
                  <property name="value" nameId="tpee.1068580123138" value="true" />
>>>>>>> d161ae6f
                </node>
              </node>
            </node>
          </node>
<<<<<<< HEAD
          <node role="statement" roleId="tpee.1068581517665" type="tpee.Statement" typeId="tpee.1068580123157" id="7806908697101653438" nodeInfo="nn" />
          <node role="statement" roleId="tpee.1068581517665" type="tpee.ExpressionStatement" typeId="tpee.1068580123155" id="7806908697101653439" nodeInfo="nn">
            <node role="expression" roleId="tpee.1068580123156" type="tpee.DotExpression" typeId="tpee.1197027756228" id="7806908697101653440" nodeInfo="nn">
              <node role="operand" roleId="tpee.1197027771414" type="tpc2.CellActionMap_FunctionParm_selectedNode" typeId="tpc2.1402906326895675325" id="7806908697101653441" nodeInfo="nn" />
              <node role="operation" roleId="tpee.1197027833540" type="tp25.Node_DeleteOperation" typeId="tp25.1140133623887" id="7806908697101653442" nodeInfo="nn" />
            </node>
          </node>
          <node role="statement" roleId="tpee.1068581517665" type="tpee.IfStatement" typeId="tpee.1068580123159" id="7806908697101653443" nodeInfo="nn">
            <node role="ifTrue" roleId="tpee.1068580123161" type="tpee.StatementList" typeId="tpee.1068580123136" id="7806908697101653444" nodeInfo="sn">
              <node role="statement" roleId="tpee.1068581517665" type="tpee.ExpressionStatement" typeId="tpee.1068580123155" id="7806908697101653445" nodeInfo="nn">
                <node role="expression" roleId="tpee.1068580123156" type="tpee.DotExpression" typeId="tpee.1197027756228" id="7806908697101653446" nodeInfo="nn">
                  <node role="operand" roleId="tpee.1197027771414" type="tpee.VariableReference" typeId="tpee.1068498886296" id="7806908697101653447" nodeInfo="nn">
                    <link role="variableDeclaration" roleId="tpee.1068581517664" targetNodeId="7806908697101653383" resolveInfo="referenceToSelect" />
                  </node>
                  <node role="operation" roleId="tpee.1197027833540" type="tpc2.SelectInEditorOperation" typeId="tpc2.3647146066980922272" id="7806908697101653448" nodeInfo="nn">
                    <node role="editorContext" roleId="tpc2.1948540814633499358" type="tpc2.ConceptFunctionParameter_editorContext" typeId="tpc2.1161622981231" id="7806908697101653449" nodeInfo="nn" />
                    <node role="selectionStart" roleId="tpc2.3604384757217586546" type="tpee.IntegerConstant" typeId="tpee.1068580320020" id="7806908697101653450" nodeInfo="nn">
                      <property name="value" nameId="tpee.1068580320021" value="-1" />
                    </node>
                    <node role="cellSelector" roleId="tpc2.1948540814635895774" type="tpc2.PredefinedSelector" typeId="tpc2.3547227755871693971" id="7806908697101694910" nodeInfo="ng">
                      <property name="cellId" nameId="tpc2.2162403111523065396" value="last" />
=======
        </node>
        <node role="statement" roleId="tpee.1068581517665" type="tpee.ReturnStatement" typeId="tpee.1068581242878" id="1272170755468600249" nodeInfo="nn">
          <node role="expression" roleId="tpee.1068581517676" type="tpee.BooleanConstant" typeId="tpee.1068580123137" id="1272170755468600287" nodeInfo="nn">
            <property name="value" nameId="tpee.1068580123138" value="false" />
          </node>
        </node>
      </node>
      <node role="returnType" roleId="tpee.1068580123133" type="tpee.BooleanType" typeId="tpee.1070534644030" id="1272170755468337658" nodeInfo="in" />
    </node>
    <node role="member" roleId="tpee.5375687026011219971" type="tpee.StaticMethodDeclaration" typeId="tpee.1081236700938" id="1272170755468706247" nodeInfo="igu">
      <property name="isDeprecated" nameId="tpee.1224848525476" value="false" />
      <property name="isFinal" nameId="tpee.1181808852946" value="false" />
      <property name="isSynchronized" nameId="tpee.4276006055363816570" value="false" />
      <property name="name" nameId="tpck.1169194664001" value="getPrevNext" />
      <node role="parameter" roleId="tpee.1068580123134" type="tpee.ParameterDeclaration" typeId="tpee.1068498886292" id="1272170755468770405" nodeInfo="ir">
        <property name="name" nameId="tpck.1169194664001" value="node" />
        <node role="type" roleId="tpee.5680397130376446158" type="tp25.SNodeType" typeId="tp25.1138055754698" id="1272170755468770406" nodeInfo="in" />
      </node>
      <node role="parameter" roleId="tpee.1068580123134" type="tpee.ParameterDeclaration" typeId="tpee.1068498886292" id="1272170755468770407" nodeInfo="ir">
        <property name="name" nameId="tpck.1169194664001" value="nodes" />
        <node role="type" roleId="tpee.5680397130376446158" type="tp2q.SequenceType" typeId="tp2q.1151689724996" id="1272170755469477427" nodeInfo="in">
          <node role="elementType" roleId="tp2q.1151689745422" type="tp25.SNodeType" typeId="tp25.1138055754698" id="1272170755469478484" nodeInfo="in" />
        </node>
      </node>
      <node role="body" roleId="tpee.1068580123135" type="tpee.StatementList" typeId="tpee.1068580123136" id="1272170755468703996" nodeInfo="sn">
        <node role="statement" roleId="tpee.1068581517665" type="tpee.LocalVariableDeclarationStatement" typeId="tpee.1068581242864" id="1272170755468767457" nodeInfo="nn">
          <node role="localVariableDeclaration" roleId="tpee.1068581242865" type="tpee.LocalVariableDeclaration" typeId="tpee.1068581242863" id="1272170755468767458" nodeInfo="nr">
            <property name="name" nameId="tpck.1169194664001" value="prevNode" />
            <node role="type" roleId="tpee.5680397130376446158" type="tp25.SNodeType" typeId="tp25.1138055754698" id="1272170755468767459" nodeInfo="in" />
            <node role="initializer" roleId="tpee.1068431790190" type="tpee.NullLiteral" typeId="tpee.1070534058343" id="1272170755468767460" nodeInfo="nn" />
          </node>
        </node>
        <node role="statement" roleId="tpee.1068581517665" type="tpee.LocalVariableDeclarationStatement" typeId="tpee.1068581242864" id="1272170755468767461" nodeInfo="nn">
          <node role="localVariableDeclaration" roleId="tpee.1068581242865" type="tpee.LocalVariableDeclaration" typeId="tpee.1068581242863" id="1272170755468767462" nodeInfo="nr">
            <property name="name" nameId="tpck.1169194664001" value="nextNode" />
            <node role="type" roleId="tpee.5680397130376446158" type="tp25.SNodeType" typeId="tp25.1138055754698" id="1272170755468767463" nodeInfo="in" />
            <node role="initializer" roleId="tpee.1068431790190" type="tpee.NullLiteral" typeId="tpee.1070534058343" id="1272170755468767464" nodeInfo="nn" />
          </node>
        </node>
        <node role="statement" roleId="tpee.1068581517665" type="tpee.LocalVariableDeclarationStatement" typeId="tpee.1068581242864" id="1272170755468767465" nodeInfo="nn">
          <node role="localVariableDeclaration" roleId="tpee.1068581242865" type="tpee.LocalVariableDeclaration" typeId="tpee.1068581242863" id="1272170755468767466" nodeInfo="nr">
            <property name="name" nameId="tpck.1169194664001" value="nodeVisited" />
            <node role="type" roleId="tpee.5680397130376446158" type="tpee.BooleanType" typeId="tpee.1070534644030" id="1272170755468767467" nodeInfo="in" />
            <node role="initializer" roleId="tpee.1068431790190" type="tpee.BooleanConstant" typeId="tpee.1068580123137" id="1272170755468767468" nodeInfo="nn">
              <property name="value" nameId="tpee.1068580123138" value="false" />
            </node>
          </node>
        </node>
        <node role="statement" roleId="tpee.1068581517665" type="tp2q.ForEachStatement" typeId="tp2q.1153943597977" id="1272170755468767469" nodeInfo="nn">
          <node role="variable" roleId="tp2q.1153944400369" type="tp2q.ForEachVariable" typeId="tp2q.1153944193378" id="1272170755468767470" nodeInfo="nr">
            <property name="name" nameId="tpck.1169194664001" value="n" />
          </node>
          <node role="inputSequence" roleId="tp2q.1153944424730" type="tpee.VariableReference" typeId="tpee.1068498886296" id="1272170755468772656" nodeInfo="nn">
            <link role="variableDeclaration" roleId="tpee.1068581517664" targetNodeId="1272170755468770407" resolveInfo="nodes" />
          </node>
          <node role="body" roleId="tpee.1154032183016" type="tpee.StatementList" typeId="tpee.1068580123136" id="1272170755468767472" nodeInfo="sn">
            <node role="statement" roleId="tpee.1068581517665" type="tpee.IfStatement" typeId="tpee.1068580123159" id="1272170755468767473" nodeInfo="nn">
              <node role="ifTrue" roleId="tpee.1068580123161" type="tpee.StatementList" typeId="tpee.1068580123136" id="1272170755468767474" nodeInfo="sn">
                <node role="statement" roleId="tpee.1068581517665" type="tpee.ExpressionStatement" typeId="tpee.1068580123155" id="1272170755468767475" nodeInfo="nn">
                  <node role="expression" roleId="tpee.1068580123156" type="tpee.AssignmentExpression" typeId="tpee.1068498886294" id="1272170755468767476" nodeInfo="nn">
                    <node role="rValue" roleId="tpee.1068498886297" type="tpee.BooleanConstant" typeId="tpee.1068580123137" id="1272170755468767477" nodeInfo="nn">
                      <property name="value" nameId="tpee.1068580123138" value="true" />
                    </node>
                    <node role="lValue" roleId="tpee.1068498886295" type="tpee.VariableReference" typeId="tpee.1068498886296" id="1272170755468767478" nodeInfo="nn">
                      <link role="variableDeclaration" roleId="tpee.1068581517664" targetNodeId="1272170755468767466" resolveInfo="nodeVisited" />
>>>>>>> d161ae6f
                    </node>
                  </node>
                </node>
                <node role="statement" roleId="tpee.1068581517665" type="tpee.ContinueStatement" typeId="tpee.1082113931046" id="1272170755468767479" nodeInfo="nn" />
              </node>
<<<<<<< HEAD
            </node>
            <node role="condition" roleId="tpee.1068580123160" type="tpee.NotEqualsExpression" typeId="tpee.1073239437375" id="7806908697101653452" nodeInfo="nn">
              <node role="rightExpression" roleId="tpee.1081773367579" type="tpee.NullLiteral" typeId="tpee.1070534058343" id="7806908697101653453" nodeInfo="nn" />
              <node role="leftExpression" roleId="tpee.1081773367580" type="tpee.VariableReference" typeId="tpee.1068498886296" id="7806908697101653454" nodeInfo="nn">
                <link role="variableDeclaration" roleId="tpee.1068581517664" targetNodeId="7806908697101653383" resolveInfo="referenceToSelect" />
              </node>
            </node>
            <node role="elsifClauses" roleId="tpee.1206060520071" type="tpee.ElsifClause" typeId="tpee.1206060495898" id="7806908697101653455" nodeInfo="ng">
              <node role="condition" roleId="tpee.1206060619838" type="tpee.NotEqualsExpression" typeId="tpee.1073239437375" id="7806908697101653456" nodeInfo="nn">
                <node role="rightExpression" roleId="tpee.1081773367579" type="tpee.NullLiteral" typeId="tpee.1070534058343" id="7806908697101653457" nodeInfo="nn" />
                <node role="leftExpression" roleId="tpee.1081773367580" type="tpee.VariableReference" typeId="tpee.1068498886296" id="7806908697101653458" nodeInfo="nn">
                  <link role="variableDeclaration" roleId="tpee.1068581517664" targetNodeId="7806908697101653379" resolveInfo="nextReference" />
                </node>
              </node>
              <node role="statementList" roleId="tpee.1206060644605" type="tpee.StatementList" typeId="tpee.1068580123136" id="7806908697101653459" nodeInfo="sn">
                <node role="statement" roleId="tpee.1068581517665" type="tpee.ExpressionStatement" typeId="tpee.1068580123155" id="7806908697101653460" nodeInfo="nn">
                  <node role="expression" roleId="tpee.1068580123156" type="tpee.DotExpression" typeId="tpee.1197027756228" id="7806908697101653461" nodeInfo="nn">
                    <node role="operand" roleId="tpee.1197027771414" type="tpee.VariableReference" typeId="tpee.1068498886296" id="7806908697101653462" nodeInfo="nn">
                      <link role="variableDeclaration" roleId="tpee.1068581517664" targetNodeId="7806908697101653379" resolveInfo="nextReference" />
                    </node>
                    <node role="operation" roleId="tpee.1197027833540" type="tpc2.SelectInEditorOperation" typeId="tpc2.3647146066980922272" id="7806908697101653463" nodeInfo="nn">
                      <node role="editorContext" roleId="tpc2.1948540814633499358" type="tpc2.ConceptFunctionParameter_editorContext" typeId="tpc2.1161622981231" id="7806908697101653464" nodeInfo="nn" />
                      <node role="selectionStart" roleId="tpc2.3604384757217586546" type="tpee.IntegerConstant" typeId="tpee.1068580320020" id="7806908697101653465" nodeInfo="nn">
                        <property name="value" nameId="tpee.1068580320021" value="0" />
                      </node>
                      <node role="cellSelector" roleId="tpc2.1948540814635895774" type="tpc2.PredefinedSelector" typeId="tpc2.3547227755871693971" id="7806908697101696626" nodeInfo="ng">
                        <property name="cellId" nameId="tpc2.2162403111523065396" value="first" />
                      </node>
=======
              <node role="condition" roleId="tpee.1068580123160" type="tpee.EqualsExpression" typeId="tpee.1068580123152" id="1272170755468767480" nodeInfo="nn">
                <node role="rightExpression" roleId="tpee.1081773367579" type="tpee.VariableReference" typeId="tpee.1068498886296" id="1272170755468767481" nodeInfo="nn">
                  <link role="variableDeclaration" roleId="tpee.1068581517664" targetNodeId="1272170755468770405" resolveInfo="node" />
                </node>
                <node role="leftExpression" roleId="tpee.1081773367580" type="tp2q.ForEachVariableReference" typeId="tp2q.1153944233411" id="1272170755468767482" nodeInfo="nn">
                  <link role="variable" roleId="tp2q.1153944258490" targetNodeId="1272170755468767470" resolveInfo="n" />
                </node>
              </node>
            </node>
            <node role="statement" roleId="tpee.1068581517665" type="tpee.IfStatement" typeId="tpee.1068580123159" id="1272170755468767483" nodeInfo="nn">
              <node role="ifTrue" roleId="tpee.1068580123161" type="tpee.StatementList" typeId="tpee.1068580123136" id="1272170755468767484" nodeInfo="sn">
                <node role="statement" roleId="tpee.1068581517665" type="tpee.ExpressionStatement" typeId="tpee.1068580123155" id="1272170755468767485" nodeInfo="nn">
                  <node role="expression" roleId="tpee.1068580123156" type="tpee.AssignmentExpression" typeId="tpee.1068498886294" id="1272170755468767486" nodeInfo="nn">
                    <node role="rValue" roleId="tpee.1068498886297" type="tp2q.ForEachVariableReference" typeId="tp2q.1153944233411" id="1272170755468767487" nodeInfo="nn">
                      <link role="variable" roleId="tp2q.1153944258490" targetNodeId="1272170755468767470" resolveInfo="n" />
                    </node>
                    <node role="lValue" roleId="tpee.1068498886295" type="tpee.VariableReference" typeId="tpee.1068498886296" id="1272170755468767488" nodeInfo="nn">
                      <link role="variableDeclaration" roleId="tpee.1068581517664" targetNodeId="1272170755468767458" resolveInfo="prevNode" />
>>>>>>> d161ae6f
                    </node>
                  </node>
                </node>
              </node>
<<<<<<< HEAD
            </node>
            <node role="ifFalseStatement" roleId="tpee.1082485599094" type="tpee.BlockStatement" typeId="tpee.1082485599095" id="7806908697101653467" nodeInfo="nn">
              <node role="statements" roleId="tpee.1082485599096" type="tpee.StatementList" typeId="tpee.1068580123136" id="7806908697101653468" nodeInfo="sn">
                <node role="statement" roleId="tpee.1068581517665" type="tpee.ExpressionStatement" typeId="tpee.1068580123155" id="7806908697101653469" nodeInfo="nn">
                  <node role="expression" roleId="tpee.1068580123156" type="tpee.DotExpression" typeId="tpee.1197027756228" id="7806908697101653470" nodeInfo="nn">
                    <node role="operand" roleId="tpee.1197027771414" type="tpee.VariableReference" typeId="tpee.1068498886296" id="7806908697101653471" nodeInfo="nn">
                      <link role="variableDeclaration" roleId="tpee.1068581517664" targetNodeId="7806908697101653371" resolveInfo="conceptDeclaration" />
                    </node>
                    <node role="operation" roleId="tpee.1197027833540" type="tpc2.SelectInEditorOperation" typeId="tpc2.3647146066980922272" id="7806908697101653472" nodeInfo="nn">
                      <node role="editorContext" roleId="tpc2.1948540814633499358" type="tpc2.ConceptFunctionParameter_editorContext" typeId="tpc2.1161622981231" id="7806908697101653473" nodeInfo="nn" />
                      <node role="cellSelector" roleId="tpc2.1948540814635895774" type="tpc2.CellIdReferenceSelector" typeId="tpc2.4323500428136740385" id="7806908697101653474" nodeInfo="ng">
                        <link role="id" roleId="tpc2.4323500428136742952" targetNodeId="4094994329421212838" resolveInfo="emptyRefPlaceHolder" />
                      </node>
                      <node role="selectionStart" roleId="tpc2.3604384757217586546" type="tpee.IntegerConstant" typeId="tpee.1068580320020" id="7806908697101653475" nodeInfo="nn">
                        <property name="value" nameId="tpee.1068580320021" value="0" />
=======
              <node role="condition" roleId="tpee.1068580123160" type="tpee.NotExpression" typeId="tpee.1081516740877" id="1272170755468767489" nodeInfo="nn">
                <node role="expression" roleId="tpee.1081516765348" type="tpee.VariableReference" typeId="tpee.1068498886296" id="1272170755468767490" nodeInfo="nn">
                  <link role="variableDeclaration" roleId="tpee.1068581517664" targetNodeId="1272170755468767466" resolveInfo="nodeVisited" />
                </node>
              </node>
              <node role="ifFalseStatement" roleId="tpee.1082485599094" type="tpee.BlockStatement" typeId="tpee.1082485599095" id="1272170755468767491" nodeInfo="nn">
                <node role="statements" roleId="tpee.1082485599096" type="tpee.StatementList" typeId="tpee.1068580123136" id="1272170755468767492" nodeInfo="sn">
                  <node role="statement" roleId="tpee.1068581517665" type="tpee.ExpressionStatement" typeId="tpee.1068580123155" id="1272170755468767493" nodeInfo="nn">
                    <node role="expression" roleId="tpee.1068580123156" type="tpee.AssignmentExpression" typeId="tpee.1068498886294" id="1272170755468767494" nodeInfo="nn">
                      <node role="rValue" roleId="tpee.1068498886297" type="tp2q.ForEachVariableReference" typeId="tp2q.1153944233411" id="1272170755468767495" nodeInfo="nn">
                        <link role="variable" roleId="tp2q.1153944258490" targetNodeId="1272170755468767470" resolveInfo="n" />
                      </node>
                      <node role="lValue" roleId="tpee.1068498886295" type="tpee.VariableReference" typeId="tpee.1068498886296" id="1272170755468767496" nodeInfo="nn">
                        <link role="variableDeclaration" roleId="tpee.1068581517664" targetNodeId="1272170755468767462" resolveInfo="nextNode" />
>>>>>>> d161ae6f
                      </node>
                    </node>
                  </node>
                  <node role="statement" roleId="tpee.1068581517665" type="tpee.BreakStatement" typeId="tpee.1081855346303" id="1272170755468767497" nodeInfo="nn" />
                </node>
              </node>
            </node>
          </node>
        </node>
        <node role="statement" roleId="tpee.1068581517665" type="tpee.ReturnStatement" typeId="tpee.1068581242878" id="1272170755468775909" nodeInfo="nn">
          <node role="expression" roleId="tpee.1068581517676" type="cx9y.IndexedTupleLiteral" typeId="cx9y.1238853782547" id="1272170755468776109" nodeInfo="nn">
            <node role="component" roleId="cx9y.1238853845806" type="tpee.VariableReference" typeId="tpee.1068498886296" id="1272170755468776382" nodeInfo="nn">
              <link role="variableDeclaration" roleId="tpee.1068581517664" targetNodeId="1272170755468767458" resolveInfo="prevNode" />
            </node>
            <node role="component" roleId="cx9y.1238853845806" type="tpee.VariableReference" typeId="tpee.1068498886296" id="1272170755468776644" nodeInfo="nn">
              <link role="variableDeclaration" roleId="tpee.1068581517664" targetNodeId="1272170755468767462" resolveInfo="nextNode" />
            </node>
          </node>
        </node>
      </node>
      <node role="visibility" roleId="tpee.1178549979242" type="tpee.PrivateVisibility" typeId="tpee.1146644623116" id="1272170755468704205" nodeInfo="nn" />
      <node role="returnType" roleId="tpee.1068580123133" type="cx9y.IndexedTupleType" typeId="cx9y.1238852151516" id="1272170755468765214" nodeInfo="in">
        <node role="componentType" roleId="cx9y.1238852204892" type="tp25.SNodeType" typeId="tp25.1138055754698" id="1272170755468765249" nodeInfo="in" />
        <node role="componentType" roleId="cx9y.1238852204892" type="tp25.SNodeType" typeId="tp25.1138055754698" id="1272170755468765259" nodeInfo="in" />
      </node>
    </node>
    <node role="visibility" roleId="tpee.1178549979242" type="tpee.PublicVisibility" typeId="tpee.1146644602865" id="1272170755468266409" nodeInfo="nn" />
  </root>
</model>
<|MERGE_RESOLUTION|>--- conflicted
+++ resolved
@@ -25,19 +25,15 @@
   <import index="88zw" modelUID="f:java_stub#8865b7a8-5271-43d3-884c-6fd1d9cfdd34#org.jetbrains.mps.openapi.module(MPS.OpenAPI/org.jetbrains.mps.openapi.module@java_stub)" version="-1" />
   <import index="srng" modelUID="f:java_stub#1ed103c3-3aa6-49b7-9c21-6765ee11f224#jetbrains.mps.openapi.editor(MPS.Editor/jetbrains.mps.openapi.editor@java_stub)" version="-1" />
   <import index="tpco" modelUID="r:00000000-0000-4000-0000-011c89590284(jetbrains.mps.lang.core.editor)" version="-1" />
-  <import index="cd28" modelUID="r:8095f777-2745-40ce-ad34-6655ef50b7cc(jetbrains.mps.editor.runtime.impl)" version="-1" />
   <import index="bzqj" modelUID="f:java_stub#1ed103c3-3aa6-49b7-9c21-6765ee11f224#jetbrains.mps.editor.runtime.cells(MPS.Editor/jetbrains.mps.editor.runtime.cells@java_stub)" version="-1" />
   <import index="nu8v" modelUID="f:java_stub#1ed103c3-3aa6-49b7-9c21-6765ee11f224#jetbrains.mps.openapi.editor.cells(MPS.Editor/jetbrains.mps.openapi.editor.cells@java_stub)" version="-1" />
-<<<<<<< HEAD
-=======
   <import index="cd28" modelUID="r:8095f777-2745-40ce-ad34-6655ef50b7cc(jetbrains.mps.editor.runtime.impl)" version="-1" />
-  <import index="9a8" modelUID="f:java_stub#1ed103c3-3aa6-49b7-9c21-6765ee11f224#jetbrains.mps.nodeEditor(MPS.Editor/jetbrains.mps.nodeEditor@java_stub)" version="-1" />
-  <import index="jsgz" modelUID="f:java_stub#1ed103c3-3aa6-49b7-9c21-6765ee11f224#jetbrains.mps.nodeEditor.cells(MPS.Editor/jetbrains.mps.nodeEditor.cells@java_stub)" version="-1" />
-  <import index="ejnv" modelUID="f:java_stub#1ed103c3-3aa6-49b7-9c21-6765ee11f224#jetbrains.mps.editor.runtime.style(MPS.Editor/jetbrains.mps.editor.runtime.style@java_stub)" version="-1" />
   <import index="qe67" modelUID="f:java_stub#1ed103c3-3aa6-49b7-9c21-6765ee11f224#jetbrains.mps.openapi.editor.style(MPS.Editor/jetbrains.mps.openapi.editor.style@java_stub)" version="-1" />
   <import index="gmbu" modelUID="f:java_stub#1ed103c3-3aa6-49b7-9c21-6765ee11f224#jetbrains.mps.lang.editor.generator.internal(MPS.Editor/jetbrains.mps.lang.editor.generator.internal@java_stub)" version="-1" />
+  <import index="ejnv" modelUID="f:java_stub#1ed103c3-3aa6-49b7-9c21-6765ee11f224#jetbrains.mps.editor.runtime.style(MPS.Editor/jetbrains.mps.editor.runtime.style@java_stub)" version="-1" />
   <import index="4ky7" modelUID="f:java_stub#1ed103c3-3aa6-49b7-9c21-6765ee11f224#jetbrains.mps.nodeEditor.cellMenu(MPS.Editor/jetbrains.mps.nodeEditor.cellMenu@java_stub)" version="-1" />
->>>>>>> d161ae6f
+  <import index="jsgz" modelUID="f:java_stub#1ed103c3-3aa6-49b7-9c21-6765ee11f224#jetbrains.mps.nodeEditor.cells(MPS.Editor/jetbrains.mps.nodeEditor.cells@java_stub)" version="-1" />
+  <import index="9a8" modelUID="f:java_stub#1ed103c3-3aa6-49b7-9c21-6765ee11f224#jetbrains.mps.nodeEditor(MPS.Editor/jetbrains.mps.nodeEditor@java_stub)" version="-1" />
   <import index="tpc2" modelUID="r:00000000-0000-4000-0000-011c8959029e(jetbrains.mps.lang.editor.structure)" version="35" implicit="yes" />
   <import index="tpee" modelUID="r:00000000-0000-4000-0000-011c895902ca(jetbrains.mps.baseLanguage.structure)" version="5" implicit="yes" />
   <import index="tp25" modelUID="r:00000000-0000-4000-0000-011c89590301(jetbrains.mps.lang.smodel.structure)" version="16" implicit="yes" />
@@ -104,6 +100,9 @@
       <node role="childCellModel" roleId="tpc2.1073389446424" type="tpc2.CellModel_TransactionalProperty" typeId="tpc2.1216380990741" id="3557929875030483523" nodeInfo="ng">
         <link role="property" roleId="tpc2.1216381219207" targetNodeId="tpck.1169194664001" resolveInfo="name" />
         <link role="parentStyleClass" roleId="tpc2.1381004262292426837" targetNodeId="tpen.1198595398954" resolveInfo="Field" />
+        <node role="id" roleId="tpc2.4323500428121274054" type="tpc2.EditorCellId" typeId="tpc2.4323500428121233431" id="850862791449653069" nodeInfo="ng">
+          <property name="name" nameId="tpck.1169194664001" value="name" />
+        </node>
         <node role="handlerBlock" roleId="tpc2.1216381211800" type="tpc2.TransactionalPropertyHandler" typeId="tpc2.1216381054717" id="3557929875030483524" nodeInfo="nn">
           <node role="body" roleId="tpee.1137022507850" type="tpee.StatementList" typeId="tpee.1068580123136" id="3557929875030483525" nodeInfo="sn">
             <node role="statement" roleId="tpee.1068581517665" type="tpee.IfStatement" typeId="tpee.1068580123159" id="7972144475523791593" nodeInfo="nn">
@@ -179,9 +178,6 @@
         <node role="styleItem" roleId="tpc2.1219418656006" type="tpc2.FontStyleStyleClassItem" typeId="tpc2.1186403751766" id="1214314934389" nodeInfo="nn">
           <property name="style" nameId="tpc2.1186403771423" value="BOLD" />
         </node>
-        <node role="id" roleId="tpc2.4323500428121274054" type="tpc2.EditorCellId" typeId="tpc2.4323500428121233431" id="850862791449653069" nodeInfo="ng">
-          <property name="name" nameId="tpck.1169194664001" value="name" />
-        </node>
       </node>
       <node role="childCellModel" roleId="tpc2.1073389446424" type="tpc2.CellModel_Constant" typeId="tpc2.1073389577006" id="1082987076546" nodeInfo="nn">
         <property name="text" nameId="tpc2.1073389577007" value=":" />
@@ -223,6 +219,9 @@
       <node role="cellLayout" roleId="tpc2.1106270802874" type="tpc2.CellLayout_Horizontal" typeId="tpc2.1106270549637" id="1239877876844" nodeInfo="nn" />
     </node>
     <node role="inspectedCellModel" roleId="tpc2.1078153129734" type="tpc2.CellModel_Collection" typeId="tpc2.1073389446423" id="9026942911489200501" nodeInfo="nn">
+      <node role="styleItem" roleId="tpc2.1219418656006" type="tpc2.SelectableStyleSheetItem" typeId="tpc2.1186414928363" id="1272170755467038694" nodeInfo="nn">
+        <property name="flag" nameId="tpc2.1186414551515" value="false" />
+      </node>
       <node role="cellLayout" roleId="tpc2.1106270802874" type="tpc2.CellLayout_Horizontal" typeId="tpc2.1106270549637" id="9026942911489200502" nodeInfo="nn" />
       <node role="childCellModel" roleId="tpc2.1073389446424" type="tpc2.CellModel_Constant" typeId="tpc2.1073389577006" id="9026942911489200503" nodeInfo="nn">
         <property name="text" nameId="tpc2.1073389577007" value="do not generate:" />
@@ -230,9 +229,6 @@
       </node>
       <node role="childCellModel" roleId="tpc2.1073389446424" type="tpc2.CellModel_Property" typeId="tpc2.1073389658414" id="9026942911489200505" nodeInfo="ng">
         <link role="relationDeclaration" roleId="tpc2.1140103550593" targetNodeId="tpce.9026942911489198753" resolveInfo="doNotGenerate" />
-      </node>
-      <node role="styleItem" roleId="tpc2.1219418656006" type="tpc2.SelectableStyleSheetItem" typeId="tpc2.1186414928363" id="1272170755467038694" nodeInfo="nn">
-        <property name="flag" nameId="tpc2.1186414551515" value="false" />
       </node>
     </node>
   </root>
@@ -660,6 +656,9 @@
       <node role="childCellModel" roleId="tpc2.1073389446424" type="tpc2.CellModel_TransactionalProperty" typeId="tpc2.1216380990741" id="5109811630748430365" nodeInfo="ng">
         <link role="property" roleId="tpc2.1216381219207" targetNodeId="tpce.1071599776563" resolveInfo="role" />
         <link role="parentStyleClass" roleId="tpc2.1381004262292426837" targetNodeId="tpen.1198595398954" resolveInfo="Field" />
+        <node role="id" roleId="tpc2.4323500428121274054" type="tpc2.EditorCellId" typeId="tpc2.4323500428121233431" id="870577895079850686" nodeInfo="ng">
+          <property name="name" nameId="tpck.1169194664001" value="role" />
+        </node>
         <node role="handlerBlock" roleId="tpc2.1216381211800" type="tpc2.TransactionalPropertyHandler" typeId="tpc2.1216381054717" id="5109811630748430366" nodeInfo="nn">
           <node role="body" roleId="tpee.1137022507850" type="tpee.StatementList" typeId="tpee.1068580123136" id="5109811630748430367" nodeInfo="sn">
             <node role="statement" roleId="tpee.1068581517665" type="tpee.IfStatement" typeId="tpee.1068580123159" id="7972144475523791561" nodeInfo="nn">
@@ -807,9 +806,6 @@
               </node>
             </node>
           </node>
-        </node>
-        <node role="id" roleId="tpc2.4323500428121274054" type="tpc2.EditorCellId" typeId="tpc2.4323500428121233431" id="870577895079850686" nodeInfo="ng">
-          <property name="name" nameId="tpck.1169194664001" value="role" />
         </node>
       </node>
       <node role="childCellModel" roleId="tpc2.1073389446424" type="tpc2.CellModel_Constant" typeId="tpc2.1073389577006" id="2395585628930078482" nodeInfo="nn">
@@ -1411,16 +1407,6 @@
             <property name="gridLayout" nameId="tpc2.1140524450555" value="true" />
             <link role="relationDeclaration" roleId="tpc2.1140103550593" targetNodeId="tpce.1071489727084" />
             <link role="elementActionMap" roleId="tpc2.1173177718857" targetNodeId="1272170755465008812" resolveInfo="PropertyDeclarationDeleteActions" />
-            <node role="cellLayout" roleId="tpc2.1140524464360" type="tpc2.CellLayout_VerticalGrid" typeId="tpc2.1239814640496" id="2028694650679898287" nodeInfo="nn" />
-            <node role="styleItem" roleId="tpc2.1219418656006" type="tpc2.SelectableStyleSheetItem" typeId="tpc2.1186414928363" id="1214310994258" nodeInfo="nn">
-              <property name="flag" nameId="tpc2.1186414551515" value="false" />
-            </node>
-            <node role="styleItem" roleId="tpc2.1219418656006" type="tpc2.IndentLayoutNewLineChildrenStyleClassItem" typeId="tpc2.1237375020029" id="5404671619588825198" nodeInfo="nn">
-              <property name="flag" nameId="tpc2.1186414551515" value="true" />
-            </node>
-            <node role="styleItem" roleId="tpc2.1219418656006" type="tpc2.IndentLayoutNewLineStyleClassItem" typeId="tpc2.1237308012275" id="5404671619588825200" nodeInfo="nn">
-              <property name="flag" nameId="tpc2.1186414551515" value="true" />
-            </node>
             <node role="emptyCellModel" roleId="tpc2.1140524464359" type="tpc2.CellModel_Constant" typeId="tpc2.1073389577006" id="1272170755472279374" nodeInfo="nn">
               <property name="text" nameId="tpc2.1073389577007" value="" />
               <property name="nullText" nameId="tpc2.1082639509531" value="&lt;&lt; ... &gt;&gt;" />
@@ -1439,6 +1425,16 @@
                 </node>
               </node>
             </node>
+            <node role="cellLayout" roleId="tpc2.1140524464360" type="tpc2.CellLayout_VerticalGrid" typeId="tpc2.1239814640496" id="2028694650679898287" nodeInfo="nn" />
+            <node role="styleItem" roleId="tpc2.1219418656006" type="tpc2.SelectableStyleSheetItem" typeId="tpc2.1186414928363" id="1214310994258" nodeInfo="nn">
+              <property name="flag" nameId="tpc2.1186414551515" value="false" />
+            </node>
+            <node role="styleItem" roleId="tpc2.1219418656006" type="tpc2.IndentLayoutNewLineChildrenStyleClassItem" typeId="tpc2.1237375020029" id="5404671619588825198" nodeInfo="nn">
+              <property name="flag" nameId="tpc2.1186414551515" value="true" />
+            </node>
+            <node role="styleItem" roleId="tpc2.1219418656006" type="tpc2.IndentLayoutNewLineStyleClassItem" typeId="tpc2.1237308012275" id="5404671619588825200" nodeInfo="nn">
+              <property name="flag" nameId="tpc2.1186414551515" value="true" />
+            </node>
           </node>
           <node role="childCellModel" roleId="tpc2.1073389446424" type="tpc2.CellModel_Constant" typeId="tpc2.1073389577006" id="1105739255645" nodeInfo="nn">
             <node role="styleItem" roleId="tpc2.1219418656006" type="tpc2.SelectableStyleSheetItem" typeId="tpc2.1186414928363" id="1214310996152" nodeInfo="nn">
@@ -1459,32 +1455,7 @@
             <property name="vertical" nameId="tpc2.1140524450554" value="true" />
             <property name="gridLayout" nameId="tpc2.1140524450555" value="true" />
             <link role="relationDeclaration" roleId="tpc2.1140103550593" targetNodeId="tpce.1071489727083" />
-<<<<<<< HEAD
-            <link role="elementActionMap" roleId="tpc2.1173177718857" targetNodeId="7806908697099933611" resolveInfo="ConceptDeclaration_Children" />
-=======
             <link role="elementActionMap" roleId="tpc2.1173177718857" targetNodeId="7806908697099933611" resolveInfo="LinkDeclarationDeleteActions" />
->>>>>>> d161ae6f
-            <node role="emptyCellModel" roleId="tpc2.1140524464359" type="tpc2.CellModel_Constant" typeId="tpc2.1073389577006" id="7806908697099962311" nodeInfo="nn">
-              <property name="text" nameId="tpc2.1073389577007" value="" />
-              <property name="nullText" nameId="tpc2.1082639509531" value="&lt;&lt; ... &gt;&gt;" />
-              <node role="styleItem" roleId="tpc2.1219418656006" type="tpc2.ForegroundColorStyleClassItem" typeId="tpc2.1186404549998" id="7806908697099964151" nodeInfo="nn">
-                <property name="color" nameId="tpc2.1186403713874" value="gray" />
-              </node>
-              <node role="styleItem" roleId="tpc2.1219418656006" type="tpc2.EditableStyleClassItem" typeId="tpc2.1186414860679" id="7806908697099964152" nodeInfo="nn">
-                <property name="flag" nameId="tpc2.1186414551515" value="true" />
-              </node>
-              <node role="id" roleId="tpc2.4323500428121274054" type="tpc2.EditorCellId" typeId="tpc2.4323500428121233431" id="7806908697099965494" nodeInfo="ng">
-                <property name="name" nameId="tpck.1169194664001" value="emptyChildrenPlaceHolder" />
-              </node>
-<<<<<<< HEAD
-=======
-              <node role="menuDescriptor" roleId="tpc2.1164826688380" type="tpc2.CellMenuDescriptor" typeId="tpc2.1164824717996" id="2808343416327496730" nodeInfo="ng">
-                <node role="cellMenuPart" roleId="tpc2.1164824815888" type="tpc2.CellMenuPart_ApplySideTransforms" typeId="tpc2.8233876857994246075" id="2808343416328561470" nodeInfo="ng">
-                  <property name="tag" nameId="tpc2.870577895075788418" value="ext_2_RTransform" />
-                </node>
-              </node>
->>>>>>> d161ae6f
-            </node>
             <node role="cellLayout" roleId="tpc2.1140524464360" type="tpc2.CellLayout_VerticalGrid" typeId="tpc2.1239814640496" id="2028694650678780560" nodeInfo="nn" />
             <node role="styleItem" roleId="tpc2.1219418656006" type="tpc2.IndentLayoutNewLineChildrenStyleClassItem" typeId="tpc2.1237375020029" id="5404671619588825203" nodeInfo="nn">
               <property name="flag" nameId="tpc2.1186414551515" value="true" />
@@ -1557,67 +1528,24 @@
                 </node>
               </node>
             </node>
-<<<<<<< HEAD
-            <node role="elementMenuDescriptor" roleId="tpc2.1165347032372" type="tpc2.CellMenuDescriptor" typeId="tpc2.1164824717996" id="1193062963226" nodeInfo="ng">
-              <node role="cellMenuPart" roleId="tpc2.1164824815888" type="tpc2.CellMenuPart_Generic_Item" typeId="tpc2.1165424453110" id="1193063991105" nodeInfo="ng">
-                <property name="matchingText" nameId="tpc2.1165424453111" value="new child" />
-                <node role="handlerFunction" roleId="tpc2.1165424453112" type="tpc2.CellMenuPart_Generic_Item_Handler" typeId="tpc2.1165424657443" id="1193063991106" nodeInfo="nn">
-                  <node role="body" roleId="tpee.1137022507850" type="tpee.StatementList" typeId="tpee.1068580123136" id="1193063991107" nodeInfo="sn">
-                    <node role="statement" roleId="tpee.1068581517665" type="tpee.LocalVariableDeclarationStatement" typeId="tpee.1068581242864" id="1193064011202" nodeInfo="nn">
-                      <node role="localVariableDeclaration" roleId="tpee.1068581242865" type="tpee.LocalVariableDeclaration" typeId="tpee.1068581242863" id="1193064011203" nodeInfo="nr">
-                        <property name="name" nameId="tpck.1169194664001" value="result" />
-                        <node role="type" roleId="tpee.5680397130376446158" type="tp25.SNodeType" typeId="tp25.1138055754698" id="1193064011204" nodeInfo="in">
-                          <link role="concept" roleId="tp25.1138405853777" targetNodeId="tpce.1071489288298" resolveInfo="LinkDeclaration" />
-                        </node>
-                        <node role="initializer" roleId="tpee.1068431790190" type="tpee.DotExpression" typeId="tpee.1197027756228" id="1203721648567" nodeInfo="nn">
-                          <node role="operand" roleId="tpee.1197027771414" type="tpee.DotExpression" typeId="tpee.1197027756228" id="1203721648234" nodeInfo="nn">
-                            <node role="operand" roleId="tpee.1197027771414" type="tpc2.CellMenuPart_Abstract_editedNode" typeId="tpc2.1163613822479" id="1199955266256" nodeInfo="nn" />
-                            <node role="operation" roleId="tpee.1197027833540" type="tp25.Node_GetModelOperation" typeId="tp25.1143234257716" id="1193064011208" nodeInfo="nn" />
-                          </node>
-                          <node role="operation" roleId="tpee.1197027833540" type="tpdg.NF_Model_CreateNewNodeOperation" typeId="tpdg.5480835971642155304" id="6357564549601490463" nodeInfo="nn">
-                            <link role="concept" roleId="tp25.1143235391024" targetNodeId="tpce.1071489288298" resolveInfo="LinkDeclaration" />
-                          </node>
-                        </node>
-                      </node>
-                    </node>
-                    <node role="statement" roleId="tpee.1068581517665" type="tpee.ExpressionStatement" typeId="tpee.1068580123155" id="1193064011210" nodeInfo="nn">
-                      <node role="expression" roleId="tpee.1068580123156" type="tpee.DotExpression" typeId="tpee.1197027756228" id="1237732288067" nodeInfo="nn">
-                        <node role="operand" roleId="tpee.1197027771414" type="tpee.DotExpression" typeId="tpee.1197027756228" id="1204668805245" nodeInfo="nn">
-                          <node role="operand" roleId="tpee.1197027771414" type="tpee.VariableReference" typeId="tpee.1068498886296" id="4265636116363104964" nodeInfo="nn">
-                            <link role="variableDeclaration" roleId="tpee.1068581517664" targetNodeId="1193064011203" resolveInfo="result" />
-                          </node>
-                          <node role="operation" roleId="tpee.1197027833540" type="tp25.SPropertyAccess" typeId="tp25.1138056022639" id="1237732287331" nodeInfo="nn">
-                            <link role="property" roleId="tp25.1138056395725" targetNodeId="tpce.1071599937831" resolveInfo="metaClass" />
-                          </node>
-                        </node>
-                        <node role="operation" roleId="tpee.1197027833540" type="tp25.Property_SetOperation" typeId="tp25.1138661924179" id="1237732289243" nodeInfo="nn">
-                          <node role="value" roleId="tp25.1138662048170" type="tp25.EnumMemberReference" typeId="tp25.1138676077309" id="1237732291292" nodeInfo="nn">
-                            <link role="enumMember" roleId="tp25.1138676095763" targetNodeId="tpce.1084199179705" />
-                          </node>
-                        </node>
-                      </node>
-                    </node>
-                    <node role="statement" roleId="tpee.1068581517665" type="tpee.ExpressionStatement" typeId="tpee.1068580123155" id="1193064060298" nodeInfo="nn">
-                      <node role="expression" roleId="tpee.1068580123156" type="tpee.DotExpression" typeId="tpee.1197027756228" id="1203721647962" nodeInfo="nn">
-                        <node role="operand" roleId="tpee.1197027771414" type="tpee.DotExpression" typeId="tpee.1197027756228" id="1203721647935" nodeInfo="nn">
-                          <node role="operand" roleId="tpee.1197027771414" type="tpc2.CellMenuPart_Abstract_editedNode" typeId="tpc2.1163613822479" id="1193064060299" nodeInfo="nn" />
-                          <node role="operation" roleId="tpee.1197027833540" type="tp25.SLinkListAccess" typeId="tp25.1138056282393" id="1193064063772" nodeInfo="nn">
-                            <link role="link" roleId="tp25.1138056546658" targetNodeId="tpce.1071489727083" />
-                          </node>
-                        </node>
-                        <node role="operation" roleId="tpee.1197027833540" type="tp2q.AddElementOperation" typeId="tp2q.1160612413312" id="1810715974610193447" nodeInfo="nn">
-                          <node role="argument" roleId="tp2q.1160612519549" type="tpee.VariableReference" typeId="tpee.1068498886296" id="4265636116363107806" nodeInfo="nn">
-                            <link role="variableDeclaration" roleId="tpee.1068581517664" targetNodeId="1193064011203" resolveInfo="result" />
-                          </node>
-                        </node>
-                      </node>
-                    </node>
-                  </node>
-                </node>
-              </node>
-            </node>
-=======
->>>>>>> d161ae6f
+            <node role="emptyCellModel" roleId="tpc2.1140524464359" type="tpc2.CellModel_Constant" typeId="tpc2.1073389577006" id="7806908697099962311" nodeInfo="nn">
+              <property name="text" nameId="tpc2.1073389577007" value="" />
+              <property name="nullText" nameId="tpc2.1082639509531" value="&lt;&lt; ... &gt;&gt;" />
+              <node role="menuDescriptor" roleId="tpc2.1164826688380" type="tpc2.CellMenuDescriptor" typeId="tpc2.1164824717996" id="2808343416327496730" nodeInfo="ng">
+                <node role="cellMenuPart" roleId="tpc2.1164824815888" type="tpc2.CellMenuPart_ApplySideTransforms" typeId="tpc2.8233876857994246075" id="2808343416328561470" nodeInfo="ng">
+                  <property name="tag" nameId="tpc2.870577895075788418" value="ext_2_RTransform" />
+                </node>
+              </node>
+              <node role="styleItem" roleId="tpc2.1219418656006" type="tpc2.ForegroundColorStyleClassItem" typeId="tpc2.1186404549998" id="7806908697099964151" nodeInfo="nn">
+                <property name="color" nameId="tpc2.1186403713874" value="gray" />
+              </node>
+              <node role="styleItem" roleId="tpc2.1219418656006" type="tpc2.EditableStyleClassItem" typeId="tpc2.1186414860679" id="7806908697099964152" nodeInfo="nn">
+                <property name="flag" nameId="tpc2.1186414551515" value="true" />
+              </node>
+              <node role="id" roleId="tpc2.4323500428121274054" type="tpc2.EditorCellId" typeId="tpc2.4323500428121233431" id="7806908697099965494" nodeInfo="ng">
+                <property name="name" nameId="tpck.1169194664001" value="emptyChildrenPlaceHolder" />
+              </node>
+            </node>
           </node>
           <node role="childCellModel" roleId="tpc2.1073389446424" type="tpc2.CellModel_Constant" typeId="tpc2.1073389577006" id="1105726767735" nodeInfo="nn">
             <node role="styleItem" roleId="tpc2.1219418656006" type="tpc2.SelectableStyleSheetItem" typeId="tpc2.1186414928363" id="1214310995426" nodeInfo="nn">
@@ -1638,23 +1566,7 @@
             <property name="vertical" nameId="tpc2.1140524450554" value="true" />
             <property name="gridLayout" nameId="tpc2.1140524450555" value="true" />
             <link role="relationDeclaration" roleId="tpc2.1140103550593" targetNodeId="tpce.1071489727083" />
-<<<<<<< HEAD
-            <link role="elementActionMap" roleId="tpc2.1173177718857" targetNodeId="4094994329421496097" resolveInfo="ConceptDeclaration_References" />
-            <node role="emptyCellModel" roleId="tpc2.1140524464359" type="tpc2.CellModel_Constant" typeId="tpc2.1073389577006" id="4094994329419040821" nodeInfo="nn">
-              <property name="nullText" nameId="tpc2.1082639509531" value="&lt;&lt; ... &gt;&gt;" />
-              <node role="styleItem" roleId="tpc2.1219418656006" type="tpc2.ForegroundColorStyleClassItem" typeId="tpc2.1186404549998" id="4094994329419526083" nodeInfo="nn">
-                <property name="color" nameId="tpc2.1186403713874" value="gray" />
-              </node>
-              <node role="styleItem" roleId="tpc2.1219418656006" type="tpc2.EditableStyleClassItem" typeId="tpc2.1186414860679" id="4094994329420369511" nodeInfo="nn">
-                <property name="flag" nameId="tpc2.1186414551515" value="true" />
-              </node>
-              <node role="id" roleId="tpc2.4323500428121274054" type="tpc2.EditorCellId" typeId="tpc2.4323500428121233431" id="4094994329421212838" nodeInfo="ng">
-                <property name="name" nameId="tpck.1169194664001" value="emptyRefPlaceHolder" />
-              </node>
-            </node>
-=======
             <link role="elementActionMap" roleId="tpc2.1173177718857" targetNodeId="7806908697099933611" resolveInfo="LinkDeclarationDeleteActions" />
->>>>>>> d161ae6f
             <node role="cellLayout" roleId="tpc2.1140524464360" type="tpc2.CellLayout_VerticalGrid" typeId="tpc2.1239814640496" id="2028694650679912834" nodeInfo="nn" />
             <node role="styleItem" roleId="tpc2.1219418656006" type="tpc2.IndentLayoutNewLineChildrenStyleClassItem" typeId="tpc2.1237375020029" id="5404671619588825208" nodeInfo="nn">
               <property name="flag" nameId="tpc2.1186414551515" value="true" />
@@ -1727,95 +1639,23 @@
                 </node>
               </node>
             </node>
-<<<<<<< HEAD
-            <node role="elementMenuDescriptor" roleId="tpc2.1165347032372" type="tpc2.CellMenuDescriptor" typeId="tpc2.1164824717996" id="1193063213113" nodeInfo="ng">
-              <node role="cellMenuPart" roleId="tpc2.1164824815888" type="tpc2.CellMenuPart_Generic_Item" typeId="tpc2.1165424453110" id="1193064081514" nodeInfo="ng">
-                <property name="matchingText" nameId="tpc2.1165424453111" value="new reference" />
-                <node role="handlerFunction" roleId="tpc2.1165424453112" type="tpc2.CellMenuPart_Generic_Item_Handler" typeId="tpc2.1165424657443" id="1193064081515" nodeInfo="nn">
-                  <node role="body" roleId="tpee.1137022507850" type="tpee.StatementList" typeId="tpee.1068580123136" id="1193064081516" nodeInfo="sn">
-                    <node role="statement" roleId="tpee.1068581517665" type="tpee.LocalVariableDeclarationStatement" typeId="tpee.1068581242864" id="1193064081517" nodeInfo="nn">
-                      <node role="localVariableDeclaration" roleId="tpee.1068581242865" type="tpee.LocalVariableDeclaration" typeId="tpee.1068581242863" id="1193064081518" nodeInfo="nr">
-                        <property name="name" nameId="tpck.1169194664001" value="result" />
-                        <node role="type" roleId="tpee.5680397130376446158" type="tp25.SNodeType" typeId="tp25.1138055754698" id="1193064081519" nodeInfo="in">
-                          <link role="concept" roleId="tp25.1138405853777" targetNodeId="tpce.1071489288298" resolveInfo="LinkDeclaration" />
-                        </node>
-                        <node role="initializer" roleId="tpee.1068431790190" type="tpee.DotExpression" typeId="tpee.1197027756228" id="1203721648285" nodeInfo="nn">
-                          <node role="operand" roleId="tpee.1197027771414" type="tpee.DotExpression" typeId="tpee.1197027756228" id="1203721647999" nodeInfo="nn">
-                            <node role="operand" roleId="tpee.1197027771414" type="tpc2.CellMenuPart_Abstract_editedNode" typeId="tpc2.1163613822479" id="1199955873390" nodeInfo="nn" />
-                            <node role="operation" roleId="tpee.1197027833540" type="tp25.Node_GetModelOperation" typeId="tp25.1143234257716" id="1193064081523" nodeInfo="nn" />
-                          </node>
-                          <node role="operation" roleId="tpee.1197027833540" type="tpdg.NF_Model_CreateNewNodeOperation" typeId="tpdg.5480835971642155304" id="6357564549601490477" nodeInfo="nn">
-                            <link role="concept" roleId="tp25.1143235391024" targetNodeId="tpce.1071489288298" resolveInfo="LinkDeclaration" />
-                          </node>
-                        </node>
-                      </node>
-                    </node>
-                    <node role="statement" roleId="tpee.1068581517665" type="tpee.ExpressionStatement" typeId="tpee.1068580123155" id="1193064081525" nodeInfo="nn">
-                      <node role="expression" roleId="tpee.1068580123156" type="tpee.DotExpression" typeId="tpee.1197027756228" id="1237732166850" nodeInfo="nn">
-                        <node role="operand" roleId="tpee.1197027771414" type="tpee.DotExpression" typeId="tpee.1197027756228" id="1204668805247" nodeInfo="nn">
-                          <node role="operand" roleId="tpee.1197027771414" type="tpee.VariableReference" typeId="tpee.1068498886296" id="4265636116363076388" nodeInfo="nn">
-                            <link role="variableDeclaration" roleId="tpee.1068581517664" targetNodeId="1193064081518" resolveInfo="result" />
-                          </node>
-                          <node role="operation" roleId="tpee.1197027833540" type="tp25.SPropertyAccess" typeId="tp25.1138056022639" id="1237732165364" nodeInfo="nn">
-                            <link role="property" roleId="tp25.1138056395725" targetNodeId="tpce.1071599937831" resolveInfo="metaClass" />
-                          </node>
-                        </node>
-                        <node role="operation" roleId="tpee.1197027833540" type="tp25.Property_SetOperation" typeId="tp25.1138661924179" id="1237732167385" nodeInfo="nn">
-                          <node role="value" roleId="tp25.1138662048170" type="tp25.EnumMemberReference" typeId="tp25.1138676077309" id="1237732212767" nodeInfo="nn">
-                            <link role="enumMember" roleId="tp25.1138676095763" targetNodeId="tpce.1084199179704" />
-                          </node>
-                        </node>
-                      </node>
-                    </node>
-                    <node role="statement" roleId="tpee.1068581517665" type="tpee.ExpressionStatement" typeId="tpee.1068580123155" id="1193064081531" nodeInfo="nn">
-                      <node role="expression" roleId="tpee.1068580123156" type="tpee.DotExpression" typeId="tpee.1197027756228" id="1203721648023" nodeInfo="nn">
-                        <node role="operand" roleId="tpee.1197027771414" type="tpee.DotExpression" typeId="tpee.1197027756228" id="1203721648437" nodeInfo="nn">
-                          <node role="operand" roleId="tpee.1197027771414" type="tpc2.CellMenuPart_Abstract_editedNode" typeId="tpc2.1163613822479" id="1193064081537" nodeInfo="nn" />
-                          <node role="operation" roleId="tpee.1197027833540" type="tp25.SLinkListAccess" typeId="tp25.1138056282393" id="1193064081536" nodeInfo="nn">
-                            <link role="link" roleId="tp25.1138056546658" targetNodeId="tpce.1071489727083" />
-                          </node>
-                        </node>
-                        <node role="operation" roleId="tpee.1197027833540" type="tp2q.AddElementOperation" typeId="tp2q.1160612413312" id="1810715974610193465" nodeInfo="nn">
-                          <node role="argument" roleId="tp2q.1160612519549" type="tpee.VariableReference" typeId="tpee.1068498886296" id="4265636116363072750" nodeInfo="nn">
-                            <link role="variableDeclaration" roleId="tpee.1068581517664" targetNodeId="1193064081518" resolveInfo="result" />
-                          </node>
-                        </node>
-                      </node>
-                    </node>
-                  </node>
-                </node>
-              </node>
-            </node>
-=======
             <node role="emptyCellModel" roleId="tpc2.1140524464359" type="tpc2.CellModel_Constant" typeId="tpc2.1073389577006" id="4094994329419040821" nodeInfo="nn">
               <property name="nullText" nameId="tpc2.1082639509531" value="&lt;&lt; ... &gt;&gt;" />
-              <node role="styleItem" roleId="tpc2.1219418656006" type="tpc2.ForegroundColorStyleClassItem" typeId="tpc2.1186404549998" id="4094994329419526083" nodeInfo="nn">
-                <property name="color" nameId="tpc2.1186403713874" value="gray" />
-              </node>
-              <node role="styleItem" roleId="tpc2.1219418656006" type="tpc2.EditableStyleClassItem" typeId="tpc2.1186414860679" id="4094994329420369511" nodeInfo="nn">
-                <property name="flag" nameId="tpc2.1186414551515" value="true" />
-              </node>
-              <node role="id" roleId="tpc2.4323500428121274054" type="tpc2.EditorCellId" typeId="tpc2.4323500428121233431" id="4094994329421212838" nodeInfo="ng">
-                <property name="name" nameId="tpck.1169194664001" value="emptyRefPlaceHolder" />
-              </node>
               <node role="menuDescriptor" roleId="tpc2.1164826688380" type="tpc2.CellMenuDescriptor" typeId="tpc2.1164824717996" id="6526839980494508208" nodeInfo="ng">
                 <node role="cellMenuPart" roleId="tpc2.1164824815888" type="tpc2.CellMenuPart_ApplySideTransforms" typeId="tpc2.8233876857994246075" id="6526839980494508215" nodeInfo="ng">
                   <property name="tag" nameId="tpc2.870577895075788418" value="ext_3_RTransform" />
                 </node>
               </node>
-            </node>
-          </node>
-          <node role="childCellModel" roleId="tpc2.1073389446424" type="tpc2.CellModel_Constant" typeId="tpc2.1073389577006" id="1137532267761" nodeInfo="nn">
-            <node role="styleItem" roleId="tpc2.1219418656006" type="tpc2.SelectableStyleSheetItem" typeId="tpc2.1186414928363" id="1214310993724" nodeInfo="nn">
-              <property name="flag" nameId="tpc2.1186414551515" value="false" />
-            </node>
-            <node role="styleItem" roleId="tpc2.1219418656006" type="tpc2.IndentLayoutNewLineStyleClassItem" typeId="tpc2.1237308012275" id="5404671619588825231" nodeInfo="nn">
-              <property name="flag" nameId="tpc2.1186414551515" value="true" />
-            </node>
-          </node>
-          <node role="childCellModel" roleId="tpc2.1073389446424" type="tpc2.CellModel_Component" typeId="tpc2.1078939183254" id="5404671619589069404" nodeInfo="ng">
-            <link role="editorComponent" roleId="tpc2.1078939183255" targetNodeId="5404671619589029740" resolveInfo="AbstractConceptDeclaration_deprecatedStuff" />
->>>>>>> d161ae6f
+              <node role="styleItem" roleId="tpc2.1219418656006" type="tpc2.ForegroundColorStyleClassItem" typeId="tpc2.1186404549998" id="4094994329419526083" nodeInfo="nn">
+                <property name="color" nameId="tpc2.1186403713874" value="gray" />
+              </node>
+              <node role="styleItem" roleId="tpc2.1219418656006" type="tpc2.EditableStyleClassItem" typeId="tpc2.1186414860679" id="4094994329420369511" nodeInfo="nn">
+                <property name="flag" nameId="tpc2.1186414551515" value="true" />
+              </node>
+              <node role="id" roleId="tpc2.4323500428121274054" type="tpc2.EditorCellId" typeId="tpc2.4323500428121233431" id="4094994329421212838" nodeInfo="ng">
+                <property name="name" nameId="tpck.1169194664001" value="emptyRefPlaceHolder" />
+              </node>
+            </node>
           </node>
           <node role="styleItem" roleId="tpc2.1219418656006" type="tpc2.SelectableStyleSheetItem" typeId="tpc2.1186414928363" id="1214310993940" nodeInfo="nn">
             <property name="flag" nameId="tpc2.1186414551515" value="false" />
@@ -2132,16 +1972,6 @@
             <property name="vertical" nameId="tpc2.1140524450554" value="true" />
             <property name="gridLayout" nameId="tpc2.1140524450555" value="true" />
             <link role="relationDeclaration" roleId="tpc2.1140103550593" targetNodeId="tpce.1071489727084" />
-            <node role="cellLayout" roleId="tpc2.1140524464360" type="tpc2.CellLayout_Indent" typeId="tpc2.1237303669825" id="5404671619589008411" nodeInfo="nn" />
-            <node role="styleItem" roleId="tpc2.1219418656006" type="tpc2.SelectableStyleSheetItem" typeId="tpc2.1186414928363" id="1214310994051" nodeInfo="nn">
-              <property name="flag" nameId="tpc2.1186414551515" value="false" />
-            </node>
-            <node role="styleItem" roleId="tpc2.1219418656006" type="tpc2.IndentLayoutNewLineChildrenStyleClassItem" typeId="tpc2.1237375020029" id="5404671619589008410" nodeInfo="nn">
-              <property name="flag" nameId="tpc2.1186414551515" value="true" />
-            </node>
-            <node role="styleItem" roleId="tpc2.1219418656006" type="tpc2.IndentLayoutNewLineStyleClassItem" typeId="tpc2.1237308012275" id="5404671619589008412" nodeInfo="nn">
-              <property name="flag" nameId="tpc2.1186414551515" value="true" />
-            </node>
             <node role="emptyCellModel" roleId="tpc2.1140524464359" type="tpc2.CellModel_Constant" typeId="tpc2.1073389577006" id="1272170755472304787" nodeInfo="nn">
               <property name="text" nameId="tpc2.1073389577007" value="" />
               <property name="nullText" nameId="tpc2.1082639509531" value="&lt;&lt; ... &gt;&gt;" />
@@ -2160,6 +1990,16 @@
                 </node>
               </node>
             </node>
+            <node role="cellLayout" roleId="tpc2.1140524464360" type="tpc2.CellLayout_Indent" typeId="tpc2.1237303669825" id="5404671619589008411" nodeInfo="nn" />
+            <node role="styleItem" roleId="tpc2.1219418656006" type="tpc2.SelectableStyleSheetItem" typeId="tpc2.1186414928363" id="1214310994051" nodeInfo="nn">
+              <property name="flag" nameId="tpc2.1186414551515" value="false" />
+            </node>
+            <node role="styleItem" roleId="tpc2.1219418656006" type="tpc2.IndentLayoutNewLineChildrenStyleClassItem" typeId="tpc2.1237375020029" id="5404671619589008410" nodeInfo="nn">
+              <property name="flag" nameId="tpc2.1186414551515" value="true" />
+            </node>
+            <node role="styleItem" roleId="tpc2.1219418656006" type="tpc2.IndentLayoutNewLineStyleClassItem" typeId="tpc2.1237308012275" id="5404671619589008412" nodeInfo="nn">
+              <property name="flag" nameId="tpc2.1186414551515" value="true" />
+            </node>
           </node>
           <node role="childCellModel" roleId="tpc2.1073389446424" type="tpc2.CellModel_Constant" typeId="tpc2.1073389577006" id="1169126008932" nodeInfo="nn">
             <node role="styleItem" roleId="tpc2.1219418656006" type="tpc2.SelectableStyleSheetItem" typeId="tpc2.1186414928363" id="1214310996946" nodeInfo="nn">
@@ -2180,6 +2020,23 @@
             <property name="vertical" nameId="tpc2.1140524450554" value="true" />
             <property name="gridLayout" nameId="tpc2.1140524450555" value="true" />
             <link role="relationDeclaration" roleId="tpc2.1140103550593" targetNodeId="tpce.1071489727083" />
+            <node role="emptyCellModel" roleId="tpc2.1140524464359" type="tpc2.CellModel_Constant" typeId="tpc2.1073389577006" id="5068430456962308503" nodeInfo="nn">
+              <property name="nullText" nameId="tpc2.1082639509531" value="&lt;&lt; ... &gt;&gt;" />
+              <node role="styleItem" roleId="tpc2.1219418656006" type="tpc2.ForegroundColorStyleClassItem" typeId="tpc2.1186404549998" id="5068430456962331467" nodeInfo="nn">
+                <property name="color" nameId="tpc2.1186403713874" value="gray" />
+              </node>
+              <node role="styleItem" roleId="tpc2.1219418656006" type="tpc2.EditableStyleClassItem" typeId="tpc2.1186414860679" id="5068430456962331468" nodeInfo="nn">
+                <property name="flag" nameId="tpc2.1186414551515" value="true" />
+              </node>
+              <node role="menuDescriptor" roleId="tpc2.1164826688380" type="tpc2.CellMenuDescriptor" typeId="tpc2.1164824717996" id="5068430456962338591" nodeInfo="ng">
+                <node role="cellMenuPart" roleId="tpc2.1164824815888" type="tpc2.CellMenuPart_ApplySideTransforms" typeId="tpc2.8233876857994246075" id="5068430456962338598" nodeInfo="ng">
+                  <property name="tag" nameId="tpc2.870577895075788418" value="ext_2_RTransform" />
+                </node>
+              </node>
+              <node role="id" roleId="tpc2.4323500428121274054" type="tpc2.EditorCellId" typeId="tpc2.4323500428121233431" id="5068430456962355529" nodeInfo="ng">
+                <property name="name" nameId="tpck.1169194664001" value="emptyChildrenPlaceHolder" />
+              </node>
+            </node>
             <node role="styleItem" roleId="tpc2.1219418656006" type="tpc2.IndentLayoutNewLineChildrenStyleClassItem" typeId="tpc2.1237375020029" id="5404671619589008415" nodeInfo="nn">
               <property name="flag" nameId="tpc2.1186414551515" value="true" />
             </node>
@@ -2252,23 +2109,6 @@
                 </node>
               </node>
             </node>
-            <node role="emptyCellModel" roleId="tpc2.1140524464359" type="tpc2.CellModel_Constant" typeId="tpc2.1073389577006" id="5068430456962308503" nodeInfo="nn">
-              <property name="nullText" nameId="tpc2.1082639509531" value="&lt;&lt; ... &gt;&gt;" />
-              <node role="styleItem" roleId="tpc2.1219418656006" type="tpc2.ForegroundColorStyleClassItem" typeId="tpc2.1186404549998" id="5068430456962331467" nodeInfo="nn">
-                <property name="color" nameId="tpc2.1186403713874" value="gray" />
-              </node>
-              <node role="styleItem" roleId="tpc2.1219418656006" type="tpc2.EditableStyleClassItem" typeId="tpc2.1186414860679" id="5068430456962331468" nodeInfo="nn">
-                <property name="flag" nameId="tpc2.1186414551515" value="true" />
-              </node>
-              <node role="menuDescriptor" roleId="tpc2.1164826688380" type="tpc2.CellMenuDescriptor" typeId="tpc2.1164824717996" id="5068430456962338591" nodeInfo="ng">
-                <node role="cellMenuPart" roleId="tpc2.1164824815888" type="tpc2.CellMenuPart_ApplySideTransforms" typeId="tpc2.8233876857994246075" id="5068430456962338598" nodeInfo="ng">
-                  <property name="tag" nameId="tpc2.870577895075788418" value="ext_2_RTransform" />
-                </node>
-              </node>
-              <node role="id" roleId="tpc2.4323500428121274054" type="tpc2.EditorCellId" typeId="tpc2.4323500428121233431" id="5068430456962355529" nodeInfo="ng">
-                <property name="name" nameId="tpck.1169194664001" value="emptyChildrenPlaceHolder" />
-              </node>
-            </node>
           </node>
           <node role="childCellModel" roleId="tpc2.1073389446424" type="tpc2.CellModel_Constant" typeId="tpc2.1073389577006" id="1193064095921" nodeInfo="nn">
             <node role="styleItem" roleId="tpc2.1219418656006" type="tpc2.SelectableStyleSheetItem" typeId="tpc2.1186414928363" id="1214310995712" nodeInfo="nn">
@@ -2289,6 +2129,23 @@
             <property name="vertical" nameId="tpc2.1140524450554" value="true" />
             <property name="gridLayout" nameId="tpc2.1140524450555" value="true" />
             <link role="relationDeclaration" roleId="tpc2.1140103550593" targetNodeId="tpce.1071489727083" />
+            <node role="emptyCellModel" roleId="tpc2.1140524464359" type="tpc2.CellModel_Constant" typeId="tpc2.1073389577006" id="5068430456962340294" nodeInfo="nn">
+              <property name="nullText" nameId="tpc2.1082639509531" value="&lt;&lt; ... &gt;&gt;" />
+              <node role="styleItem" roleId="tpc2.1219418656006" type="tpc2.ForegroundColorStyleClassItem" typeId="tpc2.1186404549998" id="5068430456962340295" nodeInfo="nn">
+                <property name="color" nameId="tpc2.1186403713874" value="gray" />
+              </node>
+              <node role="styleItem" roleId="tpc2.1219418656006" type="tpc2.EditableStyleClassItem" typeId="tpc2.1186414860679" id="5068430456962340296" nodeInfo="nn">
+                <property name="flag" nameId="tpc2.1186414551515" value="true" />
+              </node>
+              <node role="menuDescriptor" roleId="tpc2.1164826688380" type="tpc2.CellMenuDescriptor" typeId="tpc2.1164824717996" id="5068430456962340297" nodeInfo="ng">
+                <node role="cellMenuPart" roleId="tpc2.1164824815888" type="tpc2.CellMenuPart_ApplySideTransforms" typeId="tpc2.8233876857994246075" id="5068430456962340298" nodeInfo="ng">
+                  <property name="tag" nameId="tpc2.870577895075788418" value="ext_3_RTransform" />
+                </node>
+              </node>
+              <node role="id" roleId="tpc2.4323500428121274054" type="tpc2.EditorCellId" typeId="tpc2.4323500428121233431" id="5068430456962361310" nodeInfo="ng">
+                <property name="name" nameId="tpck.1169194664001" value="emptyRefPlaceHolder" />
+              </node>
+            </node>
             <node role="styleItem" roleId="tpc2.1219418656006" type="tpc2.IndentLayoutNewLineChildrenStyleClassItem" typeId="tpc2.1237375020029" id="5404671619589008420" nodeInfo="nn">
               <property name="flag" nameId="tpc2.1186414551515" value="true" />
             </node>
@@ -2359,23 +2216,6 @@
                     <link role="variableDeclaration" roleId="tpee.1068581517664" targetNodeId="1193064095937" resolveInfo="result" />
                   </node>
                 </node>
-              </node>
-            </node>
-            <node role="emptyCellModel" roleId="tpc2.1140524464359" type="tpc2.CellModel_Constant" typeId="tpc2.1073389577006" id="5068430456962340294" nodeInfo="nn">
-              <property name="nullText" nameId="tpc2.1082639509531" value="&lt;&lt; ... &gt;&gt;" />
-              <node role="styleItem" roleId="tpc2.1219418656006" type="tpc2.ForegroundColorStyleClassItem" typeId="tpc2.1186404549998" id="5068430456962340295" nodeInfo="nn">
-                <property name="color" nameId="tpc2.1186403713874" value="gray" />
-              </node>
-              <node role="styleItem" roleId="tpc2.1219418656006" type="tpc2.EditableStyleClassItem" typeId="tpc2.1186414860679" id="5068430456962340296" nodeInfo="nn">
-                <property name="flag" nameId="tpc2.1186414551515" value="true" />
-              </node>
-              <node role="menuDescriptor" roleId="tpc2.1164826688380" type="tpc2.CellMenuDescriptor" typeId="tpc2.1164824717996" id="5068430456962340297" nodeInfo="ng">
-                <node role="cellMenuPart" roleId="tpc2.1164824815888" type="tpc2.CellMenuPart_ApplySideTransforms" typeId="tpc2.8233876857994246075" id="5068430456962340298" nodeInfo="ng">
-                  <property name="tag" nameId="tpc2.870577895075788418" value="ext_3_RTransform" />
-                </node>
-              </node>
-              <node role="id" roleId="tpc2.4323500428121274054" type="tpc2.EditorCellId" typeId="tpc2.4323500428121233431" id="5068430456962361310" nodeInfo="ng">
-                <property name="name" nameId="tpck.1169194664001" value="emptyRefPlaceHolder" />
               </node>
             </node>
           </node>
@@ -2771,210 +2611,14 @@
       </node>
     </node>
   </root>
-<<<<<<< HEAD
-  <root type="tpc2.CellActionMapDeclaration" typeId="tpc2.1139535219966" id="7806908697099933611" nodeInfo="ng">
-    <property name="name" nameId="tpck.1169194664001" value="ConceptDeclaration_Children" />
-=======
-  <root type="tpc2.EditorComponentDeclaration" typeId="tpc2.1078938745671" id="5404671619589029740" nodeInfo="ng">
-    <property name="name" nameId="tpck.1169194664001" value="AbstractConceptDeclaration_deprecatedStuff" />
-    <link role="conceptDeclaration" roleId="tpc2.1166049300910" targetNodeId="tpce.1169125787135" resolveInfo="AbstractConceptDeclaration" />
-    <node role="cellModel" roleId="tpc2.1080736633877" type="tpc2.CellModel_Collection" typeId="tpc2.1073389446423" id="5404671619590019537" nodeInfo="nn">
-      <node role="cellLayout" roleId="tpc2.1106270802874" type="tpc2.CellLayout_Indent" typeId="tpc2.1237303669825" id="5404671619590019538" nodeInfo="nn" />
-      <node role="childCellModel" roleId="tpc2.1073389446424" type="tpc2.CellModel_Collection" typeId="tpc2.1073389446423" id="5404671619589029741" nodeInfo="nn">
-        <node role="styleItem" roleId="tpc2.1219418656006" type="tpc2.SelectableStyleSheetItem" typeId="tpc2.1186414928363" id="5404671619589029742" nodeInfo="nn">
-          <property name="flag" nameId="tpc2.1186414551515" value="false" />
-        </node>
-        <node role="cellLayout" roleId="tpc2.1106270802874" type="tpc2.CellLayout_Indent" typeId="tpc2.1237303669825" id="5404671619589029743" nodeInfo="nn" />
-        <node role="childCellModel" roleId="tpc2.1073389446424" type="tpc2.CellModel_Constant" typeId="tpc2.1073389577006" id="5404671619589029755" nodeInfo="nn">
-          <node role="styleItem" roleId="tpc2.1219418656006" type="tpc2.SelectableStyleSheetItem" typeId="tpc2.1186414928363" id="5404671619589029756" nodeInfo="nn">
-            <property name="flag" nameId="tpc2.1186414551515" value="false" />
-          </node>
-          <node role="styleItem" roleId="tpc2.1219418656006" type="tpc2.IndentLayoutNewLineStyleClassItem" typeId="tpc2.1237308012275" id="5404671619589029757" nodeInfo="nn">
-            <property name="flag" nameId="tpc2.1186414551515" value="true" />
-          </node>
-        </node>
-        <node role="childCellModel" roleId="tpc2.1073389446424" type="tpc2.CellModel_Constant" typeId="tpc2.1073389577006" id="5404671619589029758" nodeInfo="nn">
-          <property name="text" nameId="tpc2.1073389577007" value="concept links:" />
-          <link role="parentStyleClass" roleId="tpc2.1381004262292426837" targetNodeId="2395585628932199300" resolveInfo="Keyword" />
-          <node role="styleItem" roleId="tpc2.1219418656006" type="tpc2.SelectableStyleSheetItem" typeId="tpc2.1186414928363" id="5404671619589029759" nodeInfo="nn">
-            <property name="flag" nameId="tpc2.1186414551515" value="true" />
-          </node>
-          <node role="styleItem" roleId="tpc2.1219418656006" type="tpc2.IndentLayoutNewLineStyleClassItem" typeId="tpc2.1237308012275" id="5404671619589029760" nodeInfo="nn">
-            <property name="flag" nameId="tpc2.1186414551515" value="true" />
-          </node>
-        </node>
-        <node role="childCellModel" roleId="tpc2.1073389446424" type="tpc2.CellModel_RefNodeList" typeId="tpc2.1073390211982" id="5404671619589029761" nodeInfo="ng">
-          <property name="vertical" nameId="tpc2.1140524450554" value="true" />
-          <property name="gridLayout" nameId="tpc2.1140524450555" value="true" />
-          <link role="relationDeclaration" roleId="tpc2.1140103550593" targetNodeId="tpce.1105736949336" />
-          <node role="cellLayout" roleId="tpc2.1140524464360" type="tpc2.CellLayout_VerticalGrid" typeId="tpc2.1239814640496" id="2028694650679943652" nodeInfo="nn" />
-          <node role="styleItem" roleId="tpc2.1219418656006" type="tpc2.SelectableStyleSheetItem" typeId="tpc2.1186414928363" id="5404671619589029762" nodeInfo="nn">
-            <property name="flag" nameId="tpc2.1186414551515" value="false" />
-          </node>
-          <node role="styleItem" roleId="tpc2.1219418656006" type="tpc2.IndentLayoutNewLineChildrenStyleClassItem" typeId="tpc2.1237375020029" id="5404671619589029763" nodeInfo="nn">
-            <property name="flag" nameId="tpc2.1186414551515" value="true" />
-          </node>
-          <node role="styleItem" roleId="tpc2.1219418656006" type="tpc2.IndentLayoutNewLineStyleClassItem" typeId="tpc2.1237308012275" id="5404671619589029765" nodeInfo="nn">
-            <property name="flag" nameId="tpc2.1186414551515" value="true" />
-          </node>
-        </node>
-        <node role="childCellModel" roleId="tpc2.1073389446424" type="tpc2.CellModel_Constant" typeId="tpc2.1073389577006" id="5404671619589029766" nodeInfo="nn">
-          <node role="styleItem" roleId="tpc2.1219418656006" type="tpc2.SelectableStyleSheetItem" typeId="tpc2.1186414928363" id="5404671619589029767" nodeInfo="nn">
-            <property name="flag" nameId="tpc2.1186414551515" value="false" />
-          </node>
-          <node role="styleItem" roleId="tpc2.1219418656006" type="tpc2.IndentLayoutNewLineStyleClassItem" typeId="tpc2.1237308012275" id="5404671619589029768" nodeInfo="nn">
-            <property name="flag" nameId="tpc2.1186414551515" value="true" />
-          </node>
-        </node>
-        <node role="renderingCondition" roleId="tpc2.1142887637401" type="tpc2.QueryFunction_NodeCondition" typeId="tpc2.1142886221719" id="5404671619589089454" nodeInfo="nn">
-          <node role="body" roleId="tpee.1137022507850" type="tpee.StatementList" typeId="tpee.1068580123136" id="5404671619589089455" nodeInfo="sn">
-            <node role="statement" roleId="tpee.1068581517665" type="tpee.ExpressionStatement" typeId="tpee.1068580123155" id="658365993683250902" nodeInfo="nn">
-              <node role="expression" roleId="tpee.1068580123156" type="tpee.DotExpression" typeId="tpee.1197027756228" id="5404671619589120708" nodeInfo="nn">
-                <node role="operation" roleId="tpee.1197027833540" type="tp2q.IsNotEmptyOperation" typeId="tp2q.1176501494711" id="5404671619589167925" nodeInfo="nn" />
-                <node role="operand" roleId="tpee.1197027771414" type="tpee.DotExpression" typeId="tpee.1197027756228" id="5404671619589091312" nodeInfo="nn">
-                  <node role="operation" roleId="tpee.1197027833540" type="tp25.SLinkListAccess" typeId="tp25.1138056282393" id="5404671619589105911" nodeInfo="nn">
-                    <link role="link" roleId="tp25.1138056546658" targetNodeId="tpce.1105736949336" />
-                  </node>
-                  <node role="operand" roleId="tpee.1197027771414" type="tpc2.ConceptFunctionParameter_node" typeId="tpc2.1142886811589" id="5404671619589090723" nodeInfo="nn" />
-                </node>
-              </node>
-            </node>
-          </node>
-        </node>
-      </node>
-      <node role="childCellModel" roleId="tpc2.1073389446424" type="tpc2.CellModel_Collection" typeId="tpc2.1073389446423" id="5404671619615525963" nodeInfo="nn">
-        <node role="styleItem" roleId="tpc2.1219418656006" type="tpc2.SelectableStyleSheetItem" typeId="tpc2.1186414928363" id="5404671619615525965" nodeInfo="nn">
-          <property name="flag" nameId="tpc2.1186414551515" value="false" />
-        </node>
-        <node role="cellLayout" roleId="tpc2.1106270802874" type="tpc2.CellLayout_Indent" typeId="tpc2.1237303669825" id="5404671619615525968" nodeInfo="nn" />
-        <node role="childCellModel" roleId="tpc2.1073389446424" type="tpc2.CellModel_Constant" typeId="tpc2.1073389577006" id="5404671619589029777" nodeInfo="nn">
-          <node role="styleItem" roleId="tpc2.1219418656006" type="tpc2.SelectableStyleSheetItem" typeId="tpc2.1186414928363" id="5404671619589029778" nodeInfo="nn">
-            <property name="flag" nameId="tpc2.1186414551515" value="false" />
-          </node>
-          <node role="styleItem" roleId="tpc2.1219418656006" type="tpc2.IndentLayoutNewLineStyleClassItem" typeId="tpc2.1237308012275" id="5404671619589029779" nodeInfo="nn">
-            <property name="flag" nameId="tpc2.1186414551515" value="true" />
-          </node>
-        </node>
-        <node role="childCellModel" roleId="tpc2.1073389446424" type="tpc2.CellModel_Constant" typeId="tpc2.1073389577006" id="5404671619589029780" nodeInfo="nn">
-          <property name="text" nameId="tpc2.1073389577007" value="concept link declarations:" />
-          <link role="parentStyleClass" roleId="tpc2.1381004262292426837" targetNodeId="2395585628932199300" resolveInfo="Keyword" />
-          <node role="styleItem" roleId="tpc2.1219418656006" type="tpc2.SelectableStyleSheetItem" typeId="tpc2.1186414928363" id="5404671619589029781" nodeInfo="nn">
-            <property name="flag" nameId="tpc2.1186414551515" value="true" />
-          </node>
-          <node role="styleItem" roleId="tpc2.1219418656006" type="tpc2.IndentLayoutNewLineStyleClassItem" typeId="tpc2.1237308012275" id="5404671619589029782" nodeInfo="nn">
-            <property name="flag" nameId="tpc2.1186414551515" value="true" />
-          </node>
-        </node>
-        <node role="childCellModel" roleId="tpc2.1073389446424" type="tpc2.CellModel_RefNodeList" typeId="tpc2.1073390211982" id="5404671619589029783" nodeInfo="ng">
-          <property name="vertical" nameId="tpc2.1140524450554" value="true" />
-          <property name="gridLayout" nameId="tpc2.1140524450555" value="true" />
-          <link role="relationDeclaration" roleId="tpc2.1140103550593" targetNodeId="tpce.1137532086877" />
-          <node role="cellLayout" roleId="tpc2.1140524464360" type="tpc2.CellLayout_VerticalGrid" typeId="tpc2.1239814640496" id="2028694650679950401" nodeInfo="nn" />
-          <node role="styleItem" roleId="tpc2.1219418656006" type="tpc2.SelectableStyleSheetItem" typeId="tpc2.1186414928363" id="5404671619589029784" nodeInfo="nn">
-            <property name="flag" nameId="tpc2.1186414551515" value="false" />
-          </node>
-          <node role="styleItem" roleId="tpc2.1219418656006" type="tpc2.IndentLayoutNewLineChildrenStyleClassItem" typeId="tpc2.1237375020029" id="5404671619589029785" nodeInfo="nn">
-            <property name="flag" nameId="tpc2.1186414551515" value="true" />
-          </node>
-          <node role="styleItem" roleId="tpc2.1219418656006" type="tpc2.IndentLayoutNewLineStyleClassItem" typeId="tpc2.1237308012275" id="5404671619589029787" nodeInfo="nn">
-            <property name="flag" nameId="tpc2.1186414551515" value="true" />
-          </node>
-        </node>
-        <node role="childCellModel" roleId="tpc2.1073389446424" type="tpc2.CellModel_Constant" typeId="tpc2.1073389577006" id="5404671619589029744" nodeInfo="nn">
-          <node role="styleItem" roleId="tpc2.1219418656006" type="tpc2.SelectableStyleSheetItem" typeId="tpc2.1186414928363" id="5404671619589029745" nodeInfo="nn">
-            <property name="flag" nameId="tpc2.1186414551515" value="false" />
-          </node>
-          <node role="styleItem" roleId="tpc2.1219418656006" type="tpc2.IndentLayoutNewLineStyleClassItem" typeId="tpc2.1237308012275" id="5404671619589029746" nodeInfo="nn">
-            <property name="flag" nameId="tpc2.1186414551515" value="true" />
-          </node>
-        </node>
-        <node role="renderingCondition" roleId="tpc2.1142887637401" type="tpc2.QueryFunction_NodeCondition" typeId="tpc2.1142886221719" id="5404671619615557679" nodeInfo="nn">
-          <node role="body" roleId="tpee.1137022507850" type="tpee.StatementList" typeId="tpee.1068580123136" id="5404671619615557680" nodeInfo="sn">
-            <node role="statement" roleId="tpee.1068581517665" type="tpee.ExpressionStatement" typeId="tpee.1068580123155" id="5404671619615559773" nodeInfo="nn">
-              <node role="expression" roleId="tpee.1068580123156" type="tpee.DotExpression" typeId="tpee.1197027756228" id="5404671619589226847" nodeInfo="nn">
-                <node role="operation" roleId="tpee.1197027833540" type="tp2q.IsNotEmptyOperation" typeId="tp2q.1176501494711" id="5404671619589260782" nodeInfo="nn" />
-                <node role="operand" roleId="tpee.1197027771414" type="tpee.DotExpression" typeId="tpee.1197027756228" id="5404671619589196535" nodeInfo="nn">
-                  <node role="operation" roleId="tpee.1197027833540" type="tp25.SLinkListAccess" typeId="tp25.1138056282393" id="5404671619589210443" nodeInfo="nn">
-                    <link role="link" roleId="tp25.1138056546658" targetNodeId="tpce.1137532086877" />
-                  </node>
-                  <node role="operand" roleId="tpee.1197027771414" type="tpc2.ConceptFunctionParameter_node" typeId="tpc2.1142886811589" id="5404671619589195947" nodeInfo="nn" />
-                </node>
-              </node>
-            </node>
-          </node>
-        </node>
-      </node>
-    </node>
-  </root>
   <root type="tpc2.CellActionMapDeclaration" typeId="tpc2.1139535219966" id="7806908697099933611" nodeInfo="ng">
     <property name="name" nameId="tpck.1169194664001" value="LinkDeclarationDeleteActions" />
->>>>>>> d161ae6f
     <property name="virtualPackage" nameId="tpck.1193676396447" value="" />
     <link role="applicableConcept" roleId="tpc2.1139535219968" targetNodeId="tpce.1071489288298" resolveInfo="LinkDeclaration" />
     <node role="item" roleId="tpc2.1139535219969" type="tpc2.CellActionMapItem" typeId="tpc2.1139535280617" id="7806908697099933612" nodeInfo="ng">
       <property name="actionId" nameId="tpc2.1139535298778" value="delete_action_id" />
       <node role="executeFunction" roleId="tpc2.1139535280620" type="tpc2.CellActionMap_ExecuteFunction" typeId="tpc2.1139535439104" id="7806908697099933613" nodeInfo="nn">
         <node role="body" roleId="tpee.1137022507850" type="tpee.StatementList" typeId="tpee.1068580123136" id="7806908697099933614" nodeInfo="sn">
-<<<<<<< HEAD
-          <node role="statement" roleId="tpee.1068581517665" type="tpee.LocalVariableDeclarationStatement" typeId="tpee.1068581242864" id="7806908697101995698" nodeInfo="nn">
-            <node role="localVariableDeclaration" roleId="tpee.1068581242865" type="tpee.LocalVariableDeclaration" typeId="tpee.1068581242863" id="7806908697101995699" nodeInfo="nr">
-              <property name="name" nameId="tpck.1169194664001" value="nodeCell" />
-              <node role="type" roleId="tpee.5680397130376446158" type="tpee.ClassifierType" typeId="tpee.1107535904670" id="7806908697101995700" nodeInfo="in">
-                <link role="classifier" roleId="tpee.1107535924139" targetNodeId="nu8v.~EditorCell" resolveInfo="EditorCell" />
-              </node>
-              <node role="initializer" roleId="tpee.1068431790190" type="tpee.DotExpression" typeId="tpee.1197027756228" id="7806908697101995701" nodeInfo="nn">
-                <node role="operand" roleId="tpee.1197027771414" type="tpee.DotExpression" typeId="tpee.1197027756228" id="7806908697101995702" nodeInfo="nn">
-                  <node role="operation" roleId="tpee.1197027833540" type="tpee.InstanceMethodCallOperation" typeId="tpee.1202948039474" id="7806908697101995703" nodeInfo="nn">
-                    <link role="baseMethodDeclaration" roleId="tpee.1068499141037" targetNodeId="srng.~EditorContext%dgetEditorComponent()%cjetbrains%dmps%dopenapi%deditor%dEditorComponent" resolveInfo="getEditorComponent" />
-                  </node>
-                  <node role="operand" roleId="tpee.1197027771414" type="tpc2.ConceptFunctionParameter_editorContext" typeId="tpc2.1161622981231" id="7806908697101995704" nodeInfo="nn" />
-                </node>
-                <node role="operation" roleId="tpee.1197027833540" type="tpee.InstanceMethodCallOperation" typeId="tpee.1202948039474" id="7806908697101995705" nodeInfo="nn">
-                  <link role="baseMethodDeclaration" roleId="tpee.1068499141037" targetNodeId="srng.~EditorComponent%dfindNodeCell(org%djetbrains%dmps%dopenapi%dmodel%dSNode)%cjetbrains%dmps%dopenapi%deditor%dcells%dEditorCell" resolveInfo="findNodeCell" />
-                  <node role="actualArgument" roleId="tpee.1068499141038" type="tpc2.CellActionMap_FunctionParm_selectedNode" typeId="tpc2.1402906326895675325" id="7806908697101995706" nodeInfo="nn" />
-                </node>
-              </node>
-            </node>
-          </node>
-          <node role="statement" roleId="tpee.1068581517665" type="tpee.IfStatement" typeId="tpee.1068580123159" id="7806908697101995707" nodeInfo="nn">
-            <node role="ifTrue" roleId="tpee.1068580123161" type="tpee.StatementList" typeId="tpee.1068580123136" id="7806908697101995708" nodeInfo="sn">
-              <node role="statement" roleId="tpee.1068581517665" type="tpee.ReturnStatement" typeId="tpee.1068581242878" id="7806908697101995709" nodeInfo="nn" />
-            </node>
-            <node role="condition" roleId="tpee.1068580123160" type="tpee.OrExpression" typeId="tpee.1080223426719" id="7806908697101995710" nodeInfo="nn">
-              <node role="leftExpression" roleId="tpee.1081773367580" type="tpee.EqualsExpression" typeId="tpee.1068580123152" id="7806908697101995711" nodeInfo="nn">
-                <node role="leftExpression" roleId="tpee.1081773367580" type="tpee.VariableReference" typeId="tpee.1068498886296" id="7806908697101995712" nodeInfo="nn">
-                  <link role="variableDeclaration" roleId="tpee.1068581517664" targetNodeId="7806908697101995699" resolveInfo="nodeCell" />
-                </node>
-                <node role="rightExpression" roleId="tpee.1081773367579" type="tpee.NullLiteral" typeId="tpee.1070534058343" id="7806908697101995713" nodeInfo="nn" />
-              </node>
-              <node role="rightExpression" roleId="tpee.1081773367579" type="tpee.StaticMethodCall" typeId="tpee.1081236700937" id="7806908697101995714" nodeInfo="nn">
-                <link role="baseMethodDeclaration" roleId="tpee.1068499141037" targetNodeId="bzqj.~ReadOnlyUtil%disCellOrSelectionReadOnlyInEditor(jetbrains%dmps%dopenapi%deditor%dEditorComponent,jetbrains%dmps%dopenapi%deditor%dcells%dEditorCell)%cboolean" resolveInfo="isCellOrSelectionReadOnlyInEditor" />
-                <link role="classConcept" roleId="tpee.1144433194310" targetNodeId="bzqj.~ReadOnlyUtil" resolveInfo="ReadOnlyUtil" />
-                <node role="actualArgument" roleId="tpee.1068499141038" type="tpee.DotExpression" typeId="tpee.1197027756228" id="7806908697101995715" nodeInfo="nn">
-                  <node role="operand" roleId="tpee.1197027771414" type="tpc2.ConceptFunctionParameter_editorContext" typeId="tpc2.1161622981231" id="7806908697101995716" nodeInfo="nn" />
-                  <node role="operation" roleId="tpee.1197027833540" type="tpee.InstanceMethodCallOperation" typeId="tpee.1202948039474" id="7806908697101995717" nodeInfo="nn">
-                    <link role="baseMethodDeclaration" roleId="tpee.1068499141037" targetNodeId="srng.~EditorContext%dgetEditorComponent()%cjetbrains%dmps%dopenapi%deditor%dEditorComponent" resolveInfo="getEditorComponent" />
-                  </node>
-                </node>
-                <node role="actualArgument" roleId="tpee.1068499141038" type="tpee.VariableReference" typeId="tpee.1068498886296" id="7806908697101995718" nodeInfo="nn">
-                  <link role="variableDeclaration" roleId="tpee.1068581517664" targetNodeId="7806908697101995699" resolveInfo="nodeCell" />
-                </node>
-              </node>
-            </node>
-          </node>
-          <node role="statement" roleId="tpee.1068581517665" type="tpee.Statement" typeId="tpee.1068580123157" id="7806908697101995719" nodeInfo="nn" />
-          <node role="statement" roleId="tpee.1068581517665" type="tpee.LocalVariableDeclarationStatement" typeId="tpee.1068581242864" id="7806908697101995720" nodeInfo="nn">
-            <node role="localVariableDeclaration" roleId="tpee.1068581242865" type="tpee.LocalVariableDeclaration" typeId="tpee.1068581242863" id="7806908697101995721" nodeInfo="nr">
-              <property name="name" nameId="tpck.1169194664001" value="conceptDeclaration" />
-              <node role="type" roleId="tpee.5680397130376446158" type="tp25.SNodeType" typeId="tp25.1138055754698" id="7806908697101995722" nodeInfo="in">
-                <link role="concept" roleId="tp25.1138405853777" targetNodeId="tpce.1071489090640" resolveInfo="ConceptDeclaration" />
-              </node>
-              <node role="initializer" roleId="tpee.1068431790190" type="tp25.SNodeTypeCastExpression" typeId="tp25.1140137987495" id="7806908697101995723" nodeInfo="nn">
-                <link role="concept" roleId="tp25.1140138128738" targetNodeId="tpce.1071489090640" resolveInfo="ConceptDeclaration" />
-                <node role="leftExpression" roleId="tp25.1140138123956" type="tpee.DotExpression" typeId="tpee.1197027756228" id="7806908697101995724" nodeInfo="nn">
-                  <node role="operand" roleId="tpee.1197027771414" type="tpc2.CellActionMap_FunctionParm_selectedNode" typeId="tpc2.1402906326895675325" id="7806908697101995725" nodeInfo="nn" />
-                  <node role="operation" roleId="tpee.1197027833540" type="tp25.Node_GetParentOperation" typeId="tp25.1139613262185" id="7806908697101995726" nodeInfo="nn" />
-=======
           <node role="statement" roleId="tpee.1068581517665" type="tpee.IfStatement" typeId="tpee.1068580123159" id="1272170755470131135" nodeInfo="nn">
             <node role="ifTrue" roleId="tpee.1068580123161" type="tpee.StatementList" typeId="tpee.1068580123136" id="1272170755470131136" nodeInfo="sn">
               <node role="statement" roleId="tpee.1068581517665" type="tpee.ReturnStatement" typeId="tpee.1068581242878" id="1272170755470131137" nodeInfo="nn" />
@@ -2999,59 +2643,10 @@
                 <node role="leftExpression" roleId="tp25.1140138123956" type="tpee.DotExpression" typeId="tpee.1197027756228" id="1272170755470131146" nodeInfo="nn">
                   <node role="operand" roleId="tpee.1197027771414" type="tpc2.CellActionMap_FunctionParm_selectedNode" typeId="tpc2.1402906326895675325" id="1272170755470131147" nodeInfo="nn" />
                   <node role="operation" roleId="tpee.1197027833540" type="tp25.Node_GetParentOperation" typeId="tp25.1139613262185" id="1272170755470131148" nodeInfo="nn" />
->>>>>>> d161ae6f
-                </node>
-              </node>
-            </node>
-          </node>
-<<<<<<< HEAD
-          <node role="statement" roleId="tpee.1068581517665" type="tpee.Statement" typeId="tpee.1068580123157" id="7806908697101995727" nodeInfo="nn" />
-          <node role="statement" roleId="tpee.1068581517665" type="tpee.LocalVariableDeclarationStatement" typeId="tpee.1068581242864" id="7806908697101995728" nodeInfo="nn">
-            <node role="localVariableDeclaration" roleId="tpee.1068581242865" type="tpee.LocalVariableDeclaration" typeId="tpee.1068581242863" id="7806908697101995729" nodeInfo="nr">
-              <property name="name" nameId="tpck.1169194664001" value="lastChild" />
-              <node role="type" roleId="tpee.5680397130376446158" type="tp25.SNodeType" typeId="tp25.1138055754698" id="7806908697101995730" nodeInfo="in">
-                <link role="concept" roleId="tp25.1138405853777" targetNodeId="tpce.1071489288298" resolveInfo="LinkDeclaration" />
-              </node>
-              <node role="initializer" roleId="tpee.1068431790190" type="tpee.NullLiteral" typeId="tpee.1070534058343" id="7806908697101995731" nodeInfo="nn" />
-            </node>
-          </node>
-          <node role="statement" roleId="tpee.1068581517665" type="tpee.LocalVariableDeclarationStatement" typeId="tpee.1068581242864" id="7806908697101995732" nodeInfo="nn">
-            <node role="localVariableDeclaration" roleId="tpee.1068581242865" type="tpee.LocalVariableDeclaration" typeId="tpee.1068581242863" id="7806908697101995733" nodeInfo="nr">
-              <property name="name" nameId="tpck.1169194664001" value="childToSelect" />
-              <node role="type" roleId="tpee.5680397130376446158" type="tp25.SNodeType" typeId="tp25.1138055754698" id="7806908697101995734" nodeInfo="in">
-                <link role="concept" roleId="tp25.1138405853777" targetNodeId="tpce.1071489288298" resolveInfo="LinkDeclaration" />
-              </node>
-              <node role="initializer" roleId="tpee.1068431790190" type="tpee.NullLiteral" typeId="tpee.1070534058343" id="7806908697101995735" nodeInfo="nn" />
-            </node>
-          </node>
-          <node role="statement" roleId="tpee.1068581517665" type="tpee.ExpressionStatement" typeId="tpee.1068580123155" id="7806908697101995736" nodeInfo="nn">
-            <node role="expression" roleId="tpee.1068580123156" type="tpee.DotExpression" typeId="tpee.1197027756228" id="7806908697101995737" nodeInfo="nn">
-              <node role="operand" roleId="tpee.1197027771414" type="tpee.DotExpression" typeId="tpee.1197027756228" id="7806908697101995738" nodeInfo="nn">
-                <node role="operand" roleId="tpee.1197027771414" type="tpee.DotExpression" typeId="tpee.1197027756228" id="7806908697101995739" nodeInfo="nn">
-                  <node role="operand" roleId="tpee.1197027771414" type="tpee.VariableReference" typeId="tpee.1068498886296" id="7806908697101995740" nodeInfo="nn">
-                    <link role="variableDeclaration" roleId="tpee.1068581517664" targetNodeId="7806908697101995721" resolveInfo="conceptDeclaration" />
-                  </node>
-                  <node role="operation" roleId="tpee.1197027833540" type="tp25.SLinkListAccess" typeId="tp25.1138056282393" id="7806908697101995741" nodeInfo="nn">
-                    <link role="link" roleId="tp25.1138056546658" targetNodeId="tpce.1071489727083" />
-                  </node>
-                </node>
-                <node role="operation" roleId="tpee.1197027833540" type="tp2q.WhereOperation" typeId="tp2q.1202120902084" id="7806908697101995742" nodeInfo="nn">
-                  <node role="closure" roleId="tp2q.1204796294226" type="tp2c.ClosureLiteral" typeId="tp2c.1199569711397" id="7806908697101995743" nodeInfo="nn">
-                    <node role="body" roleId="tp2c.1199569916463" type="tpee.StatementList" typeId="tpee.1068580123136" id="7806908697101995744" nodeInfo="sn">
-                      <node role="statement" roleId="tpee.1068581517665" type="tpee.ExpressionStatement" typeId="tpee.1068580123155" id="7806908697101995745" nodeInfo="nn">
-                        <node role="expression" roleId="tpee.1068580123156" type="tpee.DotExpression" typeId="tpee.1197027756228" id="7806908697101995746" nodeInfo="nn">
-                          <node role="operand" roleId="tpee.1197027771414" type="tpee.DotExpression" typeId="tpee.1197027756228" id="7806908697101995747" nodeInfo="nn">
-                            <node role="operand" roleId="tpee.1197027771414" type="tpee.VariableReference" typeId="tpee.1068498886296" id="7806908697101995748" nodeInfo="nn">
-                              <link role="variableDeclaration" roleId="tpee.1068581517664" targetNodeId="7806908697101995752" resolveInfo="it" />
-                            </node>
-                            <node role="operation" roleId="tpee.1197027833540" type="tp25.SPropertyAccess" typeId="tp25.1138056022639" id="7806908697101995749" nodeInfo="nn">
-                              <link role="property" roleId="tp25.1138056395725" targetNodeId="tpce.1071599937831" resolveInfo="metaClass" />
-                            </node>
-                          </node>
-                          <node role="operation" roleId="tpee.1197027833540" type="tp25.Property_HasValue_Enum" typeId="tp25.1146171026731" id="7806908697101995750" nodeInfo="nn">
-                            <node role="value" roleId="tp25.1146171026732" type="tp25.EnumMemberReference" typeId="tp25.1138676077309" id="7806908697101995751" nodeInfo="nn">
-                              <link role="enumMember" roleId="tp25.1138676095763" targetNodeId="tpce.1084199179705" />
-=======
+                </node>
+              </node>
+            </node>
+          </node>
           <node role="statement" roleId="tpee.1068581517665" type="tpee.IfStatement" typeId="tpee.1068580123159" id="1272170755470131149" nodeInfo="nn">
             <node role="ifTrue" roleId="tpee.1068580123161" type="tpee.StatementList" typeId="tpee.1068580123136" id="1272170755470131150" nodeInfo="sn">
               <node role="statement" roleId="tpee.1068581517665" type="tpee.IfStatement" typeId="tpee.1068580123159" id="1272170755464452148" nodeInfo="nn">
@@ -3117,48 +2712,11 @@
                               <node role="selectionStart" roleId="tpc2.3604384757217586546" type="tpee.IntegerConstant" typeId="tpee.1068580320020" id="1272170755465466071" nodeInfo="nn">
                                 <property name="value" nameId="tpee.1068580320021" value="0" />
                               </node>
->>>>>>> d161ae6f
                             </node>
                           </node>
                         </node>
                       </node>
                     </node>
-<<<<<<< HEAD
-                    <node role="parameter" roleId="tp2c.1199569906740" type="tp2q.SmartClosureParameterDeclaration" typeId="tp2q.1203518072036" id="7806908697101995752" nodeInfo="ig">
-                      <property name="name" nameId="tpck.1169194664001" value="it" />
-                      <node role="type" roleId="tpee.5680397130376446158" type="tpee.UndefinedType" typeId="tpee.4836112446988635817" id="7806908697101995753" nodeInfo="in" />
-                    </node>
-                  </node>
-                </node>
-              </node>
-              <node role="operation" roleId="tpee.1197027833540" type="tp2q.FoldLeftOperation" typeId="tp2q.1522217801069396578" id="7806908697101995754" nodeInfo="nn">
-                <node role="closure" roleId="tp2q.1204796294226" type="tp2c.ClosureLiteral" typeId="tp2c.1199569711397" id="7806908697101995755" nodeInfo="nn">
-                  <node role="body" roleId="tp2c.1199569916463" type="tpee.StatementList" typeId="tpee.1068580123136" id="7806908697101995756" nodeInfo="sn">
-                    <node role="statement" roleId="tpee.1068581517665" type="tpee.IfStatement" typeId="tpee.1068580123159" id="7806908697101995757" nodeInfo="nn">
-                      <node role="ifTrue" roleId="tpee.1068580123161" type="tpee.StatementList" typeId="tpee.1068580123136" id="7806908697101995758" nodeInfo="sn">
-                        <node role="statement" roleId="tpee.1068581517665" type="tpee.ReturnStatement" typeId="tpee.1068581242878" id="7806908697101995759" nodeInfo="nn">
-                          <node role="expression" roleId="tpee.1068581517676" type="tpee.BooleanConstant" typeId="tpee.1068580123137" id="7806908697101995760" nodeInfo="nn">
-                            <property name="value" nameId="tpee.1068580123138" value="true" />
-                          </node>
-                        </node>
-                      </node>
-                      <node role="condition" roleId="tpee.1068580123160" type="tpee.EqualsExpression" typeId="tpee.1068580123152" id="7806908697101995761" nodeInfo="nn">
-                        <node role="rightExpression" roleId="tpee.1081773367579" type="tpc2.CellActionMap_FunctionParm_selectedNode" typeId="tpc2.1402906326895675325" id="7806908697101995762" nodeInfo="nn" />
-                        <node role="leftExpression" roleId="tpee.1081773367580" type="tpee.VariableReference" typeId="tpee.1068498886296" id="7806908697101995763" nodeInfo="nn">
-                          <link role="variableDeclaration" roleId="tpee.1068581517664" targetNodeId="7806908697101995785" resolveInfo="nextSibling" />
-                        </node>
-                      </node>
-                    </node>
-                    <node role="statement" roleId="tpee.1068581517665" type="tpee.IfStatement" typeId="tpee.1068580123159" id="7806908697101995764" nodeInfo="nn">
-                      <node role="ifTrue" roleId="tpee.1068580123161" type="tpee.StatementList" typeId="tpee.1068580123136" id="7806908697101995765" nodeInfo="sn">
-                        <node role="statement" roleId="tpee.1068581517665" type="tpee.ExpressionStatement" typeId="tpee.1068580123155" id="7806908697101995766" nodeInfo="nn">
-                          <node role="expression" roleId="tpee.1068580123156" type="tpee.AssignmentExpression" typeId="tpee.1068498886294" id="7806908697101995767" nodeInfo="nn">
-                            <node role="rValue" roleId="tpee.1068498886297" type="tpee.VariableReference" typeId="tpee.1068498886296" id="7806908697101995768" nodeInfo="nn">
-                              <link role="variableDeclaration" roleId="tpee.1068581517664" targetNodeId="7806908697101995785" resolveInfo="nextSibling" />
-                            </node>
-                            <node role="lValue" roleId="tpee.1068498886295" type="tpee.VariableReference" typeId="tpee.1068498886296" id="7806908697101995769" nodeInfo="nn">
-                              <link role="variableDeclaration" roleId="tpee.1068581517664" targetNodeId="7806908697101995729" resolveInfo="lastChild" />
-=======
                   </node>
                 </node>
                 <node role="condition" roleId="tpee.1068580123160" type="tpee.DotExpression" typeId="tpee.1197027756228" id="1272170755464452177" nodeInfo="nn">
@@ -3202,35 +2760,10 @@
                               <node role="selectionStart" roleId="tpc2.3604384757217586546" type="tpee.IntegerConstant" typeId="tpee.1068580320020" id="1272170755465466191" nodeInfo="nn">
                                 <property name="value" nameId="tpee.1068580320021" value="0" />
                               </node>
->>>>>>> d161ae6f
                             </node>
                           </node>
                         </node>
                       </node>
-<<<<<<< HEAD
-                      <node role="condition" roleId="tpee.1068580123160" type="tpee.NotExpression" typeId="tpee.1081516740877" id="7806908697101995770" nodeInfo="nn">
-                        <node role="expression" roleId="tpee.1081516765348" type="tpee.VariableReference" typeId="tpee.1068498886296" id="7806908697101995771" nodeInfo="nn">
-                          <link role="variableDeclaration" roleId="tpee.1068581517664" targetNodeId="7806908697101995783" resolveInfo="nodeVisited" />
-                        </node>
-                      </node>
-                      <node role="elsifClauses" roleId="tpee.1206060520071" type="tpee.ElsifClause" typeId="tpee.1206060495898" id="7806908697101995772" nodeInfo="ng">
-                        <node role="condition" roleId="tpee.1206060619838" type="tpee.EqualsExpression" typeId="tpee.1068580123152" id="7806908697101995773" nodeInfo="nn">
-                          <node role="rightExpression" roleId="tpee.1081773367579" type="tpee.NullLiteral" typeId="tpee.1070534058343" id="7806908697101995774" nodeInfo="nn" />
-                          <node role="leftExpression" roleId="tpee.1081773367580" type="tpee.VariableReference" typeId="tpee.1068498886296" id="7806908697101995775" nodeInfo="nn">
-                            <link role="variableDeclaration" roleId="tpee.1068581517664" targetNodeId="7806908697101995733" resolveInfo="childToSelect" />
-                          </node>
-                        </node>
-                        <node role="statementList" roleId="tpee.1206060644605" type="tpee.StatementList" typeId="tpee.1068580123136" id="7806908697101995776" nodeInfo="sn">
-                          <node role="statement" roleId="tpee.1068581517665" type="tpee.ExpressionStatement" typeId="tpee.1068580123155" id="7806908697101995777" nodeInfo="nn">
-                            <node role="expression" roleId="tpee.1068580123156" type="tpee.AssignmentExpression" typeId="tpee.1068498886294" id="7806908697101995778" nodeInfo="nn">
-                              <node role="rValue" roleId="tpee.1068498886297" type="tpee.VariableReference" typeId="tpee.1068498886296" id="7806908697101995779" nodeInfo="nn">
-                                <link role="variableDeclaration" roleId="tpee.1068581517664" targetNodeId="7806908697101995785" resolveInfo="nextSibling" />
-                              </node>
-                              <node role="lValue" roleId="tpee.1068498886295" type="tpee.VariableReference" typeId="tpee.1068498886296" id="7806908697101995780" nodeInfo="nn">
-                                <link role="variableDeclaration" roleId="tpee.1068581517664" targetNodeId="7806908697101995733" resolveInfo="childToSelect" />
-                              </node>
-                            </node>
-=======
                       <node role="ifFalseStatement" roleId="tpee.1082485599094" type="tpee.BlockStatement" typeId="tpee.1082485599095" id="1272170755464452196" nodeInfo="nn">
                         <node role="statements" roleId="tpee.1082485599096" type="tpee.StatementList" typeId="tpee.1068580123136" id="1272170755464452197" nodeInfo="sn">
                           <node role="statement" roleId="tpee.1068581517665" type="tpee.ExpressionStatement" typeId="tpee.1068580123155" id="1272170755464452198" nodeInfo="nn">
@@ -3261,106 +2794,10 @@
                         <node role="operation" roleId="tpee.1197027833540" type="tp25.Property_HasValue_Enum" typeId="tp25.1146171026731" id="1272170755464452208" nodeInfo="nn">
                           <node role="value" roleId="tp25.1146171026732" type="tp25.EnumMemberReference" typeId="tp25.1138676077309" id="1272170755464452209" nodeInfo="nn">
                             <link role="enumMember" roleId="tp25.1138676095763" targetNodeId="tpce.1084199179705" />
->>>>>>> d161ae6f
                           </node>
                         </node>
                       </node>
                     </node>
-<<<<<<< HEAD
-                    <node role="statement" roleId="tpee.1068581517665" type="tpee.ReturnStatement" typeId="tpee.1068581242878" id="7806908697101995781" nodeInfo="nn">
-                      <node role="expression" roleId="tpee.1068581517676" type="tpee.VariableReference" typeId="tpee.1068498886296" id="7806908697101995782" nodeInfo="nn">
-                        <link role="variableDeclaration" roleId="tpee.1068581517664" targetNodeId="7806908697101995783" resolveInfo="nodeVisited" />
-                      </node>
-                    </node>
-                  </node>
-                  <node role="parameter" roleId="tp2c.1199569906740" type="tpee.ParameterDeclaration" typeId="tpee.1068498886292" id="7806908697101995783" nodeInfo="ir">
-                    <property name="name" nameId="tpck.1169194664001" value="nodeVisited" />
-                    <node role="type" roleId="tpee.5680397130376446158" type="tpee.BooleanType" typeId="tpee.1070534644030" id="7806908697101995784" nodeInfo="in" />
-                  </node>
-                  <node role="parameter" roleId="tp2c.1199569906740" type="tp2q.SmartClosureParameterDeclaration" typeId="tp2q.1203518072036" id="7806908697101995785" nodeInfo="ig">
-                    <property name="name" nameId="tpck.1169194664001" value="nextSibling" />
-                    <node role="type" roleId="tpee.5680397130376446158" type="tpee.UndefinedType" typeId="tpee.4836112446988635817" id="7806908697101995786" nodeInfo="in" />
-                  </node>
-                </node>
-                <node role="seed" roleId="tp2q.1522217801069421796" type="tpee.BooleanConstant" typeId="tpee.1068580123137" id="7806908697101995787" nodeInfo="nn">
-                  <property name="value" nameId="tpee.1068580123138" value="false" />
-                </node>
-              </node>
-            </node>
-          </node>
-          <node role="statement" roleId="tpee.1068581517665" type="tpee.Statement" typeId="tpee.1068580123157" id="7806908697101995788" nodeInfo="nn" />
-          <node role="statement" roleId="tpee.1068581517665" type="tpee.ExpressionStatement" typeId="tpee.1068580123155" id="7806908697101995789" nodeInfo="nn">
-            <node role="expression" roleId="tpee.1068580123156" type="tpee.DotExpression" typeId="tpee.1197027756228" id="7806908697101995790" nodeInfo="nn">
-              <node role="operand" roleId="tpee.1197027771414" type="tpc2.CellActionMap_FunctionParm_selectedNode" typeId="tpc2.1402906326895675325" id="7806908697101995791" nodeInfo="nn" />
-              <node role="operation" roleId="tpee.1197027833540" type="tp25.Node_DeleteOperation" typeId="tp25.1140133623887" id="7806908697101995792" nodeInfo="nn" />
-            </node>
-          </node>
-          <node role="statement" roleId="tpee.1068581517665" type="tpee.IfStatement" typeId="tpee.1068580123159" id="7806908697101995793" nodeInfo="nn">
-            <node role="ifTrue" roleId="tpee.1068580123161" type="tpee.StatementList" typeId="tpee.1068580123136" id="7806908697101995794" nodeInfo="sn">
-              <node role="statement" roleId="tpee.1068581517665" type="tpee.ExpressionStatement" typeId="tpee.1068580123155" id="7806908697101995795" nodeInfo="nn">
-                <node role="expression" roleId="tpee.1068580123156" type="tpee.DotExpression" typeId="tpee.1197027756228" id="7806908697101995796" nodeInfo="nn">
-                  <node role="operand" roleId="tpee.1197027771414" type="tpee.VariableReference" typeId="tpee.1068498886296" id="7806908697101995797" nodeInfo="nn">
-                    <link role="variableDeclaration" roleId="tpee.1068581517664" targetNodeId="7806908697101995733" resolveInfo="childToSelect" />
-                  </node>
-                  <node role="operation" roleId="tpee.1197027833540" type="tpc2.SelectInEditorOperation" typeId="tpc2.3647146066980922272" id="7806908697101995798" nodeInfo="nn">
-                    <node role="editorContext" roleId="tpc2.1948540814633499358" type="tpc2.ConceptFunctionParameter_editorContext" typeId="tpc2.1161622981231" id="7806908697101995799" nodeInfo="nn" />
-                    <node role="selectionStart" roleId="tpc2.3604384757217586546" type="tpee.IntegerConstant" typeId="tpee.1068580320020" id="7806908697101995800" nodeInfo="nn">
-                      <property name="value" nameId="tpee.1068580320021" value="0" />
-                    </node>
-                    <node role="cellSelector" roleId="tpc2.1948540814635895774" type="tpc2.PredefinedSelector" typeId="tpc2.3547227755871693971" id="7806908697101995801" nodeInfo="ng">
-                      <property name="cellId" nameId="tpc2.2162403111523065396" value="first" />
-                    </node>
-                  </node>
-                </node>
-              </node>
-            </node>
-            <node role="condition" roleId="tpee.1068580123160" type="tpee.NotEqualsExpression" typeId="tpee.1073239437375" id="7806908697101995802" nodeInfo="nn">
-              <node role="rightExpression" roleId="tpee.1081773367579" type="tpee.NullLiteral" typeId="tpee.1070534058343" id="7806908697101995803" nodeInfo="nn" />
-              <node role="leftExpression" roleId="tpee.1081773367580" type="tpee.VariableReference" typeId="tpee.1068498886296" id="7806908697101995804" nodeInfo="nn">
-                <link role="variableDeclaration" roleId="tpee.1068581517664" targetNodeId="7806908697101995733" resolveInfo="childToSelect" />
-              </node>
-            </node>
-            <node role="elsifClauses" roleId="tpee.1206060520071" type="tpee.ElsifClause" typeId="tpee.1206060495898" id="7806908697101995805" nodeInfo="ng">
-              <node role="condition" roleId="tpee.1206060619838" type="tpee.NotEqualsExpression" typeId="tpee.1073239437375" id="7806908697101995806" nodeInfo="nn">
-                <node role="rightExpression" roleId="tpee.1081773367579" type="tpee.NullLiteral" typeId="tpee.1070534058343" id="7806908697101995807" nodeInfo="nn" />
-                <node role="leftExpression" roleId="tpee.1081773367580" type="tpee.VariableReference" typeId="tpee.1068498886296" id="7806908697101995808" nodeInfo="nn">
-                  <link role="variableDeclaration" roleId="tpee.1068581517664" targetNodeId="7806908697101995729" resolveInfo="lastChild" />
-                </node>
-              </node>
-              <node role="statementList" roleId="tpee.1206060644605" type="tpee.StatementList" typeId="tpee.1068580123136" id="7806908697101995809" nodeInfo="sn">
-                <node role="statement" roleId="tpee.1068581517665" type="tpee.ExpressionStatement" typeId="tpee.1068580123155" id="7806908697101995810" nodeInfo="nn">
-                  <node role="expression" roleId="tpee.1068580123156" type="tpee.DotExpression" typeId="tpee.1197027756228" id="7806908697101995811" nodeInfo="nn">
-                    <node role="operand" roleId="tpee.1197027771414" type="tpee.VariableReference" typeId="tpee.1068498886296" id="7806908697101995812" nodeInfo="nn">
-                      <link role="variableDeclaration" roleId="tpee.1068581517664" targetNodeId="7806908697101995729" resolveInfo="lastChild" />
-                    </node>
-                    <node role="operation" roleId="tpee.1197027833540" type="tpc2.SelectInEditorOperation" typeId="tpc2.3647146066980922272" id="7806908697101995813" nodeInfo="nn">
-                      <node role="editorContext" roleId="tpc2.1948540814633499358" type="tpc2.ConceptFunctionParameter_editorContext" typeId="tpc2.1161622981231" id="7806908697101995814" nodeInfo="nn" />
-                      <node role="selectionStart" roleId="tpc2.3604384757217586546" type="tpee.IntegerConstant" typeId="tpee.1068580320020" id="7806908697101995815" nodeInfo="nn">
-                        <property name="value" nameId="tpee.1068580320021" value="-1" />
-                      </node>
-                      <node role="cellSelector" roleId="tpc2.1948540814635895774" type="tpc2.PredefinedSelector" typeId="tpc2.3547227755871693971" id="7806908697101995816" nodeInfo="ng">
-                        <property name="cellId" nameId="tpc2.2162403111523065396" value="last" />
-                      </node>
-                    </node>
-                  </node>
-                </node>
-              </node>
-            </node>
-            <node role="ifFalseStatement" roleId="tpee.1082485599094" type="tpee.BlockStatement" typeId="tpee.1082485599095" id="7806908697101995817" nodeInfo="nn">
-              <node role="statements" roleId="tpee.1082485599096" type="tpee.StatementList" typeId="tpee.1068580123136" id="7806908697101995818" nodeInfo="sn">
-                <node role="statement" roleId="tpee.1068581517665" type="tpee.ExpressionStatement" typeId="tpee.1068580123155" id="7806908697101995819" nodeInfo="nn">
-                  <node role="expression" roleId="tpee.1068580123156" type="tpee.DotExpression" typeId="tpee.1197027756228" id="7806908697101995820" nodeInfo="nn">
-                    <node role="operand" roleId="tpee.1197027771414" type="tpee.VariableReference" typeId="tpee.1068498886296" id="7806908697101995821" nodeInfo="nn">
-                      <link role="variableDeclaration" roleId="tpee.1068581517664" targetNodeId="7806908697101995721" resolveInfo="conceptDeclaration" />
-                    </node>
-                    <node role="operation" roleId="tpee.1197027833540" type="tpc2.SelectInEditorOperation" typeId="tpc2.3647146066980922272" id="7806908697101995822" nodeInfo="nn">
-                      <node role="editorContext" roleId="tpc2.1948540814633499358" type="tpc2.ConceptFunctionParameter_editorContext" typeId="tpc2.1161622981231" id="7806908697101995823" nodeInfo="nn" />
-                      <node role="cellSelector" roleId="tpc2.1948540814635895774" type="tpc2.CellIdReferenceSelector" typeId="tpc2.4323500428136740385" id="7806908697103236335" nodeInfo="ng">
-                        <link role="id" roleId="tpc2.4323500428136742952" targetNodeId="7806908697099965494" resolveInfo="emptyChildrenPlaceHolder" />
-                      </node>
-                      <node role="selectionStart" roleId="tpc2.3604384757217586546" type="tpee.IntegerConstant" typeId="tpee.1068580320020" id="7806908697101995825" nodeInfo="nn">
-                        <property name="value" nameId="tpee.1068580320021" value="0" />
-=======
                   </node>
                   <node role="condition" roleId="tpee.1206060619838" type="tpee.DotExpression" typeId="tpee.1197027756228" id="1272170755464452210" nodeInfo="nn">
                     <node role="operand" roleId="tpee.1197027771414" type="tpee.VariableReference" typeId="tpee.1068498886296" id="1272170755464452211" nodeInfo="nn">
@@ -3414,7 +2851,6 @@
                       <node role="parameter" roleId="tp2c.1199569906740" type="tp2q.SmartClosureParameterDeclaration" typeId="tp2q.1203518072036" id="1272170755470136808" nodeInfo="ig">
                         <property name="name" nameId="tpck.1169194664001" value="it" />
                         <node role="type" roleId="tpee.5680397130376446158" type="tpee.UndefinedType" typeId="tpee.4836112446988635817" id="1272170755470136809" nodeInfo="in" />
->>>>>>> d161ae6f
                       </node>
                     </node>
                   </node>
@@ -3430,66 +2866,6 @@
       <property name="actionId" nameId="tpc2.1139535298778" value="backspace_action_id" />
       <node role="executeFunction" roleId="tpc2.1139535280620" type="tpc2.CellActionMap_ExecuteFunction" typeId="tpc2.1139535439104" id="7806908697102005781" nodeInfo="nn">
         <node role="body" roleId="tpee.1137022507850" type="tpee.StatementList" typeId="tpee.1068580123136" id="7806908697102005782" nodeInfo="sn">
-<<<<<<< HEAD
-          <node role="statement" roleId="tpee.1068581517665" type="tpee.LocalVariableDeclarationStatement" typeId="tpee.1068581242864" id="7806908697102005783" nodeInfo="nn">
-            <node role="localVariableDeclaration" roleId="tpee.1068581242865" type="tpee.LocalVariableDeclaration" typeId="tpee.1068581242863" id="7806908697102005784" nodeInfo="nr">
-              <property name="name" nameId="tpck.1169194664001" value="nodeCell" />
-              <node role="type" roleId="tpee.5680397130376446158" type="tpee.ClassifierType" typeId="tpee.1107535904670" id="7806908697102005785" nodeInfo="in">
-                <link role="classifier" roleId="tpee.1107535924139" targetNodeId="nu8v.~EditorCell" resolveInfo="EditorCell" />
-              </node>
-              <node role="initializer" roleId="tpee.1068431790190" type="tpee.DotExpression" typeId="tpee.1197027756228" id="7806908697102005786" nodeInfo="nn">
-                <node role="operand" roleId="tpee.1197027771414" type="tpee.DotExpression" typeId="tpee.1197027756228" id="7806908697102005787" nodeInfo="nn">
-                  <node role="operation" roleId="tpee.1197027833540" type="tpee.InstanceMethodCallOperation" typeId="tpee.1202948039474" id="7806908697102005788" nodeInfo="nn">
-                    <link role="baseMethodDeclaration" roleId="tpee.1068499141037" targetNodeId="srng.~EditorContext%dgetEditorComponent()%cjetbrains%dmps%dopenapi%deditor%dEditorComponent" resolveInfo="getEditorComponent" />
-                  </node>
-                  <node role="operand" roleId="tpee.1197027771414" type="tpc2.ConceptFunctionParameter_editorContext" typeId="tpc2.1161622981231" id="7806908697102005789" nodeInfo="nn" />
-                </node>
-                <node role="operation" roleId="tpee.1197027833540" type="tpee.InstanceMethodCallOperation" typeId="tpee.1202948039474" id="7806908697102005790" nodeInfo="nn">
-                  <link role="baseMethodDeclaration" roleId="tpee.1068499141037" targetNodeId="srng.~EditorComponent%dfindNodeCell(org%djetbrains%dmps%dopenapi%dmodel%dSNode)%cjetbrains%dmps%dopenapi%deditor%dcells%dEditorCell" resolveInfo="findNodeCell" />
-                  <node role="actualArgument" roleId="tpee.1068499141038" type="tpc2.CellActionMap_FunctionParm_selectedNode" typeId="tpc2.1402906326895675325" id="7806908697102005791" nodeInfo="nn" />
-                </node>
-              </node>
-            </node>
-          </node>
-          <node role="statement" roleId="tpee.1068581517665" type="tpee.IfStatement" typeId="tpee.1068580123159" id="7806908697102005792" nodeInfo="nn">
-            <node role="ifTrue" roleId="tpee.1068580123161" type="tpee.StatementList" typeId="tpee.1068580123136" id="7806908697102005793" nodeInfo="sn">
-              <node role="statement" roleId="tpee.1068581517665" type="tpee.ReturnStatement" typeId="tpee.1068581242878" id="7806908697102005794" nodeInfo="nn" />
-            </node>
-            <node role="condition" roleId="tpee.1068580123160" type="tpee.OrExpression" typeId="tpee.1080223426719" id="7806908697102005795" nodeInfo="nn">
-              <node role="leftExpression" roleId="tpee.1081773367580" type="tpee.EqualsExpression" typeId="tpee.1068580123152" id="7806908697102005796" nodeInfo="nn">
-                <node role="leftExpression" roleId="tpee.1081773367580" type="tpee.VariableReference" typeId="tpee.1068498886296" id="7806908697102005797" nodeInfo="nn">
-                  <link role="variableDeclaration" roleId="tpee.1068581517664" targetNodeId="7806908697102005784" resolveInfo="nodeCell" />
-                </node>
-                <node role="rightExpression" roleId="tpee.1081773367579" type="tpee.NullLiteral" typeId="tpee.1070534058343" id="7806908697102005798" nodeInfo="nn" />
-              </node>
-              <node role="rightExpression" roleId="tpee.1081773367579" type="tpee.StaticMethodCall" typeId="tpee.1081236700937" id="7806908697102005799" nodeInfo="nn">
-                <link role="baseMethodDeclaration" roleId="tpee.1068499141037" targetNodeId="bzqj.~ReadOnlyUtil%disCellOrSelectionReadOnlyInEditor(jetbrains%dmps%dopenapi%deditor%dEditorComponent,jetbrains%dmps%dopenapi%deditor%dcells%dEditorCell)%cboolean" resolveInfo="isCellOrSelectionReadOnlyInEditor" />
-                <link role="classConcept" roleId="tpee.1144433194310" targetNodeId="bzqj.~ReadOnlyUtil" resolveInfo="ReadOnlyUtil" />
-                <node role="actualArgument" roleId="tpee.1068499141038" type="tpee.DotExpression" typeId="tpee.1197027756228" id="7806908697102005800" nodeInfo="nn">
-                  <node role="operand" roleId="tpee.1197027771414" type="tpc2.ConceptFunctionParameter_editorContext" typeId="tpc2.1161622981231" id="7806908697102005801" nodeInfo="nn" />
-                  <node role="operation" roleId="tpee.1197027833540" type="tpee.InstanceMethodCallOperation" typeId="tpee.1202948039474" id="7806908697102005802" nodeInfo="nn">
-                    <link role="baseMethodDeclaration" roleId="tpee.1068499141037" targetNodeId="srng.~EditorContext%dgetEditorComponent()%cjetbrains%dmps%dopenapi%deditor%dEditorComponent" resolveInfo="getEditorComponent" />
-                  </node>
-                </node>
-                <node role="actualArgument" roleId="tpee.1068499141038" type="tpee.VariableReference" typeId="tpee.1068498886296" id="7806908697102005803" nodeInfo="nn">
-                  <link role="variableDeclaration" roleId="tpee.1068581517664" targetNodeId="7806908697102005784" resolveInfo="nodeCell" />
-                </node>
-              </node>
-            </node>
-          </node>
-          <node role="statement" roleId="tpee.1068581517665" type="tpee.Statement" typeId="tpee.1068580123157" id="7806908697102005804" nodeInfo="nn" />
-          <node role="statement" roleId="tpee.1068581517665" type="tpee.LocalVariableDeclarationStatement" typeId="tpee.1068581242864" id="7806908697102005805" nodeInfo="nn">
-            <node role="localVariableDeclaration" roleId="tpee.1068581242865" type="tpee.LocalVariableDeclaration" typeId="tpee.1068581242863" id="7806908697102005806" nodeInfo="nr">
-              <property name="name" nameId="tpck.1169194664001" value="conceptDeclaration" />
-              <node role="type" roleId="tpee.5680397130376446158" type="tp25.SNodeType" typeId="tp25.1138055754698" id="7806908697102005807" nodeInfo="in">
-                <link role="concept" roleId="tp25.1138405853777" targetNodeId="tpce.1071489090640" resolveInfo="ConceptDeclaration" />
-              </node>
-              <node role="initializer" roleId="tpee.1068431790190" type="tp25.SNodeTypeCastExpression" typeId="tp25.1140137987495" id="7806908697102005808" nodeInfo="nn">
-                <link role="concept" roleId="tp25.1140138128738" targetNodeId="tpce.1071489090640" resolveInfo="ConceptDeclaration" />
-                <node role="leftExpression" roleId="tp25.1140138123956" type="tpee.DotExpression" typeId="tpee.1197027756228" id="7806908697102005809" nodeInfo="nn">
-                  <node role="operand" roleId="tpee.1197027771414" type="tpc2.CellActionMap_FunctionParm_selectedNode" typeId="tpc2.1402906326895675325" id="7806908697102005810" nodeInfo="nn" />
-                  <node role="operation" roleId="tpee.1197027833540" type="tp25.Node_GetParentOperation" typeId="tp25.1139613262185" id="7806908697102005811" nodeInfo="nn" />
-=======
           <node role="statement" roleId="tpee.1068581517665" type="tpee.IfStatement" typeId="tpee.1068580123159" id="1272170755470151153" nodeInfo="nn">
             <node role="ifTrue" roleId="tpee.1068580123161" type="tpee.StatementList" typeId="tpee.1068580123136" id="1272170755470151154" nodeInfo="sn">
               <node role="statement" roleId="tpee.1068581517665" type="tpee.ReturnStatement" typeId="tpee.1068581242878" id="1272170755470151155" nodeInfo="nn" />
@@ -3514,59 +2890,10 @@
                 <node role="leftExpression" roleId="tp25.1140138123956" type="tpee.DotExpression" typeId="tpee.1197027756228" id="1272170755470151164" nodeInfo="nn">
                   <node role="operand" roleId="tpee.1197027771414" type="tpc2.CellActionMap_FunctionParm_selectedNode" typeId="tpc2.1402906326895675325" id="1272170755470151165" nodeInfo="nn" />
                   <node role="operation" roleId="tpee.1197027833540" type="tp25.Node_GetParentOperation" typeId="tp25.1139613262185" id="1272170755470151166" nodeInfo="nn" />
->>>>>>> d161ae6f
-                </node>
-              </node>
-            </node>
-          </node>
-<<<<<<< HEAD
-          <node role="statement" roleId="tpee.1068581517665" type="tpee.Statement" typeId="tpee.1068580123157" id="7806908697102005812" nodeInfo="nn" />
-          <node role="statement" roleId="tpee.1068581517665" type="tpee.LocalVariableDeclarationStatement" typeId="tpee.1068581242864" id="7806908697102005813" nodeInfo="nn">
-            <node role="localVariableDeclaration" roleId="tpee.1068581242865" type="tpee.LocalVariableDeclaration" typeId="tpee.1068581242863" id="7806908697102005814" nodeInfo="nr">
-              <property name="name" nameId="tpck.1169194664001" value="childReference" />
-              <node role="type" roleId="tpee.5680397130376446158" type="tp25.SNodeType" typeId="tp25.1138055754698" id="7806908697102005815" nodeInfo="in">
-                <link role="concept" roleId="tp25.1138405853777" targetNodeId="tpce.1071489288298" resolveInfo="LinkDeclaration" />
-              </node>
-              <node role="initializer" roleId="tpee.1068431790190" type="tpee.NullLiteral" typeId="tpee.1070534058343" id="7806908697102005816" nodeInfo="nn" />
-            </node>
-          </node>
-          <node role="statement" roleId="tpee.1068581517665" type="tpee.LocalVariableDeclarationStatement" typeId="tpee.1068581242864" id="7806908697102005817" nodeInfo="nn">
-            <node role="localVariableDeclaration" roleId="tpee.1068581242865" type="tpee.LocalVariableDeclaration" typeId="tpee.1068581242863" id="7806908697102005818" nodeInfo="nr">
-              <property name="name" nameId="tpck.1169194664001" value="childToSelect" />
-              <node role="type" roleId="tpee.5680397130376446158" type="tp25.SNodeType" typeId="tp25.1138055754698" id="7806908697102005819" nodeInfo="in">
-                <link role="concept" roleId="tp25.1138405853777" targetNodeId="tpce.1071489288298" resolveInfo="LinkDeclaration" />
-              </node>
-              <node role="initializer" roleId="tpee.1068431790190" type="tpee.NullLiteral" typeId="tpee.1070534058343" id="7806908697102005820" nodeInfo="nn" />
-            </node>
-          </node>
-          <node role="statement" roleId="tpee.1068581517665" type="tpee.ExpressionStatement" typeId="tpee.1068580123155" id="7806908697102005821" nodeInfo="nn">
-            <node role="expression" roleId="tpee.1068580123156" type="tpee.DotExpression" typeId="tpee.1197027756228" id="7806908697102005822" nodeInfo="nn">
-              <node role="operand" roleId="tpee.1197027771414" type="tpee.DotExpression" typeId="tpee.1197027756228" id="7806908697102005823" nodeInfo="nn">
-                <node role="operand" roleId="tpee.1197027771414" type="tpee.DotExpression" typeId="tpee.1197027756228" id="7806908697102005824" nodeInfo="nn">
-                  <node role="operand" roleId="tpee.1197027771414" type="tpee.VariableReference" typeId="tpee.1068498886296" id="7806908697102005825" nodeInfo="nn">
-                    <link role="variableDeclaration" roleId="tpee.1068581517664" targetNodeId="7806908697102005806" resolveInfo="conceptDeclaration" />
-                  </node>
-                  <node role="operation" roleId="tpee.1197027833540" type="tp25.SLinkListAccess" typeId="tp25.1138056282393" id="7806908697102005826" nodeInfo="nn">
-                    <link role="link" roleId="tp25.1138056546658" targetNodeId="tpce.1071489727083" />
-                  </node>
-                </node>
-                <node role="operation" roleId="tpee.1197027833540" type="tp2q.WhereOperation" typeId="tp2q.1202120902084" id="7806908697102005827" nodeInfo="nn">
-                  <node role="closure" roleId="tp2q.1204796294226" type="tp2c.ClosureLiteral" typeId="tp2c.1199569711397" id="7806908697102005828" nodeInfo="nn">
-                    <node role="body" roleId="tp2c.1199569916463" type="tpee.StatementList" typeId="tpee.1068580123136" id="7806908697102005829" nodeInfo="sn">
-                      <node role="statement" roleId="tpee.1068581517665" type="tpee.ExpressionStatement" typeId="tpee.1068580123155" id="7806908697102005830" nodeInfo="nn">
-                        <node role="expression" roleId="tpee.1068580123156" type="tpee.DotExpression" typeId="tpee.1197027756228" id="7806908697102005831" nodeInfo="nn">
-                          <node role="operand" roleId="tpee.1197027771414" type="tpee.DotExpression" typeId="tpee.1197027756228" id="7806908697102005832" nodeInfo="nn">
-                            <node role="operand" roleId="tpee.1197027771414" type="tpee.VariableReference" typeId="tpee.1068498886296" id="7806908697102005833" nodeInfo="nn">
-                              <link role="variableDeclaration" roleId="tpee.1068581517664" targetNodeId="7806908697102005837" resolveInfo="it" />
-                            </node>
-                            <node role="operation" roleId="tpee.1197027833540" type="tp25.SPropertyAccess" typeId="tp25.1138056022639" id="7806908697102005834" nodeInfo="nn">
-                              <link role="property" roleId="tp25.1138056395725" targetNodeId="tpce.1071599937831" resolveInfo="metaClass" />
-                            </node>
-                          </node>
-                          <node role="operation" roleId="tpee.1197027833540" type="tp25.Property_HasValue_Enum" typeId="tp25.1146171026731" id="7806908697102005835" nodeInfo="nn">
-                            <node role="value" roleId="tp25.1146171026732" type="tp25.EnumMemberReference" typeId="tp25.1138676077309" id="7806908697102005836" nodeInfo="nn">
-                              <link role="enumMember" roleId="tp25.1138676095763" targetNodeId="tpce.1084199179705" />
-=======
+                </node>
+              </node>
+            </node>
+          </node>
           <node role="statement" roleId="tpee.1068581517665" type="tpee.IfStatement" typeId="tpee.1068580123159" id="1272170755470151167" nodeInfo="nn">
             <node role="ifTrue" roleId="tpee.1068580123161" type="tpee.StatementList" typeId="tpee.1068580123136" id="1272170755470151168" nodeInfo="sn">
               <node role="statement" roleId="tpee.1068581517665" type="tpee.IfStatement" typeId="tpee.1068580123159" id="1272170755464640265" nodeInfo="nn">
@@ -3632,48 +2959,11 @@
                               <node role="selectionStart" roleId="tpc2.3604384757217586546" type="tpee.IntegerConstant" typeId="tpee.1068580320020" id="1272170755465466656" nodeInfo="nn">
                                 <property name="value" nameId="tpee.1068580320021" value="0" />
                               </node>
->>>>>>> d161ae6f
                             </node>
                           </node>
                         </node>
                       </node>
                     </node>
-<<<<<<< HEAD
-                    <node role="parameter" roleId="tp2c.1199569906740" type="tp2q.SmartClosureParameterDeclaration" typeId="tp2q.1203518072036" id="7806908697102005837" nodeInfo="ig">
-                      <property name="name" nameId="tpck.1169194664001" value="it" />
-                      <node role="type" roleId="tpee.5680397130376446158" type="tpee.UndefinedType" typeId="tpee.4836112446988635817" id="7806908697102005838" nodeInfo="in" />
-                    </node>
-                  </node>
-                </node>
-              </node>
-              <node role="operation" roleId="tpee.1197027833540" type="tp2q.FoldLeftOperation" typeId="tp2q.1522217801069396578" id="7806908697102005839" nodeInfo="nn">
-                <node role="closure" roleId="tp2q.1204796294226" type="tp2c.ClosureLiteral" typeId="tp2c.1199569711397" id="7806908697102005840" nodeInfo="nn">
-                  <node role="body" roleId="tp2c.1199569916463" type="tpee.StatementList" typeId="tpee.1068580123136" id="7806908697102005841" nodeInfo="sn">
-                    <node role="statement" roleId="tpee.1068581517665" type="tpee.IfStatement" typeId="tpee.1068580123159" id="7806908697102005842" nodeInfo="nn">
-                      <node role="ifTrue" roleId="tpee.1068580123161" type="tpee.StatementList" typeId="tpee.1068580123136" id="7806908697102005843" nodeInfo="sn">
-                        <node role="statement" roleId="tpee.1068581517665" type="tpee.ReturnStatement" typeId="tpee.1068581242878" id="7806908697102005844" nodeInfo="nn">
-                          <node role="expression" roleId="tpee.1068581517676" type="tpee.BooleanConstant" typeId="tpee.1068580123137" id="7806908697102005845" nodeInfo="nn">
-                            <property name="value" nameId="tpee.1068580123138" value="true" />
-                          </node>
-                        </node>
-                      </node>
-                      <node role="condition" roleId="tpee.1068580123160" type="tpee.EqualsExpression" typeId="tpee.1068580123152" id="7806908697102005846" nodeInfo="nn">
-                        <node role="rightExpression" roleId="tpee.1081773367579" type="tpc2.CellActionMap_FunctionParm_selectedNode" typeId="tpc2.1402906326895675325" id="7806908697102005847" nodeInfo="nn" />
-                        <node role="leftExpression" roleId="tpee.1081773367580" type="tpee.VariableReference" typeId="tpee.1068498886296" id="7806908697102005848" nodeInfo="nn">
-                          <link role="variableDeclaration" roleId="tpee.1068581517664" targetNodeId="7806908697102005870" resolveInfo="nextSibling" />
-                        </node>
-                      </node>
-                    </node>
-                    <node role="statement" roleId="tpee.1068581517665" type="tpee.IfStatement" typeId="tpee.1068580123159" id="7806908697102005849" nodeInfo="nn">
-                      <node role="ifTrue" roleId="tpee.1068580123161" type="tpee.StatementList" typeId="tpee.1068580123136" id="7806908697102005850" nodeInfo="sn">
-                        <node role="statement" roleId="tpee.1068581517665" type="tpee.ExpressionStatement" typeId="tpee.1068580123155" id="7806908697102005851" nodeInfo="nn">
-                          <node role="expression" roleId="tpee.1068580123156" type="tpee.AssignmentExpression" typeId="tpee.1068498886294" id="7806908697102005852" nodeInfo="nn">
-                            <node role="rValue" roleId="tpee.1068498886297" type="tpee.VariableReference" typeId="tpee.1068498886296" id="7806908697102005853" nodeInfo="nn">
-                              <link role="variableDeclaration" roleId="tpee.1068581517664" targetNodeId="7806908697102005870" resolveInfo="nextSibling" />
-                            </node>
-                            <node role="lValue" roleId="tpee.1068498886295" type="tpee.VariableReference" typeId="tpee.1068498886296" id="7806908697102005854" nodeInfo="nn">
-                              <link role="variableDeclaration" roleId="tpee.1068581517664" targetNodeId="7806908697102005818" resolveInfo="childToSelect" />
-=======
                   </node>
                 </node>
                 <node role="condition" roleId="tpee.1068580123160" type="tpee.DotExpression" typeId="tpee.1197027756228" id="1272170755464640294" nodeInfo="nn">
@@ -3717,35 +3007,10 @@
                               <node role="selectionStart" roleId="tpc2.3604384757217586546" type="tpee.IntegerConstant" typeId="tpee.1068580320020" id="1272170755465466776" nodeInfo="nn">
                                 <property name="value" nameId="tpee.1068580320021" value="0" />
                               </node>
->>>>>>> d161ae6f
                             </node>
                           </node>
                         </node>
                       </node>
-<<<<<<< HEAD
-                      <node role="condition" roleId="tpee.1068580123160" type="tpee.NotExpression" typeId="tpee.1081516740877" id="7806908697102005855" nodeInfo="nn">
-                        <node role="expression" roleId="tpee.1081516765348" type="tpee.VariableReference" typeId="tpee.1068498886296" id="7806908697102005856" nodeInfo="nn">
-                          <link role="variableDeclaration" roleId="tpee.1068581517664" targetNodeId="7806908697102005868" resolveInfo="nodeVisited" />
-                        </node>
-                      </node>
-                      <node role="elsifClauses" roleId="tpee.1206060520071" type="tpee.ElsifClause" typeId="tpee.1206060495898" id="7806908697102005857" nodeInfo="ng">
-                        <node role="condition" roleId="tpee.1206060619838" type="tpee.EqualsExpression" typeId="tpee.1068580123152" id="7806908697102005858" nodeInfo="nn">
-                          <node role="rightExpression" roleId="tpee.1081773367579" type="tpee.NullLiteral" typeId="tpee.1070534058343" id="7806908697102005859" nodeInfo="nn" />
-                          <node role="leftExpression" roleId="tpee.1081773367580" type="tpee.VariableReference" typeId="tpee.1068498886296" id="7806908697102005860" nodeInfo="nn">
-                            <link role="variableDeclaration" roleId="tpee.1068581517664" targetNodeId="7806908697102005814" resolveInfo="childReference" />
-                          </node>
-                        </node>
-                        <node role="statementList" roleId="tpee.1206060644605" type="tpee.StatementList" typeId="tpee.1068580123136" id="7806908697102005861" nodeInfo="sn">
-                          <node role="statement" roleId="tpee.1068581517665" type="tpee.ExpressionStatement" typeId="tpee.1068580123155" id="7806908697102005862" nodeInfo="nn">
-                            <node role="expression" roleId="tpee.1068580123156" type="tpee.AssignmentExpression" typeId="tpee.1068498886294" id="7806908697102005863" nodeInfo="nn">
-                              <node role="rValue" roleId="tpee.1068498886297" type="tpee.VariableReference" typeId="tpee.1068498886296" id="7806908697102005864" nodeInfo="nn">
-                                <link role="variableDeclaration" roleId="tpee.1068581517664" targetNodeId="7806908697102005870" resolveInfo="nextSibling" />
-                              </node>
-                              <node role="lValue" roleId="tpee.1068498886295" type="tpee.VariableReference" typeId="tpee.1068498886296" id="7806908697102005865" nodeInfo="nn">
-                                <link role="variableDeclaration" roleId="tpee.1068581517664" targetNodeId="7806908697102005814" resolveInfo="childReference" />
-                              </node>
-                            </node>
-=======
                       <node role="ifFalseStatement" roleId="tpee.1082485599094" type="tpee.BlockStatement" typeId="tpee.1082485599095" id="1272170755464640313" nodeInfo="nn">
                         <node role="statements" roleId="tpee.1082485599096" type="tpee.StatementList" typeId="tpee.1068580123136" id="1272170755464640314" nodeInfo="sn">
                           <node role="statement" roleId="tpee.1068581517665" type="tpee.ExpressionStatement" typeId="tpee.1068580123155" id="1272170755464640315" nodeInfo="nn">
@@ -3776,55 +3041,10 @@
                         <node role="operation" roleId="tpee.1197027833540" type="tp25.Property_HasValue_Enum" typeId="tp25.1146171026731" id="1272170755464640325" nodeInfo="nn">
                           <node role="value" roleId="tp25.1146171026732" type="tp25.EnumMemberReference" typeId="tp25.1138676077309" id="1272170755464640326" nodeInfo="nn">
                             <link role="enumMember" roleId="tp25.1138676095763" targetNodeId="tpce.1084199179705" />
->>>>>>> d161ae6f
                           </node>
                         </node>
                       </node>
                     </node>
-<<<<<<< HEAD
-                    <node role="statement" roleId="tpee.1068581517665" type="tpee.ReturnStatement" typeId="tpee.1068581242878" id="7806908697102005866" nodeInfo="nn">
-                      <node role="expression" roleId="tpee.1068581517676" type="tpee.VariableReference" typeId="tpee.1068498886296" id="7806908697102005867" nodeInfo="nn">
-                        <link role="variableDeclaration" roleId="tpee.1068581517664" targetNodeId="7806908697102005868" resolveInfo="nodeVisited" />
-                      </node>
-                    </node>
-                  </node>
-                  <node role="parameter" roleId="tp2c.1199569906740" type="tpee.ParameterDeclaration" typeId="tpee.1068498886292" id="7806908697102005868" nodeInfo="ir">
-                    <property name="name" nameId="tpck.1169194664001" value="nodeVisited" />
-                    <node role="type" roleId="tpee.5680397130376446158" type="tpee.BooleanType" typeId="tpee.1070534644030" id="7806908697102005869" nodeInfo="in" />
-                  </node>
-                  <node role="parameter" roleId="tp2c.1199569906740" type="tp2q.SmartClosureParameterDeclaration" typeId="tp2q.1203518072036" id="7806908697102005870" nodeInfo="ig">
-                    <property name="name" nameId="tpck.1169194664001" value="nextSibling" />
-                    <node role="type" roleId="tpee.5680397130376446158" type="tpee.UndefinedType" typeId="tpee.4836112446988635817" id="7806908697102005871" nodeInfo="in" />
-                  </node>
-                </node>
-                <node role="seed" roleId="tp2q.1522217801069421796" type="tpee.BooleanConstant" typeId="tpee.1068580123137" id="7806908697102005872" nodeInfo="nn">
-                  <property name="value" nameId="tpee.1068580123138" value="false" />
-                </node>
-              </node>
-            </node>
-          </node>
-          <node role="statement" roleId="tpee.1068581517665" type="tpee.Statement" typeId="tpee.1068580123157" id="7806908697102005873" nodeInfo="nn" />
-          <node role="statement" roleId="tpee.1068581517665" type="tpee.ExpressionStatement" typeId="tpee.1068580123155" id="7806908697102005874" nodeInfo="nn">
-            <node role="expression" roleId="tpee.1068580123156" type="tpee.DotExpression" typeId="tpee.1197027756228" id="7806908697102005875" nodeInfo="nn">
-              <node role="operand" roleId="tpee.1197027771414" type="tpc2.CellActionMap_FunctionParm_selectedNode" typeId="tpc2.1402906326895675325" id="7806908697102005876" nodeInfo="nn" />
-              <node role="operation" roleId="tpee.1197027833540" type="tp25.Node_DeleteOperation" typeId="tp25.1140133623887" id="7806908697102005877" nodeInfo="nn" />
-            </node>
-          </node>
-          <node role="statement" roleId="tpee.1068581517665" type="tpee.IfStatement" typeId="tpee.1068580123159" id="7806908697102005878" nodeInfo="nn">
-            <node role="ifTrue" roleId="tpee.1068580123161" type="tpee.StatementList" typeId="tpee.1068580123136" id="7806908697102005879" nodeInfo="sn">
-              <node role="statement" roleId="tpee.1068581517665" type="tpee.ExpressionStatement" typeId="tpee.1068580123155" id="7806908697102005880" nodeInfo="nn">
-                <node role="expression" roleId="tpee.1068580123156" type="tpee.DotExpression" typeId="tpee.1197027756228" id="7806908697102005881" nodeInfo="nn">
-                  <node role="operand" roleId="tpee.1197027771414" type="tpee.VariableReference" typeId="tpee.1068498886296" id="7806908697102005882" nodeInfo="nn">
-                    <link role="variableDeclaration" roleId="tpee.1068581517664" targetNodeId="7806908697102005818" resolveInfo="childToSelect" />
-                  </node>
-                  <node role="operation" roleId="tpee.1197027833540" type="tpc2.SelectInEditorOperation" typeId="tpc2.3647146066980922272" id="7806908697102005883" nodeInfo="nn">
-                    <node role="editorContext" roleId="tpc2.1948540814633499358" type="tpc2.ConceptFunctionParameter_editorContext" typeId="tpc2.1161622981231" id="7806908697102005884" nodeInfo="nn" />
-                    <node role="selectionStart" roleId="tpc2.3604384757217586546" type="tpee.IntegerConstant" typeId="tpee.1068580320020" id="7806908697102005885" nodeInfo="nn">
-                      <property name="value" nameId="tpee.1068580320021" value="-1" />
-                    </node>
-                    <node role="cellSelector" roleId="tpc2.1948540814635895774" type="tpc2.PredefinedSelector" typeId="tpc2.3547227755871693971" id="7806908697102005886" nodeInfo="ng">
-                      <property name="cellId" nameId="tpc2.2162403111523065396" value="last" />
-=======
                   </node>
                   <node role="condition" roleId="tpee.1206060619838" type="tpee.DotExpression" typeId="tpee.1197027756228" id="1272170755464640327" nodeInfo="nn">
                     <node role="operand" roleId="tpee.1197027771414" type="tpee.VariableReference" typeId="tpee.1068498886296" id="1272170755464640328" nodeInfo="nn">
@@ -3879,41 +3099,12 @@
                         <property name="name" nameId="tpck.1169194664001" value="it" />
                         <node role="type" roleId="tpee.5680397130376446158" type="tpee.UndefinedType" typeId="tpee.4836112446988635817" id="7806908697102005838" nodeInfo="in" />
                       </node>
->>>>>>> d161ae6f
                     </node>
                   </node>
                 </node>
                 <node role="actualArgument" roleId="tpee.1068499141038" type="tpc2.ConceptFunctionParameter_editorContext" typeId="tpc2.1161622981231" id="1272170755470151211" nodeInfo="nn" />
               </node>
             </node>
-<<<<<<< HEAD
-            <node role="condition" roleId="tpee.1068580123160" type="tpee.NotEqualsExpression" typeId="tpee.1073239437375" id="7806908697102005887" nodeInfo="nn">
-              <node role="rightExpression" roleId="tpee.1081773367579" type="tpee.NullLiteral" typeId="tpee.1070534058343" id="7806908697102005888" nodeInfo="nn" />
-              <node role="leftExpression" roleId="tpee.1081773367580" type="tpee.VariableReference" typeId="tpee.1068498886296" id="7806908697102005889" nodeInfo="nn">
-                <link role="variableDeclaration" roleId="tpee.1068581517664" targetNodeId="7806908697102005818" resolveInfo="childToSelect" />
-              </node>
-            </node>
-            <node role="elsifClauses" roleId="tpee.1206060520071" type="tpee.ElsifClause" typeId="tpee.1206060495898" id="7806908697102005890" nodeInfo="ng">
-              <node role="condition" roleId="tpee.1206060619838" type="tpee.NotEqualsExpression" typeId="tpee.1073239437375" id="7806908697102005891" nodeInfo="nn">
-                <node role="rightExpression" roleId="tpee.1081773367579" type="tpee.NullLiteral" typeId="tpee.1070534058343" id="7806908697102005892" nodeInfo="nn" />
-                <node role="leftExpression" roleId="tpee.1081773367580" type="tpee.VariableReference" typeId="tpee.1068498886296" id="7806908697102005893" nodeInfo="nn">
-                  <link role="variableDeclaration" roleId="tpee.1068581517664" targetNodeId="7806908697102005814" resolveInfo="childReference" />
-                </node>
-              </node>
-              <node role="statementList" roleId="tpee.1206060644605" type="tpee.StatementList" typeId="tpee.1068580123136" id="7806908697102005894" nodeInfo="sn">
-                <node role="statement" roleId="tpee.1068581517665" type="tpee.ExpressionStatement" typeId="tpee.1068580123155" id="7806908697102005895" nodeInfo="nn">
-                  <node role="expression" roleId="tpee.1068580123156" type="tpee.DotExpression" typeId="tpee.1197027756228" id="7806908697102005896" nodeInfo="nn">
-                    <node role="operand" roleId="tpee.1197027771414" type="tpee.VariableReference" typeId="tpee.1068498886296" id="7806908697102005897" nodeInfo="nn">
-                      <link role="variableDeclaration" roleId="tpee.1068581517664" targetNodeId="7806908697102005814" resolveInfo="childReference" />
-                    </node>
-                    <node role="operation" roleId="tpee.1197027833540" type="tpc2.SelectInEditorOperation" typeId="tpc2.3647146066980922272" id="7806908697102005898" nodeInfo="nn">
-                      <node role="editorContext" roleId="tpc2.1948540814633499358" type="tpc2.ConceptFunctionParameter_editorContext" typeId="tpc2.1161622981231" id="7806908697102005899" nodeInfo="nn" />
-                      <node role="selectionStart" roleId="tpc2.3604384757217586546" type="tpee.IntegerConstant" typeId="tpee.1068580320020" id="7806908697102005900" nodeInfo="nn">
-                        <property name="value" nameId="tpee.1068580320021" value="0" />
-                      </node>
-                      <node role="cellSelector" roleId="tpc2.1948540814635895774" type="tpc2.PredefinedSelector" typeId="tpc2.3547227755871693971" id="7806908697102005901" nodeInfo="ng">
-                        <property name="cellId" nameId="tpc2.2162403111523065396" value="first" />
-=======
           </node>
         </node>
       </node>
@@ -3985,29 +3176,10 @@
                         <node role="selectionStart" roleId="tpc2.3604384757217586546" type="tpee.IntegerConstant" typeId="tpee.1068580320020" id="1272170755465451858" nodeInfo="nn">
                           <property name="value" nameId="tpee.1068580320021" value="0" />
                         </node>
->>>>>>> d161ae6f
-                      </node>
-                    </node>
-                  </node>
-                </node>
-<<<<<<< HEAD
-              </node>
-            </node>
-            <node role="ifFalseStatement" roleId="tpee.1082485599094" type="tpee.BlockStatement" typeId="tpee.1082485599095" id="7806908697102005902" nodeInfo="nn">
-              <node role="statements" roleId="tpee.1082485599096" type="tpee.StatementList" typeId="tpee.1068580123136" id="7806908697102005903" nodeInfo="sn">
-                <node role="statement" roleId="tpee.1068581517665" type="tpee.ExpressionStatement" typeId="tpee.1068580123155" id="7806908697102005904" nodeInfo="nn">
-                  <node role="expression" roleId="tpee.1068580123156" type="tpee.DotExpression" typeId="tpee.1197027756228" id="7806908697102005905" nodeInfo="nn">
-                    <node role="operand" roleId="tpee.1197027771414" type="tpee.VariableReference" typeId="tpee.1068498886296" id="7806908697102005906" nodeInfo="nn">
-                      <link role="variableDeclaration" roleId="tpee.1068581517664" targetNodeId="7806908697102005806" resolveInfo="conceptDeclaration" />
-                    </node>
-                    <node role="operation" roleId="tpee.1197027833540" type="tpc2.SelectInEditorOperation" typeId="tpc2.3647146066980922272" id="7806908697102005907" nodeInfo="nn">
-                      <node role="editorContext" roleId="tpc2.1948540814633499358" type="tpc2.ConceptFunctionParameter_editorContext" typeId="tpc2.1161622981231" id="7806908697102005908" nodeInfo="nn" />
-                      <node role="cellSelector" roleId="tpc2.1948540814635895774" type="tpc2.CellIdReferenceSelector" typeId="tpc2.4323500428136740385" id="7806908697103236431" nodeInfo="ng">
-                        <link role="id" roleId="tpc2.4323500428136742952" targetNodeId="7806908697099965494" resolveInfo="emptyChildrenPlaceHolder" />
-                      </node>
-                      <node role="selectionStart" roleId="tpc2.3604384757217586546" type="tpee.IntegerConstant" typeId="tpee.1068580320020" id="7806908697102005910" nodeInfo="nn">
-                        <property name="value" nameId="tpee.1068580320021" value="0" />
-=======
+                      </node>
+                    </node>
+                  </node>
+                </node>
                 <node role="condition" roleId="tpee.1068580123160" type="tpee.DotExpression" typeId="tpee.1197027756228" id="1272170755465028403" nodeInfo="nn">
                   <node role="operand" roleId="tpee.1197027771414" type="tpee.VariableReference" typeId="tpee.1068498886296" id="1272170755465028404" nodeInfo="nn">
                     <link role="variableDeclaration" roleId="tpee.1068581517664" targetNodeId="1272170755465028276" resolveInfo="containingAbstractConcept" />
@@ -4058,43 +3230,12 @@
                     <node role="operation" roleId="tpee.1197027833540" type="tp25.Node_IsInstanceOfOperation" typeId="tp25.1139621453865" id="1272170755465028438" nodeInfo="nn">
                       <node role="conceptArgument" roleId="tp25.1177027386292" type="tp25.RefConcept_Reference" typeId="tp25.1177026924588" id="1272170755465028439" nodeInfo="nn">
                         <link role="conceptDeclaration" roleId="tp25.1177026940964" targetNodeId="tpce.1169125989551" resolveInfo="InterfaceConceptDeclaration" />
->>>>>>> d161ae6f
-                      </node>
-                    </node>
-                  </node>
-                </node>
-              </node>
-            </node>
-<<<<<<< HEAD
-          </node>
-        </node>
-      </node>
-    </node>
-  </root>
-  <root type="tpc2.CellActionMapDeclaration" typeId="tpc2.1139535219966" id="4094994329421496097" nodeInfo="ng">
-    <property name="name" nameId="tpck.1169194664001" value="ConceptDeclaration_References" />
-    <link role="applicableConcept" roleId="tpc2.1139535219968" targetNodeId="tpce.1071489288298" resolveInfo="LinkDeclaration" />
-    <node role="item" roleId="tpc2.1139535219969" type="tpc2.CellActionMapItem" typeId="tpc2.1139535280617" id="7806908697099469371" nodeInfo="ng">
-      <property name="actionId" nameId="tpc2.1139535298778" value="delete_action_id" />
-      <node role="executeFunction" roleId="tpc2.1139535280620" type="tpc2.CellActionMap_ExecuteFunction" typeId="tpc2.1139535439104" id="7806908697099470946" nodeInfo="nn">
-        <node role="body" roleId="tpee.1137022507850" type="tpee.StatementList" typeId="tpee.1068580123136" id="7806908697099483159" nodeInfo="sn">
-          <node role="statement" roleId="tpee.1068581517665" type="tpee.LocalVariableDeclarationStatement" typeId="tpee.1068581242864" id="7806908697099554536" nodeInfo="nn">
-            <node role="localVariableDeclaration" roleId="tpee.1068581242865" type="tpee.LocalVariableDeclaration" typeId="tpee.1068581242863" id="7806908697099554537" nodeInfo="nr">
-              <property name="name" nameId="tpck.1169194664001" value="nodeCell" />
-              <node role="type" roleId="tpee.5680397130376446158" type="tpee.ClassifierType" typeId="tpee.1107535904670" id="7806908697099554534" nodeInfo="in">
-                <link role="classifier" roleId="tpee.1107535924139" targetNodeId="nu8v.~EditorCell" resolveInfo="EditorCell" />
-              </node>
-              <node role="initializer" roleId="tpee.1068431790190" type="tpee.DotExpression" typeId="tpee.1197027756228" id="7806908697099554538" nodeInfo="nn">
-                <node role="operand" roleId="tpee.1197027771414" type="tpee.DotExpression" typeId="tpee.1197027756228" id="7806908697099554539" nodeInfo="nn">
-                  <node role="operation" roleId="tpee.1197027833540" type="tpee.InstanceMethodCallOperation" typeId="tpee.1202948039474" id="7806908697099554540" nodeInfo="nn">
-                    <link role="baseMethodDeclaration" roleId="tpee.1068499141037" targetNodeId="srng.~EditorContext%dgetEditorComponent()%cjetbrains%dmps%dopenapi%deditor%dEditorComponent" resolveInfo="getEditorComponent" />
-                  </node>
-                  <node role="operand" roleId="tpee.1197027771414" type="tpc2.ConceptFunctionParameter_editorContext" typeId="tpc2.1161622981231" id="7806908697099554541" nodeInfo="nn" />
-                </node>
-                <node role="operation" roleId="tpee.1197027833540" type="tpee.InstanceMethodCallOperation" typeId="tpee.1202948039474" id="7806908697099554542" nodeInfo="nn">
-                  <link role="baseMethodDeclaration" roleId="tpee.1068499141037" targetNodeId="srng.~EditorComponent%dfindNodeCell(org%djetbrains%dmps%dopenapi%dmodel%dSNode)%cjetbrains%dmps%dopenapi%deditor%dcells%dEditorCell" resolveInfo="findNodeCell" />
-                  <node role="actualArgument" roleId="tpee.1068499141038" type="tpc2.CellActionMap_FunctionParm_selectedNode" typeId="tpc2.1402906326895675325" id="7806908697099554543" nodeInfo="nn" />
-=======
+                      </node>
+                    </node>
+                  </node>
+                </node>
+              </node>
+            </node>
             <node role="condition" roleId="tpee.1068580123160" type="tpee.NotExpression" typeId="tpee.1081516740877" id="1272170755469469693" nodeInfo="nn">
               <node role="expression" roleId="tpee.1081516765348" type="tpee.StaticMethodCall" typeId="tpee.1081236700937" id="1272170755469470089" nodeInfo="nn">
                 <link role="baseMethodDeclaration" roleId="tpee.1068499141037" targetNodeId="1272170755468336080" resolveInfo="deleteElementFromCollectionAndSetSelection" />
@@ -4107,52 +3248,11 @@
                   <node role="operation" roleId="tpee.1197027833540" type="tp25.SLinkListAccess" typeId="tp25.1138056282393" id="1272170755469796462" nodeInfo="nn">
                     <link role="link" roleId="tp25.1138056546658" targetNodeId="tpce.1071489727084" />
                   </node>
->>>>>>> d161ae6f
                 </node>
                 <node role="actualArgument" roleId="tpee.1068499141038" type="tpc2.ConceptFunctionParameter_editorContext" typeId="tpc2.1161622981231" id="1272170755469799135" nodeInfo="nn" />
               </node>
             </node>
           </node>
-<<<<<<< HEAD
-          <node role="statement" roleId="tpee.1068581517665" type="tpee.IfStatement" typeId="tpee.1068580123159" id="7806908697099555441" nodeInfo="nn">
-            <node role="ifTrue" roleId="tpee.1068580123161" type="tpee.StatementList" typeId="tpee.1068580123136" id="7806908697099555444" nodeInfo="sn">
-              <node role="statement" roleId="tpee.1068581517665" type="tpee.ReturnStatement" typeId="tpee.1068581242878" id="7806908697099561823" nodeInfo="nn" />
-            </node>
-            <node role="condition" roleId="tpee.1068580123160" type="tpee.OrExpression" typeId="tpee.1080223426719" id="7806908697099556085" nodeInfo="nn">
-              <node role="leftExpression" roleId="tpee.1081773367580" type="tpee.EqualsExpression" typeId="tpee.1068580123152" id="7806908697099555874" nodeInfo="nn">
-                <node role="leftExpression" roleId="tpee.1081773367580" type="tpee.VariableReference" typeId="tpee.1068498886296" id="7806908697099555659" nodeInfo="nn">
-                  <link role="variableDeclaration" roleId="tpee.1068581517664" targetNodeId="7806908697099554537" resolveInfo="nodeCell" />
-                </node>
-                <node role="rightExpression" roleId="tpee.1081773367579" type="tpee.NullLiteral" typeId="tpee.1070534058343" id="7806908697099555972" nodeInfo="nn" />
-              </node>
-              <node role="rightExpression" roleId="tpee.1081773367579" type="tpee.StaticMethodCall" typeId="tpee.1081236700937" id="7806908697099545121" nodeInfo="nn">
-                <link role="classConcept" roleId="tpee.1144433194310" targetNodeId="bzqj.~ReadOnlyUtil" resolveInfo="ReadOnlyUtil" />
-                <link role="baseMethodDeclaration" roleId="tpee.1068499141037" targetNodeId="bzqj.~ReadOnlyUtil%disCellOrSelectionReadOnlyInEditor(jetbrains%dmps%dopenapi%deditor%dEditorComponent,jetbrains%dmps%dopenapi%deditor%dcells%dEditorCell)%cboolean" resolveInfo="isCellOrSelectionReadOnlyInEditor" />
-                <node role="actualArgument" roleId="tpee.1068499141038" type="tpee.DotExpression" typeId="tpee.1197027756228" id="7806908697099559285" nodeInfo="nn">
-                  <node role="operand" roleId="tpee.1197027771414" type="tpc2.ConceptFunctionParameter_editorContext" typeId="tpc2.1161622981231" id="7806908697099546349" nodeInfo="nn" />
-                  <node role="operation" roleId="tpee.1197027833540" type="tpee.InstanceMethodCallOperation" typeId="tpee.1202948039474" id="7806908697099560472" nodeInfo="nn">
-                    <link role="baseMethodDeclaration" roleId="tpee.1068499141037" targetNodeId="srng.~EditorContext%dgetEditorComponent()%cjetbrains%dmps%dopenapi%deditor%dEditorComponent" resolveInfo="getEditorComponent" />
-                  </node>
-                </node>
-                <node role="actualArgument" roleId="tpee.1068499141038" type="tpee.VariableReference" typeId="tpee.1068498886296" id="7806908697099557616" nodeInfo="nn">
-                  <link role="variableDeclaration" roleId="tpee.1068581517664" targetNodeId="7806908697099554537" resolveInfo="nodeCell" />
-                </node>
-              </node>
-            </node>
-          </node>
-          <node role="statement" roleId="tpee.1068581517665" type="tpee.Statement" typeId="tpee.1068580123157" id="7806908697101315920" nodeInfo="nn" />
-          <node role="statement" roleId="tpee.1068581517665" type="tpee.LocalVariableDeclarationStatement" typeId="tpee.1068581242864" id="7806908697099570325" nodeInfo="nn">
-            <node role="localVariableDeclaration" roleId="tpee.1068581242865" type="tpee.LocalVariableDeclaration" typeId="tpee.1068581242863" id="7806908697099570326" nodeInfo="nr">
-              <property name="name" nameId="tpck.1169194664001" value="conceptDeclaration" />
-              <node role="type" roleId="tpee.5680397130376446158" type="tp25.SNodeType" typeId="tp25.1138055754698" id="7806908697099570321" nodeInfo="in">
-                <link role="concept" roleId="tp25.1138405853777" targetNodeId="tpce.1071489090640" resolveInfo="ConceptDeclaration" />
-              </node>
-              <node role="initializer" roleId="tpee.1068431790190" type="tp25.SNodeTypeCastExpression" typeId="tp25.1140137987495" id="7806908697099570327" nodeInfo="nn">
-                <link role="concept" roleId="tp25.1140138128738" targetNodeId="tpce.1071489090640" resolveInfo="ConceptDeclaration" />
-                <node role="leftExpression" roleId="tp25.1140138123956" type="tpee.DotExpression" typeId="tpee.1197027756228" id="7806908697099570328" nodeInfo="nn">
-                  <node role="operand" roleId="tpee.1197027771414" type="tpc2.CellActionMap_FunctionParm_selectedNode" typeId="tpc2.1402906326895675325" id="7806908697099570329" nodeInfo="nn" />
-                  <node role="operation" roleId="tpee.1197027833540" type="tp25.Node_GetParentOperation" typeId="tp25.1139613262185" id="7806908697099570330" nodeInfo="nn" />
-=======
         </node>
       </node>
     </node>
@@ -4184,124 +3284,10 @@
                 <node role="leftExpression" roleId="tp25.1140138123956" type="tpee.DotExpression" typeId="tpee.1197027756228" id="1272170755469806449" nodeInfo="nn">
                   <node role="operand" roleId="tpee.1197027771414" type="tpc2.CellActionMap_FunctionParm_selectedNode" typeId="tpc2.1402906326895675325" id="1272170755469806450" nodeInfo="nn" />
                   <node role="operation" roleId="tpee.1197027833540" type="tp25.Node_GetParentOperation" typeId="tp25.1139613262185" id="1272170755469806451" nodeInfo="nn" />
->>>>>>> d161ae6f
-                </node>
-              </node>
-            </node>
-          </node>
-<<<<<<< HEAD
-          <node role="statement" roleId="tpee.1068581517665" type="tpee.Statement" typeId="tpee.1068580123157" id="7806908697101211225" nodeInfo="nn" />
-          <node role="statement" roleId="tpee.1068581517665" type="tpee.LocalVariableDeclarationStatement" typeId="tpee.1068581242864" id="7806908697101276850" nodeInfo="nn">
-            <node role="localVariableDeclaration" roleId="tpee.1068581242865" type="tpee.LocalVariableDeclaration" typeId="tpee.1068581242863" id="7806908697101276851" nodeInfo="nr">
-              <property name="name" nameId="tpck.1169194664001" value="lastReference" />
-              <node role="type" roleId="tpee.5680397130376446158" type="tp25.SNodeType" typeId="tp25.1138055754698" id="7806908697101276852" nodeInfo="in">
-                <link role="concept" roleId="tp25.1138405853777" targetNodeId="tpce.1071489288298" resolveInfo="LinkDeclaration" />
-              </node>
-              <node role="initializer" roleId="tpee.1068431790190" type="tpee.NullLiteral" typeId="tpee.1070534058343" id="7806908697101276853" nodeInfo="nn" />
-            </node>
-          </node>
-          <node role="statement" roleId="tpee.1068581517665" type="tpee.LocalVariableDeclarationStatement" typeId="tpee.1068581242864" id="7806908697101276854" nodeInfo="nn">
-            <node role="localVariableDeclaration" roleId="tpee.1068581242865" type="tpee.LocalVariableDeclaration" typeId="tpee.1068581242863" id="7806908697101276855" nodeInfo="nr">
-              <property name="name" nameId="tpck.1169194664001" value="referenceToSelect" />
-              <node role="type" roleId="tpee.5680397130376446158" type="tp25.SNodeType" typeId="tp25.1138055754698" id="7806908697101276856" nodeInfo="in">
-                <link role="concept" roleId="tp25.1138405853777" targetNodeId="tpce.1071489288298" resolveInfo="LinkDeclaration" />
-              </node>
-              <node role="initializer" roleId="tpee.1068431790190" type="tpee.NullLiteral" typeId="tpee.1070534058343" id="7806908697101276857" nodeInfo="nn" />
-            </node>
-          </node>
-          <node role="statement" roleId="tpee.1068581517665" type="tpee.ExpressionStatement" typeId="tpee.1068580123155" id="7806908697101221599" nodeInfo="nn">
-            <node role="expression" roleId="tpee.1068580123156" type="tpee.DotExpression" typeId="tpee.1197027756228" id="7806908697101223399" nodeInfo="nn">
-              <node role="operand" roleId="tpee.1197027771414" type="tpee.DotExpression" typeId="tpee.1197027756228" id="7806908697101221601" nodeInfo="nn">
-                <node role="operand" roleId="tpee.1197027771414" type="tpee.DotExpression" typeId="tpee.1197027756228" id="7806908697101221602" nodeInfo="nn">
-                  <node role="operand" roleId="tpee.1197027771414" type="tpee.VariableReference" typeId="tpee.1068498886296" id="7806908697101221603" nodeInfo="nn">
-                    <link role="variableDeclaration" roleId="tpee.1068581517664" targetNodeId="7806908697099570326" resolveInfo="conceptDeclaration" />
-                  </node>
-                  <node role="operation" roleId="tpee.1197027833540" type="tp25.SLinkListAccess" typeId="tp25.1138056282393" id="7806908697101221604" nodeInfo="nn">
-                    <link role="link" roleId="tp25.1138056546658" targetNodeId="tpce.1071489727083" />
-                  </node>
-                </node>
-                <node role="operation" roleId="tpee.1197027833540" type="tp2q.WhereOperation" typeId="tp2q.1202120902084" id="7806908697101221605" nodeInfo="nn">
-                  <node role="closure" roleId="tp2q.1204796294226" type="tp2c.ClosureLiteral" typeId="tp2c.1199569711397" id="7806908697101221606" nodeInfo="nn">
-                    <node role="body" roleId="tp2c.1199569916463" type="tpee.StatementList" typeId="tpee.1068580123136" id="7806908697101221607" nodeInfo="sn">
-                      <node role="statement" roleId="tpee.1068581517665" type="tpee.ExpressionStatement" typeId="tpee.1068580123155" id="7806908697101221608" nodeInfo="nn">
-                        <node role="expression" roleId="tpee.1068580123156" type="tpee.DotExpression" typeId="tpee.1197027756228" id="7806908697101221609" nodeInfo="nn">
-                          <node role="operand" roleId="tpee.1197027771414" type="tpee.DotExpression" typeId="tpee.1197027756228" id="7806908697101221610" nodeInfo="nn">
-                            <node role="operand" roleId="tpee.1197027771414" type="tpee.VariableReference" typeId="tpee.1068498886296" id="7806908697101221611" nodeInfo="nn">
-                              <link role="variableDeclaration" roleId="tpee.1068581517664" targetNodeId="7806908697101221615" resolveInfo="it" />
-                            </node>
-                            <node role="operation" roleId="tpee.1197027833540" type="tp25.SPropertyAccess" typeId="tp25.1138056022639" id="7806908697101221612" nodeInfo="nn">
-                              <link role="property" roleId="tp25.1138056395725" targetNodeId="tpce.1071599937831" resolveInfo="metaClass" />
-                            </node>
-                          </node>
-                          <node role="operation" roleId="tpee.1197027833540" type="tp25.Property_HasValue_Enum" typeId="tp25.1146171026731" id="7806908697101221613" nodeInfo="nn">
-                            <node role="value" roleId="tp25.1146171026732" type="tp25.EnumMemberReference" typeId="tp25.1138676077309" id="7806908697101221614" nodeInfo="nn">
-                              <link role="enumMember" roleId="tp25.1138676095763" targetNodeId="tpce.1084199179704" />
-                            </node>
-                          </node>
-                        </node>
-                      </node>
-                    </node>
-                    <node role="parameter" roleId="tp2c.1199569906740" type="tp2q.SmartClosureParameterDeclaration" typeId="tp2q.1203518072036" id="7806908697101221615" nodeInfo="ig">
-                      <property name="name" nameId="tpck.1169194664001" value="it" />
-                      <node role="type" roleId="tpee.5680397130376446158" type="tpee.UndefinedType" typeId="tpee.4836112446988635817" id="7806908697101221616" nodeInfo="in" />
-                    </node>
-                  </node>
-                </node>
-              </node>
-              <node role="operation" roleId="tpee.1197027833540" type="tp2q.FoldLeftOperation" typeId="tp2q.1522217801069396578" id="7806908697101258834" nodeInfo="nn">
-                <node role="closure" roleId="tp2q.1204796294226" type="tp2c.ClosureLiteral" typeId="tp2c.1199569711397" id="7806908697101258842" nodeInfo="nn">
-                  <node role="body" roleId="tp2c.1199569916463" type="tpee.StatementList" typeId="tpee.1068580123136" id="7806908697101258843" nodeInfo="sn">
-                    <node role="statement" roleId="tpee.1068581517665" type="tpee.IfStatement" typeId="tpee.1068580123159" id="7806908697101325112" nodeInfo="nn">
-                      <node role="ifTrue" roleId="tpee.1068580123161" type="tpee.StatementList" typeId="tpee.1068580123136" id="7806908697101325115" nodeInfo="sn">
-                        <node role="statement" roleId="tpee.1068581517665" type="tpee.ReturnStatement" typeId="tpee.1068581242878" id="7806908697101328417" nodeInfo="nn">
-                          <node role="expression" roleId="tpee.1068581517676" type="tpee.BooleanConstant" typeId="tpee.1068580123137" id="7806908697101329539" nodeInfo="nn">
-                            <property name="value" nameId="tpee.1068580123138" value="true" />
-                          </node>
-                        </node>
-                      </node>
-                      <node role="condition" roleId="tpee.1068580123160" type="tpee.EqualsExpression" typeId="tpee.1068580123152" id="7806908697101326795" nodeInfo="nn">
-                        <node role="rightExpression" roleId="tpee.1081773367579" type="tpc2.CellActionMap_FunctionParm_selectedNode" typeId="tpc2.1402906326895675325" id="7806908697101327603" nodeInfo="nn" />
-                        <node role="leftExpression" roleId="tpee.1081773367580" type="tpee.VariableReference" typeId="tpee.1068498886296" id="7806908697101325801" nodeInfo="nn">
-                          <link role="variableDeclaration" roleId="tpee.1068581517664" targetNodeId="7806908697101258846" resolveInfo="nextSibling" />
-                        </node>
-                      </node>
-                    </node>
-                    <node role="statement" roleId="tpee.1068581517665" type="tpee.IfStatement" typeId="tpee.1068580123159" id="7806908697101279312" nodeInfo="nn">
-                      <node role="ifTrue" roleId="tpee.1068580123161" type="tpee.StatementList" typeId="tpee.1068580123136" id="7806908697101279315" nodeInfo="sn">
-                        <node role="statement" roleId="tpee.1068581517665" type="tpee.ExpressionStatement" typeId="tpee.1068580123155" id="7806908697101281115" nodeInfo="nn">
-                          <node role="expression" roleId="tpee.1068580123156" type="tpee.AssignmentExpression" typeId="tpee.1068498886294" id="7806908697101281975" nodeInfo="nn">
-                            <node role="rValue" roleId="tpee.1068498886297" type="tpee.VariableReference" typeId="tpee.1068498886296" id="7806908697101282168" nodeInfo="nn">
-                              <link role="variableDeclaration" roleId="tpee.1068581517664" targetNodeId="7806908697101258846" resolveInfo="nextSibling" />
-                            </node>
-                            <node role="lValue" roleId="tpee.1068498886295" type="tpee.VariableReference" typeId="tpee.1068498886296" id="7806908697101281114" nodeInfo="nn">
-                              <link role="variableDeclaration" roleId="tpee.1068581517664" targetNodeId="7806908697101276851" resolveInfo="lastReference" />
-                            </node>
-                          </node>
-                        </node>
-                      </node>
-                      <node role="condition" roleId="tpee.1068580123160" type="tpee.NotExpression" typeId="tpee.1081516740877" id="7806908697101279910" nodeInfo="nn">
-                        <node role="expression" roleId="tpee.1081516765348" type="tpee.VariableReference" typeId="tpee.1068498886296" id="7806908697101280510" nodeInfo="nn">
-                          <link role="variableDeclaration" roleId="tpee.1068581517664" targetNodeId="7806908697101258844" resolveInfo="nodeVisited" />
-                        </node>
-                      </node>
-                      <node role="elsifClauses" roleId="tpee.1206060520071" type="tpee.ElsifClause" typeId="tpee.1206060495898" id="7806908697101289283" nodeInfo="ng">
-                        <node role="condition" roleId="tpee.1206060619838" type="tpee.EqualsExpression" typeId="tpee.1068580123152" id="7806908697101290848" nodeInfo="nn">
-                          <node role="rightExpression" roleId="tpee.1081773367579" type="tpee.NullLiteral" typeId="tpee.1070534058343" id="7806908697101291245" nodeInfo="nn" />
-                          <node role="leftExpression" roleId="tpee.1081773367580" type="tpee.VariableReference" typeId="tpee.1068498886296" id="7806908697101289979" nodeInfo="nn">
-                            <link role="variableDeclaration" roleId="tpee.1068581517664" targetNodeId="7806908697101276855" resolveInfo="referenceToSelect" />
-                          </node>
-                        </node>
-                        <node role="statementList" roleId="tpee.1206060644605" type="tpee.StatementList" typeId="tpee.1068580123136" id="7806908697101289285" nodeInfo="sn">
-                          <node role="statement" roleId="tpee.1068581517665" type="tpee.ExpressionStatement" typeId="tpee.1068580123155" id="7806908697101291939" nodeInfo="nn">
-                            <node role="expression" roleId="tpee.1068580123156" type="tpee.AssignmentExpression" typeId="tpee.1068498886294" id="7806908697101292476" nodeInfo="nn">
-                              <node role="rValue" roleId="tpee.1068498886297" type="tpee.VariableReference" typeId="tpee.1068498886296" id="7806908697101292941" nodeInfo="nn">
-                                <link role="variableDeclaration" roleId="tpee.1068581517664" targetNodeId="7806908697101258846" resolveInfo="nextSibling" />
-                              </node>
-                              <node role="lValue" roleId="tpee.1068498886295" type="tpee.VariableReference" typeId="tpee.1068498886296" id="7806908697101291938" nodeInfo="nn">
-                                <link role="variableDeclaration" roleId="tpee.1068581517664" targetNodeId="7806908697101276855" resolveInfo="referenceToSelect" />
-                              </node>
-                            </node>
-=======
+                </node>
+              </node>
+            </node>
+          </node>
           <node role="statement" roleId="tpee.1068581517665" type="tpee.IfStatement" typeId="tpee.1068580123159" id="1272170755469806452" nodeInfo="nn">
             <node role="ifTrue" roleId="tpee.1068580123161" type="tpee.StatementList" typeId="tpee.1068580123136" id="1272170755469806453" nodeInfo="sn">
               <node role="statement" roleId="tpee.1068581517665" type="tpee.IfStatement" typeId="tpee.1068580123159" id="1272170755469812709" nodeInfo="nn">
@@ -4375,56 +3361,10 @@
                           </node>
                           <node role="selectionStart" roleId="tpc2.3604384757217586546" type="tpee.IntegerConstant" typeId="tpee.1068580320020" id="1272170755469812740" nodeInfo="nn">
                             <property name="value" nameId="tpee.1068580320021" value="0" />
->>>>>>> d161ae6f
                           </node>
                         </node>
                       </node>
                     </node>
-<<<<<<< HEAD
-                    <node role="statement" roleId="tpee.1068581517665" type="tpee.ReturnStatement" typeId="tpee.1068581242878" id="7806908697101335306" nodeInfo="nn">
-                      <node role="expression" roleId="tpee.1068581517676" type="tpee.VariableReference" typeId="tpee.1068498886296" id="7806908697101295981" nodeInfo="nn">
-                        <link role="variableDeclaration" roleId="tpee.1068581517664" targetNodeId="7806908697101258844" resolveInfo="nodeVisited" />
-                      </node>
-                    </node>
-                  </node>
-                  <node role="parameter" roleId="tp2c.1199569906740" type="tpee.ParameterDeclaration" typeId="tpee.1068498886292" id="7806908697101258844" nodeInfo="ir">
-                    <property name="name" nameId="tpck.1169194664001" value="nodeVisited" />
-                    <node role="type" roleId="tpee.5680397130376446158" type="tpee.BooleanType" typeId="tpee.1070534644030" id="7806908697101261939" nodeInfo="in" />
-                  </node>
-                  <node role="parameter" roleId="tp2c.1199569906740" type="tp2q.SmartClosureParameterDeclaration" typeId="tp2q.1203518072036" id="7806908697101258846" nodeInfo="ig">
-                    <property name="name" nameId="tpck.1169194664001" value="nextSibling" />
-                    <node role="type" roleId="tpee.5680397130376446158" type="tpee.UndefinedType" typeId="tpee.4836112446988635817" id="7806908697101258847" nodeInfo="in" />
-                  </node>
-                </node>
-                <node role="seed" roleId="tp2q.1522217801069421796" type="tpee.BooleanConstant" typeId="tpee.1068580123137" id="7806908697101261013" nodeInfo="nn">
-                  <property name="value" nameId="tpee.1068580123138" value="false" />
-                </node>
-              </node>
-            </node>
-          </node>
-          <node role="statement" roleId="tpee.1068581517665" type="tpee.Statement" typeId="tpee.1068580123157" id="7806908697101220526" nodeInfo="nn" />
-          <node role="statement" roleId="tpee.1068581517665" type="tpee.ExpressionStatement" typeId="tpee.1068580123155" id="7806908697099571438" nodeInfo="nn">
-            <node role="expression" roleId="tpee.1068580123156" type="tpee.DotExpression" typeId="tpee.1197027756228" id="7806908697099571694" nodeInfo="nn">
-              <node role="operand" roleId="tpee.1197027771414" type="tpc2.CellActionMap_FunctionParm_selectedNode" typeId="tpc2.1402906326895675325" id="7806908697099571436" nodeInfo="nn" />
-              <node role="operation" roleId="tpee.1197027833540" type="tp25.Node_DeleteOperation" typeId="tp25.1140133623887" id="7806908697099573800" nodeInfo="nn" />
-            </node>
-          </node>
-          <node role="statement" roleId="tpee.1068581517665" type="tpee.IfStatement" typeId="tpee.1068580123159" id="7806908697101341423" nodeInfo="nn">
-            <node role="ifTrue" roleId="tpee.1068580123161" type="tpee.StatementList" typeId="tpee.1068580123136" id="7806908697101341426" nodeInfo="sn">
-              <node role="statement" roleId="tpee.1068581517665" type="tpee.ExpressionStatement" typeId="tpee.1068580123155" id="7806908697101209492" nodeInfo="nn">
-                <node role="expression" roleId="tpee.1068580123156" type="tpee.DotExpression" typeId="tpee.1197027756228" id="7806908697101209493" nodeInfo="nn">
-                  <node role="operand" roleId="tpee.1197027771414" type="tpee.VariableReference" typeId="tpee.1068498886296" id="7806908697101209494" nodeInfo="nn">
-                    <link role="variableDeclaration" roleId="tpee.1068581517664" targetNodeId="7806908697101276855" resolveInfo="referenceToSelect" />
-                  </node>
-                  <node role="operation" roleId="tpee.1197027833540" type="tpc2.SelectInEditorOperation" typeId="tpc2.3647146066980922272" id="7806908697101209495" nodeInfo="nn">
-                    <node role="editorContext" roleId="tpc2.1948540814633499358" type="tpc2.ConceptFunctionParameter_editorContext" typeId="tpc2.1161622981231" id="7806908697101209496" nodeInfo="nn" />
-                    <node role="selectionStart" roleId="tpc2.3604384757217586546" type="tpee.IntegerConstant" typeId="tpee.1068580320020" id="7806908697101347478" nodeInfo="nn">
-                      <property name="value" nameId="tpee.1068580320021" value="0" />
-                    </node>
-                    <node role="cellSelector" roleId="tpc2.1948540814635895774" type="tpc2.PredefinedSelector" typeId="tpc2.3547227755871693971" id="7806908697101345906" nodeInfo="ng">
-                      <property name="cellId" nameId="tpc2.2162403111523065396" value="first" />
-                    </node>
-=======
                   </node>
                   <node role="condition" roleId="tpee.1206060619838" type="tpee.DotExpression" typeId="tpee.1197027756228" id="1272170755469812741" nodeInfo="nn">
                     <node role="operand" roleId="tpee.1197027771414" type="tpee.VariableReference" typeId="tpee.1068498886296" id="1272170755469812742" nodeInfo="nn">
@@ -4450,61 +3390,11 @@
                   </node>
                   <node role="operation" roleId="tpee.1197027833540" type="tp25.SLinkListAccess" typeId="tp25.1138056282393" id="1272170755469809689" nodeInfo="nn">
                     <link role="link" roleId="tp25.1138056546658" targetNodeId="tpce.1071489727084" />
->>>>>>> d161ae6f
                   </node>
                 </node>
                 <node role="actualArgument" roleId="tpee.1068499141038" type="tpc2.ConceptFunctionParameter_editorContext" typeId="tpc2.1161622981231" id="1272170755469809690" nodeInfo="nn" />
               </node>
             </node>
-<<<<<<< HEAD
-            <node role="condition" roleId="tpee.1068580123160" type="tpee.NotEqualsExpression" typeId="tpee.1073239437375" id="7806908697101343067" nodeInfo="nn">
-              <node role="rightExpression" roleId="tpee.1081773367579" type="tpee.NullLiteral" typeId="tpee.1070534058343" id="7806908697101343318" nodeInfo="nn" />
-              <node role="leftExpression" roleId="tpee.1081773367580" type="tpee.VariableReference" typeId="tpee.1068498886296" id="7806908697101342630" nodeInfo="nn">
-                <link role="variableDeclaration" roleId="tpee.1068581517664" targetNodeId="7806908697101276855" resolveInfo="referenceToSelect" />
-              </node>
-            </node>
-            <node role="elsifClauses" roleId="tpee.1206060520071" type="tpee.ElsifClause" typeId="tpee.1206060495898" id="7806908697101343347" nodeInfo="ng">
-              <node role="condition" roleId="tpee.1206060619838" type="tpee.NotEqualsExpression" typeId="tpee.1073239437375" id="7806908697101343828" nodeInfo="nn">
-                <node role="rightExpression" roleId="tpee.1081773367579" type="tpee.NullLiteral" typeId="tpee.1070534058343" id="7806908697101343855" nodeInfo="nn" />
-                <node role="leftExpression" roleId="tpee.1081773367580" type="tpee.VariableReference" typeId="tpee.1068498886296" id="7806908697101343615" nodeInfo="nn">
-                  <link role="variableDeclaration" roleId="tpee.1068581517664" targetNodeId="7806908697101276851" resolveInfo="lastReference" />
-                </node>
-              </node>
-              <node role="statementList" roleId="tpee.1206060644605" type="tpee.StatementList" typeId="tpee.1068580123136" id="7806908697101343349" nodeInfo="sn">
-                <node role="statement" roleId="tpee.1068581517665" type="tpee.ExpressionStatement" typeId="tpee.1068580123155" id="7806908697101349017" nodeInfo="nn">
-                  <node role="expression" roleId="tpee.1068580123156" type="tpee.DotExpression" typeId="tpee.1197027756228" id="7806908697101349018" nodeInfo="nn">
-                    <node role="operand" roleId="tpee.1197027771414" type="tpee.VariableReference" typeId="tpee.1068498886296" id="7806908697101349114" nodeInfo="nn">
-                      <link role="variableDeclaration" roleId="tpee.1068581517664" targetNodeId="7806908697101276851" resolveInfo="lastReference" />
-                    </node>
-                    <node role="operation" roleId="tpee.1197027833540" type="tpc2.SelectInEditorOperation" typeId="tpc2.3647146066980922272" id="7806908697101349020" nodeInfo="nn">
-                      <node role="editorContext" roleId="tpc2.1948540814633499358" type="tpc2.ConceptFunctionParameter_editorContext" typeId="tpc2.1161622981231" id="7806908697101349021" nodeInfo="nn" />
-                      <node role="selectionStart" roleId="tpc2.3604384757217586546" type="tpee.IntegerConstant" typeId="tpee.1068580320020" id="7806908697101349022" nodeInfo="nn">
-                        <property name="value" nameId="tpee.1068580320021" value="-1" />
-                      </node>
-                      <node role="cellSelector" roleId="tpc2.1948540814635895774" type="tpc2.PredefinedSelector" typeId="tpc2.3547227755871693971" id="7806908697101349190" nodeInfo="ng">
-                        <property name="cellId" nameId="tpc2.2162403111523065396" value="last" />
-                      </node>
-                    </node>
-                  </node>
-                </node>
-              </node>
-            </node>
-            <node role="ifFalseStatement" roleId="tpee.1082485599094" type="tpee.BlockStatement" typeId="tpee.1082485599095" id="7806908697101343884" nodeInfo="nn">
-              <node role="statements" roleId="tpee.1082485599096" type="tpee.StatementList" typeId="tpee.1068580123136" id="7806908697101343885" nodeInfo="sn">
-                <node role="statement" roleId="tpee.1068581517665" type="tpee.ExpressionStatement" typeId="tpee.1068580123155" id="7806908697099629500" nodeInfo="nn">
-                  <node role="expression" roleId="tpee.1068580123156" type="tpee.DotExpression" typeId="tpee.1197027756228" id="7806908697099629695" nodeInfo="nn">
-                    <node role="operand" roleId="tpee.1197027771414" type="tpee.VariableReference" typeId="tpee.1068498886296" id="7806908697099629499" nodeInfo="nn">
-                      <link role="variableDeclaration" roleId="tpee.1068581517664" targetNodeId="7806908697099570326" resolveInfo="conceptDeclaration" />
-                    </node>
-                    <node role="operation" roleId="tpee.1197027833540" type="tpc2.SelectInEditorOperation" typeId="tpc2.3647146066980922272" id="7806908697099632145" nodeInfo="nn">
-                      <node role="editorContext" roleId="tpc2.1948540814633499358" type="tpc2.ConceptFunctionParameter_editorContext" typeId="tpc2.1161622981231" id="7806908697099632218" nodeInfo="nn" />
-                      <node role="cellSelector" roleId="tpc2.1948540814635895774" type="tpc2.CellIdReferenceSelector" typeId="tpc2.4323500428136740385" id="7806908697099632494" nodeInfo="ng">
-                        <link role="id" roleId="tpc2.4323500428136742952" targetNodeId="4094994329421212838" resolveInfo="emptyRefPlaceHolder" />
-                      </node>
-                      <node role="selectionStart" roleId="tpc2.3604384757217586546" type="tpee.IntegerConstant" typeId="tpee.1068580320020" id="7806908697099637699" nodeInfo="nn">
-                        <property name="value" nameId="tpee.1068580320021" value="0" />
-                      </node>
-=======
           </node>
         </node>
       </node>
@@ -4571,7 +3461,6 @@
                     </node>
                     <node role="operation" roleId="tpee.1197027833540" type="tpee.InstanceMethodCallOperation" typeId="tpee.1202948039474" id="1272170755468435650" nodeInfo="nn">
                       <link role="baseMethodDeclaration" roleId="tpee.1068499141037" targetNodeId="srng.~EditorContext%dgetEditorComponent()%cjetbrains%dmps%dopenapi%deditor%dEditorComponent" resolveInfo="getEditorComponent" />
->>>>>>> d161ae6f
                     </node>
                   </node>
                   <node role="actualArgument" roleId="tpee.1068499141038" type="tpee.VariableReference" typeId="tpee.1068498886296" id="1272170755468435651" nodeInfo="nn">
@@ -4598,28 +3487,6 @@
       </node>
       <node role="returnType" roleId="tpee.1068580123133" type="tpee.BooleanType" typeId="tpee.1070534644030" id="1272170755468387831" nodeInfo="in" />
     </node>
-<<<<<<< HEAD
-    <node role="item" roleId="tpc2.1139535219969" type="tpc2.CellActionMapItem" typeId="tpc2.1139535280617" id="7806908697101653345" nodeInfo="ng">
-      <property name="actionId" nameId="tpc2.1139535298778" value="backspace_action_id" />
-      <node role="executeFunction" roleId="tpc2.1139535280620" type="tpc2.CellActionMap_ExecuteFunction" typeId="tpc2.1139535439104" id="7806908697101653346" nodeInfo="nn">
-        <node role="body" roleId="tpee.1137022507850" type="tpee.StatementList" typeId="tpee.1068580123136" id="7806908697101653347" nodeInfo="sn">
-          <node role="statement" roleId="tpee.1068581517665" type="tpee.LocalVariableDeclarationStatement" typeId="tpee.1068581242864" id="7806908697101653348" nodeInfo="nn">
-            <node role="localVariableDeclaration" roleId="tpee.1068581242865" type="tpee.LocalVariableDeclaration" typeId="tpee.1068581242863" id="7806908697101653349" nodeInfo="nr">
-              <property name="name" nameId="tpck.1169194664001" value="nodeCell" />
-              <node role="type" roleId="tpee.5680397130376446158" type="tpee.ClassifierType" typeId="tpee.1107535904670" id="7806908697101653350" nodeInfo="in">
-                <link role="classifier" roleId="tpee.1107535924139" targetNodeId="nu8v.~EditorCell" resolveInfo="EditorCell" />
-              </node>
-              <node role="initializer" roleId="tpee.1068431790190" type="tpee.DotExpression" typeId="tpee.1197027756228" id="7806908697101653351" nodeInfo="nn">
-                <node role="operand" roleId="tpee.1197027771414" type="tpee.DotExpression" typeId="tpee.1197027756228" id="7806908697101653352" nodeInfo="nn">
-                  <node role="operation" roleId="tpee.1197027833540" type="tpee.InstanceMethodCallOperation" typeId="tpee.1202948039474" id="7806908697101653353" nodeInfo="nn">
-                    <link role="baseMethodDeclaration" roleId="tpee.1068499141037" targetNodeId="srng.~EditorContext%dgetEditorComponent()%cjetbrains%dmps%dopenapi%deditor%dEditorComponent" resolveInfo="getEditorComponent" />
-                  </node>
-                  <node role="operand" roleId="tpee.1197027771414" type="tpc2.ConceptFunctionParameter_editorContext" typeId="tpc2.1161622981231" id="7806908697101653354" nodeInfo="nn" />
-                </node>
-                <node role="operation" roleId="tpee.1197027833540" type="tpee.InstanceMethodCallOperation" typeId="tpee.1202948039474" id="7806908697101653355" nodeInfo="nn">
-                  <link role="baseMethodDeclaration" roleId="tpee.1068499141037" targetNodeId="srng.~EditorComponent%dfindNodeCell(org%djetbrains%dmps%dopenapi%dmodel%dSNode)%cjetbrains%dmps%dopenapi%deditor%dcells%dEditorCell" resolveInfo="findNodeCell" />
-                  <node role="actualArgument" roleId="tpee.1068499141038" type="tpc2.CellActionMap_FunctionParm_selectedNode" typeId="tpc2.1402906326895675325" id="7806908697101653356" nodeInfo="nn" />
-=======
     <node role="member" roleId="tpee.5375687026011219971" type="tpee.PlaceholderMember" typeId="tpee.1465982738277781862" id="1272170755468368539" nodeInfo="ngu" />
     <node role="member" roleId="tpee.5375687026011219971" type="tpee.StaticMethodDeclaration" typeId="tpee.1081236700938" id="1272170755468806661" nodeInfo="igu">
       <property name="isDeprecated" nameId="tpee.1224848525476" value="false" />
@@ -4691,7 +3558,6 @@
                   <node role="selectionStart" roleId="tpc2.3604384757217586546" type="tpee.IntegerConstant" typeId="tpee.1068580320020" id="1272170755468806691" nodeInfo="nn">
                     <property name="value" nameId="tpee.1068580320021" value="-1" />
                   </node>
->>>>>>> d161ae6f
                 </node>
               </node>
             </node>
@@ -4701,30 +3567,6 @@
               </node>
             </node>
           </node>
-<<<<<<< HEAD
-          <node role="statement" roleId="tpee.1068581517665" type="tpee.IfStatement" typeId="tpee.1068580123159" id="7806908697101653357" nodeInfo="nn">
-            <node role="ifTrue" roleId="tpee.1068580123161" type="tpee.StatementList" typeId="tpee.1068580123136" id="7806908697101653358" nodeInfo="sn">
-              <node role="statement" roleId="tpee.1068581517665" type="tpee.ReturnStatement" typeId="tpee.1068581242878" id="7806908697101653359" nodeInfo="nn" />
-            </node>
-            <node role="condition" roleId="tpee.1068580123160" type="tpee.OrExpression" typeId="tpee.1080223426719" id="7806908697101653360" nodeInfo="nn">
-              <node role="leftExpression" roleId="tpee.1081773367580" type="tpee.EqualsExpression" typeId="tpee.1068580123152" id="7806908697101653361" nodeInfo="nn">
-                <node role="leftExpression" roleId="tpee.1081773367580" type="tpee.VariableReference" typeId="tpee.1068498886296" id="7806908697101653362" nodeInfo="nn">
-                  <link role="variableDeclaration" roleId="tpee.1068581517664" targetNodeId="7806908697101653349" resolveInfo="nodeCell" />
-                </node>
-                <node role="rightExpression" roleId="tpee.1081773367579" type="tpee.NullLiteral" typeId="tpee.1070534058343" id="7806908697101653363" nodeInfo="nn" />
-              </node>
-              <node role="rightExpression" roleId="tpee.1081773367579" type="tpee.StaticMethodCall" typeId="tpee.1081236700937" id="7806908697101653364" nodeInfo="nn">
-                <link role="classConcept" roleId="tpee.1144433194310" targetNodeId="bzqj.~ReadOnlyUtil" resolveInfo="ReadOnlyUtil" />
-                <link role="baseMethodDeclaration" roleId="tpee.1068499141037" targetNodeId="bzqj.~ReadOnlyUtil%disCellOrSelectionReadOnlyInEditor(jetbrains%dmps%dopenapi%deditor%dEditorComponent,jetbrains%dmps%dopenapi%deditor%dcells%dEditorCell)%cboolean" resolveInfo="isCellOrSelectionReadOnlyInEditor" />
-                <node role="actualArgument" roleId="tpee.1068499141038" type="tpee.DotExpression" typeId="tpee.1197027756228" id="7806908697101653365" nodeInfo="nn">
-                  <node role="operand" roleId="tpee.1197027771414" type="tpc2.ConceptFunctionParameter_editorContext" typeId="tpc2.1161622981231" id="7806908697101653366" nodeInfo="nn" />
-                  <node role="operation" roleId="tpee.1197027833540" type="tpee.InstanceMethodCallOperation" typeId="tpee.1202948039474" id="7806908697101653367" nodeInfo="nn">
-                    <link role="baseMethodDeclaration" roleId="tpee.1068499141037" targetNodeId="srng.~EditorContext%dgetEditorComponent()%cjetbrains%dmps%dopenapi%deditor%dEditorComponent" resolveInfo="getEditorComponent" />
-                  </node>
-                </node>
-                <node role="actualArgument" roleId="tpee.1068499141038" type="tpee.VariableReference" typeId="tpee.1068498886296" id="7806908697101653368" nodeInfo="nn">
-                  <link role="variableDeclaration" roleId="tpee.1068581517664" targetNodeId="7806908697101653349" resolveInfo="nodeCell" />
-=======
           <node role="condition" roleId="tpee.1068580123160" type="tpee.NotEqualsExpression" typeId="tpee.1073239437375" id="1272170755468806694" nodeInfo="nn">
             <node role="rightExpression" roleId="tpee.1081773367579" type="tpee.NullLiteral" typeId="tpee.1070534058343" id="1272170755468806695" nodeInfo="nn" />
             <node role="leftExpression" roleId="tpee.1081773367580" type="cx9y.IndexedTupleMemberAccessExpression" typeId="cx9y.1238857743184" id="1272170755468806696" nodeInfo="nn">
@@ -4775,161 +3617,10 @@
               <node role="statement" roleId="tpee.1068581517665" type="tpee.ReturnStatement" typeId="tpee.1068581242878" id="1272170755468806715" nodeInfo="nn">
                 <node role="expression" roleId="tpee.1068581517676" type="tpee.BooleanConstant" typeId="tpee.1068580123137" id="1272170755468806716" nodeInfo="nn">
                   <property name="value" nameId="tpee.1068580123138" value="true" />
->>>>>>> d161ae6f
-                </node>
-              </node>
-            </node>
-          </node>
-<<<<<<< HEAD
-          <node role="statement" roleId="tpee.1068581517665" type="tpee.Statement" typeId="tpee.1068580123157" id="7806908697101653369" nodeInfo="nn" />
-          <node role="statement" roleId="tpee.1068581517665" type="tpee.LocalVariableDeclarationStatement" typeId="tpee.1068581242864" id="7806908697101653370" nodeInfo="nn">
-            <node role="localVariableDeclaration" roleId="tpee.1068581242865" type="tpee.LocalVariableDeclaration" typeId="tpee.1068581242863" id="7806908697101653371" nodeInfo="nr">
-              <property name="name" nameId="tpck.1169194664001" value="conceptDeclaration" />
-              <node role="type" roleId="tpee.5680397130376446158" type="tp25.SNodeType" typeId="tp25.1138055754698" id="7806908697101653372" nodeInfo="in">
-                <link role="concept" roleId="tp25.1138405853777" targetNodeId="tpce.1071489090640" resolveInfo="ConceptDeclaration" />
-              </node>
-              <node role="initializer" roleId="tpee.1068431790190" type="tp25.SNodeTypeCastExpression" typeId="tp25.1140137987495" id="7806908697101653373" nodeInfo="nn">
-                <link role="concept" roleId="tp25.1140138128738" targetNodeId="tpce.1071489090640" resolveInfo="ConceptDeclaration" />
-                <node role="leftExpression" roleId="tp25.1140138123956" type="tpee.DotExpression" typeId="tpee.1197027756228" id="7806908697101653374" nodeInfo="nn">
-                  <node role="operand" roleId="tpee.1197027771414" type="tpc2.CellActionMap_FunctionParm_selectedNode" typeId="tpc2.1402906326895675325" id="7806908697101653375" nodeInfo="nn" />
-                  <node role="operation" roleId="tpee.1197027833540" type="tp25.Node_GetParentOperation" typeId="tp25.1139613262185" id="7806908697101653376" nodeInfo="nn" />
-                </node>
-              </node>
-            </node>
-          </node>
-          <node role="statement" roleId="tpee.1068581517665" type="tpee.Statement" typeId="tpee.1068580123157" id="7806908697101653377" nodeInfo="nn" />
-          <node role="statement" roleId="tpee.1068581517665" type="tpee.LocalVariableDeclarationStatement" typeId="tpee.1068581242864" id="7806908697101653378" nodeInfo="nn">
-            <node role="localVariableDeclaration" roleId="tpee.1068581242865" type="tpee.LocalVariableDeclaration" typeId="tpee.1068581242863" id="7806908697101653379" nodeInfo="nr">
-              <property name="name" nameId="tpck.1169194664001" value="nextReference" />
-              <node role="type" roleId="tpee.5680397130376446158" type="tp25.SNodeType" typeId="tp25.1138055754698" id="7806908697101653380" nodeInfo="in">
-                <link role="concept" roleId="tp25.1138405853777" targetNodeId="tpce.1071489288298" resolveInfo="LinkDeclaration" />
-              </node>
-              <node role="initializer" roleId="tpee.1068431790190" type="tpee.NullLiteral" typeId="tpee.1070534058343" id="7806908697101653381" nodeInfo="nn" />
-            </node>
-          </node>
-          <node role="statement" roleId="tpee.1068581517665" type="tpee.LocalVariableDeclarationStatement" typeId="tpee.1068581242864" id="7806908697101653382" nodeInfo="nn">
-            <node role="localVariableDeclaration" roleId="tpee.1068581242865" type="tpee.LocalVariableDeclaration" typeId="tpee.1068581242863" id="7806908697101653383" nodeInfo="nr">
-              <property name="name" nameId="tpck.1169194664001" value="referenceToSelect" />
-              <node role="type" roleId="tpee.5680397130376446158" type="tp25.SNodeType" typeId="tp25.1138055754698" id="7806908697101653384" nodeInfo="in">
-                <link role="concept" roleId="tp25.1138405853777" targetNodeId="tpce.1071489288298" resolveInfo="LinkDeclaration" />
-              </node>
-              <node role="initializer" roleId="tpee.1068431790190" type="tpee.NullLiteral" typeId="tpee.1070534058343" id="7806908697101653385" nodeInfo="nn" />
-            </node>
-          </node>
-          <node role="statement" roleId="tpee.1068581517665" type="tpee.ExpressionStatement" typeId="tpee.1068580123155" id="7806908697101653386" nodeInfo="nn">
-            <node role="expression" roleId="tpee.1068580123156" type="tpee.DotExpression" typeId="tpee.1197027756228" id="7806908697101653387" nodeInfo="nn">
-              <node role="operand" roleId="tpee.1197027771414" type="tpee.DotExpression" typeId="tpee.1197027756228" id="7806908697101653388" nodeInfo="nn">
-                <node role="operand" roleId="tpee.1197027771414" type="tpee.DotExpression" typeId="tpee.1197027756228" id="7806908697101653389" nodeInfo="nn">
-                  <node role="operand" roleId="tpee.1197027771414" type="tpee.VariableReference" typeId="tpee.1068498886296" id="7806908697101653390" nodeInfo="nn">
-                    <link role="variableDeclaration" roleId="tpee.1068581517664" targetNodeId="7806908697101653371" resolveInfo="conceptDeclaration" />
-                  </node>
-                  <node role="operation" roleId="tpee.1197027833540" type="tp25.SLinkListAccess" typeId="tp25.1138056282393" id="7806908697101653391" nodeInfo="nn">
-                    <link role="link" roleId="tp25.1138056546658" targetNodeId="tpce.1071489727083" />
-                  </node>
-                </node>
-                <node role="operation" roleId="tpee.1197027833540" type="tp2q.WhereOperation" typeId="tp2q.1202120902084" id="7806908697101653392" nodeInfo="nn">
-                  <node role="closure" roleId="tp2q.1204796294226" type="tp2c.ClosureLiteral" typeId="tp2c.1199569711397" id="7806908697101653393" nodeInfo="nn">
-                    <node role="body" roleId="tp2c.1199569916463" type="tpee.StatementList" typeId="tpee.1068580123136" id="7806908697101653394" nodeInfo="sn">
-                      <node role="statement" roleId="tpee.1068581517665" type="tpee.ExpressionStatement" typeId="tpee.1068580123155" id="7806908697101653395" nodeInfo="nn">
-                        <node role="expression" roleId="tpee.1068580123156" type="tpee.DotExpression" typeId="tpee.1197027756228" id="7806908697101653396" nodeInfo="nn">
-                          <node role="operand" roleId="tpee.1197027771414" type="tpee.DotExpression" typeId="tpee.1197027756228" id="7806908697101653397" nodeInfo="nn">
-                            <node role="operand" roleId="tpee.1197027771414" type="tpee.VariableReference" typeId="tpee.1068498886296" id="7806908697101653398" nodeInfo="nn">
-                              <link role="variableDeclaration" roleId="tpee.1068581517664" targetNodeId="7806908697101653402" resolveInfo="it" />
-                            </node>
-                            <node role="operation" roleId="tpee.1197027833540" type="tp25.SPropertyAccess" typeId="tp25.1138056022639" id="7806908697101653399" nodeInfo="nn">
-                              <link role="property" roleId="tp25.1138056395725" targetNodeId="tpce.1071599937831" resolveInfo="metaClass" />
-                            </node>
-                          </node>
-                          <node role="operation" roleId="tpee.1197027833540" type="tp25.Property_HasValue_Enum" typeId="tp25.1146171026731" id="7806908697101653400" nodeInfo="nn">
-                            <node role="value" roleId="tp25.1146171026732" type="tp25.EnumMemberReference" typeId="tp25.1138676077309" id="7806908697101653401" nodeInfo="nn">
-                              <link role="enumMember" roleId="tp25.1138676095763" targetNodeId="tpce.1084199179704" />
-                            </node>
-                          </node>
-                        </node>
-                      </node>
-                    </node>
-                    <node role="parameter" roleId="tp2c.1199569906740" type="tp2q.SmartClosureParameterDeclaration" typeId="tp2q.1203518072036" id="7806908697101653402" nodeInfo="ig">
-                      <property name="name" nameId="tpck.1169194664001" value="it" />
-                      <node role="type" roleId="tpee.5680397130376446158" type="tpee.UndefinedType" typeId="tpee.4836112446988635817" id="7806908697101653403" nodeInfo="in" />
-                    </node>
-                  </node>
-                </node>
-              </node>
-              <node role="operation" roleId="tpee.1197027833540" type="tp2q.FoldLeftOperation" typeId="tp2q.1522217801069396578" id="7806908697101653404" nodeInfo="nn">
-                <node role="closure" roleId="tp2q.1204796294226" type="tp2c.ClosureLiteral" typeId="tp2c.1199569711397" id="7806908697101653405" nodeInfo="nn">
-                  <node role="body" roleId="tp2c.1199569916463" type="tpee.StatementList" typeId="tpee.1068580123136" id="7806908697101653406" nodeInfo="sn">
-                    <node role="statement" roleId="tpee.1068581517665" type="tpee.IfStatement" typeId="tpee.1068580123159" id="7806908697101653407" nodeInfo="nn">
-                      <node role="ifTrue" roleId="tpee.1068580123161" type="tpee.StatementList" typeId="tpee.1068580123136" id="7806908697101653408" nodeInfo="sn">
-                        <node role="statement" roleId="tpee.1068581517665" type="tpee.ReturnStatement" typeId="tpee.1068581242878" id="7806908697101653409" nodeInfo="nn">
-                          <node role="expression" roleId="tpee.1068581517676" type="tpee.BooleanConstant" typeId="tpee.1068580123137" id="7806908697101653410" nodeInfo="nn">
-                            <property name="value" nameId="tpee.1068580123138" value="true" />
-                          </node>
-                        </node>
-                      </node>
-                      <node role="condition" roleId="tpee.1068580123160" type="tpee.EqualsExpression" typeId="tpee.1068580123152" id="7806908697101653411" nodeInfo="nn">
-                        <node role="rightExpression" roleId="tpee.1081773367579" type="tpc2.CellActionMap_FunctionParm_selectedNode" typeId="tpc2.1402906326895675325" id="7806908697101653412" nodeInfo="nn" />
-                        <node role="leftExpression" roleId="tpee.1081773367580" type="tpee.VariableReference" typeId="tpee.1068498886296" id="7806908697101653413" nodeInfo="nn">
-                          <link role="variableDeclaration" roleId="tpee.1068581517664" targetNodeId="7806908697101653435" resolveInfo="nextSibling" />
-                        </node>
-                      </node>
-                    </node>
-                    <node role="statement" roleId="tpee.1068581517665" type="tpee.IfStatement" typeId="tpee.1068580123159" id="7806908697101653414" nodeInfo="nn">
-                      <node role="ifTrue" roleId="tpee.1068580123161" type="tpee.StatementList" typeId="tpee.1068580123136" id="7806908697101653415" nodeInfo="sn">
-                        <node role="statement" roleId="tpee.1068581517665" type="tpee.ExpressionStatement" typeId="tpee.1068580123155" id="7806908697101653416" nodeInfo="nn">
-                          <node role="expression" roleId="tpee.1068580123156" type="tpee.AssignmentExpression" typeId="tpee.1068498886294" id="7806908697101653417" nodeInfo="nn">
-                            <node role="rValue" roleId="tpee.1068498886297" type="tpee.VariableReference" typeId="tpee.1068498886296" id="7806908697101653418" nodeInfo="nn">
-                              <link role="variableDeclaration" roleId="tpee.1068581517664" targetNodeId="7806908697101653435" resolveInfo="nextSibling" />
-                            </node>
-                            <node role="lValue" roleId="tpee.1068498886295" type="tpee.VariableReference" typeId="tpee.1068498886296" id="7806908697101685299" nodeInfo="nn">
-                              <link role="variableDeclaration" roleId="tpee.1068581517664" targetNodeId="7806908697101653383" resolveInfo="referenceToSelect" />
-                            </node>
-                          </node>
-                        </node>
-                      </node>
-                      <node role="condition" roleId="tpee.1068580123160" type="tpee.NotExpression" typeId="tpee.1081516740877" id="7806908697101653420" nodeInfo="nn">
-                        <node role="expression" roleId="tpee.1081516765348" type="tpee.VariableReference" typeId="tpee.1068498886296" id="7806908697101653421" nodeInfo="nn">
-                          <link role="variableDeclaration" roleId="tpee.1068581517664" targetNodeId="7806908697101653433" resolveInfo="nodeVisited" />
-                        </node>
-                      </node>
-                      <node role="elsifClauses" roleId="tpee.1206060520071" type="tpee.ElsifClause" typeId="tpee.1206060495898" id="7806908697101653422" nodeInfo="ng">
-                        <node role="condition" roleId="tpee.1206060619838" type="tpee.EqualsExpression" typeId="tpee.1068580123152" id="7806908697101653423" nodeInfo="nn">
-                          <node role="rightExpression" roleId="tpee.1081773367579" type="tpee.NullLiteral" typeId="tpee.1070534058343" id="7806908697101653424" nodeInfo="nn" />
-                          <node role="leftExpression" roleId="tpee.1081773367580" type="tpee.VariableReference" typeId="tpee.1068498886296" id="7806908697101687547" nodeInfo="nn">
-                            <link role="variableDeclaration" roleId="tpee.1068581517664" targetNodeId="7806908697101653379" resolveInfo="nextReference" />
-                          </node>
-                        </node>
-                        <node role="statementList" roleId="tpee.1206060644605" type="tpee.StatementList" typeId="tpee.1068580123136" id="7806908697101653426" nodeInfo="sn">
-                          <node role="statement" roleId="tpee.1068581517665" type="tpee.ExpressionStatement" typeId="tpee.1068580123155" id="7806908697101653427" nodeInfo="nn">
-                            <node role="expression" roleId="tpee.1068580123156" type="tpee.AssignmentExpression" typeId="tpee.1068498886294" id="7806908697101653428" nodeInfo="nn">
-                              <node role="rValue" roleId="tpee.1068498886297" type="tpee.VariableReference" typeId="tpee.1068498886296" id="7806908697101653429" nodeInfo="nn">
-                                <link role="variableDeclaration" roleId="tpee.1068581517664" targetNodeId="7806908697101653435" resolveInfo="nextSibling" />
-                              </node>
-                              <node role="lValue" roleId="tpee.1068498886295" type="tpee.VariableReference" typeId="tpee.1068498886296" id="7806908697101692623" nodeInfo="nn">
-                                <link role="variableDeclaration" roleId="tpee.1068581517664" targetNodeId="7806908697101653379" resolveInfo="nextReference" />
-                              </node>
-                            </node>
-                          </node>
-                        </node>
-                      </node>
-                    </node>
-                    <node role="statement" roleId="tpee.1068581517665" type="tpee.ReturnStatement" typeId="tpee.1068581242878" id="7806908697101653431" nodeInfo="nn">
-                      <node role="expression" roleId="tpee.1068581517676" type="tpee.VariableReference" typeId="tpee.1068498886296" id="7806908697101653432" nodeInfo="nn">
-                        <link role="variableDeclaration" roleId="tpee.1068581517664" targetNodeId="7806908697101653433" resolveInfo="nodeVisited" />
-                      </node>
-                    </node>
-                  </node>
-                  <node role="parameter" roleId="tp2c.1199569906740" type="tpee.ParameterDeclaration" typeId="tpee.1068498886292" id="7806908697101653433" nodeInfo="ir">
-                    <property name="name" nameId="tpck.1169194664001" value="nodeVisited" />
-                    <node role="type" roleId="tpee.5680397130376446158" type="tpee.BooleanType" typeId="tpee.1070534644030" id="7806908697101653434" nodeInfo="in" />
-                  </node>
-                  <node role="parameter" roleId="tp2c.1199569906740" type="tp2q.SmartClosureParameterDeclaration" typeId="tp2q.1203518072036" id="7806908697101653435" nodeInfo="ig">
-                    <property name="name" nameId="tpck.1169194664001" value="nextSibling" />
-                    <node role="type" roleId="tpee.5680397130376446158" type="tpee.UndefinedType" typeId="tpee.4836112446988635817" id="7806908697101653436" nodeInfo="in" />
-                  </node>
-                </node>
-                <node role="seed" roleId="tp2q.1522217801069421796" type="tpee.BooleanConstant" typeId="tpee.1068580123137" id="7806908697101653437" nodeInfo="nn">
-                  <property name="value" nameId="tpee.1068580123138" value="false" />
-=======
+                </node>
+              </node>
+            </node>
+          </node>
         </node>
         <node role="statement" roleId="tpee.1068581517665" type="tpee.ReturnStatement" typeId="tpee.1068581242878" id="1272170755468806717" nodeInfo="nn">
           <node role="expression" roleId="tpee.1068581517676" type="tpee.BooleanConstant" typeId="tpee.1068580123137" id="1272170755468806718" nodeInfo="nn">
@@ -5069,34 +3760,10 @@
               <node role="statement" roleId="tpee.1068581517665" type="tpee.ReturnStatement" typeId="tpee.1068581242878" id="1272170755468599783" nodeInfo="nn">
                 <node role="expression" roleId="tpee.1068581517676" type="tpee.BooleanConstant" typeId="tpee.1068580123137" id="1272170755468599825" nodeInfo="nn">
                   <property name="value" nameId="tpee.1068580123138" value="true" />
->>>>>>> d161ae6f
-                </node>
-              </node>
-            </node>
-          </node>
-<<<<<<< HEAD
-          <node role="statement" roleId="tpee.1068581517665" type="tpee.Statement" typeId="tpee.1068580123157" id="7806908697101653438" nodeInfo="nn" />
-          <node role="statement" roleId="tpee.1068581517665" type="tpee.ExpressionStatement" typeId="tpee.1068580123155" id="7806908697101653439" nodeInfo="nn">
-            <node role="expression" roleId="tpee.1068580123156" type="tpee.DotExpression" typeId="tpee.1197027756228" id="7806908697101653440" nodeInfo="nn">
-              <node role="operand" roleId="tpee.1197027771414" type="tpc2.CellActionMap_FunctionParm_selectedNode" typeId="tpc2.1402906326895675325" id="7806908697101653441" nodeInfo="nn" />
-              <node role="operation" roleId="tpee.1197027833540" type="tp25.Node_DeleteOperation" typeId="tp25.1140133623887" id="7806908697101653442" nodeInfo="nn" />
-            </node>
-          </node>
-          <node role="statement" roleId="tpee.1068581517665" type="tpee.IfStatement" typeId="tpee.1068580123159" id="7806908697101653443" nodeInfo="nn">
-            <node role="ifTrue" roleId="tpee.1068580123161" type="tpee.StatementList" typeId="tpee.1068580123136" id="7806908697101653444" nodeInfo="sn">
-              <node role="statement" roleId="tpee.1068581517665" type="tpee.ExpressionStatement" typeId="tpee.1068580123155" id="7806908697101653445" nodeInfo="nn">
-                <node role="expression" roleId="tpee.1068580123156" type="tpee.DotExpression" typeId="tpee.1197027756228" id="7806908697101653446" nodeInfo="nn">
-                  <node role="operand" roleId="tpee.1197027771414" type="tpee.VariableReference" typeId="tpee.1068498886296" id="7806908697101653447" nodeInfo="nn">
-                    <link role="variableDeclaration" roleId="tpee.1068581517664" targetNodeId="7806908697101653383" resolveInfo="referenceToSelect" />
-                  </node>
-                  <node role="operation" roleId="tpee.1197027833540" type="tpc2.SelectInEditorOperation" typeId="tpc2.3647146066980922272" id="7806908697101653448" nodeInfo="nn">
-                    <node role="editorContext" roleId="tpc2.1948540814633499358" type="tpc2.ConceptFunctionParameter_editorContext" typeId="tpc2.1161622981231" id="7806908697101653449" nodeInfo="nn" />
-                    <node role="selectionStart" roleId="tpc2.3604384757217586546" type="tpee.IntegerConstant" typeId="tpee.1068580320020" id="7806908697101653450" nodeInfo="nn">
-                      <property name="value" nameId="tpee.1068580320021" value="-1" />
-                    </node>
-                    <node role="cellSelector" roleId="tpc2.1948540814635895774" type="tpc2.PredefinedSelector" typeId="tpc2.3547227755871693971" id="7806908697101694910" nodeInfo="ng">
-                      <property name="cellId" nameId="tpc2.2162403111523065396" value="last" />
-=======
+                </node>
+              </node>
+            </node>
+          </node>
         </node>
         <node role="statement" roleId="tpee.1068581517665" type="tpee.ReturnStatement" typeId="tpee.1068581242878" id="1272170755468600249" nodeInfo="nn">
           <node role="expression" roleId="tpee.1068581517676" type="tpee.BooleanConstant" typeId="tpee.1068580123137" id="1272170755468600287" nodeInfo="nn">
@@ -5162,42 +3829,11 @@
                     </node>
                     <node role="lValue" roleId="tpee.1068498886295" type="tpee.VariableReference" typeId="tpee.1068498886296" id="1272170755468767478" nodeInfo="nn">
                       <link role="variableDeclaration" roleId="tpee.1068581517664" targetNodeId="1272170755468767466" resolveInfo="nodeVisited" />
->>>>>>> d161ae6f
                     </node>
                   </node>
                 </node>
                 <node role="statement" roleId="tpee.1068581517665" type="tpee.ContinueStatement" typeId="tpee.1082113931046" id="1272170755468767479" nodeInfo="nn" />
               </node>
-<<<<<<< HEAD
-            </node>
-            <node role="condition" roleId="tpee.1068580123160" type="tpee.NotEqualsExpression" typeId="tpee.1073239437375" id="7806908697101653452" nodeInfo="nn">
-              <node role="rightExpression" roleId="tpee.1081773367579" type="tpee.NullLiteral" typeId="tpee.1070534058343" id="7806908697101653453" nodeInfo="nn" />
-              <node role="leftExpression" roleId="tpee.1081773367580" type="tpee.VariableReference" typeId="tpee.1068498886296" id="7806908697101653454" nodeInfo="nn">
-                <link role="variableDeclaration" roleId="tpee.1068581517664" targetNodeId="7806908697101653383" resolveInfo="referenceToSelect" />
-              </node>
-            </node>
-            <node role="elsifClauses" roleId="tpee.1206060520071" type="tpee.ElsifClause" typeId="tpee.1206060495898" id="7806908697101653455" nodeInfo="ng">
-              <node role="condition" roleId="tpee.1206060619838" type="tpee.NotEqualsExpression" typeId="tpee.1073239437375" id="7806908697101653456" nodeInfo="nn">
-                <node role="rightExpression" roleId="tpee.1081773367579" type="tpee.NullLiteral" typeId="tpee.1070534058343" id="7806908697101653457" nodeInfo="nn" />
-                <node role="leftExpression" roleId="tpee.1081773367580" type="tpee.VariableReference" typeId="tpee.1068498886296" id="7806908697101653458" nodeInfo="nn">
-                  <link role="variableDeclaration" roleId="tpee.1068581517664" targetNodeId="7806908697101653379" resolveInfo="nextReference" />
-                </node>
-              </node>
-              <node role="statementList" roleId="tpee.1206060644605" type="tpee.StatementList" typeId="tpee.1068580123136" id="7806908697101653459" nodeInfo="sn">
-                <node role="statement" roleId="tpee.1068581517665" type="tpee.ExpressionStatement" typeId="tpee.1068580123155" id="7806908697101653460" nodeInfo="nn">
-                  <node role="expression" roleId="tpee.1068580123156" type="tpee.DotExpression" typeId="tpee.1197027756228" id="7806908697101653461" nodeInfo="nn">
-                    <node role="operand" roleId="tpee.1197027771414" type="tpee.VariableReference" typeId="tpee.1068498886296" id="7806908697101653462" nodeInfo="nn">
-                      <link role="variableDeclaration" roleId="tpee.1068581517664" targetNodeId="7806908697101653379" resolveInfo="nextReference" />
-                    </node>
-                    <node role="operation" roleId="tpee.1197027833540" type="tpc2.SelectInEditorOperation" typeId="tpc2.3647146066980922272" id="7806908697101653463" nodeInfo="nn">
-                      <node role="editorContext" roleId="tpc2.1948540814633499358" type="tpc2.ConceptFunctionParameter_editorContext" typeId="tpc2.1161622981231" id="7806908697101653464" nodeInfo="nn" />
-                      <node role="selectionStart" roleId="tpc2.3604384757217586546" type="tpee.IntegerConstant" typeId="tpee.1068580320020" id="7806908697101653465" nodeInfo="nn">
-                        <property name="value" nameId="tpee.1068580320021" value="0" />
-                      </node>
-                      <node role="cellSelector" roleId="tpc2.1948540814635895774" type="tpc2.PredefinedSelector" typeId="tpc2.3547227755871693971" id="7806908697101696626" nodeInfo="ng">
-                        <property name="cellId" nameId="tpc2.2162403111523065396" value="first" />
-                      </node>
-=======
               <node role="condition" roleId="tpee.1068580123160" type="tpee.EqualsExpression" typeId="tpee.1068580123152" id="1272170755468767480" nodeInfo="nn">
                 <node role="rightExpression" roleId="tpee.1081773367579" type="tpee.VariableReference" typeId="tpee.1068498886296" id="1272170755468767481" nodeInfo="nn">
                   <link role="variableDeclaration" roleId="tpee.1068581517664" targetNodeId="1272170755468770405" resolveInfo="node" />
@@ -5216,28 +3852,10 @@
                     </node>
                     <node role="lValue" roleId="tpee.1068498886295" type="tpee.VariableReference" typeId="tpee.1068498886296" id="1272170755468767488" nodeInfo="nn">
                       <link role="variableDeclaration" roleId="tpee.1068581517664" targetNodeId="1272170755468767458" resolveInfo="prevNode" />
->>>>>>> d161ae6f
-                    </node>
-                  </node>
-                </node>
-              </node>
-<<<<<<< HEAD
-            </node>
-            <node role="ifFalseStatement" roleId="tpee.1082485599094" type="tpee.BlockStatement" typeId="tpee.1082485599095" id="7806908697101653467" nodeInfo="nn">
-              <node role="statements" roleId="tpee.1082485599096" type="tpee.StatementList" typeId="tpee.1068580123136" id="7806908697101653468" nodeInfo="sn">
-                <node role="statement" roleId="tpee.1068581517665" type="tpee.ExpressionStatement" typeId="tpee.1068580123155" id="7806908697101653469" nodeInfo="nn">
-                  <node role="expression" roleId="tpee.1068580123156" type="tpee.DotExpression" typeId="tpee.1197027756228" id="7806908697101653470" nodeInfo="nn">
-                    <node role="operand" roleId="tpee.1197027771414" type="tpee.VariableReference" typeId="tpee.1068498886296" id="7806908697101653471" nodeInfo="nn">
-                      <link role="variableDeclaration" roleId="tpee.1068581517664" targetNodeId="7806908697101653371" resolveInfo="conceptDeclaration" />
-                    </node>
-                    <node role="operation" roleId="tpee.1197027833540" type="tpc2.SelectInEditorOperation" typeId="tpc2.3647146066980922272" id="7806908697101653472" nodeInfo="nn">
-                      <node role="editorContext" roleId="tpc2.1948540814633499358" type="tpc2.ConceptFunctionParameter_editorContext" typeId="tpc2.1161622981231" id="7806908697101653473" nodeInfo="nn" />
-                      <node role="cellSelector" roleId="tpc2.1948540814635895774" type="tpc2.CellIdReferenceSelector" typeId="tpc2.4323500428136740385" id="7806908697101653474" nodeInfo="ng">
-                        <link role="id" roleId="tpc2.4323500428136742952" targetNodeId="4094994329421212838" resolveInfo="emptyRefPlaceHolder" />
-                      </node>
-                      <node role="selectionStart" roleId="tpc2.3604384757217586546" type="tpee.IntegerConstant" typeId="tpee.1068580320020" id="7806908697101653475" nodeInfo="nn">
-                        <property name="value" nameId="tpee.1068580320021" value="0" />
-=======
+                    </node>
+                  </node>
+                </node>
+              </node>
               <node role="condition" roleId="tpee.1068580123160" type="tpee.NotExpression" typeId="tpee.1081516740877" id="1272170755468767489" nodeInfo="nn">
                 <node role="expression" roleId="tpee.1081516765348" type="tpee.VariableReference" typeId="tpee.1068498886296" id="1272170755468767490" nodeInfo="nn">
                   <link role="variableDeclaration" roleId="tpee.1068581517664" targetNodeId="1272170755468767466" resolveInfo="nodeVisited" />
@@ -5252,7 +3870,6 @@
                       </node>
                       <node role="lValue" roleId="tpee.1068498886295" type="tpee.VariableReference" typeId="tpee.1068498886296" id="1272170755468767496" nodeInfo="nn">
                         <link role="variableDeclaration" roleId="tpee.1068581517664" targetNodeId="1272170755468767462" resolveInfo="nextNode" />
->>>>>>> d161ae6f
                       </node>
                     </node>
                   </node>
