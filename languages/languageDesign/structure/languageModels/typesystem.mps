--- conflicted
+++ resolved
@@ -2,16 +2,11 @@
 <model ref="r:00000000-0000-4000-0000-011c8959028f(jetbrains.mps.lang.structure.typesystem)">
   <persistence version="9" />
   <languages>
-    <use id="fd392034-7849-419d-9071-12563d152375" name="jetbrains.mps.baseLanguage.closures" version="0" />
-    <use id="83888646-71ce-4f1c-9c53-c54016f6ad4f" name="jetbrains.mps.baseLanguage.collections" version="0" />
-    <use id="7a5dda62-9140-4668-ab76-d5ed1746f2b2" name="jetbrains.mps.lang.typesystem" version="0" />
-    <use id="7866978e-a0f0-4cc7-81bc-4d213d9375e1" name="jetbrains.mps.lang.smodel" version="4" />
-    <use id="f3061a53-9226-4cc5-a443-f952ceaf5816" name="jetbrains.mps.baseLanguage" version="4" />
-<<<<<<< HEAD
-=======
-    <use id="69b8a993-9b87-4d96-bf0c-3559f4bb0c63" name="jetbrains.mps.lang.slanguage" version="0" />
-    <devkit ref="fbc25dd2-5da4-483a-8b19-70928e1b62d7(jetbrains.mps.devkit.general-purpose)" />
->>>>>>> d968de6b
+    <use id="fd392034-7849-419d-9071-12563d152375" name="jetbrains.mps.baseLanguage.closures" version="-1" />
+    <use id="83888646-71ce-4f1c-9c53-c54016f6ad4f" name="jetbrains.mps.baseLanguage.collections" version="-1" />
+    <use id="7a5dda62-9140-4668-ab76-d5ed1746f2b2" name="jetbrains.mps.lang.typesystem" version="-1" />
+    <use id="7866978e-a0f0-4cc7-81bc-4d213d9375e1" name="jetbrains.mps.lang.smodel" version="-1" />
+    <use id="f3061a53-9226-4cc5-a443-f952ceaf5816" name="jetbrains.mps.baseLanguage" version="-1" />
   </languages>
   <imports>
     <import index="tpce" ref="r:00000000-0000-4000-0000-011c89590292(jetbrains.mps.lang.structure.structure)" />
@@ -94,7 +89,7 @@
         <child id="1068580123161" name="ifTrue" index="3clFbx" />
         <child id="1206060520071" name="elsifClauses" index="3eNLev" />
       </concept>
-      <concept id="1068580123136" name="jetbrains.mps.baseLanguage.structure.StatementList" flags="sn" stub="5293379017992965193" index="3clFbS">
+      <concept id="1068580123136" name="jetbrains.mps.baseLanguage.structure.StatementList" flags="sn" index="3clFbS">
         <child id="1068581517665" name="statement" index="3cqZAp" />
       </concept>
       <concept id="1068580123137" name="jetbrains.mps.baseLanguage.structure.BooleanConstant" flags="nn" index="3clFbT">
@@ -959,17 +954,17 @@
       <node concept="3cpWs8" id="hYjRie0" role="3cqZAp">
         <node concept="3cpWsn" id="hYjRie1" role="3cpWs9">
           <property role="TrG5h" value="extendedLanguages" />
+          <node concept="2OqwBi" id="3Z93mP$$A34" role="33vP2m">
+            <node concept="37vLTw" id="3Z93mP$$_AG" role="2Oq$k0">
+              <ref role="3cqZAo" node="hYjR2Jc" resolve="language" />
+            </node>
+            <node concept="liA8E" id="3Z93mP$$B7I" role="2OqNvi">
+              <ref role="37wK5l" to="w1kc:~Language.getAllExtendedLanguages():java.util.Set" resolve="getAllExtendedLanguages" />
+            </node>
+          </node>
           <node concept="2hMVRd" id="2u_1aB3ByY8" role="1tU5fm">
             <node concept="3uibUv" id="2u_1aB3ByY9" role="2hN53Y">
               <ref role="3uigEE" to="w1kc:~Language" resolve="Language" />
-            </node>
-          </node>
-          <node concept="2OqwBi" id="3Z93mP$$A34" role="33vP2m">
-            <node concept="37vLTw" id="3Z93mP$$_AG" role="2Oq$k0">
-              <ref role="3cqZAo" node="hYjR2Jc" resolve="language" />
-            </node>
-            <node concept="liA8E" id="3Z93mP$$B7I" role="2OqNvi">
-              <ref role="37wK5l" to="w1kc:~Language.getAllExtendedLanguages():java.util.Set" resolve="getAllExtendedLanguages" />
             </node>
           </node>
         </node>
@@ -2684,14 +2679,14 @@
         <node concept="3cpWs8" id="5qAq7iVFXZV" role="3cqZAp">
           <node concept="3cpWsn" id="5qAq7iVFXZW" role="3cpWs9">
             <property role="TrG5h" value="editorModel" />
-            <node concept="3uibUv" id="2nYk3FgejQG" role="1tU5fm">
-              <ref role="3uigEE" to="mhbf:~SModel" resolve="SModel" />
-            </node>
             <node concept="1qvjxa" id="qmfyRQIXuX" role="33vP2m">
               <ref role="1quiSB" to="9anm:2LiUEk8oQ$g" resolve="editor" />
               <node concept="37vLTw" id="qmfyRQIXzP" role="1qvjxb">
                 <ref role="3cqZAo" node="5qAq7iVFCq3" resolve="language" />
               </node>
+            </node>
+            <node concept="3uibUv" id="2nYk3FgejQG" role="1tU5fm">
+              <ref role="3uigEE" to="mhbf:~SModel" resolve="SModel" />
             </node>
           </node>
         </node>
@@ -3288,46 +3283,6 @@
     <property role="TrG5h" value="check_AbstractConceptDeclaration_Ids" />
     <node concept="3clFbS" id="1o9qxtfa_BO" role="18ibNy">
       <node concept="3clFbJ" id="1o9qxtfa_CH" role="3cqZAp">
-        <node concept="3clFbS" id="1o9qxtfa_CI" role="3clFbx">
-          <node concept="2MkqsV" id="1o9qxtfaAuy" role="3cqZAp">
-            <node concept="3Cnw8n" id="1o9qxtfbeWt" role="2OEOjU">
-              <ref role="QpYPw" node="1o9qxtfaNHN" resolve="GenerateConceptIds" />
-              <node concept="3CnSsL" id="1o9qxtfbf0V" role="3Coj4f">
-                <ref role="QkamJ" node="1o9qxtfaNI0" resolve="c" />
-                <node concept="1YBJjd" id="1o9qxtfbf18" role="3CoRuB">
-                  <ref role="1YBMHb" node="1o9qxtfa_BQ" resolve="acd" />
-                </node>
-              </node>
-            </node>
-            <node concept="1YBJjd" id="1o9qxtfaAuI" role="2OEOjV">
-              <ref role="1YBMHb" node="1o9qxtfa_BQ" resolve="acd" />
-            </node>
-            <node concept="3cpWs3" id="1o9qxtfaLrp" role="2MkJ7o">
-              <node concept="3cpWs3" id="1o9qxtfaLgF" role="3uHU7B">
-                <node concept="Xl_RD" id="1o9qxtfaLgL" role="3uHU7B">
-                  <property role="Xl_RC" value="Concept id is not defined.\n" />
-                </node>
-                <node concept="Xl_RD" id="1o9qxtfaLrv" role="3uHU7w">
-                  <property role="Xl_RC" value="Please run MainMenu-&gt;Migration-&gt;Migrations-&gt;Language Migrations-&gt;j.m.lang.structure-&gt;Set Ids\n" />
-                </node>
-              </node>
-              <node concept="Xl_RD" id="1o9qxtfaLrx" role="3uHU7w">
-                <property role="Xl_RC" value="If this concept was created manually, invoke the \&quot;Generate IDs\&quot; intention on it" />
-              </node>
-            </node>
-          </node>
-        </node>
-        <node concept="2OqwBi" id="5OIo7_R7W$m" role="3clFbw">
-          <node concept="2OqwBi" id="1o9qxtfa_Gx" role="2Oq$k0">
-            <node concept="1YBJjd" id="1o9qxtfa_CW" role="2Oq$k0">
-              <ref role="1YBMHb" node="1o9qxtfa_BQ" resolve="acd" />
-            </node>
-            <node concept="3TrcHB" id="5OIo7_R7VUx" role="2OqNvi">
-              <ref role="3TsBF5" to="tpce:5OIo7_R7SN0" resolve="conceptId" />
-            </node>
-          </node>
-          <node concept="17RlXB" id="5OIo7_R7Ynp" role="2OqNvi" />
-        </node>
         <node concept="9aQIb" id="4H96pIbEkfg" role="9aQIa">
           <node concept="3clFbS" id="4H96pIbEkfh" role="9aQI4">
             <node concept="3clFbJ" id="4H96pIbEkgV" role="3cqZAp">
@@ -3409,6 +3364,46 @@
                     </node>
                   </node>
                 </node>
+              </node>
+            </node>
+          </node>
+        </node>
+        <node concept="2OqwBi" id="5OIo7_R7W$m" role="3clFbw">
+          <node concept="2OqwBi" id="1o9qxtfa_Gx" role="2Oq$k0">
+            <node concept="1YBJjd" id="1o9qxtfa_CW" role="2Oq$k0">
+              <ref role="1YBMHb" node="1o9qxtfa_BQ" resolve="acd" />
+            </node>
+            <node concept="3TrcHB" id="5OIo7_R7VUx" role="2OqNvi">
+              <ref role="3TsBF5" to="tpce:5OIo7_R7SN0" resolve="conceptId" />
+            </node>
+          </node>
+          <node concept="17RlXB" id="5OIo7_R7Ynp" role="2OqNvi" />
+        </node>
+        <node concept="3clFbS" id="1o9qxtfa_CI" role="3clFbx">
+          <node concept="2MkqsV" id="1o9qxtfaAuy" role="3cqZAp">
+            <node concept="3Cnw8n" id="1o9qxtfbeWt" role="2OEOjU">
+              <ref role="QpYPw" node="1o9qxtfaNHN" resolve="GenerateConceptIds" />
+              <node concept="3CnSsL" id="1o9qxtfbf0V" role="3Coj4f">
+                <ref role="QkamJ" node="1o9qxtfaNI0" resolve="c" />
+                <node concept="1YBJjd" id="1o9qxtfbf18" role="3CoRuB">
+                  <ref role="1YBMHb" node="1o9qxtfa_BQ" resolve="acd" />
+                </node>
+              </node>
+            </node>
+            <node concept="1YBJjd" id="1o9qxtfaAuI" role="2OEOjV">
+              <ref role="1YBMHb" node="1o9qxtfa_BQ" resolve="acd" />
+            </node>
+            <node concept="3cpWs3" id="1o9qxtfaLrp" role="2MkJ7o">
+              <node concept="3cpWs3" id="1o9qxtfaLgF" role="3uHU7B">
+                <node concept="Xl_RD" id="1o9qxtfaLgL" role="3uHU7B">
+                  <property role="Xl_RC" value="Concept id is not defined.\n" />
+                </node>
+                <node concept="Xl_RD" id="1o9qxtfaLrv" role="3uHU7w">
+                  <property role="Xl_RC" value="Please run MainMenu-&gt;Migration-&gt;Migrations-&gt;Language Migrations-&gt;j.m.lang.structure-&gt;Set Ids\n" />
+                </node>
+              </node>
+              <node concept="Xl_RD" id="1o9qxtfaLrx" role="3uHU7w">
+                <property role="Xl_RC" value="If this concept was created manually, invoke the \&quot;Generate IDs\&quot; intention on it" />
               </node>
             </node>
           </node>
