--- conflicted
+++ resolved
@@ -7,13 +7,8 @@
     <use id="f2801650-65d5-424e-bb1b-463a8781b786" name="jetbrains.mps.baseLanguage.javadoc" version="-1" />
     <use id="f3061a53-9226-4cc5-a443-f952ceaf5816" name="jetbrains.mps.baseLanguage" version="-1" />
     <use id="83888646-71ce-4f1c-9c53-c54016f6ad4f" name="jetbrains.mps.baseLanguage.collections" version="-1" />
-    <use id="7866978e-a0f0-4cc7-81bc-4d213d9375e1" name="jetbrains.mps.lang.smodel" version="4" />
+    <use id="7866978e-a0f0-4cc7-81bc-4d213d9375e1" name="jetbrains.mps.lang.smodel" version="-1" />
     <use id="fd392034-7849-419d-9071-12563d152375" name="jetbrains.mps.baseLanguage.closures" version="-1" />
-<<<<<<< HEAD
-    <use id="982eb8df-2c96-4bd7-9963-11712ea622e5" name="jetbrains.mps.lang.resources" version="0" />
-=======
-    <use id="69b8a993-9b87-4d96-bf0c-3559f4bb0c63" name="jetbrains.mps.lang.slanguage" version="0" />
->>>>>>> d968de6b
     <devkit ref="fbc25dd2-5da4-483a-8b19-70928e1b62d7(jetbrains.mps.devkit.general-purpose)" />
   </languages>
   <imports>
@@ -423,6 +418,30 @@
   </node>
   <node concept="1M2fIO" id="hDMFHZx">
     <ref role="1M2myG" to="tpce:f_TIwhg" resolve="ConceptDeclaration" />
+    <node concept="XeQIk" id="1fdcuoJ1213" role="XeZnq">
+      <node concept="3clFbS" id="1fdcuoJ1214" role="2VODD2">
+        <node concept="3clFbF" id="1OwjcesQ27_" role="3cqZAp">
+          <node concept="3K4zz7" id="1OwjcesQ9yN" role="3clFbG">
+            <node concept="2OqwBi" id="1OwjcesQ27V" role="3K4Cdx">
+              <node concept="EsrRn" id="1OwjcesQ27A" role="2Oq$k0" />
+              <node concept="3TrcHB" id="1OwjcesQ281" role="2OqNvi">
+                <ref role="3TsBF5" to="tpce:fX9Ktp8" resolve="rootable" />
+              </node>
+            </node>
+            <node concept="2SwGe0" id="14excHa39PN" role="3K4E3e">
+              <node concept="1QGGSu" id="1fdcuoJ10dx" role="2SwzYu">
+                <property role="1QGGTI" value="${module}/icons/rootableConcept.png" />
+              </node>
+            </node>
+            <node concept="2SwGe0" id="14excHa39Yb" role="3K4GZi">
+              <node concept="1QGGSu" id="1fdcuoJ11xP" role="2SwzYu">
+                <property role="1QGGTI" value="${module}/icons/structure.png" />
+              </node>
+            </node>
+          </node>
+        </node>
+      </node>
+    </node>
     <node concept="1N5Pfh" id="hDMFI8e" role="1Mr941">
       <ref role="1N5Vy1" to="tpce:f_TJDff" />
       <node concept="13QW63" id="IOxL6x4qtc" role="1N6uqs">
@@ -472,30 +491,6 @@
               <node concept="2rP1CM" id="50vK5YarKeh" role="37wK5m" />
               <node concept="35c_gC" id="50vK5YarKhj" role="37wK5m">
                 <ref role="35c_gD" to="tpce:f_TIwhg" resolve="ConceptDeclaration" />
-              </node>
-            </node>
-          </node>
-        </node>
-      </node>
-    </node>
-    <node concept="XeQIk" id="1fdcuoJ1213" role="XeZnq">
-      <node concept="3clFbS" id="1fdcuoJ1214" role="2VODD2">
-        <node concept="3clFbF" id="1OwjcesQ27_" role="3cqZAp">
-          <node concept="3K4zz7" id="1OwjcesQ9yN" role="3clFbG">
-            <node concept="2OqwBi" id="1OwjcesQ27V" role="3K4Cdx">
-              <node concept="EsrRn" id="1OwjcesQ27A" role="2Oq$k0" />
-              <node concept="3TrcHB" id="1OwjcesQ281" role="2OqNvi">
-                <ref role="3TsBF5" to="tpce:fX9Ktp8" resolve="rootable" />
-              </node>
-            </node>
-            <node concept="2SwGe0" id="14excHa39PN" role="3K4E3e">
-              <node concept="1QGGSu" id="1fdcuoJ10dx" role="2SwzYu">
-                <property role="1QGGTI" value="${module}/icons/rootableConcept.png" />
-              </node>
-            </node>
-            <node concept="2SwGe0" id="14excHa39Yb" role="3K4GZi">
-              <node concept="1QGGSu" id="1fdcuoJ11xP" role="2SwzYu">
-                <property role="1QGGTI" value="${module}/icons/structure.png" />
               </node>
             </node>
           </node>
@@ -886,16 +881,16 @@
       <node concept="3clFbS" id="hQO839$" role="2VODD2">
         <node concept="3clFbF" id="hQO839_" role="3cqZAp">
           <node concept="22lmx$" id="1KFbmnBQs$Z" role="3clFbG">
+            <node concept="2OqwBi" id="57HLayr_EAO" role="3uHU7B">
+              <node concept="1Q6Npb" id="57HLayr_EAP" role="2Oq$k0" />
+              <node concept="3zA4fs" id="57HLayr_EAQ" role="2OqNvi">
+                <ref role="3zA4av" to="tpcc:2LiUEk8oQ$g" resolve="structure" />
+              </node>
+            </node>
             <node concept="2YIFZM" id="1KFbmnBQs_5" role="3uHU7w">
               <ref role="1Pybhc" to="w1kc:~SModelStereotype" resolve="SModelStereotype" />
               <ref role="37wK5l" to="w1kc:~SModelStereotype.isGeneratorModel(org.jetbrains.mps.openapi.model.SModel):boolean" resolve="isGeneratorModel" />
               <node concept="1Q6Npb" id="1KFbmnBQs_6" role="37wK5m" />
-            </node>
-            <node concept="2OqwBi" id="57HLayr_EAO" role="3uHU7B">
-              <node concept="1Q6Npb" id="57HLayr_EAP" role="2Oq$k0" />
-              <node concept="3zA4fs" id="57HLayr_EAQ" role="2OqNvi">
-                <ref role="3zA4av" to="tpcc:2LiUEk8oQ$g" resolve="structure" />
-              </node>
             </node>
           </node>
         </node>
@@ -908,16 +903,16 @@
       <node concept="3clFbS" id="hQO7Zg9" role="2VODD2">
         <node concept="3clFbF" id="hQO7Zga" role="3cqZAp">
           <node concept="22lmx$" id="1KFbmnBQs$w" role="3clFbG">
+            <node concept="2OqwBi" id="57HLayr_EFO" role="3uHU7B">
+              <node concept="1Q6Npb" id="57HLayr_EFP" role="2Oq$k0" />
+              <node concept="3zA4fs" id="57HLayr_EFQ" role="2OqNvi">
+                <ref role="3zA4av" to="tpcc:2LiUEk8oQ$g" resolve="structure" />
+              </node>
+            </node>
             <node concept="2YIFZM" id="1KFbmnBQs$A" role="3uHU7w">
               <ref role="1Pybhc" to="w1kc:~SModelStereotype" resolve="SModelStereotype" />
               <ref role="37wK5l" to="w1kc:~SModelStereotype.isGeneratorModel(org.jetbrains.mps.openapi.model.SModel):boolean" resolve="isGeneratorModel" />
               <node concept="1Q6Npb" id="1KFbmnBQs$B" role="37wK5m" />
-            </node>
-            <node concept="2OqwBi" id="57HLayr_EFO" role="3uHU7B">
-              <node concept="1Q6Npb" id="57HLayr_EFP" role="2Oq$k0" />
-              <node concept="3zA4fs" id="57HLayr_EFQ" role="2OqNvi">
-                <ref role="3zA4av" to="tpcc:2LiUEk8oQ$g" resolve="structure" />
-              </node>
             </node>
           </node>
         </node>
@@ -946,16 +941,16 @@
       <node concept="3clFbS" id="hQO866T" role="2VODD2">
         <node concept="3clFbF" id="hQO866U" role="3cqZAp">
           <node concept="22lmx$" id="1KFbmnBQs_u" role="3clFbG">
+            <node concept="2OqwBi" id="57HLayr_Evv" role="3uHU7B">
+              <node concept="1Q6Npb" id="57HLayr_Evw" role="2Oq$k0" />
+              <node concept="3zA4fs" id="57HLayr_Evx" role="2OqNvi">
+                <ref role="3zA4av" to="tpcc:2LiUEk8oQ$g" resolve="structure" />
+              </node>
+            </node>
             <node concept="2YIFZM" id="1KFbmnBQs_$" role="3uHU7w">
               <ref role="1Pybhc" to="w1kc:~SModelStereotype" resolve="SModelStereotype" />
               <ref role="37wK5l" to="w1kc:~SModelStereotype.isGeneratorModel(org.jetbrains.mps.openapi.model.SModel):boolean" resolve="isGeneratorModel" />
               <node concept="1Q6Npb" id="1KFbmnBQs__" role="37wK5m" />
-            </node>
-            <node concept="2OqwBi" id="57HLayr_Evv" role="3uHU7B">
-              <node concept="1Q6Npb" id="57HLayr_Evw" role="2Oq$k0" />
-              <node concept="3zA4fs" id="57HLayr_Evx" role="2OqNvi">
-                <ref role="3zA4av" to="tpcc:2LiUEk8oQ$g" resolve="structure" />
-              </node>
             </node>
           </node>
         </node>
