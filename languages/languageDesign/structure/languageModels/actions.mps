--- conflicted
+++ resolved
@@ -301,10 +301,10 @@
                         <ref role="3TsBF5" to="tpce:40UcGlRb7V2" resolve="abstract" />
                       </node>
                       <node concept="1PxgMI" id="5A07_HkYuA" role="2Oq$k0">
-                        <node concept="Cj7Ep" id="5A07_HkYeY" role="1m5AlR" />
                         <node concept="chp4Y" id="714IaVdH1xM" role="3oSUPX">
                           <ref role="cht4Q" to="tpce:f_TIwhg" resolve="ConceptDeclaration" />
                         </node>
+                        <node concept="Cj7Ep" id="5A07_HkYeY" role="1m5AlR" />
                       </node>
                     </node>
                   </node>
@@ -382,10 +382,10 @@
                         <ref role="3TsBF5" to="tpce:40UcGlRb7V7" resolve="final" />
                       </node>
                       <node concept="1PxgMI" id="5xVYX$fXeH3" role="2Oq$k0">
-                        <node concept="Cj7Ep" id="5xVYX$fXen7" role="1m5AlR" />
                         <node concept="chp4Y" id="714IaVdH1xL" role="3oSUPX">
                           <ref role="cht4Q" to="tpce:f_TIwhg" resolve="ConceptDeclaration" />
                         </node>
+                        <node concept="Cj7Ep" id="5xVYX$fXen7" role="1m5AlR" />
                       </node>
                     </node>
                   </node>
@@ -510,1363 +510,6 @@
       </node>
     </node>
   </node>
-<<<<<<< HEAD
-  <node concept="3UOs0u" id="2rTfnkTf559">
-    <property role="TrG5h" value="CreateFirstDeclaration" />
-    <node concept="1X3_iC" id="1wEcoXjJ8ci" role="lGtFl">
-      <property role="3V$3am" value="actionsBuilder" />
-      <property role="3V$3ak" value="aee9cad2-acd4-4608-aef2-0004f6a1cdbd/1138079416598/1138079416599" />
-      <node concept="3UNGvq" id="2rTfnkTf59y" role="8Wnug">
-        <property role="2uHTBK" value="ext_2_RTransform" />
-        <ref role="3UNGvu" to="tpce:h0PkWnZ" resolve="AbstractConceptDeclaration" />
-        <node concept="tYCnQ" id="2rTfnkTf6fg" role="_1QTJ">
-          <ref role="uz4UX" to="tpce:h0PkWnZ" resolve="AbstractConceptDeclaration" />
-          <node concept="Cmt7Y" id="2rTfnkTf6fi" role="uz6Si">
-            <node concept="Cnhdc" id="2rTfnkTf6fj" role="Cncma">
-              <node concept="3clFbS" id="2rTfnkTf6fk" role="2VODD2">
-                <node concept="3cpWs8" id="2rTfnkTgKiY" role="3cqZAp">
-                  <node concept="3cpWsn" id="2rTfnkTgKiZ" role="3cpWs9">
-                    <property role="TrG5h" value="childLink" />
-                    <node concept="3Tqbb2" id="2rTfnkTgKiW" role="1tU5fm">
-                      <ref role="ehGHo" to="tpce:f_TJgxE" resolve="LinkDeclaration" />
-                    </node>
-                    <node concept="2OqwBi" id="2rTfnkTgKj0" role="33vP2m">
-                      <node concept="2OqwBi" id="2rTfnkTgKj1" role="2Oq$k0">
-                        <node concept="Cj7Ep" id="2rTfnkTgKj2" role="2Oq$k0" />
-                        <node concept="3Tsc0h" id="2rTfnkTgKj3" role="2OqNvi">
-                          <ref role="3TtcxE" to="tpce:f_TKVDF" resolve="linkDeclaration" />
-                        </node>
-                      </node>
-                      <node concept="2DeJg1" id="2rTfnkTgKj4" role="2OqNvi">
-                        <ref role="1A0vxQ" to="tpce:f_TJgxE" resolve="LinkDeclaration" />
-                      </node>
-                    </node>
-                  </node>
-                </node>
-                <node concept="3clFbF" id="2rTfnkTgKOn" role="3cqZAp">
-                  <node concept="2OqwBi" id="2rTfnkTgL_p" role="3clFbG">
-                    <node concept="2OqwBi" id="2rTfnkTgKSc" role="2Oq$k0">
-                      <node concept="37vLTw" id="2rTfnkTgKOl" role="2Oq$k0">
-                        <ref role="3cqZAo" node="2rTfnkTgKiZ" resolve="childLink" />
-                      </node>
-                      <node concept="3TrcHB" id="2rTfnkTgLir" role="2OqNvi">
-                        <ref role="3TsBF5" to="tpce:fA0lm$B" resolve="metaClass" />
-                      </node>
-                    </node>
-                    <node concept="tyxLq" id="2rTfnkTgM1c" role="2OqNvi">
-                      <node concept="uoxfO" id="2rTfnkTgM6k" role="tz02z">
-                        <ref role="uo_Cq" to="tpce:fLJjDmT" />
-                      </node>
-                    </node>
-                  </node>
-                </node>
-                <node concept="3clFbF" id="KkUvIDwFli" role="3cqZAp">
-                  <node concept="2OqwBi" id="KkUvIDwFrM" role="3clFbG">
-                    <node concept="37vLTw" id="KkUvIDwFlg" role="2Oq$k0">
-                      <ref role="3cqZAo" node="2rTfnkTgKiZ" resolve="childLink" />
-                    </node>
-                    <node concept="1OKiuA" id="KkUvIDwFUL" role="2OqNvi">
-                      <node concept="1XNTG" id="KkUvIDwFZX" role="lBI5i" />
-                      <node concept="2TlHUq" id="KkUvIDzQCk" role="lGT1i">
-                        <ref role="2TlMyj" to="tpch:KkUvIDyFaY" resolve="role" />
-                      </node>
-                    </node>
-                  </node>
-                </node>
-                <node concept="3cpWs8" id="KkUvIDy3kE" role="3cqZAp">
-                  <node concept="3cpWsn" id="KkUvIDy3kF" role="3cpWs9">
-                    <property role="TrG5h" value="selectedCell" />
-                    <node concept="3uibUv" id="KkUvIDy3kB" role="1tU5fm">
-                      <ref role="3uigEE" to="f4zo:~EditorCell" resolve="EditorCell" />
-                    </node>
-                    <node concept="2OqwBi" id="KkUvIDy3kG" role="33vP2m">
-                      <node concept="1XNTG" id="KkUvIDy3kH" role="2Oq$k0" />
-                      <node concept="liA8E" id="KkUvIDy3kI" role="2OqNvi">
-                        <ref role="37wK5l" to="cj4x:~EditorContext.getSelectedCell():jetbrains.mps.openapi.editor.cells.EditorCell" resolve="getSelectedCell" />
-                      </node>
-                    </node>
-                  </node>
-                </node>
-                <node concept="3clFbJ" id="KkUvIDy3$X" role="3cqZAp">
-                  <node concept="3clFbS" id="KkUvIDy3_0" role="3clFbx">
-                    <node concept="3cpWs8" id="KkUvIDy49O" role="3cqZAp">
-                      <node concept="3cpWsn" id="KkUvIDy49P" role="3cpWs9">
-                        <property role="TrG5h" value="label" />
-                        <node concept="3uibUv" id="KkUvIDy49Q" role="1tU5fm">
-                          <ref role="3uigEE" to="g51k:~EditorCell_Label" resolve="EditorCell_Label" />
-                        </node>
-                        <node concept="10QFUN" id="KkUvIDy4la" role="33vP2m">
-                          <node concept="3uibUv" id="KkUvIDy4lf" role="10QFUM">
-                            <ref role="3uigEE" to="g51k:~EditorCell_Label" resolve="EditorCell_Label" />
-                          </node>
-                          <node concept="37vLTw" id="KkUvIDy4lg" role="10QFUP">
-                            <ref role="3cqZAo" node="KkUvIDy3kF" resolve="selectedCell" />
-                          </node>
-                        </node>
-                      </node>
-                    </node>
-                    <node concept="3clFbF" id="KkUvIDy66Y" role="3cqZAp">
-                      <node concept="2OqwBi" id="KkUvIDy6ZJ" role="3clFbG">
-                        <node concept="2OqwBi" id="KkUvIDy6yR" role="2Oq$k0">
-                          <node concept="2OqwBi" id="KkUvIDy6bH" role="2Oq$k0">
-                            <node concept="1XNTG" id="KkUvIDy66W" role="2Oq$k0" />
-                            <node concept="liA8E" id="KkUvIDy6u2" role="2OqNvi">
-                              <ref role="37wK5l" to="cj4x:~EditorContext.getRepository():org.jetbrains.mps.openapi.module.SRepository" resolve="getRepository" />
-                            </node>
-                          </node>
-                          <node concept="liA8E" id="KkUvIDy6RD" role="2OqNvi">
-                            <ref role="37wK5l" to="lui2:~SRepository.getModelAccess():org.jetbrains.mps.openapi.module.ModelAccess" resolve="getModelAccess" />
-                          </node>
-                        </node>
-                        <node concept="liA8E" id="KkUvIDy7o8" role="2OqNvi">
-                          <ref role="37wK5l" to="lui2:~ModelAccess.runWriteInEDT(java.lang.Runnable):void" resolve="runWriteInEDT" />
-                          <node concept="1bVj0M" id="KkUvIDy7wa" role="37wK5m">
-                            <node concept="3clFbS" id="KkUvIDy7wb" role="1bW5cS">
-                              <node concept="3clFbF" id="KkUvIDy4LW" role="3cqZAp">
-                                <node concept="2OqwBi" id="KkUvIDy4T1" role="3clFbG">
-                                  <node concept="37vLTw" id="KkUvIDy4LU" role="2Oq$k0">
-                                    <ref role="3cqZAo" node="KkUvIDy49P" resolve="label" />
-                                  </node>
-                                  <node concept="liA8E" id="KkUvIDy5HA" role="2OqNvi">
-                                    <ref role="37wK5l" to="g51k:~EditorCell_Label.changeText(java.lang.String):void" resolve="changeText" />
-                                    <node concept="ub8z3" id="KkUvIDy5O5" role="37wK5m" />
-                                  </node>
-                                </node>
-                              </node>
-                              <node concept="3clFbF" id="KkUvIDy85b" role="3cqZAp">
-                                <node concept="2OqwBi" id="KkUvIDy8h9" role="3clFbG">
-                                  <node concept="37vLTw" id="KkUvIDy859" role="2Oq$k0">
-                                    <ref role="3cqZAo" node="KkUvIDy49P" resolve="label" />
-                                  </node>
-                                  <node concept="liA8E" id="KkUvIDy95K" role="2OqNvi">
-                                    <ref role="37wK5l" to="g51k:~EditorCell_Label.setCaretPosition(int):void" resolve="setCaretPosition" />
-                                    <node concept="2OqwBi" id="KkUvIDy9xn" role="37wK5m">
-                                      <node concept="ub8z3" id="KkUvIDy9fp" role="2Oq$k0" />
-                                      <node concept="liA8E" id="KkUvIDyaEn" role="2OqNvi">
-                                        <ref role="37wK5l" to="wyt6:~String.length():int" resolve="length" />
-                                      </node>
-                                    </node>
-                                  </node>
-                                </node>
-                              </node>
-                            </node>
-                          </node>
-                        </node>
-                      </node>
-                    </node>
-                  </node>
-                  <node concept="2ZW3vV" id="KkUvIDy3Ok" role="3clFbw">
-                    <node concept="3uibUv" id="KkUvIDy3TT" role="2ZW6by">
-                      <ref role="3uigEE" to="g51k:~EditorCell_Label" resolve="EditorCell_Label" />
-                    </node>
-                    <node concept="37vLTw" id="KkUvIDy3Ey" role="2ZW6bz">
-                      <ref role="3cqZAo" node="KkUvIDy3kF" resolve="selectedCell" />
-                    </node>
-                  </node>
-                </node>
-                <node concept="3cpWs6" id="2rTfnkTgKJm" role="3cqZAp">
-                  <node concept="10Nm6u" id="1oksCg957ak" role="3cqZAk" />
-                </node>
-              </node>
-            </node>
-            <node concept="CmF0q" id="2rTfnkTgE7E" role="Cn2iK">
-              <node concept="3clFbS" id="2rTfnkTgE7G" role="2VODD2">
-                <node concept="3cpWs6" id="2rTfnkTgEo6" role="3cqZAp">
-                  <node concept="3K4zz7" id="JeRNd$OfYR" role="3cqZAk">
-                    <node concept="10Nm6u" id="JeRNd$Oga6" role="3K4E3e" />
-                    <node concept="ub8z3" id="JeRNd$Oglf" role="3K4GZi" />
-                    <node concept="2OqwBi" id="JeRNd$OdSv" role="3K4Cdx">
-                      <node concept="ub8z3" id="2rTfnkTgEH8" role="2Oq$k0" />
-                      <node concept="17RlXB" id="JeRNd$Of9d" role="2OqNvi" />
-                    </node>
-                  </node>
-                </node>
-              </node>
-            </node>
-            <node concept="2h1dTh" id="2rTfnkTgFbq" role="Cn6ar">
-              <property role="2h1i$Z" value="new child" />
-            </node>
-            <node concept="1p$bYL" id="KkUvIDw_gl" role="mGcNI">
-              <node concept="3clFbS" id="KkUvIDw_gm" role="2VODD2">
-                <node concept="3clFbF" id="KkUvIDw_kW" role="3cqZAp">
-                  <node concept="3TUQnm" id="KkUvIDw_kV" role="3clFbG">
-                    <ref role="3TV0OU" to="tpce:f_TJgxE" resolve="LinkDeclaration" />
-                  </node>
-                </node>
-              </node>
-            </node>
-            <node concept="xBawi" id="1wEcoXjJ8aW" role="lGtFl">
-              <ref role="xBaxx" to="tpch:1wEcoXjJ89_" />
-            </node>
-          </node>
-          <node concept="CZtCh" id="16BE8ZlxC91" role="uz6Si">
-            <node concept="CZKQA" id="16BE8ZlxC95" role="D04br">
-              <node concept="3clFbS" id="16BE8ZlxC97" role="2VODD2">
-                <node concept="3clFbF" id="16BE8ZlxJN7" role="3cqZAp">
-                  <node concept="2OqwBi" id="16BE8ZlxMk4" role="3clFbG">
-                    <node concept="2OqwBi" id="16BE8Zly8mZ" role="2Oq$k0">
-                      <node concept="2OqwBi" id="16BE8ZlxZKv" role="2Oq$k0">
-                        <node concept="2OqwBi" id="16BE8ZlxJNb" role="2Oq$k0">
-                          <node concept="2YIFZM" id="50vK5YaucSv" role="2Oq$k0">
-                            <ref role="1Pybhc" to="tpcg:6dmIS6MscR9" resolve="Scopes" />
-                            <ref role="37wK5l" to="tpcg:50vK5YapkBB" resolve="forConcepts" />
-                            <node concept="Cj7Ep" id="50vK5YaudgE" role="37wK5m" />
-                            <node concept="35c_gC" id="50vK5YaudCW" role="37wK5m">
-                              <ref role="35c_gD" to="tpce:h0PkWnZ" resolve="AbstractConceptDeclaration" />
-                            </node>
-                          </node>
-                          <node concept="liA8E" id="16BE8ZlxJNg" role="2OqNvi">
-                            <ref role="37wK5l" to="o8zo:3fifI_xCtP7" resolve="getAvailableElements" />
-                            <node concept="Xl_RD" id="16BE8ZlxJNh" role="37wK5m">
-                              <property role="Xl_RC" value="" />
-                            </node>
-                          </node>
-                        </node>
-                        <node concept="3$u5V9" id="16BE8Zly1US" role="2OqNvi">
-                          <node concept="1bVj0M" id="16BE8Zly1UU" role="23t8la">
-                            <node concept="3clFbS" id="16BE8Zly1UV" role="1bW5cS">
-                              <node concept="3clFbF" id="16BE8Zly3cZ" role="3cqZAp">
-                                <node concept="1PxgMI" id="16BE8Zly4xF" role="3clFbG">
-                                  <property role="1BlNFB" value="true" />
-                                  <node concept="37vLTw" id="16BE8Zly3cY" role="1m5AlR">
-                                    <ref role="3cqZAo" node="16BE8Zly1UW" resolve="it" />
-                                  </node>
-                                  <node concept="chp4Y" id="714IaVdH1xS" role="3oSUPX">
-                                    <ref role="cht4Q" to="tpce:h0PkWnZ" resolve="AbstractConceptDeclaration" />
-                                  </node>
-                                </node>
-                              </node>
-                            </node>
-                            <node concept="Rh6nW" id="16BE8Zly1UW" role="1bW2Oz">
-                              <property role="TrG5h" value="it" />
-                              <node concept="2jxLKc" id="16BE8Zly1UX" role="1tU5fm" />
-                            </node>
-                          </node>
-                        </node>
-                      </node>
-                      <node concept="3zZkjj" id="16BE8Zly9VT" role="2OqNvi">
-                        <node concept="1bVj0M" id="16BE8Zly9VV" role="23t8la">
-                          <node concept="3clFbS" id="16BE8Zly9VW" role="1bW5cS">
-                            <node concept="3clFbF" id="16BE8Zlyb82" role="3cqZAp">
-                              <node concept="3y3z36" id="16BE8ZlyjqX" role="3clFbG">
-                                <node concept="10Nm6u" id="16BE8Zlyk3s" role="3uHU7w" />
-                                <node concept="37vLTw" id="16BE8Zlyb81" role="3uHU7B">
-                                  <ref role="3cqZAo" node="16BE8Zly9VX" resolve="it" />
-                                </node>
-                              </node>
-                            </node>
-                          </node>
-                          <node concept="Rh6nW" id="16BE8Zly9VX" role="1bW2Oz">
-                            <property role="TrG5h" value="it" />
-                            <node concept="2jxLKc" id="16BE8Zly9VY" role="1tU5fm" />
-                          </node>
-                        </node>
-                      </node>
-                    </node>
-                    <node concept="ANE8D" id="16BE8ZlxOqx" role="2OqNvi" />
-                  </node>
-                </node>
-              </node>
-            </node>
-            <node concept="D1tK2" id="16BE8ZlxC99" role="D0eUe">
-              <node concept="3clFbS" id="16BE8ZlxC9b" role="2VODD2">
-                <node concept="3cpWs8" id="16BE8ZlzWDJ" role="3cqZAp">
-                  <node concept="3cpWsn" id="16BE8ZlzWDK" role="3cpWs9">
-                    <property role="TrG5h" value="childLink" />
-                    <node concept="3Tqbb2" id="16BE8ZlzWDF" role="1tU5fm">
-                      <ref role="ehGHo" to="tpce:f_TJgxE" resolve="LinkDeclaration" />
-                    </node>
-                    <node concept="2OqwBi" id="16BE8ZlzWDL" role="33vP2m">
-                      <node concept="2OqwBi" id="16BE8ZlzWDM" role="2Oq$k0">
-                        <node concept="Cj7Ep" id="16BE8ZlzWDN" role="2Oq$k0" />
-                        <node concept="3Tsc0h" id="16BE8ZlzWDO" role="2OqNvi">
-                          <ref role="3TtcxE" to="tpce:f_TKVDF" resolve="linkDeclaration" />
-                        </node>
-                      </node>
-                      <node concept="2DeJg1" id="16BE8ZlzWDP" role="2OqNvi" />
-                    </node>
-                  </node>
-                </node>
-                <node concept="3clFbF" id="16BE8ZlyyxR" role="3cqZAp">
-                  <node concept="2OqwBi" id="16BE8Zlyzx6" role="3clFbG">
-                    <node concept="2OqwBi" id="16BE8ZlyyDk" role="2Oq$k0">
-                      <node concept="37vLTw" id="16BE8ZlyyxP" role="2Oq$k0">
-                        <ref role="3cqZAo" node="16BE8ZlzWDK" resolve="childLink" />
-                      </node>
-                      <node concept="3TrcHB" id="16BE8Zlyzbn" role="2OqNvi">
-                        <ref role="3TsBF5" to="tpce:fA0lm$B" resolve="metaClass" />
-                      </node>
-                    </node>
-                    <node concept="tyxLq" id="16BE8Zly$$j" role="2OqNvi">
-                      <node concept="uoxfO" id="16BE8Zly$Dv" role="tz02z">
-                        <ref role="uo_Cq" to="tpce:fLJjDmT" />
-                      </node>
-                    </node>
-                  </node>
-                </node>
-                <node concept="3clFbF" id="16BE8Zlyy9b" role="3cqZAp">
-                  <node concept="37vLTI" id="16BE8Zlyy9c" role="3clFbG">
-                    <node concept="uNquD" id="16BE8Zlyy9d" role="37vLTx" />
-                    <node concept="2OqwBi" id="16BE8Zlyy9e" role="37vLTJ">
-                      <node concept="37vLTw" id="16BE8ZlzYM2" role="2Oq$k0">
-                        <ref role="3cqZAo" node="16BE8ZlzWDK" resolve="childLink" />
-                      </node>
-                      <node concept="3TrEf2" id="16BE8Zlyy9g" role="2OqNvi">
-                        <ref role="3Tt5mk" to="tpce:fA0lvVK" resolve="target" />
-                      </node>
-                    </node>
-                  </node>
-                </node>
-                <node concept="3cpWs6" id="16BE8Zlyy9h" role="3cqZAp">
-                  <node concept="37vLTw" id="16BE8Zly$RF" role="3cqZAk">
-                    <ref role="3cqZAo" node="16BE8ZlzWDK" resolve="childLink" />
-                  </node>
-                </node>
-              </node>
-            </node>
-            <node concept="3Tqbb2" id="16BE8ZlxDME" role="D02tZ">
-              <ref role="ehGHo" to="tpce:h0PkWnZ" resolve="AbstractConceptDeclaration" />
-            </node>
-            <node concept="CmF0q" id="16BE8ZlyqBM" role="D06XQ">
-              <node concept="3clFbS" id="16BE8ZlyqBO" role="2VODD2">
-                <node concept="3clFbF" id="JeRNd$P_Cc" role="3cqZAp">
-                  <node concept="2YIFZM" id="JeRNd$P_Oj" role="3clFbG">
-                    <ref role="1Pybhc" to="5b0:~NodePresentationUtil" resolve="NodePresentationUtil" />
-                    <ref role="37wK5l" to="5b0:~NodePresentationUtil.matchingText(org.jetbrains.mps.openapi.model.SNode,boolean):java.lang.String" resolve="matchingText" />
-                    <node concept="uNquD" id="JeRNd$PA0p" role="37wK5m" />
-                    <node concept="3clFbT" id="JeRNd$PAur" role="37wK5m">
-                      <property role="3clFbU" value="true" />
-                    </node>
-                  </node>
-                </node>
-              </node>
-            </node>
-            <node concept="1p$bYL" id="16BE8Zlyt2o" role="mrVSm">
-              <node concept="3clFbS" id="16BE8Zlyt2p" role="2VODD2">
-                <node concept="3clFbF" id="JeRNd$PL2p" role="3cqZAp">
-                  <node concept="2OqwBi" id="JeRNd$PL70" role="3clFbG">
-                    <node concept="uNquD" id="JeRNd$PL2m" role="2Oq$k0" />
-                    <node concept="3NT_Vc" id="JeRNd$PLBZ" role="2OqNvi" />
-                  </node>
-                </node>
-              </node>
-            </node>
-            <node concept="CmF0q" id="JeRNd$OYhA" role="D0ck5">
-              <node concept="3clFbS" id="JeRNd$OYhC" role="2VODD2">
-                <node concept="3clFbF" id="JeRNd$OZPd" role="3cqZAp">
-                  <node concept="3cpWs3" id="JeRNd$P0pk" role="3clFbG">
-                    <node concept="2YIFZM" id="JeRNd$P583" role="3uHU7w">
-                      <ref role="1Pybhc" to="5b0:~NodePresentationUtil" resolve="NodePresentationUtil" />
-                      <ref role="37wK5l" to="5b0:~NodePresentationUtil.descriptionText(org.jetbrains.mps.openapi.model.SNode,boolean):java.lang.String" resolve="descriptionText" />
-                      <node concept="uNquD" id="JeRNd$P5w_" role="37wK5m" />
-                      <node concept="3clFbT" id="JeRNd$P66u" role="37wK5m">
-                        <property role="3clFbU" value="true" />
-                      </node>
-                    </node>
-                    <node concept="Xl_RD" id="JeRNd$OZPc" role="3uHU7B">
-                      <property role="Xl_RC" value="^" />
-                    </node>
-                  </node>
-                </node>
-              </node>
-            </node>
-            <node concept="xBawi" id="1wEcoXjJ8ch" role="lGtFl">
-              <ref role="xBaxx" to="tpch:1wEcoXjJ8aX" />
-            </node>
-          </node>
-        </node>
-        <node concept="3kRJcU" id="2rTfnkTgql$" role="3kShCk">
-          <node concept="3clFbS" id="2rTfnkTgql_" role="2VODD2">
-            <node concept="3clFbF" id="2rTfnkTgqxJ" role="3cqZAp">
-              <node concept="2OqwBi" id="2rTfnkTgDe8" role="3clFbG">
-                <node concept="2OqwBi" id="2rTfnkTgsIU" role="2Oq$k0">
-                  <node concept="2OqwBi" id="2rTfnkTgqFK" role="2Oq$k0">
-                    <node concept="Cj7Ep" id="2rTfnkTgqxI" role="2Oq$k0" />
-                    <node concept="3Tsc0h" id="2rTfnkTgrlj" role="2OqNvi">
-                      <ref role="3TtcxE" to="tpce:f_TKVDF" resolve="linkDeclaration" />
-                    </node>
-                  </node>
-                  <node concept="3zZkjj" id="2rTfnkTgvlQ" role="2OqNvi">
-                    <node concept="1bVj0M" id="2rTfnkTgvlS" role="23t8la">
-                      <node concept="3clFbS" id="2rTfnkTgvlT" role="1bW5cS">
-                        <node concept="3clFbF" id="2rTfnkTgvG2" role="3cqZAp">
-                          <node concept="2OqwBi" id="2rTfnkTgAEx" role="3clFbG">
-                            <node concept="2OqwBi" id="2rTfnkTgvQm" role="2Oq$k0">
-                              <node concept="37vLTw" id="2rTfnkTgvG1" role="2Oq$k0">
-                                <ref role="3cqZAo" node="2rTfnkTgvlU" resolve="it" />
-                              </node>
-                              <node concept="3TrcHB" id="2rTfnkTgA2g" role="2OqNvi">
-                                <ref role="3TsBF5" to="tpce:fA0lm$B" resolve="metaClass" />
-                              </node>
-                            </node>
-                            <node concept="3t7uKx" id="2rTfnkTgBO6" role="2OqNvi">
-                              <node concept="uoxfO" id="2rTfnkTgBO8" role="3t7uKA">
-                                <ref role="uo_Cq" to="tpce:fLJjDmT" />
-                              </node>
-                            </node>
-                          </node>
-                        </node>
-                      </node>
-                      <node concept="Rh6nW" id="2rTfnkTgvlU" role="1bW2Oz">
-                        <property role="TrG5h" value="it" />
-                        <node concept="2jxLKc" id="2rTfnkTgvlV" role="1tU5fm" />
-                      </node>
-                    </node>
-                  </node>
-                </node>
-                <node concept="1v1jN8" id="2rTfnkTgDML" role="2OqNvi" />
-              </node>
-            </node>
-          </node>
-        </node>
-        <node concept="xBawi" id="1wEcoXjJ89d" role="lGtFl">
-          <ref role="xBaxx" to="tpch:1wEcoXjJ89e" />
-        </node>
-      </node>
-    </node>
-    <node concept="1X3_iC" id="1wEcoXjJ897" role="lGtFl">
-      <property role="3V$3am" value="actionsBuilder" />
-      <property role="3V$3ak" value="aee9cad2-acd4-4608-aef2-0004f6a1cdbd/1138079416598/1138079416599" />
-      <node concept="3UNGvq" id="5EjZA6Jcn1r" role="8Wnug">
-        <property role="2uHTBK" value="ext_3_RTransform" />
-        <ref role="3UNGvu" to="tpce:h0PkWnZ" resolve="AbstractConceptDeclaration" />
-        <node concept="3kRJcU" id="5EjZA6JcoJ5" role="3kShCk">
-          <node concept="3clFbS" id="5EjZA6JcoJ6" role="2VODD2">
-            <node concept="3clFbF" id="5EjZA6JcwWx" role="3cqZAp">
-              <node concept="2OqwBi" id="5EjZA6JcwWy" role="3clFbG">
-                <node concept="2OqwBi" id="5EjZA6JcwWz" role="2Oq$k0">
-                  <node concept="2OqwBi" id="5EjZA6JcwW$" role="2Oq$k0">
-                    <node concept="Cj7Ep" id="5EjZA6JcwW_" role="2Oq$k0" />
-                    <node concept="3Tsc0h" id="5EjZA6JcwWA" role="2OqNvi">
-                      <ref role="3TtcxE" to="tpce:f_TKVDF" resolve="linkDeclaration" />
-                    </node>
-                  </node>
-                  <node concept="3zZkjj" id="5EjZA6JcwWB" role="2OqNvi">
-                    <node concept="1bVj0M" id="5EjZA6JcwWC" role="23t8la">
-                      <node concept="3clFbS" id="5EjZA6JcwWD" role="1bW5cS">
-                        <node concept="3clFbF" id="5EjZA6JcwWE" role="3cqZAp">
-                          <node concept="2OqwBi" id="5EjZA6JcwWF" role="3clFbG">
-                            <node concept="2OqwBi" id="5EjZA6JcwWG" role="2Oq$k0">
-                              <node concept="37vLTw" id="5EjZA6JcwWH" role="2Oq$k0">
-                                <ref role="3cqZAo" node="5EjZA6JcwWL" resolve="it" />
-                              </node>
-                              <node concept="3TrcHB" id="5EjZA6JcwWI" role="2OqNvi">
-                                <ref role="3TsBF5" to="tpce:fA0lm$B" resolve="metaClass" />
-                              </node>
-                            </node>
-                            <node concept="3t7uKx" id="5EjZA6JcwWJ" role="2OqNvi">
-                              <node concept="uoxfO" id="5EjZA6JcwWK" role="3t7uKA">
-                                <ref role="uo_Cq" to="tpce:fLJjDmS" />
-                              </node>
-                            </node>
-                          </node>
-                        </node>
-                      </node>
-                      <node concept="Rh6nW" id="5EjZA6JcwWL" role="1bW2Oz">
-                        <property role="TrG5h" value="it" />
-                        <node concept="2jxLKc" id="5EjZA6JcwWM" role="1tU5fm" />
-                      </node>
-                    </node>
-                  </node>
-                </node>
-                <node concept="1v1jN8" id="5EjZA6JcwWN" role="2OqNvi" />
-              </node>
-            </node>
-          </node>
-        </node>
-        <node concept="tYCnQ" id="5EjZA6Jcyhj" role="_1QTJ">
-          <ref role="uz4UX" to="tpce:h0PkWnZ" resolve="AbstractConceptDeclaration" />
-          <node concept="Cmt7Y" id="5EjZA6Jcz6d" role="uz6Si">
-            <node concept="Cnhdc" id="5EjZA6Jcz6e" role="Cncma">
-              <node concept="3clFbS" id="5EjZA6Jcz6f" role="2VODD2">
-                <node concept="3cpWs8" id="5EjZA6JcBcM" role="3cqZAp">
-                  <node concept="3cpWsn" id="5EjZA6JcBcN" role="3cpWs9">
-                    <property role="TrG5h" value="childLink" />
-                    <node concept="3Tqbb2" id="5EjZA6JcBcO" role="1tU5fm">
-                      <ref role="ehGHo" to="tpce:f_TJgxE" resolve="LinkDeclaration" />
-                    </node>
-                    <node concept="2OqwBi" id="5EjZA6JcBcP" role="33vP2m">
-                      <node concept="2OqwBi" id="5EjZA6JcBcQ" role="2Oq$k0">
-                        <node concept="Cj7Ep" id="5EjZA6JcBcR" role="2Oq$k0" />
-                        <node concept="3Tsc0h" id="5EjZA6JcBcS" role="2OqNvi">
-                          <ref role="3TtcxE" to="tpce:f_TKVDF" resolve="linkDeclaration" />
-                        </node>
-                      </node>
-                      <node concept="2DeJg1" id="5EjZA6JcBcT" role="2OqNvi">
-                        <ref role="1A0vxQ" to="tpce:f_TJgxE" resolve="LinkDeclaration" />
-                      </node>
-                    </node>
-                  </node>
-                </node>
-                <node concept="3clFbF" id="5EjZA6JcBcU" role="3cqZAp">
-                  <node concept="2OqwBi" id="5EjZA6JcBcV" role="3clFbG">
-                    <node concept="2OqwBi" id="5EjZA6JcBcW" role="2Oq$k0">
-                      <node concept="37vLTw" id="5EjZA6JcBcX" role="2Oq$k0">
-                        <ref role="3cqZAo" node="5EjZA6JcBcN" resolve="childLink" />
-                      </node>
-                      <node concept="3TrcHB" id="5EjZA6JcBcY" role="2OqNvi">
-                        <ref role="3TsBF5" to="tpce:fA0lm$B" resolve="metaClass" />
-                      </node>
-                    </node>
-                    <node concept="tyxLq" id="5EjZA6JcBcZ" role="2OqNvi">
-                      <node concept="uoxfO" id="5EjZA6JcBd0" role="tz02z">
-                        <ref role="uo_Cq" to="tpce:fLJjDmS" />
-                      </node>
-                    </node>
-                  </node>
-                </node>
-                <node concept="3clFbF" id="5EjZA6JcBd1" role="3cqZAp">
-                  <node concept="2OqwBi" id="5EjZA6JcBd2" role="3clFbG">
-                    <node concept="37vLTw" id="5EjZA6JcBd3" role="2Oq$k0">
-                      <ref role="3cqZAo" node="5EjZA6JcBcN" resolve="childLink" />
-                    </node>
-                    <node concept="1OKiuA" id="5EjZA6JcBd4" role="2OqNvi">
-                      <node concept="1XNTG" id="5EjZA6JcBd5" role="lBI5i" />
-                      <node concept="2TlHUq" id="5EjZA6JcBd6" role="lGT1i">
-                        <ref role="2TlMyj" to="tpch:KkUvIDyFaY" resolve="role" />
-                      </node>
-                    </node>
-                  </node>
-                </node>
-                <node concept="3cpWs8" id="5EjZA6JcBd7" role="3cqZAp">
-                  <node concept="3cpWsn" id="5EjZA6JcBd8" role="3cpWs9">
-                    <property role="TrG5h" value="selectedCell" />
-                    <node concept="3uibUv" id="5EjZA6JcBd9" role="1tU5fm">
-                      <ref role="3uigEE" to="f4zo:~EditorCell" resolve="EditorCell" />
-                    </node>
-                    <node concept="2OqwBi" id="5EjZA6JcBda" role="33vP2m">
-                      <node concept="1XNTG" id="5EjZA6JcBdb" role="2Oq$k0" />
-                      <node concept="liA8E" id="5EjZA6JcBdc" role="2OqNvi">
-                        <ref role="37wK5l" to="cj4x:~EditorContext.getSelectedCell():jetbrains.mps.openapi.editor.cells.EditorCell" resolve="getSelectedCell" />
-                      </node>
-                    </node>
-                  </node>
-                </node>
-                <node concept="3clFbJ" id="5EjZA6JcBdd" role="3cqZAp">
-                  <node concept="3clFbS" id="5EjZA6JcBde" role="3clFbx">
-                    <node concept="3cpWs8" id="5EjZA6JcBdf" role="3cqZAp">
-                      <node concept="3cpWsn" id="5EjZA6JcBdg" role="3cpWs9">
-                        <property role="TrG5h" value="label" />
-                        <node concept="3uibUv" id="5EjZA6JcBdh" role="1tU5fm">
-                          <ref role="3uigEE" to="g51k:~EditorCell_Label" resolve="EditorCell_Label" />
-                        </node>
-                        <node concept="10QFUN" id="5EjZA6JcBdi" role="33vP2m">
-                          <node concept="3uibUv" id="5EjZA6JcBdj" role="10QFUM">
-                            <ref role="3uigEE" to="g51k:~EditorCell_Label" resolve="EditorCell_Label" />
-                          </node>
-                          <node concept="37vLTw" id="5EjZA6JcBdk" role="10QFUP">
-                            <ref role="3cqZAo" node="5EjZA6JcBd8" resolve="selectedCell" />
-                          </node>
-                        </node>
-                      </node>
-                    </node>
-                    <node concept="3clFbF" id="5EjZA6JcBdl" role="3cqZAp">
-                      <node concept="2OqwBi" id="5EjZA6JcBdm" role="3clFbG">
-                        <node concept="2OqwBi" id="5EjZA6JcBdn" role="2Oq$k0">
-                          <node concept="2OqwBi" id="5EjZA6JcBdo" role="2Oq$k0">
-                            <node concept="1XNTG" id="5EjZA6JcBdp" role="2Oq$k0" />
-                            <node concept="liA8E" id="5EjZA6JcBdq" role="2OqNvi">
-                              <ref role="37wK5l" to="cj4x:~EditorContext.getRepository():org.jetbrains.mps.openapi.module.SRepository" resolve="getRepository" />
-                            </node>
-                          </node>
-                          <node concept="liA8E" id="5EjZA6JcBdr" role="2OqNvi">
-                            <ref role="37wK5l" to="lui2:~SRepository.getModelAccess():org.jetbrains.mps.openapi.module.ModelAccess" resolve="getModelAccess" />
-                          </node>
-                        </node>
-                        <node concept="liA8E" id="5EjZA6JcBds" role="2OqNvi">
-                          <ref role="37wK5l" to="lui2:~ModelAccess.runWriteInEDT(java.lang.Runnable):void" resolve="runWriteInEDT" />
-                          <node concept="1bVj0M" id="5EjZA6JcBdt" role="37wK5m">
-                            <node concept="3clFbS" id="5EjZA6JcBdu" role="1bW5cS">
-                              <node concept="3clFbF" id="5EjZA6JcBdv" role="3cqZAp">
-                                <node concept="2OqwBi" id="5EjZA6JcBdw" role="3clFbG">
-                                  <node concept="37vLTw" id="5EjZA6JcBdx" role="2Oq$k0">
-                                    <ref role="3cqZAo" node="5EjZA6JcBdg" resolve="label" />
-                                  </node>
-                                  <node concept="liA8E" id="5EjZA6JcBdy" role="2OqNvi">
-                                    <ref role="37wK5l" to="g51k:~EditorCell_Label.changeText(java.lang.String):void" resolve="changeText" />
-                                    <node concept="ub8z3" id="5EjZA6JcBdz" role="37wK5m" />
-                                  </node>
-                                </node>
-                              </node>
-                              <node concept="3clFbF" id="5EjZA6JcBd$" role="3cqZAp">
-                                <node concept="2OqwBi" id="5EjZA6JcBd_" role="3clFbG">
-                                  <node concept="37vLTw" id="5EjZA6JcBdA" role="2Oq$k0">
-                                    <ref role="3cqZAo" node="5EjZA6JcBdg" resolve="label" />
-                                  </node>
-                                  <node concept="liA8E" id="5EjZA6JcBdB" role="2OqNvi">
-                                    <ref role="37wK5l" to="g51k:~EditorCell_Label.setCaretPosition(int):void" resolve="setCaretPosition" />
-                                    <node concept="2OqwBi" id="5EjZA6JcBdC" role="37wK5m">
-                                      <node concept="ub8z3" id="5EjZA6JcBdD" role="2Oq$k0" />
-                                      <node concept="liA8E" id="5EjZA6JcBdE" role="2OqNvi">
-                                        <ref role="37wK5l" to="wyt6:~String.length():int" resolve="length" />
-                                      </node>
-                                    </node>
-                                  </node>
-                                </node>
-                              </node>
-                            </node>
-                          </node>
-                        </node>
-                      </node>
-                    </node>
-                  </node>
-                  <node concept="2ZW3vV" id="5EjZA6JcBdF" role="3clFbw">
-                    <node concept="3uibUv" id="5EjZA6JcBdG" role="2ZW6by">
-                      <ref role="3uigEE" to="g51k:~EditorCell_Label" resolve="EditorCell_Label" />
-                    </node>
-                    <node concept="37vLTw" id="5EjZA6JcBdH" role="2ZW6bz">
-                      <ref role="3cqZAo" node="5EjZA6JcBd8" resolve="selectedCell" />
-                    </node>
-                  </node>
-                </node>
-                <node concept="3cpWs6" id="5EjZA6JcBdI" role="3cqZAp">
-                  <node concept="10Nm6u" id="5EjZA6JcBdJ" role="3cqZAk" />
-                </node>
-              </node>
-            </node>
-            <node concept="CmF0q" id="5EjZA6JczdJ" role="Cn2iK">
-              <node concept="3clFbS" id="5EjZA6JczdK" role="2VODD2">
-                <node concept="3cpWs6" id="5EjZA6Jczv1" role="3cqZAp">
-                  <node concept="3K4zz7" id="JeRNd$QbLr" role="3cqZAk">
-                    <node concept="10Nm6u" id="JeRNd$Qd5p" role="3K4E3e" />
-                    <node concept="ub8z3" id="JeRNd$Qdgy" role="3K4GZi" />
-                    <node concept="2OqwBi" id="JeRNd$Qalw" role="3K4Cdx">
-                      <node concept="ub8z3" id="5EjZA6JczIT" role="2Oq$k0" />
-                      <node concept="17RlXB" id="JeRNd$QcUk" role="2OqNvi" />
-                    </node>
-                  </node>
-                </node>
-              </node>
-            </node>
-            <node concept="2h1dTh" id="5EjZA6JcABf" role="Cn6ar">
-              <property role="2h1i$Z" value="new reference" />
-            </node>
-            <node concept="1p$bYL" id="5EjZA6JcAQ7" role="mGcNI">
-              <node concept="3clFbS" id="5EjZA6JcAQ8" role="2VODD2">
-                <node concept="3clFbF" id="5EjZA6JcAZD" role="3cqZAp">
-                  <node concept="3TUQnm" id="5EjZA6JcAZE" role="3clFbG">
-                    <ref role="3TV0OU" to="tpce:f_TJgxE" resolve="LinkDeclaration" />
-                  </node>
-                </node>
-              </node>
-            </node>
-            <node concept="xBawi" id="1wEcoXjJ87L" role="lGtFl">
-              <ref role="xBaxx" to="tpch:1wEcoXjJ86q" />
-            </node>
-          </node>
-          <node concept="CZtCh" id="JeRNd$PWET" role="uz6Si">
-            <node concept="CZKQA" id="JeRNd$PWEU" role="D04br">
-              <node concept="3clFbS" id="JeRNd$PWEV" role="2VODD2">
-                <node concept="3clFbF" id="JeRNd$PWEW" role="3cqZAp">
-                  <node concept="2OqwBi" id="JeRNd$PWEX" role="3clFbG">
-                    <node concept="2OqwBi" id="JeRNd$PWEY" role="2Oq$k0">
-                      <node concept="2OqwBi" id="JeRNd$PWEZ" role="2Oq$k0">
-                        <node concept="2OqwBi" id="JeRNd$PWF0" role="2Oq$k0">
-                          <node concept="2YIFZM" id="50vK5YaugIk" role="2Oq$k0">
-                            <ref role="1Pybhc" to="tpcg:6dmIS6MscR9" resolve="Scopes" />
-                            <ref role="37wK5l" to="tpcg:50vK5YapkBB" resolve="forConcepts" />
-                            <node concept="Cj7Ep" id="50vK5YaugIl" role="37wK5m" />
-                            <node concept="35c_gC" id="50vK5YaugIm" role="37wK5m">
-                              <ref role="35c_gD" to="tpce:h0PkWnZ" resolve="AbstractConceptDeclaration" />
-                            </node>
-                          </node>
-                          <node concept="liA8E" id="JeRNd$PWF5" role="2OqNvi">
-                            <ref role="37wK5l" to="o8zo:3fifI_xCtP7" resolve="getAvailableElements" />
-                            <node concept="Xl_RD" id="JeRNd$PWF6" role="37wK5m">
-                              <property role="Xl_RC" value="" />
-                            </node>
-                          </node>
-                        </node>
-                        <node concept="3$u5V9" id="JeRNd$PWF7" role="2OqNvi">
-                          <node concept="1bVj0M" id="JeRNd$PWF8" role="23t8la">
-                            <node concept="3clFbS" id="JeRNd$PWF9" role="1bW5cS">
-                              <node concept="3clFbF" id="JeRNd$PWFa" role="3cqZAp">
-                                <node concept="1PxgMI" id="JeRNd$PWFb" role="3clFbG">
-                                  <property role="1BlNFB" value="true" />
-                                  <node concept="37vLTw" id="JeRNd$PWFc" role="1m5AlR">
-                                    <ref role="3cqZAo" node="JeRNd$PWFd" resolve="it" />
-                                  </node>
-                                  <node concept="chp4Y" id="714IaVdH1xQ" role="3oSUPX">
-                                    <ref role="cht4Q" to="tpce:h0PkWnZ" resolve="AbstractConceptDeclaration" />
-                                  </node>
-                                </node>
-                              </node>
-                            </node>
-                            <node concept="Rh6nW" id="JeRNd$PWFd" role="1bW2Oz">
-                              <property role="TrG5h" value="it" />
-                              <node concept="2jxLKc" id="JeRNd$PWFe" role="1tU5fm" />
-                            </node>
-                          </node>
-                        </node>
-                      </node>
-                      <node concept="3zZkjj" id="JeRNd$PWFf" role="2OqNvi">
-                        <node concept="1bVj0M" id="JeRNd$PWFg" role="23t8la">
-                          <node concept="3clFbS" id="JeRNd$PWFh" role="1bW5cS">
-                            <node concept="3clFbF" id="JeRNd$PWFi" role="3cqZAp">
-                              <node concept="3y3z36" id="JeRNd$PWFj" role="3clFbG">
-                                <node concept="10Nm6u" id="JeRNd$PWFk" role="3uHU7w" />
-                                <node concept="37vLTw" id="JeRNd$PWFl" role="3uHU7B">
-                                  <ref role="3cqZAo" node="JeRNd$PWFm" resolve="it" />
-                                </node>
-                              </node>
-                            </node>
-                          </node>
-                          <node concept="Rh6nW" id="JeRNd$PWFm" role="1bW2Oz">
-                            <property role="TrG5h" value="it" />
-                            <node concept="2jxLKc" id="JeRNd$PWFn" role="1tU5fm" />
-                          </node>
-                        </node>
-                      </node>
-                    </node>
-                    <node concept="ANE8D" id="JeRNd$PWFo" role="2OqNvi" />
-                  </node>
-                </node>
-              </node>
-            </node>
-            <node concept="D1tK2" id="JeRNd$PWFp" role="D0eUe">
-              <node concept="3clFbS" id="JeRNd$PWFq" role="2VODD2">
-                <node concept="3cpWs8" id="JeRNd$PWFr" role="3cqZAp">
-                  <node concept="3cpWsn" id="JeRNd$PWFs" role="3cpWs9">
-                    <property role="TrG5h" value="childLink" />
-                    <node concept="3Tqbb2" id="JeRNd$PWFt" role="1tU5fm">
-                      <ref role="ehGHo" to="tpce:f_TJgxE" resolve="LinkDeclaration" />
-                    </node>
-                    <node concept="2OqwBi" id="JeRNd$PWFu" role="33vP2m">
-                      <node concept="2OqwBi" id="JeRNd$PWFv" role="2Oq$k0">
-                        <node concept="Cj7Ep" id="JeRNd$PWFw" role="2Oq$k0" />
-                        <node concept="3Tsc0h" id="JeRNd$PWFx" role="2OqNvi">
-                          <ref role="3TtcxE" to="tpce:f_TKVDF" resolve="linkDeclaration" />
-                        </node>
-                      </node>
-                      <node concept="2DeJg1" id="JeRNd$PWFy" role="2OqNvi" />
-                    </node>
-                  </node>
-                </node>
-                <node concept="3clFbF" id="JeRNd$PWFz" role="3cqZAp">
-                  <node concept="2OqwBi" id="JeRNd$PWF$" role="3clFbG">
-                    <node concept="2OqwBi" id="JeRNd$PWF_" role="2Oq$k0">
-                      <node concept="37vLTw" id="JeRNd$PWFA" role="2Oq$k0">
-                        <ref role="3cqZAo" node="JeRNd$PWFs" resolve="childLink" />
-                      </node>
-                      <node concept="3TrcHB" id="JeRNd$PWFB" role="2OqNvi">
-                        <ref role="3TsBF5" to="tpce:fA0lm$B" resolve="metaClass" />
-                      </node>
-                    </node>
-                    <node concept="tyxLq" id="JeRNd$PWFC" role="2OqNvi">
-                      <node concept="uoxfO" id="JeRNd$PWFD" role="tz02z">
-                        <ref role="uo_Cq" to="tpce:fLJjDmS" />
-                      </node>
-                    </node>
-                  </node>
-                </node>
-                <node concept="3clFbF" id="JeRNd$PWFE" role="3cqZAp">
-                  <node concept="37vLTI" id="JeRNd$PWFF" role="3clFbG">
-                    <node concept="uNquD" id="JeRNd$PWFG" role="37vLTx" />
-                    <node concept="2OqwBi" id="JeRNd$PWFH" role="37vLTJ">
-                      <node concept="37vLTw" id="JeRNd$PWFI" role="2Oq$k0">
-                        <ref role="3cqZAo" node="JeRNd$PWFs" resolve="childLink" />
-                      </node>
-                      <node concept="3TrEf2" id="JeRNd$PWFJ" role="2OqNvi">
-                        <ref role="3Tt5mk" to="tpce:fA0lvVK" resolve="target" />
-                      </node>
-                    </node>
-                  </node>
-                </node>
-                <node concept="3cpWs6" id="JeRNd$PWFK" role="3cqZAp">
-                  <node concept="37vLTw" id="JeRNd$PWFL" role="3cqZAk">
-                    <ref role="3cqZAo" node="JeRNd$PWFs" resolve="childLink" />
-                  </node>
-                </node>
-              </node>
-            </node>
-            <node concept="3Tqbb2" id="JeRNd$PWFM" role="D02tZ">
-              <ref role="ehGHo" to="tpce:h0PkWnZ" resolve="AbstractConceptDeclaration" />
-            </node>
-            <node concept="CmF0q" id="JeRNd$PWFN" role="D06XQ">
-              <node concept="3clFbS" id="JeRNd$PWFO" role="2VODD2">
-                <node concept="3clFbF" id="JeRNd$PWFP" role="3cqZAp">
-                  <node concept="2YIFZM" id="JeRNd$PWFQ" role="3clFbG">
-                    <ref role="1Pybhc" to="5b0:~NodePresentationUtil" resolve="NodePresentationUtil" />
-                    <ref role="37wK5l" to="5b0:~NodePresentationUtil.matchingText(org.jetbrains.mps.openapi.model.SNode,boolean):java.lang.String" resolve="matchingText" />
-                    <node concept="uNquD" id="JeRNd$PWFR" role="37wK5m" />
-                    <node concept="3clFbT" id="JeRNd$PWFS" role="37wK5m">
-                      <property role="3clFbU" value="true" />
-                    </node>
-                  </node>
-                </node>
-              </node>
-            </node>
-            <node concept="1p$bYL" id="JeRNd$PWFT" role="mrVSm">
-              <node concept="3clFbS" id="JeRNd$PWFU" role="2VODD2">
-                <node concept="3clFbF" id="JeRNd$PWFV" role="3cqZAp">
-                  <node concept="2OqwBi" id="JeRNd$PWFW" role="3clFbG">
-                    <node concept="uNquD" id="JeRNd$PWFX" role="2Oq$k0" />
-                    <node concept="3NT_Vc" id="JeRNd$PWFY" role="2OqNvi" />
-                  </node>
-                </node>
-              </node>
-            </node>
-            <node concept="CmF0q" id="JeRNd$PWFZ" role="D0ck5">
-              <node concept="3clFbS" id="JeRNd$PWG0" role="2VODD2">
-                <node concept="3clFbF" id="JeRNd$PWG1" role="3cqZAp">
-                  <node concept="3cpWs3" id="JeRNd$PWG2" role="3clFbG">
-                    <node concept="2YIFZM" id="JeRNd$PWG3" role="3uHU7w">
-                      <ref role="37wK5l" to="5b0:~NodePresentationUtil.descriptionText(org.jetbrains.mps.openapi.model.SNode,boolean):java.lang.String" resolve="descriptionText" />
-                      <ref role="1Pybhc" to="5b0:~NodePresentationUtil" resolve="NodePresentationUtil" />
-                      <node concept="uNquD" id="JeRNd$PWG4" role="37wK5m" />
-                      <node concept="3clFbT" id="JeRNd$PWG5" role="37wK5m">
-                        <property role="3clFbU" value="true" />
-                      </node>
-                    </node>
-                    <node concept="Xl_RD" id="JeRNd$PWG6" role="3uHU7B">
-                      <property role="Xl_RC" value="^" />
-                    </node>
-                  </node>
-                </node>
-              </node>
-            </node>
-            <node concept="xBawi" id="1wEcoXjJ896" role="lGtFl">
-              <ref role="xBaxx" to="tpch:1wEcoXjJ87M" />
-            </node>
-          </node>
-        </node>
-        <node concept="xBawi" id="1wEcoXjJ862" role="lGtFl">
-          <ref role="xBaxx" to="tpch:1wEcoXjJ863" />
-        </node>
-      </node>
-    </node>
-    <node concept="1X3_iC" id="1wEcoXjJ8f2" role="lGtFl">
-      <property role="3V$3am" value="actionsBuilder" />
-      <property role="3V$3ak" value="aee9cad2-acd4-4608-aef2-0004f6a1cdbd/1138079416598/1138079416599" />
-      <node concept="3UNGvq" id="JeRNd$SSs_" role="8Wnug">
-        <property role="2uHTBK" value="ext_4_RTransform" />
-        <ref role="3UNGvu" to="tpce:h0PkWnZ" resolve="AbstractConceptDeclaration" />
-        <node concept="3kRJcU" id="JeRNd$SU06" role="3kShCk">
-          <node concept="3clFbS" id="JeRNd$SU07" role="2VODD2">
-            <node concept="3clFbF" id="JeRNd$SUap" role="3cqZAp">
-              <node concept="2OqwBi" id="JeRNd$SW_d" role="3clFbG">
-                <node concept="2OqwBi" id="JeRNd$SUpo" role="2Oq$k0">
-                  <node concept="Cj7Ep" id="JeRNd$SUao" role="2Oq$k0" />
-                  <node concept="3Tsc0h" id="JeRNd$SV3J" role="2OqNvi">
-                    <ref role="3TtcxE" to="tpce:f_TKVDG" resolve="propertyDeclaration" />
-                  </node>
-                </node>
-                <node concept="1v1jN8" id="JeRNd$T0vc" role="2OqNvi" />
-              </node>
-            </node>
-          </node>
-        </node>
-        <node concept="tYCnQ" id="JeRNd$T0R8" role="_1QTJ">
-          <ref role="uz4UX" to="tpce:h0PkWnZ" resolve="AbstractConceptDeclaration" />
-          <node concept="Cmt7Y" id="JeRNd$T1Gg" role="uz6Si">
-            <node concept="Cnhdc" id="JeRNd$T1Gh" role="Cncma">
-              <node concept="3clFbS" id="JeRNd$T1Gi" role="2VODD2">
-                <node concept="3cpWs8" id="JeRNd$T6EW" role="3cqZAp">
-                  <node concept="3cpWsn" id="JeRNd$T6EX" role="3cpWs9">
-                    <property role="TrG5h" value="property" />
-                    <node concept="3Tqbb2" id="JeRNd$T6EY" role="1tU5fm">
-                      <ref role="ehGHo" to="tpce:f_TJgxF" resolve="PropertyDeclaration" />
-                    </node>
-                    <node concept="2OqwBi" id="JeRNd$T6EZ" role="33vP2m">
-                      <node concept="2OqwBi" id="JeRNd$T6F0" role="2Oq$k0">
-                        <node concept="Cj7Ep" id="JeRNd$T6F1" role="2Oq$k0" />
-                        <node concept="3Tsc0h" id="JeRNd$T8bV" role="2OqNvi">
-                          <ref role="3TtcxE" to="tpce:f_TKVDG" resolve="propertyDeclaration" />
-                        </node>
-                      </node>
-                      <node concept="2DeJg1" id="JeRNd$T6F3" role="2OqNvi" />
-                    </node>
-                  </node>
-                </node>
-                <node concept="3clFbF" id="JeRNd$T6Fb" role="3cqZAp">
-                  <node concept="2OqwBi" id="JeRNd$T6Fc" role="3clFbG">
-                    <node concept="37vLTw" id="JeRNd$T6Fd" role="2Oq$k0">
-                      <ref role="3cqZAo" node="JeRNd$T6EX" resolve="property" />
-                    </node>
-                    <node concept="1OKiuA" id="JeRNd$T6Fe" role="2OqNvi">
-                      <node concept="1XNTG" id="JeRNd$T6Ff" role="lBI5i" />
-                      <node concept="2TlHUq" id="JeRNd$Ye4Y" role="lGT1i">
-                        <ref role="2TlMyj" to="tpch:JeRNd$X2Xd" resolve="name" />
-                      </node>
-                    </node>
-                  </node>
-                </node>
-                <node concept="3cpWs8" id="JeRNd$T6Fh" role="3cqZAp">
-                  <node concept="3cpWsn" id="JeRNd$T6Fi" role="3cpWs9">
-                    <property role="TrG5h" value="selectedCell" />
-                    <node concept="3uibUv" id="JeRNd$T6Fj" role="1tU5fm">
-                      <ref role="3uigEE" to="f4zo:~EditorCell" resolve="EditorCell" />
-                    </node>
-                    <node concept="2OqwBi" id="JeRNd$T6Fk" role="33vP2m">
-                      <node concept="1XNTG" id="JeRNd$T6Fl" role="2Oq$k0" />
-                      <node concept="liA8E" id="JeRNd$T6Fm" role="2OqNvi">
-                        <ref role="37wK5l" to="cj4x:~EditorContext.getSelectedCell():jetbrains.mps.openapi.editor.cells.EditorCell" resolve="getSelectedCell" />
-                      </node>
-                    </node>
-                  </node>
-                </node>
-                <node concept="3clFbJ" id="JeRNd$T6Fn" role="3cqZAp">
-                  <node concept="3clFbS" id="JeRNd$T6Fo" role="3clFbx">
-                    <node concept="3cpWs8" id="JeRNd$T6Fp" role="3cqZAp">
-                      <node concept="3cpWsn" id="JeRNd$T6Fq" role="3cpWs9">
-                        <property role="TrG5h" value="label" />
-                        <node concept="3uibUv" id="JeRNd$T6Fr" role="1tU5fm">
-                          <ref role="3uigEE" to="g51k:~EditorCell_Label" resolve="EditorCell_Label" />
-                        </node>
-                        <node concept="10QFUN" id="JeRNd$T6Fs" role="33vP2m">
-                          <node concept="3uibUv" id="JeRNd$T6Ft" role="10QFUM">
-                            <ref role="3uigEE" to="g51k:~EditorCell_Label" resolve="EditorCell_Label" />
-                          </node>
-                          <node concept="37vLTw" id="JeRNd$T6Fu" role="10QFUP">
-                            <ref role="3cqZAo" node="JeRNd$T6Fi" resolve="selectedCell" />
-                          </node>
-                        </node>
-                      </node>
-                    </node>
-                    <node concept="3clFbF" id="JeRNd$T6Fv" role="3cqZAp">
-                      <node concept="2OqwBi" id="JeRNd$T6Fw" role="3clFbG">
-                        <node concept="2OqwBi" id="JeRNd$T6Fx" role="2Oq$k0">
-                          <node concept="2OqwBi" id="JeRNd$T6Fy" role="2Oq$k0">
-                            <node concept="1XNTG" id="JeRNd$T6Fz" role="2Oq$k0" />
-                            <node concept="liA8E" id="JeRNd$T6F$" role="2OqNvi">
-                              <ref role="37wK5l" to="cj4x:~EditorContext.getRepository():org.jetbrains.mps.openapi.module.SRepository" resolve="getRepository" />
-                            </node>
-                          </node>
-                          <node concept="liA8E" id="JeRNd$T6F_" role="2OqNvi">
-                            <ref role="37wK5l" to="lui2:~SRepository.getModelAccess():org.jetbrains.mps.openapi.module.ModelAccess" resolve="getModelAccess" />
-                          </node>
-                        </node>
-                        <node concept="liA8E" id="JeRNd$T6FA" role="2OqNvi">
-                          <ref role="37wK5l" to="lui2:~ModelAccess.runWriteInEDT(java.lang.Runnable):void" resolve="runWriteInEDT" />
-                          <node concept="1bVj0M" id="JeRNd$T6FB" role="37wK5m">
-                            <node concept="3clFbS" id="JeRNd$T6FC" role="1bW5cS">
-                              <node concept="3clFbF" id="JeRNd$T6FD" role="3cqZAp">
-                                <node concept="2OqwBi" id="JeRNd$T6FE" role="3clFbG">
-                                  <node concept="37vLTw" id="JeRNd$T6FF" role="2Oq$k0">
-                                    <ref role="3cqZAo" node="JeRNd$T6Fq" resolve="label" />
-                                  </node>
-                                  <node concept="liA8E" id="JeRNd$T6FG" role="2OqNvi">
-                                    <ref role="37wK5l" to="g51k:~EditorCell_Label.changeText(java.lang.String):void" resolve="changeText" />
-                                    <node concept="ub8z3" id="JeRNd$T6FH" role="37wK5m" />
-                                  </node>
-                                </node>
-                              </node>
-                              <node concept="3clFbF" id="JeRNd$T6FI" role="3cqZAp">
-                                <node concept="2OqwBi" id="JeRNd$T6FJ" role="3clFbG">
-                                  <node concept="37vLTw" id="JeRNd$T6FK" role="2Oq$k0">
-                                    <ref role="3cqZAo" node="JeRNd$T6Fq" resolve="label" />
-                                  </node>
-                                  <node concept="liA8E" id="JeRNd$T6FL" role="2OqNvi">
-                                    <ref role="37wK5l" to="g51k:~EditorCell_Label.setCaretPosition(int):void" resolve="setCaretPosition" />
-                                    <node concept="2OqwBi" id="JeRNd$T6FM" role="37wK5m">
-                                      <node concept="ub8z3" id="JeRNd$T6FN" role="2Oq$k0" />
-                                      <node concept="liA8E" id="JeRNd$T6FO" role="2OqNvi">
-                                        <ref role="37wK5l" to="wyt6:~String.length():int" resolve="length" />
-                                      </node>
-                                    </node>
-                                  </node>
-                                </node>
-                              </node>
-                            </node>
-                          </node>
-                        </node>
-                      </node>
-                    </node>
-                  </node>
-                  <node concept="2ZW3vV" id="JeRNd$T6FP" role="3clFbw">
-                    <node concept="3uibUv" id="JeRNd$T6FQ" role="2ZW6by">
-                      <ref role="3uigEE" to="g51k:~EditorCell_Label" resolve="EditorCell_Label" />
-                    </node>
-                    <node concept="37vLTw" id="JeRNd$T6FR" role="2ZW6bz">
-                      <ref role="3cqZAo" node="JeRNd$T6Fi" resolve="selectedCell" />
-                    </node>
-                  </node>
-                </node>
-                <node concept="3cpWs6" id="JeRNd$T6FS" role="3cqZAp">
-                  <node concept="10Nm6u" id="JeRNd$T6FT" role="3cqZAk" />
-                </node>
-              </node>
-            </node>
-            <node concept="CmF0q" id="JeRNd$T1Tx" role="Cn2iK">
-              <node concept="3clFbS" id="JeRNd$T1Ty" role="2VODD2">
-                <node concept="3cpWs6" id="JeRNd$T1Tz" role="3cqZAp">
-                  <node concept="3K4zz7" id="JeRNd$T1T$" role="3cqZAk">
-                    <node concept="10Nm6u" id="JeRNd$T1T_" role="3K4E3e" />
-                    <node concept="ub8z3" id="JeRNd$T1TA" role="3K4GZi" />
-                    <node concept="2OqwBi" id="JeRNd$T1TB" role="3K4Cdx">
-                      <node concept="ub8z3" id="JeRNd$T1TC" role="2Oq$k0" />
-                      <node concept="17RlXB" id="JeRNd$T1TD" role="2OqNvi" />
-                    </node>
-                  </node>
-                </node>
-              </node>
-            </node>
-            <node concept="2h1dTh" id="JeRNd$T69a" role="Cn6ar">
-              <property role="2h1i$Z" value="new property" />
-            </node>
-            <node concept="1p$bYL" id="JeRNd$T6l_" role="mGcNI">
-              <node concept="3clFbS" id="JeRNd$T6lA" role="2VODD2">
-                <node concept="3clFbF" id="JeRNd$T6lB" role="3cqZAp">
-                  <node concept="3TUQnm" id="JeRNd$T6lC" role="3clFbG">
-                    <ref role="3TV0OU" to="tpce:f_TJgxF" resolve="PropertyDeclaration" />
-                  </node>
-                </node>
-              </node>
-            </node>
-            <node concept="xBawi" id="1wEcoXjJ8dN" role="lGtFl">
-              <ref role="xBaxx" to="tpch:1wEcoXjJ8cz" />
-            </node>
-          </node>
-          <node concept="CZtCh" id="JeRNd$YsKa" role="uz6Si">
-            <node concept="3Tqbb2" id="JeRNd$YYkS" role="D02tZ">
-              <ref role="ehGHo" to="tpce:fKAxPRU" resolve="DataTypeDeclaration" />
-            </node>
-            <node concept="CZKQA" id="JeRNd$YsKe" role="D04br">
-              <node concept="3clFbS" id="JeRNd$YsKg" role="2VODD2">
-                <node concept="3clFbF" id="JeRNd$YZLZ" role="3cqZAp">
-                  <node concept="2OqwBi" id="JeRNd$YZM0" role="3clFbG">
-                    <node concept="2OqwBi" id="JeRNd$YZM1" role="2Oq$k0">
-                      <node concept="2OqwBi" id="JeRNd$YZM2" role="2Oq$k0">
-                        <node concept="2OqwBi" id="JeRNd$YZM3" role="2Oq$k0">
-                          <node concept="2YIFZM" id="50vK5YauhMq" role="2Oq$k0">
-                            <ref role="1Pybhc" to="tpcg:6dmIS6MscR9" resolve="Scopes" />
-                            <ref role="37wK5l" to="tpcg:50vK5YapkBB" resolve="forConcepts" />
-                            <node concept="Cj7Ep" id="50vK5YauhMr" role="37wK5m" />
-                            <node concept="35c_gC" id="50vK5YauhMs" role="37wK5m">
-                              <ref role="35c_gD" to="tpce:fKAxPRU" resolve="DataTypeDeclaration" />
-                            </node>
-                          </node>
-                          <node concept="liA8E" id="JeRNd$YZM8" role="2OqNvi">
-                            <ref role="37wK5l" to="o8zo:3fifI_xCtP7" resolve="getAvailableElements" />
-                            <node concept="Xl_RD" id="JeRNd$YZM9" role="37wK5m">
-                              <property role="Xl_RC" value="" />
-                            </node>
-                          </node>
-                        </node>
-                        <node concept="3$u5V9" id="JeRNd$YZMa" role="2OqNvi">
-                          <node concept="1bVj0M" id="JeRNd$YZMb" role="23t8la">
-                            <node concept="3clFbS" id="JeRNd$YZMc" role="1bW5cS">
-                              <node concept="3clFbF" id="JeRNd$YZMd" role="3cqZAp">
-                                <node concept="1PxgMI" id="JeRNd$YZMe" role="3clFbG">
-                                  <property role="1BlNFB" value="true" />
-                                  <node concept="37vLTw" id="JeRNd$YZMf" role="1m5AlR">
-                                    <ref role="3cqZAo" node="JeRNd$YZMg" resolve="it" />
-                                  </node>
-                                  <node concept="chp4Y" id="714IaVdH1yf" role="3oSUPX">
-                                    <ref role="cht4Q" to="tpce:fKAxPRU" resolve="DataTypeDeclaration" />
-                                  </node>
-                                </node>
-                              </node>
-                            </node>
-                            <node concept="Rh6nW" id="JeRNd$YZMg" role="1bW2Oz">
-                              <property role="TrG5h" value="it" />
-                              <node concept="2jxLKc" id="JeRNd$YZMh" role="1tU5fm" />
-                            </node>
-                          </node>
-                        </node>
-                      </node>
-                      <node concept="3zZkjj" id="JeRNd$YZMi" role="2OqNvi">
-                        <node concept="1bVj0M" id="JeRNd$YZMj" role="23t8la">
-                          <node concept="3clFbS" id="JeRNd$YZMk" role="1bW5cS">
-                            <node concept="3clFbF" id="JeRNd$YZMl" role="3cqZAp">
-                              <node concept="3y3z36" id="JeRNd$YZMm" role="3clFbG">
-                                <node concept="10Nm6u" id="JeRNd$YZMn" role="3uHU7w" />
-                                <node concept="37vLTw" id="JeRNd$YZMo" role="3uHU7B">
-                                  <ref role="3cqZAo" node="JeRNd$YZMp" resolve="it" />
-                                </node>
-                              </node>
-                            </node>
-                          </node>
-                          <node concept="Rh6nW" id="JeRNd$YZMp" role="1bW2Oz">
-                            <property role="TrG5h" value="it" />
-                            <node concept="2jxLKc" id="JeRNd$YZMq" role="1tU5fm" />
-                          </node>
-                        </node>
-                      </node>
-                    </node>
-                    <node concept="ANE8D" id="JeRNd$YZMr" role="2OqNvi" />
-                  </node>
-                </node>
-              </node>
-            </node>
-            <node concept="D1tK2" id="JeRNd$YsKi" role="D0eUe">
-              <node concept="3clFbS" id="JeRNd$YsKk" role="2VODD2">
-                <node concept="3cpWs8" id="JeRNd$Z7Ho" role="3cqZAp">
-                  <node concept="3cpWsn" id="JeRNd$Z7Hp" role="3cpWs9">
-                    <property role="TrG5h" value="property" />
-                    <node concept="3Tqbb2" id="JeRNd$Z7Hq" role="1tU5fm">
-                      <ref role="ehGHo" to="tpce:f_TJgxF" resolve="PropertyDeclaration" />
-                    </node>
-                    <node concept="2OqwBi" id="JeRNd$Z7Hr" role="33vP2m">
-                      <node concept="2OqwBi" id="JeRNd$Z7Hs" role="2Oq$k0">
-                        <node concept="Cj7Ep" id="JeRNd$Z7Ht" role="2Oq$k0" />
-                        <node concept="3Tsc0h" id="JeRNd$Z9_Y" role="2OqNvi">
-                          <ref role="3TtcxE" to="tpce:f_TKVDG" resolve="propertyDeclaration" />
-                        </node>
-                      </node>
-                      <node concept="2DeJg1" id="JeRNd$Z7Hv" role="2OqNvi" />
-                    </node>
-                  </node>
-                </node>
-                <node concept="3clFbF" id="JeRNd$Zgzs" role="3cqZAp">
-                  <node concept="37vLTI" id="JeRNd$ZkVD" role="3clFbG">
-                    <node concept="uNquD" id="JeRNd$Zmf_" role="37vLTx" />
-                    <node concept="2OqwBi" id="JeRNd$ZgBf" role="37vLTJ">
-                      <node concept="37vLTw" id="JeRNd$Zgzq" role="2Oq$k0">
-                        <ref role="3cqZAo" node="JeRNd$Z7Hp" resolve="property" />
-                      </node>
-                      <node concept="3TrEf2" id="JeRNd$Zin9" role="2OqNvi">
-                        <ref role="3Tt5mk" to="tpce:fKAX2Z_" resolve="dataType" />
-                      </node>
-                    </node>
-                  </node>
-                </node>
-                <node concept="3cpWs6" id="JeRNd$Z7HH" role="3cqZAp">
-                  <node concept="37vLTw" id="JeRNd$Z7HI" role="3cqZAk">
-                    <ref role="3cqZAo" node="JeRNd$Z7Hp" resolve="property" />
-                  </node>
-                </node>
-              </node>
-            </node>
-            <node concept="CmF0q" id="JeRNd$Z4vY" role="D06XQ">
-              <node concept="3clFbS" id="JeRNd$Z4vZ" role="2VODD2">
-                <node concept="3clFbF" id="JeRNd$Z4w0" role="3cqZAp">
-                  <node concept="2YIFZM" id="JeRNd$Z4w1" role="3clFbG">
-                    <ref role="37wK5l" to="5b0:~NodePresentationUtil.matchingText(org.jetbrains.mps.openapi.model.SNode,boolean):java.lang.String" resolve="matchingText" />
-                    <ref role="1Pybhc" to="5b0:~NodePresentationUtil" resolve="NodePresentationUtil" />
-                    <node concept="uNquD" id="JeRNd$Z4w2" role="37wK5m" />
-                    <node concept="3clFbT" id="JeRNd$Z4w3" role="37wK5m">
-                      <property role="3clFbU" value="true" />
-                    </node>
-                  </node>
-                </node>
-              </node>
-            </node>
-            <node concept="CmF0q" id="JeRNd$Z5v5" role="D0ck5">
-              <node concept="3clFbS" id="JeRNd$Z5v6" role="2VODD2">
-                <node concept="3clFbF" id="JeRNd$Z5v7" role="3cqZAp">
-                  <node concept="3cpWs3" id="JeRNd$Z5v8" role="3clFbG">
-                    <node concept="2YIFZM" id="JeRNd$Z5v9" role="3uHU7w">
-                      <ref role="1Pybhc" to="5b0:~NodePresentationUtil" resolve="NodePresentationUtil" />
-                      <ref role="37wK5l" to="5b0:~NodePresentationUtil.descriptionText(org.jetbrains.mps.openapi.model.SNode,boolean):java.lang.String" resolve="descriptionText" />
-                      <node concept="uNquD" id="JeRNd$Z5va" role="37wK5m" />
-                      <node concept="3clFbT" id="JeRNd$Z5vb" role="37wK5m">
-                        <property role="3clFbU" value="true" />
-                      </node>
-                    </node>
-                    <node concept="Xl_RD" id="JeRNd$Z5vc" role="3uHU7B">
-                      <property role="Xl_RC" value="^" />
-                    </node>
-                  </node>
-                </node>
-              </node>
-            </node>
-            <node concept="1p$bYL" id="JeRNd$Z6$l" role="mrVSm">
-              <node concept="3clFbS" id="JeRNd$Z6$m" role="2VODD2">
-                <node concept="3clFbF" id="JeRNd$Z6$n" role="3cqZAp">
-                  <node concept="2OqwBi" id="JeRNd$Z6$o" role="3clFbG">
-                    <node concept="uNquD" id="JeRNd$Z6$p" role="2Oq$k0" />
-                    <node concept="3NT_Vc" id="JeRNd$Z6$q" role="2OqNvi" />
-                  </node>
-                </node>
-              </node>
-            </node>
-            <node concept="xBawi" id="1wEcoXjJ8f1" role="lGtFl">
-              <ref role="xBaxx" to="tpch:1wEcoXjJ8dO" />
-            </node>
-          </node>
-        </node>
-        <node concept="xBawi" id="1wEcoXjJ8co" role="lGtFl">
-          <ref role="xBaxx" to="tpch:1wEcoXjJ8cp" />
-        </node>
-      </node>
-    </node>
-  </node>
-  <node concept="3FK_9_" id="JeRNd$QOC6">
-    <property role="TrG5h" value="SubstituteLinkDeclaration" />
-    <node concept="1X3_iC" id="1wEcoXjJfmE" role="lGtFl">
-      <property role="3V$3am" value="actionsBuilder" />
-      <property role="3V$3ak" value="aee9cad2-acd4-4608-aef2-0004f6a1cdbd/1112056943463/1112058057696" />
-      <node concept="3FOIzC" id="JeRNd$QOW1" role="8Wnug">
-        <ref role="3FOWKa" to="tpce:f_TJgxE" resolve="LinkDeclaration" />
-        <node concept="tYCnQ" id="JeRNd$QQwM" role="tZc4B">
-          <ref role="uz4UX" to="tpce:f_TJgxE" resolve="LinkDeclaration" />
-          <node concept="uMFAO" id="JeRNd$QQE5" role="uz6Si">
-            <node concept="uNCsQ" id="JeRNd$QQE7" role="uO7ob">
-              <node concept="3clFbS" id="JeRNd$QQE8" role="2VODD2">
-                <node concept="3clFbF" id="JeRNd$QUBH" role="3cqZAp">
-                  <node concept="2OqwBi" id="JeRNd$QUBI" role="3clFbG">
-                    <node concept="2OqwBi" id="JeRNd$QUBJ" role="2Oq$k0">
-                      <node concept="2OqwBi" id="JeRNd$QUBK" role="2Oq$k0">
-                        <node concept="2OqwBi" id="JeRNd$QUBL" role="2Oq$k0">
-                          <node concept="2YIFZM" id="50vK5YaujlV" role="2Oq$k0">
-                            <ref role="1Pybhc" to="tpcg:6dmIS6MscR9" resolve="Scopes" />
-                            <ref role="37wK5l" to="tpcg:50vK5YapkBB" resolve="forConcepts" />
-                            <node concept="3bvxqY" id="50vK5YaujJt" role="37wK5m" />
-                            <node concept="35c_gC" id="50vK5YaujlX" role="37wK5m">
-                              <ref role="35c_gD" to="tpce:h0PkWnZ" resolve="AbstractConceptDeclaration" />
-                            </node>
-                          </node>
-                          <node concept="liA8E" id="JeRNd$QUBQ" role="2OqNvi">
-                            <ref role="37wK5l" to="o8zo:3fifI_xCtP7" resolve="getAvailableElements" />
-                            <node concept="Xl_RD" id="JeRNd$QUBR" role="37wK5m">
-                              <property role="Xl_RC" value="" />
-                            </node>
-                          </node>
-                        </node>
-                        <node concept="3$u5V9" id="JeRNd$QUBS" role="2OqNvi">
-                          <node concept="1bVj0M" id="JeRNd$QUBT" role="23t8la">
-                            <node concept="3clFbS" id="JeRNd$QUBU" role="1bW5cS">
-                              <node concept="3clFbF" id="JeRNd$QUBV" role="3cqZAp">
-                                <node concept="1PxgMI" id="JeRNd$QUBW" role="3clFbG">
-                                  <property role="1BlNFB" value="true" />
-                                  <node concept="37vLTw" id="JeRNd$QUBX" role="1m5AlR">
-                                    <ref role="3cqZAo" node="JeRNd$QUBY" resolve="it" />
-                                  </node>
-                                  <node concept="chp4Y" id="714IaVdH1yx" role="3oSUPX">
-                                    <ref role="cht4Q" to="tpce:h0PkWnZ" resolve="AbstractConceptDeclaration" />
-                                  </node>
-                                </node>
-                              </node>
-                            </node>
-                            <node concept="Rh6nW" id="JeRNd$QUBY" role="1bW2Oz">
-                              <property role="TrG5h" value="it" />
-                              <node concept="2jxLKc" id="JeRNd$QUBZ" role="1tU5fm" />
-                            </node>
-                          </node>
-                        </node>
-                      </node>
-                      <node concept="3zZkjj" id="JeRNd$QUC0" role="2OqNvi">
-                        <node concept="1bVj0M" id="JeRNd$QUC1" role="23t8la">
-                          <node concept="3clFbS" id="JeRNd$QUC2" role="1bW5cS">
-                            <node concept="3clFbF" id="JeRNd$QUC3" role="3cqZAp">
-                              <node concept="3y3z36" id="JeRNd$QUC4" role="3clFbG">
-                                <node concept="10Nm6u" id="JeRNd$QUC5" role="3uHU7w" />
-                                <node concept="37vLTw" id="JeRNd$QUC6" role="3uHU7B">
-                                  <ref role="3cqZAo" node="JeRNd$QUC7" resolve="it" />
-                                </node>
-                              </node>
-                            </node>
-                          </node>
-                          <node concept="Rh6nW" id="JeRNd$QUC7" role="1bW2Oz">
-                            <property role="TrG5h" value="it" />
-                            <node concept="2jxLKc" id="JeRNd$QUC8" role="1tU5fm" />
-                          </node>
-                        </node>
-                      </node>
-                    </node>
-                    <node concept="ANE8D" id="JeRNd$QUC9" role="2OqNvi" />
-                  </node>
-                </node>
-              </node>
-            </node>
-            <node concept="uSIkt" id="JeRNd$QQE9" role="uTubQ">
-              <node concept="3clFbS" id="JeRNd$QQEa" role="2VODD2">
-                <node concept="3cpWs8" id="JeRNd$RpIy" role="3cqZAp">
-                  <node concept="3cpWsn" id="JeRNd$RpI_" role="3cpWs9">
-                    <property role="TrG5h" value="linkDeclaration" />
-                    <node concept="3Tqbb2" id="JeRNd$RpIw" role="1tU5fm">
-                      <ref role="ehGHo" to="tpce:f_TJgxE" resolve="LinkDeclaration" />
-                    </node>
-                    <node concept="2ShNRf" id="JeRNd$Rr0h" role="33vP2m">
-                      <node concept="2fJWfE" id="JeRNd$S5ql" role="2ShVmc">
-                        <node concept="3Tqbb2" id="JeRNd$S5qn" role="3zrR0E">
-                          <ref role="ehGHo" to="tpce:f_TJgxE" resolve="LinkDeclaration" />
-                        </node>
-                        <node concept="GyYSE" id="JeRNd$S5Fk" role="1wAG5O" />
-                      </node>
-                    </node>
-                  </node>
-                </node>
-                <node concept="3clFbF" id="JeRNd$RcBu" role="3cqZAp">
-                  <node concept="37vLTI" id="JeRNd$RdBp" role="3clFbG">
-                    <node concept="uNquD" id="JeRNd$RdKd" role="37vLTx" />
-                    <node concept="2OqwBi" id="JeRNd$RcHb" role="37vLTJ">
-                      <node concept="37vLTw" id="JeRNd$S6VO" role="2Oq$k0">
-                        <ref role="3cqZAo" node="JeRNd$RpI_" resolve="linkDeclaration" />
-                      </node>
-                      <node concept="3TrEf2" id="JeRNd$Rdey" role="2OqNvi">
-                        <ref role="3Tt5mk" to="tpce:fA0lvVK" resolve="target" />
-                      </node>
-                    </node>
-                  </node>
-                </node>
-                <node concept="3cpWs6" id="JeRNd$RebC" role="3cqZAp">
-                  <node concept="37vLTw" id="JeRNd$S6Df" role="3cqZAk">
-                    <ref role="3cqZAo" node="JeRNd$RpI_" resolve="linkDeclaration" />
-                  </node>
-                </node>
-              </node>
-            </node>
-            <node concept="3Tqbb2" id="JeRNd$QSyY" role="uMOYW">
-              <ref role="ehGHo" to="tpce:h0PkWnZ" resolve="AbstractConceptDeclaration" />
-            </node>
-            <node concept="uSjag" id="JeRNd$QWXQ" role="uSyvl">
-              <node concept="3clFbS" id="JeRNd$QWXR" role="2VODD2">
-                <node concept="3clFbF" id="JeRNd$QZzB" role="3cqZAp">
-                  <node concept="2YIFZM" id="JeRNd$QZzC" role="3clFbG">
-                    <ref role="1Pybhc" to="5b0:~NodePresentationUtil" resolve="NodePresentationUtil" />
-                    <ref role="37wK5l" to="5b0:~NodePresentationUtil.matchingText(org.jetbrains.mps.openapi.model.SNode,boolean):java.lang.String" resolve="matchingText" />
-                    <node concept="uNquD" id="JeRNd$QZzD" role="37wK5m" />
-                    <node concept="3clFbT" id="JeRNd$QZzE" role="37wK5m">
-                      <property role="3clFbU" value="true" />
-                    </node>
-                  </node>
-                </node>
-              </node>
-            </node>
-            <node concept="uSjag" id="JeRNd$R29y" role="uS$Nq">
-              <node concept="3clFbS" id="JeRNd$R29z" role="2VODD2">
-                <node concept="3clFbF" id="JeRNd$R4$v" role="3cqZAp">
-                  <node concept="3cpWs3" id="JeRNd$R4$w" role="3clFbG">
-                    <node concept="2YIFZM" id="JeRNd$R4$x" role="3uHU7w">
-                      <ref role="1Pybhc" to="5b0:~NodePresentationUtil" resolve="NodePresentationUtil" />
-                      <ref role="37wK5l" to="5b0:~NodePresentationUtil.descriptionText(org.jetbrains.mps.openapi.model.SNode,boolean):java.lang.String" resolve="descriptionText" />
-                      <node concept="uNquD" id="JeRNd$R4$y" role="37wK5m" />
-                      <node concept="3clFbT" id="JeRNd$R4$z" role="37wK5m">
-                        <property role="3clFbU" value="true" />
-                      </node>
-                    </node>
-                    <node concept="Xl_RD" id="JeRNd$R4$$" role="3uHU7B">
-                      <property role="Xl_RC" value="^" />
-                    </node>
-                  </node>
-                </node>
-              </node>
-            </node>
-            <node concept="1p$bYL" id="JeRNd$R6Tb" role="1o8C9r">
-              <node concept="3clFbS" id="JeRNd$R6Tc" role="2VODD2">
-                <node concept="3clFbF" id="JeRNd$R9_e" role="3cqZAp">
-                  <node concept="2OqwBi" id="JeRNd$R9_f" role="3clFbG">
-                    <node concept="uNquD" id="JeRNd$R9_g" role="2Oq$k0" />
-                    <node concept="3NT_Vc" id="JeRNd$R9_h" role="2OqNvi" />
-                  </node>
-                </node>
-              </node>
-            </node>
-            <node concept="xBawi" id="1wEcoXjJfmD" role="lGtFl">
-              <ref role="xBaxx" to="tpch:1wEcoXjJfjn" />
-            </node>
-          </node>
-        </node>
-        <node concept="3buRE8" id="JeRNd$Rbu$" role="3bvWUf">
-          <node concept="3clFbS" id="JeRNd$Rbu_" role="2VODD2">
-            <node concept="3clFbF" id="JeRNd$RbYd" role="3cqZAp">
-              <node concept="3y3z36" id="JeRNd$Rcc$" role="3clFbG">
-                <node concept="10Nm6u" id="JeRNd$Rcij" role="3uHU7w" />
-                <node concept="GyYSE" id="JeRNd$RbYc" role="3uHU7B" />
-              </node>
-            </node>
-          </node>
-        </node>
-        <node concept="xBawi" id="1wEcoXjJfiO" role="lGtFl">
-          <ref role="xBaxx" to="tpch:1wEcoXjJfiP" />
-        </node>
-      </node>
-    </node>
-  </node>
-=======
->>>>>>> 2a45e6ad
   <node concept="37WguZ" id="JeRNd$SkLP">
     <property role="TrG5h" value="DeclarationFactories" />
     <node concept="37WvkG" id="JeRNd$SkWs" role="37WGs$">
@@ -1882,10 +525,10 @@
                     <ref role="ehGHo" to="tpce:f_TJgxE" resolve="LinkDeclaration" />
                   </node>
                   <node concept="1PxgMI" id="JeRNd$SlBr" role="33vP2m">
-                    <node concept="1r4N5L" id="JeRNd$Sl_i" role="1m5AlR" />
                     <node concept="chp4Y" id="714IaVdH1xY" role="3oSUPX">
                       <ref role="cht4Q" to="tpce:f_TJgxE" resolve="LinkDeclaration" />
                     </node>
+                    <node concept="1r4N5L" id="JeRNd$Sl_i" role="1m5AlR" />
                   </node>
                 </node>
               </node>
@@ -1987,10 +630,10 @@
                     <ref role="ehGHo" to="tpce:f_TJgxF" resolve="PropertyDeclaration" />
                   </node>
                   <node concept="1PxgMI" id="JeRNd$ZENr" role="33vP2m">
-                    <node concept="1r4N5L" id="JeRNd$ZELY" role="1m5AlR" />
                     <node concept="chp4Y" id="714IaVdH1xB" role="3oSUPX">
                       <ref role="cht4Q" to="tpce:f_TJgxF" resolve="PropertyDeclaration" />
                     </node>
+                    <node concept="1r4N5L" id="JeRNd$ZELY" role="1m5AlR" />
                   </node>
                 </node>
               </node>
@@ -2062,12 +705,12 @@
                       <node concept="2OqwBi" id="7l6$nkW$82f" role="3cqZAk">
                         <node concept="2OqwBi" id="7l6$nkW$82g" role="2Oq$k0">
                           <node concept="1PxgMI" id="7l6$nkW$82h" role="2Oq$k0">
+                            <node concept="chp4Y" id="714IaVdH1xy" role="3oSUPX">
+                              <ref role="cht4Q" to="tpce:f_TIwhg" resolve="ConceptDeclaration" />
+                            </node>
                             <node concept="2OqwBi" id="7l6$nkW$82i" role="1m5AlR">
                               <node concept="Cj7Ep" id="7l6$nkW$82j" role="2Oq$k0" />
                               <node concept="1mfA1w" id="7l6$nkW$82k" role="2OqNvi" />
-                            </node>
-                            <node concept="chp4Y" id="714IaVdH1xy" role="3oSUPX">
-                              <ref role="cht4Q" to="tpce:f_TIwhg" resolve="ConceptDeclaration" />
                             </node>
                           </node>
                           <node concept="3Tsc0h" id="7l6$nkW$82l" role="2OqNvi">
@@ -2103,12 +746,12 @@
                         <node concept="2OqwBi" id="7l6$nkW$8lt" role="3cqZAk">
                           <node concept="2OqwBi" id="7l6$nkW$8lu" role="2Oq$k0">
                             <node concept="1PxgMI" id="7l6$nkW$8lv" role="2Oq$k0">
+                              <node concept="chp4Y" id="714IaVdH1ye" role="3oSUPX">
+                                <ref role="cht4Q" to="tpce:h0PlHMJ" resolve="InterfaceConceptDeclaration" />
+                              </node>
                               <node concept="2OqwBi" id="7l6$nkW$8lw" role="1m5AlR">
                                 <node concept="Cj7Ep" id="7l6$nkW$8lx" role="2Oq$k0" />
                                 <node concept="1mfA1w" id="7l6$nkW$8ly" role="2OqNvi" />
-                              </node>
-                              <node concept="chp4Y" id="714IaVdH1ye" role="3oSUPX">
-                                <ref role="cht4Q" to="tpce:h0PlHMJ" resolve="InterfaceConceptDeclaration" />
                               </node>
                             </node>
                             <node concept="3Tsc0h" id="7l6$nkW$8lz" role="2OqNvi">
@@ -2238,10 +881,10 @@
                   <ref role="1Pybhc" to="twe9:5OIo7_R8hKr" resolve="ConceptIdHelper" />
                   <node concept="1PxgMI" id="4H96pIbHprL" role="37wK5m">
                     <property role="1BlNFB" value="true" />
-                    <node concept="1r4N1M" id="4H96pIbHoMN" role="1m5AlR" />
                     <node concept="chp4Y" id="714IaVdH1yh" role="3oSUPX">
                       <ref role="cht4Q" to="tpce:h0PkWnZ" resolve="AbstractConceptDeclaration" />
                     </node>
+                    <node concept="1r4N1M" id="4H96pIbHoMN" role="1m5AlR" />
                   </node>
                   <node concept="1r4Lsj" id="4H96pIbHmXm" role="37wK5m" />
                 </node>
@@ -2272,10 +915,10 @@
                   <ref role="1Pybhc" to="twe9:5OIo7_R8hKr" resolve="ConceptIdHelper" />
                   <node concept="1PxgMI" id="4H96pIbHrze" role="37wK5m">
                     <property role="1BlNFB" value="true" />
-                    <node concept="1r4N1M" id="4H96pIbHrzf" role="1m5AlR" />
                     <node concept="chp4Y" id="714IaVdH1xD" role="3oSUPX">
                       <ref role="cht4Q" to="tpce:h0PkWnZ" resolve="AbstractConceptDeclaration" />
                     </node>
+                    <node concept="1r4N1M" id="4H96pIbHrzf" role="1m5AlR" />
                   </node>
                   <node concept="1r4Lsj" id="4H96pIbHrzg" role="37wK5m" />
                 </node>
@@ -2348,12 +991,12 @@
               </node>
               <node concept="1PxgMI" id="Z3rhdFZUkC" role="33vP2m">
                 <property role="1BlNFB" value="true" />
+                <node concept="chp4Y" id="714IaVdH1yo" role="3oSUPX">
+                  <ref role="cht4Q" to="tpce:h0PkWnZ" resolve="AbstractConceptDeclaration" />
+                </node>
                 <node concept="2OqwBi" id="Z3rhdFZUkD" role="1m5AlR">
                   <node concept="2Rxl7S" id="Z3rhdFZUkE" role="2OqNvi" />
                   <node concept="1JFAaq" id="Z3rhdFZUkF" role="2Oq$k0" />
-                </node>
-                <node concept="chp4Y" id="714IaVdH1yo" role="3oSUPX">
-                  <ref role="cht4Q" to="tpce:h0PkWnZ" resolve="AbstractConceptDeclaration" />
                 </node>
               </node>
             </node>
@@ -2396,12 +1039,12 @@
               </node>
               <node concept="1PxgMI" id="Z3rhdFZUFu" role="33vP2m">
                 <property role="1BlNFB" value="true" />
+                <node concept="chp4Y" id="714IaVdH1ym" role="3oSUPX">
+                  <ref role="cht4Q" to="tpce:h0PkWnZ" resolve="AbstractConceptDeclaration" />
+                </node>
                 <node concept="2OqwBi" id="Z3rhdFZUFv" role="1m5AlR">
                   <node concept="2Rxl7S" id="Z3rhdFZUFw" role="2OqNvi" />
                   <node concept="1JFAaq" id="Z3rhdFZUFx" role="2Oq$k0" />
-                </node>
-                <node concept="chp4Y" id="714IaVdH1ym" role="3oSUPX">
-                  <ref role="cht4Q" to="tpce:h0PkWnZ" resolve="AbstractConceptDeclaration" />
                 </node>
               </node>
             </node>
