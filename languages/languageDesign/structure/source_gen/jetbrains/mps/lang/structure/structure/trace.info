--- conflicted
+++ resolved
@@ -21,11 +21,7 @@
       <unit at="10,0,70,0" name="jetbrains.mps.lang.structure.structure.LanguageConceptSwitch" />
     </file>
     <file name="StructureAspectDescriptor.java">
-<<<<<<< HEAD
-      <unit at="16,0,297,0" name="jetbrains.mps.lang.structure.structure.StructureAspectDescriptor" />
-=======
-      <unit at="16,0,330,0" name="jetbrains.mps.lang.structure.structure.StructureAspectDescriptor" />
->>>>>>> 7de9b543
+      <unit at="16,0,331,0" name="jetbrains.mps.lang.structure.structure.StructureAspectDescriptor" />
     </file>
   </root>
   <root nodeRef="r:00000000-0000-4000-0000-011c89590292(jetbrains.mps.lang.structure.structure)/1084197782722">
