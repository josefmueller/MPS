<?xml version="1.0" encoding="UTF-8"?>
<debugInfo>
  <root nodeId="1347577327951781517">
    <nodeInfo nodeId="1347577327951781521" fileName="RenameConcept_Target.java" startLine="13" startPosition="52" endLine="14" endPosition="46" conceptFqName="jetbrains.mps.baseLanguage.structure.ReturnStatement" />
    <nodeInfo nodeId="1347577327951781521" fileName="RenameConcept_Target.java" startLine="17" startPosition="41" endLine="18" endPosition="17" conceptFqName="jetbrains.mps.baseLanguage.structure.ReturnStatement" />
    <nodeInfo nodeId="1347577327951781521" fileName="RenameConcept_Target.java" startLine="21" startPosition="64" endLine="22" endPosition="127" conceptFqName="jetbrains.mps.baseLanguage.structure.ReturnStatement" />
    <nodeInfo nodeId="1347577327951781517" fileName="RenameConcept.java" startLine="25" startPosition="26" endLine="26" endPosition="42" conceptFqName="jetbrains.mps.baseLanguage.structure.ExpressionStatement" />
    <nodeInfo nodeId="1347577327951781521" fileName="RenameConcept_Target.java" startLine="26" startPosition="51" endLine="27" endPosition="19" conceptFqName="jetbrains.mps.baseLanguage.structure.ReturnStatement" />
    <nodeInfo nodeId="1347577327951781521" fileName="RenameConcept_Target.java" startLine="28" startPosition="5" endLine="29" endPosition="16" conceptFqName="jetbrains.mps.baseLanguage.structure.ReturnStatement" />
    <nodeInfo nodeId="1347577327951781517" fileName="RenameConcept.java" startLine="29" startPosition="39" endLine="30" endPosition="28" conceptFqName="jetbrains.mps.baseLanguage.structure.ReturnStatement" />
    <nodeInfo nodeId="1347577327951781517" fileName="RenameConcept.java" startLine="33" startPosition="47" endLine="34" endPosition="24" conceptFqName="jetbrains.mps.baseLanguage.structure.ReturnStatement" />
    <nodeInfo nodeId="1347577327951781517" fileName="RenameConcept.java" startLine="37" startPosition="52" endLine="38" endPosition="38" conceptFqName="jetbrains.mps.baseLanguage.structure.ReturnStatement" />
    <nodeInfo nodeId="1347577327951781539" fileName="RenameConcept.java" startLine="41" startPosition="69" endLine="42" endPosition="171" conceptFqName="jetbrains.mps.baseLanguage.structure.LocalVariableDeclarationStatement" />
    <nodeInfo nodeId="1347577327951781554" fileName="RenameConcept.java" startLine="42" startPosition="171" endLine="43" endPosition="150" conceptFqName="jetbrains.mps.baseLanguage.structure.ExpressionStatement" />
    <nodeInfo nodeId="8796840523411780646" fileName="RenameConcept.java" startLine="46" startPosition="88" endLine="47" endPosition="184" conceptFqName="jetbrains.mps.baseLanguage.structure.LocalVariableDeclarationStatement" />
    <nodeInfo nodeId="1347577327951781573" fileName="RenameConcept.java" startLine="47" startPosition="184" endLine="48" endPosition="139" conceptFqName="jetbrains.mps.baseLanguage.structure.LocalVariableDeclarationStatement" />
    <nodeInfo nodeId="1347577327951781590" fileName="RenameConcept.java" startLine="50" startPosition="192" endLine="51" endPosition="78" conceptFqName="jetbrains.mps.baseLanguage.structure.ExpressionStatement" />
    <nodeInfo nodeId="1347577327951781605" fileName="RenameConcept.java" startLine="53" startPosition="5" endLine="54" endPosition="56" conceptFqName="jetbrains.mps.baseLanguage.structure.ReturnStatement" />
    <nodeInfo nodeId="1347577327951781619" fileName="RenameConcept.java" startLine="57" startPosition="86" endLine="58" endPosition="273" conceptFqName="jetbrains.mps.baseLanguage.structure.ReturnStatement" />
    <nodeInfo nodeId="1347577327951781628" fileName="RenameConcept.java" startLine="61" startPosition="92" endLine="62" endPosition="46" conceptFqName="jetbrains.mps.baseLanguage.structure.ExpressionStatement" />
    <nodeInfo nodeId="1347577327951781521" fileName="RenameConcept_Target.java" startLine="9" startPosition="65" endLine="11" endPosition="3" conceptFqName="jetbrains.mps.baseLanguage.structure.ConstructorDeclaration" propertyString="RenameConcept_Target#()V" />
    <nodeInfo nodeId="1347577327951781517" fileName="RenameConcept.java" startLine="24" startPosition="60" endLine="27" endPosition="3" conceptFqName="jetbrains.mps.baseLanguage.structure.ConstructorDeclaration" propertyString="RenameConcept#()V" />
    <nodeInfo nodeId="1347577327951781521" fileName="RenameConcept_Target.java" startLine="25" startPosition="52" endLine="28" endPosition="5" conceptFqName="jetbrains.mps.baseLanguage.structure.IfStatement" />
    <nodeInfo nodeId="1347577327951781587" fileName="RenameConcept.java" startLine="49" startPosition="33" endLine="52" endPosition="7" conceptFqName="jetbrains.mps.baseLanguage.structure.ForeachStatement" />
    <nodeInfo nodeId="1347577327951781521" fileName="RenameConcept_Target.java" startLine="12" startPosition="0" endLine="16" endPosition="0" conceptFqName="jetbrains.mps.baseLanguage.structure.InstanceMethodDeclaration" propertyString="getTarget#()Ljetbrains/mps/refactoring/framework/IRefactoringTarget/TargetType;" />
    <nodeInfo nodeId="1347577327951781521" fileName="RenameConcept_Target.java" startLine="16" startPosition="0" endLine="20" endPosition="0" conceptFqName="jetbrains.mps.baseLanguage.structure.InstanceMethodDeclaration" propertyString="allowMultipleTargets#()Z" />
    <nodeInfo nodeId="1347577327951781521" fileName="RenameConcept_Target.java" startLine="20" startPosition="0" endLine="24" endPosition="0" conceptFqName="jetbrains.mps.baseLanguage.structure.InstanceMethodDeclaration" propertyString="isApplicableToEntityType#(Ljava/lang/Object;)Z" />
    <nodeInfo nodeId="1347577327951781517" fileName="RenameConcept.java" startLine="28" startPosition="0" endLine="32" endPosition="0" conceptFqName="jetbrains.mps.baseLanguage.structure.InstanceMethodDeclaration" propertyString="getUserFriendlyName#()Ljava/lang/String;" />
    <nodeInfo nodeId="1347577327951781517" fileName="RenameConcept.java" startLine="32" startPosition="0" endLine="36" endPosition="0" conceptFqName="jetbrains.mps.baseLanguage.structure.InstanceMethodDeclaration" propertyString="getOverridenRefactoringClass#()Ljava/lang/Class;" />
    <nodeInfo nodeId="1347577327951781517" fileName="RenameConcept.java" startLine="36" startPosition="0" endLine="40" endPosition="0" conceptFqName="jetbrains.mps.baseLanguage.structure.InstanceMethodDeclaration" propertyString="getRefactoringTarget#()Ljetbrains/mps/refactoring/framework/IRefactoringTarget;" />
    <nodeInfo nodeId="1347577327951781517" fileName="RenameConcept.java" startLine="56" startPosition="0" endLine="60" endPosition="0" conceptFqName="jetbrains.mps.baseLanguage.structure.InstanceMethodDeclaration" propertyString="getAffectedNodes#(Ljetbrains/mps/refactoring/framework/RefactoringContext;)Ljetbrains/mps/ide/findusages/model/SearchResults;" />
    <nodeInfo nodeId="1347577327951781517" fileName="RenameConcept.java" startLine="60" startPosition="0" endLine="64" endPosition="0" conceptFqName="jetbrains.mps.baseLanguage.structure.InstanceMethodDeclaration" propertyString="updateModel#(Ljetbrains/mps/smodel/SModel;Ljetbrains/mps/refactoring/framework/RefactoringContext;)V" />
    <nodeInfo nodeId="1347577327951781517" fileName="RenameConcept.java" startLine="40" startPosition="0" endLine="45" endPosition="0" conceptFqName="jetbrains.mps.baseLanguage.structure.InstanceMethodDeclaration" propertyString="refactor#(Ljetbrains/mps/refactoring/framework/RefactoringContext;)V" />
    <nodeInfo nodeId="1347577327951781585" fileName="RenameConcept.java" startLine="48" startPosition="139" endLine="53" endPosition="5" conceptFqName="jetbrains.mps.baseLanguage.structure.IfStatement" />
    <nodeInfo nodeId="1347577327951781521" fileName="RenameConcept_Target.java" startLine="24" startPosition="0" endLine="31" endPosition="0" conceptFqName="jetbrains.mps.baseLanguage.structure.InstanceMethodDeclaration" propertyString="isApplicable#(Ljava/lang/Object;)Z" />
    <nodeInfo nodeId="1347577327951781517" fileName="RenameConcept.java" startLine="45" startPosition="0" endLine="56" endPosition="0" conceptFqName="jetbrains.mps.baseLanguage.structure.InstanceMethodDeclaration" propertyString="getModelsToGenerate#(Ljetbrains/mps/refactoring/framework/RefactoringContext;)Ljava/util/List;" />
    <scopeInfo nodeId="1347577327951781521" fileName="RenameConcept_Target.java" startLine="10" startPosition="33" endLine="10" endPosition="33" />
    <scopeInfo nodeId="1347577327951781521" fileName="RenameConcept_Target.java" startLine="13" startPosition="52" endLine="14" endPosition="46" />
    <scopeInfo nodeId="1347577327951781521" fileName="RenameConcept_Target.java" startLine="17" startPosition="41" endLine="18" endPosition="17" />
    <scopeInfo nodeId="1347577327951781521" fileName="RenameConcept_Target.java" startLine="21" startPosition="64" endLine="22" endPosition="127" />
    <scopeInfo nodeId="1347577327951781517" fileName="RenameConcept.java" startLine="25" startPosition="26" endLine="26" endPosition="42" />
    <scopeInfo nodeId="1347577327951781521" fileName="RenameConcept_Target.java" startLine="26" startPosition="51" endLine="27" endPosition="19" />
    <scopeInfo nodeId="1347577327951781517" fileName="RenameConcept.java" startLine="29" startPosition="39" endLine="30" endPosition="28" />
    <scopeInfo nodeId="1347577327951781517" fileName="RenameConcept.java" startLine="33" startPosition="47" endLine="34" endPosition="24" />
    <scopeInfo nodeId="1347577327951781517" fileName="RenameConcept.java" startLine="37" startPosition="52" endLine="38" endPosition="38" />
    <scopeInfo nodeId="1347577327951781589" fileName="RenameConcept.java" startLine="50" startPosition="192" endLine="51" endPosition="78" />
    <scopeInfo nodeId="1347577327951781618" fileName="RenameConcept.java" startLine="57" startPosition="86" endLine="58" endPosition="273" />
    <scopeInfo nodeId="1347577327951781627" fileName="RenameConcept.java" startLine="61" startPosition="92" endLine="62" endPosition="46" />
    <scopeInfo nodeId="1347577327951781521" fileName="RenameConcept_Target.java" startLine="9" startPosition="65" endLine="11" endPosition="3" />
    <scopeInfo nodeId="1347577327951781520" fileName="RenameConcept.java" startLine="41" startPosition="69" endLine="43" endPosition="150">
      <varInfo nodeId="1347577327951781540" varName="newConceptName" />
    </scopeInfo>
    <scopeInfo nodeId="1347577327951781517" fileName="RenameConcept.java" startLine="24" startPosition="60" endLine="27" endPosition="3" />
    <scopeInfo nodeId="1347577327951781586" fileName="RenameConcept.java" startLine="49" startPosition="33" endLine="52" endPosition="7" />
    <scopeInfo nodeId="1347577327951781587" fileName="RenameConcept.java" startLine="49" startPosition="33" endLine="52" endPosition="7">
      <varInfo nodeId="1347577327951781588" varName="value" />
    </scopeInfo>
    <scopeInfo nodeId="1347577327951781521" fileName="RenameConcept_Target.java" startLine="12" startPosition="0" endLine="16" endPosition="0" />
    <scopeInfo nodeId="1347577327951781521" fileName="RenameConcept_Target.java" startLine="16" startPosition="0" endLine="20" endPosition="0" />
    <scopeInfo nodeId="1347577327951781521" fileName="RenameConcept_Target.java" startLine="20" startPosition="0" endLine="24" endPosition="0">
      <varInfo nodeId="1347577327951781521" varName="entity" />
    </scopeInfo>
    <scopeInfo nodeId="1347577327951781521" fileName="RenameConcept_Target.java" startLine="25" startPosition="52" endLine="29" endPosition="16" />
    <scopeInfo nodeId="1347577327951781517" fileName="RenameConcept.java" startLine="28" startPosition="0" endLine="32" endPosition="0" />
    <scopeInfo nodeId="1347577327951781517" fileName="RenameConcept.java" startLine="32" startPosition="0" endLine="36" endPosition="0" />
    <scopeInfo nodeId="1347577327951781517" fileName="RenameConcept.java" startLine="36" startPosition="0" endLine="40" endPosition="0" />
    <scopeInfo nodeId="1347577327951781517" fileName="RenameConcept.java" startLine="56" startPosition="0" endLine="60" endPosition="0">
      <varInfo nodeId="1347577327951781517" varName="refactoringContext" />
    </scopeInfo>
    <scopeInfo nodeId="1347577327951781517" fileName="RenameConcept.java" startLine="60" startPosition="0" endLine="64" endPosition="0">
      <varInfo nodeId="1347577327951781517" varName="model" />
      <varInfo nodeId="1347577327951781517" varName="refactoringContext" />
    </scopeInfo>
    <scopeInfo nodeId="1347577327951781517" fileName="RenameConcept.java" startLine="40" startPosition="0" endLine="45" endPosition="0">
      <varInfo nodeId="1347577327951781517" varName="refactoringContext" />
    </scopeInfo>
    <scopeInfo nodeId="1347577327951781521" fileName="RenameConcept_Target.java" startLine="24" startPosition="0" endLine="31" endPosition="0">
      <varInfo nodeId="1347577327951781521" varName="entity" />
    </scopeInfo>
    <scopeInfo nodeId="1347577327951781565" fileName="RenameConcept.java" startLine="46" startPosition="88" endLine="54" endPosition="56">
      <varInfo nodeId="8796840523411780647" varName="result" />
      <varInfo nodeId="1347577327951781574" varName="sourceLanguage" />
    </scopeInfo>
    <scopeInfo nodeId="1347577327951781517" fileName="RenameConcept.java" startLine="45" startPosition="0" endLine="56" endPosition="0">
      <varInfo nodeId="1347577327951781517" varName="refactoringContext" />
    </scopeInfo>
    <unitInfo nodeId="1347577327951781517" fileName="RenameConcept.java" startLine="24" startPosition="0" endLine="65" endPosition="0" unitName="jetbrains.mps.lang.structure.refactorings.RenameConcept" />
    <unitInfo nodeId="1347577327951781521" fileName="RenameConcept_Target.java" startLine="9" startPosition="0" endLine="32" endPosition="0" unitName="jetbrains.mps.lang.structure.refactorings.RenameConcept_Target" />
  </root>
  <root nodeId="1347577327951781638">
    <nodeInfo nodeId="1347577327951781653" fileName="RenameLink_Target.java" startLine="13" startPosition="52" endLine="14" endPosition="46" conceptFqName="jetbrains.mps.baseLanguage.structure.ReturnStatement" />
    <nodeInfo nodeId="1347577327951781653" fileName="RenameLink_Target.java" startLine="17" startPosition="41" endLine="18" endPosition="17" conceptFqName="jetbrains.mps.baseLanguage.structure.ReturnStatement" />
    <nodeInfo nodeId="1347577327951781653" fileName="RenameLink_Target.java" startLine="21" startPosition="64" endLine="22" endPosition="116" conceptFqName="jetbrains.mps.baseLanguage.structure.ReturnStatement" />
    <nodeInfo nodeId="1347577327951781653" fileName="RenameLink_Target.java" startLine="26" startPosition="51" endLine="27" endPosition="19" conceptFqName="jetbrains.mps.baseLanguage.structure.ReturnStatement" />
    <nodeInfo nodeId="1347577327951781653" fileName="RenameLink_Target.java" startLine="28" startPosition="5" endLine="29" endPosition="16" conceptFqName="jetbrains.mps.baseLanguage.structure.ReturnStatement" />
    <nodeInfo nodeId="1347577327951781638" fileName="RenameLink.java" startLine="28" startPosition="23" endLine="29" endPosition="42" conceptFqName="jetbrains.mps.baseLanguage.structure.ExpressionStatement" />
    <nodeInfo nodeId="1347577327951781638" fileName="RenameLink.java" startLine="32" startPosition="39" endLine="33" endPosition="25" conceptFqName="jetbrains.mps.baseLanguage.structure.ReturnStatement" />
    <nodeInfo nodeId="1347577327951781638" fileName="RenameLink.java" startLine="36" startPosition="47" endLine="37" endPosition="24" conceptFqName="jetbrains.mps.baseLanguage.structure.ReturnStatement" />
    <nodeInfo nodeId="1347577327951781638" fileName="RenameLink.java" startLine="40" startPosition="52" endLine="41" endPosition="35" conceptFqName="jetbrains.mps.baseLanguage.structure.ReturnStatement" />
    <nodeInfo nodeId="1347577327951781661" fileName="RenameLink.java" startLine="44" startPosition="69" endLine="45" endPosition="169" conceptFqName="jetbrains.mps.baseLanguage.structure.LocalVariableDeclarationStatement" />
    <nodeInfo nodeId="1347577327951781671" fileName="RenameLink.java" startLine="45" startPosition="169" endLine="46" endPosition="132" conceptFqName="jetbrains.mps.baseLanguage.structure.LocalVariableDeclarationStatement" />
    <nodeInfo nodeId="1347577327951781686" fileName="RenameLink.java" startLine="46" startPosition="132" endLine="47" endPosition="147" conceptFqName="jetbrains.mps.baseLanguage.structure.ExpressionStatement" />
    <nodeInfo nodeId="1347577327951781700" fileName="RenameLink.java" startLine="50" startPosition="88" endLine="51" endPosition="73" conceptFqName="jetbrains.mps.baseLanguage.structure.LocalVariableDeclarationStatement" />
    <nodeInfo nodeId="1347577327951781707" fileName="RenameLink.java" startLine="51" startPosition="73" endLine="52" endPosition="93" conceptFqName="jetbrains.mps.baseLanguage.structure.LocalVariableDeclarationStatement" />
    <nodeInfo nodeId="1347577327951781716" fileName="RenameLink.java" startLine="53" startPosition="33" endLine="54" endPosition="20" conceptFqName="jetbrains.mps.baseLanguage.structure.ReturnStatement" />
    <nodeInfo nodeId="1347577327951781721" fileName="RenameLink.java" startLine="55" startPosition="5" endLine="56" endPosition="156" conceptFqName="jetbrains.mps.baseLanguage.structure.LocalVariableDeclarationStatement" />
    <nodeInfo nodeId="1347577327951781735" fileName="RenameLink.java" startLine="57" startPosition="89" endLine="58" endPosition="82" conceptFqName="jetbrains.mps.baseLanguage.structure.ExpressionStatement" />
    <nodeInfo nodeId="1347577327951781743" fileName="RenameLink.java" startLine="59" startPosition="5" endLine="60" endPosition="18" conceptFqName="jetbrains.mps.baseLanguage.structure.ReturnStatement" />
    <nodeInfo nodeId="1347577327951781757" fileName="RenameLink.java" startLine="63" startPosition="86" endLine="64" endPosition="270" conceptFqName="jetbrains.mps.baseLanguage.structure.ReturnStatement" />
    <nodeInfo nodeId="1347577327951781763" fileName="RenameLink.java" startLine="67" startPosition="92" endLine="68" endPosition="46" conceptFqName="jetbrains.mps.baseLanguage.structure.ExpressionStatement" />
    <nodeInfo nodeId="1347577327951781653" fileName="RenameLink_Target.java" startLine="9" startPosition="62" endLine="11" endPosition="3" conceptFqName="jetbrains.mps.baseLanguage.structure.ConstructorDeclaration" propertyString="RenameLink_Target#()V" />
    <nodeInfo nodeId="1347577327951781653" fileName="RenameLink_Target.java" startLine="25" startPosition="52" endLine="28" endPosition="5" conceptFqName="jetbrains.mps.baseLanguage.structure.IfStatement" />
    <nodeInfo nodeId="1347577327951781638" fileName="RenameLink.java" startLine="27" startPosition="57" endLine="30" endPosition="3" conceptFqName="jetbrains.mps.baseLanguage.structure.ConstructorDeclaration" propertyString="RenameLink#()V" />
    <nodeInfo nodeId="1347577327951781714" fileName="RenameLink.java" startLine="52" startPosition="93" endLine="55" endPosition="5" conceptFqName="jetbrains.mps.baseLanguage.structure.IfStatement" />
    <nodeInfo nodeId="1347577327951781732" fileName="RenameLink.java" startLine="56" startPosition="156" endLine="59" endPosition="5" conceptFqName="jetbrains.mps.baseLanguage.structure.ForeachStatement" />
    <nodeInfo nodeId="1347577327951781653" fileName="RenameLink_Target.java" startLine="12" startPosition="0" endLine="16" endPosition="0" conceptFqName="jetbrains.mps.baseLanguage.structure.InstanceMethodDeclaration" propertyString="getTarget#()Ljetbrains/mps/refactoring/framework/IRefactoringTarget/TargetType;" />
    <nodeInfo nodeId="1347577327951781653" fileName="RenameLink_Target.java" startLine="16" startPosition="0" endLine="20" endPosition="0" conceptFqName="jetbrains.mps.baseLanguage.structure.InstanceMethodDeclaration" propertyString="allowMultipleTargets#()Z" />
    <nodeInfo nodeId="1347577327951781653" fileName="RenameLink_Target.java" startLine="20" startPosition="0" endLine="24" endPosition="0" conceptFqName="jetbrains.mps.baseLanguage.structure.InstanceMethodDeclaration" propertyString="isApplicableToEntityType#(Ljava/lang/Object;)Z" />
    <nodeInfo nodeId="1347577327951781638" fileName="RenameLink.java" startLine="31" startPosition="0" endLine="35" endPosition="0" conceptFqName="jetbrains.mps.baseLanguage.structure.InstanceMethodDeclaration" propertyString="getUserFriendlyName#()Ljava/lang/String;" />
    <nodeInfo nodeId="1347577327951781638" fileName="RenameLink.java" startLine="35" startPosition="0" endLine="39" endPosition="0" conceptFqName="jetbrains.mps.baseLanguage.structure.InstanceMethodDeclaration" propertyString="getOverridenRefactoringClass#()Ljava/lang/Class;" />
    <nodeInfo nodeId="1347577327951781638" fileName="RenameLink.java" startLine="39" startPosition="0" endLine="43" endPosition="0" conceptFqName="jetbrains.mps.baseLanguage.structure.InstanceMethodDeclaration" propertyString="getRefactoringTarget#()Ljetbrains/mps/refactoring/framework/IRefactoringTarget;" />
    <nodeInfo nodeId="1347577327951781638" fileName="RenameLink.java" startLine="62" startPosition="0" endLine="66" endPosition="0" conceptFqName="jetbrains.mps.baseLanguage.structure.InstanceMethodDeclaration" propertyString="getAffectedNodes#(Ljetbrains/mps/refactoring/framework/RefactoringContext;)Ljetbrains/mps/ide/findusages/model/SearchResults;" />
    <nodeInfo nodeId="1347577327951781638" fileName="RenameLink.java" startLine="66" startPosition="0" endLine="70" endPosition="0" conceptFqName="jetbrains.mps.baseLanguage.structure.InstanceMethodDeclaration" propertyString="updateModel#(Ljetbrains/mps/smodel/SModel;Ljetbrains/mps/refactoring/framework/RefactoringContext;)V" />
    <nodeInfo nodeId="1347577327951781638" fileName="RenameLink.java" startLine="43" startPosition="0" endLine="49" endPosition="0" conceptFqName="jetbrains.mps.baseLanguage.structure.InstanceMethodDeclaration" propertyString="refactor#(Ljetbrains/mps/refactoring/framework/RefactoringContext;)V" />
    <nodeInfo nodeId="1347577327951781653" fileName="RenameLink_Target.java" startLine="24" startPosition="0" endLine="31" endPosition="0" conceptFqName="jetbrains.mps.baseLanguage.structure.InstanceMethodDeclaration" propertyString="isApplicable#(Ljava/lang/Object;)Z" />
    <nodeInfo nodeId="1347577327951781638" fileName="RenameLink.java" startLine="49" startPosition="0" endLine="62" endPosition="0" conceptFqName="jetbrains.mps.baseLanguage.structure.InstanceMethodDeclaration" propertyString="getModelsToGenerate#(Ljetbrains/mps/refactoring/framework/RefactoringContext;)Ljava/util/List;" />
    <scopeInfo nodeId="1347577327951781653" fileName="RenameLink_Target.java" startLine="10" startPosition="30" endLine="10" endPosition="30" />
    <scopeInfo nodeId="1347577327951781653" fileName="RenameLink_Target.java" startLine="13" startPosition="52" endLine="14" endPosition="46" />
    <scopeInfo nodeId="1347577327951781653" fileName="RenameLink_Target.java" startLine="17" startPosition="41" endLine="18" endPosition="17" />
    <scopeInfo nodeId="1347577327951781653" fileName="RenameLink_Target.java" startLine="21" startPosition="64" endLine="22" endPosition="116" />
    <scopeInfo nodeId="1347577327951781653" fileName="RenameLink_Target.java" startLine="26" startPosition="51" endLine="27" endPosition="19" />
    <scopeInfo nodeId="1347577327951781638" fileName="RenameLink.java" startLine="28" startPosition="23" endLine="29" endPosition="42" />
    <scopeInfo nodeId="1347577327951781638" fileName="RenameLink.java" startLine="32" startPosition="39" endLine="33" endPosition="25" />
    <scopeInfo nodeId="1347577327951781638" fileName="RenameLink.java" startLine="36" startPosition="47" endLine="37" endPosition="24" />
    <scopeInfo nodeId="1347577327951781638" fileName="RenameLink.java" startLine="40" startPosition="52" endLine="41" endPosition="35" />
    <scopeInfo nodeId="1347577327951781715" fileName="RenameLink.java" startLine="53" startPosition="33" endLine="54" endPosition="20" />
    <scopeInfo nodeId="1347577327951781734" fileName="RenameLink.java" startLine="57" startPosition="89" endLine="58" endPosition="82" />
    <scopeInfo nodeId="1347577327951781756" fileName="RenameLink.java" startLine="63" startPosition="86" endLine="64" endPosition="270" />
    <scopeInfo nodeId="1347577327951781762" fileName="RenameLink.java" startLine="67" startPosition="92" endLine="68" endPosition="46" />
    <scopeInfo nodeId="1347577327951781653" fileName="RenameLink_Target.java" startLine="9" startPosition="62" endLine="11" endPosition="3" />
    <scopeInfo nodeId="1347577327951781638" fileName="RenameLink.java" startLine="27" startPosition="57" endLine="30" endPosition="3" />
    <scopeInfo nodeId="1347577327951781641" fileName="RenameLink.java" startLine="44" startPosition="69" endLine="47" endPosition="147">
      <varInfo nodeId="1347577327951781662" varName="concept" />
      <varInfo nodeId="1347577327951781672" varName="newLinkName" />
    </scopeInfo>
<<<<<<< HEAD
    <scopeInfo nodeId="1347577327951781732" fileName="RenameLink.java" startLine="55" startPosition="156" endLine="58" endPosition="5">
      <varInfo nodeId="1347577327951781733" varName="modelList" />
=======
    <scopeInfo nodeId="1347577327951781732" fileName="RenameLink.java" startLine="56" startPosition="156" endLine="59" endPosition="5">
      <varInfo nodeId="1347577327951781732" varName="modelList" />
>>>>>>> ee5151af
    </scopeInfo>
    <scopeInfo nodeId="1347577327951781653" fileName="RenameLink_Target.java" startLine="12" startPosition="0" endLine="16" endPosition="0" />
    <scopeInfo nodeId="1347577327951781653" fileName="RenameLink_Target.java" startLine="16" startPosition="0" endLine="20" endPosition="0" />
    <scopeInfo nodeId="1347577327951781653" fileName="RenameLink_Target.java" startLine="20" startPosition="0" endLine="24" endPosition="0">
      <varInfo nodeId="1347577327951781653" varName="entity" />
    </scopeInfo>
    <scopeInfo nodeId="1347577327951781653" fileName="RenameLink_Target.java" startLine="25" startPosition="52" endLine="29" endPosition="16" />
    <scopeInfo nodeId="1347577327951781638" fileName="RenameLink.java" startLine="31" startPosition="0" endLine="35" endPosition="0" />
    <scopeInfo nodeId="1347577327951781638" fileName="RenameLink.java" startLine="35" startPosition="0" endLine="39" endPosition="0" />
    <scopeInfo nodeId="1347577327951781638" fileName="RenameLink.java" startLine="39" startPosition="0" endLine="43" endPosition="0" />
    <scopeInfo nodeId="1347577327951781638" fileName="RenameLink.java" startLine="62" startPosition="0" endLine="66" endPosition="0">
      <varInfo nodeId="1347577327951781638" varName="refactoringContext" />
    </scopeInfo>
    <scopeInfo nodeId="1347577327951781638" fileName="RenameLink.java" startLine="66" startPosition="0" endLine="70" endPosition="0">
      <varInfo nodeId="1347577327951781638" varName="model" />
      <varInfo nodeId="1347577327951781638" varName="refactoringContext" />
    </scopeInfo>
    <scopeInfo nodeId="1347577327951781638" fileName="RenameLink.java" startLine="43" startPosition="0" endLine="49" endPosition="0">
      <varInfo nodeId="1347577327951781638" varName="refactoringContext" />
    </scopeInfo>
    <scopeInfo nodeId="1347577327951781653" fileName="RenameLink_Target.java" startLine="24" startPosition="0" endLine="31" endPosition="0">
      <varInfo nodeId="1347577327951781653" varName="entity" />
    </scopeInfo>
    <scopeInfo nodeId="1347577327951781699" fileName="RenameLink.java" startLine="50" startPosition="88" endLine="60" endPosition="18">
      <varInfo nodeId="1347577327951781722" varName="modelMap" />
      <varInfo nodeId="1347577327951781701" varName="result" />
      <varInfo nodeId="1347577327951781708" varName="sourceLanguage" />
    </scopeInfo>
    <scopeInfo nodeId="1347577327951781638" fileName="RenameLink.java" startLine="49" startPosition="0" endLine="62" endPosition="0">
      <varInfo nodeId="1347577327951781638" varName="refactoringContext" />
    </scopeInfo>
    <unitInfo nodeId="1347577327951781638" fileName="RenameLink.java" startLine="27" startPosition="0" endLine="71" endPosition="0" unitName="jetbrains.mps.lang.structure.refactorings.RenameLink" />
    <unitInfo nodeId="1347577327951781653" fileName="RenameLink_Target.java" startLine="9" startPosition="0" endLine="32" endPosition="0" unitName="jetbrains.mps.lang.structure.refactorings.RenameLink_Target" />
  </root>
  <root nodeId="1347577327951781764">
    <nodeInfo nodeId="1347577327951781789" fileName="RenameProperty_Target.java" startLine="13" startPosition="52" endLine="14" endPosition="46" conceptFqName="jetbrains.mps.baseLanguage.structure.ReturnStatement" />
    <nodeInfo nodeId="1347577327951781789" fileName="RenameProperty_Target.java" startLine="17" startPosition="41" endLine="18" endPosition="17" conceptFqName="jetbrains.mps.baseLanguage.structure.ReturnStatement" />
    <nodeInfo nodeId="1347577327951781789" fileName="RenameProperty_Target.java" startLine="21" startPosition="64" endLine="22" endPosition="120" conceptFqName="jetbrains.mps.baseLanguage.structure.ReturnStatement" />
    <nodeInfo nodeId="1347577327951781764" fileName="RenameProperty.java" startLine="26" startPosition="27" endLine="27" endPosition="42" conceptFqName="jetbrains.mps.baseLanguage.structure.ExpressionStatement" />
    <nodeInfo nodeId="1347577327951781789" fileName="RenameProperty_Target.java" startLine="26" startPosition="51" endLine="27" endPosition="19" conceptFqName="jetbrains.mps.baseLanguage.structure.ReturnStatement" />
    <nodeInfo nodeId="1347577327951781789" fileName="RenameProperty_Target.java" startLine="28" startPosition="5" endLine="29" endPosition="16" conceptFqName="jetbrains.mps.baseLanguage.structure.ReturnStatement" />
    <nodeInfo nodeId="1347577327951781764" fileName="RenameProperty.java" startLine="30" startPosition="39" endLine="31" endPosition="29" conceptFqName="jetbrains.mps.baseLanguage.structure.ReturnStatement" />
    <nodeInfo nodeId="1347577327951781764" fileName="RenameProperty.java" startLine="34" startPosition="47" endLine="35" endPosition="24" conceptFqName="jetbrains.mps.baseLanguage.structure.ReturnStatement" />
    <nodeInfo nodeId="1347577327951781764" fileName="RenameProperty.java" startLine="38" startPosition="52" endLine="39" endPosition="39" conceptFqName="jetbrains.mps.baseLanguage.structure.ReturnStatement" />
    <nodeInfo nodeId="1347577327951781797" fileName="RenameProperty.java" startLine="42" startPosition="69" endLine="43" endPosition="169" conceptFqName="jetbrains.mps.baseLanguage.structure.LocalVariableDeclarationStatement" />
    <nodeInfo nodeId="1347577327951781807" fileName="RenameProperty.java" startLine="43" startPosition="169" endLine="44" endPosition="132" conceptFqName="jetbrains.mps.baseLanguage.structure.LocalVariableDeclarationStatement" />
    <nodeInfo nodeId="7845864677499819233" fileName="RenameProperty.java" startLine="44" startPosition="132" endLine="45" endPosition="147" conceptFqName="jetbrains.mps.baseLanguage.structure.ExpressionStatement" />
    <nodeInfo nodeId="1347577327951781836" fileName="RenameProperty.java" startLine="48" startPosition="88" endLine="49" endPosition="73" conceptFqName="jetbrains.mps.baseLanguage.structure.LocalVariableDeclarationStatement" />
    <nodeInfo nodeId="1347577327951781843" fileName="RenameProperty.java" startLine="49" startPosition="73" endLine="50" endPosition="139" conceptFqName="jetbrains.mps.baseLanguage.structure.LocalVariableDeclarationStatement" />
    <nodeInfo nodeId="1347577327951781857" fileName="RenameProperty.java" startLine="51" startPosition="33" endLine="52" endPosition="20" conceptFqName="jetbrains.mps.baseLanguage.structure.ReturnStatement" />
    <nodeInfo nodeId="1347577327951781862" fileName="RenameProperty.java" startLine="53" startPosition="5" endLine="54" endPosition="0" conceptFqName="jetbrains.mps.baseLanguage.structure.Statement" />
    <nodeInfo nodeId="1347577327951781863" fileName="RenameProperty.java" startLine="54" startPosition="0" endLine="55" endPosition="157" conceptFqName="jetbrains.mps.baseLanguage.structure.LocalVariableDeclarationStatement" />
    <nodeInfo nodeId="1347577327951781876" fileName="RenameProperty.java" startLine="56" startPosition="55" endLine="57" endPosition="82" conceptFqName="jetbrains.mps.baseLanguage.structure.ExpressionStatement" />
    <nodeInfo nodeId="1347577327951781887" fileName="RenameProperty.java" startLine="58" startPosition="5" endLine="59" endPosition="18" conceptFqName="jetbrains.mps.baseLanguage.structure.ReturnStatement" />
    <nodeInfo nodeId="5275310110559532468" fileName="RenameProperty.java" startLine="62" startPosition="86" endLine="63" endPosition="274" conceptFqName="jetbrains.mps.baseLanguage.structure.ReturnStatement" />
    <nodeInfo nodeId="1347577327951781902" fileName="RenameProperty.java" startLine="66" startPosition="92" endLine="67" endPosition="46" conceptFqName="jetbrains.mps.baseLanguage.structure.ExpressionStatement" />
    <nodeInfo nodeId="1347577327951781789" fileName="RenameProperty_Target.java" startLine="9" startPosition="66" endLine="11" endPosition="3" conceptFqName="jetbrains.mps.baseLanguage.structure.ConstructorDeclaration" propertyString="RenameProperty_Target#()V" />
    <nodeInfo nodeId="1347577327951781789" fileName="RenameProperty_Target.java" startLine="25" startPosition="52" endLine="28" endPosition="5" conceptFqName="jetbrains.mps.baseLanguage.structure.IfStatement" />
    <nodeInfo nodeId="1347577327951781764" fileName="RenameProperty.java" startLine="25" startPosition="61" endLine="28" endPosition="3" conceptFqName="jetbrains.mps.baseLanguage.structure.ConstructorDeclaration" propertyString="RenameProperty#()V" />
    <nodeInfo nodeId="1347577327951781855" fileName="RenameProperty.java" startLine="50" startPosition="139" endLine="53" endPosition="5" conceptFqName="jetbrains.mps.baseLanguage.structure.IfStatement" />
    <nodeInfo nodeId="1347577327951781874" fileName="RenameProperty.java" startLine="55" startPosition="157" endLine="58" endPosition="5" conceptFqName="jetbrains.mps.baseLanguage.structure.ForeachStatement" />
    <nodeInfo nodeId="1347577327951781789" fileName="RenameProperty_Target.java" startLine="12" startPosition="0" endLine="16" endPosition="0" conceptFqName="jetbrains.mps.baseLanguage.structure.InstanceMethodDeclaration" propertyString="getTarget#()Ljetbrains/mps/refactoring/framework/IRefactoringTarget/TargetType;" />
    <nodeInfo nodeId="1347577327951781789" fileName="RenameProperty_Target.java" startLine="16" startPosition="0" endLine="20" endPosition="0" conceptFqName="jetbrains.mps.baseLanguage.structure.InstanceMethodDeclaration" propertyString="allowMultipleTargets#()Z" />
    <nodeInfo nodeId="1347577327951781789" fileName="RenameProperty_Target.java" startLine="20" startPosition="0" endLine="24" endPosition="0" conceptFqName="jetbrains.mps.baseLanguage.structure.InstanceMethodDeclaration" propertyString="isApplicableToEntityType#(Ljava/lang/Object;)Z" />
    <nodeInfo nodeId="1347577327951781764" fileName="RenameProperty.java" startLine="29" startPosition="0" endLine="33" endPosition="0" conceptFqName="jetbrains.mps.baseLanguage.structure.InstanceMethodDeclaration" propertyString="getUserFriendlyName#()Ljava/lang/String;" />
    <nodeInfo nodeId="1347577327951781764" fileName="RenameProperty.java" startLine="33" startPosition="0" endLine="37" endPosition="0" conceptFqName="jetbrains.mps.baseLanguage.structure.InstanceMethodDeclaration" propertyString="getOverridenRefactoringClass#()Ljava/lang/Class;" />
    <nodeInfo nodeId="1347577327951781764" fileName="RenameProperty.java" startLine="37" startPosition="0" endLine="41" endPosition="0" conceptFqName="jetbrains.mps.baseLanguage.structure.InstanceMethodDeclaration" propertyString="getRefactoringTarget#()Ljetbrains/mps/refactoring/framework/IRefactoringTarget;" />
    <nodeInfo nodeId="1347577327951781764" fileName="RenameProperty.java" startLine="61" startPosition="0" endLine="65" endPosition="0" conceptFqName="jetbrains.mps.baseLanguage.structure.InstanceMethodDeclaration" propertyString="getAffectedNodes#(Ljetbrains/mps/refactoring/framework/RefactoringContext;)Ljetbrains/mps/ide/findusages/model/SearchResults;" />
    <nodeInfo nodeId="1347577327951781764" fileName="RenameProperty.java" startLine="65" startPosition="0" endLine="69" endPosition="0" conceptFqName="jetbrains.mps.baseLanguage.structure.InstanceMethodDeclaration" propertyString="updateModel#(Ljetbrains/mps/smodel/SModel;Ljetbrains/mps/refactoring/framework/RefactoringContext;)V" />
    <nodeInfo nodeId="1347577327951781764" fileName="RenameProperty.java" startLine="41" startPosition="0" endLine="47" endPosition="0" conceptFqName="jetbrains.mps.baseLanguage.structure.InstanceMethodDeclaration" propertyString="refactor#(Ljetbrains/mps/refactoring/framework/RefactoringContext;)V" />
    <nodeInfo nodeId="1347577327951781789" fileName="RenameProperty_Target.java" startLine="24" startPosition="0" endLine="31" endPosition="0" conceptFqName="jetbrains.mps.baseLanguage.structure.InstanceMethodDeclaration" propertyString="isApplicable#(Ljava/lang/Object;)Z" />
    <nodeInfo nodeId="1347577327951781764" fileName="RenameProperty.java" startLine="47" startPosition="0" endLine="61" endPosition="0" conceptFqName="jetbrains.mps.baseLanguage.structure.InstanceMethodDeclaration" propertyString="getModelsToGenerate#(Ljetbrains/mps/refactoring/framework/RefactoringContext;)Ljava/util/List;" />
    <scopeInfo nodeId="1347577327951781789" fileName="RenameProperty_Target.java" startLine="10" startPosition="34" endLine="10" endPosition="34" />
    <scopeInfo nodeId="1347577327951781789" fileName="RenameProperty_Target.java" startLine="13" startPosition="52" endLine="14" endPosition="46" />
    <scopeInfo nodeId="1347577327951781789" fileName="RenameProperty_Target.java" startLine="17" startPosition="41" endLine="18" endPosition="17" />
    <scopeInfo nodeId="1347577327951781789" fileName="RenameProperty_Target.java" startLine="21" startPosition="64" endLine="22" endPosition="120" />
    <scopeInfo nodeId="1347577327951781764" fileName="RenameProperty.java" startLine="26" startPosition="27" endLine="27" endPosition="42" />
    <scopeInfo nodeId="1347577327951781789" fileName="RenameProperty_Target.java" startLine="26" startPosition="51" endLine="27" endPosition="19" />
    <scopeInfo nodeId="1347577327951781764" fileName="RenameProperty.java" startLine="30" startPosition="39" endLine="31" endPosition="29" />
    <scopeInfo nodeId="1347577327951781764" fileName="RenameProperty.java" startLine="34" startPosition="47" endLine="35" endPosition="24" />
    <scopeInfo nodeId="1347577327951781764" fileName="RenameProperty.java" startLine="38" startPosition="52" endLine="39" endPosition="39" />
    <scopeInfo nodeId="1347577327951781856" fileName="RenameProperty.java" startLine="51" startPosition="33" endLine="52" endPosition="20" />
    <scopeInfo nodeId="1347577327951781875" fileName="RenameProperty.java" startLine="56" startPosition="55" endLine="57" endPosition="82" />
    <scopeInfo nodeId="5275310110559530574" fileName="RenameProperty.java" startLine="62" startPosition="86" endLine="63" endPosition="274" />
    <scopeInfo nodeId="1347577327951781901" fileName="RenameProperty.java" startLine="66" startPosition="92" endLine="67" endPosition="46" />
    <scopeInfo nodeId="1347577327951781789" fileName="RenameProperty_Target.java" startLine="9" startPosition="66" endLine="11" endPosition="3" />
    <scopeInfo nodeId="1347577327951781764" fileName="RenameProperty.java" startLine="25" startPosition="61" endLine="28" endPosition="3" />
    <scopeInfo nodeId="1347577327951781767" fileName="RenameProperty.java" startLine="42" startPosition="69" endLine="45" endPosition="147">
      <varInfo nodeId="1347577327951781798" varName="concept" />
      <varInfo nodeId="1347577327951781808" varName="newPropName" />
    </scopeInfo>
    <scopeInfo nodeId="1347577327951781874" fileName="RenameProperty.java" startLine="55" startPosition="157" endLine="58" endPosition="5">
      <varInfo nodeId="1347577327951781884" varName="modelList" />
    </scopeInfo>
    <scopeInfo nodeId="1347577327951781789" fileName="RenameProperty_Target.java" startLine="12" startPosition="0" endLine="16" endPosition="0" />
    <scopeInfo nodeId="1347577327951781789" fileName="RenameProperty_Target.java" startLine="16" startPosition="0" endLine="20" endPosition="0" />
    <scopeInfo nodeId="1347577327951781789" fileName="RenameProperty_Target.java" startLine="20" startPosition="0" endLine="24" endPosition="0">
      <varInfo nodeId="1347577327951781789" varName="entity" />
    </scopeInfo>
    <scopeInfo nodeId="1347577327951781789" fileName="RenameProperty_Target.java" startLine="25" startPosition="52" endLine="29" endPosition="16" />
    <scopeInfo nodeId="1347577327951781764" fileName="RenameProperty.java" startLine="29" startPosition="0" endLine="33" endPosition="0" />
    <scopeInfo nodeId="1347577327951781764" fileName="RenameProperty.java" startLine="33" startPosition="0" endLine="37" endPosition="0" />
    <scopeInfo nodeId="1347577327951781764" fileName="RenameProperty.java" startLine="37" startPosition="0" endLine="41" endPosition="0" />
    <scopeInfo nodeId="1347577327951781764" fileName="RenameProperty.java" startLine="61" startPosition="0" endLine="65" endPosition="0">
      <varInfo nodeId="1347577327951781764" varName="refactoringContext" />
    </scopeInfo>
    <scopeInfo nodeId="1347577327951781764" fileName="RenameProperty.java" startLine="65" startPosition="0" endLine="69" endPosition="0">
      <varInfo nodeId="1347577327951781764" varName="model" />
      <varInfo nodeId="1347577327951781764" varName="refactoringContext" />
    </scopeInfo>
    <scopeInfo nodeId="1347577327951781764" fileName="RenameProperty.java" startLine="41" startPosition="0" endLine="47" endPosition="0">
      <varInfo nodeId="1347577327951781764" varName="refactoringContext" />
    </scopeInfo>
    <scopeInfo nodeId="1347577327951781789" fileName="RenameProperty_Target.java" startLine="24" startPosition="0" endLine="31" endPosition="0">
      <varInfo nodeId="1347577327951781789" varName="entity" />
    </scopeInfo>
    <scopeInfo nodeId="1347577327951781835" fileName="RenameProperty.java" startLine="48" startPosition="88" endLine="59" endPosition="18">
      <varInfo nodeId="1347577327951781864" varName="modelsMap" />
      <varInfo nodeId="1347577327951781837" varName="result" />
      <varInfo nodeId="1347577327951781844" varName="sourceLanguage" />
    </scopeInfo>
    <scopeInfo nodeId="1347577327951781764" fileName="RenameProperty.java" startLine="47" startPosition="0" endLine="61" endPosition="0">
      <varInfo nodeId="1347577327951781764" varName="refactoringContext" />
    </scopeInfo>
    <unitInfo nodeId="1347577327951781764" fileName="RenameProperty.java" startLine="25" startPosition="0" endLine="70" endPosition="0" unitName="jetbrains.mps.lang.structure.refactorings.RenameProperty" />
    <unitInfo nodeId="1347577327951781789" fileName="RenameProperty_Target.java" startLine="9" startPosition="0" endLine="32" endPosition="0" unitName="jetbrains.mps.lang.structure.refactorings.RenameProperty_Target" />
  </root>
  <root nodeId="3068114543317961454">
    <nodeInfo nodeId="3068114543317961951" fileName="MoveConcepts_Target.java" startLine="13" startPosition="52" endLine="14" endPosition="46" conceptFqName="jetbrains.mps.baseLanguage.structure.ReturnStatement" />
    <nodeInfo nodeId="3068114543317961951" fileName="MoveConcepts_Target.java" startLine="17" startPosition="41" endLine="18" endPosition="16" conceptFqName="jetbrains.mps.baseLanguage.structure.ReturnStatement" />
    <nodeInfo nodeId="3068114543317961951" fileName="MoveConcepts_Target.java" startLine="21" startPosition="64" endLine="22" endPosition="127" conceptFqName="jetbrains.mps.baseLanguage.structure.ReturnStatement" />
    <nodeInfo nodeId="3068114543317961951" fileName="MoveConcepts_Target.java" startLine="26" startPosition="51" endLine="27" endPosition="19" conceptFqName="jetbrains.mps.baseLanguage.structure.ReturnStatement" />
    <nodeInfo nodeId="3068114543317961951" fileName="MoveConcepts_Target.java" startLine="28" startPosition="5" endLine="29" endPosition="16" conceptFqName="jetbrains.mps.baseLanguage.structure.ReturnStatement" />
    <nodeInfo nodeId="3068114543317961454" fileName="MoveConcepts.java" startLine="42" startPosition="25" endLine="43" endPosition="46" conceptFqName="jetbrains.mps.baseLanguage.structure.ExpressionStatement" />
    <nodeInfo nodeId="3068114543317961454" fileName="MoveConcepts.java" startLine="43" startPosition="46" endLine="44" endPosition="46" conceptFqName="jetbrains.mps.baseLanguage.structure.ExpressionStatement" />
    <nodeInfo nodeId="3068114543317961454" fileName="MoveConcepts.java" startLine="44" startPosition="46" endLine="45" endPosition="49" conceptFqName="jetbrains.mps.baseLanguage.structure.ExpressionStatement" />
    <nodeInfo nodeId="3068114543317961454" fileName="MoveConcepts.java" startLine="48" startPosition="39" endLine="49" endPosition="27" conceptFqName="jetbrains.mps.baseLanguage.structure.ReturnStatement" />
    <nodeInfo nodeId="3068114543317961454" fileName="MoveConcepts.java" startLine="52" startPosition="47" endLine="53" endPosition="27" conceptFqName="jetbrains.mps.baseLanguage.structure.ReturnStatement" />
    <nodeInfo nodeId="3068114543317961454" fileName="MoveConcepts.java" startLine="56" startPosition="52" endLine="57" endPosition="37" conceptFqName="jetbrains.mps.baseLanguage.structure.ReturnStatement" />
    <nodeInfo nodeId="3068114543317978831" fileName="MoveConcepts.java" startLine="62" startPosition="25" endLine="63" endPosition="118" conceptFqName="jetbrains.mps.baseLanguage.structure.LocalVariableDeclarationStatement" />
    <nodeInfo nodeId="5584053826601525455" fileName="MoveConcepts.java" startLine="63" startPosition="118" endLine="64" endPosition="83" conceptFqName="jetbrains.mps.baseLanguage.structure.ExpressionStatement" />
    <nodeInfo nodeId="3883347270486227158" fileName="MoveConcepts.java" startLine="64" startPosition="83" endLine="65" endPosition="152" conceptFqName="jetbrains.mps.baseLanguage.structure.ExpressionStatement" />
    <nodeInfo nodeId="2864517217434236200" fileName="MoveConcepts.java" startLine="67" startPosition="7" endLine="68" endPosition="16" conceptFqName="jetbrains.mps.baseLanguage.structure.ReturnStatement" />
    <nodeInfo nodeId="3068114543317978962" fileName="MoveConcepts.java" startLine="71" startPosition="69" endLine="72" endPosition="173" conceptFqName="jetbrains.mps.baseLanguage.structure.LocalVariableDeclarationStatement" />
    <nodeInfo nodeId="6934781091951606355" fileName="MoveConcepts.java" startLine="72" startPosition="173" endLine="73" endPosition="0" conceptFqName="jetbrains.mps.baseLanguage.structure.Statement" />
    <nodeInfo nodeId="6934781091951606353" fileName="MoveConcepts.java" startLine="73" startPosition="0" endLine="74" endPosition="24" conceptFqName="jetbrains.mps.baseLanguage.structure.SingleLineComment" />
    <nodeInfo nodeId="3883347270486229674" fileName="MoveConcepts.java" startLine="74" startPosition="24" endLine="75" endPosition="185" conceptFqName="jetbrains.mps.baseLanguage.structure.LocalVariableDeclarationStatement" />
    <nodeInfo nodeId="6934781091951606398" fileName="MoveConcepts.java" startLine="75" startPosition="185" endLine="76" endPosition="0" conceptFqName="jetbrains.mps.baseLanguage.structure.Statement" />
    <nodeInfo nodeId="8299073042392940169" fileName="MoveConcepts.java" startLine="76" startPosition="0" endLine="77" endPosition="44" conceptFqName="jetbrains.mps.baseLanguage.structure.SingleLineComment" />
    <nodeInfo nodeId="8299073042392952079" fileName="MoveConcepts.java" startLine="79" startPosition="50" endLine="80" endPosition="68" conceptFqName="jetbrains.mps.baseLanguage.structure.ReturnStatement" />
    <nodeInfo nodeId="8299073042392964905" fileName="MoveConcepts.java" startLine="84" startPosition="48" endLine="85" endPosition="73" conceptFqName="jetbrains.mps.baseLanguage.structure.ReturnStatement" />
    <nodeInfo nodeId="8299073042392964938" fileName="MoveConcepts.java" startLine="88" startPosition="58" endLine="89" endPosition="70" conceptFqName="jetbrains.mps.baseLanguage.structure.ReturnStatement" />
    <nodeInfo nodeId="8299073042392964973" fileName="MoveConcepts.java" startLine="92" startPosition="49" endLine="93" endPosition="26" conceptFqName="jetbrains.mps.baseLanguage.structure.ReturnStatement" />
    <nodeInfo nodeId="8299073042392939550" fileName="MoveConcepts.java" startLine="95" startPosition="24" endLine="96" endPosition="102" conceptFqName="jetbrains.mps.baseLanguage.structure.LocalVariableDeclarationStatement" />
    <nodeInfo nodeId="8299073042392951834" fileName="MoveConcepts.java" startLine="98" startPosition="50" endLine="99" endPosition="68" conceptFqName="jetbrains.mps.baseLanguage.structure.ReturnStatement" />
    <nodeInfo nodeId="8299073042392962476" fileName="MoveConcepts.java" startLine="101" startPosition="92" endLine="102" endPosition="0" conceptFqName="jetbrains.mps.baseLanguage.structure.Statement" />
    <nodeInfo nodeId="6934781091951606361" fileName="MoveConcepts.java" startLine="102" startPosition="0" endLine="103" endPosition="26" conceptFqName="jetbrains.mps.baseLanguage.structure.SingleLineComment" />
    <nodeInfo nodeId="6934781091951606365" fileName="MoveConcepts.java" startLine="104" startPosition="62" endLine="105" endPosition="243" conceptFqName="jetbrains.mps.baseLanguage.structure.ExpressionStatement" />
    <nodeInfo nodeId="6934781091951606387" fileName="MoveConcepts.java" startLine="106" startPosition="5" endLine="107" endPosition="210" conceptFqName="jetbrains.mps.baseLanguage.structure.ExpressionStatement" />
    <nodeInfo nodeId="6934781091951606357" fileName="MoveConcepts.java" startLine="107" startPosition="210" endLine="108" endPosition="20" conceptFqName="jetbrains.mps.baseLanguage.structure.SingleLineComment" />
    <nodeInfo nodeId="3883347270486229102" fileName="MoveConcepts.java" startLine="109" startPosition="98" endLine="110" endPosition="112" conceptFqName="jetbrains.mps.baseLanguage.structure.LocalVariableDeclarationStatement" />
    <nodeInfo nodeId="3883347270486211467" fileName="MoveConcepts.java" startLine="110" startPosition="112" endLine="111" endPosition="70" conceptFqName="jetbrains.mps.baseLanguage.structure.LocalVariableDeclarationStatement" />
    <nodeInfo nodeId="3883347270486229119" fileName="MoveConcepts.java" startLine="111" startPosition="70" endLine="112" endPosition="52" conceptFqName="jetbrains.mps.baseLanguage.structure.BlockStatement" />
    <nodeInfo nodeId="3883347270486229119" fileName="MoveConcepts.java" startLine="111" startPosition="70" endLine="112" endPosition="52" conceptFqName="jetbrains.mps.baseLanguage.structure.ExpressionStatement" />
    <nodeInfo nodeId="3883347270486221609" fileName="MoveConcepts.java" startLine="112" startPosition="52" endLine="113" endPosition="97" conceptFqName="jetbrains.mps.baseLanguage.structure.ExpressionStatement" />
    <nodeInfo nodeId="3883347270486229123" fileName="MoveConcepts.java" startLine="113" startPosition="97" endLine="114" endPosition="50" conceptFqName="jetbrains.mps.baseLanguage.structure.BlockStatement" />
    <nodeInfo nodeId="3883347270486229123" fileName="MoveConcepts.java" startLine="113" startPosition="97" endLine="114" endPosition="50" conceptFqName="jetbrains.mps.baseLanguage.structure.ExpressionStatement" />
    <nodeInfo nodeId="8299073042392951989" fileName="MoveConcepts.java" startLine="115" startPosition="5" endLine="116" endPosition="65" conceptFqName="jetbrains.mps.baseLanguage.structure.SingleLineComment" />
    <nodeInfo nodeId="8299073042392951992" fileName="MoveConcepts.java" startLine="117" startPosition="26" endLine="118" endPosition="126" conceptFqName="jetbrains.mps.baseLanguage.structure.ExpressionStatement" />
    <nodeInfo nodeId="8299073042392952018" fileName="MoveConcepts.java" startLine="120" startPosition="70" endLine="121" endPosition="46" conceptFqName="jetbrains.mps.baseLanguage.structure.ExpressionStatement" />
    <nodeInfo nodeId="3068114543317979332" fileName="MoveConcepts.java" startLine="125" startPosition="88" endLine="126" endPosition="73" conceptFqName="jetbrains.mps.baseLanguage.structure.LocalVariableDeclarationStatement" />
    <nodeInfo nodeId="3068114543317980421" fileName="MoveConcepts.java" startLine="126" startPosition="73" endLine="127" endPosition="0" conceptFqName="jetbrains.mps.baseLanguage.structure.Statement" />
    <nodeInfo nodeId="3068114543317980413" fileName="MoveConcepts.java" startLine="127" startPosition="0" endLine="128" endPosition="62" conceptFqName="jetbrains.mps.baseLanguage.structure.LocalVariableDeclarationStatement" />
    <nodeInfo nodeId="3068114543317979772" fileName="MoveConcepts.java" startLine="129" startPosition="81" endLine="130" endPosition="172" conceptFqName="jetbrains.mps.baseLanguage.structure.LocalVariableDeclarationStatement" />
    <nodeInfo nodeId="3068114543317979864" fileName="MoveConcepts.java" startLine="131" startPosition="84" endLine="132" endPosition="94" conceptFqName="jetbrains.mps.baseLanguage.structure.ExpressionStatement" />
    <nodeInfo nodeId="3068114543317979360" fileName="MoveConcepts.java" startLine="134" startPosition="5" endLine="135" endPosition="173" conceptFqName="jetbrains.mps.baseLanguage.structure.LocalVariableDeclarationStatement" />
    <nodeInfo nodeId="3068114543317979842" fileName="MoveConcepts.java" startLine="136" startPosition="33" endLine="137" endPosition="124" conceptFqName="jetbrains.mps.baseLanguage.structure.LocalVariableDeclarationStatement" />
    <nodeInfo nodeId="3068114543317979879" fileName="MoveConcepts.java" startLine="138" startPosition="84" endLine="139" endPosition="94" conceptFqName="jetbrains.mps.baseLanguage.structure.ExpressionStatement" />
    <nodeInfo nodeId="3068114543317979377" fileName="MoveConcepts.java" startLine="141" startPosition="5" endLine="142" endPosition="18" conceptFqName="jetbrains.mps.baseLanguage.structure.ReturnStatement" />
    <nodeInfo nodeId="3068114543317978887" fileName="MoveConcepts.java" startLine="145" startPosition="86" endLine="146" endPosition="54" conceptFqName="jetbrains.mps.baseLanguage.structure.LocalVariableDeclarationStatement" />
    <nodeInfo nodeId="3068114543317978895" fileName="MoveConcepts.java" startLine="147" startPosition="88" endLine="148" endPosition="261" conceptFqName="jetbrains.mps.baseLanguage.structure.ExpressionStatement" />
    <nodeInfo nodeId="3883347270486229695" fileName="MoveConcepts.java" startLine="149" startPosition="5" endLine="150" endPosition="185" conceptFqName="jetbrains.mps.baseLanguage.structure.LocalVariableDeclarationStatement" />
    <nodeInfo nodeId="3883347270486229145" fileName="MoveConcepts.java" startLine="152" startPosition="56" endLine="153" endPosition="18" conceptFqName="jetbrains.mps.baseLanguage.structure.ReturnStatement" />
    <nodeInfo nodeId="4893885478268658538" fileName="MoveConcepts.java" startLine="155" startPosition="9" endLine="156" endPosition="191" conceptFqName="jetbrains.mps.baseLanguage.structure.ExpressionStatement" />
    <nodeInfo nodeId="3068114543317978904" fileName="MoveConcepts.java" startLine="157" startPosition="5" endLine="158" endPosition="25" conceptFqName="jetbrains.mps.baseLanguage.structure.ReturnStatement" />
    <nodeInfo nodeId="3068114543317979381" fileName="MoveConcepts.java" startLine="161" startPosition="92" endLine="162" endPosition="46" conceptFqName="jetbrains.mps.baseLanguage.structure.ExpressionStatement" />
    <nodeInfo nodeId="8299073042392964918" fileName="MoveConcepts.java" startLine="166" startPosition="36" endLine="167" endPosition="52" conceptFqName="jetbrains.mps.baseLanguage.structure.ReturnStatement" />
    <nodeInfo nodeId="8299073042392964918" fileName="MoveConcepts.java" startLine="168" startPosition="5" endLine="169" endPosition="16" conceptFqName="jetbrains.mps.baseLanguage.structure.ReturnStatement" />
    <nodeInfo nodeId="8299073042392964958" fileName="MoveConcepts.java" startLine="173" startPosition="36" endLine="174" endPosition="52" conceptFqName="jetbrains.mps.baseLanguage.structure.ReturnStatement" />
    <nodeInfo nodeId="8299073042392964958" fileName="MoveConcepts.java" startLine="175" startPosition="5" endLine="176" endPosition="16" conceptFqName="jetbrains.mps.baseLanguage.structure.ReturnStatement" />
    <nodeInfo nodeId="3068114543317961951" fileName="MoveConcepts_Target.java" startLine="9" startPosition="64" endLine="11" endPosition="3" conceptFqName="jetbrains.mps.baseLanguage.structure.ConstructorDeclaration" propertyString="MoveConcepts_Target#()V" />
    <nodeInfo nodeId="3068114543317961951" fileName="MoveConcepts_Target.java" startLine="25" startPosition="52" endLine="28" endPosition="5" conceptFqName="jetbrains.mps.baseLanguage.structure.IfStatement" />
    <nodeInfo nodeId="6934781091951606363" fileName="MoveConcepts.java" startLine="103" startPosition="26" endLine="106" endPosition="5" conceptFqName="jetbrains.mps.baseLanguage.structure.ForeachStatement" />
    <nodeInfo nodeId="8299073042392952007" fileName="MoveConcepts.java" startLine="116" startPosition="65" endLine="119" endPosition="5" conceptFqName="jetbrains.mps.baseLanguage.structure.IfStatement" />
    <nodeInfo nodeId="8299073042392952013" fileName="MoveConcepts.java" startLine="119" startPosition="5" endLine="122" endPosition="5" conceptFqName="jetbrains.mps.baseLanguage.structure.ForeachStatement" />
    <nodeInfo nodeId="3068114543317979858" fileName="MoveConcepts.java" startLine="130" startPosition="172" endLine="133" endPosition="7" conceptFqName="jetbrains.mps.baseLanguage.structure.ForeachStatement" />
    <nodeInfo nodeId="3068114543317979873" fileName="MoveConcepts.java" startLine="137" startPosition="124" endLine="140" endPosition="7" conceptFqName="jetbrains.mps.baseLanguage.structure.ForeachStatement" />
    <nodeInfo nodeId="3068114543317978892" fileName="MoveConcepts.java" startLine="146" startPosition="54" endLine="149" endPosition="5" conceptFqName="jetbrains.mps.baseLanguage.structure.ForeachStatement" />
    <nodeInfo nodeId="8299073042392964918" fileName="MoveConcepts.java" startLine="165" startPosition="89" endLine="168" endPosition="5" conceptFqName="jetbrains.mps.baseLanguage.structure.IfStatement" />
    <nodeInfo nodeId="8299073042392964958" fileName="MoveConcepts.java" startLine="172" startPosition="88" endLine="175" endPosition="5" conceptFqName="jetbrains.mps.baseLanguage.structure.IfStatement" />
    <nodeInfo nodeId="3068114543317961951" fileName="MoveConcepts_Target.java" startLine="12" startPosition="0" endLine="16" endPosition="0" conceptFqName="jetbrains.mps.baseLanguage.structure.InstanceMethodDeclaration" propertyString="getTarget#()Ljetbrains/mps/refactoring/framework/IRefactoringTarget/TargetType;" />
    <nodeInfo nodeId="3068114543317961951" fileName="MoveConcepts_Target.java" startLine="16" startPosition="0" endLine="20" endPosition="0" conceptFqName="jetbrains.mps.baseLanguage.structure.InstanceMethodDeclaration" propertyString="allowMultipleTargets#()Z" />
    <nodeInfo nodeId="3068114543317961951" fileName="MoveConcepts_Target.java" startLine="20" startPosition="0" endLine="24" endPosition="0" conceptFqName="jetbrains.mps.baseLanguage.structure.InstanceMethodDeclaration" propertyString="isApplicableToEntityType#(Ljava/lang/Object;)Z" />
    <nodeInfo nodeId="3068114543317961454" fileName="MoveConcepts.java" startLine="47" startPosition="0" endLine="51" endPosition="0" conceptFqName="jetbrains.mps.baseLanguage.structure.InstanceMethodDeclaration" propertyString="getUserFriendlyName#()Ljava/lang/String;" />
    <nodeInfo nodeId="3068114543317961454" fileName="MoveConcepts.java" startLine="51" startPosition="0" endLine="55" endPosition="0" conceptFqName="jetbrains.mps.baseLanguage.structure.InstanceMethodDeclaration" propertyString="getOverridenRefactoringClass#()Ljava/lang/Class;" />
    <nodeInfo nodeId="3068114543317961454" fileName="MoveConcepts.java" startLine="55" startPosition="0" endLine="59" endPosition="0" conceptFqName="jetbrains.mps.baseLanguage.structure.InstanceMethodDeclaration" propertyString="getRefactoringTarget#()Ljetbrains/mps/refactoring/framework/IRefactoringTarget;" />
    <nodeInfo nodeId="8299073042392952077" fileName="MoveConcepts.java" startLine="78" startPosition="139" endLine="82" endPosition="0" conceptFqName="jetbrains.mps.baseLanguage.structure.InstanceMethodDeclaration" propertyString="translate#(Ljetbrains/mps/smodel/SNode;)Ljava/lang/Iterable;" />
    <nodeInfo nodeId="8299073042392964901" fileName="MoveConcepts.java" startLine="83" startPosition="126" endLine="87" endPosition="0" conceptFqName="jetbrains.mps.baseLanguage.structure.InstanceMethodDeclaration" propertyString="select#(Ljetbrains/mps/smodel/SNode;)Ljetbrains/mps/smodel/SModelDescriptor;" />
    <nodeInfo nodeId="8299073042392964934" fileName="MoveConcepts.java" startLine="87" startPosition="77" endLine="91" endPosition="0" conceptFqName="jetbrains.mps.baseLanguage.structure.InstanceMethodDeclaration" propertyString="select#(Ljetbrains/mps/smodel/SModelDescriptor;)Ljetbrains/mps/project/structure/modules/ModuleReference;" />
    <nodeInfo nodeId="8299073042392964969" fileName="MoveConcepts.java" startLine="91" startPosition="50" endLine="95" endPosition="0" conceptFqName="jetbrains.mps.baseLanguage.structure.InstanceMethodDeclaration" propertyString="accept#(Ljetbrains/mps/project/structure/modules/ModuleReference;)Z" />
    <nodeInfo nodeId="8299073042392951832" fileName="MoveConcepts.java" startLine="97" startPosition="273" endLine="101" endPosition="0" conceptFqName="jetbrains.mps.baseLanguage.structure.InstanceMethodDeclaration" propertyString="translate#(Ljetbrains/mps/smodel/SNode;)Ljava/lang/Iterable;" />
    <nodeInfo nodeId="3883347270486229141" fileName="MoveConcepts.java" startLine="151" startPosition="137" endLine="155" endPosition="0" conceptFqName="jetbrains.mps.baseLanguage.structure.InstanceMethodDeclaration" propertyString="translate#(Ljava/util/List;)Ljava/lang/Iterable;" />
    <nodeInfo nodeId="3068114543317961454" fileName="MoveConcepts.java" startLine="160" startPosition="0" endLine="164" endPosition="0" conceptFqName="jetbrains.mps.baseLanguage.structure.InstanceMethodDeclaration" propertyString="updateModel#(Ljetbrains/mps/smodel/SModel;Ljetbrains/mps/refactoring/framework/RefactoringContext;)V" />
    <nodeInfo nodeId="3068114543317961454" fileName="MoveConcepts.java" startLine="41" startPosition="59" endLine="46" endPosition="3" conceptFqName="jetbrains.mps.baseLanguage.structure.ConstructorDeclaration" propertyString="MoveConcepts#()V" />
    <nodeInfo nodeId="8299073042392952065" fileName="MoveConcepts.java" startLine="77" startPosition="44" endLine="82" endPosition="78" conceptFqName="jetbrains.mps.baseLanguage.structure.LocalVariableDeclarationStatement" />
    <nodeInfo nodeId="8299073042392939544" fileName="MoveConcepts.java" startLine="96" startPosition="102" endLine="101" endPosition="92" conceptFqName="jetbrains.mps.baseLanguage.structure.LocalVariableDeclarationStatement" />
    <nodeInfo nodeId="3125670498081651054" fileName="MoveConcepts.java" startLine="61" startPosition="57" endLine="67" endPosition="0" conceptFqName="jetbrains.mps.baseLanguage.structure.InstanceMethodDeclaration" propertyString="run#()V" />
    <nodeInfo nodeId="3068114543317979348" fileName="MoveConcepts.java" startLine="128" startPosition="62" endLine="134" endPosition="5" conceptFqName="jetbrains.mps.baseLanguage.structure.IfStatement" />
    <nodeInfo nodeId="3068114543317979365" fileName="MoveConcepts.java" startLine="135" startPosition="173" endLine="141" endPosition="5" conceptFqName="jetbrains.mps.baseLanguage.structure.IfStatement" />
    <nodeInfo nodeId="3068114543317961951" fileName="MoveConcepts_Target.java" startLine="24" startPosition="0" endLine="31" endPosition="0" conceptFqName="jetbrains.mps.baseLanguage.structure.InstanceMethodDeclaration" propertyString="isApplicable#(Ljava/lang/Object;)Z" />
    <nodeInfo nodeId="3125670498081651053" fileName="MoveConcepts.java" startLine="60" startPosition="68" endLine="67" endPosition="7" conceptFqName="jetbrains.mps.baseLanguage.structure.ExpressionStatement" />
    <nodeInfo nodeId="4893885478268658550" fileName="MoveConcepts.java" startLine="108" startPosition="20" endLine="115" endPosition="5" conceptFqName="jetbrains.mps.baseLanguage.structure.ForeachStatement" />
    <nodeInfo nodeId="4893885478268658533" fileName="MoveConcepts.java" startLine="150" startPosition="185" endLine="157" endPosition="5" conceptFqName="jetbrains.mps.baseLanguage.structure.ForeachStatement" />
    <nodeInfo nodeId="8299073042392964918" fileName="MoveConcepts.java" startLine="164" startPosition="0" endLine="171" endPosition="0" conceptFqName="jetbrains.mps.baseLanguage.structure.StaticMethodDeclaration" propertyString="check_u6ijv2_a0a0a0a0a0a7a0#(Ljetbrains/mps/smodel/SModel;)Ljetbrains/mps/smodel/SModelDescriptor;" />
    <nodeInfo nodeId="8299073042392964958" fileName="MoveConcepts.java" startLine="171" startPosition="0" endLine="178" endPosition="0" conceptFqName="jetbrains.mps.baseLanguage.structure.StaticMethodDeclaration" propertyString="check_u6ijv2_a0a0a0a0a7a0#(Ljetbrains/mps/smodel/Language;)Ljetbrains/mps/project/structure/modules/ModuleReference;" />
    <nodeInfo nodeId="3068114543317961454" fileName="MoveConcepts.java" startLine="59" startPosition="0" endLine="70" endPosition="0" conceptFqName="jetbrains.mps.baseLanguage.structure.InstanceMethodDeclaration" propertyString="init#(Ljetbrains/mps/refactoring/framework/RefactoringContext;)Z" />
    <nodeInfo nodeId="8299073042392964888" fileName="MoveConcepts.java" startLine="82" startPosition="78" endLine="95" endPosition="24" conceptFqName="jetbrains.mps.baseLanguage.structure.LocalVariableDeclarationStatement" />
    <nodeInfo nodeId="3068114543317961454" fileName="MoveConcepts.java" startLine="144" startPosition="0" endLine="160" endPosition="0" conceptFqName="jetbrains.mps.baseLanguage.structure.InstanceMethodDeclaration" propertyString="getAffectedNodes#(Ljetbrains/mps/refactoring/framework/RefactoringContext;)Ljetbrains/mps/ide/findusages/model/SearchResults;" />
    <nodeInfo nodeId="3068114543317961454" fileName="MoveConcepts.java" startLine="124" startPosition="0" endLine="144" endPosition="0" conceptFqName="jetbrains.mps.baseLanguage.structure.InstanceMethodDeclaration" propertyString="getModelsToGenerate#(Ljetbrains/mps/refactoring/framework/RefactoringContext;)Ljava/util/List;" />
    <nodeInfo nodeId="3068114543317961454" fileName="MoveConcepts.java" startLine="70" startPosition="0" endLine="124" endPosition="0" conceptFqName="jetbrains.mps.baseLanguage.structure.InstanceMethodDeclaration" propertyString="refactor#(Ljetbrains/mps/refactoring/framework/RefactoringContext;)V" />
    <scopeInfo nodeId="3068114543317961951" fileName="MoveConcepts_Target.java" startLine="10" startPosition="32" endLine="10" endPosition="32" />
    <scopeInfo nodeId="3068114543317961951" fileName="MoveConcepts_Target.java" startLine="13" startPosition="52" endLine="14" endPosition="46" />
    <scopeInfo nodeId="3068114543317961951" fileName="MoveConcepts_Target.java" startLine="17" startPosition="41" endLine="18" endPosition="16" />
    <scopeInfo nodeId="3068114543317961951" fileName="MoveConcepts_Target.java" startLine="21" startPosition="64" endLine="22" endPosition="127" />
    <scopeInfo nodeId="3068114543317961951" fileName="MoveConcepts_Target.java" startLine="26" startPosition="51" endLine="27" endPosition="19" />
    <scopeInfo nodeId="3068114543317961454" fileName="MoveConcepts.java" startLine="48" startPosition="39" endLine="49" endPosition="27" />
    <scopeInfo nodeId="3068114543317961454" fileName="MoveConcepts.java" startLine="52" startPosition="47" endLine="53" endPosition="27" />
    <scopeInfo nodeId="3068114543317961454" fileName="MoveConcepts.java" startLine="56" startPosition="52" endLine="57" endPosition="37" />
    <scopeInfo nodeId="8299073042392952078" fileName="MoveConcepts.java" startLine="79" startPosition="50" endLine="80" endPosition="68" />
    <scopeInfo nodeId="8299073042392964902" fileName="MoveConcepts.java" startLine="84" startPosition="48" endLine="85" endPosition="73" />
    <scopeInfo nodeId="8299073042392964935" fileName="MoveConcepts.java" startLine="88" startPosition="58" endLine="89" endPosition="70" />
    <scopeInfo nodeId="8299073042392964970" fileName="MoveConcepts.java" startLine="92" startPosition="49" endLine="93" endPosition="26" />
    <scopeInfo nodeId="8299073042392951833" fileName="MoveConcepts.java" startLine="98" startPosition="50" endLine="99" endPosition="68" />
    <scopeInfo nodeId="6934781091951606364" fileName="MoveConcepts.java" startLine="104" startPosition="62" endLine="105" endPosition="243" />
    <scopeInfo nodeId="3883347270486229119" fileName="MoveConcepts.java" startLine="111" startPosition="70" endLine="112" endPosition="52" />
    <scopeInfo nodeId="3883347270486229123" fileName="MoveConcepts.java" startLine="113" startPosition="97" endLine="114" endPosition="50" />
    <scopeInfo nodeId="8299073042392952008" fileName="MoveConcepts.java" startLine="117" startPosition="26" endLine="118" endPosition="126" />
    <scopeInfo nodeId="8299073042392952016" fileName="MoveConcepts.java" startLine="120" startPosition="70" endLine="121" endPosition="46" />
    <scopeInfo nodeId="3068114543317979863" fileName="MoveConcepts.java" startLine="131" startPosition="84" endLine="132" endPosition="94" />
    <scopeInfo nodeId="3068114543317979878" fileName="MoveConcepts.java" startLine="138" startPosition="84" endLine="139" endPosition="94" />
    <scopeInfo nodeId="3068114543317978894" fileName="MoveConcepts.java" startLine="147" startPosition="88" endLine="148" endPosition="261" />
    <scopeInfo nodeId="3883347270486229142" fileName="MoveConcepts.java" startLine="152" startPosition="56" endLine="153" endPosition="18" />
    <scopeInfo nodeId="4893885478268658536" fileName="MoveConcepts.java" startLine="155" startPosition="9" endLine="156" endPosition="191" />
    <scopeInfo nodeId="3068114543317979380" fileName="MoveConcepts.java" startLine="161" startPosition="92" endLine="162" endPosition="46" />
    <scopeInfo nodeId="8299073042392964918" fileName="MoveConcepts.java" startLine="166" startPosition="36" endLine="167" endPosition="52" />
    <scopeInfo nodeId="8299073042392964958" fileName="MoveConcepts.java" startLine="173" startPosition="36" endLine="174" endPosition="52" />
    <scopeInfo nodeId="3068114543317961951" fileName="MoveConcepts_Target.java" startLine="9" startPosition="64" endLine="11" endPosition="3" />
    <scopeInfo nodeId="3068114543317961454" fileName="MoveConcepts.java" startLine="42" startPosition="25" endLine="45" endPosition="49" />
    <scopeInfo nodeId="3125670498081651055" fileName="MoveConcepts.java" startLine="62" startPosition="25" endLine="65" endPosition="152">
      <varInfo nodeId="3068114543317978832" varName="model" />
    </scopeInfo>
    <scopeInfo nodeId="6934781091951606363" fileName="MoveConcepts.java" startLine="103" startPosition="26" endLine="106" endPosition="5">
      <varInfo nodeId="6934781091951606382" varName="node" />
    </scopeInfo>
    <scopeInfo nodeId="8299073042392952013" fileName="MoveConcepts.java" startLine="119" startPosition="5" endLine="122" endPosition="5">
      <varInfo nodeId="8299073042392952014" varName="ext" />
    </scopeInfo>
    <scopeInfo nodeId="3068114543317979858" fileName="MoveConcepts.java" startLine="130" startPosition="172" endLine="133" endPosition="7">
      <varInfo nodeId="3068114543317979859" varName="list" />
    </scopeInfo>
    <scopeInfo nodeId="3068114543317979873" fileName="MoveConcepts.java" startLine="137" startPosition="124" endLine="140" endPosition="7">
      <varInfo nodeId="3068114543317979874" varName="list" />
    </scopeInfo>
    <scopeInfo nodeId="3068114543317978892" fileName="MoveConcepts.java" startLine="146" startPosition="54" endLine="149" endPosition="5">
      <varInfo nodeId="3068114543317978893" varName="selNode" />
    </scopeInfo>
    <scopeInfo nodeId="3068114543317961951" fileName="MoveConcepts_Target.java" startLine="12" startPosition="0" endLine="16" endPosition="0" />
    <scopeInfo nodeId="3068114543317961951" fileName="MoveConcepts_Target.java" startLine="16" startPosition="0" endLine="20" endPosition="0" />
    <scopeInfo nodeId="3068114543317961951" fileName="MoveConcepts_Target.java" startLine="20" startPosition="0" endLine="24" endPosition="0">
      <varInfo nodeId="3068114543317961951" varName="entity" />
    </scopeInfo>
    <scopeInfo nodeId="3068114543317961951" fileName="MoveConcepts_Target.java" startLine="25" startPosition="52" endLine="29" endPosition="16" />
    <scopeInfo nodeId="3068114543317961454" fileName="MoveConcepts.java" startLine="47" startPosition="0" endLine="51" endPosition="0" />
    <scopeInfo nodeId="3068114543317961454" fileName="MoveConcepts.java" startLine="51" startPosition="0" endLine="55" endPosition="0" />
    <scopeInfo nodeId="3068114543317961454" fileName="MoveConcepts.java" startLine="55" startPosition="0" endLine="59" endPosition="0" />
    <scopeInfo nodeId="8299073042392952077" fileName="MoveConcepts.java" startLine="78" startPosition="139" endLine="82" endPosition="0">
      <varInfo nodeId="8299073042392952077" varName="it" />
    </scopeInfo>
    <scopeInfo nodeId="8299073042392964901" fileName="MoveConcepts.java" startLine="83" startPosition="126" endLine="87" endPosition="0">
      <varInfo nodeId="8299073042392964901" varName="it" />
    </scopeInfo>
    <scopeInfo nodeId="8299073042392964934" fileName="MoveConcepts.java" startLine="87" startPosition="77" endLine="91" endPosition="0">
      <varInfo nodeId="8299073042392964934" varName="it" />
    </scopeInfo>
    <scopeInfo nodeId="8299073042392964969" fileName="MoveConcepts.java" startLine="91" startPosition="50" endLine="95" endPosition="0">
      <varInfo nodeId="8299073042392964969" varName="it" />
    </scopeInfo>
    <scopeInfo nodeId="8299073042392951832" fileName="MoveConcepts.java" startLine="97" startPosition="273" endLine="101" endPosition="0">
      <varInfo nodeId="8299073042392951832" varName="it" />
    </scopeInfo>
    <scopeInfo nodeId="3068114543317979349" fileName="MoveConcepts.java" startLine="129" startPosition="81" endLine="133" endPosition="7">
      <varInfo nodeId="3068114543317979773" varName="models" />
    </scopeInfo>
    <scopeInfo nodeId="3068114543317979366" fileName="MoveConcepts.java" startLine="136" startPosition="33" endLine="140" endPosition="7">
      <varInfo nodeId="3068114543317979843" varName="models" />
    </scopeInfo>
    <scopeInfo nodeId="3883347270486229141" fileName="MoveConcepts.java" startLine="151" startPosition="137" endLine="155" endPosition="0">
      <varInfo nodeId="3883347270486229141" varName="it" />
    </scopeInfo>
    <scopeInfo nodeId="3068114543317961454" fileName="MoveConcepts.java" startLine="160" startPosition="0" endLine="164" endPosition="0">
      <varInfo nodeId="3068114543317961454" varName="model" />
      <varInfo nodeId="3068114543317961454" varName="refactoringContext" />
    </scopeInfo>
    <scopeInfo nodeId="8299073042392964918" fileName="MoveConcepts.java" startLine="165" startPosition="89" endLine="169" endPosition="16" />
    <scopeInfo nodeId="8299073042392964958" fileName="MoveConcepts.java" startLine="172" startPosition="88" endLine="176" endPosition="16" />
    <scopeInfo nodeId="3068114543317961454" fileName="MoveConcepts.java" startLine="41" startPosition="59" endLine="46" endPosition="3" />
    <scopeInfo nodeId="4893885478268658553" fileName="MoveConcepts.java" startLine="109" startPosition="98" endLine="114" endPosition="50">
      <varInfo nodeId="3883347270486229103" varName="fromModel" />
      <varInfo nodeId="3883347270486211468" varName="toModel" />
    </scopeInfo>
    <scopeInfo nodeId="3125670498081651054" fileName="MoveConcepts.java" startLine="61" startPosition="57" endLine="67" endPosition="0" />
    <scopeInfo nodeId="3068114543317961951" fileName="MoveConcepts_Target.java" startLine="24" startPosition="0" endLine="31" endPosition="0">
      <varInfo nodeId="3068114543317961951" varName="entity" />
    </scopeInfo>
    <scopeInfo nodeId="4893885478268658550" fileName="MoveConcepts.java" startLine="108" startPosition="20" endLine="115" endPosition="5">
      <varInfo nodeId="4893885478268658551" varName="aspect" />
    </scopeInfo>
    <scopeInfo nodeId="4893885478268658533" fileName="MoveConcepts.java" startLine="150" startPosition="185" endLine="157" endPosition="5">
      <varInfo nodeId="4893885478268658534" varName="node" />
    </scopeInfo>
    <scopeInfo nodeId="8299073042392964918" fileName="MoveConcepts.java" startLine="164" startPosition="0" endLine="171" endPosition="0">
      <varInfo nodeId="8299073042392964918" varName="checkedDotOperand" />
    </scopeInfo>
    <scopeInfo nodeId="8299073042392964958" fileName="MoveConcepts.java" startLine="171" startPosition="0" endLine="178" endPosition="0">
      <varInfo nodeId="8299073042392964958" varName="checkedDotOperand" />
    </scopeInfo>
    <scopeInfo nodeId="3068114543317978761" fileName="MoveConcepts.java" startLine="60" startPosition="68" endLine="68" endPosition="16" />
    <scopeInfo nodeId="3068114543317961454" fileName="MoveConcepts.java" startLine="59" startPosition="0" endLine="70" endPosition="0">
      <varInfo nodeId="3068114543317961454" varName="refactoringContext" />
    </scopeInfo>
    <scopeInfo nodeId="3068114543317978886" fileName="MoveConcepts.java" startLine="145" startPosition="86" endLine="158" endPosition="25">
      <varInfo nodeId="3883347270486229696" varName="aspectNodes" />
      <varInfo nodeId="3068114543317978888" varName="searchResults" />
    </scopeInfo>
    <scopeInfo nodeId="3068114543317961454" fileName="MoveConcepts.java" startLine="144" startPosition="0" endLine="160" endPosition="0">
      <varInfo nodeId="3068114543317961454" varName="refactoringContext" />
    </scopeInfo>
    <scopeInfo nodeId="3068114543317979331" fileName="MoveConcepts.java" startLine="125" startPosition="88" endLine="142" endPosition="18">
      <varInfo nodeId="3068114543317980414" varName="project" />
      <varInfo nodeId="3068114543317979333" varName="result" />
      <varInfo nodeId="3068114543317979361" varName="targetLanguage" />
    </scopeInfo>
    <scopeInfo nodeId="3068114543317961454" fileName="MoveConcepts.java" startLine="124" startPosition="0" endLine="144" endPosition="0">
      <varInfo nodeId="3068114543317961454" varName="refactoringContext" />
    </scopeInfo>
    <scopeInfo nodeId="3068114543317961457" fileName="MoveConcepts.java" startLine="71" startPosition="69" endLine="122" endPosition="5">
      <varInfo nodeId="3883347270486229675" varName="aspectNodes" />
      <varInfo nodeId="8299073042392939545" varName="isSourceExtends" />
      <varInfo nodeId="8299073042392939551" varName="srcModel" />
      <varInfo nodeId="8299073042392952066" varName="targExtends" />
      <varInfo nodeId="8299073042392964889" varName="targetExtends" />
      <varInfo nodeId="3068114543317978963" varName="targetLanguage" />
    </scopeInfo>
    <scopeInfo nodeId="3068114543317961454" fileName="MoveConcepts.java" startLine="70" startPosition="0" endLine="124" endPosition="0">
      <varInfo nodeId="3068114543317961454" varName="refactoringContext" />
    </scopeInfo>
    <unitInfo nodeId="3068114543317961454" fileName="MoveConcepts.java" startLine="41" startPosition="0" endLine="179" endPosition="0" unitName="jetbrains.mps.lang.structure.refactorings.MoveConcepts" />
    <unitInfo nodeId="3125670498081651054" fileName="MoveConcepts.java" startLine="61" startPosition="45" endLine="67" endPosition="5" unitName="jetbrains.mps.lang.structure.refactorings.MoveConcepts$1" />
    <unitInfo nodeId="8299073042392952077" fileName="MoveConcepts.java" startLine="78" startPosition="109" endLine="82" endPosition="5" unitName="jetbrains.mps.lang.structure.refactorings.MoveConcepts$2" />
    <unitInfo nodeId="8299073042392964901" fileName="MoveConcepts.java" startLine="83" startPosition="88" endLine="87" endPosition="5" unitName="jetbrains.mps.lang.structure.refactorings.MoveConcepts$3" />
    <unitInfo nodeId="8299073042392964934" fileName="MoveConcepts.java" startLine="87" startPosition="29" endLine="91" endPosition="5" unitName="jetbrains.mps.lang.structure.refactorings.MoveConcepts$4" />
    <unitInfo nodeId="8299073042392964969" fileName="MoveConcepts.java" startLine="91" startPosition="17" endLine="95" endPosition="5" unitName="jetbrains.mps.lang.structure.refactorings.MoveConcepts$5" />
    <unitInfo nodeId="8299073042392951832" fileName="MoveConcepts.java" startLine="97" startPosition="243" endLine="101" endPosition="5" unitName="jetbrains.mps.lang.structure.refactorings.MoveConcepts$6" />
    <unitInfo nodeId="3883347270486229141" fileName="MoveConcepts.java" startLine="151" startPosition="101" endLine="155" endPosition="5" unitName="jetbrains.mps.lang.structure.refactorings.MoveConcepts$7" />
    <unitInfo nodeId="3068114543317961951" fileName="MoveConcepts_Target.java" startLine="9" startPosition="0" endLine="32" endPosition="0" unitName="jetbrains.mps.lang.structure.refactorings.MoveConcepts_Target" />
  </root>
  <root nodeId="3068114543317979887">
    <nodeInfo nodeId="3068114543317979891" fileName="MoveLinkUp_Target.java" startLine="13" startPosition="52" endLine="14" endPosition="46" conceptFqName="jetbrains.mps.baseLanguage.structure.ReturnStatement" />
    <nodeInfo nodeId="3068114543317979891" fileName="MoveLinkUp_Target.java" startLine="17" startPosition="41" endLine="18" endPosition="17" conceptFqName="jetbrains.mps.baseLanguage.structure.ReturnStatement" />
    <nodeInfo nodeId="3068114543317979891" fileName="MoveLinkUp_Target.java" startLine="21" startPosition="64" endLine="22" endPosition="116" conceptFqName="jetbrains.mps.baseLanguage.structure.ReturnStatement" />
    <nodeInfo nodeId="3068114543317979891" fileName="MoveLinkUp_Target.java" startLine="26" startPosition="51" endLine="27" endPosition="19" conceptFqName="jetbrains.mps.baseLanguage.structure.ReturnStatement" />
    <nodeInfo nodeId="3068114543317979891" fileName="MoveLinkUp_Target.java" startLine="28" startPosition="5" endLine="29" endPosition="16" conceptFqName="jetbrains.mps.baseLanguage.structure.ReturnStatement" />
    <nodeInfo nodeId="3068114543317979887" fileName="MoveLinkUp.java" startLine="31" startPosition="23" endLine="32" endPosition="48" conceptFqName="jetbrains.mps.baseLanguage.structure.ExpressionStatement" />
    <nodeInfo nodeId="3068114543317979887" fileName="MoveLinkUp.java" startLine="32" startPosition="48" endLine="33" endPosition="45" conceptFqName="jetbrains.mps.baseLanguage.structure.ExpressionStatement" />
    <nodeInfo nodeId="3068114543317979887" fileName="MoveLinkUp.java" startLine="33" startPosition="45" endLine="34" endPosition="48" conceptFqName="jetbrains.mps.baseLanguage.structure.ExpressionStatement" />
    <nodeInfo nodeId="3068114543317979887" fileName="MoveLinkUp.java" startLine="37" startPosition="39" endLine="38" endPosition="26" conceptFqName="jetbrains.mps.baseLanguage.structure.ReturnStatement" />
    <nodeInfo nodeId="3068114543317979887" fileName="MoveLinkUp.java" startLine="41" startPosition="47" endLine="42" endPosition="27" conceptFqName="jetbrains.mps.baseLanguage.structure.ReturnStatement" />
    <nodeInfo nodeId="3068114543317979887" fileName="MoveLinkUp.java" startLine="45" startPosition="52" endLine="46" endPosition="35" conceptFqName="jetbrains.mps.baseLanguage.structure.ReturnStatement" />
    <nodeInfo nodeId="3068114543317980111" fileName="MoveLinkUp.java" startLine="49" startPosition="68" endLine="50" endPosition="64" conceptFqName="jetbrains.mps.baseLanguage.structure.LocalVariableDeclarationStatement" />
    <nodeInfo nodeId="3068114543317980114" fileName="MoveLinkUp.java" startLine="52" startPosition="25" endLine="53" endPosition="173" conceptFqName="jetbrains.mps.baseLanguage.structure.ExpressionStatement" />
    <nodeInfo nodeId="3068114543317980136" fileName="MoveLinkUp.java" startLine="56" startPosition="34" endLine="57" endPosition="19" conceptFqName="jetbrains.mps.baseLanguage.structure.ReturnStatement" />
    <nodeInfo nodeId="2893383476258780656" fileName="MoveLinkUp.java" startLine="58" startPosition="5" endLine="59" endPosition="31" conceptFqName="jetbrains.mps.baseLanguage.structure.SingleLineComment" />
    <nodeInfo nodeId="5101259057297978721" fileName="MoveLinkUp.java" startLine="60" startPosition="71" endLine="61" endPosition="61" conceptFqName="jetbrains.mps.baseLanguage.structure.ExpressionStatement" />
    <nodeInfo nodeId="2893383476258780599" fileName="MoveLinkUp.java" startLine="64" startPosition="25" endLine="65" endPosition="180" conceptFqName="jetbrains.mps.baseLanguage.structure.ExpressionStatement" />
    <nodeInfo nodeId="2893383476258780745" fileName="MoveLinkUp.java" startLine="67" startPosition="7" endLine="68" endPosition="16" conceptFqName="jetbrains.mps.baseLanguage.structure.ReturnStatement" />
    <nodeInfo nodeId="3068114543317980696" fileName="MoveLinkUp.java" startLine="71" startPosition="69" endLine="72" endPosition="54" conceptFqName="jetbrains.mps.baseLanguage.structure.LocalVariableDeclarationStatement" />
    <nodeInfo nodeId="600920621286180440" fileName="MoveLinkUp.java" startLine="72" startPosition="54" endLine="73" endPosition="302" conceptFqName="jetbrains.mps.baseLanguage.structure.ExpressionStatement" />
    <nodeInfo nodeId="3068114543317979931" fileName="MoveLinkUp.java" startLine="74" startPosition="79" endLine="75" endPosition="117" conceptFqName="jetbrains.mps.baseLanguage.structure.ExpressionStatement" />
    <nodeInfo nodeId="3068114543317979940" fileName="MoveLinkUp.java" startLine="76" startPosition="12" endLine="77" endPosition="123" conceptFqName="jetbrains.mps.baseLanguage.structure.ExpressionStatement" />
    <nodeInfo nodeId="3068114543317980284" fileName="MoveLinkUp.java" startLine="81" startPosition="88" endLine="82" endPosition="73" conceptFqName="jetbrains.mps.baseLanguage.structure.LocalVariableDeclarationStatement" />
    <nodeInfo nodeId="3068114543317980389" fileName="MoveLinkUp.java" startLine="82" startPosition="73" endLine="83" endPosition="0" conceptFqName="jetbrains.mps.baseLanguage.structure.Statement" />
    <nodeInfo nodeId="3068114543317980391" fileName="MoveLinkUp.java" startLine="83" startPosition="0" endLine="84" endPosition="62" conceptFqName="jetbrains.mps.baseLanguage.structure.LocalVariableDeclarationStatement" />
    <nodeInfo nodeId="3068114543317980377" fileName="MoveLinkUp.java" startLine="84" startPosition="62" endLine="85" endPosition="139" conceptFqName="jetbrains.mps.baseLanguage.structure.LocalVariableDeclarationStatement" />
    <nodeInfo nodeId="3068114543317980306" fileName="MoveLinkUp.java" startLine="86" startPosition="33" endLine="87" endPosition="124" conceptFqName="jetbrains.mps.baseLanguage.structure.LocalVariableDeclarationStatement" />
    <nodeInfo nodeId="3068114543317980321" fileName="MoveLinkUp.java" startLine="88" startPosition="84" endLine="89" endPosition="94" conceptFqName="jetbrains.mps.baseLanguage.structure.ExpressionStatement" />
    <nodeInfo nodeId="3068114543317980401" fileName="MoveLinkUp.java" startLine="91" startPosition="5" endLine="92" endPosition="161" conceptFqName="jetbrains.mps.baseLanguage.structure.LocalVariableDeclarationStatement" />
    <nodeInfo nodeId="3068114543317980342" fileName="MoveLinkUp.java" startLine="93" startPosition="33" endLine="94" endPosition="124" conceptFqName="jetbrains.mps.baseLanguage.structure.LocalVariableDeclarationStatement" />
    <nodeInfo nodeId="3068114543317980357" fileName="MoveLinkUp.java" startLine="95" startPosition="84" endLine="96" endPosition="94" conceptFqName="jetbrains.mps.baseLanguage.structure.ExpressionStatement" />
    <nodeInfo nodeId="3068114543317980411" fileName="MoveLinkUp.java" startLine="98" startPosition="5" endLine="99" endPosition="0" conceptFqName="jetbrains.mps.baseLanguage.structure.Statement" />
    <nodeInfo nodeId="3068114543317980368" fileName="MoveLinkUp.java" startLine="99" startPosition="0" endLine="100" endPosition="18" conceptFqName="jetbrains.mps.baseLanguage.structure.ReturnStatement" />
    <nodeInfo nodeId="3068114543317979975" fileName="MoveLinkUp.java" startLine="103" startPosition="86" endLine="104" endPosition="206" conceptFqName="jetbrains.mps.baseLanguage.structure.ReturnStatement" />
    <nodeInfo nodeId="3068114543317979980" fileName="MoveLinkUp.java" startLine="107" startPosition="92" endLine="108" endPosition="46" conceptFqName="jetbrains.mps.baseLanguage.structure.ExpressionStatement" />
    <nodeInfo nodeId="3068114543317979891" fileName="MoveLinkUp_Target.java" startLine="9" startPosition="62" endLine="11" endPosition="3" conceptFqName="jetbrains.mps.baseLanguage.structure.ConstructorDeclaration" propertyString="MoveLinkUp_Target#()V" />
    <nodeInfo nodeId="3068114543317979938" fileName="MoveLinkUp.java" startLine="76" startPosition="10" endLine="78" endPosition="5" conceptFqName="jetbrains.mps.baseLanguage.structure.BlockStatement" />
    <nodeInfo nodeId="3068114543317979891" fileName="MoveLinkUp_Target.java" startLine="25" startPosition="52" endLine="28" endPosition="5" conceptFqName="jetbrains.mps.baseLanguage.structure.IfStatement" />
    <nodeInfo nodeId="3068114543317980126" fileName="MoveLinkUp.java" startLine="55" startPosition="7" endLine="58" endPosition="5" conceptFqName="jetbrains.mps.baseLanguage.structure.IfStatement" />
    <nodeInfo nodeId="5101259057297978719" fileName="MoveLinkUp.java" startLine="59" startPosition="31" endLine="62" endPosition="5" conceptFqName="jetbrains.mps.baseLanguage.structure.IfStatement" />
    <nodeInfo nodeId="3068114543317980315" fileName="MoveLinkUp.java" startLine="87" startPosition="124" endLine="90" endPosition="7" conceptFqName="jetbrains.mps.baseLanguage.structure.ForeachStatement" />
    <nodeInfo nodeId="3068114543317980351" fileName="MoveLinkUp.java" startLine="94" startPosition="124" endLine="97" endPosition="7" conceptFqName="jetbrains.mps.baseLanguage.structure.ForeachStatement" />
    <nodeInfo nodeId="3068114543317979891" fileName="MoveLinkUp_Target.java" startLine="12" startPosition="0" endLine="16" endPosition="0" conceptFqName="jetbrains.mps.baseLanguage.structure.InstanceMethodDeclaration" propertyString="getTarget#()Ljetbrains/mps/refactoring/framework/IRefactoringTarget/TargetType;" />
    <nodeInfo nodeId="3068114543317979891" fileName="MoveLinkUp_Target.java" startLine="16" startPosition="0" endLine="20" endPosition="0" conceptFqName="jetbrains.mps.baseLanguage.structure.InstanceMethodDeclaration" propertyString="allowMultipleTargets#()Z" />
    <nodeInfo nodeId="3068114543317979891" fileName="MoveLinkUp_Target.java" startLine="20" startPosition="0" endLine="24" endPosition="0" conceptFqName="jetbrains.mps.baseLanguage.structure.InstanceMethodDeclaration" propertyString="isApplicableToEntityType#(Ljava/lang/Object;)Z" />
    <nodeInfo nodeId="3068114543317979887" fileName="MoveLinkUp.java" startLine="36" startPosition="0" endLine="40" endPosition="0" conceptFqName="jetbrains.mps.baseLanguage.structure.InstanceMethodDeclaration" propertyString="getUserFriendlyName#()Ljava/lang/String;" />
    <nodeInfo nodeId="3068114543317979887" fileName="MoveLinkUp.java" startLine="40" startPosition="0" endLine="44" endPosition="0" conceptFqName="jetbrains.mps.baseLanguage.structure.InstanceMethodDeclaration" propertyString="getOverridenRefactoringClass#()Ljava/lang/Class;" />
    <nodeInfo nodeId="3068114543317979887" fileName="MoveLinkUp.java" startLine="44" startPosition="0" endLine="48" endPosition="0" conceptFqName="jetbrains.mps.baseLanguage.structure.InstanceMethodDeclaration" propertyString="getRefactoringTarget#()Ljetbrains/mps/refactoring/framework/IRefactoringTarget;" />
    <nodeInfo nodeId="3068114543317980093" fileName="MoveLinkUp.java" startLine="51" startPosition="57" endLine="55" endPosition="0" conceptFqName="jetbrains.mps.baseLanguage.structure.InstanceMethodDeclaration" propertyString="run#()V" />
    <nodeInfo nodeId="2893383476258745391" fileName="MoveLinkUp.java" startLine="63" startPosition="57" endLine="67" endPosition="0" conceptFqName="jetbrains.mps.baseLanguage.structure.InstanceMethodDeclaration" propertyString="run#()V" />
    <nodeInfo nodeId="3068114543317979887" fileName="MoveLinkUp.java" startLine="102" startPosition="0" endLine="106" endPosition="0" conceptFqName="jetbrains.mps.baseLanguage.structure.InstanceMethodDeclaration" propertyString="getAffectedNodes#(Ljetbrains/mps/refactoring/framework/RefactoringContext;)Ljetbrains/mps/ide/findusages/model/SearchResults;" />
    <nodeInfo nodeId="3068114543317979887" fileName="MoveLinkUp.java" startLine="106" startPosition="0" endLine="110" endPosition="0" conceptFqName="jetbrains.mps.baseLanguage.structure.InstanceMethodDeclaration" propertyString="updateModel#(Ljetbrains/mps/smodel/SModel;Ljetbrains/mps/refactoring/framework/RefactoringContext;)V" />
    <nodeInfo nodeId="3068114543317979887" fileName="MoveLinkUp.java" startLine="30" startPosition="57" endLine="35" endPosition="3" conceptFqName="jetbrains.mps.baseLanguage.structure.ConstructorDeclaration" propertyString="MoveLinkUp#()V" />
    <nodeInfo nodeId="3068114543317980092" fileName="MoveLinkUp.java" startLine="50" startPosition="64" endLine="55" endPosition="7" conceptFqName="jetbrains.mps.baseLanguage.structure.ExpressionStatement" />
    <nodeInfo nodeId="2893383476258745390" fileName="MoveLinkUp.java" startLine="62" startPosition="5" endLine="67" endPosition="7" conceptFqName="jetbrains.mps.baseLanguage.structure.ExpressionStatement" />
    <nodeInfo nodeId="3068114543317979929" fileName="MoveLinkUp.java" startLine="73" startPosition="302" endLine="78" endPosition="5" conceptFqName="jetbrains.mps.baseLanguage.structure.IfStatement" />
    <nodeInfo nodeId="3068114543317980304" fileName="MoveLinkUp.java" startLine="85" startPosition="139" endLine="91" endPosition="5" conceptFqName="jetbrains.mps.baseLanguage.structure.IfStatement" />
    <nodeInfo nodeId="3068114543317980340" fileName="MoveLinkUp.java" startLine="92" startPosition="161" endLine="98" endPosition="5" conceptFqName="jetbrains.mps.baseLanguage.structure.IfStatement" />
    <nodeInfo nodeId="3068114543317979891" fileName="MoveLinkUp_Target.java" startLine="24" startPosition="0" endLine="31" endPosition="0" conceptFqName="jetbrains.mps.baseLanguage.structure.InstanceMethodDeclaration" propertyString="isApplicable#(Ljava/lang/Object;)Z" />
    <nodeInfo nodeId="3068114543317979887" fileName="MoveLinkUp.java" startLine="70" startPosition="0" endLine="80" endPosition="0" conceptFqName="jetbrains.mps.baseLanguage.structure.InstanceMethodDeclaration" propertyString="refactor#(Ljetbrains/mps/refactoring/framework/RefactoringContext;)V" />
    <nodeInfo nodeId="3068114543317979887" fileName="MoveLinkUp.java" startLine="48" startPosition="0" endLine="70" endPosition="0" conceptFqName="jetbrains.mps.baseLanguage.structure.InstanceMethodDeclaration" propertyString="init#(Ljetbrains/mps/refactoring/framework/RefactoringContext;)Z" />
    <nodeInfo nodeId="3068114543317979887" fileName="MoveLinkUp.java" startLine="80" startPosition="0" endLine="102" endPosition="0" conceptFqName="jetbrains.mps.baseLanguage.structure.InstanceMethodDeclaration" propertyString="getModelsToGenerate#(Ljetbrains/mps/refactoring/framework/RefactoringContext;)Ljava/util/List;" />
    <scopeInfo nodeId="3068114543317979891" fileName="MoveLinkUp_Target.java" startLine="10" startPosition="30" endLine="10" endPosition="30" />
    <scopeInfo nodeId="3068114543317979891" fileName="MoveLinkUp_Target.java" startLine="13" startPosition="52" endLine="14" endPosition="46" />
    <scopeInfo nodeId="3068114543317979891" fileName="MoveLinkUp_Target.java" startLine="17" startPosition="41" endLine="18" endPosition="17" />
    <scopeInfo nodeId="3068114543317979891" fileName="MoveLinkUp_Target.java" startLine="21" startPosition="64" endLine="22" endPosition="116" />
    <scopeInfo nodeId="3068114543317979891" fileName="MoveLinkUp_Target.java" startLine="26" startPosition="51" endLine="27" endPosition="19" />
    <scopeInfo nodeId="3068114543317979887" fileName="MoveLinkUp.java" startLine="37" startPosition="39" endLine="38" endPosition="26" />
    <scopeInfo nodeId="3068114543317979887" fileName="MoveLinkUp.java" startLine="41" startPosition="47" endLine="42" endPosition="27" />
    <scopeInfo nodeId="3068114543317979887" fileName="MoveLinkUp.java" startLine="45" startPosition="52" endLine="46" endPosition="35" />
    <scopeInfo nodeId="3068114543317980094" fileName="MoveLinkUp.java" startLine="52" startPosition="25" endLine="53" endPosition="173" />
    <scopeInfo nodeId="3068114543317980127" fileName="MoveLinkUp.java" startLine="56" startPosition="34" endLine="57" endPosition="19" />
    <scopeInfo nodeId="5101259057297978720" fileName="MoveLinkUp.java" startLine="60" startPosition="71" endLine="61" endPosition="61" />
    <scopeInfo nodeId="2893383476258745392" fileName="MoveLinkUp.java" startLine="64" startPosition="25" endLine="65" endPosition="180" />
    <scopeInfo nodeId="3068114543317979930" fileName="MoveLinkUp.java" startLine="74" startPosition="79" endLine="75" endPosition="117" />
    <scopeInfo nodeId="3068114543317979939" fileName="MoveLinkUp.java" startLine="76" startPosition="12" endLine="77" endPosition="123" />
    <scopeInfo nodeId="3068114543317980320" fileName="MoveLinkUp.java" startLine="88" startPosition="84" endLine="89" endPosition="94" />
    <scopeInfo nodeId="3068114543317980356" fileName="MoveLinkUp.java" startLine="95" startPosition="84" endLine="96" endPosition="94" />
    <scopeInfo nodeId="3068114543317979974" fileName="MoveLinkUp.java" startLine="103" startPosition="86" endLine="104" endPosition="206" />
    <scopeInfo nodeId="3068114543317979979" fileName="MoveLinkUp.java" startLine="107" startPosition="92" endLine="108" endPosition="46" />
    <scopeInfo nodeId="3068114543317979891" fileName="MoveLinkUp_Target.java" startLine="9" startPosition="62" endLine="11" endPosition="3" />
    <scopeInfo nodeId="3068114543317979887" fileName="MoveLinkUp.java" startLine="31" startPosition="23" endLine="34" endPosition="48" />
    <scopeInfo nodeId="3068114543317980315" fileName="MoveLinkUp.java" startLine="87" startPosition="124" endLine="90" endPosition="7">
      <varInfo nodeId="3068114543317980316" varName="list" />
    </scopeInfo>
    <scopeInfo nodeId="3068114543317980351" fileName="MoveLinkUp.java" startLine="94" startPosition="124" endLine="97" endPosition="7">
      <varInfo nodeId="3068114543317980352" varName="list" />
    </scopeInfo>
    <scopeInfo nodeId="3068114543317979891" fileName="MoveLinkUp_Target.java" startLine="12" startPosition="0" endLine="16" endPosition="0" />
    <scopeInfo nodeId="3068114543317979891" fileName="MoveLinkUp_Target.java" startLine="16" startPosition="0" endLine="20" endPosition="0" />
    <scopeInfo nodeId="3068114543317979891" fileName="MoveLinkUp_Target.java" startLine="20" startPosition="0" endLine="24" endPosition="0">
      <varInfo nodeId="3068114543317979891" varName="entity" />
    </scopeInfo>
    <scopeInfo nodeId="3068114543317979891" fileName="MoveLinkUp_Target.java" startLine="25" startPosition="52" endLine="29" endPosition="16" />
    <scopeInfo nodeId="3068114543317979887" fileName="MoveLinkUp.java" startLine="36" startPosition="0" endLine="40" endPosition="0" />
    <scopeInfo nodeId="3068114543317979887" fileName="MoveLinkUp.java" startLine="40" startPosition="0" endLine="44" endPosition="0" />
    <scopeInfo nodeId="3068114543317979887" fileName="MoveLinkUp.java" startLine="44" startPosition="0" endLine="48" endPosition="0" />
    <scopeInfo nodeId="3068114543317980093" fileName="MoveLinkUp.java" startLine="51" startPosition="57" endLine="55" endPosition="0" />
    <scopeInfo nodeId="2893383476258745391" fileName="MoveLinkUp.java" startLine="63" startPosition="57" endLine="67" endPosition="0" />
    <scopeInfo nodeId="3068114543317980305" fileName="MoveLinkUp.java" startLine="86" startPosition="33" endLine="90" endPosition="7">
      <varInfo nodeId="3068114543317980307" varName="models" />
    </scopeInfo>
    <scopeInfo nodeId="3068114543317980341" fileName="MoveLinkUp.java" startLine="93" startPosition="33" endLine="97" endPosition="7">
      <varInfo nodeId="3068114543317980343" varName="models" />
    </scopeInfo>
    <scopeInfo nodeId="3068114543317979887" fileName="MoveLinkUp.java" startLine="102" startPosition="0" endLine="106" endPosition="0">
      <varInfo nodeId="3068114543317979887" varName="refactoringContext" />
    </scopeInfo>
    <scopeInfo nodeId="3068114543317979887" fileName="MoveLinkUp.java" startLine="106" startPosition="0" endLine="110" endPosition="0">
      <varInfo nodeId="3068114543317979887" varName="model" />
      <varInfo nodeId="3068114543317979887" varName="refactoringContext" />
    </scopeInfo>
    <scopeInfo nodeId="3068114543317979887" fileName="MoveLinkUp.java" startLine="30" startPosition="57" endLine="35" endPosition="3" />
    <scopeInfo nodeId="3068114543317979891" fileName="MoveLinkUp_Target.java" startLine="24" startPosition="0" endLine="31" endPosition="0">
      <varInfo nodeId="3068114543317979891" varName="entity" />
    </scopeInfo>
    <scopeInfo nodeId="3068114543317979890" fileName="MoveLinkUp.java" startLine="71" startPosition="69" endLine="78" endPosition="5">
      <varInfo nodeId="3068114543317980697" varName="node" />
    </scopeInfo>
    <scopeInfo nodeId="3068114543317979887" fileName="MoveLinkUp.java" startLine="70" startPosition="0" endLine="80" endPosition="0">
      <varInfo nodeId="3068114543317979887" varName="refactoringContext" />
    </scopeInfo>
    <scopeInfo nodeId="3068114543317979894" fileName="MoveLinkUp.java" startLine="49" startPosition="68" endLine="68" endPosition="16">
      <varInfo nodeId="3068114543317980112" varName="concept" />
    </scopeInfo>
    <scopeInfo nodeId="3068114543317979982" fileName="MoveLinkUp.java" startLine="81" startPosition="88" endLine="100" endPosition="18">
      <varInfo nodeId="3068114543317980392" varName="project" />
      <varInfo nodeId="3068114543317980285" varName="result" />
      <varInfo nodeId="3068114543317980378" varName="sourceLanguage" />
      <varInfo nodeId="3068114543317980402" varName="targetLanguage" />
    </scopeInfo>
    <scopeInfo nodeId="3068114543317979887" fileName="MoveLinkUp.java" startLine="48" startPosition="0" endLine="70" endPosition="0">
      <varInfo nodeId="3068114543317979887" varName="refactoringContext" />
    </scopeInfo>
    <scopeInfo nodeId="3068114543317979887" fileName="MoveLinkUp.java" startLine="80" startPosition="0" endLine="102" endPosition="0">
      <varInfo nodeId="3068114543317979887" varName="refactoringContext" />
    </scopeInfo>
    <unitInfo nodeId="3068114543317979887" fileName="MoveLinkUp.java" startLine="30" startPosition="0" endLine="111" endPosition="0" unitName="jetbrains.mps.lang.structure.refactorings.MoveLinkUp" />
    <unitInfo nodeId="3068114543317980093" fileName="MoveLinkUp.java" startLine="51" startPosition="45" endLine="55" endPosition="5" unitName="jetbrains.mps.lang.structure.refactorings.MoveLinkUp$1" />
    <unitInfo nodeId="2893383476258745391" fileName="MoveLinkUp.java" startLine="63" startPosition="45" endLine="67" endPosition="5" unitName="jetbrains.mps.lang.structure.refactorings.MoveLinkUp$2" />
    <unitInfo nodeId="3068114543317979891" fileName="MoveLinkUp_Target.java" startLine="9" startPosition="0" endLine="32" endPosition="0" unitName="jetbrains.mps.lang.structure.refactorings.MoveLinkUp_Target" />
  </root>
  <root nodeId="3068114543317980424">
    <nodeInfo nodeId="3068114543317980452" fileName="MovePropertyUp_Target.java" startLine="13" startPosition="52" endLine="14" endPosition="46" conceptFqName="jetbrains.mps.baseLanguage.structure.ReturnStatement" />
    <nodeInfo nodeId="3068114543317980452" fileName="MovePropertyUp_Target.java" startLine="17" startPosition="41" endLine="18" endPosition="17" conceptFqName="jetbrains.mps.baseLanguage.structure.ReturnStatement" />
    <nodeInfo nodeId="3068114543317980452" fileName="MovePropertyUp_Target.java" startLine="21" startPosition="64" endLine="22" endPosition="120" conceptFqName="jetbrains.mps.baseLanguage.structure.ReturnStatement" />
    <nodeInfo nodeId="3068114543317980452" fileName="MovePropertyUp_Target.java" startLine="26" startPosition="51" endLine="27" endPosition="19" conceptFqName="jetbrains.mps.baseLanguage.structure.ReturnStatement" />
    <nodeInfo nodeId="3068114543317980452" fileName="MovePropertyUp_Target.java" startLine="28" startPosition="5" endLine="29" endPosition="16" conceptFqName="jetbrains.mps.baseLanguage.structure.ReturnStatement" />
    <nodeInfo nodeId="3068114543317980424" fileName="MovePropertyUp.java" startLine="29" startPosition="27" endLine="30" endPosition="48" conceptFqName="jetbrains.mps.baseLanguage.structure.ExpressionStatement" />
    <nodeInfo nodeId="3068114543317980424" fileName="MovePropertyUp.java" startLine="33" startPosition="39" endLine="34" endPosition="30" conceptFqName="jetbrains.mps.baseLanguage.structure.ReturnStatement" />
    <nodeInfo nodeId="3068114543317980424" fileName="MovePropertyUp.java" startLine="37" startPosition="47" endLine="38" endPosition="27" conceptFqName="jetbrains.mps.baseLanguage.structure.ReturnStatement" />
    <nodeInfo nodeId="3068114543317980424" fileName="MovePropertyUp.java" startLine="41" startPosition="52" endLine="42" endPosition="39" conceptFqName="jetbrains.mps.baseLanguage.structure.ReturnStatement" />
    <nodeInfo nodeId="3068114543317980668" fileName="MovePropertyUp.java" startLine="45" startPosition="69" endLine="46" endPosition="54" conceptFqName="jetbrains.mps.baseLanguage.structure.LocalVariableDeclarationStatement" />
    <nodeInfo nodeId="3068114543317980456" fileName="MovePropertyUp.java" startLine="47" startPosition="6" endLine="48" endPosition="122" conceptFqName="jetbrains.mps.baseLanguage.structure.LocalVariableDeclarationStatement" />
    <nodeInfo nodeId="3068114543317980466" fileName="MovePropertyUp.java" startLine="49" startPosition="36" endLine="50" endPosition="74" conceptFqName="jetbrains.mps.baseLanguage.structure.ExpressionStatement" />
    <nodeInfo nodeId="3068114543317980477" fileName="MovePropertyUp.java" startLine="51" startPosition="14" endLine="52" endPosition="125" conceptFqName="jetbrains.mps.baseLanguage.structure.ExpressionStatement" />
    <nodeInfo nodeId="3068114543317980489" fileName="MovePropertyUp.java" startLine="54" startPosition="6" endLine="55" endPosition="121" conceptFqName="jetbrains.mps.baseLanguage.structure.ExpressionStatement" />
    <nodeInfo nodeId="3068114543317980501" fileName="MovePropertyUp.java" startLine="55" startPosition="121" endLine="56" endPosition="302" conceptFqName="jetbrains.mps.baseLanguage.structure.ExpressionStatement" />
    <nodeInfo nodeId="3068114543317980562" fileName="MovePropertyUp.java" startLine="59" startPosition="88" endLine="60" endPosition="73" conceptFqName="jetbrains.mps.baseLanguage.structure.LocalVariableDeclarationStatement" />
    <nodeInfo nodeId="3068114543317980569" fileName="MovePropertyUp.java" startLine="60" startPosition="73" endLine="61" endPosition="0" conceptFqName="jetbrains.mps.baseLanguage.structure.Statement" />
    <nodeInfo nodeId="3068114543317980570" fileName="MovePropertyUp.java" startLine="61" startPosition="0" endLine="62" endPosition="62" conceptFqName="jetbrains.mps.baseLanguage.structure.LocalVariableDeclarationStatement" />
    <nodeInfo nodeId="3068114543317980578" fileName="MovePropertyUp.java" startLine="62" startPosition="62" endLine="63" endPosition="139" conceptFqName="jetbrains.mps.baseLanguage.structure.LocalVariableDeclarationStatement" />
    <nodeInfo nodeId="3068114543317980592" fileName="MovePropertyUp.java" startLine="64" startPosition="33" endLine="65" endPosition="124" conceptFqName="jetbrains.mps.baseLanguage.structure.LocalVariableDeclarationStatement" />
    <nodeInfo nodeId="3068114543317980607" fileName="MovePropertyUp.java" startLine="66" startPosition="84" endLine="67" endPosition="94" conceptFqName="jetbrains.mps.baseLanguage.structure.ExpressionStatement" />
    <nodeInfo nodeId="3068114543317980618" fileName="MovePropertyUp.java" startLine="69" startPosition="5" endLine="70" endPosition="161" conceptFqName="jetbrains.mps.baseLanguage.structure.LocalVariableDeclarationStatement" />
    <nodeInfo nodeId="3068114543317980630" fileName="MovePropertyUp.java" startLine="71" startPosition="33" endLine="72" endPosition="124" conceptFqName="jetbrains.mps.baseLanguage.structure.LocalVariableDeclarationStatement" />
    <nodeInfo nodeId="3068114543317980645" fileName="MovePropertyUp.java" startLine="73" startPosition="84" endLine="74" endPosition="94" conceptFqName="jetbrains.mps.baseLanguage.structure.ExpressionStatement" />
    <nodeInfo nodeId="3068114543317980656" fileName="MovePropertyUp.java" startLine="76" startPosition="5" endLine="77" endPosition="0" conceptFqName="jetbrains.mps.baseLanguage.structure.Statement" />
    <nodeInfo nodeId="3068114543317980657" fileName="MovePropertyUp.java" startLine="77" startPosition="0" endLine="78" endPosition="18" conceptFqName="jetbrains.mps.baseLanguage.structure.ReturnStatement" />
    <nodeInfo nodeId="3068114543317980554" fileName="MovePropertyUp.java" startLine="81" startPosition="86" endLine="82" endPosition="206" conceptFqName="jetbrains.mps.baseLanguage.structure.ReturnStatement" />
    <nodeInfo nodeId="3068114543317980559" fileName="MovePropertyUp.java" startLine="85" startPosition="92" endLine="86" endPosition="46" conceptFqName="jetbrains.mps.baseLanguage.structure.ExpressionStatement" />
    <nodeInfo nodeId="3068114543317980452" fileName="MovePropertyUp_Target.java" startLine="9" startPosition="66" endLine="11" endPosition="3" conceptFqName="jetbrains.mps.baseLanguage.structure.ConstructorDeclaration" propertyString="MovePropertyUp_Target#()V" />
    <nodeInfo nodeId="3068114543317980475" fileName="MovePropertyUp.java" startLine="51" startPosition="12" endLine="53" endPosition="7" conceptFqName="jetbrains.mps.baseLanguage.structure.BlockStatement" />
    <nodeInfo nodeId="3068114543317980452" fileName="MovePropertyUp_Target.java" startLine="25" startPosition="52" endLine="28" endPosition="5" conceptFqName="jetbrains.mps.baseLanguage.structure.IfStatement" />
    <nodeInfo nodeId="3068114543317980424" fileName="MovePropertyUp.java" startLine="28" startPosition="61" endLine="31" endPosition="3" conceptFqName="jetbrains.mps.baseLanguage.structure.ConstructorDeclaration" propertyString="MovePropertyUp#()V" />
    <nodeInfo nodeId="3068114543317980601" fileName="MovePropertyUp.java" startLine="65" startPosition="124" endLine="68" endPosition="7" conceptFqName="jetbrains.mps.baseLanguage.structure.ForeachStatement" />
    <nodeInfo nodeId="3068114543317980639" fileName="MovePropertyUp.java" startLine="72" startPosition="124" endLine="75" endPosition="7" conceptFqName="jetbrains.mps.baseLanguage.structure.ForeachStatement" />
    <nodeInfo nodeId="3068114543317980452" fileName="MovePropertyUp_Target.java" startLine="12" startPosition="0" endLine="16" endPosition="0" conceptFqName="jetbrains.mps.baseLanguage.structure.InstanceMethodDeclaration" propertyString="getTarget#()Ljetbrains/mps/refactoring/framework/IRefactoringTarget/TargetType;" />
    <nodeInfo nodeId="3068114543317980452" fileName="MovePropertyUp_Target.java" startLine="16" startPosition="0" endLine="20" endPosition="0" conceptFqName="jetbrains.mps.baseLanguage.structure.InstanceMethodDeclaration" propertyString="allowMultipleTargets#()Z" />
    <nodeInfo nodeId="3068114543317980452" fileName="MovePropertyUp_Target.java" startLine="20" startPosition="0" endLine="24" endPosition="0" conceptFqName="jetbrains.mps.baseLanguage.structure.InstanceMethodDeclaration" propertyString="isApplicableToEntityType#(Ljava/lang/Object;)Z" />
    <nodeInfo nodeId="3068114543317980424" fileName="MovePropertyUp.java" startLine="32" startPosition="0" endLine="36" endPosition="0" conceptFqName="jetbrains.mps.baseLanguage.structure.InstanceMethodDeclaration" propertyString="getUserFriendlyName#()Ljava/lang/String;" />
    <nodeInfo nodeId="3068114543317980424" fileName="MovePropertyUp.java" startLine="36" startPosition="0" endLine="40" endPosition="0" conceptFqName="jetbrains.mps.baseLanguage.structure.InstanceMethodDeclaration" propertyString="getOverridenRefactoringClass#()Ljava/lang/Class;" />
    <nodeInfo nodeId="3068114543317980424" fileName="MovePropertyUp.java" startLine="40" startPosition="0" endLine="44" endPosition="0" conceptFqName="jetbrains.mps.baseLanguage.structure.InstanceMethodDeclaration" propertyString="getRefactoringTarget#()Ljetbrains/mps/refactoring/framework/IRefactoringTarget;" />
    <nodeInfo nodeId="3068114543317980424" fileName="MovePropertyUp.java" startLine="80" startPosition="0" endLine="84" endPosition="0" conceptFqName="jetbrains.mps.baseLanguage.structure.InstanceMethodDeclaration" propertyString="getAffectedNodes#(Ljetbrains/mps/refactoring/framework/RefactoringContext;)Ljetbrains/mps/ide/findusages/model/SearchResults;" />
    <nodeInfo nodeId="3068114543317980424" fileName="MovePropertyUp.java" startLine="84" startPosition="0" endLine="88" endPosition="0" conceptFqName="jetbrains.mps.baseLanguage.structure.InstanceMethodDeclaration" propertyString="updateModel#(Ljetbrains/mps/smodel/SModel;Ljetbrains/mps/refactoring/framework/RefactoringContext;)V" />
    <nodeInfo nodeId="3068114543317980464" fileName="MovePropertyUp.java" startLine="48" startPosition="122" endLine="53" endPosition="7" conceptFqName="jetbrains.mps.baseLanguage.structure.IfStatement" />
    <nodeInfo nodeId="3068114543317980590" fileName="MovePropertyUp.java" startLine="63" startPosition="139" endLine="69" endPosition="5" conceptFqName="jetbrains.mps.baseLanguage.structure.IfStatement" />
    <nodeInfo nodeId="3068114543317980628" fileName="MovePropertyUp.java" startLine="70" startPosition="161" endLine="76" endPosition="5" conceptFqName="jetbrains.mps.baseLanguage.structure.IfStatement" />
    <nodeInfo nodeId="3068114543317980452" fileName="MovePropertyUp_Target.java" startLine="24" startPosition="0" endLine="31" endPosition="0" conceptFqName="jetbrains.mps.baseLanguage.structure.InstanceMethodDeclaration" propertyString="isApplicable#(Ljava/lang/Object;)Z" />
    <nodeInfo nodeId="3068114543317980455" fileName="MovePropertyUp.java" startLine="46" startPosition="54" endLine="54" endPosition="6" conceptFqName="jetbrains.mps.baseLanguage.structure.CommentedStatementsBlock" />
    <nodeInfo nodeId="3068114543317980424" fileName="MovePropertyUp.java" startLine="44" startPosition="0" endLine="58" endPosition="0" conceptFqName="jetbrains.mps.baseLanguage.structure.InstanceMethodDeclaration" propertyString="refactor#(Ljetbrains/mps/refactoring/framework/RefactoringContext;)V" />
    <nodeInfo nodeId="3068114543317980424" fileName="MovePropertyUp.java" startLine="58" startPosition="0" endLine="80" endPosition="0" conceptFqName="jetbrains.mps.baseLanguage.structure.InstanceMethodDeclaration" propertyString="getModelsToGenerate#(Ljetbrains/mps/refactoring/framework/RefactoringContext;)Ljava/util/List;" />
    <scopeInfo nodeId="3068114543317980452" fileName="MovePropertyUp_Target.java" startLine="10" startPosition="34" endLine="10" endPosition="34" />
    <scopeInfo nodeId="3068114543317980452" fileName="MovePropertyUp_Target.java" startLine="13" startPosition="52" endLine="14" endPosition="46" />
    <scopeInfo nodeId="3068114543317980452" fileName="MovePropertyUp_Target.java" startLine="17" startPosition="41" endLine="18" endPosition="17" />
    <scopeInfo nodeId="3068114543317980452" fileName="MovePropertyUp_Target.java" startLine="21" startPosition="64" endLine="22" endPosition="120" />
    <scopeInfo nodeId="3068114543317980452" fileName="MovePropertyUp_Target.java" startLine="26" startPosition="51" endLine="27" endPosition="19" />
    <scopeInfo nodeId="3068114543317980424" fileName="MovePropertyUp.java" startLine="29" startPosition="27" endLine="30" endPosition="48" />
    <scopeInfo nodeId="3068114543317980424" fileName="MovePropertyUp.java" startLine="33" startPosition="39" endLine="34" endPosition="30" />
    <scopeInfo nodeId="3068114543317980424" fileName="MovePropertyUp.java" startLine="37" startPosition="47" endLine="38" endPosition="27" />
    <scopeInfo nodeId="3068114543317980424" fileName="MovePropertyUp.java" startLine="41" startPosition="52" endLine="42" endPosition="39" />
    <scopeInfo nodeId="3068114543317980465" fileName="MovePropertyUp.java" startLine="49" startPosition="36" endLine="50" endPosition="74" />
    <scopeInfo nodeId="3068114543317980476" fileName="MovePropertyUp.java" startLine="51" startPosition="14" endLine="52" endPosition="125" />
    <scopeInfo nodeId="3068114543317980606" fileName="MovePropertyUp.java" startLine="66" startPosition="84" endLine="67" endPosition="94" />
    <scopeInfo nodeId="3068114543317980644" fileName="MovePropertyUp.java" startLine="73" startPosition="84" endLine="74" endPosition="94" />
    <scopeInfo nodeId="3068114543317980553" fileName="MovePropertyUp.java" startLine="81" startPosition="86" endLine="82" endPosition="206" />
    <scopeInfo nodeId="3068114543317980558" fileName="MovePropertyUp.java" startLine="85" startPosition="92" endLine="86" endPosition="46" />
    <scopeInfo nodeId="3068114543317980452" fileName="MovePropertyUp_Target.java" startLine="9" startPosition="66" endLine="11" endPosition="3" />
    <scopeInfo nodeId="3068114543317980424" fileName="MovePropertyUp.java" startLine="28" startPosition="61" endLine="31" endPosition="3" />
    <scopeInfo nodeId="3068114543317980601" fileName="MovePropertyUp.java" startLine="65" startPosition="124" endLine="68" endPosition="7">
      <varInfo nodeId="3068114543317980602" varName="list" />
    </scopeInfo>
    <scopeInfo nodeId="3068114543317980639" fileName="MovePropertyUp.java" startLine="72" startPosition="124" endLine="75" endPosition="7">
      <varInfo nodeId="3068114543317980640" varName="list" />
    </scopeInfo>
    <scopeInfo nodeId="3068114543317980452" fileName="MovePropertyUp_Target.java" startLine="12" startPosition="0" endLine="16" endPosition="0" />
    <scopeInfo nodeId="3068114543317980452" fileName="MovePropertyUp_Target.java" startLine="16" startPosition="0" endLine="20" endPosition="0" />
    <scopeInfo nodeId="3068114543317980452" fileName="MovePropertyUp_Target.java" startLine="20" startPosition="0" endLine="24" endPosition="0">
      <varInfo nodeId="3068114543317980452" varName="entity" />
    </scopeInfo>
    <scopeInfo nodeId="3068114543317980452" fileName="MovePropertyUp_Target.java" startLine="25" startPosition="52" endLine="29" endPosition="16" />
    <scopeInfo nodeId="3068114543317980424" fileName="MovePropertyUp.java" startLine="32" startPosition="0" endLine="36" endPosition="0" />
    <scopeInfo nodeId="3068114543317980424" fileName="MovePropertyUp.java" startLine="36" startPosition="0" endLine="40" endPosition="0" />
    <scopeInfo nodeId="3068114543317980424" fileName="MovePropertyUp.java" startLine="40" startPosition="0" endLine="44" endPosition="0" />
    <scopeInfo nodeId="3068114543317980591" fileName="MovePropertyUp.java" startLine="64" startPosition="33" endLine="68" endPosition="7">
      <varInfo nodeId="3068114543317980593" varName="models" />
    </scopeInfo>
    <scopeInfo nodeId="3068114543317980629" fileName="MovePropertyUp.java" startLine="71" startPosition="33" endLine="75" endPosition="7">
      <varInfo nodeId="3068114543317980631" varName="models" />
    </scopeInfo>
    <scopeInfo nodeId="3068114543317980424" fileName="MovePropertyUp.java" startLine="80" startPosition="0" endLine="84" endPosition="0">
      <varInfo nodeId="3068114543317980424" varName="refactoringContext" />
    </scopeInfo>
    <scopeInfo nodeId="3068114543317980424" fileName="MovePropertyUp.java" startLine="84" startPosition="0" endLine="88" endPosition="0">
      <varInfo nodeId="3068114543317980424" varName="model" />
      <varInfo nodeId="3068114543317980424" varName="refactoringContext" />
    </scopeInfo>
    <scopeInfo nodeId="3068114543317980452" fileName="MovePropertyUp_Target.java" startLine="24" startPosition="0" endLine="31" endPosition="0">
      <varInfo nodeId="3068114543317980452" varName="entity" />
    </scopeInfo>
    <scopeInfo nodeId="3068114543317980454" fileName="MovePropertyUp.java" startLine="45" startPosition="69" endLine="56" endPosition="302">
      <varInfo nodeId="3068114543317980669" varName="node" />
    </scopeInfo>
    <scopeInfo nodeId="3068114543317980424" fileName="MovePropertyUp.java" startLine="44" startPosition="0" endLine="58" endPosition="0">
      <varInfo nodeId="3068114543317980424" varName="refactoringContext" />
    </scopeInfo>
    <scopeInfo nodeId="3068114543317980561" fileName="MovePropertyUp.java" startLine="59" startPosition="88" endLine="78" endPosition="18">
      <varInfo nodeId="3068114543317980571" varName="project" />
      <varInfo nodeId="3068114543317980563" varName="result" />
      <varInfo nodeId="3068114543317980579" varName="sourceLanguage" />
      <varInfo nodeId="3068114543317980619" varName="targetLanguage" />
    </scopeInfo>
    <scopeInfo nodeId="3068114543317980424" fileName="MovePropertyUp.java" startLine="58" startPosition="0" endLine="80" endPosition="0">
      <varInfo nodeId="3068114543317980424" varName="refactoringContext" />
    </scopeInfo>
    <unitInfo nodeId="3068114543317980424" fileName="MovePropertyUp.java" startLine="28" startPosition="0" endLine="89" endPosition="0" unitName="jetbrains.mps.lang.structure.refactorings.MovePropertyUp" />
    <unitInfo nodeId="3068114543317980452" fileName="MovePropertyUp_Target.java" startLine="9" startPosition="0" endLine="32" endPosition="0" unitName="jetbrains.mps.lang.structure.refactorings.MovePropertyUp_Target" />
  </root>
  <root nodeId="3883347270486219802">
    <nodeInfo nodeId="6934781091951635467" fileName="ConceptMoveUtil.java" startLine="25" startPosition="39" endLine="26" endPosition="113" conceptFqName="jetbrains.mps.baseLanguage.structure.LocalVariableDeclarationStatement" />
    <nodeInfo nodeId="6934781091951635475" fileName="ConceptMoveUtil.java" startLine="26" startPosition="113" endLine="27" endPosition="153" conceptFqName="jetbrains.mps.baseLanguage.structure.ReturnStatement" />
    <nodeInfo nodeId="3883347270486221544" fileName="ConceptMoveUtil.java" startLine="32" startPosition="99" endLine="33" endPosition="73" conceptFqName="jetbrains.mps.baseLanguage.structure.ReturnStatement" />
    <nodeInfo nodeId="3883347270486229645" fileName="ConceptMoveUtil.java" startLine="36" startPosition="103" endLine="37" endPosition="72" conceptFqName="jetbrains.mps.baseLanguage.structure.SingleLineComment" />
    <nodeInfo nodeId="3883347270486229609" fileName="ConceptMoveUtil.java" startLine="37" startPosition="72" endLine="38" endPosition="118" conceptFqName="jetbrains.mps.baseLanguage.structure.LocalVariableDeclarationStatement" />
    <nodeInfo nodeId="3883347270486229656" fileName="ConceptMoveUtil.java" startLine="39" startPosition="59" endLine="40" endPosition="95" conceptFqName="jetbrains.mps.baseLanguage.structure.LocalVariableDeclarationStatement" />
    <nodeInfo nodeId="3883347270486229665" fileName="ConceptMoveUtil.java" startLine="41" startPosition="60" endLine="42" endPosition="69" conceptFqName="jetbrains.mps.baseLanguage.structure.ExpressionStatement" />
    <nodeInfo nodeId="3883347270486229626" fileName="ConceptMoveUtil.java" startLine="44" startPosition="5" endLine="45" endPosition="26" conceptFqName="jetbrains.mps.baseLanguage.structure.ReturnStatement" />
    <nodeInfo nodeId="3883347270486221553" fileName="ConceptMoveUtil.java" startLine="49" startPosition="36" endLine="50" endPosition="43" conceptFqName="jetbrains.mps.baseLanguage.structure.ReturnStatement" />
    <nodeInfo nodeId="3883347270486221553" fileName="ConceptMoveUtil.java" startLine="51" startPosition="5" endLine="52" endPosition="16" conceptFqName="jetbrains.mps.baseLanguage.structure.ReturnStatement" />
    <nodeInfo nodeId="3883347270486219804" fileName="ConceptMoveUtil.java" startLine="19" startPosition="30" endLine="21" endPosition="3" conceptFqName="jetbrains.mps.baseLanguage.structure.ConstructorDeclaration" propertyString="ConceptMoveUtil#()V" />
    <nodeInfo nodeId="3883347270486229663" fileName="ConceptMoveUtil.java" startLine="40" startPosition="95" endLine="43" endPosition="7" conceptFqName="jetbrains.mps.baseLanguage.structure.IfStatement" />
    <nodeInfo nodeId="3883347270486221553" fileName="ConceptMoveUtil.java" startLine="48" startPosition="80" endLine="51" endPosition="5" conceptFqName="jetbrains.mps.baseLanguage.structure.IfStatement" />
    <nodeInfo nodeId="3883347270486221530" fileName="ConceptMoveUtil.java" startLine="31" startPosition="0" endLine="35" endPosition="0" conceptFqName="jetbrains.mps.baseLanguage.structure.StaticMethodDeclaration" propertyString="getConceptAspects#(Ljava/util/List;Ljetbrains/mps/smodel/SModelDescriptor;)Ljava/util/List;" />
    <nodeInfo nodeId="3883347270486219844" fileName="ConceptMoveUtil.java" startLine="24" startPosition="163" endLine="29" endPosition="0" conceptFqName="jetbrains.mps.baseLanguage.structure.InstanceMethodDeclaration" propertyString="accept#(Ljetbrains/mps/smodel/SNode;)Z" />
    <nodeInfo nodeId="3883347270486219832" fileName="ConceptMoveUtil.java" startLine="23" startPosition="96" endLine="29" endPosition="24" conceptFqName="jetbrains.mps.baseLanguage.structure.ReturnStatement" />
    <nodeInfo nodeId="3883347270486229652" fileName="ConceptMoveUtil.java" startLine="38" startPosition="118" endLine="44" endPosition="5" conceptFqName="jetbrains.mps.baseLanguage.structure.ForeachStatement" />
    <nodeInfo nodeId="3883347270486221553" fileName="ConceptMoveUtil.java" startLine="47" startPosition="0" endLine="54" endPosition="0" conceptFqName="jetbrains.mps.baseLanguage.structure.StaticMethodDeclaration" propertyString="check_p1xi3x_b0a0b#(Ljetbrains/mps/smodel/SModelDescriptor;)Ljetbrains/mps/smodel/SModel;" />
    <nodeInfo nodeId="3883347270486219812" fileName="ConceptMoveUtil.java" startLine="22" startPosition="0" endLine="31" endPosition="0" conceptFqName="jetbrains.mps.baseLanguage.structure.StaticMethodDeclaration" propertyString="getConceptsAspects#(Ljava/util/List;Ljetbrains/mps/smodel/SModel;)Ljava/util/List;" />
    <nodeInfo nodeId="3883347270486229598" fileName="ConceptMoveUtil.java" startLine="35" startPosition="0" endLine="47" endPosition="0" conceptFqName="jetbrains.mps.baseLanguage.structure.StaticMethodDeclaration" propertyString="getAspectNodes#(Ljetbrains/mps/smodel/Language;Ljava/util/List;)Ljava/util/Map;" />
    <scopeInfo nodeId="3883347270486219807" fileName="ConceptMoveUtil.java" startLine="20" startPosition="28" endLine="20" endPosition="28" />
    <scopeInfo nodeId="3883347270486221533" fileName="ConceptMoveUtil.java" startLine="32" startPosition="99" endLine="33" endPosition="73" />
    <scopeInfo nodeId="3883347270486229664" fileName="ConceptMoveUtil.java" startLine="41" startPosition="60" endLine="42" endPosition="69" />
    <scopeInfo nodeId="3883347270486221553" fileName="ConceptMoveUtil.java" startLine="49" startPosition="36" endLine="50" endPosition="43" />
    <scopeInfo nodeId="3883347270486219804" fileName="ConceptMoveUtil.java" startLine="19" startPosition="30" endLine="21" endPosition="3" />
    <scopeInfo nodeId="3883347270486219845" fileName="ConceptMoveUtil.java" startLine="25" startPosition="39" endLine="27" endPosition="153">
      <varInfo nodeId="6934781091951635468" varName="baseConcepts" />
    </scopeInfo>
    <scopeInfo nodeId="3883347270486221530" fileName="ConceptMoveUtil.java" startLine="31" startPosition="0" endLine="35" endPosition="0">
      <varInfo nodeId="3883347270486221538" varName="aspectModel" />
      <varInfo nodeId="3883347270486221536" varName="concepts" />
    </scopeInfo>
    <scopeInfo nodeId="3883347270486229655" fileName="ConceptMoveUtil.java" startLine="39" startPosition="59" endLine="43" endPosition="7">
      <varInfo nodeId="3883347270486229657" varName="aspectNodes" />
    </scopeInfo>
    <scopeInfo nodeId="3883347270486221553" fileName="ConceptMoveUtil.java" startLine="48" startPosition="80" endLine="52" endPosition="16" />
    <scopeInfo nodeId="3883347270486219844" fileName="ConceptMoveUtil.java" startLine="24" startPosition="163" endLine="29" endPosition="0">
      <varInfo nodeId="3883347270486219844" varName="it" />
    </scopeInfo>
    <scopeInfo nodeId="3883347270486219815" fileName="ConceptMoveUtil.java" startLine="23" startPosition="96" endLine="29" endPosition="24" />
    <scopeInfo nodeId="3883347270486229652" fileName="ConceptMoveUtil.java" startLine="38" startPosition="118" endLine="44" endPosition="5">
      <varInfo nodeId="3883347270486229653" varName="aspect" />
    </scopeInfo>
    <scopeInfo nodeId="3883347270486221553" fileName="ConceptMoveUtil.java" startLine="47" startPosition="0" endLine="54" endPosition="0">
      <varInfo nodeId="3883347270486221553" varName="checkedDotOperand" />
    </scopeInfo>
    <scopeInfo nodeId="3883347270486219812" fileName="ConceptMoveUtil.java" startLine="22" startPosition="0" endLine="31" endPosition="0">
      <varInfo nodeId="3883347270486219822" varName="aspectModel" />
      <varInfo nodeId="3883347270486219816" varName="concepts" />
    </scopeInfo>
    <scopeInfo nodeId="3883347270486229601" fileName="ConceptMoveUtil.java" startLine="36" startPosition="103" endLine="45" endPosition="26">
      <varInfo nodeId="3883347270486229610" varName="aspectNodesMap" />
    </scopeInfo>
    <scopeInfo nodeId="3883347270486229598" fileName="ConceptMoveUtil.java" startLine="35" startPosition="0" endLine="47" endPosition="0">
      <varInfo nodeId="3883347270486229640" varName="language" />
      <varInfo nodeId="3883347270486229617" varName="nodes" />
    </scopeInfo>
    <unitInfo nodeId="3883347270486219802" fileName="ConceptMoveUtil.java" startLine="19" startPosition="0" endLine="55" endPosition="0" unitName="jetbrains.mps.lang.structure.refactorings.ConceptMoveUtil" />
    <unitInfo nodeId="3883347270486219844" fileName="ConceptMoveUtil.java" startLine="24" startPosition="140" endLine="29" endPosition="5" unitName="jetbrains.mps.lang.structure.refactorings.ConceptMoveUtil$1" />
  </root>
</debugInfo>
<|MERGE_RESOLUTION|>--- conflicted
+++ resolved
@@ -53,7 +53,7 @@
     <scopeInfo nodeId="1347577327951781517" fileName="RenameConcept.java" startLine="24" startPosition="60" endLine="27" endPosition="3" />
     <scopeInfo nodeId="1347577327951781586" fileName="RenameConcept.java" startLine="49" startPosition="33" endLine="52" endPosition="7" />
     <scopeInfo nodeId="1347577327951781587" fileName="RenameConcept.java" startLine="49" startPosition="33" endLine="52" endPosition="7">
-      <varInfo nodeId="1347577327951781588" varName="value" />
+      <varInfo nodeId="1347577327951781587" varName="value" />
     </scopeInfo>
     <scopeInfo nodeId="1347577327951781521" fileName="RenameConcept_Target.java" startLine="12" startPosition="0" endLine="16" endPosition="0" />
     <scopeInfo nodeId="1347577327951781521" fileName="RenameConcept_Target.java" startLine="16" startPosition="0" endLine="20" endPosition="0" />
@@ -143,13 +143,8 @@
       <varInfo nodeId="1347577327951781662" varName="concept" />
       <varInfo nodeId="1347577327951781672" varName="newLinkName" />
     </scopeInfo>
-<<<<<<< HEAD
-    <scopeInfo nodeId="1347577327951781732" fileName="RenameLink.java" startLine="55" startPosition="156" endLine="58" endPosition="5">
-      <varInfo nodeId="1347577327951781733" varName="modelList" />
-=======
     <scopeInfo nodeId="1347577327951781732" fileName="RenameLink.java" startLine="56" startPosition="156" endLine="59" endPosition="5">
       <varInfo nodeId="1347577327951781732" varName="modelList" />
->>>>>>> ee5151af
     </scopeInfo>
     <scopeInfo nodeId="1347577327951781653" fileName="RenameLink_Target.java" startLine="12" startPosition="0" endLine="16" endPosition="0" />
     <scopeInfo nodeId="1347577327951781653" fileName="RenameLink_Target.java" startLine="16" startPosition="0" endLine="20" endPosition="0" />
@@ -415,16 +410,16 @@
       <varInfo nodeId="6934781091951606382" varName="node" />
     </scopeInfo>
     <scopeInfo nodeId="8299073042392952013" fileName="MoveConcepts.java" startLine="119" startPosition="5" endLine="122" endPosition="5">
-      <varInfo nodeId="8299073042392952014" varName="ext" />
+      <varInfo nodeId="8299073042392952013" varName="ext" />
     </scopeInfo>
     <scopeInfo nodeId="3068114543317979858" fileName="MoveConcepts.java" startLine="130" startPosition="172" endLine="133" endPosition="7">
-      <varInfo nodeId="3068114543317979859" varName="list" />
+      <varInfo nodeId="3068114543317979858" varName="list" />
     </scopeInfo>
     <scopeInfo nodeId="3068114543317979873" fileName="MoveConcepts.java" startLine="137" startPosition="124" endLine="140" endPosition="7">
-      <varInfo nodeId="3068114543317979874" varName="list" />
+      <varInfo nodeId="3068114543317979873" varName="list" />
     </scopeInfo>
     <scopeInfo nodeId="3068114543317978892" fileName="MoveConcepts.java" startLine="146" startPosition="54" endLine="149" endPosition="5">
-      <varInfo nodeId="3068114543317978893" varName="selNode" />
+      <varInfo nodeId="3068114543317978892" varName="selNode" />
     </scopeInfo>
     <scopeInfo nodeId="3068114543317961951" fileName="MoveConcepts_Target.java" startLine="12" startPosition="0" endLine="16" endPosition="0" />
     <scopeInfo nodeId="3068114543317961951" fileName="MoveConcepts_Target.java" startLine="16" startPosition="0" endLine="20" endPosition="0" />
@@ -475,10 +470,10 @@
       <varInfo nodeId="3068114543317961951" varName="entity" />
     </scopeInfo>
     <scopeInfo nodeId="4893885478268658550" fileName="MoveConcepts.java" startLine="108" startPosition="20" endLine="115" endPosition="5">
-      <varInfo nodeId="4893885478268658551" varName="aspect" />
+      <varInfo nodeId="4893885478268658550" varName="aspect" />
     </scopeInfo>
     <scopeInfo nodeId="4893885478268658533" fileName="MoveConcepts.java" startLine="150" startPosition="185" endLine="157" endPosition="5">
-      <varInfo nodeId="4893885478268658534" varName="node" />
+      <varInfo nodeId="4893885478268658533" varName="node" />
     </scopeInfo>
     <scopeInfo nodeId="8299073042392964918" fileName="MoveConcepts.java" startLine="164" startPosition="0" endLine="171" endPosition="0">
       <varInfo nodeId="8299073042392964918" varName="checkedDotOperand" />
@@ -610,10 +605,10 @@
     <scopeInfo nodeId="3068114543317979891" fileName="MoveLinkUp_Target.java" startLine="9" startPosition="62" endLine="11" endPosition="3" />
     <scopeInfo nodeId="3068114543317979887" fileName="MoveLinkUp.java" startLine="31" startPosition="23" endLine="34" endPosition="48" />
     <scopeInfo nodeId="3068114543317980315" fileName="MoveLinkUp.java" startLine="87" startPosition="124" endLine="90" endPosition="7">
-      <varInfo nodeId="3068114543317980316" varName="list" />
+      <varInfo nodeId="3068114543317980315" varName="list" />
     </scopeInfo>
     <scopeInfo nodeId="3068114543317980351" fileName="MoveLinkUp.java" startLine="94" startPosition="124" endLine="97" endPosition="7">
-      <varInfo nodeId="3068114543317980352" varName="list" />
+      <varInfo nodeId="3068114543317980351" varName="list" />
     </scopeInfo>
     <scopeInfo nodeId="3068114543317979891" fileName="MoveLinkUp_Target.java" startLine="12" startPosition="0" endLine="16" endPosition="0" />
     <scopeInfo nodeId="3068114543317979891" fileName="MoveLinkUp_Target.java" startLine="16" startPosition="0" endLine="20" endPosition="0" />
@@ -737,10 +732,10 @@
     <scopeInfo nodeId="3068114543317980452" fileName="MovePropertyUp_Target.java" startLine="9" startPosition="66" endLine="11" endPosition="3" />
     <scopeInfo nodeId="3068114543317980424" fileName="MovePropertyUp.java" startLine="28" startPosition="61" endLine="31" endPosition="3" />
     <scopeInfo nodeId="3068114543317980601" fileName="MovePropertyUp.java" startLine="65" startPosition="124" endLine="68" endPosition="7">
-      <varInfo nodeId="3068114543317980602" varName="list" />
+      <varInfo nodeId="3068114543317980601" varName="list" />
     </scopeInfo>
     <scopeInfo nodeId="3068114543317980639" fileName="MovePropertyUp.java" startLine="72" startPosition="124" endLine="75" endPosition="7">
-      <varInfo nodeId="3068114543317980640" varName="list" />
+      <varInfo nodeId="3068114543317980639" varName="list" />
     </scopeInfo>
     <scopeInfo nodeId="3068114543317980452" fileName="MovePropertyUp_Target.java" startLine="12" startPosition="0" endLine="16" endPosition="0" />
     <scopeInfo nodeId="3068114543317980452" fileName="MovePropertyUp_Target.java" startLine="16" startPosition="0" endLine="20" endPosition="0" />
@@ -827,7 +822,7 @@
     </scopeInfo>
     <scopeInfo nodeId="3883347270486219815" fileName="ConceptMoveUtil.java" startLine="23" startPosition="96" endLine="29" endPosition="24" />
     <scopeInfo nodeId="3883347270486229652" fileName="ConceptMoveUtil.java" startLine="38" startPosition="118" endLine="44" endPosition="5">
-      <varInfo nodeId="3883347270486229653" varName="aspect" />
+      <varInfo nodeId="3883347270486229652" varName="aspect" />
     </scopeInfo>
     <scopeInfo nodeId="3883347270486221553" fileName="ConceptMoveUtil.java" startLine="47" startPosition="0" endLine="54" endPosition="0">
       <varInfo nodeId="3883347270486221553" varName="checkedDotOperand" />
