<?xml version="1.0" encoding="UTF-8"?>
<debug-info>
  <concept fqn="jetbrains.mps.baseLanguage.structure.BlockStatement" />
  <concept fqn="jetbrains.mps.baseLanguage.structure.BreakStatement" />
  <concept fqn="jetbrains.mps.baseLanguage.structure.ExpressionStatement" />
  <concept fqn="jetbrains.mps.baseLanguage.structure.ForeachStatement" />
  <concept fqn="jetbrains.mps.baseLanguage.structure.IfStatement" />
  <concept fqn="jetbrains.mps.baseLanguage.structure.InstanceMethodDeclaration" />
  <concept fqn="jetbrains.mps.baseLanguage.structure.LocalVariableDeclarationStatement" />
  <concept fqn="jetbrains.mps.baseLanguage.structure.ReturnStatement" />
  <concept fqn="jetbrains.mps.baseLanguage.structure.StaticMethodDeclaration" />
  <concept fqn="jetbrains.mps.baseLanguage.structure.WhileStatement" />
  <root>
    <file name="QueriesGenerated.java">
<<<<<<< HEAD
      <unit at="36,0,343,0" name="jetbrains.mps.lang.structure.generator_new.baseLanguage.QueriesGenerated" />
=======
      <unit at="36,0,356,0" name="jetbrains.mps.lang.structure.generator_new.baseLanguage.QueriesGenerated" />
>>>>>>> b86f435b
    </file>
  </root>
  <root nodeRef="r:00000000-0000-4000-0000-011c89590293(jetbrains.mps.lang.structure.generator_new.baseLanguage@generator)/1095423876828">
    <file name="QueriesGenerated.java">
      <node id="1167266747641" at="42,104,43,88" concept="6" />
      <node id="1167266558754" at="43,88,44,83" concept="7" />
      <node id="1167266769458" at="46,104,47,88" concept="6" />
      <node id="1167266685051" at="47,88,48,84" concept="7" />
      <node id="1167266774245" at="50,104,51,88" concept="6" />
      <node id="1167266687534" at="51,88,52,84" concept="7" />
<<<<<<< HEAD
      <node id="1187043866948" at="327,116,328,93" concept="7" />
      <node id="1187043918084" at="330,116,331,93" concept="7" />
      <node id="1187043927700" at="333,116,334,93" concept="7" />
      <scope id="1187043830801" at="327,116,328,93" />
      <scope id="1187043918083" at="330,116,331,93" />
      <scope id="1187043927699" at="333,116,334,93" />
=======
      <node id="1187043866948" at="340,116,341,93" concept="7" />
      <node id="1187043918084" at="343,116,344,93" concept="7" />
      <node id="1187043927700" at="346,116,347,93" concept="7" />
      <scope id="1187043830801" at="340,116,341,93" />
      <scope id="1187043918083" at="343,116,344,93" />
      <scope id="1187043927699" at="346,116,347,93" />
>>>>>>> b86f435b
      <scope id="1167266219125" at="42,104,44,83">
        <var name="type" id="1167266747642" />
      </scope>
      <scope id="1167266685050" at="46,104,48,84">
        <var name="type" id="1167266769459" />
      </scope>
      <scope id="1167266687533" at="50,104,52,84">
        <var name="type" id="1167266774246" />
      </scope>
    </file>
  </root>
  <root nodeRef="r:00000000-0000-4000-0000-011c89590293(jetbrains.mps.lang.structure.generator_new.baseLanguage@generator)/1095695120718">
    <file name="QueriesGenerated.java">
      <node id="1174698177348" at="54,106,55,78" concept="7" />
      <node id="1240164681536" at="57,106,58,104" concept="7" />
      <node id="1174698055906" at="60,106,61,69" concept="7" />
      <node id="1197509821053" at="121,103,122,122" concept="6" />
      <node id="1197509879191" at="122,122,123,117" concept="6" />
      <node id="1197509829401" at="123,117,124,116" concept="7" />
<<<<<<< HEAD
      <node id="1212083690233" at="129,88,130,87" concept="7" />
      <node id="1212084342048" at="132,88,133,84" concept="7" />
      <node id="1174698277015" at="183,114,184,74" concept="7" />
      <node id="1174700263086" at="186,114,187,74" concept="7" />
      <node id="1174700307868" at="189,114,190,74" concept="7" />
      <node id="1178978083132" at="248,91,249,166" concept="6" />
      <node id="1178978242610" at="249,166,250,94" concept="6" />
      <node id="1178978272293" at="250,94,251,92" concept="6" />
      <node id="1178978309407" at="251,92,252,47" concept="6" />
      <node id="1178978507282" at="252,47,253,51" concept="6" />
      <node id="1178978483178" at="255,34,256,142" concept="2" />
      <node id="1178978572526" at="257,14,258,144" concept="2" />
      <node id="1178978595618" at="258,144,259,163" concept="2" />
      <node id="1178978697813" at="262,74,263,144" concept="2" />
      <node id="1178978727525" at="264,34,265,163" concept="2" />
      <node id="1178978662839" at="266,14,267,194" concept="2" />
      <node id="1178978860165" at="270,74,271,144" concept="2" />
      <node id="1178978860173" at="272,34,273,160" concept="2" />
      <node id="9150969968748405646" at="275,45,276,209" concept="2" />
      <node id="9150969968748479586" at="277,16,278,192" concept="2" />
      <node id="1178978975580" at="282,50,283,136" concept="2" />
      <node id="1178979053610" at="284,5,285,41" concept="7" />
      <node id="1178978662831" at="266,12,268,7" concept="0" />
      <node id="9150969968748479584" at="277,14,279,9" concept="0" />
      <node id="1178978563084" at="257,12,260,7" concept="0" />
      <node id="1178978958113" at="281,5,284,5" concept="4" />
      <node id="1178978662820" at="263,144,268,7" concept="4" />
      <node id="9150969968748405612" at="274,14,279,9" concept="4" />
      <node id="1178978465619" at="254,73,260,7" concept="4" />
      <node id="1178978860184" at="274,12,280,7" concept="0" />
      <node id="1178978860171" at="271,144,280,7" concept="4" />
      <node id="1178978812012" at="269,10,281,5" concept="4" />
      <node id="1178978626893" at="261,10,281,5" concept="4" />
      <node id="1178978409089" at="253,51,281,5" concept="4" />
      <scope id="1174698175155" at="54,106,55,78" />
      <scope id="1174698110416" at="57,106,58,104" />
      <scope id="1174698054119" at="60,106,61,69" />
      <scope id="1212083662248" at="129,88,130,87" />
      <scope id="1212084337844" at="132,88,133,84" />
      <scope id="1174698255354" at="183,114,184,74" />
      <scope id="1174700250816" at="186,114,187,74" />
      <scope id="1174700303503" at="189,114,190,74" />
      <scope id="1178978465620" at="255,34,256,142" />
      <scope id="1178978662821" at="264,34,265,163" />
      <scope id="1178978662832" at="266,14,267,194" />
      <scope id="1178978860172" at="272,34,273,160" />
      <scope id="9150969968748405613" at="275,45,276,209" />
      <scope id="9150969968748479585" at="277,16,278,192" />
      <scope id="1178978958114" at="282,50,283,136" />
      <scope id="1178978563085" at="257,14,259,163" />
=======
      <node id="1212083690233" at="135,88,136,87" concept="7" />
      <node id="1212084342048" at="138,88,139,84" concept="7" />
      <node id="1174698277015" at="189,114,190,74" concept="7" />
      <node id="1174700263086" at="192,114,193,74" concept="7" />
      <node id="1174700307868" at="195,114,196,74" concept="7" />
      <node id="1178978083132" at="261,91,262,166" concept="6" />
      <node id="1178978242610" at="262,166,263,94" concept="6" />
      <node id="1178978272293" at="263,94,264,92" concept="6" />
      <node id="1178978309407" at="264,92,265,47" concept="6" />
      <node id="1178978507282" at="265,47,266,51" concept="6" />
      <node id="1178978483178" at="268,34,269,142" concept="2" />
      <node id="1178978572526" at="270,14,271,144" concept="2" />
      <node id="1178978595618" at="271,144,272,163" concept="2" />
      <node id="1178978697813" at="275,74,276,144" concept="2" />
      <node id="1178978727525" at="277,34,278,163" concept="2" />
      <node id="1178978662839" at="279,14,280,194" concept="2" />
      <node id="1178978860165" at="283,74,284,144" concept="2" />
      <node id="1178978860173" at="285,34,286,160" concept="2" />
      <node id="9150969968748405646" at="288,45,289,209" concept="2" />
      <node id="9150969968748479586" at="290,16,291,192" concept="2" />
      <node id="1178978975580" at="295,50,296,136" concept="2" />
      <node id="1178979053610" at="297,5,298,41" concept="7" />
      <node id="1178978662831" at="279,12,281,7" concept="0" />
      <node id="9150969968748479584" at="290,14,292,9" concept="0" />
      <node id="1178978563084" at="270,12,273,7" concept="0" />
      <node id="1178978958113" at="294,5,297,5" concept="4" />
      <node id="1178978662820" at="276,144,281,7" concept="4" />
      <node id="9150969968748405612" at="287,14,292,9" concept="4" />
      <node id="1178978465619" at="267,73,273,7" concept="4" />
      <node id="1178978860184" at="287,12,293,7" concept="0" />
      <node id="1178978860171" at="284,144,293,7" concept="4" />
      <node id="1178978812012" at="282,10,294,5" concept="4" />
      <node id="1178978626893" at="274,10,294,5" concept="4" />
      <node id="1178978409089" at="266,51,294,5" concept="4" />
      <scope id="1174698175155" at="54,106,55,78" />
      <scope id="1174698110416" at="57,106,58,104" />
      <scope id="1174698054119" at="60,106,61,69" />
      <scope id="1212083662248" at="135,88,136,87" />
      <scope id="1212084337844" at="138,88,139,84" />
      <scope id="1174698255354" at="189,114,190,74" />
      <scope id="1174700250816" at="192,114,193,74" />
      <scope id="1174700303503" at="195,114,196,74" />
      <scope id="1178978465620" at="268,34,269,142" />
      <scope id="1178978662821" at="277,34,278,163" />
      <scope id="1178978662832" at="279,14,280,194" />
      <scope id="1178978860172" at="285,34,286,160" />
      <scope id="9150969968748405613" at="288,45,289,209" />
      <scope id="9150969968748479585" at="290,16,291,192" />
      <scope id="1178978958114" at="295,50,296,136" />
      <scope id="1178978563085" at="270,14,272,163" />
>>>>>>> b86f435b
      <scope id="1197509802063" at="121,103,124,116">
        <var name="defaultMember" id="1197509821054" />
        <var name="outputEnumConstant" id="1197509879192" />
      </scope>
<<<<<<< HEAD
      <scope id="1178978860185" at="274,14,279,9" />
      <scope id="1178978409090" at="254,73,260,7" />
      <scope id="1178978626894" at="262,74,268,7" />
      <scope id="1178978812013" at="270,74,280,7" />
      <scope id="1178978044713" at="248,91,285,41">
=======
      <scope id="1178978860185" at="287,14,292,9" />
      <scope id="1178978409090" at="267,73,273,7" />
      <scope id="1178978626894" at="275,74,281,7" />
      <scope id="1178978812013" at="283,74,293,7" />
      <scope id="1178978044713" at="261,91,298,41">
>>>>>>> b86f435b
        <var name="enumDataType" id="1178978083133" />
        <var name="internalValue" id="1178978242611" />
        <var name="memberDataType" id="1178978272294" />
        <var name="targetInternalValueExpression" id="1178978309408" />
        <var name="targetModel" id="1178978507283" />
      </scope>
    </file>
  </root>
  <root nodeRef="r:00000000-0000-4000-0000-011c89590293(jetbrains.mps.lang.structure.generator_new.baseLanguage@generator)/1095702521225">
    <file name="QueriesGenerated.java">
      <node id="1219108826699" at="63,106,64,90" concept="7" />
      <node id="1212088107681" at="67,83,68,78" concept="7" />
      <node id="1212088117236" at="69,5,70,14" concept="7" />
      <node id="1212087892713" at="66,106,69,5" concept="4" />
      <scope id="1219108817230" at="63,106,64,90" />
      <scope id="1212087892715" at="67,83,68,78" />
      <scope id="1212087871490" at="66,106,70,14" />
    </file>
  </root>
  <root nodeRef="r:00000000-0000-4000-0000-011c89590293(jetbrains.mps.lang.structure.generator_new.baseLanguage@generator)/1095704552328">
    <file name="QueriesGenerated.java">
<<<<<<< HEAD
      <node id="1184375615499" at="300,111,301,189" concept="6" />
      <node id="1184375686241" at="303,85,304,63" concept="7" />
      <node id="1184375813876" at="306,5,307,16" concept="7" />
      <node id="1184375648769" at="302,57,305,7" concept="4" />
      <node id="1184375636647" at="301,189,306,5" concept="3" />
      <scope id="1184375648771" at="303,85,304,63" />
      <scope id="1184375636650" at="302,57,305,7" />
      <scope id="1184375636647" at="301,189,306,5">
        <var name="method" id="1184375636648" />
      </scope>
      <scope id="1184375448948" at="300,111,307,16">
=======
      <node id="1184375615499" at="313,111,314,189" concept="6" />
      <node id="1184375686241" at="316,85,317,63" concept="7" />
      <node id="1184375813876" at="319,5,320,16" concept="7" />
      <node id="1184375648769" at="315,57,318,7" concept="4" />
      <node id="1184375636647" at="314,189,319,5" concept="3" />
      <scope id="1184375648771" at="316,85,317,63" />
      <scope id="1184375636650" at="315,57,318,7" />
      <scope id="1184375636647" at="314,189,319,5">
        <var name="method" id="1184375636648" />
      </scope>
      <scope id="1184375448948" at="313,111,320,16">
>>>>>>> b86f435b
        <var name="methods" id="1184375615500" />
      </scope>
    </file>
  </root>
  <root nodeRef="r:00000000-0000-4000-0000-011c89590293(jetbrains.mps.lang.structure.generator_new.baseLanguage@generator)/1095929530832">
    <file name="QueriesGenerated.java">
<<<<<<< HEAD
      <node id="1184375942614" at="309,111,310,189" concept="6" />
      <node id="1184375942632" at="312,85,313,63" concept="7" />
      <node id="1184375942636" at="315,5,316,16" concept="7" />
      <node id="1184375942625" at="311,57,314,7" concept="4" />
      <node id="1184375942621" at="310,189,315,5" concept="3" />
      <scope id="1184375942631" at="312,85,313,63" />
      <scope id="1184375942624" at="311,57,314,7" />
      <scope id="1184375942621" at="310,189,315,5">
        <var name="method" id="1184375942622" />
      </scope>
      <scope id="1184375942613" at="309,111,316,16">
=======
      <node id="1184375942614" at="322,111,323,189" concept="6" />
      <node id="1184375942632" at="325,85,326,63" concept="7" />
      <node id="1184375942636" at="328,5,329,16" concept="7" />
      <node id="1184375942625" at="324,57,327,7" concept="4" />
      <node id="1184375942621" at="323,189,328,5" concept="3" />
      <scope id="1184375942631" at="325,85,326,63" />
      <scope id="1184375942624" at="324,57,327,7" />
      <scope id="1184375942621" at="323,189,328,5">
        <var name="method" id="1184375942622" />
      </scope>
      <scope id="1184375942613" at="322,111,329,16">
>>>>>>> b86f435b
        <var name="methods" id="1184375942615" />
      </scope>
    </file>
  </root>
  <root nodeRef="r:00000000-0000-4000-0000-011c89590293(jetbrains.mps.lang.structure.generator_new.baseLanguage@generator)/1095952760656">
    <file name="QueriesGenerated.java">
<<<<<<< HEAD
      <node id="1184375906186" at="318,111,319,189" concept="6" />
      <node id="1184375906204" at="321,85,322,63" concept="7" />
      <node id="1184375906208" at="324,5,325,16" concept="7" />
      <node id="1184375906197" at="320,57,323,7" concept="4" />
      <node id="1184375906193" at="319,189,324,5" concept="3" />
      <scope id="1184375906203" at="321,85,322,63" />
      <scope id="1184375906196" at="320,57,323,7" />
      <scope id="1184375906193" at="319,189,324,5">
        <var name="method" id="1184375906194" />
      </scope>
      <scope id="1184375906185" at="318,111,325,16">
=======
      <node id="1184375906186" at="331,111,332,189" concept="6" />
      <node id="1184375906204" at="334,85,335,63" concept="7" />
      <node id="1184375906208" at="337,5,338,16" concept="7" />
      <node id="1184375906197" at="333,57,336,7" concept="4" />
      <node id="1184375906193" at="332,189,337,5" concept="3" />
      <scope id="1184375906203" at="334,85,335,63" />
      <scope id="1184375906196" at="333,57,336,7" />
      <scope id="1184375906193" at="332,189,337,5">
        <var name="method" id="1184375906194" />
      </scope>
      <scope id="1184375906185" at="331,111,338,16">
>>>>>>> b86f435b
        <var name="methods" id="1184375906187" />
      </scope>
    </file>
  </root>
  <root nodeRef="r:00000000-0000-4000-0000-011c89590293(jetbrains.mps.lang.structure.generator_new.baseLanguage@generator)/1096451776179">
    <file name="QueriesGenerated.java">
      <node id="1174696432604" at="72,106,73,90" concept="7" />
      <node id="1174697683193" at="75,106,76,75" concept="7" />
      <scope id="1174696429122" at="72,106,73,90" />
      <scope id="1174697681348" at="75,106,76,75" />
    </file>
  </root>
  <root nodeRef="r:00000000-0000-4000-0000-011c89590293(jetbrains.mps.lang.structure.generator_new.baseLanguage@generator)/3157361072876778597">
    <file name="QueriesGenerated.java">
      <node id="3125857749401203976" at="39,108,40,321" concept="7" />
      <scope id="3125857749401203975" at="39,108,40,321" />
    </file>
  </root>
  <root nodeRef="r:00000000-0000-4000-0000-011c89590293(jetbrains.mps.lang.structure.generator_new.baseLanguage@generator)/5088050568745284902">
    <file name="QueriesGenerated.java">
<<<<<<< HEAD
      <node id="6265780721713982385" at="78,112,79,51" concept="7" />
      <node id="4053113206042947394" at="81,112,82,95" concept="7" />
      <node id="4891130965838420146" at="84,112,85,100" concept="7" />
      <node id="4891130965838420155" at="87,112,88,111" concept="7" />
      <node id="2395585628938565885" at="90,112,91,69" concept="7" />
      <node id="765548823298948814" at="93,111,94,69" concept="7" />
      <node id="7350902863803573866" at="96,112,97,210" concept="7" />
      <node id="9047562695731814381" at="99,112,100,69" concept="7" />
      <node id="9047562695731803714" at="102,112,103,69" concept="7" />
      <node id="1281791650135608791" at="105,112,106,51" concept="7" />
      <node id="4891130965833347967" at="108,112,109,272" concept="6" />
      <node id="4891130965833347978" at="110,31,111,238" concept="2" />
      <node id="4891130965833352623" at="112,5,113,24" concept="7" />
      <node id="4891130965832576412" at="115,112,116,51" concept="7" />
      <node id="1281791650135608738" at="118,112,119,51" concept="7" />
      <node id="3270767985092127357" at="126,109,127,192" concept="7" />
      <node id="3270767985091509574" at="135,94,136,286" concept="7" />
      <node id="2225291943436811377" at="138,94,139,90" concept="7" />
      <node id="2225291943436981715" at="141,94,142,193" concept="7" />
      <node id="4891130965838102620" at="144,94,145,71" concept="7" />
      <node id="2395585628937953350" at="149,39,150,128" concept="7" />
      <node id="2225291943436430406" at="156,39,157,89" concept="7" />
      <node id="2225291943436033941" at="163,39,164,87" concept="7" />
      <node id="2225291943435640766" at="168,94,169,123" concept="7" />
      <node id="2225291943437689296" at="171,94,172,99" concept="7" />
      <node id="4891130965835099755" at="174,94,175,130" concept="7" />
      <node id="4891130965833306800" at="177,94,178,470" concept="7" />
      <node id="4891130965837803142" at="180,94,181,74" concept="7" />
      <node id="2122292553089943643" at="194,38,195,130" concept="7" />
      <node id="2395585628938423283" at="201,39,202,128" concept="7" />
      <node id="765548823299697594" at="208,39,209,89" concept="7" />
      <node id="7350902863803531730" at="215,39,216,89" concept="7" />
      <node id="9047562695731803792" at="222,39,223,87" concept="7" />
      <node id="9047562695731803535" at="227,120,228,87" concept="7" />
      <node id="9047562695731655295" at="230,120,231,78" concept="6" />
      <node id="9047562695731720324" at="232,629,233,167" concept="2" />
      <node id="1281791650135608782" at="236,39,237,28" concept="7" />
      <node id="7984585883276875665" at="243,38,244,130" concept="7" />
      <node id="4891130965840137453" at="290,41,291,74" concept="7" />
      <node id="4891130965840156663" at="294,22,295,14" concept="1" />
      <node id="4891130965840138800" at="296,7,297,91" concept="2" />
      <node id="2225291943437463655" at="336,102,337,267" concept="7" />
      <node id="2225291943436852761" at="339,55,340,43" concept="7" />
      <node id="4891130965833347976" at="109,272,112,5" concept="4" />
      <node id="2395585628937951306" at="149,0,152,0" concept="5" trace="accept#(Lorg/jetbrains/mps/openapi/model/SNode;)Z" />
      <node id="2225291943436430404" at="156,0,159,0" concept="5" trace="accept#(Lorg/jetbrains/mps/openapi/model/SNode;)Z" />
      <node id="2225291943436033939" at="163,0,166,0" concept="5" trace="accept#(Lorg/jetbrains/mps/openapi/model/SNode;)Z" />
      <node id="2122292553089943641" at="194,0,197,0" concept="5" trace="select#(Lorg/jetbrains/mps/openapi/model/SNode;)Ljava/lang/String;" />
      <node id="2395585628938423281" at="201,0,204,0" concept="5" trace="accept#(Lorg/jetbrains/mps/openapi/model/SNode;)Z" />
      <node id="765548823299697592" at="208,0,211,0" concept="5" trace="accept#(Lorg/jetbrains/mps/openapi/model/SNode;)Z" />
      <node id="7350902863803531728" at="215,0,218,0" concept="5" trace="accept#(Lorg/jetbrains/mps/openapi/model/SNode;)Z" />
      <node id="9047562695731803788" at="222,0,225,0" concept="5" trace="accept#(Lorg/jetbrains/mps/openapi/model/SNode;)Z" />
      <node id="9047562695731720201" at="231,78,234,5" concept="4" />
      <node id="1281791650135608780" at="236,0,239,0" concept="5" trace="accept#(Lorg/jetbrains/mps/openapi/model/SNode;)Z" />
      <node id="7984585883276875663" at="243,0,246,0" concept="5" trace="select#(Lorg/jetbrains/mps/openapi/model/SNode;)Ljava/lang/String;" />
      <node id="4891130965840137451" at="290,0,293,0" concept="5" trace="accept#(Lorg/jetbrains/mps/openapi/model/SNode;)Z" />
      <node id="4891130965840155969" at="293,9,296,7" concept="4" />
      <node id="2225291943436852761" at="339,0,342,0" concept="8" trace="isNotEmptyString#(Ljava/lang/String;)Z" />
      <node id="2395585628937814518" at="147,94,152,7" concept="7" />
      <node id="2225291943436430400" at="154,94,159,7" concept="7" />
      <node id="2225291943436016683" at="161,94,166,7" concept="7" />
      <node id="2122292553089943633" at="192,120,197,13" concept="7" />
      <node id="2395585628938378657" at="199,120,204,7" concept="7" />
      <node id="765548823299697586" at="206,119,211,7" concept="7" />
      <node id="7350902863803531722" at="213,120,218,7" concept="7" />
      <node id="9047562695731803766" at="220,120,225,7" concept="7" />
      <node id="1281791650135608773" at="234,5,239,7" concept="7" />
      <node id="1281791650135608696" at="241,120,246,13" concept="7" />
      <node id="4891130965840137442" at="288,18,293,9" concept="6" />
      <node id="4891130965839669056" at="287,109,298,5" concept="9" />
      <scope id="6265780721713980437" at="78,112,79,51" />
      <scope id="4053113206042947388" at="81,112,82,95" />
      <scope id="4891130965838420145" at="84,112,85,100" />
      <scope id="4891130965838420154" at="87,112,88,111" />
      <scope id="2395585628938522997" at="90,112,91,69" />
      <scope id="765548823298925107" at="93,111,94,69" />
      <scope id="7350902863803548217" at="96,112,97,210" />
      <scope id="9047562695731814367" at="99,112,100,69" />
      <scope id="9047562695731803702" at="102,112,103,69" />
      <scope id="1281791650135608790" at="105,112,106,51" />
      <scope id="4891130965833347977" at="110,31,111,238" />
      <scope id="4891130965832576411" at="115,112,116,51" />
      <scope id="1281791650135608730" at="118,112,119,51" />
      <scope id="3270767985091920685" at="126,109,127,192" />
      <scope id="3270767985091465041" at="135,94,136,286" />
      <scope id="2225291943436771998" at="138,94,139,90" />
      <scope id="2225291943436941582" at="141,94,142,193" />
      <scope id="4891130965838065591" at="144,94,145,71" />
      <scope id="2395585628937951307" at="149,39,150,128" />
      <scope id="2225291943436430405" at="156,39,157,89" />
      <scope id="2225291943436033940" at="163,39,164,87" />
      <scope id="2225291943435603837" at="168,94,169,123" />
      <scope id="2225291943437648186" at="171,94,172,99" />
      <scope id="4891130965834788056" at="174,94,175,130" />
      <scope id="4891130965833240513" at="177,94,178,470" />
      <scope id="4891130965837728154" at="180,94,181,74" />
      <scope id="2122292553089943642" at="194,38,195,130" />
      <scope id="2395585628938423282" at="201,39,202,128" />
      <scope id="765548823299697593" at="208,39,209,89" />
      <scope id="7350902863803531729" at="215,39,216,89" />
      <scope id="9047562695731803789" at="222,39,223,87" />
      <scope id="9047562695731803524" at="227,120,228,87" />
      <scope id="9047562695731720202" at="232,629,233,167" />
      <scope id="1281791650135608781" at="236,39,237,28" />
      <scope id="7984585883276875664" at="243,38,244,130" />
      <scope id="4891130965840137452" at="290,41,291,74" />
      <scope id="4891130965840155972" at="294,22,295,14" />
      <scope id="2225291943437352921" at="336,102,337,267" />
      <scope id="2225291943436852761" at="339,55,340,43" />
      <scope id="2395585628937951306" at="149,0,152,0">
        <var name="it" id="2395585628937951306" />
      </scope>
      <scope id="2225291943436430404" at="156,0,159,0">
        <var name="it" id="2225291943436430404" />
      </scope>
      <scope id="2225291943436033939" at="163,0,166,0">
        <var name="it" id="2225291943436033939" />
      </scope>
      <scope id="2122292553089943641" at="194,0,197,0">
        <var name="it" id="2122292553089943641" />
      </scope>
      <scope id="2395585628938423281" at="201,0,204,0">
        <var name="it" id="2395585628938423281" />
      </scope>
      <scope id="765548823299697592" at="208,0,211,0">
        <var name="it" id="765548823299697592" />
      </scope>
      <scope id="7350902863803531728" at="215,0,218,0">
        <var name="it" id="7350902863803531728" />
      </scope>
      <scope id="9047562695731803788" at="222,0,225,0">
        <var name="it" id="9047562695731803788" />
      </scope>
      <scope id="1281791650135608780" at="236,0,239,0">
        <var name="it" id="1281791650135608780" />
      </scope>
      <scope id="7984585883276875663" at="243,0,246,0">
        <var name="it" id="7984585883276875663" />
      </scope>
      <scope id="4891130965840137451" at="290,0,293,0">
        <var name="it" id="4891130965840137451" />
      </scope>
      <scope id="2225291943436852761" at="339,0,342,0">
        <var name="str" id="2225291943436852761" />
      </scope>
      <scope id="4891130965833038224" at="108,112,113,24">
        <var name="superConcept" id="4891130965833347968" />
      </scope>
      <scope id="2395585628937769415" at="147,94,152,7" />
      <scope id="2225291943436334492" at="154,94,159,7" />
      <scope id="2225291943435982803" at="161,94,166,7" />
      <scope id="8417388364218884638" at="192,120,197,13" />
      <scope id="2395585628938337825" at="199,120,204,7" />
      <scope id="765548823299637668" at="206,119,211,7" />
      <scope id="7350902863803479331" at="213,120,218,7" />
      <scope id="9047562695731803753" at="220,120,225,7" />
      <scope id="1281791650135608649" at="241,120,246,13" />
      <scope id="1281791650135608772" at="230,120,239,7">
        <var name="parents" id="9047562695731655296" />
      </scope>
      <scope id="4891130965839669058" at="288,18,297,91">
        <var name="r" id="4891130965840137443" />
      </scope>
      <scope id="4891130965839637417" at="287,109,298,5" />
      <unit id="2395585628937951306" at="148,114,152,5" name="jetbrains.mps.lang.structure.generator_new.baseLanguage.QueriesGenerated$1" />
      <unit id="2225291943436430404" at="155,114,159,5" name="jetbrains.mps.lang.structure.generator_new.baseLanguage.QueriesGenerated$2" />
      <unit id="2225291943436033939" at="162,114,166,5" name="jetbrains.mps.lang.structure.generator_new.baseLanguage.QueriesGenerated$3" />
      <unit id="2122292553089943641" at="193,164,197,5" name="jetbrains.mps.lang.structure.generator_new.baseLanguage.QueriesGenerated$4" />
      <unit id="2395585628938423281" at="200,116,204,5" name="jetbrains.mps.lang.structure.generator_new.baseLanguage.QueriesGenerated$5" />
      <unit id="765548823299697592" at="207,116,211,5" name="jetbrains.mps.lang.structure.generator_new.baseLanguage.QueriesGenerated$6" />
      <unit id="7350902863803531728" at="214,116,218,5" name="jetbrains.mps.lang.structure.generator_new.baseLanguage.QueriesGenerated$7" />
      <unit id="9047562695731803788" at="221,116,225,5" name="jetbrains.mps.lang.structure.generator_new.baseLanguage.QueriesGenerated$8" />
      <unit id="1281791650135608780" at="235,52,239,5" name="jetbrains.mps.lang.structure.generator_new.baseLanguage.QueriesGenerated$9" />
      <unit id="7984585883276875663" at="242,164,246,5" name="jetbrains.mps.lang.structure.generator_new.baseLanguage.QueriesGenerated$10" />
      <unit id="4891130965840137451" at="289,187,293,7" name="jetbrains.mps.lang.structure.generator_new.baseLanguage.QueriesGenerated$11" />
=======
      <node id="2318347719271990583" at="78,112,79,83" concept="7" />
      <node id="5096292688183698269" at="81,112,82,95" concept="7" />
      <node id="5096292688183698295" at="84,112,85,100" concept="7" />
      <node id="5096292688183698304" at="87,112,88,111" concept="7" />
      <node id="5096292688183698369" at="90,112,91,69" concept="7" />
      <node id="5096292688183698422" at="93,112,94,69" concept="7" />
      <node id="5096292688183698453" at="96,112,97,210" concept="7" />
      <node id="5096292688183698513" at="99,112,100,69" concept="7" />
      <node id="5096292688183698539" at="102,112,103,69" concept="7" />
      <node id="5096292688183698617" at="105,112,106,51" concept="7" />
      <node id="5096292688183698654" at="108,112,109,272" concept="6" />
      <node id="5096292688183698665" at="110,31,111,238" concept="2" />
      <node id="5096292688183698674" at="112,5,113,24" concept="7" />
      <node id="5096292688183698682" at="115,112,116,51" concept="7" />
      <node id="1281791650135608738" at="118,112,119,51" concept="7" />
      <node id="5096292688183698226" at="126,109,127,192" concept="7" />
      <node id="8768039269252246229" at="129,109,130,100" concept="7" />
      <node id="4617419028670192637" at="132,109,133,100" concept="7" />
      <node id="5096292688183698240" at="141,94,142,286" concept="7" />
      <node id="5096292688183698259" at="144,94,145,90" concept="7" />
      <node id="5096292688183698279" at="147,94,148,193" concept="7" />
      <node id="5096292688183698314" at="150,94,151,71" concept="7" />
      <node id="5096292688183698332" at="155,39,156,128" concept="7" />
      <node id="5096292688183698383" at="162,39,163,89" concept="7" />
      <node id="5096292688183698477" at="169,39,170,87" concept="7" />
      <node id="5096292688183698522" at="174,94,175,123" concept="7" />
      <node id="5096292688183698558" at="177,94,178,99" concept="7" />
      <node id="5096292688183698625" at="180,94,181,130" concept="7" />
      <node id="5096292688183698635" at="183,94,184,470" concept="7" />
      <node id="5096292688183698689" at="186,94,187,74" concept="7" />
      <node id="2318347719271988226" at="200,38,201,130" concept="7" />
      <node id="5096292688183698352" at="207,39,208,128" concept="7" />
      <node id="5096292688183698410" at="214,39,215,89" concept="7" />
      <node id="5096292688183698441" at="221,39,222,89" concept="7" />
      <node id="5096292688183698501" at="228,39,229,87" concept="7" />
      <node id="5096292688183698532" at="233,120,234,87" concept="7" />
      <node id="5096292688183698568" at="236,120,237,78" concept="6" />
      <node id="5096292688183698576" at="238,629,239,167" concept="2" />
      <node id="5096292688183698607" at="242,39,243,28" concept="7" />
      <node id="8768039269252246218" at="249,38,250,130" concept="7" />
      <node id="7984585883276875665" at="256,38,257,130" concept="7" />
      <node id="5096292688183698711" at="303,41,304,74" concept="7" />
      <node id="5096292688183698724" at="307,22,308,14" concept="1" />
      <node id="5096292688183698725" at="309,7,310,91" concept="2" />
      <node id="5096292688183698548" at="349,102,350,267" concept="7" />
      <node id="5096292688183698261" at="352,55,353,43" concept="7" />
      <node id="5096292688183698663" at="109,272,112,5" concept="4" />
      <node id="5096292688183698330" at="155,0,158,0" concept="5" trace="accept#(Lorg/jetbrains/mps/openapi/model/SNode;)Z" />
      <node id="5096292688183698381" at="162,0,165,0" concept="5" trace="accept#(Lorg/jetbrains/mps/openapi/model/SNode;)Z" />
      <node id="5096292688183698475" at="169,0,172,0" concept="5" trace="accept#(Lorg/jetbrains/mps/openapi/model/SNode;)Z" />
      <node id="2318347719271988224" at="200,0,203,0" concept="5" trace="select#(Lorg/jetbrains/mps/openapi/model/SNode;)Ljava/lang/String;" />
      <node id="5096292688183698350" at="207,0,210,0" concept="5" trace="accept#(Lorg/jetbrains/mps/openapi/model/SNode;)Z" />
      <node id="5096292688183698408" at="214,0,217,0" concept="5" trace="accept#(Lorg/jetbrains/mps/openapi/model/SNode;)Z" />
      <node id="5096292688183698439" at="221,0,224,0" concept="5" trace="accept#(Lorg/jetbrains/mps/openapi/model/SNode;)Z" />
      <node id="5096292688183698499" at="228,0,231,0" concept="5" trace="accept#(Lorg/jetbrains/mps/openapi/model/SNode;)Z" />
      <node id="5096292688183698574" at="237,78,240,5" concept="4" />
      <node id="5096292688183698605" at="242,0,245,0" concept="5" trace="accept#(Lorg/jetbrains/mps/openapi/model/SNode;)Z" />
      <node id="8768039269252246216" at="249,0,252,0" concept="5" trace="select#(Lorg/jetbrains/mps/openapi/model/SNode;)Ljava/lang/String;" />
      <node id="7984585883276875663" at="256,0,259,0" concept="5" trace="select#(Lorg/jetbrains/mps/openapi/model/SNode;)Ljava/lang/String;" />
      <node id="5096292688183698709" at="303,0,306,0" concept="5" trace="accept#(Lorg/jetbrains/mps/openapi/model/SNode;)Z" />
      <node id="5096292688183698719" at="306,9,309,7" concept="4" />
      <node id="5096292688183698261" at="352,0,355,0" concept="8" trace="isNotEmptyString#(Ljava/lang/String;)Z" />
      <node id="5096292688183698324" at="153,94,158,7" concept="7" />
      <node id="5096292688183698378" at="160,94,165,7" concept="7" />
      <node id="5096292688183698472" at="167,94,172,7" concept="7" />
      <node id="2318347719271988216" at="198,120,203,13" concept="7" />
      <node id="5096292688183698347" at="205,120,210,7" concept="7" />
      <node id="5096292688183698402" at="212,120,217,7" concept="7" />
      <node id="5096292688183698433" at="219,120,224,7" concept="7" />
      <node id="5096292688183698493" at="226,120,231,7" concept="7" />
      <node id="5096292688183698602" at="240,5,245,7" concept="7" />
      <node id="8768039269252246208" at="247,120,252,13" concept="7" />
      <node id="1281791650135608696" at="254,120,259,13" concept="7" />
      <node id="5096292688183698699" at="301,18,306,9" concept="6" />
      <node id="5096292688183698696" at="300,109,311,5" concept="9" />
      <scope id="2318347719271989664" at="78,112,79,83" />
      <scope id="5096292688183698268" at="81,112,82,95" />
      <scope id="5096292688183698294" at="84,112,85,100" />
      <scope id="5096292688183698303" at="87,112,88,111" />
      <scope id="5096292688183698368" at="90,112,91,69" />
      <scope id="5096292688183698421" at="93,112,94,69" />
      <scope id="5096292688183698452" at="96,112,97,210" />
      <scope id="5096292688183698512" at="99,112,100,69" />
      <scope id="5096292688183698538" at="102,112,103,69" />
      <scope id="5096292688183698616" at="105,112,106,51" />
      <scope id="5096292688183698664" at="110,31,111,238" />
      <scope id="5096292688183698681" at="115,112,116,51" />
      <scope id="1281791650135608730" at="118,112,119,51" />
      <scope id="5096292688183698225" at="126,109,127,192" />
      <scope id="8768039269252246228" at="129,109,130,100" />
      <scope id="4617419028670192636" at="132,109,133,100" />
      <scope id="5096292688183698239" at="141,94,142,286" />
      <scope id="5096292688183698258" at="144,94,145,90" />
      <scope id="5096292688183698278" at="147,94,148,193" />
      <scope id="5096292688183698313" at="150,94,151,71" />
      <scope id="5096292688183698331" at="155,39,156,128" />
      <scope id="5096292688183698382" at="162,39,163,89" />
      <scope id="5096292688183698476" at="169,39,170,87" />
      <scope id="5096292688183698521" at="174,94,175,123" />
      <scope id="5096292688183698557" at="177,94,178,99" />
      <scope id="5096292688183698624" at="180,94,181,130" />
      <scope id="5096292688183698634" at="183,94,184,470" />
      <scope id="5096292688183698688" at="186,94,187,74" />
      <scope id="2318347719271988225" at="200,38,201,130" />
      <scope id="5096292688183698351" at="207,39,208,128" />
      <scope id="5096292688183698409" at="214,39,215,89" />
      <scope id="5096292688183698440" at="221,39,222,89" />
      <scope id="5096292688183698500" at="228,39,229,87" />
      <scope id="5096292688183698531" at="233,120,234,87" />
      <scope id="5096292688183698575" at="238,629,239,167" />
      <scope id="5096292688183698606" at="242,39,243,28" />
      <scope id="8768039269252246217" at="249,38,250,130" />
      <scope id="7984585883276875664" at="256,38,257,130" />
      <scope id="5096292688183698710" at="303,41,304,74" />
      <scope id="5096292688183698723" at="307,22,308,14" />
      <scope id="5096292688183698547" at="349,102,350,267" />
      <scope id="5096292688183698261" at="352,55,353,43" />
      <scope id="5096292688183698330" at="155,0,158,0">
        <var name="it" id="5096292688183698330" />
      </scope>
      <scope id="5096292688183698381" at="162,0,165,0">
        <var name="it" id="5096292688183698381" />
      </scope>
      <scope id="5096292688183698475" at="169,0,172,0">
        <var name="it" id="5096292688183698475" />
      </scope>
      <scope id="2318347719271988224" at="200,0,203,0">
        <var name="it" id="2318347719271988224" />
      </scope>
      <scope id="5096292688183698350" at="207,0,210,0">
        <var name="it" id="5096292688183698350" />
      </scope>
      <scope id="5096292688183698408" at="214,0,217,0">
        <var name="it" id="5096292688183698408" />
      </scope>
      <scope id="5096292688183698439" at="221,0,224,0">
        <var name="it" id="5096292688183698439" />
      </scope>
      <scope id="5096292688183698499" at="228,0,231,0">
        <var name="it" id="5096292688183698499" />
      </scope>
      <scope id="5096292688183698605" at="242,0,245,0">
        <var name="it" id="5096292688183698605" />
      </scope>
      <scope id="8768039269252246216" at="249,0,252,0">
        <var name="it" id="8768039269252246216" />
      </scope>
      <scope id="7984585883276875663" at="256,0,259,0">
        <var name="it" id="7984585883276875663" />
      </scope>
      <scope id="5096292688183698709" at="303,0,306,0">
        <var name="it" id="5096292688183698709" />
      </scope>
      <scope id="5096292688183698261" at="352,0,355,0">
        <var name="str" id="5096292688183698261" />
      </scope>
      <scope id="5096292688183698653" at="108,112,113,24">
        <var name="superConcept" id="5096292688183698655" />
      </scope>
      <scope id="5096292688183698323" at="153,94,158,7" />
      <scope id="5096292688183698377" at="160,94,165,7" />
      <scope id="5096292688183698471" at="167,94,172,7" />
      <scope id="2318347719271987310" at="198,120,203,13" />
      <scope id="5096292688183698346" at="205,120,210,7" />
      <scope id="5096292688183698401" at="212,120,217,7" />
      <scope id="5096292688183698432" at="219,120,224,7" />
      <scope id="5096292688183698492" at="226,120,231,7" />
      <scope id="8768039269252246207" at="247,120,252,13" />
      <scope id="1281791650135608649" at="254,120,259,13" />
      <scope id="5096292688183698567" at="236,120,245,7">
        <var name="parents" id="5096292688183698569" />
      </scope>
      <scope id="5096292688183698698" at="301,18,310,91">
        <var name="r" id="5096292688183698700" />
      </scope>
      <scope id="5096292688183698695" at="300,109,311,5" />
      <unit id="5096292688183698330" at="154,114,158,5" name="jetbrains.mps.lang.structure.generator_new.baseLanguage.QueriesGenerated$1" />
      <unit id="5096292688183698381" at="161,114,165,5" name="jetbrains.mps.lang.structure.generator_new.baseLanguage.QueriesGenerated$2" />
      <unit id="5096292688183698475" at="168,114,172,5" name="jetbrains.mps.lang.structure.generator_new.baseLanguage.QueriesGenerated$3" />
      <unit id="2318347719271988224" at="199,164,203,5" name="jetbrains.mps.lang.structure.generator_new.baseLanguage.QueriesGenerated$4" />
      <unit id="5096292688183698350" at="206,116,210,5" name="jetbrains.mps.lang.structure.generator_new.baseLanguage.QueriesGenerated$5" />
      <unit id="5096292688183698408" at="213,116,217,5" name="jetbrains.mps.lang.structure.generator_new.baseLanguage.QueriesGenerated$6" />
      <unit id="5096292688183698439" at="220,116,224,5" name="jetbrains.mps.lang.structure.generator_new.baseLanguage.QueriesGenerated$7" />
      <unit id="5096292688183698499" at="227,116,231,5" name="jetbrains.mps.lang.structure.generator_new.baseLanguage.QueriesGenerated$8" />
      <unit id="5096292688183698605" at="241,52,245,5" name="jetbrains.mps.lang.structure.generator_new.baseLanguage.QueriesGenerated$9" />
      <unit id="8768039269252246216" at="248,164,252,5" name="jetbrains.mps.lang.structure.generator_new.baseLanguage.QueriesGenerated$10" />
      <unit id="7984585883276875663" at="255,164,259,5" name="jetbrains.mps.lang.structure.generator_new.baseLanguage.QueriesGenerated$11" />
      <unit id="5096292688183698709" at="302,187,306,7" name="jetbrains.mps.lang.structure.generator_new.baseLanguage.QueriesGenerated$12" />
>>>>>>> b86f435b
    </file>
  </root>
</debug-info>
<|MERGE_RESOLUTION|>--- conflicted
+++ resolved
@@ -12,11 +12,7 @@
   <concept fqn="jetbrains.mps.baseLanguage.structure.WhileStatement" />
   <root>
     <file name="QueriesGenerated.java">
-<<<<<<< HEAD
-      <unit at="36,0,343,0" name="jetbrains.mps.lang.structure.generator_new.baseLanguage.QueriesGenerated" />
-=======
       <unit at="36,0,356,0" name="jetbrains.mps.lang.structure.generator_new.baseLanguage.QueriesGenerated" />
->>>>>>> b86f435b
     </file>
   </root>
   <root nodeRef="r:00000000-0000-4000-0000-011c89590293(jetbrains.mps.lang.structure.generator_new.baseLanguage@generator)/1095423876828">
@@ -27,21 +23,12 @@
       <node id="1167266685051" at="47,88,48,84" concept="7" />
       <node id="1167266774245" at="50,104,51,88" concept="6" />
       <node id="1167266687534" at="51,88,52,84" concept="7" />
-<<<<<<< HEAD
-      <node id="1187043866948" at="327,116,328,93" concept="7" />
-      <node id="1187043918084" at="330,116,331,93" concept="7" />
-      <node id="1187043927700" at="333,116,334,93" concept="7" />
-      <scope id="1187043830801" at="327,116,328,93" />
-      <scope id="1187043918083" at="330,116,331,93" />
-      <scope id="1187043927699" at="333,116,334,93" />
-=======
       <node id="1187043866948" at="340,116,341,93" concept="7" />
       <node id="1187043918084" at="343,116,344,93" concept="7" />
       <node id="1187043927700" at="346,116,347,93" concept="7" />
       <scope id="1187043830801" at="340,116,341,93" />
       <scope id="1187043918083" at="343,116,344,93" />
       <scope id="1187043927699" at="346,116,347,93" />
->>>>>>> b86f435b
       <scope id="1167266219125" at="42,104,44,83">
         <var name="type" id="1167266747642" />
       </scope>
@@ -61,58 +48,6 @@
       <node id="1197509821053" at="121,103,122,122" concept="6" />
       <node id="1197509879191" at="122,122,123,117" concept="6" />
       <node id="1197509829401" at="123,117,124,116" concept="7" />
-<<<<<<< HEAD
-      <node id="1212083690233" at="129,88,130,87" concept="7" />
-      <node id="1212084342048" at="132,88,133,84" concept="7" />
-      <node id="1174698277015" at="183,114,184,74" concept="7" />
-      <node id="1174700263086" at="186,114,187,74" concept="7" />
-      <node id="1174700307868" at="189,114,190,74" concept="7" />
-      <node id="1178978083132" at="248,91,249,166" concept="6" />
-      <node id="1178978242610" at="249,166,250,94" concept="6" />
-      <node id="1178978272293" at="250,94,251,92" concept="6" />
-      <node id="1178978309407" at="251,92,252,47" concept="6" />
-      <node id="1178978507282" at="252,47,253,51" concept="6" />
-      <node id="1178978483178" at="255,34,256,142" concept="2" />
-      <node id="1178978572526" at="257,14,258,144" concept="2" />
-      <node id="1178978595618" at="258,144,259,163" concept="2" />
-      <node id="1178978697813" at="262,74,263,144" concept="2" />
-      <node id="1178978727525" at="264,34,265,163" concept="2" />
-      <node id="1178978662839" at="266,14,267,194" concept="2" />
-      <node id="1178978860165" at="270,74,271,144" concept="2" />
-      <node id="1178978860173" at="272,34,273,160" concept="2" />
-      <node id="9150969968748405646" at="275,45,276,209" concept="2" />
-      <node id="9150969968748479586" at="277,16,278,192" concept="2" />
-      <node id="1178978975580" at="282,50,283,136" concept="2" />
-      <node id="1178979053610" at="284,5,285,41" concept="7" />
-      <node id="1178978662831" at="266,12,268,7" concept="0" />
-      <node id="9150969968748479584" at="277,14,279,9" concept="0" />
-      <node id="1178978563084" at="257,12,260,7" concept="0" />
-      <node id="1178978958113" at="281,5,284,5" concept="4" />
-      <node id="1178978662820" at="263,144,268,7" concept="4" />
-      <node id="9150969968748405612" at="274,14,279,9" concept="4" />
-      <node id="1178978465619" at="254,73,260,7" concept="4" />
-      <node id="1178978860184" at="274,12,280,7" concept="0" />
-      <node id="1178978860171" at="271,144,280,7" concept="4" />
-      <node id="1178978812012" at="269,10,281,5" concept="4" />
-      <node id="1178978626893" at="261,10,281,5" concept="4" />
-      <node id="1178978409089" at="253,51,281,5" concept="4" />
-      <scope id="1174698175155" at="54,106,55,78" />
-      <scope id="1174698110416" at="57,106,58,104" />
-      <scope id="1174698054119" at="60,106,61,69" />
-      <scope id="1212083662248" at="129,88,130,87" />
-      <scope id="1212084337844" at="132,88,133,84" />
-      <scope id="1174698255354" at="183,114,184,74" />
-      <scope id="1174700250816" at="186,114,187,74" />
-      <scope id="1174700303503" at="189,114,190,74" />
-      <scope id="1178978465620" at="255,34,256,142" />
-      <scope id="1178978662821" at="264,34,265,163" />
-      <scope id="1178978662832" at="266,14,267,194" />
-      <scope id="1178978860172" at="272,34,273,160" />
-      <scope id="9150969968748405613" at="275,45,276,209" />
-      <scope id="9150969968748479585" at="277,16,278,192" />
-      <scope id="1178978958114" at="282,50,283,136" />
-      <scope id="1178978563085" at="257,14,259,163" />
-=======
       <node id="1212083690233" at="135,88,136,87" concept="7" />
       <node id="1212084342048" at="138,88,139,84" concept="7" />
       <node id="1174698277015" at="189,114,190,74" concept="7" />
@@ -163,24 +98,15 @@
       <scope id="9150969968748479585" at="290,16,291,192" />
       <scope id="1178978958114" at="295,50,296,136" />
       <scope id="1178978563085" at="270,14,272,163" />
->>>>>>> b86f435b
       <scope id="1197509802063" at="121,103,124,116">
         <var name="defaultMember" id="1197509821054" />
         <var name="outputEnumConstant" id="1197509879192" />
       </scope>
-<<<<<<< HEAD
-      <scope id="1178978860185" at="274,14,279,9" />
-      <scope id="1178978409090" at="254,73,260,7" />
-      <scope id="1178978626894" at="262,74,268,7" />
-      <scope id="1178978812013" at="270,74,280,7" />
-      <scope id="1178978044713" at="248,91,285,41">
-=======
       <scope id="1178978860185" at="287,14,292,9" />
       <scope id="1178978409090" at="267,73,273,7" />
       <scope id="1178978626894" at="275,74,281,7" />
       <scope id="1178978812013" at="283,74,293,7" />
       <scope id="1178978044713" at="261,91,298,41">
->>>>>>> b86f435b
         <var name="enumDataType" id="1178978083133" />
         <var name="internalValue" id="1178978242611" />
         <var name="memberDataType" id="1178978272294" />
@@ -202,19 +128,6 @@
   </root>
   <root nodeRef="r:00000000-0000-4000-0000-011c89590293(jetbrains.mps.lang.structure.generator_new.baseLanguage@generator)/1095704552328">
     <file name="QueriesGenerated.java">
-<<<<<<< HEAD
-      <node id="1184375615499" at="300,111,301,189" concept="6" />
-      <node id="1184375686241" at="303,85,304,63" concept="7" />
-      <node id="1184375813876" at="306,5,307,16" concept="7" />
-      <node id="1184375648769" at="302,57,305,7" concept="4" />
-      <node id="1184375636647" at="301,189,306,5" concept="3" />
-      <scope id="1184375648771" at="303,85,304,63" />
-      <scope id="1184375636650" at="302,57,305,7" />
-      <scope id="1184375636647" at="301,189,306,5">
-        <var name="method" id="1184375636648" />
-      </scope>
-      <scope id="1184375448948" at="300,111,307,16">
-=======
       <node id="1184375615499" at="313,111,314,189" concept="6" />
       <node id="1184375686241" at="316,85,317,63" concept="7" />
       <node id="1184375813876" at="319,5,320,16" concept="7" />
@@ -226,26 +139,12 @@
         <var name="method" id="1184375636648" />
       </scope>
       <scope id="1184375448948" at="313,111,320,16">
->>>>>>> b86f435b
         <var name="methods" id="1184375615500" />
       </scope>
     </file>
   </root>
   <root nodeRef="r:00000000-0000-4000-0000-011c89590293(jetbrains.mps.lang.structure.generator_new.baseLanguage@generator)/1095929530832">
     <file name="QueriesGenerated.java">
-<<<<<<< HEAD
-      <node id="1184375942614" at="309,111,310,189" concept="6" />
-      <node id="1184375942632" at="312,85,313,63" concept="7" />
-      <node id="1184375942636" at="315,5,316,16" concept="7" />
-      <node id="1184375942625" at="311,57,314,7" concept="4" />
-      <node id="1184375942621" at="310,189,315,5" concept="3" />
-      <scope id="1184375942631" at="312,85,313,63" />
-      <scope id="1184375942624" at="311,57,314,7" />
-      <scope id="1184375942621" at="310,189,315,5">
-        <var name="method" id="1184375942622" />
-      </scope>
-      <scope id="1184375942613" at="309,111,316,16">
-=======
       <node id="1184375942614" at="322,111,323,189" concept="6" />
       <node id="1184375942632" at="325,85,326,63" concept="7" />
       <node id="1184375942636" at="328,5,329,16" concept="7" />
@@ -257,26 +156,12 @@
         <var name="method" id="1184375942622" />
       </scope>
       <scope id="1184375942613" at="322,111,329,16">
->>>>>>> b86f435b
         <var name="methods" id="1184375942615" />
       </scope>
     </file>
   </root>
   <root nodeRef="r:00000000-0000-4000-0000-011c89590293(jetbrains.mps.lang.structure.generator_new.baseLanguage@generator)/1095952760656">
     <file name="QueriesGenerated.java">
-<<<<<<< HEAD
-      <node id="1184375906186" at="318,111,319,189" concept="6" />
-      <node id="1184375906204" at="321,85,322,63" concept="7" />
-      <node id="1184375906208" at="324,5,325,16" concept="7" />
-      <node id="1184375906197" at="320,57,323,7" concept="4" />
-      <node id="1184375906193" at="319,189,324,5" concept="3" />
-      <scope id="1184375906203" at="321,85,322,63" />
-      <scope id="1184375906196" at="320,57,323,7" />
-      <scope id="1184375906193" at="319,189,324,5">
-        <var name="method" id="1184375906194" />
-      </scope>
-      <scope id="1184375906185" at="318,111,325,16">
-=======
       <node id="1184375906186" at="331,111,332,189" concept="6" />
       <node id="1184375906204" at="334,85,335,63" concept="7" />
       <node id="1184375906208" at="337,5,338,16" concept="7" />
@@ -288,7 +173,6 @@
         <var name="method" id="1184375906194" />
       </scope>
       <scope id="1184375906185" at="331,111,338,16">
->>>>>>> b86f435b
         <var name="methods" id="1184375906187" />
       </scope>
     </file>
@@ -309,183 +193,6 @@
   </root>
   <root nodeRef="r:00000000-0000-4000-0000-011c89590293(jetbrains.mps.lang.structure.generator_new.baseLanguage@generator)/5088050568745284902">
     <file name="QueriesGenerated.java">
-<<<<<<< HEAD
-      <node id="6265780721713982385" at="78,112,79,51" concept="7" />
-      <node id="4053113206042947394" at="81,112,82,95" concept="7" />
-      <node id="4891130965838420146" at="84,112,85,100" concept="7" />
-      <node id="4891130965838420155" at="87,112,88,111" concept="7" />
-      <node id="2395585628938565885" at="90,112,91,69" concept="7" />
-      <node id="765548823298948814" at="93,111,94,69" concept="7" />
-      <node id="7350902863803573866" at="96,112,97,210" concept="7" />
-      <node id="9047562695731814381" at="99,112,100,69" concept="7" />
-      <node id="9047562695731803714" at="102,112,103,69" concept="7" />
-      <node id="1281791650135608791" at="105,112,106,51" concept="7" />
-      <node id="4891130965833347967" at="108,112,109,272" concept="6" />
-      <node id="4891130965833347978" at="110,31,111,238" concept="2" />
-      <node id="4891130965833352623" at="112,5,113,24" concept="7" />
-      <node id="4891130965832576412" at="115,112,116,51" concept="7" />
-      <node id="1281791650135608738" at="118,112,119,51" concept="7" />
-      <node id="3270767985092127357" at="126,109,127,192" concept="7" />
-      <node id="3270767985091509574" at="135,94,136,286" concept="7" />
-      <node id="2225291943436811377" at="138,94,139,90" concept="7" />
-      <node id="2225291943436981715" at="141,94,142,193" concept="7" />
-      <node id="4891130965838102620" at="144,94,145,71" concept="7" />
-      <node id="2395585628937953350" at="149,39,150,128" concept="7" />
-      <node id="2225291943436430406" at="156,39,157,89" concept="7" />
-      <node id="2225291943436033941" at="163,39,164,87" concept="7" />
-      <node id="2225291943435640766" at="168,94,169,123" concept="7" />
-      <node id="2225291943437689296" at="171,94,172,99" concept="7" />
-      <node id="4891130965835099755" at="174,94,175,130" concept="7" />
-      <node id="4891130965833306800" at="177,94,178,470" concept="7" />
-      <node id="4891130965837803142" at="180,94,181,74" concept="7" />
-      <node id="2122292553089943643" at="194,38,195,130" concept="7" />
-      <node id="2395585628938423283" at="201,39,202,128" concept="7" />
-      <node id="765548823299697594" at="208,39,209,89" concept="7" />
-      <node id="7350902863803531730" at="215,39,216,89" concept="7" />
-      <node id="9047562695731803792" at="222,39,223,87" concept="7" />
-      <node id="9047562695731803535" at="227,120,228,87" concept="7" />
-      <node id="9047562695731655295" at="230,120,231,78" concept="6" />
-      <node id="9047562695731720324" at="232,629,233,167" concept="2" />
-      <node id="1281791650135608782" at="236,39,237,28" concept="7" />
-      <node id="7984585883276875665" at="243,38,244,130" concept="7" />
-      <node id="4891130965840137453" at="290,41,291,74" concept="7" />
-      <node id="4891130965840156663" at="294,22,295,14" concept="1" />
-      <node id="4891130965840138800" at="296,7,297,91" concept="2" />
-      <node id="2225291943437463655" at="336,102,337,267" concept="7" />
-      <node id="2225291943436852761" at="339,55,340,43" concept="7" />
-      <node id="4891130965833347976" at="109,272,112,5" concept="4" />
-      <node id="2395585628937951306" at="149,0,152,0" concept="5" trace="accept#(Lorg/jetbrains/mps/openapi/model/SNode;)Z" />
-      <node id="2225291943436430404" at="156,0,159,0" concept="5" trace="accept#(Lorg/jetbrains/mps/openapi/model/SNode;)Z" />
-      <node id="2225291943436033939" at="163,0,166,0" concept="5" trace="accept#(Lorg/jetbrains/mps/openapi/model/SNode;)Z" />
-      <node id="2122292553089943641" at="194,0,197,0" concept="5" trace="select#(Lorg/jetbrains/mps/openapi/model/SNode;)Ljava/lang/String;" />
-      <node id="2395585628938423281" at="201,0,204,0" concept="5" trace="accept#(Lorg/jetbrains/mps/openapi/model/SNode;)Z" />
-      <node id="765548823299697592" at="208,0,211,0" concept="5" trace="accept#(Lorg/jetbrains/mps/openapi/model/SNode;)Z" />
-      <node id="7350902863803531728" at="215,0,218,0" concept="5" trace="accept#(Lorg/jetbrains/mps/openapi/model/SNode;)Z" />
-      <node id="9047562695731803788" at="222,0,225,0" concept="5" trace="accept#(Lorg/jetbrains/mps/openapi/model/SNode;)Z" />
-      <node id="9047562695731720201" at="231,78,234,5" concept="4" />
-      <node id="1281791650135608780" at="236,0,239,0" concept="5" trace="accept#(Lorg/jetbrains/mps/openapi/model/SNode;)Z" />
-      <node id="7984585883276875663" at="243,0,246,0" concept="5" trace="select#(Lorg/jetbrains/mps/openapi/model/SNode;)Ljava/lang/String;" />
-      <node id="4891130965840137451" at="290,0,293,0" concept="5" trace="accept#(Lorg/jetbrains/mps/openapi/model/SNode;)Z" />
-      <node id="4891130965840155969" at="293,9,296,7" concept="4" />
-      <node id="2225291943436852761" at="339,0,342,0" concept="8" trace="isNotEmptyString#(Ljava/lang/String;)Z" />
-      <node id="2395585628937814518" at="147,94,152,7" concept="7" />
-      <node id="2225291943436430400" at="154,94,159,7" concept="7" />
-      <node id="2225291943436016683" at="161,94,166,7" concept="7" />
-      <node id="2122292553089943633" at="192,120,197,13" concept="7" />
-      <node id="2395585628938378657" at="199,120,204,7" concept="7" />
-      <node id="765548823299697586" at="206,119,211,7" concept="7" />
-      <node id="7350902863803531722" at="213,120,218,7" concept="7" />
-      <node id="9047562695731803766" at="220,120,225,7" concept="7" />
-      <node id="1281791650135608773" at="234,5,239,7" concept="7" />
-      <node id="1281791650135608696" at="241,120,246,13" concept="7" />
-      <node id="4891130965840137442" at="288,18,293,9" concept="6" />
-      <node id="4891130965839669056" at="287,109,298,5" concept="9" />
-      <scope id="6265780721713980437" at="78,112,79,51" />
-      <scope id="4053113206042947388" at="81,112,82,95" />
-      <scope id="4891130965838420145" at="84,112,85,100" />
-      <scope id="4891130965838420154" at="87,112,88,111" />
-      <scope id="2395585628938522997" at="90,112,91,69" />
-      <scope id="765548823298925107" at="93,111,94,69" />
-      <scope id="7350902863803548217" at="96,112,97,210" />
-      <scope id="9047562695731814367" at="99,112,100,69" />
-      <scope id="9047562695731803702" at="102,112,103,69" />
-      <scope id="1281791650135608790" at="105,112,106,51" />
-      <scope id="4891130965833347977" at="110,31,111,238" />
-      <scope id="4891130965832576411" at="115,112,116,51" />
-      <scope id="1281791650135608730" at="118,112,119,51" />
-      <scope id="3270767985091920685" at="126,109,127,192" />
-      <scope id="3270767985091465041" at="135,94,136,286" />
-      <scope id="2225291943436771998" at="138,94,139,90" />
-      <scope id="2225291943436941582" at="141,94,142,193" />
-      <scope id="4891130965838065591" at="144,94,145,71" />
-      <scope id="2395585628937951307" at="149,39,150,128" />
-      <scope id="2225291943436430405" at="156,39,157,89" />
-      <scope id="2225291943436033940" at="163,39,164,87" />
-      <scope id="2225291943435603837" at="168,94,169,123" />
-      <scope id="2225291943437648186" at="171,94,172,99" />
-      <scope id="4891130965834788056" at="174,94,175,130" />
-      <scope id="4891130965833240513" at="177,94,178,470" />
-      <scope id="4891130965837728154" at="180,94,181,74" />
-      <scope id="2122292553089943642" at="194,38,195,130" />
-      <scope id="2395585628938423282" at="201,39,202,128" />
-      <scope id="765548823299697593" at="208,39,209,89" />
-      <scope id="7350902863803531729" at="215,39,216,89" />
-      <scope id="9047562695731803789" at="222,39,223,87" />
-      <scope id="9047562695731803524" at="227,120,228,87" />
-      <scope id="9047562695731720202" at="232,629,233,167" />
-      <scope id="1281791650135608781" at="236,39,237,28" />
-      <scope id="7984585883276875664" at="243,38,244,130" />
-      <scope id="4891130965840137452" at="290,41,291,74" />
-      <scope id="4891130965840155972" at="294,22,295,14" />
-      <scope id="2225291943437352921" at="336,102,337,267" />
-      <scope id="2225291943436852761" at="339,55,340,43" />
-      <scope id="2395585628937951306" at="149,0,152,0">
-        <var name="it" id="2395585628937951306" />
-      </scope>
-      <scope id="2225291943436430404" at="156,0,159,0">
-        <var name="it" id="2225291943436430404" />
-      </scope>
-      <scope id="2225291943436033939" at="163,0,166,0">
-        <var name="it" id="2225291943436033939" />
-      </scope>
-      <scope id="2122292553089943641" at="194,0,197,0">
-        <var name="it" id="2122292553089943641" />
-      </scope>
-      <scope id="2395585628938423281" at="201,0,204,0">
-        <var name="it" id="2395585628938423281" />
-      </scope>
-      <scope id="765548823299697592" at="208,0,211,0">
-        <var name="it" id="765548823299697592" />
-      </scope>
-      <scope id="7350902863803531728" at="215,0,218,0">
-        <var name="it" id="7350902863803531728" />
-      </scope>
-      <scope id="9047562695731803788" at="222,0,225,0">
-        <var name="it" id="9047562695731803788" />
-      </scope>
-      <scope id="1281791650135608780" at="236,0,239,0">
-        <var name="it" id="1281791650135608780" />
-      </scope>
-      <scope id="7984585883276875663" at="243,0,246,0">
-        <var name="it" id="7984585883276875663" />
-      </scope>
-      <scope id="4891130965840137451" at="290,0,293,0">
-        <var name="it" id="4891130965840137451" />
-      </scope>
-      <scope id="2225291943436852761" at="339,0,342,0">
-        <var name="str" id="2225291943436852761" />
-      </scope>
-      <scope id="4891130965833038224" at="108,112,113,24">
-        <var name="superConcept" id="4891130965833347968" />
-      </scope>
-      <scope id="2395585628937769415" at="147,94,152,7" />
-      <scope id="2225291943436334492" at="154,94,159,7" />
-      <scope id="2225291943435982803" at="161,94,166,7" />
-      <scope id="8417388364218884638" at="192,120,197,13" />
-      <scope id="2395585628938337825" at="199,120,204,7" />
-      <scope id="765548823299637668" at="206,119,211,7" />
-      <scope id="7350902863803479331" at="213,120,218,7" />
-      <scope id="9047562695731803753" at="220,120,225,7" />
-      <scope id="1281791650135608649" at="241,120,246,13" />
-      <scope id="1281791650135608772" at="230,120,239,7">
-        <var name="parents" id="9047562695731655296" />
-      </scope>
-      <scope id="4891130965839669058" at="288,18,297,91">
-        <var name="r" id="4891130965840137443" />
-      </scope>
-      <scope id="4891130965839637417" at="287,109,298,5" />
-      <unit id="2395585628937951306" at="148,114,152,5" name="jetbrains.mps.lang.structure.generator_new.baseLanguage.QueriesGenerated$1" />
-      <unit id="2225291943436430404" at="155,114,159,5" name="jetbrains.mps.lang.structure.generator_new.baseLanguage.QueriesGenerated$2" />
-      <unit id="2225291943436033939" at="162,114,166,5" name="jetbrains.mps.lang.structure.generator_new.baseLanguage.QueriesGenerated$3" />
-      <unit id="2122292553089943641" at="193,164,197,5" name="jetbrains.mps.lang.structure.generator_new.baseLanguage.QueriesGenerated$4" />
-      <unit id="2395585628938423281" at="200,116,204,5" name="jetbrains.mps.lang.structure.generator_new.baseLanguage.QueriesGenerated$5" />
-      <unit id="765548823299697592" at="207,116,211,5" name="jetbrains.mps.lang.structure.generator_new.baseLanguage.QueriesGenerated$6" />
-      <unit id="7350902863803531728" at="214,116,218,5" name="jetbrains.mps.lang.structure.generator_new.baseLanguage.QueriesGenerated$7" />
-      <unit id="9047562695731803788" at="221,116,225,5" name="jetbrains.mps.lang.structure.generator_new.baseLanguage.QueriesGenerated$8" />
-      <unit id="1281791650135608780" at="235,52,239,5" name="jetbrains.mps.lang.structure.generator_new.baseLanguage.QueriesGenerated$9" />
-      <unit id="7984585883276875663" at="242,164,246,5" name="jetbrains.mps.lang.structure.generator_new.baseLanguage.QueriesGenerated$10" />
-      <unit id="4891130965840137451" at="289,187,293,7" name="jetbrains.mps.lang.structure.generator_new.baseLanguage.QueriesGenerated$11" />
-=======
       <node id="2318347719271990583" at="78,112,79,83" concept="7" />
       <node id="5096292688183698269" at="81,112,82,95" concept="7" />
       <node id="5096292688183698295" at="84,112,85,100" concept="7" />
@@ -674,7 +381,6 @@
       <unit id="8768039269252246216" at="248,164,252,5" name="jetbrains.mps.lang.structure.generator_new.baseLanguage.QueriesGenerated$10" />
       <unit id="7984585883276875663" at="255,164,259,5" name="jetbrains.mps.lang.structure.generator_new.baseLanguage.QueriesGenerated$11" />
       <unit id="5096292688183698709" at="302,187,306,7" name="jetbrains.mps.lang.structure.generator_new.baseLanguage.QueriesGenerated$12" />
->>>>>>> b86f435b
     </file>
   </root>
 </debug-info>
