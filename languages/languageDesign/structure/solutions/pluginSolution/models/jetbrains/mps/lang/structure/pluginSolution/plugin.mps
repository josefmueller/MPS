--- conflicted
+++ resolved
@@ -92,6 +92,12 @@
       <property name="virtualPackage" nameId="tpck.1193676396447" value="Actions" />
       <property name="name" nameId="tpck.1169194664001" value="RefactoringAdditions" />
     </node>
+    <node type="tp4k.ActionDeclaration" typeId="tp4k.1203071646776" id="5487985028841904101">
+      <property name="virtualPackage" nameId="tpck.1193676396447" value="Actions" />
+      <property name="name" nameId="tpck.1169194664001" value="RenameConcept" />
+      <property name="caption" nameId="tp4k.1205250923097" value="Rename Concept" />
+      <property name="outsideCommandExecution" nameId="tp4k.1211298967294" value="true" />
+    </node>
     <node type="tp4k.ActionDeclaration" typeId="tp4k.1203071646776" id="5487985028841904169">
       <property name="virtualPackage" nameId="tpck.1193676396447" value="Actions" />
       <property name="name" nameId="tpck.1169194664001" value="RenameProperty" />
@@ -123,12 +129,6 @@
       <property name="name" nameId="tpck.1169194664001" value="CommitUtil" />
     </node>
     <node type="tgbt.StandalonePluginDescriptor" typeId="tgbt.7520713872864775836" id="7162597690967702201" />
-    <node type="tp4k.ActionDeclaration" typeId="tp4k.1203071646776" id="5487985028841904101">
-      <property name="virtualPackage" nameId="tpck.1193676396447" value="Actions" />
-      <property name="name" nameId="tpck.1169194664001" value="RenameConcept" />
-      <property name="caption" nameId="tp4k.1205250923097" value="Rename Concept" />
-      <property name="outsideCommandExecution" nameId="tp4k.1211298967294" value="true" />
-    </node>
   </roots>
   <root id="5487985028841902889">
     <node role="contents" roleId="tp4k.1207145245948" type="tp4k.ElementListContents" typeId="tp4k.1207145163717" id="5487985028841902890">
@@ -1571,7 +1571,6 @@
       </node>
     </node>
   </root>
-<<<<<<< HEAD
   <root id="5487985028841904101">
     <node role="parameter" roleId="tp4k.1217413222820" type="tp4k.ActionParameterDeclaration" typeId="tp4k.1205679047295" id="5487985028841904102">
       <property name="name" nameId="tpck.1169194664001" value="target" />
@@ -1774,57 +1773,6 @@
       </node>
     </node>
   </root>
-  <root id="5487985028841904146">
-    <node role="parameter" roleId="tp4k.1217413222820" type="tp4k.ActionParameterDeclaration" typeId="tp4k.1205679047295" id="5487985028841904147">
-      <property name="name" nameId="tpck.1169194664001" value="node" />
-      <node role="visibility" roleId="tpee.1178549979242" type="tpee.PrivateVisibility" typeId="tpee.1146644623116" id="5487985028841904148" />
-      <node role="type" roleId="tpee.5680397130376446158" type="tp25.SNodeType" typeId="tp25.1138055754698" id="5487985028841904149">
-        <link role="concept" roleId="tp25.1138405853777" targetNodeId="tpce.1169125787135" resolveInfo="AbstractConceptDeclaration" />
-      </node>
-      <node role="condition" roleId="tp4k.5538333046911298738" type="tp4k.RequiredCondition" typeId="tp4k.5538333046911348654" id="5487985028841904150" />
-    </node>
-    <node role="parameter" roleId="tp4k.1217413222820" type="tp4k.ActionDataParameterDeclaration" typeId="tp4k.1217252042208" id="5487985028841904151">
-      <property name="name" nameId="tpck.1169194664001" value="mpsproject" />
-      <link role="key" roleId="tp4k.1217252646389" targetNodeId="5xh9.~MPSCommonDataKeys%dMPS_PROJECT" resolveInfo="MPS_PROJECT" />
-      <node role="condition" roleId="tp4k.5538333046911298738" type="tp4k.RequiredCondition" typeId="tp4k.5538333046911348654" id="5487985028841904152" />
-    </node>
-    <node role="executeFunction" roleId="tp4k.1203083461638" type="tp4k.ExecuteBlock" typeId="tp4k.1203083511112" id="5487985028841904153">
-      <node role="body" roleId="tpee.1137022507850" type="tpee.StatementList" typeId="tpee.1068580123136" id="5487985028841904154">
-        <node role="statement" roleId="tpee.1068581517665" type="tp1h.ExecuteRefactoringStatement" typeId="tp1h.2298239814950983788" id="5487985028841904155">
-          <link role="refactoring" roleId="tp1h.2298239814950983795" targetNodeId="x9fb.1851015849775237139" resolveInfo="SafeDeleteConcept" />
-          <node role="target" roleId="tp1h.2298239814950983792" type="tpee.DotExpression" typeId="tpee.1197027756228" id="5487985028841904156">
-            <node role="operand" roleId="tpee.1197027771414" type="tp4f.ThisClassifierExpression" typeId="tp4f.1205752633985" id="5487985028841904157" />
-            <node role="operation" roleId="tpee.1197027833540" type="tp4k.ActionParameterReferenceOperation" typeId="tp4k.1206092561075" id="5487985028841904158">
-              <link role="member" roleId="tp4f.1205756909548" targetNodeId="5487985028841904147" resolveInfo="node" />
-            </node>
-          </node>
-          <node role="project" roleId="tp1h.2298239814950983794" type="tpee.DotExpression" typeId="tpee.1197027756228" id="5487985028841904159">
-            <node role="operand" roleId="tpee.1197027771414" type="tp4f.ThisClassifierExpression" typeId="tp4f.1205752633985" id="5487985028841904160" />
-            <node role="operation" roleId="tpee.1197027833540" type="tp4k.ActionDataParameterReferenceOperation" typeId="tp4k.1217252428768" id="5487985028841904161">
-              <link role="member" roleId="tp4f.1205756909548" targetNodeId="5487985028841904151" resolveInfo="mpsproject" />
-            </node>
-          </node>
-        </node>
-      </node>
-    </node>
-    <node role="updateBlock" roleId="tp4k.1203083196627" type="tp4k.IsApplicableBlock" typeId="tp4k.1205681243813" id="5487985028841904162">
-      <node role="body" roleId="tpee.1137022507850" type="tpee.StatementList" typeId="tpee.1068580123136" id="5487985028841904163">
-        <node role="statement" roleId="tpee.1068581517665" type="tpee.ExpressionStatement" typeId="tpee.1068580123155" id="5487985028841904164">
-          <node role="expression" roleId="tpee.1068580123156" type="tp1h.IsRefactoringApplicable" typeId="tp1h.6598645150040035709" id="5487985028841904165">
-            <link role="refactoring" roleId="tp1h.6598645150040035710" targetNodeId="x9fb.1851015849775237139" resolveInfo="SafeDeleteConcept" />
-            <node role="target" roleId="tp1h.6598645150040036518" type="tpee.DotExpression" typeId="tpee.1197027756228" id="5487985028841904166">
-              <node role="operand" roleId="tpee.1197027771414" type="tp4f.ThisClassifierExpression" typeId="tp4f.1205752633985" id="5487985028841904167" />
-              <node role="operation" roleId="tpee.1197027833540" type="tp4k.ActionParameterReferenceOperation" typeId="tp4k.1206092561075" id="5487985028841904168">
-                <link role="member" roleId="tp4f.1205756909548" targetNodeId="5487985028841904147" resolveInfo="node" />
-              </node>
-            </node>
-          </node>
-        </node>
-      </node>
-    </node>
-  </root>
-=======
->>>>>>> 2eeec2c8
   <root id="5487985028841904169">
     <node role="parameter" roleId="tp4k.1217413222820" type="tp4k.ActionParameterDeclaration" typeId="tp4k.1205679047295" id="5487985028841904170">
       <property name="name" nameId="tpck.1169194664001" value="target" />
@@ -2126,11 +2074,11 @@
           <node role="localVariableDeclaration" roleId="tpee.1068581242865" type="tpee.LocalVariableDeclaration" typeId="tpee.1068581242863" id="5487985028841904258">
             <property name="name" nameId="tpck.1169194664001" value="mergeLinks" />
             <property name="isFinal" nameId="tpee.1176718929932" value="false" />
+            <node role="initializer" roleId="tpee.1068431790190" type="tpee.BooleanConstant" typeId="tpee.1068580123137" id="1161420610164842364">
+              <property name="value" nameId="tpee.1068580123138" value="false" />
+            </node>
             <node role="type" roleId="tpee.5680397130376446158" type="tpee.ClassifierType" typeId="tpee.1107535904670" id="5487985028841904259">
               <link role="classifier" roleId="tpee.1107535924139" targetNodeId="e2lb.~Boolean" resolveInfo="Boolean" />
-            </node>
-            <node role="initializer" roleId="tpee.1068431790190" type="tpee.BooleanConstant" typeId="tpee.1068580123137" id="1161420610164842364">
-              <property name="value" nameId="tpee.1068580123138" value="false" />
             </node>
           </node>
         </node>
@@ -3659,124 +3607,4 @@
     <node role="visibility" roleId="tpee.1178549979242" type="tpee.PublicVisibility" typeId="tpee.1146644602865" id="7972144475523810399" />
   </root>
   <root id="7162597690967702201" />
-  <root id="5487985028841904101">
-    <node role="parameter" roleId="tp4k.1217413222820" type="tp4k.ActionParameterDeclaration" typeId="tp4k.1205679047295" id="5487985028841904102">
-      <property name="name" nameId="tpck.1169194664001" value="target" />
-      <node role="visibility" roleId="tpee.1178549979242" type="tpee.PrivateVisibility" typeId="tpee.1146644623116" id="5487985028841904103" />
-      <node role="type" roleId="tpee.5680397130376446158" type="tp25.SNodeType" typeId="tp25.1138055754698" id="5487985028841904104">
-        <link role="concept" roleId="tp25.1138405853777" targetNodeId="tpce.1169125787135" resolveInfo="AbstractConceptDeclaration" />
-      </node>
-      <node role="condition" roleId="tp4k.5538333046911298738" type="tp4k.RequiredCondition" typeId="tp4k.5538333046911348654" id="5487985028841904105" />
-    </node>
-    <node role="parameter" roleId="tp4k.1217413222820" type="tp4k.ActionDataParameterDeclaration" typeId="tp4k.1217252042208" id="5487985028841904106">
-      <property name="name" nameId="tpck.1169194664001" value="project" />
-      <link role="key" roleId="tp4k.1217252646389" targetNodeId="5xh9.~MPSCommonDataKeys%dMPS_PROJECT" resolveInfo="MPS_PROJECT" />
-      <node role="condition" roleId="tp4k.5538333046911298738" type="tp4k.RequiredCondition" typeId="tp4k.5538333046911348654" id="5487985028841904107" />
-    </node>
-    <node role="executeFunction" roleId="tp4k.1203083461638" type="tp4k.ExecuteBlock" typeId="tp4k.1203083511112" id="5487985028841904108">
-      <node role="body" roleId="tpee.1137022507850" type="tpee.StatementList" typeId="tpee.1068580123136" id="5487985028841904109">
-        <node role="statement" roleId="tpee.1068581517665" type="tpee.LocalVariableDeclarationStatement" typeId="tpee.1068581242864" id="2567939466957641763">
-          <node role="localVariableDeclaration" roleId="tpee.1068581242865" type="tpee.LocalVariableDeclaration" typeId="tpee.1068581242863" id="2567939466957641764">
-            <property name="name" nameId="tpck.1169194664001" value="oldName" />
-            <node role="type" roleId="tpee.5680397130376446158" type="tpee.StringType" typeId="tpee.1225271177708" id="2567939466957641765" />
-          </node>
-        </node>
-        <node role="statement" roleId="tpee.1068581517665" type="qff7.ExecuteLightweightCommandStatement" typeId="qff7.8974276187400348181" id="2567939466957641768">
-          <node role="commandClosureLiteral" roleId="qff7.8974276187400348171" type="qff7.CommandClosureLiteral" typeId="qff7.8974276187400348173" id="2567939466957641769">
-            <node role="body" roleId="tp2c.1199569916463" type="tpee.StatementList" typeId="tpee.1068580123136" id="2567939466957641770">
-              <node role="statement" roleId="tpee.1068581517665" type="tpee.ExpressionStatement" typeId="tpee.1068580123155" id="2567939466957641771">
-                <node role="expression" roleId="tpee.1068580123156" type="tpee.AssignmentExpression" typeId="tpee.1068498886294" id="2567939466957641775">
-                  <node role="lValue" roleId="tpee.1068498886295" type="tpee.LocalVariableReference" typeId="tpee.1068581242866" id="2567939466957641772">
-                    <link role="variableDeclaration" roleId="tpee.1068581517664" targetNodeId="2567939466957641764" resolveInfo="oldName" />
-                  </node>
-                  <node role="rValue" roleId="tpee.1068498886297" type="tpee.DotExpression" typeId="tpee.1197027756228" id="2567939466957641778">
-                    <node role="operand" roleId="tpee.1197027771414" type="tpee.DotExpression" typeId="tpee.1197027756228" id="2567939466957641779">
-                      <node role="operand" roleId="tpee.1197027771414" type="tp4f.ThisClassifierExpression" typeId="tp4f.1205752633985" id="2567939466957641780" />
-                      <node role="operation" roleId="tpee.1197027833540" type="tp4k.ActionParameterReferenceOperation" typeId="tp4k.1206092561075" id="2567939466957641781">
-                        <link role="member" roleId="tp4f.1205756909548" targetNodeId="5487985028841904102" resolveInfo="target" />
-                      </node>
-                    </node>
-                    <node role="operation" roleId="tpee.1197027833540" type="tp25.SPropertyAccess" typeId="tp25.1138056022639" id="2567939466957641782">
-                      <link role="property" roleId="tp25.1138056395725" targetNodeId="tpck.1169194664001" resolveInfo="name" />
-                    </node>
-                  </node>
-                </node>
-              </node>
-            </node>
-          </node>
-        </node>
-        <node role="statement" roleId="tpee.1068581517665" type="tpee.LocalVariableDeclarationStatement" typeId="tpee.1068581242864" id="5487985028841904110">
-          <node role="localVariableDeclaration" roleId="tpee.1068581242865" type="tpee.LocalVariableDeclaration" typeId="tpee.1068581242863" id="5487985028841904111">
-            <property name="name" nameId="tpck.1169194664001" value="newName" />
-            <node role="type" roleId="tpee.5680397130376446158" type="tpee.StringType" typeId="tpee.1225271177708" id="5487985028841904112" />
-            <node role="initializer" roleId="tpee.1068431790190" type="tpee.StaticMethodCall" typeId="tpee.1081236700937" id="5487985028841904113">
-              <link role="classConcept" roleId="tpee.1144433194310" targetNodeId="u42p.1685972956014334002" resolveInfo="RenameDialog" />
-              <link role="baseMethodDeclaration" roleId="tpee.1068499141037" targetNodeId="u42p.1685972956014334015" resolveInfo="getNewName" />
-              <node role="actualArgument" roleId="tpee.1068499141038" type="tpee.DotExpression" typeId="tpee.1197027756228" id="5487985028841904114">
-                <node role="operand" roleId="tpee.1197027771414" type="tpee.DotExpression" typeId="tpee.1197027756228" id="5487985028841904115">
-                  <node role="operand" roleId="tpee.1197027771414" type="tp4f.ThisClassifierExpression" typeId="tp4f.1205752633985" id="5487985028841904116" />
-                  <node role="operation" roleId="tpee.1197027833540" type="tp4k.ActionDataParameterReferenceOperation" typeId="tp4k.1217252428768" id="5487985028841904117">
-                    <link role="member" roleId="tp4f.1205756909548" targetNodeId="5487985028841904106" resolveInfo="project" />
-                  </node>
-                </node>
-                <node role="operation" roleId="tpee.1197027833540" type="tpee.InstanceMethodCallOperation" typeId="tpee.1202948039474" id="5487985028841904118">
-                  <link role="baseMethodDeclaration" roleId="tpee.1068499141037" targetNodeId="jrbx.~MPSProject%dgetProject()%ccom%dintellij%dopenapi%dproject%dProject" resolveInfo="getProject" />
-                </node>
-              </node>
-              <node role="actualArgument" roleId="tpee.1068499141038" type="tpee.LocalVariableReference" typeId="tpee.1068581242866" id="2567939466957641786">
-                <link role="variableDeclaration" roleId="tpee.1068581517664" targetNodeId="2567939466957641764" resolveInfo="oldName" />
-              </node>
-              <node role="actualArgument" roleId="tpee.1068499141038" type="tpee.StringLiteral" typeId="tpee.1070475926800" id="5487985028841904124">
-                <property name="value" nameId="tpee.1070475926801" value="concept" />
-              </node>
-            </node>
-          </node>
-        </node>
-        <node role="statement" roleId="tpee.1068581517665" type="tpee.IfStatement" typeId="tpee.1068580123159" id="5487985028841904125">
-          <node role="ifTrue" roleId="tpee.1068580123161" type="tpee.StatementList" typeId="tpee.1068580123136" id="5487985028841904126">
-            <node role="statement" roleId="tpee.1068581517665" type="tpee.ReturnStatement" typeId="tpee.1068581242878" id="5487985028841904127" />
-          </node>
-          <node role="condition" roleId="tpee.1068580123160" type="tpee.EqualsExpression" typeId="tpee.1068580123152" id="5487985028841904128">
-            <node role="rightExpression" roleId="tpee.1081773367579" type="tpee.NullLiteral" typeId="tpee.1070534058343" id="5487985028841904129" />
-            <node role="leftExpression" roleId="tpee.1081773367580" type="tpee.LocalVariableReference" typeId="tpee.1068581242866" id="5487985028841904130">
-              <link role="variableDeclaration" roleId="tpee.1068581517664" targetNodeId="5487985028841904111" resolveInfo="newName" />
-            </node>
-          </node>
-        </node>
-        <node role="statement" roleId="tpee.1068581517665" type="tp1h.ExecuteRefactoringStatement" typeId="tp1h.2298239814950983788" id="5487985028841904131">
-          <link role="refactoring" roleId="tp1h.2298239814950983795" targetNodeId="x9fb.1347577327951781517" resolveInfo="RenameConcept" />
-          <node role="target" roleId="tp1h.2298239814950983792" type="tpee.DotExpression" typeId="tpee.1197027756228" id="5487985028841904132">
-            <node role="operand" roleId="tpee.1197027771414" type="tp4f.ThisClassifierExpression" typeId="tp4f.1205752633985" id="5487985028841904133" />
-            <node role="operation" roleId="tpee.1197027833540" type="tp4k.ActionParameterReferenceOperation" typeId="tp4k.1206092561075" id="5487985028841904134">
-              <link role="member" roleId="tp4f.1205756909548" targetNodeId="5487985028841904102" resolveInfo="target" />
-            </node>
-          </node>
-          <node role="project" roleId="tp1h.2298239814950983794" type="tpee.DotExpression" typeId="tpee.1197027756228" id="5487985028841904135">
-            <node role="operand" roleId="tpee.1197027771414" type="tp4f.ThisClassifierExpression" typeId="tp4f.1205752633985" id="5487985028841904136" />
-            <node role="operation" roleId="tpee.1197027833540" type="tp4k.ActionDataParameterReferenceOperation" typeId="tp4k.1217252428768" id="5487985028841904137">
-              <link role="member" roleId="tp4f.1205756909548" targetNodeId="5487985028841904106" resolveInfo="project" />
-            </node>
-          </node>
-          <node role="parameters" roleId="tp1h.2298239814950983793" type="tpee.LocalVariableReference" typeId="tpee.1068581242866" id="5487985028841904138">
-            <link role="variableDeclaration" roleId="tpee.1068581517664" targetNodeId="5487985028841904111" resolveInfo="newName" />
-          </node>
-        </node>
-      </node>
-    </node>
-    <node role="updateBlock" roleId="tp4k.1203083196627" type="tp4k.IsApplicableBlock" typeId="tp4k.1205681243813" id="5487985028841904139">
-      <node role="body" roleId="tpee.1137022507850" type="tpee.StatementList" typeId="tpee.1068580123136" id="5487985028841904140">
-        <node role="statement" roleId="tpee.1068581517665" type="tpee.ExpressionStatement" typeId="tpee.1068580123155" id="5487985028841904141">
-          <node role="expression" roleId="tpee.1068580123156" type="tp1h.IsRefactoringApplicable" typeId="tp1h.6598645150040035709" id="5487985028841904142">
-            <link role="refactoring" roleId="tp1h.6598645150040035710" targetNodeId="x9fb.1347577327951781517" resolveInfo="RenameConcept" />
-            <node role="target" roleId="tp1h.6598645150040036518" type="tpee.DotExpression" typeId="tpee.1197027756228" id="5487985028841904143">
-              <node role="operand" roleId="tpee.1197027771414" type="tp4f.ThisClassifierExpression" typeId="tp4f.1205752633985" id="5487985028841904144" />
-              <node role="operation" roleId="tpee.1197027833540" type="tp4k.ActionParameterReferenceOperation" typeId="tp4k.1206092561075" id="5487985028841904145">
-                <link role="member" roleId="tp4f.1205756909548" targetNodeId="5487985028841904102" resolveInfo="target" />
-              </node>
-            </node>
-          </node>
-        </node>
-      </node>
-    </node>
-  </root>
 </model>
