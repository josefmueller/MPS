--- conflicted
+++ resolved
@@ -55,13 +55,13 @@
     </node>
     <node type="tp4k.ActionDeclaration" typeId="tp4k.1203071646776" id="5487985028841902894">
       <property name="name" nameId="tpck.1169194664001" value="ShowHelpForNode" />
+      <property name="virtualPackage" nameId="tpck.1193676396447" value="Actions" />
       <property name="caption" nameId="tp4k.1205250923097" value="Show Help for Node" />
-      <property name="virtualPackage" nameId="tpck.1193676396447" value="Actions" />
     </node>
     <node type="tp4k.ActionDeclaration" typeId="tp4k.1203071646776" id="5487985028841902928">
       <property name="name" nameId="tpck.1169194664001" value="ShowDefaultHelp" />
+      <property name="virtualPackage" nameId="tpck.1193676396447" value="Actions" />
       <property name="caption" nameId="tp4k.1205250923097" value="Show Default Help" />
-      <property name="virtualPackage" nameId="tpck.1193676396447" value="Actions" />
     </node>
     <node type="tp4k.ActionGroupDeclaration" typeId="tp4k.1203087890642" id="5487985028841902996">
       <property name="name" nameId="tpck.1169194664001" value="ShowHelp" />
@@ -72,57 +72,57 @@
     </node>
     <node type="tp4k.ActionDeclaration" typeId="tp4k.1203071646776" id="5487985028841903284">
       <property name="name" nameId="tpck.1169194664001" value="ShowHelpForRoot" />
+      <property name="virtualPackage" nameId="tpck.1193676396447" value="Actions" />
       <property name="caption" nameId="tp4k.1205250923097" value="Show Help for Root" />
-      <property name="virtualPackage" nameId="tpck.1193676396447" value="Actions" />
     </node>
     <node type="tp4k.ActionDeclaration" typeId="tp4k.1203071646776" id="5487985028841903318">
       <property name="name" nameId="tpck.1169194664001" value="ShowHelpForAspect" />
+      <property name="virtualPackage" nameId="tpck.1193676396447" value="Actions" />
       <property name="caption" nameId="tp4k.1205250923097" value="Show Help for Aspect" />
-      <property name="virtualPackage" nameId="tpck.1193676396447" value="Actions" />
     </node>
     <node type="tp4k.KeymapChangesDeclaration" typeId="tp4k.1562714432501166197" id="5487985028841903359">
       <property name="keymap" nameId="tp4k.1562714432501166281" value="$default" />
       <property name="name" nameId="tpck.1169194664001" value="Default" />
     </node>
     <node type="tp4k.ActionDeclaration" typeId="tp4k.1203071646776" id="5487985028841904024">
+      <property name="name" nameId="tpck.1169194664001" value="MoveProperyUp" />
+      <property name="outsideCommandExecution" nameId="tp4k.1211298967294" value="true" />
+      <property name="caption" nameId="tp4k.1205250923097" value="Move Property Up" />
       <property name="virtualPackage" nameId="tpck.1193676396447" value="Actions" />
-      <property name="name" nameId="tpck.1169194664001" value="MoveProperyUp" />
-      <property name="caption" nameId="tp4k.1205250923097" value="Move Property Up" />
+    </node>
+    <node type="tp4k.ActionGroupDeclaration" typeId="tp4k.1203087890642" id="5487985028841904090">
+      <property name="name" nameId="tpck.1169194664001" value="RefactoringAdditions" />
+      <property name="virtualPackage" nameId="tpck.1193676396447" value="Actions" />
+    </node>
+    <node type="tp4k.ActionDeclaration" typeId="tp4k.1203071646776" id="5487985028841904101">
+      <property name="name" nameId="tpck.1169194664001" value="RenameConcept" />
       <property name="outsideCommandExecution" nameId="tp4k.1211298967294" value="true" />
-    </node>
-    <node type="tp4k.ActionGroupDeclaration" typeId="tp4k.1203087890642" id="5487985028841904090">
+      <property name="caption" nameId="tp4k.1205250923097" value="Rename Concept" />
       <property name="virtualPackage" nameId="tpck.1193676396447" value="Actions" />
-      <property name="name" nameId="tpck.1169194664001" value="RefactoringAdditions" />
-    </node>
-    <node type="tp4k.ActionDeclaration" typeId="tp4k.1203071646776" id="5487985028841904101">
+    </node>
+    <node type="tp4k.ActionDeclaration" typeId="tp4k.1203071646776" id="5487985028841904169">
+      <property name="name" nameId="tpck.1169194664001" value="RenameProperty" />
+      <property name="outsideCommandExecution" nameId="tp4k.1211298967294" value="true" />
+      <property name="caption" nameId="tp4k.1205250923097" value="Rename Property" />
       <property name="virtualPackage" nameId="tpck.1193676396447" value="Actions" />
-      <property name="name" nameId="tpck.1169194664001" value="RenameConcept" />
-      <property name="caption" nameId="tp4k.1205250923097" value="Rename Concept" />
+    </node>
+    <node type="tp4k.ActionDeclaration" typeId="tp4k.1203071646776" id="5487985028841904214">
+      <property name="name" nameId="tpck.1169194664001" value="MoveLinkUp" />
       <property name="outsideCommandExecution" nameId="tp4k.1211298967294" value="true" />
-    </node>
-    <node type="tp4k.ActionDeclaration" typeId="tp4k.1203071646776" id="5487985028841904169">
+      <property name="caption" nameId="tp4k.1205250923097" value="Move Link Up" />
       <property name="virtualPackage" nameId="tpck.1193676396447" value="Actions" />
-      <property name="name" nameId="tpck.1169194664001" value="RenameProperty" />
-      <property name="caption" nameId="tp4k.1205250923097" value="Rename Property" />
+    </node>
+    <node type="tp4k.ActionDeclaration" typeId="tp4k.1203071646776" id="5487985028841904319">
+      <property name="name" nameId="tpck.1169194664001" value="RenameLink" />
       <property name="outsideCommandExecution" nameId="tp4k.1211298967294" value="true" />
-    </node>
-    <node type="tp4k.ActionDeclaration" typeId="tp4k.1203071646776" id="5487985028841904214">
+      <property name="caption" nameId="tp4k.1205250923097" value="Rename Link" />
       <property name="virtualPackage" nameId="tpck.1193676396447" value="Actions" />
-      <property name="name" nameId="tpck.1169194664001" value="MoveLinkUp" />
-      <property name="caption" nameId="tp4k.1205250923097" value="Move Link Up" />
+    </node>
+    <node type="tp4k.ActionDeclaration" typeId="tp4k.1203071646776" id="5487985028841904387">
+      <property name="name" nameId="tpck.1169194664001" value="MoveConcepts" />
       <property name="outsideCommandExecution" nameId="tp4k.1211298967294" value="true" />
-    </node>
-    <node type="tp4k.ActionDeclaration" typeId="tp4k.1203071646776" id="5487985028841904319">
+      <property name="caption" nameId="tp4k.1205250923097" value="Move Concepts" />
       <property name="virtualPackage" nameId="tpck.1193676396447" value="Actions" />
-      <property name="name" nameId="tpck.1169194664001" value="RenameLink" />
-      <property name="caption" nameId="tp4k.1205250923097" value="Rename Link" />
-      <property name="outsideCommandExecution" nameId="tp4k.1211298967294" value="true" />
-    </node>
-    <node type="tp4k.ActionDeclaration" typeId="tp4k.1203071646776" id="5487985028841904387">
-      <property name="virtualPackage" nameId="tpck.1193676396447" value="Actions" />
-      <property name="name" nameId="tpck.1169194664001" value="MoveConcepts" />
-      <property name="caption" nameId="tp4k.1205250923097" value="Move Concepts" />
-      <property name="outsideCommandExecution" nameId="tp4k.1211298967294" value="true" />
     </node>
     <node type="v54s.ExtensionDeclaration" typeId="v54s.3729007189729192404" id="7972144475523791621">
       <link role="extensionPoint" roleId="v54s.3729007189729192405" targetNodeId="tpcc.7972144475523726200" resolveInfo="NodeRenamer" />
@@ -1246,22 +1246,22 @@
     <node role="shortcutChange" roleId="tp4k.1562714432501166199" type="tp4k.SimpleShortcutChange" typeId="tp4k.1562714432501166198" id="5487985028841903362">
       <link role="action" roleId="tp4k.6193305307616734326" targetNodeId="5487985028841904101" resolveInfo="RenameConcept" />
       <node role="keystroke" roleId="tp4k.1562714432501166206" type="tp4k.KeyMapKeystroke" typeId="tp4k.1207318242772" id="5487985028841903363">
+        <property name="keycode" nameId="tp4k.1207318242774" value="VK_F6" />
         <property name="modifiers" nameId="tp4k.1207318242773" value="shift" />
-        <property name="keycode" nameId="tp4k.1207318242774" value="VK_F6" />
       </node>
     </node>
     <node role="shortcutChange" roleId="tp4k.1562714432501166199" type="tp4k.SimpleShortcutChange" typeId="tp4k.1562714432501166198" id="5487985028841903364">
       <link role="action" roleId="tp4k.6193305307616734326" targetNodeId="5487985028841904319" resolveInfo="RenameLink" />
       <node role="keystroke" roleId="tp4k.1562714432501166206" type="tp4k.KeyMapKeystroke" typeId="tp4k.1207318242772" id="5487985028841903365">
+        <property name="keycode" nameId="tp4k.1207318242774" value="VK_F6" />
         <property name="modifiers" nameId="tp4k.1207318242773" value="shift" />
-        <property name="keycode" nameId="tp4k.1207318242774" value="VK_F6" />
       </node>
     </node>
     <node role="shortcutChange" roleId="tp4k.1562714432501166199" type="tp4k.SimpleShortcutChange" typeId="tp4k.1562714432501166198" id="5487985028841903366">
       <link role="action" roleId="tp4k.6193305307616734326" targetNodeId="5487985028841904169" resolveInfo="RenameProperty" />
       <node role="keystroke" roleId="tp4k.1562714432501166206" type="tp4k.KeyMapKeystroke" typeId="tp4k.1207318242772" id="5487985028841903367">
+        <property name="keycode" nameId="tp4k.1207318242774" value="VK_F6" />
         <property name="modifiers" nameId="tp4k.1207318242773" value="shift" />
-        <property name="keycode" nameId="tp4k.1207318242774" value="VK_F6" />
       </node>
     </node>
     <node role="shortcutChange" roleId="tp4k.1562714432501166199" type="tp4k.SimpleShortcutChange" typeId="tp4k.1562714432501166198" id="5487985028841903372">
@@ -1394,10 +1394,10 @@
                     <link role="classifier" roleId="tpee.1170346070688" targetNodeId="e2lb.~Runnable" resolveInfo="Runnable" />
                     <node role="visibility" roleId="tpee.1178549979242" type="tpee.PublicVisibility" typeId="tpee.1146644602865" id="1161420610164770348" />
                     <node role="method" roleId="tpee.1107880067339" type="tpee.InstanceMethodDeclaration" typeId="tpee.1068580123165" id="1161420610164770349">
+                      <property name="isDeprecated" nameId="tpee.1224848525476" value="false" />
                       <property name="isAbstract" nameId="tpee.1178608670077" value="false" />
                       <property name="name" nameId="tpck.1169194664001" value="run" />
                       <property name="isFinal" nameId="tpee.1181808852946" value="false" />
-                      <property name="isDeprecated" nameId="tpee.1224848525476" value="false" />
                       <node role="visibility" roleId="tpee.1178549979242" type="tpee.PublicVisibility" typeId="tpee.1146644602865" id="1161420610164770350" />
                       <node role="returnType" roleId="tpee.1068580123133" type="tpee.VoidType" typeId="tpee.1068581517677" id="1161420610164770351" />
                       <node role="body" roleId="tpee.1068580123135" type="tpee.StatementList" typeId="tpee.1068580123136" id="1161420610164770352">
@@ -1684,10 +1684,10 @@
                     <link role="baseMethodDeclaration" roleId="tpee.1068499141037" targetNodeId="e2lb.~Object%d&lt;init&gt;()" resolveInfo="Object" />
                     <node role="visibility" roleId="tpee.1178549979242" type="tpee.PublicVisibility" typeId="tpee.1146644602865" id="1161420610164734808" />
                     <node role="method" roleId="tpee.1107880067339" type="tpee.InstanceMethodDeclaration" typeId="tpee.1068580123165" id="1161420610164734809">
+                      <property name="isDeprecated" nameId="tpee.1224848525476" value="false" />
                       <property name="isAbstract" nameId="tpee.1178608670077" value="false" />
                       <property name="name" nameId="tpck.1169194664001" value="run" />
                       <property name="isFinal" nameId="tpee.1181808852946" value="false" />
-                      <property name="isDeprecated" nameId="tpee.1224848525476" value="false" />
                       <node role="visibility" roleId="tpee.1178549979242" type="tpee.PublicVisibility" typeId="tpee.1146644602865" id="1161420610164734810" />
                       <node role="returnType" roleId="tpee.1068580123133" type="tpee.VoidType" typeId="tpee.1068581517677" id="1161420610164734811" />
                       <node role="body" roleId="tpee.1068580123135" type="tpee.StatementList" typeId="tpee.1068580123136" id="1161420610164734812">
@@ -1884,10 +1884,10 @@
                     <link role="classifier" roleId="tpee.1170346070688" targetNodeId="e2lb.~Runnable" resolveInfo="Runnable" />
                     <node role="visibility" roleId="tpee.1178549979242" type="tpee.PublicVisibility" typeId="tpee.1146644602865" id="8139782154295720685" />
                     <node role="method" roleId="tpee.1107880067339" type="tpee.InstanceMethodDeclaration" typeId="tpee.1068580123165" id="8139782154295720686">
+                      <property name="isDeprecated" nameId="tpee.1224848525476" value="false" />
                       <property name="isAbstract" nameId="tpee.1178608670077" value="false" />
                       <property name="name" nameId="tpck.1169194664001" value="run" />
                       <property name="isFinal" nameId="tpee.1181808852946" value="false" />
-                      <property name="isDeprecated" nameId="tpee.1224848525476" value="false" />
                       <node role="visibility" roleId="tpee.1178549979242" type="tpee.PublicVisibility" typeId="tpee.1146644602865" id="8139782154295720687" />
                       <node role="returnType" roleId="tpee.1068580123133" type="tpee.VoidType" typeId="tpee.1068581517677" id="8139782154295720688" />
                       <node role="body" roleId="tpee.1068580123135" type="tpee.StatementList" typeId="tpee.1068580123136" id="8139782154295720689">
@@ -2182,8 +2182,8 @@
         </node>
         <node role="statement" roleId="tpee.1068581517665" type="tpee.LocalVariableDeclarationStatement" typeId="tpee.1068581242864" id="1161420610164842366">
           <node role="localVariableDeclaration" roleId="tpee.1068581242865" type="tpee.LocalVariableDeclaration" typeId="tpee.1068581242863" id="1161420610164842367">
+            <property name="name" nameId="tpck.1169194664001" value="merge" />
             <property name="isFinal" nameId="tpee.1176718929932" value="true" />
-            <property name="name" nameId="tpck.1169194664001" value="merge" />
             <node role="type" roleId="tpee.5680397130376446158" type="tpee.ClassifierType" typeId="tpee.1107535904670" id="1161420610164842369">
               <link role="classifier" roleId="tpee.1107535924139" targetNodeId="e2lb.~Boolean" resolveInfo="Boolean" />
             </node>
@@ -2208,10 +2208,10 @@
                     <link role="baseMethodDeclaration" roleId="tpee.1068499141037" targetNodeId="e2lb.~Object%d&lt;init&gt;()" resolveInfo="Object" />
                     <node role="visibility" roleId="tpee.1178549979242" type="tpee.PublicVisibility" typeId="tpee.1146644602865" id="1161420610164770445" />
                     <node role="method" roleId="tpee.1107880067339" type="tpee.InstanceMethodDeclaration" typeId="tpee.1068580123165" id="1161420610164770446">
+                      <property name="isDeprecated" nameId="tpee.1224848525476" value="false" />
                       <property name="isAbstract" nameId="tpee.1178608670077" value="false" />
                       <property name="name" nameId="tpck.1169194664001" value="run" />
                       <property name="isFinal" nameId="tpee.1181808852946" value="false" />
-                      <property name="isDeprecated" nameId="tpee.1224848525476" value="false" />
                       <node role="visibility" roleId="tpee.1178549979242" type="tpee.PublicVisibility" typeId="tpee.1146644602865" id="1161420610164770447" />
                       <node role="returnType" roleId="tpee.1068580123133" type="tpee.VoidType" typeId="tpee.1068581517677" id="1161420610164770448" />
                       <node role="body" roleId="tpee.1068580123135" type="tpee.StatementList" typeId="tpee.1068580123136" id="1161420610164770449">
@@ -2450,10 +2450,10 @@
                     <link role="baseMethodDeclaration" roleId="tpee.1068499141037" targetNodeId="e2lb.~Object%d&lt;init&gt;()" resolveInfo="Object" />
                     <node role="visibility" roleId="tpee.1178549979242" type="tpee.PublicVisibility" typeId="tpee.1146644602865" id="1161420610164734755" />
                     <node role="method" roleId="tpee.1107880067339" type="tpee.InstanceMethodDeclaration" typeId="tpee.1068580123165" id="1161420610164734756">
+                      <property name="isDeprecated" nameId="tpee.1224848525476" value="false" />
                       <property name="isAbstract" nameId="tpee.1178608670077" value="false" />
                       <property name="name" nameId="tpck.1169194664001" value="run" />
                       <property name="isFinal" nameId="tpee.1181808852946" value="false" />
-                      <property name="isDeprecated" nameId="tpee.1224848525476" value="false" />
                       <node role="visibility" roleId="tpee.1178549979242" type="tpee.PublicVisibility" typeId="tpee.1146644602865" id="1161420610164734757" />
                       <node role="returnType" roleId="tpee.1068580123133" type="tpee.VoidType" typeId="tpee.1068581517677" id="1161420610164734758" />
                       <node role="body" roleId="tpee.1068580123135" type="tpee.StatementList" typeId="tpee.1068580123136" id="1161420610164734759">
@@ -2471,13 +2471,8 @@
                                     <node role="operand" roleId="tpee.1197027771414" type="tp4f.ThisClassifierExpression" typeId="tp4f.1205752633985" id="5272546517257910963">
                                       <link role="classifier" roleId="tp4f.1218736638915" targetNodeId="5487985028841904319" resolveInfo="RenameLink" />
                                     </node>
-<<<<<<< HEAD
-                                    <node role="operation" roleId="tpee.1197027833540" type="tp4k.ActionParameterReferenceOperation" typeId="tp4k.1206092561075" id="2522309100156874651">
-                                      <link role="member" roleId="tp4f.1205756909548" targetNodeId="5487985028841904320" resolveInfo="target" />
-=======
                                     <node role="operation" roleId="tpee.1197027833540" type="tp4k.ActionParameterReferenceOperation" typeId="tp4k.1206092561075" id="5272546517257910964">
                                       <link role="member" roleId="tp4f.1205756909548" targetNodeId="5487985028841904170" resolveInfo="target" />
->>>>>>> dfc222c7
                                     </node>
                                   </node>
                                   <node role="type" roleId="tpee.1070534934091" type="tpee.ClassifierType" typeId="tpee.1107535904670" id="5272546517257910965">
@@ -2920,10 +2915,10 @@
                     <link role="baseMethodDeclaration" roleId="tpee.1068499141037" targetNodeId="e2lb.~Object%d&lt;init&gt;()" resolveInfo="Object" />
                     <node role="visibility" roleId="tpee.1178549979242" type="tpee.PublicVisibility" typeId="tpee.1146644602865" id="1161420610164770522" />
                     <node role="method" roleId="tpee.1107880067339" type="tpee.InstanceMethodDeclaration" typeId="tpee.1068580123165" id="1161420610164770523">
+                      <property name="isDeprecated" nameId="tpee.1224848525476" value="false" />
                       <property name="isAbstract" nameId="tpee.1178608670077" value="false" />
                       <property name="name" nameId="tpck.1169194664001" value="run" />
                       <property name="isFinal" nameId="tpee.1181808852946" value="false" />
-                      <property name="isDeprecated" nameId="tpee.1224848525476" value="false" />
                       <node role="visibility" roleId="tpee.1178549979242" type="tpee.PublicVisibility" typeId="tpee.1146644602865" id="1161420610164770524" />
                       <node role="returnType" roleId="tpee.1068580123133" type="tpee.VoidType" typeId="tpee.1068581517677" id="1161420610164770525" />
                       <node role="body" roleId="tpee.1068580123135" type="tpee.StatementList" typeId="tpee.1068580123136" id="1161420610164770526">
@@ -3137,10 +3132,10 @@
                     <link role="baseMethodDeclaration" roleId="tpee.1068499141037" targetNodeId="e2lb.~Object%d&lt;init&gt;()" resolveInfo="Object" />
                     <node role="visibility" roleId="tpee.1178549979242" type="tpee.PublicVisibility" typeId="tpee.1146644602865" id="1161420610164880780" />
                     <node role="method" roleId="tpee.1107880067339" type="tpee.InstanceMethodDeclaration" typeId="tpee.1068580123165" id="1161420610164880781">
+                      <property name="isDeprecated" nameId="tpee.1224848525476" value="false" />
                       <property name="isAbstract" nameId="tpee.1178608670077" value="false" />
                       <property name="name" nameId="tpck.1169194664001" value="run" />
                       <property name="isFinal" nameId="tpee.1181808852946" value="false" />
-                      <property name="isDeprecated" nameId="tpee.1224848525476" value="false" />
                       <node role="visibility" roleId="tpee.1178549979242" type="tpee.PublicVisibility" typeId="tpee.1146644602865" id="1161420610164880782" />
                       <node role="returnType" roleId="tpee.1068580123133" type="tpee.VoidType" typeId="tpee.1068581517677" id="1161420610164880783" />
                       <node role="body" roleId="tpee.1068580123135" type="tpee.StatementList" typeId="tpee.1068580123136" id="1161420610164880784">
@@ -3249,8 +3244,8 @@
                         <node role="statement" roleId="tpee.1068581517665" type="tpee.Statement" typeId="tpee.1068580123157" id="1161420610164881190" />
                         <node role="statement" roleId="tpee.1068581517665" type="tpee.LocalVariableDeclarationStatement" typeId="tpee.1068581242864" id="7972144475523810223">
                           <node role="localVariableDeclaration" roleId="tpee.1068581242865" type="tpee.LocalVariableDeclaration" typeId="tpee.1068581242863" id="7972144475523810224">
+                            <property name="name" nameId="tpck.1169194664001" value="refactoringContext" />
                             <property name="isFinal" nameId="tpee.1176718929932" value="true" />
-                            <property name="name" nameId="tpck.1169194664001" value="refactoringContext" />
                             <node role="type" roleId="tpee.5680397130376446158" type="tpee.ClassifierType" typeId="tpee.1107535904670" id="2630603470921057387">
                               <link role="classifier" roleId="tpee.1107535924139" targetNodeId="ge2m.4792031542972811415" resolveInfo="RefactoringContext" />
                             </node>
