--- conflicted
+++ resolved
@@ -13,12 +13,6 @@
     <generator generatorUID="jetbrains.mps.lang.structure#1170324972255" uuid="b8e4beec-8383-4fb9-b0bb-9d1c9c159cfc">
       <models>
         <modelRoot path="${language_descriptor}/generator_new" />
-        <modelRoot path="${language_descriptor}/classes_gen">
-          <manager moduleId="f3061a53-9226-4cc5-a443-f952ceaf5816" className="jetbrains.mps.baseLanguage.stubs.JavaStubs" />
-        </modelRoot>
-        <modelRoot path="${mps_home}/lib/guava-r06.jar">
-          <manager moduleId="f3061a53-9226-4cc5-a443-f952ceaf5816" className="jetbrains.mps.baseLanguage.stubs.JavaStubs" />
-        </modelRoot>
         <modelRoot path="${language_descriptor}/classes_gen">
           <manager moduleId="f3061a53-9226-4cc5-a443-f952ceaf5816" className="jetbrains.mps.baseLanguage.stubs.JavaStubs" />
         </modelRoot>
@@ -85,14 +79,8 @@
     <dependency reexport="false">1ed103c3-3aa6-49b7-9c21-6765ee11f224(MPS.Editor)</dependency>
     <dependency reexport="false">86441d7a-e194-42da-81a5-2161ec62a379(MPS.Workbench)</dependency>
     <dependency reexport="false">37a3367b-1fb2-44d8-aa6b-18075e74e003(MPS.Classpath)</dependency>
-<<<<<<< HEAD
-    <dependency reexport="false">86441d7a-e194-42da-81a5-2161ec62a379(MPS.Workbench)</dependency>
-    <dependency reexport="false">6354ebe7-c22a-4a0f-ac54-50b52ab9b065(JDK)</dependency>
+    <dependency reexport="false">2d3c70e9-aab2-4870-8d8d-6036800e4103(jetbrains.mps.kernel)</dependency>
     <dependency reexport="false">ceab5195-25ea-4f22-9b92-103b95ca8c0c(jetbrains.mps.lang.core)</dependency>
-    <dependency reexport="false">86441d7a-e194-42da-81a5-2161ec62a379(MPS.Workbench)</dependency>
-=======
-    <dependency reexport="false">2d3c70e9-aab2-4870-8d8d-6036800e4103(jetbrains.mps.kernel)</dependency>
->>>>>>> fd0e22a8
   </dependencies>
   <usedLanguages>
     <usedLanguage>fd392034-7849-419d-9071-12563d152375(jetbrains.mps.baseLanguage.closures)</usedLanguage>
