--- conflicted
+++ resolved
@@ -1915,10 +1915,10 @@
   </root>
   <root type="tpee.ClassConcept" typeId="tpee.1068390468198" id="5088050568745284902" nodeInfo="ig">
     <property name="name" nameId="tpck.1169194664001" value="StructureAspectDescriptor" />
+    <node role="member" roleId="tpee.5375687026011219971" type="tpee.PlaceholderMember" typeId="tpee.1465982738277781862" id="5466719438542954332" nodeInfo="ngu" />
     <node role="superclass" roleId="tpee.1165602531693" type="tpee.ClassifierType" typeId="tpee.1107535904670" id="8004994436899937639" nodeInfo="in">
       <link role="classifier" roleId="tpee.1107535924139" targetNodeId="fwv2.~BaseStructureAspectDescriptor" resolveInfo="BaseStructureAspectDescriptor" />
     </node>
-    <node role="member" roleId="tpee.5375687026011219971" type="tpee.PlaceholderMember" typeId="tpee.1465982738277781862" id="5466719438542954332" nodeInfo="ngu" />
     <node role="member" roleId="tpee.5375687026011219971" type="tpee.FieldDeclaration" typeId="tpee.1068390468200" id="2318347719271983309" nodeInfo="igu">
       <property name="isVolatile" nameId="tpee.1240249534625" value="false" />
       <property name="isTransient" nameId="tpee.8606350594693632173" value="false" />
@@ -2328,208 +2328,6 @@
                       </node>
                     </node>
                     <node role="operand" roleId="tpee.1197027771414" type="tpee.DotExpression" typeId="tpee.1197027756228" id="5096292688183698373" nodeInfo="nn">
-                      <node role="operation" roleId="tpee.1197027833540" type="tpee.InstanceMethodCallOperation" typeId="tpee.1202948039474" id="5096292688183698374" nodeInfo="nn">
-                        <link role="baseMethodDeclaration" roleId="tpee.1068499141037" targetNodeId="qgg.~ConceptDescriptorBuilder%dchildren(java%dlang%dString[],boolean[])%cjetbrains%dmps%dsmodel%druntime%dimpl%dConceptDescriptorBuilder" resolveInfo="children" />
-                        <node role="smodelAttribute" roleId="tpck.5169995583184591170" type="tpf8.IfMacro" typeId="tpf8.1118773211870" id="5096292688183698375" nodeInfo="nn">
-                          <node role="conditionFunction" roleId="tpf8.1167945861827" type="tpf8.IfMacro_Condition" typeId="tpf8.1167945743726" id="5096292688183698376" nodeInfo="nn">
-                            <node role="body" roleId="tpee.1137022507850" type="tpee.StatementList" typeId="tpee.1068580123136" id="5096292688183698377" nodeInfo="sn">
-                              <node role="statement" roleId="tpee.1068581517665" type="tpee.ExpressionStatement" typeId="tpee.1068580123155" id="5096292688183698378" nodeInfo="nn">
-                                <node role="expression" roleId="tpee.1068580123156" type="tpee.DotExpression" typeId="tpee.1197027756228" id="5096292688183698379" nodeInfo="nn">
-                                  <node role="operation" roleId="tpee.1197027833540" type="tp2q.AnyOperation" typeId="tp2q.1235566554328" id="5096292688183698380" nodeInfo="nn">
-                                    <node role="closure" roleId="tp2q.1204796294226" type="tp2c.ClosureLiteral" typeId="tp2c.1199569711397" id="5096292688183698381" nodeInfo="nn">
-                                      <node role="body" roleId="tp2c.1199569916463" type="tpee.StatementList" typeId="tpee.1068580123136" id="5096292688183698382" nodeInfo="sn">
-                                        <node role="statement" roleId="tpee.1068581517665" type="tpee.ExpressionStatement" typeId="tpee.1068580123155" id="5096292688183698383" nodeInfo="nn">
-                                          <node role="expression" roleId="tpee.1068580123156" type="tpee.DotExpression" typeId="tpee.1197027756228" id="5096292688183698384" nodeInfo="nn">
-                                            <node role="operation" roleId="tpee.1197027833540" type="tp25.Property_HasValue_Enum" typeId="tp25.1146171026731" id="5096292688183698385" nodeInfo="nn">
-                                              <node role="value" roleId="tp25.1146171026732" type="tp25.EnumMemberReference" typeId="tp25.1138676077309" id="5096292688183698386" nodeInfo="nn">
-                                                <link role="enumMember" roleId="tp25.1138676095763" targetNodeId="tpce.1084199179705" />
-                                              </node>
-                                            </node>
-                                            <node role="operand" roleId="tpee.1197027771414" type="tpee.DotExpression" typeId="tpee.1197027756228" id="5096292688183698387" nodeInfo="nn">
-                                              <node role="operand" roleId="tpee.1197027771414" type="tpee.VariableReference" typeId="tpee.1068498886296" id="5096292688183698388" nodeInfo="nn">
-                                                <link role="variableDeclaration" roleId="tpee.1068581517664" targetNodeId="5096292688183698390" resolveInfo="it" />
-                                              </node>
-                                              <node role="operation" roleId="tpee.1197027833540" type="tp25.SPropertyAccess" typeId="tp25.1138056022639" id="5096292688183698389" nodeInfo="nn">
-                                                <link role="property" roleId="tp25.1138056395725" targetNodeId="tpce.1071599937831" resolveInfo="metaClass" />
-                                              </node>
-                                            </node>
-                                          </node>
-                                        </node>
-                                      </node>
-                                      <node role="parameter" roleId="tp2c.1199569906740" type="tp2q.SmartClosureParameterDeclaration" typeId="tp2q.1203518072036" id="5096292688183698390" nodeInfo="ig">
-                                        <property name="name" nameId="tpck.1169194664001" value="it" />
-                                        <node role="type" roleId="tpee.5680397130376446158" type="tpee.UndefinedType" typeId="tpee.4836112446988635817" id="5096292688183698391" nodeInfo="in" />
-                                      </node>
-                                    </node>
-                                  </node>
-                                  <node role="operand" roleId="tpee.1197027771414" type="tpee.DotExpression" typeId="tpee.1197027756228" id="5096292688183698392" nodeInfo="nn">
-                                    <node role="operand" roleId="tpee.1197027771414" type="tpf8.TemplateFunctionParameter_sourceNode" typeId="tpf8.1167169188348" id="5096292688183698393" nodeInfo="nn" />
-                                    <node role="operation" roleId="tpee.1197027833540" type="tp25.SLinkListAccess" typeId="tp25.1138056282393" id="5096292688183698394" nodeInfo="nn">
-                                      <link role="link" roleId="tp25.1138056546658" targetNodeId="tpce.1071489727083" />
-                                    </node>
-                                  </node>
-                                </node>
-                              </node>
-                            </node>
-                          </node>
-                        </node>
-                        <node role="actualArgument" roleId="tpee.1068499141038" type="tpee.GenericNewExpression" typeId="tpee.1145552977093" id="5096292688183698395" nodeInfo="nn">
-                          <node role="creator" roleId="tpee.1145553007750" type="tpee.ArrayCreatorWithInitializer" typeId="tpee.1154542696413" id="5096292688183698396" nodeInfo="nn">
-                            <node role="componentType" roleId="tpee.1154542793668" type="tpee.StringType" typeId="tpee.1225271177708" id="5096292688183698397" nodeInfo="in" />
-                            <node role="initValue" roleId="tpee.1154542803372" type="tpee.StringLiteral" typeId="tpee.1070475926800" id="5096292688183698398" nodeInfo="nn">
-                              <property name="value" nameId="tpee.1070475926801" value="childName" />
-                              <node role="smodelAttribute" roleId="tpck.5169995583184591170" type="tpf8.LoopMacro" typeId="tpf8.1118786554307" id="5096292688183698399" nodeInfo="nn">
-                                <node role="sourceNodesQuery" roleId="tpf8.1167952069335" type="tpf8.SourceSubstituteMacro_SourceNodesQuery" typeId="tpf8.1167951910403" id="5096292688183698400" nodeInfo="nn">
-                                  <node role="body" roleId="tpee.1137022507850" type="tpee.StatementList" typeId="tpee.1068580123136" id="5096292688183698401" nodeInfo="sn">
-                                    <node role="statement" roleId="tpee.1068581517665" type="tpee.ExpressionStatement" typeId="tpee.1068580123155" id="5096292688183698402" nodeInfo="nn">
-                                      <node role="expression" roleId="tpee.1068580123156" type="tpee.DotExpression" typeId="tpee.1197027756228" id="5096292688183698403" nodeInfo="nn">
-                                        <node role="operand" roleId="tpee.1197027771414" type="tpee.DotExpression" typeId="tpee.1197027756228" id="5096292688183698404" nodeInfo="nn">
-                                          <node role="operand" roleId="tpee.1197027771414" type="tpf8.TemplateFunctionParameter_sourceNode" typeId="tpf8.1167169188348" id="5096292688183698405" nodeInfo="nn" />
-                                          <node role="operation" roleId="tpee.1197027833540" type="tp25.SLinkListAccess" typeId="tp25.1138056282393" id="5096292688183698406" nodeInfo="nn">
-                                            <link role="link" roleId="tp25.1138056546658" targetNodeId="tpce.1071489727083" />
-                                          </node>
-                                        </node>
-                                        <node role="operation" roleId="tpee.1197027833540" type="tp2q.WhereOperation" typeId="tp2q.1202120902084" id="5096292688183698407" nodeInfo="nn">
-                                          <node role="closure" roleId="tp2q.1204796294226" type="tp2c.ClosureLiteral" typeId="tp2c.1199569711397" id="5096292688183698408" nodeInfo="nn">
-                                            <node role="body" roleId="tp2c.1199569916463" type="tpee.StatementList" typeId="tpee.1068580123136" id="5096292688183698409" nodeInfo="sn">
-                                              <node role="statement" roleId="tpee.1068581517665" type="tpee.ExpressionStatement" typeId="tpee.1068580123155" id="5096292688183698410" nodeInfo="nn">
-                                                <node role="expression" roleId="tpee.1068580123156" type="tpee.DotExpression" typeId="tpee.1197027756228" id="5096292688183698411" nodeInfo="nn">
-                                                  <node role="operation" roleId="tpee.1197027833540" type="tp25.Property_HasValue_Enum" typeId="tp25.1146171026731" id="5096292688183698412" nodeInfo="nn">
-                                                    <node role="value" roleId="tp25.1146171026732" type="tp25.EnumMemberReference" typeId="tp25.1138676077309" id="5096292688183698413" nodeInfo="nn">
-                                                      <link role="enumMember" roleId="tp25.1138676095763" targetNodeId="tpce.1084199179705" />
-                                                    </node>
-                                                  </node>
-                                                  <node role="operand" roleId="tpee.1197027771414" type="tpee.DotExpression" typeId="tpee.1197027756228" id="5096292688183698414" nodeInfo="nn">
-                                                    <node role="operand" roleId="tpee.1197027771414" type="tpee.VariableReference" typeId="tpee.1068498886296" id="5096292688183698415" nodeInfo="nn">
-                                                      <link role="variableDeclaration" roleId="tpee.1068581517664" targetNodeId="5096292688183698417" resolveInfo="it" />
-                                                    </node>
-                                                    <node role="operation" roleId="tpee.1197027833540" type="tp25.SPropertyAccess" typeId="tp25.1138056022639" id="5096292688183698416" nodeInfo="nn">
-                                                      <link role="property" roleId="tp25.1138056395725" targetNodeId="tpce.1071599937831" resolveInfo="metaClass" />
-                                                    </node>
-                                                  </node>
-                                                </node>
-                                              </node>
-                                            </node>
-                                            <node role="parameter" roleId="tp2c.1199569906740" type="tp2q.SmartClosureParameterDeclaration" typeId="tp2q.1203518072036" id="5096292688183698417" nodeInfo="ig">
-                                              <property name="name" nameId="tpck.1169194664001" value="it" />
-                                              <node role="type" roleId="tpee.5680397130376446158" type="tpee.UndefinedType" typeId="tpee.4836112446988635817" id="5096292688183698418" nodeInfo="in" />
-                                            </node>
-                                          </node>
-                                        </node>
-                                      </node>
-                                    </node>
-                                  </node>
-                                </node>
-                              </node>
-                              <node role="smodelAttribute" roleId="tpck.5169995583184591170" type="tpf8.PropertyMacro" typeId="tpf8.1087833241328" id="5096292688183698419" nodeInfo="nn">
-                                <property name="propertyName" nameId="tpck.1757699476691236117" value="value" />
-                                <node role="propertyValueFunction" roleId="tpf8.1167756362303" type="tpf8.PropertyMacro_GetPropertyValue" typeId="tpf8.1167756080639" id="5096292688183698420" nodeInfo="nn">
-                                  <node role="body" roleId="tpee.1137022507850" type="tpee.StatementList" typeId="tpee.1068580123136" id="5096292688183698421" nodeInfo="sn">
-                                    <node role="statement" roleId="tpee.1068581517665" type="tpee.ExpressionStatement" typeId="tpee.1068580123155" id="5096292688183698422" nodeInfo="nn">
-                                      <node role="expression" roleId="tpee.1068580123156" type="tpee.DotExpression" typeId="tpee.1197027756228" id="5096292688183698423" nodeInfo="nn">
-                                        <node role="operation" roleId="tpee.1197027833540" type="tp25.SPropertyAccess" typeId="tp25.1138056022639" id="5096292688183698424" nodeInfo="nn">
-                                          <link role="property" roleId="tp25.1138056395725" targetNodeId="tpce.1071599776563" resolveInfo="role" />
-                                        </node>
-                                        <node role="operand" roleId="tpee.1197027771414" type="tpf8.TemplateFunctionParameter_sourceNode" typeId="tpf8.1167169188348" id="5096292688183698425" nodeInfo="nn" />
-                                      </node>
-                                    </node>
-                                  </node>
-                                </node>
-                              </node>
-                            </node>
-                          </node>
-                        </node>
-                        <node role="actualArgument" roleId="tpee.1068499141038" type="tpee.GenericNewExpression" typeId="tpee.1145552977093" id="5096292688183698426" nodeInfo="nn">
-                          <node role="creator" roleId="tpee.1145553007750" type="tpee.ArrayCreatorWithInitializer" typeId="tpee.1154542696413" id="5096292688183698427" nodeInfo="nn">
-                            <node role="componentType" roleId="tpee.1154542793668" type="tpee.BooleanType" typeId="tpee.1070534644030" id="5096292688183698428" nodeInfo="in" />
-                            <node role="initValue" roleId="tpee.1154542803372" type="tpee.BooleanConstant" typeId="tpee.1068580123137" id="5096292688183698429" nodeInfo="nn">
-                              <property name="value" nameId="tpee.1068580123138" value="false" />
-                              <node role="smodelAttribute" roleId="tpck.5169995583184591170" type="tpf8.LoopMacro" typeId="tpf8.1118786554307" id="5096292688183698430" nodeInfo="nn">
-                                <node role="sourceNodesQuery" roleId="tpf8.1167952069335" type="tpf8.SourceSubstituteMacro_SourceNodesQuery" typeId="tpf8.1167951910403" id="5096292688183698431" nodeInfo="nn">
-                                  <node role="body" roleId="tpee.1137022507850" type="tpee.StatementList" typeId="tpee.1068580123136" id="5096292688183698432" nodeInfo="sn">
-                                    <node role="statement" roleId="tpee.1068581517665" type="tpee.ExpressionStatement" typeId="tpee.1068580123155" id="5096292688183698433" nodeInfo="nn">
-                                      <node role="expression" roleId="tpee.1068580123156" type="tpee.DotExpression" typeId="tpee.1197027756228" id="5096292688183698434" nodeInfo="nn">
-                                        <node role="operand" roleId="tpee.1197027771414" type="tpee.DotExpression" typeId="tpee.1197027756228" id="5096292688183698435" nodeInfo="nn">
-                                          <node role="operand" roleId="tpee.1197027771414" type="tpf8.TemplateFunctionParameter_sourceNode" typeId="tpf8.1167169188348" id="5096292688183698436" nodeInfo="nn" />
-                                          <node role="operation" roleId="tpee.1197027833540" type="tp25.SLinkListAccess" typeId="tp25.1138056282393" id="5096292688183698437" nodeInfo="nn">
-                                            <link role="link" roleId="tp25.1138056546658" targetNodeId="tpce.1071489727083" />
-                                          </node>
-                                        </node>
-                                        <node role="operation" roleId="tpee.1197027833540" type="tp2q.WhereOperation" typeId="tp2q.1202120902084" id="5096292688183698438" nodeInfo="nn">
-                                          <node role="closure" roleId="tp2q.1204796294226" type="tp2c.ClosureLiteral" typeId="tp2c.1199569711397" id="5096292688183698439" nodeInfo="nn">
-                                            <node role="body" roleId="tp2c.1199569916463" type="tpee.StatementList" typeId="tpee.1068580123136" id="5096292688183698440" nodeInfo="sn">
-                                              <node role="statement" roleId="tpee.1068581517665" type="tpee.ExpressionStatement" typeId="tpee.1068580123155" id="5096292688183698441" nodeInfo="nn">
-                                                <node role="expression" roleId="tpee.1068580123156" type="tpee.DotExpression" typeId="tpee.1197027756228" id="5096292688183698442" nodeInfo="nn">
-                                                  <node role="operation" roleId="tpee.1197027833540" type="tp25.Property_HasValue_Enum" typeId="tp25.1146171026731" id="5096292688183698443" nodeInfo="nn">
-                                                    <node role="value" roleId="tp25.1146171026732" type="tp25.EnumMemberReference" typeId="tp25.1138676077309" id="5096292688183698444" nodeInfo="nn">
-                                                      <link role="enumMember" roleId="tp25.1138676095763" targetNodeId="tpce.1084199179705" />
-                                                    </node>
-                                                  </node>
-                                                  <node role="operand" roleId="tpee.1197027771414" type="tpee.DotExpression" typeId="tpee.1197027756228" id="5096292688183698445" nodeInfo="nn">
-                                                    <node role="operand" roleId="tpee.1197027771414" type="tpee.VariableReference" typeId="tpee.1068498886296" id="5096292688183698446" nodeInfo="nn">
-                                                      <link role="variableDeclaration" roleId="tpee.1068581517664" targetNodeId="5096292688183698448" resolveInfo="it" />
-                                                    </node>
-                                                    <node role="operation" roleId="tpee.1197027833540" type="tp25.SPropertyAccess" typeId="tp25.1138056022639" id="5096292688183698447" nodeInfo="nn">
-                                                      <link role="property" roleId="tp25.1138056395725" targetNodeId="tpce.1071599937831" resolveInfo="metaClass" />
-                                                    </node>
-                                                  </node>
-                                                </node>
-                                              </node>
-                                            </node>
-                                            <node role="parameter" roleId="tp2c.1199569906740" type="tp2q.SmartClosureParameterDeclaration" typeId="tp2q.1203518072036" id="5096292688183698448" nodeInfo="ig">
-                                              <property name="name" nameId="tpck.1169194664001" value="it" />
-                                              <node role="type" roleId="tpee.5680397130376446158" type="tpee.UndefinedType" typeId="tpee.4836112446988635817" id="5096292688183698449" nodeInfo="in" />
-                                            </node>
-                                          </node>
-                                        </node>
-                                      </node>
-                                    </node>
-                                  </node>
-                                </node>
-                              </node>
-                              <node role="smodelAttribute" roleId="tpck.5169995583184591170" type="tpf8.PropertyMacro" typeId="tpf8.1087833241328" id="5096292688183698450" nodeInfo="nn">
-                                <property name="propertyName" nameId="tpck.1757699476691236117" value="value" />
-                                <node role="propertyValueFunction" roleId="tpf8.1167756362303" type="tpf8.PropertyMacro_GetPropertyValue" typeId="tpf8.1167756080639" id="5096292688183698451" nodeInfo="nn">
-                                  <node role="body" roleId="tpee.1137022507850" type="tpee.StatementList" typeId="tpee.1068580123136" id="5096292688183698452" nodeInfo="sn">
-                                    <node role="statement" roleId="tpee.1068581517665" type="tpee.ExpressionStatement" typeId="tpee.1068580123155" id="5096292688183698453" nodeInfo="nn">
-                                      <node role="expression" roleId="tpee.1068580123156" type="tpee.OrExpression" typeId="tpee.1080223426719" id="5096292688183698454" nodeInfo="nn">
-                                        <node role="leftExpression" roleId="tpee.1081773367580" type="tpee.DotExpression" typeId="tpee.1197027756228" id="5096292688183698455" nodeInfo="nn">
-                                          <node role="operation" roleId="tpee.1197027833540" type="tpee.InstanceMethodCallOperation" typeId="tpee.1202948039474" id="5096292688183698456" nodeInfo="nn">
-                                            <link role="baseMethodDeclaration" roleId="tpee.1068499141037" targetNodeId="e2lb.~String%dequals(java%dlang%dObject)%cboolean" resolveInfo="equals" />
-                                            <node role="actualArgument" roleId="tpee.1068499141038" type="tpee.StringLiteral" typeId="tpee.1070475926800" id="5096292688183698457" nodeInfo="nn">
-                                              <property name="value" nameId="tpee.1070475926801" value="0..n" />
-                                            </node>
-                                          </node>
-                                          <node role="operand" roleId="tpee.1197027771414" type="tpee.DotExpression" typeId="tpee.1197027756228" id="5096292688183698458" nodeInfo="nn">
-                                            <node role="operation" roleId="tpee.1197027833540" type="tp25.SPropertyAccess" typeId="tp25.1138056022639" id="5096292688183698459" nodeInfo="nn">
-                                              <link role="property" roleId="tp25.1138056395725" targetNodeId="tpce.1071599893252" resolveInfo="sourceCardinality" />
-                                            </node>
-                                            <node role="operand" roleId="tpee.1197027771414" type="tpf8.TemplateFunctionParameter_sourceNode" typeId="tpf8.1167169188348" id="5096292688183698460" nodeInfo="nn" />
-                                          </node>
-                                        </node>
-                                        <node role="rightExpression" roleId="tpee.1081773367579" type="tpee.DotExpression" typeId="tpee.1197027756228" id="5096292688183698461" nodeInfo="nn">
-                                          <node role="operation" roleId="tpee.1197027833540" type="tpee.InstanceMethodCallOperation" typeId="tpee.1202948039474" id="5096292688183698462" nodeInfo="nn">
-                                            <link role="baseMethodDeclaration" roleId="tpee.1068499141037" targetNodeId="e2lb.~String%dequals(java%dlang%dObject)%cboolean" resolveInfo="equals" />
-                                            <node role="actualArgument" roleId="tpee.1068499141038" type="tpee.StringLiteral" typeId="tpee.1070475926800" id="5096292688183698463" nodeInfo="nn">
-                                              <property name="value" nameId="tpee.1070475926801" value="1..n" />
-                                            </node>
-                                          </node>
-                                          <node role="operand" roleId="tpee.1197027771414" type="tpee.DotExpression" typeId="tpee.1197027756228" id="5096292688183698464" nodeInfo="nn">
-                                            <node role="operation" roleId="tpee.1197027833540" type="tp25.SPropertyAccess" typeId="tp25.1138056022639" id="5096292688183698465" nodeInfo="nn">
-                                              <link role="property" roleId="tp25.1138056395725" targetNodeId="tpce.1071599893252" resolveInfo="sourceCardinality" />
-                                            </node>
-                                            <node role="operand" roleId="tpee.1197027771414" type="tpf8.TemplateFunctionParameter_sourceNode" typeId="tpf8.1167169188348" id="5096292688183698466" nodeInfo="nn" />
-                                          </node>
-                                        </node>
-                                      </node>
-                                    </node>
-                                  </node>
-                                </node>
-                              </node>
-                            </node>
-                          </node>
-                        </node>
-                      </node>
                       <node role="operand" roleId="tpee.1197027771414" type="tpee.DotExpression" typeId="tpee.1197027756228" id="3002767456621097801" nodeInfo="nn">
                         <node role="operand" roleId="tpee.1197027771414" type="tpee.DotExpression" typeId="tpee.1197027756228" id="5096292688183698467" nodeInfo="nn">
                           <node role="operation" roleId="tpee.1197027833540" type="tpee.InstanceMethodCallOperation" typeId="tpee.1202948039474" id="5096292688183698468" nodeInfo="nn">
@@ -3488,6 +3286,208 @@
                           </node>
                         </node>
                       </node>
+                      <node role="operation" roleId="tpee.1197027833540" type="tpee.InstanceMethodCallOperation" typeId="tpee.1202948039474" id="5096292688183698374" nodeInfo="nn">
+                        <link role="baseMethodDeclaration" roleId="tpee.1068499141037" targetNodeId="qgg.~ConceptDescriptorBuilder%dchildren(java%dlang%dString[],boolean[])%cjetbrains%dmps%dsmodel%druntime%dimpl%dConceptDescriptorBuilder" resolveInfo="children" />
+                        <node role="smodelAttribute" roleId="tpck.5169995583184591170" type="tpf8.IfMacro" typeId="tpf8.1118773211870" id="5096292688183698375" nodeInfo="nn">
+                          <node role="conditionFunction" roleId="tpf8.1167945861827" type="tpf8.IfMacro_Condition" typeId="tpf8.1167945743726" id="5096292688183698376" nodeInfo="nn">
+                            <node role="body" roleId="tpee.1137022507850" type="tpee.StatementList" typeId="tpee.1068580123136" id="5096292688183698377" nodeInfo="sn">
+                              <node role="statement" roleId="tpee.1068581517665" type="tpee.ExpressionStatement" typeId="tpee.1068580123155" id="5096292688183698378" nodeInfo="nn">
+                                <node role="expression" roleId="tpee.1068580123156" type="tpee.DotExpression" typeId="tpee.1197027756228" id="5096292688183698379" nodeInfo="nn">
+                                  <node role="operation" roleId="tpee.1197027833540" type="tp2q.AnyOperation" typeId="tp2q.1235566554328" id="5096292688183698380" nodeInfo="nn">
+                                    <node role="closure" roleId="tp2q.1204796294226" type="tp2c.ClosureLiteral" typeId="tp2c.1199569711397" id="5096292688183698381" nodeInfo="nn">
+                                      <node role="body" roleId="tp2c.1199569916463" type="tpee.StatementList" typeId="tpee.1068580123136" id="5096292688183698382" nodeInfo="sn">
+                                        <node role="statement" roleId="tpee.1068581517665" type="tpee.ExpressionStatement" typeId="tpee.1068580123155" id="5096292688183698383" nodeInfo="nn">
+                                          <node role="expression" roleId="tpee.1068580123156" type="tpee.DotExpression" typeId="tpee.1197027756228" id="5096292688183698384" nodeInfo="nn">
+                                            <node role="operation" roleId="tpee.1197027833540" type="tp25.Property_HasValue_Enum" typeId="tp25.1146171026731" id="5096292688183698385" nodeInfo="nn">
+                                              <node role="value" roleId="tp25.1146171026732" type="tp25.EnumMemberReference" typeId="tp25.1138676077309" id="5096292688183698386" nodeInfo="nn">
+                                                <link role="enumMember" roleId="tp25.1138676095763" targetNodeId="tpce.1084199179705" />
+                                              </node>
+                                            </node>
+                                            <node role="operand" roleId="tpee.1197027771414" type="tpee.DotExpression" typeId="tpee.1197027756228" id="5096292688183698387" nodeInfo="nn">
+                                              <node role="operand" roleId="tpee.1197027771414" type="tpee.VariableReference" typeId="tpee.1068498886296" id="5096292688183698388" nodeInfo="nn">
+                                                <link role="variableDeclaration" roleId="tpee.1068581517664" targetNodeId="5096292688183698390" resolveInfo="it" />
+                                              </node>
+                                              <node role="operation" roleId="tpee.1197027833540" type="tp25.SPropertyAccess" typeId="tp25.1138056022639" id="5096292688183698389" nodeInfo="nn">
+                                                <link role="property" roleId="tp25.1138056395725" targetNodeId="tpce.1071599937831" resolveInfo="metaClass" />
+                                              </node>
+                                            </node>
+                                          </node>
+                                        </node>
+                                      </node>
+                                      <node role="parameter" roleId="tp2c.1199569906740" type="tp2q.SmartClosureParameterDeclaration" typeId="tp2q.1203518072036" id="5096292688183698390" nodeInfo="ig">
+                                        <property name="name" nameId="tpck.1169194664001" value="it" />
+                                        <node role="type" roleId="tpee.5680397130376446158" type="tpee.UndefinedType" typeId="tpee.4836112446988635817" id="5096292688183698391" nodeInfo="in" />
+                                      </node>
+                                    </node>
+                                  </node>
+                                  <node role="operand" roleId="tpee.1197027771414" type="tpee.DotExpression" typeId="tpee.1197027756228" id="5096292688183698392" nodeInfo="nn">
+                                    <node role="operand" roleId="tpee.1197027771414" type="tpf8.TemplateFunctionParameter_sourceNode" typeId="tpf8.1167169188348" id="5096292688183698393" nodeInfo="nn" />
+                                    <node role="operation" roleId="tpee.1197027833540" type="tp25.SLinkListAccess" typeId="tp25.1138056282393" id="5096292688183698394" nodeInfo="nn">
+                                      <link role="link" roleId="tp25.1138056546658" targetNodeId="tpce.1071489727083" />
+                                    </node>
+                                  </node>
+                                </node>
+                              </node>
+                            </node>
+                          </node>
+                        </node>
+                        <node role="actualArgument" roleId="tpee.1068499141038" type="tpee.GenericNewExpression" typeId="tpee.1145552977093" id="5096292688183698395" nodeInfo="nn">
+                          <node role="creator" roleId="tpee.1145553007750" type="tpee.ArrayCreatorWithInitializer" typeId="tpee.1154542696413" id="5096292688183698396" nodeInfo="nn">
+                            <node role="componentType" roleId="tpee.1154542793668" type="tpee.StringType" typeId="tpee.1225271177708" id="5096292688183698397" nodeInfo="in" />
+                            <node role="initValue" roleId="tpee.1154542803372" type="tpee.StringLiteral" typeId="tpee.1070475926800" id="5096292688183698398" nodeInfo="nn">
+                              <property name="value" nameId="tpee.1070475926801" value="childName" />
+                              <node role="smodelAttribute" roleId="tpck.5169995583184591170" type="tpf8.LoopMacro" typeId="tpf8.1118786554307" id="5096292688183698399" nodeInfo="nn">
+                                <node role="sourceNodesQuery" roleId="tpf8.1167952069335" type="tpf8.SourceSubstituteMacro_SourceNodesQuery" typeId="tpf8.1167951910403" id="5096292688183698400" nodeInfo="nn">
+                                  <node role="body" roleId="tpee.1137022507850" type="tpee.StatementList" typeId="tpee.1068580123136" id="5096292688183698401" nodeInfo="sn">
+                                    <node role="statement" roleId="tpee.1068581517665" type="tpee.ExpressionStatement" typeId="tpee.1068580123155" id="5096292688183698402" nodeInfo="nn">
+                                      <node role="expression" roleId="tpee.1068580123156" type="tpee.DotExpression" typeId="tpee.1197027756228" id="5096292688183698403" nodeInfo="nn">
+                                        <node role="operand" roleId="tpee.1197027771414" type="tpee.DotExpression" typeId="tpee.1197027756228" id="5096292688183698404" nodeInfo="nn">
+                                          <node role="operand" roleId="tpee.1197027771414" type="tpf8.TemplateFunctionParameter_sourceNode" typeId="tpf8.1167169188348" id="5096292688183698405" nodeInfo="nn" />
+                                          <node role="operation" roleId="tpee.1197027833540" type="tp25.SLinkListAccess" typeId="tp25.1138056282393" id="5096292688183698406" nodeInfo="nn">
+                                            <link role="link" roleId="tp25.1138056546658" targetNodeId="tpce.1071489727083" />
+                                          </node>
+                                        </node>
+                                        <node role="operation" roleId="tpee.1197027833540" type="tp2q.WhereOperation" typeId="tp2q.1202120902084" id="5096292688183698407" nodeInfo="nn">
+                                          <node role="closure" roleId="tp2q.1204796294226" type="tp2c.ClosureLiteral" typeId="tp2c.1199569711397" id="5096292688183698408" nodeInfo="nn">
+                                            <node role="body" roleId="tp2c.1199569916463" type="tpee.StatementList" typeId="tpee.1068580123136" id="5096292688183698409" nodeInfo="sn">
+                                              <node role="statement" roleId="tpee.1068581517665" type="tpee.ExpressionStatement" typeId="tpee.1068580123155" id="5096292688183698410" nodeInfo="nn">
+                                                <node role="expression" roleId="tpee.1068580123156" type="tpee.DotExpression" typeId="tpee.1197027756228" id="5096292688183698411" nodeInfo="nn">
+                                                  <node role="operation" roleId="tpee.1197027833540" type="tp25.Property_HasValue_Enum" typeId="tp25.1146171026731" id="5096292688183698412" nodeInfo="nn">
+                                                    <node role="value" roleId="tp25.1146171026732" type="tp25.EnumMemberReference" typeId="tp25.1138676077309" id="5096292688183698413" nodeInfo="nn">
+                                                      <link role="enumMember" roleId="tp25.1138676095763" targetNodeId="tpce.1084199179705" />
+                                                    </node>
+                                                  </node>
+                                                  <node role="operand" roleId="tpee.1197027771414" type="tpee.DotExpression" typeId="tpee.1197027756228" id="5096292688183698414" nodeInfo="nn">
+                                                    <node role="operand" roleId="tpee.1197027771414" type="tpee.VariableReference" typeId="tpee.1068498886296" id="5096292688183698415" nodeInfo="nn">
+                                                      <link role="variableDeclaration" roleId="tpee.1068581517664" targetNodeId="5096292688183698417" resolveInfo="it" />
+                                                    </node>
+                                                    <node role="operation" roleId="tpee.1197027833540" type="tp25.SPropertyAccess" typeId="tp25.1138056022639" id="5096292688183698416" nodeInfo="nn">
+                                                      <link role="property" roleId="tp25.1138056395725" targetNodeId="tpce.1071599937831" resolveInfo="metaClass" />
+                                                    </node>
+                                                  </node>
+                                                </node>
+                                              </node>
+                                            </node>
+                                            <node role="parameter" roleId="tp2c.1199569906740" type="tp2q.SmartClosureParameterDeclaration" typeId="tp2q.1203518072036" id="5096292688183698417" nodeInfo="ig">
+                                              <property name="name" nameId="tpck.1169194664001" value="it" />
+                                              <node role="type" roleId="tpee.5680397130376446158" type="tpee.UndefinedType" typeId="tpee.4836112446988635817" id="5096292688183698418" nodeInfo="in" />
+                                            </node>
+                                          </node>
+                                        </node>
+                                      </node>
+                                    </node>
+                                  </node>
+                                </node>
+                              </node>
+                              <node role="smodelAttribute" roleId="tpck.5169995583184591170" type="tpf8.PropertyMacro" typeId="tpf8.1087833241328" id="5096292688183698419" nodeInfo="nn">
+                                <property name="propertyName" nameId="tpck.1757699476691236117" value="value" />
+                                <node role="propertyValueFunction" roleId="tpf8.1167756362303" type="tpf8.PropertyMacro_GetPropertyValue" typeId="tpf8.1167756080639" id="5096292688183698420" nodeInfo="nn">
+                                  <node role="body" roleId="tpee.1137022507850" type="tpee.StatementList" typeId="tpee.1068580123136" id="5096292688183698421" nodeInfo="sn">
+                                    <node role="statement" roleId="tpee.1068581517665" type="tpee.ExpressionStatement" typeId="tpee.1068580123155" id="5096292688183698422" nodeInfo="nn">
+                                      <node role="expression" roleId="tpee.1068580123156" type="tpee.DotExpression" typeId="tpee.1197027756228" id="5096292688183698423" nodeInfo="nn">
+                                        <node role="operation" roleId="tpee.1197027833540" type="tp25.SPropertyAccess" typeId="tp25.1138056022639" id="5096292688183698424" nodeInfo="nn">
+                                          <link role="property" roleId="tp25.1138056395725" targetNodeId="tpce.1071599776563" resolveInfo="role" />
+                                        </node>
+                                        <node role="operand" roleId="tpee.1197027771414" type="tpf8.TemplateFunctionParameter_sourceNode" typeId="tpf8.1167169188348" id="5096292688183698425" nodeInfo="nn" />
+                                      </node>
+                                    </node>
+                                  </node>
+                                </node>
+                              </node>
+                            </node>
+                          </node>
+                        </node>
+                        <node role="actualArgument" roleId="tpee.1068499141038" type="tpee.GenericNewExpression" typeId="tpee.1145552977093" id="5096292688183698426" nodeInfo="nn">
+                          <node role="creator" roleId="tpee.1145553007750" type="tpee.ArrayCreatorWithInitializer" typeId="tpee.1154542696413" id="5096292688183698427" nodeInfo="nn">
+                            <node role="componentType" roleId="tpee.1154542793668" type="tpee.BooleanType" typeId="tpee.1070534644030" id="5096292688183698428" nodeInfo="in" />
+                            <node role="initValue" roleId="tpee.1154542803372" type="tpee.BooleanConstant" typeId="tpee.1068580123137" id="5096292688183698429" nodeInfo="nn">
+                              <property name="value" nameId="tpee.1068580123138" value="false" />
+                              <node role="smodelAttribute" roleId="tpck.5169995583184591170" type="tpf8.LoopMacro" typeId="tpf8.1118786554307" id="5096292688183698430" nodeInfo="nn">
+                                <node role="sourceNodesQuery" roleId="tpf8.1167952069335" type="tpf8.SourceSubstituteMacro_SourceNodesQuery" typeId="tpf8.1167951910403" id="5096292688183698431" nodeInfo="nn">
+                                  <node role="body" roleId="tpee.1137022507850" type="tpee.StatementList" typeId="tpee.1068580123136" id="5096292688183698432" nodeInfo="sn">
+                                    <node role="statement" roleId="tpee.1068581517665" type="tpee.ExpressionStatement" typeId="tpee.1068580123155" id="5096292688183698433" nodeInfo="nn">
+                                      <node role="expression" roleId="tpee.1068580123156" type="tpee.DotExpression" typeId="tpee.1197027756228" id="5096292688183698434" nodeInfo="nn">
+                                        <node role="operand" roleId="tpee.1197027771414" type="tpee.DotExpression" typeId="tpee.1197027756228" id="5096292688183698435" nodeInfo="nn">
+                                          <node role="operand" roleId="tpee.1197027771414" type="tpf8.TemplateFunctionParameter_sourceNode" typeId="tpf8.1167169188348" id="5096292688183698436" nodeInfo="nn" />
+                                          <node role="operation" roleId="tpee.1197027833540" type="tp25.SLinkListAccess" typeId="tp25.1138056282393" id="5096292688183698437" nodeInfo="nn">
+                                            <link role="link" roleId="tp25.1138056546658" targetNodeId="tpce.1071489727083" />
+                                          </node>
+                                        </node>
+                                        <node role="operation" roleId="tpee.1197027833540" type="tp2q.WhereOperation" typeId="tp2q.1202120902084" id="5096292688183698438" nodeInfo="nn">
+                                          <node role="closure" roleId="tp2q.1204796294226" type="tp2c.ClosureLiteral" typeId="tp2c.1199569711397" id="5096292688183698439" nodeInfo="nn">
+                                            <node role="body" roleId="tp2c.1199569916463" type="tpee.StatementList" typeId="tpee.1068580123136" id="5096292688183698440" nodeInfo="sn">
+                                              <node role="statement" roleId="tpee.1068581517665" type="tpee.ExpressionStatement" typeId="tpee.1068580123155" id="5096292688183698441" nodeInfo="nn">
+                                                <node role="expression" roleId="tpee.1068580123156" type="tpee.DotExpression" typeId="tpee.1197027756228" id="5096292688183698442" nodeInfo="nn">
+                                                  <node role="operation" roleId="tpee.1197027833540" type="tp25.Property_HasValue_Enum" typeId="tp25.1146171026731" id="5096292688183698443" nodeInfo="nn">
+                                                    <node role="value" roleId="tp25.1146171026732" type="tp25.EnumMemberReference" typeId="tp25.1138676077309" id="5096292688183698444" nodeInfo="nn">
+                                                      <link role="enumMember" roleId="tp25.1138676095763" targetNodeId="tpce.1084199179705" />
+                                                    </node>
+                                                  </node>
+                                                  <node role="operand" roleId="tpee.1197027771414" type="tpee.DotExpression" typeId="tpee.1197027756228" id="5096292688183698445" nodeInfo="nn">
+                                                    <node role="operand" roleId="tpee.1197027771414" type="tpee.VariableReference" typeId="tpee.1068498886296" id="5096292688183698446" nodeInfo="nn">
+                                                      <link role="variableDeclaration" roleId="tpee.1068581517664" targetNodeId="5096292688183698448" resolveInfo="it" />
+                                                    </node>
+                                                    <node role="operation" roleId="tpee.1197027833540" type="tp25.SPropertyAccess" typeId="tp25.1138056022639" id="5096292688183698447" nodeInfo="nn">
+                                                      <link role="property" roleId="tp25.1138056395725" targetNodeId="tpce.1071599937831" resolveInfo="metaClass" />
+                                                    </node>
+                                                  </node>
+                                                </node>
+                                              </node>
+                                            </node>
+                                            <node role="parameter" roleId="tp2c.1199569906740" type="tp2q.SmartClosureParameterDeclaration" typeId="tp2q.1203518072036" id="5096292688183698448" nodeInfo="ig">
+                                              <property name="name" nameId="tpck.1169194664001" value="it" />
+                                              <node role="type" roleId="tpee.5680397130376446158" type="tpee.UndefinedType" typeId="tpee.4836112446988635817" id="5096292688183698449" nodeInfo="in" />
+                                            </node>
+                                          </node>
+                                        </node>
+                                      </node>
+                                    </node>
+                                  </node>
+                                </node>
+                              </node>
+                              <node role="smodelAttribute" roleId="tpck.5169995583184591170" type="tpf8.PropertyMacro" typeId="tpf8.1087833241328" id="5096292688183698450" nodeInfo="nn">
+                                <property name="propertyName" nameId="tpck.1757699476691236117" value="value" />
+                                <node role="propertyValueFunction" roleId="tpf8.1167756362303" type="tpf8.PropertyMacro_GetPropertyValue" typeId="tpf8.1167756080639" id="5096292688183698451" nodeInfo="nn">
+                                  <node role="body" roleId="tpee.1137022507850" type="tpee.StatementList" typeId="tpee.1068580123136" id="5096292688183698452" nodeInfo="sn">
+                                    <node role="statement" roleId="tpee.1068581517665" type="tpee.ExpressionStatement" typeId="tpee.1068580123155" id="5096292688183698453" nodeInfo="nn">
+                                      <node role="expression" roleId="tpee.1068580123156" type="tpee.OrExpression" typeId="tpee.1080223426719" id="5096292688183698454" nodeInfo="nn">
+                                        <node role="leftExpression" roleId="tpee.1081773367580" type="tpee.DotExpression" typeId="tpee.1197027756228" id="5096292688183698455" nodeInfo="nn">
+                                          <node role="operation" roleId="tpee.1197027833540" type="tpee.InstanceMethodCallOperation" typeId="tpee.1202948039474" id="5096292688183698456" nodeInfo="nn">
+                                            <link role="baseMethodDeclaration" roleId="tpee.1068499141037" targetNodeId="e2lb.~String%dequals(java%dlang%dObject)%cboolean" resolveInfo="equals" />
+                                            <node role="actualArgument" roleId="tpee.1068499141038" type="tpee.StringLiteral" typeId="tpee.1070475926800" id="5096292688183698457" nodeInfo="nn">
+                                              <property name="value" nameId="tpee.1070475926801" value="0..n" />
+                                            </node>
+                                          </node>
+                                          <node role="operand" roleId="tpee.1197027771414" type="tpee.DotExpression" typeId="tpee.1197027756228" id="5096292688183698458" nodeInfo="nn">
+                                            <node role="operation" roleId="tpee.1197027833540" type="tp25.SPropertyAccess" typeId="tp25.1138056022639" id="5096292688183698459" nodeInfo="nn">
+                                              <link role="property" roleId="tp25.1138056395725" targetNodeId="tpce.1071599893252" resolveInfo="sourceCardinality" />
+                                            </node>
+                                            <node role="operand" roleId="tpee.1197027771414" type="tpf8.TemplateFunctionParameter_sourceNode" typeId="tpf8.1167169188348" id="5096292688183698460" nodeInfo="nn" />
+                                          </node>
+                                        </node>
+                                        <node role="rightExpression" roleId="tpee.1081773367579" type="tpee.DotExpression" typeId="tpee.1197027756228" id="5096292688183698461" nodeInfo="nn">
+                                          <node role="operation" roleId="tpee.1197027833540" type="tpee.InstanceMethodCallOperation" typeId="tpee.1202948039474" id="5096292688183698462" nodeInfo="nn">
+                                            <link role="baseMethodDeclaration" roleId="tpee.1068499141037" targetNodeId="e2lb.~String%dequals(java%dlang%dObject)%cboolean" resolveInfo="equals" />
+                                            <node role="actualArgument" roleId="tpee.1068499141038" type="tpee.StringLiteral" typeId="tpee.1070475926800" id="5096292688183698463" nodeInfo="nn">
+                                              <property name="value" nameId="tpee.1070475926801" value="1..n" />
+                                            </node>
+                                          </node>
+                                          <node role="operand" roleId="tpee.1197027771414" type="tpee.DotExpression" typeId="tpee.1197027756228" id="5096292688183698464" nodeInfo="nn">
+                                            <node role="operation" roleId="tpee.1197027833540" type="tp25.SPropertyAccess" typeId="tp25.1138056022639" id="5096292688183698465" nodeInfo="nn">
+                                              <link role="property" roleId="tp25.1138056395725" targetNodeId="tpce.1071599893252" resolveInfo="sourceCardinality" />
+                                            </node>
+                                            <node role="operand" roleId="tpee.1197027771414" type="tpf8.TemplateFunctionParameter_sourceNode" typeId="tpf8.1167169188348" id="5096292688183698466" nodeInfo="nn" />
+                                          </node>
+                                        </node>
+                                      </node>
+                                    </node>
+                                  </node>
+                                </node>
+                              </node>
+                            </node>
+                          </node>
+                        </node>
+                      </node>
                     </node>
                   </node>
                   <node role="operation" roleId="tpee.1197027833540" type="tpee.InstanceMethodCallOperation" typeId="tpee.1202948039474" id="5096292688183698685" nodeInfo="nn">
@@ -3814,8 +3814,114 @@
       </node>
       <node role="annotation" roleId="tpee.1188208488637" type="tpee.AnnotationInstance" typeId="tpee.1188207840427" id="5096292688184244958" nodeInfo="nn">
         <link role="annotation" roleId="tpee.1188208074048" targetNodeId="as9o.~Nullable" resolveInfo="Nullable" />
-<<<<<<< HEAD
-      </node>
+      </node>
+    </node>
+  </root>
+  <root type="tpf8.TemplateDeclaration" typeId="tpf8.1092059087312" id="5466719438543211450" nodeInfo="ng">
+    <property name="name" nameId="tpck.1169194664001" value="incl_Ref" />
+    <link role="applicableConcept" roleId="tpf8.1168285871518" targetNodeId="tpce.1071489288298" resolveInfo="LinkDeclaration" />
+    <node role="contentNode" roleId="tpf8.1092060348987" type="tpee.GenericNewExpression" typeId="tpee.1145552977093" id="5466719438543211451" nodeInfo="nn">
+      <node role="creator" roleId="tpee.1145553007750" type="tpee.ClassCreator" typeId="tpee.1212685548494" id="5466719438543211452" nodeInfo="nn">
+        <link role="baseMethodDeclaration" roleId="tpee.1068499141037" targetNodeId="qgg.~ConceptDescriptorBuilder$Ref%d&lt;init&gt;(long,java%dlang%dString,org%djetbrains%dmps%dopenapi%dlanguage%dSConceptId,boolean)" resolveInfo="ConceptDescriptorBuilder.Ref" />
+        <node role="actualArgument" roleId="tpee.1068499141038" type="tpee.LongLiteral" typeId="tpee.4269842503726207156" id="5466719438543211453" nodeInfo="nn">
+          <property name="value" nameId="tpee.4269842503726207157" value="0L" />
+          <node role="smodelAttribute" roleId="tpck.5169995583184591170" type="tpf8.PropertyMacro" typeId="tpf8.1087833241328" id="5466719438543211454" nodeInfo="nn">
+            <property name="propertyName" nameId="tpck.1757699476691236117" value="value" />
+            <node role="propertyValueFunction" roleId="tpf8.1167756362303" type="tpf8.PropertyMacro_GetPropertyValue" typeId="tpf8.1167756080639" id="5466719438543211455" nodeInfo="nn">
+              <node role="body" roleId="tpee.1137022507850" type="tpee.StatementList" typeId="tpee.1068580123136" id="5466719438543211456" nodeInfo="sn">
+                <node role="statement" roleId="tpee.1068581517665" type="tpee.ExpressionStatement" typeId="tpee.1068580123155" id="5466719438543211457" nodeInfo="nn">
+                  <node role="expression" roleId="tpee.1068580123156" type="tpee.PlusExpression" typeId="tpee.1068581242875" id="5466719438543211458" nodeInfo="nn">
+                    <node role="rightExpression" roleId="tpee.1081773367579" type="tpee.StringLiteral" typeId="tpee.1070475926800" id="5466719438543211459" nodeInfo="nn">
+                      <property name="value" nameId="tpee.1070475926801" value="L" />
+                    </node>
+                    <node role="leftExpression" roleId="tpee.1081773367580" type="tpee.DotExpression" typeId="tpee.1197027756228" id="5466719438543211460" nodeInfo="nn">
+                      <node role="operand" roleId="tpee.1197027771414" type="tpee.ParenthesizedExpression" typeId="tpee.1079359253375" id="5466719438543211461" nodeInfo="nn">
+                        <node role="expression" roleId="tpee.1079359253376" type="tpee.CastExpression" typeId="tpee.1070534934090" id="5466719438543211462" nodeInfo="nn">
+                          <node role="expression" roleId="tpee.1070534934092" type="tpee.DotExpression" typeId="tpee.1197027756228" id="5466719438543211463" nodeInfo="nn">
+                            <node role="operand" roleId="tpee.1197027771414" type="tp25.SemanticDowncastExpression" typeId="tp25.1145404486709" id="5466719438543211464" nodeInfo="nn">
+                              <node role="leftExpression" roleId="tp25.1145404616321" type="tpf8.TemplateFunctionParameter_sourceNode" typeId="tpf8.1167169188348" id="5466719438543211465" nodeInfo="nn" />
+                            </node>
+                            <node role="operation" roleId="tpee.1197027833540" type="tpee.InstanceMethodCallOperation" typeId="tpee.1202948039474" id="5466719438543211466" nodeInfo="nn">
+                              <link role="baseMethodDeclaration" roleId="tpee.1068499141037" targetNodeId="ec5l.~SNode%dgetNodeId()%corg%djetbrains%dmps%dopenapi%dmodel%dSNodeId" resolveInfo="getNodeId" />
+                            </node>
+                          </node>
+                          <node role="type" roleId="tpee.1070534934091" type="tpee.ClassifierType" typeId="tpee.1107535904670" id="5466719438543211467" nodeInfo="in">
+                            <link role="classifier" roleId="tpee.1107535924139" targetNodeId="cu2c.~SNodeId$Regular" resolveInfo="SNodeId.Regular" />
+                          </node>
+                        </node>
+                      </node>
+                      <node role="operation" roleId="tpee.1197027833540" type="tpee.InstanceMethodCallOperation" typeId="tpee.1202948039474" id="5466719438543211468" nodeInfo="nn">
+                        <link role="baseMethodDeclaration" roleId="tpee.1068499141037" targetNodeId="cu2c.~SNodeId$Regular%dgetId()%clong" resolveInfo="getId" />
+                      </node>
+                    </node>
+                  </node>
+                </node>
+              </node>
+            </node>
+          </node>
+        </node>
+        <node role="actualArgument" roleId="tpee.1068499141038" type="tpee.StringLiteral" typeId="tpee.1070475926800" id="5466719438543211469" nodeInfo="nn">
+          <property name="value" nameId="tpee.1070475926801" value="name" />
+          <node role="smodelAttribute" roleId="tpck.5169995583184591170" type="tpf8.PropertyMacro" typeId="tpf8.1087833241328" id="5466719438543211470" nodeInfo="nn">
+            <property name="propertyName" nameId="tpck.1757699476691236117" value="value" />
+            <node role="propertyValueFunction" roleId="tpf8.1167756362303" type="tpf8.PropertyMacro_GetPropertyValue" typeId="tpf8.1167756080639" id="5466719438543211471" nodeInfo="nn">
+              <node role="body" roleId="tpee.1137022507850" type="tpee.StatementList" typeId="tpee.1068580123136" id="5466719438543211472" nodeInfo="sn">
+                <node role="statement" roleId="tpee.1068581517665" type="tpee.ExpressionStatement" typeId="tpee.1068580123155" id="5466719438543211473" nodeInfo="nn">
+                  <node role="expression" roleId="tpee.1068580123156" type="tpee.DotExpression" typeId="tpee.1197027756228" id="5466719438543211474" nodeInfo="nn">
+                    <node role="operand" roleId="tpee.1197027771414" type="tpf8.TemplateFunctionParameter_sourceNode" typeId="tpf8.1167169188348" id="5466719438543211475" nodeInfo="nn" />
+                    <node role="operation" roleId="tpee.1197027833540" type="tp25.SPropertyAccess" typeId="tp25.1138056022639" id="5466719438543224071" nodeInfo="nn">
+                      <link role="property" roleId="tp25.1138056395725" targetNodeId="tpce.1071599776563" resolveInfo="role" />
+                    </node>
+                  </node>
+                </node>
+              </node>
+            </node>
+          </node>
+        </node>
+        <node role="actualArgument" roleId="tpee.1068499141038" type="tpee.NullLiteral" typeId="tpee.1070534058343" id="5466719438543231414" nodeInfo="nn">
+          <node role="smodelAttribute" roleId="tpck.5169995583184591170" type="tpf8.IncludeMacro" typeId="tpf8.1194565793557" id="5466719438543236102" nodeInfo="nn">
+            <link role="includeTemplate" roleId="tpf8.1194566366375" targetNodeId="4715720811466783279" resolveInfo="incl_ConceptId" />
+            <node role="sourceNodeQuery" roleId="tpf8.1194565823413" type="tpf8.SourceSubstituteMacro_SourceNodeQuery" typeId="tpf8.1168024337012" id="5466719438543238433" nodeInfo="nn">
+              <node role="body" roleId="tpee.1137022507850" type="tpee.StatementList" typeId="tpee.1068580123136" id="5466719438543238434" nodeInfo="sn">
+                <node role="statement" roleId="tpee.1068581517665" type="tpee.ExpressionStatement" typeId="tpee.1068580123155" id="5466719438543238516" nodeInfo="nn">
+                  <node role="expression" roleId="tpee.1068580123156" type="tpee.DotExpression" typeId="tpee.1197027756228" id="5466719438543238736" nodeInfo="nn">
+                    <node role="operand" roleId="tpee.1197027771414" type="tpf8.TemplateFunctionParameter_sourceNode" typeId="tpf8.1167169188348" id="5466719438543238515" nodeInfo="nn" />
+                    <node role="operation" roleId="tpee.1197027833540" type="tp25.SLinkAccess" typeId="tp25.1138056143562" id="5466719438543240554" nodeInfo="nn">
+                      <link role="link" roleId="tp25.1138056516764" targetNodeId="tpce.1071599976176" />
+                    </node>
+                  </node>
+                </node>
+              </node>
+            </node>
+          </node>
+        </node>
+        <node role="actualArgument" roleId="tpee.1068499141038" type="tpee.BooleanConstant" typeId="tpee.1068580123137" id="5466719438543245237" nodeInfo="nn">
+          <property name="value" nameId="tpee.1068580123138" value="true" />
+          <node role="smodelAttribute" roleId="tpck.5169995583184591170" type="tpf8.PropertyMacro" typeId="tpf8.1087833241328" id="5466719438543247787" nodeInfo="nn">
+            <property name="propertyName" nameId="tpck.1757699476691236117" value="value" />
+            <node role="propertyValueFunction" roleId="tpf8.1167756362303" type="tpf8.PropertyMacro_GetPropertyValue" typeId="tpf8.1167756080639" id="5466719438543247788" nodeInfo="nn">
+              <node role="body" roleId="tpee.1137022507850" type="tpee.StatementList" typeId="tpee.1068580123136" id="5466719438543247789" nodeInfo="sn">
+                <node role="statement" roleId="tpee.1068581517665" type="tpee.ExpressionStatement" typeId="tpee.1068580123155" id="5466719438543250944" nodeInfo="nn">
+                  <node role="expression" roleId="tpee.1068580123156" type="tpee.DotExpression" typeId="tpee.1197027756228" id="5466719438543257916" nodeInfo="nn">
+                    <node role="operand" roleId="tpee.1197027771414" type="tpee.DotExpression" typeId="tpee.1197027756228" id="5466719438543251320" nodeInfo="nn">
+                      <node role="operand" roleId="tpee.1197027771414" type="tpf8.TemplateFunctionParameter_sourceNode" typeId="tpf8.1167169188348" id="5466719438543250943" nodeInfo="nn" />
+                      <node role="operation" roleId="tpee.1197027833540" type="tp25.SPropertyAccess" typeId="tp25.1138056022639" id="5466719438543253722" nodeInfo="nn">
+                        <link role="property" roleId="tp25.1138056395725" targetNodeId="tpce.1071599893252" resolveInfo="sourceCardinality" />
+                      </node>
+                    </node>
+                    <node role="operation" roleId="tpee.1197027833540" type="tp25.Property_HasValue_Enum" typeId="tp25.1146171026731" id="5466719438543261712" nodeInfo="nn">
+                      <node role="value" roleId="tp25.1146171026732" type="tp25.EnumMemberReference" typeId="tp25.1138676077309" id="5466719438543261714" nodeInfo="nn">
+                        <link role="enumMember" roleId="tp25.1138676095763" targetNodeId="tpce.1084197782723" />
+                      </node>
+                    </node>
+                  </node>
+                </node>
+              </node>
+            </node>
+          </node>
+        </node>
+      </node>
+      <node role="smodelAttribute" roleId="tpck.5169995583184591170" type="tpf8.TemplateFragment" typeId="tpf8.1095672379244" id="5466719438543211477" nodeInfo="ng" />
     </node>
   </root>
   <root type="tpf8.TemplateDeclaration" typeId="tpf8.1092059087312" id="4715720811466783279" nodeInfo="ng">
@@ -3978,113 +4084,6 @@
       <node role="smodelAttribute" roleId="tpck.5169995583184591170" type="tpf8.TemplateFragment" typeId="tpf8.1095672379244" id="3002767456621388757" nodeInfo="ng" />
     </node>
   </root>
-  <root type="tpf8.TemplateDeclaration" typeId="tpf8.1092059087312" id="5466719438543211450" nodeInfo="ng">
-    <property name="name" nameId="tpck.1169194664001" value="incl_Ref" />
-    <link role="applicableConcept" roleId="tpf8.1168285871518" targetNodeId="tpce.1071489288298" resolveInfo="LinkDeclaration" />
-    <node role="contentNode" roleId="tpf8.1092060348987" type="tpee.GenericNewExpression" typeId="tpee.1145552977093" id="5466719438543211451" nodeInfo="nn">
-      <node role="creator" roleId="tpee.1145553007750" type="tpee.ClassCreator" typeId="tpee.1212685548494" id="5466719438543211452" nodeInfo="nn">
-        <link role="baseMethodDeclaration" roleId="tpee.1068499141037" targetNodeId="qgg.~ConceptDescriptorBuilder$Ref%d&lt;init&gt;(long,java%dlang%dString,org%djetbrains%dmps%dopenapi%dlanguage%dSConceptId,boolean)" resolveInfo="ConceptDescriptorBuilder.Ref" />
-        <node role="actualArgument" roleId="tpee.1068499141038" type="tpee.LongLiteral" typeId="tpee.4269842503726207156" id="5466719438543211453" nodeInfo="nn">
-          <property name="value" nameId="tpee.4269842503726207157" value="0L" />
-          <node role="smodelAttribute" roleId="tpck.5169995583184591170" type="tpf8.PropertyMacro" typeId="tpf8.1087833241328" id="5466719438543211454" nodeInfo="nn">
-            <property name="propertyName" nameId="tpck.1757699476691236117" value="value" />
-            <node role="propertyValueFunction" roleId="tpf8.1167756362303" type="tpf8.PropertyMacro_GetPropertyValue" typeId="tpf8.1167756080639" id="5466719438543211455" nodeInfo="nn">
-              <node role="body" roleId="tpee.1137022507850" type="tpee.StatementList" typeId="tpee.1068580123136" id="5466719438543211456" nodeInfo="sn">
-                <node role="statement" roleId="tpee.1068581517665" type="tpee.ExpressionStatement" typeId="tpee.1068580123155" id="5466719438543211457" nodeInfo="nn">
-                  <node role="expression" roleId="tpee.1068580123156" type="tpee.PlusExpression" typeId="tpee.1068581242875" id="5466719438543211458" nodeInfo="nn">
-                    <node role="rightExpression" roleId="tpee.1081773367579" type="tpee.StringLiteral" typeId="tpee.1070475926800" id="5466719438543211459" nodeInfo="nn">
-                      <property name="value" nameId="tpee.1070475926801" value="L" />
-                    </node>
-                    <node role="leftExpression" roleId="tpee.1081773367580" type="tpee.DotExpression" typeId="tpee.1197027756228" id="5466719438543211460" nodeInfo="nn">
-                      <node role="operand" roleId="tpee.1197027771414" type="tpee.ParenthesizedExpression" typeId="tpee.1079359253375" id="5466719438543211461" nodeInfo="nn">
-                        <node role="expression" roleId="tpee.1079359253376" type="tpee.CastExpression" typeId="tpee.1070534934090" id="5466719438543211462" nodeInfo="nn">
-                          <node role="expression" roleId="tpee.1070534934092" type="tpee.DotExpression" typeId="tpee.1197027756228" id="5466719438543211463" nodeInfo="nn">
-                            <node role="operand" roleId="tpee.1197027771414" type="tp25.SemanticDowncastExpression" typeId="tp25.1145404486709" id="5466719438543211464" nodeInfo="nn">
-                              <node role="leftExpression" roleId="tp25.1145404616321" type="tpf8.TemplateFunctionParameter_sourceNode" typeId="tpf8.1167169188348" id="5466719438543211465" nodeInfo="nn" />
-                            </node>
-                            <node role="operation" roleId="tpee.1197027833540" type="tpee.InstanceMethodCallOperation" typeId="tpee.1202948039474" id="5466719438543211466" nodeInfo="nn">
-                              <link role="baseMethodDeclaration" roleId="tpee.1068499141037" targetNodeId="ec5l.~SNode%dgetNodeId()%corg%djetbrains%dmps%dopenapi%dmodel%dSNodeId" resolveInfo="getNodeId" />
-                            </node>
-                          </node>
-                          <node role="type" roleId="tpee.1070534934091" type="tpee.ClassifierType" typeId="tpee.1107535904670" id="5466719438543211467" nodeInfo="in">
-                            <link role="classifier" roleId="tpee.1107535924139" targetNodeId="cu2c.~SNodeId$Regular" resolveInfo="SNodeId.Regular" />
-                          </node>
-                        </node>
-                      </node>
-                      <node role="operation" roleId="tpee.1197027833540" type="tpee.InstanceMethodCallOperation" typeId="tpee.1202948039474" id="5466719438543211468" nodeInfo="nn">
-                        <link role="baseMethodDeclaration" roleId="tpee.1068499141037" targetNodeId="cu2c.~SNodeId$Regular%dgetId()%clong" resolveInfo="getId" />
-                      </node>
-                    </node>
-                  </node>
-                </node>
-              </node>
-            </node>
-          </node>
-        </node>
-        <node role="actualArgument" roleId="tpee.1068499141038" type="tpee.StringLiteral" typeId="tpee.1070475926800" id="5466719438543211469" nodeInfo="nn">
-          <property name="value" nameId="tpee.1070475926801" value="name" />
-          <node role="smodelAttribute" roleId="tpck.5169995583184591170" type="tpf8.PropertyMacro" typeId="tpf8.1087833241328" id="5466719438543211470" nodeInfo="nn">
-            <property name="propertyName" nameId="tpck.1757699476691236117" value="value" />
-            <node role="propertyValueFunction" roleId="tpf8.1167756362303" type="tpf8.PropertyMacro_GetPropertyValue" typeId="tpf8.1167756080639" id="5466719438543211471" nodeInfo="nn">
-              <node role="body" roleId="tpee.1137022507850" type="tpee.StatementList" typeId="tpee.1068580123136" id="5466719438543211472" nodeInfo="sn">
-                <node role="statement" roleId="tpee.1068581517665" type="tpee.ExpressionStatement" typeId="tpee.1068580123155" id="5466719438543211473" nodeInfo="nn">
-                  <node role="expression" roleId="tpee.1068580123156" type="tpee.DotExpression" typeId="tpee.1197027756228" id="5466719438543211474" nodeInfo="nn">
-                    <node role="operand" roleId="tpee.1197027771414" type="tpf8.TemplateFunctionParameter_sourceNode" typeId="tpf8.1167169188348" id="5466719438543211475" nodeInfo="nn" />
-                    <node role="operation" roleId="tpee.1197027833540" type="tp25.SPropertyAccess" typeId="tp25.1138056022639" id="5466719438543224071" nodeInfo="nn">
-                      <link role="property" roleId="tp25.1138056395725" targetNodeId="tpce.1071599776563" resolveInfo="role" />
-                    </node>
-                  </node>
-                </node>
-              </node>
-            </node>
-          </node>
-        </node>
-        <node role="actualArgument" roleId="tpee.1068499141038" type="tpee.NullLiteral" typeId="tpee.1070534058343" id="5466719438543231414" nodeInfo="nn">
-          <node role="smodelAttribute" roleId="tpck.5169995583184591170" type="tpf8.IncludeMacro" typeId="tpf8.1194565793557" id="5466719438543236102" nodeInfo="nn">
-            <link role="includeTemplate" roleId="tpf8.1194566366375" targetNodeId="4715720811466783279" resolveInfo="incl_ConceptId" />
-            <node role="sourceNodeQuery" roleId="tpf8.1194565823413" type="tpf8.SourceSubstituteMacro_SourceNodeQuery" typeId="tpf8.1168024337012" id="5466719438543238433" nodeInfo="nn">
-              <node role="body" roleId="tpee.1137022507850" type="tpee.StatementList" typeId="tpee.1068580123136" id="5466719438543238434" nodeInfo="sn">
-                <node role="statement" roleId="tpee.1068581517665" type="tpee.ExpressionStatement" typeId="tpee.1068580123155" id="5466719438543238516" nodeInfo="nn">
-                  <node role="expression" roleId="tpee.1068580123156" type="tpee.DotExpression" typeId="tpee.1197027756228" id="5466719438543238736" nodeInfo="nn">
-                    <node role="operand" roleId="tpee.1197027771414" type="tpf8.TemplateFunctionParameter_sourceNode" typeId="tpf8.1167169188348" id="5466719438543238515" nodeInfo="nn" />
-                    <node role="operation" roleId="tpee.1197027833540" type="tp25.SLinkAccess" typeId="tp25.1138056143562" id="5466719438543240554" nodeInfo="nn">
-                      <link role="link" roleId="tp25.1138056516764" targetNodeId="tpce.1071599976176" />
-                    </node>
-                  </node>
-                </node>
-              </node>
-            </node>
-          </node>
-        </node>
-        <node role="actualArgument" roleId="tpee.1068499141038" type="tpee.BooleanConstant" typeId="tpee.1068580123137" id="5466719438543245237" nodeInfo="nn">
-          <property name="value" nameId="tpee.1068580123138" value="true" />
-          <node role="smodelAttribute" roleId="tpck.5169995583184591170" type="tpf8.PropertyMacro" typeId="tpf8.1087833241328" id="5466719438543247787" nodeInfo="nn">
-            <property name="propertyName" nameId="tpck.1757699476691236117" value="value" />
-            <node role="propertyValueFunction" roleId="tpf8.1167756362303" type="tpf8.PropertyMacro_GetPropertyValue" typeId="tpf8.1167756080639" id="5466719438543247788" nodeInfo="nn">
-              <node role="body" roleId="tpee.1137022507850" type="tpee.StatementList" typeId="tpee.1068580123136" id="5466719438543247789" nodeInfo="sn">
-                <node role="statement" roleId="tpee.1068581517665" type="tpee.ExpressionStatement" typeId="tpee.1068580123155" id="5466719438543250944" nodeInfo="nn">
-                  <node role="expression" roleId="tpee.1068580123156" type="tpee.DotExpression" typeId="tpee.1197027756228" id="5466719438543257916" nodeInfo="nn">
-                    <node role="operand" roleId="tpee.1197027771414" type="tpee.DotExpression" typeId="tpee.1197027756228" id="5466719438543251320" nodeInfo="nn">
-                      <node role="operand" roleId="tpee.1197027771414" type="tpf8.TemplateFunctionParameter_sourceNode" typeId="tpf8.1167169188348" id="5466719438543250943" nodeInfo="nn" />
-                      <node role="operation" roleId="tpee.1197027833540" type="tp25.SPropertyAccess" typeId="tp25.1138056022639" id="5466719438543253722" nodeInfo="nn">
-                        <link role="property" roleId="tp25.1138056395725" targetNodeId="tpce.1071599893252" resolveInfo="sourceCardinality" />
-                      </node>
-                    </node>
-                    <node role="operation" roleId="tpee.1197027833540" type="tp25.Property_HasValue_Enum" typeId="tp25.1146171026731" id="5466719438543261712" nodeInfo="nn">
-                      <node role="value" roleId="tp25.1146171026732" type="tp25.EnumMemberReference" typeId="tp25.1138676077309" id="5466719438543261714" nodeInfo="nn">
-                        <link role="enumMember" roleId="tp25.1138676095763" targetNodeId="tpce.1084197782723" />
-                      </node>
-                    </node>
-                  </node>
-                </node>
-              </node>
-            </node>
-          </node>
-        </node>
-      </node>
-      <node role="smodelAttribute" roleId="tpck.5169995583184591170" type="tpf8.TemplateFragment" typeId="tpf8.1095672379244" id="5466719438543211477" nodeInfo="ng" />
-    </node>
-  </root>
   <root type="tpf8.TemplateDeclaration" typeId="tpf8.1092059087312" id="5466719438543278036" nodeInfo="ng">
     <property name="name" nameId="tpck.1169194664001" value="incl_Link" />
     <link role="applicableConcept" roleId="tpf8.1168285871518" targetNodeId="tpce.1071489288298" resolveInfo="LinkDeclaration" />
@@ -4261,8 +4260,6 @@
             </node>
           </node>
         </node>
-=======
->>>>>>> 56237ecb
       </node>
       <node role="smodelAttribute" roleId="tpck.5169995583184591170" type="tpf8.TemplateFragment" typeId="tpf8.1095672379244" id="5466719438543278082" nodeInfo="ng" />
     </node>
