--- conflicted
+++ resolved
@@ -21,7 +21,7 @@
       <node id="3470161847493603637" at="9,0,12,0" concept="0" trace="InstancesExpression_Constraints#()V" />
       <scope id="3470161847493603637" at="9,44,10,169" />
       <scope id="3470161847493603637" at="9,0,12,0" />
-      <unit id="3470161847493603637" at="8,0,14,0" name="jetbrains.mps.lang.smodel.query.constraints.InstancesExpression_Constraints" />
+      <unit id="3470161847493603637" at="8,0,15,0" name="jetbrains.mps.lang.smodel.query.constraints.InstancesExpression_Constraints" />
     </file>
   </root>
   <root nodeRef="r:aef526b1-5019-472a-a761-72ac88ef58a4(jetbrains.mps.lang.smodel.query.constraints)/3470161847493618355">
@@ -30,7 +30,7 @@
       <node id="3470161847493618355" at="9,0,12,0" concept="0" trace="UsagesExpression_Constraints#()V" />
       <scope id="3470161847493618355" at="9,41,10,166" />
       <scope id="3470161847493618355" at="9,0,12,0" />
-      <unit id="3470161847493618355" at="8,0,14,0" name="jetbrains.mps.lang.smodel.query.constraints.UsagesExpression_Constraints" />
+      <unit id="3470161847493618355" at="8,0,15,0" name="jetbrains.mps.lang.smodel.query.constraints.UsagesExpression_Constraints" />
     </file>
   </root>
   <root nodeRef="r:aef526b1-5019-472a-a761-72ac88ef58a4(jetbrains.mps.lang.smodel.query.constraints)/6891027939993473117">
@@ -42,45 +42,33 @@
       <node id="6891027939993473117" at="30,51,31,67" concept="1" />
       <node id="6891027939993473117" at="32,5,33,0" concept="6" />
       <node id="6891027939993473117" at="33,0,34,18" concept="5" />
-<<<<<<< HEAD
-      <node id="6891027939993501219" at="37,258,38,19" concept="5" />
-      <node id="6891027939993504254" at="39,5,40,620" concept="5" />
-      <node id="6891027939993498260" at="42,63,43,51" concept="5" />
-      <node id="6891027939993473117" at="45,0,46,0" concept="7" trace="canBeChildBreakingPoint" />
-=======
-      <node id="6891027939993501219" at="38,258,39,19" concept="5" />
-      <node id="6891027939993504254" at="40,5,41,417" concept="5" />
-      <node id="6891027939993498260" at="43,63,44,51" concept="5" />
-      <node id="6891027939993473117" at="46,0,47,0" concept="7" trace="canBeChildBreakingPoint" />
->>>>>>> 1fe3447f
+      <node id="6891027939993501219" at="39,258,40,19" concept="5" />
+      <node id="6891027939993504254" at="41,5,42,620" concept="5" />
+      <node id="6891027939993498260" at="44,63,45,51" concept="5" />
+      <node id="6891027939993473117" at="47,0,48,0" concept="7" trace="canBeChildBreakingPoint" />
       <node id="6891027939993473117" at="18,0,21,0" concept="0" trace="QueryParameter_Constraints#()V" />
       <node id="6891027939993473117" at="29,0,32,5" concept="2" />
-      <node id="6891027939993492539" at="37,152,40,5" concept="2" />
-      <node id="6891027939993498260" at="43,0,46,0" concept="8" trace="neq_2bkn6k_a0a0e#(Ljava/lang/Object;Ljava/lang/Object;)Z" />
+      <node id="6891027939993492539" at="38,152,41,5" concept="2" />
+      <node id="6891027939993498260" at="44,0,47,0" concept="8" trace="neq_2bkn6k_a0a0f#(Ljava/lang/Object;Ljava/lang/Object;)Z" />
       <node id="6891027939993473117" at="22,0,26,0" concept="3" trace="hasOwnCanBeChildMethod#()Z" />
-      <node id="6891027939993473117" at="36,0,43,0" concept="8" trace="staticCanBeAChild_Old#(Lorg/jetbrains/mps/openapi/model/SNode;Lorg/jetbrains/mps/openapi/model/SNode;Lorg/jetbrains/mps/openapi/model/SNode;Lorg/jetbrains/mps/openapi/model/SNode;Ljetbrains/mps/smodel/IOperationContext;)Z" />
+      <node id="6891027939993473117" at="37,0,44,0" concept="8" trace="staticCanBeAChild_Old#(Lorg/jetbrains/mps/openapi/model/SNode;Lorg/jetbrains/mps/openapi/model/SNode;Lorg/jetbrains/mps/openapi/model/SNode;Lorg/jetbrains/mps/openapi/model/SNode;Ljetbrains/mps/smodel/IOperationContext;)Z" />
       <node id="6891027939993473117" at="26,0,36,0" concept="3" trace="canBeChild#(Lorg/jetbrains/mps/openapi/model/SNode;Lorg/jetbrains/mps/openapi/model/SNode;Lorg/jetbrains/mps/openapi/model/SNode;Lorg/jetbrains/mps/openapi/model/SNode;Ljetbrains/mps/smodel/IOperationContext;Ljetbrains/mps/smodel/runtime/CheckingNodeContext;)Z" />
       <scope id="6891027939993473117" at="18,39,19,164" />
       <scope id="6891027939993473117" at="23,43,24,16" />
       <scope id="6891027939993473117" at="30,51,31,67" />
-      <scope id="6891027939993492541" at="38,258,39,19" />
-      <scope id="6891027939993498260" at="43,63,44,51" />
+      <scope id="6891027939993492541" at="39,258,40,19" />
+      <scope id="6891027939993498260" at="44,63,45,51" />
       <scope id="6891027939993473117" at="18,0,21,0" />
-      <scope id="6891027939993498260" at="43,0,46,0">
+      <scope id="6891027939993498260" at="44,0,47,0">
         <var name="a" id="6891027939993498260" />
         <var name="b" id="6891027939993498260" />
       </scope>
       <scope id="6891027939993473117" at="22,0,26,0" />
-<<<<<<< HEAD
-      <scope id="6891027939993473119" at="36,148,40,620" />
-      <scope id="6891027939993473117" at="36,0,42,0">
-=======
-      <scope id="6891027939993473119" at="37,152,41,417" />
+      <scope id="6891027939993473119" at="38,152,42,620" />
       <scope id="6891027939993473117" at="27,200,34,18">
         <var name="result" id="6891027939993473117" />
       </scope>
-      <scope id="6891027939993473117" at="36,0,43,0">
->>>>>>> 1fe3447f
+      <scope id="6891027939993473117" at="37,0,44,0">
         <var name="childConcept" id="6891027939993473117" />
         <var name="link" id="6891027939993473117" />
         <var name="node" id="6891027939993473117" />
@@ -95,7 +83,7 @@
         <var name="operationContext" id="6891027939993473117" />
         <var name="parentNode" id="6891027939993473117" />
       </scope>
-      <unit id="6891027939993473117" at="17,0,48,0" name="jetbrains.mps.lang.smodel.query.constraints.QueryParameter_Constraints" />
+      <unit id="6891027939993473117" at="17,0,49,0" name="jetbrains.mps.lang.smodel.query.constraints.QueryParameter_Constraints" />
     </file>
   </root>
 </debug-info>
