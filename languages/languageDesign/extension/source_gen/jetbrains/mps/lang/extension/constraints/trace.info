<?xml version="1.0" encoding="UTF-8"?>
<debug-info>
  <concept fqn="jetbrains.mps.baseLanguage.structure.BlockStatement" />
  <concept fqn="jetbrains.mps.baseLanguage.structure.ConstructorDeclaration" />
  <concept fqn="jetbrains.mps.baseLanguage.structure.ExpressionStatement" />
  <concept fqn="jetbrains.mps.baseLanguage.structure.IfStatement" />
  <concept fqn="jetbrains.mps.baseLanguage.structure.InstanceMethodDeclaration" />
  <concept fqn="jetbrains.mps.baseLanguage.structure.LocalVariableDeclarationStatement" />
  <concept fqn="jetbrains.mps.baseLanguage.structure.ReturnStatement" />
  <concept fqn="jetbrains.mps.baseLanguage.structure.Statement" />
  <concept fqn="jetbrains.mps.baseLanguage.structure.StaticFieldDeclaration" />
  <concept fqn="jetbrains.mps.baseLanguage.structure.StaticMethodDeclaration" />
  <concept fqn="jetbrains.mps.baseLanguage.structure.SuperConstructorInvocation" />
  <root>
    <file name="ConstraintsAspectDescriptor.java">
<<<<<<< HEAD
      <unit at="10,0,55,0" name="jetbrains.mps.lang.extension.constraints.ConstraintsAspectDescriptor" />
    </file>
  </root>
  <root nodeRef="r:34afaabb-1c5b-40d4-ae6d-6f5312d7475d(jetbrains.mps.lang.extension.constraints)/195736285282739743">
    <file name="IRootWithUniqueName_Constraints.java">
      <node id="195736285282739743" at="14,44,15,97" concept="10" />
      <node id="195736285282739743" at="18,43,19,16" concept="6" />
      <node id="195736285282739743" at="22,200,23,96" concept="5" />
      <node id="195736285282739743" at="23,96,24,0" concept="7" />
      <node id="195736285282739743" at="25,51,26,67" concept="2" />
      <node id="195736285282739743" at="27,5,28,0" concept="7" />
      <node id="195736285282739743" at="28,0,29,18" concept="6" />
      <node id="195736285282740089" at="31,148,32,17" concept="6" />
      <node id="195736285282739743" at="34,0,35,0" concept="8" trace="canBeChildBreakingPoint" />
      <node id="195736285282739743" at="14,0,17,0" concept="1" trace="IRootWithUniqueName_Constraints#()V" />
      <node id="195736285282739743" at="24,0,27,5" concept="3" />
      <node id="195736285282739743" at="31,0,34,0" concept="9" trace="static_canBeAChild#(Lorg/jetbrains/mps/openapi/model/SNode;Lorg/jetbrains/mps/openapi/model/SNode;Lorg/jetbrains/mps/openapi/model/SNode;Lorg/jetbrains/mps/openapi/model/SNode;Ljetbrains/mps/smodel/IOperationContext;)Z" />
      <node id="195736285282739743" at="17,0,21,0" concept="4" trace="hasOwnCanBeChildMethod#()Z" />
      <node id="195736285282739743" at="21,0,31,0" concept="4" trace="canBeChild#(Lorg/jetbrains/mps/openapi/model/SNode;Lorg/jetbrains/mps/openapi/model/SNode;Lorg/jetbrains/mps/openapi/model/SNode;Lorg/jetbrains/mps/openapi/model/SNode;Ljetbrains/mps/smodel/IOperationContext;Ljetbrains/mps/smodel/runtime/CheckingNodeContext;)Z" />
      <scope id="195736285282739743" at="14,44,15,97" />
      <scope id="195736285282739743" at="18,43,19,16" />
      <scope id="195736285282739743" at="25,51,26,67" />
      <scope id="195736285282739771" at="31,148,32,17" />
      <scope id="195736285282739743" at="14,0,17,0" />
      <scope id="195736285282739743" at="31,0,34,0">
        <var name="childConcept" id="195736285282739743" />
        <var name="link" id="195736285282739743" />
        <var name="node" id="195736285282739743" />
        <var name="operationContext" id="195736285282739743" />
        <var name="parentNode" id="195736285282739743" />
      </scope>
      <scope id="195736285282739743" at="17,0,21,0" />
      <scope id="195736285282739743" at="22,200,29,18">
        <var name="result" id="195736285282739743" />
      </scope>
      <scope id="195736285282739743" at="21,0,31,0">
        <var name="checkingNodeContext" id="195736285282739743" />
        <var name="childConcept" id="195736285282739743" />
        <var name="link" id="195736285282739743" />
        <var name="node" id="195736285282739743" />
        <var name="operationContext" id="195736285282739743" />
        <var name="parentNode" id="195736285282739743" />
      </scope>
      <unit id="195736285282739743" at="13,0,36,0" name="jetbrains.mps.lang.extension.constraints.IRootWithUniqueName_Constraints" />
    </file>
  </root>
  <root nodeRef="r:34afaabb-1c5b-40d4-ae6d-6f5312d7475d(jetbrains.mps.lang.extension.constraints)/2141245758542394657">
    <file name="OverridesReference_Constraints.java">
      <node id="2141245758542394657" at="25,43,26,98" concept="10" />
      <node id="2141245758542394657" at="29,98,30,135" concept="5" />
      <node id="2141245758542394657" at="33,44,34,20" concept="6" />
      <node id="2141245758542394657" at="41,63,42,58" concept="6" />
      <node id="2141245758542394657" at="46,13,47,228" concept="5" />
      <node id="2141245758542394657" at="47,228,48,64" concept="6" />
      <node id="2141245758542394657" at="53,7,54,22" concept="6" />
      <node id="2141245758542394657" at="56,0,57,0" concept="8" trace="breakingNode_puhpyl_a0a0a0a0a1a0b0a1a1" />
      <node id="2141245758542394657" at="25,0,28,0" concept="1" trace="OverridesReference_Constraints#()V" />
      <node id="2141245758542394657" at="32,0,36,0" concept="4" trace="hasOwnScopeProvider#()Z" />
      <node id="2141245758542394657" at="40,0,44,0" concept="4" trace="getSearchScopeValidatorNode#()Lorg/jetbrains/mps/openapi/model/SNodeReference;" />
      <node id="2141245758542394657" at="45,122,49,13" concept="0" />
      <node id="2141245758542394657" at="44,0,51,0" concept="4" trace="createScope#(Ljetbrains/mps/smodel/IOperationContext;Ljetbrains/mps/smodel/runtime/ReferenceConstraintsContext;)Ljetbrains/mps/scope/Scope;" />
      <node id="2141245758542394657" at="38,56,51,10" concept="6" />
      <node id="2141245758542394657" at="36,0,53,0" concept="4" trace="getScopeProvider#()Ljetbrains/mps/smodel/runtime/ReferenceScopeProvider;" />
      <node id="2141245758542394657" at="30,135,53,7" concept="2" />
      <node id="2141245758542394657" at="28,0,56,0" concept="4" trace="getNotDefaultSReferenceLinks#()Ljava/util/Map;" />
      <scope id="2141245758542394657" at="25,43,26,98" />
      <scope id="2141245758542394657" at="33,44,34,20" />
      <scope id="2141245758542394657" at="41,63,42,58" />
      <scope id="2141245758542394657" at="46,13,48,64">
        <var name="scope" id="2141245758542394657" />
      </scope>
      <scope id="2141245758542394657" at="25,0,28,0" />
      <scope id="2141245758542394657" at="32,0,36,0" />
      <scope id="2141245758542394657" at="40,0,44,0" />
      <scope id="2141245758542394657" at="45,122,49,13" />
      <scope id="2141245758542394657" at="44,0,51,0">
        <var name="_context" id="2141245758542394657" />
        <var name="operationContext" id="2141245758542394657" />
      </scope>
      <scope id="2141245758542394657" at="38,56,51,10" />
      <scope id="2141245758542394657" at="36,0,53,0" />
      <scope id="2141245758542394657" at="29,98,54,22">
        <var name="references" id="2141245758542394657" />
      </scope>
      <scope id="2141245758542394657" at="28,0,56,0" />
      <unit id="2141245758542394657" at="39,19,51,9" name="jetbrains.mps.lang.extension.constraints.OverridesReference_Constraints$2" />
      <unit id="2141245758542394657" at="31,128,53,5" name="jetbrains.mps.lang.extension.constraints.OverridesReference_Constraints$1" />
      <unit id="2141245758542394657" at="24,0,58,0" name="jetbrains.mps.lang.extension.constraints.OverridesReference_Constraints" />
=======
      <unit at="9,0,29,0" name="jetbrains.mps.lang.extension.constraints.ConstraintsAspectDescriptor" />
>>>>>>> 63970703
    </file>
  </root>
  <root nodeRef="r:34afaabb-1c5b-40d4-ae6d-6f5312d7475d(jetbrains.mps.lang.extension.constraints)/3175313036448596715">
    <file name="GetExtensionObjectsOperation_Constraints.java">
      <node id="3175313036448596715" at="19,53,20,98" concept="10" />
      <node id="3175313036448596715" at="23,43,24,16" concept="6" />
      <node id="3175313036448596715" at="27,200,28,96" concept="5" />
      <node id="3175313036448596715" at="28,96,29,0" concept="7" />
      <node id="3175313036448596715" at="30,51,31,67" concept="2" />
      <node id="3175313036448596715" at="32,5,33,0" concept="7" />
      <node id="3175313036448596715" at="33,0,34,18" concept="6" />
      <node id="1225995061669" at="36,148,37,997" concept="6" />
      <node id="3175313036448596715" at="39,0,40,0" concept="8" trace="canBeChildBreakingPoint" />
      <node id="3175313036448596715" at="19,0,22,0" concept="1" trace="GetExtensionObjectsOperation_Constraints#()V" />
      <node id="3175313036448596715" at="29,0,32,5" concept="3" />
      <node id="3175313036448596715" at="36,0,39,0" concept="9" trace="static_canBeAChild#(Lorg/jetbrains/mps/openapi/model/SNode;Lorg/jetbrains/mps/openapi/model/SNode;Lorg/jetbrains/mps/openapi/model/SNode;Lorg/jetbrains/mps/openapi/model/SNode;Ljetbrains/mps/smodel/IOperationContext;)Z" />
      <node id="3175313036448596715" at="22,0,26,0" concept="4" trace="hasOwnCanBeChildMethod#()Z" />
      <node id="3175313036448596715" at="26,0,36,0" concept="4" trace="canBeChild#(Lorg/jetbrains/mps/openapi/model/SNode;Lorg/jetbrains/mps/openapi/model/SNode;Lorg/jetbrains/mps/openapi/model/SNode;Lorg/jetbrains/mps/openapi/model/SNode;Ljetbrains/mps/smodel/IOperationContext;Ljetbrains/mps/smodel/runtime/CheckingNodeContext;)Z" />
      <scope id="3175313036448596715" at="19,53,20,98" />
      <scope id="3175313036448596715" at="23,43,24,16" />
      <scope id="3175313036448596715" at="30,51,31,67" />
      <scope id="3175313036448596718" at="36,148,37,997" />
      <scope id="3175313036448596715" at="19,0,22,0" />
      <scope id="3175313036448596715" at="36,0,39,0">
        <var name="childConcept" id="3175313036448596715" />
        <var name="link" id="3175313036448596715" />
        <var name="node" id="3175313036448596715" />
        <var name="operationContext" id="3175313036448596715" />
        <var name="parentNode" id="3175313036448596715" />
      </scope>
      <scope id="3175313036448596715" at="22,0,26,0" />
      <scope id="3175313036448596715" at="27,200,34,18">
        <var name="result" id="3175313036448596715" />
      </scope>
      <scope id="3175313036448596715" at="26,0,36,0">
        <var name="checkingNodeContext" id="3175313036448596715" />
        <var name="childConcept" id="3175313036448596715" />
        <var name="link" id="3175313036448596715" />
        <var name="node" id="3175313036448596715" />
        <var name="operationContext" id="3175313036448596715" />
        <var name="parentNode" id="3175313036448596715" />
      </scope>
      <unit id="3175313036448596715" at="18,0,41,0" name="jetbrains.mps.lang.extension.constraints.GetExtensionObjectsOperation_Constraints" />
    </file>
  </root>
  <root nodeRef="r:34afaabb-1c5b-40d4-ae6d-6f5312d7475d(jetbrains.mps.lang.extension.constraints)/5911785528834368508">
    <file name="ExtensionPointDeclaration_Constraints.java">
      <node id="5911785528834368508" at="17,50,18,98" concept="10" />
      <node id="5911785528834368508" at="21,88,22,123" concept="5" />
      <node id="5911785528834368508" at="25,37,26,20" concept="6" />
      <node id="5911785528834368508" at="29,42,30,37" concept="5" />
      <node id="195736285282763440" at="31,191,32,186" concept="6" />
      <node id="195736285282763994" at="33,16,34,167" concept="6" />
      <node id="5911785528834368508" at="37,7,38,22" concept="6" />
      <node id="195736285282761383" at="33,14,35,9" concept="0" />
      <node id="5911785528834368508" at="17,0,20,0" concept="1" trace="ExtensionPointDeclaration_Constraints#()V" />
      <node id="5911785528834368508" at="24,0,28,0" concept="4" trace="hasOwnGetter#()Z" />
      <node id="195736285282756037" at="30,37,35,9" concept="3" />
      <node id="5911785528834368508" at="30,37,35,9" concept="0" />
      <node id="5911785528834368508" at="28,0,37,0" concept="4" trace="getValue#(Lorg/jetbrains/mps/openapi/model/SNode;)Ljava/lang/Object;" />
      <node id="5911785528834368508" at="22,123,37,7" concept="2" />
      <node id="5911785528834368508" at="20,0,40,0" concept="4" trace="getNotDefaultSProperties#()Ljava/util/Map;" />
      <scope id="5911785528834368508" at="17,50,18,98" />
      <scope id="5911785528834368508" at="25,37,26,20" />
      <scope id="195736285282756039" at="31,191,32,186" />
      <scope id="195736285282761384" at="33,16,34,167" />
      <scope id="5911785528834368508" at="17,0,20,0" />
      <scope id="5911785528834368508" at="24,0,28,0" />
      <scope id="7036359038356271666" at="30,37,35,9" />
      <scope id="5911785528834368508" at="29,42,35,9">
        <var name="propertyName" id="5911785528834368508" />
      </scope>
      <scope id="5911785528834368508" at="28,0,37,0">
        <var name="node" id="5911785528834368508" />
      </scope>
      <scope id="5911785528834368508" at="21,88,38,22">
        <var name="properties" id="5911785528834368508" />
      </scope>
      <scope id="5911785528834368508" at="20,0,40,0" />
      <unit id="5911785528834368508" at="23,119,37,5" name="jetbrains.mps.lang.extension.constraints.ExtensionPointDeclaration_Constraints$1" />
      <unit id="5911785528834368508" at="16,0,41,0" name="jetbrains.mps.lang.extension.constraints.ExtensionPointDeclaration_Constraints" />
    </file>
  </root>
  <root nodeRef="r:34afaabb-1c5b-40d4-ae6d-6f5312d7475d(jetbrains.mps.lang.extension.constraints)/5911785528834372341">
    <file name="ExtensionDeclaration_Constraints.java">
      <node id="5911785528834372341" at="18,45,19,98" concept="10" />
      <node id="5911785528834372341" at="22,88,23,123" concept="5" />
      <node id="5911785528834372341" at="26,37,27,20" concept="6" />
      <node id="5911785528834372341" at="30,42,31,37" concept="5" />
      <node id="5911785528834372382" at="32,9,33,204" concept="5" />
      <node id="5911785528834372392" at="33,204,34,254" concept="6" />
      <node id="5911785528834372341" at="37,7,38,22" concept="6" />
      <node id="5911785528834372341" at="18,0,21,0" concept="1" trace="ExtensionDeclaration_Constraints#()V" />
      <node id="5911785528834372341" at="25,0,29,0" concept="4" trace="hasOwnGetter#()Z" />
      <node id="5911785528834372341" at="31,37,35,9" concept="0" />
      <node id="5911785528834372341" at="29,0,37,0" concept="4" trace="getValue#(Lorg/jetbrains/mps/openapi/model/SNode;)Ljava/lang/Object;" />
      <node id="5911785528834372341" at="23,123,37,7" concept="2" />
      <node id="5911785528834372341" at="21,0,40,0" concept="4" trace="getNotDefaultSProperties#()Ljava/util/Map;" />
      <scope id="5911785528834372341" at="18,45,19,98" />
      <scope id="5911785528834372341" at="26,37,27,20" />
      <scope id="5911785528834372350" at="32,9,34,254">
        <var name="extensionPoint" id="5911785528834372383" />
      </scope>
      <scope id="5911785528834372341" at="18,0,21,0" />
      <scope id="5911785528834372341" at="25,0,29,0" />
      <scope id="5911785528834372341" at="30,42,35,9">
        <var name="propertyName" id="5911785528834372341" />
      </scope>
      <scope id="5911785528834372341" at="29,0,37,0">
        <var name="node" id="5911785528834372341" />
      </scope>
      <scope id="5911785528834372341" at="22,88,38,22">
        <var name="properties" id="5911785528834372341" />
      </scope>
      <scope id="5911785528834372341" at="21,0,40,0" />
      <unit id="5911785528834372341" at="24,119,37,5" name="jetbrains.mps.lang.extension.constraints.ExtensionDeclaration_Constraints$1" />
      <unit id="5911785528834372341" at="17,0,41,0" name="jetbrains.mps.lang.extension.constraints.ExtensionDeclaration_Constraints" />
    </file>
  </root>
  <root nodeRef="r:34afaabb-1c5b-40d4-ae6d-6f5312d7475d(jetbrains.mps.lang.extension.constraints)/7036359038356141331">
    <file name="ExtensionFieldDeclaration_Constraints.java">
      <node id="7036359038356141331" at="17,50,18,98" concept="10" />
      <node id="7036359038356141331" at="21,88,22,123" concept="5" />
      <node id="7036359038356141331" at="25,40,26,20" concept="6" />
      <node id="7036359038356141331" at="29,70,30,37" concept="5" />
      <node id="7036359038356141331" at="30,37,31,145" concept="0" />
      <node id="7036359038356141349" at="30,37,31,145" concept="6" />
      <node id="7036359038356141331" at="33,7,34,22" concept="6" />
      <node id="7036359038356141331" at="17,0,20,0" concept="1" trace="ExtensionFieldDeclaration_Constraints#()V" />
      <node id="7036359038356141331" at="24,0,28,0" concept="4" trace="hasOwnValidator#()Z" />
      <node id="7036359038356141331" at="28,0,33,0" concept="4" trace="validateValue#(Lorg/jetbrains/mps/openapi/model/SNode;Ljava/lang/String;)Z" />
      <node id="7036359038356141331" at="22,123,33,7" concept="2" />
      <node id="7036359038356141331" at="20,0,36,0" concept="4" trace="getNotDefaultSProperties#()Ljava/util/Map;" />
      <scope id="7036359038356141331" at="17,50,18,98" />
      <scope id="7036359038356141331" at="25,40,26,20" />
      <scope id="7036359038356141334" at="30,37,31,145" />
      <scope id="7036359038356141331" at="29,70,31,145">
        <var name="propertyName" id="7036359038356141331" />
      </scope>
      <scope id="7036359038356141331" at="17,0,20,0" />
      <scope id="7036359038356141331" at="24,0,28,0" />
      <scope id="7036359038356141331" at="28,0,33,0">
        <var name="node" id="7036359038356141331" />
        <var name="propertyValue" id="7036359038356141331" />
      </scope>
      <scope id="7036359038356141331" at="21,88,34,22">
        <var name="properties" id="7036359038356141331" />
      </scope>
      <scope id="7036359038356141331" at="20,0,36,0" />
      <unit id="7036359038356141331" at="23,119,33,5" name="jetbrains.mps.lang.extension.constraints.ExtensionFieldDeclaration_Constraints$1" />
      <unit id="7036359038356141331" at="16,0,37,0" name="jetbrains.mps.lang.extension.constraints.ExtensionFieldDeclaration_Constraints" />
    </file>
  </root>
</debug-info>
<|MERGE_RESOLUTION|>--- conflicted
+++ resolved
@@ -13,98 +13,7 @@
   <concept fqn="jetbrains.mps.baseLanguage.structure.SuperConstructorInvocation" />
   <root>
     <file name="ConstraintsAspectDescriptor.java">
-<<<<<<< HEAD
-      <unit at="10,0,55,0" name="jetbrains.mps.lang.extension.constraints.ConstraintsAspectDescriptor" />
-    </file>
-  </root>
-  <root nodeRef="r:34afaabb-1c5b-40d4-ae6d-6f5312d7475d(jetbrains.mps.lang.extension.constraints)/195736285282739743">
-    <file name="IRootWithUniqueName_Constraints.java">
-      <node id="195736285282739743" at="14,44,15,97" concept="10" />
-      <node id="195736285282739743" at="18,43,19,16" concept="6" />
-      <node id="195736285282739743" at="22,200,23,96" concept="5" />
-      <node id="195736285282739743" at="23,96,24,0" concept="7" />
-      <node id="195736285282739743" at="25,51,26,67" concept="2" />
-      <node id="195736285282739743" at="27,5,28,0" concept="7" />
-      <node id="195736285282739743" at="28,0,29,18" concept="6" />
-      <node id="195736285282740089" at="31,148,32,17" concept="6" />
-      <node id="195736285282739743" at="34,0,35,0" concept="8" trace="canBeChildBreakingPoint" />
-      <node id="195736285282739743" at="14,0,17,0" concept="1" trace="IRootWithUniqueName_Constraints#()V" />
-      <node id="195736285282739743" at="24,0,27,5" concept="3" />
-      <node id="195736285282739743" at="31,0,34,0" concept="9" trace="static_canBeAChild#(Lorg/jetbrains/mps/openapi/model/SNode;Lorg/jetbrains/mps/openapi/model/SNode;Lorg/jetbrains/mps/openapi/model/SNode;Lorg/jetbrains/mps/openapi/model/SNode;Ljetbrains/mps/smodel/IOperationContext;)Z" />
-      <node id="195736285282739743" at="17,0,21,0" concept="4" trace="hasOwnCanBeChildMethod#()Z" />
-      <node id="195736285282739743" at="21,0,31,0" concept="4" trace="canBeChild#(Lorg/jetbrains/mps/openapi/model/SNode;Lorg/jetbrains/mps/openapi/model/SNode;Lorg/jetbrains/mps/openapi/model/SNode;Lorg/jetbrains/mps/openapi/model/SNode;Ljetbrains/mps/smodel/IOperationContext;Ljetbrains/mps/smodel/runtime/CheckingNodeContext;)Z" />
-      <scope id="195736285282739743" at="14,44,15,97" />
-      <scope id="195736285282739743" at="18,43,19,16" />
-      <scope id="195736285282739743" at="25,51,26,67" />
-      <scope id="195736285282739771" at="31,148,32,17" />
-      <scope id="195736285282739743" at="14,0,17,0" />
-      <scope id="195736285282739743" at="31,0,34,0">
-        <var name="childConcept" id="195736285282739743" />
-        <var name="link" id="195736285282739743" />
-        <var name="node" id="195736285282739743" />
-        <var name="operationContext" id="195736285282739743" />
-        <var name="parentNode" id="195736285282739743" />
-      </scope>
-      <scope id="195736285282739743" at="17,0,21,0" />
-      <scope id="195736285282739743" at="22,200,29,18">
-        <var name="result" id="195736285282739743" />
-      </scope>
-      <scope id="195736285282739743" at="21,0,31,0">
-        <var name="checkingNodeContext" id="195736285282739743" />
-        <var name="childConcept" id="195736285282739743" />
-        <var name="link" id="195736285282739743" />
-        <var name="node" id="195736285282739743" />
-        <var name="operationContext" id="195736285282739743" />
-        <var name="parentNode" id="195736285282739743" />
-      </scope>
-      <unit id="195736285282739743" at="13,0,36,0" name="jetbrains.mps.lang.extension.constraints.IRootWithUniqueName_Constraints" />
-    </file>
-  </root>
-  <root nodeRef="r:34afaabb-1c5b-40d4-ae6d-6f5312d7475d(jetbrains.mps.lang.extension.constraints)/2141245758542394657">
-    <file name="OverridesReference_Constraints.java">
-      <node id="2141245758542394657" at="25,43,26,98" concept="10" />
-      <node id="2141245758542394657" at="29,98,30,135" concept="5" />
-      <node id="2141245758542394657" at="33,44,34,20" concept="6" />
-      <node id="2141245758542394657" at="41,63,42,58" concept="6" />
-      <node id="2141245758542394657" at="46,13,47,228" concept="5" />
-      <node id="2141245758542394657" at="47,228,48,64" concept="6" />
-      <node id="2141245758542394657" at="53,7,54,22" concept="6" />
-      <node id="2141245758542394657" at="56,0,57,0" concept="8" trace="breakingNode_puhpyl_a0a0a0a0a1a0b0a1a1" />
-      <node id="2141245758542394657" at="25,0,28,0" concept="1" trace="OverridesReference_Constraints#()V" />
-      <node id="2141245758542394657" at="32,0,36,0" concept="4" trace="hasOwnScopeProvider#()Z" />
-      <node id="2141245758542394657" at="40,0,44,0" concept="4" trace="getSearchScopeValidatorNode#()Lorg/jetbrains/mps/openapi/model/SNodeReference;" />
-      <node id="2141245758542394657" at="45,122,49,13" concept="0" />
-      <node id="2141245758542394657" at="44,0,51,0" concept="4" trace="createScope#(Ljetbrains/mps/smodel/IOperationContext;Ljetbrains/mps/smodel/runtime/ReferenceConstraintsContext;)Ljetbrains/mps/scope/Scope;" />
-      <node id="2141245758542394657" at="38,56,51,10" concept="6" />
-      <node id="2141245758542394657" at="36,0,53,0" concept="4" trace="getScopeProvider#()Ljetbrains/mps/smodel/runtime/ReferenceScopeProvider;" />
-      <node id="2141245758542394657" at="30,135,53,7" concept="2" />
-      <node id="2141245758542394657" at="28,0,56,0" concept="4" trace="getNotDefaultSReferenceLinks#()Ljava/util/Map;" />
-      <scope id="2141245758542394657" at="25,43,26,98" />
-      <scope id="2141245758542394657" at="33,44,34,20" />
-      <scope id="2141245758542394657" at="41,63,42,58" />
-      <scope id="2141245758542394657" at="46,13,48,64">
-        <var name="scope" id="2141245758542394657" />
-      </scope>
-      <scope id="2141245758542394657" at="25,0,28,0" />
-      <scope id="2141245758542394657" at="32,0,36,0" />
-      <scope id="2141245758542394657" at="40,0,44,0" />
-      <scope id="2141245758542394657" at="45,122,49,13" />
-      <scope id="2141245758542394657" at="44,0,51,0">
-        <var name="_context" id="2141245758542394657" />
-        <var name="operationContext" id="2141245758542394657" />
-      </scope>
-      <scope id="2141245758542394657" at="38,56,51,10" />
-      <scope id="2141245758542394657" at="36,0,53,0" />
-      <scope id="2141245758542394657" at="29,98,54,22">
-        <var name="references" id="2141245758542394657" />
-      </scope>
-      <scope id="2141245758542394657" at="28,0,56,0" />
-      <unit id="2141245758542394657" at="39,19,51,9" name="jetbrains.mps.lang.extension.constraints.OverridesReference_Constraints$2" />
-      <unit id="2141245758542394657" at="31,128,53,5" name="jetbrains.mps.lang.extension.constraints.OverridesReference_Constraints$1" />
-      <unit id="2141245758542394657" at="24,0,58,0" name="jetbrains.mps.lang.extension.constraints.OverridesReference_Constraints" />
-=======
       <unit at="9,0,29,0" name="jetbrains.mps.lang.extension.constraints.ConstraintsAspectDescriptor" />
->>>>>>> 63970703
     </file>
   </root>
   <root nodeRef="r:34afaabb-1c5b-40d4-ae6d-6f5312d7475d(jetbrains.mps.lang.extension.constraints)/3175313036448596715">
@@ -156,36 +65,31 @@
       <node id="5911785528834368508" at="21,88,22,123" concept="5" />
       <node id="5911785528834368508" at="25,37,26,20" concept="6" />
       <node id="5911785528834368508" at="29,42,30,37" concept="5" />
-      <node id="195736285282763440" at="31,191,32,186" concept="6" />
-      <node id="195736285282763994" at="33,16,34,167" concept="6" />
-      <node id="5911785528834368508" at="37,7,38,22" concept="6" />
-      <node id="195736285282761383" at="33,14,35,9" concept="0" />
+      <node id="5911785528834368508" at="30,37,31,184" concept="0" />
+      <node id="7036359038356271667" at="30,37,31,184" concept="6" />
+      <node id="5911785528834368508" at="33,7,34,22" concept="6" />
       <node id="5911785528834368508" at="17,0,20,0" concept="1" trace="ExtensionPointDeclaration_Constraints#()V" />
       <node id="5911785528834368508" at="24,0,28,0" concept="4" trace="hasOwnGetter#()Z" />
-      <node id="195736285282756037" at="30,37,35,9" concept="3" />
-      <node id="5911785528834368508" at="30,37,35,9" concept="0" />
-      <node id="5911785528834368508" at="28,0,37,0" concept="4" trace="getValue#(Lorg/jetbrains/mps/openapi/model/SNode;)Ljava/lang/Object;" />
-      <node id="5911785528834368508" at="22,123,37,7" concept="2" />
-      <node id="5911785528834368508" at="20,0,40,0" concept="4" trace="getNotDefaultSProperties#()Ljava/util/Map;" />
+      <node id="5911785528834368508" at="28,0,33,0" concept="4" trace="getValue#(Lorg/jetbrains/mps/openapi/model/SNode;)Ljava/lang/Object;" />
+      <node id="5911785528834368508" at="22,123,33,7" concept="2" />
+      <node id="5911785528834368508" at="20,0,36,0" concept="4" trace="getNotDefaultSProperties#()Ljava/util/Map;" />
       <scope id="5911785528834368508" at="17,50,18,98" />
       <scope id="5911785528834368508" at="25,37,26,20" />
-      <scope id="195736285282756039" at="31,191,32,186" />
-      <scope id="195736285282761384" at="33,16,34,167" />
+      <scope id="7036359038356271666" at="30,37,31,184" />
+      <scope id="5911785528834368508" at="29,42,31,184">
+        <var name="propertyName" id="5911785528834368508" />
+      </scope>
       <scope id="5911785528834368508" at="17,0,20,0" />
       <scope id="5911785528834368508" at="24,0,28,0" />
-      <scope id="7036359038356271666" at="30,37,35,9" />
-      <scope id="5911785528834368508" at="29,42,35,9">
-        <var name="propertyName" id="5911785528834368508" />
-      </scope>
-      <scope id="5911785528834368508" at="28,0,37,0">
+      <scope id="5911785528834368508" at="28,0,33,0">
         <var name="node" id="5911785528834368508" />
       </scope>
-      <scope id="5911785528834368508" at="21,88,38,22">
+      <scope id="5911785528834368508" at="21,88,34,22">
         <var name="properties" id="5911785528834368508" />
       </scope>
-      <scope id="5911785528834368508" at="20,0,40,0" />
-      <unit id="5911785528834368508" at="23,119,37,5" name="jetbrains.mps.lang.extension.constraints.ExtensionPointDeclaration_Constraints$1" />
-      <unit id="5911785528834368508" at="16,0,41,0" name="jetbrains.mps.lang.extension.constraints.ExtensionPointDeclaration_Constraints" />
+      <scope id="5911785528834368508" at="20,0,36,0" />
+      <unit id="5911785528834368508" at="23,119,33,5" name="jetbrains.mps.lang.extension.constraints.ExtensionPointDeclaration_Constraints$1" />
+      <unit id="5911785528834368508" at="16,0,37,0" name="jetbrains.mps.lang.extension.constraints.ExtensionPointDeclaration_Constraints" />
     </file>
   </root>
   <root nodeRef="r:34afaabb-1c5b-40d4-ae6d-6f5312d7475d(jetbrains.mps.lang.extension.constraints)/5911785528834372341">
