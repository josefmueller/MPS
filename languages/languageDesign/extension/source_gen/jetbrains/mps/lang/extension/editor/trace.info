--- conflicted
+++ resolved
@@ -19,7 +19,6 @@
   </root>
   <root nodeRef="r:322cf3da-5abf-4bd1-9dec-f21af259347a(jetbrains.mps.lang.extension.editor)/126958800891275564">
     <file name="Extension_Editor.java">
-<<<<<<< HEAD
       <node id="126958800891275564" at="11,79,12,75" concept="7" />
       <node id="126958800891275564" at="11,0,14,0" concept="5" trace="createEditorCell#(Ljetbrains/mps/openapi/editor/EditorContext;Lorg/jetbrains/mps/openapi/model/SNode;)Ljetbrains/mps/openapi/editor/cells/EditorCell;" />
       <scope id="126958800891275564" at="11,79,12,75" />
@@ -59,389 +58,189 @@
       <node id="4103205777865615139" at="69,63,70,42" concept="2" />
       <node id="4103205777865615139" at="70,42,71,73" concept="2" />
       <node id="4103205777865615139" at="71,73,72,57" concept="6" />
-      <node id="4103205777865615139" at="72,57,73,59" concept="6" />
-      <node id="4103205777865615139" at="74,35,75,87" concept="6" />
-      <node id="4103205777865615139" at="75,87,76,94" concept="7" />
-      <node id="4103205777865615139" at="77,10,78,22" concept="7" />
-      <node id="5820409521797704729" at="80,49,81,95" concept="6" />
-      <node id="5820409521797704729" at="81,95,82,47" concept="2" />
-      <node id="5820409521797704729" at="82,47,83,34" concept="6" />
-      <node id="5820409521797704729" at="83,34,84,82" concept="2" />
-      <node id="5820409521797704729" at="84,82,85,40" concept="2" />
-      <node id="5820409521797704729" at="85,40,86,34" concept="2" />
-      <node id="5820409521797704729" at="86,34,87,22" concept="7" />
-      <node id="126958800891275564" at="89,48,90,88" concept="6" />
-      <node id="126958800891275564" at="90,88,91,39" concept="2" />
-      <node id="126958800891275564" at="91,39,92,52" concept="2" />
-      <node id="126958800891275564" at="92,52,93,26" concept="6" />
-      <node id="126958800891275564" at="93,26,94,90" concept="2" />
-      <node id="126958800891275564" at="94,90,95,63" concept="2" />
-      <node id="126958800891275564" at="96,39,97,40" concept="2" />
-      <node id="126958800891275564" at="97,40,98,43" concept="2" />
-      <node id="126958800891275564" at="99,5,100,73" concept="2" />
-      <node id="126958800891275564" at="100,73,101,57" concept="6" />
-      <node id="126958800891275564" at="101,57,102,59" concept="6" />
-      <node id="126958800891275564" at="103,35,104,87" concept="6" />
-      <node id="126958800891275564" at="104,87,105,94" concept="7" />
-      <node id="126958800891275564" at="106,10,107,22" concept="7" />
-      <node id="126958800891275564" at="110,33,111,14" concept="11" />
-      <node id="126958800891275564" at="113,69,114,57" concept="7" />
-      <node id="126958800891275564" at="116,81,117,41" concept="8" />
-      <node id="126958800891275564" at="117,41,118,117" concept="7" />
-      <node id="126958800891275564" at="124,0,125,0" concept="3" trace="myReferencingNode" />
-      <node id="126958800891275564" at="126,119,127,21" concept="11" />
-      <node id="126958800891275564" at="127,21,128,42" concept="2" />
-      <node id="126958800891275564" at="128,42,129,20" concept="2" />
-      <node id="126958800891275564" at="132,41,133,42" concept="7" />
-      <node id="126958800891275564" at="138,28,139,20" concept="7" />
-      <node id="126958800891277406" at="142,53,143,91" concept="6" />
-      <node id="126958800891277406" at="143,91,144,31" concept="2" />
-      <node id="126958800891277406" at="144,31,145,44" concept="2" />
-      <node id="126958800891277406" at="145,44,146,33" concept="2" />
-      <node id="126958800891277406" at="146,33,147,28" concept="6" />
-      <node id="126958800891277406" at="147,28,148,65" concept="2" />
-      <node id="126958800891277406" at="148,65,149,46" concept="2" />
-      <node id="126958800891277406" at="149,46,150,75" concept="2" />
-      <node id="126958800891277406" at="150,75,151,59" concept="6" />
-      <node id="126958800891277406" at="151,59,152,61" concept="6" />
-      <node id="126958800891277406" at="153,37,154,89" concept="6" />
-      <node id="126958800891277406" at="154,89,155,96" concept="7" />
-      <node id="126958800891277406" at="156,12,157,24" concept="7" />
-      <node id="3211321119092471517" at="160,49,161,94" concept="6" />
-      <node id="3211321119092471517" at="161,94,162,47" concept="2" />
-      <node id="3211321119092471517" at="162,47,163,34" concept="6" />
-      <node id="3211321119092471517" at="163,34,164,84" concept="2" />
-      <node id="3211321119092471517" at="164,84,165,60" concept="2" />
-      <node id="3211321119092471517" at="165,60,166,40" concept="2" />
-      <node id="3211321119092471517" at="166,40,167,34" concept="2" />
-      <node id="3211321119092471517" at="167,34,168,22" concept="7" />
-      <node id="3211321119092436776" at="170,50,171,144" concept="6" />
-      <node id="3211321119092436776" at="171,144,172,34" concept="6" />
-      <node id="3211321119092436776" at="172,34,173,60" concept="2" />
-      <node id="3211321119092436776" at="173,60,174,40" concept="2" />
-      <node id="3211321119092436776" at="174,40,175,22" concept="7" />
-      <node id="3211321119092472417" at="177,49,178,94" concept="6" />
-      <node id="3211321119092472417" at="178,94,179,47" concept="2" />
-      <node id="3211321119092472417" at="179,47,180,34" concept="6" />
-      <node id="3211321119092472417" at="180,34,181,85" concept="2" />
-      <node id="3211321119092472417" at="181,85,182,40" concept="2" />
-      <node id="3211321119092472417" at="182,40,183,34" concept="2" />
-      <node id="3211321119092472417" at="183,34,184,22" concept="7" />
+      <node id="4103205777865615139" at="73,35,74,87" concept="6" />
+      <node id="4103205777865615139" at="74,87,75,112" concept="7" />
+      <node id="4103205777865615139" at="76,10,77,22" concept="7" />
+      <node id="5820409521797704729" at="79,49,80,95" concept="6" />
+      <node id="5820409521797704729" at="80,95,81,47" concept="2" />
+      <node id="5820409521797704729" at="81,47,82,34" concept="6" />
+      <node id="5820409521797704729" at="82,34,83,82" concept="2" />
+      <node id="5820409521797704729" at="83,82,84,40" concept="2" />
+      <node id="5820409521797704729" at="84,40,85,34" concept="2" />
+      <node id="5820409521797704729" at="85,34,86,22" concept="7" />
+      <node id="126958800891275564" at="88,48,89,88" concept="6" />
+      <node id="126958800891275564" at="89,88,90,39" concept="2" />
+      <node id="126958800891275564" at="90,39,91,52" concept="2" />
+      <node id="126958800891275564" at="91,52,92,26" concept="6" />
+      <node id="126958800891275564" at="92,26,93,90" concept="2" />
+      <node id="126958800891275564" at="93,90,94,63" concept="2" />
+      <node id="126958800891275564" at="95,39,96,40" concept="2" />
+      <node id="126958800891275564" at="96,40,97,43" concept="2" />
+      <node id="126958800891275564" at="98,5,99,73" concept="2" />
+      <node id="126958800891275564" at="99,73,100,57" concept="6" />
+      <node id="126958800891275564" at="101,35,102,87" concept="6" />
+      <node id="126958800891275564" at="102,87,103,112" concept="7" />
+      <node id="126958800891275564" at="104,10,105,22" concept="7" />
+      <node id="126958800891275564" at="108,33,109,14" concept="11" />
+      <node id="126958800891275564" at="111,69,112,57" concept="7" />
+      <node id="126958800891275564" at="114,81,115,41" concept="8" />
+      <node id="126958800891275564" at="115,41,116,117" concept="7" />
+      <node id="126958800891275564" at="122,0,123,0" concept="3" trace="myReferencingNode" />
+      <node id="126958800891275564" at="124,119,125,21" concept="11" />
+      <node id="126958800891275564" at="125,21,126,42" concept="2" />
+      <node id="126958800891275564" at="126,42,127,20" concept="2" />
+      <node id="126958800891275564" at="130,41,131,42" concept="7" />
+      <node id="126958800891275564" at="136,28,137,20" concept="7" />
+      <node id="126958800891277406" at="140,53,141,91" concept="6" />
+      <node id="126958800891277406" at="141,91,142,31" concept="2" />
+      <node id="126958800891277406" at="142,31,143,44" concept="2" />
+      <node id="126958800891277406" at="143,44,144,33" concept="2" />
+      <node id="126958800891277406" at="144,33,145,28" concept="6" />
+      <node id="126958800891277406" at="145,28,146,65" concept="2" />
+      <node id="126958800891277406" at="146,65,147,46" concept="2" />
+      <node id="126958800891277406" at="147,46,148,75" concept="2" />
+      <node id="126958800891277406" at="148,75,149,59" concept="6" />
+      <node id="126958800891277406" at="150,37,151,89" concept="6" />
+      <node id="126958800891277406" at="151,89,152,114" concept="7" />
+      <node id="126958800891277406" at="153,12,154,24" concept="7" />
+      <node id="3211321119092471517" at="157,49,158,94" concept="6" />
+      <node id="3211321119092471517" at="158,94,159,47" concept="2" />
+      <node id="3211321119092471517" at="159,47,160,34" concept="6" />
+      <node id="3211321119092471517" at="160,34,161,84" concept="2" />
+      <node id="3211321119092471517" at="161,84,162,60" concept="2" />
+      <node id="3211321119092471517" at="162,60,163,40" concept="2" />
+      <node id="3211321119092471517" at="163,40,164,34" concept="2" />
+      <node id="3211321119092471517" at="164,34,165,22" concept="7" />
+      <node id="3211321119092436776" at="167,50,168,144" concept="6" />
+      <node id="3211321119092436776" at="168,144,169,34" concept="6" />
+      <node id="3211321119092436776" at="169,34,170,60" concept="2" />
+      <node id="3211321119092436776" at="170,60,171,40" concept="2" />
+      <node id="3211321119092436776" at="171,40,172,22" concept="7" />
+      <node id="3211321119092472417" at="174,49,175,94" concept="6" />
+      <node id="3211321119092472417" at="175,94,176,47" concept="2" />
+      <node id="3211321119092472417" at="176,47,177,34" concept="6" />
+      <node id="3211321119092472417" at="177,34,178,85" concept="2" />
+      <node id="3211321119092472417" at="178,85,179,40" concept="2" />
+      <node id="3211321119092472417" at="179,40,180,34" concept="2" />
+      <node id="3211321119092472417" at="180,34,181,22" concept="7" />
       <node id="126958800891275564" at="25,0,27,0" concept="3" trace="myNode" />
-      <node id="126958800891275564" at="122,0,124,0" concept="3" trace="myNode" />
+      <node id="126958800891275564" at="120,0,122,0" concept="3" trace="myNode" />
       <node id="126958800891275564" at="39,0,42,0" concept="5" trace="createCell#()Ljetbrains/mps/openapi/editor/cells/EditorCell;" />
-      <node id="126958800891275564" at="110,0,113,0" concept="1" trace="_Inline_s04tli_a3a#()V" />
-      <node id="126958800891275564" at="113,0,116,0" concept="5" trace="createEditorCell#(Ljetbrains/mps/openapi/editor/EditorContext;)Ljetbrains/mps/openapi/editor/cells/EditorCell;" />
-      <node id="126958800891275564" at="132,0,135,0" concept="5" trace="createCell#()Ljetbrains/mps/openapi/editor/cells/EditorCell;" />
+      <node id="126958800891275564" at="108,0,111,0" concept="1" trace="_Inline_s04tli_a3a#()V" />
+      <node id="126958800891275564" at="111,0,114,0" concept="5" trace="createEditorCell#(Ljetbrains/mps/openapi/editor/EditorContext;)Ljetbrains/mps/openapi/editor/cells/EditorCell;" />
+      <node id="126958800891275564" at="130,0,133,0" concept="5" trace="createCell#()Ljetbrains/mps/openapi/editor/cells/EditorCell;" />
       <node id="126958800891275564" at="28,0,32,0" concept="1" trace="Extension_EditorBuilder_a#(Ljetbrains/mps/openapi/editor/EditorContext;Lorg/jetbrains/mps/openapi/model/SNode;)V" />
-      <node id="126958800891275564" at="95,63,99,5" concept="4" />
-      <node id="126958800891275564" at="116,0,120,0" concept="5" trace="createEditorCell#(Ljetbrains/mps/openapi/editor/EditorContext;Lorg/jetbrains/mps/openapi/model/SNode;)Ljetbrains/mps/openapi/editor/cells/EditorCell;" />
+      <node id="126958800891275564" at="94,63,98,5" concept="4" />
+      <node id="126958800891275564" at="114,0,118,0" concept="5" trace="createEditorCell#(Ljetbrains/mps/openapi/editor/EditorContext;Lorg/jetbrains/mps/openapi/model/SNode;)Ljetbrains/mps/openapi/editor/cells/EditorCell;" />
       <node id="126958800891275564" at="33,0,38,0" concept="5" trace="getNode#()Lorg/jetbrains/mps/openapi/model/SNode;" />
-      <node id="4103205777865615139" at="73,59,78,22" concept="4" />
-      <node id="126958800891275564" at="102,59,107,22" concept="4" />
-      <node id="126958800891275564" at="126,0,131,0" concept="1" trace="Inline_Builder_s04tli_a3a#(Ljetbrains/mps/openapi/editor/EditorContext;Lorg/jetbrains/mps/openapi/model/SNode;Lorg/jetbrains/mps/openapi/model/SNode;)V" />
-      <node id="126958800891275564" at="136,0,141,0" concept="5" trace="getNode#()Lorg/jetbrains/mps/openapi/model/SNode;" />
-      <node id="126958800891277406" at="152,61,157,24" concept="4" />
+      <node id="4103205777865615139" at="72,57,77,22" concept="4" />
+      <node id="126958800891275564" at="100,57,105,22" concept="4" />
+      <node id="126958800891275564" at="124,0,129,0" concept="1" trace="Inline_Builder_s04tli_a3a#(Ljetbrains/mps/openapi/editor/EditorContext;Lorg/jetbrains/mps/openapi/model/SNode;Lorg/jetbrains/mps/openapi/model/SNode;)V" />
+      <node id="126958800891275564" at="134,0,139,0" concept="5" trace="getNode#()Lorg/jetbrains/mps/openapi/model/SNode;" />
+      <node id="126958800891277406" at="149,59,154,24" concept="4" />
       <node id="5863271989071501726" at="57,0,64,0" concept="5" trace="createComponent_s04tli_a0#()Ljetbrains/mps/openapi/editor/cells/EditorCell;" />
-      <node id="3211321119092436776" at="170,0,177,0" concept="5" trace="createComponent_s04tli_f0#()Ljetbrains/mps/openapi/editor/cells/EditorCell;" />
-      <node id="5820409521797704729" at="80,0,89,0" concept="5" trace="createConstant_s04tli_c0#()Ljetbrains/mps/openapi/editor/cells/EditorCell;" />
-      <node id="3211321119092472417" at="177,0,186,0" concept="5" trace="createConstant_s04tli_g0#()Ljetbrains/mps/openapi/editor/cells/EditorCell;" />
-      <node id="3211321119092471517" at="160,0,170,0" concept="5" trace="createConstant_s04tli_e0#()Ljetbrains/mps/openapi/editor/cells/EditorCell;" />
+      <node id="3211321119092436776" at="167,0,174,0" concept="5" trace="createComponent_s04tli_f0#()Ljetbrains/mps/openapi/editor/cells/EditorCell;" />
+      <node id="5820409521797704729" at="79,0,88,0" concept="5" trace="createConstant_s04tli_c0#()Ljetbrains/mps/openapi/editor/cells/EditorCell;" />
+      <node id="3211321119092472417" at="174,0,183,0" concept="5" trace="createConstant_s04tli_g0#()Ljetbrains/mps/openapi/editor/cells/EditorCell;" />
+      <node id="3211321119092471517" at="157,0,167,0" concept="5" trace="createConstant_s04tli_e0#()Ljetbrains/mps/openapi/editor/cells/EditorCell;" />
       <node id="126958800891275564" at="43,0,57,0" concept="5" trace="createCollection_s04tli_a#()Ljetbrains/mps/openapi/editor/cells/EditorCell;" />
-      <node id="4103205777865615139" at="64,0,80,0" concept="5" trace="createProperty_s04tli_b0#()Ljetbrains/mps/openapi/editor/cells/EditorCell;" />
-      <node id="126958800891277406" at="142,0,159,0" concept="5" trace="createProperty_s04tli_a0d0#()Ljetbrains/mps/openapi/editor/cells/EditorCell;" />
-      <node id="126958800891275564" at="89,0,109,0" concept="5" trace="createRefCell_s04tli_d0#()Ljetbrains/mps/openapi/editor/cells/EditorCell;" />
+      <node id="4103205777865615139" at="64,0,79,0" concept="5" trace="createProperty_s04tli_b0#()Ljetbrains/mps/openapi/editor/cells/EditorCell;" />
+      <node id="126958800891277406" at="140,0,156,0" concept="5" trace="createProperty_s04tli_a0d0#()Ljetbrains/mps/openapi/editor/cells/EditorCell;" />
+      <node id="126958800891275564" at="88,0,107,0" concept="5" trace="createRefCell_s04tli_d0#()Ljetbrains/mps/openapi/editor/cells/EditorCell;" />
       <scope id="126958800891275564" at="35,26,36,18" />
       <scope id="126958800891275564" at="39,39,40,39" />
-      <scope id="126958800891275564" at="110,33,111,14" />
-      <scope id="126958800891275564" at="113,69,114,57" />
-      <scope id="126958800891275564" at="132,41,133,42" />
-      <scope id="126958800891275564" at="138,28,139,20" />
+      <scope id="126958800891275564" at="108,33,109,14" />
+      <scope id="126958800891275564" at="111,69,112,57" />
+      <scope id="126958800891275564" at="130,41,131,42" />
+      <scope id="126958800891275564" at="136,28,137,20" />
       <scope id="126958800891275564" at="28,89,30,18" />
-      <scope id="4103205777865615139" at="74,35,76,94">
+      <scope id="4103205777865615139" at="73,35,75,112">
         <var name="manager" id="4103205777865615139" />
       </scope>
-      <scope id="126958800891275564" at="96,39,98,43" />
-      <scope id="126958800891275564" at="103,35,105,94">
+      <scope id="126958800891275564" at="95,39,97,43" />
+      <scope id="126958800891275564" at="101,35,103,112">
         <var name="manager" id="126958800891275564" />
       </scope>
-      <scope id="126958800891275564" at="116,81,118,117" />
-      <scope id="126958800891277406" at="153,37,155,96">
-=======
-      <node id="126958800891275564" at="22,79,23,63" concept="6" />
-      <node id="126958800891275564" at="25,89,26,96" concept="5" />
-      <node id="126958800891275564" at="26,96,27,48" concept="2" />
-      <node id="126958800891275564" at="27,48,28,28" concept="2" />
-      <node id="126958800891275564" at="28,28,29,82" concept="2" />
-      <node id="126958800891275564" at="29,82,30,81" concept="2" />
-      <node id="126958800891275564" at="30,81,31,81" concept="2" />
-      <node id="126958800891275564" at="31,81,32,80" concept="2" />
-      <node id="126958800891275564" at="32,80,33,81" concept="2" />
-      <node id="126958800891275564" at="33,81,34,82" concept="2" />
-      <node id="126958800891275564" at="34,82,35,81" concept="2" />
-      <node id="126958800891275564" at="35,81,36,22" concept="6" />
-      <node id="5863271989071501726" at="38,89,39,131" concept="5" />
-      <node id="5863271989071501726" at="39,131,40,34" concept="5" />
-      <node id="5863271989071501726" at="40,34,41,66" concept="2" />
-      <node id="5863271989071501726" at="41,66,42,40" concept="2" />
-      <node id="5863271989071501726" at="42,40,43,22" concept="6" />
-      <node id="4103205777865615139" at="45,88,46,82" concept="5" />
-      <node id="4103205777865615139" at="46,82,47,29" concept="2" />
-      <node id="4103205777865615139" at="47,29,48,42" concept="2" />
-      <node id="4103205777865615139" at="48,42,49,26" concept="5" />
-      <node id="4103205777865615139" at="49,26,50,58" concept="2" />
-      <node id="4103205777865615139" at="50,58,51,42" concept="2" />
-      <node id="4103205777865615139" at="51,42,52,73" concept="2" />
-      <node id="4103205777865615139" at="52,73,53,57" concept="5" />
-      <node id="4103205777865615139" at="54,35,55,82" concept="5" />
-      <node id="4103205777865615139" at="55,82,56,112" concept="6" />
-      <node id="4103205777865615139" at="57,10,58,22" concept="6" />
-      <node id="5820409521797704729" at="60,88,61,88" concept="5" />
-      <node id="5820409521797704729" at="61,88,62,47" concept="2" />
-      <node id="5820409521797704729" at="62,47,63,34" concept="5" />
-      <node id="5820409521797704729" at="63,34,64,66" concept="2" />
-      <node id="5820409521797704729" at="64,66,65,40" concept="2" />
-      <node id="5820409521797704729" at="65,40,66,34" concept="2" />
-      <node id="5820409521797704729" at="66,34,67,22" concept="6" />
-      <node id="126958800891275564" at="69,87,70,81" concept="5" />
-      <node id="126958800891275564" at="70,81,71,39" concept="2" />
-      <node id="126958800891275564" at="71,39,72,52" concept="2" />
-      <node id="126958800891275564" at="72,52,73,26" concept="5" />
-      <node id="126958800891275564" at="73,26,74,81" concept="2" />
-      <node id="126958800891275564" at="74,81,75,58" concept="2" />
-      <node id="126958800891275564" at="76,39,77,40" concept="2" />
-      <node id="126958800891275564" at="77,40,78,43" concept="2" />
-      <node id="126958800891275564" at="79,5,80,73" concept="2" />
-      <node id="126958800891275564" at="80,73,81,57" concept="5" />
-      <node id="126958800891275564" at="82,35,83,82" concept="5" />
-      <node id="126958800891275564" at="83,82,84,112" concept="6" />
-      <node id="126958800891275564" at="85,10,86,22" concept="6" />
-      <node id="126958800891277320" at="89,33,90,14" concept="9" />
-      <node id="126958800891277320" at="92,69,93,67" concept="6" />
-      <node id="126958800891277320" at="95,81,96,66" concept="6" />
-      <node id="126958800891277406" at="98,92,99,84" concept="5" />
-      <node id="126958800891277406" at="99,84,100,31" concept="2" />
-      <node id="126958800891277406" at="100,31,101,44" concept="2" />
-      <node id="126958800891277406" at="101,44,102,33" concept="2" />
-      <node id="126958800891277406" at="102,33,103,28" concept="5" />
-      <node id="126958800891277406" at="103,28,104,60" concept="2" />
-      <node id="126958800891277406" at="104,60,105,46" concept="2" />
-      <node id="126958800891277406" at="105,46,106,75" concept="2" />
-      <node id="126958800891277406" at="106,75,107,59" concept="5" />
-      <node id="126958800891277406" at="108,37,109,84" concept="5" />
-      <node id="126958800891277406" at="109,84,110,114" concept="6" />
-      <node id="126958800891277406" at="111,12,112,24" concept="6" />
-      <node id="3211321119092471517" at="115,88,116,87" concept="5" />
-      <node id="3211321119092471517" at="116,87,117,47" concept="2" />
-      <node id="3211321119092471517" at="117,47,118,34" concept="5" />
-      <node id="3211321119092471517" at="118,34,119,68" concept="2" />
-      <node id="3211321119092471517" at="119,68,120,63" concept="2" />
-      <node id="3211321119092471517" at="120,63,121,40" concept="2" />
-      <node id="3211321119092471517" at="121,40,122,34" concept="2" />
-      <node id="3211321119092471517" at="122,34,123,22" concept="6" />
-      <node id="3211321119092436776" at="125,89,126,156" concept="5" />
-      <node id="3211321119092436776" at="126,156,127,34" concept="5" />
-      <node id="3211321119092436776" at="127,34,128,63" concept="2" />
-      <node id="3211321119092436776" at="128,63,129,40" concept="2" />
-      <node id="3211321119092436776" at="129,40,130,22" concept="6" />
-      <node id="3211321119092472417" at="132,88,133,87" concept="5" />
-      <node id="3211321119092472417" at="133,87,134,47" concept="2" />
-      <node id="3211321119092472417" at="134,47,135,34" concept="5" />
-      <node id="3211321119092472417" at="135,34,136,69" concept="2" />
-      <node id="3211321119092472417" at="136,69,137,40" concept="2" />
-      <node id="3211321119092472417" at="137,40,138,34" concept="2" />
-      <node id="3211321119092472417" at="138,34,139,22" concept="6" />
-      <node id="126958800891275564" at="22,0,25,0" concept="4" trace="createEditorCell#(Ljetbrains/mps/openapi/editor/EditorContext;Lorg/jetbrains/mps/openapi/model/SNode;)Ljetbrains/mps/openapi/editor/cells/EditorCell;" />
-      <node id="126958800891277320" at="89,0,92,0" concept="1" trace="_Inline_s04tli_a3a#()V" />
-      <node id="126958800891277320" at="92,0,95,0" concept="4" trace="createEditorCell#(Ljetbrains/mps/openapi/editor/EditorContext;)Ljetbrains/mps/openapi/editor/cells/EditorCell;" />
-      <node id="126958800891277320" at="95,0,98,0" concept="4" trace="createEditorCell#(Ljetbrains/mps/openapi/editor/EditorContext;Lorg/jetbrains/mps/openapi/model/SNode;)Ljetbrains/mps/openapi/editor/cells/EditorCell;" />
-      <node id="126958800891275564" at="75,58,79,5" concept="3" />
-      <node id="4103205777865615139" at="53,57,58,22" concept="3" />
-      <node id="126958800891275564" at="81,57,86,22" concept="3" />
-      <node id="126958800891277406" at="107,59,112,24" concept="3" />
-      <node id="5863271989071501726" at="38,0,45,0" concept="4" trace="createComponent_s04tli_a0#(Ljetbrains/mps/openapi/editor/EditorContext;Lorg/jetbrains/mps/openapi/model/SNode;)Ljetbrains/mps/openapi/editor/cells/EditorCell;" />
-      <node id="3211321119092436776" at="125,0,132,0" concept="4" trace="createComponent_s04tli_f0#(Ljetbrains/mps/openapi/editor/EditorContext;Lorg/jetbrains/mps/openapi/model/SNode;)Ljetbrains/mps/openapi/editor/cells/EditorCell;" />
-      <node id="5820409521797704729" at="60,0,69,0" concept="4" trace="createConstant_s04tli_c0#(Ljetbrains/mps/openapi/editor/EditorContext;Lorg/jetbrains/mps/openapi/model/SNode;)Ljetbrains/mps/openapi/editor/cells/EditorCell;" />
-      <node id="3211321119092472417" at="132,0,141,0" concept="4" trace="createConstant_s04tli_g0#(Ljetbrains/mps/openapi/editor/EditorContext;Lorg/jetbrains/mps/openapi/model/SNode;)Ljetbrains/mps/openapi/editor/cells/EditorCell;" />
-      <node id="3211321119092471517" at="115,0,125,0" concept="4" trace="createConstant_s04tli_e0#(Ljetbrains/mps/openapi/editor/EditorContext;Lorg/jetbrains/mps/openapi/model/SNode;)Ljetbrains/mps/openapi/editor/cells/EditorCell;" />
-      <node id="126958800891275564" at="25,0,38,0" concept="4" trace="createCollection_s04tli_a#(Ljetbrains/mps/openapi/editor/EditorContext;Lorg/jetbrains/mps/openapi/model/SNode;)Ljetbrains/mps/openapi/editor/cells/EditorCell;" />
-      <node id="4103205777865615139" at="45,0,60,0" concept="4" trace="createProperty_s04tli_b0#(Ljetbrains/mps/openapi/editor/EditorContext;Lorg/jetbrains/mps/openapi/model/SNode;)Ljetbrains/mps/openapi/editor/cells/EditorCell;" />
-      <node id="126958800891277406" at="98,0,114,0" concept="4" trace="createProperty_s04tli_a0d0#(Ljetbrains/mps/openapi/editor/EditorContext;Lorg/jetbrains/mps/openapi/model/SNode;)Ljetbrains/mps/openapi/editor/cells/EditorCell;" />
-      <node id="126958800891275564" at="69,0,88,0" concept="4" trace="createRefCell_s04tli_d0#(Ljetbrains/mps/openapi/editor/EditorContext;Lorg/jetbrains/mps/openapi/model/SNode;)Ljetbrains/mps/openapi/editor/cells/EditorCell;" />
-      <scope id="126958800891275564" at="22,79,23,63" />
-      <scope id="126958800891277320" at="89,33,90,14" />
-      <scope id="126958800891277320" at="92,69,93,67" />
-      <scope id="126958800891277320" at="95,81,96,66" />
-      <scope id="4103205777865615139" at="54,35,56,112">
-        <var name="manager" id="4103205777865615139" />
-      </scope>
-      <scope id="126958800891275564" at="76,39,78,43" />
-      <scope id="126958800891275564" at="82,35,84,112">
-        <var name="manager" id="126958800891275564" />
-      </scope>
-      <scope id="126958800891277406" at="108,37,110,114">
->>>>>>> bd830ede
+      <scope id="126958800891275564" at="114,81,116,117" />
+      <scope id="126958800891277406" at="150,37,152,114">
         <var name="manager" id="126958800891277406" />
       </scope>
       <scope id="126958800891275564" at="39,0,42,0" />
-      <scope id="126958800891275564" at="110,0,113,0" />
-      <scope id="126958800891275564" at="113,0,116,0">
+      <scope id="126958800891275564" at="108,0,111,0" />
+      <scope id="126958800891275564" at="111,0,114,0">
         <var name="editorContext" id="126958800891275564" />
       </scope>
-<<<<<<< HEAD
-      <scope id="126958800891275564" at="126,119,129,20" />
-      <scope id="126958800891275564" at="132,0,135,0" />
+      <scope id="126958800891275564" at="124,119,127,20" />
+      <scope id="126958800891275564" at="130,0,133,0" />
       <scope id="126958800891275564" at="28,0,32,0">
         <var name="context" id="126958800891275564" />
         <var name="node" id="126958800891275564" />
       </scope>
-      <scope id="126958800891275564" at="116,0,120,0">
+      <scope id="126958800891275564" at="114,0,118,0">
         <var name="editorContext" id="126958800891275564" />
         <var name="node" id="126958800891275564" />
-=======
-      <scope id="126958800891277320" at="89,0,92,0" />
-      <scope id="126958800891277320" at="92,0,95,0">
-        <var name="editorContext" id="126958800891277320" />
-      </scope>
-      <scope id="126958800891277320" at="95,0,98,0">
-        <var name="editorContext" id="126958800891277320" />
-        <var name="node" id="126958800891277320" />
->>>>>>> bd830ede
       </scope>
       <scope id="126958800891275564" at="33,0,38,0" />
       <scope id="5863271989071501726" at="57,50,62,22">
         <var name="editorCell" id="5863271989071501726" />
         <var name="style" id="5863271989071501726" />
       </scope>
-<<<<<<< HEAD
-      <scope id="126958800891275564" at="126,0,131,0">
+      <scope id="126958800891275564" at="124,0,129,0">
         <var name="context" id="126958800891275564" />
         <var name="node" id="126958800891275564" />
         <var name="referencingNode" id="126958800891275564" />
       </scope>
-      <scope id="126958800891275564" at="136,0,141,0" />
-      <scope id="3211321119092436776" at="170,50,175,22">
+      <scope id="126958800891275564" at="134,0,139,0" />
+      <scope id="3211321119092436776" at="167,50,172,22">
         <var name="editorCell" id="3211321119092436776" />
         <var name="style" id="3211321119092436776" />
       </scope>
       <scope id="5863271989071501726" at="57,0,64,0" />
-      <scope id="5820409521797704729" at="80,49,87,22">
+      <scope id="5820409521797704729" at="79,49,86,22">
         <var name="editorCell" id="5820409521797704729" />
         <var name="style" id="5820409521797704729" />
       </scope>
-      <scope id="3211321119092436776" at="170,0,177,0" />
-      <scope id="3211321119092472417" at="177,49,184,22">
+      <scope id="3211321119092436776" at="167,0,174,0" />
+      <scope id="3211321119092472417" at="174,49,181,22">
         <var name="editorCell" id="3211321119092472417" />
         <var name="style" id="3211321119092472417" />
       </scope>
-      <scope id="3211321119092471517" at="160,49,168,22">
+      <scope id="3211321119092471517" at="157,49,165,22">
         <var name="editorCell" id="3211321119092471517" />
         <var name="style" id="3211321119092471517" />
       </scope>
-      <scope id="5820409521797704729" at="80,0,89,0" />
-      <scope id="3211321119092472417" at="177,0,186,0" />
-      <scope id="3211321119092471517" at="160,0,170,0" />
+      <scope id="5820409521797704729" at="79,0,88,0" />
+      <scope id="3211321119092472417" at="174,0,183,0" />
+      <scope id="3211321119092471517" at="157,0,167,0" />
       <scope id="126958800891275564" at="43,50,55,22">
         <var name="editorCell" id="126958800891275564" />
       </scope>
-      <scope id="126958800891275564" at="43,0,57,0" />
-      <scope id="4103205777865615139" at="64,49,78,22">
-=======
-      <scope id="3211321119092436776" at="125,89,130,22">
-        <var name="editorCell" id="3211321119092436776" />
-        <var name="style" id="3211321119092436776" />
-      </scope>
-      <scope id="5863271989071501726" at="38,0,45,0">
-        <var name="editorContext" id="5863271989071501726" />
-        <var name="node" id="5863271989071501726" />
-      </scope>
-      <scope id="5820409521797704729" at="60,88,67,22">
-        <var name="editorCell" id="5820409521797704729" />
-        <var name="style" id="5820409521797704729" />
-      </scope>
-      <scope id="3211321119092436776" at="125,0,132,0">
-        <var name="editorContext" id="3211321119092436776" />
-        <var name="node" id="3211321119092436776" />
-      </scope>
-      <scope id="3211321119092472417" at="132,88,139,22">
-        <var name="editorCell" id="3211321119092472417" />
-        <var name="style" id="3211321119092472417" />
-      </scope>
-      <scope id="3211321119092471517" at="115,88,123,22">
-        <var name="editorCell" id="3211321119092471517" />
-        <var name="style" id="3211321119092471517" />
-      </scope>
-      <scope id="5820409521797704729" at="60,0,69,0">
-        <var name="editorContext" id="5820409521797704729" />
-        <var name="node" id="5820409521797704729" />
-      </scope>
-      <scope id="3211321119092472417" at="132,0,141,0">
-        <var name="editorContext" id="3211321119092472417" />
-        <var name="node" id="3211321119092472417" />
-      </scope>
-      <scope id="3211321119092471517" at="115,0,125,0">
-        <var name="editorContext" id="3211321119092471517" />
-        <var name="node" id="3211321119092471517" />
-      </scope>
-      <scope id="126958800891275564" at="25,89,36,22">
-        <var name="editorCell" id="126958800891275564" />
-      </scope>
-      <scope id="126958800891275564" at="25,0,38,0">
-        <var name="editorContext" id="126958800891275564" />
-        <var name="node" id="126958800891275564" />
-      </scope>
-      <scope id="4103205777865615139" at="45,88,58,22">
->>>>>>> bd830ede
+      <scope id="4103205777865615139" at="64,49,77,22">
         <var name="attributeConcept" id="4103205777865615139" />
         <var name="editorCell" id="4103205777865615139" />
         <var name="provider" id="4103205777865615139" />
       </scope>
-<<<<<<< HEAD
-      <scope id="126958800891277406" at="142,53,157,24">
-=======
-      <scope id="126958800891277406" at="98,92,112,24">
->>>>>>> bd830ede
+      <scope id="126958800891275564" at="43,0,57,0" />
+      <scope id="126958800891277406" at="140,53,154,24">
         <var name="attributeConcept" id="126958800891277406" />
         <var name="editorCell" id="126958800891277406" />
         <var name="provider" id="126958800891277406" />
       </scope>
-<<<<<<< HEAD
-      <scope id="4103205777865615139" at="64,0,80,0" />
-      <scope id="126958800891277406" at="142,0,159,0" />
-      <scope id="126958800891275564" at="89,48,107,22">
-=======
-      <scope id="4103205777865615139" at="45,0,60,0">
-        <var name="editorContext" id="4103205777865615139" />
-        <var name="node" id="4103205777865615139" />
-      </scope>
-      <scope id="126958800891277406" at="98,0,114,0">
-        <var name="editorContext" id="126958800891277406" />
-        <var name="node" id="126958800891277406" />
-      </scope>
-      <scope id="126958800891275564" at="69,87,86,22">
->>>>>>> bd830ede
+      <scope id="4103205777865615139" at="64,0,79,0" />
+      <scope id="126958800891277406" at="140,0,156,0" />
+      <scope id="126958800891275564" at="88,48,105,22">
         <var name="attributeConcept" id="126958800891275564" />
         <var name="editorCell" id="126958800891275564" />
         <var name="provider" id="126958800891275564" />
       </scope>
-<<<<<<< HEAD
-      <scope id="126958800891275564" at="89,0,109,0" />
-      <unit id="126958800891275564" at="109,0,121,0" name="jetbrains.mps.lang.extension.editor.Extension_EditorBuilder_a$_Inline_s04tli_a3a" />
-      <unit id="126958800891275564" at="121,0,160,0" name="jetbrains.mps.lang.extension.editor.Extension_EditorBuilder_a$Inline_Builder_s04tli_a3a" />
-      <unit id="126958800891275564" at="24,0,187,0" name="jetbrains.mps.lang.extension.editor.Extension_EditorBuilder_a" />
-=======
-      <scope id="126958800891275564" at="69,0,88,0">
-        <var name="editorContext" id="126958800891275564" />
-        <var name="node" id="126958800891275564" />
-      </scope>
-      <unit id="126958800891277320" at="88,0,115,0" name="jetbrains.mps.lang.extension.editor.Extension_Editor$_Inline_s04tli_a3a" />
-      <unit id="126958800891275564" at="21,0,142,0" name="jetbrains.mps.lang.extension.editor.Extension_Editor" />
->>>>>>> bd830ede
+      <scope id="126958800891275564" at="88,0,107,0" />
+      <unit id="126958800891275564" at="107,0,119,0" name="jetbrains.mps.lang.extension.editor.Extension_EditorBuilder_a$_Inline_s04tli_a3a" />
+      <unit id="126958800891275564" at="119,0,157,0" name="jetbrains.mps.lang.extension.editor.Extension_EditorBuilder_a$Inline_Builder_s04tli_a3a" />
+      <unit id="126958800891275564" at="24,0,184,0" name="jetbrains.mps.lang.extension.editor.Extension_EditorBuilder_a" />
     </file>
   </root>
   <root nodeRef="r:322cf3da-5abf-4bd1-9dec-f21af259347a(jetbrains.mps.lang.extension.editor)/3175313036448569274">
     <file name="ExtensionPointType_Editor.java">
-<<<<<<< HEAD
       <node id="3175313036448569274" at="11,79,12,84" concept="7" />
       <node id="3175313036448569274" at="11,0,14,0" concept="5" trace="createEditorCell#(Ljetbrains/mps/openapi/editor/EditorContext;Lorg/jetbrains/mps/openapi/model/SNode;)Ljetbrains/mps/openapi/editor/cells/EditorCell;" />
       <scope id="3175313036448569274" at="11,79,12,84" />
@@ -488,201 +287,106 @@
       <node id="3175313036448569274" at="79,40,80,43" concept="2" />
       <node id="3175313036448569274" at="81,5,82,73" concept="2" />
       <node id="3175313036448569274" at="82,73,83,57" concept="6" />
-      <node id="3175313036448569274" at="83,57,84,59" concept="6" />
-      <node id="3175313036448569274" at="85,35,86,87" concept="6" />
-      <node id="3175313036448569274" at="86,87,87,94" concept="7" />
-      <node id="3175313036448569274" at="88,10,89,22" concept="7" />
-      <node id="3175313036448569274" at="92,33,93,14" concept="11" />
-      <node id="3175313036448569274" at="95,69,96,57" concept="7" />
-      <node id="3175313036448569274" at="98,81,99,41" concept="8" />
-      <node id="3175313036448569274" at="99,41,100,126" concept="7" />
-      <node id="3175313036448569274" at="106,0,107,0" concept="3" trace="myReferencingNode" />
-      <node id="3175313036448569274" at="108,119,109,21" concept="11" />
-      <node id="3175313036448569274" at="109,21,110,42" concept="2" />
-      <node id="3175313036448569274" at="110,42,111,20" concept="2" />
-      <node id="3175313036448569274" at="114,41,115,42" concept="7" />
-      <node id="3175313036448569274" at="120,28,121,20" concept="7" />
-      <node id="195736285283028462" at="124,53,125,91" concept="6" />
-      <node id="195736285283028462" at="125,91,126,31" concept="2" />
-      <node id="195736285283028462" at="126,31,127,44" concept="2" />
-      <node id="195736285283028462" at="127,44,128,33" concept="2" />
-      <node id="195736285283028462" at="128,33,129,28" concept="6" />
-      <node id="195736285283028462" at="129,28,130,65" concept="2" />
-      <node id="195736285283028462" at="130,65,131,44" concept="2" />
-      <node id="195736285283028462" at="131,44,132,75" concept="2" />
-      <node id="195736285283028462" at="132,75,133,59" concept="6" />
-      <node id="195736285283028462" at="133,59,134,61" concept="6" />
-      <node id="195736285283028462" at="135,37,136,89" concept="6" />
-      <node id="195736285283028462" at="136,89,137,96" concept="7" />
-      <node id="195736285283028462" at="138,12,139,24" concept="7" />
-      <node id="3175313036448569283" at="142,49,143,94" concept="6" />
-      <node id="3175313036448569283" at="143,94,144,47" concept="2" />
-      <node id="3175313036448569283" at="144,47,145,34" concept="6" />
-      <node id="3175313036448569283" at="145,34,146,92" concept="2" />
-      <node id="3175313036448569283" at="146,92,147,56" concept="2" />
-      <node id="3175313036448569283" at="147,56,148,40" concept="2" />
-      <node id="3175313036448569283" at="148,40,149,34" concept="2" />
-      <node id="3175313036448569283" at="149,34,150,22" concept="7" />
+      <node id="3175313036448569274" at="84,35,85,87" concept="6" />
+      <node id="3175313036448569274" at="85,87,86,112" concept="7" />
+      <node id="3175313036448569274" at="87,10,88,22" concept="7" />
+      <node id="3175313036448569274" at="91,33,92,14" concept="11" />
+      <node id="3175313036448569274" at="94,69,95,57" concept="7" />
+      <node id="3175313036448569274" at="97,81,98,41" concept="8" />
+      <node id="3175313036448569274" at="98,41,99,126" concept="7" />
+      <node id="3175313036448569274" at="105,0,106,0" concept="3" trace="myReferencingNode" />
+      <node id="3175313036448569274" at="107,119,108,21" concept="11" />
+      <node id="3175313036448569274" at="108,21,109,42" concept="2" />
+      <node id="3175313036448569274" at="109,42,110,20" concept="2" />
+      <node id="3175313036448569274" at="113,41,114,42" concept="7" />
+      <node id="3175313036448569274" at="119,28,120,20" concept="7" />
+      <node id="195736285283028462" at="123,53,124,91" concept="6" />
+      <node id="195736285283028462" at="124,91,125,31" concept="2" />
+      <node id="195736285283028462" at="125,31,126,44" concept="2" />
+      <node id="195736285283028462" at="126,44,127,33" concept="2" />
+      <node id="195736285283028462" at="127,33,128,28" concept="6" />
+      <node id="195736285283028462" at="128,28,129,65" concept="2" />
+      <node id="195736285283028462" at="129,65,130,44" concept="2" />
+      <node id="195736285283028462" at="130,44,131,75" concept="2" />
+      <node id="195736285283028462" at="131,75,132,59" concept="6" />
+      <node id="195736285283028462" at="133,37,134,89" concept="6" />
+      <node id="195736285283028462" at="134,89,135,114" concept="7" />
+      <node id="195736285283028462" at="136,12,137,24" concept="7" />
+      <node id="3175313036448569283" at="140,49,141,94" concept="6" />
+      <node id="3175313036448569283" at="141,94,142,47" concept="2" />
+      <node id="3175313036448569283" at="142,47,143,34" concept="6" />
+      <node id="3175313036448569283" at="143,34,144,92" concept="2" />
+      <node id="3175313036448569283" at="144,92,145,56" concept="2" />
+      <node id="3175313036448569283" at="145,56,146,40" concept="2" />
+      <node id="3175313036448569283" at="146,40,147,34" concept="2" />
+      <node id="3175313036448569283" at="147,34,148,22" concept="7" />
       <node id="3175313036448569274" at="25,0,27,0" concept="3" trace="myNode" />
-      <node id="3175313036448569274" at="104,0,106,0" concept="3" trace="myNode" />
+      <node id="3175313036448569274" at="103,0,105,0" concept="3" trace="myNode" />
       <node id="3175313036448569274" at="39,0,42,0" concept="5" trace="createCell#()Ljetbrains/mps/openapi/editor/cells/EditorCell;" />
-      <node id="3175313036448569274" at="92,0,95,0" concept="1" trace="_Inline_i3f4o0_a2a#()V" />
-      <node id="3175313036448569274" at="95,0,98,0" concept="5" trace="createEditorCell#(Ljetbrains/mps/openapi/editor/EditorContext;)Ljetbrains/mps/openapi/editor/cells/EditorCell;" />
-      <node id="3175313036448569274" at="114,0,117,0" concept="5" trace="createCell#()Ljetbrains/mps/openapi/editor/cells/EditorCell;" />
+      <node id="3175313036448569274" at="91,0,94,0" concept="1" trace="_Inline_i3f4o0_a2a#()V" />
+      <node id="3175313036448569274" at="94,0,97,0" concept="5" trace="createEditorCell#(Ljetbrains/mps/openapi/editor/EditorContext;)Ljetbrains/mps/openapi/editor/cells/EditorCell;" />
+      <node id="3175313036448569274" at="113,0,116,0" concept="5" trace="createCell#()Ljetbrains/mps/openapi/editor/cells/EditorCell;" />
       <node id="3175313036448569274" at="28,0,32,0" concept="1" trace="ExtensionPointType_EditorBuilder_a#(Ljetbrains/mps/openapi/editor/EditorContext;Lorg/jetbrains/mps/openapi/model/SNode;)V" />
       <node id="3175313036448569274" at="77,63,81,5" concept="4" />
-      <node id="3175313036448569274" at="98,0,102,0" concept="5" trace="createEditorCell#(Ljetbrains/mps/openapi/editor/EditorContext;Lorg/jetbrains/mps/openapi/model/SNode;)Ljetbrains/mps/openapi/editor/cells/EditorCell;" />
+      <node id="3175313036448569274" at="97,0,101,0" concept="5" trace="createEditorCell#(Ljetbrains/mps/openapi/editor/EditorContext;Lorg/jetbrains/mps/openapi/model/SNode;)Ljetbrains/mps/openapi/editor/cells/EditorCell;" />
       <node id="3175313036448569274" at="33,0,38,0" concept="5" trace="getNode#()Lorg/jetbrains/mps/openapi/model/SNode;" />
-      <node id="3175313036448569274" at="84,59,89,22" concept="4" />
-      <node id="3175313036448569274" at="108,0,113,0" concept="1" trace="Inline_Builder_i3f4o0_a2a#(Ljetbrains/mps/openapi/editor/EditorContext;Lorg/jetbrains/mps/openapi/model/SNode;Lorg/jetbrains/mps/openapi/model/SNode;)V" />
-      <node id="3175313036448569274" at="118,0,123,0" concept="5" trace="getNode#()Lorg/jetbrains/mps/openapi/model/SNode;" />
-      <node id="195736285283028462" at="134,61,139,24" concept="4" />
+      <node id="3175313036448569274" at="83,57,88,22" concept="4" />
+      <node id="3175313036448569274" at="107,0,112,0" concept="1" trace="Inline_Builder_i3f4o0_a2a#(Ljetbrains/mps/openapi/editor/EditorContext;Lorg/jetbrains/mps/openapi/model/SNode;Lorg/jetbrains/mps/openapi/model/SNode;)V" />
+      <node id="3175313036448569274" at="117,0,122,0" concept="5" trace="getNode#()Lorg/jetbrains/mps/openapi/model/SNode;" />
+      <node id="195736285283028462" at="132,59,137,24" concept="4" />
       <node id="2886182022232400325" at="54,0,61,0" concept="5" trace="createComponent_i3f4o0_a0#()Ljetbrains/mps/openapi/editor/cells/EditorCell;" />
       <node id="3175313036448569281" at="61,0,71,0" concept="5" trace="createConstant_i3f4o0_b0#()Ljetbrains/mps/openapi/editor/cells/EditorCell;" />
-      <node id="3175313036448569283" at="142,0,152,0" concept="5" trace="createConstant_i3f4o0_d0#()Ljetbrains/mps/openapi/editor/cells/EditorCell;" />
+      <node id="3175313036448569283" at="140,0,150,0" concept="5" trace="createConstant_i3f4o0_d0#()Ljetbrains/mps/openapi/editor/cells/EditorCell;" />
       <node id="3175313036448569274" at="43,0,54,0" concept="5" trace="createCollection_i3f4o0_a#()Ljetbrains/mps/openapi/editor/cells/EditorCell;" />
-      <node id="195736285283028462" at="124,0,141,0" concept="5" trace="createProperty_i3f4o0_a0c0#()Ljetbrains/mps/openapi/editor/cells/EditorCell;" />
-      <node id="3175313036448569274" at="71,0,91,0" concept="5" trace="createRefCell_i3f4o0_c0#()Ljetbrains/mps/openapi/editor/cells/EditorCell;" />
+      <node id="195736285283028462" at="123,0,139,0" concept="5" trace="createProperty_i3f4o0_a0c0#()Ljetbrains/mps/openapi/editor/cells/EditorCell;" />
+      <node id="3175313036448569274" at="71,0,90,0" concept="5" trace="createRefCell_i3f4o0_c0#()Ljetbrains/mps/openapi/editor/cells/EditorCell;" />
       <scope id="3175313036448569274" at="35,26,36,18" />
       <scope id="3175313036448569274" at="39,39,40,39" />
-      <scope id="3175313036448569274" at="92,33,93,14" />
-      <scope id="3175313036448569274" at="95,69,96,57" />
-      <scope id="3175313036448569274" at="114,41,115,42" />
-      <scope id="3175313036448569274" at="120,28,121,20" />
+      <scope id="3175313036448569274" at="91,33,92,14" />
+      <scope id="3175313036448569274" at="94,69,95,57" />
+      <scope id="3175313036448569274" at="113,41,114,42" />
+      <scope id="3175313036448569274" at="119,28,120,20" />
       <scope id="3175313036448569274" at="28,98,30,18" />
       <scope id="3175313036448569274" at="78,39,80,43" />
-      <scope id="3175313036448569274" at="85,35,87,94">
+      <scope id="3175313036448569274" at="84,35,86,112">
         <var name="manager" id="3175313036448569274" />
       </scope>
-      <scope id="3175313036448569274" at="98,81,100,126" />
-      <scope id="195736285283028462" at="135,37,137,96">
-=======
-      <node id="3175313036448569274" at="22,79,23,63" concept="6" />
-      <node id="3175313036448569274" at="25,89,26,96" concept="5" />
-      <node id="3175313036448569274" at="26,96,27,48" concept="2" />
-      <node id="3175313036448569274" at="27,48,28,28" concept="2" />
-      <node id="3175313036448569274" at="28,28,29,82" concept="2" />
-      <node id="3175313036448569274" at="29,82,30,81" concept="2" />
-      <node id="3175313036448569274" at="30,81,31,80" concept="2" />
-      <node id="3175313036448569274" at="31,80,32,81" concept="2" />
-      <node id="3175313036448569274" at="32,81,33,22" concept="6" />
-      <node id="2886182022232400325" at="35,89,36,131" concept="5" />
-      <node id="2886182022232400325" at="36,131,37,34" concept="5" />
-      <node id="2886182022232400325" at="37,34,38,66" concept="2" />
-      <node id="2886182022232400325" at="38,66,39,40" concept="2" />
-      <node id="2886182022232400325" at="39,40,40,22" concept="6" />
-      <node id="3175313036448569281" at="42,88,43,87" concept="5" />
-      <node id="3175313036448569281" at="43,87,44,47" concept="2" />
-      <node id="3175313036448569281" at="44,47,45,34" concept="5" />
-      <node id="3175313036448569281" at="45,34,46,75" concept="2" />
-      <node id="3175313036448569281" at="46,75,47,57" concept="2" />
-      <node id="3175313036448569281" at="47,57,48,40" concept="2" />
-      <node id="3175313036448569281" at="48,40,49,34" concept="2" />
-      <node id="3175313036448569281" at="49,34,50,22" concept="6" />
-      <node id="3175313036448569274" at="52,87,53,81" concept="5" />
-      <node id="3175313036448569274" at="53,81,54,39" concept="2" />
-      <node id="3175313036448569274" at="54,39,55,52" concept="2" />
-      <node id="3175313036448569274" at="55,52,56,26" concept="5" />
-      <node id="3175313036448569274" at="56,26,57,90" concept="2" />
-      <node id="3175313036448569274" at="57,90,58,58" concept="2" />
-      <node id="3175313036448569274" at="59,39,60,40" concept="2" />
-      <node id="3175313036448569274" at="60,40,61,43" concept="2" />
-      <node id="3175313036448569274" at="62,5,63,73" concept="2" />
-      <node id="3175313036448569274" at="63,73,64,57" concept="5" />
-      <node id="3175313036448569274" at="65,35,66,82" concept="5" />
-      <node id="3175313036448569274" at="66,82,67,112" concept="6" />
-      <node id="3175313036448569274" at="68,10,69,22" concept="6" />
-      <node id="195736285283019316" at="72,33,73,14" concept="9" />
-      <node id="195736285283019316" at="75,69,76,67" concept="6" />
-      <node id="195736285283019316" at="78,81,79,66" concept="6" />
-      <node id="195736285283028462" at="81,92,82,84" concept="5" />
-      <node id="195736285283028462" at="82,84,83,31" concept="2" />
-      <node id="195736285283028462" at="83,31,84,44" concept="2" />
-      <node id="195736285283028462" at="84,44,85,33" concept="2" />
-      <node id="195736285283028462" at="85,33,86,28" concept="5" />
-      <node id="195736285283028462" at="86,28,87,60" concept="2" />
-      <node id="195736285283028462" at="87,60,88,44" concept="2" />
-      <node id="195736285283028462" at="88,44,89,75" concept="2" />
-      <node id="195736285283028462" at="89,75,90,59" concept="5" />
-      <node id="195736285283028462" at="91,37,92,84" concept="5" />
-      <node id="195736285283028462" at="92,84,93,114" concept="6" />
-      <node id="195736285283028462" at="94,12,95,24" concept="6" />
-      <node id="3175313036448569283" at="98,88,99,87" concept="5" />
-      <node id="3175313036448569283" at="99,87,100,47" concept="2" />
-      <node id="3175313036448569283" at="100,47,101,34" concept="5" />
-      <node id="3175313036448569283" at="101,34,102,76" concept="2" />
-      <node id="3175313036448569283" at="102,76,103,59" concept="2" />
-      <node id="3175313036448569283" at="103,59,104,40" concept="2" />
-      <node id="3175313036448569283" at="104,40,105,34" concept="2" />
-      <node id="3175313036448569283" at="105,34,106,22" concept="6" />
-      <node id="3175313036448569274" at="22,0,25,0" concept="4" trace="createEditorCell#(Ljetbrains/mps/openapi/editor/EditorContext;Lorg/jetbrains/mps/openapi/model/SNode;)Ljetbrains/mps/openapi/editor/cells/EditorCell;" />
-      <node id="195736285283019316" at="72,0,75,0" concept="1" trace="_Inline_i3f4o0_a2a#()V" />
-      <node id="195736285283019316" at="75,0,78,0" concept="4" trace="createEditorCell#(Ljetbrains/mps/openapi/editor/EditorContext;)Ljetbrains/mps/openapi/editor/cells/EditorCell;" />
-      <node id="195736285283019316" at="78,0,81,0" concept="4" trace="createEditorCell#(Ljetbrains/mps/openapi/editor/EditorContext;Lorg/jetbrains/mps/openapi/model/SNode;)Ljetbrains/mps/openapi/editor/cells/EditorCell;" />
-      <node id="3175313036448569274" at="58,58,62,5" concept="3" />
-      <node id="3175313036448569274" at="64,57,69,22" concept="3" />
-      <node id="195736285283028462" at="90,59,95,24" concept="3" />
-      <node id="2886182022232400325" at="35,0,42,0" concept="4" trace="createComponent_i3f4o0_a0#(Ljetbrains/mps/openapi/editor/EditorContext;Lorg/jetbrains/mps/openapi/model/SNode;)Ljetbrains/mps/openapi/editor/cells/EditorCell;" />
-      <node id="3175313036448569274" at="25,0,35,0" concept="4" trace="createCollection_i3f4o0_a#(Ljetbrains/mps/openapi/editor/EditorContext;Lorg/jetbrains/mps/openapi/model/SNode;)Ljetbrains/mps/openapi/editor/cells/EditorCell;" />
-      <node id="3175313036448569281" at="42,0,52,0" concept="4" trace="createConstant_i3f4o0_b0#(Ljetbrains/mps/openapi/editor/EditorContext;Lorg/jetbrains/mps/openapi/model/SNode;)Ljetbrains/mps/openapi/editor/cells/EditorCell;" />
-      <node id="3175313036448569283" at="98,0,108,0" concept="4" trace="createConstant_i3f4o0_d0#(Ljetbrains/mps/openapi/editor/EditorContext;Lorg/jetbrains/mps/openapi/model/SNode;)Ljetbrains/mps/openapi/editor/cells/EditorCell;" />
-      <node id="195736285283028462" at="81,0,97,0" concept="4" trace="createProperty_i3f4o0_a0c0#(Ljetbrains/mps/openapi/editor/EditorContext;Lorg/jetbrains/mps/openapi/model/SNode;)Ljetbrains/mps/openapi/editor/cells/EditorCell;" />
-      <node id="3175313036448569274" at="52,0,71,0" concept="4" trace="createRefCell_i3f4o0_c0#(Ljetbrains/mps/openapi/editor/EditorContext;Lorg/jetbrains/mps/openapi/model/SNode;)Ljetbrains/mps/openapi/editor/cells/EditorCell;" />
-      <scope id="3175313036448569274" at="22,79,23,63" />
-      <scope id="195736285283019316" at="72,33,73,14" />
-      <scope id="195736285283019316" at="75,69,76,67" />
-      <scope id="195736285283019316" at="78,81,79,66" />
-      <scope id="3175313036448569274" at="59,39,61,43" />
-      <scope id="3175313036448569274" at="65,35,67,112">
-        <var name="manager" id="3175313036448569274" />
-      </scope>
-      <scope id="195736285283028462" at="91,37,93,114">
->>>>>>> bd830ede
+      <scope id="3175313036448569274" at="97,81,99,126" />
+      <scope id="195736285283028462" at="133,37,135,114">
         <var name="manager" id="195736285283028462" />
       </scope>
       <scope id="3175313036448569274" at="39,0,42,0" />
-      <scope id="3175313036448569274" at="92,0,95,0" />
-      <scope id="3175313036448569274" at="95,0,98,0">
+      <scope id="3175313036448569274" at="91,0,94,0" />
+      <scope id="3175313036448569274" at="94,0,97,0">
         <var name="editorContext" id="3175313036448569274" />
       </scope>
-<<<<<<< HEAD
-      <scope id="3175313036448569274" at="108,119,111,20" />
-      <scope id="3175313036448569274" at="114,0,117,0" />
+      <scope id="3175313036448569274" at="107,119,110,20" />
+      <scope id="3175313036448569274" at="113,0,116,0" />
       <scope id="3175313036448569274" at="28,0,32,0">
         <var name="context" id="3175313036448569274" />
         <var name="node" id="3175313036448569274" />
       </scope>
-      <scope id="3175313036448569274" at="98,0,102,0">
+      <scope id="3175313036448569274" at="97,0,101,0">
         <var name="editorContext" id="3175313036448569274" />
         <var name="node" id="3175313036448569274" />
-=======
-      <scope id="195736285283019316" at="72,0,75,0" />
-      <scope id="195736285283019316" at="75,0,78,0">
-        <var name="editorContext" id="195736285283019316" />
-      </scope>
-      <scope id="195736285283019316" at="78,0,81,0">
-        <var name="editorContext" id="195736285283019316" />
-        <var name="node" id="195736285283019316" />
->>>>>>> bd830ede
       </scope>
       <scope id="3175313036448569274" at="33,0,38,0" />
       <scope id="2886182022232400325" at="54,50,59,22">
         <var name="editorCell" id="2886182022232400325" />
         <var name="style" id="2886182022232400325" />
       </scope>
-      <scope id="3175313036448569274" at="108,0,113,0">
+      <scope id="3175313036448569274" at="107,0,112,0">
         <var name="context" id="3175313036448569274" />
         <var name="node" id="3175313036448569274" />
         <var name="referencingNode" id="3175313036448569274" />
       </scope>
-      <scope id="3175313036448569274" at="118,0,123,0" />
+      <scope id="3175313036448569274" at="117,0,122,0" />
       <scope id="2886182022232400325" at="54,0,61,0" />
       <scope id="3175313036448569281" at="61,49,69,22">
         <var name="editorCell" id="3175313036448569281" />
         <var name="style" id="3175313036448569281" />
       </scope>
-<<<<<<< HEAD
-      <scope id="3175313036448569283" at="142,49,150,22">
+      <scope id="3175313036448569283" at="140,49,148,22">
         <var name="editorCell" id="3175313036448569283" />
         <var name="style" id="3175313036448569283" />
       </scope>
@@ -690,59 +394,23 @@
         <var name="editorCell" id="3175313036448569274" />
       </scope>
       <scope id="3175313036448569281" at="61,0,71,0" />
-      <scope id="3175313036448569283" at="142,0,152,0" />
+      <scope id="3175313036448569283" at="140,0,150,0" />
       <scope id="3175313036448569274" at="43,0,54,0" />
-      <scope id="195736285283028462" at="124,53,139,24">
-=======
-      <scope id="3175313036448569283" at="98,88,106,22">
-        <var name="editorCell" id="3175313036448569283" />
-        <var name="style" id="3175313036448569283" />
-      </scope>
-      <scope id="3175313036448569274" at="25,0,35,0">
-        <var name="editorContext" id="3175313036448569274" />
-        <var name="node" id="3175313036448569274" />
-      </scope>
-      <scope id="3175313036448569281" at="42,0,52,0">
-        <var name="editorContext" id="3175313036448569281" />
-        <var name="node" id="3175313036448569281" />
-      </scope>
-      <scope id="3175313036448569283" at="98,0,108,0">
-        <var name="editorContext" id="3175313036448569283" />
-        <var name="node" id="3175313036448569283" />
-      </scope>
-      <scope id="195736285283028462" at="81,92,95,24">
->>>>>>> bd830ede
+      <scope id="195736285283028462" at="123,53,137,24">
         <var name="attributeConcept" id="195736285283028462" />
         <var name="editorCell" id="195736285283028462" />
         <var name="provider" id="195736285283028462" />
       </scope>
-<<<<<<< HEAD
-      <scope id="195736285283028462" at="124,0,141,0" />
-      <scope id="3175313036448569274" at="71,48,89,22">
-=======
-      <scope id="195736285283028462" at="81,0,97,0">
-        <var name="editorContext" id="195736285283028462" />
-        <var name="node" id="195736285283028462" />
-      </scope>
-      <scope id="3175313036448569274" at="52,87,69,22">
->>>>>>> bd830ede
+      <scope id="195736285283028462" at="123,0,139,0" />
+      <scope id="3175313036448569274" at="71,48,88,22">
         <var name="attributeConcept" id="3175313036448569274" />
         <var name="editorCell" id="3175313036448569274" />
         <var name="provider" id="3175313036448569274" />
       </scope>
-<<<<<<< HEAD
-      <scope id="3175313036448569274" at="71,0,91,0" />
-      <unit id="3175313036448569274" at="91,0,103,0" name="jetbrains.mps.lang.extension.editor.ExtensionPointType_EditorBuilder_a$_Inline_i3f4o0_a2a" />
-      <unit id="3175313036448569274" at="103,0,142,0" name="jetbrains.mps.lang.extension.editor.ExtensionPointType_EditorBuilder_a$Inline_Builder_i3f4o0_a2a" />
-      <unit id="3175313036448569274" at="24,0,153,0" name="jetbrains.mps.lang.extension.editor.ExtensionPointType_EditorBuilder_a" />
-=======
-      <scope id="3175313036448569274" at="52,0,71,0">
-        <var name="editorContext" id="3175313036448569274" />
-        <var name="node" id="3175313036448569274" />
-      </scope>
-      <unit id="195736285283019316" at="71,0,98,0" name="jetbrains.mps.lang.extension.editor.ExtensionPointType_Editor$_Inline_i3f4o0_a2a" />
-      <unit id="3175313036448569274" at="21,0,109,0" name="jetbrains.mps.lang.extension.editor.ExtensionPointType_Editor" />
->>>>>>> bd830ede
+      <scope id="3175313036448569274" at="71,0,90,0" />
+      <unit id="3175313036448569274" at="90,0,102,0" name="jetbrains.mps.lang.extension.editor.ExtensionPointType_EditorBuilder_a$_Inline_i3f4o0_a2a" />
+      <unit id="3175313036448569274" at="102,0,140,0" name="jetbrains.mps.lang.extension.editor.ExtensionPointType_EditorBuilder_a$Inline_Builder_i3f4o0_a2a" />
+      <unit id="3175313036448569274" at="24,0,151,0" name="jetbrains.mps.lang.extension.editor.ExtensionPointType_EditorBuilder_a" />
     </file>
   </root>
   <root nodeRef="r:322cf3da-5abf-4bd1-9dec-f21af259347a(jetbrains.mps.lang.extension.editor)/3175313036448577248">
@@ -797,7 +465,6 @@
   </root>
   <root nodeRef="r:322cf3da-5abf-4bd1-9dec-f21af259347a(jetbrains.mps.lang.extension.editor)/3729007189729192408">
     <file name="ExtensionPointDeclaration_Editor.java">
-<<<<<<< HEAD
       <node id="3729007189729192408" at="11,79,12,91" concept="7" />
       <node id="3729007189729192408" at="11,0,14,0" concept="5" trace="createEditorCell#(Ljetbrains/mps/openapi/editor/EditorContext;Lorg/jetbrains/mps/openapi/model/SNode;)Ljetbrains/mps/openapi/editor/cells/EditorCell;" />
       <scope id="3729007189729192408" at="11,79,12,91" />
@@ -852,217 +519,92 @@
       <node id="195736285282772658" at="97,63,98,51" concept="2" />
       <node id="195736285282772658" at="98,51,99,73" concept="2" />
       <node id="195736285282772658" at="99,73,100,57" concept="6" />
-      <node id="195736285282772658" at="100,57,101,59" concept="6" />
-      <node id="195736285282772658" at="102,35,103,87" concept="6" />
-      <node id="195736285282772658" at="103,87,104,94" concept="7" />
-      <node id="195736285282772658" at="105,10,106,22" concept="7" />
-      <node id="195736285282773025" at="108,52,109,89" concept="6" />
-      <node id="195736285282773025" at="109,89,110,29" concept="2" />
-      <node id="195736285282773025" at="110,29,111,42" concept="2" />
-      <node id="195736285282773025" at="111,42,112,26" concept="6" />
-      <node id="195736285282773025" at="112,26,113,63" concept="2" />
-      <node id="195736285282773025" at="113,63,114,42" concept="2" />
-      <node id="195736285282773025" at="114,42,115,73" concept="2" />
-      <node id="195736285282773025" at="115,73,116,57" concept="6" />
-      <node id="195736285282773025" at="116,57,117,59" concept="6" />
-      <node id="195736285282773025" at="118,35,119,87" concept="6" />
-      <node id="195736285282773025" at="119,87,120,94" concept="7" />
-      <node id="195736285282773025" at="121,10,122,22" concept="7" />
-      <node id="8029776554053057805" at="124,49,125,94" concept="6" />
-      <node id="8029776554053057805" at="125,94,126,47" concept="2" />
-      <node id="8029776554053057805" at="126,47,127,34" concept="6" />
-      <node id="8029776554053057805" at="127,34,128,82" concept="2" />
-      <node id="8029776554053057805" at="128,82,129,55" concept="2" />
-      <node id="8029776554053057805" at="129,55,130,40" concept="2" />
-      <node id="8029776554053057805" at="130,40,131,34" concept="2" />
-      <node id="8029776554053057805" at="131,34,132,22" concept="7" />
-      <node id="3729007189729192408" at="134,48,135,287" concept="6" />
-      <node id="3729007189729192408" at="135,287,136,33" concept="7" />
-      <node id="3729007189729192408" at="139,124,140,49" concept="11" />
-      <node id="3729007189729192408" at="142,55,143,59" concept="6" />
-      <node id="3729007189729192408" at="143,59,144,41" concept="2" />
-      <node id="3729007189729192408" at="144,41,145,24" concept="7" />
-      <node id="3729007189729192408" at="148,118,149,388" concept="2" />
-      <node id="3729007189729192408" at="151,41,152,41" concept="2" />
-      <node id="3729007189729192408" at="156,44,157,54" concept="6" />
-      <node id="3729007189729192408" at="157,54,158,47" concept="2" />
-      <node id="3729007189729192408" at="158,47,159,0" concept="9" />
-      <node id="3729007189729192408" at="159,0,160,40" concept="2" />
-      <node id="3729007189729192408" at="160,40,161,24" concept="7" />
-      <node id="3729007189729192408" at="163,40,164,31" concept="7" />
-      <node id="8029776554053057807" at="167,49,168,94" concept="6" />
-      <node id="8029776554053057807" at="168,94,169,47" concept="2" />
-      <node id="8029776554053057807" at="169,47,170,34" concept="6" />
-      <node id="8029776554053057807" at="170,34,171,82" concept="2" />
-      <node id="8029776554053057807" at="171,82,172,54" concept="2" />
-      <node id="8029776554053057807" at="172,54,173,40" concept="2" />
-      <node id="8029776554053057807" at="173,40,174,34" concept="2" />
-      <node id="8029776554053057807" at="174,34,175,22" concept="7" />
+      <node id="195736285282772658" at="101,35,102,87" concept="6" />
+      <node id="195736285282772658" at="102,87,103,112" concept="7" />
+      <node id="195736285282772658" at="104,10,105,22" concept="7" />
+      <node id="195736285282773025" at="107,52,108,89" concept="6" />
+      <node id="195736285282773025" at="108,89,109,29" concept="2" />
+      <node id="195736285282773025" at="109,29,110,42" concept="2" />
+      <node id="195736285282773025" at="110,42,111,26" concept="6" />
+      <node id="195736285282773025" at="111,26,112,63" concept="2" />
+      <node id="195736285282773025" at="112,63,113,42" concept="2" />
+      <node id="195736285282773025" at="113,42,114,73" concept="2" />
+      <node id="195736285282773025" at="114,73,115,57" concept="6" />
+      <node id="195736285282773025" at="116,35,117,87" concept="6" />
+      <node id="195736285282773025" at="117,87,118,112" concept="7" />
+      <node id="195736285282773025" at="119,10,120,22" concept="7" />
+      <node id="8029776554053057805" at="122,49,123,94" concept="6" />
+      <node id="8029776554053057805" at="123,94,124,47" concept="2" />
+      <node id="8029776554053057805" at="124,47,125,34" concept="6" />
+      <node id="8029776554053057805" at="125,34,126,82" concept="2" />
+      <node id="8029776554053057805" at="126,82,127,55" concept="2" />
+      <node id="8029776554053057805" at="127,55,128,40" concept="2" />
+      <node id="8029776554053057805" at="128,40,129,34" concept="2" />
+      <node id="8029776554053057805" at="129,34,130,22" concept="7" />
+      <node id="3729007189729192408" at="132,48,133,287" concept="6" />
+      <node id="3729007189729192408" at="133,287,134,33" concept="7" />
+      <node id="3729007189729192408" at="137,124,138,49" concept="11" />
+      <node id="3729007189729192408" at="140,55,141,59" concept="6" />
+      <node id="3729007189729192408" at="141,59,142,41" concept="2" />
+      <node id="3729007189729192408" at="142,41,143,24" concept="7" />
+      <node id="3729007189729192408" at="146,118,147,388" concept="2" />
+      <node id="3729007189729192408" at="149,41,150,41" concept="2" />
+      <node id="3729007189729192408" at="154,44,155,54" concept="6" />
+      <node id="3729007189729192408" at="155,54,156,47" concept="2" />
+      <node id="3729007189729192408" at="156,47,157,0" concept="9" />
+      <node id="3729007189729192408" at="157,0,158,40" concept="2" />
+      <node id="3729007189729192408" at="158,40,159,24" concept="7" />
+      <node id="3729007189729192408" at="161,40,162,31" concept="7" />
+      <node id="8029776554053057807" at="165,49,166,94" concept="6" />
+      <node id="8029776554053057807" at="166,94,167,47" concept="2" />
+      <node id="8029776554053057807" at="167,47,168,34" concept="6" />
+      <node id="8029776554053057807" at="168,34,169,82" concept="2" />
+      <node id="8029776554053057807" at="169,82,170,54" concept="2" />
+      <node id="8029776554053057807" at="170,54,171,40" concept="2" />
+      <node id="8029776554053057807" at="171,40,172,34" concept="2" />
+      <node id="8029776554053057807" at="172,34,173,22" concept="7" />
       <node id="3729007189729192408" at="29,0,31,0" concept="3" trace="myNode" />
       <node id="3729007189729192408" at="84,10,86,5" concept="0" />
       <node id="3729007189729192408" at="43,0,46,0" concept="5" trace="createCell#()Ljetbrains/mps/openapi/editor/cells/EditorCell;" />
       <node id="195736285282764420" at="89,0,92,0" concept="10" trace="renderingCondition_obn5mp_a2a#(Lorg/jetbrains/mps/openapi/model/SNode;Ljetbrains/mps/openapi/editor/EditorContext;)Z" />
-      <node id="3729007189729192408" at="139,0,142,0" concept="1" trace="objectTypeSingleRoleHandler_obn5mp_e0#(Lorg/jetbrains/mps/openapi/model/SNode;Lorg/jetbrains/mps/openapi/language/SContainmentLink;Ljetbrains/mps/openapi/editor/EditorContext;)V" />
-      <node id="3729007189729192408" at="147,70,150,7" concept="4" />
-      <node id="3729007189729192408" at="150,7,153,7" concept="4" />
-      <node id="3729007189729192408" at="163,0,166,0" concept="5" trace="getNoTargetText#()Ljava/lang/String;" />
+      <node id="3729007189729192408" at="137,0,140,0" concept="1" trace="objectTypeSingleRoleHandler_obn5mp_e0#(Lorg/jetbrains/mps/openapi/model/SNode;Lorg/jetbrains/mps/openapi/language/SContainmentLink;Ljetbrains/mps/openapi/editor/EditorContext;)V" />
+      <node id="3729007189729192408" at="145,70,148,7" concept="4" />
+      <node id="3729007189729192408" at="148,7,151,7" concept="4" />
+      <node id="3729007189729192408" at="161,0,164,0" concept="5" trace="getNoTargetText#()Ljava/lang/String;" />
       <node id="3729007189729192408" at="32,0,36,0" concept="1" trace="ExtensionPointDeclaration_EditorBuilder_a#(Ljetbrains/mps/openapi/editor/EditorContext;Lorg/jetbrains/mps/openapi/model/SNode;)V" />
-      <node id="3729007189729192408" at="134,0,138,0" concept="5" trace="createRefNode_obn5mp_e0#()Ljetbrains/mps/openapi/editor/cells/EditorCell;" />
+      <node id="3729007189729192408" at="132,0,136,0" concept="5" trace="createRefNode_obn5mp_e0#()Ljetbrains/mps/openapi/editor/cells/EditorCell;" />
       <node id="3729007189729192408" at="37,0,42,0" concept="5" trace="getNode#()Lorg/jetbrains/mps/openapi/model/SNode;" />
       <node id="3729007189729192408" at="81,33,86,5" concept="4" />
-      <node id="195736285282772658" at="101,59,106,22" concept="4" />
-      <node id="195736285282773025" at="117,59,122,22" concept="4" />
-      <node id="3729007189729192408" at="142,0,147,0" concept="5" trace="createChildCell#(Lorg/jetbrains/mps/openapi/model/SNode;)Ljetbrains/mps/openapi/editor/cells/EditorCell;" />
-      <node id="3729007189729192408" at="147,0,155,0" concept="5" trace="installCellInfo#(Lorg/jetbrains/mps/openapi/model/SNode;Ljetbrains/mps/openapi/editor/cells/EditorCell;)V" />
-      <node id="3729007189729192408" at="155,0,163,0" concept="5" trace="createEmptyCell#()Ljetbrains/mps/openapi/editor/cells/EditorCell;" />
+      <node id="195736285282772658" at="100,57,105,22" concept="4" />
+      <node id="195736285282773025" at="115,57,120,22" concept="4" />
+      <node id="3729007189729192408" at="140,0,145,0" concept="5" trace="createChildCell#(Lorg/jetbrains/mps/openapi/model/SNode;)Ljetbrains/mps/openapi/editor/cells/EditorCell;" />
+      <node id="3729007189729192408" at="145,0,153,0" concept="5" trace="installCellInfo#(Lorg/jetbrains/mps/openapi/model/SNode;Ljetbrains/mps/openapi/editor/cells/EditorCell;)V" />
+      <node id="3729007189729192408" at="153,0,161,0" concept="5" trace="createEmptyCell#()Ljetbrains/mps/openapi/editor/cells/EditorCell;" />
       <node id="195736285282242178" at="60,0,69,0" concept="5" trace="createConstant_obn5mp_a0#()Ljetbrains/mps/openapi/editor/cells/EditorCell;" />
       <node id="195736285282242182" at="69,0,78,0" concept="5" trace="createConstant_obn5mp_b0#()Ljetbrains/mps/openapi/editor/cells/EditorCell;" />
-      <node id="8029776554053057805" at="124,0,134,0" concept="5" trace="createConstant_obn5mp_d0#()Ljetbrains/mps/openapi/editor/cells/EditorCell;" />
-      <node id="8029776554053057807" at="167,0,177,0" concept="5" trace="createConstant_obn5mp_f0#()Ljetbrains/mps/openapi/editor/cells/EditorCell;" />
+      <node id="8029776554053057805" at="122,0,132,0" concept="5" trace="createConstant_obn5mp_d0#()Ljetbrains/mps/openapi/editor/cells/EditorCell;" />
+      <node id="8029776554053057807" at="165,0,175,0" concept="5" trace="createConstant_obn5mp_f0#()Ljetbrains/mps/openapi/editor/cells/EditorCell;" />
       <node id="3729007189729192408" at="78,0,89,0" concept="5" trace="createAlternation_obn5mp_c0#()Ljetbrains/mps/openapi/editor/cells/EditorCell;" />
       <node id="3729007189729192408" at="47,0,60,0" concept="5" trace="createCollection_obn5mp_a#()Ljetbrains/mps/openapi/editor/cells/EditorCell;" />
-      <node id="195736285282772658" at="92,0,108,0" concept="5" trace="createProperty_obn5mp_a2a#()Ljetbrains/mps/openapi/editor/cells/EditorCell;" />
-      <node id="195736285282773025" at="108,0,124,0" concept="5" trace="createProperty_obn5mp_a2a_0#()Ljetbrains/mps/openapi/editor/cells/EditorCell;" />
+      <node id="195736285282772658" at="92,0,107,0" concept="5" trace="createProperty_obn5mp_a2a#()Ljetbrains/mps/openapi/editor/cells/EditorCell;" />
+      <node id="195736285282773025" at="107,0,122,0" concept="5" trace="createProperty_obn5mp_a2a_0#()Ljetbrains/mps/openapi/editor/cells/EditorCell;" />
       <scope id="3729007189729192408" at="39,26,40,18" />
       <scope id="3729007189729192408" at="43,39,44,39" />
       <scope id="3729007189729192408" at="82,31,83,47" />
       <scope id="3729007189729192408" at="84,12,85,49" />
       <scope id="195736285282764422" at="89,97,90,188" />
-      <scope id="3729007189729192408" at="139,124,140,49" />
-      <scope id="3729007189729192408" at="148,118,149,388" />
-      <scope id="3729007189729192408" at="151,41,152,41" />
-      <scope id="3729007189729192408" at="163,40,164,31" />
+      <scope id="3729007189729192408" at="137,124,138,49" />
+      <scope id="3729007189729192408" at="146,118,147,388" />
+      <scope id="3729007189729192408" at="149,41,150,41" />
+      <scope id="3729007189729192408" at="161,40,162,31" />
       <scope id="3729007189729192408" at="32,105,34,18" />
-      <scope id="195736285282772658" at="102,35,104,94">
+      <scope id="195736285282772658" at="101,35,103,112">
         <var name="manager" id="195736285282772658" />
       </scope>
-      <scope id="195736285282773025" at="118,35,120,94">
+      <scope id="195736285282773025" at="116,35,118,112">
         <var name="manager" id="195736285282773025" />
       </scope>
-      <scope id="3729007189729192408" at="134,48,136,33">
-=======
-      <node id="3729007189729192408" at="28,79,29,63" concept="6" />
-      <node id="3729007189729192408" at="31,89,32,96" concept="5" />
-      <node id="3729007189729192408" at="32,96,33,48" concept="2" />
-      <node id="3729007189729192408" at="33,48,34,28" concept="2" />
-      <node id="3729007189729192408" at="34,28,35,81" concept="2" />
-      <node id="3729007189729192408" at="35,81,36,81" concept="2" />
-      <node id="3729007189729192408" at="36,81,37,84" concept="2" />
-      <node id="3729007189729192408" at="37,84,38,81" concept="2" />
-      <node id="3729007189729192408" at="38,81,39,80" concept="2" />
-      <node id="3729007189729192408" at="39,80,40,81" concept="2" />
-      <node id="3729007189729192408" at="40,81,41,22" concept="6" />
-      <node id="195736285282242178" at="43,88,44,95" concept="5" />
-      <node id="195736285282242178" at="44,95,45,47" concept="2" />
-      <node id="195736285282242178" at="45,47,46,34" concept="5" />
-      <node id="195736285282242178" at="46,34,47,66" concept="2" />
-      <node id="195736285282242178" at="47,66,48,40" concept="2" />
-      <node id="195736285282242178" at="48,40,49,34" concept="2" />
-      <node id="195736285282242178" at="49,34,50,22" concept="6" />
-      <node id="195736285282242182" at="52,88,53,91" concept="5" />
-      <node id="195736285282242182" at="53,91,54,47" concept="2" />
-      <node id="195736285282242182" at="54,47,55,34" concept="5" />
-      <node id="195736285282242182" at="55,34,56,66" concept="2" />
-      <node id="195736285282242182" at="56,66,57,40" concept="2" />
-      <node id="195736285282242182" at="57,40,58,34" concept="2" />
-      <node id="195736285282242182" at="58,34,59,22" concept="6" />
-      <node id="3729007189729192408" at="61,91,62,40" concept="5" />
-      <node id="3729007189729192408" at="62,40,63,111" concept="2" />
-      <node id="3729007189729192408" at="63,111,64,33" concept="5" />
-      <node id="3729007189729192408" at="65,31,66,71" concept="2" />
-      <node id="3729007189729192408" at="67,12,68,73" concept="2" />
-      <node id="3729007189729192408" at="69,5,70,22" concept="6" />
-      <node id="195736285282764757" at="72,97,73,188" concept="6" />
-      <node id="195736285282772658" at="75,89,76,82" concept="5" />
-      <node id="195736285282772658" at="76,82,77,38" concept="2" />
-      <node id="195736285282772658" at="77,38,78,51" concept="2" />
-      <node id="195736285282772658" at="78,51,79,26" concept="5" />
-      <node id="195736285282772658" at="79,26,80,58" concept="2" />
-      <node id="195736285282772658" at="80,58,81,51" concept="2" />
-      <node id="195736285282772658" at="81,51,82,73" concept="2" />
-      <node id="195736285282772658" at="82,73,83,57" concept="5" />
-      <node id="195736285282772658" at="84,35,85,82" concept="5" />
-      <node id="195736285282772658" at="85,82,86,112" concept="6" />
-      <node id="195736285282772658" at="87,10,88,22" concept="6" />
-      <node id="195736285282773025" at="90,91,91,82" concept="5" />
-      <node id="195736285282773025" at="91,82,92,29" concept="2" />
-      <node id="195736285282773025" at="92,29,93,42" concept="2" />
-      <node id="195736285282773025" at="93,42,94,26" concept="5" />
-      <node id="195736285282773025" at="94,26,95,58" concept="2" />
-      <node id="195736285282773025" at="95,58,96,42" concept="2" />
-      <node id="195736285282773025" at="96,42,97,73" concept="2" />
-      <node id="195736285282773025" at="97,73,98,57" concept="5" />
-      <node id="195736285282773025" at="99,35,100,82" concept="5" />
-      <node id="195736285282773025" at="100,82,101,112" concept="6" />
-      <node id="195736285282773025" at="102,10,103,22" concept="6" />
-      <node id="8029776554053057805" at="105,88,106,87" concept="5" />
-      <node id="8029776554053057805" at="106,87,107,47" concept="2" />
-      <node id="8029776554053057805" at="107,47,108,34" concept="5" />
-      <node id="8029776554053057805" at="108,34,109,66" concept="2" />
-      <node id="8029776554053057805" at="109,66,110,58" concept="2" />
-      <node id="8029776554053057805" at="110,58,111,40" concept="2" />
-      <node id="8029776554053057805" at="111,40,112,34" concept="2" />
-      <node id="8029776554053057805" at="112,34,113,22" concept="6" />
-      <node id="3729007189729192408" at="115,87,116,271" concept="5" />
-      <node id="3729007189729192408" at="116,271,117,33" concept="6" />
-      <node id="3729007189729192408" at="120,124,121,49" concept="9" />
-      <node id="3729007189729192408" at="123,55,124,59" concept="5" />
-      <node id="3729007189729192408" at="124,59,125,41" concept="2" />
-      <node id="3729007189729192408" at="125,41,126,24" concept="6" />
-      <node id="3729007189729192408" at="129,118,130,386" concept="2" />
-      <node id="3729007189729192408" at="132,41,133,41" concept="2" />
-      <node id="3729007189729192408" at="137,44,138,54" concept="5" />
-      <node id="3729007189729192408" at="138,54,139,47" concept="2" />
-      <node id="3729007189729192408" at="139,47,140,0" concept="7" />
-      <node id="3729007189729192408" at="140,0,141,40" concept="2" />
-      <node id="3729007189729192408" at="141,40,142,24" concept="6" />
-      <node id="3729007189729192408" at="144,40,145,31" concept="6" />
-      <node id="8029776554053057807" at="148,88,149,87" concept="5" />
-      <node id="8029776554053057807" at="149,87,150,47" concept="2" />
-      <node id="8029776554053057807" at="150,47,151,34" concept="5" />
-      <node id="8029776554053057807" at="151,34,152,66" concept="2" />
-      <node id="8029776554053057807" at="152,66,153,57" concept="2" />
-      <node id="8029776554053057807" at="153,57,154,40" concept="2" />
-      <node id="8029776554053057807" at="154,40,155,34" concept="2" />
-      <node id="8029776554053057807" at="155,34,156,22" concept="6" />
-      <node id="3729007189729192408" at="67,10,69,5" concept="0" />
-      <node id="3729007189729192408" at="28,0,31,0" concept="4" trace="createEditorCell#(Ljetbrains/mps/openapi/editor/EditorContext;Lorg/jetbrains/mps/openapi/model/SNode;)Ljetbrains/mps/openapi/editor/cells/EditorCell;" />
-      <node id="195736285282764420" at="72,0,75,0" concept="8" trace="renderingCondition_obn5mp_a2a#(Lorg/jetbrains/mps/openapi/model/SNode;Ljetbrains/mps/openapi/editor/EditorContext;)Z" />
-      <node id="3729007189729192408" at="120,0,123,0" concept="1" trace="objectTypeSingleRoleHandler_obn5mp_e0#(Lorg/jetbrains/mps/openapi/model/SNode;Lorg/jetbrains/mps/openapi/language/SContainmentLink;Ljetbrains/mps/openapi/editor/EditorContext;)V" />
-      <node id="3729007189729192408" at="128,70,131,7" concept="3" />
-      <node id="3729007189729192408" at="131,7,134,7" concept="3" />
-      <node id="3729007189729192408" at="144,0,147,0" concept="4" trace="getNoTargetText#()Ljava/lang/String;" />
-      <node id="3729007189729192408" at="115,0,119,0" concept="4" trace="createRefNode_obn5mp_e0#(Ljetbrains/mps/openapi/editor/EditorContext;Lorg/jetbrains/mps/openapi/model/SNode;)Ljetbrains/mps/openapi/editor/cells/EditorCell;" />
-      <node id="3729007189729192408" at="64,33,69,5" concept="3" />
-      <node id="195736285282772658" at="83,57,88,22" concept="3" />
-      <node id="195736285282773025" at="98,57,103,22" concept="3" />
-      <node id="3729007189729192408" at="123,0,128,0" concept="4" trace="createChildCell#(Lorg/jetbrains/mps/openapi/model/SNode;)Ljetbrains/mps/openapi/editor/cells/EditorCell;" />
-      <node id="3729007189729192408" at="128,0,136,0" concept="4" trace="installCellInfo#(Lorg/jetbrains/mps/openapi/model/SNode;Ljetbrains/mps/openapi/editor/cells/EditorCell;)V" />
-      <node id="3729007189729192408" at="136,0,144,0" concept="4" trace="createEmptyCell#()Ljetbrains/mps/openapi/editor/cells/EditorCell;" />
-      <node id="195736285282242178" at="43,0,52,0" concept="4" trace="createConstant_obn5mp_a0#(Ljetbrains/mps/openapi/editor/EditorContext;Lorg/jetbrains/mps/openapi/model/SNode;)Ljetbrains/mps/openapi/editor/cells/EditorCell;" />
-      <node id="195736285282242182" at="52,0,61,0" concept="4" trace="createConstant_obn5mp_b0#(Ljetbrains/mps/openapi/editor/EditorContext;Lorg/jetbrains/mps/openapi/model/SNode;)Ljetbrains/mps/openapi/editor/cells/EditorCell;" />
-      <node id="8029776554053057805" at="105,0,115,0" concept="4" trace="createConstant_obn5mp_d0#(Ljetbrains/mps/openapi/editor/EditorContext;Lorg/jetbrains/mps/openapi/model/SNode;)Ljetbrains/mps/openapi/editor/cells/EditorCell;" />
-      <node id="8029776554053057807" at="148,0,158,0" concept="4" trace="createConstant_obn5mp_f0#(Ljetbrains/mps/openapi/editor/EditorContext;Lorg/jetbrains/mps/openapi/model/SNode;)Ljetbrains/mps/openapi/editor/cells/EditorCell;" />
-      <node id="3729007189729192408" at="61,0,72,0" concept="4" trace="createAlternation_obn5mp_c0#(Ljetbrains/mps/openapi/editor/EditorContext;Lorg/jetbrains/mps/openapi/model/SNode;)Ljetbrains/mps/openapi/editor/cells/EditorCell;" />
-      <node id="3729007189729192408" at="31,0,43,0" concept="4" trace="createCollection_obn5mp_a#(Ljetbrains/mps/openapi/editor/EditorContext;Lorg/jetbrains/mps/openapi/model/SNode;)Ljetbrains/mps/openapi/editor/cells/EditorCell;" />
-      <node id="195736285282772658" at="75,0,90,0" concept="4" trace="createProperty_obn5mp_a2a#(Ljetbrains/mps/openapi/editor/EditorContext;Lorg/jetbrains/mps/openapi/model/SNode;)Ljetbrains/mps/openapi/editor/cells/EditorCell;" />
-      <node id="195736285282773025" at="90,0,105,0" concept="4" trace="createProperty_obn5mp_a2a_0#(Ljetbrains/mps/openapi/editor/EditorContext;Lorg/jetbrains/mps/openapi/model/SNode;)Ljetbrains/mps/openapi/editor/cells/EditorCell;" />
-      <scope id="3729007189729192408" at="28,79,29,63" />
-      <scope id="3729007189729192408" at="65,31,66,71" />
-      <scope id="3729007189729192408" at="67,12,68,73" />
-      <scope id="195736285282764422" at="72,97,73,188" />
-      <scope id="3729007189729192408" at="120,124,121,49" />
-      <scope id="3729007189729192408" at="129,118,130,386" />
-      <scope id="3729007189729192408" at="132,41,133,41" />
-      <scope id="3729007189729192408" at="144,40,145,31" />
-      <scope id="195736285282772658" at="84,35,86,112">
-        <var name="manager" id="195736285282772658" />
-      </scope>
-      <scope id="195736285282773025" at="99,35,101,112">
-        <var name="manager" id="195736285282773025" />
-      </scope>
-      <scope id="3729007189729192408" at="115,87,117,33">
->>>>>>> bd830ede
+      <scope id="3729007189729192408" at="132,48,134,33">
         <var name="provider" id="3729007189729192408" />
       </scope>
       <scope id="3729007189729192408" at="43,0,46,0" />
@@ -1070,52 +612,29 @@
         <var name="editorContext" id="195736285282764420" />
         <var name="node" id="195736285282764420" />
       </scope>
-<<<<<<< HEAD
-      <scope id="3729007189729192408" at="139,0,142,0">
-=======
-      <scope id="3729007189729192408" at="120,0,123,0">
->>>>>>> bd830ede
+      <scope id="3729007189729192408" at="137,0,140,0">
         <var name="containmentLink" id="3729007189729192408" />
         <var name="context" id="3729007189729192408" />
         <var name="ownerNode" id="3729007189729192408" />
       </scope>
-<<<<<<< HEAD
-      <scope id="3729007189729192408" at="142,55,145,24">
+      <scope id="3729007189729192408" at="140,55,143,24">
         <var name="editorCell" id="3729007189729192408" />
       </scope>
-      <scope id="3729007189729192408" at="163,0,166,0" />
+      <scope id="3729007189729192408" at="161,0,164,0" />
       <scope id="3729007189729192408" at="32,0,36,0">
         <var name="context" id="3729007189729192408" />
         <var name="node" id="3729007189729192408" />
       </scope>
-      <scope id="3729007189729192408" at="134,0,138,0" />
+      <scope id="3729007189729192408" at="132,0,136,0" />
       <scope id="3729007189729192408" at="37,0,42,0" />
-      <scope id="3729007189729192408" at="142,0,147,0">
+      <scope id="3729007189729192408" at="140,0,145,0">
         <var name="child" id="3729007189729192408" />
       </scope>
-      <scope id="3729007189729192408" at="156,44,161,24">
+      <scope id="3729007189729192408" at="154,44,159,24">
         <var name="editorCell" id="3729007189729192408" />
       </scope>
-      <scope id="3729007189729192408" at="147,70,153,7" />
+      <scope id="3729007189729192408" at="145,70,151,7" />
       <scope id="195736285282242178" at="60,49,67,22">
-=======
-      <scope id="3729007189729192408" at="123,55,126,24">
-        <var name="editorCell" id="3729007189729192408" />
-      </scope>
-      <scope id="3729007189729192408" at="144,0,147,0" />
-      <scope id="3729007189729192408" at="115,0,119,0">
-        <var name="editorContext" id="3729007189729192408" />
-        <var name="node" id="3729007189729192408" />
-      </scope>
-      <scope id="3729007189729192408" at="123,0,128,0">
-        <var name="child" id="3729007189729192408" />
-      </scope>
-      <scope id="3729007189729192408" at="137,44,142,24">
-        <var name="editorCell" id="3729007189729192408" />
-      </scope>
-      <scope id="3729007189729192408" at="128,70,134,7" />
-      <scope id="195736285282242178" at="43,88,50,22">
->>>>>>> bd830ede
         <var name="editorCell" id="195736285282242178" />
         <var name="style" id="195736285282242178" />
       </scope>
@@ -1123,29 +642,16 @@
         <var name="editorCell" id="195736285282242182" />
         <var name="style" id="195736285282242182" />
       </scope>
-<<<<<<< HEAD
-      <scope id="8029776554053057805" at="124,49,132,22">
+      <scope id="8029776554053057805" at="122,49,130,22">
         <var name="editorCell" id="8029776554053057805" />
         <var name="style" id="8029776554053057805" />
       </scope>
-      <scope id="3729007189729192408" at="147,0,155,0">
+      <scope id="3729007189729192408" at="145,0,153,0">
         <var name="child" id="3729007189729192408" />
         <var name="editorCell" id="3729007189729192408" />
       </scope>
-      <scope id="3729007189729192408" at="155,0,163,0" />
-      <scope id="8029776554053057807" at="167,49,175,22">
-=======
-      <scope id="8029776554053057805" at="105,88,113,22">
-        <var name="editorCell" id="8029776554053057805" />
-        <var name="style" id="8029776554053057805" />
-      </scope>
-      <scope id="3729007189729192408" at="128,0,136,0">
-        <var name="child" id="3729007189729192408" />
-        <var name="editorCell" id="3729007189729192408" />
-      </scope>
-      <scope id="3729007189729192408" at="136,0,144,0" />
-      <scope id="8029776554053057807" at="148,88,156,22">
->>>>>>> bd830ede
+      <scope id="3729007189729192408" at="153,0,161,0" />
+      <scope id="8029776554053057807" at="165,49,173,22">
         <var name="editorCell" id="8029776554053057807" />
         <var name="style" id="8029776554053057807" />
       </scope>
@@ -1155,69 +661,31 @@
         <var name="alternationCondition" id="3729007189729192408" />
         <var name="editorCell" id="3729007189729192408" />
       </scope>
-      <scope id="8029776554053057805" at="124,0,134,0" />
-      <scope id="8029776554053057807" at="167,0,177,0" />
+      <scope id="8029776554053057805" at="122,0,132,0" />
+      <scope id="8029776554053057807" at="165,0,175,0" />
       <scope id="3729007189729192408" at="47,50,58,22">
         <var name="editorCell" id="3729007189729192408" />
       </scope>
-<<<<<<< HEAD
       <scope id="3729007189729192408" at="78,0,89,0" />
       <scope id="3729007189729192408" at="47,0,60,0" />
-      <scope id="195736285282772658" at="92,50,106,22">
-=======
-      <scope id="8029776554053057805" at="105,0,115,0">
-        <var name="editorContext" id="8029776554053057805" />
-        <var name="node" id="8029776554053057805" />
-      </scope>
-      <scope id="8029776554053057807" at="148,0,158,0">
-        <var name="editorContext" id="8029776554053057807" />
-        <var name="node" id="8029776554053057807" />
-      </scope>
-      <scope id="3729007189729192408" at="61,0,72,0">
-        <var name="editorContext" id="3729007189729192408" />
-        <var name="node" id="3729007189729192408" />
-      </scope>
-      <scope id="3729007189729192408" at="31,0,43,0">
-        <var name="editorContext" id="3729007189729192408" />
-        <var name="node" id="3729007189729192408" />
-      </scope>
-      <scope id="195736285282772658" at="75,89,88,22">
->>>>>>> bd830ede
+      <scope id="195736285282772658" at="92,50,105,22">
         <var name="attributeConcept" id="195736285282772658" />
         <var name="editorCell" id="195736285282772658" />
         <var name="provider" id="195736285282772658" />
       </scope>
-<<<<<<< HEAD
-      <scope id="195736285282773025" at="108,52,122,22">
-=======
-      <scope id="195736285282773025" at="90,91,103,22">
->>>>>>> bd830ede
+      <scope id="195736285282773025" at="107,52,120,22">
         <var name="attributeConcept" id="195736285282773025" />
         <var name="editorCell" id="195736285282773025" />
         <var name="provider" id="195736285282773025" />
       </scope>
-<<<<<<< HEAD
-      <scope id="195736285282772658" at="92,0,108,0" />
-      <scope id="195736285282773025" at="108,0,124,0" />
-      <unit id="3729007189729192408" at="138,0,167,0" name="jetbrains.mps.lang.extension.editor.ExtensionPointDeclaration_EditorBuilder_a$objectTypeSingleRoleHandler_obn5mp_e0" />
-      <unit id="3729007189729192408" at="28,0,178,0" name="jetbrains.mps.lang.extension.editor.ExtensionPointDeclaration_EditorBuilder_a" />
-=======
-      <scope id="195736285282772658" at="75,0,90,0">
-        <var name="editorContext" id="195736285282772658" />
-        <var name="node" id="195736285282772658" />
-      </scope>
-      <scope id="195736285282773025" at="90,0,105,0">
-        <var name="editorContext" id="195736285282773025" />
-        <var name="node" id="195736285282773025" />
-      </scope>
-      <unit id="3729007189729192408" at="119,0,148,0" name="jetbrains.mps.lang.extension.editor.ExtensionPointDeclaration_Editor$objectTypeSingleRoleHandler_obn5mp_e0" />
-      <unit id="3729007189729192408" at="27,0,159,0" name="jetbrains.mps.lang.extension.editor.ExtensionPointDeclaration_Editor" />
->>>>>>> bd830ede
+      <scope id="195736285282772658" at="92,0,107,0" />
+      <scope id="195736285282773025" at="107,0,122,0" />
+      <unit id="3729007189729192408" at="136,0,165,0" name="jetbrains.mps.lang.extension.editor.ExtensionPointDeclaration_EditorBuilder_a$objectTypeSingleRoleHandler_obn5mp_e0" />
+      <unit id="3729007189729192408" at="28,0,176,0" name="jetbrains.mps.lang.extension.editor.ExtensionPointDeclaration_EditorBuilder_a" />
     </file>
   </root>
   <root nodeRef="r:322cf3da-5abf-4bd1-9dec-f21af259347a(jetbrains.mps.lang.extension.editor)/3729007189729192413">
     <file name="ExtensionDeclaration_Editor.java">
-<<<<<<< HEAD
       <node id="3729007189729192413" at="11,79,12,86" concept="7" />
       <node id="3729007189729192413" at="11,0,14,0" concept="5" trace="createEditorCell#(Ljetbrains/mps/openapi/editor/EditorContext;Lorg/jetbrains/mps/openapi/model/SNode;)Ljetbrains/mps/openapi/editor/cells/EditorCell;" />
       <scope id="3729007189729192413" at="11,79,12,86" />
@@ -1270,1041 +738,484 @@
       <node id="4174378934472396493" at="98,63,99,42" concept="2" />
       <node id="4174378934472396493" at="99,42,100,73" concept="2" />
       <node id="4174378934472396493" at="100,73,101,57" concept="6" />
-      <node id="4174378934472396493" at="101,57,102,59" concept="6" />
-      <node id="4174378934472396493" at="103,35,104,87" concept="6" />
-      <node id="4174378934472396493" at="104,87,105,94" concept="7" />
-      <node id="4174378934472396493" at="106,10,107,22" concept="7" />
-      <node id="4174378934472396475" at="109,50,110,95" concept="6" />
-      <node id="4174378934472396475" at="110,95,111,48" concept="2" />
-      <node id="4174378934472396475" at="111,48,112,34" concept="6" />
-      <node id="4174378934472396475" at="112,34,113,82" concept="2" />
-      <node id="4174378934472396475" at="113,82,114,40" concept="2" />
-      <node id="4174378934472396475" at="114,40,115,34" concept="2" />
-      <node id="4174378934472396475" at="115,34,116,22" concept="7" />
-      <node id="3729007189729192413" at="118,49,119,88" concept="6" />
-      <node id="3729007189729192413" at="119,88,120,39" concept="2" />
-      <node id="3729007189729192413" at="120,39,121,52" concept="2" />
-      <node id="3729007189729192413" at="121,52,122,26" concept="6" />
-      <node id="3729007189729192413" at="122,26,123,102" concept="2" />
-      <node id="3729007189729192413" at="123,102,124,63" concept="2" />
-      <node id="3729007189729192413" at="125,39,126,40" concept="2" />
-      <node id="3729007189729192413" at="126,40,127,43" concept="2" />
-      <node id="3729007189729192413" at="128,5,129,73" concept="2" />
-      <node id="3729007189729192413" at="129,73,130,57" concept="6" />
-      <node id="3729007189729192413" at="130,57,131,59" concept="6" />
-      <node id="3729007189729192413" at="132,35,133,87" concept="6" />
-      <node id="3729007189729192413" at="133,87,134,94" concept="7" />
-      <node id="3729007189729192413" at="135,10,136,22" concept="7" />
-      <node id="3729007189729192413" at="139,34,140,14" concept="11" />
-      <node id="3729007189729192413" at="142,69,143,57" concept="7" />
-      <node id="3729007189729192413" at="145,81,146,41" concept="8" />
-      <node id="3729007189729192413" at="146,41,147,129" concept="7" />
-      <node id="3729007189729192413" at="153,0,154,0" concept="3" trace="myReferencingNode" />
-      <node id="3729007189729192413" at="155,120,156,21" concept="11" />
-      <node id="3729007189729192413" at="156,21,157,42" concept="2" />
-      <node id="3729007189729192413" at="157,42,158,20" concept="2" />
-      <node id="3729007189729192413" at="161,41,162,43" concept="7" />
-      <node id="3729007189729192413" at="167,28,168,20" concept="7" />
-      <node id="3729007189729192418" at="171,54,172,91" concept="6" />
-      <node id="3729007189729192418" at="172,91,173,40" concept="2" />
-      <node id="3729007189729192418" at="173,40,174,53" concept="2" />
-      <node id="3729007189729192418" at="174,53,175,33" concept="2" />
-      <node id="3729007189729192418" at="175,33,176,28" concept="6" />
-      <node id="3729007189729192418" at="176,28,177,65" concept="2" />
-      <node id="3729007189729192418" at="177,65,178,53" concept="2" />
-      <node id="3729007189729192418" at="178,53,179,75" concept="2" />
-      <node id="3729007189729192418" at="179,75,180,59" concept="6" />
-      <node id="3729007189729192418" at="180,59,181,61" concept="6" />
-      <node id="3729007189729192418" at="182,37,183,89" concept="6" />
-      <node id="3729007189729192418" at="183,89,184,96" concept="7" />
-      <node id="3729007189729192418" at="185,12,186,24" concept="7" />
-      <node id="3043260929866719998" at="189,51,190,85" concept="6" />
-      <node id="3043260929866719998" at="190,85,191,22" concept="7" />
-      <node id="3729007189729192413" at="193,52,194,165" concept="6" />
-      <node id="3729007189729192413" at="194,165,195,91" concept="6" />
-      <node id="3729007189729192413" at="195,91,196,57" concept="2" />
-      <node id="3729007189729192413" at="196,57,197,34" concept="6" />
-      <node id="3729007189729192413" at="197,34,198,63" concept="2" />
-      <node id="3729007189729192413" at="198,63,199,58" concept="2" />
-      <node id="3729007189729192413" at="199,58,200,40" concept="2" />
-      <node id="3729007189729192413" at="200,40,201,49" concept="2" />
-      <node id="3729007189729192413" at="201,49,202,22" concept="7" />
-      <node id="3729007189729192413" at="205,108,206,50" concept="11" />
-      <node id="3729007189729192413" at="208,66,209,93" concept="7" />
-      <node id="3729007189729192413" at="211,57,212,65" concept="6" />
-      <node id="3729007189729192413" at="212,65,213,58" concept="2" />
-      <node id="3729007189729192413" at="213,58,214,25" concept="7" />
-      <node id="3729007189729192413" at="216,41,217,34" concept="6" />
-      <node id="3729007189729192413" at="217,34,218,46" concept="2" />
-      <node id="3729007189729192413" at="218,46,219,49" concept="2" />
-      <node id="3729007189729192413" at="219,49,220,23" concept="7" />
-      <node id="3729007189729192413" at="223,96,224,134" concept="2" />
-      <node id="3729007189729192413" at="225,34,226,142" concept="2" />
-      <node id="3729007189729192413" at="226,142,227,146" concept="2" />
-      <node id="3729007189729192413" at="229,122,230,405" concept="2" />
-      <node id="7036359038356115170" at="234,52,235,95" concept="6" />
-      <node id="7036359038356115170" at="235,95,236,50" concept="2" />
-      <node id="7036359038356115170" at="236,50,237,47" concept="2" />
-      <node id="7036359038356115170" at="237,47,238,24" concept="7" />
-      <node id="3043260929866720479" at="241,51,242,85" concept="6" />
-      <node id="3043260929866720479" at="242,85,243,22" concept="7" />
-      <node id="3729007189729192413" at="245,51,246,106" concept="6" />
-      <node id="3729007189729192413" at="246,106,247,49" concept="2" />
-      <node id="3729007189729192413" at="247,49,248,58" concept="2" />
-      <node id="3729007189729192413" at="248,58,249,57" concept="2" />
-      <node id="3729007189729192413" at="249,57,250,22" concept="7" />
-      <node id="7036359038356050977" at="252,50,253,104" concept="6" />
-      <node id="7036359038356050977" at="253,104,254,48" concept="2" />
-      <node id="7036359038356050977" at="254,48,255,34" concept="6" />
-      <node id="7036359038356050977" at="255,34,256,82" concept="2" />
-      <node id="7036359038356050977" at="256,82,257,40" concept="2" />
-      <node id="7036359038356050977" at="257,40,258,34" concept="2" />
-      <node id="7036359038356050977" at="258,34,259,22" concept="7" />
-      <node id="3729007189729192413" at="261,49,262,281" concept="6" />
-      <node id="3729007189729192413" at="262,281,263,33" concept="7" />
-      <node id="3729007189729192413" at="266,124,267,49" concept="11" />
-      <node id="3729007189729192413" at="269,55,270,59" concept="6" />
-      <node id="3729007189729192413" at="270,59,271,41" concept="2" />
-      <node id="3729007189729192413" at="271,41,272,24" concept="7" />
-      <node id="3729007189729192413" at="275,118,276,387" concept="2" />
-      <node id="3729007189729192413" at="278,41,279,40" concept="2" />
-      <node id="3729007189729192413" at="283,44,284,54" concept="6" />
-      <node id="3729007189729192413" at="284,54,285,46" concept="2" />
-      <node id="3729007189729192413" at="285,46,286,0" concept="9" />
-      <node id="3729007189729192413" at="286,0,287,40" concept="2" />
-      <node id="3729007189729192413" at="287,40,288,24" concept="7" />
-      <node id="3729007189729192413" at="290,40,291,28" concept="7" />
-      <node id="3043260929866720517" at="294,51,295,85" concept="6" />
-      <node id="3043260929866720517" at="295,85,296,22" concept="7" />
-      <node id="3729007189729192413" at="298,51,299,106" concept="6" />
-      <node id="3729007189729192413" at="299,106,300,49" concept="2" />
-      <node id="3729007189729192413" at="300,49,301,58" concept="2" />
-      <node id="3729007189729192413" at="301,58,302,57" concept="2" />
-      <node id="3729007189729192413" at="302,57,303,22" concept="7" />
-      <node id="7036359038356051548" at="305,50,306,106" concept="6" />
-      <node id="7036359038356051548" at="306,106,307,48" concept="2" />
-      <node id="7036359038356051548" at="307,48,308,34" concept="6" />
-      <node id="7036359038356051548" at="308,34,309,82" concept="2" />
-      <node id="7036359038356051548" at="309,82,310,40" concept="2" />
-      <node id="7036359038356051548" at="310,40,311,34" concept="2" />
-      <node id="7036359038356051548" at="311,34,312,22" concept="7" />
-      <node id="3729007189729192413" at="314,49,315,285" concept="6" />
-      <node id="3729007189729192413" at="315,285,316,33" concept="7" />
-      <node id="3729007189729192413" at="319,126,320,49" concept="11" />
-      <node id="3729007189729192413" at="322,55,323,59" concept="6" />
-      <node id="3729007189729192413" at="323,59,324,41" concept="2" />
-      <node id="3729007189729192413" at="324,41,325,24" concept="7" />
-      <node id="3729007189729192413" at="328,118,329,389" concept="2" />
-      <node id="3729007189729192413" at="331,41,332,42" concept="2" />
-      <node id="3729007189729192413" at="336,44,337,54" concept="6" />
-      <node id="3729007189729192413" at="337,54,338,48" concept="2" />
-      <node id="3729007189729192413" at="338,48,339,0" concept="9" />
-      <node id="3729007189729192413" at="339,0,340,40" concept="2" />
-      <node id="3729007189729192413" at="340,40,341,24" concept="7" />
-      <node id="3729007189729192413" at="343,40,344,28" concept="7" />
-      <node id="3043260929866720553" at="347,51,348,85" concept="6" />
-      <node id="3043260929866720553" at="348,85,349,22" concept="7" />
-      <node id="3729007189729192413" at="351,51,352,103" concept="6" />
-      <node id="3729007189729192413" at="352,103,353,49" concept="2" />
-      <node id="3729007189729192413" at="353,49,354,58" concept="2" />
-      <node id="3729007189729192413" at="354,58,355,57" concept="2" />
-      <node id="3729007189729192413" at="355,57,356,22" concept="7" />
-      <node id="7036359038356135072" at="358,50,359,109" concept="6" />
-      <node id="7036359038356135072" at="359,109,360,48" concept="2" />
-      <node id="7036359038356135072" at="360,48,361,34" concept="6" />
-      <node id="7036359038356135072" at="361,34,362,82" concept="2" />
-      <node id="7036359038356135072" at="362,82,363,40" concept="2" />
-      <node id="7036359038356135072" at="363,40,364,34" concept="2" />
-      <node id="7036359038356135072" at="364,34,365,22" concept="7" />
-      <node id="3729007189729192413" at="367,49,368,287" concept="6" />
-      <node id="3729007189729192413" at="368,287,369,33" concept="7" />
-      <node id="3729007189729192413" at="372,127,373,49" concept="11" />
-      <node id="3729007189729192413" at="375,55,376,59" concept="6" />
-      <node id="3729007189729192413" at="376,59,377,41" concept="2" />
-      <node id="3729007189729192413" at="377,41,378,24" concept="7" />
-      <node id="3729007189729192413" at="381,118,382,390" concept="2" />
-      <node id="3729007189729192413" at="384,41,385,43" concept="2" />
-      <node id="3729007189729192413" at="389,44,390,54" concept="6" />
-      <node id="3729007189729192413" at="390,54,391,49" concept="2" />
-      <node id="3729007189729192413" at="391,49,392,0" concept="9" />
-      <node id="3729007189729192413" at="392,0,393,40" concept="2" />
-      <node id="3729007189729192413" at="393,40,394,24" concept="7" />
-      <node id="3729007189729192413" at="396,40,397,33" concept="7" />
+      <node id="4174378934472396493" at="102,35,103,87" concept="6" />
+      <node id="4174378934472396493" at="103,87,104,112" concept="7" />
+      <node id="4174378934472396493" at="105,10,106,22" concept="7" />
+      <node id="4174378934472396475" at="108,50,109,95" concept="6" />
+      <node id="4174378934472396475" at="109,95,110,48" concept="2" />
+      <node id="4174378934472396475" at="110,48,111,34" concept="6" />
+      <node id="4174378934472396475" at="111,34,112,82" concept="2" />
+      <node id="4174378934472396475" at="112,82,113,40" concept="2" />
+      <node id="4174378934472396475" at="113,40,114,34" concept="2" />
+      <node id="4174378934472396475" at="114,34,115,22" concept="7" />
+      <node id="3729007189729192413" at="117,49,118,88" concept="6" />
+      <node id="3729007189729192413" at="118,88,119,39" concept="2" />
+      <node id="3729007189729192413" at="119,39,120,52" concept="2" />
+      <node id="3729007189729192413" at="120,52,121,26" concept="6" />
+      <node id="3729007189729192413" at="121,26,122,102" concept="2" />
+      <node id="3729007189729192413" at="122,102,123,63" concept="2" />
+      <node id="3729007189729192413" at="124,39,125,40" concept="2" />
+      <node id="3729007189729192413" at="125,40,126,43" concept="2" />
+      <node id="3729007189729192413" at="127,5,128,73" concept="2" />
+      <node id="3729007189729192413" at="128,73,129,57" concept="6" />
+      <node id="3729007189729192413" at="130,35,131,87" concept="6" />
+      <node id="3729007189729192413" at="131,87,132,112" concept="7" />
+      <node id="3729007189729192413" at="133,10,134,22" concept="7" />
+      <node id="3729007189729192413" at="137,34,138,14" concept="11" />
+      <node id="3729007189729192413" at="140,69,141,57" concept="7" />
+      <node id="3729007189729192413" at="143,81,144,41" concept="8" />
+      <node id="3729007189729192413" at="144,41,145,129" concept="7" />
+      <node id="3729007189729192413" at="151,0,152,0" concept="3" trace="myReferencingNode" />
+      <node id="3729007189729192413" at="153,120,154,21" concept="11" />
+      <node id="3729007189729192413" at="154,21,155,42" concept="2" />
+      <node id="3729007189729192413" at="155,42,156,20" concept="2" />
+      <node id="3729007189729192413" at="159,41,160,43" concept="7" />
+      <node id="3729007189729192413" at="165,28,166,20" concept="7" />
+      <node id="3729007189729192418" at="169,54,170,91" concept="6" />
+      <node id="3729007189729192418" at="170,91,171,40" concept="2" />
+      <node id="3729007189729192418" at="171,40,172,53" concept="2" />
+      <node id="3729007189729192418" at="172,53,173,33" concept="2" />
+      <node id="3729007189729192418" at="173,33,174,28" concept="6" />
+      <node id="3729007189729192418" at="174,28,175,65" concept="2" />
+      <node id="3729007189729192418" at="175,65,176,53" concept="2" />
+      <node id="3729007189729192418" at="176,53,177,75" concept="2" />
+      <node id="3729007189729192418" at="177,75,178,59" concept="6" />
+      <node id="3729007189729192418" at="179,37,180,89" concept="6" />
+      <node id="3729007189729192418" at="180,89,181,114" concept="7" />
+      <node id="3729007189729192418" at="182,12,183,24" concept="7" />
+      <node id="3043260929866719998" at="186,51,187,85" concept="6" />
+      <node id="3043260929866719998" at="187,85,188,22" concept="7" />
+      <node id="3729007189729192413" at="190,52,191,165" concept="6" />
+      <node id="3729007189729192413" at="191,165,192,91" concept="6" />
+      <node id="3729007189729192413" at="192,91,193,57" concept="2" />
+      <node id="3729007189729192413" at="193,57,194,34" concept="6" />
+      <node id="3729007189729192413" at="194,34,195,63" concept="2" />
+      <node id="3729007189729192413" at="195,63,196,58" concept="2" />
+      <node id="3729007189729192413" at="196,58,197,40" concept="2" />
+      <node id="3729007189729192413" at="197,40,198,49" concept="2" />
+      <node id="3729007189729192413" at="198,49,199,22" concept="7" />
+      <node id="3729007189729192413" at="202,108,203,50" concept="11" />
+      <node id="3729007189729192413" at="205,66,206,93" concept="7" />
+      <node id="3729007189729192413" at="208,57,209,65" concept="6" />
+      <node id="3729007189729192413" at="209,65,210,58" concept="2" />
+      <node id="3729007189729192413" at="210,58,211,25" concept="7" />
+      <node id="3729007189729192413" at="213,41,214,34" concept="6" />
+      <node id="3729007189729192413" at="214,34,215,46" concept="2" />
+      <node id="3729007189729192413" at="215,46,216,49" concept="2" />
+      <node id="3729007189729192413" at="216,49,217,23" concept="7" />
+      <node id="3729007189729192413" at="220,96,221,134" concept="2" />
+      <node id="3729007189729192413" at="222,34,223,142" concept="2" />
+      <node id="3729007189729192413" at="223,142,224,146" concept="2" />
+      <node id="3729007189729192413" at="226,122,227,405" concept="2" />
+      <node id="7036359038356115170" at="231,52,232,95" concept="6" />
+      <node id="7036359038356115170" at="232,95,233,50" concept="2" />
+      <node id="7036359038356115170" at="233,50,234,47" concept="2" />
+      <node id="7036359038356115170" at="234,47,235,24" concept="7" />
+      <node id="3043260929866720479" at="238,51,239,85" concept="6" />
+      <node id="3043260929866720479" at="239,85,240,22" concept="7" />
+      <node id="3729007189729192413" at="242,51,243,106" concept="6" />
+      <node id="3729007189729192413" at="243,106,244,49" concept="2" />
+      <node id="3729007189729192413" at="244,49,245,58" concept="2" />
+      <node id="3729007189729192413" at="245,58,246,57" concept="2" />
+      <node id="3729007189729192413" at="246,57,247,22" concept="7" />
+      <node id="7036359038356050977" at="249,50,250,104" concept="6" />
+      <node id="7036359038356050977" at="250,104,251,48" concept="2" />
+      <node id="7036359038356050977" at="251,48,252,34" concept="6" />
+      <node id="7036359038356050977" at="252,34,253,82" concept="2" />
+      <node id="7036359038356050977" at="253,82,254,40" concept="2" />
+      <node id="7036359038356050977" at="254,40,255,34" concept="2" />
+      <node id="7036359038356050977" at="255,34,256,22" concept="7" />
+      <node id="3729007189729192413" at="258,49,259,281" concept="6" />
+      <node id="3729007189729192413" at="259,281,260,33" concept="7" />
+      <node id="3729007189729192413" at="263,124,264,49" concept="11" />
+      <node id="3729007189729192413" at="266,55,267,59" concept="6" />
+      <node id="3729007189729192413" at="267,59,268,41" concept="2" />
+      <node id="3729007189729192413" at="268,41,269,24" concept="7" />
+      <node id="3729007189729192413" at="272,118,273,387" concept="2" />
+      <node id="3729007189729192413" at="275,41,276,40" concept="2" />
+      <node id="3729007189729192413" at="280,44,281,54" concept="6" />
+      <node id="3729007189729192413" at="281,54,282,46" concept="2" />
+      <node id="3729007189729192413" at="282,46,283,0" concept="9" />
+      <node id="3729007189729192413" at="283,0,284,40" concept="2" />
+      <node id="3729007189729192413" at="284,40,285,24" concept="7" />
+      <node id="3729007189729192413" at="287,40,288,28" concept="7" />
+      <node id="3043260929866720517" at="291,51,292,85" concept="6" />
+      <node id="3043260929866720517" at="292,85,293,22" concept="7" />
+      <node id="3729007189729192413" at="295,51,296,106" concept="6" />
+      <node id="3729007189729192413" at="296,106,297,49" concept="2" />
+      <node id="3729007189729192413" at="297,49,298,58" concept="2" />
+      <node id="3729007189729192413" at="298,58,299,57" concept="2" />
+      <node id="3729007189729192413" at="299,57,300,22" concept="7" />
+      <node id="7036359038356051548" at="302,50,303,106" concept="6" />
+      <node id="7036359038356051548" at="303,106,304,48" concept="2" />
+      <node id="7036359038356051548" at="304,48,305,34" concept="6" />
+      <node id="7036359038356051548" at="305,34,306,82" concept="2" />
+      <node id="7036359038356051548" at="306,82,307,40" concept="2" />
+      <node id="7036359038356051548" at="307,40,308,34" concept="2" />
+      <node id="7036359038356051548" at="308,34,309,22" concept="7" />
+      <node id="3729007189729192413" at="311,49,312,285" concept="6" />
+      <node id="3729007189729192413" at="312,285,313,33" concept="7" />
+      <node id="3729007189729192413" at="316,126,317,49" concept="11" />
+      <node id="3729007189729192413" at="319,55,320,59" concept="6" />
+      <node id="3729007189729192413" at="320,59,321,41" concept="2" />
+      <node id="3729007189729192413" at="321,41,322,24" concept="7" />
+      <node id="3729007189729192413" at="325,118,326,389" concept="2" />
+      <node id="3729007189729192413" at="328,41,329,42" concept="2" />
+      <node id="3729007189729192413" at="333,44,334,54" concept="6" />
+      <node id="3729007189729192413" at="334,54,335,48" concept="2" />
+      <node id="3729007189729192413" at="335,48,336,0" concept="9" />
+      <node id="3729007189729192413" at="336,0,337,40" concept="2" />
+      <node id="3729007189729192413" at="337,40,338,24" concept="7" />
+      <node id="3729007189729192413" at="340,40,341,28" concept="7" />
+      <node id="3043260929866720553" at="344,51,345,85" concept="6" />
+      <node id="3043260929866720553" at="345,85,346,22" concept="7" />
+      <node id="3729007189729192413" at="348,51,349,103" concept="6" />
+      <node id="3729007189729192413" at="349,103,350,49" concept="2" />
+      <node id="3729007189729192413" at="350,49,351,58" concept="2" />
+      <node id="3729007189729192413" at="351,58,352,57" concept="2" />
+      <node id="3729007189729192413" at="352,57,353,22" concept="7" />
+      <node id="7036359038356135072" at="355,50,356,109" concept="6" />
+      <node id="7036359038356135072" at="356,109,357,48" concept="2" />
+      <node id="7036359038356135072" at="357,48,358,34" concept="6" />
+      <node id="7036359038356135072" at="358,34,359,82" concept="2" />
+      <node id="7036359038356135072" at="359,82,360,40" concept="2" />
+      <node id="7036359038356135072" at="360,40,361,34" concept="2" />
+      <node id="7036359038356135072" at="361,34,362,22" concept="7" />
+      <node id="3729007189729192413" at="364,49,365,287" concept="6" />
+      <node id="3729007189729192413" at="365,287,366,33" concept="7" />
+      <node id="3729007189729192413" at="369,127,370,49" concept="11" />
+      <node id="3729007189729192413" at="372,55,373,59" concept="6" />
+      <node id="3729007189729192413" at="373,59,374,41" concept="2" />
+      <node id="3729007189729192413" at="374,41,375,24" concept="7" />
+      <node id="3729007189729192413" at="378,118,379,390" concept="2" />
+      <node id="3729007189729192413" at="381,41,382,43" concept="2" />
+      <node id="3729007189729192413" at="386,44,387,54" concept="6" />
+      <node id="3729007189729192413" at="387,54,388,49" concept="2" />
+      <node id="3729007189729192413" at="388,49,389,0" concept="9" />
+      <node id="3729007189729192413" at="389,0,390,40" concept="2" />
+      <node id="3729007189729192413" at="390,40,391,24" concept="7" />
+      <node id="3729007189729192413" at="393,40,394,33" concept="7" />
       <node id="3729007189729192413" at="39,0,41,0" concept="3" trace="myNode" />
-      <node id="3729007189729192413" at="151,0,153,0" concept="3" trace="myNode" />
+      <node id="3729007189729192413" at="149,0,151,0" concept="3" trace="myNode" />
       <node id="3729007189729192413" at="53,0,56,0" concept="5" trace="createCell#()Ljetbrains/mps/openapi/editor/cells/EditorCell;" />
-      <node id="3729007189729192413" at="139,0,142,0" concept="1" trace="_Inline_i2dquw_a3a0#()V" />
-      <node id="3729007189729192413" at="142,0,145,0" concept="5" trace="createEditorCell#(Ljetbrains/mps/openapi/editor/EditorContext;)Ljetbrains/mps/openapi/editor/cells/EditorCell;" />
-      <node id="3729007189729192413" at="161,0,164,0" concept="5" trace="createCell#()Ljetbrains/mps/openapi/editor/cells/EditorCell;" />
-      <node id="3729007189729192413" at="205,0,208,0" concept="1" trace="fieldDeclarationListHandler_i2dquw_c0#(Lorg/jetbrains/mps/openapi/model/SNode;Ljava/lang/String;Ljetbrains/mps/openapi/editor/EditorContext;)V" />
-      <node id="3729007189729192413" at="208,0,211,0" concept="5" trace="createNodeToInsert#(Ljetbrains/mps/openapi/editor/EditorContext;)Lorg/jetbrains/mps/openapi/model/SNode;" />
-      <node id="3729007189729192413" at="228,9,231,9" concept="4" />
-      <node id="3729007189729192413" at="266,0,269,0" concept="1" trace="activatorSingleRoleHandler_i2dquw_b4a#(Lorg/jetbrains/mps/openapi/model/SNode;Lorg/jetbrains/mps/openapi/language/SContainmentLink;Ljetbrains/mps/openapi/editor/EditorContext;)V" />
-      <node id="3729007189729192413" at="274,70,277,7" concept="4" />
-      <node id="3729007189729192413" at="277,7,280,7" concept="4" />
-      <node id="3729007189729192413" at="290,0,293,0" concept="5" trace="getNoTargetText#()Ljava/lang/String;" />
-      <node id="3729007189729192413" at="319,0,322,0" concept="1" trace="deactivatorSingleRoleHandler_i2dquw_b6a#(Lorg/jetbrains/mps/openapi/model/SNode;Lorg/jetbrains/mps/openapi/language/SContainmentLink;Ljetbrains/mps/openapi/editor/EditorContext;)V" />
-      <node id="3729007189729192413" at="327,70,330,7" concept="4" />
-      <node id="3729007189729192413" at="330,7,333,7" concept="4" />
-      <node id="3729007189729192413" at="343,0,346,0" concept="5" trace="getNoTargetText#()Ljava/lang/String;" />
-      <node id="3729007189729192413" at="372,0,375,0" concept="1" trace="objectGetterSingleRoleHandler_i2dquw_b8a#(Lorg/jetbrains/mps/openapi/model/SNode;Lorg/jetbrains/mps/openapi/language/SContainmentLink;Ljetbrains/mps/openapi/editor/EditorContext;)V" />
-      <node id="3729007189729192413" at="380,70,383,7" concept="4" />
-      <node id="3729007189729192413" at="383,7,386,7" concept="4" />
-      <node id="3729007189729192413" at="396,0,399,0" concept="5" trace="getNoTargetText#()Ljava/lang/String;" />
+      <node id="3729007189729192413" at="137,0,140,0" concept="1" trace="_Inline_i2dquw_a3a0#()V" />
+      <node id="3729007189729192413" at="140,0,143,0" concept="5" trace="createEditorCell#(Ljetbrains/mps/openapi/editor/EditorContext;)Ljetbrains/mps/openapi/editor/cells/EditorCell;" />
+      <node id="3729007189729192413" at="159,0,162,0" concept="5" trace="createCell#()Ljetbrains/mps/openapi/editor/cells/EditorCell;" />
+      <node id="3729007189729192413" at="202,0,205,0" concept="1" trace="fieldDeclarationListHandler_i2dquw_c0#(Lorg/jetbrains/mps/openapi/model/SNode;Ljava/lang/String;Ljetbrains/mps/openapi/editor/EditorContext;)V" />
+      <node id="3729007189729192413" at="205,0,208,0" concept="5" trace="createNodeToInsert#(Ljetbrains/mps/openapi/editor/EditorContext;)Lorg/jetbrains/mps/openapi/model/SNode;" />
+      <node id="3729007189729192413" at="225,9,228,9" concept="4" />
+      <node id="3729007189729192413" at="263,0,266,0" concept="1" trace="activatorSingleRoleHandler_i2dquw_b4a#(Lorg/jetbrains/mps/openapi/model/SNode;Lorg/jetbrains/mps/openapi/language/SContainmentLink;Ljetbrains/mps/openapi/editor/EditorContext;)V" />
+      <node id="3729007189729192413" at="271,70,274,7" concept="4" />
+      <node id="3729007189729192413" at="274,7,277,7" concept="4" />
+      <node id="3729007189729192413" at="287,0,290,0" concept="5" trace="getNoTargetText#()Ljava/lang/String;" />
+      <node id="3729007189729192413" at="316,0,319,0" concept="1" trace="deactivatorSingleRoleHandler_i2dquw_b6a#(Lorg/jetbrains/mps/openapi/model/SNode;Lorg/jetbrains/mps/openapi/language/SContainmentLink;Ljetbrains/mps/openapi/editor/EditorContext;)V" />
+      <node id="3729007189729192413" at="324,70,327,7" concept="4" />
+      <node id="3729007189729192413" at="327,7,330,7" concept="4" />
+      <node id="3729007189729192413" at="340,0,343,0" concept="5" trace="getNoTargetText#()Ljava/lang/String;" />
+      <node id="3729007189729192413" at="369,0,372,0" concept="1" trace="objectGetterSingleRoleHandler_i2dquw_b8a#(Lorg/jetbrains/mps/openapi/model/SNode;Lorg/jetbrains/mps/openapi/language/SContainmentLink;Ljetbrains/mps/openapi/editor/EditorContext;)V" />
+      <node id="3729007189729192413" at="377,70,380,7" concept="4" />
+      <node id="3729007189729192413" at="380,7,383,7" concept="4" />
+      <node id="3729007189729192413" at="393,0,396,0" concept="5" trace="getNoTargetText#()Ljava/lang/String;" />
       <node id="3729007189729192413" at="42,0,46,0" concept="1" trace="ExtensionDeclaration_EditorBuilder_a#(Ljetbrains/mps/openapi/editor/EditorContext;Lorg/jetbrains/mps/openapi/model/SNode;)V" />
-      <node id="3729007189729192413" at="124,63,128,5" concept="4" />
-      <node id="3729007189729192413" at="145,0,149,0" concept="5" trace="createEditorCell#(Ljetbrains/mps/openapi/editor/EditorContext;Lorg/jetbrains/mps/openapi/model/SNode;)Ljetbrains/mps/openapi/editor/cells/EditorCell;" />
-      <node id="3043260929866719998" at="189,0,193,0" concept="5" trace="createIndentCell_i2dquw_b0#()Ljetbrains/mps/openapi/editor/cells/EditorCell;" />
-      <node id="3729007189729192413" at="224,134,228,9" concept="4" />
-      <node id="3043260929866720479" at="241,0,245,0" concept="5" trace="createIndentCell_i2dquw_d0#()Ljetbrains/mps/openapi/editor/cells/EditorCell;" />
-      <node id="3729007189729192413" at="261,0,265,0" concept="5" trace="createRefNode_i2dquw_b4a#()Ljetbrains/mps/openapi/editor/cells/EditorCell;" />
-      <node id="3043260929866720517" at="294,0,298,0" concept="5" trace="createIndentCell_i2dquw_f0#()Ljetbrains/mps/openapi/editor/cells/EditorCell;" />
-      <node id="3729007189729192413" at="314,0,318,0" concept="5" trace="createRefNode_i2dquw_b6a#()Ljetbrains/mps/openapi/editor/cells/EditorCell;" />
-      <node id="3043260929866720553" at="347,0,351,0" concept="5" trace="createIndentCell_i2dquw_h0#()Ljetbrains/mps/openapi/editor/cells/EditorCell;" />
-      <node id="3729007189729192413" at="367,0,371,0" concept="5" trace="createRefNode_i2dquw_b8a#()Ljetbrains/mps/openapi/editor/cells/EditorCell;" />
+      <node id="3729007189729192413" at="123,63,127,5" concept="4" />
+      <node id="3729007189729192413" at="143,0,147,0" concept="5" trace="createEditorCell#(Ljetbrains/mps/openapi/editor/EditorContext;Lorg/jetbrains/mps/openapi/model/SNode;)Ljetbrains/mps/openapi/editor/cells/EditorCell;" />
+      <node id="3043260929866719998" at="186,0,190,0" concept="5" trace="createIndentCell_i2dquw_b0#()Ljetbrains/mps/openapi/editor/cells/EditorCell;" />
+      <node id="3729007189729192413" at="221,134,225,9" concept="4" />
+      <node id="3043260929866720479" at="238,0,242,0" concept="5" trace="createIndentCell_i2dquw_d0#()Ljetbrains/mps/openapi/editor/cells/EditorCell;" />
+      <node id="3729007189729192413" at="258,0,262,0" concept="5" trace="createRefNode_i2dquw_b4a#()Ljetbrains/mps/openapi/editor/cells/EditorCell;" />
+      <node id="3043260929866720517" at="291,0,295,0" concept="5" trace="createIndentCell_i2dquw_f0#()Ljetbrains/mps/openapi/editor/cells/EditorCell;" />
+      <node id="3729007189729192413" at="311,0,315,0" concept="5" trace="createRefNode_i2dquw_b6a#()Ljetbrains/mps/openapi/editor/cells/EditorCell;" />
+      <node id="3043260929866720553" at="344,0,348,0" concept="5" trace="createIndentCell_i2dquw_h0#()Ljetbrains/mps/openapi/editor/cells/EditorCell;" />
+      <node id="3729007189729192413" at="364,0,368,0" concept="5" trace="createRefNode_i2dquw_b8a#()Ljetbrains/mps/openapi/editor/cells/EditorCell;" />
       <node id="3729007189729192413" at="47,0,52,0" concept="5" trace="getNode#()Lorg/jetbrains/mps/openapi/model/SNode;" />
-      <node id="4174378934472396493" at="102,59,107,22" concept="4" />
-      <node id="3729007189729192413" at="131,59,136,22" concept="4" />
-      <node id="3729007189729192413" at="155,0,160,0" concept="1" trace="Inline_Builder_i2dquw_a3a0#(Ljetbrains/mps/openapi/editor/EditorContext;Lorg/jetbrains/mps/openapi/model/SNode;Lorg/jetbrains/mps/openapi/model/SNode;)V" />
-      <node id="3729007189729192413" at="165,0,170,0" concept="5" trace="getNode#()Lorg/jetbrains/mps/openapi/model/SNode;" />
-      <node id="3729007189729192418" at="181,61,186,24" concept="4" />
-      <node id="3729007189729192413" at="211,0,216,0" concept="5" trace="createNodeCell#(Lorg/jetbrains/mps/openapi/model/SNode;)Ljetbrains/mps/openapi/editor/cells/EditorCell;" />
-      <node id="3729007189729192413" at="269,0,274,0" concept="5" trace="createChildCell#(Lorg/jetbrains/mps/openapi/model/SNode;)Ljetbrains/mps/openapi/editor/cells/EditorCell;" />
-      <node id="3729007189729192413" at="322,0,327,0" concept="5" trace="createChildCell#(Lorg/jetbrains/mps/openapi/model/SNode;)Ljetbrains/mps/openapi/editor/cells/EditorCell;" />
-      <node id="3729007189729192413" at="375,0,380,0" concept="5" trace="createChildCell#(Lorg/jetbrains/mps/openapi/model/SNode;)Ljetbrains/mps/openapi/editor/cells/EditorCell;" />
-      <node id="3729007189729192413" at="216,0,222,0" concept="5" trace="createEmptyCell#()Ljetbrains/mps/openapi/editor/cells/EditorCell;" />
-      <node id="7036359038356115170" at="234,0,240,0" concept="5" trace="createConstant_i2dquw_a2a#()Ljetbrains/mps/openapi/editor/cells/EditorCell;" />
-      <node id="3729007189729192413" at="245,0,252,0" concept="5" trace="createCollection_i2dquw_e0#()Ljetbrains/mps/openapi/editor/cells/EditorCell;" />
-      <node id="3729007189729192413" at="298,0,305,0" concept="5" trace="createCollection_i2dquw_g0#()Ljetbrains/mps/openapi/editor/cells/EditorCell;" />
-      <node id="3729007189729192413" at="351,0,358,0" concept="5" trace="createCollection_i2dquw_i0#()Ljetbrains/mps/openapi/editor/cells/EditorCell;" />
-      <node id="3729007189729192413" at="274,0,282,0" concept="5" trace="installCellInfo#(Lorg/jetbrains/mps/openapi/model/SNode;Ljetbrains/mps/openapi/editor/cells/EditorCell;)V" />
-      <node id="3729007189729192413" at="282,0,290,0" concept="5" trace="createEmptyCell#()Ljetbrains/mps/openapi/editor/cells/EditorCell;" />
-      <node id="3729007189729192413" at="327,0,335,0" concept="5" trace="installCellInfo#(Lorg/jetbrains/mps/openapi/model/SNode;Ljetbrains/mps/openapi/editor/cells/EditorCell;)V" />
-      <node id="3729007189729192413" at="335,0,343,0" concept="5" trace="createEmptyCell#()Ljetbrains/mps/openapi/editor/cells/EditorCell;" />
-      <node id="3729007189729192413" at="380,0,388,0" concept="5" trace="installCellInfo#(Lorg/jetbrains/mps/openapi/model/SNode;Ljetbrains/mps/openapi/editor/cells/EditorCell;)V" />
-      <node id="3729007189729192413" at="388,0,396,0" concept="5" trace="createEmptyCell#()Ljetbrains/mps/openapi/editor/cells/EditorCell;" />
+      <node id="4174378934472396493" at="101,57,106,22" concept="4" />
+      <node id="3729007189729192413" at="129,57,134,22" concept="4" />
+      <node id="3729007189729192413" at="153,0,158,0" concept="1" trace="Inline_Builder_i2dquw_a3a0#(Ljetbrains/mps/openapi/editor/EditorContext;Lorg/jetbrains/mps/openapi/model/SNode;Lorg/jetbrains/mps/openapi/model/SNode;)V" />
+      <node id="3729007189729192413" at="163,0,168,0" concept="5" trace="getNode#()Lorg/jetbrains/mps/openapi/model/SNode;" />
+      <node id="3729007189729192418" at="178,59,183,24" concept="4" />
+      <node id="3729007189729192413" at="208,0,213,0" concept="5" trace="createNodeCell#(Lorg/jetbrains/mps/openapi/model/SNode;)Ljetbrains/mps/openapi/editor/cells/EditorCell;" />
+      <node id="3729007189729192413" at="266,0,271,0" concept="5" trace="createChildCell#(Lorg/jetbrains/mps/openapi/model/SNode;)Ljetbrains/mps/openapi/editor/cells/EditorCell;" />
+      <node id="3729007189729192413" at="319,0,324,0" concept="5" trace="createChildCell#(Lorg/jetbrains/mps/openapi/model/SNode;)Ljetbrains/mps/openapi/editor/cells/EditorCell;" />
+      <node id="3729007189729192413" at="372,0,377,0" concept="5" trace="createChildCell#(Lorg/jetbrains/mps/openapi/model/SNode;)Ljetbrains/mps/openapi/editor/cells/EditorCell;" />
+      <node id="3729007189729192413" at="213,0,219,0" concept="5" trace="createEmptyCell#()Ljetbrains/mps/openapi/editor/cells/EditorCell;" />
+      <node id="7036359038356115170" at="231,0,237,0" concept="5" trace="createConstant_i2dquw_a2a#()Ljetbrains/mps/openapi/editor/cells/EditorCell;" />
+      <node id="3729007189729192413" at="242,0,249,0" concept="5" trace="createCollection_i2dquw_e0#()Ljetbrains/mps/openapi/editor/cells/EditorCell;" />
+      <node id="3729007189729192413" at="295,0,302,0" concept="5" trace="createCollection_i2dquw_g0#()Ljetbrains/mps/openapi/editor/cells/EditorCell;" />
+      <node id="3729007189729192413" at="348,0,355,0" concept="5" trace="createCollection_i2dquw_i0#()Ljetbrains/mps/openapi/editor/cells/EditorCell;" />
+      <node id="3729007189729192413" at="271,0,279,0" concept="5" trace="installCellInfo#(Lorg/jetbrains/mps/openapi/model/SNode;Ljetbrains/mps/openapi/editor/cells/EditorCell;)V" />
+      <node id="3729007189729192413" at="279,0,287,0" concept="5" trace="createEmptyCell#()Ljetbrains/mps/openapi/editor/cells/EditorCell;" />
+      <node id="3729007189729192413" at="324,0,332,0" concept="5" trace="installCellInfo#(Lorg/jetbrains/mps/openapi/model/SNode;Ljetbrains/mps/openapi/editor/cells/EditorCell;)V" />
+      <node id="3729007189729192413" at="332,0,340,0" concept="5" trace="createEmptyCell#()Ljetbrains/mps/openapi/editor/cells/EditorCell;" />
+      <node id="3729007189729192413" at="377,0,385,0" concept="5" trace="installCellInfo#(Lorg/jetbrains/mps/openapi/model/SNode;Ljetbrains/mps/openapi/editor/cells/EditorCell;)V" />
+      <node id="3729007189729192413" at="385,0,393,0" concept="5" trace="createEmptyCell#()Ljetbrains/mps/openapi/editor/cells/EditorCell;" />
       <node id="3729007189729192413" at="73,0,82,0" concept="5" trace="createCollection_i2dquw_a0#()Ljetbrains/mps/openapi/editor/cells/EditorCell;" />
-      <node id="4174378934472396475" at="109,0,118,0" concept="5" trace="createConstant_i2dquw_c0a#()Ljetbrains/mps/openapi/editor/cells/EditorCell;" />
-      <node id="7036359038356050977" at="252,0,261,0" concept="5" trace="createConstant_i2dquw_a4a#()Ljetbrains/mps/openapi/editor/cells/EditorCell;" />
-      <node id="7036359038356051548" at="305,0,314,0" concept="5" trace="createConstant_i2dquw_a6a#()Ljetbrains/mps/openapi/editor/cells/EditorCell;" />
-      <node id="7036359038356135072" at="358,0,367,0" concept="5" trace="createConstant_i2dquw_a8a#()Ljetbrains/mps/openapi/editor/cells/EditorCell;" />
-      <node id="3729007189729192413" at="222,86,232,7" concept="4" />
+      <node id="4174378934472396475" at="108,0,117,0" concept="5" trace="createConstant_i2dquw_c0a#()Ljetbrains/mps/openapi/editor/cells/EditorCell;" />
+      <node id="7036359038356050977" at="249,0,258,0" concept="5" trace="createConstant_i2dquw_a4a#()Ljetbrains/mps/openapi/editor/cells/EditorCell;" />
+      <node id="7036359038356051548" at="302,0,311,0" concept="5" trace="createConstant_i2dquw_a6a#()Ljetbrains/mps/openapi/editor/cells/EditorCell;" />
+      <node id="7036359038356135072" at="355,0,364,0" concept="5" trace="createConstant_i2dquw_a8a#()Ljetbrains/mps/openapi/editor/cells/EditorCell;" />
+      <node id="3729007189729192413" at="219,86,229,7" concept="4" />
       <node id="7897579632834357605" at="82,0,93,0" concept="5" trace="createConstant_i2dquw_a0a#()Ljetbrains/mps/openapi/editor/cells/EditorCell;" />
-      <node id="3729007189729192413" at="193,0,204,0" concept="5" trace="createRefNodeList_i2dquw_c0#()Ljetbrains/mps/openapi/editor/cells/EditorCell;" />
-      <node id="3729007189729192413" at="222,0,234,0" concept="5" trace="installElementCellActions#(Lorg/jetbrains/mps/openapi/model/SNode;Ljetbrains/mps/openapi/editor/cells/EditorCell;)V" />
+      <node id="3729007189729192413" at="190,0,201,0" concept="5" trace="createRefNodeList_i2dquw_c0#()Ljetbrains/mps/openapi/editor/cells/EditorCell;" />
+      <node id="3729007189729192413" at="219,0,231,0" concept="5" trace="installElementCellActions#(Lorg/jetbrains/mps/openapi/model/SNode;Ljetbrains/mps/openapi/editor/cells/EditorCell;)V" />
+      <node id="4174378934472396493" at="93,0,108,0" concept="5" trace="createProperty_i2dquw_b0a#()Ljetbrains/mps/openapi/editor/cells/EditorCell;" />
       <node id="3729007189729192413" at="57,0,73,0" concept="5" trace="createCollection_i2dquw_a#()Ljetbrains/mps/openapi/editor/cells/EditorCell;" />
-      <node id="4174378934472396493" at="93,0,109,0" concept="5" trace="createProperty_i2dquw_b0a#()Ljetbrains/mps/openapi/editor/cells/EditorCell;" />
-      <node id="3729007189729192418" at="171,0,188,0" concept="5" trace="createProperty_i2dquw_a0d0a#()Ljetbrains/mps/openapi/editor/cells/EditorCell;" />
-      <node id="3729007189729192413" at="118,0,138,0" concept="5" trace="createRefCell_i2dquw_d0a#()Ljetbrains/mps/openapi/editor/cells/EditorCell;" />
+      <node id="3729007189729192418" at="169,0,185,0" concept="5" trace="createProperty_i2dquw_a0d0a#()Ljetbrains/mps/openapi/editor/cells/EditorCell;" />
+      <node id="3729007189729192413" at="117,0,136,0" concept="5" trace="createRefCell_i2dquw_d0a#()Ljetbrains/mps/openapi/editor/cells/EditorCell;" />
       <scope id="3729007189729192413" at="49,26,50,18" />
       <scope id="3729007189729192413" at="53,39,54,39" />
-      <scope id="3729007189729192413" at="139,34,140,14" />
-      <scope id="3729007189729192413" at="142,69,143,57" />
-      <scope id="3729007189729192413" at="161,41,162,43" />
-      <scope id="3729007189729192413" at="167,28,168,20" />
-      <scope id="3729007189729192413" at="205,108,206,50" />
-      <scope id="3729007189729192413" at="208,66,209,93" />
-      <scope id="3729007189729192413" at="229,122,230,405" />
-      <scope id="3729007189729192413" at="266,124,267,49" />
-      <scope id="3729007189729192413" at="275,118,276,387" />
-      <scope id="3729007189729192413" at="278,41,279,40" />
-      <scope id="3729007189729192413" at="290,40,291,28" />
-      <scope id="3729007189729192413" at="319,126,320,49" />
-      <scope id="3729007189729192413" at="328,118,329,389" />
-      <scope id="3729007189729192413" at="331,41,332,42" />
-      <scope id="3729007189729192413" at="343,40,344,28" />
-      <scope id="3729007189729192413" at="372,127,373,49" />
-      <scope id="3729007189729192413" at="381,118,382,390" />
-      <scope id="3729007189729192413" at="384,41,385,43" />
-      <scope id="3729007189729192413" at="396,40,397,33" />
+      <scope id="3729007189729192413" at="137,34,138,14" />
+      <scope id="3729007189729192413" at="140,69,141,57" />
+      <scope id="3729007189729192413" at="159,41,160,43" />
+      <scope id="3729007189729192413" at="165,28,166,20" />
+      <scope id="3729007189729192413" at="202,108,203,50" />
+      <scope id="3729007189729192413" at="205,66,206,93" />
+      <scope id="3729007189729192413" at="226,122,227,405" />
+      <scope id="3729007189729192413" at="263,124,264,49" />
+      <scope id="3729007189729192413" at="272,118,273,387" />
+      <scope id="3729007189729192413" at="275,41,276,40" />
+      <scope id="3729007189729192413" at="287,40,288,28" />
+      <scope id="3729007189729192413" at="316,126,317,49" />
+      <scope id="3729007189729192413" at="325,118,326,389" />
+      <scope id="3729007189729192413" at="328,41,329,42" />
+      <scope id="3729007189729192413" at="340,40,341,28" />
+      <scope id="3729007189729192413" at="369,127,370,49" />
+      <scope id="3729007189729192413" at="378,118,379,390" />
+      <scope id="3729007189729192413" at="381,41,382,43" />
+      <scope id="3729007189729192413" at="393,40,394,33" />
       <scope id="3729007189729192413" at="42,100,44,18" />
-      <scope id="4174378934472396493" at="103,35,105,94">
+      <scope id="4174378934472396493" at="102,35,104,112">
         <var name="manager" id="4174378934472396493" />
       </scope>
-      <scope id="3729007189729192413" at="125,39,127,43" />
-      <scope id="3729007189729192413" at="132,35,134,94">
+      <scope id="3729007189729192413" at="124,39,126,43" />
+      <scope id="3729007189729192413" at="130,35,132,112">
         <var name="manager" id="3729007189729192413" />
       </scope>
-      <scope id="3729007189729192413" at="145,81,147,129" />
-      <scope id="3729007189729192418" at="182,37,184,96">
+      <scope id="3729007189729192413" at="143,81,145,129" />
+      <scope id="3729007189729192418" at="179,37,181,114">
         <var name="manager" id="3729007189729192418" />
       </scope>
-      <scope id="3043260929866719998" at="189,51,191,22">
+      <scope id="3043260929866719998" at="186,51,188,22">
         <var name="editorCell" id="3043260929866719998" />
       </scope>
-      <scope id="3729007189729192413" at="225,34,227,146" />
-      <scope id="3043260929866720479" at="241,51,243,22">
+      <scope id="3729007189729192413" at="222,34,224,146" />
+      <scope id="3043260929866720479" at="238,51,240,22">
         <var name="editorCell" id="3043260929866720479" />
       </scope>
-      <scope id="3729007189729192413" at="261,49,263,33">
+      <scope id="3729007189729192413" at="258,49,260,33">
         <var name="provider" id="3729007189729192413" />
       </scope>
-      <scope id="3043260929866720517" at="294,51,296,22">
+      <scope id="3043260929866720517" at="291,51,293,22">
         <var name="editorCell" id="3043260929866720517" />
       </scope>
-      <scope id="3729007189729192413" at="314,49,316,33">
+      <scope id="3729007189729192413" at="311,49,313,33">
         <var name="provider" id="3729007189729192413" />
       </scope>
-      <scope id="3043260929866720553" at="347,51,349,22">
+      <scope id="3043260929866720553" at="344,51,346,22">
         <var name="editorCell" id="3043260929866720553" />
       </scope>
-      <scope id="3729007189729192413" at="367,49,369,33">
-=======
-      <node id="3729007189729192413" at="38,79,39,63" concept="6" />
-      <node id="3729007189729192413" at="41,89,42,97" concept="5" />
-      <node id="3729007189729192413" at="42,97,43,48" concept="2" />
-      <node id="3729007189729192413" at="43,48,44,28" concept="2" />
-      <node id="3729007189729192413" at="44,28,45,83" concept="2" />
-      <node id="3729007189729192413" at="45,83,46,83" concept="2" />
-      <node id="3729007189729192413" at="46,83,47,84" concept="2" />
-      <node id="3729007189729192413" at="47,84,48,83" concept="2" />
-      <node id="3729007189729192413" at="48,83,49,83" concept="2" />
-      <node id="3729007189729192413" at="49,83,50,83" concept="2" />
-      <node id="3729007189729192413" at="50,83,51,83" concept="2" />
-      <node id="3729007189729192413" at="51,83,52,83" concept="2" />
-      <node id="3729007189729192413" at="52,83,53,83" concept="2" />
-      <node id="3729007189729192413" at="53,83,54,22" concept="6" />
-      <node id="3729007189729192413" at="56,90,57,99" concept="5" />
-      <node id="3729007189729192413" at="57,99,58,49" concept="2" />
-      <node id="3729007189729192413" at="58,49,59,82" concept="2" />
-      <node id="3729007189729192413" at="59,82,60,82" concept="2" />
-      <node id="3729007189729192413" at="60,82,61,82" concept="2" />
-      <node id="3729007189729192413" at="61,82,62,81" concept="2" />
-      <node id="3729007189729192413" at="62,81,63,22" concept="6" />
-      <node id="7897579632834357605" at="65,89,66,95" concept="5" />
-      <node id="7897579632834357605" at="66,95,67,48" concept="2" />
-      <node id="7897579632834357605" at="67,48,68,34" concept="5" />
-      <node id="7897579632834357605" at="68,34,69,66" concept="2" />
-      <node id="7897579632834357605" at="69,66,70,81" concept="2" />
-      <node id="7897579632834357605" at="70,81,71,82" concept="2" />
-      <node id="7897579632834357605" at="71,82,72,40" concept="2" />
-      <node id="7897579632834357605" at="72,40,73,34" concept="2" />
-      <node id="7897579632834357605" at="73,34,74,22" concept="6" />
-      <node id="4174378934472396493" at="76,89,77,82" concept="5" />
-      <node id="4174378934472396493" at="77,82,78,29" concept="2" />
-      <node id="4174378934472396493" at="78,29,79,42" concept="2" />
-      <node id="4174378934472396493" at="79,42,80,26" concept="5" />
-      <node id="4174378934472396493" at="80,26,81,58" concept="2" />
-      <node id="4174378934472396493" at="81,58,82,42" concept="2" />
-      <node id="4174378934472396493" at="82,42,83,73" concept="2" />
-      <node id="4174378934472396493" at="83,73,84,57" concept="5" />
-      <node id="4174378934472396493" at="85,35,86,82" concept="5" />
-      <node id="4174378934472396493" at="86,82,87,112" concept="6" />
-      <node id="4174378934472396493" at="88,10,89,22" concept="6" />
-      <node id="4174378934472396475" at="91,89,92,88" concept="5" />
-      <node id="4174378934472396475" at="92,88,93,48" concept="2" />
-      <node id="4174378934472396475" at="93,48,94,34" concept="5" />
-      <node id="4174378934472396475" at="94,34,95,66" concept="2" />
-      <node id="4174378934472396475" at="95,66,96,40" concept="2" />
-      <node id="4174378934472396475" at="96,40,97,34" concept="2" />
-      <node id="4174378934472396475" at="97,34,98,22" concept="6" />
-      <node id="3729007189729192413" at="100,88,101,81" concept="5" />
-      <node id="3729007189729192413" at="101,81,102,39" concept="2" />
-      <node id="3729007189729192413" at="102,39,103,52" concept="2" />
-      <node id="3729007189729192413" at="103,52,104,26" concept="5" />
-      <node id="3729007189729192413" at="104,26,105,93" concept="2" />
-      <node id="3729007189729192413" at="105,93,106,58" concept="2" />
-      <node id="3729007189729192413" at="107,39,108,40" concept="2" />
-      <node id="3729007189729192413" at="108,40,109,43" concept="2" />
-      <node id="3729007189729192413" at="110,5,111,73" concept="2" />
-      <node id="3729007189729192413" at="111,73,112,57" concept="5" />
-      <node id="3729007189729192413" at="113,35,114,82" concept="5" />
-      <node id="3729007189729192413" at="114,82,115,112" concept="6" />
-      <node id="3729007189729192413" at="116,10,117,22" concept="6" />
-      <node id="3729007189729192417" at="120,34,121,14" concept="9" />
-      <node id="3729007189729192417" at="123,69,124,67" concept="6" />
-      <node id="3729007189729192417" at="126,81,127,67" concept="6" />
-      <node id="3729007189729192418" at="129,93,130,84" concept="5" />
-      <node id="3729007189729192418" at="130,84,131,40" concept="2" />
-      <node id="3729007189729192418" at="131,40,132,53" concept="2" />
-      <node id="3729007189729192418" at="132,53,133,33" concept="2" />
-      <node id="3729007189729192418" at="133,33,134,28" concept="5" />
-      <node id="3729007189729192418" at="134,28,135,60" concept="2" />
-      <node id="3729007189729192418" at="135,60,136,53" concept="2" />
-      <node id="3729007189729192418" at="136,53,137,75" concept="2" />
-      <node id="3729007189729192418" at="137,75,138,59" concept="5" />
-      <node id="3729007189729192418" at="139,37,140,84" concept="5" />
-      <node id="3729007189729192418" at="140,84,141,114" concept="6" />
-      <node id="3729007189729192418" at="142,12,143,24" concept="6" />
-      <node id="3043260929866719998" at="146,90,147,78" concept="5" />
-      <node id="3043260929866719998" at="147,78,148,22" concept="6" />
-      <node id="3729007189729192413" at="150,91,151,149" concept="5" />
-      <node id="3729007189729192413" at="151,149,152,106" concept="5" />
-      <node id="3729007189729192413" at="152,106,153,57" concept="2" />
-      <node id="3729007189729192413" at="153,57,154,34" concept="5" />
-      <node id="3729007189729192413" at="154,34,155,66" concept="2" />
-      <node id="3729007189729192413" at="155,66,156,61" concept="2" />
-      <node id="3729007189729192413" at="156,61,157,40" concept="2" />
-      <node id="3729007189729192413" at="157,40,158,49" concept="2" />
-      <node id="3729007189729192413" at="158,49,159,22" concept="6" />
-      <node id="3729007189729192413" at="162,108,163,50" concept="9" />
-      <node id="3729007189729192413" at="165,66,166,41" concept="5" />
-      <node id="3729007189729192413" at="166,41,167,93" concept="6" />
-      <node id="3729007189729192413" at="169,86,170,80" concept="5" />
-      <node id="3729007189729192413" at="170,80,171,95" concept="2" />
-      <node id="3729007189729192413" at="171,95,172,25" concept="6" />
-      <node id="3729007189729192413" at="174,68,175,34" concept="5" />
-      <node id="3729007189729192413" at="175,34,176,80" concept="2" />
-      <node id="3729007189729192413" at="176,80,177,87" concept="2" />
-      <node id="3729007189729192413" at="177,87,178,23" concept="6" />
-      <node id="3729007189729192413" at="180,89,181,65" concept="6" />
-      <node id="3729007189729192413" at="184,96,185,134" concept="2" />
-      <node id="3729007189729192413" at="186,34,187,142" concept="2" />
-      <node id="3729007189729192413" at="187,142,188,146" concept="2" />
-      <node id="3729007189729192413" at="190,122,191,403" concept="2" />
-      <node id="7036359038356115170" at="195,91,196,88" concept="5" />
-      <node id="7036359038356115170" at="196,88,197,50" concept="2" />
-      <node id="7036359038356115170" at="197,50,198,47" concept="2" />
-      <node id="7036359038356115170" at="198,47,199,24" concept="6" />
-      <node id="3043260929866720479" at="202,90,203,78" concept="5" />
-      <node id="3043260929866720479" at="203,78,204,22" concept="6" />
-      <node id="3729007189729192413" at="206,90,207,99" concept="5" />
-      <node id="3729007189729192413" at="207,99,208,49" concept="2" />
-      <node id="3729007189729192413" at="208,49,209,82" concept="2" />
-      <node id="3729007189729192413" at="209,82,210,81" concept="2" />
-      <node id="3729007189729192413" at="210,81,211,22" concept="6" />
-      <node id="7036359038356050977" at="213,89,214,97" concept="5" />
-      <node id="7036359038356050977" at="214,97,215,48" concept="2" />
-      <node id="7036359038356050977" at="215,48,216,34" concept="5" />
-      <node id="7036359038356050977" at="216,34,217,66" concept="2" />
-      <node id="7036359038356050977" at="217,66,218,40" concept="2" />
-      <node id="7036359038356050977" at="218,40,219,34" concept="2" />
-      <node id="7036359038356050977" at="219,34,220,22" concept="6" />
-      <node id="3729007189729192413" at="222,88,223,265" concept="5" />
-      <node id="3729007189729192413" at="223,265,224,33" concept="6" />
-      <node id="3729007189729192413" at="227,124,228,49" concept="9" />
-      <node id="3729007189729192413" at="230,55,231,59" concept="5" />
-      <node id="3729007189729192413" at="231,59,232,41" concept="2" />
-      <node id="3729007189729192413" at="232,41,233,24" concept="6" />
-      <node id="3729007189729192413" at="236,118,237,385" concept="2" />
-      <node id="3729007189729192413" at="239,41,240,40" concept="2" />
-      <node id="3729007189729192413" at="244,44,245,54" concept="5" />
-      <node id="3729007189729192413" at="245,54,246,46" concept="2" />
-      <node id="3729007189729192413" at="246,46,247,0" concept="7" />
-      <node id="3729007189729192413" at="247,0,248,40" concept="2" />
-      <node id="3729007189729192413" at="248,40,249,24" concept="6" />
-      <node id="3729007189729192413" at="251,40,252,28" concept="6" />
-      <node id="3043260929866720517" at="255,90,256,78" concept="5" />
-      <node id="3043260929866720517" at="256,78,257,22" concept="6" />
-      <node id="3729007189729192413" at="259,90,260,99" concept="5" />
-      <node id="3729007189729192413" at="260,99,261,49" concept="2" />
-      <node id="3729007189729192413" at="261,49,262,82" concept="2" />
-      <node id="3729007189729192413" at="262,82,263,81" concept="2" />
-      <node id="3729007189729192413" at="263,81,264,22" concept="6" />
-      <node id="7036359038356051548" at="266,89,267,99" concept="5" />
-      <node id="7036359038356051548" at="267,99,268,48" concept="2" />
-      <node id="7036359038356051548" at="268,48,269,34" concept="5" />
-      <node id="7036359038356051548" at="269,34,270,66" concept="2" />
-      <node id="7036359038356051548" at="270,66,271,40" concept="2" />
-      <node id="7036359038356051548" at="271,40,272,34" concept="2" />
-      <node id="7036359038356051548" at="272,34,273,22" concept="6" />
-      <node id="3729007189729192413" at="275,88,276,269" concept="5" />
-      <node id="3729007189729192413" at="276,269,277,33" concept="6" />
-      <node id="3729007189729192413" at="280,126,281,49" concept="9" />
-      <node id="3729007189729192413" at="283,55,284,59" concept="5" />
-      <node id="3729007189729192413" at="284,59,285,41" concept="2" />
-      <node id="3729007189729192413" at="285,41,286,24" concept="6" />
-      <node id="3729007189729192413" at="289,118,290,387" concept="2" />
-      <node id="3729007189729192413" at="292,41,293,42" concept="2" />
-      <node id="3729007189729192413" at="297,44,298,54" concept="5" />
-      <node id="3729007189729192413" at="298,54,299,48" concept="2" />
-      <node id="3729007189729192413" at="299,48,300,0" concept="7" />
-      <node id="3729007189729192413" at="300,0,301,40" concept="2" />
-      <node id="3729007189729192413" at="301,40,302,24" concept="6" />
-      <node id="3729007189729192413" at="304,40,305,28" concept="6" />
-      <node id="3043260929866720553" at="308,90,309,78" concept="5" />
-      <node id="3043260929866720553" at="309,78,310,22" concept="6" />
-      <node id="3729007189729192413" at="312,90,313,96" concept="5" />
-      <node id="3729007189729192413" at="313,96,314,49" concept="2" />
-      <node id="3729007189729192413" at="314,49,315,82" concept="2" />
-      <node id="3729007189729192413" at="315,82,316,81" concept="2" />
-      <node id="3729007189729192413" at="316,81,317,22" concept="6" />
-      <node id="7036359038356135072" at="319,89,320,102" concept="5" />
-      <node id="7036359038356135072" at="320,102,321,48" concept="2" />
-      <node id="7036359038356135072" at="321,48,322,34" concept="5" />
-      <node id="7036359038356135072" at="322,34,323,66" concept="2" />
-      <node id="7036359038356135072" at="323,66,324,40" concept="2" />
-      <node id="7036359038356135072" at="324,40,325,34" concept="2" />
-      <node id="7036359038356135072" at="325,34,326,22" concept="6" />
-      <node id="3729007189729192413" at="328,88,329,271" concept="5" />
-      <node id="3729007189729192413" at="329,271,330,33" concept="6" />
-      <node id="3729007189729192413" at="333,127,334,49" concept="9" />
-      <node id="3729007189729192413" at="336,55,337,59" concept="5" />
-      <node id="3729007189729192413" at="337,59,338,41" concept="2" />
-      <node id="3729007189729192413" at="338,41,339,24" concept="6" />
-      <node id="3729007189729192413" at="342,118,343,388" concept="2" />
-      <node id="3729007189729192413" at="345,41,346,43" concept="2" />
-      <node id="3729007189729192413" at="350,44,351,54" concept="5" />
-      <node id="3729007189729192413" at="351,54,352,49" concept="2" />
-      <node id="3729007189729192413" at="352,49,353,0" concept="7" />
-      <node id="3729007189729192413" at="353,0,354,40" concept="2" />
-      <node id="3729007189729192413" at="354,40,355,24" concept="6" />
-      <node id="3729007189729192413" at="357,40,358,33" concept="6" />
-      <node id="3729007189729192413" at="38,0,41,0" concept="4" trace="createEditorCell#(Ljetbrains/mps/openapi/editor/EditorContext;Lorg/jetbrains/mps/openapi/model/SNode;)Ljetbrains/mps/openapi/editor/cells/EditorCell;" />
-      <node id="3729007189729192417" at="120,0,123,0" concept="1" trace="_Inline_i2dquw_a3a0#()V" />
-      <node id="3729007189729192417" at="123,0,126,0" concept="4" trace="createEditorCell#(Ljetbrains/mps/openapi/editor/EditorContext;)Ljetbrains/mps/openapi/editor/cells/EditorCell;" />
-      <node id="3729007189729192417" at="126,0,129,0" concept="4" trace="createEditorCell#(Ljetbrains/mps/openapi/editor/EditorContext;Lorg/jetbrains/mps/openapi/model/SNode;)Ljetbrains/mps/openapi/editor/cells/EditorCell;" />
-      <node id="3729007189729192413" at="162,0,165,0" concept="1" trace="fieldDeclarationListHandler_i2dquw_c0#(Lorg/jetbrains/mps/openapi/model/SNode;Ljava/lang/String;Ljetbrains/mps/openapi/editor/EditorContext;)V" />
-      <node id="3729007189729192413" at="180,0,183,0" concept="4" trace="createEmptyCell_internal#(Ljetbrains/mps/openapi/editor/EditorContext;Lorg/jetbrains/mps/openapi/model/SNode;)Ljetbrains/mps/openapi/editor/cells/EditorCell;" />
-      <node id="3729007189729192413" at="189,9,192,9" concept="3" />
-      <node id="3729007189729192413" at="227,0,230,0" concept="1" trace="activatorSingleRoleHandler_i2dquw_b4a#(Lorg/jetbrains/mps/openapi/model/SNode;Lorg/jetbrains/mps/openapi/language/SContainmentLink;Ljetbrains/mps/openapi/editor/EditorContext;)V" />
-      <node id="3729007189729192413" at="235,70,238,7" concept="3" />
-      <node id="3729007189729192413" at="238,7,241,7" concept="3" />
-      <node id="3729007189729192413" at="251,0,254,0" concept="4" trace="getNoTargetText#()Ljava/lang/String;" />
-      <node id="3729007189729192413" at="280,0,283,0" concept="1" trace="deactivatorSingleRoleHandler_i2dquw_b6a#(Lorg/jetbrains/mps/openapi/model/SNode;Lorg/jetbrains/mps/openapi/language/SContainmentLink;Ljetbrains/mps/openapi/editor/EditorContext;)V" />
-      <node id="3729007189729192413" at="288,70,291,7" concept="3" />
-      <node id="3729007189729192413" at="291,7,294,7" concept="3" />
-      <node id="3729007189729192413" at="304,0,307,0" concept="4" trace="getNoTargetText#()Ljava/lang/String;" />
-      <node id="3729007189729192413" at="333,0,336,0" concept="1" trace="objectGetterSingleRoleHandler_i2dquw_b8a#(Lorg/jetbrains/mps/openapi/model/SNode;Lorg/jetbrains/mps/openapi/language/SContainmentLink;Ljetbrains/mps/openapi/editor/EditorContext;)V" />
-      <node id="3729007189729192413" at="341,70,344,7" concept="3" />
-      <node id="3729007189729192413" at="344,7,347,7" concept="3" />
-      <node id="3729007189729192413" at="357,0,360,0" concept="4" trace="getNoTargetText#()Ljava/lang/String;" />
-      <node id="3729007189729192413" at="106,58,110,5" concept="3" />
-      <node id="3043260929866719998" at="146,0,150,0" concept="4" trace="createIndentCell_i2dquw_b0#(Ljetbrains/mps/openapi/editor/EditorContext;Lorg/jetbrains/mps/openapi/model/SNode;)Ljetbrains/mps/openapi/editor/cells/EditorCell;" />
-      <node id="3729007189729192413" at="165,0,169,0" concept="4" trace="createNodeToInsert#(Ljetbrains/mps/openapi/editor/EditorContext;)Lorg/jetbrains/mps/openapi/model/SNode;" />
-      <node id="3729007189729192413" at="185,134,189,9" concept="3" />
-      <node id="3043260929866720479" at="202,0,206,0" concept="4" trace="createIndentCell_i2dquw_d0#(Ljetbrains/mps/openapi/editor/EditorContext;Lorg/jetbrains/mps/openapi/model/SNode;)Ljetbrains/mps/openapi/editor/cells/EditorCell;" />
-      <node id="3729007189729192413" at="222,0,226,0" concept="4" trace="createRefNode_i2dquw_b4a#(Ljetbrains/mps/openapi/editor/EditorContext;Lorg/jetbrains/mps/openapi/model/SNode;)Ljetbrains/mps/openapi/editor/cells/EditorCell;" />
-      <node id="3043260929866720517" at="255,0,259,0" concept="4" trace="createIndentCell_i2dquw_f0#(Ljetbrains/mps/openapi/editor/EditorContext;Lorg/jetbrains/mps/openapi/model/SNode;)Ljetbrains/mps/openapi/editor/cells/EditorCell;" />
-      <node id="3729007189729192413" at="275,0,279,0" concept="4" trace="createRefNode_i2dquw_b6a#(Ljetbrains/mps/openapi/editor/EditorContext;Lorg/jetbrains/mps/openapi/model/SNode;)Ljetbrains/mps/openapi/editor/cells/EditorCell;" />
-      <node id="3043260929866720553" at="308,0,312,0" concept="4" trace="createIndentCell_i2dquw_h0#(Ljetbrains/mps/openapi/editor/EditorContext;Lorg/jetbrains/mps/openapi/model/SNode;)Ljetbrains/mps/openapi/editor/cells/EditorCell;" />
-      <node id="3729007189729192413" at="328,0,332,0" concept="4" trace="createRefNode_i2dquw_b8a#(Ljetbrains/mps/openapi/editor/EditorContext;Lorg/jetbrains/mps/openapi/model/SNode;)Ljetbrains/mps/openapi/editor/cells/EditorCell;" />
-      <node id="4174378934472396493" at="84,57,89,22" concept="3" />
-      <node id="3729007189729192413" at="112,57,117,22" concept="3" />
-      <node id="3729007189729192418" at="138,59,143,24" concept="3" />
-      <node id="3729007189729192413" at="169,0,174,0" concept="4" trace="createNodeCell#(Ljetbrains/mps/openapi/editor/EditorContext;Lorg/jetbrains/mps/openapi/model/SNode;)Ljetbrains/mps/openapi/editor/cells/EditorCell;" />
-      <node id="3729007189729192413" at="230,0,235,0" concept="4" trace="createChildCell#(Lorg/jetbrains/mps/openapi/model/SNode;)Ljetbrains/mps/openapi/editor/cells/EditorCell;" />
-      <node id="3729007189729192413" at="283,0,288,0" concept="4" trace="createChildCell#(Lorg/jetbrains/mps/openapi/model/SNode;)Ljetbrains/mps/openapi/editor/cells/EditorCell;" />
-      <node id="3729007189729192413" at="336,0,341,0" concept="4" trace="createChildCell#(Lorg/jetbrains/mps/openapi/model/SNode;)Ljetbrains/mps/openapi/editor/cells/EditorCell;" />
-      <node id="3729007189729192413" at="174,0,180,0" concept="4" trace="createEmptyCell#(Ljetbrains/mps/openapi/editor/EditorContext;)Ljetbrains/mps/openapi/editor/cells/EditorCell;" />
-      <node id="7036359038356115170" at="195,0,201,0" concept="4" trace="createConstant_i2dquw_a2a#(Ljetbrains/mps/openapi/editor/EditorContext;Lorg/jetbrains/mps/openapi/model/SNode;)Ljetbrains/mps/openapi/editor/cells/EditorCell;" />
-      <node id="3729007189729192413" at="206,0,213,0" concept="4" trace="createCollection_i2dquw_e0#(Ljetbrains/mps/openapi/editor/EditorContext;Lorg/jetbrains/mps/openapi/model/SNode;)Ljetbrains/mps/openapi/editor/cells/EditorCell;" />
-      <node id="3729007189729192413" at="259,0,266,0" concept="4" trace="createCollection_i2dquw_g0#(Ljetbrains/mps/openapi/editor/EditorContext;Lorg/jetbrains/mps/openapi/model/SNode;)Ljetbrains/mps/openapi/editor/cells/EditorCell;" />
-      <node id="3729007189729192413" at="312,0,319,0" concept="4" trace="createCollection_i2dquw_i0#(Ljetbrains/mps/openapi/editor/EditorContext;Lorg/jetbrains/mps/openapi/model/SNode;)Ljetbrains/mps/openapi/editor/cells/EditorCell;" />
-      <node id="3729007189729192413" at="235,0,243,0" concept="4" trace="installCellInfo#(Lorg/jetbrains/mps/openapi/model/SNode;Ljetbrains/mps/openapi/editor/cells/EditorCell;)V" />
-      <node id="3729007189729192413" at="243,0,251,0" concept="4" trace="createEmptyCell#()Ljetbrains/mps/openapi/editor/cells/EditorCell;" />
-      <node id="3729007189729192413" at="288,0,296,0" concept="4" trace="installCellInfo#(Lorg/jetbrains/mps/openapi/model/SNode;Ljetbrains/mps/openapi/editor/cells/EditorCell;)V" />
-      <node id="3729007189729192413" at="296,0,304,0" concept="4" trace="createEmptyCell#()Ljetbrains/mps/openapi/editor/cells/EditorCell;" />
-      <node id="3729007189729192413" at="341,0,349,0" concept="4" trace="installCellInfo#(Lorg/jetbrains/mps/openapi/model/SNode;Ljetbrains/mps/openapi/editor/cells/EditorCell;)V" />
-      <node id="3729007189729192413" at="349,0,357,0" concept="4" trace="createEmptyCell#()Ljetbrains/mps/openapi/editor/cells/EditorCell;" />
-      <node id="3729007189729192413" at="56,0,65,0" concept="4" trace="createCollection_i2dquw_a0#(Ljetbrains/mps/openapi/editor/EditorContext;Lorg/jetbrains/mps/openapi/model/SNode;)Ljetbrains/mps/openapi/editor/cells/EditorCell;" />
-      <node id="4174378934472396475" at="91,0,100,0" concept="4" trace="createConstant_i2dquw_c0a#(Ljetbrains/mps/openapi/editor/EditorContext;Lorg/jetbrains/mps/openapi/model/SNode;)Ljetbrains/mps/openapi/editor/cells/EditorCell;" />
-      <node id="7036359038356050977" at="213,0,222,0" concept="4" trace="createConstant_i2dquw_a4a#(Ljetbrains/mps/openapi/editor/EditorContext;Lorg/jetbrains/mps/openapi/model/SNode;)Ljetbrains/mps/openapi/editor/cells/EditorCell;" />
-      <node id="7036359038356051548" at="266,0,275,0" concept="4" trace="createConstant_i2dquw_a6a#(Ljetbrains/mps/openapi/editor/EditorContext;Lorg/jetbrains/mps/openapi/model/SNode;)Ljetbrains/mps/openapi/editor/cells/EditorCell;" />
-      <node id="7036359038356135072" at="319,0,328,0" concept="4" trace="createConstant_i2dquw_a8a#(Ljetbrains/mps/openapi/editor/EditorContext;Lorg/jetbrains/mps/openapi/model/SNode;)Ljetbrains/mps/openapi/editor/cells/EditorCell;" />
-      <node id="3729007189729192413" at="183,132,193,7" concept="3" />
-      <node id="7897579632834357605" at="65,0,76,0" concept="4" trace="createConstant_i2dquw_a0a#(Ljetbrains/mps/openapi/editor/EditorContext;Lorg/jetbrains/mps/openapi/model/SNode;)Ljetbrains/mps/openapi/editor/cells/EditorCell;" />
-      <node id="3729007189729192413" at="150,0,161,0" concept="4" trace="createRefNodeList_i2dquw_c0#(Ljetbrains/mps/openapi/editor/EditorContext;Lorg/jetbrains/mps/openapi/model/SNode;)Ljetbrains/mps/openapi/editor/cells/EditorCell;" />
-      <node id="3729007189729192413" at="183,0,195,0" concept="4" trace="installElementCellActions#(Lorg/jetbrains/mps/openapi/model/SNode;Lorg/jetbrains/mps/openapi/model/SNode;Ljetbrains/mps/openapi/editor/cells/EditorCell;Ljetbrains/mps/openapi/editor/EditorContext;)V" />
-      <node id="3729007189729192413" at="41,0,56,0" concept="4" trace="createCollection_i2dquw_a#(Ljetbrains/mps/openapi/editor/EditorContext;Lorg/jetbrains/mps/openapi/model/SNode;)Ljetbrains/mps/openapi/editor/cells/EditorCell;" />
-      <node id="4174378934472396493" at="76,0,91,0" concept="4" trace="createProperty_i2dquw_b0a#(Ljetbrains/mps/openapi/editor/EditorContext;Lorg/jetbrains/mps/openapi/model/SNode;)Ljetbrains/mps/openapi/editor/cells/EditorCell;" />
-      <node id="3729007189729192418" at="129,0,145,0" concept="4" trace="createProperty_i2dquw_a0d0a#(Ljetbrains/mps/openapi/editor/EditorContext;Lorg/jetbrains/mps/openapi/model/SNode;)Ljetbrains/mps/openapi/editor/cells/EditorCell;" />
-      <node id="3729007189729192413" at="100,0,119,0" concept="4" trace="createRefCell_i2dquw_d0a#(Ljetbrains/mps/openapi/editor/EditorContext;Lorg/jetbrains/mps/openapi/model/SNode;)Ljetbrains/mps/openapi/editor/cells/EditorCell;" />
-      <scope id="3729007189729192413" at="38,79,39,63" />
-      <scope id="3729007189729192417" at="120,34,121,14" />
-      <scope id="3729007189729192417" at="123,69,124,67" />
-      <scope id="3729007189729192417" at="126,81,127,67" />
-      <scope id="3729007189729192413" at="162,108,163,50" />
-      <scope id="3729007189729192413" at="180,89,181,65" />
-      <scope id="3729007189729192413" at="190,122,191,403" />
-      <scope id="3729007189729192413" at="227,124,228,49" />
-      <scope id="3729007189729192413" at="236,118,237,385" />
-      <scope id="3729007189729192413" at="239,41,240,40" />
-      <scope id="3729007189729192413" at="251,40,252,28" />
-      <scope id="3729007189729192413" at="280,126,281,49" />
-      <scope id="3729007189729192413" at="289,118,290,387" />
-      <scope id="3729007189729192413" at="292,41,293,42" />
-      <scope id="3729007189729192413" at="304,40,305,28" />
-      <scope id="3729007189729192413" at="333,127,334,49" />
-      <scope id="3729007189729192413" at="342,118,343,388" />
-      <scope id="3729007189729192413" at="345,41,346,43" />
-      <scope id="3729007189729192413" at="357,40,358,33" />
-      <scope id="4174378934472396493" at="85,35,87,112">
-        <var name="manager" id="4174378934472396493" />
-      </scope>
-      <scope id="3729007189729192413" at="107,39,109,43" />
-      <scope id="3729007189729192413" at="113,35,115,112">
-        <var name="manager" id="3729007189729192413" />
-      </scope>
-      <scope id="3729007189729192418" at="139,37,141,114">
-        <var name="manager" id="3729007189729192418" />
-      </scope>
-      <scope id="3043260929866719998" at="146,90,148,22">
-        <var name="editorCell" id="3043260929866719998" />
-      </scope>
-      <scope id="3729007189729192413" at="165,66,167,93">
-        <var name="listOwner" id="3729007189729192413" />
-      </scope>
-      <scope id="3729007189729192413" at="186,34,188,146" />
-      <scope id="3043260929866720479" at="202,90,204,22">
-        <var name="editorCell" id="3043260929866720479" />
-      </scope>
-      <scope id="3729007189729192413" at="222,88,224,33">
+      <scope id="3729007189729192413" at="364,49,366,33">
         <var name="provider" id="3729007189729192413" />
       </scope>
-      <scope id="3043260929866720517" at="255,90,257,22">
-        <var name="editorCell" id="3043260929866720517" />
-      </scope>
-      <scope id="3729007189729192413" at="275,88,277,33">
-        <var name="provider" id="3729007189729192413" />
-      </scope>
-      <scope id="3043260929866720553" at="308,90,310,22">
-        <var name="editorCell" id="3043260929866720553" />
-      </scope>
-      <scope id="3729007189729192413" at="328,88,330,33">
->>>>>>> bd830ede
-        <var name="provider" id="3729007189729192413" />
-      </scope>
       <scope id="3729007189729192413" at="53,0,56,0" />
-      <scope id="3729007189729192413" at="139,0,142,0" />
-      <scope id="3729007189729192413" at="142,0,145,0">
+      <scope id="3729007189729192413" at="137,0,140,0" />
+      <scope id="3729007189729192413" at="140,0,143,0">
         <var name="editorContext" id="3729007189729192413" />
       </scope>
-<<<<<<< HEAD
-      <scope id="3729007189729192413" at="155,120,158,20" />
-      <scope id="3729007189729192413" at="161,0,164,0" />
-      <scope id="3729007189729192413" at="205,0,208,0">
-=======
-      <scope id="3729007189729192417" at="120,0,123,0" />
-      <scope id="3729007189729192417" at="123,0,126,0">
-        <var name="editorContext" id="3729007189729192417" />
-      </scope>
-      <scope id="3729007189729192417" at="126,0,129,0">
-        <var name="editorContext" id="3729007189729192417" />
-        <var name="node" id="3729007189729192417" />
-      </scope>
-      <scope id="3729007189729192413" at="162,0,165,0">
->>>>>>> bd830ede
+      <scope id="3729007189729192413" at="153,120,156,20" />
+      <scope id="3729007189729192413" at="159,0,162,0" />
+      <scope id="3729007189729192413" at="202,0,205,0">
         <var name="childRole" id="3729007189729192413" />
         <var name="context" id="3729007189729192413" />
         <var name="ownerNode" id="3729007189729192413" />
       </scope>
-<<<<<<< HEAD
-      <scope id="3729007189729192413" at="208,0,211,0">
-=======
-      <scope id="3729007189729192413" at="169,86,172,25">
+      <scope id="3729007189729192413" at="205,0,208,0">
+        <var name="editorContext" id="3729007189729192413" />
+      </scope>
+      <scope id="3729007189729192413" at="208,57,211,25">
         <var name="elementCell" id="3729007189729192413" />
       </scope>
-      <scope id="3729007189729192413" at="180,0,183,0">
->>>>>>> bd830ede
-        <var name="editorContext" id="3729007189729192413" />
-      </scope>
-<<<<<<< HEAD
-      <scope id="3729007189729192413" at="211,57,214,25">
-        <var name="elementCell" id="3729007189729192413" />
-      </scope>
-      <scope id="3729007189729192413" at="266,0,269,0">
-=======
-      <scope id="3729007189729192413" at="227,0,230,0">
->>>>>>> bd830ede
+      <scope id="3729007189729192413" at="263,0,266,0">
         <var name="containmentLink" id="3729007189729192413" />
         <var name="context" id="3729007189729192413" />
         <var name="ownerNode" id="3729007189729192413" />
       </scope>
-<<<<<<< HEAD
-      <scope id="3729007189729192413" at="269,55,272,24">
+      <scope id="3729007189729192413" at="266,55,269,24">
         <var name="editorCell" id="3729007189729192413" />
       </scope>
-      <scope id="3729007189729192413" at="290,0,293,0" />
-      <scope id="3729007189729192413" at="319,0,322,0">
-=======
-      <scope id="3729007189729192413" at="230,55,233,24">
-        <var name="editorCell" id="3729007189729192413" />
-      </scope>
-      <scope id="3729007189729192413" at="251,0,254,0" />
-      <scope id="3729007189729192413" at="280,0,283,0">
->>>>>>> bd830ede
+      <scope id="3729007189729192413" at="287,0,290,0" />
+      <scope id="3729007189729192413" at="316,0,319,0">
         <var name="containmentLink" id="3729007189729192413" />
         <var name="context" id="3729007189729192413" />
         <var name="ownerNode" id="3729007189729192413" />
       </scope>
-<<<<<<< HEAD
-      <scope id="3729007189729192413" at="322,55,325,24">
+      <scope id="3729007189729192413" at="319,55,322,24">
         <var name="editorCell" id="3729007189729192413" />
       </scope>
-      <scope id="3729007189729192413" at="343,0,346,0" />
-      <scope id="3729007189729192413" at="372,0,375,0">
-=======
-      <scope id="3729007189729192413" at="283,55,286,24">
-        <var name="editorCell" id="3729007189729192413" />
-      </scope>
-      <scope id="3729007189729192413" at="304,0,307,0" />
-      <scope id="3729007189729192413" at="333,0,336,0">
->>>>>>> bd830ede
+      <scope id="3729007189729192413" at="340,0,343,0" />
+      <scope id="3729007189729192413" at="369,0,372,0">
         <var name="containmentLink" id="3729007189729192413" />
         <var name="context" id="3729007189729192413" />
         <var name="ownerNode" id="3729007189729192413" />
       </scope>
-<<<<<<< HEAD
-      <scope id="3729007189729192413" at="375,55,378,24">
+      <scope id="3729007189729192413" at="372,55,375,24">
         <var name="editorCell" id="3729007189729192413" />
       </scope>
-      <scope id="3729007189729192413" at="396,0,399,0" />
+      <scope id="3729007189729192413" at="393,0,396,0" />
       <scope id="3729007189729192413" at="42,0,46,0">
         <var name="context" id="3729007189729192413" />
         <var name="node" id="3729007189729192413" />
       </scope>
-      <scope id="3729007189729192413" at="145,0,149,0">
-=======
-      <scope id="3729007189729192413" at="336,55,339,24">
-        <var name="editorCell" id="3729007189729192413" />
-      </scope>
-      <scope id="3729007189729192413" at="357,0,360,0" />
-      <scope id="3043260929866719998" at="146,0,150,0">
-        <var name="editorContext" id="3043260929866719998" />
-        <var name="node" id="3043260929866719998" />
-      </scope>
-      <scope id="3729007189729192413" at="165,0,169,0">
->>>>>>> bd830ede
+      <scope id="3729007189729192413" at="143,0,147,0">
         <var name="editorContext" id="3729007189729192413" />
         <var name="node" id="3729007189729192413" />
       </scope>
-<<<<<<< HEAD
-      <scope id="3043260929866719998" at="189,0,193,0" />
-      <scope id="3729007189729192413" at="216,41,220,23">
+      <scope id="3043260929866719998" at="186,0,190,0" />
+      <scope id="3729007189729192413" at="213,41,217,23">
         <var name="emptyCell" id="3729007189729192413" />
       </scope>
-      <scope id="7036359038356115170" at="234,52,238,24">
+      <scope id="7036359038356115170" at="231,52,235,24">
         <var name="editorCell" id="7036359038356115170" />
       </scope>
-      <scope id="3043260929866720479" at="241,0,245,0" />
-      <scope id="3729007189729192413" at="261,0,265,0" />
-      <scope id="3043260929866720517" at="294,0,298,0" />
-      <scope id="3729007189729192413" at="314,0,318,0" />
-      <scope id="3043260929866720553" at="347,0,351,0" />
-      <scope id="3729007189729192413" at="367,0,371,0" />
+      <scope id="3043260929866720479" at="238,0,242,0" />
+      <scope id="3729007189729192413" at="258,0,262,0" />
+      <scope id="3043260929866720517" at="291,0,295,0" />
+      <scope id="3729007189729192413" at="311,0,315,0" />
+      <scope id="3043260929866720553" at="344,0,348,0" />
+      <scope id="3729007189729192413" at="364,0,368,0" />
       <scope id="3729007189729192413" at="47,0,52,0" />
-      <scope id="3729007189729192413" at="155,0,160,0">
+      <scope id="3729007189729192413" at="153,0,158,0">
         <var name="context" id="3729007189729192413" />
-=======
-      <scope id="3729007189729192413" at="174,68,178,23">
-        <var name="emptyCell" id="3729007189729192413" />
-      </scope>
-      <scope id="7036359038356115170" at="195,91,199,24">
-        <var name="editorCell" id="7036359038356115170" />
-      </scope>
-      <scope id="3043260929866720479" at="202,0,206,0">
-        <var name="editorContext" id="3043260929866720479" />
-        <var name="node" id="3043260929866720479" />
-      </scope>
-      <scope id="3729007189729192413" at="222,0,226,0">
-        <var name="editorContext" id="3729007189729192413" />
-        <var name="node" id="3729007189729192413" />
-      </scope>
-      <scope id="3043260929866720517" at="255,0,259,0">
-        <var name="editorContext" id="3043260929866720517" />
-        <var name="node" id="3043260929866720517" />
-      </scope>
-      <scope id="3729007189729192413" at="275,0,279,0">
-        <var name="editorContext" id="3729007189729192413" />
-        <var name="node" id="3729007189729192413" />
-      </scope>
-      <scope id="3043260929866720553" at="308,0,312,0">
-        <var name="editorContext" id="3043260929866720553" />
-        <var name="node" id="3043260929866720553" />
-      </scope>
-      <scope id="3729007189729192413" at="328,0,332,0">
-        <var name="editorContext" id="3729007189729192413" />
->>>>>>> bd830ede
         <var name="node" id="3729007189729192413" />
         <var name="referencingNode" id="3729007189729192413" />
       </scope>
-<<<<<<< HEAD
-      <scope id="3729007189729192413" at="165,0,170,0" />
-      <scope id="3729007189729192413" at="211,0,216,0">
+      <scope id="3729007189729192413" at="163,0,168,0" />
+      <scope id="3729007189729192413" at="208,0,213,0">
         <var name="elementNode" id="3729007189729192413" />
       </scope>
-      <scope id="3729007189729192413" at="245,51,250,22">
+      <scope id="3729007189729192413" at="242,51,247,22">
         <var name="editorCell" id="3729007189729192413" />
       </scope>
-      <scope id="3729007189729192413" at="269,0,274,0">
+      <scope id="3729007189729192413" at="266,0,271,0">
         <var name="child" id="3729007189729192413" />
       </scope>
-      <scope id="3729007189729192413" at="283,44,288,24">
+      <scope id="3729007189729192413" at="280,44,285,24">
         <var name="editorCell" id="3729007189729192413" />
       </scope>
-      <scope id="3729007189729192413" at="298,51,303,22">
+      <scope id="3729007189729192413" at="295,51,300,22">
         <var name="editorCell" id="3729007189729192413" />
       </scope>
-      <scope id="3729007189729192413" at="322,0,327,0">
+      <scope id="3729007189729192413" at="319,0,324,0">
         <var name="child" id="3729007189729192413" />
       </scope>
-      <scope id="3729007189729192413" at="336,44,341,24">
+      <scope id="3729007189729192413" at="333,44,338,24">
         <var name="editorCell" id="3729007189729192413" />
       </scope>
-      <scope id="3729007189729192413" at="351,51,356,22">
+      <scope id="3729007189729192413" at="348,51,353,22">
         <var name="editorCell" id="3729007189729192413" />
       </scope>
-      <scope id="3729007189729192413" at="375,0,380,0">
+      <scope id="3729007189729192413" at="372,0,377,0">
         <var name="child" id="3729007189729192413" />
       </scope>
-      <scope id="3729007189729192413" at="389,44,394,24">
+      <scope id="3729007189729192413" at="386,44,391,24">
         <var name="editorCell" id="3729007189729192413" />
       </scope>
-      <scope id="3729007189729192413" at="216,0,222,0" />
-      <scope id="7036359038356115170" at="234,0,240,0" />
-      <scope id="3729007189729192413" at="274,70,280,7" />
-      <scope id="3729007189729192413" at="327,70,333,7" />
-      <scope id="3729007189729192413" at="380,70,386,7" />
+      <scope id="3729007189729192413" at="213,0,219,0" />
+      <scope id="7036359038356115170" at="231,0,237,0" />
+      <scope id="3729007189729192413" at="271,70,277,7" />
+      <scope id="3729007189729192413" at="324,70,330,7" />
+      <scope id="3729007189729192413" at="377,70,383,7" />
       <scope id="3729007189729192413" at="73,51,80,22">
         <var name="editorCell" id="3729007189729192413" />
       </scope>
-      <scope id="4174378934472396475" at="109,50,116,22">
+      <scope id="4174378934472396475" at="108,50,115,22">
         <var name="editorCell" id="4174378934472396475" />
         <var name="style" id="4174378934472396475" />
       </scope>
-      <scope id="3729007189729192413" at="245,0,252,0" />
-      <scope id="7036359038356050977" at="252,50,259,22">
+      <scope id="3729007189729192413" at="242,0,249,0" />
+      <scope id="7036359038356050977" at="249,50,256,22">
         <var name="editorCell" id="7036359038356050977" />
         <var name="style" id="7036359038356050977" />
       </scope>
-      <scope id="3729007189729192413" at="298,0,305,0" />
-      <scope id="7036359038356051548" at="305,50,312,22">
+      <scope id="3729007189729192413" at="295,0,302,0" />
+      <scope id="7036359038356051548" at="302,50,309,22">
         <var name="editorCell" id="7036359038356051548" />
         <var name="style" id="7036359038356051548" />
       </scope>
-      <scope id="3729007189729192413" at="351,0,358,0" />
-      <scope id="7036359038356135072" at="358,50,365,22">
+      <scope id="3729007189729192413" at="348,0,355,0" />
+      <scope id="7036359038356135072" at="355,50,362,22">
         <var name="editorCell" id="7036359038356135072" />
         <var name="style" id="7036359038356135072" />
       </scope>
-      <scope id="3729007189729192413" at="223,96,231,9" />
-      <scope id="3729007189729192413" at="274,0,282,0">
+      <scope id="3729007189729192413" at="220,96,228,9" />
+      <scope id="3729007189729192413" at="271,0,279,0">
         <var name="child" id="3729007189729192413" />
         <var name="editorCell" id="3729007189729192413" />
       </scope>
-      <scope id="3729007189729192413" at="282,0,290,0" />
-      <scope id="3729007189729192413" at="327,0,335,0">
+      <scope id="3729007189729192413" at="279,0,287,0" />
+      <scope id="3729007189729192413" at="324,0,332,0">
         <var name="child" id="3729007189729192413" />
         <var name="editorCell" id="3729007189729192413" />
       </scope>
-      <scope id="3729007189729192413" at="335,0,343,0" />
-      <scope id="3729007189729192413" at="380,0,388,0">
+      <scope id="3729007189729192413" at="332,0,340,0" />
+      <scope id="3729007189729192413" at="377,0,385,0">
         <var name="child" id="3729007189729192413" />
         <var name="editorCell" id="3729007189729192413" />
       </scope>
-      <scope id="3729007189729192413" at="388,0,396,0" />
+      <scope id="3729007189729192413" at="385,0,393,0" />
       <scope id="3729007189729192413" at="73,0,82,0" />
       <scope id="7897579632834357605" at="82,50,91,22">
         <var name="editorCell" id="7897579632834357605" />
         <var name="style" id="7897579632834357605" />
       </scope>
-      <scope id="4174378934472396475" at="109,0,118,0" />
-      <scope id="3729007189729192413" at="193,52,202,22">
-=======
-      <scope id="3729007189729192413" at="169,0,174,0">
-        <var name="editorContext" id="3729007189729192413" />
-        <var name="elementNode" id="3729007189729192413" />
-      </scope>
-      <scope id="3729007189729192413" at="206,90,211,22">
-        <var name="editorCell" id="3729007189729192413" />
-      </scope>
-      <scope id="3729007189729192413" at="230,0,235,0">
-        <var name="child" id="3729007189729192413" />
-      </scope>
-      <scope id="3729007189729192413" at="244,44,249,24">
-        <var name="editorCell" id="3729007189729192413" />
-      </scope>
-      <scope id="3729007189729192413" at="259,90,264,22">
-        <var name="editorCell" id="3729007189729192413" />
-      </scope>
-      <scope id="3729007189729192413" at="283,0,288,0">
-        <var name="child" id="3729007189729192413" />
-      </scope>
-      <scope id="3729007189729192413" at="297,44,302,24">
-        <var name="editorCell" id="3729007189729192413" />
-      </scope>
-      <scope id="3729007189729192413" at="312,90,317,22">
-        <var name="editorCell" id="3729007189729192413" />
-      </scope>
-      <scope id="3729007189729192413" at="336,0,341,0">
-        <var name="child" id="3729007189729192413" />
-      </scope>
-      <scope id="3729007189729192413" at="350,44,355,24">
-        <var name="editorCell" id="3729007189729192413" />
-      </scope>
-      <scope id="3729007189729192413" at="174,0,180,0">
-        <var name="editorContext" id="3729007189729192413" />
-      </scope>
-      <scope id="7036359038356115170" at="195,0,201,0">
-        <var name="editorContext" id="7036359038356115170" />
-        <var name="node" id="7036359038356115170" />
-      </scope>
-      <scope id="3729007189729192413" at="235,70,241,7" />
-      <scope id="3729007189729192413" at="288,70,294,7" />
-      <scope id="3729007189729192413" at="341,70,347,7" />
-      <scope id="3729007189729192413" at="56,90,63,22">
-        <var name="editorCell" id="3729007189729192413" />
-      </scope>
-      <scope id="4174378934472396475" at="91,89,98,22">
-        <var name="editorCell" id="4174378934472396475" />
-        <var name="style" id="4174378934472396475" />
-      </scope>
-      <scope id="3729007189729192413" at="206,0,213,0">
-        <var name="editorContext" id="3729007189729192413" />
-        <var name="node" id="3729007189729192413" />
-      </scope>
-      <scope id="7036359038356050977" at="213,89,220,22">
-        <var name="editorCell" id="7036359038356050977" />
-        <var name="style" id="7036359038356050977" />
-      </scope>
-      <scope id="3729007189729192413" at="259,0,266,0">
-        <var name="editorContext" id="3729007189729192413" />
-        <var name="node" id="3729007189729192413" />
-      </scope>
-      <scope id="7036359038356051548" at="266,89,273,22">
-        <var name="editorCell" id="7036359038356051548" />
-        <var name="style" id="7036359038356051548" />
-      </scope>
-      <scope id="3729007189729192413" at="312,0,319,0">
-        <var name="editorContext" id="3729007189729192413" />
-        <var name="node" id="3729007189729192413" />
-      </scope>
-      <scope id="7036359038356135072" at="319,89,326,22">
-        <var name="editorCell" id="7036359038356135072" />
-        <var name="style" id="7036359038356135072" />
-      </scope>
-      <scope id="3729007189729192413" at="184,96,192,9" />
-      <scope id="3729007189729192413" at="235,0,243,0">
-        <var name="child" id="3729007189729192413" />
-        <var name="editorCell" id="3729007189729192413" />
-      </scope>
-      <scope id="3729007189729192413" at="243,0,251,0" />
-      <scope id="3729007189729192413" at="288,0,296,0">
-        <var name="child" id="3729007189729192413" />
-        <var name="editorCell" id="3729007189729192413" />
-      </scope>
-      <scope id="3729007189729192413" at="296,0,304,0" />
-      <scope id="3729007189729192413" at="341,0,349,0">
-        <var name="child" id="3729007189729192413" />
-        <var name="editorCell" id="3729007189729192413" />
-      </scope>
-      <scope id="3729007189729192413" at="349,0,357,0" />
-      <scope id="3729007189729192413" at="56,0,65,0">
-        <var name="editorContext" id="3729007189729192413" />
-        <var name="node" id="3729007189729192413" />
-      </scope>
-      <scope id="7897579632834357605" at="65,89,74,22">
-        <var name="editorCell" id="7897579632834357605" />
-        <var name="style" id="7897579632834357605" />
-      </scope>
-      <scope id="4174378934472396475" at="91,0,100,0">
-        <var name="editorContext" id="4174378934472396475" />
-        <var name="node" id="4174378934472396475" />
-      </scope>
-      <scope id="3729007189729192413" at="150,91,159,22">
->>>>>>> bd830ede
+      <scope id="4174378934472396475" at="108,0,117,0" />
+      <scope id="3729007189729192413" at="190,52,199,22">
         <var name="editorCell" id="3729007189729192413" />
         <var name="handler" id="3729007189729192413" />
         <var name="style" id="3729007189729192413" />
       </scope>
-<<<<<<< HEAD
-      <scope id="7036359038356050977" at="252,0,261,0" />
-      <scope id="7036359038356051548" at="305,0,314,0" />
-      <scope id="7036359038356135072" at="358,0,367,0" />
-      <scope id="3729007189729192413" at="222,86,232,7" />
+      <scope id="7036359038356050977" at="249,0,258,0" />
+      <scope id="7036359038356051548" at="302,0,311,0" />
+      <scope id="7036359038356135072" at="355,0,364,0" />
+      <scope id="3729007189729192413" at="219,86,229,7" />
       <scope id="7897579632834357605" at="82,0,93,0" />
-      <scope id="3729007189729192413" at="193,0,204,0" />
-      <scope id="3729007189729192413" at="222,0,234,0">
-=======
-      <scope id="7036359038356050977" at="213,0,222,0">
-        <var name="editorContext" id="7036359038356050977" />
-        <var name="node" id="7036359038356050977" />
-      </scope>
-      <scope id="7036359038356051548" at="266,0,275,0">
-        <var name="editorContext" id="7036359038356051548" />
-        <var name="node" id="7036359038356051548" />
-      </scope>
-      <scope id="7036359038356135072" at="319,0,328,0">
-        <var name="editorContext" id="7036359038356135072" />
-        <var name="node" id="7036359038356135072" />
-      </scope>
-      <scope id="3729007189729192413" at="183,132,193,7" />
-      <scope id="7897579632834357605" at="65,0,76,0">
-        <var name="editorContext" id="7897579632834357605" />
-        <var name="node" id="7897579632834357605" />
-      </scope>
-      <scope id="3729007189729192413" at="150,0,161,0">
-        <var name="editorContext" id="3729007189729192413" />
-        <var name="node" id="3729007189729192413" />
-      </scope>
-      <scope id="3729007189729192413" at="183,0,195,0">
-        <var name="editorContext" id="3729007189729192413" />
->>>>>>> bd830ede
+      <scope id="3729007189729192413" at="190,0,201,0" />
+      <scope id="3729007189729192413" at="219,0,231,0">
         <var name="elementCell" id="3729007189729192413" />
         <var name="elementNode" id="3729007189729192413" />
       </scope>
-      <scope id="3729007189729192413" at="57,50,71,22">
-        <var name="editorCell" id="3729007189729192413" />
-      </scope>
-<<<<<<< HEAD
-      <scope id="4174378934472396493" at="93,50,107,22">
-=======
-      <scope id="4174378934472396493" at="76,89,89,22">
->>>>>>> bd830ede
+      <scope id="4174378934472396493" at="93,50,106,22">
         <var name="attributeConcept" id="4174378934472396493" />
         <var name="editorCell" id="4174378934472396493" />
         <var name="provider" id="4174378934472396493" />
       </scope>
-<<<<<<< HEAD
-      <scope id="3729007189729192418" at="171,54,186,24">
-=======
-      <scope id="3729007189729192418" at="129,93,143,24">
->>>>>>> bd830ede
+      <scope id="3729007189729192413" at="57,50,71,22">
+        <var name="editorCell" id="3729007189729192413" />
+      </scope>
+      <scope id="3729007189729192418" at="169,54,183,24">
         <var name="attributeConcept" id="3729007189729192418" />
         <var name="editorCell" id="3729007189729192418" />
         <var name="provider" id="3729007189729192418" />
       </scope>
-<<<<<<< HEAD
+      <scope id="4174378934472396493" at="93,0,108,0" />
       <scope id="3729007189729192413" at="57,0,73,0" />
-      <scope id="4174378934472396493" at="93,0,109,0" />
-      <scope id="3729007189729192418" at="171,0,188,0" />
-      <scope id="3729007189729192413" at="118,49,136,22">
-=======
-      <scope id="3729007189729192413" at="41,0,56,0">
-        <var name="editorContext" id="3729007189729192413" />
-        <var name="node" id="3729007189729192413" />
-      </scope>
-      <scope id="4174378934472396493" at="76,0,91,0">
-        <var name="editorContext" id="4174378934472396493" />
-        <var name="node" id="4174378934472396493" />
-      </scope>
-      <scope id="3729007189729192418" at="129,0,145,0">
-        <var name="editorContext" id="3729007189729192418" />
-        <var name="node" id="3729007189729192418" />
-      </scope>
-      <scope id="3729007189729192413" at="100,88,117,22">
->>>>>>> bd830ede
+      <scope id="3729007189729192418" at="169,0,185,0" />
+      <scope id="3729007189729192413" at="117,49,134,22">
         <var name="attributeConcept" id="3729007189729192413" />
         <var name="editorCell" id="3729007189729192413" />
         <var name="provider" id="3729007189729192413" />
       </scope>
-<<<<<<< HEAD
-      <scope id="3729007189729192413" at="118,0,138,0" />
-      <unit id="3729007189729192413" at="138,0,150,0" name="jetbrains.mps.lang.extension.editor.ExtensionDeclaration_EditorBuilder_a$_Inline_i2dquw_a3a0" />
-      <unit id="3729007189729192413" at="265,0,294,0" name="jetbrains.mps.lang.extension.editor.ExtensionDeclaration_EditorBuilder_a$activatorSingleRoleHandler_i2dquw_b4a" />
-      <unit id="3729007189729192413" at="318,0,347,0" name="jetbrains.mps.lang.extension.editor.ExtensionDeclaration_EditorBuilder_a$deactivatorSingleRoleHandler_i2dquw_b6a" />
-      <unit id="3729007189729192413" at="371,0,400,0" name="jetbrains.mps.lang.extension.editor.ExtensionDeclaration_EditorBuilder_a$objectGetterSingleRoleHandler_i2dquw_b8a" />
-      <unit id="3729007189729192413" at="204,0,241,0" name="jetbrains.mps.lang.extension.editor.ExtensionDeclaration_EditorBuilder_a$fieldDeclarationListHandler_i2dquw_c0" />
-      <unit id="3729007189729192413" at="150,0,189,0" name="jetbrains.mps.lang.extension.editor.ExtensionDeclaration_EditorBuilder_a$Inline_Builder_i2dquw_a3a0" />
-      <unit id="3729007189729192413" at="38,0,401,0" name="jetbrains.mps.lang.extension.editor.ExtensionDeclaration_EditorBuilder_a" />
-=======
-      <scope id="3729007189729192413" at="100,0,119,0">
-        <var name="editorContext" id="3729007189729192413" />
-        <var name="node" id="3729007189729192413" />
-      </scope>
-      <unit id="3729007189729192417" at="119,0,146,0" name="jetbrains.mps.lang.extension.editor.ExtensionDeclaration_Editor$_Inline_i2dquw_a3a0" />
-      <unit id="3729007189729192413" at="226,0,255,0" name="jetbrains.mps.lang.extension.editor.ExtensionDeclaration_Editor$activatorSingleRoleHandler_i2dquw_b4a" />
-      <unit id="3729007189729192413" at="279,0,308,0" name="jetbrains.mps.lang.extension.editor.ExtensionDeclaration_Editor$deactivatorSingleRoleHandler_i2dquw_b6a" />
-      <unit id="3729007189729192413" at="332,0,361,0" name="jetbrains.mps.lang.extension.editor.ExtensionDeclaration_Editor$objectGetterSingleRoleHandler_i2dquw_b8a" />
-      <unit id="3729007189729192413" at="161,0,202,0" name="jetbrains.mps.lang.extension.editor.ExtensionDeclaration_Editor$fieldDeclarationListHandler_i2dquw_c0" />
-      <unit id="3729007189729192413" at="37,0,362,0" name="jetbrains.mps.lang.extension.editor.ExtensionDeclaration_Editor" />
->>>>>>> bd830ede
+      <scope id="3729007189729192413" at="117,0,136,0" />
+      <unit id="3729007189729192413" at="136,0,148,0" name="jetbrains.mps.lang.extension.editor.ExtensionDeclaration_EditorBuilder_a$_Inline_i2dquw_a3a0" />
+      <unit id="3729007189729192413" at="262,0,291,0" name="jetbrains.mps.lang.extension.editor.ExtensionDeclaration_EditorBuilder_a$activatorSingleRoleHandler_i2dquw_b4a" />
+      <unit id="3729007189729192413" at="315,0,344,0" name="jetbrains.mps.lang.extension.editor.ExtensionDeclaration_EditorBuilder_a$deactivatorSingleRoleHandler_i2dquw_b6a" />
+      <unit id="3729007189729192413" at="368,0,397,0" name="jetbrains.mps.lang.extension.editor.ExtensionDeclaration_EditorBuilder_a$objectGetterSingleRoleHandler_i2dquw_b8a" />
+      <unit id="3729007189729192413" at="201,0,238,0" name="jetbrains.mps.lang.extension.editor.ExtensionDeclaration_EditorBuilder_a$fieldDeclarationListHandler_i2dquw_c0" />
+      <unit id="3729007189729192413" at="148,0,186,0" name="jetbrains.mps.lang.extension.editor.ExtensionDeclaration_EditorBuilder_a$Inline_Builder_i2dquw_a3a0" />
+      <unit id="3729007189729192413" at="38,0,398,0" name="jetbrains.mps.lang.extension.editor.ExtensionDeclaration_EditorBuilder_a" />
     </file>
   </root>
   <root nodeRef="r:322cf3da-5abf-4bd1-9dec-f21af259347a(jetbrains.mps.lang.extension.editor)/6626851894249711938">
     <file name="ExtensionPointExpression_Editor.java">
-<<<<<<< HEAD
       <node id="6626851894249711938" at="11,79,12,90" concept="7" />
       <node id="6626851894249711938" at="14,82,15,93" concept="7" />
       <node id="6626851894249711938" at="11,0,14,0" concept="5" trace="createEditorCell#(Ljetbrains/mps/openapi/editor/EditorContext;Lorg/jetbrains/mps/openapi/model/SNode;)Ljetbrains/mps/openapi/editor/cells/EditorCell;" />
@@ -2312,156 +1223,6 @@
       <scope id="6626851894249711938" at="11,79,12,90" />
       <scope id="6626851894249711938" at="14,82,15,93" />
       <scope id="6626851894249711938" at="11,0,14,0">
-=======
-      <node id="6626851894249711938" at="27,79,28,63" concept="6" />
-      <node id="6626851894249711938" at="30,82,31,65" concept="6" />
-      <node id="6626851894249711938" at="33,89,34,96" concept="5" />
-      <node id="6626851894249711938" at="34,96,35,48" concept="2" />
-      <node id="6626851894249711938" at="35,48,36,28" concept="2" />
-      <node id="6626851894249711938" at="36,28,37,82" concept="2" />
-      <node id="6626851894249711938" at="37,82,38,81" concept="2" />
-      <node id="6626851894249711938" at="38,81,39,80" concept="2" />
-      <node id="6626851894249711938" at="39,80,40,81" concept="2" />
-      <node id="6626851894249711938" at="40,81,41,22" concept="6" />
-      <node id="2886182022232400724" at="43,89,44,131" concept="5" />
-      <node id="2886182022232400724" at="44,131,45,34" concept="5" />
-      <node id="2886182022232400724" at="45,34,46,66" concept="2" />
-      <node id="2886182022232400724" at="46,66,47,40" concept="2" />
-      <node id="2886182022232400724" at="47,40,48,22" concept="6" />
-      <node id="6626851894249711945" at="50,88,51,87" concept="5" />
-      <node id="6626851894249711945" at="51,87,52,47" concept="2" />
-      <node id="6626851894249711945" at="52,47,53,34" concept="5" />
-      <node id="6626851894249711945" at="53,34,54,77" concept="2" />
-      <node id="6626851894249711945" at="54,77,55,40" concept="2" />
-      <node id="6626851894249711945" at="55,40,56,34" concept="2" />
-      <node id="6626851894249711945" at="56,34,57,22" concept="6" />
-      <node id="6626851894249711938" at="59,87,60,81" concept="5" />
-      <node id="6626851894249711938" at="60,81,61,39" concept="2" />
-      <node id="6626851894249711938" at="61,39,62,52" concept="2" />
-      <node id="6626851894249711938" at="62,52,63,26" concept="5" />
-      <node id="6626851894249711938" at="63,26,64,96" concept="2" />
-      <node id="6626851894249711938" at="64,96,65,58" concept="2" />
-      <node id="6626851894249711938" at="66,39,67,40" concept="2" />
-      <node id="6626851894249711938" at="67,40,68,43" concept="2" />
-      <node id="6626851894249711938" at="69,5,70,34" concept="5" />
-      <node id="6626851894249711938" at="70,34,71,68" concept="2" />
-      <node id="6626851894249711938" at="71,68,72,40" concept="2" />
-      <node id="6626851894249711938" at="72,40,73,73" concept="2" />
-      <node id="6626851894249711938" at="73,73,74,57" concept="5" />
-      <node id="6626851894249711938" at="75,35,76,82" concept="5" />
-      <node id="6626851894249711938" at="76,82,77,112" concept="6" />
-      <node id="6626851894249711938" at="78,10,79,22" concept="6" />
-      <node id="6626851894249712472" at="82,33,83,14" concept="9" />
-      <node id="6626851894249712472" at="85,69,86,67" concept="6" />
-      <node id="6626851894249712472" at="88,81,89,66" concept="6" />
-      <node id="6626851894249712474" at="91,92,92,84" concept="5" />
-      <node id="6626851894249712474" at="92,84,93,31" concept="2" />
-      <node id="6626851894249712474" at="93,31,94,44" concept="2" />
-      <node id="6626851894249712474" at="94,44,95,33" concept="2" />
-      <node id="6626851894249712474" at="95,33,96,28" concept="5" />
-      <node id="6626851894249712474" at="96,28,97,60" concept="2" />
-      <node id="6626851894249712474" at="97,60,98,44" concept="2" />
-      <node id="6626851894249712474" at="98,44,99,36" concept="5" />
-      <node id="6626851894249712474" at="99,36,100,70" concept="2" />
-      <node id="6626851894249712474" at="100,70,101,42" concept="2" />
-      <node id="6626851894249712474" at="101,42,102,75" concept="2" />
-      <node id="6626851894249712474" at="102,75,103,59" concept="5" />
-      <node id="6626851894249712474" at="104,37,105,84" concept="5" />
-      <node id="6626851894249712474" at="105,84,106,114" concept="6" />
-      <node id="6626851894249712474" at="107,12,108,24" concept="6" />
-      <node id="6626851894249711950" at="111,88,112,87" concept="5" />
-      <node id="6626851894249711950" at="112,87,113,47" concept="2" />
-      <node id="6626851894249711950" at="113,47,114,34" concept="5" />
-      <node id="6626851894249711950" at="114,34,115,69" concept="2" />
-      <node id="6626851894249711950" at="115,69,116,40" concept="2" />
-      <node id="6626851894249711950" at="116,40,117,34" concept="2" />
-      <node id="6626851894249711950" at="117,34,118,22" concept="6" />
-      <node id="6626851894249711938" at="120,91,121,96" concept="5" />
-      <node id="6626851894249711938" at="121,96,122,50" concept="2" />
-      <node id="6626851894249711938" at="122,50,123,28" concept="2" />
-      <node id="6626851894249711938" at="123,28,124,81" concept="2" />
-      <node id="6626851894249711938" at="124,81,125,80" concept="2" />
-      <node id="6626851894249711938" at="125,80,126,22" concept="6" />
-      <node id="6626851894249712479" at="128,88,129,89" concept="5" />
-      <node id="6626851894249712479" at="129,89,130,47" concept="2" />
-      <node id="6626851894249712479" at="130,47,131,34" concept="2" />
-      <node id="6626851894249712479" at="131,34,132,22" concept="6" />
-      <node id="6626851894249711938" at="134,87,135,81" concept="5" />
-      <node id="6626851894249711938" at="135,81,136,39" concept="2" />
-      <node id="6626851894249711938" at="136,39,137,52" concept="2" />
-      <node id="6626851894249711938" at="137,52,138,26" concept="5" />
-      <node id="6626851894249711938" at="138,26,139,96" concept="2" />
-      <node id="6626851894249711938" at="139,96,140,58" concept="2" />
-      <node id="6626851894249711938" at="141,39,142,40" concept="2" />
-      <node id="6626851894249711938" at="142,40,143,43" concept="2" />
-      <node id="6626851894249711938" at="144,5,145,73" concept="2" />
-      <node id="6626851894249711938" at="145,73,146,57" concept="5" />
-      <node id="6626851894249711938" at="147,35,148,82" concept="5" />
-      <node id="6626851894249711938" at="148,82,149,112" concept="6" />
-      <node id="6626851894249711938" at="150,10,151,22" concept="6" />
-      <node id="6626851894249712482" at="154,33,155,14" concept="9" />
-      <node id="6626851894249712482" at="157,69,158,67" concept="6" />
-      <node id="6626851894249712482" at="160,81,161,79" concept="6" />
-      <node id="6626851894249712488" at="165,33,166,98" concept="6" />
-      <node id="6626851894249712484" at="170,46,171,48" concept="6" />
-      <node id="6626851894249712484" at="173,15,174,81" concept="2" />
-      <node id="6626851894249712484" at="174,81,175,84" concept="2" />
-      <node id="6626851894249712484" at="175,84,176,64" concept="2" />
-      <node id="6626851894249712484" at="176,64,177,24" concept="6" />
-      <node id="6626851894249712484" at="168,0,170,0" concept="4" trace="setText#(Ljava/lang/String;)V" />
-      <node id="6626851894249711938" at="27,0,30,0" concept="4" trace="createEditorCell#(Ljetbrains/mps/openapi/editor/EditorContext;Lorg/jetbrains/mps/openapi/model/SNode;)Ljetbrains/mps/openapi/editor/cells/EditorCell;" />
-      <node id="6626851894249711938" at="30,0,33,0" concept="4" trace="createInspectedCell#(Ljetbrains/mps/openapi/editor/EditorContext;Lorg/jetbrains/mps/openapi/model/SNode;)Ljetbrains/mps/openapi/editor/cells/EditorCell;" />
-      <node id="6626851894249712472" at="82,0,85,0" concept="1" trace="_Inline_hr8njl_a2a#()V" />
-      <node id="6626851894249712472" at="85,0,88,0" concept="4" trace="createEditorCell#(Ljetbrains/mps/openapi/editor/EditorContext;)Ljetbrains/mps/openapi/editor/cells/EditorCell;" />
-      <node id="6626851894249712472" at="88,0,91,0" concept="4" trace="createEditorCell#(Ljetbrains/mps/openapi/editor/EditorContext;Lorg/jetbrains/mps/openapi/model/SNode;)Ljetbrains/mps/openapi/editor/cells/EditorCell;" />
-      <node id="6626851894249712482" at="154,0,157,0" concept="1" trace="_Inline_hr8njl_a1a#()V" />
-      <node id="6626851894249712482" at="157,0,160,0" concept="4" trace="createEditorCell#(Ljetbrains/mps/openapi/editor/EditorContext;)Ljetbrains/mps/openapi/editor/cells/EditorCell;" />
-      <node id="6626851894249712482" at="160,0,163,0" concept="4" trace="createEditorCell#(Ljetbrains/mps/openapi/editor/EditorContext;Lorg/jetbrains/mps/openapi/model/SNode;)Ljetbrains/mps/openapi/editor/cells/EditorCell;" />
-      <node id="6626851894249712484" at="165,0,168,0" concept="4" trace="getText#()Ljava/lang/String;" />
-      <node id="6626851894249712484" at="170,0,173,0" concept="4" trace="isValidText#(Ljava/lang/String;)Z" />
-      <node id="6626851894249711938" at="65,58,69,5" concept="3" />
-      <node id="6626851894249711938" at="140,58,144,5" concept="3" />
-      <node id="6626851894249711938" at="74,57,79,22" concept="3" />
-      <node id="6626851894249712474" at="103,59,108,24" concept="3" />
-      <node id="6626851894249711938" at="146,57,151,22" concept="3" />
-      <node id="6626851894249712479" at="128,0,134,0" concept="4" trace="createConstant_hr8njl_a0#(Ljetbrains/mps/openapi/editor/EditorContext;Lorg/jetbrains/mps/openapi/model/SNode;)Ljetbrains/mps/openapi/editor/cells/EditorCell;" />
-      <node id="2886182022232400724" at="43,0,50,0" concept="4" trace="createComponent_hr8njl_a0#(Ljetbrains/mps/openapi/editor/EditorContext;Lorg/jetbrains/mps/openapi/model/SNode;)Ljetbrains/mps/openapi/editor/cells/EditorCell;" />
-      <node id="6626851894249711938" at="120,0,128,0" concept="4" trace="createCollection_hr8njl_a_0#(Ljetbrains/mps/openapi/editor/EditorContext;Lorg/jetbrains/mps/openapi/model/SNode;)Ljetbrains/mps/openapi/editor/cells/EditorCell;" />
-      <node id="6626851894249711945" at="50,0,59,0" concept="4" trace="createConstant_hr8njl_b0#(Ljetbrains/mps/openapi/editor/EditorContext;Lorg/jetbrains/mps/openapi/model/SNode;)Ljetbrains/mps/openapi/editor/cells/EditorCell;" />
-      <node id="6626851894249711950" at="111,0,120,0" concept="4" trace="createConstant_hr8njl_d0#(Ljetbrains/mps/openapi/editor/EditorContext;Lorg/jetbrains/mps/openapi/model/SNode;)Ljetbrains/mps/openapi/editor/cells/EditorCell;" />
-      <node id="6626851894249711938" at="33,0,43,0" concept="4" trace="createCollection_hr8njl_a#(Ljetbrains/mps/openapi/editor/EditorContext;Lorg/jetbrains/mps/openapi/model/SNode;)Ljetbrains/mps/openapi/editor/cells/EditorCell;" />
-      <node id="6626851894249712484" at="163,117,173,15" concept="5" />
-      <node id="6626851894249712484" at="163,0,179,0" concept="4" trace="createReadOnlyModelAccessor_hr8njl_a0b0#(Ljetbrains/mps/openapi/editor/EditorContext;Lorg/jetbrains/mps/openapi/model/SNode;)Ljetbrains/mps/openapi/editor/cells/EditorCell;" />
-      <node id="6626851894249712474" at="91,0,110,0" concept="4" trace="createProperty_hr8njl_a0c0#(Ljetbrains/mps/openapi/editor/EditorContext;Lorg/jetbrains/mps/openapi/model/SNode;)Ljetbrains/mps/openapi/editor/cells/EditorCell;" />
-      <node id="6626851894249711938" at="134,0,153,0" concept="4" trace="createRefCell_hr8njl_b0#(Ljetbrains/mps/openapi/editor/EditorContext;Lorg/jetbrains/mps/openapi/model/SNode;)Ljetbrains/mps/openapi/editor/cells/EditorCell;" />
-      <node id="6626851894249711938" at="59,0,81,0" concept="4" trace="createRefCell_hr8njl_c0#(Ljetbrains/mps/openapi/editor/EditorContext;Lorg/jetbrains/mps/openapi/model/SNode;)Ljetbrains/mps/openapi/editor/cells/EditorCell;" />
-      <scope id="6626851894249712484" at="168,39,168,39" />
-      <scope id="6626851894249711938" at="27,79,28,63" />
-      <scope id="6626851894249711938" at="30,82,31,65" />
-      <scope id="6626851894249712472" at="82,33,83,14" />
-      <scope id="6626851894249712472" at="85,69,86,67" />
-      <scope id="6626851894249712472" at="88,81,89,66" />
-      <scope id="6626851894249712482" at="154,33,155,14" />
-      <scope id="6626851894249712482" at="157,69,158,67" />
-      <scope id="6626851894249712482" at="160,81,161,79" />
-      <scope id="6626851894249712487" at="165,33,166,98" />
-      <scope id="6626851894249712484" at="170,46,171,48" />
-      <scope id="6626851894249711938" at="66,39,68,43" />
-      <scope id="6626851894249711938" at="75,35,77,112">
-        <var name="manager" id="6626851894249711938" />
-      </scope>
-      <scope id="6626851894249712474" at="104,37,106,114">
-        <var name="manager" id="6626851894249712474" />
-      </scope>
-      <scope id="6626851894249711938" at="141,39,143,43" />
-      <scope id="6626851894249711938" at="147,35,149,112">
-        <var name="manager" id="6626851894249711938" />
-      </scope>
-      <scope id="6626851894249712484" at="168,0,170,0">
-        <var name="s" id="6626851894249712484" />
-      </scope>
-      <scope id="6626851894249711938" at="27,0,30,0">
->>>>>>> bd830ede
         <var name="editorContext" id="6626851894249711938" />
         <var name="node" id="6626851894249711938" />
       </scope>
@@ -2469,7 +1230,6 @@
         <var name="editorContext" id="6626851894249711938" />
         <var name="node" id="6626851894249711938" />
       </scope>
-<<<<<<< HEAD
       <unit id="6626851894249711938" at="10,0,18,0" name="jetbrains.mps.lang.extension.editor.ExtensionPointExpression_Editor" />
     </file>
     <file name="ExtensionPointExpression_EditorBuilder_a.java">
@@ -2511,208 +1271,134 @@
       <node id="6626851894249711938" at="82,84,83,40" concept="2" />
       <node id="6626851894249711938" at="83,40,84,73" concept="2" />
       <node id="6626851894249711938" at="84,73,85,57" concept="6" />
-      <node id="6626851894249711938" at="85,57,86,59" concept="6" />
-      <node id="6626851894249711938" at="87,35,88,87" concept="6" />
-      <node id="6626851894249711938" at="88,87,89,94" concept="7" />
-      <node id="6626851894249711938" at="90,10,91,22" concept="7" />
-      <node id="6626851894249711938" at="94,33,95,14" concept="11" />
-      <node id="6626851894249711938" at="97,69,98,57" concept="7" />
-      <node id="6626851894249711938" at="100,81,101,41" concept="8" />
-      <node id="6626851894249711938" at="101,41,102,132" concept="7" />
-      <node id="6626851894249711938" at="108,0,109,0" concept="3" trace="myReferencingNode" />
-      <node id="6626851894249711938" at="110,119,111,21" concept="11" />
-      <node id="6626851894249711938" at="111,21,112,42" concept="2" />
-      <node id="6626851894249711938" at="112,42,113,20" concept="2" />
-      <node id="6626851894249711938" at="116,41,117,42" concept="7" />
-      <node id="6626851894249711938" at="122,28,123,20" concept="7" />
-      <node id="6626851894249712474" at="126,53,127,91" concept="6" />
-      <node id="6626851894249712474" at="127,91,128,31" concept="2" />
-      <node id="6626851894249712474" at="128,31,129,44" concept="2" />
-      <node id="6626851894249712474" at="129,44,130,33" concept="2" />
-      <node id="6626851894249712474" at="130,33,131,28" concept="6" />
-      <node id="6626851894249712474" at="131,28,132,65" concept="2" />
-      <node id="6626851894249712474" at="132,65,133,44" concept="2" />
-      <node id="6626851894249712474" at="133,44,134,36" concept="6" />
-      <node id="6626851894249712474" at="134,36,135,86" concept="2" />
-      <node id="6626851894249712474" at="135,86,136,42" concept="2" />
-      <node id="6626851894249712474" at="136,42,137,75" concept="2" />
-      <node id="6626851894249712474" at="137,75,138,59" concept="6" />
-      <node id="6626851894249712474" at="138,59,139,61" concept="6" />
-      <node id="6626851894249712474" at="140,37,141,89" concept="6" />
-      <node id="6626851894249712474" at="141,89,142,96" concept="7" />
-      <node id="6626851894249712474" at="143,12,144,24" concept="7" />
-      <node id="6626851894249711950" at="147,49,148,94" concept="6" />
-      <node id="6626851894249711950" at="148,94,149,47" concept="2" />
-      <node id="6626851894249711950" at="149,47,150,34" concept="6" />
-      <node id="6626851894249711950" at="150,34,151,85" concept="2" />
-      <node id="6626851894249711950" at="151,85,152,40" concept="2" />
-      <node id="6626851894249711950" at="152,40,153,34" concept="2" />
-      <node id="6626851894249711950" at="153,34,154,22" concept="7" />
+      <node id="6626851894249711938" at="86,35,87,87" concept="6" />
+      <node id="6626851894249711938" at="87,87,88,112" concept="7" />
+      <node id="6626851894249711938" at="89,10,90,22" concept="7" />
+      <node id="6626851894249711938" at="93,33,94,14" concept="11" />
+      <node id="6626851894249711938" at="96,69,97,57" concept="7" />
+      <node id="6626851894249711938" at="99,81,100,41" concept="8" />
+      <node id="6626851894249711938" at="100,41,101,132" concept="7" />
+      <node id="6626851894249711938" at="107,0,108,0" concept="3" trace="myReferencingNode" />
+      <node id="6626851894249711938" at="109,119,110,21" concept="11" />
+      <node id="6626851894249711938" at="110,21,111,42" concept="2" />
+      <node id="6626851894249711938" at="111,42,112,20" concept="2" />
+      <node id="6626851894249711938" at="115,41,116,42" concept="7" />
+      <node id="6626851894249711938" at="121,28,122,20" concept="7" />
+      <node id="6626851894249712474" at="125,53,126,91" concept="6" />
+      <node id="6626851894249712474" at="126,91,127,31" concept="2" />
+      <node id="6626851894249712474" at="127,31,128,44" concept="2" />
+      <node id="6626851894249712474" at="128,44,129,33" concept="2" />
+      <node id="6626851894249712474" at="129,33,130,28" concept="6" />
+      <node id="6626851894249712474" at="130,28,131,65" concept="2" />
+      <node id="6626851894249712474" at="131,65,132,44" concept="2" />
+      <node id="6626851894249712474" at="132,44,133,36" concept="6" />
+      <node id="6626851894249712474" at="133,36,134,86" concept="2" />
+      <node id="6626851894249712474" at="134,86,135,42" concept="2" />
+      <node id="6626851894249712474" at="135,42,136,75" concept="2" />
+      <node id="6626851894249712474" at="136,75,137,59" concept="6" />
+      <node id="6626851894249712474" at="138,37,139,89" concept="6" />
+      <node id="6626851894249712474" at="139,89,140,114" concept="7" />
+      <node id="6626851894249712474" at="141,12,142,24" concept="7" />
+      <node id="6626851894249711950" at="145,49,146,94" concept="6" />
+      <node id="6626851894249711950" at="146,94,147,47" concept="2" />
+      <node id="6626851894249711950" at="147,47,148,34" concept="6" />
+      <node id="6626851894249711950" at="148,34,149,85" concept="2" />
+      <node id="6626851894249711950" at="149,85,150,40" concept="2" />
+      <node id="6626851894249711950" at="150,40,151,34" concept="2" />
+      <node id="6626851894249711950" at="151,34,152,22" concept="7" />
       <node id="6626851894249711938" at="25,0,27,0" concept="3" trace="myNode" />
-      <node id="6626851894249711938" at="106,0,108,0" concept="3" trace="myNode" />
+      <node id="6626851894249711938" at="105,0,107,0" concept="3" trace="myNode" />
       <node id="6626851894249711938" at="39,0,42,0" concept="5" trace="createCell#()Ljetbrains/mps/openapi/editor/cells/EditorCell;" />
-      <node id="6626851894249711938" at="94,0,97,0" concept="1" trace="_Inline_hr8njl_a2a#()V" />
-      <node id="6626851894249711938" at="97,0,100,0" concept="5" trace="createEditorCell#(Ljetbrains/mps/openapi/editor/EditorContext;)Ljetbrains/mps/openapi/editor/cells/EditorCell;" />
-      <node id="6626851894249711938" at="116,0,119,0" concept="5" trace="createCell#()Ljetbrains/mps/openapi/editor/cells/EditorCell;" />
+      <node id="6626851894249711938" at="93,0,96,0" concept="1" trace="_Inline_hr8njl_a2a#()V" />
+      <node id="6626851894249711938" at="96,0,99,0" concept="5" trace="createEditorCell#(Ljetbrains/mps/openapi/editor/EditorContext;)Ljetbrains/mps/openapi/editor/cells/EditorCell;" />
+      <node id="6626851894249711938" at="115,0,118,0" concept="5" trace="createCell#()Ljetbrains/mps/openapi/editor/cells/EditorCell;" />
       <node id="6626851894249711938" at="28,0,32,0" concept="1" trace="ExtensionPointExpression_EditorBuilder_a#(Ljetbrains/mps/openapi/editor/EditorContext;Lorg/jetbrains/mps/openapi/model/SNode;)V" />
       <node id="6626851894249711938" at="76,63,80,5" concept="4" />
-      <node id="6626851894249711938" at="100,0,104,0" concept="5" trace="createEditorCell#(Ljetbrains/mps/openapi/editor/EditorContext;Lorg/jetbrains/mps/openapi/model/SNode;)Ljetbrains/mps/openapi/editor/cells/EditorCell;" />
+      <node id="6626851894249711938" at="99,0,103,0" concept="5" trace="createEditorCell#(Ljetbrains/mps/openapi/editor/EditorContext;Lorg/jetbrains/mps/openapi/model/SNode;)Ljetbrains/mps/openapi/editor/cells/EditorCell;" />
       <node id="6626851894249711938" at="33,0,38,0" concept="5" trace="getNode#()Lorg/jetbrains/mps/openapi/model/SNode;" />
-      <node id="6626851894249711938" at="86,59,91,22" concept="4" />
-      <node id="6626851894249711938" at="110,0,115,0" concept="1" trace="Inline_Builder_hr8njl_a2a#(Ljetbrains/mps/openapi/editor/EditorContext;Lorg/jetbrains/mps/openapi/model/SNode;Lorg/jetbrains/mps/openapi/model/SNode;)V" />
-      <node id="6626851894249711938" at="120,0,125,0" concept="5" trace="getNode#()Lorg/jetbrains/mps/openapi/model/SNode;" />
-      <node id="6626851894249712474" at="139,61,144,24" concept="4" />
+      <node id="6626851894249711938" at="85,57,90,22" concept="4" />
+      <node id="6626851894249711938" at="109,0,114,0" concept="1" trace="Inline_Builder_hr8njl_a2a#(Ljetbrains/mps/openapi/editor/EditorContext;Lorg/jetbrains/mps/openapi/model/SNode;Lorg/jetbrains/mps/openapi/model/SNode;)V" />
+      <node id="6626851894249711938" at="119,0,124,0" concept="5" trace="getNode#()Lorg/jetbrains/mps/openapi/model/SNode;" />
+      <node id="6626851894249712474" at="137,59,142,24" concept="4" />
       <node id="2886182022232400724" at="54,0,61,0" concept="5" trace="createComponent_hr8njl_a0#()Ljetbrains/mps/openapi/editor/cells/EditorCell;" />
       <node id="6626851894249711945" at="61,0,70,0" concept="5" trace="createConstant_hr8njl_b0#()Ljetbrains/mps/openapi/editor/cells/EditorCell;" />
-      <node id="6626851894249711950" at="147,0,156,0" concept="5" trace="createConstant_hr8njl_d0#()Ljetbrains/mps/openapi/editor/cells/EditorCell;" />
+      <node id="6626851894249711950" at="145,0,154,0" concept="5" trace="createConstant_hr8njl_d0#()Ljetbrains/mps/openapi/editor/cells/EditorCell;" />
       <node id="6626851894249711938" at="43,0,54,0" concept="5" trace="createCollection_hr8njl_a#()Ljetbrains/mps/openapi/editor/cells/EditorCell;" />
-      <node id="6626851894249712474" at="126,0,146,0" concept="5" trace="createProperty_hr8njl_a0c0#()Ljetbrains/mps/openapi/editor/cells/EditorCell;" />
-      <node id="6626851894249711938" at="70,0,93,0" concept="5" trace="createRefCell_hr8njl_c0#()Ljetbrains/mps/openapi/editor/cells/EditorCell;" />
+      <node id="6626851894249712474" at="125,0,144,0" concept="5" trace="createProperty_hr8njl_a0c0#()Ljetbrains/mps/openapi/editor/cells/EditorCell;" />
+      <node id="6626851894249711938" at="70,0,92,0" concept="5" trace="createRefCell_hr8njl_c0#()Ljetbrains/mps/openapi/editor/cells/EditorCell;" />
       <scope id="6626851894249711938" at="35,26,36,18" />
       <scope id="6626851894249711938" at="39,39,40,39" />
-      <scope id="6626851894249711938" at="94,33,95,14" />
-      <scope id="6626851894249711938" at="97,69,98,57" />
-      <scope id="6626851894249711938" at="116,41,117,42" />
-      <scope id="6626851894249711938" at="122,28,123,20" />
+      <scope id="6626851894249711938" at="93,33,94,14" />
+      <scope id="6626851894249711938" at="96,69,97,57" />
+      <scope id="6626851894249711938" at="115,41,116,42" />
+      <scope id="6626851894249711938" at="121,28,122,20" />
       <scope id="6626851894249711938" at="28,104,30,18" />
       <scope id="6626851894249711938" at="77,39,79,43" />
-      <scope id="6626851894249711938" at="87,35,89,94">
+      <scope id="6626851894249711938" at="86,35,88,112">
         <var name="manager" id="6626851894249711938" />
       </scope>
-      <scope id="6626851894249711938" at="100,81,102,132" />
-      <scope id="6626851894249712474" at="140,37,142,96">
+      <scope id="6626851894249711938" at="99,81,101,132" />
+      <scope id="6626851894249712474" at="138,37,140,114">
         <var name="manager" id="6626851894249712474" />
       </scope>
       <scope id="6626851894249711938" at="39,0,42,0" />
-      <scope id="6626851894249711938" at="94,0,97,0" />
-      <scope id="6626851894249711938" at="97,0,100,0">
+      <scope id="6626851894249711938" at="93,0,96,0" />
+      <scope id="6626851894249711938" at="96,0,99,0">
         <var name="editorContext" id="6626851894249711938" />
       </scope>
-      <scope id="6626851894249711938" at="110,119,113,20" />
-      <scope id="6626851894249711938" at="116,0,119,0" />
+      <scope id="6626851894249711938" at="109,119,112,20" />
+      <scope id="6626851894249711938" at="115,0,118,0" />
       <scope id="6626851894249711938" at="28,0,32,0">
         <var name="context" id="6626851894249711938" />
         <var name="node" id="6626851894249711938" />
       </scope>
-      <scope id="6626851894249711938" at="100,0,104,0">
+      <scope id="6626851894249711938" at="99,0,103,0">
         <var name="editorContext" id="6626851894249711938" />
         <var name="node" id="6626851894249711938" />
-=======
-      <scope id="6626851894249712472" at="82,0,85,0" />
-      <scope id="6626851894249712472" at="85,0,88,0">
-        <var name="editorContext" id="6626851894249712472" />
-      </scope>
-      <scope id="6626851894249712472" at="88,0,91,0">
-        <var name="editorContext" id="6626851894249712472" />
-        <var name="node" id="6626851894249712472" />
-      </scope>
-      <scope id="6626851894249712482" at="154,0,157,0" />
-      <scope id="6626851894249712482" at="157,0,160,0">
-        <var name="editorContext" id="6626851894249712482" />
-      </scope>
-      <scope id="6626851894249712482" at="160,0,163,0">
-        <var name="editorContext" id="6626851894249712482" />
-        <var name="node" id="6626851894249712482" />
-      </scope>
-      <scope id="6626851894249712484" at="165,0,168,0" />
-      <scope id="6626851894249712484" at="170,0,173,0">
-        <var name="s" id="6626851894249712484" />
-      </scope>
-      <scope id="6626851894249712479" at="128,88,132,22">
-        <var name="editorCell" id="6626851894249712479" />
->>>>>>> bd830ede
       </scope>
       <scope id="6626851894249711938" at="33,0,38,0" />
       <scope id="2886182022232400724" at="54,50,59,22">
         <var name="editorCell" id="2886182022232400724" />
         <var name="style" id="2886182022232400724" />
       </scope>
-<<<<<<< HEAD
-      <scope id="6626851894249711938" at="110,0,115,0">
+      <scope id="6626851894249711938" at="109,0,114,0">
         <var name="context" id="6626851894249711938" />
         <var name="node" id="6626851894249711938" />
         <var name="referencingNode" id="6626851894249711938" />
-=======
-      <scope id="6626851894249711938" at="120,91,126,22">
-        <var name="editorCell" id="6626851894249711938" />
-      </scope>
-      <scope id="6626851894249712479" at="128,0,134,0">
-        <var name="editorContext" id="6626851894249712479" />
-        <var name="node" id="6626851894249712479" />
-      </scope>
-      <scope id="2886182022232400724" at="43,0,50,0">
-        <var name="editorContext" id="2886182022232400724" />
-        <var name="node" id="2886182022232400724" />
->>>>>>> bd830ede
-      </scope>
-      <scope id="6626851894249711938" at="120,0,125,0" />
+      </scope>
+      <scope id="6626851894249711938" at="119,0,124,0" />
       <scope id="2886182022232400724" at="54,0,61,0" />
       <scope id="6626851894249711945" at="61,49,68,22">
         <var name="editorCell" id="6626851894249711945" />
         <var name="style" id="6626851894249711945" />
       </scope>
-<<<<<<< HEAD
-      <scope id="6626851894249711950" at="147,49,154,22">
-=======
-      <scope id="6626851894249711950" at="111,88,118,22">
->>>>>>> bd830ede
+      <scope id="6626851894249711950" at="145,49,152,22">
         <var name="editorCell" id="6626851894249711950" />
         <var name="style" id="6626851894249711950" />
       </scope>
       <scope id="6626851894249711938" at="43,50,52,22">
         <var name="editorCell" id="6626851894249711938" />
       </scope>
-<<<<<<< HEAD
       <scope id="6626851894249711945" at="61,0,70,0" />
-      <scope id="6626851894249711950" at="147,0,156,0" />
+      <scope id="6626851894249711950" at="145,0,154,0" />
       <scope id="6626851894249711938" at="43,0,54,0" />
-      <scope id="6626851894249712474" at="126,53,144,24">
-=======
-      <scope id="6626851894249711938" at="120,0,128,0">
-        <var name="editorContext" id="6626851894249711938" />
-        <var name="node" id="6626851894249711938" />
-      </scope>
-      <scope id="6626851894249711945" at="50,0,59,0">
-        <var name="editorContext" id="6626851894249711945" />
-        <var name="node" id="6626851894249711945" />
-      </scope>
-      <scope id="6626851894249711950" at="111,0,120,0">
-        <var name="editorContext" id="6626851894249711950" />
-        <var name="node" id="6626851894249711950" />
-      </scope>
-      <scope id="6626851894249711938" at="33,0,43,0">
-        <var name="editorContext" id="6626851894249711938" />
-        <var name="node" id="6626851894249711938" />
-      </scope>
-      <scope id="6626851894249712484" at="163,117,177,24">
-        <var name="editorCell" id="6626851894249712484" />
-      </scope>
-      <scope id="6626851894249712484" at="163,0,179,0">
-        <var name="editorContext" id="6626851894249712484" />
-        <var name="node" id="6626851894249712484" />
-      </scope>
-      <scope id="6626851894249712474" at="91,92,108,24">
->>>>>>> bd830ede
+      <scope id="6626851894249712474" at="125,53,142,24">
         <var name="attributeConcept" id="6626851894249712474" />
         <var name="editorCell" id="6626851894249712474" />
         <var name="provider" id="6626851894249712474" />
         <var name="style" id="6626851894249712474" />
       </scope>
-<<<<<<< HEAD
-      <scope id="6626851894249712474" at="126,0,146,0" />
-      <scope id="6626851894249711938" at="70,48,91,22">
-=======
-      <scope id="6626851894249711938" at="134,87,151,22">
->>>>>>> bd830ede
+      <scope id="6626851894249712474" at="125,0,144,0" />
+      <scope id="6626851894249711938" at="70,48,90,22">
         <var name="attributeConcept" id="6626851894249711938" />
         <var name="editorCell" id="6626851894249711938" />
         <var name="provider" id="6626851894249711938" />
         <var name="style" id="6626851894249711938" />
       </scope>
-      <scope id="6626851894249711938" at="70,0,93,0" />
-      <unit id="6626851894249711938" at="93,0,105,0" name="jetbrains.mps.lang.extension.editor.ExtensionPointExpression_EditorBuilder_a$_Inline_hr8njl_a2a" />
-      <unit id="6626851894249711938" at="105,0,147,0" name="jetbrains.mps.lang.extension.editor.ExtensionPointExpression_EditorBuilder_a$Inline_Builder_hr8njl_a2a" />
-      <unit id="6626851894249711938" at="24,0,157,0" name="jetbrains.mps.lang.extension.editor.ExtensionPointExpression_EditorBuilder_a" />
+      <scope id="6626851894249711938" at="70,0,92,0" />
+      <unit id="6626851894249711938" at="92,0,104,0" name="jetbrains.mps.lang.extension.editor.ExtensionPointExpression_EditorBuilder_a$_Inline_hr8njl_a2a" />
+      <unit id="6626851894249711938" at="104,0,145,0" name="jetbrains.mps.lang.extension.editor.ExtensionPointExpression_EditorBuilder_a$Inline_Builder_hr8njl_a2a" />
+      <unit id="6626851894249711938" at="24,0,155,0" name="jetbrains.mps.lang.extension.editor.ExtensionPointExpression_EditorBuilder_a" />
     </file>
     <file name="ExtensionPointExpression_InspectorBuilder_a.java">
       <node id="6626851894249711938" at="27,107,28,19" concept="11" />
@@ -2740,143 +1426,116 @@
       <node id="6626851894249711938" at="65,40,66,43" concept="2" />
       <node id="6626851894249711938" at="67,5,68,73" concept="2" />
       <node id="6626851894249711938" at="68,73,69,57" concept="6" />
-      <node id="6626851894249711938" at="69,57,70,59" concept="6" />
-      <node id="6626851894249711938" at="71,35,72,87" concept="6" />
-      <node id="6626851894249711938" at="72,87,73,94" concept="7" />
-      <node id="6626851894249711938" at="74,10,75,22" concept="7" />
-      <node id="6626851894249711938" at="78,33,79,14" concept="11" />
-      <node id="6626851894249711938" at="81,69,82,57" concept="7" />
-      <node id="6626851894249711938" at="84,81,85,41" concept="8" />
-      <node id="6626851894249711938" at="85,41,86,135" concept="7" />
-      <node id="6626851894249711938" at="92,0,93,0" concept="3" trace="myReferencingNode" />
-      <node id="6626851894249711938" at="94,119,95,21" concept="11" />
-      <node id="6626851894249711938" at="95,21,96,42" concept="2" />
-      <node id="6626851894249711938" at="96,42,97,20" concept="2" />
-      <node id="6626851894249711938" at="100,41,101,55" concept="7" />
-      <node id="6626851894249711938" at="106,28,107,20" concept="7" />
-      <node id="6626851894249712488" at="112,33,113,100" concept="7" />
-      <node id="6626851894249712484" at="117,46,118,48" concept="7" />
-      <node id="6626851894249712484" at="120,17,121,81" concept="2" />
-      <node id="6626851894249712484" at="121,81,122,84" concept="2" />
-      <node id="6626851894249712484" at="122,84,123,64" concept="2" />
-      <node id="6626851894249712484" at="123,64,124,24" concept="7" />
+      <node id="6626851894249711938" at="70,35,71,87" concept="6" />
+      <node id="6626851894249711938" at="71,87,72,112" concept="7" />
+      <node id="6626851894249711938" at="73,10,74,22" concept="7" />
+      <node id="6626851894249711938" at="77,33,78,14" concept="11" />
+      <node id="6626851894249711938" at="80,69,81,57" concept="7" />
+      <node id="6626851894249711938" at="83,81,84,41" concept="8" />
+      <node id="6626851894249711938" at="84,41,85,135" concept="7" />
+      <node id="6626851894249711938" at="91,0,92,0" concept="3" trace="myReferencingNode" />
+      <node id="6626851894249711938" at="93,119,94,21" concept="11" />
+      <node id="6626851894249711938" at="94,21,95,42" concept="2" />
+      <node id="6626851894249711938" at="95,42,96,20" concept="2" />
+      <node id="6626851894249711938" at="99,41,100,55" concept="7" />
+      <node id="6626851894249711938" at="105,28,106,20" concept="7" />
+      <node id="6626851894249712488" at="111,33,112,100" concept="7" />
+      <node id="6626851894249712484" at="116,46,117,48" concept="7" />
+      <node id="6626851894249712484" at="119,17,120,81" concept="2" />
+      <node id="6626851894249712484" at="120,81,121,84" concept="2" />
+      <node id="6626851894249712484" at="121,84,122,64" concept="2" />
+      <node id="6626851894249712484" at="122,64,123,24" concept="7" />
       <node id="6626851894249711938" at="24,0,26,0" concept="3" trace="myNode" />
-      <node id="6626851894249711938" at="90,0,92,0" concept="3" trace="myNode" />
-      <node id="6626851894249712484" at="115,0,117,0" concept="5" trace="setText#(Ljava/lang/String;)V" />
+      <node id="6626851894249711938" at="89,0,91,0" concept="3" trace="myNode" />
+      <node id="6626851894249712484" at="114,0,116,0" concept="5" trace="setText#(Ljava/lang/String;)V" />
       <node id="6626851894249711938" at="38,0,41,0" concept="5" trace="createCell#()Ljetbrains/mps/openapi/editor/cells/EditorCell;" />
-      <node id="6626851894249711938" at="78,0,81,0" concept="1" trace="_Inline_hr8njl_a1a#()V" />
-      <node id="6626851894249711938" at="81,0,84,0" concept="5" trace="createEditorCell#(Ljetbrains/mps/openapi/editor/EditorContext;)Ljetbrains/mps/openapi/editor/cells/EditorCell;" />
-      <node id="6626851894249711938" at="100,0,103,0" concept="5" trace="createCell#()Ljetbrains/mps/openapi/editor/cells/EditorCell;" />
-      <node id="6626851894249712484" at="112,0,115,0" concept="5" trace="getText#()Ljava/lang/String;" />
-      <node id="6626851894249712484" at="117,0,120,0" concept="5" trace="isValidText#(Ljava/lang/String;)Z" />
+      <node id="6626851894249711938" at="77,0,80,0" concept="1" trace="_Inline_hr8njl_a1a#()V" />
+      <node id="6626851894249711938" at="80,0,83,0" concept="5" trace="createEditorCell#(Ljetbrains/mps/openapi/editor/EditorContext;)Ljetbrains/mps/openapi/editor/cells/EditorCell;" />
+      <node id="6626851894249711938" at="99,0,102,0" concept="5" trace="createCell#()Ljetbrains/mps/openapi/editor/cells/EditorCell;" />
+      <node id="6626851894249712484" at="111,0,114,0" concept="5" trace="getText#()Ljava/lang/String;" />
+      <node id="6626851894249712484" at="116,0,119,0" concept="5" trace="isValidText#(Ljava/lang/String;)Z" />
       <node id="6626851894249711938" at="27,0,31,0" concept="1" trace="ExtensionPointExpression_InspectorBuilder_a#(Ljetbrains/mps/openapi/editor/EditorContext;Lorg/jetbrains/mps/openapi/model/SNode;)V" />
       <node id="6626851894249711938" at="63,63,67,5" concept="4" />
-      <node id="6626851894249711938" at="84,0,88,0" concept="5" trace="createEditorCell#(Ljetbrains/mps/openapi/editor/EditorContext;Lorg/jetbrains/mps/openapi/model/SNode;)Ljetbrains/mps/openapi/editor/cells/EditorCell;" />
+      <node id="6626851894249711938" at="83,0,87,0" concept="5" trace="createEditorCell#(Ljetbrains/mps/openapi/editor/EditorContext;Lorg/jetbrains/mps/openapi/model/SNode;)Ljetbrains/mps/openapi/editor/cells/EditorCell;" />
       <node id="6626851894249711938" at="32,0,37,0" concept="5" trace="getNode#()Lorg/jetbrains/mps/openapi/model/SNode;" />
-      <node id="6626851894249711938" at="70,59,75,22" concept="4" />
-      <node id="6626851894249711938" at="94,0,99,0" concept="1" trace="Inline_Builder_hr8njl_a1a#(Ljetbrains/mps/openapi/editor/EditorContext;Lorg/jetbrains/mps/openapi/model/SNode;Lorg/jetbrains/mps/openapi/model/SNode;)V" />
-      <node id="6626851894249711938" at="104,0,109,0" concept="5" trace="getNode#()Lorg/jetbrains/mps/openapi/model/SNode;" />
+      <node id="6626851894249711938" at="69,57,74,22" concept="4" />
+      <node id="6626851894249711938" at="93,0,98,0" concept="1" trace="Inline_Builder_hr8njl_a1a#(Ljetbrains/mps/openapi/editor/EditorContext;Lorg/jetbrains/mps/openapi/model/SNode;Lorg/jetbrains/mps/openapi/model/SNode;)V" />
+      <node id="6626851894249711938" at="103,0,108,0" concept="5" trace="getNode#()Lorg/jetbrains/mps/openapi/model/SNode;" />
       <node id="6626851894249712479" at="51,0,57,0" concept="5" trace="createConstant_hr8njl_a0#()Ljetbrains/mps/openapi/editor/cells/EditorCell;" />
       <node id="6626851894249711938" at="42,0,51,0" concept="5" trace="createCollection_hr8njl_a_0#()Ljetbrains/mps/openapi/editor/cells/EditorCell;" />
-      <node id="6626851894249712484" at="110,66,120,17" concept="6" />
-      <node id="6626851894249712484" at="110,0,126,0" concept="5" trace="createReadOnlyModelAccessor_hr8njl_a0b0#()Ljetbrains/mps/openapi/editor/cells/EditorCell;" />
-      <node id="6626851894249711938" at="57,0,77,0" concept="5" trace="createRefCell_hr8njl_b0#()Ljetbrains/mps/openapi/editor/cells/EditorCell;" />
-      <scope id="6626851894249712484" at="115,39,115,39" />
+      <node id="6626851894249712484" at="109,66,119,17" concept="6" />
+      <node id="6626851894249712484" at="109,0,125,0" concept="5" trace="createReadOnlyModelAccessor_hr8njl_a0b0#()Ljetbrains/mps/openapi/editor/cells/EditorCell;" />
+      <node id="6626851894249711938" at="57,0,76,0" concept="5" trace="createRefCell_hr8njl_b0#()Ljetbrains/mps/openapi/editor/cells/EditorCell;" />
+      <scope id="6626851894249712484" at="114,39,114,39" />
       <scope id="6626851894249711938" at="34,26,35,18" />
       <scope id="6626851894249711938" at="38,39,39,41" />
-      <scope id="6626851894249711938" at="78,33,79,14" />
-      <scope id="6626851894249711938" at="81,69,82,57" />
-      <scope id="6626851894249711938" at="100,41,101,55" />
-      <scope id="6626851894249711938" at="106,28,107,20" />
-      <scope id="6626851894249712487" at="112,33,113,100" />
-      <scope id="6626851894249712484" at="117,46,118,48" />
+      <scope id="6626851894249711938" at="77,33,78,14" />
+      <scope id="6626851894249711938" at="80,69,81,57" />
+      <scope id="6626851894249711938" at="99,41,100,55" />
+      <scope id="6626851894249711938" at="105,28,106,20" />
+      <scope id="6626851894249712487" at="111,33,112,100" />
+      <scope id="6626851894249712484" at="116,46,117,48" />
       <scope id="6626851894249711938" at="27,107,29,18" />
       <scope id="6626851894249711938" at="64,39,66,43" />
-      <scope id="6626851894249711938" at="71,35,73,94">
+      <scope id="6626851894249711938" at="70,35,72,112">
         <var name="manager" id="6626851894249711938" />
       </scope>
-<<<<<<< HEAD
-      <scope id="6626851894249711938" at="84,81,86,135" />
-      <scope id="6626851894249712484" at="115,0,117,0">
+      <scope id="6626851894249711938" at="83,81,85,135" />
+      <scope id="6626851894249712484" at="114,0,116,0">
         <var name="s" id="6626851894249712484" />
       </scope>
       <scope id="6626851894249711938" at="38,0,41,0" />
-      <scope id="6626851894249711938" at="78,0,81,0" />
-      <scope id="6626851894249711938" at="81,0,84,0">
-=======
-      <scope id="6626851894249712474" at="91,0,110,0">
-        <var name="editorContext" id="6626851894249712474" />
-        <var name="node" id="6626851894249712474" />
-      </scope>
-      <scope id="6626851894249711938" at="134,0,153,0">
->>>>>>> bd830ede
+      <scope id="6626851894249711938" at="77,0,80,0" />
+      <scope id="6626851894249711938" at="80,0,83,0">
         <var name="editorContext" id="6626851894249711938" />
       </scope>
-      <scope id="6626851894249711938" at="94,119,97,20" />
-      <scope id="6626851894249711938" at="100,0,103,0" />
-      <scope id="6626851894249712484" at="112,0,115,0" />
-      <scope id="6626851894249712484" at="117,0,120,0">
+      <scope id="6626851894249711938" at="93,119,96,20" />
+      <scope id="6626851894249711938" at="99,0,102,0" />
+      <scope id="6626851894249712484" at="111,0,114,0" />
+      <scope id="6626851894249712484" at="116,0,119,0">
         <var name="s" id="6626851894249712484" />
       </scope>
       <scope id="6626851894249711938" at="27,0,31,0">
         <var name="context" id="6626851894249711938" />
         <var name="node" id="6626851894249711938" />
       </scope>
-<<<<<<< HEAD
       <scope id="6626851894249712479" at="51,49,55,22">
         <var name="editorCell" id="6626851894249712479" />
       </scope>
-      <scope id="6626851894249711938" at="84,0,88,0">
+      <scope id="6626851894249711938" at="83,0,87,0">
         <var name="editorContext" id="6626851894249711938" />
         <var name="node" id="6626851894249711938" />
       </scope>
       <scope id="6626851894249711938" at="32,0,37,0" />
-      <scope id="6626851894249711938" at="94,0,99,0">
+      <scope id="6626851894249711938" at="93,0,98,0">
         <var name="context" id="6626851894249711938" />
         <var name="node" id="6626851894249711938" />
         <var name="referencingNode" id="6626851894249711938" />
       </scope>
-      <scope id="6626851894249711938" at="104,0,109,0" />
+      <scope id="6626851894249711938" at="103,0,108,0" />
       <scope id="6626851894249712479" at="51,0,57,0" />
       <scope id="6626851894249711938" at="42,52,49,22">
         <var name="editorCell" id="6626851894249711938" />
       </scope>
       <scope id="6626851894249711938" at="42,0,51,0" />
-      <scope id="6626851894249712484" at="110,66,124,24">
+      <scope id="6626851894249712484" at="109,66,123,24">
         <var name="editorCell" id="6626851894249712484" />
       </scope>
-      <scope id="6626851894249712484" at="110,0,126,0" />
-      <scope id="6626851894249711938" at="57,48,75,22">
-=======
-      <scope id="6626851894249711938" at="59,87,79,22">
->>>>>>> bd830ede
+      <scope id="6626851894249712484" at="109,0,125,0" />
+      <scope id="6626851894249711938" at="57,48,74,22">
         <var name="attributeConcept" id="6626851894249711938" />
         <var name="editorCell" id="6626851894249711938" />
         <var name="provider" id="6626851894249711938" />
-<<<<<<< HEAD
-      </scope>
-      <scope id="6626851894249711938" at="57,0,77,0" />
-      <unit id="6626851894249712484" at="111,90,120,7" name="jetbrains.mps.lang.extension.editor.ExtensionPointExpression_InspectorBuilder_a$Inline_Builder_hr8njl_a1a$1" />
-      <unit id="6626851894249711938" at="77,0,89,0" name="jetbrains.mps.lang.extension.editor.ExtensionPointExpression_InspectorBuilder_a$_Inline_hr8njl_a1a" />
-      <unit id="6626851894249711938" at="89,0,127,0" name="jetbrains.mps.lang.extension.editor.ExtensionPointExpression_InspectorBuilder_a$Inline_Builder_hr8njl_a1a" />
-      <unit id="6626851894249711938" at="23,0,128,0" name="jetbrains.mps.lang.extension.editor.ExtensionPointExpression_InspectorBuilder_a" />
-=======
-        <var name="style" id="6626851894249711938" />
-      </scope>
-      <scope id="6626851894249711938" at="59,0,81,0">
-        <var name="editorContext" id="6626851894249711938" />
-        <var name="node" id="6626851894249711938" />
-      </scope>
-      <unit id="6626851894249712484" at="164,85,173,7" name="jetbrains.mps.lang.extension.editor.ExtensionPointExpression_Editor$1" />
-      <unit id="6626851894249712482" at="153,0,180,0" name="jetbrains.mps.lang.extension.editor.ExtensionPointExpression_Editor$_Inline_hr8njl_a1a" />
-      <unit id="6626851894249712472" at="81,0,111,0" name="jetbrains.mps.lang.extension.editor.ExtensionPointExpression_Editor$_Inline_hr8njl_a2a" />
-      <unit id="6626851894249711938" at="26,0,181,0" name="jetbrains.mps.lang.extension.editor.ExtensionPointExpression_Editor" />
->>>>>>> bd830ede
+      </scope>
+      <scope id="6626851894249711938" at="57,0,76,0" />
+      <unit id="6626851894249712484" at="110,90,119,7" name="jetbrains.mps.lang.extension.editor.ExtensionPointExpression_InspectorBuilder_a$Inline_Builder_hr8njl_a1a$1" />
+      <unit id="6626851894249711938" at="76,0,88,0" name="jetbrains.mps.lang.extension.editor.ExtensionPointExpression_InspectorBuilder_a$_Inline_hr8njl_a1a" />
+      <unit id="6626851894249711938" at="88,0,126,0" name="jetbrains.mps.lang.extension.editor.ExtensionPointExpression_InspectorBuilder_a$Inline_Builder_hr8njl_a1a" />
+      <unit id="6626851894249711938" at="23,0,127,0" name="jetbrains.mps.lang.extension.editor.ExtensionPointExpression_InspectorBuilder_a" />
     </file>
   </root>
   <root nodeRef="r:322cf3da-5abf-4bd1-9dec-f21af259347a(jetbrains.mps.lang.extension.editor)/7036359038356115104">
     <file name="ExtensionFieldDeclaration_Editor.java">
-<<<<<<< HEAD
       <node id="7036359038356115104" at="11,79,12,91" concept="7" />
       <node id="7036359038356115104" at="11,0,14,0" concept="5" trace="createEditorCell#(Ljetbrains/mps/openapi/editor/EditorContext;Lorg/jetbrains/mps/openapi/model/SNode;)Ljetbrains/mps/openapi/editor/cells/EditorCell;" />
       <scope id="7036359038356115104" at="11,79,12,91" />
@@ -2923,10 +1582,9 @@
       <node id="7036359038356115109" at="94,80,95,40" concept="2" />
       <node id="7036359038356115109" at="95,40,96,73" concept="2" />
       <node id="7036359038356115109" at="96,73,97,57" concept="6" />
-      <node id="7036359038356115109" at="97,57,98,59" concept="6" />
-      <node id="7036359038356115109" at="99,35,100,87" concept="6" />
-      <node id="7036359038356115109" at="100,87,101,94" concept="7" />
-      <node id="7036359038356115109" at="102,10,103,22" concept="7" />
+      <node id="7036359038356115109" at="98,35,99,87" concept="6" />
+      <node id="7036359038356115109" at="99,87,100,112" concept="7" />
+      <node id="7036359038356115109" at="101,10,102,22" concept="7" />
       <node id="7036359038356115104" at="26,0,28,0" concept="3" trace="myNode" />
       <node id="7036359038356115104" at="40,0,43,0" concept="5" trace="createCell#()Ljetbrains/mps/openapi/editor/cells/EditorCell;" />
       <node id="7036359038356115104" at="58,0,61,0" concept="1" trace="fieldTypeSingleRoleHandler_rgn2ra_a0#(Lorg/jetbrains/mps/openapi/model/SNode;Lorg/jetbrains/mps/openapi/language/SContainmentLink;Ljetbrains/mps/openapi/editor/EditorContext;)V" />
@@ -2937,11 +1595,11 @@
       <node id="7036359038356115104" at="53,0,57,0" concept="5" trace="createRefNode_rgn2ra_a0#()Ljetbrains/mps/openapi/editor/cells/EditorCell;" />
       <node id="7036359038356115104" at="34,0,39,0" concept="5" trace="getNode#()Lorg/jetbrains/mps/openapi/model/SNode;" />
       <node id="7036359038356115104" at="61,0,66,0" concept="5" trace="createChildCell#(Lorg/jetbrains/mps/openapi/model/SNode;)Ljetbrains/mps/openapi/editor/cells/EditorCell;" />
-      <node id="7036359038356115109" at="98,59,103,22" concept="4" />
+      <node id="7036359038356115109" at="97,57,102,22" concept="4" />
       <node id="7036359038356115104" at="66,0,74,0" concept="5" trace="installCellInfo#(Lorg/jetbrains/mps/openapi/model/SNode;Ljetbrains/mps/openapi/editor/cells/EditorCell;)V" />
       <node id="7036359038356115104" at="74,0,82,0" concept="5" trace="createEmptyCell#()Ljetbrains/mps/openapi/editor/cells/EditorCell;" />
       <node id="7036359038356115104" at="44,0,53,0" concept="5" trace="createCollection_rgn2ra_a#()Ljetbrains/mps/openapi/editor/cells/EditorCell;" />
-      <node id="7036359038356115109" at="86,0,105,0" concept="5" trace="createProperty_rgn2ra_b0#()Ljetbrains/mps/openapi/editor/cells/EditorCell;" />
+      <node id="7036359038356115109" at="86,0,104,0" concept="5" trace="createProperty_rgn2ra_b0#()Ljetbrains/mps/openapi/editor/cells/EditorCell;" />
       <scope id="7036359038356115104" at="36,26,37,18" />
       <scope id="7036359038356115104" at="40,39,41,39" />
       <scope id="7036359038356115104" at="58,123,59,49" />
@@ -2952,65 +1610,7 @@
       <scope id="7036359038356115104" at="53,48,55,33">
         <var name="provider" id="7036359038356115104" />
       </scope>
-      <scope id="7036359038356115109" at="99,35,101,94">
-=======
-      <node id="7036359038356115104" at="25,79,26,63" concept="6" />
-      <node id="7036359038356115104" at="28,89,29,96" concept="5" />
-      <node id="7036359038356115104" at="29,96,30,48" concept="2" />
-      <node id="7036359038356115104" at="30,48,31,28" concept="2" />
-      <node id="7036359038356115104" at="31,28,32,80" concept="2" />
-      <node id="7036359038356115104" at="32,80,33,81" concept="2" />
-      <node id="7036359038356115104" at="33,81,34,22" concept="6" />
-      <node id="7036359038356115104" at="36,87,37,269" concept="5" />
-      <node id="7036359038356115104" at="37,269,38,33" concept="6" />
-      <node id="7036359038356115104" at="41,123,42,49" concept="9" />
-      <node id="7036359038356115104" at="44,55,45,59" concept="5" />
-      <node id="7036359038356115104" at="45,59,46,41" concept="2" />
-      <node id="7036359038356115104" at="46,41,47,24" concept="6" />
-      <node id="7036359038356115104" at="50,118,51,385" concept="2" />
-      <node id="7036359038356115104" at="53,41,54,40" concept="2" />
-      <node id="7036359038356115104" at="58,44,59,54" concept="5" />
-      <node id="7036359038356115104" at="59,54,60,46" concept="2" />
-      <node id="7036359038356115104" at="60,46,61,0" concept="7" />
-      <node id="7036359038356115104" at="61,0,62,40" concept="2" />
-      <node id="7036359038356115104" at="62,40,63,24" concept="6" />
-      <node id="7036359038356115104" at="65,40,66,30" concept="6" />
-      <node id="7036359038356115109" at="69,88,70,82" concept="5" />
-      <node id="7036359038356115109" at="70,82,71,29" concept="2" />
-      <node id="7036359038356115109" at="71,29,72,42" concept="2" />
-      <node id="7036359038356115109" at="72,42,73,26" concept="5" />
-      <node id="7036359038356115109" at="73,26,74,58" concept="2" />
-      <node id="7036359038356115109" at="74,58,75,42" concept="2" />
-      <node id="7036359038356115109" at="75,42,76,34" concept="5" />
-      <node id="7036359038356115109" at="76,34,77,64" concept="2" />
-      <node id="7036359038356115109" at="77,64,78,40" concept="2" />
-      <node id="7036359038356115109" at="78,40,79,73" concept="2" />
-      <node id="7036359038356115109" at="79,73,80,57" concept="5" />
-      <node id="7036359038356115109" at="81,35,82,82" concept="5" />
-      <node id="7036359038356115109" at="82,82,83,112" concept="6" />
-      <node id="7036359038356115109" at="84,10,85,22" concept="6" />
-      <node id="7036359038356115104" at="25,0,28,0" concept="4" trace="createEditorCell#(Ljetbrains/mps/openapi/editor/EditorContext;Lorg/jetbrains/mps/openapi/model/SNode;)Ljetbrains/mps/openapi/editor/cells/EditorCell;" />
-      <node id="7036359038356115104" at="41,0,44,0" concept="1" trace="fieldTypeSingleRoleHandler_rgn2ra_a0#(Lorg/jetbrains/mps/openapi/model/SNode;Lorg/jetbrains/mps/openapi/language/SContainmentLink;Ljetbrains/mps/openapi/editor/EditorContext;)V" />
-      <node id="7036359038356115104" at="49,70,52,7" concept="3" />
-      <node id="7036359038356115104" at="52,7,55,7" concept="3" />
-      <node id="7036359038356115104" at="65,0,68,0" concept="4" trace="getNoTargetText#()Ljava/lang/String;" />
-      <node id="7036359038356115104" at="36,0,40,0" concept="4" trace="createRefNode_rgn2ra_a0#(Ljetbrains/mps/openapi/editor/EditorContext;Lorg/jetbrains/mps/openapi/model/SNode;)Ljetbrains/mps/openapi/editor/cells/EditorCell;" />
-      <node id="7036359038356115104" at="44,0,49,0" concept="4" trace="createChildCell#(Lorg/jetbrains/mps/openapi/model/SNode;)Ljetbrains/mps/openapi/editor/cells/EditorCell;" />
-      <node id="7036359038356115109" at="80,57,85,22" concept="3" />
-      <node id="7036359038356115104" at="28,0,36,0" concept="4" trace="createCollection_rgn2ra_a#(Ljetbrains/mps/openapi/editor/EditorContext;Lorg/jetbrains/mps/openapi/model/SNode;)Ljetbrains/mps/openapi/editor/cells/EditorCell;" />
-      <node id="7036359038356115104" at="49,0,57,0" concept="4" trace="installCellInfo#(Lorg/jetbrains/mps/openapi/model/SNode;Ljetbrains/mps/openapi/editor/cells/EditorCell;)V" />
-      <node id="7036359038356115104" at="57,0,65,0" concept="4" trace="createEmptyCell#()Ljetbrains/mps/openapi/editor/cells/EditorCell;" />
-      <node id="7036359038356115109" at="69,0,87,0" concept="4" trace="createProperty_rgn2ra_b0#(Ljetbrains/mps/openapi/editor/EditorContext;Lorg/jetbrains/mps/openapi/model/SNode;)Ljetbrains/mps/openapi/editor/cells/EditorCell;" />
-      <scope id="7036359038356115104" at="25,79,26,63" />
-      <scope id="7036359038356115104" at="41,123,42,49" />
-      <scope id="7036359038356115104" at="50,118,51,385" />
-      <scope id="7036359038356115104" at="53,41,54,40" />
-      <scope id="7036359038356115104" at="65,40,66,30" />
-      <scope id="7036359038356115104" at="36,87,38,33">
-        <var name="provider" id="7036359038356115104" />
-      </scope>
-      <scope id="7036359038356115109" at="81,35,83,112">
->>>>>>> bd830ede
+      <scope id="7036359038356115109" at="98,35,100,112">
         <var name="manager" id="7036359038356115109" />
       </scope>
       <scope id="7036359038356115104" at="40,0,43,0" />
@@ -3043,36 +1643,21 @@
         <var name="child" id="7036359038356115104" />
         <var name="editorCell" id="7036359038356115104" />
       </scope>
-<<<<<<< HEAD
       <scope id="7036359038356115104" at="74,0,82,0" />
       <scope id="7036359038356115104" at="44,0,53,0" />
-      <scope id="7036359038356115109" at="86,49,103,22">
-=======
-      <scope id="7036359038356115104" at="57,0,65,0" />
-      <scope id="7036359038356115109" at="69,88,85,22">
->>>>>>> bd830ede
+      <scope id="7036359038356115109" at="86,49,102,22">
         <var name="attributeConcept" id="7036359038356115109" />
         <var name="editorCell" id="7036359038356115109" />
         <var name="provider" id="7036359038356115109" />
         <var name="style" id="7036359038356115109" />
       </scope>
-<<<<<<< HEAD
-      <scope id="7036359038356115109" at="86,0,105,0" />
+      <scope id="7036359038356115109" at="86,0,104,0" />
       <unit id="7036359038356115104" at="57,0,86,0" name="jetbrains.mps.lang.extension.editor.ExtensionFieldDeclaration_EditorBuilder_a$fieldTypeSingleRoleHandler_rgn2ra_a0" />
-      <unit id="7036359038356115104" at="25,0,106,0" name="jetbrains.mps.lang.extension.editor.ExtensionFieldDeclaration_EditorBuilder_a" />
-=======
-      <scope id="7036359038356115109" at="69,0,87,0">
-        <var name="editorContext" id="7036359038356115109" />
-        <var name="node" id="7036359038356115109" />
-      </scope>
-      <unit id="7036359038356115104" at="40,0,69,0" name="jetbrains.mps.lang.extension.editor.ExtensionFieldDeclaration_Editor$fieldTypeSingleRoleHandler_rgn2ra_a0" />
-      <unit id="7036359038356115104" at="24,0,88,0" name="jetbrains.mps.lang.extension.editor.ExtensionFieldDeclaration_Editor" />
->>>>>>> bd830ede
+      <unit id="7036359038356115104" at="25,0,105,0" name="jetbrains.mps.lang.extension.editor.ExtensionFieldDeclaration_EditorBuilder_a" />
     </file>
   </root>
   <root nodeRef="r:322cf3da-5abf-4bd1-9dec-f21af259347a(jetbrains.mps.lang.extension.editor)/7036359038356115113">
     <file name="ExtensionFieldReference_Editor.java">
-<<<<<<< HEAD
       <node id="7036359038356115113" at="11,79,12,89" concept="7" />
       <node id="7036359038356115113" at="11,0,14,0" concept="5" trace="createEditorCell#(Ljetbrains/mps/openapi/editor/EditorContext;Lorg/jetbrains/mps/openapi/model/SNode;)Ljetbrains/mps/openapi/editor/cells/EditorCell;" />
       <scope id="7036359038356115113" at="11,79,12,89" />
@@ -3103,205 +1688,109 @@
       <node id="7036359038356115113" at="56,40,57,40" concept="2" />
       <node id="7036359038356115113" at="58,5,59,73" concept="2" />
       <node id="7036359038356115113" at="59,73,60,57" concept="6" />
-      <node id="7036359038356115113" at="60,57,61,59" concept="6" />
-      <node id="7036359038356115113" at="62,35,63,87" concept="6" />
-      <node id="7036359038356115113" at="63,87,64,94" concept="7" />
-      <node id="7036359038356115113" at="65,10,66,22" concept="7" />
-      <node id="7036359038356115113" at="69,33,70,14" concept="11" />
-      <node id="7036359038356115113" at="72,69,73,57" concept="7" />
-      <node id="7036359038356115113" at="75,81,76,41" concept="8" />
-      <node id="7036359038356115113" at="76,41,77,131" concept="7" />
-      <node id="7036359038356115113" at="83,0,84,0" concept="3" trace="myReferencingNode" />
-      <node id="7036359038356115113" at="85,119,86,21" concept="11" />
-      <node id="7036359038356115113" at="86,21,87,42" concept="2" />
-      <node id="7036359038356115113" at="87,42,88,20" concept="2" />
-      <node id="7036359038356115113" at="91,41,92,42" concept="7" />
-      <node id="7036359038356115113" at="97,28,98,20" concept="7" />
-      <node id="7036359038356115121" at="101,53,102,91" concept="6" />
-      <node id="7036359038356115121" at="102,91,103,31" concept="2" />
-      <node id="7036359038356115121" at="103,31,104,44" concept="2" />
-      <node id="7036359038356115121" at="104,44,105,33" concept="2" />
-      <node id="7036359038356115121" at="105,33,106,28" concept="6" />
-      <node id="7036359038356115121" at="106,28,107,65" concept="2" />
-      <node id="7036359038356115121" at="107,65,108,44" concept="2" />
-      <node id="7036359038356115121" at="108,44,109,36" concept="6" />
-      <node id="7036359038356115121" at="109,36,110,82" concept="2" />
-      <node id="7036359038356115121" at="110,82,111,54" concept="2" />
-      <node id="7036359038356115121" at="111,54,112,42" concept="2" />
-      <node id="7036359038356115121" at="112,42,113,75" concept="2" />
-      <node id="7036359038356115121" at="113,75,114,59" concept="6" />
-      <node id="7036359038356115121" at="114,59,115,61" concept="6" />
-      <node id="7036359038356115121" at="116,37,117,89" concept="6" />
-      <node id="7036359038356115121" at="117,89,118,96" concept="7" />
-      <node id="7036359038356115121" at="119,12,120,24" concept="7" />
+      <node id="7036359038356115113" at="61,35,62,87" concept="6" />
+      <node id="7036359038356115113" at="62,87,63,112" concept="7" />
+      <node id="7036359038356115113" at="64,10,65,22" concept="7" />
+      <node id="7036359038356115113" at="68,33,69,14" concept="11" />
+      <node id="7036359038356115113" at="71,69,72,57" concept="7" />
+      <node id="7036359038356115113" at="74,81,75,41" concept="8" />
+      <node id="7036359038356115113" at="75,41,76,131" concept="7" />
+      <node id="7036359038356115113" at="82,0,83,0" concept="3" trace="myReferencingNode" />
+      <node id="7036359038356115113" at="84,119,85,21" concept="11" />
+      <node id="7036359038356115113" at="85,21,86,42" concept="2" />
+      <node id="7036359038356115113" at="86,42,87,20" concept="2" />
+      <node id="7036359038356115113" at="90,41,91,42" concept="7" />
+      <node id="7036359038356115113" at="96,28,97,20" concept="7" />
+      <node id="7036359038356115121" at="100,53,101,91" concept="6" />
+      <node id="7036359038356115121" at="101,91,102,31" concept="2" />
+      <node id="7036359038356115121" at="102,31,103,44" concept="2" />
+      <node id="7036359038356115121" at="103,44,104,33" concept="2" />
+      <node id="7036359038356115121" at="104,33,105,28" concept="6" />
+      <node id="7036359038356115121" at="105,28,106,65" concept="2" />
+      <node id="7036359038356115121" at="106,65,107,44" concept="2" />
+      <node id="7036359038356115121" at="107,44,108,36" concept="6" />
+      <node id="7036359038356115121" at="108,36,109,82" concept="2" />
+      <node id="7036359038356115121" at="109,82,110,54" concept="2" />
+      <node id="7036359038356115121" at="110,54,111,42" concept="2" />
+      <node id="7036359038356115121" at="111,42,112,75" concept="2" />
+      <node id="7036359038356115121" at="112,75,113,59" concept="6" />
+      <node id="7036359038356115121" at="114,37,115,89" concept="6" />
+      <node id="7036359038356115121" at="115,89,116,114" concept="7" />
+      <node id="7036359038356115121" at="117,12,118,24" concept="7" />
       <node id="7036359038356115113" at="22,0,24,0" concept="3" trace="myNode" />
-      <node id="7036359038356115113" at="81,0,83,0" concept="3" trace="myNode" />
+      <node id="7036359038356115113" at="80,0,82,0" concept="3" trace="myNode" />
       <node id="7036359038356115113" at="36,0,39,0" concept="5" trace="createCell#()Ljetbrains/mps/openapi/editor/cells/EditorCell;" />
-      <node id="7036359038356115113" at="69,0,72,0" concept="1" trace="_Inline_6ocom6_a0a#()V" />
-      <node id="7036359038356115113" at="72,0,75,0" concept="5" trace="createEditorCell#(Ljetbrains/mps/openapi/editor/EditorContext;)Ljetbrains/mps/openapi/editor/cells/EditorCell;" />
-      <node id="7036359038356115113" at="91,0,94,0" concept="5" trace="createCell#()Ljetbrains/mps/openapi/editor/cells/EditorCell;" />
+      <node id="7036359038356115113" at="68,0,71,0" concept="1" trace="_Inline_6ocom6_a0a#()V" />
+      <node id="7036359038356115113" at="71,0,74,0" concept="5" trace="createEditorCell#(Ljetbrains/mps/openapi/editor/EditorContext;)Ljetbrains/mps/openapi/editor/cells/EditorCell;" />
+      <node id="7036359038356115113" at="90,0,93,0" concept="5" trace="createCell#()Ljetbrains/mps/openapi/editor/cells/EditorCell;" />
       <node id="7036359038356115113" at="25,0,29,0" concept="1" trace="ExtensionFieldReference_EditorBuilder_a#(Ljetbrains/mps/openapi/editor/EditorContext;Lorg/jetbrains/mps/openapi/model/SNode;)V" />
       <node id="7036359038356115113" at="54,63,58,5" concept="4" />
-      <node id="7036359038356115113" at="75,0,79,0" concept="5" trace="createEditorCell#(Ljetbrains/mps/openapi/editor/EditorContext;Lorg/jetbrains/mps/openapi/model/SNode;)Ljetbrains/mps/openapi/editor/cells/EditorCell;" />
+      <node id="7036359038356115113" at="74,0,78,0" concept="5" trace="createEditorCell#(Ljetbrains/mps/openapi/editor/EditorContext;Lorg/jetbrains/mps/openapi/model/SNode;)Ljetbrains/mps/openapi/editor/cells/EditorCell;" />
       <node id="7036359038356115113" at="30,0,35,0" concept="5" trace="getNode#()Lorg/jetbrains/mps/openapi/model/SNode;" />
-      <node id="7036359038356115113" at="61,59,66,22" concept="4" />
-      <node id="7036359038356115113" at="85,0,90,0" concept="1" trace="Inline_Builder_6ocom6_a0a#(Ljetbrains/mps/openapi/editor/EditorContext;Lorg/jetbrains/mps/openapi/model/SNode;Lorg/jetbrains/mps/openapi/model/SNode;)V" />
-      <node id="7036359038356115113" at="95,0,100,0" concept="5" trace="getNode#()Lorg/jetbrains/mps/openapi/model/SNode;" />
-      <node id="7036359038356115121" at="115,61,120,24" concept="4" />
+      <node id="7036359038356115113" at="60,57,65,22" concept="4" />
+      <node id="7036359038356115113" at="84,0,89,0" concept="1" trace="Inline_Builder_6ocom6_a0a#(Ljetbrains/mps/openapi/editor/EditorContext;Lorg/jetbrains/mps/openapi/model/SNode;Lorg/jetbrains/mps/openapi/model/SNode;)V" />
+      <node id="7036359038356115113" at="94,0,99,0" concept="5" trace="getNode#()Lorg/jetbrains/mps/openapi/model/SNode;" />
+      <node id="7036359038356115121" at="113,59,118,24" concept="4" />
       <node id="7036359038356115113" at="40,0,48,0" concept="5" trace="createCollection_6ocom6_a#()Ljetbrains/mps/openapi/editor/cells/EditorCell;" />
-      <node id="7036359038356115113" at="48,0,68,0" concept="5" trace="createRefCell_6ocom6_a0#()Ljetbrains/mps/openapi/editor/cells/EditorCell;" />
-      <node id="7036359038356115121" at="101,0,122,0" concept="5" trace="createProperty_6ocom6_a0a0#()Ljetbrains/mps/openapi/editor/cells/EditorCell;" />
+      <node id="7036359038356115113" at="48,0,67,0" concept="5" trace="createRefCell_6ocom6_a0#()Ljetbrains/mps/openapi/editor/cells/EditorCell;" />
+      <node id="7036359038356115121" at="100,0,120,0" concept="5" trace="createProperty_6ocom6_a0a0#()Ljetbrains/mps/openapi/editor/cells/EditorCell;" />
       <scope id="7036359038356115113" at="32,26,33,18" />
       <scope id="7036359038356115113" at="36,39,37,39" />
-      <scope id="7036359038356115113" at="69,33,70,14" />
-      <scope id="7036359038356115113" at="72,69,73,57" />
-      <scope id="7036359038356115113" at="91,41,92,42" />
-      <scope id="7036359038356115113" at="97,28,98,20" />
+      <scope id="7036359038356115113" at="68,33,69,14" />
+      <scope id="7036359038356115113" at="71,69,72,57" />
+      <scope id="7036359038356115113" at="90,41,91,42" />
+      <scope id="7036359038356115113" at="96,28,97,20" />
       <scope id="7036359038356115113" at="25,103,27,18" />
       <scope id="7036359038356115113" at="55,39,57,40" />
-      <scope id="7036359038356115113" at="62,35,64,94">
+      <scope id="7036359038356115113" at="61,35,63,112">
         <var name="manager" id="7036359038356115113" />
       </scope>
-      <scope id="7036359038356115113" at="75,81,77,131" />
-      <scope id="7036359038356115121" at="116,37,118,96">
-=======
-      <node id="7036359038356115113" at="21,79,22,63" concept="6" />
-      <node id="7036359038356115113" at="24,89,25,96" concept="5" />
-      <node id="7036359038356115113" at="25,96,26,48" concept="2" />
-      <node id="7036359038356115113" at="26,48,27,28" concept="2" />
-      <node id="7036359038356115113" at="27,28,28,80" concept="2" />
-      <node id="7036359038356115113" at="28,80,29,22" concept="6" />
-      <node id="7036359038356115113" at="31,87,32,81" concept="5" />
-      <node id="7036359038356115113" at="32,81,33,36" concept="2" />
-      <node id="7036359038356115113" at="33,36,34,49" concept="2" />
-      <node id="7036359038356115113" at="34,49,35,26" concept="5" />
-      <node id="7036359038356115113" at="35,26,36,95" concept="2" />
-      <node id="7036359038356115113" at="36,95,37,58" concept="2" />
-      <node id="7036359038356115113" at="38,39,39,40" concept="2" />
-      <node id="7036359038356115113" at="39,40,40,40" concept="2" />
-      <node id="7036359038356115113" at="41,5,42,73" concept="2" />
-      <node id="7036359038356115113" at="42,73,43,57" concept="5" />
-      <node id="7036359038356115113" at="44,35,45,82" concept="5" />
-      <node id="7036359038356115113" at="45,82,46,112" concept="6" />
-      <node id="7036359038356115113" at="47,10,48,22" concept="6" />
-      <node id="7036359038356115119" at="51,33,52,14" concept="9" />
-      <node id="7036359038356115119" at="54,69,55,67" concept="6" />
-      <node id="7036359038356115119" at="57,81,58,66" concept="6" />
-      <node id="7036359038356115121" at="60,92,61,84" concept="5" />
-      <node id="7036359038356115121" at="61,84,62,31" concept="2" />
-      <node id="7036359038356115121" at="62,31,63,44" concept="2" />
-      <node id="7036359038356115121" at="63,44,64,33" concept="2" />
-      <node id="7036359038356115121" at="64,33,65,28" concept="5" />
-      <node id="7036359038356115121" at="65,28,66,60" concept="2" />
-      <node id="7036359038356115121" at="66,60,67,44" concept="2" />
-      <node id="7036359038356115121" at="67,44,68,36" concept="5" />
-      <node id="7036359038356115121" at="68,36,69,66" concept="2" />
-      <node id="7036359038356115121" at="69,66,70,57" concept="2" />
-      <node id="7036359038356115121" at="70,57,71,42" concept="2" />
-      <node id="7036359038356115121" at="71,42,72,75" concept="2" />
-      <node id="7036359038356115121" at="72,75,73,59" concept="5" />
-      <node id="7036359038356115121" at="74,37,75,84" concept="5" />
-      <node id="7036359038356115121" at="75,84,76,114" concept="6" />
-      <node id="7036359038356115121" at="77,12,78,24" concept="6" />
-      <node id="7036359038356115113" at="21,0,24,0" concept="4" trace="createEditorCell#(Ljetbrains/mps/openapi/editor/EditorContext;Lorg/jetbrains/mps/openapi/model/SNode;)Ljetbrains/mps/openapi/editor/cells/EditorCell;" />
-      <node id="7036359038356115119" at="51,0,54,0" concept="1" trace="_Inline_6ocom6_a0a#()V" />
-      <node id="7036359038356115119" at="54,0,57,0" concept="4" trace="createEditorCell#(Ljetbrains/mps/openapi/editor/EditorContext;)Ljetbrains/mps/openapi/editor/cells/EditorCell;" />
-      <node id="7036359038356115119" at="57,0,60,0" concept="4" trace="createEditorCell#(Ljetbrains/mps/openapi/editor/EditorContext;Lorg/jetbrains/mps/openapi/model/SNode;)Ljetbrains/mps/openapi/editor/cells/EditorCell;" />
-      <node id="7036359038356115113" at="37,58,41,5" concept="3" />
-      <node id="7036359038356115113" at="43,57,48,22" concept="3" />
-      <node id="7036359038356115121" at="73,59,78,24" concept="3" />
-      <node id="7036359038356115113" at="24,0,31,0" concept="4" trace="createCollection_6ocom6_a#(Ljetbrains/mps/openapi/editor/EditorContext;Lorg/jetbrains/mps/openapi/model/SNode;)Ljetbrains/mps/openapi/editor/cells/EditorCell;" />
-      <node id="7036359038356115113" at="31,0,50,0" concept="4" trace="createRefCell_6ocom6_a0#(Ljetbrains/mps/openapi/editor/EditorContext;Lorg/jetbrains/mps/openapi/model/SNode;)Ljetbrains/mps/openapi/editor/cells/EditorCell;" />
-      <node id="7036359038356115121" at="60,0,80,0" concept="4" trace="createProperty_6ocom6_a0a0#(Ljetbrains/mps/openapi/editor/EditorContext;Lorg/jetbrains/mps/openapi/model/SNode;)Ljetbrains/mps/openapi/editor/cells/EditorCell;" />
-      <scope id="7036359038356115113" at="21,79,22,63" />
-      <scope id="7036359038356115119" at="51,33,52,14" />
-      <scope id="7036359038356115119" at="54,69,55,67" />
-      <scope id="7036359038356115119" at="57,81,58,66" />
-      <scope id="7036359038356115113" at="38,39,40,40" />
-      <scope id="7036359038356115113" at="44,35,46,112">
-        <var name="manager" id="7036359038356115113" />
-      </scope>
-      <scope id="7036359038356115121" at="74,37,76,114">
->>>>>>> bd830ede
+      <scope id="7036359038356115113" at="74,81,76,131" />
+      <scope id="7036359038356115121" at="114,37,116,114">
         <var name="manager" id="7036359038356115121" />
       </scope>
       <scope id="7036359038356115113" at="36,0,39,0" />
-      <scope id="7036359038356115113" at="69,0,72,0" />
-      <scope id="7036359038356115113" at="72,0,75,0">
+      <scope id="7036359038356115113" at="68,0,71,0" />
+      <scope id="7036359038356115113" at="71,0,74,0">
         <var name="editorContext" id="7036359038356115113" />
       </scope>
-      <scope id="7036359038356115113" at="85,119,88,20" />
-      <scope id="7036359038356115113" at="91,0,94,0" />
+      <scope id="7036359038356115113" at="84,119,87,20" />
+      <scope id="7036359038356115113" at="90,0,93,0" />
       <scope id="7036359038356115113" at="25,0,29,0">
         <var name="context" id="7036359038356115113" />
         <var name="node" id="7036359038356115113" />
       </scope>
-<<<<<<< HEAD
-      <scope id="7036359038356115113" at="75,0,79,0">
+      <scope id="7036359038356115113" at="74,0,78,0">
         <var name="editorContext" id="7036359038356115113" />
         <var name="node" id="7036359038356115113" />
       </scope>
       <scope id="7036359038356115113" at="30,0,35,0" />
-      <scope id="7036359038356115113" at="85,0,90,0">
+      <scope id="7036359038356115113" at="84,0,89,0">
         <var name="context" id="7036359038356115113" />
         <var name="node" id="7036359038356115113" />
         <var name="referencingNode" id="7036359038356115113" />
-=======
-      <scope id="7036359038356115119" at="51,0,54,0" />
-      <scope id="7036359038356115119" at="54,0,57,0">
-        <var name="editorContext" id="7036359038356115119" />
-      </scope>
-      <scope id="7036359038356115119" at="57,0,60,0">
-        <var name="editorContext" id="7036359038356115119" />
-        <var name="node" id="7036359038356115119" />
->>>>>>> bd830ede
-      </scope>
-      <scope id="7036359038356115113" at="95,0,100,0" />
+      </scope>
+      <scope id="7036359038356115113" at="94,0,99,0" />
       <scope id="7036359038356115113" at="40,50,46,22">
         <var name="editorCell" id="7036359038356115113" />
       </scope>
-<<<<<<< HEAD
       <scope id="7036359038356115113" at="40,0,48,0" />
-      <scope id="7036359038356115113" at="48,48,66,22">
-=======
-      <scope id="7036359038356115113" at="24,0,31,0">
-        <var name="editorContext" id="7036359038356115113" />
-        <var name="node" id="7036359038356115113" />
-      </scope>
-      <scope id="7036359038356115113" at="31,87,48,22">
->>>>>>> bd830ede
+      <scope id="7036359038356115113" at="48,48,65,22">
         <var name="attributeConcept" id="7036359038356115113" />
         <var name="editorCell" id="7036359038356115113" />
         <var name="provider" id="7036359038356115113" />
       </scope>
-<<<<<<< HEAD
-      <scope id="7036359038356115121" at="101,53,120,24">
-=======
-      <scope id="7036359038356115121" at="60,92,78,24">
->>>>>>> bd830ede
+      <scope id="7036359038356115121" at="100,53,118,24">
         <var name="attributeConcept" id="7036359038356115121" />
         <var name="editorCell" id="7036359038356115121" />
         <var name="provider" id="7036359038356115121" />
         <var name="style" id="7036359038356115121" />
       </scope>
-<<<<<<< HEAD
-      <scope id="7036359038356115113" at="48,0,68,0" />
-      <scope id="7036359038356115121" at="101,0,122,0" />
-      <unit id="7036359038356115113" at="68,0,80,0" name="jetbrains.mps.lang.extension.editor.ExtensionFieldReference_EditorBuilder_a$_Inline_6ocom6_a0a" />
-      <unit id="7036359038356115113" at="80,0,123,0" name="jetbrains.mps.lang.extension.editor.ExtensionFieldReference_EditorBuilder_a$Inline_Builder_6ocom6_a0a" />
-      <unit id="7036359038356115113" at="21,0,124,0" name="jetbrains.mps.lang.extension.editor.ExtensionFieldReference_EditorBuilder_a" />
-=======
-      <scope id="7036359038356115113" at="31,0,50,0">
-        <var name="editorContext" id="7036359038356115113" />
-        <var name="node" id="7036359038356115113" />
-      </scope>
-      <scope id="7036359038356115121" at="60,0,80,0">
-        <var name="editorContext" id="7036359038356115121" />
-        <var name="node" id="7036359038356115121" />
-      </scope>
-      <unit id="7036359038356115119" at="50,0,81,0" name="jetbrains.mps.lang.extension.editor.ExtensionFieldReference_Editor$_Inline_6ocom6_a0a" />
-      <unit id="7036359038356115113" at="20,0,82,0" name="jetbrains.mps.lang.extension.editor.ExtensionFieldReference_Editor" />
->>>>>>> bd830ede
+      <scope id="7036359038356115113" at="48,0,67,0" />
+      <scope id="7036359038356115121" at="100,0,120,0" />
+      <unit id="7036359038356115113" at="67,0,79,0" name="jetbrains.mps.lang.extension.editor.ExtensionFieldReference_EditorBuilder_a$_Inline_6ocom6_a0a" />
+      <unit id="7036359038356115113" at="79,0,121,0" name="jetbrains.mps.lang.extension.editor.ExtensionFieldReference_EditorBuilder_a$Inline_Builder_6ocom6_a0a" />
+      <unit id="7036359038356115113" at="21,0,122,0" name="jetbrains.mps.lang.extension.editor.ExtensionFieldReference_EditorBuilder_a" />
     </file>
   </root>
 </debug-info>
