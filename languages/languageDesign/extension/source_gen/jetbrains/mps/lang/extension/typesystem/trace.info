--- conflicted
+++ resolved
@@ -3,260 +3,16 @@
   <concept fqn="jetbrains.mps.baseLanguage.structure.BlockStatement" />
   <concept fqn="jetbrains.mps.baseLanguage.structure.ConstructorDeclaration" />
   <concept fqn="jetbrains.mps.baseLanguage.structure.ExpressionStatement" />
-  <concept fqn="jetbrains.mps.baseLanguage.structure.ForeachStatement" />
   <concept fqn="jetbrains.mps.baseLanguage.structure.IfStatement" />
   <concept fqn="jetbrains.mps.baseLanguage.structure.InstanceMethodDeclaration" />
   <concept fqn="jetbrains.mps.baseLanguage.structure.LocalVariableDeclarationStatement" />
   <concept fqn="jetbrains.mps.baseLanguage.structure.ReturnStatement" />
-  <concept fqn="jetbrains.mps.baseLanguage.structure.Statement" />
   <concept fqn="jetbrains.mps.baseLanguage.structure.StaticMethodDeclaration" />
   <root>
     <file name="TypesystemDescriptor.java">
-      <unit at="9,0,45,0" name="jetbrains.mps.lang.extension.typesystem.TypesystemDescriptor" />
-    </file>
-  </root>
-<<<<<<< HEAD
-  <root nodeRef="r:4b1ddbe6-5067-4a27-8697-eb786b50451b(jetbrains.mps.lang.extension.typesystem)/195736285282741216">
-    <file name="check_IHasUniqueId_NonTypesystemRule.java">
-      <node id="195736285282743922" at="27,169,28,62" concept="6" />
-      <node id="195736285282743922" at="28,62,29,387" concept="6" />
-      <node id="195736285282741216" at="34,46,35,72" concept="7" />
-      <node id="195736285282741216" at="38,5,39,130" concept="6" />
-      <node id="195736285282741216" at="39,130,40,45" concept="7" />
-      <node id="195736285282741216" at="43,30,44,17" concept="7" />
-      <node id="195736285282988783" at="46,68,47,51" concept="7" />
-      <node id="195736285282741216" at="22,0,24,0" concept="1" trace="check_IHasUniqueId_NonTypesystemRule#()V" />
-      <node id="195736285282741216" at="34,0,37,0" concept="5" trace="getApplicableConceptFQName#()Ljava/lang/String;" />
-      <node id="195736285282741216" at="43,0,46,0" concept="5" trace="overrides#()Z" />
-      <node id="195736285282988783" at="46,0,49,0" concept="9" trace="neq_er4b3n_a0a0a0a0a1#(Ljava/lang/Object;Ljava/lang/Object;)Z" />
-      <node id="195736285282743922" at="26,25,30,9" concept="4" />
-      <node id="195736285282741216" at="37,68,41,5" concept="0" />
-      <node id="195736285282970528" at="25,266,31,7" concept="4" />
-      <node id="195736285282741216" at="37,0,43,0" concept="5" trace="isApplicableAndPattern#(Lorg/jetbrains/mps/openapi/model/SNode;)Ljetbrains/mps/lang/typesystem/runtime/IsApplicableStatus;" />
-      <node id="195736285282743071" at="24,117,32,5" concept="3" />
-      <node id="195736285282741216" at="24,0,34,0" concept="5" trace="applyRule#(Lorg/jetbrains/mps/openapi/model/SNode;Ljetbrains/mps/typesystem/inference/TypeCheckingContext;Ljetbrains/mps/lang/typesystem/runtime/IsApplicableStatus;)V" />
-      <scope id="195736285282741216" at="22,49,22,49" />
-      <scope id="195736285282741216" at="34,46,35,72" />
-      <scope id="195736285282741216" at="43,30,44,17" />
-      <scope id="195736285282988783" at="46,68,47,51" />
-      <scope id="195736285282741216" at="22,0,24,0" />
-      <scope id="195736285282743922" at="27,169,29,387">
-        <var name="_reporter_2309309498" id="195736285282743922" />
-        <var name="errorTarget" id="195736285282743922" />
-      </scope>
-      <scope id="195736285282741216" at="38,5,40,45">
-        <var name="b" id="195736285282741216" />
-      </scope>
-      <scope id="195736285282741216" at="34,0,37,0" />
-      <scope id="195736285282741216" at="43,0,46,0" />
-      <scope id="195736285282988783" at="46,0,49,0">
-        <var name="a" id="195736285282988783" />
-        <var name="b" id="195736285282988783" />
-      </scope>
-      <scope id="195736285282970530" at="26,25,30,9" />
-      <scope id="195736285282741216" at="37,68,41,5" />
-      <scope id="195736285282743075" at="25,266,31,7" />
-      <scope id="195736285282741216" at="37,0,43,0">
-        <var name="argument" id="195736285282741216" />
-      </scope>
-      <scope id="195736285282741217" at="24,117,32,5" />
-      <scope id="195736285282743071" at="24,117,32,5">
-        <var name="root" id="195736285282743073" />
-      </scope>
-      <scope id="195736285282741216" at="24,0,34,0">
-        <var name="node" id="195736285282741216" />
-        <var name="status" id="195736285282741216" />
-        <var name="typeCheckingContext" id="195736285282741216" />
-      </scope>
-      <unit id="195736285282741216" at="21,0,50,0" name="jetbrains.mps.lang.extension.typesystem.check_IHasUniqueId_NonTypesystemRule" />
-    </file>
-  </root>
-  <root nodeRef="r:4b1ddbe6-5067-4a27-8697-eb786b50451b(jetbrains.mps.lang.extension.typesystem)/2141245758541415432">
-    <file name="check_ExtensionPointOverlappingDeclaration_NonTypesystemRule.java">
-      <node id="2141245758541443232" at="24,455,25,58" concept="6" />
-      <node id="2141245758541443232" at="25,58,26,417" concept="6" />
-      <node id="2141245758541415439" at="28,453,29,58" concept="6" />
-      <node id="2141245758541415439" at="29,58,30,415" concept="6" />
-      <node id="2141245758541415432" at="33,46,34,89" concept="7" />
-      <node id="2141245758541415432" at="37,5,38,130" concept="6" />
-      <node id="2141245758541415432" at="38,130,39,45" concept="7" />
-      <node id="2141245758541415432" at="42,30,43,17" concept="7" />
-      <node id="2141245758541443242" at="45,64,46,63" concept="6" />
-      <node id="2141245758541443242" at="46,63,47,30" concept="6" />
-      <node id="2141245758541443242" at="47,30,48,237" concept="2" />
-      <node id="2141245758541443242" at="48,237,49,479" concept="2" />
-      <node id="2141245758541443242" at="49,479,50,24" concept="7" />
-      <node id="2141245758541439986" at="52,64,53,63" concept="6" />
-      <node id="2141245758541439986" at="53,63,54,30" concept="6" />
-      <node id="2141245758541439986" at="54,30,55,237" concept="2" />
-      <node id="2141245758541439986" at="55,237,56,479" concept="2" />
-      <node id="2141245758541439986" at="56,479,57,24" concept="7" />
-      <node id="2141245758541415432" at="21,0,23,0" concept="1" trace="check_ExtensionPointOverlappingDeclaration_NonTypesystemRule#()V" />
-      <node id="2141245758541443242" at="47,30,49,479" concept="0" />
-      <node id="2141245758541443242" at="47,30,49,479" concept="0" />
-      <node id="2141245758541439986" at="54,30,56,479" concept="0" />
-      <node id="2141245758541439986" at="54,30,56,479" concept="0" />
-      <node id="2141245758541415432" at="33,0,36,0" concept="5" trace="getApplicableConceptFQName#()Ljava/lang/String;" />
-      <node id="2141245758541415432" at="42,0,45,0" concept="5" trace="overrides#()Z" />
-      <node id="2141245758541443232" at="23,127,27,5" concept="4" />
-      <node id="2141245758541415439" at="27,5,31,5" concept="4" />
-      <node id="2141245758541415432" at="36,68,40,5" concept="0" />
-      <node id="2141245758541415432" at="36,0,42,0" concept="5" trace="isApplicableAndPattern#(Lorg/jetbrains/mps/openapi/model/SNode;)Ljetbrains/mps/lang/typesystem/runtime/IsApplicableStatus;" />
-      <node id="2141245758541443242" at="45,0,52,0" concept="9" trace="_quotation_createNode_eopuzi_a1a0a0a1#()Lorg/jetbrains/mps/openapi/model/SNode;" />
-      <node id="2141245758541439986" at="52,0,59,0" concept="9" trace="_quotation_createNode_eopuzi_a1a0a1a1#()Lorg/jetbrains/mps/openapi/model/SNode;" />
-      <node id="2141245758541415432" at="23,0,33,0" concept="5" trace="applyRule#(Lorg/jetbrains/mps/openapi/model/SNode;Ljetbrains/mps/typesystem/inference/TypeCheckingContext;Ljetbrains/mps/lang/typesystem/runtime/IsApplicableStatus;)V" />
-      <scope id="2141245758541415432" at="21,73,21,73" />
-      <scope id="2141245758541415432" at="33,46,34,89" />
-      <scope id="2141245758541415432" at="42,30,43,17" />
-      <scope id="2141245758541415432" at="21,0,23,0" />
-      <scope id="2141245758541443232" at="24,455,26,417">
-        <var name="_reporter_2309309498" id="2141245758541443232" />
-        <var name="errorTarget" id="2141245758541443232" />
-      </scope>
-      <scope id="2141245758541415439" at="28,453,30,415">
-        <var name="_reporter_2309309498" id="2141245758541415439" />
-        <var name="errorTarget" id="2141245758541415439" />
-      </scope>
-      <scope id="2141245758541415432" at="37,5,39,45">
-        <var name="b" id="2141245758541415432" />
-      </scope>
-      <scope id="2141245758541443242" at="47,30,49,479" />
-      <scope id="2141245758541439986" at="54,30,56,479" />
-      <scope id="2141245758541415432" at="33,0,36,0" />
-      <scope id="2141245758541415432" at="42,0,45,0" />
-      <scope id="2141245758541415432" at="36,68,40,5" />
-      <scope id="2141245758541443242" at="45,64,50,24">
-        <var name="facade" id="2141245758541443242" />
-        <var name="quotedNode_1" id="2141245758541443242" />
-      </scope>
-      <scope id="2141245758541439986" at="52,64,57,24">
-        <var name="facade" id="2141245758541439986" />
-        <var name="quotedNode_1" id="2141245758541439986" />
-      </scope>
-      <scope id="2141245758541415432" at="36,0,42,0">
-        <var name="argument" id="2141245758541415432" />
-      </scope>
-      <scope id="2141245758541443242" at="45,0,52,0" />
-      <scope id="2141245758541439986" at="52,0,59,0" />
-      <scope id="2141245758541415433" at="23,127,31,5" />
-      <scope id="2141245758541415432" at="23,0,33,0">
-        <var name="extensionPoint" id="2141245758541415432" />
-        <var name="status" id="2141245758541415432" />
-        <var name="typeCheckingContext" id="2141245758541415432" />
-      </scope>
-      <unit id="2141245758541415432" at="20,0,60,0" name="jetbrains.mps.lang.extension.typesystem.check_ExtensionPointOverlappingDeclaration_NonTypesystemRule" />
-    </file>
-  </root>
-  <root nodeRef="r:4b1ddbe6-5067-4a27-8697-eb786b50451b(jetbrains.mps.lang.extension.typesystem)/2141245758541445224">
-    <file name="check_ExtensionPointDeclaration_NonTypesystemRule.java">
-      <node id="2141245758541445226" at="24,454,25,58" concept="6" />
-      <node id="2141245758541445226" at="25,58,26,416" concept="6" />
-      <node id="2141245758541445224" at="29,46,30,78" concept="7" />
-      <node id="2141245758541445224" at="33,5,34,130" concept="6" />
-      <node id="2141245758541445224" at="34,130,35,45" concept="7" />
-      <node id="2141245758541445224" at="38,30,39,17" concept="7" />
-      <node id="2141245758541445236" at="41,64,42,63" concept="6" />
-      <node id="2141245758541445236" at="42,63,43,30" concept="6" />
-      <node id="2141245758541445236" at="43,30,44,237" concept="2" />
-      <node id="2141245758541445236" at="44,237,45,479" concept="2" />
-      <node id="2141245758541445236" at="45,479,46,24" concept="7" />
-      <node id="2141245758541445224" at="21,0,23,0" concept="1" trace="check_ExtensionPointDeclaration_NonTypesystemRule#()V" />
-      <node id="2141245758541445236" at="43,30,45,479" concept="0" />
-      <node id="2141245758541445236" at="43,30,45,479" concept="0" />
-      <node id="2141245758541445224" at="29,0,32,0" concept="5" trace="getApplicableConceptFQName#()Ljava/lang/String;" />
-      <node id="2141245758541445224" at="38,0,41,0" concept="5" trace="overrides#()Z" />
-      <node id="2141245758541445226" at="23,127,27,5" concept="4" />
-      <node id="2141245758541445224" at="32,68,36,5" concept="0" />
-      <node id="2141245758541445224" at="23,0,29,0" concept="5" trace="applyRule#(Lorg/jetbrains/mps/openapi/model/SNode;Ljetbrains/mps/typesystem/inference/TypeCheckingContext;Ljetbrains/mps/lang/typesystem/runtime/IsApplicableStatus;)V" />
-      <node id="2141245758541445224" at="32,0,38,0" concept="5" trace="isApplicableAndPattern#(Lorg/jetbrains/mps/openapi/model/SNode;)Ljetbrains/mps/lang/typesystem/runtime/IsApplicableStatus;" />
-      <node id="2141245758541445236" at="41,0,48,0" concept="9" trace="_quotation_createNode_k652mq_a1a0a0a1#()Lorg/jetbrains/mps/openapi/model/SNode;" />
-      <scope id="2141245758541445224" at="21,62,21,62" />
-      <scope id="2141245758541445224" at="29,46,30,78" />
-      <scope id="2141245758541445224" at="38,30,39,17" />
-      <scope id="2141245758541445224" at="21,0,23,0" />
-      <scope id="2141245758541445226" at="24,454,26,416">
-        <var name="_reporter_2309309498" id="2141245758541445226" />
-        <var name="errorTarget" id="2141245758541445226" />
-      </scope>
-      <scope id="2141245758541445224" at="33,5,35,45">
-        <var name="b" id="2141245758541445224" />
-      </scope>
-      <scope id="2141245758541445236" at="43,30,45,479" />
-      <scope id="2141245758541445224" at="29,0,32,0" />
-      <scope id="2141245758541445224" at="38,0,41,0" />
-      <scope id="2141245758541445225" at="23,127,27,5" />
-      <scope id="2141245758541445224" at="32,68,36,5" />
-      <scope id="2141245758541445236" at="41,64,46,24">
-        <var name="facade" id="2141245758541445236" />
-        <var name="quotedNode_1" id="2141245758541445236" />
-      </scope>
-      <scope id="2141245758541445224" at="23,0,29,0">
-        <var name="extensionPoint" id="2141245758541445224" />
-        <var name="status" id="2141245758541445224" />
-        <var name="typeCheckingContext" id="2141245758541445224" />
-      </scope>
-      <scope id="2141245758541445224" at="32,0,38,0">
-        <var name="argument" id="2141245758541445224" />
-      </scope>
-      <scope id="2141245758541445236" at="41,0,48,0" />
-      <unit id="2141245758541445224" at="20,0,49,0" name="jetbrains.mps.lang.extension.typesystem.check_ExtensionPointDeclaration_NonTypesystemRule" />
-    </file>
-  </root>
-  <root nodeRef="r:4b1ddbe6-5067-4a27-8697-eb786b50451b(jetbrains.mps.lang.extension.typesystem)/2141245758543115372">
-    <file name="typeof_OverridesReference_InferenceRule.java">
-      <node id="2141245758543115488" at="20,5,21,60" concept="6" />
-      <node id="2141245758543115488" at="21,60,22,205" concept="6" />
-      <node id="2141245758543115488" at="22,205,23,613" concept="2" />
-      <node id="2141245758543115372" at="26,46,27,71" concept="7" />
-      <node id="2141245758543115372" at="30,5,31,130" concept="6" />
-      <node id="2141245758543115372" at="31,130,32,45" concept="7" />
-      <node id="2141245758543115372" at="35,30,36,17" concept="7" />
-      <node id="2141245758543115579" at="38,69,39,63" concept="6" />
-      <node id="2141245758543115579" at="39,63,40,223" concept="6" />
-      <node id="2141245758543115579" at="40,223,41,163" concept="0" />
-      <node id="2141245758543115579" at="40,223,41,163" concept="2" />
-      <node id="2141245758543115579" at="41,163,42,14" concept="7" />
-      <node id="2141245758543115372" at="17,0,19,0" concept="1" trace="typeof_OverridesReference_InferenceRule#()V" />
-      <node id="2141245758543115372" at="26,0,29,0" concept="5" trace="getApplicableConceptFQName#()Ljava/lang/String;" />
-      <node id="2141245758543115372" at="35,0,38,0" concept="5" trace="overrides#()Z" />
-      <node id="2141245758543115372" at="29,68,33,5" concept="0" />
-      <node id="2141245758543115488" at="19,131,24,5" concept="0" />
-      <node id="2141245758543115372" at="29,0,35,0" concept="5" trace="isApplicableAndPattern#(Lorg/jetbrains/mps/openapi/model/SNode;)Ljetbrains/mps/lang/typesystem/runtime/IsApplicableStatus;" />
-      <node id="2141245758543115579" at="38,0,44,0" concept="9" trace="createClassifierType_btpft0_a0a0b#(Ljava/lang/Object;)Lorg/jetbrains/mps/openapi/model/SNode;" />
-      <node id="2141245758543115372" at="19,0,26,0" concept="5" trace="applyRule#(Lorg/jetbrains/mps/openapi/model/SNode;Ljetbrains/mps/typesystem/inference/TypeCheckingContext;Ljetbrains/mps/lang/typesystem/runtime/IsApplicableStatus;)V" />
-      <scope id="2141245758543115372" at="17,52,17,52" />
-      <scope id="2141245758543115372" at="26,46,27,71" />
-      <scope id="2141245758543115372" at="35,30,36,17" />
-      <scope id="2141245758543115579" at="40,223,41,163" />
-      <scope id="2141245758543115372" at="17,0,19,0" />
-      <scope id="2141245758543115372" at="30,5,32,45">
-        <var name="b" id="2141245758543115372" />
-      </scope>
-      <scope id="2141245758543115488" at="20,5,23,613">
-        <var name="_info_12389875345" id="2141245758543115488" />
-        <var name="_nodeToCheck_1029348928467" id="2141245758543115488" />
-      </scope>
-      <scope id="2141245758543115372" at="26,0,29,0" />
-      <scope id="2141245758543115372" at="35,0,38,0" />
-      <scope id="2141245758543115372" at="29,68,33,5" />
-      <scope id="2141245758543115579" at="38,69,42,14">
-        <var name="facade" id="2141245758543115579" />
-        <var name="n1" id="2141245758543115579" />
-      </scope>
-      <scope id="2141245758543115373" at="19,131,24,5" />
-      <scope id="2141245758543115372" at="29,0,35,0">
-        <var name="argument" id="2141245758543115372" />
-      </scope>
-      <scope id="2141245758543115579" at="38,0,44,0">
-        <var name="p0" id="2141245758543115579" />
-      </scope>
-      <scope id="2141245758543115372" at="19,0,26,0">
-        <var name="overridesReference" id="2141245758543115372" />
-        <var name="status" id="2141245758543115372" />
-        <var name="typeCheckingContext" id="2141245758543115372" />
-      </scope>
-      <unit id="2141245758543115372" at="16,0,45,0" name="jetbrains.mps.lang.extension.typesystem.typeof_OverridesReference_InferenceRule" />
-=======
+      <unit at="9,0,33,0" name="jetbrains.mps.lang.extension.typesystem.TypesystemDescriptor" />
+    </file>
+  </root>
   <root nodeRef="r:4b1ddbe6-5067-4a27-8697-eb786b50451b(jetbrains.mps.lang.extension.typesystem)/3175313036448550191">
     <file name="ExtensionPointType_supertypes_SubtypingRule.java">
       <node id="3175313036448558245" at="24,120,25,437" concept="6" />
@@ -311,105 +67,10 @@
         <var name="parameter_1" id="3175313036448558253" />
       </scope>
       <unit id="3175313036448550191" at="21,0,49,0" name="jetbrains.mps.lang.extension.typesystem.ExtensionPointType_supertypes_SubtypingRule" />
->>>>>>> 63970703
     </file>
   </root>
   <root nodeRef="r:4b1ddbe6-5067-4a27-8697-eb786b50451b(jetbrains.mps.lang.extension.typesystem)/3175313036448577254">
     <file name="typeof_GetExtensionObjectsOperation_InferenceRule.java">
-<<<<<<< HEAD
-      <node id="3999125756866747142" at="25,117,26,101" concept="6" />
-      <node id="3175313036448577342" at="28,7,29,99" concept="6" />
-      <node id="3175313036448577342" at="29,99,30,207" concept="6" />
-      <node id="3175313036448577342" at="30,207,31,375" concept="2" />
-      <node id="3999125756866746162" at="33,5,34,0" concept="8" />
-      <node id="3999125756866733643" at="35,5,36,228" concept="6" />
-      <node id="3999125756866737310" at="38,27,39,34" concept="6" />
-      <node id="3999125756866735668" at="40,11,41,154" concept="6" />
-      <node id="3999125756866735668" at="41,154,42,167" concept="6" />
-      <node id="3999125756866737543" at="43,49,44,352" concept="2" />
-      <node id="3999125756866735668" at="45,18,46,13" concept="0" />
-      <node id="3175313036448577264" at="48,11,49,52" concept="6" />
-      <node id="3175313036448577264" at="49,52,50,211" concept="6" />
-      <node id="3175313036448577264" at="50,211,51,300" concept="2" />
-      <node id="3175313036448577254" at="57,46,58,81" concept="7" />
-      <node id="3175313036448577254" at="61,5,62,130" concept="6" />
-      <node id="3175313036448577254" at="62,130,63,45" concept="7" />
-      <node id="3175313036448577254" at="66,30,67,17" concept="7" />
-      <node id="3999125756866746589" at="69,79,70,63" concept="6" />
-      <node id="3999125756866746589" at="70,63,71,30" concept="6" />
-      <node id="3999125756866746589" at="71,30,72,238" concept="2" />
-      <node id="3999125756866746589" at="72,238,73,213" concept="2" />
-      <node id="3999125756866746589" at="73,213,74,24" concept="7" />
-      <node id="3175313036448577269" at="76,81,77,63" concept="6" />
-      <node id="3175313036448577269" at="77,63,78,30" concept="6" />
-      <node id="3175313036448577269" at="78,30,79,30" concept="6" />
-      <node id="3175313036448577269" at="79,30,80,237" concept="2" />
-      <node id="3175313036448577269" at="80,237,81,39" concept="2" />
-      <node id="3175313036448577269" at="82,31,83,193" concept="2" />
-      <node id="3175313036448577269" at="84,5,85,24" concept="7" />
-      <node id="3175313036448577254" at="23,0,25,0" concept="1" trace="typeof_GetExtensionObjectsOperation_InferenceRule#()V" />
-      <node id="3999125756866746589" at="71,30,73,213" concept="0" />
-      <node id="3999125756866746589" at="71,30,73,213" concept="0" />
-      <node id="3175313036448577254" at="57,0,60,0" concept="5" trace="getApplicableConceptFQName#()Ljava/lang/String;" />
-      <node id="3175313036448577254" at="66,0,69,0" concept="5" trace="overrides#()Z" />
-      <node id="3175313036448577269" at="81,39,84,5" concept="4" />
-      <node id="3999125756866735668" at="42,167,46,13" concept="4" />
-      <node id="3175313036448577254" at="60,68,64,5" concept="0" />
-      <node id="3175313036448577269" at="80,237,84,5" concept="0" />
-      <node id="3175313036448577269" at="80,237,84,5" concept="0" />
-      <node id="3175313036448577342" at="27,59,32,7" concept="0" />
-      <node id="3175313036448577264" at="47,11,52,11" concept="0" />
-      <node id="3175313036448577269" at="79,30,84,5" concept="0" />
-      <node id="3175313036448577269" at="79,30,84,5" concept="0" />
-      <node id="3175313036448577254" at="60,0,66,0" concept="5" trace="isApplicableAndPattern#(Lorg/jetbrains/mps/openapi/model/SNode;)Ljetbrains/mps/lang/typesystem/runtime/IsApplicableStatus;" />
-      <node id="3175313036448577342" at="26,101,33,5" concept="4" />
-      <node id="3999125756866746589" at="69,0,76,0" concept="9" trace="_quotation_createNode_4o3874_a0b0b#(Ljava/lang/Object;)Lorg/jetbrains/mps/openapi/model/SNode;" />
-      <node id="3999125756866735668" at="39,34,47,11" concept="0" />
-      <node id="3175313036448577269" at="76,0,87,0" concept="9" trace="_quotation_createNode_4o3874_a0c0d0b#(Ljava/lang/Object;)Lorg/jetbrains/mps/openapi/model/SNode;" />
-      <node id="3999125756866733643" at="38,0,54,0" concept="5" trace="run#()V" />
-      <node id="3999125756866733643" at="36,228,54,129" concept="2" />
-      <node id="3999125756866733643" at="34,0,55,5" concept="0" />
-      <node id="3175313036448577254" at="25,0,57,0" concept="5" trace="applyRule#(Lorg/jetbrains/mps/openapi/model/SNode;Ljetbrains/mps/typesystem/inference/TypeCheckingContext;Ljetbrains/mps/lang/typesystem/runtime/IsApplicableStatus;)V" />
-      <scope id="3175313036448577254" at="23,62,23,62" />
-      <scope id="3999125756866735669" at="43,49,44,352" />
-      <scope id="3175313036448577254" at="57,46,58,81" />
-      <scope id="3175313036448577254" at="66,30,67,17" />
-      <scope id="3175313036448577269" at="82,31,83,193" />
-      <scope id="3175313036448577254" at="23,0,25,0" />
-      <scope id="3175313036448577254" at="61,5,63,45">
-        <var name="b" id="3175313036448577254" />
-      </scope>
-      <scope id="3999125756866746589" at="71,30,73,213" />
-      <scope id="3175313036448577342" at="28,7,31,375">
-        <var name="_info_12389875345" id="3175313036448577342" />
-        <var name="_nodeToCheck_1029348928467" id="3175313036448577342" />
-      </scope>
-      <scope id="3175313036448577264" at="48,11,51,300">
-        <var name="_info_12389875345" id="3175313036448577264" />
-        <var name="_nodeToCheck_1029348928467" id="3175313036448577264" />
-      </scope>
-      <scope id="3175313036448577254" at="57,0,60,0" />
-      <scope id="3175313036448577254" at="66,0,69,0" />
-      <scope id="3175313036448577254" at="60,68,64,5" />
-      <scope id="3175313036448577269" at="80,237,84,5" />
-      <scope id="3175313036448577342" at="27,59,32,7" />
-      <scope id="3999125756866746589" at="69,79,74,24">
-        <var name="facade" id="3999125756866746589" />
-        <var name="quotedNode_2" id="3999125756866746589" />
-      </scope>
-      <scope id="3175313036448577269" at="79,30,84,5" />
-      <scope id="3999125756866735668" at="40,11,46,13">
-        <var name="coercedNode_gzb1x_b0d0" id="3999125756866735668" />
-        <var name="pattern_gzb1x_b0d0" id="3999125756866735668" />
-      </scope>
-      <scope id="3175313036448577254" at="60,0,66,0">
-        <var name="argument" id="3175313036448577254" />
-      </scope>
-      <scope id="3999125756866746589" at="69,0,76,0">
-        <var name="parameter_1" id="3999125756866746589" />
-      </scope>
-      <scope id="3175313036448577269" at="76,81,85,24">
-=======
       <node id="3175313036448577277" at="22,117,23,110" concept="5" />
       <node id="3175313036448577293" at="23,110,24,60" concept="2" />
       <node id="3175313036448577342" at="25,5,26,97" concept="5" />
@@ -481,27 +142,10 @@
       <scope id="3175313036448577269" at="60,30,65,5" />
       <scope id="3175313036448577347" at="48,30,54,5" />
       <scope id="3175313036448577269" at="57,79,66,24">
->>>>>>> 63970703
         <var name="facade" id="3175313036448577269" />
         <var name="quotedNode_2" id="3175313036448577269" />
         <var name="quotedNode_3" id="3175313036448577269" />
       </scope>
-<<<<<<< HEAD
-      <scope id="3175313036448577269" at="76,0,87,0">
-        <var name="parameter_1" id="3175313036448577269" />
-      </scope>
-      <scope id="3999125756866733648" at="38,27,52,11">
-        <var name="objectType" id="3999125756866737316" />
-      </scope>
-      <scope id="3999125756866733643" at="38,0,54,0" />
-      <scope id="3999125756866733643" at="35,5,54,129">
-        <var name="operandType" id="3999125756866733643" />
-      </scope>
-      <scope id="3175313036448577255" at="25,117,55,5">
-        <var name="EP_typevar_3999125756866747142" id="3999125756866747142" />
-      </scope>
-      <scope id="3175313036448577254" at="25,0,57,0">
-=======
       <scope id="3175313036448577347" at="45,79,55,24">
         <var name="facade" id="3175313036448577347" />
         <var name="quotedNode_2" id="3175313036448577347" />
@@ -517,70 +161,15 @@
         <var name="parameter_1" id="3175313036448577347" />
       </scope>
       <scope id="3175313036448577254" at="22,0,36,0">
->>>>>>> 63970703
         <var name="geoo" id="3175313036448577254" />
         <var name="status" id="3175313036448577254" />
         <var name="typeCheckingContext" id="3175313036448577254" />
       </scope>
-<<<<<<< HEAD
-      <unit id="3999125756866733643" at="37,56,54,7" name="jetbrains.mps.lang.extension.typesystem.typeof_GetExtensionObjectsOperation_InferenceRule$1" />
-      <unit id="3175313036448577254" at="22,0,88,0" name="jetbrains.mps.lang.extension.typesystem.typeof_GetExtensionObjectsOperation_InferenceRule" />
-=======
       <unit id="3175313036448577254" at="19,0,69,0" name="jetbrains.mps.lang.extension.typesystem.typeof_GetExtensionObjectsOperation_InferenceRule" />
->>>>>>> 63970703
     </file>
   </root>
   <root nodeRef="r:4b1ddbe6-5067-4a27-8697-eb786b50451b(jetbrains.mps.lang.extension.typesystem)/6626851894249712466">
     <file name="typeof_ExtensionPointExpression_InferenceRule.java">
-<<<<<<< HEAD
-      <node id="6626851894249791047" at="20,5,21,45" concept="6" />
-      <node id="6626851894249791047" at="21,45,22,205" concept="6" />
-      <node id="6626851894249791047" at="22,205,23,454" concept="2" />
-      <node id="6626851894249712466" at="26,46,27,77" concept="7" />
-      <node id="6626851894249712466" at="30,5,31,130" concept="6" />
-      <node id="6626851894249712466" at="31,130,32,45" concept="7" />
-      <node id="6626851894249712466" at="35,30,36,17" concept="7" />
-      <node id="3999125756866684069" at="38,73,39,63" concept="6" />
-      <node id="3999125756866684069" at="39,63,40,234" concept="6" />
-      <node id="3999125756866684069" at="40,234,41,177" concept="0" />
-      <node id="3999125756866684069" at="40,234,41,177" concept="2" />
-      <node id="3999125756866684069" at="41,177,42,14" concept="7" />
-      <node id="6626851894249712466" at="17,0,19,0" concept="1" trace="typeof_ExtensionPointExpression_InferenceRule#()V" />
-      <node id="6626851894249712466" at="26,0,29,0" concept="5" trace="getApplicableConceptFQName#()Ljava/lang/String;" />
-      <node id="6626851894249712466" at="35,0,38,0" concept="5" trace="overrides#()Z" />
-      <node id="6626851894249712466" at="29,68,33,5" concept="0" />
-      <node id="6626851894249791047" at="19,116,24,5" concept="0" />
-      <node id="6626851894249712466" at="29,0,35,0" concept="5" trace="isApplicableAndPattern#(Lorg/jetbrains/mps/openapi/model/SNode;)Ljetbrains/mps/lang/typesystem/runtime/IsApplicableStatus;" />
-      <node id="3999125756866684069" at="38,0,44,0" concept="9" trace="createExtensionPointType_x0hnp2_a0a0b#(Ljava/lang/Object;)Lorg/jetbrains/mps/openapi/model/SNode;" />
-      <node id="6626851894249712466" at="19,0,26,0" concept="5" trace="applyRule#(Lorg/jetbrains/mps/openapi/model/SNode;Ljetbrains/mps/typesystem/inference/TypeCheckingContext;Ljetbrains/mps/lang/typesystem/runtime/IsApplicableStatus;)V" />
-      <scope id="6626851894249712466" at="17,58,17,58" />
-      <scope id="6626851894249712466" at="26,46,27,77" />
-      <scope id="6626851894249712466" at="35,30,36,17" />
-      <scope id="3999125756866684069" at="40,234,41,177" />
-      <scope id="6626851894249712466" at="17,0,19,0" />
-      <scope id="6626851894249712466" at="30,5,32,45">
-        <var name="b" id="6626851894249712466" />
-      </scope>
-      <scope id="6626851894249791047" at="20,5,23,454">
-        <var name="_info_12389875345" id="6626851894249791047" />
-        <var name="_nodeToCheck_1029348928467" id="6626851894249791047" />
-      </scope>
-      <scope id="6626851894249712466" at="26,0,29,0" />
-      <scope id="6626851894249712466" at="35,0,38,0" />
-      <scope id="6626851894249712466" at="29,68,33,5" />
-      <scope id="3999125756866684069" at="38,73,42,14">
-        <var name="facade" id="3999125756866684069" />
-        <var name="n1" id="3999125756866684069" />
-      </scope>
-      <scope id="6626851894249712467" at="19,116,24,5" />
-      <scope id="6626851894249712466" at="29,0,35,0">
-        <var name="argument" id="6626851894249712466" />
-      </scope>
-      <scope id="3999125756866684069" at="38,0,44,0">
-        <var name="p0" id="3999125756866684069" />
-      </scope>
-      <scope id="6626851894249712466" at="19,0,26,0">
-=======
       <node id="6626851894249791088" at="21,116,22,357" concept="5" />
       <node id="6626851894249791047" at="23,5,24,45" concept="5" />
       <node id="6626851894249791047" at="24,45,25,205" concept="5" />
@@ -629,36 +218,18 @@
         <var name="parameter_1" id="6626851894249791052" />
       </scope>
       <scope id="6626851894249712466" at="21,0,29,0">
->>>>>>> 63970703
         <var name="epe" id="6626851894249712466" />
         <var name="status" id="6626851894249712466" />
         <var name="typeCheckingContext" id="6626851894249712466" />
       </scope>
-<<<<<<< HEAD
-      <unit id="6626851894249712466" at="16,0,45,0" name="jetbrains.mps.lang.extension.typesystem.typeof_ExtensionPointExpression_InferenceRule" />
-=======
       <unit id="6626851894249712466" at="18,0,46,0" name="jetbrains.mps.lang.extension.typesystem.typeof_ExtensionPointExpression_InferenceRule" />
->>>>>>> 63970703
     </file>
   </root>
   <root nodeRef="r:4b1ddbe6-5067-4a27-8697-eb786b50451b(jetbrains.mps.lang.extension.typesystem)/7036359038356115122">
     <file name="typeof_ExtensionFieldReference_InferenceRule.java">
-      <node id="7036359038356115138" at="19,5,20,45" concept="6" />
-      <node id="7036359038356115138" at="20,45,21,205" concept="6" />
+      <node id="7036359038356115138" at="19,5,20,45" concept="5" />
+      <node id="7036359038356115138" at="20,45,21,205" concept="5" />
       <node id="7036359038356115138" at="21,205,22,575" concept="2" />
-<<<<<<< HEAD
-      <node id="7036359038356115122" at="25,46,26,76" concept="7" />
-      <node id="7036359038356115122" at="29,5,30,130" concept="6" />
-      <node id="7036359038356115122" at="30,130,31,45" concept="7" />
-      <node id="7036359038356115122" at="34,30,35,17" concept="7" />
-      <node id="7036359038356115122" at="16,0,18,0" concept="1" trace="typeof_ExtensionFieldReference_InferenceRule#()V" />
-      <node id="7036359038356115122" at="25,0,28,0" concept="5" trace="getApplicableConceptFQName#()Ljava/lang/String;" />
-      <node id="7036359038356115122" at="34,0,37,0" concept="5" trace="overrides#()Z" />
-      <node id="7036359038356115122" at="28,68,32,5" concept="0" />
-      <node id="7036359038356115138" at="18,116,23,5" concept="0" />
-      <node id="7036359038356115122" at="28,0,34,0" concept="5" trace="isApplicableAndPattern#(Lorg/jetbrains/mps/openapi/model/SNode;)Ljetbrains/mps/lang/typesystem/runtime/IsApplicableStatus;" />
-      <node id="7036359038356115122" at="18,0,25,0" concept="5" trace="applyRule#(Lorg/jetbrains/mps/openapi/model/SNode;Ljetbrains/mps/typesystem/inference/TypeCheckingContext;Ljetbrains/mps/lang/typesystem/runtime/IsApplicableStatus;)V" />
-=======
       <node id="7036359038356115122" at="25,50,26,170" concept="6" />
       <node id="7036359038356115122" at="28,68,29,102" concept="0" />
       <node id="7036359038356115122" at="28,68,29,102" concept="6" />
@@ -669,7 +240,6 @@
       <node id="7036359038356115122" at="31,0,34,0" concept="4" trace="overrides#()Z" />
       <node id="7036359038356115138" at="18,116,23,5" concept="0" />
       <node id="7036359038356115122" at="18,0,25,0" concept="4" trace="applyRule#(Lorg/jetbrains/mps/openapi/model/SNode;Ljetbrains/mps/typesystem/inference/TypeCheckingContext;Ljetbrains/mps/lang/typesystem/runtime/IsApplicableStatus;)V" />
->>>>>>> 63970703
       <scope id="7036359038356115122" at="16,57,16,57" />
       <scope id="7036359038356115122" at="25,50,26,170" />
       <scope id="7036359038356115122" at="28,68,29,102" />
@@ -695,22 +265,9 @@
   </root>
   <root nodeRef="r:4b1ddbe6-5067-4a27-8697-eb786b50451b(jetbrains.mps.lang.extension.typesystem)/8029776554053057814">
     <file name="typeof_ExtensionObjectGetter_InferenceRule.java">
-      <node id="7261386713308408619" at="21,5,22,45" concept="6" />
-      <node id="7261386713308408619" at="22,45,23,205" concept="6" />
+      <node id="7261386713308408619" at="21,5,22,45" concept="5" />
+      <node id="7261386713308408619" at="22,45,23,205" concept="5" />
       <node id="7261386713308408619" at="23,205,24,779" concept="2" />
-<<<<<<< HEAD
-      <node id="8029776554053057814" at="27,46,28,74" concept="7" />
-      <node id="8029776554053057814" at="31,5,32,130" concept="6" />
-      <node id="8029776554053057814" at="32,130,33,45" concept="7" />
-      <node id="8029776554053057814" at="36,30,37,17" concept="7" />
-      <node id="8029776554053057814" at="18,0,20,0" concept="1" trace="typeof_ExtensionObjectGetter_InferenceRule#()V" />
-      <node id="8029776554053057814" at="27,0,30,0" concept="5" trace="getApplicableConceptFQName#()Ljava/lang/String;" />
-      <node id="8029776554053057814" at="36,0,39,0" concept="5" trace="overrides#()Z" />
-      <node id="8029776554053057814" at="30,68,34,5" concept="0" />
-      <node id="7261386713308408619" at="20,116,25,5" concept="0" />
-      <node id="8029776554053057814" at="30,0,36,0" concept="5" trace="isApplicableAndPattern#(Lorg/jetbrains/mps/openapi/model/SNode;)Ljetbrains/mps/lang/typesystem/runtime/IsApplicableStatus;" />
-      <node id="8029776554053057814" at="20,0,27,0" concept="5" trace="applyRule#(Lorg/jetbrains/mps/openapi/model/SNode;Ljetbrains/mps/typesystem/inference/TypeCheckingContext;Ljetbrains/mps/lang/typesystem/runtime/IsApplicableStatus;)V" />
-=======
       <node id="8029776554053057814" at="27,50,28,168" concept="6" />
       <node id="8029776554053057814" at="30,68,31,102" concept="0" />
       <node id="8029776554053057814" at="30,68,31,102" concept="6" />
@@ -721,7 +278,6 @@
       <node id="8029776554053057814" at="33,0,36,0" concept="4" trace="overrides#()Z" />
       <node id="7261386713308408619" at="20,116,25,5" concept="0" />
       <node id="8029776554053057814" at="20,0,27,0" concept="4" trace="applyRule#(Lorg/jetbrains/mps/openapi/model/SNode;Ljetbrains/mps/typesystem/inference/TypeCheckingContext;Ljetbrains/mps/lang/typesystem/runtime/IsApplicableStatus;)V" />
->>>>>>> 63970703
       <scope id="8029776554053057814" at="18,55,18,55" />
       <scope id="8029776554053057814" at="27,50,28,168" />
       <scope id="8029776554053057814" at="30,68,31,102" />
