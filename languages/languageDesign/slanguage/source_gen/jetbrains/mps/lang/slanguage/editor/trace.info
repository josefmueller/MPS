<?xml version="1.0" encoding="UTF-8"?>
<debug-info version="2">
  <concept fqn="c:f3061a53-9226-4cc5-a443-f952ceaf5816/1068580123140:jetbrains.mps.baseLanguage.structure.ConstructorDeclaration" />
  <concept fqn="c:f3061a53-9226-4cc5-a443-f952ceaf5816/1068580123155:jetbrains.mps.baseLanguage.structure.ExpressionStatement" />
  <concept fqn="c:f3061a53-9226-4cc5-a443-f952ceaf5816/1068390468200:jetbrains.mps.baseLanguage.structure.FieldDeclaration" />
  <concept fqn="c:f3061a53-9226-4cc5-a443-f952ceaf5816/1068580123159:jetbrains.mps.baseLanguage.structure.IfStatement" />
  <concept fqn="c:f3061a53-9226-4cc5-a443-f952ceaf5816/1068580123165:jetbrains.mps.baseLanguage.structure.InstanceMethodDeclaration" />
  <concept fqn="c:f3061a53-9226-4cc5-a443-f952ceaf5816/1068581242864:jetbrains.mps.baseLanguage.structure.LocalVariableDeclarationStatement" />
  <concept fqn="c:f3061a53-9226-4cc5-a443-f952ceaf5816/1068581242878:jetbrains.mps.baseLanguage.structure.ReturnStatement" />
  <concept fqn="c:f3061a53-9226-4cc5-a443-f952ceaf5816/6329021646629104954:jetbrains.mps.baseLanguage.structure.SingleLineComment" />
  <concept fqn="c:f3061a53-9226-4cc5-a443-f952ceaf5816/1068580123157:jetbrains.mps.baseLanguage.structure.Statement" />
  <concept fqn="c:f3061a53-9226-4cc5-a443-f952ceaf5816/1070475587102:jetbrains.mps.baseLanguage.structure.SuperConstructorInvocation" />
  <root>
    <file name="EditorAspectDescriptorImpl.java">
      <unit at="15,0,33,0" name="jetbrains.mps.lang.slanguage.editor.EditorAspectDescriptorImpl" />
    </file>
  </root>
  <root nodeRef="r:d919e39e-ef97-4541-8872-046b24e3733c(jetbrains.mps.lang.slanguage.editor)/2030416617761226517">
    <file name="Model_IsAspectOperation_Editor.java">
<<<<<<< HEAD
      <node id="2030416617761226517" at="11,79,12,89" concept="6" />
      <node id="2030416617761226517" at="11,0,14,0" concept="4" trace="createEditorCell#(Ljetbrains/mps/openapi/editor/EditorContext;Lorg/jetbrains/mps/openapi/model/SNode;)Ljetbrains/mps/openapi/editor/cells/EditorCell;" />
      <scope id="2030416617761226517" at="11,79,12,89" />
      <scope id="2030416617761226517" at="11,0,14,0">
        <var name="editorContext" id="2030416617761226517" />
        <var name="node" id="2030416617761226517" />
      </scope>
      <unit id="2030416617761226517" at="10,0,15,0" name="jetbrains.mps.lang.slanguage.editor.Model_IsAspectOperation_Editor" />
    </file>
    <file name="Model_IsAspectOperation_EditorBuilder_a.java">
      <node id="2030416617761226517" at="26,103,27,19" concept="9" />
      <node id="2030416617761226517" at="27,19,28,18" concept="1" />
      <node id="2030416617761226517" at="33,26,34,18" concept="6" />
      <node id="2030416617761226517" at="37,39,38,39" concept="6" />
      <node id="2030416617761226517" at="41,50,42,103" concept="5" />
      <node id="2030416617761226517" at="42,103,43,48" concept="1" />
      <node id="2030416617761226517" at="43,48,44,28" concept="1" />
      <node id="2030416617761226517" at="44,28,45,65" concept="1" />
      <node id="2030416617761226517" at="45,65,46,58" concept="1" />
      <node id="2030416617761226517" at="46,58,47,57" concept="1" />
      <node id="2030416617761226517" at="47,57,48,56" concept="1" />
      <node id="2030416617761226517" at="48,56,49,57" concept="1" />
      <node id="2030416617761226517" at="49,57,50,22" concept="6" />
      <node id="2030416617761226520" at="52,50,53,137" concept="5" />
      <node id="2030416617761226520" at="53,137,54,22" concept="6" />
      <node id="2030416617761226521" at="56,49,57,94" concept="5" />
      <node id="2030416617761226521" at="57,94,58,47" concept="1" />
      <node id="2030416617761226521" at="58,47,59,34" concept="5" />
      <node id="2030416617761226521" at="59,34,60,93" concept="1" />
      <node id="2030416617761226521" at="60,93,61,40" concept="1" />
      <node id="2030416617761226521" at="61,40,62,34" concept="1" />
      <node id="2030416617761226521" at="62,34,63,22" concept="6" />
      <node id="2030416617761226517" at="65,48,66,88" concept="5" />
      <node id="2030416617761226517" at="66,88,67,31" concept="1" />
      <node id="2030416617761226517" at="67,31,68,44" concept="1" />
      <node id="2030416617761226517" at="68,44,69,26" concept="5" />
      <node id="2030416617761226517" at="69,26,70,104" concept="1" />
      <node id="2030416617761226517" at="70,104,71,63" concept="1" />
      <node id="2030416617761226517" at="72,39,73,40" concept="1" />
      <node id="2030416617761226517" at="73,40,74,35" concept="1" />
      <node id="2030416617761226517" at="75,5,76,73" concept="1" />
      <node id="2030416617761226517" at="76,73,77,57" concept="5" />
      <node id="2030416617761226517" at="77,57,78,59" concept="5" />
      <node id="2030416617761226517" at="79,35,80,87" concept="5" />
      <node id="2030416617761226517" at="80,87,81,94" concept="6" />
      <node id="2030416617761226517" at="82,10,83,22" concept="6" />
      <node id="2030416617761226517" at="86,33,87,14" concept="9" />
      <node id="2030416617761226517" at="89,69,90,57" concept="6" />
      <node id="2030416617761226517" at="92,81,93,41" concept="7" />
      <node id="2030416617761226517" at="93,41,94,131" concept="6" />
      <node id="2030416617761226517" at="100,0,101,0" concept="2" trace="myReferencingNode" />
      <node id="2030416617761226517" at="102,119,103,21" concept="9" />
      <node id="2030416617761226517" at="103,21,104,42" concept="1" />
      <node id="2030416617761226517" at="104,42,105,20" concept="1" />
      <node id="2030416617761226517" at="108,41,109,42" concept="6" />
      <node id="2030416617761226517" at="114,28,115,20" concept="6" />
      <node id="2030416617761226699" at="118,53,119,91" concept="5" />
      <node id="2030416617761226699" at="119,91,120,31" concept="1" />
      <node id="2030416617761226699" at="120,31,121,44" concept="1" />
      <node id="2030416617761226699" at="121,44,122,33" concept="1" />
      <node id="2030416617761226699" at="122,33,123,28" concept="5" />
      <node id="2030416617761226699" at="123,28,124,65" concept="1" />
      <node id="2030416617761226699" at="124,65,125,44" concept="1" />
      <node id="2030416617761226699" at="125,44,126,75" concept="1" />
      <node id="2030416617761226699" at="126,75,127,59" concept="5" />
      <node id="2030416617761226699" at="127,59,128,61" concept="5" />
      <node id="2030416617761226699" at="129,37,130,89" concept="5" />
      <node id="2030416617761226699" at="130,89,131,96" concept="6" />
      <node id="2030416617761226699" at="132,12,133,24" concept="6" />
      <node id="2030416617761226523" at="136,49,137,94" concept="5" />
      <node id="2030416617761226523" at="137,94,138,47" concept="1" />
      <node id="2030416617761226523" at="138,47,139,34" concept="5" />
      <node id="2030416617761226523" at="139,34,140,85" concept="1" />
      <node id="2030416617761226523" at="140,85,141,40" concept="1" />
      <node id="2030416617761226523" at="141,40,142,34" concept="1" />
      <node id="2030416617761226523" at="142,34,143,22" concept="6" />
      <node id="2030416617761226517" at="23,0,25,0" concept="2" trace="myNode" />
      <node id="2030416617761226517" at="98,0,100,0" concept="2" trace="myNode" />
      <node id="2030416617761226517" at="37,0,40,0" concept="4" trace="createCell#()Ljetbrains/mps/openapi/editor/cells/EditorCell;" />
      <node id="2030416617761226517" at="86,0,89,0" concept="0" trace="_Inline_jeggf2_a2a#()V" />
      <node id="2030416617761226517" at="89,0,92,0" concept="4" trace="createEditorCell#(Ljetbrains/mps/openapi/editor/EditorContext;)Ljetbrains/mps/openapi/editor/cells/EditorCell;" />
      <node id="2030416617761226517" at="108,0,111,0" concept="4" trace="createCell#()Ljetbrains/mps/openapi/editor/cells/EditorCell;" />
      <node id="2030416617761226517" at="26,0,30,0" concept="0" trace="Model_IsAspectOperation_EditorBuilder_a#(Ljetbrains/mps/openapi/editor/EditorContext;Lorg/jetbrains/mps/openapi/model/SNode;)V" />
      <node id="2030416617761226520" at="52,0,56,0" concept="4" trace="createComponent_jeggf2_a0#()Ljetbrains/mps/openapi/editor/cells/EditorCell;" />
      <node id="2030416617761226517" at="71,63,75,5" concept="3" />
      <node id="2030416617761226517" at="92,0,96,0" concept="4" trace="createEditorCell#(Ljetbrains/mps/openapi/editor/EditorContext;Lorg/jetbrains/mps/openapi/model/SNode;)Ljetbrains/mps/openapi/editor/cells/EditorCell;" />
      <node id="2030416617761226517" at="31,0,36,0" concept="4" trace="getNode#()Lorg/jetbrains/mps/openapi/model/SNode;" />
      <node id="2030416617761226517" at="78,59,83,22" concept="3" />
      <node id="2030416617761226517" at="102,0,107,0" concept="0" trace="Inline_Builder_jeggf2_a2a#(Ljetbrains/mps/openapi/editor/EditorContext;Lorg/jetbrains/mps/openapi/model/SNode;Lorg/jetbrains/mps/openapi/model/SNode;)V" />
      <node id="2030416617761226517" at="112,0,117,0" concept="4" trace="getNode#()Lorg/jetbrains/mps/openapi/model/SNode;" />
      <node id="2030416617761226699" at="128,61,133,24" concept="3" />
      <node id="2030416617761226521" at="56,0,65,0" concept="4" trace="createConstant_jeggf2_b0#()Ljetbrains/mps/openapi/editor/cells/EditorCell;" />
      <node id="2030416617761226523" at="136,0,145,0" concept="4" trace="createConstant_jeggf2_d0#()Ljetbrains/mps/openapi/editor/cells/EditorCell;" />
      <node id="2030416617761226517" at="41,0,52,0" concept="4" trace="createCollection_jeggf2_a#()Ljetbrains/mps/openapi/editor/cells/EditorCell;" />
      <node id="2030416617761226699" at="118,0,135,0" concept="4" trace="createProperty_jeggf2_a0c0#()Ljetbrains/mps/openapi/editor/cells/EditorCell;" />
      <node id="2030416617761226517" at="65,0,85,0" concept="4" trace="createRefCell_jeggf2_c0#()Ljetbrains/mps/openapi/editor/cells/EditorCell;" />
      <scope id="2030416617761226517" at="33,26,34,18" />
      <scope id="2030416617761226517" at="37,39,38,39" />
      <scope id="2030416617761226517" at="86,33,87,14" />
      <scope id="2030416617761226517" at="89,69,90,57" />
      <scope id="2030416617761226517" at="108,41,109,42" />
      <scope id="2030416617761226517" at="114,28,115,20" />
      <scope id="2030416617761226517" at="26,103,28,18" />
      <scope id="2030416617761226520" at="52,50,54,22">
        <var name="editorCell" id="2030416617761226520" />
      </scope>
      <scope id="2030416617761226517" at="72,39,74,35" />
      <scope id="2030416617761226517" at="79,35,81,94">
        <var name="manager" id="2030416617761226517" />
      </scope>
      <scope id="2030416617761226517" at="92,81,94,131" />
      <scope id="2030416617761226699" at="129,37,131,96">
=======
      <node id="2030416617761226517" at="21,79,22,63" concept="5" />
      <node id="2030416617761226517" at="24,89,25,96" concept="4" />
      <node id="2030416617761226517" at="25,96,26,48" concept="1" />
      <node id="2030416617761226517" at="26,48,27,28" concept="1" />
      <node id="2030416617761226517" at="27,28,28,82" concept="1" />
      <node id="2030416617761226517" at="28,82,29,81" concept="1" />
      <node id="2030416617761226517" at="29,81,30,80" concept="1" />
      <node id="2030416617761226517" at="30,80,31,81" concept="1" />
      <node id="2030416617761226517" at="31,81,32,22" concept="5" />
      <node id="2030416617761226520" at="34,89,35,149" concept="4" />
      <node id="2030416617761226520" at="35,149,36,22" concept="5" />
      <node id="2030416617761226521" at="38,88,39,87" concept="4" />
      <node id="2030416617761226521" at="39,87,40,47" concept="1" />
      <node id="2030416617761226521" at="40,47,41,34" concept="4" />
      <node id="2030416617761226521" at="41,34,42,77" concept="1" />
      <node id="2030416617761226521" at="42,77,43,40" concept="1" />
      <node id="2030416617761226521" at="43,40,44,34" concept="1" />
      <node id="2030416617761226521" at="44,34,45,22" concept="5" />
      <node id="2030416617761226517" at="47,87,48,81" concept="4" />
      <node id="2030416617761226517" at="48,81,49,31" concept="1" />
      <node id="2030416617761226517" at="49,31,50,44" concept="1" />
      <node id="2030416617761226517" at="50,44,51,26" concept="4" />
      <node id="2030416617761226517" at="51,26,52,95" concept="1" />
      <node id="2030416617761226517" at="52,95,53,58" concept="1" />
      <node id="2030416617761226517" at="54,39,55,40" concept="1" />
      <node id="2030416617761226517" at="55,40,56,35" concept="1" />
      <node id="2030416617761226517" at="57,5,58,73" concept="1" />
      <node id="2030416617761226517" at="58,73,59,57" concept="4" />
      <node id="2030416617761226517" at="60,35,61,82" concept="4" />
      <node id="2030416617761226517" at="61,82,62,112" concept="5" />
      <node id="2030416617761226517" at="63,10,64,22" concept="5" />
      <node id="2030416617761226689" at="67,33,68,14" concept="7" />
      <node id="2030416617761226689" at="70,69,71,67" concept="5" />
      <node id="2030416617761226689" at="73,81,74,66" concept="5" />
      <node id="2030416617761226699" at="76,92,77,84" concept="4" />
      <node id="2030416617761226699" at="77,84,78,31" concept="1" />
      <node id="2030416617761226699" at="78,31,79,44" concept="1" />
      <node id="2030416617761226699" at="79,44,80,33" concept="1" />
      <node id="2030416617761226699" at="80,33,81,28" concept="4" />
      <node id="2030416617761226699" at="81,28,82,60" concept="1" />
      <node id="2030416617761226699" at="82,60,83,44" concept="1" />
      <node id="2030416617761226699" at="83,44,84,75" concept="1" />
      <node id="2030416617761226699" at="84,75,85,59" concept="4" />
      <node id="2030416617761226699" at="86,37,87,84" concept="4" />
      <node id="2030416617761226699" at="87,84,88,114" concept="5" />
      <node id="2030416617761226699" at="89,12,90,24" concept="5" />
      <node id="2030416617761226523" at="93,88,94,87" concept="4" />
      <node id="2030416617761226523" at="94,87,95,47" concept="1" />
      <node id="2030416617761226523" at="95,47,96,34" concept="4" />
      <node id="2030416617761226523" at="96,34,97,69" concept="1" />
      <node id="2030416617761226523" at="97,69,98,40" concept="1" />
      <node id="2030416617761226523" at="98,40,99,34" concept="1" />
      <node id="2030416617761226523" at="99,34,100,22" concept="5" />
      <node id="2030416617761226517" at="21,0,24,0" concept="3" trace="createEditorCell#(Ljetbrains/mps/openapi/editor/EditorContext;Lorg/jetbrains/mps/openapi/model/SNode;)Ljetbrains/mps/openapi/editor/cells/EditorCell;" />
      <node id="2030416617761226689" at="67,0,70,0" concept="0" trace="_Inline_jeggf2_a2a#()V" />
      <node id="2030416617761226689" at="70,0,73,0" concept="3" trace="createEditorCell#(Ljetbrains/mps/openapi/editor/EditorContext;)Ljetbrains/mps/openapi/editor/cells/EditorCell;" />
      <node id="2030416617761226689" at="73,0,76,0" concept="3" trace="createEditorCell#(Ljetbrains/mps/openapi/editor/EditorContext;Lorg/jetbrains/mps/openapi/model/SNode;)Ljetbrains/mps/openapi/editor/cells/EditorCell;" />
      <node id="2030416617761226520" at="34,0,38,0" concept="3" trace="createComponent_jeggf2_a0#(Ljetbrains/mps/openapi/editor/EditorContext;Lorg/jetbrains/mps/openapi/model/SNode;)Ljetbrains/mps/openapi/editor/cells/EditorCell;" />
      <node id="2030416617761226517" at="53,58,57,5" concept="2" />
      <node id="2030416617761226517" at="59,57,64,22" concept="2" />
      <node id="2030416617761226699" at="85,59,90,24" concept="2" />
      <node id="2030416617761226521" at="38,0,47,0" concept="3" trace="createConstant_jeggf2_b0#(Ljetbrains/mps/openapi/editor/EditorContext;Lorg/jetbrains/mps/openapi/model/SNode;)Ljetbrains/mps/openapi/editor/cells/EditorCell;" />
      <node id="2030416617761226523" at="93,0,102,0" concept="3" trace="createConstant_jeggf2_d0#(Ljetbrains/mps/openapi/editor/EditorContext;Lorg/jetbrains/mps/openapi/model/SNode;)Ljetbrains/mps/openapi/editor/cells/EditorCell;" />
      <node id="2030416617761226517" at="24,0,34,0" concept="3" trace="createCollection_jeggf2_a#(Ljetbrains/mps/openapi/editor/EditorContext;Lorg/jetbrains/mps/openapi/model/SNode;)Ljetbrains/mps/openapi/editor/cells/EditorCell;" />
      <node id="2030416617761226699" at="76,0,92,0" concept="3" trace="createProperty_jeggf2_a0c0#(Ljetbrains/mps/openapi/editor/EditorContext;Lorg/jetbrains/mps/openapi/model/SNode;)Ljetbrains/mps/openapi/editor/cells/EditorCell;" />
      <node id="2030416617761226517" at="47,0,66,0" concept="3" trace="createRefCell_jeggf2_c0#(Ljetbrains/mps/openapi/editor/EditorContext;Lorg/jetbrains/mps/openapi/model/SNode;)Ljetbrains/mps/openapi/editor/cells/EditorCell;" />
      <scope id="2030416617761226517" at="21,79,22,63" />
      <scope id="2030416617761226689" at="67,33,68,14" />
      <scope id="2030416617761226689" at="70,69,71,67" />
      <scope id="2030416617761226689" at="73,81,74,66" />
      <scope id="2030416617761226520" at="34,89,36,22">
        <var name="editorCell" id="2030416617761226520" />
      </scope>
      <scope id="2030416617761226517" at="54,39,56,35" />
      <scope id="2030416617761226517" at="60,35,62,112">
        <var name="manager" id="2030416617761226517" />
      </scope>
      <scope id="2030416617761226699" at="86,37,88,114">
>>>>>>> bd830ede
        <var name="manager" id="2030416617761226699" />
      </scope>
      <scope id="2030416617761226517" at="37,0,40,0" />
      <scope id="2030416617761226517" at="86,0,89,0" />
      <scope id="2030416617761226517" at="89,0,92,0">
        <var name="editorContext" id="2030416617761226517" />
      </scope>
<<<<<<< HEAD
      <scope id="2030416617761226517" at="102,119,105,20" />
      <scope id="2030416617761226517" at="108,0,111,0" />
      <scope id="2030416617761226517" at="26,0,30,0">
        <var name="context" id="2030416617761226517" />
        <var name="node" id="2030416617761226517" />
      </scope>
      <scope id="2030416617761226520" at="52,0,56,0" />
      <scope id="2030416617761226517" at="92,0,96,0">
        <var name="editorContext" id="2030416617761226517" />
        <var name="node" id="2030416617761226517" />
=======
      <scope id="2030416617761226689" at="67,0,70,0" />
      <scope id="2030416617761226689" at="70,0,73,0">
        <var name="editorContext" id="2030416617761226689" />
      </scope>
      <scope id="2030416617761226689" at="73,0,76,0">
        <var name="editorContext" id="2030416617761226689" />
        <var name="node" id="2030416617761226689" />
>>>>>>> bd830ede
      </scope>
      <scope id="2030416617761226517" at="31,0,36,0" />
      <scope id="2030416617761226517" at="102,0,107,0">
        <var name="context" id="2030416617761226517" />
        <var name="node" id="2030416617761226517" />
        <var name="referencingNode" id="2030416617761226517" />
      </scope>
      <scope id="2030416617761226517" at="112,0,117,0" />
      <scope id="2030416617761226521" at="56,49,63,22">
        <var name="editorCell" id="2030416617761226521" />
        <var name="style" id="2030416617761226521" />
      </scope>
<<<<<<< HEAD
      <scope id="2030416617761226523" at="136,49,143,22">
=======
      <scope id="2030416617761226523" at="93,88,100,22">
>>>>>>> bd830ede
        <var name="editorCell" id="2030416617761226523" />
        <var name="style" id="2030416617761226523" />
      </scope>
      <scope id="2030416617761226517" at="41,50,50,22">
        <var name="editorCell" id="2030416617761226517" />
      </scope>
<<<<<<< HEAD
      <scope id="2030416617761226521" at="56,0,65,0" />
      <scope id="2030416617761226523" at="136,0,145,0" />
      <scope id="2030416617761226517" at="41,0,52,0" />
      <scope id="2030416617761226699" at="118,53,133,24">
=======
      <scope id="2030416617761226521" at="38,0,47,0">
        <var name="editorContext" id="2030416617761226521" />
        <var name="node" id="2030416617761226521" />
      </scope>
      <scope id="2030416617761226523" at="93,0,102,0">
        <var name="editorContext" id="2030416617761226523" />
        <var name="node" id="2030416617761226523" />
      </scope>
      <scope id="2030416617761226517" at="24,0,34,0">
        <var name="editorContext" id="2030416617761226517" />
        <var name="node" id="2030416617761226517" />
      </scope>
      <scope id="2030416617761226699" at="76,92,90,24">
>>>>>>> bd830ede
        <var name="attributeConcept" id="2030416617761226699" />
        <var name="editorCell" id="2030416617761226699" />
        <var name="provider" id="2030416617761226699" />
      </scope>
<<<<<<< HEAD
      <scope id="2030416617761226699" at="118,0,135,0" />
      <scope id="2030416617761226517" at="65,48,83,22">
=======
      <scope id="2030416617761226699" at="76,0,92,0">
        <var name="editorContext" id="2030416617761226699" />
        <var name="node" id="2030416617761226699" />
      </scope>
      <scope id="2030416617761226517" at="47,87,64,22">
>>>>>>> bd830ede
        <var name="attributeConcept" id="2030416617761226517" />
        <var name="editorCell" id="2030416617761226517" />
        <var name="provider" id="2030416617761226517" />
      </scope>
<<<<<<< HEAD
      <scope id="2030416617761226517" at="65,0,85,0" />
      <unit id="2030416617761226517" at="85,0,97,0" name="jetbrains.mps.lang.slanguage.editor.Model_IsAspectOperation_EditorBuilder_a$_Inline_jeggf2_a2a" />
      <unit id="2030416617761226517" at="97,0,136,0" name="jetbrains.mps.lang.slanguage.editor.Model_IsAspectOperation_EditorBuilder_a$Inline_Builder_jeggf2_a2a" />
      <unit id="2030416617761226517" at="22,0,146,0" name="jetbrains.mps.lang.slanguage.editor.Model_IsAspectOperation_EditorBuilder_a" />
=======
      <scope id="2030416617761226517" at="47,0,66,0">
        <var name="editorContext" id="2030416617761226517" />
        <var name="node" id="2030416617761226517" />
      </scope>
      <unit id="2030416617761226689" at="66,0,93,0" name="jetbrains.mps.lang.slanguage.editor.Model_IsAspectOperation_Editor$_Inline_jeggf2_a2a" />
      <unit id="2030416617761226517" at="20,0,103,0" name="jetbrains.mps.lang.slanguage.editor.Model_IsAspectOperation_Editor" />
>>>>>>> bd830ede
    </file>
  </root>
  <root nodeRef="r:d919e39e-ef97-4541-8872-046b24e3733c(jetbrains.mps.lang.slanguage.editor)/6171083915388330120">
    <file name="AspectModelRefExpression_Editor.java">
<<<<<<< HEAD
      <node id="6171083915388330120" at="11,79,12,90" concept="6" />
      <node id="6171083915388330120" at="11,0,14,0" concept="4" trace="createEditorCell#(Ljetbrains/mps/openapi/editor/EditorContext;Lorg/jetbrains/mps/openapi/model/SNode;)Ljetbrains/mps/openapi/editor/cells/EditorCell;" />
      <scope id="6171083915388330120" at="11,79,12,90" />
      <scope id="6171083915388330120" at="11,0,14,0">
        <var name="editorContext" id="6171083915388330120" />
        <var name="node" id="6171083915388330120" />
      </scope>
      <unit id="6171083915388330120" at="10,0,15,0" name="jetbrains.mps.lang.slanguage.editor.AspectModelRefExpression_Editor" />
    </file>
    <file name="AspectModelRefExpression_EditorBuilder_a.java">
      <node id="6171083915388330120" at="33,104,34,19" concept="9" />
      <node id="6171083915388330120" at="34,19,35,18" concept="1" />
      <node id="6171083915388330120" at="40,26,41,18" concept="6" />
      <node id="6171083915388330120" at="44,39,45,39" concept="6" />
      <node id="6171083915388330120" at="48,50,49,106" concept="5" />
      <node id="6171083915388330120" at="49,106,50,48" concept="1" />
      <node id="6171083915388330120" at="50,48,51,28" concept="1" />
      <node id="6171083915388330120" at="51,28,52,65" concept="1" />
      <node id="6171083915388330120" at="52,65,53,58" concept="1" />
      <node id="6171083915388330120" at="53,58,54,57" concept="1" />
      <node id="6171083915388330120" at="54,57,55,56" concept="1" />
      <node id="6171083915388330120" at="55,56,56,57" concept="1" />
      <node id="6171083915388330120" at="56,57,57,56" concept="1" />
      <node id="6171083915388330120" at="57,56,58,57" concept="1" />
      <node id="6171083915388330120" at="58,57,59,22" concept="6" />
      <node id="6171083915388330132" at="61,50,62,119" concept="5" />
      <node id="6171083915388330132" at="62,119,63,22" concept="6" />
      <node id="6171083915388330659" at="65,49,66,94" concept="5" />
      <node id="6171083915388330659" at="66,94,67,47" concept="1" />
      <node id="6171083915388330659" at="67,47,68,34" concept="5" />
      <node id="6171083915388330659" at="68,34,69,93" concept="1" />
      <node id="6171083915388330659" at="69,93,70,40" concept="1" />
      <node id="6171083915388330659" at="70,40,71,34" concept="1" />
      <node id="6171083915388330659" at="71,34,72,22" concept="6" />
      <node id="6171083915388330120" at="74,48,75,274" concept="5" />
      <node id="6171083915388330120" at="75,274,76,33" concept="6" />
      <node id="6171083915388330120" at="79,118,80,49" concept="9" />
      <node id="6171083915388330120" at="82,55,83,59" concept="5" />
      <node id="6171083915388330120" at="83,59,84,41" concept="1" />
      <node id="6171083915388330120" at="84,41,85,24" concept="6" />
      <node id="6171083915388330120" at="88,118,89,382" concept="1" />
      <node id="6171083915388330120" at="91,41,92,35" concept="1" />
      <node id="6171083915388330120" at="96,44,97,54" concept="5" />
      <node id="6171083915388330120" at="97,54,98,41" concept="1" />
      <node id="6171083915388330120" at="98,41,99,0" concept="8" />
      <node id="6171083915388330120" at="99,0,100,40" concept="1" />
      <node id="6171083915388330120" at="100,40,101,24" concept="6" />
      <node id="6171083915388330120" at="103,40,104,25" concept="6" />
      <node id="6171083915388331314" at="107,49,108,94" concept="5" />
      <node id="6171083915388331314" at="108,94,109,47" concept="1" />
      <node id="6171083915388331314" at="109,47,110,34" concept="1" />
      <node id="6171083915388331314" at="110,34,111,22" concept="6" />
      <node id="6171083915388330120" at="113,48,114,88" concept="5" />
      <node id="6171083915388330120" at="114,88,115,31" concept="1" />
      <node id="6171083915388330120" at="115,31,116,44" concept="1" />
      <node id="6171083915388330120" at="116,44,117,26" concept="5" />
      <node id="6171083915388330120" at="117,26,118,105" concept="1" />
      <node id="6171083915388330120" at="118,105,119,63" concept="1" />
      <node id="6171083915388330120" at="120,39,121,40" concept="1" />
      <node id="6171083915388330120" at="121,40,122,35" concept="1" />
      <node id="6171083915388330120" at="123,5,124,73" concept="1" />
      <node id="6171083915388330120" at="124,73,125,57" concept="5" />
      <node id="6171083915388330120" at="125,57,126,59" concept="5" />
      <node id="6171083915388330120" at="127,35,128,87" concept="5" />
      <node id="6171083915388330120" at="128,87,129,94" concept="6" />
      <node id="6171083915388330120" at="130,10,131,22" concept="6" />
      <node id="6171083915388330120" at="134,33,135,14" concept="9" />
      <node id="6171083915388330120" at="137,69,138,57" concept="6" />
      <node id="6171083915388330120" at="140,81,141,41" concept="7" />
      <node id="6171083915388330120" at="141,41,142,132" concept="6" />
      <node id="6171083915388330120" at="148,0,149,0" concept="2" trace="myReferencingNode" />
      <node id="6171083915388330120" at="150,119,151,21" concept="9" />
      <node id="6171083915388330120" at="151,21,152,42" concept="1" />
      <node id="6171083915388330120" at="152,42,153,20" concept="1" />
      <node id="6171083915388330120" at="156,41,157,42" concept="6" />
      <node id="6171083915388330120" at="162,28,163,20" concept="6" />
      <node id="6171083915388597802" at="166,53,167,91" concept="5" />
      <node id="6171083915388597802" at="167,91,168,31" concept="1" />
      <node id="6171083915388597802" at="168,31,169,44" concept="1" />
      <node id="6171083915388597802" at="169,44,170,33" concept="1" />
      <node id="6171083915388597802" at="170,33,171,28" concept="5" />
      <node id="6171083915388597802" at="171,28,172,65" concept="1" />
      <node id="6171083915388597802" at="172,65,173,44" concept="1" />
      <node id="6171083915388597802" at="173,44,174,75" concept="1" />
      <node id="6171083915388597802" at="174,75,175,59" concept="5" />
      <node id="6171083915388597802" at="175,59,176,61" concept="5" />
      <node id="6171083915388597802" at="177,37,178,89" concept="5" />
      <node id="6171083915388597802" at="178,89,179,96" concept="6" />
      <node id="6171083915388597802" at="180,12,181,24" concept="6" />
      <node id="6171083915388330691" at="184,49,185,94" concept="5" />
      <node id="6171083915388330691" at="185,94,186,47" concept="1" />
      <node id="6171083915388330691" at="186,47,187,34" concept="5" />
      <node id="6171083915388330691" at="187,34,188,85" concept="1" />
      <node id="6171083915388330691" at="188,85,189,40" concept="1" />
      <node id="6171083915388330691" at="189,40,190,34" concept="1" />
      <node id="6171083915388330691" at="190,34,191,22" concept="6" />
      <node id="6171083915388330120" at="30,0,32,0" concept="2" trace="myNode" />
      <node id="6171083915388330120" at="146,0,148,0" concept="2" trace="myNode" />
      <node id="6171083915388330120" at="44,0,47,0" concept="4" trace="createCell#()Ljetbrains/mps/openapi/editor/cells/EditorCell;" />
      <node id="6171083915388330120" at="79,0,82,0" concept="0" trace="langSingleRoleHandler_sdlbeh_c0#(Lorg/jetbrains/mps/openapi/model/SNode;Lorg/jetbrains/mps/openapi/language/SContainmentLink;Ljetbrains/mps/openapi/editor/EditorContext;)V" />
      <node id="6171083915388330120" at="87,70,90,7" concept="3" />
      <node id="6171083915388330120" at="90,7,93,7" concept="3" />
      <node id="6171083915388330120" at="103,0,106,0" concept="4" trace="getNoTargetText#()Ljava/lang/String;" />
      <node id="6171083915388330120" at="134,0,137,0" concept="0" trace="_Inline_sdlbeh_a4a#()V" />
      <node id="6171083915388330120" at="137,0,140,0" concept="4" trace="createEditorCell#(Ljetbrains/mps/openapi/editor/EditorContext;)Ljetbrains/mps/openapi/editor/cells/EditorCell;" />
      <node id="6171083915388330120" at="156,0,159,0" concept="4" trace="createCell#()Ljetbrains/mps/openapi/editor/cells/EditorCell;" />
      <node id="6171083915388330120" at="33,0,37,0" concept="0" trace="AspectModelRefExpression_EditorBuilder_a#(Ljetbrains/mps/openapi/editor/EditorContext;Lorg/jetbrains/mps/openapi/model/SNode;)V" />
      <node id="6171083915388330132" at="61,0,65,0" concept="4" trace="createComponent_sdlbeh_a0#()Ljetbrains/mps/openapi/editor/cells/EditorCell;" />
      <node id="6171083915388330120" at="74,0,78,0" concept="4" trace="createRefNode_sdlbeh_c0#()Ljetbrains/mps/openapi/editor/cells/EditorCell;" />
      <node id="6171083915388330120" at="119,63,123,5" concept="3" />
      <node id="6171083915388330120" at="140,0,144,0" concept="4" trace="createEditorCell#(Ljetbrains/mps/openapi/editor/EditorContext;Lorg/jetbrains/mps/openapi/model/SNode;)Ljetbrains/mps/openapi/editor/cells/EditorCell;" />
      <node id="6171083915388330120" at="38,0,43,0" concept="4" trace="getNode#()Lorg/jetbrains/mps/openapi/model/SNode;" />
      <node id="6171083915388330120" at="82,0,87,0" concept="4" trace="createChildCell#(Lorg/jetbrains/mps/openapi/model/SNode;)Ljetbrains/mps/openapi/editor/cells/EditorCell;" />
      <node id="6171083915388330120" at="126,59,131,22" concept="3" />
      <node id="6171083915388330120" at="150,0,155,0" concept="0" trace="Inline_Builder_sdlbeh_a4a#(Ljetbrains/mps/openapi/editor/EditorContext;Lorg/jetbrains/mps/openapi/model/SNode;Lorg/jetbrains/mps/openapi/model/SNode;)V" />
      <node id="6171083915388330120" at="160,0,165,0" concept="4" trace="getNode#()Lorg/jetbrains/mps/openapi/model/SNode;" />
      <node id="6171083915388597802" at="176,61,181,24" concept="3" />
      <node id="6171083915388331314" at="107,0,113,0" concept="4" trace="createConstant_sdlbeh_d0#()Ljetbrains/mps/openapi/editor/cells/EditorCell;" />
      <node id="6171083915388330120" at="87,0,95,0" concept="4" trace="installCellInfo#(Lorg/jetbrains/mps/openapi/model/SNode;Ljetbrains/mps/openapi/editor/cells/EditorCell;)V" />
      <node id="6171083915388330120" at="95,0,103,0" concept="4" trace="createEmptyCell#()Ljetbrains/mps/openapi/editor/cells/EditorCell;" />
      <node id="6171083915388330659" at="65,0,74,0" concept="4" trace="createConstant_sdlbeh_b0#()Ljetbrains/mps/openapi/editor/cells/EditorCell;" />
      <node id="6171083915388330691" at="184,0,193,0" concept="4" trace="createConstant_sdlbeh_f0#()Ljetbrains/mps/openapi/editor/cells/EditorCell;" />
      <node id="6171083915388330120" at="48,0,61,0" concept="4" trace="createCollection_sdlbeh_a#()Ljetbrains/mps/openapi/editor/cells/EditorCell;" />
      <node id="6171083915388597802" at="166,0,183,0" concept="4" trace="createProperty_sdlbeh_a0e0#()Ljetbrains/mps/openapi/editor/cells/EditorCell;" />
      <node id="6171083915388330120" at="113,0,133,0" concept="4" trace="createRefCell_sdlbeh_e0#()Ljetbrains/mps/openapi/editor/cells/EditorCell;" />
      <scope id="6171083915388330120" at="40,26,41,18" />
      <scope id="6171083915388330120" at="44,39,45,39" />
      <scope id="6171083915388330120" at="79,118,80,49" />
      <scope id="6171083915388330120" at="88,118,89,382" />
      <scope id="6171083915388330120" at="91,41,92,35" />
      <scope id="6171083915388330120" at="103,40,104,25" />
      <scope id="6171083915388330120" at="134,33,135,14" />
      <scope id="6171083915388330120" at="137,69,138,57" />
      <scope id="6171083915388330120" at="156,41,157,42" />
      <scope id="6171083915388330120" at="162,28,163,20" />
      <scope id="6171083915388330120" at="33,104,35,18" />
      <scope id="6171083915388330132" at="61,50,63,22">
=======
      <node id="6171083915388330120" at="28,79,29,63" concept="5" />
      <node id="6171083915388330120" at="31,89,32,99" concept="4" />
      <node id="6171083915388330120" at="32,99,33,48" concept="1" />
      <node id="6171083915388330120" at="33,48,34,28" concept="1" />
      <node id="6171083915388330120" at="34,28,35,82" concept="1" />
      <node id="6171083915388330120" at="35,82,36,81" concept="1" />
      <node id="6171083915388330120" at="36,81,37,80" concept="1" />
      <node id="6171083915388330120" at="37,80,38,81" concept="1" />
      <node id="6171083915388330120" at="38,81,39,80" concept="1" />
      <node id="6171083915388330120" at="39,80,40,81" concept="1" />
      <node id="6171083915388330120" at="40,81,41,22" concept="5" />
      <node id="6171083915388330132" at="43,89,44,131" concept="4" />
      <node id="6171083915388330132" at="44,131,45,22" concept="5" />
      <node id="6171083915388330659" at="47,88,48,87" concept="4" />
      <node id="6171083915388330659" at="48,87,49,47" concept="1" />
      <node id="6171083915388330659" at="49,47,50,34" concept="4" />
      <node id="6171083915388330659" at="50,34,51,77" concept="1" />
      <node id="6171083915388330659" at="51,77,52,40" concept="1" />
      <node id="6171083915388330659" at="52,40,53,34" concept="1" />
      <node id="6171083915388330659" at="53,34,54,22" concept="5" />
      <node id="6171083915388330120" at="56,87,57,258" concept="4" />
      <node id="6171083915388330120" at="57,258,58,33" concept="5" />
      <node id="6171083915388330120" at="61,118,62,49" concept="7" />
      <node id="6171083915388330120" at="64,55,65,59" concept="4" />
      <node id="6171083915388330120" at="65,59,66,41" concept="1" />
      <node id="6171083915388330120" at="66,41,67,24" concept="5" />
      <node id="6171083915388330120" at="70,118,71,380" concept="1" />
      <node id="6171083915388330120" at="73,41,74,35" concept="1" />
      <node id="6171083915388330120" at="78,44,79,54" concept="4" />
      <node id="6171083915388330120" at="79,54,80,41" concept="1" />
      <node id="6171083915388330120" at="80,41,81,0" concept="6" />
      <node id="6171083915388330120" at="81,0,82,40" concept="1" />
      <node id="6171083915388330120" at="82,40,83,24" concept="5" />
      <node id="6171083915388330120" at="85,40,86,25" concept="5" />
      <node id="6171083915388331314" at="89,88,90,87" concept="4" />
      <node id="6171083915388331314" at="90,87,91,47" concept="1" />
      <node id="6171083915388331314" at="91,47,92,34" concept="1" />
      <node id="6171083915388331314" at="92,34,93,22" concept="5" />
      <node id="6171083915388330120" at="95,87,96,81" concept="4" />
      <node id="6171083915388330120" at="96,81,97,31" concept="1" />
      <node id="6171083915388330120" at="97,31,98,44" concept="1" />
      <node id="6171083915388330120" at="98,44,99,26" concept="4" />
      <node id="6171083915388330120" at="99,26,100,96" concept="1" />
      <node id="6171083915388330120" at="100,96,101,58" concept="1" />
      <node id="6171083915388330120" at="102,39,103,40" concept="1" />
      <node id="6171083915388330120" at="103,40,104,35" concept="1" />
      <node id="6171083915388330120" at="105,5,106,73" concept="1" />
      <node id="6171083915388330120" at="106,73,107,57" concept="4" />
      <node id="6171083915388330120" at="108,35,109,82" concept="4" />
      <node id="6171083915388330120" at="109,82,110,112" concept="5" />
      <node id="6171083915388330120" at="111,10,112,22" concept="5" />
      <node id="6171083915388597787" at="115,33,116,14" concept="7" />
      <node id="6171083915388597787" at="118,69,119,67" concept="5" />
      <node id="6171083915388597787" at="121,81,122,66" concept="5" />
      <node id="6171083915388597802" at="124,92,125,84" concept="4" />
      <node id="6171083915388597802" at="125,84,126,31" concept="1" />
      <node id="6171083915388597802" at="126,31,127,44" concept="1" />
      <node id="6171083915388597802" at="127,44,128,33" concept="1" />
      <node id="6171083915388597802" at="128,33,129,28" concept="4" />
      <node id="6171083915388597802" at="129,28,130,60" concept="1" />
      <node id="6171083915388597802" at="130,60,131,44" concept="1" />
      <node id="6171083915388597802" at="131,44,132,75" concept="1" />
      <node id="6171083915388597802" at="132,75,133,59" concept="4" />
      <node id="6171083915388597802" at="134,37,135,84" concept="4" />
      <node id="6171083915388597802" at="135,84,136,114" concept="5" />
      <node id="6171083915388597802" at="137,12,138,24" concept="5" />
      <node id="6171083915388330691" at="141,88,142,87" concept="4" />
      <node id="6171083915388330691" at="142,87,143,47" concept="1" />
      <node id="6171083915388330691" at="143,47,144,34" concept="4" />
      <node id="6171083915388330691" at="144,34,145,69" concept="1" />
      <node id="6171083915388330691" at="145,69,146,40" concept="1" />
      <node id="6171083915388330691" at="146,40,147,34" concept="1" />
      <node id="6171083915388330691" at="147,34,148,22" concept="5" />
      <node id="6171083915388330120" at="28,0,31,0" concept="3" trace="createEditorCell#(Ljetbrains/mps/openapi/editor/EditorContext;Lorg/jetbrains/mps/openapi/model/SNode;)Ljetbrains/mps/openapi/editor/cells/EditorCell;" />
      <node id="6171083915388330120" at="61,0,64,0" concept="0" trace="langSingleRoleHandler_sdlbeh_c0#(Lorg/jetbrains/mps/openapi/model/SNode;Lorg/jetbrains/mps/openapi/language/SContainmentLink;Ljetbrains/mps/openapi/editor/EditorContext;)V" />
      <node id="6171083915388330120" at="69,70,72,7" concept="2" />
      <node id="6171083915388330120" at="72,7,75,7" concept="2" />
      <node id="6171083915388330120" at="85,0,88,0" concept="3" trace="getNoTargetText#()Ljava/lang/String;" />
      <node id="6171083915388597787" at="115,0,118,0" concept="0" trace="_Inline_sdlbeh_a4a#()V" />
      <node id="6171083915388597787" at="118,0,121,0" concept="3" trace="createEditorCell#(Ljetbrains/mps/openapi/editor/EditorContext;)Ljetbrains/mps/openapi/editor/cells/EditorCell;" />
      <node id="6171083915388597787" at="121,0,124,0" concept="3" trace="createEditorCell#(Ljetbrains/mps/openapi/editor/EditorContext;Lorg/jetbrains/mps/openapi/model/SNode;)Ljetbrains/mps/openapi/editor/cells/EditorCell;" />
      <node id="6171083915388330132" at="43,0,47,0" concept="3" trace="createComponent_sdlbeh_a0#(Ljetbrains/mps/openapi/editor/EditorContext;Lorg/jetbrains/mps/openapi/model/SNode;)Ljetbrains/mps/openapi/editor/cells/EditorCell;" />
      <node id="6171083915388330120" at="56,0,60,0" concept="3" trace="createRefNode_sdlbeh_c0#(Ljetbrains/mps/openapi/editor/EditorContext;Lorg/jetbrains/mps/openapi/model/SNode;)Ljetbrains/mps/openapi/editor/cells/EditorCell;" />
      <node id="6171083915388330120" at="101,58,105,5" concept="2" />
      <node id="6171083915388330120" at="64,0,69,0" concept="3" trace="createChildCell#(Lorg/jetbrains/mps/openapi/model/SNode;)Ljetbrains/mps/openapi/editor/cells/EditorCell;" />
      <node id="6171083915388330120" at="107,57,112,22" concept="2" />
      <node id="6171083915388597802" at="133,59,138,24" concept="2" />
      <node id="6171083915388331314" at="89,0,95,0" concept="3" trace="createConstant_sdlbeh_d0#(Ljetbrains/mps/openapi/editor/EditorContext;Lorg/jetbrains/mps/openapi/model/SNode;)Ljetbrains/mps/openapi/editor/cells/EditorCell;" />
      <node id="6171083915388330120" at="69,0,77,0" concept="3" trace="installCellInfo#(Lorg/jetbrains/mps/openapi/model/SNode;Ljetbrains/mps/openapi/editor/cells/EditorCell;)V" />
      <node id="6171083915388330120" at="77,0,85,0" concept="3" trace="createEmptyCell#()Ljetbrains/mps/openapi/editor/cells/EditorCell;" />
      <node id="6171083915388330659" at="47,0,56,0" concept="3" trace="createConstant_sdlbeh_b0#(Ljetbrains/mps/openapi/editor/EditorContext;Lorg/jetbrains/mps/openapi/model/SNode;)Ljetbrains/mps/openapi/editor/cells/EditorCell;" />
      <node id="6171083915388330691" at="141,0,150,0" concept="3" trace="createConstant_sdlbeh_f0#(Ljetbrains/mps/openapi/editor/EditorContext;Lorg/jetbrains/mps/openapi/model/SNode;)Ljetbrains/mps/openapi/editor/cells/EditorCell;" />
      <node id="6171083915388330120" at="31,0,43,0" concept="3" trace="createCollection_sdlbeh_a#(Ljetbrains/mps/openapi/editor/EditorContext;Lorg/jetbrains/mps/openapi/model/SNode;)Ljetbrains/mps/openapi/editor/cells/EditorCell;" />
      <node id="6171083915388597802" at="124,0,140,0" concept="3" trace="createProperty_sdlbeh_a0e0#(Ljetbrains/mps/openapi/editor/EditorContext;Lorg/jetbrains/mps/openapi/model/SNode;)Ljetbrains/mps/openapi/editor/cells/EditorCell;" />
      <node id="6171083915388330120" at="95,0,114,0" concept="3" trace="createRefCell_sdlbeh_e0#(Ljetbrains/mps/openapi/editor/EditorContext;Lorg/jetbrains/mps/openapi/model/SNode;)Ljetbrains/mps/openapi/editor/cells/EditorCell;" />
      <scope id="6171083915388330120" at="28,79,29,63" />
      <scope id="6171083915388330120" at="61,118,62,49" />
      <scope id="6171083915388330120" at="70,118,71,380" />
      <scope id="6171083915388330120" at="73,41,74,35" />
      <scope id="6171083915388330120" at="85,40,86,25" />
      <scope id="6171083915388597787" at="115,33,116,14" />
      <scope id="6171083915388597787" at="118,69,119,67" />
      <scope id="6171083915388597787" at="121,81,122,66" />
      <scope id="6171083915388330132" at="43,89,45,22">
>>>>>>> bd830ede
        <var name="editorCell" id="6171083915388330132" />
      </scope>
      <scope id="6171083915388330120" at="74,48,76,33">
        <var name="provider" id="6171083915388330120" />
      </scope>
<<<<<<< HEAD
      <scope id="6171083915388330120" at="120,39,122,35" />
      <scope id="6171083915388330120" at="127,35,129,94">
        <var name="manager" id="6171083915388330120" />
      </scope>
      <scope id="6171083915388330120" at="140,81,142,132" />
      <scope id="6171083915388597802" at="177,37,179,96">
=======
      <scope id="6171083915388330120" at="102,39,104,35" />
      <scope id="6171083915388330120" at="108,35,110,112">
        <var name="manager" id="6171083915388330120" />
      </scope>
      <scope id="6171083915388597802" at="134,37,136,114">
>>>>>>> bd830ede
        <var name="manager" id="6171083915388597802" />
      </scope>
      <scope id="6171083915388330120" at="44,0,47,0" />
      <scope id="6171083915388330120" at="79,0,82,0">
        <var name="containmentLink" id="6171083915388330120" />
        <var name="context" id="6171083915388330120" />
        <var name="ownerNode" id="6171083915388330120" />
      </scope>
      <scope id="6171083915388330120" at="82,55,85,24">
        <var name="editorCell" id="6171083915388330120" />
      </scope>
<<<<<<< HEAD
      <scope id="6171083915388330120" at="103,0,106,0" />
      <scope id="6171083915388330120" at="134,0,137,0" />
      <scope id="6171083915388330120" at="137,0,140,0">
        <var name="editorContext" id="6171083915388330120" />
      </scope>
      <scope id="6171083915388330120" at="150,119,153,20" />
      <scope id="6171083915388330120" at="156,0,159,0" />
      <scope id="6171083915388330120" at="33,0,37,0">
        <var name="context" id="6171083915388330120" />
        <var name="node" id="6171083915388330120" />
=======
      <scope id="6171083915388330120" at="85,0,88,0" />
      <scope id="6171083915388597787" at="115,0,118,0" />
      <scope id="6171083915388597787" at="118,0,121,0">
        <var name="editorContext" id="6171083915388597787" />
      </scope>
      <scope id="6171083915388597787" at="121,0,124,0">
        <var name="editorContext" id="6171083915388597787" />
        <var name="node" id="6171083915388597787" />
>>>>>>> bd830ede
      </scope>
      <scope id="6171083915388330132" at="61,0,65,0" />
      <scope id="6171083915388330120" at="74,0,78,0" />
      <scope id="6171083915388331314" at="107,49,111,22">
        <var name="editorCell" id="6171083915388331314" />
      </scope>
      <scope id="6171083915388330120" at="140,0,144,0">
        <var name="editorContext" id="6171083915388330120" />
        <var name="node" id="6171083915388330120" />
      </scope>
      <scope id="6171083915388330120" at="38,0,43,0" />
      <scope id="6171083915388330120" at="82,0,87,0">
        <var name="child" id="6171083915388330120" />
      </scope>
      <scope id="6171083915388330120" at="96,44,101,24">
        <var name="editorCell" id="6171083915388330120" />
      </scope>
      <scope id="6171083915388330120" at="150,0,155,0">
        <var name="context" id="6171083915388330120" />
        <var name="node" id="6171083915388330120" />
        <var name="referencingNode" id="6171083915388330120" />
      </scope>
      <scope id="6171083915388330120" at="160,0,165,0" />
      <scope id="6171083915388330120" at="87,70,93,7" />
      <scope id="6171083915388331314" at="107,0,113,0" />
      <scope id="6171083915388330659" at="65,49,72,22">
        <var name="editorCell" id="6171083915388330659" />
        <var name="style" id="6171083915388330659" />
      </scope>
<<<<<<< HEAD
      <scope id="6171083915388330691" at="184,49,191,22">
=======
      <scope id="6171083915388330691" at="141,88,148,22">
>>>>>>> bd830ede
        <var name="editorCell" id="6171083915388330691" />
        <var name="style" id="6171083915388330691" />
      </scope>
      <scope id="6171083915388330120" at="87,0,95,0">
        <var name="child" id="6171083915388330120" />
        <var name="editorCell" id="6171083915388330120" />
      </scope>
<<<<<<< HEAD
      <scope id="6171083915388330120" at="95,0,103,0" />
      <scope id="6171083915388330659" at="65,0,74,0" />
      <scope id="6171083915388330691" at="184,0,193,0" />
      <scope id="6171083915388330120" at="48,50,59,22">
        <var name="editorCell" id="6171083915388330120" />
      </scope>
      <scope id="6171083915388330120" at="48,0,61,0" />
      <scope id="6171083915388597802" at="166,53,181,24">
=======
      <scope id="6171083915388330120" at="77,0,85,0" />
      <scope id="6171083915388330659" at="47,0,56,0">
        <var name="editorContext" id="6171083915388330659" />
        <var name="node" id="6171083915388330659" />
      </scope>
      <scope id="6171083915388330691" at="141,0,150,0">
        <var name="editorContext" id="6171083915388330691" />
        <var name="node" id="6171083915388330691" />
      </scope>
      <scope id="6171083915388330120" at="31,89,41,22">
        <var name="editorCell" id="6171083915388330120" />
      </scope>
      <scope id="6171083915388330120" at="31,0,43,0">
        <var name="editorContext" id="6171083915388330120" />
        <var name="node" id="6171083915388330120" />
      </scope>
      <scope id="6171083915388597802" at="124,92,138,24">
>>>>>>> bd830ede
        <var name="attributeConcept" id="6171083915388597802" />
        <var name="editorCell" id="6171083915388597802" />
        <var name="provider" id="6171083915388597802" />
      </scope>
<<<<<<< HEAD
      <scope id="6171083915388597802" at="166,0,183,0" />
      <scope id="6171083915388330120" at="113,48,131,22">
=======
      <scope id="6171083915388597802" at="124,0,140,0">
        <var name="editorContext" id="6171083915388597802" />
        <var name="node" id="6171083915388597802" />
      </scope>
      <scope id="6171083915388330120" at="95,87,112,22">
>>>>>>> bd830ede
        <var name="attributeConcept" id="6171083915388330120" />
        <var name="editorCell" id="6171083915388330120" />
        <var name="provider" id="6171083915388330120" />
      </scope>
<<<<<<< HEAD
      <scope id="6171083915388330120" at="113,0,133,0" />
      <unit id="6171083915388330120" at="133,0,145,0" name="jetbrains.mps.lang.slanguage.editor.AspectModelRefExpression_EditorBuilder_a$_Inline_sdlbeh_a4a" />
      <unit id="6171083915388330120" at="78,0,107,0" name="jetbrains.mps.lang.slanguage.editor.AspectModelRefExpression_EditorBuilder_a$langSingleRoleHandler_sdlbeh_c0" />
      <unit id="6171083915388330120" at="145,0,184,0" name="jetbrains.mps.lang.slanguage.editor.AspectModelRefExpression_EditorBuilder_a$Inline_Builder_sdlbeh_a4a" />
      <unit id="6171083915388330120" at="29,0,194,0" name="jetbrains.mps.lang.slanguage.editor.AspectModelRefExpression_EditorBuilder_a" />
=======
      <scope id="6171083915388330120" at="95,0,114,0">
        <var name="editorContext" id="6171083915388330120" />
        <var name="node" id="6171083915388330120" />
      </scope>
      <unit id="6171083915388597787" at="114,0,141,0" name="jetbrains.mps.lang.slanguage.editor.AspectModelRefExpression_Editor$_Inline_sdlbeh_a4a" />
      <unit id="6171083915388330120" at="60,0,89,0" name="jetbrains.mps.lang.slanguage.editor.AspectModelRefExpression_Editor$langSingleRoleHandler_sdlbeh_c0" />
      <unit id="6171083915388330120" at="27,0,151,0" name="jetbrains.mps.lang.slanguage.editor.AspectModelRefExpression_Editor" />
>>>>>>> bd830ede
    </file>
  </root>
</debug-info>
<|MERGE_RESOLUTION|>--- conflicted
+++ resolved
@@ -17,7 +17,6 @@
   </root>
   <root nodeRef="r:d919e39e-ef97-4541-8872-046b24e3733c(jetbrains.mps.lang.slanguage.editor)/2030416617761226517">
     <file name="Model_IsAspectOperation_Editor.java">
-<<<<<<< HEAD
       <node id="2030416617761226517" at="11,79,12,89" concept="6" />
       <node id="2030416617761226517" at="11,0,14,0" concept="4" trace="createEditorCell#(Ljetbrains/mps/openapi/editor/EditorContext;Lorg/jetbrains/mps/openapi/model/SNode;)Ljetbrains/mps/openapi/editor/cells/EditorCell;" />
       <scope id="2030416617761226517" at="11,79,12,89" />
@@ -60,262 +59,132 @@
       <node id="2030416617761226517" at="73,40,74,35" concept="1" />
       <node id="2030416617761226517" at="75,5,76,73" concept="1" />
       <node id="2030416617761226517" at="76,73,77,57" concept="5" />
-      <node id="2030416617761226517" at="77,57,78,59" concept="5" />
-      <node id="2030416617761226517" at="79,35,80,87" concept="5" />
-      <node id="2030416617761226517" at="80,87,81,94" concept="6" />
-      <node id="2030416617761226517" at="82,10,83,22" concept="6" />
-      <node id="2030416617761226517" at="86,33,87,14" concept="9" />
-      <node id="2030416617761226517" at="89,69,90,57" concept="6" />
-      <node id="2030416617761226517" at="92,81,93,41" concept="7" />
-      <node id="2030416617761226517" at="93,41,94,131" concept="6" />
-      <node id="2030416617761226517" at="100,0,101,0" concept="2" trace="myReferencingNode" />
-      <node id="2030416617761226517" at="102,119,103,21" concept="9" />
-      <node id="2030416617761226517" at="103,21,104,42" concept="1" />
-      <node id="2030416617761226517" at="104,42,105,20" concept="1" />
-      <node id="2030416617761226517" at="108,41,109,42" concept="6" />
-      <node id="2030416617761226517" at="114,28,115,20" concept="6" />
-      <node id="2030416617761226699" at="118,53,119,91" concept="5" />
-      <node id="2030416617761226699" at="119,91,120,31" concept="1" />
-      <node id="2030416617761226699" at="120,31,121,44" concept="1" />
-      <node id="2030416617761226699" at="121,44,122,33" concept="1" />
-      <node id="2030416617761226699" at="122,33,123,28" concept="5" />
-      <node id="2030416617761226699" at="123,28,124,65" concept="1" />
-      <node id="2030416617761226699" at="124,65,125,44" concept="1" />
-      <node id="2030416617761226699" at="125,44,126,75" concept="1" />
-      <node id="2030416617761226699" at="126,75,127,59" concept="5" />
-      <node id="2030416617761226699" at="127,59,128,61" concept="5" />
-      <node id="2030416617761226699" at="129,37,130,89" concept="5" />
-      <node id="2030416617761226699" at="130,89,131,96" concept="6" />
-      <node id="2030416617761226699" at="132,12,133,24" concept="6" />
-      <node id="2030416617761226523" at="136,49,137,94" concept="5" />
-      <node id="2030416617761226523" at="137,94,138,47" concept="1" />
-      <node id="2030416617761226523" at="138,47,139,34" concept="5" />
-      <node id="2030416617761226523" at="139,34,140,85" concept="1" />
-      <node id="2030416617761226523" at="140,85,141,40" concept="1" />
-      <node id="2030416617761226523" at="141,40,142,34" concept="1" />
-      <node id="2030416617761226523" at="142,34,143,22" concept="6" />
+      <node id="2030416617761226517" at="78,35,79,87" concept="5" />
+      <node id="2030416617761226517" at="79,87,80,112" concept="6" />
+      <node id="2030416617761226517" at="81,10,82,22" concept="6" />
+      <node id="2030416617761226517" at="85,33,86,14" concept="9" />
+      <node id="2030416617761226517" at="88,69,89,57" concept="6" />
+      <node id="2030416617761226517" at="91,81,92,41" concept="7" />
+      <node id="2030416617761226517" at="92,41,93,131" concept="6" />
+      <node id="2030416617761226517" at="99,0,100,0" concept="2" trace="myReferencingNode" />
+      <node id="2030416617761226517" at="101,119,102,21" concept="9" />
+      <node id="2030416617761226517" at="102,21,103,42" concept="1" />
+      <node id="2030416617761226517" at="103,42,104,20" concept="1" />
+      <node id="2030416617761226517" at="107,41,108,42" concept="6" />
+      <node id="2030416617761226517" at="113,28,114,20" concept="6" />
+      <node id="2030416617761226699" at="117,53,118,91" concept="5" />
+      <node id="2030416617761226699" at="118,91,119,31" concept="1" />
+      <node id="2030416617761226699" at="119,31,120,44" concept="1" />
+      <node id="2030416617761226699" at="120,44,121,33" concept="1" />
+      <node id="2030416617761226699" at="121,33,122,28" concept="5" />
+      <node id="2030416617761226699" at="122,28,123,65" concept="1" />
+      <node id="2030416617761226699" at="123,65,124,44" concept="1" />
+      <node id="2030416617761226699" at="124,44,125,75" concept="1" />
+      <node id="2030416617761226699" at="125,75,126,59" concept="5" />
+      <node id="2030416617761226699" at="127,37,128,89" concept="5" />
+      <node id="2030416617761226699" at="128,89,129,114" concept="6" />
+      <node id="2030416617761226699" at="130,12,131,24" concept="6" />
+      <node id="2030416617761226523" at="134,49,135,94" concept="5" />
+      <node id="2030416617761226523" at="135,94,136,47" concept="1" />
+      <node id="2030416617761226523" at="136,47,137,34" concept="5" />
+      <node id="2030416617761226523" at="137,34,138,85" concept="1" />
+      <node id="2030416617761226523" at="138,85,139,40" concept="1" />
+      <node id="2030416617761226523" at="139,40,140,34" concept="1" />
+      <node id="2030416617761226523" at="140,34,141,22" concept="6" />
       <node id="2030416617761226517" at="23,0,25,0" concept="2" trace="myNode" />
-      <node id="2030416617761226517" at="98,0,100,0" concept="2" trace="myNode" />
+      <node id="2030416617761226517" at="97,0,99,0" concept="2" trace="myNode" />
       <node id="2030416617761226517" at="37,0,40,0" concept="4" trace="createCell#()Ljetbrains/mps/openapi/editor/cells/EditorCell;" />
-      <node id="2030416617761226517" at="86,0,89,0" concept="0" trace="_Inline_jeggf2_a2a#()V" />
-      <node id="2030416617761226517" at="89,0,92,0" concept="4" trace="createEditorCell#(Ljetbrains/mps/openapi/editor/EditorContext;)Ljetbrains/mps/openapi/editor/cells/EditorCell;" />
-      <node id="2030416617761226517" at="108,0,111,0" concept="4" trace="createCell#()Ljetbrains/mps/openapi/editor/cells/EditorCell;" />
+      <node id="2030416617761226517" at="85,0,88,0" concept="0" trace="_Inline_jeggf2_a2a#()V" />
+      <node id="2030416617761226517" at="88,0,91,0" concept="4" trace="createEditorCell#(Ljetbrains/mps/openapi/editor/EditorContext;)Ljetbrains/mps/openapi/editor/cells/EditorCell;" />
+      <node id="2030416617761226517" at="107,0,110,0" concept="4" trace="createCell#()Ljetbrains/mps/openapi/editor/cells/EditorCell;" />
       <node id="2030416617761226517" at="26,0,30,0" concept="0" trace="Model_IsAspectOperation_EditorBuilder_a#(Ljetbrains/mps/openapi/editor/EditorContext;Lorg/jetbrains/mps/openapi/model/SNode;)V" />
       <node id="2030416617761226520" at="52,0,56,0" concept="4" trace="createComponent_jeggf2_a0#()Ljetbrains/mps/openapi/editor/cells/EditorCell;" />
       <node id="2030416617761226517" at="71,63,75,5" concept="3" />
-      <node id="2030416617761226517" at="92,0,96,0" concept="4" trace="createEditorCell#(Ljetbrains/mps/openapi/editor/EditorContext;Lorg/jetbrains/mps/openapi/model/SNode;)Ljetbrains/mps/openapi/editor/cells/EditorCell;" />
+      <node id="2030416617761226517" at="91,0,95,0" concept="4" trace="createEditorCell#(Ljetbrains/mps/openapi/editor/EditorContext;Lorg/jetbrains/mps/openapi/model/SNode;)Ljetbrains/mps/openapi/editor/cells/EditorCell;" />
       <node id="2030416617761226517" at="31,0,36,0" concept="4" trace="getNode#()Lorg/jetbrains/mps/openapi/model/SNode;" />
-      <node id="2030416617761226517" at="78,59,83,22" concept="3" />
-      <node id="2030416617761226517" at="102,0,107,0" concept="0" trace="Inline_Builder_jeggf2_a2a#(Ljetbrains/mps/openapi/editor/EditorContext;Lorg/jetbrains/mps/openapi/model/SNode;Lorg/jetbrains/mps/openapi/model/SNode;)V" />
-      <node id="2030416617761226517" at="112,0,117,0" concept="4" trace="getNode#()Lorg/jetbrains/mps/openapi/model/SNode;" />
-      <node id="2030416617761226699" at="128,61,133,24" concept="3" />
+      <node id="2030416617761226517" at="77,57,82,22" concept="3" />
+      <node id="2030416617761226517" at="101,0,106,0" concept="0" trace="Inline_Builder_jeggf2_a2a#(Ljetbrains/mps/openapi/editor/EditorContext;Lorg/jetbrains/mps/openapi/model/SNode;Lorg/jetbrains/mps/openapi/model/SNode;)V" />
+      <node id="2030416617761226517" at="111,0,116,0" concept="4" trace="getNode#()Lorg/jetbrains/mps/openapi/model/SNode;" />
+      <node id="2030416617761226699" at="126,59,131,24" concept="3" />
       <node id="2030416617761226521" at="56,0,65,0" concept="4" trace="createConstant_jeggf2_b0#()Ljetbrains/mps/openapi/editor/cells/EditorCell;" />
-      <node id="2030416617761226523" at="136,0,145,0" concept="4" trace="createConstant_jeggf2_d0#()Ljetbrains/mps/openapi/editor/cells/EditorCell;" />
+      <node id="2030416617761226523" at="134,0,143,0" concept="4" trace="createConstant_jeggf2_d0#()Ljetbrains/mps/openapi/editor/cells/EditorCell;" />
       <node id="2030416617761226517" at="41,0,52,0" concept="4" trace="createCollection_jeggf2_a#()Ljetbrains/mps/openapi/editor/cells/EditorCell;" />
-      <node id="2030416617761226699" at="118,0,135,0" concept="4" trace="createProperty_jeggf2_a0c0#()Ljetbrains/mps/openapi/editor/cells/EditorCell;" />
-      <node id="2030416617761226517" at="65,0,85,0" concept="4" trace="createRefCell_jeggf2_c0#()Ljetbrains/mps/openapi/editor/cells/EditorCell;" />
+      <node id="2030416617761226699" at="117,0,133,0" concept="4" trace="createProperty_jeggf2_a0c0#()Ljetbrains/mps/openapi/editor/cells/EditorCell;" />
+      <node id="2030416617761226517" at="65,0,84,0" concept="4" trace="createRefCell_jeggf2_c0#()Ljetbrains/mps/openapi/editor/cells/EditorCell;" />
       <scope id="2030416617761226517" at="33,26,34,18" />
       <scope id="2030416617761226517" at="37,39,38,39" />
-      <scope id="2030416617761226517" at="86,33,87,14" />
-      <scope id="2030416617761226517" at="89,69,90,57" />
-      <scope id="2030416617761226517" at="108,41,109,42" />
-      <scope id="2030416617761226517" at="114,28,115,20" />
+      <scope id="2030416617761226517" at="85,33,86,14" />
+      <scope id="2030416617761226517" at="88,69,89,57" />
+      <scope id="2030416617761226517" at="107,41,108,42" />
+      <scope id="2030416617761226517" at="113,28,114,20" />
       <scope id="2030416617761226517" at="26,103,28,18" />
       <scope id="2030416617761226520" at="52,50,54,22">
         <var name="editorCell" id="2030416617761226520" />
       </scope>
       <scope id="2030416617761226517" at="72,39,74,35" />
-      <scope id="2030416617761226517" at="79,35,81,94">
+      <scope id="2030416617761226517" at="78,35,80,112">
         <var name="manager" id="2030416617761226517" />
       </scope>
-      <scope id="2030416617761226517" at="92,81,94,131" />
-      <scope id="2030416617761226699" at="129,37,131,96">
-=======
-      <node id="2030416617761226517" at="21,79,22,63" concept="5" />
-      <node id="2030416617761226517" at="24,89,25,96" concept="4" />
-      <node id="2030416617761226517" at="25,96,26,48" concept="1" />
-      <node id="2030416617761226517" at="26,48,27,28" concept="1" />
-      <node id="2030416617761226517" at="27,28,28,82" concept="1" />
-      <node id="2030416617761226517" at="28,82,29,81" concept="1" />
-      <node id="2030416617761226517" at="29,81,30,80" concept="1" />
-      <node id="2030416617761226517" at="30,80,31,81" concept="1" />
-      <node id="2030416617761226517" at="31,81,32,22" concept="5" />
-      <node id="2030416617761226520" at="34,89,35,149" concept="4" />
-      <node id="2030416617761226520" at="35,149,36,22" concept="5" />
-      <node id="2030416617761226521" at="38,88,39,87" concept="4" />
-      <node id="2030416617761226521" at="39,87,40,47" concept="1" />
-      <node id="2030416617761226521" at="40,47,41,34" concept="4" />
-      <node id="2030416617761226521" at="41,34,42,77" concept="1" />
-      <node id="2030416617761226521" at="42,77,43,40" concept="1" />
-      <node id="2030416617761226521" at="43,40,44,34" concept="1" />
-      <node id="2030416617761226521" at="44,34,45,22" concept="5" />
-      <node id="2030416617761226517" at="47,87,48,81" concept="4" />
-      <node id="2030416617761226517" at="48,81,49,31" concept="1" />
-      <node id="2030416617761226517" at="49,31,50,44" concept="1" />
-      <node id="2030416617761226517" at="50,44,51,26" concept="4" />
-      <node id="2030416617761226517" at="51,26,52,95" concept="1" />
-      <node id="2030416617761226517" at="52,95,53,58" concept="1" />
-      <node id="2030416617761226517" at="54,39,55,40" concept="1" />
-      <node id="2030416617761226517" at="55,40,56,35" concept="1" />
-      <node id="2030416617761226517" at="57,5,58,73" concept="1" />
-      <node id="2030416617761226517" at="58,73,59,57" concept="4" />
-      <node id="2030416617761226517" at="60,35,61,82" concept="4" />
-      <node id="2030416617761226517" at="61,82,62,112" concept="5" />
-      <node id="2030416617761226517" at="63,10,64,22" concept="5" />
-      <node id="2030416617761226689" at="67,33,68,14" concept="7" />
-      <node id="2030416617761226689" at="70,69,71,67" concept="5" />
-      <node id="2030416617761226689" at="73,81,74,66" concept="5" />
-      <node id="2030416617761226699" at="76,92,77,84" concept="4" />
-      <node id="2030416617761226699" at="77,84,78,31" concept="1" />
-      <node id="2030416617761226699" at="78,31,79,44" concept="1" />
-      <node id="2030416617761226699" at="79,44,80,33" concept="1" />
-      <node id="2030416617761226699" at="80,33,81,28" concept="4" />
-      <node id="2030416617761226699" at="81,28,82,60" concept="1" />
-      <node id="2030416617761226699" at="82,60,83,44" concept="1" />
-      <node id="2030416617761226699" at="83,44,84,75" concept="1" />
-      <node id="2030416617761226699" at="84,75,85,59" concept="4" />
-      <node id="2030416617761226699" at="86,37,87,84" concept="4" />
-      <node id="2030416617761226699" at="87,84,88,114" concept="5" />
-      <node id="2030416617761226699" at="89,12,90,24" concept="5" />
-      <node id="2030416617761226523" at="93,88,94,87" concept="4" />
-      <node id="2030416617761226523" at="94,87,95,47" concept="1" />
-      <node id="2030416617761226523" at="95,47,96,34" concept="4" />
-      <node id="2030416617761226523" at="96,34,97,69" concept="1" />
-      <node id="2030416617761226523" at="97,69,98,40" concept="1" />
-      <node id="2030416617761226523" at="98,40,99,34" concept="1" />
-      <node id="2030416617761226523" at="99,34,100,22" concept="5" />
-      <node id="2030416617761226517" at="21,0,24,0" concept="3" trace="createEditorCell#(Ljetbrains/mps/openapi/editor/EditorContext;Lorg/jetbrains/mps/openapi/model/SNode;)Ljetbrains/mps/openapi/editor/cells/EditorCell;" />
-      <node id="2030416617761226689" at="67,0,70,0" concept="0" trace="_Inline_jeggf2_a2a#()V" />
-      <node id="2030416617761226689" at="70,0,73,0" concept="3" trace="createEditorCell#(Ljetbrains/mps/openapi/editor/EditorContext;)Ljetbrains/mps/openapi/editor/cells/EditorCell;" />
-      <node id="2030416617761226689" at="73,0,76,0" concept="3" trace="createEditorCell#(Ljetbrains/mps/openapi/editor/EditorContext;Lorg/jetbrains/mps/openapi/model/SNode;)Ljetbrains/mps/openapi/editor/cells/EditorCell;" />
-      <node id="2030416617761226520" at="34,0,38,0" concept="3" trace="createComponent_jeggf2_a0#(Ljetbrains/mps/openapi/editor/EditorContext;Lorg/jetbrains/mps/openapi/model/SNode;)Ljetbrains/mps/openapi/editor/cells/EditorCell;" />
-      <node id="2030416617761226517" at="53,58,57,5" concept="2" />
-      <node id="2030416617761226517" at="59,57,64,22" concept="2" />
-      <node id="2030416617761226699" at="85,59,90,24" concept="2" />
-      <node id="2030416617761226521" at="38,0,47,0" concept="3" trace="createConstant_jeggf2_b0#(Ljetbrains/mps/openapi/editor/EditorContext;Lorg/jetbrains/mps/openapi/model/SNode;)Ljetbrains/mps/openapi/editor/cells/EditorCell;" />
-      <node id="2030416617761226523" at="93,0,102,0" concept="3" trace="createConstant_jeggf2_d0#(Ljetbrains/mps/openapi/editor/EditorContext;Lorg/jetbrains/mps/openapi/model/SNode;)Ljetbrains/mps/openapi/editor/cells/EditorCell;" />
-      <node id="2030416617761226517" at="24,0,34,0" concept="3" trace="createCollection_jeggf2_a#(Ljetbrains/mps/openapi/editor/EditorContext;Lorg/jetbrains/mps/openapi/model/SNode;)Ljetbrains/mps/openapi/editor/cells/EditorCell;" />
-      <node id="2030416617761226699" at="76,0,92,0" concept="3" trace="createProperty_jeggf2_a0c0#(Ljetbrains/mps/openapi/editor/EditorContext;Lorg/jetbrains/mps/openapi/model/SNode;)Ljetbrains/mps/openapi/editor/cells/EditorCell;" />
-      <node id="2030416617761226517" at="47,0,66,0" concept="3" trace="createRefCell_jeggf2_c0#(Ljetbrains/mps/openapi/editor/EditorContext;Lorg/jetbrains/mps/openapi/model/SNode;)Ljetbrains/mps/openapi/editor/cells/EditorCell;" />
-      <scope id="2030416617761226517" at="21,79,22,63" />
-      <scope id="2030416617761226689" at="67,33,68,14" />
-      <scope id="2030416617761226689" at="70,69,71,67" />
-      <scope id="2030416617761226689" at="73,81,74,66" />
-      <scope id="2030416617761226520" at="34,89,36,22">
-        <var name="editorCell" id="2030416617761226520" />
-      </scope>
-      <scope id="2030416617761226517" at="54,39,56,35" />
-      <scope id="2030416617761226517" at="60,35,62,112">
-        <var name="manager" id="2030416617761226517" />
-      </scope>
-      <scope id="2030416617761226699" at="86,37,88,114">
->>>>>>> bd830ede
+      <scope id="2030416617761226517" at="91,81,93,131" />
+      <scope id="2030416617761226699" at="127,37,129,114">
         <var name="manager" id="2030416617761226699" />
       </scope>
       <scope id="2030416617761226517" at="37,0,40,0" />
-      <scope id="2030416617761226517" at="86,0,89,0" />
-      <scope id="2030416617761226517" at="89,0,92,0">
+      <scope id="2030416617761226517" at="85,0,88,0" />
+      <scope id="2030416617761226517" at="88,0,91,0">
         <var name="editorContext" id="2030416617761226517" />
       </scope>
-<<<<<<< HEAD
-      <scope id="2030416617761226517" at="102,119,105,20" />
-      <scope id="2030416617761226517" at="108,0,111,0" />
+      <scope id="2030416617761226517" at="101,119,104,20" />
+      <scope id="2030416617761226517" at="107,0,110,0" />
       <scope id="2030416617761226517" at="26,0,30,0">
         <var name="context" id="2030416617761226517" />
         <var name="node" id="2030416617761226517" />
       </scope>
       <scope id="2030416617761226520" at="52,0,56,0" />
-      <scope id="2030416617761226517" at="92,0,96,0">
+      <scope id="2030416617761226517" at="91,0,95,0">
         <var name="editorContext" id="2030416617761226517" />
         <var name="node" id="2030416617761226517" />
-=======
-      <scope id="2030416617761226689" at="67,0,70,0" />
-      <scope id="2030416617761226689" at="70,0,73,0">
-        <var name="editorContext" id="2030416617761226689" />
-      </scope>
-      <scope id="2030416617761226689" at="73,0,76,0">
-        <var name="editorContext" id="2030416617761226689" />
-        <var name="node" id="2030416617761226689" />
->>>>>>> bd830ede
       </scope>
       <scope id="2030416617761226517" at="31,0,36,0" />
-      <scope id="2030416617761226517" at="102,0,107,0">
+      <scope id="2030416617761226517" at="101,0,106,0">
         <var name="context" id="2030416617761226517" />
         <var name="node" id="2030416617761226517" />
         <var name="referencingNode" id="2030416617761226517" />
       </scope>
-      <scope id="2030416617761226517" at="112,0,117,0" />
+      <scope id="2030416617761226517" at="111,0,116,0" />
       <scope id="2030416617761226521" at="56,49,63,22">
         <var name="editorCell" id="2030416617761226521" />
         <var name="style" id="2030416617761226521" />
       </scope>
-<<<<<<< HEAD
-      <scope id="2030416617761226523" at="136,49,143,22">
-=======
-      <scope id="2030416617761226523" at="93,88,100,22">
->>>>>>> bd830ede
+      <scope id="2030416617761226523" at="134,49,141,22">
         <var name="editorCell" id="2030416617761226523" />
         <var name="style" id="2030416617761226523" />
       </scope>
       <scope id="2030416617761226517" at="41,50,50,22">
         <var name="editorCell" id="2030416617761226517" />
       </scope>
-<<<<<<< HEAD
       <scope id="2030416617761226521" at="56,0,65,0" />
-      <scope id="2030416617761226523" at="136,0,145,0" />
+      <scope id="2030416617761226523" at="134,0,143,0" />
       <scope id="2030416617761226517" at="41,0,52,0" />
-      <scope id="2030416617761226699" at="118,53,133,24">
-=======
-      <scope id="2030416617761226521" at="38,0,47,0">
-        <var name="editorContext" id="2030416617761226521" />
-        <var name="node" id="2030416617761226521" />
-      </scope>
-      <scope id="2030416617761226523" at="93,0,102,0">
-        <var name="editorContext" id="2030416617761226523" />
-        <var name="node" id="2030416617761226523" />
-      </scope>
-      <scope id="2030416617761226517" at="24,0,34,0">
-        <var name="editorContext" id="2030416617761226517" />
-        <var name="node" id="2030416617761226517" />
-      </scope>
-      <scope id="2030416617761226699" at="76,92,90,24">
->>>>>>> bd830ede
+      <scope id="2030416617761226699" at="117,53,131,24">
         <var name="attributeConcept" id="2030416617761226699" />
         <var name="editorCell" id="2030416617761226699" />
         <var name="provider" id="2030416617761226699" />
       </scope>
-<<<<<<< HEAD
-      <scope id="2030416617761226699" at="118,0,135,0" />
-      <scope id="2030416617761226517" at="65,48,83,22">
-=======
-      <scope id="2030416617761226699" at="76,0,92,0">
-        <var name="editorContext" id="2030416617761226699" />
-        <var name="node" id="2030416617761226699" />
-      </scope>
-      <scope id="2030416617761226517" at="47,87,64,22">
->>>>>>> bd830ede
+      <scope id="2030416617761226699" at="117,0,133,0" />
+      <scope id="2030416617761226517" at="65,48,82,22">
         <var name="attributeConcept" id="2030416617761226517" />
         <var name="editorCell" id="2030416617761226517" />
         <var name="provider" id="2030416617761226517" />
       </scope>
-<<<<<<< HEAD
-      <scope id="2030416617761226517" at="65,0,85,0" />
-      <unit id="2030416617761226517" at="85,0,97,0" name="jetbrains.mps.lang.slanguage.editor.Model_IsAspectOperation_EditorBuilder_a$_Inline_jeggf2_a2a" />
-      <unit id="2030416617761226517" at="97,0,136,0" name="jetbrains.mps.lang.slanguage.editor.Model_IsAspectOperation_EditorBuilder_a$Inline_Builder_jeggf2_a2a" />
-      <unit id="2030416617761226517" at="22,0,146,0" name="jetbrains.mps.lang.slanguage.editor.Model_IsAspectOperation_EditorBuilder_a" />
-=======
-      <scope id="2030416617761226517" at="47,0,66,0">
-        <var name="editorContext" id="2030416617761226517" />
-        <var name="node" id="2030416617761226517" />
-      </scope>
-      <unit id="2030416617761226689" at="66,0,93,0" name="jetbrains.mps.lang.slanguage.editor.Model_IsAspectOperation_Editor$_Inline_jeggf2_a2a" />
-      <unit id="2030416617761226517" at="20,0,103,0" name="jetbrains.mps.lang.slanguage.editor.Model_IsAspectOperation_Editor" />
->>>>>>> bd830ede
+      <scope id="2030416617761226517" at="65,0,84,0" />
+      <unit id="2030416617761226517" at="84,0,96,0" name="jetbrains.mps.lang.slanguage.editor.Model_IsAspectOperation_EditorBuilder_a$_Inline_jeggf2_a2a" />
+      <unit id="2030416617761226517" at="96,0,134,0" name="jetbrains.mps.lang.slanguage.editor.Model_IsAspectOperation_EditorBuilder_a$Inline_Builder_jeggf2_a2a" />
+      <unit id="2030416617761226517" at="22,0,144,0" name="jetbrains.mps.lang.slanguage.editor.Model_IsAspectOperation_EditorBuilder_a" />
     </file>
   </root>
   <root nodeRef="r:d919e39e-ef97-4541-8872-046b24e3733c(jetbrains.mps.lang.slanguage.editor)/6171083915388330120">
     <file name="AspectModelRefExpression_Editor.java">
-<<<<<<< HEAD
       <node id="6171083915388330120" at="11,79,12,90" concept="6" />
       <node id="6171083915388330120" at="11,0,14,0" concept="4" trace="createEditorCell#(Ljetbrains/mps/openapi/editor/EditorContext;Lorg/jetbrains/mps/openapi/model/SNode;)Ljetbrains/mps/openapi/editor/cells/EditorCell;" />
       <scope id="6171083915388330120" at="11,79,12,90" />
@@ -378,206 +247,90 @@
       <node id="6171083915388330120" at="121,40,122,35" concept="1" />
       <node id="6171083915388330120" at="123,5,124,73" concept="1" />
       <node id="6171083915388330120" at="124,73,125,57" concept="5" />
-      <node id="6171083915388330120" at="125,57,126,59" concept="5" />
-      <node id="6171083915388330120" at="127,35,128,87" concept="5" />
-      <node id="6171083915388330120" at="128,87,129,94" concept="6" />
-      <node id="6171083915388330120" at="130,10,131,22" concept="6" />
-      <node id="6171083915388330120" at="134,33,135,14" concept="9" />
-      <node id="6171083915388330120" at="137,69,138,57" concept="6" />
-      <node id="6171083915388330120" at="140,81,141,41" concept="7" />
-      <node id="6171083915388330120" at="141,41,142,132" concept="6" />
-      <node id="6171083915388330120" at="148,0,149,0" concept="2" trace="myReferencingNode" />
-      <node id="6171083915388330120" at="150,119,151,21" concept="9" />
-      <node id="6171083915388330120" at="151,21,152,42" concept="1" />
-      <node id="6171083915388330120" at="152,42,153,20" concept="1" />
-      <node id="6171083915388330120" at="156,41,157,42" concept="6" />
-      <node id="6171083915388330120" at="162,28,163,20" concept="6" />
-      <node id="6171083915388597802" at="166,53,167,91" concept="5" />
-      <node id="6171083915388597802" at="167,91,168,31" concept="1" />
-      <node id="6171083915388597802" at="168,31,169,44" concept="1" />
-      <node id="6171083915388597802" at="169,44,170,33" concept="1" />
-      <node id="6171083915388597802" at="170,33,171,28" concept="5" />
-      <node id="6171083915388597802" at="171,28,172,65" concept="1" />
-      <node id="6171083915388597802" at="172,65,173,44" concept="1" />
-      <node id="6171083915388597802" at="173,44,174,75" concept="1" />
-      <node id="6171083915388597802" at="174,75,175,59" concept="5" />
-      <node id="6171083915388597802" at="175,59,176,61" concept="5" />
-      <node id="6171083915388597802" at="177,37,178,89" concept="5" />
-      <node id="6171083915388597802" at="178,89,179,96" concept="6" />
-      <node id="6171083915388597802" at="180,12,181,24" concept="6" />
-      <node id="6171083915388330691" at="184,49,185,94" concept="5" />
-      <node id="6171083915388330691" at="185,94,186,47" concept="1" />
-      <node id="6171083915388330691" at="186,47,187,34" concept="5" />
-      <node id="6171083915388330691" at="187,34,188,85" concept="1" />
-      <node id="6171083915388330691" at="188,85,189,40" concept="1" />
-      <node id="6171083915388330691" at="189,40,190,34" concept="1" />
-      <node id="6171083915388330691" at="190,34,191,22" concept="6" />
+      <node id="6171083915388330120" at="126,35,127,87" concept="5" />
+      <node id="6171083915388330120" at="127,87,128,112" concept="6" />
+      <node id="6171083915388330120" at="129,10,130,22" concept="6" />
+      <node id="6171083915388330120" at="133,33,134,14" concept="9" />
+      <node id="6171083915388330120" at="136,69,137,57" concept="6" />
+      <node id="6171083915388330120" at="139,81,140,41" concept="7" />
+      <node id="6171083915388330120" at="140,41,141,132" concept="6" />
+      <node id="6171083915388330120" at="147,0,148,0" concept="2" trace="myReferencingNode" />
+      <node id="6171083915388330120" at="149,119,150,21" concept="9" />
+      <node id="6171083915388330120" at="150,21,151,42" concept="1" />
+      <node id="6171083915388330120" at="151,42,152,20" concept="1" />
+      <node id="6171083915388330120" at="155,41,156,42" concept="6" />
+      <node id="6171083915388330120" at="161,28,162,20" concept="6" />
+      <node id="6171083915388597802" at="165,53,166,91" concept="5" />
+      <node id="6171083915388597802" at="166,91,167,31" concept="1" />
+      <node id="6171083915388597802" at="167,31,168,44" concept="1" />
+      <node id="6171083915388597802" at="168,44,169,33" concept="1" />
+      <node id="6171083915388597802" at="169,33,170,28" concept="5" />
+      <node id="6171083915388597802" at="170,28,171,65" concept="1" />
+      <node id="6171083915388597802" at="171,65,172,44" concept="1" />
+      <node id="6171083915388597802" at="172,44,173,75" concept="1" />
+      <node id="6171083915388597802" at="173,75,174,59" concept="5" />
+      <node id="6171083915388597802" at="175,37,176,89" concept="5" />
+      <node id="6171083915388597802" at="176,89,177,114" concept="6" />
+      <node id="6171083915388597802" at="178,12,179,24" concept="6" />
+      <node id="6171083915388330691" at="182,49,183,94" concept="5" />
+      <node id="6171083915388330691" at="183,94,184,47" concept="1" />
+      <node id="6171083915388330691" at="184,47,185,34" concept="5" />
+      <node id="6171083915388330691" at="185,34,186,85" concept="1" />
+      <node id="6171083915388330691" at="186,85,187,40" concept="1" />
+      <node id="6171083915388330691" at="187,40,188,34" concept="1" />
+      <node id="6171083915388330691" at="188,34,189,22" concept="6" />
       <node id="6171083915388330120" at="30,0,32,0" concept="2" trace="myNode" />
-      <node id="6171083915388330120" at="146,0,148,0" concept="2" trace="myNode" />
+      <node id="6171083915388330120" at="145,0,147,0" concept="2" trace="myNode" />
       <node id="6171083915388330120" at="44,0,47,0" concept="4" trace="createCell#()Ljetbrains/mps/openapi/editor/cells/EditorCell;" />
       <node id="6171083915388330120" at="79,0,82,0" concept="0" trace="langSingleRoleHandler_sdlbeh_c0#(Lorg/jetbrains/mps/openapi/model/SNode;Lorg/jetbrains/mps/openapi/language/SContainmentLink;Ljetbrains/mps/openapi/editor/EditorContext;)V" />
       <node id="6171083915388330120" at="87,70,90,7" concept="3" />
       <node id="6171083915388330120" at="90,7,93,7" concept="3" />
       <node id="6171083915388330120" at="103,0,106,0" concept="4" trace="getNoTargetText#()Ljava/lang/String;" />
-      <node id="6171083915388330120" at="134,0,137,0" concept="0" trace="_Inline_sdlbeh_a4a#()V" />
-      <node id="6171083915388330120" at="137,0,140,0" concept="4" trace="createEditorCell#(Ljetbrains/mps/openapi/editor/EditorContext;)Ljetbrains/mps/openapi/editor/cells/EditorCell;" />
-      <node id="6171083915388330120" at="156,0,159,0" concept="4" trace="createCell#()Ljetbrains/mps/openapi/editor/cells/EditorCell;" />
+      <node id="6171083915388330120" at="133,0,136,0" concept="0" trace="_Inline_sdlbeh_a4a#()V" />
+      <node id="6171083915388330120" at="136,0,139,0" concept="4" trace="createEditorCell#(Ljetbrains/mps/openapi/editor/EditorContext;)Ljetbrains/mps/openapi/editor/cells/EditorCell;" />
+      <node id="6171083915388330120" at="155,0,158,0" concept="4" trace="createCell#()Ljetbrains/mps/openapi/editor/cells/EditorCell;" />
       <node id="6171083915388330120" at="33,0,37,0" concept="0" trace="AspectModelRefExpression_EditorBuilder_a#(Ljetbrains/mps/openapi/editor/EditorContext;Lorg/jetbrains/mps/openapi/model/SNode;)V" />
       <node id="6171083915388330132" at="61,0,65,0" concept="4" trace="createComponent_sdlbeh_a0#()Ljetbrains/mps/openapi/editor/cells/EditorCell;" />
       <node id="6171083915388330120" at="74,0,78,0" concept="4" trace="createRefNode_sdlbeh_c0#()Ljetbrains/mps/openapi/editor/cells/EditorCell;" />
       <node id="6171083915388330120" at="119,63,123,5" concept="3" />
-      <node id="6171083915388330120" at="140,0,144,0" concept="4" trace="createEditorCell#(Ljetbrains/mps/openapi/editor/EditorContext;Lorg/jetbrains/mps/openapi/model/SNode;)Ljetbrains/mps/openapi/editor/cells/EditorCell;" />
+      <node id="6171083915388330120" at="139,0,143,0" concept="4" trace="createEditorCell#(Ljetbrains/mps/openapi/editor/EditorContext;Lorg/jetbrains/mps/openapi/model/SNode;)Ljetbrains/mps/openapi/editor/cells/EditorCell;" />
       <node id="6171083915388330120" at="38,0,43,0" concept="4" trace="getNode#()Lorg/jetbrains/mps/openapi/model/SNode;" />
       <node id="6171083915388330120" at="82,0,87,0" concept="4" trace="createChildCell#(Lorg/jetbrains/mps/openapi/model/SNode;)Ljetbrains/mps/openapi/editor/cells/EditorCell;" />
-      <node id="6171083915388330120" at="126,59,131,22" concept="3" />
-      <node id="6171083915388330120" at="150,0,155,0" concept="0" trace="Inline_Builder_sdlbeh_a4a#(Ljetbrains/mps/openapi/editor/EditorContext;Lorg/jetbrains/mps/openapi/model/SNode;Lorg/jetbrains/mps/openapi/model/SNode;)V" />
-      <node id="6171083915388330120" at="160,0,165,0" concept="4" trace="getNode#()Lorg/jetbrains/mps/openapi/model/SNode;" />
-      <node id="6171083915388597802" at="176,61,181,24" concept="3" />
+      <node id="6171083915388330120" at="125,57,130,22" concept="3" />
+      <node id="6171083915388330120" at="149,0,154,0" concept="0" trace="Inline_Builder_sdlbeh_a4a#(Ljetbrains/mps/openapi/editor/EditorContext;Lorg/jetbrains/mps/openapi/model/SNode;Lorg/jetbrains/mps/openapi/model/SNode;)V" />
+      <node id="6171083915388330120" at="159,0,164,0" concept="4" trace="getNode#()Lorg/jetbrains/mps/openapi/model/SNode;" />
+      <node id="6171083915388597802" at="174,59,179,24" concept="3" />
       <node id="6171083915388331314" at="107,0,113,0" concept="4" trace="createConstant_sdlbeh_d0#()Ljetbrains/mps/openapi/editor/cells/EditorCell;" />
       <node id="6171083915388330120" at="87,0,95,0" concept="4" trace="installCellInfo#(Lorg/jetbrains/mps/openapi/model/SNode;Ljetbrains/mps/openapi/editor/cells/EditorCell;)V" />
       <node id="6171083915388330120" at="95,0,103,0" concept="4" trace="createEmptyCell#()Ljetbrains/mps/openapi/editor/cells/EditorCell;" />
       <node id="6171083915388330659" at="65,0,74,0" concept="4" trace="createConstant_sdlbeh_b0#()Ljetbrains/mps/openapi/editor/cells/EditorCell;" />
-      <node id="6171083915388330691" at="184,0,193,0" concept="4" trace="createConstant_sdlbeh_f0#()Ljetbrains/mps/openapi/editor/cells/EditorCell;" />
+      <node id="6171083915388330691" at="182,0,191,0" concept="4" trace="createConstant_sdlbeh_f0#()Ljetbrains/mps/openapi/editor/cells/EditorCell;" />
       <node id="6171083915388330120" at="48,0,61,0" concept="4" trace="createCollection_sdlbeh_a#()Ljetbrains/mps/openapi/editor/cells/EditorCell;" />
-      <node id="6171083915388597802" at="166,0,183,0" concept="4" trace="createProperty_sdlbeh_a0e0#()Ljetbrains/mps/openapi/editor/cells/EditorCell;" />
-      <node id="6171083915388330120" at="113,0,133,0" concept="4" trace="createRefCell_sdlbeh_e0#()Ljetbrains/mps/openapi/editor/cells/EditorCell;" />
+      <node id="6171083915388597802" at="165,0,181,0" concept="4" trace="createProperty_sdlbeh_a0e0#()Ljetbrains/mps/openapi/editor/cells/EditorCell;" />
+      <node id="6171083915388330120" at="113,0,132,0" concept="4" trace="createRefCell_sdlbeh_e0#()Ljetbrains/mps/openapi/editor/cells/EditorCell;" />
       <scope id="6171083915388330120" at="40,26,41,18" />
       <scope id="6171083915388330120" at="44,39,45,39" />
       <scope id="6171083915388330120" at="79,118,80,49" />
       <scope id="6171083915388330120" at="88,118,89,382" />
       <scope id="6171083915388330120" at="91,41,92,35" />
       <scope id="6171083915388330120" at="103,40,104,25" />
-      <scope id="6171083915388330120" at="134,33,135,14" />
-      <scope id="6171083915388330120" at="137,69,138,57" />
-      <scope id="6171083915388330120" at="156,41,157,42" />
-      <scope id="6171083915388330120" at="162,28,163,20" />
+      <scope id="6171083915388330120" at="133,33,134,14" />
+      <scope id="6171083915388330120" at="136,69,137,57" />
+      <scope id="6171083915388330120" at="155,41,156,42" />
+      <scope id="6171083915388330120" at="161,28,162,20" />
       <scope id="6171083915388330120" at="33,104,35,18" />
       <scope id="6171083915388330132" at="61,50,63,22">
-=======
-      <node id="6171083915388330120" at="28,79,29,63" concept="5" />
-      <node id="6171083915388330120" at="31,89,32,99" concept="4" />
-      <node id="6171083915388330120" at="32,99,33,48" concept="1" />
-      <node id="6171083915388330120" at="33,48,34,28" concept="1" />
-      <node id="6171083915388330120" at="34,28,35,82" concept="1" />
-      <node id="6171083915388330120" at="35,82,36,81" concept="1" />
-      <node id="6171083915388330120" at="36,81,37,80" concept="1" />
-      <node id="6171083915388330120" at="37,80,38,81" concept="1" />
-      <node id="6171083915388330120" at="38,81,39,80" concept="1" />
-      <node id="6171083915388330120" at="39,80,40,81" concept="1" />
-      <node id="6171083915388330120" at="40,81,41,22" concept="5" />
-      <node id="6171083915388330132" at="43,89,44,131" concept="4" />
-      <node id="6171083915388330132" at="44,131,45,22" concept="5" />
-      <node id="6171083915388330659" at="47,88,48,87" concept="4" />
-      <node id="6171083915388330659" at="48,87,49,47" concept="1" />
-      <node id="6171083915388330659" at="49,47,50,34" concept="4" />
-      <node id="6171083915388330659" at="50,34,51,77" concept="1" />
-      <node id="6171083915388330659" at="51,77,52,40" concept="1" />
-      <node id="6171083915388330659" at="52,40,53,34" concept="1" />
-      <node id="6171083915388330659" at="53,34,54,22" concept="5" />
-      <node id="6171083915388330120" at="56,87,57,258" concept="4" />
-      <node id="6171083915388330120" at="57,258,58,33" concept="5" />
-      <node id="6171083915388330120" at="61,118,62,49" concept="7" />
-      <node id="6171083915388330120" at="64,55,65,59" concept="4" />
-      <node id="6171083915388330120" at="65,59,66,41" concept="1" />
-      <node id="6171083915388330120" at="66,41,67,24" concept="5" />
-      <node id="6171083915388330120" at="70,118,71,380" concept="1" />
-      <node id="6171083915388330120" at="73,41,74,35" concept="1" />
-      <node id="6171083915388330120" at="78,44,79,54" concept="4" />
-      <node id="6171083915388330120" at="79,54,80,41" concept="1" />
-      <node id="6171083915388330120" at="80,41,81,0" concept="6" />
-      <node id="6171083915388330120" at="81,0,82,40" concept="1" />
-      <node id="6171083915388330120" at="82,40,83,24" concept="5" />
-      <node id="6171083915388330120" at="85,40,86,25" concept="5" />
-      <node id="6171083915388331314" at="89,88,90,87" concept="4" />
-      <node id="6171083915388331314" at="90,87,91,47" concept="1" />
-      <node id="6171083915388331314" at="91,47,92,34" concept="1" />
-      <node id="6171083915388331314" at="92,34,93,22" concept="5" />
-      <node id="6171083915388330120" at="95,87,96,81" concept="4" />
-      <node id="6171083915388330120" at="96,81,97,31" concept="1" />
-      <node id="6171083915388330120" at="97,31,98,44" concept="1" />
-      <node id="6171083915388330120" at="98,44,99,26" concept="4" />
-      <node id="6171083915388330120" at="99,26,100,96" concept="1" />
-      <node id="6171083915388330120" at="100,96,101,58" concept="1" />
-      <node id="6171083915388330120" at="102,39,103,40" concept="1" />
-      <node id="6171083915388330120" at="103,40,104,35" concept="1" />
-      <node id="6171083915388330120" at="105,5,106,73" concept="1" />
-      <node id="6171083915388330120" at="106,73,107,57" concept="4" />
-      <node id="6171083915388330120" at="108,35,109,82" concept="4" />
-      <node id="6171083915388330120" at="109,82,110,112" concept="5" />
-      <node id="6171083915388330120" at="111,10,112,22" concept="5" />
-      <node id="6171083915388597787" at="115,33,116,14" concept="7" />
-      <node id="6171083915388597787" at="118,69,119,67" concept="5" />
-      <node id="6171083915388597787" at="121,81,122,66" concept="5" />
-      <node id="6171083915388597802" at="124,92,125,84" concept="4" />
-      <node id="6171083915388597802" at="125,84,126,31" concept="1" />
-      <node id="6171083915388597802" at="126,31,127,44" concept="1" />
-      <node id="6171083915388597802" at="127,44,128,33" concept="1" />
-      <node id="6171083915388597802" at="128,33,129,28" concept="4" />
-      <node id="6171083915388597802" at="129,28,130,60" concept="1" />
-      <node id="6171083915388597802" at="130,60,131,44" concept="1" />
-      <node id="6171083915388597802" at="131,44,132,75" concept="1" />
-      <node id="6171083915388597802" at="132,75,133,59" concept="4" />
-      <node id="6171083915388597802" at="134,37,135,84" concept="4" />
-      <node id="6171083915388597802" at="135,84,136,114" concept="5" />
-      <node id="6171083915388597802" at="137,12,138,24" concept="5" />
-      <node id="6171083915388330691" at="141,88,142,87" concept="4" />
-      <node id="6171083915388330691" at="142,87,143,47" concept="1" />
-      <node id="6171083915388330691" at="143,47,144,34" concept="4" />
-      <node id="6171083915388330691" at="144,34,145,69" concept="1" />
-      <node id="6171083915388330691" at="145,69,146,40" concept="1" />
-      <node id="6171083915388330691" at="146,40,147,34" concept="1" />
-      <node id="6171083915388330691" at="147,34,148,22" concept="5" />
-      <node id="6171083915388330120" at="28,0,31,0" concept="3" trace="createEditorCell#(Ljetbrains/mps/openapi/editor/EditorContext;Lorg/jetbrains/mps/openapi/model/SNode;)Ljetbrains/mps/openapi/editor/cells/EditorCell;" />
-      <node id="6171083915388330120" at="61,0,64,0" concept="0" trace="langSingleRoleHandler_sdlbeh_c0#(Lorg/jetbrains/mps/openapi/model/SNode;Lorg/jetbrains/mps/openapi/language/SContainmentLink;Ljetbrains/mps/openapi/editor/EditorContext;)V" />
-      <node id="6171083915388330120" at="69,70,72,7" concept="2" />
-      <node id="6171083915388330120" at="72,7,75,7" concept="2" />
-      <node id="6171083915388330120" at="85,0,88,0" concept="3" trace="getNoTargetText#()Ljava/lang/String;" />
-      <node id="6171083915388597787" at="115,0,118,0" concept="0" trace="_Inline_sdlbeh_a4a#()V" />
-      <node id="6171083915388597787" at="118,0,121,0" concept="3" trace="createEditorCell#(Ljetbrains/mps/openapi/editor/EditorContext;)Ljetbrains/mps/openapi/editor/cells/EditorCell;" />
-      <node id="6171083915388597787" at="121,0,124,0" concept="3" trace="createEditorCell#(Ljetbrains/mps/openapi/editor/EditorContext;Lorg/jetbrains/mps/openapi/model/SNode;)Ljetbrains/mps/openapi/editor/cells/EditorCell;" />
-      <node id="6171083915388330132" at="43,0,47,0" concept="3" trace="createComponent_sdlbeh_a0#(Ljetbrains/mps/openapi/editor/EditorContext;Lorg/jetbrains/mps/openapi/model/SNode;)Ljetbrains/mps/openapi/editor/cells/EditorCell;" />
-      <node id="6171083915388330120" at="56,0,60,0" concept="3" trace="createRefNode_sdlbeh_c0#(Ljetbrains/mps/openapi/editor/EditorContext;Lorg/jetbrains/mps/openapi/model/SNode;)Ljetbrains/mps/openapi/editor/cells/EditorCell;" />
-      <node id="6171083915388330120" at="101,58,105,5" concept="2" />
-      <node id="6171083915388330120" at="64,0,69,0" concept="3" trace="createChildCell#(Lorg/jetbrains/mps/openapi/model/SNode;)Ljetbrains/mps/openapi/editor/cells/EditorCell;" />
-      <node id="6171083915388330120" at="107,57,112,22" concept="2" />
-      <node id="6171083915388597802" at="133,59,138,24" concept="2" />
-      <node id="6171083915388331314" at="89,0,95,0" concept="3" trace="createConstant_sdlbeh_d0#(Ljetbrains/mps/openapi/editor/EditorContext;Lorg/jetbrains/mps/openapi/model/SNode;)Ljetbrains/mps/openapi/editor/cells/EditorCell;" />
-      <node id="6171083915388330120" at="69,0,77,0" concept="3" trace="installCellInfo#(Lorg/jetbrains/mps/openapi/model/SNode;Ljetbrains/mps/openapi/editor/cells/EditorCell;)V" />
-      <node id="6171083915388330120" at="77,0,85,0" concept="3" trace="createEmptyCell#()Ljetbrains/mps/openapi/editor/cells/EditorCell;" />
-      <node id="6171083915388330659" at="47,0,56,0" concept="3" trace="createConstant_sdlbeh_b0#(Ljetbrains/mps/openapi/editor/EditorContext;Lorg/jetbrains/mps/openapi/model/SNode;)Ljetbrains/mps/openapi/editor/cells/EditorCell;" />
-      <node id="6171083915388330691" at="141,0,150,0" concept="3" trace="createConstant_sdlbeh_f0#(Ljetbrains/mps/openapi/editor/EditorContext;Lorg/jetbrains/mps/openapi/model/SNode;)Ljetbrains/mps/openapi/editor/cells/EditorCell;" />
-      <node id="6171083915388330120" at="31,0,43,0" concept="3" trace="createCollection_sdlbeh_a#(Ljetbrains/mps/openapi/editor/EditorContext;Lorg/jetbrains/mps/openapi/model/SNode;)Ljetbrains/mps/openapi/editor/cells/EditorCell;" />
-      <node id="6171083915388597802" at="124,0,140,0" concept="3" trace="createProperty_sdlbeh_a0e0#(Ljetbrains/mps/openapi/editor/EditorContext;Lorg/jetbrains/mps/openapi/model/SNode;)Ljetbrains/mps/openapi/editor/cells/EditorCell;" />
-      <node id="6171083915388330120" at="95,0,114,0" concept="3" trace="createRefCell_sdlbeh_e0#(Ljetbrains/mps/openapi/editor/EditorContext;Lorg/jetbrains/mps/openapi/model/SNode;)Ljetbrains/mps/openapi/editor/cells/EditorCell;" />
-      <scope id="6171083915388330120" at="28,79,29,63" />
-      <scope id="6171083915388330120" at="61,118,62,49" />
-      <scope id="6171083915388330120" at="70,118,71,380" />
-      <scope id="6171083915388330120" at="73,41,74,35" />
-      <scope id="6171083915388330120" at="85,40,86,25" />
-      <scope id="6171083915388597787" at="115,33,116,14" />
-      <scope id="6171083915388597787" at="118,69,119,67" />
-      <scope id="6171083915388597787" at="121,81,122,66" />
-      <scope id="6171083915388330132" at="43,89,45,22">
->>>>>>> bd830ede
         <var name="editorCell" id="6171083915388330132" />
       </scope>
       <scope id="6171083915388330120" at="74,48,76,33">
         <var name="provider" id="6171083915388330120" />
       </scope>
-<<<<<<< HEAD
       <scope id="6171083915388330120" at="120,39,122,35" />
-      <scope id="6171083915388330120" at="127,35,129,94">
+      <scope id="6171083915388330120" at="126,35,128,112">
         <var name="manager" id="6171083915388330120" />
       </scope>
-      <scope id="6171083915388330120" at="140,81,142,132" />
-      <scope id="6171083915388597802" at="177,37,179,96">
-=======
-      <scope id="6171083915388330120" at="102,39,104,35" />
-      <scope id="6171083915388330120" at="108,35,110,112">
-        <var name="manager" id="6171083915388330120" />
-      </scope>
-      <scope id="6171083915388597802" at="134,37,136,114">
->>>>>>> bd830ede
+      <scope id="6171083915388330120" at="139,81,141,132" />
+      <scope id="6171083915388597802" at="175,37,177,114">
         <var name="manager" id="6171083915388597802" />
       </scope>
       <scope id="6171083915388330120" at="44,0,47,0" />
@@ -589,34 +342,23 @@
       <scope id="6171083915388330120" at="82,55,85,24">
         <var name="editorCell" id="6171083915388330120" />
       </scope>
-<<<<<<< HEAD
       <scope id="6171083915388330120" at="103,0,106,0" />
-      <scope id="6171083915388330120" at="134,0,137,0" />
-      <scope id="6171083915388330120" at="137,0,140,0">
+      <scope id="6171083915388330120" at="133,0,136,0" />
+      <scope id="6171083915388330120" at="136,0,139,0">
         <var name="editorContext" id="6171083915388330120" />
       </scope>
-      <scope id="6171083915388330120" at="150,119,153,20" />
-      <scope id="6171083915388330120" at="156,0,159,0" />
+      <scope id="6171083915388330120" at="149,119,152,20" />
+      <scope id="6171083915388330120" at="155,0,158,0" />
       <scope id="6171083915388330120" at="33,0,37,0">
         <var name="context" id="6171083915388330120" />
         <var name="node" id="6171083915388330120" />
-=======
-      <scope id="6171083915388330120" at="85,0,88,0" />
-      <scope id="6171083915388597787" at="115,0,118,0" />
-      <scope id="6171083915388597787" at="118,0,121,0">
-        <var name="editorContext" id="6171083915388597787" />
-      </scope>
-      <scope id="6171083915388597787" at="121,0,124,0">
-        <var name="editorContext" id="6171083915388597787" />
-        <var name="node" id="6171083915388597787" />
->>>>>>> bd830ede
       </scope>
       <scope id="6171083915388330132" at="61,0,65,0" />
       <scope id="6171083915388330120" at="74,0,78,0" />
       <scope id="6171083915388331314" at="107,49,111,22">
         <var name="editorCell" id="6171083915388331314" />
       </scope>
-      <scope id="6171083915388330120" at="140,0,144,0">
+      <scope id="6171083915388330120" at="139,0,143,0">
         <var name="editorContext" id="6171083915388330120" />
         <var name="node" id="6171083915388330120" />
       </scope>
@@ -627,23 +369,19 @@
       <scope id="6171083915388330120" at="96,44,101,24">
         <var name="editorCell" id="6171083915388330120" />
       </scope>
-      <scope id="6171083915388330120" at="150,0,155,0">
+      <scope id="6171083915388330120" at="149,0,154,0">
         <var name="context" id="6171083915388330120" />
         <var name="node" id="6171083915388330120" />
         <var name="referencingNode" id="6171083915388330120" />
       </scope>
-      <scope id="6171083915388330120" at="160,0,165,0" />
+      <scope id="6171083915388330120" at="159,0,164,0" />
       <scope id="6171083915388330120" at="87,70,93,7" />
       <scope id="6171083915388331314" at="107,0,113,0" />
       <scope id="6171083915388330659" at="65,49,72,22">
         <var name="editorCell" id="6171083915388330659" />
         <var name="style" id="6171083915388330659" />
       </scope>
-<<<<<<< HEAD
-      <scope id="6171083915388330691" at="184,49,191,22">
-=======
-      <scope id="6171083915388330691" at="141,88,148,22">
->>>>>>> bd830ede
+      <scope id="6171083915388330691" at="182,49,189,22">
         <var name="editorCell" id="6171083915388330691" />
         <var name="style" id="6171083915388330691" />
       </scope>
@@ -651,67 +389,29 @@
         <var name="child" id="6171083915388330120" />
         <var name="editorCell" id="6171083915388330120" />
       </scope>
-<<<<<<< HEAD
       <scope id="6171083915388330120" at="95,0,103,0" />
       <scope id="6171083915388330659" at="65,0,74,0" />
-      <scope id="6171083915388330691" at="184,0,193,0" />
+      <scope id="6171083915388330691" at="182,0,191,0" />
       <scope id="6171083915388330120" at="48,50,59,22">
         <var name="editorCell" id="6171083915388330120" />
       </scope>
       <scope id="6171083915388330120" at="48,0,61,0" />
-      <scope id="6171083915388597802" at="166,53,181,24">
-=======
-      <scope id="6171083915388330120" at="77,0,85,0" />
-      <scope id="6171083915388330659" at="47,0,56,0">
-        <var name="editorContext" id="6171083915388330659" />
-        <var name="node" id="6171083915388330659" />
-      </scope>
-      <scope id="6171083915388330691" at="141,0,150,0">
-        <var name="editorContext" id="6171083915388330691" />
-        <var name="node" id="6171083915388330691" />
-      </scope>
-      <scope id="6171083915388330120" at="31,89,41,22">
-        <var name="editorCell" id="6171083915388330120" />
-      </scope>
-      <scope id="6171083915388330120" at="31,0,43,0">
-        <var name="editorContext" id="6171083915388330120" />
-        <var name="node" id="6171083915388330120" />
-      </scope>
-      <scope id="6171083915388597802" at="124,92,138,24">
->>>>>>> bd830ede
+      <scope id="6171083915388597802" at="165,53,179,24">
         <var name="attributeConcept" id="6171083915388597802" />
         <var name="editorCell" id="6171083915388597802" />
         <var name="provider" id="6171083915388597802" />
       </scope>
-<<<<<<< HEAD
-      <scope id="6171083915388597802" at="166,0,183,0" />
-      <scope id="6171083915388330120" at="113,48,131,22">
-=======
-      <scope id="6171083915388597802" at="124,0,140,0">
-        <var name="editorContext" id="6171083915388597802" />
-        <var name="node" id="6171083915388597802" />
-      </scope>
-      <scope id="6171083915388330120" at="95,87,112,22">
->>>>>>> bd830ede
+      <scope id="6171083915388597802" at="165,0,181,0" />
+      <scope id="6171083915388330120" at="113,48,130,22">
         <var name="attributeConcept" id="6171083915388330120" />
         <var name="editorCell" id="6171083915388330120" />
         <var name="provider" id="6171083915388330120" />
       </scope>
-<<<<<<< HEAD
-      <scope id="6171083915388330120" at="113,0,133,0" />
-      <unit id="6171083915388330120" at="133,0,145,0" name="jetbrains.mps.lang.slanguage.editor.AspectModelRefExpression_EditorBuilder_a$_Inline_sdlbeh_a4a" />
+      <scope id="6171083915388330120" at="113,0,132,0" />
+      <unit id="6171083915388330120" at="132,0,144,0" name="jetbrains.mps.lang.slanguage.editor.AspectModelRefExpression_EditorBuilder_a$_Inline_sdlbeh_a4a" />
       <unit id="6171083915388330120" at="78,0,107,0" name="jetbrains.mps.lang.slanguage.editor.AspectModelRefExpression_EditorBuilder_a$langSingleRoleHandler_sdlbeh_c0" />
-      <unit id="6171083915388330120" at="145,0,184,0" name="jetbrains.mps.lang.slanguage.editor.AspectModelRefExpression_EditorBuilder_a$Inline_Builder_sdlbeh_a4a" />
-      <unit id="6171083915388330120" at="29,0,194,0" name="jetbrains.mps.lang.slanguage.editor.AspectModelRefExpression_EditorBuilder_a" />
-=======
-      <scope id="6171083915388330120" at="95,0,114,0">
-        <var name="editorContext" id="6171083915388330120" />
-        <var name="node" id="6171083915388330120" />
-      </scope>
-      <unit id="6171083915388597787" at="114,0,141,0" name="jetbrains.mps.lang.slanguage.editor.AspectModelRefExpression_Editor$_Inline_sdlbeh_a4a" />
-      <unit id="6171083915388330120" at="60,0,89,0" name="jetbrains.mps.lang.slanguage.editor.AspectModelRefExpression_Editor$langSingleRoleHandler_sdlbeh_c0" />
-      <unit id="6171083915388330120" at="27,0,151,0" name="jetbrains.mps.lang.slanguage.editor.AspectModelRefExpression_Editor" />
->>>>>>> bd830ede
+      <unit id="6171083915388330120" at="144,0,182,0" name="jetbrains.mps.lang.slanguage.editor.AspectModelRefExpression_EditorBuilder_a$Inline_Builder_sdlbeh_a4a" />
+      <unit id="6171083915388330120" at="29,0,192,0" name="jetbrains.mps.lang.slanguage.editor.AspectModelRefExpression_EditorBuilder_a" />
     </file>
   </root>
 </debug-info>
