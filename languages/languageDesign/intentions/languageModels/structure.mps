<?xml version="1.0" encoding="UTF-8"?>
<model modelUID="r:00000000-0000-4000-0000-011c89590353(jetbrains.mps.lang.intentions.structure)" version="8">
  <persistence version="7" />
  <language namespace="c72da2b9-7cce-4447-8389-f407dc1158b7(jetbrains.mps.lang.structure)" />
  <language namespace="f3061a53-9226-4cc5-a443-f952ceaf5816(jetbrains.mps.baseLanguage)" />
  <language namespace="83888646-71ce-4f1c-9c53-c54016f6ad4f(jetbrains.mps.baseLanguage.collections)" />
  <devkit namespace="fbc25dd2-5da4-483a-8b19-70928e1b62d7(jetbrains.mps.devkit.general-purpose)" />
  <import index="tpck" modelUID="r:00000000-0000-4000-0000-011c89590288(jetbrains.mps.lang.core.structure)" version="0" />
  <import index="tpcw" modelUID="r:00000000-0000-4000-0000-011c895902bc(jetbrains.mps.lang.sharedConcepts.structure)" version="0" />
  <import index="tpee" modelUID="r:00000000-0000-4000-0000-011c895902ca(jetbrains.mps.baseLanguage.structure)" version="4" />
  <import index="tpce" modelUID="r:00000000-0000-4000-0000-011c89590292(jetbrains.mps.lang.structure.structure)" version="0" />
  <import index="4j10" modelUID="r:31be9f37-1a76-49a2-a444-bd006ff675c1(jetbrains.mps.lang.checkedName.structure)" version="0" />
  <import index="tp2q" modelUID="r:00000000-0000-4000-0000-011c8959032e(jetbrains.mps.baseLanguage.collections.structure)" version="7" implicit="yes" />
  <import index="tp3j" modelUID="r:00000000-0000-4000-0000-011c89590353(jetbrains.mps.lang.intentions.structure)" version="8" implicit="yes" />
  <roots>
    <node type="tpce.ConceptDeclaration" typeId="tpce.1071489090640" id="1192794744107">
      <property name="abstract" nameId="tpce.4628067390765956802" value="false" />
      <property name="rootable" nameId="tpce.1096454100552" value="true" />
<<<<<<< HEAD
      <property name="final" nameId="tpce.4628067390765956807" value="false" />
      <property name="iconPath" nameId="tpce.1160488491229" value="${language_descriptor}/icons/intention.png" />
      <property name="name" nameId="tpck.1169194664001" value="IntentionDeclaration" />
      <property name="conceptAlias" nameId="tpce.5092175715804935370" value="Intention" />
=======
      <property name="iconPath" nameId="tpce.1160488491229" value="${language_descriptor}/icons/intention.png" />
      <property name="name" nameId="tpck.1169194664001" value="IntentionDeclaration" />
>>>>>>> 0bf02b0f
      <link role="extends" roleId="tpce.1071489389519" targetNodeId="2522969319638091381" resolveInfo="BaseIntentionDeclaration" />
    </node>
    <node type="tpce.ConceptDeclaration" typeId="tpce.1071489090640" id="1192794782375">
      <property name="abstract" nameId="tpce.4628067390765956802" value="false" />
      <property name="final" nameId="tpce.4628067390765956807" value="false" />
      <property name="name" nameId="tpck.1169194664001" value="DescriptionBlock" />
      <property name="conceptAlias" nameId="tpce.5092175715804935370" value="description" />
      <link role="extends" roleId="tpce.1071489389519" targetNodeId="tpee.1137021947720" resolveInfo="ConceptFunction" />
    </node>
    <node type="tpce.ConceptDeclaration" typeId="tpce.1071489090640" id="1192795771125">
      <property name="abstract" nameId="tpce.4628067390765956802" value="false" />
      <property name="final" nameId="tpce.4628067390765956807" value="false" />
      <property name="name" nameId="tpck.1169194664001" value="IsApplicableBlock" />
      <property name="conceptAlias" nameId="tpce.5092175715804935370" value="isApplicable" />
      <link role="extends" roleId="tpce.1071489389519" targetNodeId="tpee.1137021947720" resolveInfo="ConceptFunction" />
    </node>
    <node type="tpce.ConceptDeclaration" typeId="tpce.1071489090640" id="1192795911897">
      <property name="abstract" nameId="tpce.4628067390765956802" value="false" />
      <property name="final" nameId="tpce.4628067390765956807" value="false" />
      <property name="name" nameId="tpck.1169194664001" value="ExecuteBlock" />
      <property name="conceptAlias" nameId="tpce.5092175715804935370" value="execute" />
      <link role="extends" roleId="tpce.1071489389519" targetNodeId="tpee.1137021947720" resolveInfo="ConceptFunction" />
    </node>
    <node type="tpce.ConceptDeclaration" typeId="tpce.1071489090640" id="1192796902958">
      <property name="abstract" nameId="tpce.4628067390765956802" value="false" />
      <property name="final" nameId="tpce.4628067390765956807" value="false" />
      <property name="conceptShortDescription" nameId="tpce.4628067390765907488" value="function parameter" />
      <property name="name" nameId="tpck.1169194664001" value="ConceptFunctionParameter_node" />
      <property name="conceptAlias" nameId="tpce.5092175715804935370" value="node" />
      <link role="extends" roleId="tpce.1071489389519" targetNodeId="tpee.1107135704075" resolveInfo="ConceptFunctionParameter" />
    </node>
    <node type="tpce.ConceptDeclaration" typeId="tpce.1071489090640" id="1240316299033">
      <property name="abstract" nameId="tpce.4628067390765956802" value="false" />
      <property name="final" nameId="tpce.4628067390765956807" value="false" />
      <property name="name" nameId="tpck.1169194664001" value="QueryBlock" />
      <property name="virtualPackage" nameId="tpck.1193676396447" value="parameterized" />
      <property name="conceptAlias" nameId="tpce.5092175715804935370" value="parameter" />
      <link role="extends" roleId="tpce.1071489389519" targetNodeId="tpee.1137021947720" resolveInfo="ConceptFunction" />
    </node>
    <node type="tpce.ConceptDeclaration" typeId="tpce.1071489090640" id="1240322627579">
      <property name="abstract" nameId="tpce.4628067390765956802" value="false" />
      <property name="final" nameId="tpce.4628067390765956807" value="false" />
      <property name="conceptShortDescription" nameId="tpce.4628067390765907488" value="intention parameter" />
      <property name="name" nameId="tpck.1169194664001" value="IntentionParameter" />
      <property name="virtualPackage" nameId="tpck.1193676396447" value="parameterized" />
      <property name="conceptAlias" nameId="tpce.5092175715804935370" value="parameter" />
      <link role="extends" roleId="tpce.1071489389519" targetNodeId="tpee.1068431790191" resolveInfo="Expression" />
    </node>
    <node type="tpce.ConceptDeclaration" typeId="tpce.1071489090640" id="1240395258925">
<<<<<<< HEAD
      <property name="abstract" nameId="tpce.4628067390765956802" value="false" />
      <property name="rootable" nameId="tpce.1096454100552" value="true" />
      <property name="final" nameId="tpce.4628067390765956807" value="false" />
=======
      <property name="rootable" nameId="tpce.1096454100552" value="true" />
>>>>>>> 0bf02b0f
      <property name="name" nameId="tpck.1169194664001" value="ParameterizedIntentionDeclaration" />
      <property name="virtualPackage" nameId="tpck.1193676396447" value="parameterized" />
      <property name="conceptAlias" nameId="tpce.5092175715804935370" value="Parameterized Intention" />
      <link role="extends" roleId="tpce.1071489389519" targetNodeId="1192794744107" resolveInfo="IntentionDeclaration" />
    </node>
    <node type="tpce.InterfaceConceptDeclaration" typeId="tpce.1169125989551" id="3618415754251190680">
      <property name="name" nameId="tpck.1169194664001" value="ChildFilterBlock" />
      <property name="virtualPackage" nameId="tpck.1193676396447" value="childfilter" />
    </node>
    <node type="tpce.ConceptDeclaration" typeId="tpce.1071489090640" id="3618415754251190715">
      <property name="abstract" nameId="tpce.4628067390765956802" value="false" />
      <property name="final" nameId="tpce.4628067390765956807" value="false" />
      <property name="name" nameId="tpck.1169194664001" value="ChildFilterFunction" />
      <property name="virtualPackage" nameId="tpck.1193676396447" value="childfilter" />
      <property name="conceptAlias" nameId="tpce.5092175715804935370" value="child filter function" />
      <link role="extends" roleId="tpce.1071489389519" targetNodeId="tpee.1137021947720" resolveInfo="ConceptFunction" />
    </node>
    <node type="tpce.ConceptDeclaration" typeId="tpce.1071489090640" id="3618415754251192144">
      <property name="abstract" nameId="tpce.4628067390765956802" value="false" />
      <property name="final" nameId="tpce.4628067390765956807" value="false" />
      <property name="conceptShortDescription" nameId="tpce.4628067390765907488" value="function parameter" />
      <property name="name" nameId="tpck.1169194664001" value="ConceptFunctionParameter_childNode" />
      <property name="conceptAlias" nameId="tpce.5092175715804935370" value="childNode" />
      <link role="extends" roleId="tpce.1071489389519" targetNodeId="tpee.1107135704075" resolveInfo="ConceptFunctionParameter" />
    </node>
    <node type="tpce.ConceptDeclaration" typeId="tpce.1071489090640" id="2522969319638091381">
      <property name="name" nameId="tpck.1169194664001" value="BaseIntentionDeclaration" />
      <link role="extends" roleId="tpce.1071489389519" targetNodeId="tpck.1133920641626" resolveInfo="BaseConcept" />
    </node>
<<<<<<< HEAD
    <node type="tpce.ConceptDeclaration" typeId="tpce.1071489090640" id="2522969319638198292">
      <property name="abstract" nameId="tpce.4628067390765956802" value="false" />
      <property name="rootable" nameId="tpce.1096454100552" value="true" />
      <property name="final" nameId="tpce.4628067390765956807" value="false" />
      <property name="iconPath" nameId="tpce.1160488491229" value="${language_descriptor}/icons/generate_intention.png" />
      <property name="name" nameId="tpck.1169194664001" value="GenerateIntentionDeclaration" />
      <property name="conceptAlias" nameId="tpce.5092175715804935370" value="Generate Intention" />
      <link role="extends" roleId="tpce.1071489389519" targetNodeId="2522969319638091381" resolveInfo="BaseIntentionDeclaration" />
    </node>
    <node type="tpce.ConceptDeclaration" typeId="tpce.1071489090640" id="2522969319638198293">
      <property name="abstract" nameId="tpce.4628067390765956802" value="false" />
      <property name="rootable" nameId="tpce.1096454100552" value="true" />
      <property name="final" nameId="tpce.4628067390765956807" value="false" />
      <property name="iconPath" nameId="tpce.1160488491229" value="${language_descriptor}/icons/surround_with_intention.png" />
      <property name="name" nameId="tpck.1169194664001" value="SurroundWithIntentionDeclaration" />
      <property name="conceptAlias" nameId="tpce.5092175715804935370" value="Surround-With Intention" />
      <link role="extends" roleId="tpce.1071489389519" targetNodeId="2522969319638091381" resolveInfo="BaseIntentionDeclaration" />
    </node>
    <node type="tpce.ConceptDeclaration" typeId="tpce.1071489090640" id="5180116501958013177">
      <property name="abstract" nameId="tpce.4628067390765956802" value="false" />
      <property name="final" nameId="tpce.4628067390765956807" value="false" />
      <property name="name" nameId="tpck.1169194664001" value="ExecuteUIBlock" />
      <property name="conceptAlias" nameId="tpce.5092175715804935370" value="execute UI" />
      <link role="extends" roleId="tpce.1071489389519" targetNodeId="tpee.1137021947720" resolveInfo="ConceptFunction" />
    </node>
    <node type="tpce.ConceptDeclaration" typeId="tpce.1071489090640" id="4359456199357017245">
      <property name="name" nameId="tpck.1169194664001" value="IntentionContextParameterDeclaration" />
    </node>
    <node type="tpce.ConceptDeclaration" typeId="tpce.1071489090640" id="4359456199357025372">
      <property name="name" nameId="tpck.1169194664001" value="IntentionContextParamReference" />
      <link role="extends" roleId="tpce.1071489389519" targetNodeId="tpee.1068431790191" resolveInfo="Expression" />
    </node>
=======
    <node type="tpce.ConceptDeclaration" typeId="tpce.1071489090640" id="2522969319638198293">
      <property name="rootable" nameId="tpce.1096454100552" value="true" />
      <property name="iconPath" nameId="tpce.1160488491229" value="${language_descriptor}/icons/surround_with_intention.png" />
      <property name="name" nameId="tpck.1169194664001" value="SurroundWithIntentionDeclaration" />
      <link role="extends" roleId="tpce.1071489389519" targetNodeId="2522969319638091381" resolveInfo="BaseIntentionDeclaration" />
    </node>
>>>>>>> 0bf02b0f
  </roots>
  <root id="1192794744107" />
  <root id="1192794782375">
    <node role="conceptLink" roleId="tpce.1105736949336" type="tpce.AggregationConceptLink" typeId="tpce.1105736889287" id="1192796187416">
      <link role="conceptLinkDeclaration" roleId="tpce.1105736734721" targetNodeId="tpee.1137545148427" resolveInfo="conceptFunctionReturnType" />
      <node role="target" roleId="tpce.1105736901241" type="tpee.StringType" typeId="tpee.1225271177708" id="1225192247394" />
    </node>
    <node role="conceptLink" roleId="tpce.1105736949336" type="tpce.ReferenceConceptLink" typeId="tpce.1105736778597" id="1192796291718">
      <link role="conceptLinkDeclaration" roleId="tpce.1105736734721" targetNodeId="tpee.1161119487665" resolveInfo="applicableConceptFunctionParameter" />
      <link role="target" roleId="tpce.1105736807942" targetNodeId="tpcw.1194033889146" resolveInfo="ConceptFunctionParameter_editorContext" />
    </node>
    <node role="conceptLink" roleId="tpce.1105736949336" type="tpce.ReferenceConceptLink" typeId="tpce.1105736778597" id="1192797554451">
      <link role="conceptLinkDeclaration" roleId="tpce.1105736734721" targetNodeId="tpee.1161119487665" resolveInfo="applicableConceptFunctionParameter" />
      <link role="target" roleId="tpce.1105736807942" targetNodeId="1192796902958" resolveInfo="ConceptFunctionParameter_node" />
    </node>
    <node role="conceptProperty" roleId="tpce.1105725339613" type="tpce.BooleanConceptProperty" typeId="tpce.1105725574259" id="1216470109679">
      <link role="conceptPropertyDeclaration" roleId="tpce.1105725439818" targetNodeId="tpee.1216468774225" resolveInfo="showName" />
    </node>
  </root>
  <root id="1192795771125">
    <node role="conceptLink" roleId="tpce.1105736949336" type="tpce.AggregationConceptLink" typeId="tpce.1105736889287" id="1192795826570">
      <link role="conceptLinkDeclaration" roleId="tpce.1105736734721" targetNodeId="tpee.1137545148427" resolveInfo="conceptFunctionReturnType" />
      <node role="target" roleId="tpce.1105736901241" type="tpee.BooleanType" typeId="tpee.1070534644030" id="1192795833760" />
    </node>
    <node role="conceptLink" roleId="tpce.1105736949336" type="tpce.ReferenceConceptLink" typeId="tpce.1105736778597" id="1192795849156">
      <link role="conceptLinkDeclaration" roleId="tpce.1105736734721" targetNodeId="tpee.1161119487665" resolveInfo="applicableConceptFunctionParameter" />
      <link role="target" roleId="tpce.1105736807942" targetNodeId="tpcw.1194033889146" resolveInfo="ConceptFunctionParameter_editorContext" />
    </node>
    <node role="conceptLink" roleId="tpce.1105736949336" type="tpce.ReferenceConceptLink" typeId="tpce.1105736778597" id="1192797565784">
      <link role="conceptLinkDeclaration" roleId="tpce.1105736734721" targetNodeId="tpee.1161119487665" resolveInfo="applicableConceptFunctionParameter" />
      <link role="target" roleId="tpce.1105736807942" targetNodeId="1192796902958" resolveInfo="ConceptFunctionParameter_node" />
    </node>
    <node role="conceptProperty" roleId="tpce.1105725339613" type="tpce.BooleanConceptProperty" typeId="tpce.1105725574259" id="1216470265690">
      <link role="conceptPropertyDeclaration" roleId="tpce.1105725439818" targetNodeId="tpee.1216468774225" resolveInfo="showName" />
    </node>
  </root>
  <root id="1192795911897">
    <node role="conceptLink" roleId="tpce.1105736949336" type="tpce.AggregationConceptLink" typeId="tpce.1105736889287" id="1192796159188">
      <link role="conceptLinkDeclaration" roleId="tpce.1105736734721" targetNodeId="tpee.1137545148427" resolveInfo="conceptFunctionReturnType" />
      <node role="target" roleId="tpce.1105736901241" type="tpee.VoidType" typeId="tpee.1068581517677" id="1192796161924" />
    </node>
    <node role="conceptLink" roleId="tpce.1105736949336" type="tpce.ReferenceConceptLink" typeId="tpce.1105736778597" id="1192796533231">
      <link role="conceptLinkDeclaration" roleId="tpce.1105736734721" targetNodeId="tpee.1161119487665" resolveInfo="applicableConceptFunctionParameter" />
      <link role="target" roleId="tpce.1105736807942" targetNodeId="tpcw.1194033889146" resolveInfo="ConceptFunctionParameter_editorContext" />
    </node>
    <node role="conceptLink" roleId="tpce.1105736949336" type="tpce.ReferenceConceptLink" typeId="tpce.1105736778597" id="1192797536303">
      <link role="conceptLinkDeclaration" roleId="tpce.1105736734721" targetNodeId="tpee.1161119487665" resolveInfo="applicableConceptFunctionParameter" />
      <link role="target" roleId="tpce.1105736807942" targetNodeId="1192796902958" resolveInfo="ConceptFunctionParameter_node" />
    </node>
    <node role="conceptProperty" roleId="tpce.1105725339613" type="tpce.BooleanConceptProperty" typeId="tpce.1105725574259" id="1216470157657">
      <link role="conceptPropertyDeclaration" roleId="tpce.1105725439818" targetNodeId="tpee.1216468774225" resolveInfo="showName" />
    </node>
  </root>
  <root id="1192796902958">
    <node role="conceptProperty" roleId="tpce.1105725339613" type="tpce.BooleanConceptProperty" typeId="tpce.1105725574259" id="1192796902961">
      <link role="conceptPropertyDeclaration" roleId="tpce.1105725439818" targetNodeId="tpck.1137473994950" resolveInfo="dontSubstituteByDefault" />
    </node>
  </root>
  <root id="1240316299033">
    <node role="linkDeclaration" roleId="tpce.1071489727083" type="tpce.LinkDeclaration" typeId="tpce.1071489288298" id="1240393479918">
      <property name="metaClass" nameId="tpce.1071599937831" value="aggregation" />
      <property name="role" nameId="tpce.1071599776563" value="paramType" />
      <link role="target" roleId="tpce.1071599976176" targetNodeId="tpee.1068431790189" resolveInfo="Type" />
    </node>
    <node role="conceptLink" roleId="tpce.1105736949336" type="tpce.AggregationConceptLink" typeId="tpce.1105736889287" id="1240318573043">
      <link role="conceptLinkDeclaration" roleId="tpce.1105736734721" targetNodeId="tpee.1137545148427" resolveInfo="conceptFunctionReturnType" />
      <node role="target" roleId="tpce.1105736901241" type="tp2q.ListType" typeId="tp2q.1151688443754" id="1240392577453">
        <node role="elementType" roleId="tp2q.1151688676805" type="tpee.WildCardType" typeId="tpee.1171903607971" id="1240392588416" />
      </node>
    </node>
    <node role="conceptLink" roleId="tpce.1105736949336" type="tpce.ReferenceConceptLink" typeId="tpce.1105736778597" id="1240316667612">
      <link role="conceptLinkDeclaration" roleId="tpce.1105736734721" targetNodeId="tpee.1161119487665" resolveInfo="applicableConceptFunctionParameter" />
      <link role="target" roleId="tpce.1105736807942" targetNodeId="tpcw.1194033889146" resolveInfo="ConceptFunctionParameter_editorContext" />
    </node>
    <node role="conceptLink" roleId="tpce.1105736949336" type="tpce.ReferenceConceptLink" typeId="tpce.1105736778597" id="1240316667613">
      <link role="conceptLinkDeclaration" roleId="tpce.1105736734721" targetNodeId="tpee.1161119487665" resolveInfo="applicableConceptFunctionParameter" />
      <link role="target" roleId="tpce.1105736807942" targetNodeId="1192796902958" resolveInfo="ConceptFunctionParameter_node" />
    </node>
    <node role="conceptProperty" roleId="tpce.1105725339613" type="tpce.BooleanConceptProperty" typeId="tpce.1105725574259" id="1240316330895">
      <link role="conceptPropertyDeclaration" roleId="tpce.1105725439818" targetNodeId="tpee.1216468774225" resolveInfo="showName" />
    </node>
  </root>
  <root id="1240322627579">
    <node role="conceptProperty" roleId="tpce.1105725339613" type="tpce.BooleanConceptProperty" typeId="tpce.1105725574259" id="1240322683740">
      <link role="conceptPropertyDeclaration" roleId="tpce.1105725439818" targetNodeId="tpck.1137473994950" resolveInfo="dontSubstituteByDefault" />
    </node>
  </root>
  <root id="1240395258925">
    <node role="linkDeclaration" roleId="tpce.1071489727083" type="tpce.LinkDeclaration" typeId="tpce.1071489288298" id="1240395532443">
      <property name="metaClass" nameId="tpce.1071599937831" value="aggregation" />
      <property name="role" nameId="tpce.1071599776563" value="queryBlock" />
      <link role="target" roleId="tpce.1071599976176" targetNodeId="1240316299033" resolveInfo="QueryBlock" />
    </node>
  </root>
  <root id="3618415754251190680" />
  <root id="3618415754251190715">
    <node role="conceptLink" roleId="tpce.1105736949336" type="tpce.AggregationConceptLink" typeId="tpce.1105736889287" id="3618415754251190718">
      <link role="conceptLinkDeclaration" roleId="tpce.1105736734721" targetNodeId="tpee.1137545148427" resolveInfo="conceptFunctionReturnType" />
      <node role="target" roleId="tpce.1105736901241" type="tpee.BooleanType" typeId="tpee.1070534644030" id="3618415754251190719" />
    </node>
    <node role="conceptLink" roleId="tpce.1105736949336" type="tpce.ReferenceConceptLink" typeId="tpce.1105736778597" id="3618415754251190720">
      <link role="conceptLinkDeclaration" roleId="tpce.1105736734721" targetNodeId="tpee.1161119487665" resolveInfo="applicableConceptFunctionParameter" />
      <link role="target" roleId="tpce.1105736807942" targetNodeId="tpcw.1194033889146" resolveInfo="ConceptFunctionParameter_editorContext" />
    </node>
    <node role="conceptLink" roleId="tpce.1105736949336" type="tpce.ReferenceConceptLink" typeId="tpce.1105736778597" id="3618415754251192287">
      <link role="conceptLinkDeclaration" roleId="tpce.1105736734721" targetNodeId="tpee.1161119487665" resolveInfo="applicableConceptFunctionParameter" />
      <link role="target" roleId="tpce.1105736807942" targetNodeId="3618415754251192144" resolveInfo="ConceptFunctionParameter_childNode" />
    </node>
    <node role="conceptLink" roleId="tpce.1105736949336" type="tpce.ReferenceConceptLink" typeId="tpce.1105736778597" id="3618415754251190721">
      <link role="conceptLinkDeclaration" roleId="tpce.1105736734721" targetNodeId="tpee.1161119487665" resolveInfo="applicableConceptFunctionParameter" />
      <link role="target" roleId="tpce.1105736807942" targetNodeId="1192796902958" resolveInfo="ConceptFunctionParameter_node" />
    </node>
    <node role="implements" roleId="tpce.1169129564478" type="tpce.InterfaceConceptReference" typeId="tpce.1169127622168" id="3618415754251190716">
      <link role="intfc" roleId="tpce.1169127628841" targetNodeId="3618415754251190680" resolveInfo="ChildFilterBlock" />
    </node>
  </root>
  <root id="3618415754251192144">
    <node role="conceptProperty" roleId="tpce.1105725339613" type="tpce.BooleanConceptProperty" typeId="tpce.1105725574259" id="3618415754251192147">
      <link role="conceptPropertyDeclaration" roleId="tpce.1105725439818" targetNodeId="tpck.1137473994950" resolveInfo="dontSubstituteByDefault" />
    </node>
  </root>
  <root id="2522969319638091381">
    <node role="implements" roleId="tpce.1169129564478" type="tpce.InterfaceConceptReference" typeId="tpce.1169127622168" id="2522969319638091382">
      <link role="intfc" roleId="tpce.1169127628841" targetNodeId="tpck.1169194658468" resolveInfo="INamedConcept" />
    </node>
    <node role="implements" roleId="tpce.1169129564478" type="tpce.InterfaceConceptReference" typeId="tpce.1169127622168" id="2522969319638091383">
      <link role="intfc" roleId="tpce.1169127628841" targetNodeId="4j10.4844813484172611384" resolveInfo="ICheckedNamePolicy" />
    </node>
    <node role="implements" roleId="tpce.1169129564478" type="tpce.InterfaceConceptReference" typeId="tpce.1169127622168" id="2522969319638091384">
      <link role="intfc" roleId="tpce.1169127628841" targetNodeId="tpce.2621449412040133764" resolveInfo="IConceptAspect" />
    </node>
    <node role="propertyDeclaration" roleId="tpce.1071489727084" type="tpce.PropertyDeclaration" typeId="tpce.1071489288299" id="2522969319638091385">
      <property name="name" nameId="tpck.1169194664001" value="isErrorIntention" />
      <link role="dataType" roleId="tpce.1082985295845" targetNodeId="tpck.1082983657063" resolveInfo="boolean" />
    </node>
    <node role="propertyDeclaration" roleId="tpce.1071489727084" type="tpce.PropertyDeclaration" typeId="tpce.1071489288299" id="2522969319638091386">
      <property name="name" nameId="tpck.1169194664001" value="isAvailableInChildNodes" />
      <link role="dataType" roleId="tpce.1082985295845" targetNodeId="tpck.1082983657063" resolveInfo="boolean" />
    </node>
    <node role="linkDeclaration" roleId="tpce.1071489727083" type="tpce.LinkDeclaration" typeId="tpce.1071489288298" id="2522969319638093993">
      <property name="metaClass" nameId="tpce.1071599937831" value="aggregation" />
      <property name="role" nameId="tpce.1071599776563" value="descriptionFunction" />
      <property name="sourceCardinality" nameId="tpce.1071599893252" value="1" />
      <link role="target" roleId="tpce.1071599976176" targetNodeId="1192794782375" resolveInfo="DescriptionBlock" />
    </node>
    <node role="linkDeclaration" roleId="tpce.1071489727083" type="tpce.LinkDeclaration" typeId="tpce.1071489288298" id="2522969319638093994">
      <property name="metaClass" nameId="tpce.1071599937831" value="aggregation" />
      <property name="role" nameId="tpce.1071599776563" value="childFilterFunction" />
      <link role="target" roleId="tpce.1071599976176" targetNodeId="3618415754251190680" resolveInfo="ChildFilterBlock" />
    </node>
    <node role="linkDeclaration" roleId="tpce.1071489727083" type="tpce.LinkDeclaration" typeId="tpce.1071489288298" id="2522969319638093995">
      <property name="metaClass" nameId="tpce.1071599937831" value="aggregation" />
      <property name="role" nameId="tpce.1071599776563" value="isApplicableFunction" />
      <property name="sourceCardinality" nameId="tpce.1071599893252" value="0..1" />
      <link role="target" roleId="tpce.1071599976176" targetNodeId="1192795771125" resolveInfo="IsApplicableBlock" />
    </node>
    <node role="linkDeclaration" roleId="tpce.1071489727083" type="tpce.LinkDeclaration" typeId="tpce.1071489288298" id="2522969319638198290">
      <property name="role" nameId="tpce.1071599776563" value="forConcept" />
      <property name="sourceCardinality" nameId="tpce.1071599893252" value="1" />
      <link role="target" roleId="tpce.1071599976176" targetNodeId="tpce.1169125787135" resolveInfo="AbstractConceptDeclaration" />
    </node>
    <node role="linkDeclaration" roleId="tpce.1071489727083" type="tpce.LinkDeclaration" typeId="tpce.1071489288298" id="2522969319638198291">
      <property name="metaClass" nameId="tpce.1071599937831" value="aggregation" />
      <property name="role" nameId="tpce.1071599776563" value="executeFunction" />
      <property name="sourceCardinality" nameId="tpce.1071599893252" value="1" />
      <link role="target" roleId="tpce.1071599976176" targetNodeId="1192795911897" resolveInfo="ExecuteBlock" />
    </node>
  </root>
<<<<<<< HEAD
  <root id="2522969319638198292">
    <node role="propertyDeclaration" roleId="tpce.1071489727084" type="tpce.PropertyDeclaration" typeId="tpce.1071489288299" id="4359456199356557608">
      <property name="name" nameId="tpck.1169194664001" value="isAlwaysVisible" />
      <link role="dataType" roleId="tpce.1082985295845" targetNodeId="tpck.1082983657063" resolveInfo="boolean" />
      <node role="smodelAttribute" roleId="tpck.5169995583184591170" type="tpce.DeprecatedNodeAnnotation" typeId="tpce.1224240836180" id="2192675361909415787" />
    </node>
    <node role="linkDeclaration" roleId="tpce.1071489727083" type="tpce.LinkDeclaration" typeId="tpce.1071489288298" id="5180116501957618330">
      <property name="metaClass" nameId="tpce.1071599937831" value="aggregation" />
      <property name="role" nameId="tpce.1071599776563" value="executeUI" />
      <property name="sourceCardinality" nameId="tpce.1071599893252" value="1" />
      <link role="target" roleId="tpce.1071599976176" targetNodeId="5180116501958013177" resolveInfo="ExecuteUIBlock" />
    </node>
    <node role="linkDeclaration" roleId="tpce.1071489727083" type="tpce.LinkDeclaration" typeId="tpce.1071489288298" id="4359456199356557540">
      <property name="metaClass" nameId="tpce.1071599937831" value="aggregation" />
      <property name="role" nameId="tpce.1071599776563" value="parameter" />
      <property name="sourceCardinality" nameId="tpce.1071599893252" value="0..n" />
      <link role="target" roleId="tpce.1071599976176" targetNodeId="4359456199357017245" resolveInfo="IntentionContextParameterDeclaration" />
    </node>
    <node role="smodelAttribute" roleId="tpck.5169995583184591170" type="tpce.DeprecatedNodeAnnotation" typeId="tpce.1224240836180" id="7158603332051554563" />
  </root>
  <root id="2522969319638198293" />
  <root id="5180116501958013177">
    <node role="conceptLink" roleId="tpce.1105736949336" type="tpce.AggregationConceptLink" typeId="tpce.1105736889287" id="5180116501958013181">
      <link role="conceptLinkDeclaration" roleId="tpce.1105736734721" targetNodeId="tpee.1137545148427" resolveInfo="conceptFunctionReturnType" />
      <node role="target" roleId="tpce.1105736901241" type="tpee.BooleanType" typeId="tpee.1070534644030" id="926291610756260162" />
    </node>
    <node role="conceptLink" roleId="tpce.1105736949336" type="tpce.ReferenceConceptLink" typeId="tpce.1105736778597" id="5180116501958013183">
      <link role="conceptLinkDeclaration" roleId="tpce.1105736734721" targetNodeId="tpee.1161119487665" resolveInfo="applicableConceptFunctionParameter" />
      <link role="target" roleId="tpce.1105736807942" targetNodeId="tpcw.1194033889146" resolveInfo="ConceptFunctionParameter_editorContext" />
    </node>
    <node role="conceptLink" roleId="tpce.1105736949336" type="tpce.ReferenceConceptLink" typeId="tpce.1105736778597" id="5180116501958013184">
      <link role="conceptLinkDeclaration" roleId="tpce.1105736734721" targetNodeId="tpee.1161119487665" resolveInfo="applicableConceptFunctionParameter" />
      <link role="target" roleId="tpce.1105736807942" targetNodeId="1192796902958" resolveInfo="ConceptFunctionParameter_node" />
    </node>
    <node role="conceptProperty" roleId="tpce.1105725339613" type="tpce.BooleanConceptProperty" typeId="tpce.1105725574259" id="5180116501958013180">
      <link role="conceptPropertyDeclaration" roleId="tpce.1105725439818" targetNodeId="tpee.1216468774225" resolveInfo="showName" />
    </node>
    <node role="smodelAttribute" roleId="tpck.5169995583184591170" type="tpce.DeprecatedNodeAnnotation" typeId="tpce.1224240836180" id="7158603332051554564" />
  </root>
  <root id="4359456199357017245">
    <node role="linkDeclaration" roleId="tpce.1071489727083" type="tpce.LinkDeclaration" typeId="tpce.1071489288298" id="4359456199357188671">
      <property name="metaClass" nameId="tpce.1071599937831" value="aggregation" />
      <property name="role" nameId="tpce.1071599776563" value="type" />
      <property name="sourceCardinality" nameId="tpce.1071599893252" value="1" />
      <link role="target" roleId="tpce.1071599976176" targetNodeId="tpee.1068431790189" resolveInfo="Type" />
    </node>
    <node role="implements" roleId="tpce.1169129564478" type="tpce.InterfaceConceptReference" typeId="tpce.1169127622168" id="4359456199357188672">
      <link role="intfc" roleId="tpce.1169127628841" targetNodeId="tpck.1169194658468" resolveInfo="INamedConcept" />
    </node>
  </root>
  <root id="4359456199357025372">
    <node role="linkDeclaration" roleId="tpce.1071489727083" type="tpce.LinkDeclaration" typeId="tpce.1071489288298" id="1349940517677186262">
      <property name="metaClass" nameId="tpce.1071599937831" value="reference" />
      <property name="role" nameId="tpce.1071599776563" value="parameterDeclaration" />
      <property name="sourceCardinality" nameId="tpce.1071599893252" value="1" />
      <link role="target" roleId="tpce.1071599976176" targetNodeId="4359456199357017245" resolveInfo="IntentionContextParameterDeclaration" />
    </node>
    <node role="conceptProperty" roleId="tpce.1105725339613" type="tpce.BooleanConceptProperty" typeId="tpce.1105725574259" id="1349940517677473350">
      <link role="conceptPropertyDeclaration" roleId="tpce.1105725439818" targetNodeId="tpee.1146528679895" resolveInfo="lvalue" />
=======
  <root id="2522969319638198293">
    <node role="conceptProperty" roleId="tpce.1105725339613" type="tpce.StringConceptProperty" typeId="tpce.1105725638761" id="4388908255921339900">
      <property name="value" nameId="tpce.1105725733873" value="Surround-With Intention" />
      <link role="conceptPropertyDeclaration" roleId="tpce.1105725439818" targetNodeId="tpck.1137473891462" resolveInfo="alias" />
>>>>>>> 0bf02b0f
    </node>
  </root>
</model>
<|MERGE_RESOLUTION|>--- conflicted
+++ resolved
@@ -2,8 +2,6 @@
 <model modelUID="r:00000000-0000-4000-0000-011c89590353(jetbrains.mps.lang.intentions.structure)" version="8">
   <persistence version="7" />
   <language namespace="c72da2b9-7cce-4447-8389-f407dc1158b7(jetbrains.mps.lang.structure)" />
-  <language namespace="f3061a53-9226-4cc5-a443-f952ceaf5816(jetbrains.mps.baseLanguage)" />
-  <language namespace="83888646-71ce-4f1c-9c53-c54016f6ad4f(jetbrains.mps.baseLanguage.collections)" />
   <devkit namespace="fbc25dd2-5da4-483a-8b19-70928e1b62d7(jetbrains.mps.devkit.general-purpose)" />
   <import index="tpck" modelUID="r:00000000-0000-4000-0000-011c89590288(jetbrains.mps.lang.core.structure)" version="0" />
   <import index="tpcw" modelUID="r:00000000-0000-4000-0000-011c895902bc(jetbrains.mps.lang.sharedConcepts.structure)" version="0" />
@@ -11,62 +9,42 @@
   <import index="tpce" modelUID="r:00000000-0000-4000-0000-011c89590292(jetbrains.mps.lang.structure.structure)" version="0" />
   <import index="4j10" modelUID="r:31be9f37-1a76-49a2-a444-bd006ff675c1(jetbrains.mps.lang.checkedName.structure)" version="0" />
   <import index="tp2q" modelUID="r:00000000-0000-4000-0000-011c8959032e(jetbrains.mps.baseLanguage.collections.structure)" version="7" implicit="yes" />
-  <import index="tp3j" modelUID="r:00000000-0000-4000-0000-011c89590353(jetbrains.mps.lang.intentions.structure)" version="8" implicit="yes" />
   <roots>
     <node type="tpce.ConceptDeclaration" typeId="tpce.1071489090640" id="1192794744107">
-      <property name="abstract" nameId="tpce.4628067390765956802" value="false" />
       <property name="rootable" nameId="tpce.1096454100552" value="true" />
-<<<<<<< HEAD
-      <property name="final" nameId="tpce.4628067390765956807" value="false" />
       <property name="iconPath" nameId="tpce.1160488491229" value="${language_descriptor}/icons/intention.png" />
       <property name="name" nameId="tpck.1169194664001" value="IntentionDeclaration" />
       <property name="conceptAlias" nameId="tpce.5092175715804935370" value="Intention" />
-=======
-      <property name="iconPath" nameId="tpce.1160488491229" value="${language_descriptor}/icons/intention.png" />
-      <property name="name" nameId="tpck.1169194664001" value="IntentionDeclaration" />
->>>>>>> 0bf02b0f
       <link role="extends" roleId="tpce.1071489389519" targetNodeId="2522969319638091381" resolveInfo="BaseIntentionDeclaration" />
     </node>
     <node type="tpce.ConceptDeclaration" typeId="tpce.1071489090640" id="1192794782375">
-      <property name="abstract" nameId="tpce.4628067390765956802" value="false" />
-      <property name="final" nameId="tpce.4628067390765956807" value="false" />
       <property name="name" nameId="tpck.1169194664001" value="DescriptionBlock" />
       <property name="conceptAlias" nameId="tpce.5092175715804935370" value="description" />
       <link role="extends" roleId="tpce.1071489389519" targetNodeId="tpee.1137021947720" resolveInfo="ConceptFunction" />
     </node>
     <node type="tpce.ConceptDeclaration" typeId="tpce.1071489090640" id="1192795771125">
-      <property name="abstract" nameId="tpce.4628067390765956802" value="false" />
-      <property name="final" nameId="tpce.4628067390765956807" value="false" />
       <property name="name" nameId="tpck.1169194664001" value="IsApplicableBlock" />
       <property name="conceptAlias" nameId="tpce.5092175715804935370" value="isApplicable" />
       <link role="extends" roleId="tpce.1071489389519" targetNodeId="tpee.1137021947720" resolveInfo="ConceptFunction" />
     </node>
     <node type="tpce.ConceptDeclaration" typeId="tpce.1071489090640" id="1192795911897">
-      <property name="abstract" nameId="tpce.4628067390765956802" value="false" />
-      <property name="final" nameId="tpce.4628067390765956807" value="false" />
       <property name="name" nameId="tpck.1169194664001" value="ExecuteBlock" />
       <property name="conceptAlias" nameId="tpce.5092175715804935370" value="execute" />
       <link role="extends" roleId="tpce.1071489389519" targetNodeId="tpee.1137021947720" resolveInfo="ConceptFunction" />
     </node>
     <node type="tpce.ConceptDeclaration" typeId="tpce.1071489090640" id="1192796902958">
-      <property name="abstract" nameId="tpce.4628067390765956802" value="false" />
-      <property name="final" nameId="tpce.4628067390765956807" value="false" />
       <property name="conceptShortDescription" nameId="tpce.4628067390765907488" value="function parameter" />
       <property name="name" nameId="tpck.1169194664001" value="ConceptFunctionParameter_node" />
       <property name="conceptAlias" nameId="tpce.5092175715804935370" value="node" />
       <link role="extends" roleId="tpce.1071489389519" targetNodeId="tpee.1107135704075" resolveInfo="ConceptFunctionParameter" />
     </node>
     <node type="tpce.ConceptDeclaration" typeId="tpce.1071489090640" id="1240316299033">
-      <property name="abstract" nameId="tpce.4628067390765956802" value="false" />
-      <property name="final" nameId="tpce.4628067390765956807" value="false" />
       <property name="name" nameId="tpck.1169194664001" value="QueryBlock" />
       <property name="virtualPackage" nameId="tpck.1193676396447" value="parameterized" />
       <property name="conceptAlias" nameId="tpce.5092175715804935370" value="parameter" />
       <link role="extends" roleId="tpce.1071489389519" targetNodeId="tpee.1137021947720" resolveInfo="ConceptFunction" />
     </node>
     <node type="tpce.ConceptDeclaration" typeId="tpce.1071489090640" id="1240322627579">
-      <property name="abstract" nameId="tpce.4628067390765956802" value="false" />
-      <property name="final" nameId="tpce.4628067390765956807" value="false" />
       <property name="conceptShortDescription" nameId="tpce.4628067390765907488" value="intention parameter" />
       <property name="name" nameId="tpck.1169194664001" value="IntentionParameter" />
       <property name="virtualPackage" nameId="tpck.1193676396447" value="parameterized" />
@@ -74,13 +52,7 @@
       <link role="extends" roleId="tpce.1071489389519" targetNodeId="tpee.1068431790191" resolveInfo="Expression" />
     </node>
     <node type="tpce.ConceptDeclaration" typeId="tpce.1071489090640" id="1240395258925">
-<<<<<<< HEAD
-      <property name="abstract" nameId="tpce.4628067390765956802" value="false" />
       <property name="rootable" nameId="tpce.1096454100552" value="true" />
-      <property name="final" nameId="tpce.4628067390765956807" value="false" />
-=======
-      <property name="rootable" nameId="tpce.1096454100552" value="true" />
->>>>>>> 0bf02b0f
       <property name="name" nameId="tpck.1169194664001" value="ParameterizedIntentionDeclaration" />
       <property name="virtualPackage" nameId="tpck.1193676396447" value="parameterized" />
       <property name="conceptAlias" nameId="tpce.5092175715804935370" value="Parameterized Intention" />
@@ -91,16 +63,12 @@
       <property name="virtualPackage" nameId="tpck.1193676396447" value="childfilter" />
     </node>
     <node type="tpce.ConceptDeclaration" typeId="tpce.1071489090640" id="3618415754251190715">
-      <property name="abstract" nameId="tpce.4628067390765956802" value="false" />
-      <property name="final" nameId="tpce.4628067390765956807" value="false" />
       <property name="name" nameId="tpck.1169194664001" value="ChildFilterFunction" />
       <property name="virtualPackage" nameId="tpck.1193676396447" value="childfilter" />
       <property name="conceptAlias" nameId="tpce.5092175715804935370" value="child filter function" />
       <link role="extends" roleId="tpce.1071489389519" targetNodeId="tpee.1137021947720" resolveInfo="ConceptFunction" />
     </node>
     <node type="tpce.ConceptDeclaration" typeId="tpce.1071489090640" id="3618415754251192144">
-      <property name="abstract" nameId="tpce.4628067390765956802" value="false" />
-      <property name="final" nameId="tpce.4628067390765956807" value="false" />
       <property name="conceptShortDescription" nameId="tpce.4628067390765907488" value="function parameter" />
       <property name="name" nameId="tpck.1169194664001" value="ConceptFunctionParameter_childNode" />
       <property name="conceptAlias" nameId="tpce.5092175715804935370" value="childNode" />
@@ -110,47 +78,13 @@
       <property name="name" nameId="tpck.1169194664001" value="BaseIntentionDeclaration" />
       <link role="extends" roleId="tpce.1071489389519" targetNodeId="tpck.1133920641626" resolveInfo="BaseConcept" />
     </node>
-<<<<<<< HEAD
-    <node type="tpce.ConceptDeclaration" typeId="tpce.1071489090640" id="2522969319638198292">
-      <property name="abstract" nameId="tpce.4628067390765956802" value="false" />
+    <node type="tpce.ConceptDeclaration" typeId="tpce.1071489090640" id="2522969319638198293">
       <property name="rootable" nameId="tpce.1096454100552" value="true" />
-      <property name="final" nameId="tpce.4628067390765956807" value="false" />
-      <property name="iconPath" nameId="tpce.1160488491229" value="${language_descriptor}/icons/generate_intention.png" />
-      <property name="name" nameId="tpck.1169194664001" value="GenerateIntentionDeclaration" />
-      <property name="conceptAlias" nameId="tpce.5092175715804935370" value="Generate Intention" />
-      <link role="extends" roleId="tpce.1071489389519" targetNodeId="2522969319638091381" resolveInfo="BaseIntentionDeclaration" />
-    </node>
-    <node type="tpce.ConceptDeclaration" typeId="tpce.1071489090640" id="2522969319638198293">
-      <property name="abstract" nameId="tpce.4628067390765956802" value="false" />
-      <property name="rootable" nameId="tpce.1096454100552" value="true" />
-      <property name="final" nameId="tpce.4628067390765956807" value="false" />
       <property name="iconPath" nameId="tpce.1160488491229" value="${language_descriptor}/icons/surround_with_intention.png" />
       <property name="name" nameId="tpck.1169194664001" value="SurroundWithIntentionDeclaration" />
       <property name="conceptAlias" nameId="tpce.5092175715804935370" value="Surround-With Intention" />
       <link role="extends" roleId="tpce.1071489389519" targetNodeId="2522969319638091381" resolveInfo="BaseIntentionDeclaration" />
     </node>
-    <node type="tpce.ConceptDeclaration" typeId="tpce.1071489090640" id="5180116501958013177">
-      <property name="abstract" nameId="tpce.4628067390765956802" value="false" />
-      <property name="final" nameId="tpce.4628067390765956807" value="false" />
-      <property name="name" nameId="tpck.1169194664001" value="ExecuteUIBlock" />
-      <property name="conceptAlias" nameId="tpce.5092175715804935370" value="execute UI" />
-      <link role="extends" roleId="tpce.1071489389519" targetNodeId="tpee.1137021947720" resolveInfo="ConceptFunction" />
-    </node>
-    <node type="tpce.ConceptDeclaration" typeId="tpce.1071489090640" id="4359456199357017245">
-      <property name="name" nameId="tpck.1169194664001" value="IntentionContextParameterDeclaration" />
-    </node>
-    <node type="tpce.ConceptDeclaration" typeId="tpce.1071489090640" id="4359456199357025372">
-      <property name="name" nameId="tpck.1169194664001" value="IntentionContextParamReference" />
-      <link role="extends" roleId="tpce.1071489389519" targetNodeId="tpee.1068431790191" resolveInfo="Expression" />
-    </node>
-=======
-    <node type="tpce.ConceptDeclaration" typeId="tpce.1071489090640" id="2522969319638198293">
-      <property name="rootable" nameId="tpce.1096454100552" value="true" />
-      <property name="iconPath" nameId="tpce.1160488491229" value="${language_descriptor}/icons/surround_with_intention.png" />
-      <property name="name" nameId="tpck.1169194664001" value="SurroundWithIntentionDeclaration" />
-      <link role="extends" roleId="tpce.1071489389519" targetNodeId="2522969319638091381" resolveInfo="BaseIntentionDeclaration" />
-    </node>
->>>>>>> 0bf02b0f
   </roots>
   <root id="1192794744107" />
   <root id="1192794782375">
@@ -319,72 +253,5 @@
       <link role="target" roleId="tpce.1071599976176" targetNodeId="1192795911897" resolveInfo="ExecuteBlock" />
     </node>
   </root>
-<<<<<<< HEAD
-  <root id="2522969319638198292">
-    <node role="propertyDeclaration" roleId="tpce.1071489727084" type="tpce.PropertyDeclaration" typeId="tpce.1071489288299" id="4359456199356557608">
-      <property name="name" nameId="tpck.1169194664001" value="isAlwaysVisible" />
-      <link role="dataType" roleId="tpce.1082985295845" targetNodeId="tpck.1082983657063" resolveInfo="boolean" />
-      <node role="smodelAttribute" roleId="tpck.5169995583184591170" type="tpce.DeprecatedNodeAnnotation" typeId="tpce.1224240836180" id="2192675361909415787" />
-    </node>
-    <node role="linkDeclaration" roleId="tpce.1071489727083" type="tpce.LinkDeclaration" typeId="tpce.1071489288298" id="5180116501957618330">
-      <property name="metaClass" nameId="tpce.1071599937831" value="aggregation" />
-      <property name="role" nameId="tpce.1071599776563" value="executeUI" />
-      <property name="sourceCardinality" nameId="tpce.1071599893252" value="1" />
-      <link role="target" roleId="tpce.1071599976176" targetNodeId="5180116501958013177" resolveInfo="ExecuteUIBlock" />
-    </node>
-    <node role="linkDeclaration" roleId="tpce.1071489727083" type="tpce.LinkDeclaration" typeId="tpce.1071489288298" id="4359456199356557540">
-      <property name="metaClass" nameId="tpce.1071599937831" value="aggregation" />
-      <property name="role" nameId="tpce.1071599776563" value="parameter" />
-      <property name="sourceCardinality" nameId="tpce.1071599893252" value="0..n" />
-      <link role="target" roleId="tpce.1071599976176" targetNodeId="4359456199357017245" resolveInfo="IntentionContextParameterDeclaration" />
-    </node>
-    <node role="smodelAttribute" roleId="tpck.5169995583184591170" type="tpce.DeprecatedNodeAnnotation" typeId="tpce.1224240836180" id="7158603332051554563" />
-  </root>
   <root id="2522969319638198293" />
-  <root id="5180116501958013177">
-    <node role="conceptLink" roleId="tpce.1105736949336" type="tpce.AggregationConceptLink" typeId="tpce.1105736889287" id="5180116501958013181">
-      <link role="conceptLinkDeclaration" roleId="tpce.1105736734721" targetNodeId="tpee.1137545148427" resolveInfo="conceptFunctionReturnType" />
-      <node role="target" roleId="tpce.1105736901241" type="tpee.BooleanType" typeId="tpee.1070534644030" id="926291610756260162" />
-    </node>
-    <node role="conceptLink" roleId="tpce.1105736949336" type="tpce.ReferenceConceptLink" typeId="tpce.1105736778597" id="5180116501958013183">
-      <link role="conceptLinkDeclaration" roleId="tpce.1105736734721" targetNodeId="tpee.1161119487665" resolveInfo="applicableConceptFunctionParameter" />
-      <link role="target" roleId="tpce.1105736807942" targetNodeId="tpcw.1194033889146" resolveInfo="ConceptFunctionParameter_editorContext" />
-    </node>
-    <node role="conceptLink" roleId="tpce.1105736949336" type="tpce.ReferenceConceptLink" typeId="tpce.1105736778597" id="5180116501958013184">
-      <link role="conceptLinkDeclaration" roleId="tpce.1105736734721" targetNodeId="tpee.1161119487665" resolveInfo="applicableConceptFunctionParameter" />
-      <link role="target" roleId="tpce.1105736807942" targetNodeId="1192796902958" resolveInfo="ConceptFunctionParameter_node" />
-    </node>
-    <node role="conceptProperty" roleId="tpce.1105725339613" type="tpce.BooleanConceptProperty" typeId="tpce.1105725574259" id="5180116501958013180">
-      <link role="conceptPropertyDeclaration" roleId="tpce.1105725439818" targetNodeId="tpee.1216468774225" resolveInfo="showName" />
-    </node>
-    <node role="smodelAttribute" roleId="tpck.5169995583184591170" type="tpce.DeprecatedNodeAnnotation" typeId="tpce.1224240836180" id="7158603332051554564" />
-  </root>
-  <root id="4359456199357017245">
-    <node role="linkDeclaration" roleId="tpce.1071489727083" type="tpce.LinkDeclaration" typeId="tpce.1071489288298" id="4359456199357188671">
-      <property name="metaClass" nameId="tpce.1071599937831" value="aggregation" />
-      <property name="role" nameId="tpce.1071599776563" value="type" />
-      <property name="sourceCardinality" nameId="tpce.1071599893252" value="1" />
-      <link role="target" roleId="tpce.1071599976176" targetNodeId="tpee.1068431790189" resolveInfo="Type" />
-    </node>
-    <node role="implements" roleId="tpce.1169129564478" type="tpce.InterfaceConceptReference" typeId="tpce.1169127622168" id="4359456199357188672">
-      <link role="intfc" roleId="tpce.1169127628841" targetNodeId="tpck.1169194658468" resolveInfo="INamedConcept" />
-    </node>
-  </root>
-  <root id="4359456199357025372">
-    <node role="linkDeclaration" roleId="tpce.1071489727083" type="tpce.LinkDeclaration" typeId="tpce.1071489288298" id="1349940517677186262">
-      <property name="metaClass" nameId="tpce.1071599937831" value="reference" />
-      <property name="role" nameId="tpce.1071599776563" value="parameterDeclaration" />
-      <property name="sourceCardinality" nameId="tpce.1071599893252" value="1" />
-      <link role="target" roleId="tpce.1071599976176" targetNodeId="4359456199357017245" resolveInfo="IntentionContextParameterDeclaration" />
-    </node>
-    <node role="conceptProperty" roleId="tpce.1105725339613" type="tpce.BooleanConceptProperty" typeId="tpce.1105725574259" id="1349940517677473350">
-      <link role="conceptPropertyDeclaration" roleId="tpce.1105725439818" targetNodeId="tpee.1146528679895" resolveInfo="lvalue" />
-=======
-  <root id="2522969319638198293">
-    <node role="conceptProperty" roleId="tpce.1105725339613" type="tpce.StringConceptProperty" typeId="tpce.1105725638761" id="4388908255921339900">
-      <property name="value" nameId="tpce.1105725733873" value="Surround-With Intention" />
-      <link role="conceptPropertyDeclaration" roleId="tpce.1105725439818" targetNodeId="tpck.1137473891462" resolveInfo="alias" />
->>>>>>> 0bf02b0f
-    </node>
-  </root>
 </model>
