<?xml version="1.0" encoding="UTF-8"?>
<dependenciesRoot>
  <dependency className="jetbrains.mps.lang.intentions.structure.StructureAspectDescriptor" file="StructureAspectDescriptor.java">
<<<<<<< HEAD
    <classNode dependClassName="java.lang.Override" />
    <classNode dependClassName="java.lang.String" />
    <classNode dependClassName="java.util.Arrays" />
    <classNode dependClassName="java.util.Collection" />
    <classNode dependClassName="java.util.UUID" />
    <classNode dependClassName="jetbrains.mps.smodel.adapter.ids.MetaIdFactory" />
=======
    <classNode dependClassName="java.util.Map" />
    <classNode dependClassName="java.lang.Override" />
>>>>>>> 56237ecb
    <classNode dependClassName="jetbrains.mps.smodel.runtime.ConceptDescriptor" />
    <classNode dependClassName="jetbrains.mps.smodel.runtime.StaticScope" />
    <classNode dependClassName="java.lang.String" />
    <classNode dependClassName="org.jetbrains.annotations.Nullable" />
    <classNode dependClassName="jetbrains.mps.smodel.runtime.impl.ConceptDescriptorBuilder" />
<<<<<<< HEAD
    <classNode dependClassName="org.jetbrains.annotations.Nullable" />
=======
    <classNode dependClassName="java.lang.IllegalStateException" />
    <classNode dependClassName="java.util.HashMap" />
    <classNode dependClassName="java.util.HashSet" />
    <classNode dependClassName="org.jetbrains.annotations.NotNull" />
    <classNode dependClassName="java.util.Set" />
    <classNode dependClassName="java.util.Arrays" />
    <classNode dependClassName="jetbrains.mps.smodel.runtime.interpreted.StructureAspectInterpreted" />
    <classNode dependClassName="java.util.Collection" />
>>>>>>> 56237ecb
    <classNode extendsClassName="jetbrains.mps.smodel.runtime.BaseStructureAspectDescriptor" />
    <classNode extendsClassName="jetbrains.mps.smodel.runtime.StructureAspectDescriptor" />
  </dependency>
</dependenciesRoot>
<|MERGE_RESOLUTION|>--- conflicted
+++ resolved
@@ -1,34 +1,23 @@
 <?xml version="1.0" encoding="UTF-8"?>
 <dependenciesRoot>
   <dependency className="jetbrains.mps.lang.intentions.structure.StructureAspectDescriptor" file="StructureAspectDescriptor.java">
-<<<<<<< HEAD
+    <classNode dependClassName="java.util.Map" />
+    <classNode dependClassName="jetbrains.mps.smodel.runtime.ConceptDescriptor" />
     <classNode dependClassName="java.lang.Override" />
-    <classNode dependClassName="java.lang.String" />
-    <classNode dependClassName="java.util.Arrays" />
-    <classNode dependClassName="java.util.Collection" />
-    <classNode dependClassName="java.util.UUID" />
-    <classNode dependClassName="jetbrains.mps.smodel.adapter.ids.MetaIdFactory" />
-=======
-    <classNode dependClassName="java.util.Map" />
-    <classNode dependClassName="java.lang.Override" />
->>>>>>> 56237ecb
-    <classNode dependClassName="jetbrains.mps.smodel.runtime.ConceptDescriptor" />
     <classNode dependClassName="jetbrains.mps.smodel.runtime.StaticScope" />
     <classNode dependClassName="java.lang.String" />
     <classNode dependClassName="org.jetbrains.annotations.Nullable" />
+    <classNode dependClassName="java.lang.IllegalStateException" />
     <classNode dependClassName="jetbrains.mps.smodel.runtime.impl.ConceptDescriptorBuilder" />
-<<<<<<< HEAD
-    <classNode dependClassName="org.jetbrains.annotations.Nullable" />
-=======
-    <classNode dependClassName="java.lang.IllegalStateException" />
     <classNode dependClassName="java.util.HashMap" />
+    <classNode dependClassName="jetbrains.mps.smodel.adapter.ids.MetaIdFactory" />
     <classNode dependClassName="java.util.HashSet" />
     <classNode dependClassName="org.jetbrains.annotations.NotNull" />
+    <classNode dependClassName="java.util.Arrays" />
     <classNode dependClassName="java.util.Set" />
-    <classNode dependClassName="java.util.Arrays" />
+    <classNode dependClassName="java.util.UUID" />
+    <classNode dependClassName="java.util.Collection" />
     <classNode dependClassName="jetbrains.mps.smodel.runtime.interpreted.StructureAspectInterpreted" />
-    <classNode dependClassName="java.util.Collection" />
->>>>>>> 56237ecb
     <classNode extendsClassName="jetbrains.mps.smodel.runtime.BaseStructureAspectDescriptor" />
     <classNode extendsClassName="jetbrains.mps.smodel.runtime.StructureAspectDescriptor" />
   </dependency>
