--- conflicted
+++ resolved
@@ -23,7 +23,6 @@
   </root>
   <root nodeRef="r:472e3702-e789-4c3f-b300-132c65ad44f1(jetbrains.mps.lang.textGen.constraints)/1233750346381">
     <file name="ConceptTextGenDeclaration_Constraints.java">
-<<<<<<< HEAD
       <node id="1233750346381" at="25,50,26,165" concept="13" />
       <node id="1233750346381" at="30,42,31,16" concept="9" />
       <node id="1233750346381" at="34,120,35,55" concept="8" />
@@ -36,7 +35,7 @@
       <node id="1233750346381" at="52,42,53,37" concept="8" />
       <node id="1233750421355" at="53,37,54,338" concept="9" />
       <node id="1233750346381" at="56,7,57,22" concept="9" />
-      <node id="1233758203985" at="59,99,60,89" concept="9" />
+      <node id="1233758203985" at="59,99,60,100" concept="9" />
       <node id="1233750346381" at="62,0,63,0" concept="11" trace="canBeRootBreakingPoint" />
       <node id="1233750346381" at="25,0,28,0" concept="2" trace="ConceptTextGenDeclaration_Constraints#()V" />
       <node id="1233750346381" at="36,0,39,5" concept="6" />
@@ -51,41 +50,8 @@
       <scope id="1233750346381" at="30,42,31,16" />
       <scope id="1233750346381" at="37,51,38,66" />
       <scope id="1233750346381" at="48,37,49,20" />
-      <scope id="1233758188296" at="59,99,60,89" />
+      <scope id="1233758188296" at="59,99,60,100" />
       <scope id="1233750346381" at="52,42,54,338">
-=======
-      <node id="1233750346381" at="25,50,26,93" concept="13" />
-      <node id="1233750346381" at="29,42,30,16" concept="9" />
-      <node id="1233750346381" at="33,120,34,55" concept="8" />
-      <node id="1233750346381" at="34,55,35,0" concept="10" />
-      <node id="1233750346381" at="36,51,37,66" concept="3" />
-      <node id="1233750346381" at="38,5,39,0" concept="10" />
-      <node id="1233750346381" at="39,0,40,18" concept="9" />
-      <node id="1233750346381" at="43,88,44,123" concept="8" />
-      <node id="1233750346381" at="47,37,48,20" concept="9" />
-      <node id="1233750346381" at="51,42,52,37" concept="8" />
-      <node id="1233750346381" at="52,37,53,338" concept="0" />
-      <node id="1233750421355" at="52,37,53,338" concept="9" />
-      <node id="1233750346381" at="55,7,56,22" concept="9" />
-      <node id="1233758203985" at="58,99,59,100" concept="9" />
-      <node id="1233750346381" at="61,0,62,0" concept="11" trace="canBeRootBreakingPoint" />
-      <node id="1233750346381" at="25,0,28,0" concept="2" trace="ConceptTextGenDeclaration_Constraints#()V" />
-      <node id="1233750346381" at="35,0,38,5" concept="6" />
-      <node id="1233750346381" at="58,0,61,0" concept="12" trace="static_canBeARoot#(Lorg/jetbrains/mps/openapi/model/SModel;Ljetbrains/mps/smodel/IOperationContext;)Z" />
-      <node id="1233750346381" at="28,0,32,0" concept="7" trace="hasOwnCanBeRootMethod#()Z" />
-      <node id="1233750346381" at="46,0,50,0" concept="7" trace="hasOwnGetter#()Z" />
-      <node id="1233750346381" at="50,0,55,0" concept="7" trace="getValue#(Lorg/jetbrains/mps/openapi/model/SNode;)Ljava/lang/Object;" />
-      <node id="1233750346381" at="32,0,42,0" concept="7" trace="canBeRoot#(Ljetbrains/mps/smodel/IOperationContext;Lorg/jetbrains/mps/openapi/model/SModel;Ljetbrains/mps/smodel/runtime/CheckingNodeContext;)Z" />
-      <node id="1233750346381" at="44,123,55,7" concept="3" />
-      <node id="1233750346381" at="42,0,58,0" concept="7" trace="getNotDefaultSProperties#()Ljava/util/Map;" />
-      <scope id="1233750346381" at="25,50,26,93" />
-      <scope id="1233750346381" at="29,42,30,16" />
-      <scope id="1233750346381" at="36,51,37,66" />
-      <scope id="1233750346381" at="47,37,48,20" />
-      <scope id="1233750418026" at="52,37,53,338" />
-      <scope id="1233758188296" at="58,99,59,100" />
-      <scope id="1233750346381" at="51,42,53,338">
->>>>>>> d968de6b
         <var name="propertyName" id="1233750346381" />
       </scope>
       <scope id="1233750346381" at="25,0,28,0" />
@@ -201,7 +167,6 @@
   </root>
   <root nodeRef="r:472e3702-e789-4c3f-b300-132c65ad44f1(jetbrains.mps.lang.textGen.constraints)/1233929742891">
     <file name="LanguageTextGenDeclaration_Constraints.java">
-<<<<<<< HEAD
       <node id="1233929742891" at="16,51,17,166" concept="13" />
       <node id="1233929742891" at="21,42,22,16" concept="9" />
       <node id="1233929742891" at="25,120,26,55" concept="8" />
@@ -209,7 +174,7 @@
       <node id="1233929742891" at="28,51,29,66" concept="3" />
       <node id="1233929742891" at="30,5,31,0" concept="10" />
       <node id="1233929742891" at="31,0,32,18" concept="9" />
-      <node id="1233929755301" at="34,99,35,89" concept="9" />
+      <node id="1233929755301" at="34,99,35,100" concept="9" />
       <node id="1233929742891" at="37,0,38,0" concept="11" trace="canBeRootBreakingPoint" />
       <node id="1233929742891" at="16,0,19,0" concept="2" trace="LanguageTextGenDeclaration_Constraints#()V" />
       <node id="1233929742891" at="27,0,30,5" concept="6" />
@@ -219,27 +184,7 @@
       <scope id="1233929742891" at="16,51,17,166" />
       <scope id="1233929742891" at="21,42,22,16" />
       <scope id="1233929742891" at="28,51,29,66" />
-      <scope id="1233929745440" at="34,99,35,89" />
-=======
-      <node id="1233929742891" at="16,51,17,93" concept="13" />
-      <node id="1233929742891" at="20,42,21,16" concept="9" />
-      <node id="1233929742891" at="24,120,25,55" concept="8" />
-      <node id="1233929742891" at="25,55,26,0" concept="10" />
-      <node id="1233929742891" at="27,51,28,66" concept="3" />
-      <node id="1233929742891" at="29,5,30,0" concept="10" />
-      <node id="1233929742891" at="30,0,31,18" concept="9" />
-      <node id="1233929755301" at="33,99,34,100" concept="9" />
-      <node id="1233929742891" at="36,0,37,0" concept="11" trace="canBeRootBreakingPoint" />
-      <node id="1233929742891" at="16,0,19,0" concept="2" trace="LanguageTextGenDeclaration_Constraints#()V" />
-      <node id="1233929742891" at="26,0,29,5" concept="6" />
-      <node id="1233929742891" at="33,0,36,0" concept="12" trace="static_canBeARoot#(Lorg/jetbrains/mps/openapi/model/SModel;Ljetbrains/mps/smodel/IOperationContext;)Z" />
-      <node id="1233929742891" at="19,0,23,0" concept="7" trace="hasOwnCanBeRootMethod#()Z" />
-      <node id="1233929742891" at="23,0,33,0" concept="7" trace="canBeRoot#(Ljetbrains/mps/smodel/IOperationContext;Lorg/jetbrains/mps/openapi/model/SModel;Ljetbrains/mps/smodel/runtime/CheckingNodeContext;)Z" />
-      <scope id="1233929742891" at="16,51,17,93" />
-      <scope id="1233929742891" at="20,42,21,16" />
-      <scope id="1233929742891" at="27,51,28,66" />
-      <scope id="1233929745440" at="33,99,34,100" />
->>>>>>> d968de6b
+      <scope id="1233929745440" at="34,99,35,100" />
       <scope id="1233929742891" at="16,0,19,0" />
       <scope id="1233929742891" at="34,0,37,0">
         <var name="model" id="1233929742891" />
