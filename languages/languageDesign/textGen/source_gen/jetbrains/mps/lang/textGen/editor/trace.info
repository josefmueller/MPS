<?xml version="1.0" encoding="UTF-8"?>
<debug-info>
  <concept fqn="jetbrains.mps.baseLanguage.structure.BlockStatement" />
  <concept fqn="jetbrains.mps.baseLanguage.structure.ConstructorDeclaration" />
  <concept fqn="jetbrains.mps.baseLanguage.structure.ExpressionStatement" />
  <concept fqn="jetbrains.mps.baseLanguage.structure.IfStatement" />
  <concept fqn="jetbrains.mps.baseLanguage.structure.InstanceMethodDeclaration" />
  <concept fqn="jetbrains.mps.baseLanguage.structure.LocalVariableDeclarationStatement" />
  <concept fqn="jetbrains.mps.baseLanguage.structure.ReturnStatement" />
  <concept fqn="jetbrains.mps.baseLanguage.structure.StaticMethodDeclaration" />
  <concept fqn="jetbrains.mps.baseLanguage.structure.SuperConstructorInvocation" />
  <root>
    <file name="EditorAspectDescriptorImpl.java">
      <unit at="13,0,66,0" name="jetbrains.mps.lang.textGen.editor.EditorAspectDescriptorImpl" />
    </file>
  </root>
  <root nodeRef="r:8234d58c-a8a4-433b-96ca-0413d4ef8df8(jetbrains.mps.lang.textGen.editor)/1233670266779">
    <file name="ConceptTextGenDeclaration_Editor.java">
<<<<<<< HEAD
      <node id="1233670266779" at="42,79,43,63" concept="6" />
      <node id="1233670266779" at="45,89,46,96" concept="5" />
      <node id="1233670266779" at="46,96,47,48" concept="2" />
      <node id="1233670266779" at="47,48,48,28" concept="2" />
      <node id="1233670266779" at="48,28,49,79" concept="2" />
      <node id="1233670266779" at="49,79,50,81" concept="0" />
      <node id="1233670266779" at="49,79,50,81" concept="2" />
      <node id="1233670266779" at="50,81,51,81" concept="0" />
      <node id="1233670266779" at="50,81,51,81" concept="2" />
      <node id="1233670266779" at="51,81,52,81" concept="0" />
      <node id="1233670266779" at="51,81,52,81" concept="2" />
      <node id="1233670266779" at="52,81,53,81" concept="0" />
      <node id="1233670266779" at="52,81,53,81" concept="2" />
      <node id="1233670266779" at="53,81,54,81" concept="0" />
      <node id="1233670266779" at="53,81,54,81" concept="2" />
      <node id="1233670266779" at="54,81,55,80" concept="0" />
      <node id="1233670266779" at="54,81,55,80" concept="2" />
      <node id="1233670266779" at="55,80,56,81" concept="0" />
      <node id="1233670266779" at="55,80,56,81" concept="2" />
      <node id="1233670266779" at="57,61,58,85" concept="2" />
      <node id="1233670266779" at="59,5,60,83" concept="0" />
      <node id="1233670266779" at="59,5,60,83" concept="2" />
      <node id="1233670266779" at="60,83,61,81" concept="0" />
      <node id="1233670266779" at="60,83,61,81" concept="2" />
      <node id="1233670266779" at="61,81,62,22" concept="6" />
      <node id="1233670564442" at="64,88,65,90" concept="5" />
      <node id="1233670564442" at="65,90,66,47" concept="2" />
      <node id="1233670564442" at="66,47,67,34" concept="5" />
      <node id="1233670564442" at="67,34,68,66" concept="2" />
      <node id="1233670564442" at="68,66,69,50" concept="2" />
      <node id="1233670564442" at="69,50,70,40" concept="2" />
      <node id="1233670564442" at="70,40,71,79" concept="2" />
      <node id="1233670564442" at="71,79,72,34" concept="2" />
      <node id="1233670564442" at="72,34,73,22" concept="6" />
      <node id="1233676769430" at="75,88,76,89" concept="5" />
      <node id="1233676769430" at="76,89,77,47" concept="2" />
      <node id="1233676769430" at="77,47,78,34" concept="5" />
      <node id="1233676769430" at="78,34,79,66" concept="2" />
      <node id="1233676769430" at="79,66,80,40" concept="2" />
      <node id="1233676769430" at="80,40,81,79" concept="2" />
      <node id="1233676769430" at="81,79,82,34" concept="2" />
      <node id="1233676769430" at="82,34,83,22" concept="6" />
      <node id="1233676774400" at="85,88,86,95" concept="5" />
      <node id="1233676774400" at="86,95,87,47" concept="2" />
      <node id="1233676774400" at="87,47,88,34" concept="5" />
      <node id="1233676774400" at="88,34,89,66" concept="2" />
      <node id="1233676774400" at="89,66,90,40" concept="2" />
      <node id="1233676774400" at="90,40,91,79" concept="2" />
      <node id="1233676774400" at="91,79,92,34" concept="2" />
      <node id="1233676774400" at="92,34,93,22" concept="6" />
      <node id="1233676781151" at="95,88,96,89" concept="5" />
      <node id="1233676781151" at="96,89,97,47" concept="2" />
      <node id="1233676781151" at="97,47,98,34" concept="5" />
      <node id="1233676781151" at="98,34,99,66" concept="2" />
      <node id="1233676781151" at="99,66,100,40" concept="2" />
      <node id="1233676781151" at="100,40,101,79" concept="2" />
      <node id="1233676781151" at="101,79,102,34" concept="2" />
      <node id="1233676781151" at="102,34,103,22" concept="6" />
      <node id="1234268563136" at="105,88,106,93" concept="5" />
      <node id="1234268563136" at="106,93,107,47" concept="2" />
      <node id="1234268563136" at="107,47,108,34" concept="5" />
      <node id="1234268563136" at="108,34,109,66" concept="2" />
      <node id="1234268563136" at="109,66,110,40" concept="2" />
      <node id="1234268563136" at="110,40,111,79" concept="2" />
      <node id="1234268563136" at="111,79,112,34" concept="2" />
      <node id="1234268563136" at="112,34,113,22" concept="6" />
      <node id="1233670266779" at="115,87,116,81" concept="5" />
      <node id="1233670266779" at="116,81,117,43" concept="2" />
      <node id="1233670266779" at="117,43,118,56" concept="2" />
      <node id="1233670266779" at="118,56,119,26" concept="5" />
      <node id="1233670266779" at="119,26,120,97" concept="2" />
      <node id="1233670266779" at="120,97,121,58" concept="2" />
      <node id="1233670266779" at="122,39,123,40" concept="2" />
      <node id="1233670266779" at="123,40,124,47" concept="2" />
      <node id="1233670266779" at="125,5,126,79" concept="2" />
      <node id="1233670266779" at="126,79,127,73" concept="2" />
      <node id="1233670266779" at="127,73,128,57" concept="5" />
      <node id="1233670266779" at="128,57,129,59" concept="5" />
      <node id="1233670266779" at="130,35,131,82" concept="5" />
      <node id="1233670266779" at="131,82,132,94" concept="6" />
      <node id="1233670266779" at="133,10,134,22" concept="6" />
      <node id="1233670612118" at="137,33,138,14" concept="8" />
      <node id="1233670612118" at="140,69,141,67" concept="6" />
      <node id="1233670612118" at="143,81,144,66" concept="6" />
      <node id="1233670618698" at="146,92,147,84" concept="5" />
      <node id="1233670618698" at="147,84,148,31" concept="2" />
      <node id="1233670618698" at="148,31,149,44" concept="2" />
      <node id="1233670618698" at="149,44,150,33" concept="2" />
      <node id="1233670618698" at="150,33,151,28" concept="5" />
      <node id="1233670618698" at="151,28,152,60" concept="2" />
      <node id="1233670618698" at="152,60,153,44" concept="2" />
      <node id="1233670618698" at="153,44,154,36" concept="5" />
      <node id="1233670618698" at="154,36,155,74" concept="2" />
      <node id="1233670618698" at="155,74,156,42" concept="2" />
      <node id="1233670618698" at="156,42,157,81" concept="2" />
      <node id="1233670618698" at="157,81,158,75" concept="2" />
      <node id="1233670618698" at="158,75,159,59" concept="5" />
      <node id="1233670618698" at="159,59,160,61" concept="5" />
      <node id="1233670618698" at="161,37,162,84" concept="5" />
      <node id="1233670618698" at="162,84,163,96" concept="6" />
      <node id="1233670618698" at="164,12,165,24" concept="6" />
      <node id="1233670754564" at="168,88,169,87" concept="5" />
      <node id="1233670754564" at="169,87,170,47" concept="2" />
      <node id="1233670754564" at="170,47,171,34" concept="5" />
      <node id="1233670754564" at="171,34,172,68" concept="2" />
      <node id="1233670754564" at="172,68,173,63" concept="2" />
      <node id="1233670754564" at="173,63,174,40" concept="2" />
      <node id="1233670754564" at="174,40,175,79" concept="2" />
      <node id="1233670754564" at="175,79,176,34" concept="2" />
      <node id="1233670754564" at="176,34,177,22" concept="6" />
      <node id="1233670266779" at="179,90,180,97" concept="5" />
      <node id="1233670266779" at="180,97,181,49" concept="2" />
      <node id="1233670266779" at="181,49,182,34" concept="5" />
      <node id="1233670266779" at="182,34,183,63" concept="2" />
      <node id="1233670266779" at="183,63,184,40" concept="2" />
      <node id="1233670266779" at="184,40,185,79" concept="2" />
      <node id="1233670266779" at="185,79,186,84" concept="0" />
      <node id="1233670266779" at="185,79,186,84" concept="2" />
      <node id="1233670266779" at="186,84,187,84" concept="0" />
      <node id="1233670266779" at="186,84,187,84" concept="2" />
      <node id="1233670266779" at="187,84,188,84" concept="0" />
      <node id="1233670266779" at="187,84,188,84" concept="2" />
      <node id="1233670266779" at="188,84,189,82" concept="0" />
      <node id="1233670266779" at="188,84,189,82" concept="2" />
      <node id="1233670266779" at="189,82,190,22" concept="6" />
      <node id="5481714986551258589" at="192,97,193,842" concept="6" />
      <node id="1233670266779" at="195,91,196,96" concept="5" />
      <node id="1233670266779" at="196,96,197,50" concept="2" />
      <node id="1233670266779" at="197,50,198,34" concept="5" />
      <node id="1233670266779" at="198,34,199,52" concept="2" />
      <node id="1233670266779" at="199,52,200,63" concept="2" />
      <node id="1233670266779" at="200,63,201,61" concept="2" />
      <node id="1233670266779" at="201,61,202,40" concept="2" />
      <node id="1233670266779" at="202,40,203,79" concept="2" />
      <node id="1233670266779" at="203,79,204,83" concept="0" />
      <node id="1233670266779" at="203,79,204,83" concept="2" />
      <node id="1233670266779" at="204,83,205,83" concept="0" />
      <node id="1233670266779" at="204,83,205,83" concept="2" />
      <node id="1233670266779" at="205,83,206,82" concept="0" />
      <node id="1233670266779" at="205,83,206,82" concept="2" />
      <node id="1233670266779" at="206,82,207,22" concept="6" />
      <node id="7991274449437422516" at="209,90,210,95" concept="5" />
      <node id="7991274449437422516" at="210,95,211,49" concept="2" />
      <node id="7991274449437422516" at="211,49,212,34" concept="5" />
      <node id="7991274449437422516" at="212,34,213,66" concept="2" />
      <node id="7991274449437422516" at="213,66,214,50" concept="2" />
      <node id="7991274449437422516" at="214,50,215,40" concept="2" />
      <node id="7991274449437422516" at="215,40,216,79" concept="2" />
      <node id="7991274449437422516" at="216,79,217,34" concept="2" />
      <node id="7991274449437422516" at="217,34,218,22" concept="6" />
      <node id="7991274449437422518" at="220,90,221,87" concept="5" />
      <node id="7991274449437422518" at="221,87,222,49" concept="2" />
      <node id="7991274449437422518" at="222,49,223,34" concept="5" />
      <node id="7991274449437422518" at="223,34,224,66" concept="2" />
      <node id="7991274449437422518" at="224,66,225,40" concept="2" />
      <node id="7991274449437422518" at="225,40,226,79" concept="2" />
      <node id="7991274449437422518" at="226,79,227,34" concept="2" />
      <node id="7991274449437422518" at="227,34,228,22" concept="6" />
      <node id="1233670266779" at="230,89,231,262" concept="5" />
      <node id="1233670266779" at="231,262,232,33" concept="6" />
      <node id="1233670266779" at="235,124,236,49" concept="8" />
      <node id="1233670266779" at="238,81,239,74" concept="5" />
      <node id="1233670266779" at="239,74,240,41" concept="2" />
      <node id="1233670266779" at="240,41,241,24" concept="6" />
      <node id="1233670266779" at="243,69,244,137" concept="2" />
      <node id="1233670266779" at="245,41,246,39" concept="2" />
      <node id="1233670266779" at="252,44,253,54" concept="5" />
      <node id="1233670266779" at="253,54,254,45" concept="2" />
      <node id="1233670266779" at="254,45,255,40" concept="2" />
      <node id="1233670266779" at="255,40,256,24" concept="6" />
      <node id="1233670266779" at="259,40,260,27" concept="6" />
      <node id="1233670266779" at="264,91,265,96" concept="5" />
      <node id="1233670266779" at="265,96,266,50" concept="2" />
      <node id="1233670266779" at="266,50,267,34" concept="5" />
      <node id="1233670266779" at="267,34,268,52" concept="2" />
      <node id="1233670266779" at="268,52,269,63" concept="2" />
      <node id="1233670266779" at="269,63,270,61" concept="2" />
      <node id="1233670266779" at="270,61,271,40" concept="2" />
      <node id="1233670266779" at="271,40,272,79" concept="2" />
      <node id="1233670266779" at="272,79,273,83" concept="0" />
      <node id="1233670266779" at="272,79,273,83" concept="2" />
      <node id="1233670266779" at="273,83,274,83" concept="0" />
      <node id="1233670266779" at="273,83,274,83" concept="2" />
      <node id="1233670266779" at="274,83,275,82" concept="0" />
      <node id="1233670266779" at="274,83,275,82" concept="2" />
      <node id="1233670266779" at="275,82,276,22" concept="6" />
      <node id="45307784116769130" at="278,90,279,95" concept="5" />
      <node id="45307784116769130" at="279,95,280,49" concept="2" />
      <node id="45307784116769130" at="280,49,281,34" concept="5" />
      <node id="45307784116769130" at="281,34,282,66" concept="2" />
      <node id="45307784116769130" at="282,66,283,50" concept="2" />
      <node id="45307784116769130" at="283,50,284,40" concept="2" />
      <node id="45307784116769130" at="284,40,285,79" concept="2" />
      <node id="45307784116769130" at="285,79,286,34" concept="2" />
      <node id="45307784116769130" at="286,34,287,22" concept="6" />
      <node id="45307784116769132" at="289,90,290,87" concept="5" />
      <node id="45307784116769132" at="290,87,291,49" concept="2" />
      <node id="45307784116769132" at="291,49,292,34" concept="5" />
      <node id="45307784116769132" at="292,34,293,66" concept="2" />
      <node id="45307784116769132" at="293,66,294,40" concept="2" />
      <node id="45307784116769132" at="294,40,295,79" concept="2" />
      <node id="45307784116769132" at="295,79,296,34" concept="2" />
      <node id="45307784116769132" at="296,34,297,22" concept="6" />
      <node id="1233670266779" at="299,89,300,266" concept="5" />
      <node id="1233670266779" at="300,266,301,33" concept="6" />
      <node id="1233670266779" at="304,125,305,49" concept="8" />
      <node id="1233670266779" at="307,81,308,74" concept="5" />
      <node id="1233670266779" at="308,74,309,41" concept="2" />
      <node id="1233670266779" at="309,41,310,24" concept="6" />
      <node id="1233670266779" at="312,69,313,137" concept="2" />
      <node id="1233670266779" at="314,41,315,40" concept="2" />
      <node id="1233670266779" at="321,44,322,54" concept="5" />
      <node id="1233670266779" at="322,54,323,46" concept="2" />
      <node id="1233670266779" at="323,46,324,40" concept="2" />
      <node id="1233670266779" at="324,40,325,24" concept="6" />
      <node id="1233670266779" at="328,40,329,40" concept="6" />
      <node id="1233670266779" at="333,91,334,96" concept="5" />
      <node id="1233670266779" at="334,96,335,50" concept="2" />
      <node id="1233670266779" at="335,50,336,34" concept="5" />
      <node id="1233670266779" at="336,34,337,52" concept="2" />
      <node id="1233670266779" at="337,52,338,63" concept="2" />
      <node id="1233670266779" at="338,63,339,61" concept="2" />
      <node id="1233670266779" at="339,61,340,40" concept="2" />
      <node id="1233670266779" at="340,40,341,79" concept="2" />
      <node id="1233670266779" at="341,79,342,83" concept="0" />
      <node id="1233670266779" at="341,79,342,83" concept="2" />
      <node id="1233670266779" at="342,83,343,83" concept="0" />
      <node id="1233670266779" at="342,83,343,83" concept="2" />
      <node id="1233670266779" at="343,83,344,82" concept="0" />
      <node id="1233670266779" at="343,83,344,82" concept="2" />
      <node id="1233670266779" at="344,82,345,22" concept="6" />
      <node id="1224137887853744028" at="347,90,348,94" concept="5" />
      <node id="1224137887853744028" at="348,94,349,49" concept="2" />
      <node id="1224137887853744028" at="349,49,350,34" concept="5" />
      <node id="1224137887853744028" at="350,34,351,66" concept="2" />
      <node id="1224137887853744028" at="351,66,352,40" concept="2" />
      <node id="1224137887853744028" at="352,40,353,79" concept="2" />
      <node id="1224137887853744028" at="353,79,354,34" concept="2" />
      <node id="1224137887853744028" at="354,34,355,22" concept="6" />
      <node id="1224137887853744032" at="357,90,358,87" concept="5" />
      <node id="1224137887853744032" at="358,87,359,49" concept="2" />
      <node id="1224137887853744032" at="359,49,360,79" concept="2" />
      <node id="1224137887853744032" at="360,79,361,34" concept="2" />
      <node id="1224137887853744032" at="361,34,362,22" concept="6" />
      <node id="1233670266779" at="364,89,365,264" concept="5" />
      <node id="1233670266779" at="365,264,366,33" concept="6" />
      <node id="1233670266779" at="369,124,370,49" concept="8" />
      <node id="1233670266779" at="372,81,373,74" concept="5" />
      <node id="1233670266779" at="373,74,374,41" concept="2" />
      <node id="1233670266779" at="374,41,375,24" concept="6" />
      <node id="1233670266779" at="377,69,378,392" concept="2" />
      <node id="1233670266779" at="379,41,380,39" concept="2" />
      <node id="1233670266779" at="386,44,387,54" concept="5" />
      <node id="1233670266779" at="387,54,388,45" concept="2" />
      <node id="1233670266779" at="388,45,389,40" concept="2" />
      <node id="1233670266779" at="389,40,390,24" concept="6" />
      <node id="1233670266779" at="393,40,394,21" concept="6" />
      <node id="6606361624650441510" at="401,121,402,359" concept="2" />
      <node id="6606361624650441507" at="404,37,405,23" concept="6" />
      <node id="2589651637971573201" at="411,120,412,111" concept="6" />
      <node id="6606361624650361628" at="414,148,415,101" concept="2" />
      <node id="6606361624650367604" at="417,150,418,355" concept="2" />
      <node id="6606361624650399211" at="418,355,419,510" concept="2" />
      <node id="6606361624650361628" at="421,45,422,19" concept="6" />
      <node id="45307784116751654" at="425,89,426,86" concept="5" />
      <node id="45307784116751654" at="426,86,427,48" concept="2" />
      <node id="45307784116751654" at="427,48,428,79" concept="2" />
      <node id="45307784116751654" at="428,79,429,34" concept="2" />
      <node id="45307784116751654" at="429,34,430,22" concept="6" />
      <node id="1233670266779" at="432,90,433,96" concept="5" />
      <node id="1233670266779" at="433,96,434,49" concept="2" />
      <node id="1233670266779" at="434,49,435,34" concept="5" />
      <node id="1233670266779" at="435,34,436,52" concept="2" />
      <node id="1233670266779" at="436,52,437,61" concept="2" />
      <node id="1233670266779" at="437,61,438,63" concept="2" />
      <node id="1233670266779" at="438,63,439,40" concept="2" />
      <node id="1233670266779" at="439,40,440,79" concept="2" />
      <node id="1233670266779" at="440,79,441,81" concept="0" />
      <node id="1233670266779" at="440,79,441,81" concept="2" />
      <node id="1233670266779" at="441,81,442,22" concept="6" />
      <node id="1233670266779" at="444,88,445,266" concept="5" />
      <node id="1233670266779" at="445,266,446,33" concept="6" />
      <node id="1233670266779" at="449,127,450,49" concept="8" />
      <node id="1233670266779" at="452,81,453,74" concept="5" />
      <node id="1233670266779" at="453,74,454,41" concept="2" />
      <node id="1233670266779" at="454,41,455,24" concept="6" />
      <node id="1233670266779" at="457,69,458,137" concept="2" />
      <node id="1233670266779" at="459,41,460,43" concept="2" />
      <node id="1233670266779" at="461,7,462,36" concept="5" />
      <node id="1233670266779" at="462,36,463,65" concept="2" />
      <node id="1233670266779" at="463,65,464,42" concept="2" />
      <node id="1233670266779" at="469,44,470,54" concept="5" />
      <node id="1233670266779" at="470,54,471,49" concept="2" />
      <node id="1233670266779" at="471,49,472,40" concept="2" />
      <node id="1233670266779" at="472,40,473,24" concept="6" />
      <node id="1233670266779" at="476,40,477,43" concept="6" />
      <node id="1233670862978" at="481,88,482,87" concept="5" />
      <node id="1233670862978" at="482,87,483,47" concept="2" />
      <node id="1233670862978" at="483,47,484,34" concept="5" />
      <node id="1233670862978" at="484,34,485,69" concept="2" />
      <node id="1233670862978" at="485,69,486,63" concept="2" />
      <node id="1233670862978" at="486,63,487,40" concept="2" />
      <node id="1233670862978" at="487,40,488,79" concept="2" />
      <node id="1233670862978" at="488,79,489,34" concept="2" />
      <node id="1233670862978" at="489,34,490,22" concept="6" />
      <node id="6606361624650441507" at="399,0,401,0" concept="1" trace="ConceptTextGenDeclaration_generic_cellMenu_9mcqjq_a0c2h0#()V" />
      <node id="6606361624650361628" at="409,0,411,0" concept="1" trace="ConceptTextGenDeclaration_generic_cellMenu_9mcqjq_b0c2h0#()V" />
      <node id="1233670266779" at="42,0,45,0" concept="4" trace="createEditorCell#(Ljetbrains/mps/openapi/editor/EditorContext;Lorg/jetbrains/mps/openapi/model/SNode;)Ljetbrains/mps/openapi/editor/cells/EditorCell;" />
      <node id="1233670266779" at="56,81,59,5" concept="0" />
      <node id="1233670266779" at="56,81,59,5" concept="3" />
      <node id="1233670612118" at="137,0,140,0" concept="1" trace="_Inline_9mcqjq_a5a#()V" />
      <node id="1233670612118" at="140,0,143,0" concept="4" trace="createEditorCell#(Ljetbrains/mps/openapi/editor/EditorContext;)Ljetbrains/mps/openapi/editor/cells/EditorCell;" />
      <node id="1233670612118" at="143,0,146,0" concept="4" trace="createEditorCell#(Ljetbrains/mps/openapi/editor/EditorContext;Lorg/jetbrains/mps/openapi/model/SNode;)Ljetbrains/mps/openapi/editor/cells/EditorCell;" />
      <node id="5481714986551258587" at="192,0,195,0" concept="7" trace="renderingCondition_9mcqjq_a7a#(Lorg/jetbrains/mps/openapi/model/SNode;Ljetbrains/mps/openapi/editor/EditorContext;)Z" />
      <node id="1233670266779" at="235,0,238,0" concept="1" trace="filenameSingleRoleHandler_9mcqjq_c0h0#(Lorg/jetbrains/mps/openapi/model/SNode;Lorg/jetbrains/mps/openapi/language/SContainmentLink;Ljetbrains/mps/openapi/editor/EditorContext;)V" />
      <node id="1233670266779" at="244,137,247,7" concept="3" />
      <node id="1233670266779" at="259,0,262,0" concept="4" trace="getNoTargetText#()Ljava/lang/String;" />
      <node id="1233670266779" at="304,0,307,0" concept="1" trace="extensionSingleRoleHandler_9mcqjq_c1h0#(Lorg/jetbrains/mps/openapi/model/SNode;Lorg/jetbrains/mps/openapi/language/SContainmentLink;Ljetbrains/mps/openapi/editor/EditorContext;)V" />
      <node id="1233670266779" at="313,137,316,7" concept="3" />
      <node id="1233670266779" at="328,0,331,0" concept="4" trace="getNoTargetText#()Ljava/lang/String;" />
      <node id="1233670266779" at="369,0,372,0" concept="1" trace="encodingSingleRoleHandler_9mcqjq_c2h0#(Lorg/jetbrains/mps/openapi/model/SNode;Lorg/jetbrains/mps/openapi/language/SContainmentLink;Ljetbrains/mps/openapi/editor/EditorContext;)V" />
      <node id="1233670266779" at="378,392,381,7" concept="3" />
      <node id="1233670266779" at="393,0,396,0" concept="4" trace="getNoTargetText#()Ljava/lang/String;" />
      <node id="6606361624650441507" at="401,0,404,0" concept="4" trace="handleAction#(Lorg/jetbrains/mps/openapi/model/SNode;Lorg/jetbrains/mps/openapi/model/SModel;Ljetbrains/mps/smodel/IOperationContext;Ljetbrains/mps/openapi/editor/EditorContext;)V" />
      <node id="6606361624650441507" at="404,0,407,0" concept="4" trace="getMatchingText#()Ljava/lang/String;" />
      <node id="6606361624650361628" at="411,0,414,0" concept="4" trace="createParameterObjects#(Lorg/jetbrains/mps/openapi/model/SNode;Ljetbrains/mps/smodel/IOperationContext;Ljetbrains/mps/openapi/editor/EditorContext;)Ljava/util/List;" />
      <node id="6606361624650361628" at="414,0,417,0" concept="4" trace="handleAction#(Ljava/lang/Object;Lorg/jetbrains/mps/openapi/model/SNode;Lorg/jetbrains/mps/openapi/model/SModel;Ljetbrains/mps/smodel/IOperationContext;Ljetbrains/mps/openapi/editor/EditorContext;)V" />
      <node id="6606361624650361628" at="421,0,424,0" concept="4" trace="isReferentPresentation#()Z" />
      <node id="1233670266779" at="449,0,452,0" concept="1" trace="textGenBlockSingleRoleHandler_9mcqjq_a8a#(Lorg/jetbrains/mps/openapi/model/SNode;Lorg/jetbrains/mps/openapi/language/SContainmentLink;Ljetbrains/mps/openapi/editor/EditorContext;)V" />
      <node id="1233670266779" at="458,137,461,7" concept="3" />
      <node id="1233670266779" at="476,0,479,0" concept="4" trace="getNoTargetText#()Ljava/lang/String;" />
      <node id="1233670266779" at="121,58,125,5" concept="3" />
      <node id="1233670266779" at="230,0,234,0" concept="4" trace="createRefNode_9mcqjq_c0h0#(Ljetbrains/mps/openapi/editor/EditorContext;Lorg/jetbrains/mps/openapi/model/SNode;)Ljetbrains/mps/openapi/editor/cells/EditorCell;" />
      <node id="1233670266779" at="299,0,303,0" concept="4" trace="createRefNode_9mcqjq_c1h0#(Ljetbrains/mps/openapi/editor/EditorContext;Lorg/jetbrains/mps/openapi/model/SNode;)Ljetbrains/mps/openapi/editor/cells/EditorCell;" />
      <node id="1233670266779" at="364,0,368,0" concept="4" trace="createRefNode_9mcqjq_c2h0#(Ljetbrains/mps/openapi/editor/EditorContext;Lorg/jetbrains/mps/openapi/model/SNode;)Ljetbrains/mps/openapi/editor/cells/EditorCell;" />
      <node id="6606361624650361628" at="417,0,421,0" concept="4" trace="handleAction_impl#(Ljava/lang/String;Lorg/jetbrains/mps/openapi/model/SNode;Lorg/jetbrains/mps/openapi/model/SModel;Ljetbrains/mps/smodel/IOperationContext;Ljetbrains/mps/openapi/editor/EditorContext;)V" />
      <node id="1233670266779" at="444,0,448,0" concept="4" trace="createRefNode_9mcqjq_a8a#(Ljetbrains/mps/openapi/editor/EditorContext;Lorg/jetbrains/mps/openapi/model/SNode;)Ljetbrains/mps/openapi/editor/cells/EditorCell;" />
      <node id="1233670266779" at="129,59,134,22" concept="3" />
      <node id="1233670618698" at="160,61,165,24" concept="3" />
      <node id="1233670266779" at="238,0,243,0" concept="4" trace="createChildCell#(Ljetbrains/mps/openapi/editor/EditorContext;Lorg/jetbrains/mps/openapi/model/SNode;)Ljetbrains/mps/openapi/editor/cells/EditorCell;" />
      <node id="1233670266779" at="307,0,312,0" concept="4" trace="createChildCell#(Ljetbrains/mps/openapi/editor/EditorContext;Lorg/jetbrains/mps/openapi/model/SNode;)Ljetbrains/mps/openapi/editor/cells/EditorCell;" />
      <node id="1233670266779" at="372,0,377,0" concept="4" trace="createChildCell#(Ljetbrains/mps/openapi/editor/EditorContext;Lorg/jetbrains/mps/openapi/model/SNode;)Ljetbrains/mps/openapi/editor/cells/EditorCell;" />
      <node id="1233670266779" at="452,0,457,0" concept="4" trace="createChildCell#(Ljetbrains/mps/openapi/editor/EditorContext;Lorg/jetbrains/mps/openapi/model/SNode;)Ljetbrains/mps/openapi/editor/cells/EditorCell;" />
      <node id="1233670266779" at="243,0,249,0" concept="4" trace="installCellInfo#(Lorg/jetbrains/mps/openapi/model/SNode;Ljetbrains/mps/openapi/editor/cells/EditorCell;)V" />
      <node id="1233670266779" at="312,0,318,0" concept="4" trace="installCellInfo#(Lorg/jetbrains/mps/openapi/model/SNode;Ljetbrains/mps/openapi/editor/cells/EditorCell;)V" />
      <node id="1233670266779" at="377,0,383,0" concept="4" trace="installCellInfo#(Lorg/jetbrains/mps/openapi/model/SNode;Ljetbrains/mps/openapi/editor/cells/EditorCell;)V" />
      <node id="1233670266779" at="251,0,258,0" concept="4" trace="createEmptyCell#()Ljetbrains/mps/openapi/editor/cells/EditorCell;" />
      <node id="1233670266779" at="320,0,327,0" concept="4" trace="createEmptyCell#()Ljetbrains/mps/openapi/editor/cells/EditorCell;" />
      <node id="1224137887853744032" at="357,0,364,0" concept="4" trace="createConstant_9mcqjq_b2h0#(Ljetbrains/mps/openapi/editor/EditorContext;Lorg/jetbrains/mps/openapi/model/SNode;)Ljetbrains/mps/openapi/editor/cells/EditorCell;" />
      <node id="1233670266779" at="385,0,392,0" concept="4" trace="createEmptyCell#()Ljetbrains/mps/openapi/editor/cells/EditorCell;" />
      <node id="45307784116751654" at="425,0,432,0" concept="4" trace="createConstant_9mcqjq_d7a#(Ljetbrains/mps/openapi/editor/EditorContext;Lorg/jetbrains/mps/openapi/model/SNode;)Ljetbrains/mps/openapi/editor/cells/EditorCell;" />
      <node id="1233670266779" at="468,0,475,0" concept="4" trace="createEmptyCell#()Ljetbrains/mps/openapi/editor/cells/EditorCell;" />
      <node id="1233670266779" at="457,0,466,0" concept="4" trace="installCellInfo#(Lorg/jetbrains/mps/openapi/model/SNode;Ljetbrains/mps/openapi/editor/cells/EditorCell;)V" />
      <node id="1233676769430" at="75,0,85,0" concept="4" trace="createConstant_9mcqjq_b0#(Ljetbrains/mps/openapi/editor/EditorContext;Lorg/jetbrains/mps/openapi/model/SNode;)Ljetbrains/mps/openapi/editor/cells/EditorCell;" />
      <node id="1233676774400" at="85,0,95,0" concept="4" trace="createConstant_9mcqjq_c0#(Ljetbrains/mps/openapi/editor/EditorContext;Lorg/jetbrains/mps/openapi/model/SNode;)Ljetbrains/mps/openapi/editor/cells/EditorCell;" />
      <node id="1233676781151" at="95,0,105,0" concept="4" trace="createConstant_9mcqjq_d0#(Ljetbrains/mps/openapi/editor/EditorContext;Lorg/jetbrains/mps/openapi/model/SNode;)Ljetbrains/mps/openapi/editor/cells/EditorCell;" />
      <node id="1234268563136" at="105,0,115,0" concept="4" trace="createConstant_9mcqjq_e0#(Ljetbrains/mps/openapi/editor/EditorContext;Lorg/jetbrains/mps/openapi/model/SNode;)Ljetbrains/mps/openapi/editor/cells/EditorCell;" />
      <node id="7991274449437422518" at="220,0,230,0" concept="4" trace="createConstant_9mcqjq_b0h0#(Ljetbrains/mps/openapi/editor/EditorContext;Lorg/jetbrains/mps/openapi/model/SNode;)Ljetbrains/mps/openapi/editor/cells/EditorCell;" />
      <node id="45307784116769132" at="289,0,299,0" concept="4" trace="createConstant_9mcqjq_b1h0#(Ljetbrains/mps/openapi/editor/EditorContext;Lorg/jetbrains/mps/openapi/model/SNode;)Ljetbrains/mps/openapi/editor/cells/EditorCell;" />
      <node id="1224137887853744028" at="347,0,357,0" concept="4" trace="createConstant_9mcqjq_a2h0#(Ljetbrains/mps/openapi/editor/EditorContext;Lorg/jetbrains/mps/openapi/model/SNode;)Ljetbrains/mps/openapi/editor/cells/EditorCell;" />
      <node id="1233670564442" at="64,0,75,0" concept="4" trace="createConstant_9mcqjq_a0#(Ljetbrains/mps/openapi/editor/EditorContext;Lorg/jetbrains/mps/openapi/model/SNode;)Ljetbrains/mps/openapi/editor/cells/EditorCell;" />
      <node id="1233670754564" at="168,0,179,0" concept="4" trace="createConstant_9mcqjq_g0#(Ljetbrains/mps/openapi/editor/EditorContext;Lorg/jetbrains/mps/openapi/model/SNode;)Ljetbrains/mps/openapi/editor/cells/EditorCell;" />
      <node id="7991274449437422516" at="209,0,220,0" concept="4" trace="createConstant_9mcqjq_a0h0#(Ljetbrains/mps/openapi/editor/EditorContext;Lorg/jetbrains/mps/openapi/model/SNode;)Ljetbrains/mps/openapi/editor/cells/EditorCell;" />
      <node id="45307784116769130" at="278,0,289,0" concept="4" trace="createConstant_9mcqjq_a1h0#(Ljetbrains/mps/openapi/editor/EditorContext;Lorg/jetbrains/mps/openapi/model/SNode;)Ljetbrains/mps/openapi/editor/cells/EditorCell;" />
      <node id="1233670862978" at="481,0,492,0" concept="4" trace="createConstant_9mcqjq_j0#(Ljetbrains/mps/openapi/editor/EditorContext;Lorg/jetbrains/mps/openapi/model/SNode;)Ljetbrains/mps/openapi/editor/cells/EditorCell;" />
      <node id="1233670266779" at="432,0,444,0" concept="4" trace="createCollection_9mcqjq_i0#(Ljetbrains/mps/openapi/editor/EditorContext;Lorg/jetbrains/mps/openapi/model/SNode;)Ljetbrains/mps/openapi/editor/cells/EditorCell;" />
      <node id="1233670266779" at="179,0,192,0" concept="4" trace="createCollection_9mcqjq_h0#(Ljetbrains/mps/openapi/editor/EditorContext;Lorg/jetbrains/mps/openapi/model/SNode;)Ljetbrains/mps/openapi/editor/cells/EditorCell;" />
      <node id="1233670266779" at="195,0,209,0" concept="4" trace="createCollection_9mcqjq_a7a#(Ljetbrains/mps/openapi/editor/EditorContext;Lorg/jetbrains/mps/openapi/model/SNode;)Ljetbrains/mps/openapi/editor/cells/EditorCell;" />
      <node id="1233670266779" at="264,0,278,0" concept="4" trace="createCollection_9mcqjq_b7a#(Ljetbrains/mps/openapi/editor/EditorContext;Lorg/jetbrains/mps/openapi/model/SNode;)Ljetbrains/mps/openapi/editor/cells/EditorCell;" />
      <node id="1233670266779" at="333,0,347,0" concept="4" trace="createCollection_9mcqjq_c7a#(Ljetbrains/mps/openapi/editor/EditorContext;Lorg/jetbrains/mps/openapi/model/SNode;)Ljetbrains/mps/openapi/editor/cells/EditorCell;" />
      <node id="1233670266779" at="45,0,64,0" concept="4" trace="createCollection_9mcqjq_a#(Ljetbrains/mps/openapi/editor/EditorContext;Lorg/jetbrains/mps/openapi/model/SNode;)Ljetbrains/mps/openapi/editor/cells/EditorCell;" />
      <node id="1233670266779" at="115,0,136,0" concept="4" trace="createRefCell_9mcqjq_f0#(Ljetbrains/mps/openapi/editor/EditorContext;Lorg/jetbrains/mps/openapi/model/SNode;)Ljetbrains/mps/openapi/editor/cells/EditorCell;" />
      <node id="1233670618698" at="146,0,167,0" concept="4" trace="createProperty_9mcqjq_a0f0#(Ljetbrains/mps/openapi/editor/EditorContext;Lorg/jetbrains/mps/openapi/model/SNode;)Ljetbrains/mps/openapi/editor/cells/EditorCell;" />
      <scope id="6606361624650441507" at="399,71,399,71" />
      <scope id="6606361624650361628" at="409,71,409,71" />
      <scope id="1233670266779" at="42,79,43,63" />
      <scope id="1233670266779" at="49,79,50,81" />
      <scope id="1233670266779" at="50,81,51,81" />
      <scope id="1233670266779" at="51,81,52,81" />
      <scope id="1233670266779" at="52,81,53,81" />
      <scope id="1233670266779" at="53,81,54,81" />
      <scope id="1233670266779" at="54,81,55,80" />
      <scope id="1233670266779" at="55,80,56,81" />
      <scope id="1233670266779" at="57,61,58,85" />
      <scope id="1233670266779" at="59,5,60,83" />
      <scope id="1233670266779" at="60,83,61,81" />
      <scope id="1233670612118" at="137,33,138,14" />
      <scope id="1233670612118" at="140,69,141,67" />
      <scope id="1233670612118" at="143,81,144,66" />
      <scope id="1233670266779" at="185,79,186,84" />
      <scope id="1233670266779" at="186,84,187,84" />
      <scope id="1233670266779" at="187,84,188,84" />
      <scope id="1233670266779" at="188,84,189,82" />
      <scope id="5481714986551258588" at="192,97,193,842" />
      <scope id="1233670266779" at="203,79,204,83" />
      <scope id="1233670266779" at="204,83,205,83" />
      <scope id="1233670266779" at="205,83,206,82" />
      <scope id="1233670266779" at="235,124,236,49" />
      <scope id="1233670266779" at="245,41,246,39" />
      <scope id="1233670266779" at="259,40,260,27" />
      <scope id="1233670266779" at="272,79,273,83" />
      <scope id="1233670266779" at="273,83,274,83" />
      <scope id="1233670266779" at="274,83,275,82" />
      <scope id="1233670266779" at="304,125,305,49" />
      <scope id="1233670266779" at="314,41,315,40" />
      <scope id="1233670266779" at="328,40,329,40" />
      <scope id="1233670266779" at="341,79,342,83" />
      <scope id="1233670266779" at="342,83,343,83" />
      <scope id="1233670266779" at="343,83,344,82" />
      <scope id="1233670266779" at="369,124,370,49" />
      <scope id="1233670266779" at="379,41,380,39" />
      <scope id="1233670266779" at="393,40,394,21" />
      <scope id="6606361624650441509" at="401,121,402,359" />
      <scope id="6606361624650441507" at="404,37,405,23" />
      <scope id="6606361624650361630" at="411,120,412,111" />
      <scope id="6606361624650361628" at="414,148,415,101" />
      <scope id="6606361624650361628" at="421,45,422,19" />
      <scope id="1233670266779" at="440,79,441,81" />
      <scope id="1233670266779" at="449,127,450,49" />
      <scope id="1233670266779" at="459,41,460,43" />
      <scope id="1233670266779" at="476,40,477,43" />
      <scope id="1233670266779" at="122,39,124,47" />
      <scope id="1233670266779" at="130,35,132,94">
        <var name="manager" id="1233670266779" />
      </scope>
      <scope id="1233670618698" at="161,37,163,96">
        <var name="manager" id="1233670618698" />
      </scope>
      <scope id="1233670266779" at="230,89,232,33">
        <var name="provider" id="1233670266779" />
      </scope>
      <scope id="1233670266779" at="299,89,301,33">
        <var name="provider" id="1233670266779" />
      </scope>
      <scope id="1233670266779" at="364,89,366,33">
        <var name="provider" id="1233670266779" />
      </scope>
      <scope id="6606361624650441507" at="399,0,401,0" />
      <scope id="6606361624650361628" at="409,0,411,0" />
      <scope id="6606361624650361632" at="417,150,419,510" />
      <scope id="1233670266779" at="444,88,446,33">
        <var name="provider" id="1233670266779" />
      </scope>
      <scope id="1233670266779" at="42,0,45,0">
        <var name="editorContext" id="1233670266779" />
        <var name="node" id="1233670266779" />
      </scope>
      <scope id="1233670266779" at="56,81,59,5" />
      <scope id="1233670612118" at="137,0,140,0" />
      <scope id="1233670612118" at="140,0,143,0">
        <var name="editorContext" id="1233670612118" />
      </scope>
      <scope id="1233670612118" at="143,0,146,0">
        <var name="editorContext" id="1233670612118" />
        <var name="node" id="1233670612118" />
      </scope>
      <scope id="5481714986551258587" at="192,0,195,0">
        <var name="editorContext" id="5481714986551258587" />
        <var name="node" id="5481714986551258587" />
      </scope>
      <scope id="1233670266779" at="235,0,238,0">
        <var name="containmentLink" id="1233670266779" />
        <var name="context" id="1233670266779" />
        <var name="ownerNode" id="1233670266779" />
      </scope>
      <scope id="1233670266779" at="238,81,241,24">
        <var name="editorCell" id="1233670266779" />
      </scope>
      <scope id="1233670266779" at="259,0,262,0" />
      <scope id="1233670266779" at="304,0,307,0">
        <var name="containmentLink" id="1233670266779" />
        <var name="context" id="1233670266779" />
        <var name="ownerNode" id="1233670266779" />
      </scope>
      <scope id="1233670266779" at="307,81,310,24">
        <var name="editorCell" id="1233670266779" />
      </scope>
      <scope id="1233670266779" at="328,0,331,0" />
      <scope id="1233670266779" at="369,0,372,0">
        <var name="containmentLink" id="1233670266779" />
        <var name="context" id="1233670266779" />
        <var name="ownerNode" id="1233670266779" />
      </scope>
      <scope id="1233670266779" at="372,81,375,24">
        <var name="editorCell" id="1233670266779" />
      </scope>
      <scope id="1233670266779" at="393,0,396,0" />
      <scope id="6606361624650441507" at="401,0,404,0">
=======
      <node id="1233670266779" at="38,79,39,63" concept="6" />
      <node id="1233670266779" at="41,89,42,96" concept="5" />
      <node id="1233670266779" at="42,96,43,48" concept="2" />
      <node id="1233670266779" at="43,48,44,28" concept="2" />
      <node id="1233670266779" at="44,28,45,81" concept="0" />
      <node id="1233670266779" at="44,28,45,81" concept="2" />
      <node id="1233670266779" at="45,81,46,81" concept="0" />
      <node id="1233670266779" at="45,81,46,81" concept="2" />
      <node id="1233670266779" at="46,81,47,81" concept="0" />
      <node id="1233670266779" at="46,81,47,81" concept="2" />
      <node id="1233670266779" at="47,81,48,81" concept="0" />
      <node id="1233670266779" at="47,81,48,81" concept="2" />
      <node id="1233670266779" at="48,81,49,81" concept="0" />
      <node id="1233670266779" at="48,81,49,81" concept="2" />
      <node id="1233670266779" at="49,81,50,80" concept="0" />
      <node id="1233670266779" at="49,81,50,80" concept="2" />
      <node id="1233670266779" at="50,80,51,81" concept="0" />
      <node id="1233670266779" at="50,80,51,81" concept="2" />
      <node id="1233670266779" at="52,61,53,85" concept="2" />
      <node id="1233670266779" at="54,5,55,83" concept="0" />
      <node id="1233670266779" at="54,5,55,83" concept="2" />
      <node id="1233670266779" at="55,83,56,81" concept="0" />
      <node id="1233670266779" at="55,83,56,81" concept="2" />
      <node id="1233670266779" at="56,81,57,22" concept="6" />
      <node id="1233670564442" at="59,88,60,90" concept="5" />
      <node id="1233670564442" at="60,90,61,47" concept="2" />
      <node id="1233670564442" at="61,47,62,34" concept="5" />
      <node id="1233670564442" at="62,34,63,66" concept="2" />
      <node id="1233670564442" at="63,66,64,50" concept="2" />
      <node id="1233670564442" at="64,50,65,40" concept="2" />
      <node id="1233670564442" at="65,40,66,34" concept="2" />
      <node id="1233670564442" at="66,34,67,22" concept="6" />
      <node id="1233676769430" at="69,88,70,89" concept="5" />
      <node id="1233676769430" at="70,89,71,47" concept="2" />
      <node id="1233676769430" at="71,47,72,34" concept="5" />
      <node id="1233676769430" at="72,34,73,66" concept="2" />
      <node id="1233676769430" at="73,66,74,40" concept="2" />
      <node id="1233676769430" at="74,40,75,34" concept="2" />
      <node id="1233676769430" at="75,34,76,22" concept="6" />
      <node id="1233676774400" at="78,88,79,95" concept="5" />
      <node id="1233676774400" at="79,95,80,47" concept="2" />
      <node id="1233676774400" at="80,47,81,34" concept="5" />
      <node id="1233676774400" at="81,34,82,66" concept="2" />
      <node id="1233676774400" at="82,66,83,40" concept="2" />
      <node id="1233676774400" at="83,40,84,34" concept="2" />
      <node id="1233676774400" at="84,34,85,22" concept="6" />
      <node id="1233676781151" at="87,88,88,89" concept="5" />
      <node id="1233676781151" at="88,89,89,47" concept="2" />
      <node id="1233676781151" at="89,47,90,34" concept="5" />
      <node id="1233676781151" at="90,34,91,66" concept="2" />
      <node id="1233676781151" at="91,66,92,40" concept="2" />
      <node id="1233676781151" at="92,40,93,34" concept="2" />
      <node id="1233676781151" at="93,34,94,22" concept="6" />
      <node id="1234268563136" at="96,88,97,93" concept="5" />
      <node id="1234268563136" at="97,93,98,47" concept="2" />
      <node id="1234268563136" at="98,47,99,34" concept="5" />
      <node id="1234268563136" at="99,34,100,66" concept="2" />
      <node id="1234268563136" at="100,66,101,40" concept="2" />
      <node id="1234268563136" at="101,40,102,34" concept="2" />
      <node id="1234268563136" at="102,34,103,22" concept="6" />
      <node id="1233670266779" at="105,87,106,81" concept="5" />
      <node id="1233670266779" at="106,81,107,43" concept="2" />
      <node id="1233670266779" at="107,43,108,56" concept="2" />
      <node id="1233670266779" at="108,56,109,26" concept="5" />
      <node id="1233670266779" at="109,26,110,97" concept="2" />
      <node id="1233670266779" at="110,97,111,58" concept="2" />
      <node id="1233670266779" at="112,39,113,40" concept="2" />
      <node id="1233670266779" at="113,40,114,47" concept="2" />
      <node id="1233670266779" at="115,5,116,73" concept="2" />
      <node id="1233670266779" at="116,73,117,57" concept="5" />
      <node id="1233670266779" at="117,57,118,59" concept="5" />
      <node id="1233670266779" at="119,35,120,82" concept="5" />
      <node id="1233670266779" at="120,82,121,94" concept="6" />
      <node id="1233670266779" at="122,10,123,22" concept="6" />
      <node id="1233670612118" at="126,33,127,14" concept="8" />
      <node id="1233670612118" at="129,69,130,67" concept="6" />
      <node id="1233670612118" at="132,81,133,66" concept="6" />
      <node id="1233670618698" at="135,92,136,84" concept="5" />
      <node id="1233670618698" at="136,84,137,31" concept="2" />
      <node id="1233670618698" at="137,31,138,44" concept="2" />
      <node id="1233670618698" at="138,44,139,33" concept="2" />
      <node id="1233670618698" at="139,33,140,28" concept="5" />
      <node id="1233670618698" at="140,28,141,60" concept="2" />
      <node id="1233670618698" at="141,60,142,44" concept="2" />
      <node id="1233670618698" at="142,44,143,36" concept="5" />
      <node id="1233670618698" at="143,36,144,74" concept="2" />
      <node id="1233670618698" at="144,74,145,42" concept="2" />
      <node id="1233670618698" at="145,42,146,75" concept="2" />
      <node id="1233670618698" at="146,75,147,59" concept="5" />
      <node id="1233670618698" at="147,59,148,61" concept="5" />
      <node id="1233670618698" at="149,37,150,84" concept="5" />
      <node id="1233670618698" at="150,84,151,96" concept="6" />
      <node id="1233670618698" at="152,12,153,24" concept="6" />
      <node id="1233670754564" at="156,88,157,87" concept="5" />
      <node id="1233670754564" at="157,87,158,47" concept="2" />
      <node id="1233670754564" at="158,47,159,34" concept="5" />
      <node id="1233670754564" at="159,34,160,68" concept="2" />
      <node id="1233670754564" at="160,68,161,63" concept="2" />
      <node id="1233670754564" at="161,63,162,40" concept="2" />
      <node id="1233670754564" at="162,40,163,34" concept="2" />
      <node id="1233670754564" at="163,34,164,22" concept="6" />
      <node id="1233670266779" at="166,90,167,97" concept="5" />
      <node id="1233670266779" at="167,97,168,49" concept="2" />
      <node id="1233670266779" at="168,49,169,34" concept="5" />
      <node id="1233670266779" at="169,34,170,63" concept="2" />
      <node id="1233670266779" at="170,63,171,40" concept="2" />
      <node id="1233670266779" at="171,40,172,84" concept="0" />
      <node id="1233670266779" at="171,40,172,84" concept="2" />
      <node id="1233670266779" at="172,84,173,84" concept="0" />
      <node id="1233670266779" at="172,84,173,84" concept="2" />
      <node id="1233670266779" at="173,84,174,84" concept="0" />
      <node id="1233670266779" at="173,84,174,84" concept="2" />
      <node id="1233670266779" at="174,84,175,82" concept="0" />
      <node id="1233670266779" at="174,84,175,82" concept="2" />
      <node id="1233670266779" at="175,82,176,22" concept="6" />
      <node id="5481714986551258589" at="178,97,179,100" concept="6" />
      <node id="1233670266779" at="181,91,182,96" concept="5" />
      <node id="1233670266779" at="182,96,183,50" concept="2" />
      <node id="1233670266779" at="183,50,184,34" concept="5" />
      <node id="1233670266779" at="184,34,185,52" concept="2" />
      <node id="1233670266779" at="185,52,186,63" concept="2" />
      <node id="1233670266779" at="186,63,187,61" concept="2" />
      <node id="1233670266779" at="187,61,188,40" concept="2" />
      <node id="1233670266779" at="188,40,189,83" concept="0" />
      <node id="1233670266779" at="188,40,189,83" concept="2" />
      <node id="1233670266779" at="189,83,190,83" concept="0" />
      <node id="1233670266779" at="189,83,190,83" concept="2" />
      <node id="1233670266779" at="190,83,191,82" concept="0" />
      <node id="1233670266779" at="190,83,191,82" concept="2" />
      <node id="1233670266779" at="191,82,192,22" concept="6" />
      <node id="7991274449437422516" at="194,90,195,95" concept="5" />
      <node id="7991274449437422516" at="195,95,196,49" concept="2" />
      <node id="7991274449437422516" at="196,49,197,34" concept="5" />
      <node id="7991274449437422516" at="197,34,198,66" concept="2" />
      <node id="7991274449437422516" at="198,66,199,50" concept="2" />
      <node id="7991274449437422516" at="199,50,200,40" concept="2" />
      <node id="7991274449437422516" at="200,40,201,34" concept="2" />
      <node id="7991274449437422516" at="201,34,202,22" concept="6" />
      <node id="7991274449437422518" at="204,90,205,87" concept="5" />
      <node id="7991274449437422518" at="205,87,206,49" concept="2" />
      <node id="7991274449437422518" at="206,49,207,34" concept="5" />
      <node id="7991274449437422518" at="207,34,208,66" concept="2" />
      <node id="7991274449437422518" at="208,66,209,40" concept="2" />
      <node id="7991274449437422518" at="209,40,210,34" concept="2" />
      <node id="7991274449437422518" at="210,34,211,22" concept="6" />
      <node id="7991274449437422235" at="213,89,214,81" concept="5" />
      <node id="7991274449437422235" at="214,81,215,33" concept="2" />
      <node id="7991274449437422235" at="215,33,216,44" concept="2" />
      <node id="7991274449437422235" at="216,44,217,26" concept="5" />
      <node id="7991274449437422235" at="217,26,218,58" concept="2" />
      <node id="7991274449437422235" at="219,39,220,37" concept="2" />
      <node id="7991274449437422235" at="221,5,222,73" concept="2" />
      <node id="7991274449437422235" at="222,73,223,57" concept="5" />
      <node id="7991274449437422235" at="223,57,224,59" concept="5" />
      <node id="7991274449437422235" at="225,35,226,82" concept="5" />
      <node id="7991274449437422235" at="226,82,227,94" concept="6" />
      <node id="7991274449437422235" at="228,10,229,22" concept="6" />
      <node id="1233670266779" at="231,91,232,96" concept="5" />
      <node id="1233670266779" at="232,96,233,50" concept="2" />
      <node id="1233670266779" at="233,50,234,34" concept="5" />
      <node id="1233670266779" at="234,34,235,52" concept="2" />
      <node id="1233670266779" at="235,52,236,63" concept="2" />
      <node id="1233670266779" at="236,63,237,61" concept="2" />
      <node id="1233670266779" at="237,61,238,40" concept="2" />
      <node id="1233670266779" at="238,40,239,83" concept="0" />
      <node id="1233670266779" at="238,40,239,83" concept="2" />
      <node id="1233670266779" at="239,83,240,83" concept="0" />
      <node id="1233670266779" at="239,83,240,83" concept="2" />
      <node id="1233670266779" at="240,83,241,82" concept="0" />
      <node id="1233670266779" at="240,83,241,82" concept="2" />
      <node id="1233670266779" at="241,82,242,22" concept="6" />
      <node id="45307784116769130" at="244,90,245,95" concept="5" />
      <node id="45307784116769130" at="245,95,246,49" concept="2" />
      <node id="45307784116769130" at="246,49,247,34" concept="5" />
      <node id="45307784116769130" at="247,34,248,66" concept="2" />
      <node id="45307784116769130" at="248,66,249,50" concept="2" />
      <node id="45307784116769130" at="249,50,250,40" concept="2" />
      <node id="45307784116769130" at="250,40,251,34" concept="2" />
      <node id="45307784116769130" at="251,34,252,22" concept="6" />
      <node id="45307784116769132" at="254,90,255,87" concept="5" />
      <node id="45307784116769132" at="255,87,256,49" concept="2" />
      <node id="45307784116769132" at="256,49,257,34" concept="5" />
      <node id="45307784116769132" at="257,34,258,66" concept="2" />
      <node id="45307784116769132" at="258,66,259,40" concept="2" />
      <node id="45307784116769132" at="259,40,260,34" concept="2" />
      <node id="45307784116769132" at="260,34,261,22" concept="6" />
      <node id="45307784116769134" at="263,89,264,81" concept="5" />
      <node id="45307784116769134" at="264,81,265,34" concept="2" />
      <node id="45307784116769134" at="265,34,266,47" concept="2" />
      <node id="45307784116769134" at="266,47,267,26" concept="5" />
      <node id="45307784116769134" at="267,26,268,58" concept="2" />
      <node id="45307784116769134" at="269,39,270,38" concept="2" />
      <node id="45307784116769134" at="271,5,272,73" concept="2" />
      <node id="45307784116769134" at="272,73,273,57" concept="5" />
      <node id="45307784116769134" at="273,57,274,59" concept="5" />
      <node id="45307784116769134" at="275,35,276,82" concept="5" />
      <node id="45307784116769134" at="276,82,277,94" concept="6" />
      <node id="45307784116769134" at="278,10,279,22" concept="6" />
      <node id="1233670266779" at="281,91,282,96" concept="5" />
      <node id="1233670266779" at="282,96,283,50" concept="2" />
      <node id="1233670266779" at="283,50,284,34" concept="5" />
      <node id="1233670266779" at="284,34,285,52" concept="2" />
      <node id="1233670266779" at="285,52,286,63" concept="2" />
      <node id="1233670266779" at="286,63,287,61" concept="2" />
      <node id="1233670266779" at="287,61,288,40" concept="2" />
      <node id="1233670266779" at="288,40,289,83" concept="0" />
      <node id="1233670266779" at="288,40,289,83" concept="2" />
      <node id="1233670266779" at="289,83,290,83" concept="0" />
      <node id="1233670266779" at="289,83,290,83" concept="2" />
      <node id="1233670266779" at="290,83,291,82" concept="0" />
      <node id="1233670266779" at="290,83,291,82" concept="2" />
      <node id="1233670266779" at="291,82,292,22" concept="6" />
      <node id="1224137887853744028" at="294,90,295,94" concept="5" />
      <node id="1224137887853744028" at="295,94,296,49" concept="2" />
      <node id="1224137887853744028" at="296,49,297,34" concept="5" />
      <node id="1224137887853744028" at="297,34,298,66" concept="2" />
      <node id="1224137887853744028" at="298,66,299,40" concept="2" />
      <node id="1224137887853744028" at="299,40,300,34" concept="2" />
      <node id="1224137887853744028" at="300,34,301,22" concept="6" />
      <node id="1224137887853744032" at="303,90,304,87" concept="5" />
      <node id="1224137887853744032" at="304,87,305,49" concept="2" />
      <node id="1224137887853744032" at="305,49,306,34" concept="2" />
      <node id="1224137887853744032" at="306,34,307,22" concept="6" />
      <node id="1233670266779" at="309,89,310,81" concept="5" />
      <node id="1233670266779" at="310,81,311,33" concept="2" />
      <node id="1233670266779" at="311,33,312,38" concept="2" />
      <node id="1233670266779" at="312,38,313,26" concept="5" />
      <node id="1233670266779" at="313,26,314,58" concept="2" />
      <node id="1233670266779" at="315,39,316,37" concept="2" />
      <node id="1233670266779" at="317,5,318,327" concept="2" />
      <node id="1233670266779" at="318,327,319,57" concept="5" />
      <node id="1233670266779" at="319,57,320,59" concept="5" />
      <node id="1233670266779" at="321,35,322,82" concept="5" />
      <node id="1233670266779" at="322,82,323,94" concept="6" />
      <node id="1233670266779" at="324,10,325,22" concept="6" />
      <node id="6606361624650441510" at="330,121,331,359" concept="2" />
      <node id="6606361624650441507" at="333,37,334,23" concept="6" />
      <node id="2589651637971573201" at="340,120,341,111" concept="6" />
      <node id="6606361624650361628" at="343,148,344,101" concept="2" />
      <node id="6606361624650367604" at="346,150,347,355" concept="2" />
      <node id="6606361624650399211" at="347,355,348,510" concept="2" />
      <node id="6606361624650361628" at="350,45,351,19" concept="6" />
      <node id="45307784116751654" at="354,89,355,86" concept="5" />
      <node id="45307784116751654" at="355,86,356,48" concept="2" />
      <node id="45307784116751654" at="356,48,357,34" concept="2" />
      <node id="45307784116751654" at="357,34,358,22" concept="6" />
      <node id="1233670266779" at="360,90,361,96" concept="5" />
      <node id="1233670266779" at="361,96,362,49" concept="2" />
      <node id="1233670266779" at="362,49,363,34" concept="5" />
      <node id="1233670266779" at="363,34,364,52" concept="2" />
      <node id="1233670266779" at="364,52,365,61" concept="2" />
      <node id="1233670266779" at="365,61,366,63" concept="2" />
      <node id="1233670266779" at="366,63,367,40" concept="2" />
      <node id="1233670266779" at="367,40,368,81" concept="0" />
      <node id="1233670266779" at="367,40,368,81" concept="2" />
      <node id="1233670266779" at="368,81,369,22" concept="6" />
      <node id="1233749733943" at="371,88,372,81" concept="5" />
      <node id="1233749733943" at="372,81,373,37" concept="2" />
      <node id="1233749733943" at="373,37,374,56" concept="2" />
      <node id="1233749733943" at="374,56,375,26" concept="5" />
      <node id="1233749733943" at="375,26,376,58" concept="2" />
      <node id="1233749733943" at="377,39,378,41" concept="2" />
      <node id="1233749733943" at="379,5,380,34" concept="5" />
      <node id="1233749733943" at="380,34,381,63" concept="2" />
      <node id="1233749733943" at="381,63,382,40" concept="2" />
      <node id="1233749733943" at="382,40,383,73" concept="2" />
      <node id="1233749733943" at="383,73,384,57" concept="5" />
      <node id="1233749733943" at="384,57,385,59" concept="5" />
      <node id="1233749733943" at="386,35,387,82" concept="5" />
      <node id="1233749733943" at="387,82,388,94" concept="6" />
      <node id="1233749733943" at="389,10,390,22" concept="6" />
      <node id="1233670862978" at="392,88,393,87" concept="5" />
      <node id="1233670862978" at="393,87,394,47" concept="2" />
      <node id="1233670862978" at="394,47,395,34" concept="5" />
      <node id="1233670862978" at="395,34,396,69" concept="2" />
      <node id="1233670862978" at="396,69,397,63" concept="2" />
      <node id="1233670862978" at="397,63,398,40" concept="2" />
      <node id="1233670862978" at="398,40,399,34" concept="2" />
      <node id="1233670862978" at="399,34,400,22" concept="6" />
      <node id="6606361624650441507" at="328,0,330,0" concept="1" trace="ConceptTextGenDeclaration_generic_cellMenu_9mcqjq_a0c2h0#()V" />
      <node id="6606361624650361628" at="338,0,340,0" concept="1" trace="ConceptTextGenDeclaration_generic_cellMenu_9mcqjq_b0c2h0#()V" />
      <node id="1233670266779" at="38,0,41,0" concept="4" trace="createEditorCell#(Ljetbrains/mps/openapi/editor/EditorContext;Lorg/jetbrains/mps/openapi/model/SNode;)Ljetbrains/mps/openapi/editor/cells/EditorCell;" />
      <node id="1233670266779" at="51,81,54,5" concept="0" />
      <node id="1233670266779" at="51,81,54,5" concept="3" />
      <node id="1233670612118" at="126,0,129,0" concept="1" trace="_Inline_9mcqjq_a5a#()V" />
      <node id="1233670612118" at="129,0,132,0" concept="4" trace="createEditorCell#(Ljetbrains/mps/openapi/editor/EditorContext;)Ljetbrains/mps/openapi/editor/cells/EditorCell;" />
      <node id="1233670612118" at="132,0,135,0" concept="4" trace="createEditorCell#(Ljetbrains/mps/openapi/editor/EditorContext;Lorg/jetbrains/mps/openapi/model/SNode;)Ljetbrains/mps/openapi/editor/cells/EditorCell;" />
      <node id="5481714986551258587" at="178,0,181,0" concept="7" trace="renderingCondition_9mcqjq_a7a#(Lorg/jetbrains/mps/openapi/model/SNode;Ljetbrains/mps/openapi/editor/EditorContext;)Z" />
      <node id="7991274449437422235" at="218,58,221,5" concept="3" />
      <node id="45307784116769134" at="268,58,271,5" concept="3" />
      <node id="1233670266779" at="314,58,317,5" concept="3" />
      <node id="6606361624650441507" at="330,0,333,0" concept="4" trace="handleAction#(Lorg/jetbrains/mps/openapi/model/SNode;Lorg/jetbrains/mps/openapi/model/SModel;Ljetbrains/mps/smodel/IOperationContext;Ljetbrains/mps/openapi/editor/EditorContext;)V" />
      <node id="6606361624650441507" at="333,0,336,0" concept="4" trace="getMatchingText#()Ljava/lang/String;" />
      <node id="6606361624650361628" at="340,0,343,0" concept="4" trace="createParameterObjects#(Lorg/jetbrains/mps/openapi/model/SNode;Ljetbrains/mps/smodel/IOperationContext;Ljetbrains/mps/openapi/editor/EditorContext;)Ljava/util/List;" />
      <node id="6606361624650361628" at="343,0,346,0" concept="4" trace="handleAction#(Ljava/lang/Object;Lorg/jetbrains/mps/openapi/model/SNode;Lorg/jetbrains/mps/openapi/model/SModel;Ljetbrains/mps/smodel/IOperationContext;Ljetbrains/mps/openapi/editor/EditorContext;)V" />
      <node id="6606361624650361628" at="350,0,353,0" concept="4" trace="isReferentPresentation#()Z" />
      <node id="1233749733943" at="376,58,379,5" concept="3" />
      <node id="1233670266779" at="111,58,115,5" concept="3" />
      <node id="6606361624650361628" at="346,0,350,0" concept="4" trace="handleAction_impl#(Ljava/lang/String;Lorg/jetbrains/mps/openapi/model/SNode;Lorg/jetbrains/mps/openapi/model/SModel;Ljetbrains/mps/smodel/IOperationContext;Ljetbrains/mps/openapi/editor/EditorContext;)V" />
      <node id="1233670266779" at="118,59,123,22" concept="3" />
      <node id="1233670618698" at="148,61,153,24" concept="3" />
      <node id="7991274449437422235" at="224,59,229,22" concept="3" />
      <node id="45307784116769134" at="274,59,279,22" concept="3" />
      <node id="1233670266779" at="320,59,325,22" concept="3" />
      <node id="1233749733943" at="385,59,390,22" concept="3" />
      <node id="1224137887853744032" at="303,0,309,0" concept="4" trace="createConstant_9mcqjq_b2h0#(Ljetbrains/mps/openapi/editor/EditorContext;Lorg/jetbrains/mps/openapi/model/SNode;)Ljetbrains/mps/openapi/editor/cells/EditorCell;" />
      <node id="45307784116751654" at="354,0,360,0" concept="4" trace="createConstant_9mcqjq_d7a#(Ljetbrains/mps/openapi/editor/EditorContext;Lorg/jetbrains/mps/openapi/model/SNode;)Ljetbrains/mps/openapi/editor/cells/EditorCell;" />
      <node id="1233676769430" at="69,0,78,0" concept="4" trace="createConstant_9mcqjq_b0#(Ljetbrains/mps/openapi/editor/EditorContext;Lorg/jetbrains/mps/openapi/model/SNode;)Ljetbrains/mps/openapi/editor/cells/EditorCell;" />
      <node id="1233676774400" at="78,0,87,0" concept="4" trace="createConstant_9mcqjq_c0#(Ljetbrains/mps/openapi/editor/EditorContext;Lorg/jetbrains/mps/openapi/model/SNode;)Ljetbrains/mps/openapi/editor/cells/EditorCell;" />
      <node id="1233676781151" at="87,0,96,0" concept="4" trace="createConstant_9mcqjq_d0#(Ljetbrains/mps/openapi/editor/EditorContext;Lorg/jetbrains/mps/openapi/model/SNode;)Ljetbrains/mps/openapi/editor/cells/EditorCell;" />
      <node id="1234268563136" at="96,0,105,0" concept="4" trace="createConstant_9mcqjq_e0#(Ljetbrains/mps/openapi/editor/EditorContext;Lorg/jetbrains/mps/openapi/model/SNode;)Ljetbrains/mps/openapi/editor/cells/EditorCell;" />
      <node id="7991274449437422518" at="204,0,213,0" concept="4" trace="createConstant_9mcqjq_b0h0#(Ljetbrains/mps/openapi/editor/EditorContext;Lorg/jetbrains/mps/openapi/model/SNode;)Ljetbrains/mps/openapi/editor/cells/EditorCell;" />
      <node id="45307784116769132" at="254,0,263,0" concept="4" trace="createConstant_9mcqjq_b1h0#(Ljetbrains/mps/openapi/editor/EditorContext;Lorg/jetbrains/mps/openapi/model/SNode;)Ljetbrains/mps/openapi/editor/cells/EditorCell;" />
      <node id="1224137887853744028" at="294,0,303,0" concept="4" trace="createConstant_9mcqjq_a2h0#(Ljetbrains/mps/openapi/editor/EditorContext;Lorg/jetbrains/mps/openapi/model/SNode;)Ljetbrains/mps/openapi/editor/cells/EditorCell;" />
      <node id="1233670564442" at="59,0,69,0" concept="4" trace="createConstant_9mcqjq_a0#(Ljetbrains/mps/openapi/editor/EditorContext;Lorg/jetbrains/mps/openapi/model/SNode;)Ljetbrains/mps/openapi/editor/cells/EditorCell;" />
      <node id="1233670754564" at="156,0,166,0" concept="4" trace="createConstant_9mcqjq_g0#(Ljetbrains/mps/openapi/editor/EditorContext;Lorg/jetbrains/mps/openapi/model/SNode;)Ljetbrains/mps/openapi/editor/cells/EditorCell;" />
      <node id="7991274449437422516" at="194,0,204,0" concept="4" trace="createConstant_9mcqjq_a0h0#(Ljetbrains/mps/openapi/editor/EditorContext;Lorg/jetbrains/mps/openapi/model/SNode;)Ljetbrains/mps/openapi/editor/cells/EditorCell;" />
      <node id="45307784116769130" at="244,0,254,0" concept="4" trace="createConstant_9mcqjq_a1h0#(Ljetbrains/mps/openapi/editor/EditorContext;Lorg/jetbrains/mps/openapi/model/SNode;)Ljetbrains/mps/openapi/editor/cells/EditorCell;" />
      <node id="1233670862978" at="392,0,402,0" concept="4" trace="createConstant_9mcqjq_j0#(Ljetbrains/mps/openapi/editor/EditorContext;Lorg/jetbrains/mps/openapi/model/SNode;)Ljetbrains/mps/openapi/editor/cells/EditorCell;" />
      <node id="1233670266779" at="360,0,371,0" concept="4" trace="createCollection_9mcqjq_i0#(Ljetbrains/mps/openapi/editor/EditorContext;Lorg/jetbrains/mps/openapi/model/SNode;)Ljetbrains/mps/openapi/editor/cells/EditorCell;" />
      <node id="1233670266779" at="166,0,178,0" concept="4" trace="createCollection_9mcqjq_h0#(Ljetbrains/mps/openapi/editor/EditorContext;Lorg/jetbrains/mps/openapi/model/SNode;)Ljetbrains/mps/openapi/editor/cells/EditorCell;" />
      <node id="1233670266779" at="181,0,194,0" concept="4" trace="createCollection_9mcqjq_a7a#(Ljetbrains/mps/openapi/editor/EditorContext;Lorg/jetbrains/mps/openapi/model/SNode;)Ljetbrains/mps/openapi/editor/cells/EditorCell;" />
      <node id="1233670266779" at="231,0,244,0" concept="4" trace="createCollection_9mcqjq_b7a#(Ljetbrains/mps/openapi/editor/EditorContext;Lorg/jetbrains/mps/openapi/model/SNode;)Ljetbrains/mps/openapi/editor/cells/EditorCell;" />
      <node id="1233670266779" at="281,0,294,0" concept="4" trace="createCollection_9mcqjq_c7a#(Ljetbrains/mps/openapi/editor/EditorContext;Lorg/jetbrains/mps/openapi/model/SNode;)Ljetbrains/mps/openapi/editor/cells/EditorCell;" />
      <node id="1233670266779" at="41,0,59,0" concept="4" trace="createCollection_9mcqjq_a#(Ljetbrains/mps/openapi/editor/EditorContext;Lorg/jetbrains/mps/openapi/model/SNode;)Ljetbrains/mps/openapi/editor/cells/EditorCell;" />
      <node id="7991274449437422235" at="213,0,231,0" concept="4" trace="createRefNode_9mcqjq_c0h0#(Ljetbrains/mps/openapi/editor/EditorContext;Lorg/jetbrains/mps/openapi/model/SNode;)Ljetbrains/mps/openapi/editor/cells/EditorCell;" />
      <node id="45307784116769134" at="263,0,281,0" concept="4" trace="createRefNode_9mcqjq_c1h0#(Ljetbrains/mps/openapi/editor/EditorContext;Lorg/jetbrains/mps/openapi/model/SNode;)Ljetbrains/mps/openapi/editor/cells/EditorCell;" />
      <node id="1233670266779" at="309,0,327,0" concept="4" trace="createRefNode_9mcqjq_c2h0#(Ljetbrains/mps/openapi/editor/EditorContext;Lorg/jetbrains/mps/openapi/model/SNode;)Ljetbrains/mps/openapi/editor/cells/EditorCell;" />
      <node id="1233670266779" at="105,0,125,0" concept="4" trace="createRefCell_9mcqjq_f0#(Ljetbrains/mps/openapi/editor/EditorContext;Lorg/jetbrains/mps/openapi/model/SNode;)Ljetbrains/mps/openapi/editor/cells/EditorCell;" />
      <node id="1233670618698" at="135,0,155,0" concept="4" trace="createProperty_9mcqjq_a0f0#(Ljetbrains/mps/openapi/editor/EditorContext;Lorg/jetbrains/mps/openapi/model/SNode;)Ljetbrains/mps/openapi/editor/cells/EditorCell;" />
      <node id="1233749733943" at="371,0,392,0" concept="4" trace="createRefNode_9mcqjq_a8a#(Ljetbrains/mps/openapi/editor/EditorContext;Lorg/jetbrains/mps/openapi/model/SNode;)Ljetbrains/mps/openapi/editor/cells/EditorCell;" />
      <scope id="6606361624650441507" at="328,71,328,71" />
      <scope id="6606361624650361628" at="338,71,338,71" />
      <scope id="1233670266779" at="38,79,39,63" />
      <scope id="1233670266779" at="44,28,45,81" />
      <scope id="1233670266779" at="45,81,46,81" />
      <scope id="1233670266779" at="46,81,47,81" />
      <scope id="1233670266779" at="47,81,48,81" />
      <scope id="1233670266779" at="48,81,49,81" />
      <scope id="1233670266779" at="49,81,50,80" />
      <scope id="1233670266779" at="50,80,51,81" />
      <scope id="1233670266779" at="52,61,53,85" />
      <scope id="1233670266779" at="54,5,55,83" />
      <scope id="1233670266779" at="55,83,56,81" />
      <scope id="1233670612118" at="126,33,127,14" />
      <scope id="1233670612118" at="129,69,130,67" />
      <scope id="1233670612118" at="132,81,133,66" />
      <scope id="1233670266779" at="171,40,172,84" />
      <scope id="1233670266779" at="172,84,173,84" />
      <scope id="1233670266779" at="173,84,174,84" />
      <scope id="1233670266779" at="174,84,175,82" />
      <scope id="5481714986551258588" at="178,97,179,100" />
      <scope id="1233670266779" at="188,40,189,83" />
      <scope id="1233670266779" at="189,83,190,83" />
      <scope id="1233670266779" at="190,83,191,82" />
      <scope id="7991274449437422235" at="219,39,220,37" />
      <scope id="1233670266779" at="238,40,239,83" />
      <scope id="1233670266779" at="239,83,240,83" />
      <scope id="1233670266779" at="240,83,241,82" />
      <scope id="45307784116769134" at="269,39,270,38" />
      <scope id="1233670266779" at="288,40,289,83" />
      <scope id="1233670266779" at="289,83,290,83" />
      <scope id="1233670266779" at="290,83,291,82" />
      <scope id="1233670266779" at="315,39,316,37" />
      <scope id="6606361624650441509" at="330,121,331,359" />
      <scope id="6606361624650441507" at="333,37,334,23" />
      <scope id="6606361624650361630" at="340,120,341,111" />
      <scope id="6606361624650361628" at="343,148,344,101" />
      <scope id="6606361624650361628" at="350,45,351,19" />
      <scope id="1233670266779" at="367,40,368,81" />
      <scope id="1233749733943" at="377,39,378,41" />
      <scope id="1233670266779" at="112,39,114,47" />
      <scope id="1233670266779" at="119,35,121,94">
        <var name="manager" id="1233670266779" />
      </scope>
      <scope id="1233670618698" at="149,37,151,96">
        <var name="manager" id="1233670618698" />
      </scope>
      <scope id="7991274449437422235" at="225,35,227,94">
        <var name="manager" id="7991274449437422235" />
      </scope>
      <scope id="45307784116769134" at="275,35,277,94">
        <var name="manager" id="45307784116769134" />
      </scope>
      <scope id="1233670266779" at="321,35,323,94">
        <var name="manager" id="1233670266779" />
      </scope>
      <scope id="6606361624650441507" at="328,0,330,0" />
      <scope id="6606361624650361628" at="338,0,340,0" />
      <scope id="6606361624650361632" at="346,150,348,510" />
      <scope id="1233749733943" at="386,35,388,94">
        <var name="manager" id="1233749733943" />
      </scope>
      <scope id="1233670266779" at="38,0,41,0">
        <var name="editorContext" id="1233670266779" />
        <var name="node" id="1233670266779" />
      </scope>
      <scope id="1233670266779" at="51,81,54,5" />
      <scope id="1233670612118" at="126,0,129,0" />
      <scope id="1233670612118" at="129,0,132,0">
        <var name="editorContext" id="1233670612118" />
      </scope>
      <scope id="1233670612118" at="132,0,135,0">
        <var name="editorContext" id="1233670612118" />
        <var name="node" id="1233670612118" />
      </scope>
      <scope id="5481714986551258587" at="178,0,181,0">
        <var name="editorContext" id="5481714986551258587" />
        <var name="node" id="5481714986551258587" />
      </scope>
      <scope id="6606361624650441507" at="330,0,333,0">
>>>>>>> dfa4c421
        <var name="editorContext" id="6606361624650441507" />
        <var name="model" id="6606361624650441507" />
        <var name="node" id="6606361624650441507" />
        <var name="operationContext" id="6606361624650441507" />
      </scope>
<<<<<<< HEAD
      <scope id="6606361624650441507" at="404,0,407,0" />
      <scope id="6606361624650361628" at="411,0,414,0">
=======
      <scope id="6606361624650441507" at="333,0,336,0" />
      <scope id="6606361624650361628" at="340,0,343,0">
>>>>>>> dfa4c421
        <var name="editorContext" id="6606361624650361628" />
        <var name="node" id="6606361624650361628" />
        <var name="operationContext" id="6606361624650361628" />
      </scope>
<<<<<<< HEAD
      <scope id="6606361624650361628" at="414,0,417,0">
=======
      <scope id="6606361624650361628" at="343,0,346,0">
>>>>>>> dfa4c421
        <var name="editorContext" id="6606361624650361628" />
        <var name="model" id="6606361624650361628" />
        <var name="node" id="6606361624650361628" />
        <var name="operationContext" id="6606361624650361628" />
        <var name="parameterObject" id="6606361624650361628" />
      </scope>
<<<<<<< HEAD
      <scope id="6606361624650361628" at="421,0,424,0" />
      <scope id="1233670266779" at="449,0,452,0">
        <var name="containmentLink" id="1233670266779" />
        <var name="context" id="1233670266779" />
        <var name="ownerNode" id="1233670266779" />
      </scope>
      <scope id="1233670266779" at="452,81,455,24">
        <var name="editorCell" id="1233670266779" />
      </scope>
      <scope id="1233670266779" at="476,0,479,0" />
      <scope id="1233670266779" at="230,0,234,0">
        <var name="editorContext" id="1233670266779" />
        <var name="node" id="1233670266779" />
      </scope>
      <scope id="1233670266779" at="243,69,247,7" />
      <scope id="1233670266779" at="252,44,256,24">
        <var name="editorCell" id="1233670266779" />
      </scope>
      <scope id="1233670266779" at="299,0,303,0">
        <var name="editorContext" id="1233670266779" />
        <var name="node" id="1233670266779" />
      </scope>
      <scope id="1233670266779" at="312,69,316,7" />
      <scope id="1233670266779" at="321,44,325,24">
        <var name="editorCell" id="1233670266779" />
      </scope>
      <scope id="1233670266779" at="364,0,368,0">
        <var name="editorContext" id="1233670266779" />
        <var name="node" id="1233670266779" />
      </scope>
      <scope id="1233670266779" at="377,69,381,7" />
      <scope id="1233670266779" at="386,44,390,24">
        <var name="editorCell" id="1233670266779" />
      </scope>
      <scope id="6606361624650361628" at="417,0,421,0">
=======
      <scope id="6606361624650361628" at="350,0,353,0" />
      <scope id="1224137887853744032" at="303,90,307,22">
        <var name="editorCell" id="1224137887853744032" />
      </scope>
      <scope id="6606361624650361628" at="346,0,350,0">
>>>>>>> dfa4c421
        <var name="editorContext" id="6606361624650361628" />
        <var name="model" id="6606361624650361628" />
        <var name="node" id="6606361624650361628" />
        <var name="operationContext" id="6606361624650361628" />
        <var name="parameterObject" id="6606361624650361628" />
      </scope>
<<<<<<< HEAD
      <scope id="1233670266779" at="444,0,448,0">
        <var name="editorContext" id="1233670266779" />
        <var name="node" id="1233670266779" />
      </scope>
      <scope id="1233670266779" at="469,44,473,24">
        <var name="editorCell" id="1233670266779" />
      </scope>
      <scope id="1233670266779" at="238,0,243,0">
        <var name="child" id="1233670266779" />
        <var name="editorContext" id="1233670266779" />
      </scope>
      <scope id="1233670266779" at="307,0,312,0">
        <var name="child" id="1233670266779" />
        <var name="editorContext" id="1233670266779" />
      </scope>
      <scope id="1224137887853744032" at="357,90,362,22">
        <var name="editorCell" id="1224137887853744032" />
      </scope>
      <scope id="1233670266779" at="372,0,377,0">
        <var name="child" id="1233670266779" />
        <var name="editorContext" id="1233670266779" />
      </scope>
      <scope id="45307784116751654" at="425,89,430,22">
        <var name="editorCell" id="45307784116751654" />
      </scope>
      <scope id="1233670266779" at="452,0,457,0">
        <var name="child" id="1233670266779" />
        <var name="editorContext" id="1233670266779" />
      </scope>
      <scope id="1233670266779" at="243,0,249,0">
        <var name="child" id="1233670266779" />
        <var name="editorCell" id="1233670266779" />
      </scope>
      <scope id="1233670266779" at="312,0,318,0">
        <var name="child" id="1233670266779" />
        <var name="editorCell" id="1233670266779" />
      </scope>
      <scope id="1233670266779" at="377,0,383,0">
        <var name="child" id="1233670266779" />
        <var name="editorCell" id="1233670266779" />
      </scope>
      <scope id="1233670266779" at="251,0,258,0" />
      <scope id="1233670266779" at="320,0,327,0" />
      <scope id="1224137887853744032" at="357,0,364,0">
        <var name="editorContext" id="1224137887853744032" />
        <var name="node" id="1224137887853744032" />
      </scope>
      <scope id="1233670266779" at="385,0,392,0" />
      <scope id="45307784116751654" at="425,0,432,0">
        <var name="editorContext" id="45307784116751654" />
        <var name="node" id="45307784116751654" />
      </scope>
      <scope id="1233670266779" at="457,69,464,42">
        <var name="style" id="1233670266779" />
      </scope>
      <scope id="1233670266779" at="468,0,475,0" />
      <scope id="1233676769430" at="75,88,83,22">
        <var name="editorCell" id="1233676769430" />
        <var name="style" id="1233676769430" />
      </scope>
      <scope id="1233676774400" at="85,88,93,22">
        <var name="editorCell" id="1233676774400" />
        <var name="style" id="1233676774400" />
      </scope>
      <scope id="1233676781151" at="95,88,103,22">
        <var name="editorCell" id="1233676781151" />
        <var name="style" id="1233676781151" />
      </scope>
      <scope id="1234268563136" at="105,88,113,22">
        <var name="editorCell" id="1234268563136" />
        <var name="style" id="1234268563136" />
      </scope>
      <scope id="7991274449437422518" at="220,90,228,22">
        <var name="editorCell" id="7991274449437422518" />
        <var name="style" id="7991274449437422518" />
      </scope>
      <scope id="45307784116769132" at="289,90,297,22">
        <var name="editorCell" id="45307784116769132" />
        <var name="style" id="45307784116769132" />
      </scope>
      <scope id="1224137887853744028" at="347,90,355,22">
        <var name="editorCell" id="1224137887853744028" />
        <var name="style" id="1224137887853744028" />
      </scope>
      <scope id="1233670564442" at="64,88,73,22">
        <var name="editorCell" id="1233670564442" />
        <var name="style" id="1233670564442" />
      </scope>
      <scope id="1233670754564" at="168,88,177,22">
        <var name="editorCell" id="1233670754564" />
        <var name="style" id="1233670754564" />
      </scope>
      <scope id="7991274449437422516" at="209,90,218,22">
        <var name="editorCell" id="7991274449437422516" />
        <var name="style" id="7991274449437422516" />
      </scope>
      <scope id="45307784116769130" at="278,90,287,22">
        <var name="editorCell" id="45307784116769130" />
        <var name="style" id="45307784116769130" />
      </scope>
      <scope id="1233670266779" at="457,0,466,0">
        <var name="child" id="1233670266779" />
        <var name="editorCell" id="1233670266779" />
      </scope>
      <scope id="1233670862978" at="481,88,490,22">
        <var name="editorCell" id="1233670862978" />
        <var name="style" id="1233670862978" />
      </scope>
      <scope id="1233676769430" at="75,0,85,0">
        <var name="editorContext" id="1233676769430" />
        <var name="node" id="1233676769430" />
      </scope>
      <scope id="1233676774400" at="85,0,95,0">
        <var name="editorContext" id="1233676774400" />
        <var name="node" id="1233676774400" />
      </scope>
      <scope id="1233676781151" at="95,0,105,0">
        <var name="editorContext" id="1233676781151" />
        <var name="node" id="1233676781151" />
      </scope>
      <scope id="1234268563136" at="105,0,115,0">
        <var name="editorContext" id="1234268563136" />
        <var name="node" id="1234268563136" />
      </scope>
      <scope id="7991274449437422518" at="220,0,230,0">
        <var name="editorContext" id="7991274449437422518" />
        <var name="node" id="7991274449437422518" />
      </scope>
      <scope id="45307784116769132" at="289,0,299,0">
        <var name="editorContext" id="45307784116769132" />
        <var name="node" id="45307784116769132" />
      </scope>
      <scope id="1224137887853744028" at="347,0,357,0">
        <var name="editorContext" id="1224137887853744028" />
        <var name="node" id="1224137887853744028" />
      </scope>
      <scope id="1233670266779" at="432,90,442,22">
        <var name="editorCell" id="1233670266779" />
        <var name="style" id="1233670266779" />
      </scope>
      <scope id="1233670564442" at="64,0,75,0">
        <var name="editorContext" id="1233670564442" />
        <var name="node" id="1233670564442" />
      </scope>
      <scope id="1233670754564" at="168,0,179,0">
        <var name="editorContext" id="1233670754564" />
        <var name="node" id="1233670754564" />
      </scope>
      <scope id="1233670266779" at="179,90,190,22">
        <var name="editorCell" id="1233670266779" />
        <var name="style" id="1233670266779" />
      </scope>
      <scope id="7991274449437422516" at="209,0,220,0">
        <var name="editorContext" id="7991274449437422516" />
        <var name="node" id="7991274449437422516" />
      </scope>
      <scope id="45307784116769130" at="278,0,289,0">
        <var name="editorContext" id="45307784116769130" />
        <var name="node" id="45307784116769130" />
      </scope>
      <scope id="1233670862978" at="481,0,492,0">
        <var name="editorContext" id="1233670862978" />
        <var name="node" id="1233670862978" />
      </scope>
      <scope id="1233670266779" at="195,91,207,22">
        <var name="editorCell" id="1233670266779" />
        <var name="style" id="1233670266779" />
      </scope>
      <scope id="1233670266779" at="264,91,276,22">
        <var name="editorCell" id="1233670266779" />
        <var name="style" id="1233670266779" />
      </scope>
      <scope id="1233670266779" at="333,91,345,22">
        <var name="editorCell" id="1233670266779" />
        <var name="style" id="1233670266779" />
      </scope>
      <scope id="1233670266779" at="432,0,444,0">
        <var name="editorContext" id="1233670266779" />
        <var name="node" id="1233670266779" />
      </scope>
      <scope id="1233670266779" at="179,0,192,0">
        <var name="editorContext" id="1233670266779" />
        <var name="node" id="1233670266779" />
      </scope>
      <scope id="1233670266779" at="195,0,209,0">
        <var name="editorContext" id="1233670266779" />
        <var name="node" id="1233670266779" />
      </scope>
      <scope id="1233670266779" at="264,0,278,0">
        <var name="editorContext" id="1233670266779" />
        <var name="node" id="1233670266779" />
      </scope>
      <scope id="1233670266779" at="333,0,347,0">
        <var name="editorContext" id="1233670266779" />
        <var name="node" id="1233670266779" />
      </scope>
      <scope id="1233670266779" at="45,89,62,22">
=======
      <scope id="45307784116751654" at="354,89,358,22">
        <var name="editorCell" id="45307784116751654" />
      </scope>
      <scope id="1224137887853744032" at="303,0,309,0">
        <var name="editorContext" id="1224137887853744032" />
        <var name="node" id="1224137887853744032" />
      </scope>
      <scope id="45307784116751654" at="354,0,360,0">
        <var name="editorContext" id="45307784116751654" />
        <var name="node" id="45307784116751654" />
      </scope>
      <scope id="1233676769430" at="69,88,76,22">
        <var name="editorCell" id="1233676769430" />
        <var name="style" id="1233676769430" />
      </scope>
      <scope id="1233676774400" at="78,88,85,22">
        <var name="editorCell" id="1233676774400" />
        <var name="style" id="1233676774400" />
      </scope>
      <scope id="1233676781151" at="87,88,94,22">
        <var name="editorCell" id="1233676781151" />
        <var name="style" id="1233676781151" />
      </scope>
      <scope id="1234268563136" at="96,88,103,22">
        <var name="editorCell" id="1234268563136" />
        <var name="style" id="1234268563136" />
      </scope>
      <scope id="7991274449437422518" at="204,90,211,22">
        <var name="editorCell" id="7991274449437422518" />
        <var name="style" id="7991274449437422518" />
      </scope>
      <scope id="45307784116769132" at="254,90,261,22">
        <var name="editorCell" id="45307784116769132" />
        <var name="style" id="45307784116769132" />
      </scope>
      <scope id="1224137887853744028" at="294,90,301,22">
        <var name="editorCell" id="1224137887853744028" />
        <var name="style" id="1224137887853744028" />
      </scope>
      <scope id="1233670564442" at="59,88,67,22">
        <var name="editorCell" id="1233670564442" />
        <var name="style" id="1233670564442" />
      </scope>
      <scope id="1233670754564" at="156,88,164,22">
        <var name="editorCell" id="1233670754564" />
        <var name="style" id="1233670754564" />
      </scope>
      <scope id="7991274449437422516" at="194,90,202,22">
        <var name="editorCell" id="7991274449437422516" />
        <var name="style" id="7991274449437422516" />
      </scope>
      <scope id="45307784116769130" at="244,90,252,22">
        <var name="editorCell" id="45307784116769130" />
        <var name="style" id="45307784116769130" />
      </scope>
      <scope id="1233670862978" at="392,88,400,22">
        <var name="editorCell" id="1233670862978" />
        <var name="style" id="1233670862978" />
      </scope>
      <scope id="1233676769430" at="69,0,78,0">
        <var name="editorContext" id="1233676769430" />
        <var name="node" id="1233676769430" />
      </scope>
      <scope id="1233676774400" at="78,0,87,0">
        <var name="editorContext" id="1233676774400" />
        <var name="node" id="1233676774400" />
      </scope>
      <scope id="1233676781151" at="87,0,96,0">
        <var name="editorContext" id="1233676781151" />
        <var name="node" id="1233676781151" />
      </scope>
      <scope id="1234268563136" at="96,0,105,0">
        <var name="editorContext" id="1234268563136" />
        <var name="node" id="1234268563136" />
      </scope>
      <scope id="7991274449437422518" at="204,0,213,0">
        <var name="editorContext" id="7991274449437422518" />
        <var name="node" id="7991274449437422518" />
      </scope>
      <scope id="45307784116769132" at="254,0,263,0">
        <var name="editorContext" id="45307784116769132" />
        <var name="node" id="45307784116769132" />
      </scope>
      <scope id="1224137887853744028" at="294,0,303,0">
        <var name="editorContext" id="1224137887853744028" />
        <var name="node" id="1224137887853744028" />
      </scope>
      <scope id="1233670266779" at="360,90,369,22">
        <var name="editorCell" id="1233670266779" />
        <var name="style" id="1233670266779" />
      </scope>
      <scope id="1233670564442" at="59,0,69,0">
        <var name="editorContext" id="1233670564442" />
        <var name="node" id="1233670564442" />
      </scope>
      <scope id="1233670754564" at="156,0,166,0">
        <var name="editorContext" id="1233670754564" />
        <var name="node" id="1233670754564" />
      </scope>
      <scope id="1233670266779" at="166,90,176,22">
        <var name="editorCell" id="1233670266779" />
        <var name="style" id="1233670266779" />
      </scope>
      <scope id="7991274449437422516" at="194,0,204,0">
        <var name="editorContext" id="7991274449437422516" />
        <var name="node" id="7991274449437422516" />
      </scope>
      <scope id="45307784116769130" at="244,0,254,0">
        <var name="editorContext" id="45307784116769130" />
        <var name="node" id="45307784116769130" />
      </scope>
      <scope id="1233670862978" at="392,0,402,0">
        <var name="editorContext" id="1233670862978" />
        <var name="node" id="1233670862978" />
      </scope>
      <scope id="1233670266779" at="181,91,192,22">
        <var name="editorCell" id="1233670266779" />
        <var name="style" id="1233670266779" />
      </scope>
      <scope id="1233670266779" at="231,91,242,22">
        <var name="editorCell" id="1233670266779" />
        <var name="style" id="1233670266779" />
      </scope>
      <scope id="1233670266779" at="281,91,292,22">
        <var name="editorCell" id="1233670266779" />
        <var name="style" id="1233670266779" />
      </scope>
      <scope id="1233670266779" at="360,0,371,0">
        <var name="editorContext" id="1233670266779" />
        <var name="node" id="1233670266779" />
      </scope>
      <scope id="1233670266779" at="166,0,178,0">
        <var name="editorContext" id="1233670266779" />
        <var name="node" id="1233670266779" />
      </scope>
      <scope id="1233670266779" at="181,0,194,0">
        <var name="editorContext" id="1233670266779" />
        <var name="node" id="1233670266779" />
      </scope>
      <scope id="1233670266779" at="231,0,244,0">
        <var name="editorContext" id="1233670266779" />
        <var name="node" id="1233670266779" />
      </scope>
      <scope id="1233670266779" at="281,0,294,0">
        <var name="editorContext" id="1233670266779" />
        <var name="node" id="1233670266779" />
      </scope>
      <scope id="1233670266779" at="41,89,57,22">
        <var name="editorCell" id="1233670266779" />
      </scope>
      <scope id="7991274449437422235" at="213,89,229,22">
        <var name="attributeConcept" id="7991274449437422235" />
        <var name="attributeKind" id="7991274449437422235" />
        <var name="editorCell" id="7991274449437422235" />
        <var name="provider" id="7991274449437422235" />
      </scope>
      <scope id="45307784116769134" at="263,89,279,22">
        <var name="attributeConcept" id="45307784116769134" />
        <var name="attributeKind" id="45307784116769134" />
        <var name="editorCell" id="45307784116769134" />
        <var name="provider" id="45307784116769134" />
      </scope>
      <scope id="1233670266779" at="309,89,325,22">
        <var name="attributeConcept" id="1233670266779" />
        <var name="attributeKind" id="1233670266779" />
>>>>>>> dfa4c421
        <var name="editorCell" id="1233670266779" />
      </scope>
<<<<<<< HEAD
      <scope id="1233670266779" at="45,0,64,0">
        <var name="editorContext" id="1233670266779" />
        <var name="node" id="1233670266779" />
      </scope>
      <scope id="1233670266779" at="115,87,134,22">
=======
      <scope id="1233670266779" at="41,0,59,0">
        <var name="editorContext" id="1233670266779" />
        <var name="node" id="1233670266779" />
      </scope>
      <scope id="1233670266779" at="105,87,123,22">
>>>>>>> dfa4c421
        <var name="attributeConcept" id="1233670266779" />
        <var name="attributeKind" id="1233670266779" />
        <var name="editorCell" id="1233670266779" />
        <var name="provider" id="1233670266779" />
      </scope>
<<<<<<< HEAD
      <scope id="1233670618698" at="146,92,165,24">
=======
      <scope id="1233670618698" at="135,92,153,24">
>>>>>>> dfa4c421
        <var name="attributeConcept" id="1233670618698" />
        <var name="attributeKind" id="1233670618698" />
        <var name="editorCell" id="1233670618698" />
        <var name="provider" id="1233670618698" />
        <var name="style" id="1233670618698" />
      </scope>
<<<<<<< HEAD
      <scope id="1233670266779" at="115,0,136,0">
        <var name="editorContext" id="1233670266779" />
        <var name="node" id="1233670266779" />
      </scope>
      <scope id="1233670618698" at="146,0,167,0">
        <var name="editorContext" id="1233670618698" />
        <var name="node" id="1233670618698" />
      </scope>
      <unit id="6606361624650441507" at="398,0,408,0" name="jetbrains.mps.lang.textGen.editor.ConceptTextGenDeclaration_Editor$ConceptTextGenDeclaration_generic_cellMenu_9mcqjq_a0c2h0" />
      <unit id="6606361624650361628" at="408,0,425,0" name="jetbrains.mps.lang.textGen.editor.ConceptTextGenDeclaration_Editor$ConceptTextGenDeclaration_generic_cellMenu_9mcqjq_b0c2h0" />
      <unit id="1233670266779" at="234,0,264,0" name="jetbrains.mps.lang.textGen.editor.ConceptTextGenDeclaration_Editor$filenameSingleRoleHandler_9mcqjq_c0h0" />
      <unit id="1233670266779" at="303,0,333,0" name="jetbrains.mps.lang.textGen.editor.ConceptTextGenDeclaration_Editor$extensionSingleRoleHandler_9mcqjq_c1h0" />
      <unit id="1233670266779" at="368,0,398,0" name="jetbrains.mps.lang.textGen.editor.ConceptTextGenDeclaration_Editor$encodingSingleRoleHandler_9mcqjq_c2h0" />
      <unit id="1233670612118" at="136,0,168,0" name="jetbrains.mps.lang.textGen.editor.ConceptTextGenDeclaration_Editor$_Inline_9mcqjq_a5a" />
      <unit id="1233670266779" at="448,0,481,0" name="jetbrains.mps.lang.textGen.editor.ConceptTextGenDeclaration_Editor$textGenBlockSingleRoleHandler_9mcqjq_a8a" />
      <unit id="1233670266779" at="41,0,493,0" name="jetbrains.mps.lang.textGen.editor.ConceptTextGenDeclaration_Editor" />
=======
      <scope id="7991274449437422235" at="213,0,231,0">
        <var name="editorContext" id="7991274449437422235" />
        <var name="node" id="7991274449437422235" />
      </scope>
      <scope id="45307784116769134" at="263,0,281,0">
        <var name="editorContext" id="45307784116769134" />
        <var name="node" id="45307784116769134" />
      </scope>
      <scope id="1233670266779" at="309,0,327,0">
        <var name="editorContext" id="1233670266779" />
        <var name="node" id="1233670266779" />
      </scope>
      <scope id="1233749733943" at="371,88,390,22">
        <var name="attributeConcept" id="1233749733943" />
        <var name="attributeKind" id="1233749733943" />
        <var name="editorCell" id="1233749733943" />
        <var name="provider" id="1233749733943" />
        <var name="style" id="1233749733943" />
      </scope>
      <scope id="1233670266779" at="105,0,125,0">
        <var name="editorContext" id="1233670266779" />
        <var name="node" id="1233670266779" />
      </scope>
      <scope id="1233670618698" at="135,0,155,0">
        <var name="editorContext" id="1233670618698" />
        <var name="node" id="1233670618698" />
      </scope>
      <scope id="1233749733943" at="371,0,392,0">
        <var name="editorContext" id="1233749733943" />
        <var name="node" id="1233749733943" />
      </scope>
      <unit id="6606361624650441507" at="327,0,337,0" name="jetbrains.mps.lang.textGen.editor.ConceptTextGenDeclaration_Editor$ConceptTextGenDeclaration_generic_cellMenu_9mcqjq_a0c2h0" />
      <unit id="6606361624650361628" at="337,0,354,0" name="jetbrains.mps.lang.textGen.editor.ConceptTextGenDeclaration_Editor$ConceptTextGenDeclaration_generic_cellMenu_9mcqjq_b0c2h0" />
      <unit id="1233670612118" at="125,0,156,0" name="jetbrains.mps.lang.textGen.editor.ConceptTextGenDeclaration_Editor$_Inline_9mcqjq_a5a" />
      <unit id="1233670266779" at="37,0,403,0" name="jetbrains.mps.lang.textGen.editor.ConceptTextGenDeclaration_Editor" />
>>>>>>> dfa4c421
    </file>
  </root>
  <root nodeRef="r:8234d58c-a8a4-433b-96ca-0413d4ef8df8(jetbrains.mps.lang.textGen.editor)/1233677132994">
    <file name="TextGenStyles_StyleSheet.java">
      <node id="1233677132994" at="13,81,14,113" concept="2" />
      <node id="1233677132994" at="14,113,15,60" concept="2" />
      <node id="1233677132994" at="17,75,18,61" concept="2" />
      <node id="1233677132994" at="17,0,20,0" concept="7" trace="apply_AppendPart#(Ljetbrains/mps/openapi/editor/style/Style;Ljetbrains/mps/openapi/editor/cells/EditorCell;)V" />
      <node id="1233677132994" at="13,0,17,0" concept="7" trace="apply_TextGenOperation#(Ljetbrains/mps/openapi/editor/style/Style;Ljetbrains/mps/openapi/editor/cells/EditorCell;)V" />
      <scope id="1233677132994" at="17,75,18,61" />
      <scope id="1233677132994" at="13,81,15,60" />
      <scope id="1233677132994" at="17,0,20,0">
        <var name="editorCell" id="1233677132994" />
        <var name="style" id="1233677132994" />
      </scope>
      <scope id="1233677132994" at="13,0,17,0">
        <var name="editorCell" id="1233677132994" />
        <var name="style" id="1233677132994" />
      </scope>
      <unit id="1233677132994" at="12,0,22,0" name="jetbrains.mps.lang.textGen.editor.TextGenStyles_StyleSheet" />
    </file>
  </root>
  <root nodeRef="r:8234d58c-a8a4-433b-96ca-0413d4ef8df8(jetbrains.mps.lang.textGen.editor)/1233751668642">
    <file name="SimpleTextGenOperation_Editor.java">
      <node id="1233751668642" at="20,79,21,63" concept="6" />
      <node id="1233751668642" at="23,89,24,96" concept="5" />
      <node id="1233751668642" at="24,96,25,48" concept="2" />
      <node id="1233751668642" at="25,48,26,28" concept="2" />
      <node id="1233751668642" at="26,28,27,79" concept="2" />
      <node id="1233751668642" at="27,79,28,82" concept="0" />
      <node id="1233751668642" at="27,79,28,82" concept="2" />
      <node id="1233751668642" at="28,82,29,81" concept="0" />
      <node id="1233751668642" at="28,82,29,81" concept="2" />
      <node id="1233751668642" at="29,81,30,22" concept="6" />
      <node id="2886182022232400301" at="32,89,33,131" concept="5" />
      <node id="2886182022232400301" at="33,131,34,34" concept="5" />
      <node id="2886182022232400301" at="34,34,35,71" concept="2" />
      <node id="2886182022232400301" at="35,71,36,40" concept="2" />
      <node id="2886182022232400301" at="36,40,37,79" concept="2" />
      <node id="2886182022232400301" at="37,79,38,22" concept="6" />
      <node id="1234201440979" at="40,88,41,87" concept="5" />
      <node id="1234201440979" at="41,87,42,47" concept="2" />
      <node id="1234201440979" at="42,47,43,34" concept="5" />
      <node id="1234201440979" at="43,34,44,82" concept="2" />
      <node id="1234201440979" at="44,82,45,64" concept="2" />
      <node id="1234201440979" at="45,64,46,40" concept="2" />
      <node id="1234201440979" at="46,40,47,79" concept="2" />
      <node id="1234201440979" at="47,79,48,34" concept="2" />
      <node id="1234201440979" at="48,34,49,22" concept="6" />
      <node id="1233751668642" at="20,0,23,0" concept="4" trace="createEditorCell#(Ljetbrains/mps/openapi/editor/EditorContext;Lorg/jetbrains/mps/openapi/model/SNode;)Ljetbrains/mps/openapi/editor/cells/EditorCell;" />
      <node id="2886182022232400301" at="32,0,40,0" concept="4" trace="createComponent_yb6w4b_a0#(Ljetbrains/mps/openapi/editor/EditorContext;Lorg/jetbrains/mps/openapi/model/SNode;)Ljetbrains/mps/openapi/editor/cells/EditorCell;" />
      <node id="1233751668642" at="23,0,32,0" concept="4" trace="createCollection_yb6w4b_a#(Ljetbrains/mps/openapi/editor/EditorContext;Lorg/jetbrains/mps/openapi/model/SNode;)Ljetbrains/mps/openapi/editor/cells/EditorCell;" />
      <node id="1234201440979" at="40,0,51,0" concept="4" trace="createConstant_yb6w4b_b0#(Ljetbrains/mps/openapi/editor/EditorContext;Lorg/jetbrains/mps/openapi/model/SNode;)Ljetbrains/mps/openapi/editor/cells/EditorCell;" />
      <scope id="1233751668642" at="20,79,21,63" />
      <scope id="1233751668642" at="27,79,28,82" />
      <scope id="1233751668642" at="28,82,29,81" />
      <scope id="1233751668642" at="20,0,23,0">
        <var name="editorContext" id="1233751668642" />
        <var name="node" id="1233751668642" />
      </scope>
      <scope id="2886182022232400301" at="32,89,38,22">
        <var name="editorCell" id="2886182022232400301" />
        <var name="style" id="2886182022232400301" />
      </scope>
      <scope id="1233751668642" at="23,89,30,22">
        <var name="editorCell" id="1233751668642" />
      </scope>
      <scope id="2886182022232400301" at="32,0,40,0">
        <var name="editorContext" id="2886182022232400301" />
        <var name="node" id="2886182022232400301" />
      </scope>
      <scope id="1233751668642" at="23,0,32,0">
        <var name="editorContext" id="1233751668642" />
        <var name="node" id="1233751668642" />
      </scope>
      <scope id="1234201440979" at="40,88,49,22">
        <var name="editorCell" id="1234201440979" />
        <var name="style" id="1234201440979" />
      </scope>
      <scope id="1234201440979" at="40,0,51,0">
        <var name="editorContext" id="1234201440979" />
        <var name="node" id="1234201440979" />
      </scope>
      <unit id="1233751668642" at="19,0,52,0" name="jetbrains.mps.lang.textGen.editor.SimpleTextGenOperation_Editor" />
    </file>
  </root>
  <root nodeRef="r:8234d58c-a8a4-433b-96ca-0413d4ef8df8(jetbrains.mps.lang.textGen.editor)/1233922090283">
    <file name="LanguageTextGenDeclaration_Editor.java">
      <node id="1233922090283" at="31,79,32,63" concept="6" />
      <node id="1233922090283" at="34,89,35,96" concept="5" />
      <node id="1233922090283" at="35,96,36,48" concept="2" />
      <node id="1233922090283" at="36,48,37,28" concept="2" />
      <node id="1233922090283" at="37,28,38,79" concept="2" />
      <node id="1233922090283" at="38,79,39,81" concept="0" />
      <node id="1233922090283" at="38,79,39,81" concept="2" />
      <node id="1233922090283" at="39,81,40,81" concept="0" />
      <node id="1233922090283" at="39,81,40,81" concept="2" />
      <node id="1233922090283" at="40,81,41,81" concept="0" />
      <node id="1233922090283" at="40,81,41,81" concept="2" />
      <node id="1233922090283" at="41,81,42,81" concept="0" />
      <node id="1233922090283" at="41,81,42,81" concept="2" />
      <node id="1233922090283" at="42,81,43,81" concept="0" />
      <node id="1233922090283" at="42,81,43,81" concept="2" />
      <node id="1233922090283" at="43,81,44,81" concept="0" />
      <node id="1233922090283" at="43,81,44,81" concept="2" />
      <node id="1233922090283" at="44,81,45,80" concept="0" />
      <node id="1233922090283" at="44,81,45,80" concept="2" />
      <node id="1233922090283" at="45,80,46,81" concept="0" />
      <node id="1233922090283" at="45,80,46,81" concept="2" />
      <node id="1233922090283" at="46,81,47,84" concept="0" />
      <node id="1233922090283" at="46,81,47,84" concept="2" />
      <node id="1233922090283" at="47,84,48,81" concept="0" />
      <node id="1233922090283" at="47,84,48,81" concept="2" />
      <node id="1233922090283" at="48,81,49,84" concept="0" />
      <node id="1233922090283" at="48,81,49,84" concept="2" />
      <node id="1233922090283" at="49,84,50,81" concept="0" />
      <node id="1233922090283" at="49,84,50,81" concept="2" />
      <node id="1233922090283" at="50,81,51,22" concept="6" />
      <node id="1233922149528" at="53,88,54,90" concept="5" />
      <node id="1233922149528" at="54,90,55,47" concept="2" />
      <node id="1233922149528" at="55,47,56,34" concept="5" />
      <node id="1233922149528" at="56,34,57,66" concept="2" />
      <node id="1233922149528" at="57,66,58,50" concept="2" />
      <node id="1233922149528" at="58,50,59,40" concept="2" />
      <node id="1233922149528" at="59,40,60,79" concept="2" />
      <node id="1233922149528" at="60,79,61,34" concept="2" />
      <node id="1233922149528" at="61,34,62,22" concept="6" />
      <node id="1233922154749" at="64,88,65,90" concept="5" />
      <node id="1233922154749" at="65,90,66,47" concept="2" />
      <node id="1233922154749" at="66,47,67,34" concept="5" />
      <node id="1233922154749" at="67,34,68,66" concept="2" />
      <node id="1233922154749" at="68,66,69,40" concept="2" />
      <node id="1233922154749" at="69,40,70,79" concept="2" />
      <node id="1233922154749" at="70,79,71,34" concept="2" />
      <node id="1233922154749" at="71,34,72,22" concept="6" />
      <node id="1233922158767" at="74,88,75,89" concept="5" />
      <node id="1233922158767" at="75,89,76,47" concept="2" />
      <node id="1233922158767" at="76,47,77,34" concept="5" />
      <node id="1233922158767" at="77,34,78,66" concept="2" />
      <node id="1233922158767" at="78,66,79,40" concept="2" />
      <node id="1233922158767" at="79,40,80,79" concept="2" />
      <node id="1233922158767" at="80,79,81,34" concept="2" />
      <node id="1233922158767" at="81,34,82,22" concept="6" />
      <node id="1233922162316" at="84,88,85,95" concept="5" />
      <node id="1233922162316" at="85,95,86,47" concept="2" />
      <node id="1233922162316" at="86,47,87,34" concept="5" />
      <node id="1233922162316" at="87,34,88,66" concept="2" />
      <node id="1233922162316" at="88,66,89,40" concept="2" />
      <node id="1233922162316" at="89,40,90,79" concept="2" />
      <node id="1233922162316" at="90,79,91,34" concept="2" />
      <node id="1233922162316" at="91,34,92,22" concept="6" />
      <node id="1233922172287" at="94,88,95,82" concept="5" />
      <node id="1233922172287" at="95,82,96,29" concept="2" />
      <node id="1233922172287" at="96,29,97,42" concept="2" />
      <node id="1233922172287" at="97,42,98,26" concept="5" />
      <node id="1233922172287" at="98,26,99,58" concept="2" />
      <node id="1233922172287" at="99,58,100,42" concept="2" />
      <node id="1233922172287" at="100,42,101,79" concept="2" />
      <node id="1233922172287" at="101,79,102,73" concept="2" />
      <node id="1233922172287" at="102,73,103,57" concept="5" />
      <node id="1233922172287" at="103,57,104,59" concept="5" />
      <node id="1233922172287" at="105,35,106,82" concept="5" />
      <node id="1233922172287" at="106,82,107,94" concept="6" />
      <node id="1233922172287" at="108,10,109,22" concept="6" />
      <node id="1233922204212" at="111,88,112,93" concept="5" />
      <node id="1233922204212" at="112,93,113,47" concept="2" />
      <node id="1233922204212" at="113,47,114,34" concept="5" />
      <node id="1233922204212" at="114,34,115,66" concept="2" />
      <node id="1233922204212" at="115,66,116,50" concept="2" />
      <node id="1233922204212" at="116,50,117,40" concept="2" />
      <node id="1233922204212" at="117,40,118,79" concept="2" />
      <node id="1233922204212" at="118,79,119,34" concept="2" />
      <node id="1233922204212" at="119,34,120,22" concept="6" />
      <node id="1233922090283" at="122,87,123,81" concept="5" />
      <node id="1233922090283" at="123,81,124,36" concept="2" />
      <node id="1233922090283" at="124,36,125,49" concept="2" />
      <node id="1233922090283" at="125,49,126,26" concept="5" />
      <node id="1233922090283" at="126,26,127,98" concept="2" />
      <node id="1233922090283" at="127,98,128,58" concept="2" />
      <node id="1233922090283" at="129,39,130,40" concept="2" />
      <node id="1233922090283" at="130,40,131,40" concept="2" />
      <node id="1233922090283" at="132,5,133,79" concept="2" />
      <node id="1233922090283" at="133,79,134,73" concept="2" />
      <node id="1233922090283" at="134,73,135,57" concept="5" />
      <node id="1233922090283" at="135,57,136,59" concept="5" />
      <node id="1233922090283" at="137,35,138,82" concept="5" />
      <node id="1233922090283" at="138,82,139,94" concept="6" />
      <node id="1233922090283" at="140,10,141,22" concept="6" />
      <node id="1233922212888" at="144,33,145,14" concept="8" />
      <node id="1233922212888" at="147,69,148,67" concept="6" />
      <node id="1233922212888" at="150,81,151,66" concept="6" />
      <node id="1233922215859" at="153,92,154,84" concept="5" />
      <node id="1233922215859" at="154,84,155,31" concept="2" />
      <node id="1233922215859" at="155,31,156,44" concept="2" />
      <node id="1233922215859" at="156,44,157,33" concept="2" />
      <node id="1233922215859" at="157,33,158,28" concept="5" />
      <node id="1233922215859" at="158,28,159,60" concept="2" />
      <node id="1233922215859" at="159,60,160,46" concept="2" />
      <node id="1233922215859" at="160,46,161,81" concept="2" />
      <node id="1233922215859" at="161,81,162,75" concept="2" />
      <node id="1233922215859" at="162,75,163,59" concept="5" />
      <node id="1233922215859" at="163,59,164,61" concept="5" />
      <node id="1233922215859" at="165,37,166,84" concept="5" />
      <node id="1233922215859" at="166,84,167,96" concept="6" />
      <node id="1233922215859" at="168,12,169,24" concept="6" />
      <node id="1233922293458" at="172,88,173,87" concept="5" />
      <node id="1233922293458" at="173,87,174,47" concept="2" />
      <node id="1233922293458" at="174,47,175,34" concept="5" />
      <node id="1233922293458" at="175,34,176,68" concept="2" />
      <node id="1233922293458" at="176,68,177,63" concept="2" />
      <node id="1233922293458" at="177,63,178,40" concept="2" />
      <node id="1233922293458" at="178,40,179,79" concept="2" />
      <node id="1233922293458" at="179,79,180,34" concept="2" />
      <node id="1233922293458" at="180,34,181,22" concept="6" />
      <node id="1233922090283" at="183,91,184,141" concept="5" />
      <node id="1233922090283" at="184,141,185,108" concept="5" />
      <node id="1233922090283" at="185,108,186,50" concept="2" />
      <node id="1233922090283" at="186,50,187,34" concept="5" />
      <node id="1233922090283" at="187,34,188,61" concept="2" />
      <node id="1233922090283" at="188,61,189,63" concept="2" />
      <node id="1233922090283" at="189,63,190,40" concept="2" />
      <node id="1233922090283" at="190,40,191,79" concept="2" />
      <node id="1233922090283" at="191,79,192,49" concept="2" />
      <node id="1233922090283" at="192,49,193,22" concept="6" />
      <node id="1233922090283" at="196,101,197,50" concept="8" />
      <node id="1233922090283" at="199,66,200,41" concept="5" />
      <node id="1233922090283" at="200,41,201,93" concept="6" />
      <node id="1233922090283" at="203,86,204,80" concept="5" />
      <node id="1233922090283" at="204,80,205,95" concept="2" />
      <node id="1233922090283" at="205,95,206,25" concept="6" />
      <node id="1233922090283" at="208,68,209,34" concept="5" />
      <node id="1233922090283" at="209,34,210,55" concept="2" />
      <node id="1233922090283" at="210,55,211,87" concept="2" />
      <node id="1233922090283" at="211,87,212,23" concept="6" />
      <node id="1233922090283" at="215,96,216,134" concept="2" />
      <node id="1233922090283" at="217,34,218,95" concept="2" />
      <node id="1233922090283" at="218,95,219,98" concept="2" />
      <node id="1233922090283" at="221,122,222,139" concept="2" />
      <node id="1234526865450" at="227,88,228,86" concept="5" />
      <node id="1234526865450" at="228,86,229,47" concept="2" />
      <node id="1234526865450" at="229,47,230,34" concept="5" />
      <node id="1234526865450" at="230,34,231,63" concept="2" />
      <node id="1234526865450" at="231,63,232,40" concept="2" />
      <node id="1234526865450" at="232,40,233,79" concept="2" />
      <node id="1234526865450" at="233,79,234,34" concept="2" />
      <node id="1234526865450" at="234,34,235,22" concept="6" />
      <node id="1233922090283" at="237,91,238,139" concept="5" />
      <node id="1233922090283" at="238,139,239,108" concept="5" />
      <node id="1233922090283" at="239,108,240,49" concept="2" />
      <node id="1233922090283" at="240,49,241,34" concept="5" />
      <node id="1233922090283" at="241,34,242,52" concept="2" />
      <node id="1233922090283" at="242,52,243,61" concept="2" />
      <node id="1233922090283" at="243,61,244,63" concept="2" />
      <node id="1233922090283" at="244,63,245,40" concept="2" />
      <node id="1233922090283" at="245,40,246,79" concept="2" />
      <node id="1233922090283" at="246,79,247,49" concept="2" />
      <node id="1233922090283" at="247,49,248,22" concept="6" />
      <node id="1233922090283" at="251,100,252,50" concept="8" />
      <node id="1233922090283" at="254,66,255,41" concept="5" />
      <node id="1233922090283" at="255,41,256,93" concept="6" />
      <node id="1233922090283" at="258,86,259,80" concept="5" />
      <node id="1233922090283" at="259,80,260,95" concept="2" />
      <node id="1233922090283" at="260,95,261,25" concept="6" />
      <node id="1233922090283" at="263,68,264,34" concept="5" />
      <node id="1233922090283" at="264,34,265,55" concept="2" />
      <node id="1233922090283" at="265,55,266,87" concept="2" />
      <node id="1233922090283" at="266,87,267,23" concept="6" />
      <node id="1233922090283" at="270,96,271,134" concept="2" />
      <node id="1233922090283" at="272,34,273,95" concept="2" />
      <node id="1233922090283" at="273,95,274,98" concept="2" />
      <node id="1233922090283" at="276,122,277,139" concept="2" />
      <node id="1233922300506" at="282,88,283,87" concept="5" />
      <node id="1233922300506" at="283,87,284,47" concept="2" />
      <node id="1233922300506" at="284,47,285,34" concept="5" />
      <node id="1233922300506" at="285,34,286,69" concept="2" />
      <node id="1233922300506" at="286,69,287,63" concept="2" />
      <node id="1233922300506" at="287,63,288,40" concept="2" />
      <node id="1233922300506" at="288,40,289,79" concept="2" />
      <node id="1233922300506" at="289,79,290,34" concept="2" />
      <node id="1233922300506" at="290,34,291,22" concept="6" />
      <node id="1233922090283" at="31,0,34,0" concept="4" trace="createEditorCell#(Ljetbrains/mps/openapi/editor/EditorContext;Lorg/jetbrains/mps/openapi/model/SNode;)Ljetbrains/mps/openapi/editor/cells/EditorCell;" />
      <node id="1233922212888" at="144,0,147,0" concept="1" trace="_Inline_i272ry_a6a#()V" />
      <node id="1233922212888" at="147,0,150,0" concept="4" trace="createEditorCell#(Ljetbrains/mps/openapi/editor/EditorContext;)Ljetbrains/mps/openapi/editor/cells/EditorCell;" />
      <node id="1233922212888" at="150,0,153,0" concept="4" trace="createEditorCell#(Ljetbrains/mps/openapi/editor/EditorContext;Lorg/jetbrains/mps/openapi/model/SNode;)Ljetbrains/mps/openapi/editor/cells/EditorCell;" />
      <node id="1233922090283" at="196,0,199,0" concept="1" trace="operationListHandler_i272ry_i0#(Lorg/jetbrains/mps/openapi/model/SNode;Ljava/lang/String;Ljetbrains/mps/openapi/editor/EditorContext;)V" />
      <node id="1233922090283" at="220,9,223,9" concept="3" />
      <node id="1233922090283" at="251,0,254,0" concept="1" trace="functionListHandler_i272ry_k0#(Lorg/jetbrains/mps/openapi/model/SNode;Ljava/lang/String;Ljetbrains/mps/openapi/editor/EditorContext;)V" />
      <node id="1233922090283" at="275,9,278,9" concept="3" />
      <node id="1233922090283" at="128,58,132,5" concept="3" />
      <node id="1233922090283" at="199,0,203,0" concept="4" trace="createNodeToInsert#(Ljetbrains/mps/openapi/editor/EditorContext;)Lorg/jetbrains/mps/openapi/model/SNode;" />
      <node id="1233922090283" at="216,134,220,9" concept="3" />
      <node id="1233922090283" at="254,0,258,0" concept="4" trace="createNodeToInsert#(Ljetbrains/mps/openapi/editor/EditorContext;)Lorg/jetbrains/mps/openapi/model/SNode;" />
      <node id="1233922090283" at="271,134,275,9" concept="3" />
      <node id="1233922172287" at="104,59,109,22" concept="3" />
      <node id="1233922090283" at="136,59,141,22" concept="3" />
      <node id="1233922215859" at="164,61,169,24" concept="3" />
      <node id="1233922090283" at="203,0,208,0" concept="4" trace="createNodeCell#(Ljetbrains/mps/openapi/editor/EditorContext;Lorg/jetbrains/mps/openapi/model/SNode;)Ljetbrains/mps/openapi/editor/cells/EditorCell;" />
      <node id="1233922090283" at="258,0,263,0" concept="4" trace="createNodeCell#(Ljetbrains/mps/openapi/editor/EditorContext;Lorg/jetbrains/mps/openapi/model/SNode;)Ljetbrains/mps/openapi/editor/cells/EditorCell;" />
      <node id="1233922090283" at="208,0,214,0" concept="4" trace="createEmptyCell#(Ljetbrains/mps/openapi/editor/EditorContext;)Ljetbrains/mps/openapi/editor/cells/EditorCell;" />
      <node id="1233922090283" at="263,0,269,0" concept="4" trace="createEmptyCell#(Ljetbrains/mps/openapi/editor/EditorContext;)Ljetbrains/mps/openapi/editor/cells/EditorCell;" />
      <node id="1233922154749" at="64,0,74,0" concept="4" trace="createConstant_i272ry_b0#(Ljetbrains/mps/openapi/editor/EditorContext;Lorg/jetbrains/mps/openapi/model/SNode;)Ljetbrains/mps/openapi/editor/cells/EditorCell;" />
      <node id="1233922158767" at="74,0,84,0" concept="4" trace="createConstant_i272ry_c0#(Ljetbrains/mps/openapi/editor/EditorContext;Lorg/jetbrains/mps/openapi/model/SNode;)Ljetbrains/mps/openapi/editor/cells/EditorCell;" />
      <node id="1233922162316" at="84,0,94,0" concept="4" trace="createConstant_i272ry_d0#(Ljetbrains/mps/openapi/editor/EditorContext;Lorg/jetbrains/mps/openapi/model/SNode;)Ljetbrains/mps/openapi/editor/cells/EditorCell;" />
      <node id="1233922090283" at="214,132,224,7" concept="3" />
      <node id="1234526865450" at="227,0,237,0" concept="4" trace="createConstant_i272ry_j0#(Ljetbrains/mps/openapi/editor/EditorContext;Lorg/jetbrains/mps/openapi/model/SNode;)Ljetbrains/mps/openapi/editor/cells/EditorCell;" />
      <node id="1233922090283" at="269,132,279,7" concept="3" />
      <node id="1233922149528" at="53,0,64,0" concept="4" trace="createConstant_i272ry_a0#(Ljetbrains/mps/openapi/editor/EditorContext;Lorg/jetbrains/mps/openapi/model/SNode;)Ljetbrains/mps/openapi/editor/cells/EditorCell;" />
      <node id="1233922204212" at="111,0,122,0" concept="4" trace="createConstant_i272ry_f0#(Ljetbrains/mps/openapi/editor/EditorContext;Lorg/jetbrains/mps/openapi/model/SNode;)Ljetbrains/mps/openapi/editor/cells/EditorCell;" />
      <node id="1233922293458" at="172,0,183,0" concept="4" trace="createConstant_i272ry_h0#(Ljetbrains/mps/openapi/editor/EditorContext;Lorg/jetbrains/mps/openapi/model/SNode;)Ljetbrains/mps/openapi/editor/cells/EditorCell;" />
      <node id="1233922300506" at="282,0,293,0" concept="4" trace="createConstant_i272ry_l0#(Ljetbrains/mps/openapi/editor/EditorContext;Lorg/jetbrains/mps/openapi/model/SNode;)Ljetbrains/mps/openapi/editor/cells/EditorCell;" />
      <node id="1233922090283" at="183,0,195,0" concept="4" trace="createRefNodeList_i272ry_i0#(Ljetbrains/mps/openapi/editor/EditorContext;Lorg/jetbrains/mps/openapi/model/SNode;)Ljetbrains/mps/openapi/editor/cells/EditorCell;" />
      <node id="1233922090283" at="214,0,226,0" concept="4" trace="installElementCellActions#(Lorg/jetbrains/mps/openapi/model/SNode;Lorg/jetbrains/mps/openapi/model/SNode;Ljetbrains/mps/openapi/editor/cells/EditorCell;Ljetbrains/mps/openapi/editor/EditorContext;)V" />
      <node id="1233922090283" at="269,0,281,0" concept="4" trace="installElementCellActions#(Lorg/jetbrains/mps/openapi/model/SNode;Lorg/jetbrains/mps/openapi/model/SNode;Ljetbrains/mps/openapi/editor/cells/EditorCell;Ljetbrains/mps/openapi/editor/EditorContext;)V" />
      <node id="1233922090283" at="237,0,250,0" concept="4" trace="createRefNodeList_i272ry_k0#(Ljetbrains/mps/openapi/editor/EditorContext;Lorg/jetbrains/mps/openapi/model/SNode;)Ljetbrains/mps/openapi/editor/cells/EditorCell;" />
      <node id="1233922172287" at="94,0,111,0" concept="4" trace="createProperty_i272ry_e0#(Ljetbrains/mps/openapi/editor/EditorContext;Lorg/jetbrains/mps/openapi/model/SNode;)Ljetbrains/mps/openapi/editor/cells/EditorCell;" />
      <node id="1233922215859" at="153,0,171,0" concept="4" trace="createProperty_i272ry_a0g0#(Ljetbrains/mps/openapi/editor/EditorContext;Lorg/jetbrains/mps/openapi/model/SNode;)Ljetbrains/mps/openapi/editor/cells/EditorCell;" />
      <node id="1233922090283" at="34,0,53,0" concept="4" trace="createCollection_i272ry_a#(Ljetbrains/mps/openapi/editor/EditorContext;Lorg/jetbrains/mps/openapi/model/SNode;)Ljetbrains/mps/openapi/editor/cells/EditorCell;" />
      <node id="1233922090283" at="122,0,143,0" concept="4" trace="createRefCell_i272ry_g0#(Ljetbrains/mps/openapi/editor/EditorContext;Lorg/jetbrains/mps/openapi/model/SNode;)Ljetbrains/mps/openapi/editor/cells/EditorCell;" />
      <scope id="1233922090283" at="31,79,32,63" />
      <scope id="1233922090283" at="38,79,39,81" />
      <scope id="1233922090283" at="39,81,40,81" />
      <scope id="1233922090283" at="40,81,41,81" />
      <scope id="1233922090283" at="41,81,42,81" />
      <scope id="1233922090283" at="42,81,43,81" />
      <scope id="1233922090283" at="43,81,44,81" />
      <scope id="1233922090283" at="44,81,45,80" />
      <scope id="1233922090283" at="45,80,46,81" />
      <scope id="1233922090283" at="46,81,47,84" />
      <scope id="1233922090283" at="47,84,48,81" />
      <scope id="1233922090283" at="48,81,49,84" />
      <scope id="1233922090283" at="49,84,50,81" />
      <scope id="1233922212888" at="144,33,145,14" />
      <scope id="1233922212888" at="147,69,148,67" />
      <scope id="1233922212888" at="150,81,151,66" />
      <scope id="1233922090283" at="196,101,197,50" />
      <scope id="1233922090283" at="221,122,222,139" />
      <scope id="1233922090283" at="251,100,252,50" />
      <scope id="1233922090283" at="276,122,277,139" />
      <scope id="1233922172287" at="105,35,107,94">
        <var name="manager" id="1233922172287" />
      </scope>
      <scope id="1233922090283" at="129,39,131,40" />
      <scope id="1233922090283" at="137,35,139,94">
        <var name="manager" id="1233922090283" />
      </scope>
      <scope id="1233922215859" at="165,37,167,96">
        <var name="manager" id="1233922215859" />
      </scope>
      <scope id="1233922090283" at="199,66,201,93">
        <var name="listOwner" id="1233922090283" />
      </scope>
      <scope id="1233922090283" at="217,34,219,98" />
      <scope id="1233922090283" at="254,66,256,93">
        <var name="listOwner" id="1233922090283" />
      </scope>
      <scope id="1233922090283" at="272,34,274,98" />
      <scope id="1233922090283" at="31,0,34,0">
        <var name="editorContext" id="1233922090283" />
        <var name="node" id="1233922090283" />
      </scope>
      <scope id="1233922212888" at="144,0,147,0" />
      <scope id="1233922212888" at="147,0,150,0">
        <var name="editorContext" id="1233922212888" />
      </scope>
      <scope id="1233922212888" at="150,0,153,0">
        <var name="editorContext" id="1233922212888" />
        <var name="node" id="1233922212888" />
      </scope>
      <scope id="1233922090283" at="196,0,199,0">
        <var name="childRole" id="1233922090283" />
        <var name="context" id="1233922090283" />
        <var name="ownerNode" id="1233922090283" />
      </scope>
      <scope id="1233922090283" at="203,86,206,25">
        <var name="elementCell" id="1233922090283" />
      </scope>
      <scope id="1233922090283" at="251,0,254,0">
        <var name="childRole" id="1233922090283" />
        <var name="context" id="1233922090283" />
        <var name="ownerNode" id="1233922090283" />
      </scope>
      <scope id="1233922090283" at="258,86,261,25">
        <var name="elementCell" id="1233922090283" />
      </scope>
      <scope id="1233922090283" at="199,0,203,0">
        <var name="editorContext" id="1233922090283" />
      </scope>
      <scope id="1233922090283" at="208,68,212,23">
        <var name="emptyCell" id="1233922090283" />
      </scope>
      <scope id="1233922090283" at="254,0,258,0">
        <var name="editorContext" id="1233922090283" />
      </scope>
      <scope id="1233922090283" at="263,68,267,23">
        <var name="emptyCell" id="1233922090283" />
      </scope>
      <scope id="1233922090283" at="203,0,208,0">
        <var name="editorContext" id="1233922090283" />
        <var name="elementNode" id="1233922090283" />
      </scope>
      <scope id="1233922090283" at="258,0,263,0">
        <var name="editorContext" id="1233922090283" />
        <var name="elementNode" id="1233922090283" />
      </scope>
      <scope id="1233922090283" at="208,0,214,0">
        <var name="editorContext" id="1233922090283" />
      </scope>
      <scope id="1233922090283" at="263,0,269,0">
        <var name="editorContext" id="1233922090283" />
      </scope>
      <scope id="1233922154749" at="64,88,72,22">
        <var name="editorCell" id="1233922154749" />
        <var name="style" id="1233922154749" />
      </scope>
      <scope id="1233922158767" at="74,88,82,22">
        <var name="editorCell" id="1233922158767" />
        <var name="style" id="1233922158767" />
      </scope>
      <scope id="1233922162316" at="84,88,92,22">
        <var name="editorCell" id="1233922162316" />
        <var name="style" id="1233922162316" />
      </scope>
      <scope id="1233922090283" at="215,96,223,9" />
      <scope id="1234526865450" at="227,88,235,22">
        <var name="editorCell" id="1234526865450" />
        <var name="style" id="1234526865450" />
      </scope>
      <scope id="1233922090283" at="270,96,278,9" />
      <scope id="1233922149528" at="53,88,62,22">
        <var name="editorCell" id="1233922149528" />
        <var name="style" id="1233922149528" />
      </scope>
      <scope id="1233922204212" at="111,88,120,22">
        <var name="editorCell" id="1233922204212" />
        <var name="style" id="1233922204212" />
      </scope>
      <scope id="1233922293458" at="172,88,181,22">
        <var name="editorCell" id="1233922293458" />
        <var name="style" id="1233922293458" />
      </scope>
      <scope id="1233922300506" at="282,88,291,22">
        <var name="editorCell" id="1233922300506" />
        <var name="style" id="1233922300506" />
      </scope>
      <scope id="1233922154749" at="64,0,74,0">
        <var name="editorContext" id="1233922154749" />
        <var name="node" id="1233922154749" />
      </scope>
      <scope id="1233922158767" at="74,0,84,0">
        <var name="editorContext" id="1233922158767" />
        <var name="node" id="1233922158767" />
      </scope>
      <scope id="1233922162316" at="84,0,94,0">
        <var name="editorContext" id="1233922162316" />
        <var name="node" id="1233922162316" />
      </scope>
      <scope id="1233922090283" at="183,91,193,22">
        <var name="editorCell" id="1233922090283" />
        <var name="handler" id="1233922090283" />
        <var name="style" id="1233922090283" />
      </scope>
      <scope id="1233922090283" at="214,132,224,7" />
      <scope id="1234526865450" at="227,0,237,0">
        <var name="editorContext" id="1234526865450" />
        <var name="node" id="1234526865450" />
      </scope>
      <scope id="1233922090283" at="269,132,279,7" />
      <scope id="1233922149528" at="53,0,64,0">
        <var name="editorContext" id="1233922149528" />
        <var name="node" id="1233922149528" />
      </scope>
      <scope id="1233922204212" at="111,0,122,0">
        <var name="editorContext" id="1233922204212" />
        <var name="node" id="1233922204212" />
      </scope>
      <scope id="1233922293458" at="172,0,183,0">
        <var name="editorContext" id="1233922293458" />
        <var name="node" id="1233922293458" />
      </scope>
      <scope id="1233922090283" at="237,91,248,22">
        <var name="editorCell" id="1233922090283" />
        <var name="handler" id="1233922090283" />
        <var name="style" id="1233922090283" />
      </scope>
      <scope id="1233922300506" at="282,0,293,0">
        <var name="editorContext" id="1233922300506" />
        <var name="node" id="1233922300506" />
      </scope>
      <scope id="1233922090283" at="183,0,195,0">
        <var name="editorContext" id="1233922090283" />
        <var name="node" id="1233922090283" />
      </scope>
      <scope id="1233922090283" at="214,0,226,0">
        <var name="editorContext" id="1233922090283" />
        <var name="elementCell" id="1233922090283" />
        <var name="elementNode" id="1233922090283" />
        <var name="listOwner" id="1233922090283" />
      </scope>
      <scope id="1233922090283" at="269,0,281,0">
        <var name="editorContext" id="1233922090283" />
        <var name="elementCell" id="1233922090283" />
        <var name="elementNode" id="1233922090283" />
        <var name="listOwner" id="1233922090283" />
      </scope>
      <scope id="1233922090283" at="237,0,250,0">
        <var name="editorContext" id="1233922090283" />
        <var name="node" id="1233922090283" />
      </scope>
      <scope id="1233922172287" at="94,88,109,22">
        <var name="attributeConcept" id="1233922172287" />
        <var name="attributeKind" id="1233922172287" />
        <var name="editorCell" id="1233922172287" />
        <var name="provider" id="1233922172287" />
      </scope>
      <scope id="1233922215859" at="153,92,169,24">
        <var name="attributeConcept" id="1233922215859" />
        <var name="attributeKind" id="1233922215859" />
        <var name="editorCell" id="1233922215859" />
        <var name="provider" id="1233922215859" />
      </scope>
      <scope id="1233922090283" at="34,89,51,22">
        <var name="editorCell" id="1233922090283" />
      </scope>
      <scope id="1233922172287" at="94,0,111,0">
        <var name="editorContext" id="1233922172287" />
        <var name="node" id="1233922172287" />
      </scope>
      <scope id="1233922215859" at="153,0,171,0">
        <var name="editorContext" id="1233922215859" />
        <var name="node" id="1233922215859" />
      </scope>
      <scope id="1233922090283" at="34,0,53,0">
        <var name="editorContext" id="1233922090283" />
        <var name="node" id="1233922090283" />
      </scope>
      <scope id="1233922090283" at="122,87,141,22">
        <var name="attributeConcept" id="1233922090283" />
        <var name="attributeKind" id="1233922090283" />
        <var name="editorCell" id="1233922090283" />
        <var name="provider" id="1233922090283" />
      </scope>
      <scope id="1233922090283" at="122,0,143,0">
        <var name="editorContext" id="1233922090283" />
        <var name="node" id="1233922090283" />
      </scope>
      <unit id="1233922212888" at="143,0,172,0" name="jetbrains.mps.lang.textGen.editor.LanguageTextGenDeclaration_Editor$_Inline_i272ry_a6a" />
      <unit id="1233922090283" at="195,0,227,0" name="jetbrains.mps.lang.textGen.editor.LanguageTextGenDeclaration_Editor$operationListHandler_i272ry_i0" />
      <unit id="1233922090283" at="250,0,282,0" name="jetbrains.mps.lang.textGen.editor.LanguageTextGenDeclaration_Editor$functionListHandler_i272ry_k0" />
      <unit id="1233922090283" at="30,0,294,0" name="jetbrains.mps.lang.textGen.editor.LanguageTextGenDeclaration_Editor" />
    </file>
  </root>
  <root nodeRef="r:8234d58c-a8a4-433b-96ca-0413d4ef8df8(jetbrains.mps.lang.textGen.editor)/1233928609576">
    <file name="OperationDeclaration_Editor.java">
      <node id="1233928609576" at="33,79,34,63" concept="6" />
      <node id="1233928609576" at="36,89,37,96" concept="5" />
      <node id="1233928609576" at="37,96,38,48" concept="2" />
      <node id="1233928609576" at="38,48,39,28" concept="2" />
      <node id="1233928609576" at="39,28,40,79" concept="2" />
      <node id="1233928609576" at="41,61,42,83" concept="2" />
      <node id="1233928609576" at="43,5,44,82" concept="0" />
      <node id="1233928609576" at="43,5,44,82" concept="2" />
      <node id="1233928609576" at="44,82,45,81" concept="0" />
      <node id="1233928609576" at="44,82,45,81" concept="2" />
      <node id="1233928609576" at="45,81,46,81" concept="0" />
      <node id="1233928609576" at="45,81,46,81" concept="2" />
      <node id="1233928609576" at="46,81,47,81" concept="0" />
      <node id="1233928609576" at="46,81,47,81" concept="2" />
      <node id="1233928609576" at="47,81,48,84" concept="0" />
      <node id="1233928609576" at="47,81,48,84" concept="2" />
      <node id="1233928609576" at="48,84,49,81" concept="0" />
      <node id="1233928609576" at="48,84,49,81" concept="2" />
      <node id="1233928609576" at="49,81,50,82" concept="0" />
      <node id="1233928609576" at="49,81,50,82" concept="2" />
      <node id="1233928609576" at="50,82,51,22" concept="6" />
      <node id="1233928609576" at="53,88,54,86" concept="5" />
      <node id="1233928609576" at="54,86,55,47" concept="2" />
      <node id="1233928609576" at="55,47,56,34" concept="5" />
      <node id="1233928609576" at="56,34,57,52" concept="2" />
      <node id="1233928609576" at="57,52,58,63" concept="2" />
      <node id="1233928609576" at="58,63,59,40" concept="2" />
      <node id="1233928609576" at="59,40,60,79" concept="2" />
      <node id="1233928609576" at="60,79,61,34" concept="2" />
      <node id="1233928609576" at="61,34,62,22" concept="6" />
      <node id="1234262518199" at="64,97,65,55" concept="6" />
      <node id="8856861289653810220" at="67,89,68,162" concept="5" />
      <node id="8856861289653810220" at="68,162,69,79" concept="2" />
      <node id="8856861289653810220" at="69,79,70,22" concept="6" />
      <node id="1233928679855" at="72,88,73,95" concept="5" />
      <node id="1233928679855" at="73,95,74,47" concept="2" />
      <node id="1233928679855" at="74,47,75,34" concept="5" />
      <node id="1233928679855" at="75,34,76,66" concept="2" />
      <node id="1233928679855" at="76,66,77,50" concept="2" />
      <node id="1233928679855" at="77,50,78,40" concept="2" />
      <node id="1233928679855" at="78,40,79,79" concept="2" />
      <node id="1233928679855" at="79,79,80,34" concept="2" />
      <node id="1233928679855" at="80,34,81,22" concept="6" />
      <node id="1233928703624" at="83,88,84,82" concept="5" />
      <node id="1233928703624" at="84,82,85,29" concept="2" />
      <node id="1233928703624" at="85,29,86,42" concept="2" />
      <node id="1233928703624" at="86,42,87,26" concept="5" />
      <node id="1233928703624" at="87,26,88,58" concept="2" />
      <node id="1233928703624" at="88,58,89,42" concept="2" />
      <node id="1233928703624" at="89,42,90,79" concept="2" />
      <node id="1233928703624" at="90,79,91,73" concept="2" />
      <node id="1233928703624" at="91,73,92,57" concept="5" />
      <node id="1233928703624" at="92,57,93,59" concept="5" />
      <node id="1233928703624" at="94,35,95,82" concept="5" />
      <node id="1233928703624" at="95,82,96,94" concept="6" />
      <node id="1233928703624" at="97,10,98,22" concept="6" />
      <node id="1234261649810" at="100,88,101,87" concept="5" />
      <node id="1234261649810" at="101,87,102,47" concept="2" />
      <node id="1234261649810" at="102,47,103,34" concept="5" />
      <node id="1234261649810" at="103,34,104,77" concept="2" />
      <node id="1234261649810" at="104,77,105,52" concept="2" />
      <node id="1234261649810" at="105,52,106,40" concept="2" />
      <node id="1234261649810" at="106,40,107,79" concept="2" />
      <node id="1234261649810" at="107,79,108,34" concept="2" />
      <node id="1234261649810" at="108,34,109,22" concept="6" />
      <node id="1233928609576" at="111,91,112,135" concept="5" />
      <node id="1233928609576" at="112,135,113,106" concept="5" />
      <node id="1233928609576" at="113,106,114,50" concept="2" />
      <node id="1233928609576" at="114,50,115,79" concept="2" />
      <node id="1233928609576" at="115,79,116,49" concept="2" />
      <node id="1233928609576" at="116,49,117,22" concept="6" />
      <node id="1233928609576" at="120,101,121,50" concept="8" />
      <node id="1233928609576" at="123,66,124,41" concept="5" />
      <node id="1233928609576" at="124,41,125,93" concept="6" />
      <node id="1233928609576" at="127,86,128,80" concept="5" />
      <node id="1233928609576" at="128,80,129,95" concept="2" />
      <node id="1233928609576" at="129,95,130,25" concept="6" />
      <node id="1233928609576" at="132,68,133,34" concept="5" />
      <node id="1233928609576" at="133,34,134,80" concept="2" />
      <node id="1233928609576" at="134,80,135,87" concept="2" />
      <node id="1233928609576" at="135,87,136,23" concept="6" />
      <node id="1233928609576" at="138,89,139,65" concept="6" />
      <node id="1233928609576" at="142,96,143,134" concept="2" />
      <node id="1233928609576" at="144,34,145,95" concept="2" />
      <node id="1233928609576" at="145,95,146,98" concept="2" />
      <node id="1233928609576" at="146,98,147,80" concept="2" />
      <node id="1233928609576" at="149,122,150,139" concept="2" />
      <node id="1233928609576" at="155,104,156,100" concept="5" />
      <node id="1233928609576" at="156,100,157,38" concept="2" />
      <node id="1233928609576" at="157,38,158,36" concept="5" />
      <node id="1233928609576" at="158,36,159,55" concept="2" />
      <node id="1233928609576" at="159,55,160,56" concept="2" />
      <node id="1233928609576" at="160,56,161,42" concept="2" />
      <node id="1233928609576" at="161,42,162,90" concept="2" />
      <node id="1233928609576" at="162,90,163,87" concept="2" />
      <node id="1233928609576" at="163,87,164,24" concept="6" />
      <node id="1234261630709" at="166,91,167,88" concept="5" />
      <node id="1234261630709" at="167,88,168,50" concept="2" />
      <node id="1234261630709" at="168,50,169,36" concept="5" />
      <node id="1234261630709" at="169,36,170,53" concept="2" />
      <node id="1234261630709" at="170,53,171,51" concept="2" />
      <node id="1234261630709" at="171,51,172,83" concept="2" />
      <node id="1234261630709" at="172,83,173,84" concept="2" />
      <node id="1234261630709" at="173,84,174,42" concept="2" />
      <node id="1234261630709" at="174,42,175,81" concept="2" />
      <node id="1234261630709" at="175,81,176,36" concept="2" />
      <node id="1234261630709" at="176,36,177,24" concept="6" />
      <node id="1234261657015" at="180,88,181,87" concept="5" />
      <node id="1234261657015" at="181,87,182,47" concept="2" />
      <node id="1234261657015" at="182,47,183,34" concept="5" />
      <node id="1234261657015" at="183,34,184,69" concept="2" />
      <node id="1234261657015" at="184,69,185,40" concept="2" />
      <node id="1234261657015" at="185,40,186,79" concept="2" />
      <node id="1234261657015" at="186,79,187,34" concept="2" />
      <node id="1234261657015" at="187,34,188,22" concept="6" />
      <node id="4469414380038590406" at="190,89,191,164" concept="5" />
      <node id="4469414380038590406" at="191,164,192,79" concept="2" />
      <node id="4469414380038590406" at="192,79,193,22" concept="6" />
      <node id="1233928609576" at="33,0,36,0" concept="4" trace="createEditorCell#(Ljetbrains/mps/openapi/editor/EditorContext;Lorg/jetbrains/mps/openapi/model/SNode;)Ljetbrains/mps/openapi/editor/cells/EditorCell;" />
      <node id="1233928609576" at="40,79,43,5" concept="0" />
      <node id="1233928609576" at="40,79,43,5" concept="3" />
      <node id="1234262514494" at="64,0,67,0" concept="7" trace="renderingCondition_hqj93g_a0a#(Lorg/jetbrains/mps/openapi/model/SNode;Ljetbrains/mps/openapi/editor/EditorContext;)Z" />
      <node id="1233928609576" at="120,0,123,0" concept="1" trace="parameterListHandler_hqj93g_f0#(Lorg/jetbrains/mps/openapi/model/SNode;Ljava/lang/String;Ljetbrains/mps/openapi/editor/EditorContext;)V" />
      <node id="1233928609576" at="138,0,141,0" concept="4" trace="createEmptyCell_internal#(Ljetbrains/mps/openapi/editor/EditorContext;Lorg/jetbrains/mps/openapi/model/SNode;)Ljetbrains/mps/openapi/editor/cells/EditorCell;" />
      <node id="1233928609576" at="148,9,151,9" concept="3" />
      <node id="1233928609576" at="123,0,127,0" concept="4" trace="createNodeToInsert#(Ljetbrains/mps/openapi/editor/EditorContext;)Lorg/jetbrains/mps/openapi/model/SNode;" />
      <node id="8856861289653810220" at="67,0,72,0" concept="4" trace="createComponent_hqj93g_b0#(Ljetbrains/mps/openapi/editor/EditorContext;Lorg/jetbrains/mps/openapi/model/SNode;)Ljetbrains/mps/openapi/editor/cells/EditorCell;" />
      <node id="1233928703624" at="93,59,98,22" concept="3" />
      <node id="1233928609576" at="127,0,132,0" concept="4" trace="createNodeCell#(Ljetbrains/mps/openapi/editor/EditorContext;Lorg/jetbrains/mps/openapi/model/SNode;)Ljetbrains/mps/openapi/editor/cells/EditorCell;" />
      <node id="1233928609576" at="143,134,148,9" concept="3" />
      <node id="4469414380038590406" at="190,0,195,0" concept="4" trace="createComponent_hqj93g_h0#(Ljetbrains/mps/openapi/editor/EditorContext;Lorg/jetbrains/mps/openapi/model/SNode;)Ljetbrains/mps/openapi/editor/cells/EditorCell;" />
      <node id="1233928609576" at="132,0,138,0" concept="4" trace="createEmptyCell#(Ljetbrains/mps/openapi/editor/EditorContext;)Ljetbrains/mps/openapi/editor/cells/EditorCell;" />
      <node id="1233928609576" at="111,0,119,0" concept="4" trace="createRefNodeList_hqj93g_f0#(Ljetbrains/mps/openapi/editor/EditorContext;Lorg/jetbrains/mps/openapi/model/SNode;)Ljetbrains/mps/openapi/editor/cells/EditorCell;" />
      <node id="1234261657015" at="180,0,190,0" concept="4" trace="createConstant_hqj93g_g0#(Ljetbrains/mps/openapi/editor/EditorContext;Lorg/jetbrains/mps/openapi/model/SNode;)Ljetbrains/mps/openapi/editor/cells/EditorCell;" />
      <node id="1233928609576" at="53,0,64,0" concept="4" trace="createConstant_hqj93g_a0#(Ljetbrains/mps/openapi/editor/EditorContext;Lorg/jetbrains/mps/openapi/model/SNode;)Ljetbrains/mps/openapi/editor/cells/EditorCell;" />
      <node id="1233928679855" at="72,0,83,0" concept="4" trace="createConstant_hqj93g_c0#(Ljetbrains/mps/openapi/editor/EditorContext;Lorg/jetbrains/mps/openapi/model/SNode;)Ljetbrains/mps/openapi/editor/cells/EditorCell;" />
      <node id="1234261649810" at="100,0,111,0" concept="4" trace="createConstant_hqj93g_e0#(Ljetbrains/mps/openapi/editor/EditorContext;Lorg/jetbrains/mps/openapi/model/SNode;)Ljetbrains/mps/openapi/editor/cells/EditorCell;" />
      <node id="1233928609576" at="141,132,152,7" concept="3" />
      <node id="1233928609576" at="154,0,166,0" concept="4" trace="createSeparatorCell#(Ljetbrains/mps/openapi/editor/EditorContext;Lorg/jetbrains/mps/openapi/model/SNode;Lorg/jetbrains/mps/openapi/model/SNode;)Ljetbrains/mps/openapi/editor/cells/EditorCell;" />
      <node id="1233928609576" at="141,0,154,0" concept="4" trace="installElementCellActions#(Lorg/jetbrains/mps/openapi/model/SNode;Lorg/jetbrains/mps/openapi/model/SNode;Ljetbrains/mps/openapi/editor/cells/EditorCell;Ljetbrains/mps/openapi/editor/EditorContext;)V" />
      <node id="1234261630709" at="166,0,179,0" concept="4" trace="createConstant_hqj93g_a5a#(Ljetbrains/mps/openapi/editor/EditorContext;Lorg/jetbrains/mps/openapi/model/SNode;)Ljetbrains/mps/openapi/editor/cells/EditorCell;" />
      <node id="1233928609576" at="36,0,53,0" concept="4" trace="createCollection_hqj93g_a#(Ljetbrains/mps/openapi/editor/EditorContext;Lorg/jetbrains/mps/openapi/model/SNode;)Ljetbrains/mps/openapi/editor/cells/EditorCell;" />
      <node id="1233928703624" at="83,0,100,0" concept="4" trace="createProperty_hqj93g_d0#(Ljetbrains/mps/openapi/editor/EditorContext;Lorg/jetbrains/mps/openapi/model/SNode;)Ljetbrains/mps/openapi/editor/cells/EditorCell;" />
      <scope id="1233928609576" at="33,79,34,63" />
      <scope id="1233928609576" at="41,61,42,83" />
      <scope id="1233928609576" at="43,5,44,82" />
      <scope id="1233928609576" at="44,82,45,81" />
      <scope id="1233928609576" at="45,81,46,81" />
      <scope id="1233928609576" at="46,81,47,81" />
      <scope id="1233928609576" at="47,81,48,84" />
      <scope id="1233928609576" at="48,84,49,81" />
      <scope id="1233928609576" at="49,81,50,82" />
      <scope id="1234262514495" at="64,97,65,55" />
      <scope id="1233928609576" at="120,101,121,50" />
      <scope id="1233928609576" at="138,89,139,65" />
      <scope id="1233928609576" at="149,122,150,139" />
      <scope id="1233928703624" at="94,35,96,94">
        <var name="manager" id="1233928703624" />
      </scope>
      <scope id="1233928609576" at="123,66,125,93">
        <var name="listOwner" id="1233928609576" />
      </scope>
      <scope id="1233928609576" at="33,0,36,0">
        <var name="editorContext" id="1233928609576" />
        <var name="node" id="1233928609576" />
      </scope>
      <scope id="1233928609576" at="40,79,43,5" />
      <scope id="1234262514494" at="64,0,67,0">
        <var name="editorContext" id="1234262514494" />
        <var name="node" id="1234262514494" />
      </scope>
      <scope id="8856861289653810220" at="67,89,70,22">
        <var name="editorCell" id="8856861289653810220" />
      </scope>
      <scope id="1233928609576" at="120,0,123,0">
        <var name="childRole" id="1233928609576" />
        <var name="context" id="1233928609576" />
        <var name="ownerNode" id="1233928609576" />
      </scope>
      <scope id="1233928609576" at="127,86,130,25">
        <var name="elementCell" id="1233928609576" />
      </scope>
      <scope id="1233928609576" at="138,0,141,0">
        <var name="editorContext" id="1233928609576" />
        <var name="node" id="1233928609576" />
      </scope>
      <scope id="1233928609576" at="144,34,147,80" />
      <scope id="4469414380038590406" at="190,89,193,22">
        <var name="editorCell" id="4469414380038590406" />
      </scope>
      <scope id="1233928609576" at="123,0,127,0">
        <var name="editorContext" id="1233928609576" />
      </scope>
      <scope id="1233928609576" at="132,68,136,23">
        <var name="emptyCell" id="1233928609576" />
      </scope>
      <scope id="8856861289653810220" at="67,0,72,0">
        <var name="editorContext" id="8856861289653810220" />
        <var name="node" id="8856861289653810220" />
      </scope>
      <scope id="1233928609576" at="127,0,132,0">
        <var name="editorContext" id="1233928609576" />
        <var name="elementNode" id="1233928609576" />
      </scope>
      <scope id="4469414380038590406" at="190,0,195,0">
        <var name="editorContext" id="4469414380038590406" />
        <var name="node" id="4469414380038590406" />
      </scope>
      <scope id="1233928609576" at="111,91,117,22">
        <var name="editorCell" id="1233928609576" />
        <var name="handler" id="1233928609576" />
      </scope>
      <scope id="1233928609576" at="132,0,138,0">
        <var name="editorContext" id="1233928609576" />
      </scope>
      <scope id="1233928609576" at="111,0,119,0">
        <var name="editorContext" id="1233928609576" />
        <var name="node" id="1233928609576" />
      </scope>
      <scope id="1234261657015" at="180,88,188,22">
        <var name="editorCell" id="1234261657015" />
        <var name="style" id="1234261657015" />
      </scope>
      <scope id="1233928609576" at="53,88,62,22">
        <var name="editorCell" id="1233928609576" />
        <var name="style" id="1233928609576" />
      </scope>
      <scope id="1233928679855" at="72,88,81,22">
        <var name="editorCell" id="1233928679855" />
        <var name="style" id="1233928679855" />
      </scope>
      <scope id="1234261649810" at="100,88,109,22">
        <var name="editorCell" id="1234261649810" />
        <var name="style" id="1234261649810" />
      </scope>
      <scope id="1233928609576" at="142,96,151,9" />
      <scope id="1233928609576" at="155,104,164,24">
        <var name="editorCell" id="1233928609576" />
        <var name="style" id="1233928609576" />
      </scope>
      <scope id="1234261657015" at="180,0,190,0">
        <var name="editorContext" id="1234261657015" />
        <var name="node" id="1234261657015" />
      </scope>
      <scope id="1233928609576" at="53,0,64,0">
        <var name="editorContext" id="1233928609576" />
        <var name="node" id="1233928609576" />
      </scope>
      <scope id="1233928679855" at="72,0,83,0">
        <var name="editorContext" id="1233928679855" />
        <var name="node" id="1233928679855" />
      </scope>
      <scope id="1234261649810" at="100,0,111,0">
        <var name="editorContext" id="1234261649810" />
        <var name="node" id="1234261649810" />
      </scope>
      <scope id="1233928609576" at="141,132,152,7" />
      <scope id="1234261630709" at="166,91,177,24">
        <var name="editorCell" id="1234261630709" />
        <var name="style" id="1234261630709" />
      </scope>
      <scope id="1233928609576" at="154,0,166,0">
        <var name="editorContext" id="1233928609576" />
        <var name="nextNode" id="1233928609576" />
        <var name="prevNode" id="1233928609576" />
      </scope>
      <scope id="1233928609576" at="141,0,154,0">
        <var name="editorContext" id="1233928609576" />
        <var name="elementCell" id="1233928609576" />
        <var name="elementNode" id="1233928609576" />
        <var name="listOwner" id="1233928609576" />
      </scope>
      <scope id="1234261630709" at="166,0,179,0">
        <var name="editorContext" id="1234261630709" />
        <var name="node" id="1234261630709" />
      </scope>
      <scope id="1233928609576" at="36,89,51,22">
        <var name="editorCell" id="1233928609576" />
      </scope>
      <scope id="1233928703624" at="83,88,98,22">
        <var name="attributeConcept" id="1233928703624" />
        <var name="attributeKind" id="1233928703624" />
        <var name="editorCell" id="1233928703624" />
        <var name="provider" id="1233928703624" />
      </scope>
      <scope id="1233928609576" at="36,0,53,0">
        <var name="editorContext" id="1233928609576" />
        <var name="node" id="1233928609576" />
      </scope>
      <scope id="1233928703624" at="83,0,100,0">
        <var name="editorContext" id="1233928703624" />
        <var name="node" id="1233928703624" />
      </scope>
      <unit id="1233928609576" at="119,0,180,0" name="jetbrains.mps.lang.textGen.editor.OperationDeclaration_Editor$parameterListHandler_hqj93g_f0" />
      <unit id="1233928609576" at="32,0,196,0" name="jetbrains.mps.lang.textGen.editor.OperationDeclaration_Editor" />
    </file>
  </root>
  <root nodeRef="r:8234d58c-a8a4-433b-96ca-0413d4ef8df8(jetbrains.mps.lang.textGen.editor)/1234190682269">
    <file name="OperationCall_Editor.java">
      <node id="1234190682269" at="35,79,36,63" concept="6" />
      <node id="1234190682269" at="38,89,39,96" concept="5" />
      <node id="1234190682269" at="39,96,40,48" concept="2" />
      <node id="1234190682269" at="40,48,41,28" concept="2" />
      <node id="1234190682269" at="41,28,42,79" concept="2" />
      <node id="1234190682269" at="42,79,43,80" concept="0" />
      <node id="1234190682269" at="42,79,43,80" concept="2" />
      <node id="1234190682269" at="43,80,44,84" concept="0" />
      <node id="1234190682269" at="43,80,44,84" concept="2" />
      <node id="1234190682269" at="44,84,45,22" concept="6" />
      <node id="1234190682269" at="47,87,48,81" concept="5" />
      <node id="1234190682269" at="48,81,49,33" concept="2" />
      <node id="1234190682269" at="49,33,50,46" concept="2" />
      <node id="1234190682269" at="50,46,51,26" concept="5" />
      <node id="1234190682269" at="51,26,52,85" concept="2" />
      <node id="1234190682269" at="52,85,53,58" concept="2" />
      <node id="1234190682269" at="54,39,55,40" concept="2" />
      <node id="1234190682269" at="55,40,56,37" concept="2" />
      <node id="1234190682269" at="57,5,58,79" concept="2" />
      <node id="1234190682269" at="58,79,59,73" concept="2" />
      <node id="1234190682269" at="59,73,60,57" concept="5" />
      <node id="1234190682269" at="60,57,61,59" concept="5" />
      <node id="1234190682269" at="62,35,63,82" concept="5" />
      <node id="1234190682269" at="63,82,64,94" concept="6" />
      <node id="1234190682269" at="65,10,66,22" concept="6" />
      <node id="1234257105288" at="69,33,70,14" concept="8" />
      <node id="1234257105288" at="72,69,73,67" concept="6" />
      <node id="1234257105288" at="75,81,76,66" concept="6" />
      <node id="1234257111187" at="78,92,79,84" concept="5" />
      <node id="1234257111187" at="79,84,80,40" concept="2" />
      <node id="1234257111187" at="80,40,81,53" concept="2" />
      <node id="1234257111187" at="81,53,82,33" concept="2" />
      <node id="1234257111187" at="82,33,83,28" concept="5" />
      <node id="1234257111187" at="83,28,84,60" concept="2" />
      <node id="1234257111187" at="84,60,85,53" concept="2" />
      <node id="1234257111187" at="85,53,86,36" concept="5" />
      <node id="1234257111187" at="86,36,87,73" concept="2" />
      <node id="1234257111187" at="87,73,88,42" concept="2" />
      <node id="1234257111187" at="88,42,89,81" concept="2" />
      <node id="1234257111187" at="89,81,90,75" concept="2" />
      <node id="1234257111187" at="90,75,91,59" concept="5" />
      <node id="1234257111187" at="91,59,92,61" concept="5" />
      <node id="1234257111187" at="93,37,94,84" concept="5" />
      <node id="1234257111187" at="94,84,95,96" concept="6" />
      <node id="1234257111187" at="96,12,97,24" concept="6" />
      <node id="1234190682269" at="100,91,101,128" concept="5" />
      <node id="1234190682269" at="101,128,102,106" concept="5" />
      <node id="1234190682269" at="102,106,103,50" concept="2" />
      <node id="1234190682269" at="104,61,105,95" concept="2" />
      <node id="1234190682269" at="106,5,107,79" concept="2" />
      <node id="1234190682269" at="107,79,108,49" concept="2" />
      <node id="1234190682269" at="108,49,109,22" concept="6" />
      <node id="1234190682269" at="112,101,113,50" concept="8" />
      <node id="1234190682269" at="115,66,116,41" concept="5" />
      <node id="1234190682269" at="116,41,117,93" concept="6" />
      <node id="1234190682269" at="119,86,120,80" concept="5" />
      <node id="1234190682269" at="120,80,121,95" concept="2" />
      <node id="1234190682269" at="121,95,122,25" concept="6" />
      <node id="1234190682269" at="124,68,125,34" concept="5" />
      <node id="1234190682269" at="125,34,126,80" concept="2" />
      <node id="1234190682269" at="126,80,127,87" concept="2" />
      <node id="1234190682269" at="127,87,128,23" concept="6" />
      <node id="1234190682269" at="130,89,131,65" concept="6" />
      <node id="1234190682269" at="134,96,135,134" concept="2" />
      <node id="1234190682269" at="136,34,137,95" concept="2" />
      <node id="1234190682269" at="137,95,138,98" concept="2" />
      <node id="1234190682269" at="138,98,139,80" concept="2" />
      <node id="1234190682269" at="141,122,142,139" concept="2" />
      <node id="1234190682269" at="147,104,148,100" concept="5" />
      <node id="1234190682269" at="148,100,149,38" concept="2" />
      <node id="1234190682269" at="149,38,150,36" concept="5" />
      <node id="1234190682269" at="150,36,151,55" concept="2" />
      <node id="1234190682269" at="151,55,152,56" concept="2" />
      <node id="1234190682269" at="152,56,153,42" concept="2" />
      <node id="1234190682269" at="153,42,154,90" concept="2" />
      <node id="1234190682269" at="154,90,155,87" concept="2" />
      <node id="1234190682269" at="155,87,156,24" concept="6" />
      <node id="1234191836334" at="158,91,159,88" concept="5" />
      <node id="1234191836334" at="159,88,160,50" concept="2" />
      <node id="1234191836334" at="160,50,161,36" concept="5" />
      <node id="1234191836334" at="161,36,162,53" concept="2" />
      <node id="1234191836334" at="162,53,163,51" concept="2" />
      <node id="1234191836334" at="163,51,164,42" concept="2" />
      <node id="1234191836334" at="164,42,165,81" concept="2" />
      <node id="1234191836334" at="165,81,166,36" concept="2" />
      <node id="1234191836334" at="166,36,167,24" concept="6" />
      <node id="1234199930619" at="170,97,171,355" concept="6" />
      <node id="1234190682269" at="35,0,38,0" concept="4" trace="createEditorCell#(Ljetbrains/mps/openapi/editor/EditorContext;Lorg/jetbrains/mps/openapi/model/SNode;)Ljetbrains/mps/openapi/editor/cells/EditorCell;" />
      <node id="1234257105288" at="69,0,72,0" concept="1" trace="_Inline_hquq1v_a0a#()V" />
      <node id="1234257105288" at="72,0,75,0" concept="4" trace="createEditorCell#(Ljetbrains/mps/openapi/editor/EditorContext;)Ljetbrains/mps/openapi/editor/cells/EditorCell;" />
      <node id="1234257105288" at="75,0,78,0" concept="4" trace="createEditorCell#(Ljetbrains/mps/openapi/editor/EditorContext;Lorg/jetbrains/mps/openapi/model/SNode;)Ljetbrains/mps/openapi/editor/cells/EditorCell;" />
      <node id="1234190682269" at="103,50,106,5" concept="3" />
      <node id="1234190682269" at="112,0,115,0" concept="1" trace="parameterListHandler_hquq1v_b0#(Lorg/jetbrains/mps/openapi/model/SNode;Ljava/lang/String;Ljetbrains/mps/openapi/editor/EditorContext;)V" />
      <node id="1234190682269" at="130,0,133,0" concept="4" trace="createEmptyCell_internal#(Ljetbrains/mps/openapi/editor/EditorContext;Lorg/jetbrains/mps/openapi/model/SNode;)Ljetbrains/mps/openapi/editor/cells/EditorCell;" />
      <node id="1234190682269" at="140,9,143,9" concept="3" />
      <node id="1234191836337" at="170,0,173,0" concept="7" trace="renderingCondition_hquq1v_a1a#(Lorg/jetbrains/mps/openapi/model/SNode;Ljetbrains/mps/openapi/editor/EditorContext;)Z" />
      <node id="1234190682269" at="53,58,57,5" concept="3" />
      <node id="1234190682269" at="115,0,119,0" concept="4" trace="createNodeToInsert#(Ljetbrains/mps/openapi/editor/EditorContext;)Lorg/jetbrains/mps/openapi/model/SNode;" />
      <node id="1234190682269" at="61,59,66,22" concept="3" />
      <node id="1234257111187" at="92,61,97,24" concept="3" />
      <node id="1234190682269" at="119,0,124,0" concept="4" trace="createNodeCell#(Ljetbrains/mps/openapi/editor/EditorContext;Lorg/jetbrains/mps/openapi/model/SNode;)Ljetbrains/mps/openapi/editor/cells/EditorCell;" />
      <node id="1234190682269" at="135,134,140,9" concept="3" />
      <node id="1234190682269" at="124,0,130,0" concept="4" trace="createEmptyCell#(Ljetbrains/mps/openapi/editor/EditorContext;)Ljetbrains/mps/openapi/editor/cells/EditorCell;" />
      <node id="1234190682269" at="38,0,47,0" concept="4" trace="createCollection_hquq1v_a#(Ljetbrains/mps/openapi/editor/EditorContext;Lorg/jetbrains/mps/openapi/model/SNode;)Ljetbrains/mps/openapi/editor/cells/EditorCell;" />
      <node id="1234190682269" at="100,0,111,0" concept="4" trace="createRefNodeList_hquq1v_b0#(Ljetbrains/mps/openapi/editor/EditorContext;Lorg/jetbrains/mps/openapi/model/SNode;)Ljetbrains/mps/openapi/editor/cells/EditorCell;" />
      <node id="1234190682269" at="133,132,144,7" concept="3" />
      <node id="1234191836334" at="158,0,169,0" concept="4" trace="createConstant_hquq1v_a1a#(Ljetbrains/mps/openapi/editor/EditorContext;Lorg/jetbrains/mps/openapi/model/SNode;)Ljetbrains/mps/openapi/editor/cells/EditorCell;" />
      <node id="1234190682269" at="146,0,158,0" concept="4" trace="createSeparatorCell#(Ljetbrains/mps/openapi/editor/EditorContext;Lorg/jetbrains/mps/openapi/model/SNode;Lorg/jetbrains/mps/openapi/model/SNode;)Ljetbrains/mps/openapi/editor/cells/EditorCell;" />
      <node id="1234190682269" at="133,0,146,0" concept="4" trace="installElementCellActions#(Lorg/jetbrains/mps/openapi/model/SNode;Lorg/jetbrains/mps/openapi/model/SNode;Ljetbrains/mps/openapi/editor/cells/EditorCell;Ljetbrains/mps/openapi/editor/EditorContext;)V" />
      <node id="1234190682269" at="47,0,68,0" concept="4" trace="createRefCell_hquq1v_a0#(Ljetbrains/mps/openapi/editor/EditorContext;Lorg/jetbrains/mps/openapi/model/SNode;)Ljetbrains/mps/openapi/editor/cells/EditorCell;" />
      <node id="1234257111187" at="78,0,99,0" concept="4" trace="createProperty_hquq1v_a0a0#(Ljetbrains/mps/openapi/editor/EditorContext;Lorg/jetbrains/mps/openapi/model/SNode;)Ljetbrains/mps/openapi/editor/cells/EditorCell;" />
      <scope id="1234190682269" at="35,79,36,63" />
      <scope id="1234190682269" at="42,79,43,80" />
      <scope id="1234190682269" at="43,80,44,84" />
      <scope id="1234257105288" at="69,33,70,14" />
      <scope id="1234257105288" at="72,69,73,67" />
      <scope id="1234257105288" at="75,81,76,66" />
      <scope id="1234190682269" at="104,61,105,95" />
      <scope id="1234190682269" at="112,101,113,50" />
      <scope id="1234190682269" at="130,89,131,65" />
      <scope id="1234190682269" at="141,122,142,139" />
      <scope id="1234191836338" at="170,97,171,355" />
      <scope id="1234190682269" at="54,39,56,37" />
      <scope id="1234190682269" at="62,35,64,94">
        <var name="manager" id="1234190682269" />
      </scope>
      <scope id="1234257111187" at="93,37,95,96">
        <var name="manager" id="1234257111187" />
      </scope>
      <scope id="1234190682269" at="115,66,117,93">
        <var name="listOwner" id="1234190682269" />
      </scope>
      <scope id="1234190682269" at="35,0,38,0">
        <var name="editorContext" id="1234190682269" />
        <var name="node" id="1234190682269" />
      </scope>
      <scope id="1234257105288" at="69,0,72,0" />
      <scope id="1234257105288" at="72,0,75,0">
        <var name="editorContext" id="1234257105288" />
      </scope>
      <scope id="1234257105288" at="75,0,78,0">
        <var name="editorContext" id="1234257105288" />
        <var name="node" id="1234257105288" />
      </scope>
      <scope id="1234190682269" at="112,0,115,0">
        <var name="childRole" id="1234190682269" />
        <var name="context" id="1234190682269" />
        <var name="ownerNode" id="1234190682269" />
      </scope>
      <scope id="1234190682269" at="119,86,122,25">
        <var name="elementCell" id="1234190682269" />
      </scope>
      <scope id="1234190682269" at="130,0,133,0">
        <var name="editorContext" id="1234190682269" />
        <var name="node" id="1234190682269" />
      </scope>
      <scope id="1234190682269" at="136,34,139,80" />
      <scope id="1234191836337" at="170,0,173,0">
        <var name="editorContext" id="1234191836337" />
        <var name="node" id="1234191836337" />
      </scope>
      <scope id="1234190682269" at="115,0,119,0">
        <var name="editorContext" id="1234190682269" />
      </scope>
      <scope id="1234190682269" at="124,68,128,23">
        <var name="emptyCell" id="1234190682269" />
      </scope>
      <scope id="1234190682269" at="119,0,124,0">
        <var name="editorContext" id="1234190682269" />
        <var name="elementNode" id="1234190682269" />
      </scope>
      <scope id="1234190682269" at="124,0,130,0">
        <var name="editorContext" id="1234190682269" />
      </scope>
      <scope id="1234190682269" at="38,89,45,22">
        <var name="editorCell" id="1234190682269" />
      </scope>
      <scope id="1234190682269" at="38,0,47,0">
        <var name="editorContext" id="1234190682269" />
        <var name="node" id="1234190682269" />
      </scope>
      <scope id="1234190682269" at="100,91,109,22">
        <var name="editorCell" id="1234190682269" />
        <var name="handler" id="1234190682269" />
      </scope>
      <scope id="1234190682269" at="134,96,143,9" />
      <scope id="1234190682269" at="147,104,156,24">
        <var name="editorCell" id="1234190682269" />
        <var name="style" id="1234190682269" />
      </scope>
      <scope id="1234191836334" at="158,91,167,24">
        <var name="editorCell" id="1234191836334" />
        <var name="style" id="1234191836334" />
      </scope>
      <scope id="1234190682269" at="100,0,111,0">
        <var name="editorContext" id="1234190682269" />
        <var name="node" id="1234190682269" />
      </scope>
      <scope id="1234190682269" at="133,132,144,7" />
      <scope id="1234191836334" at="158,0,169,0">
        <var name="editorContext" id="1234191836334" />
        <var name="node" id="1234191836334" />
      </scope>
      <scope id="1234190682269" at="146,0,158,0">
        <var name="editorContext" id="1234190682269" />
        <var name="nextNode" id="1234190682269" />
        <var name="prevNode" id="1234190682269" />
      </scope>
      <scope id="1234190682269" at="133,0,146,0">
        <var name="editorContext" id="1234190682269" />
        <var name="elementCell" id="1234190682269" />
        <var name="elementNode" id="1234190682269" />
        <var name="listOwner" id="1234190682269" />
      </scope>
      <scope id="1234190682269" at="47,87,66,22">
        <var name="attributeConcept" id="1234190682269" />
        <var name="attributeKind" id="1234190682269" />
        <var name="editorCell" id="1234190682269" />
        <var name="provider" id="1234190682269" />
      </scope>
      <scope id="1234257111187" at="78,92,97,24">
        <var name="attributeConcept" id="1234257111187" />
        <var name="attributeKind" id="1234257111187" />
        <var name="editorCell" id="1234257111187" />
        <var name="provider" id="1234257111187" />
        <var name="style" id="1234257111187" />
      </scope>
      <scope id="1234190682269" at="47,0,68,0">
        <var name="editorContext" id="1234190682269" />
        <var name="node" id="1234190682269" />
      </scope>
      <scope id="1234257111187" at="78,0,99,0">
        <var name="editorContext" id="1234257111187" />
        <var name="node" id="1234257111187" />
      </scope>
      <unit id="1234257105288" at="68,0,100,0" name="jetbrains.mps.lang.textGen.editor.OperationCall_Editor$_Inline_hquq1v_a0a" />
      <unit id="1234190682269" at="111,0,170,0" name="jetbrains.mps.lang.textGen.editor.OperationCall_Editor$parameterListHandler_hquq1v_b0" />
      <unit id="1234190682269" at="34,0,174,0" name="jetbrains.mps.lang.textGen.editor.OperationCall_Editor" />
    </file>
  </root>
  <root nodeRef="r:8234d58c-a8a4-433b-96ca-0413d4ef8df8(jetbrains.mps.lang.textGen.editor)/1234525206228">
    <file name="UtilityMethodDeclaration_Editor.java">
      <node id="1234525206228" at="44,79,45,63" concept="6" />
      <node id="1234525206228" at="47,89,48,96" concept="5" />
      <node id="1234525206228" at="48,96,49,48" concept="2" />
      <node id="1234525206228" at="49,48,50,28" concept="2" />
      <node id="1234525206228" at="50,28,51,79" concept="2" />
      <node id="1234525206228" at="52,61,53,83" concept="2" />
      <node id="1234525206228" at="54,5,55,82" concept="0" />
      <node id="1234525206228" at="54,5,55,82" concept="2" />
      <node id="1234525206228" at="55,82,56,81" concept="0" />
      <node id="1234525206228" at="55,82,56,81" concept="2" />
      <node id="1234525206228" at="56,81,57,80" concept="0" />
      <node id="1234525206228" at="56,81,57,80" concept="2" />
      <node id="1234525206228" at="57,80,58,81" concept="0" />
      <node id="1234525206228" at="57,80,58,81" concept="2" />
      <node id="1234525206228" at="58,81,59,81" concept="0" />
      <node id="1234525206228" at="58,81,59,81" concept="2" />
      <node id="1234525206228" at="59,81,60,84" concept="0" />
      <node id="1234525206228" at="59,81,60,84" concept="2" />
      <node id="1234525206228" at="60,84,61,81" concept="0" />
      <node id="1234525206228" at="60,84,61,81" concept="2" />
      <node id="1234525206228" at="61,81,62,82" concept="0" />
      <node id="1234525206228" at="61,81,62,82" concept="2" />
      <node id="1234525206228" at="62,82,63,22" concept="6" />
      <node id="1234525206228" at="65,88,66,86" concept="5" />
      <node id="1234525206228" at="66,86,67,47" concept="2" />
      <node id="1234525206228" at="67,47,68,34" concept="5" />
      <node id="1234525206228" at="68,34,69,63" concept="2" />
      <node id="1234525206228" at="69,63,70,40" concept="2" />
      <node id="1234525206228" at="70,40,71,79" concept="2" />
      <node id="1234525206228" at="71,79,72,34" concept="2" />
      <node id="1234525206228" at="72,34,73,22" concept="6" />
      <node id="1234526064884" at="75,97,76,55" concept="6" />
      <node id="8856861289653810394" at="78,89,79,162" concept="5" />
      <node id="8856861289653810394" at="79,162,80,79" concept="2" />
      <node id="8856861289653810394" at="80,79,81,22" concept="6" />
      <node id="1234525322159" at="83,88,84,95" concept="5" />
      <node id="1234525322159" at="84,95,85,47" concept="2" />
      <node id="1234525322159" at="85,47,86,34" concept="5" />
      <node id="1234525322159" at="86,34,87,66" concept="2" />
      <node id="1234525322159" at="87,66,88,40" concept="2" />
      <node id="1234525322159" at="88,40,89,79" concept="2" />
      <node id="1234525322159" at="89,79,90,34" concept="2" />
      <node id="1234525322159" at="90,34,91,22" concept="6" />
      <node id="1234525206228" at="93,87,94,258" concept="5" />
      <node id="1234525206228" at="94,258,95,33" concept="6" />
      <node id="1234525206228" at="98,124,99,49" concept="8" />
      <node id="1234525206228" at="101,81,102,74" concept="5" />
      <node id="1234525206228" at="102,74,103,41" concept="2" />
      <node id="1234525206228" at="103,41,104,24" concept="6" />
      <node id="1234525206228" at="106,69,107,137" concept="2" />
      <node id="1234525206228" at="108,41,109,41" concept="2" />
      <node id="1234525206228" at="111,17,112,97" concept="2" />
      <node id="1234525206228" at="118,44,119,54" concept="5" />
      <node id="1234525206228" at="119,54,120,47" concept="2" />
      <node id="1234525206228" at="120,47,121,40" concept="2" />
      <node id="1234525206228" at="121,40,122,24" concept="6" />
      <node id="1234525206228" at="125,40,126,32" concept="6" />
      <node id="1234525206228" at="130,88,131,82" concept="5" />
      <node id="1234525206228" at="131,82,132,29" concept="2" />
      <node id="1234525206228" at="132,29,133,42" concept="2" />
      <node id="1234525206228" at="133,42,134,26" concept="5" />
      <node id="1234525206228" at="134,26,135,58" concept="2" />
      <node id="1234525206228" at="135,58,136,42" concept="2" />
      <node id="1234525206228" at="136,42,137,34" concept="5" />
      <node id="1234525206228" at="137,34,138,69" concept="2" />
      <node id="1234525206228" at="138,69,139,40" concept="2" />
      <node id="1234525206228" at="139,40,140,79" concept="2" />
      <node id="1234525206228" at="140,79,141,230" concept="2" />
      <node id="1234525206228" at="141,230,142,57" concept="5" />
      <node id="1234525206228" at="142,57,143,59" concept="5" />
      <node id="1234525206228" at="144,35,145,82" concept="5" />
      <node id="1234525206228" at="145,82,146,94" concept="6" />
      <node id="1234525206228" at="147,10,148,22" concept="6" />
      <node id="1234525698197" at="153,115,154,26" concept="5" />
      <node id="1234525698201" at="154,26,155,180" concept="5" />
      <node id="1234525698209" at="156,29,157,167" concept="2" />
      <node id="1234525698220" at="158,14,159,64" concept="2" />
      <node id="1234525698226" at="160,7,161,20" concept="6" />
      <node id="1234525743995" at="164,88,165,87" concept="5" />
      <node id="1234525743995" at="165,87,166,47" concept="2" />
      <node id="1234525743995" at="166,47,167,34" concept="5" />
      <node id="1234525743995" at="167,34,168,68" concept="2" />
      <node id="1234525743995" at="168,68,169,57" concept="2" />
      <node id="1234525743995" at="169,57,170,52" concept="2" />
      <node id="1234525743995" at="170,52,171,40" concept="2" />
      <node id="1234525743995" at="171,40,172,79" concept="2" />
      <node id="1234525743995" at="172,79,173,34" concept="2" />
      <node id="1234525743995" at="173,34,174,22" concept="6" />
      <node id="1234525206228" at="176,91,177,139" concept="5" />
      <node id="1234525206228" at="177,139,178,106" concept="5" />
      <node id="1234525206228" at="178,106,179,50" concept="2" />
      <node id="1234525206228" at="179,50,180,79" concept="2" />
      <node id="1234525206228" at="180,79,181,49" concept="2" />
      <node id="1234525206228" at="181,49,182,22" concept="6" />
      <node id="1234525206228" at="185,101,186,50" concept="8" />
      <node id="1234525206228" at="188,66,189,41" concept="5" />
      <node id="1234525206228" at="189,41,190,93" concept="6" />
      <node id="1234525206228" at="192,86,193,80" concept="5" />
      <node id="1234525206228" at="193,80,194,95" concept="2" />
      <node id="1234525206228" at="194,95,195,25" concept="6" />
      <node id="1234525206228" at="197,68,198,34" concept="5" />
      <node id="1234525206228" at="198,34,199,80" concept="2" />
      <node id="1234525206228" at="199,80,200,87" concept="2" />
      <node id="1234525206228" at="200,87,201,23" concept="6" />
      <node id="1234525206228" at="203,89,204,65" concept="6" />
      <node id="1234525206228" at="207,96,208,134" concept="2" />
      <node id="1234525206228" at="209,34,210,95" concept="2" />
      <node id="1234525206228" at="210,95,211,98" concept="2" />
      <node id="1234525206228" at="211,98,212,80" concept="2" />
      <node id="1234525206228" at="214,122,215,139" concept="2" />
      <node id="1234525206228" at="220,104,221,100" concept="5" />
      <node id="1234525206228" at="221,100,222,38" concept="2" />
      <node id="1234525206228" at="222,38,223,36" concept="5" />
      <node id="1234525206228" at="223,36,224,55" concept="2" />
      <node id="1234525206228" at="224,55,225,56" concept="2" />
      <node id="1234525206228" at="225,56,226,42" concept="2" />
      <node id="1234525206228" at="226,42,227,90" concept="2" />
      <node id="1234525206228" at="227,90,228,87" concept="2" />
      <node id="1234525206228" at="228,87,229,24" concept="6" />
      <node id="1234525743999" at="231,91,232,88" concept="5" />
      <node id="1234525743999" at="232,88,233,50" concept="2" />
      <node id="1234525743999" at="233,50,234,36" concept="5" />
      <node id="1234525743999" at="234,36,235,53" concept="2" />
      <node id="1234525743999" at="235,53,236,51" concept="2" />
      <node id="1234525743999" at="236,51,237,42" concept="2" />
      <node id="1234525743999" at="237,42,238,81" concept="2" />
      <node id="1234525743999" at="238,81,239,36" concept="2" />
      <node id="1234525743999" at="239,36,240,24" concept="6" />
      <node id="1234525744002" at="243,88,244,87" concept="5" />
      <node id="1234525744002" at="244,87,245,47" concept="2" />
      <node id="1234525744002" at="245,47,246,34" concept="5" />
      <node id="1234525744002" at="246,34,247,69" concept="2" />
      <node id="1234525744002" at="247,69,248,51" concept="2" />
      <node id="1234525744002" at="248,51,249,40" concept="2" />
      <node id="1234525744002" at="249,40,250,79" concept="2" />
      <node id="1234525744002" at="250,79,251,34" concept="2" />
      <node id="1234525744002" at="251,34,252,22" concept="6" />
      <node id="4139785272311874583" at="254,89,255,164" concept="5" />
      <node id="4139785272311874583" at="255,164,256,79" concept="2" />
      <node id="4139785272311874583" at="256,79,257,22" concept="6" />
      <node id="1234525694456" at="151,0,153,0" concept="1" trace="UtilityMethodDeclaration_name_postfixCellMenu_4607in_a0e0#()V" />
      <node id="1234525698218" at="158,12,160,7" concept="0" />
      <node id="1234525206228" at="44,0,47,0" concept="4" trace="createEditorCell#(Ljetbrains/mps/openapi/editor/EditorContext;Lorg/jetbrains/mps/openapi/model/SNode;)Ljetbrains/mps/openapi/editor/cells/EditorCell;" />
      <node id="1234525206228" at="51,79,54,5" concept="0" />
      <node id="1234525206228" at="51,79,54,5" concept="3" />
      <node id="1234526063194" at="75,0,78,0" concept="7" trace="renderingCondition_4607in_a0a#(Lorg/jetbrains/mps/openapi/model/SNode;Ljetbrains/mps/openapi/editor/EditorContext;)Z" />
      <node id="1234525206228" at="98,0,101,0" concept="1" trace="returnTypeSingleRoleHandler_4607in_d0#(Lorg/jetbrains/mps/openapi/model/SNode;Lorg/jetbrains/mps/openapi/language/SContainmentLink;Ljetbrains/mps/openapi/editor/EditorContext;)V" />
      <node id="1234525206228" at="107,137,110,7" concept="3" />
      <node id="1234525206228" at="110,7,113,7" concept="3" />
      <node id="1234525206228" at="125,0,128,0" concept="4" trace="getNoTargetText#()Ljava/lang/String;" />
      <node id="1234525206228" at="185,0,188,0" concept="1" trace="parameterListHandler_4607in_g0#(Lorg/jetbrains/mps/openapi/model/SNode;Ljava/lang/String;Ljetbrains/mps/openapi/editor/EditorContext;)V" />
      <node id="1234525206228" at="203,0,206,0" concept="4" trace="createEmptyCell_internal#(Ljetbrains/mps/openapi/editor/EditorContext;Lorg/jetbrains/mps/openapi/model/SNode;)Ljetbrains/mps/openapi/editor/cells/EditorCell;" />
      <node id="1234525206228" at="213,9,216,9" concept="3" />
      <node id="1234525206228" at="93,0,97,0" concept="4" trace="createRefNode_4607in_d0#(Ljetbrains/mps/openapi/editor/EditorContext;Lorg/jetbrains/mps/openapi/model/SNode;)Ljetbrains/mps/openapi/editor/cells/EditorCell;" />
      <node id="1234525206228" at="188,0,192,0" concept="4" trace="createNodeToInsert#(Ljetbrains/mps/openapi/editor/EditorContext;)Lorg/jetbrains/mps/openapi/model/SNode;" />
      <node id="8856861289653810394" at="78,0,83,0" concept="4" trace="createComponent_4607in_b0#(Ljetbrains/mps/openapi/editor/EditorContext;Lorg/jetbrains/mps/openapi/model/SNode;)Ljetbrains/mps/openapi/editor/cells/EditorCell;" />
      <node id="1234525206228" at="101,0,106,0" concept="4" trace="createChildCell#(Ljetbrains/mps/openapi/editor/EditorContext;Lorg/jetbrains/mps/openapi/model/SNode;)Ljetbrains/mps/openapi/editor/cells/EditorCell;" />
      <node id="1234525206228" at="143,59,148,22" concept="3" />
      <node id="1234525698207" at="155,180,160,7" concept="3" />
      <node id="1234525206228" at="192,0,197,0" concept="4" trace="createNodeCell#(Ljetbrains/mps/openapi/editor/EditorContext;Lorg/jetbrains/mps/openapi/model/SNode;)Ljetbrains/mps/openapi/editor/cells/EditorCell;" />
      <node id="1234525206228" at="208,134,213,9" concept="3" />
      <node id="4139785272311874583" at="254,0,259,0" concept="4" trace="createComponent_4607in_i0#(Ljetbrains/mps/openapi/editor/EditorContext;Lorg/jetbrains/mps/openapi/model/SNode;)Ljetbrains/mps/openapi/editor/cells/EditorCell;" />
      <node id="1234525206228" at="197,0,203,0" concept="4" trace="createEmptyCell#(Ljetbrains/mps/openapi/editor/EditorContext;)Ljetbrains/mps/openapi/editor/cells/EditorCell;" />
      <node id="1234525206228" at="117,0,124,0" concept="4" trace="createEmptyCell#()Ljetbrains/mps/openapi/editor/cells/EditorCell;" />
      <node id="1234525206228" at="176,0,184,0" concept="4" trace="createRefNodeList_4607in_g0#(Ljetbrains/mps/openapi/editor/EditorContext;Lorg/jetbrains/mps/openapi/model/SNode;)Ljetbrains/mps/openapi/editor/cells/EditorCell;" />
      <node id="1234525206228" at="106,0,115,0" concept="4" trace="installCellInfo#(Lorg/jetbrains/mps/openapi/model/SNode;Ljetbrains/mps/openapi/editor/cells/EditorCell;)V" />
      <node id="1234525206228" at="65,0,75,0" concept="4" trace="createConstant_4607in_a0#(Ljetbrains/mps/openapi/editor/EditorContext;Lorg/jetbrains/mps/openapi/model/SNode;)Ljetbrains/mps/openapi/editor/cells/EditorCell;" />
      <node id="1234525322159" at="83,0,93,0" concept="4" trace="createConstant_4607in_c0#(Ljetbrains/mps/openapi/editor/EditorContext;Lorg/jetbrains/mps/openapi/model/SNode;)Ljetbrains/mps/openapi/editor/cells/EditorCell;" />
      <node id="1234525694456" at="153,0,163,0" concept="4" trace="getPostfixes#(Lorg/jetbrains/mps/openapi/model/SNode;Ljetbrains/mps/smodel/IOperationContext;Ljetbrains/mps/openapi/editor/EditorContext;)Ljava/util/List;" />
      <node id="1234525206228" at="206,132,217,7" concept="3" />
      <node id="1234525743999" at="231,0,242,0" concept="4" trace="createConstant_4607in_a6a#(Ljetbrains/mps/openapi/editor/EditorContext;Lorg/jetbrains/mps/openapi/model/SNode;)Ljetbrains/mps/openapi/editor/cells/EditorCell;" />
      <node id="1234525744002" at="243,0,254,0" concept="4" trace="createConstant_4607in_h0#(Ljetbrains/mps/openapi/editor/EditorContext;Lorg/jetbrains/mps/openapi/model/SNode;)Ljetbrains/mps/openapi/editor/cells/EditorCell;" />
      <node id="1234525743995" at="164,0,176,0" concept="4" trace="createConstant_4607in_f0#(Ljetbrains/mps/openapi/editor/EditorContext;Lorg/jetbrains/mps/openapi/model/SNode;)Ljetbrains/mps/openapi/editor/cells/EditorCell;" />
      <node id="1234525206228" at="219,0,231,0" concept="4" trace="createSeparatorCell#(Ljetbrains/mps/openapi/editor/EditorContext;Lorg/jetbrains/mps/openapi/model/SNode;Lorg/jetbrains/mps/openapi/model/SNode;)Ljetbrains/mps/openapi/editor/cells/EditorCell;" />
      <node id="1234525206228" at="206,0,219,0" concept="4" trace="installElementCellActions#(Lorg/jetbrains/mps/openapi/model/SNode;Lorg/jetbrains/mps/openapi/model/SNode;Ljetbrains/mps/openapi/editor/cells/EditorCell;Ljetbrains/mps/openapi/editor/EditorContext;)V" />
      <node id="1234525206228" at="47,0,65,0" concept="4" trace="createCollection_4607in_a#(Ljetbrains/mps/openapi/editor/EditorContext;Lorg/jetbrains/mps/openapi/model/SNode;)Ljetbrains/mps/openapi/editor/cells/EditorCell;" />
      <node id="1234525206228" at="130,0,150,0" concept="4" trace="createProperty_4607in_e0#(Ljetbrains/mps/openapi/editor/EditorContext;Lorg/jetbrains/mps/openapi/model/SNode;)Ljetbrains/mps/openapi/editor/cells/EditorCell;" />
      <scope id="1234525694456" at="151,72,151,72" />
      <scope id="1234525206228" at="44,79,45,63" />
      <scope id="1234525206228" at="52,61,53,83" />
      <scope id="1234525206228" at="54,5,55,82" />
      <scope id="1234525206228" at="55,82,56,81" />
      <scope id="1234525206228" at="56,81,57,80" />
      <scope id="1234525206228" at="57,80,58,81" />
      <scope id="1234525206228" at="58,81,59,81" />
      <scope id="1234525206228" at="59,81,60,84" />
      <scope id="1234525206228" at="60,84,61,81" />
      <scope id="1234525206228" at="61,81,62,82" />
      <scope id="1234526063195" at="75,97,76,55" />
      <scope id="1234525206228" at="98,124,99,49" />
      <scope id="1234525206228" at="108,41,109,41" />
      <scope id="1234525206228" at="111,17,112,97" />
      <scope id="1234525206228" at="125,40,126,32" />
      <scope id="1234525698208" at="156,29,157,167" />
      <scope id="1234525698219" at="158,14,159,64" />
      <scope id="1234525206228" at="185,101,186,50" />
      <scope id="1234525206228" at="203,89,204,65" />
      <scope id="1234525206228" at="214,122,215,139" />
      <scope id="1234525206228" at="93,87,95,33">
        <var name="provider" id="1234525206228" />
      </scope>
      <scope id="1234525206228" at="144,35,146,94">
        <var name="manager" id="1234525206228" />
      </scope>
      <scope id="1234525694456" at="151,0,153,0" />
      <scope id="1234525206228" at="188,66,190,93">
        <var name="listOwner" id="1234525206228" />
      </scope>
      <scope id="1234525206228" at="44,0,47,0">
        <var name="editorContext" id="1234525206228" />
        <var name="node" id="1234525206228" />
      </scope>
      <scope id="1234525206228" at="51,79,54,5" />
      <scope id="1234526063194" at="75,0,78,0">
        <var name="editorContext" id="1234526063194" />
        <var name="node" id="1234526063194" />
      </scope>
      <scope id="8856861289653810394" at="78,89,81,22">
        <var name="editorCell" id="8856861289653810394" />
      </scope>
      <scope id="1234525206228" at="98,0,101,0">
        <var name="containmentLink" id="1234525206228" />
        <var name="context" id="1234525206228" />
        <var name="ownerNode" id="1234525206228" />
      </scope>
      <scope id="1234525206228" at="101,81,104,24">
        <var name="editorCell" id="1234525206228" />
      </scope>
      <scope id="1234525206228" at="125,0,128,0" />
      <scope id="1234525206228" at="185,0,188,0">
        <var name="childRole" id="1234525206228" />
        <var name="context" id="1234525206228" />
        <var name="ownerNode" id="1234525206228" />
      </scope>
      <scope id="1234525206228" at="192,86,195,25">
        <var name="elementCell" id="1234525206228" />
      </scope>
      <scope id="1234525206228" at="203,0,206,0">
        <var name="editorContext" id="1234525206228" />
        <var name="node" id="1234525206228" />
      </scope>
      <scope id="1234525206228" at="209,34,212,80" />
      <scope id="4139785272311874583" at="254,89,257,22">
        <var name="editorCell" id="4139785272311874583" />
      </scope>
      <scope id="1234525206228" at="93,0,97,0">
        <var name="editorContext" id="1234525206228" />
        <var name="node" id="1234525206228" />
      </scope>
      <scope id="1234525206228" at="118,44,122,24">
        <var name="editorCell" id="1234525206228" />
      </scope>
      <scope id="1234525206228" at="188,0,192,0">
        <var name="editorContext" id="1234525206228" />
      </scope>
      <scope id="1234525206228" at="197,68,201,23">
        <var name="emptyCell" id="1234525206228" />
      </scope>
      <scope id="8856861289653810394" at="78,0,83,0">
        <var name="editorContext" id="8856861289653810394" />
        <var name="node" id="8856861289653810394" />
      </scope>
      <scope id="1234525206228" at="101,0,106,0">
        <var name="child" id="1234525206228" />
        <var name="editorContext" id="1234525206228" />
      </scope>
      <scope id="1234525206228" at="192,0,197,0">
        <var name="editorContext" id="1234525206228" />
        <var name="elementNode" id="1234525206228" />
      </scope>
      <scope id="4139785272311874583" at="254,0,259,0">
        <var name="editorContext" id="4139785272311874583" />
        <var name="node" id="4139785272311874583" />
      </scope>
      <scope id="1234525206228" at="176,91,182,22">
        <var name="editorCell" id="1234525206228" />
        <var name="handler" id="1234525206228" />
      </scope>
      <scope id="1234525206228" at="197,0,203,0">
        <var name="editorContext" id="1234525206228" />
      </scope>
      <scope id="1234525206228" at="106,69,113,7" />
      <scope id="1234525206228" at="117,0,124,0" />
      <scope id="1234525206228" at="65,88,73,22">
        <var name="editorCell" id="1234525206228" />
        <var name="style" id="1234525206228" />
      </scope>
      <scope id="1234525322159" at="83,88,91,22">
        <var name="editorCell" id="1234525322159" />
        <var name="style" id="1234525322159" />
      </scope>
      <scope id="1234525694458" at="153,115,161,20">
        <var name="nodeType" id="1234525698202" />
        <var name="result" id="1234525698198" />
      </scope>
      <scope id="1234525206228" at="176,0,184,0">
        <var name="editorContext" id="1234525206228" />
        <var name="node" id="1234525206228" />
      </scope>
      <scope id="1234525206228" at="106,0,115,0">
        <var name="child" id="1234525206228" />
        <var name="editorCell" id="1234525206228" />
      </scope>
      <scope id="1234525206228" at="207,96,216,9" />
      <scope id="1234525206228" at="220,104,229,24">
        <var name="editorCell" id="1234525206228" />
        <var name="style" id="1234525206228" />
      </scope>
      <scope id="1234525743999" at="231,91,240,24">
        <var name="editorCell" id="1234525743999" />
        <var name="style" id="1234525743999" />
      </scope>
      <scope id="1234525744002" at="243,88,252,22">
        <var name="editorCell" id="1234525744002" />
        <var name="style" id="1234525744002" />
      </scope>
      <scope id="1234525206228" at="65,0,75,0">
        <var name="editorContext" id="1234525206228" />
        <var name="node" id="1234525206228" />
      </scope>
      <scope id="1234525322159" at="83,0,93,0">
        <var name="editorContext" id="1234525322159" />
        <var name="node" id="1234525322159" />
      </scope>
      <scope id="1234525694456" at="153,0,163,0">
        <var name="editorContext" id="1234525694456" />
        <var name="node" id="1234525694456" />
        <var name="operationContext" id="1234525694456" />
      </scope>
      <scope id="1234525743995" at="164,88,174,22">
        <var name="editorCell" id="1234525743995" />
        <var name="style" id="1234525743995" />
      </scope>
      <scope id="1234525206228" at="206,132,217,7" />
      <scope id="1234525743999" at="231,0,242,0">
        <var name="editorContext" id="1234525743999" />
        <var name="node" id="1234525743999" />
      </scope>
      <scope id="1234525744002" at="243,0,254,0">
        <var name="editorContext" id="1234525744002" />
        <var name="node" id="1234525744002" />
      </scope>
      <scope id="1234525743995" at="164,0,176,0">
        <var name="editorContext" id="1234525743995" />
        <var name="node" id="1234525743995" />
      </scope>
      <scope id="1234525206228" at="219,0,231,0">
        <var name="editorContext" id="1234525206228" />
        <var name="nextNode" id="1234525206228" />
        <var name="prevNode" id="1234525206228" />
      </scope>
      <scope id="1234525206228" at="206,0,219,0">
        <var name="editorContext" id="1234525206228" />
        <var name="elementCell" id="1234525206228" />
        <var name="elementNode" id="1234525206228" />
        <var name="listOwner" id="1234525206228" />
      </scope>
      <scope id="1234525206228" at="47,89,63,22">
        <var name="editorCell" id="1234525206228" />
      </scope>
      <scope id="1234525206228" at="47,0,65,0">
        <var name="editorContext" id="1234525206228" />
        <var name="node" id="1234525206228" />
      </scope>
      <scope id="1234525206228" at="130,88,148,22">
        <var name="attributeConcept" id="1234525206228" />
        <var name="attributeKind" id="1234525206228" />
        <var name="editorCell" id="1234525206228" />
        <var name="provider" id="1234525206228" />
        <var name="style" id="1234525206228" />
      </scope>
      <scope id="1234525206228" at="130,0,150,0">
        <var name="editorContext" id="1234525206228" />
        <var name="node" id="1234525206228" />
      </scope>
      <unit id="1234525694456" at="150,0,164,0" name="jetbrains.mps.lang.textGen.editor.UtilityMethodDeclaration_Editor$UtilityMethodDeclaration_name_postfixCellMenu_4607in_a0e0" />
      <unit id="1234525206228" at="97,0,130,0" name="jetbrains.mps.lang.textGen.editor.UtilityMethodDeclaration_Editor$returnTypeSingleRoleHandler_4607in_d0" />
      <unit id="1234525206228" at="184,0,243,0" name="jetbrains.mps.lang.textGen.editor.UtilityMethodDeclaration_Editor$parameterListHandler_4607in_g0" />
      <unit id="1234525206228" at="43,0,260,0" name="jetbrains.mps.lang.textGen.editor.UtilityMethodDeclaration_Editor" />
    </file>
  </root>
  <root nodeRef="r:8234d58c-a8a4-433b-96ca-0413d4ef8df8(jetbrains.mps.lang.textGen.editor)/1234529239423">
    <file name="UtilityMethodCall_Editor.java">
      <node id="1234529239423" at="38,79,39,63" concept="6" />
      <node id="1234529239423" at="41,89,42,96" concept="5" />
      <node id="1234529239423" at="42,96,43,48" concept="2" />
      <node id="1234529239423" at="43,48,44,28" concept="2" />
      <node id="1234529239423" at="44,28,45,79" concept="2" />
      <node id="1234529239423" at="45,79,46,80" concept="0" />
      <node id="1234529239423" at="45,79,46,80" concept="2" />
      <node id="1234529239423" at="46,80,47,81" concept="0" />
      <node id="1234529239423" at="46,80,47,81" concept="2" />
      <node id="1234529239423" at="47,81,48,84" concept="0" />
      <node id="1234529239423" at="47,81,48,84" concept="2" />
      <node id="1234529239423" at="48,84,49,81" concept="0" />
      <node id="1234529239423" at="48,84,49,81" concept="2" />
      <node id="1234529239423" at="49,81,50,22" concept="6" />
      <node id="1234529239423" at="52,87,53,81" concept="5" />
      <node id="1234529239423" at="53,81,54,33" concept="2" />
      <node id="1234529239423" at="54,33,55,46" concept="2" />
      <node id="1234529239423" at="55,46,56,26" concept="5" />
      <node id="1234529239423" at="56,26,57,89" concept="2" />
      <node id="1234529239423" at="57,89,58,58" concept="2" />
      <node id="1234529239423" at="59,39,60,40" concept="2" />
      <node id="1234529239423" at="60,40,61,37" concept="2" />
      <node id="1234529239423" at="62,5,63,79" concept="2" />
      <node id="1234529239423" at="63,79,64,73" concept="2" />
      <node id="1234529239423" at="64,73,65,57" concept="5" />
      <node id="1234529239423" at="65,57,66,59" concept="5" />
      <node id="1234529239423" at="67,35,68,82" concept="5" />
      <node id="1234529239423" at="68,82,69,94" concept="6" />
      <node id="1234529239423" at="70,10,71,22" concept="6" />
      <node id="1234529242067" at="74,33,75,14" concept="8" />
      <node id="1234529242067" at="77,69,78,67" concept="6" />
      <node id="1234529242067" at="80,81,81,66" concept="6" />
      <node id="1234529242068" at="83,92,84,84" concept="5" />
      <node id="1234529242068" at="84,84,85,31" concept="2" />
      <node id="1234529242068" at="85,31,86,44" concept="2" />
      <node id="1234529242068" at="86,44,87,33" concept="2" />
      <node id="1234529242068" at="87,33,88,28" concept="5" />
      <node id="1234529242068" at="88,28,89,60" concept="2" />
      <node id="1234529242068" at="89,60,90,44" concept="2" />
      <node id="1234529242068" at="90,44,91,36" concept="5" />
      <node id="1234529242068" at="91,36,92,71" concept="2" />
      <node id="1234529242068" at="92,71,93,42" concept="2" />
      <node id="1234529242068" at="93,42,94,81" concept="2" />
      <node id="1234529242068" at="94,81,95,75" concept="2" />
      <node id="1234529242068" at="95,75,96,59" concept="5" />
      <node id="1234529242068" at="96,59,97,61" concept="5" />
      <node id="1234529242068" at="98,37,99,84" concept="5" />
      <node id="1234529242068" at="99,84,100,96" concept="6" />
      <node id="1234529242068" at="101,12,102,24" concept="6" />
      <node id="1234532456563" at="105,88,106,87" concept="5" />
      <node id="1234532456563" at="106,87,107,47" concept="2" />
      <node id="1234532456563" at="107,47,108,34" concept="5" />
      <node id="1234532456563" at="108,34,109,68" concept="2" />
      <node id="1234532456563" at="109,68,110,57" concept="2" />
      <node id="1234532456563" at="110,57,111,61" concept="2" />
      <node id="1234532456563" at="111,61,112,52" concept="2" />
      <node id="1234532456563" at="112,52,113,40" concept="2" />
      <node id="1234532456563" at="113,40,114,79" concept="2" />
      <node id="1234532456563" at="114,79,115,34" concept="2" />
      <node id="1234532456563" at="115,34,116,22" concept="6" />
      <node id="1234529239423" at="118,91,119,132" concept="5" />
      <node id="1234529239423" at="119,132,120,106" concept="5" />
      <node id="1234529239423" at="120,106,121,50" concept="2" />
      <node id="1234529239423" at="122,61,123,95" concept="2" />
      <node id="1234529239423" at="124,5,125,79" concept="2" />
      <node id="1234529239423" at="125,79,126,49" concept="2" />
      <node id="1234529239423" at="126,49,127,22" concept="6" />
      <node id="1234529239423" at="130,101,131,50" concept="8" />
      <node id="1234529239423" at="133,66,134,41" concept="5" />
      <node id="1234529239423" at="134,41,135,93" concept="6" />
      <node id="1234529239423" at="137,86,138,80" concept="5" />
      <node id="1234529239423" at="138,80,139,95" concept="2" />
      <node id="1234529239423" at="139,95,140,25" concept="6" />
      <node id="1234529239423" at="142,68,143,34" concept="5" />
      <node id="1234529239423" at="143,34,144,80" concept="2" />
      <node id="1234529239423" at="144,80,145,87" concept="2" />
      <node id="1234529239423" at="145,87,146,23" concept="6" />
      <node id="1234529239423" at="148,89,149,65" concept="6" />
      <node id="1234529239423" at="152,96,153,134" concept="2" />
      <node id="1234529239423" at="154,34,155,95" concept="2" />
      <node id="1234529239423" at="155,95,156,98" concept="2" />
      <node id="1234529239423" at="156,98,157,80" concept="2" />
      <node id="1234529239423" at="159,122,160,139" concept="2" />
      <node id="1234529239423" at="165,104,166,100" concept="5" />
      <node id="1234529239423" at="166,100,167,38" concept="2" />
      <node id="1234529239423" at="167,38,168,36" concept="5" />
      <node id="1234529239423" at="168,36,169,55" concept="2" />
      <node id="1234529239423" at="169,55,170,56" concept="2" />
      <node id="1234529239423" at="170,56,171,42" concept="2" />
      <node id="1234529239423" at="171,42,172,90" concept="2" />
      <node id="1234529239423" at="172,90,173,87" concept="2" />
      <node id="1234529239423" at="173,87,174,24" concept="6" />
      <node id="1234532456567" at="176,91,177,88" concept="5" />
      <node id="1234532456567" at="177,88,178,50" concept="2" />
      <node id="1234532456567" at="178,50,179,36" concept="5" />
      <node id="1234532456567" at="179,36,180,53" concept="2" />
      <node id="1234532456567" at="180,53,181,51" concept="2" />
      <node id="1234532456567" at="181,51,182,42" concept="2" />
      <node id="1234532456567" at="182,42,183,81" concept="2" />
      <node id="1234532456567" at="183,81,184,36" concept="2" />
      <node id="1234532456567" at="184,36,185,24" concept="6" />
      <node id="3893285725317821630" at="188,97,189,524" concept="6" />
      <node id="1234529239423" at="191,88,192,87" concept="5" />
      <node id="1234529239423" at="192,87,193,47" concept="2" />
      <node id="1234529239423" at="193,47,194,34" concept="5" />
      <node id="1234529239423" at="194,34,195,69" concept="2" />
      <node id="1234529239423" at="195,69,196,51" concept="2" />
      <node id="1234529239423" at="196,51,197,61" concept="2" />
      <node id="1234529239423" at="197,61,198,50" concept="2" />
      <node id="1234529239423" at="198,50,199,40" concept="2" />
      <node id="1234529239423" at="200,61,201,90" concept="2" />
      <node id="1234529239423" at="202,5,203,79" concept="2" />
      <node id="1234529239423" at="203,79,204,34" concept="2" />
      <node id="1234529239423" at="204,34,205,22" concept="6" />
      <node id="1234532456585" at="208,173,209,19" concept="6" />
      <node id="1234532456592" at="210,5,211,352" concept="6" />
      <node id="1234529239423" at="38,0,41,0" concept="4" trace="createEditorCell#(Ljetbrains/mps/openapi/editor/EditorContext;Lorg/jetbrains/mps/openapi/model/SNode;)Ljetbrains/mps/openapi/editor/cells/EditorCell;" />
      <node id="1234529242067" at="74,0,77,0" concept="1" trace="_Inline_26flog_a0a#()V" />
      <node id="1234529242067" at="77,0,80,0" concept="4" trace="createEditorCell#(Ljetbrains/mps/openapi/editor/EditorContext;)Ljetbrains/mps/openapi/editor/cells/EditorCell;" />
      <node id="1234529242067" at="80,0,83,0" concept="4" trace="createEditorCell#(Ljetbrains/mps/openapi/editor/EditorContext;Lorg/jetbrains/mps/openapi/model/SNode;)Ljetbrains/mps/openapi/editor/cells/EditorCell;" />
      <node id="1234529239423" at="121,50,124,5" concept="3" />
      <node id="1234529239423" at="130,0,133,0" concept="1" trace="parameterListHandler_26flog_c0#(Lorg/jetbrains/mps/openapi/model/SNode;Ljava/lang/String;Ljetbrains/mps/openapi/editor/EditorContext;)V" />
      <node id="1234529239423" at="148,0,151,0" concept="4" trace="createEmptyCell_internal#(Ljetbrains/mps/openapi/editor/EditorContext;Lorg/jetbrains/mps/openapi/model/SNode;)Ljetbrains/mps/openapi/editor/cells/EditorCell;" />
      <node id="1234529239423" at="158,9,161,9" concept="3" />
      <node id="1234532456570" at="188,0,191,0" concept="7" trace="renderingCondition_26flog_a2a#(Lorg/jetbrains/mps/openapi/model/SNode;Ljetbrains/mps/openapi/editor/EditorContext;)Z" />
      <node id="1234529239423" at="199,40,202,5" concept="3" />
      <node id="1234532456583" at="207,97,210,5" concept="3" />
      <node id="1234529239423" at="58,58,62,5" concept="3" />
      <node id="1234529239423" at="133,0,137,0" concept="4" trace="createNodeToInsert#(Ljetbrains/mps/openapi/editor/EditorContext;)Lorg/jetbrains/mps/openapi/model/SNode;" />
      <node id="1234529239423" at="66,59,71,22" concept="3" />
      <node id="1234529242068" at="97,61,102,24" concept="3" />
      <node id="1234529239423" at="137,0,142,0" concept="4" trace="createNodeCell#(Ljetbrains/mps/openapi/editor/EditorContext;Lorg/jetbrains/mps/openapi/model/SNode;)Ljetbrains/mps/openapi/editor/cells/EditorCell;" />
      <node id="1234529239423" at="153,134,158,9" concept="3" />
      <node id="1234529239423" at="142,0,148,0" concept="4" trace="createEmptyCell#(Ljetbrains/mps/openapi/editor/EditorContext;)Ljetbrains/mps/openapi/editor/cells/EditorCell;" />
      <node id="1234532456581" at="207,0,213,0" concept="7" trace="renderingCondition_26flog_a3a#(Lorg/jetbrains/mps/openapi/model/SNode;Ljetbrains/mps/openapi/editor/EditorContext;)Z" />
      <node id="1234529239423" at="41,0,52,0" concept="4" trace="createCollection_26flog_a#(Ljetbrains/mps/openapi/editor/EditorContext;Lorg/jetbrains/mps/openapi/model/SNode;)Ljetbrains/mps/openapi/editor/cells/EditorCell;" />
      <node id="1234529239423" at="118,0,129,0" concept="4" trace="createRefNodeList_26flog_c0#(Ljetbrains/mps/openapi/editor/EditorContext;Lorg/jetbrains/mps/openapi/model/SNode;)Ljetbrains/mps/openapi/editor/cells/EditorCell;" />
      <node id="1234529239423" at="151,132,162,7" concept="3" />
      <node id="1234532456567" at="176,0,187,0" concept="4" trace="createConstant_26flog_a2a#(Ljetbrains/mps/openapi/editor/EditorContext;Lorg/jetbrains/mps/openapi/model/SNode;)Ljetbrains/mps/openapi/editor/cells/EditorCell;" />
      <node id="1234529239423" at="164,0,176,0" concept="4" trace="createSeparatorCell#(Ljetbrains/mps/openapi/editor/EditorContext;Lorg/jetbrains/mps/openapi/model/SNode;Lorg/jetbrains/mps/openapi/model/SNode;)Ljetbrains/mps/openapi/editor/cells/EditorCell;" />
      <node id="1234532456563" at="105,0,118,0" concept="4" trace="createConstant_26flog_b0#(Ljetbrains/mps/openapi/editor/EditorContext;Lorg/jetbrains/mps/openapi/model/SNode;)Ljetbrains/mps/openapi/editor/cells/EditorCell;" />
      <node id="1234529239423" at="151,0,164,0" concept="4" trace="installElementCellActions#(Lorg/jetbrains/mps/openapi/model/SNode;Lorg/jetbrains/mps/openapi/model/SNode;Ljetbrains/mps/openapi/editor/cells/EditorCell;Ljetbrains/mps/openapi/editor/EditorContext;)V" />
      <node id="1234529239423" at="191,0,207,0" concept="4" trace="createConstant_26flog_d0#(Ljetbrains/mps/openapi/editor/EditorContext;Lorg/jetbrains/mps/openapi/model/SNode;)Ljetbrains/mps/openapi/editor/cells/EditorCell;" />
      <node id="1234529239423" at="52,0,73,0" concept="4" trace="createRefCell_26flog_a0#(Ljetbrains/mps/openapi/editor/EditorContext;Lorg/jetbrains/mps/openapi/model/SNode;)Ljetbrains/mps/openapi/editor/cells/EditorCell;" />
      <node id="1234529242068" at="83,0,104,0" concept="4" trace="createProperty_26flog_a0a0#(Ljetbrains/mps/openapi/editor/EditorContext;Lorg/jetbrains/mps/openapi/model/SNode;)Ljetbrains/mps/openapi/editor/cells/EditorCell;" />
      <scope id="1234529239423" at="38,79,39,63" />
      <scope id="1234529239423" at="45,79,46,80" />
      <scope id="1234529239423" at="46,80,47,81" />
      <scope id="1234529239423" at="47,81,48,84" />
      <scope id="1234529239423" at="48,84,49,81" />
      <scope id="1234529242067" at="74,33,75,14" />
      <scope id="1234529242067" at="77,69,78,67" />
      <scope id="1234529242067" at="80,81,81,66" />
      <scope id="1234529239423" at="122,61,123,95" />
      <scope id="1234529239423" at="130,101,131,50" />
      <scope id="1234529239423" at="148,89,149,65" />
      <scope id="1234529239423" at="159,122,160,139" />
      <scope id="1234532456571" at="188,97,189,524" />
      <scope id="1234529239423" at="200,61,201,90" />
      <scope id="1234532456584" at="208,173,209,19" />
      <scope id="1234529239423" at="59,39,61,37" />
      <scope id="1234529239423" at="67,35,69,94">
        <var name="manager" id="1234529239423" />
      </scope>
      <scope id="1234529242068" at="98,37,100,96">
        <var name="manager" id="1234529242068" />
      </scope>
      <scope id="1234529239423" at="133,66,135,93">
        <var name="listOwner" id="1234529239423" />
      </scope>
      <scope id="1234529239423" at="38,0,41,0">
        <var name="editorContext" id="1234529239423" />
        <var name="node" id="1234529239423" />
      </scope>
      <scope id="1234529242067" at="74,0,77,0" />
      <scope id="1234529242067" at="77,0,80,0">
        <var name="editorContext" id="1234529242067" />
      </scope>
      <scope id="1234529242067" at="80,0,83,0">
        <var name="editorContext" id="1234529242067" />
        <var name="node" id="1234529242067" />
      </scope>
      <scope id="1234529239423" at="130,0,133,0">
        <var name="childRole" id="1234529239423" />
        <var name="context" id="1234529239423" />
        <var name="ownerNode" id="1234529239423" />
      </scope>
      <scope id="1234529239423" at="137,86,140,25">
        <var name="elementCell" id="1234529239423" />
      </scope>
      <scope id="1234529239423" at="148,0,151,0">
        <var name="editorContext" id="1234529239423" />
        <var name="node" id="1234529239423" />
      </scope>
      <scope id="1234529239423" at="154,34,157,80" />
      <scope id="1234532456570" at="188,0,191,0">
        <var name="editorContext" id="1234532456570" />
        <var name="node" id="1234532456570" />
      </scope>
      <scope id="1234529239423" at="133,0,137,0">
        <var name="editorContext" id="1234529239423" />
      </scope>
      <scope id="1234529239423" at="142,68,146,23">
        <var name="emptyCell" id="1234529239423" />
      </scope>
      <scope id="1234532456582" at="207,97,211,352" />
      <scope id="1234529239423" at="137,0,142,0">
        <var name="editorContext" id="1234529239423" />
        <var name="elementNode" id="1234529239423" />
      </scope>
      <scope id="1234529239423" at="142,0,148,0">
        <var name="editorContext" id="1234529239423" />
      </scope>
      <scope id="1234532456581" at="207,0,213,0">
        <var name="editorContext" id="1234532456581" />
        <var name="node" id="1234532456581" />
      </scope>
      <scope id="1234529239423" at="41,89,50,22">
        <var name="editorCell" id="1234529239423" />
      </scope>
      <scope id="1234529239423" at="118,91,127,22">
        <var name="editorCell" id="1234529239423" />
        <var name="handler" id="1234529239423" />
      </scope>
      <scope id="1234529239423" at="152,96,161,9" />
      <scope id="1234529239423" at="165,104,174,24">
        <var name="editorCell" id="1234529239423" />
        <var name="style" id="1234529239423" />
      </scope>
      <scope id="1234532456567" at="176,91,185,24">
        <var name="editorCell" id="1234532456567" />
        <var name="style" id="1234532456567" />
      </scope>
      <scope id="1234529239423" at="41,0,52,0">
        <var name="editorContext" id="1234529239423" />
        <var name="node" id="1234529239423" />
      </scope>
      <scope id="1234532456563" at="105,88,116,22">
        <var name="editorCell" id="1234532456563" />
        <var name="style" id="1234532456563" />
      </scope>
      <scope id="1234529239423" at="118,0,129,0">
        <var name="editorContext" id="1234529239423" />
        <var name="node" id="1234529239423" />
      </scope>
      <scope id="1234529239423" at="151,132,162,7" />
      <scope id="1234532456567" at="176,0,187,0">
        <var name="editorContext" id="1234532456567" />
        <var name="node" id="1234532456567" />
      </scope>
      <scope id="1234529239423" at="164,0,176,0">
        <var name="editorContext" id="1234529239423" />
        <var name="nextNode" id="1234529239423" />
        <var name="prevNode" id="1234529239423" />
      </scope>
      <scope id="1234532456563" at="105,0,118,0">
        <var name="editorContext" id="1234532456563" />
        <var name="node" id="1234532456563" />
      </scope>
      <scope id="1234529239423" at="151,0,164,0">
        <var name="editorContext" id="1234529239423" />
        <var name="elementCell" id="1234529239423" />
        <var name="elementNode" id="1234529239423" />
        <var name="listOwner" id="1234529239423" />
      </scope>
      <scope id="1234529239423" at="191,88,205,22">
        <var name="editorCell" id="1234529239423" />
        <var name="style" id="1234529239423" />
      </scope>
      <scope id="1234529239423" at="191,0,207,0">
        <var name="editorContext" id="1234529239423" />
        <var name="node" id="1234529239423" />
      </scope>
      <scope id="1234529239423" at="52,87,71,22">
        <var name="attributeConcept" id="1234529239423" />
        <var name="attributeKind" id="1234529239423" />
        <var name="editorCell" id="1234529239423" />
        <var name="provider" id="1234529239423" />
      </scope>
      <scope id="1234529242068" at="83,92,102,24">
        <var name="attributeConcept" id="1234529242068" />
        <var name="attributeKind" id="1234529242068" />
        <var name="editorCell" id="1234529242068" />
        <var name="provider" id="1234529242068" />
        <var name="style" id="1234529242068" />
      </scope>
      <scope id="1234529239423" at="52,0,73,0">
        <var name="editorContext" id="1234529239423" />
        <var name="node" id="1234529239423" />
      </scope>
      <scope id="1234529242068" at="83,0,104,0">
        <var name="editorContext" id="1234529242068" />
        <var name="node" id="1234529242068" />
      </scope>
      <unit id="1234529242067" at="73,0,105,0" name="jetbrains.mps.lang.textGen.editor.UtilityMethodCall_Editor$_Inline_26flog_a0a" />
      <unit id="1234529239423" at="129,0,188,0" name="jetbrains.mps.lang.textGen.editor.UtilityMethodCall_Editor$parameterListHandler_26flog_c0" />
      <unit id="1234529239423" at="37,0,214,0" name="jetbrains.mps.lang.textGen.editor.UtilityMethodCall_Editor" />
    </file>
  </root>
  <root nodeRef="r:8234d58c-a8a4-433b-96ca-0413d4ef8df8(jetbrains.mps.lang.textGen.editor)/1236188217155">
    <file name="WithIndentOperation_Editor.java">
      <node id="1236188217155" at="23,79,24,63" concept="6" />
      <node id="1236188217155" at="26,89,27,96" concept="5" />
      <node id="1236188217155" at="27,96,28,48" concept="2" />
      <node id="1236188217155" at="28,48,29,28" concept="2" />
      <node id="1236188217155" at="29,28,30,79" concept="2" />
      <node id="1236188217155" at="30,79,31,81" concept="0" />
      <node id="1236188217155" at="30,79,31,81" concept="2" />
      <node id="1236188217155" at="31,81,32,81" concept="0" />
      <node id="1236188217155" at="31,81,32,81" concept="2" />
      <node id="1236188217155" at="32,81,33,81" concept="0" />
      <node id="1236188217155" at="32,81,33,81" concept="2" />
      <node id="1236188217155" at="33,81,34,80" concept="0" />
      <node id="1236188217155" at="33,81,34,80" concept="2" />
      <node id="1236188217155" at="34,80,35,81" concept="0" />
      <node id="1236188217155" at="34,80,35,81" concept="2" />
      <node id="1236188217155" at="35,81,36,22" concept="6" />
      <node id="1236188304243" at="38,88,39,90" concept="5" />
      <node id="1236188304243" at="39,90,40,47" concept="2" />
      <node id="1236188304243" at="40,47,41,34" concept="5" />
      <node id="1236188304243" at="41,34,42,66" concept="2" />
      <node id="1236188304243" at="42,66,43,40" concept="2" />
      <node id="1236188304243" at="43,40,44,79" concept="2" />
      <node id="1236188304243" at="44,79,45,34" concept="2" />
      <node id="1236188304243" at="45,34,46,22" concept="6" />
      <node id="1236188310698" at="48,88,49,92" concept="5" />
      <node id="1236188310698" at="49,92,50,47" concept="2" />
      <node id="1236188310698" at="50,47,51,34" concept="5" />
      <node id="1236188310698" at="51,34,52,66" concept="2" />
      <node id="1236188310698" at="52,66,53,40" concept="2" />
      <node id="1236188310698" at="53,40,54,79" concept="2" />
      <node id="1236188310698" at="54,79,55,34" concept="2" />
      <node id="1236188310698" at="55,34,56,22" concept="6" />
      <node id="1236188346201" at="58,88,59,87" concept="5" />
      <node id="1236188346201" at="59,87,60,47" concept="2" />
      <node id="1236188346201" at="60,47,61,34" concept="5" />
      <node id="1236188346201" at="61,34,62,68" concept="2" />
      <node id="1236188346201" at="62,68,63,63" concept="2" />
      <node id="1236188346201" at="63,63,64,40" concept="2" />
      <node id="1236188346201" at="64,40,65,79" concept="2" />
      <node id="1236188346201" at="65,79,66,34" concept="2" />
      <node id="1236188346201" at="66,34,67,22" concept="6" />
      <node id="1236188217155" at="69,87,70,243" concept="5" />
      <node id="1236188217155" at="70,243,71,33" concept="6" />
      <node id="1236188217155" at="74,118,75,49" concept="8" />
      <node id="1236188217155" at="77,81,78,74" concept="5" />
      <node id="1236188217155" at="78,74,79,41" concept="2" />
      <node id="1236188217155" at="79,41,80,24" concept="6" />
      <node id="1236188217155" at="82,69,83,137" concept="2" />
      <node id="1236188217155" at="84,41,85,35" concept="2" />
      <node id="1236188217155" at="86,7,87,36" concept="5" />
      <node id="1236188217155" at="87,36,88,63" concept="2" />
      <node id="1236188217155" at="88,63,89,65" concept="2" />
      <node id="1236188217155" at="89,65,90,42" concept="2" />
      <node id="1236188217155" at="95,44,96,54" concept="5" />
      <node id="1236188217155" at="96,54,97,41" concept="2" />
      <node id="1236188217155" at="97,41,98,40" concept="2" />
      <node id="1236188217155" at="98,40,99,24" concept="6" />
      <node id="1236188217155" at="102,40,103,35" concept="6" />
      <node id="1236188417413" at="107,88,108,87" concept="5" />
      <node id="1236188417413" at="108,87,109,47" concept="2" />
      <node id="1236188417413" at="109,47,110,34" concept="5" />
      <node id="1236188417413" at="110,34,111,69" concept="2" />
      <node id="1236188417413" at="111,69,112,63" concept="2" />
      <node id="1236188417413" at="112,63,113,40" concept="2" />
      <node id="1236188417413" at="113,40,114,79" concept="2" />
      <node id="1236188417413" at="114,79,115,34" concept="2" />
      <node id="1236188417413" at="115,34,116,22" concept="6" />
      <node id="1236188217155" at="23,0,26,0" concept="4" trace="createEditorCell#(Ljetbrains/mps/openapi/editor/EditorContext;Lorg/jetbrains/mps/openapi/model/SNode;)Ljetbrains/mps/openapi/editor/cells/EditorCell;" />
      <node id="1236188217155" at="74,0,77,0" concept="1" trace="listSingleRoleHandler_fwuxcr_d0#(Lorg/jetbrains/mps/openapi/model/SNode;Lorg/jetbrains/mps/openapi/language/SContainmentLink;Ljetbrains/mps/openapi/editor/EditorContext;)V" />
      <node id="1236188217155" at="83,137,86,7" concept="3" />
      <node id="1236188217155" at="102,0,105,0" concept="4" trace="getNoTargetText#()Ljava/lang/String;" />
      <node id="1236188217155" at="69,0,73,0" concept="4" trace="createRefNode_fwuxcr_d0#(Ljetbrains/mps/openapi/editor/EditorContext;Lorg/jetbrains/mps/openapi/model/SNode;)Ljetbrains/mps/openapi/editor/cells/EditorCell;" />
      <node id="1236188217155" at="77,0,82,0" concept="4" trace="createChildCell#(Ljetbrains/mps/openapi/editor/EditorContext;Lorg/jetbrains/mps/openapi/model/SNode;)Ljetbrains/mps/openapi/editor/cells/EditorCell;" />
      <node id="1236188217155" at="94,0,101,0" concept="4" trace="createEmptyCell#()Ljetbrains/mps/openapi/editor/cells/EditorCell;" />
      <node id="1236188304243" at="38,0,48,0" concept="4" trace="createConstant_fwuxcr_a0#(Ljetbrains/mps/openapi/editor/EditorContext;Lorg/jetbrains/mps/openapi/model/SNode;)Ljetbrains/mps/openapi/editor/cells/EditorCell;" />
      <node id="1236188310698" at="48,0,58,0" concept="4" trace="createConstant_fwuxcr_b0#(Ljetbrains/mps/openapi/editor/EditorContext;Lorg/jetbrains/mps/openapi/model/SNode;)Ljetbrains/mps/openapi/editor/cells/EditorCell;" />
      <node id="1236188217155" at="82,0,92,0" concept="4" trace="installCellInfo#(Lorg/jetbrains/mps/openapi/model/SNode;Ljetbrains/mps/openapi/editor/cells/EditorCell;)V" />
      <node id="1236188346201" at="58,0,69,0" concept="4" trace="createConstant_fwuxcr_c0#(Ljetbrains/mps/openapi/editor/EditorContext;Lorg/jetbrains/mps/openapi/model/SNode;)Ljetbrains/mps/openapi/editor/cells/EditorCell;" />
      <node id="1236188417413" at="107,0,118,0" concept="4" trace="createConstant_fwuxcr_e0#(Ljetbrains/mps/openapi/editor/EditorContext;Lorg/jetbrains/mps/openapi/model/SNode;)Ljetbrains/mps/openapi/editor/cells/EditorCell;" />
      <node id="1236188217155" at="26,0,38,0" concept="4" trace="createCollection_fwuxcr_a#(Ljetbrains/mps/openapi/editor/EditorContext;Lorg/jetbrains/mps/openapi/model/SNode;)Ljetbrains/mps/openapi/editor/cells/EditorCell;" />
      <scope id="1236188217155" at="23,79,24,63" />
      <scope id="1236188217155" at="30,79,31,81" />
      <scope id="1236188217155" at="31,81,32,81" />
      <scope id="1236188217155" at="32,81,33,81" />
      <scope id="1236188217155" at="33,81,34,80" />
      <scope id="1236188217155" at="34,80,35,81" />
      <scope id="1236188217155" at="74,118,75,49" />
      <scope id="1236188217155" at="84,41,85,35" />
      <scope id="1236188217155" at="102,40,103,35" />
      <scope id="1236188217155" at="69,87,71,33">
        <var name="provider" id="1236188217155" />
      </scope>
      <scope id="1236188217155" at="23,0,26,0">
        <var name="editorContext" id="1236188217155" />
        <var name="node" id="1236188217155" />
      </scope>
      <scope id="1236188217155" at="74,0,77,0">
        <var name="containmentLink" id="1236188217155" />
        <var name="context" id="1236188217155" />
        <var name="ownerNode" id="1236188217155" />
      </scope>
      <scope id="1236188217155" at="77,81,80,24">
        <var name="editorCell" id="1236188217155" />
      </scope>
      <scope id="1236188217155" at="102,0,105,0" />
      <scope id="1236188217155" at="69,0,73,0">
        <var name="editorContext" id="1236188217155" />
        <var name="node" id="1236188217155" />
      </scope>
      <scope id="1236188217155" at="95,44,99,24">
        <var name="editorCell" id="1236188217155" />
      </scope>
      <scope id="1236188217155" at="77,0,82,0">
        <var name="child" id="1236188217155" />
        <var name="editorContext" id="1236188217155" />
      </scope>
      <scope id="1236188217155" at="94,0,101,0" />
      <scope id="1236188304243" at="38,88,46,22">
        <var name="editorCell" id="1236188304243" />
        <var name="style" id="1236188304243" />
      </scope>
      <scope id="1236188310698" at="48,88,56,22">
        <var name="editorCell" id="1236188310698" />
        <var name="style" id="1236188310698" />
      </scope>
      <scope id="1236188217155" at="82,69,90,42">
        <var name="style" id="1236188217155" />
      </scope>
      <scope id="1236188346201" at="58,88,67,22">
        <var name="editorCell" id="1236188346201" />
        <var name="style" id="1236188346201" />
      </scope>
      <scope id="1236188417413" at="107,88,116,22">
        <var name="editorCell" id="1236188417413" />
        <var name="style" id="1236188417413" />
      </scope>
      <scope id="1236188217155" at="26,89,36,22">
        <var name="editorCell" id="1236188217155" />
      </scope>
      <scope id="1236188304243" at="38,0,48,0">
        <var name="editorContext" id="1236188304243" />
        <var name="node" id="1236188304243" />
      </scope>
      <scope id="1236188310698" at="48,0,58,0">
        <var name="editorContext" id="1236188310698" />
        <var name="node" id="1236188310698" />
      </scope>
      <scope id="1236188217155" at="82,0,92,0">
        <var name="child" id="1236188217155" />
        <var name="editorCell" id="1236188217155" />
      </scope>
      <scope id="1236188346201" at="58,0,69,0">
        <var name="editorContext" id="1236188346201" />
        <var name="node" id="1236188346201" />
      </scope>
      <scope id="1236188417413" at="107,0,118,0">
        <var name="editorContext" id="1236188417413" />
        <var name="node" id="1236188417413" />
      </scope>
      <scope id="1236188217155" at="26,0,38,0">
        <var name="editorContext" id="1236188217155" />
        <var name="node" id="1236188217155" />
      </scope>
      <unit id="1236188217155" at="73,0,107,0" name="jetbrains.mps.lang.textGen.editor.WithIndentOperation_Editor$listSingleRoleHandler_fwuxcr_d0" />
      <unit id="1236188217155" at="22,0,119,0" name="jetbrains.mps.lang.textGen.editor.WithIndentOperation_Editor" />
    </file>
  </root>
  <root nodeRef="r:8234d58c-a8a4-433b-96ca-0413d4ef8df8(jetbrains.mps.lang.textGen.editor)/1237305247896">
    <file name="NewLineAppendPart_Editor.java">
      <node id="1237305247896" at="19,79,20,63" concept="6" />
      <node id="1237305247896" at="22,89,23,96" concept="5" />
      <node id="1237305247896" at="23,96,24,48" concept="2" />
      <node id="1237305247896" at="24,48,25,28" concept="2" />
      <node id="1237305247896" at="25,28,26,79" concept="2" />
      <node id="1237305247896" at="26,79,27,81" concept="0" />
      <node id="1237305247896" at="26,79,27,81" concept="2" />
      <node id="1237305247896" at="27,81,28,22" concept="6" />
      <node id="1237305255460" at="30,88,31,89" concept="5" />
      <node id="1237305255460" at="31,89,32,47" concept="2" />
      <node id="1237305255460" at="32,47,33,34" concept="5" />
      <node id="1237305255460" at="33,34,34,66" concept="2" />
      <node id="1237305255460" at="34,66,35,50" concept="2" />
      <node id="1237305255460" at="35,50,36,40" concept="2" />
      <node id="1237305255460" at="36,40,37,79" concept="2" />
      <node id="1237305255460" at="37,79,38,34" concept="2" />
      <node id="1237305255460" at="38,34,39,22" concept="6" />
      <node id="1237305247896" at="19,0,22,0" concept="4" trace="createEditorCell#(Ljetbrains/mps/openapi/editor/EditorContext;Lorg/jetbrains/mps/openapi/model/SNode;)Ljetbrains/mps/openapi/editor/cells/EditorCell;" />
      <node id="1237305247896" at="22,0,30,0" concept="4" trace="createCollection_moyyqd_a#(Ljetbrains/mps/openapi/editor/EditorContext;Lorg/jetbrains/mps/openapi/model/SNode;)Ljetbrains/mps/openapi/editor/cells/EditorCell;" />
      <node id="1237305255460" at="30,0,41,0" concept="4" trace="createConstant_moyyqd_a0#(Ljetbrains/mps/openapi/editor/EditorContext;Lorg/jetbrains/mps/openapi/model/SNode;)Ljetbrains/mps/openapi/editor/cells/EditorCell;" />
      <scope id="1237305247896" at="19,79,20,63" />
      <scope id="1237305247896" at="26,79,27,81" />
      <scope id="1237305247896" at="19,0,22,0">
        <var name="editorContext" id="1237305247896" />
        <var name="node" id="1237305247896" />
      </scope>
      <scope id="1237305247896" at="22,89,28,22">
        <var name="editorCell" id="1237305247896" />
      </scope>
      <scope id="1237305247896" at="22,0,30,0">
        <var name="editorContext" id="1237305247896" />
        <var name="node" id="1237305247896" />
      </scope>
      <scope id="1237305255460" at="30,88,39,22">
        <var name="editorCell" id="1237305255460" />
        <var name="style" id="1237305255460" />
      </scope>
      <scope id="1237305255460" at="30,0,41,0">
        <var name="editorContext" id="1237305255460" />
        <var name="node" id="1237305255460" />
      </scope>
      <unit id="1237305247896" at="18,0,42,0" name="jetbrains.mps.lang.textGen.editor.NewLineAppendPart_Editor" />
    </file>
  </root>
  <root nodeRef="r:8234d58c-a8a4-433b-96ca-0413d4ef8df8(jetbrains.mps.lang.textGen.editor)/1237305588485">
    <file name="ConstantStringAppendPart_Editor.java">
      <node id="1237305588485" at="22,79,23,63" concept="6" />
      <node id="1237305588485" at="25,82,26,65" concept="6" />
      <node id="1237305588485" at="28,89,29,96" concept="5" />
      <node id="1237305588485" at="29,96,30,48" concept="2" />
      <node id="1237305588485" at="30,48,31,28" concept="2" />
      <node id="1237305588485" at="31,28,32,79" concept="2" />
      <node id="1237305588485" at="32,79,33,81" concept="0" />
      <node id="1237305588485" at="32,79,33,81" concept="2" />
      <node id="1237305588485" at="33,81,34,81" concept="0" />
      <node id="1237305588485" at="33,81,34,81" concept="2" />
      <node id="1237305588485" at="34,81,35,81" concept="0" />
      <node id="1237305588485" at="34,81,35,81" concept="2" />
      <node id="1237305588485" at="35,81,36,22" concept="6" />
      <node id="1238074089480" at="38,88,39,87" concept="5" />
      <node id="1238074089480" at="39,87,40,47" concept="2" />
      <node id="1238074089480" at="40,47,41,34" concept="5" />
      <node id="1238074089480" at="41,34,42,65" concept="2" />
      <node id="1238074089480" at="42,65,43,58" concept="2" />
      <node id="1238074089480" at="43,58,44,40" concept="2" />
      <node id="1238074089480" at="44,40,45,79" concept="2" />
      <node id="1238074089480" at="45,79,46,34" concept="2" />
      <node id="1238074089480" at="46,34,47,22" concept="6" />
      <node id="1237305628570" at="49,88,50,82" concept="5" />
      <node id="1237305628570" at="50,82,51,30" concept="2" />
      <node id="1237305628570" at="51,30,52,43" concept="2" />
      <node id="1237305628570" at="52,43,53,26" concept="5" />
      <node id="1237305628570" at="53,26,54,58" concept="2" />
      <node id="1237305628570" at="54,58,55,43" concept="2" />
      <node id="1237305628570" at="55,43,56,34" concept="5" />
      <node id="1237305628570" at="56,34,57,72" concept="2" />
      <node id="1237305628570" at="57,72,58,40" concept="2" />
      <node id="1237305628570" at="58,40,59,79" concept="2" />
      <node id="1237305628570" at="59,79,60,73" concept="2" />
      <node id="1237305628570" at="60,73,61,57" concept="5" />
      <node id="1237305628570" at="61,57,62,59" concept="5" />
      <node id="1237305628570" at="63,35,64,82" concept="5" />
      <node id="1237305628570" at="64,82,65,94" concept="6" />
      <node id="1237305628570" at="66,10,67,22" concept="6" />
      <node id="1238074096654" at="69,88,70,87" concept="5" />
      <node id="1238074096654" at="70,87,71,47" concept="2" />
      <node id="1238074096654" at="71,47,72,34" concept="5" />
      <node id="1238074096654" at="72,34,73,65" concept="2" />
      <node id="1238074096654" at="73,65,74,57" concept="2" />
      <node id="1238074096654" at="74,57,75,40" concept="2" />
      <node id="1238074096654" at="75,40,76,79" concept="2" />
      <node id="1238074096654" at="76,79,77,34" concept="2" />
      <node id="1238074096654" at="77,34,78,22" concept="6" />
      <node id="1237305588485" at="80,91,81,96" concept="5" />
      <node id="1237305588485" at="81,96,82,50" concept="2" />
      <node id="1237305588485" at="82,50,83,28" concept="2" />
      <node id="1237305588485" at="83,28,84,79" concept="2" />
      <node id="1237305588485" at="84,79,85,83" concept="0" />
      <node id="1237305588485" at="84,79,85,83" concept="2" />
      <node id="1237305588485" at="85,83,86,81" concept="0" />
      <node id="1237305588485" at="85,83,86,81" concept="2" />
      <node id="1237305588485" at="86,81,87,81" concept="0" />
      <node id="1237305588485" at="86,81,87,81" concept="2" />
      <node id="1237305588485" at="87,81,88,22" concept="6" />
      <node id="1237306382100" at="90,90,91,90" concept="5" />
      <node id="1237306382100" at="91,90,92,49" concept="2" />
      <node id="1237306382100" at="92,49,93,79" concept="2" />
      <node id="1237306382100" at="93,79,94,34" concept="2" />
      <node id="1237306382100" at="94,34,95,22" concept="6" />
      <node id="1237306386993" at="97,88,98,92" concept="5" />
      <node id="1237306386993" at="98,92,99,47" concept="2" />
      <node id="1237306386993" at="99,47,100,79" concept="2" />
      <node id="1237306386993" at="100,79,101,34" concept="2" />
      <node id="1237306386993" at="101,34,102,22" concept="6" />
      <node id="1237306391370" at="104,88,105,82" concept="5" />
      <node id="1237306391370" at="105,82,106,35" concept="2" />
      <node id="1237306391370" at="106,35,107,48" concept="2" />
      <node id="1237306391370" at="107,48,108,26" concept="5" />
      <node id="1237306391370" at="108,26,109,58" concept="2" />
      <node id="1237306391370" at="109,58,110,48" concept="2" />
      <node id="1237306391370" at="110,48,111,79" concept="2" />
      <node id="1237306391370" at="111,79,112,73" concept="2" />
      <node id="1237306391370" at="112,73,113,57" concept="5" />
      <node id="1237306391370" at="113,57,114,59" concept="5" />
      <node id="1237306391370" at="115,35,116,82" concept="5" />
      <node id="1237306391370" at="116,82,117,94" concept="6" />
      <node id="1237306391370" at="118,10,119,22" concept="6" />
      <node id="1237305588485" at="22,0,25,0" concept="4" trace="createEditorCell#(Ljetbrains/mps/openapi/editor/EditorContext;Lorg/jetbrains/mps/openapi/model/SNode;)Ljetbrains/mps/openapi/editor/cells/EditorCell;" />
      <node id="1237305588485" at="25,0,28,0" concept="4" trace="createInspectedCell#(Ljetbrains/mps/openapi/editor/EditorContext;Lorg/jetbrains/mps/openapi/model/SNode;)Ljetbrains/mps/openapi/editor/cells/EditorCell;" />
      <node id="1237305628570" at="62,59,67,22" concept="3" />
      <node id="1237306391370" at="114,59,119,22" concept="3" />
      <node id="1237306382100" at="90,0,97,0" concept="4" trace="createConstant_tc2pit_a0_0#(Ljetbrains/mps/openapi/editor/EditorContext;Lorg/jetbrains/mps/openapi/model/SNode;)Ljetbrains/mps/openapi/editor/cells/EditorCell;" />
      <node id="1237306386993" at="97,0,104,0" concept="4" trace="createConstant_tc2pit_b0#(Ljetbrains/mps/openapi/editor/EditorContext;Lorg/jetbrains/mps/openapi/model/SNode;)Ljetbrains/mps/openapi/editor/cells/EditorCell;" />
      <node id="1237305588485" at="28,0,38,0" concept="4" trace="createCollection_tc2pit_a#(Ljetbrains/mps/openapi/editor/EditorContext;Lorg/jetbrains/mps/openapi/model/SNode;)Ljetbrains/mps/openapi/editor/cells/EditorCell;" />
      <node id="1237305588485" at="80,0,90,0" concept="4" trace="createCollection_tc2pit_a_0#(Ljetbrains/mps/openapi/editor/EditorContext;Lorg/jetbrains/mps/openapi/model/SNode;)Ljetbrains/mps/openapi/editor/cells/EditorCell;" />
      <node id="1238074089480" at="38,0,49,0" concept="4" trace="createConstant_tc2pit_a0#(Ljetbrains/mps/openapi/editor/EditorContext;Lorg/jetbrains/mps/openapi/model/SNode;)Ljetbrains/mps/openapi/editor/cells/EditorCell;" />
      <node id="1238074096654" at="69,0,80,0" concept="4" trace="createConstant_tc2pit_c0#(Ljetbrains/mps/openapi/editor/EditorContext;Lorg/jetbrains/mps/openapi/model/SNode;)Ljetbrains/mps/openapi/editor/cells/EditorCell;" />
      <node id="1237306391370" at="104,0,121,0" concept="4" trace="createProperty_tc2pit_c0#(Ljetbrains/mps/openapi/editor/EditorContext;Lorg/jetbrains/mps/openapi/model/SNode;)Ljetbrains/mps/openapi/editor/cells/EditorCell;" />
      <node id="1237305628570" at="49,0,69,0" concept="4" trace="createProperty_tc2pit_b0#(Ljetbrains/mps/openapi/editor/EditorContext;Lorg/jetbrains/mps/openapi/model/SNode;)Ljetbrains/mps/openapi/editor/cells/EditorCell;" />
      <scope id="1237305588485" at="22,79,23,63" />
      <scope id="1237305588485" at="25,82,26,65" />
      <scope id="1237305588485" at="32,79,33,81" />
      <scope id="1237305588485" at="33,81,34,81" />
      <scope id="1237305588485" at="34,81,35,81" />
      <scope id="1237305588485" at="84,79,85,83" />
      <scope id="1237305588485" at="85,83,86,81" />
      <scope id="1237305588485" at="86,81,87,81" />
      <scope id="1237305628570" at="63,35,65,94">
        <var name="manager" id="1237305628570" />
      </scope>
      <scope id="1237306391370" at="115,35,117,94">
        <var name="manager" id="1237306391370" />
      </scope>
      <scope id="1237305588485" at="22,0,25,0">
        <var name="editorContext" id="1237305588485" />
        <var name="node" id="1237305588485" />
      </scope>
      <scope id="1237305588485" at="25,0,28,0">
        <var name="editorContext" id="1237305588485" />
        <var name="node" id="1237305588485" />
      </scope>
      <scope id="1237306382100" at="90,90,95,22">
        <var name="editorCell" id="1237306382100" />
      </scope>
      <scope id="1237306386993" at="97,88,102,22">
        <var name="editorCell" id="1237306386993" />
      </scope>
      <scope id="1237306382100" at="90,0,97,0">
        <var name="editorContext" id="1237306382100" />
        <var name="node" id="1237306382100" />
      </scope>
      <scope id="1237306386993" at="97,0,104,0">
        <var name="editorContext" id="1237306386993" />
        <var name="node" id="1237306386993" />
      </scope>
      <scope id="1237305588485" at="28,89,36,22">
        <var name="editorCell" id="1237305588485" />
      </scope>
      <scope id="1237305588485" at="80,91,88,22">
        <var name="editorCell" id="1237305588485" />
      </scope>
      <scope id="1238074089480" at="38,88,47,22">
        <var name="editorCell" id="1238074089480" />
        <var name="style" id="1238074089480" />
      </scope>
      <scope id="1238074096654" at="69,88,78,22">
        <var name="editorCell" id="1238074096654" />
        <var name="style" id="1238074096654" />
      </scope>
      <scope id="1237305588485" at="28,0,38,0">
        <var name="editorContext" id="1237305588485" />
        <var name="node" id="1237305588485" />
      </scope>
      <scope id="1237305588485" at="80,0,90,0">
        <var name="editorContext" id="1237305588485" />
        <var name="node" id="1237305588485" />
      </scope>
      <scope id="1238074089480" at="38,0,49,0">
        <var name="editorContext" id="1238074089480" />
        <var name="node" id="1238074089480" />
      </scope>
      <scope id="1238074096654" at="69,0,80,0">
        <var name="editorContext" id="1238074096654" />
        <var name="node" id="1238074096654" />
      </scope>
      <scope id="1237306391370" at="104,88,119,22">
        <var name="attributeConcept" id="1237306391370" />
        <var name="attributeKind" id="1237306391370" />
        <var name="editorCell" id="1237306391370" />
        <var name="provider" id="1237306391370" />
      </scope>
      <scope id="1237306391370" at="104,0,121,0">
        <var name="editorContext" id="1237306391370" />
        <var name="node" id="1237306391370" />
      </scope>
      <scope id="1237305628570" at="49,88,67,22">
        <var name="attributeConcept" id="1237305628570" />
        <var name="attributeKind" id="1237305628570" />
        <var name="editorCell" id="1237305628570" />
        <var name="provider" id="1237305628570" />
        <var name="style" id="1237305628570" />
      </scope>
      <scope id="1237305628570" at="49,0,69,0">
        <var name="editorContext" id="1237305628570" />
        <var name="node" id="1237305628570" />
      </scope>
      <unit id="1237305588485" at="21,0,122,0" name="jetbrains.mps.lang.textGen.editor.ConstantStringAppendPart_Editor" />
    </file>
  </root>
  <root nodeRef="r:8234d58c-a8a4-433b-96ca-0413d4ef8df8(jetbrains.mps.lang.textGen.editor)/1237305816624">
    <file name="NodeAppendPart_Editor.java">
      <node id="1237305816624" at="25,79,26,63" concept="6" />
      <node id="1237305816624" at="28,82,29,65" concept="6" />
      <node id="1237305816624" at="31,89,32,96" concept="5" />
      <node id="1237305816624" at="32,96,33,48" concept="2" />
      <node id="1237305816624" at="33,48,34,28" concept="2" />
      <node id="1237305816624" at="34,28,35,34" concept="5" />
      <node id="1237305816624" at="35,34,36,67" concept="2" />
      <node id="1237305816624" at="36,67,37,40" concept="2" />
      <node id="1237305816624" at="37,40,38,79" concept="2" />
      <node id="1237305816624" at="38,79,39,81" concept="0" />
      <node id="1237305816624" at="38,79,39,81" concept="2" />
      <node id="1237305816624" at="39,81,40,80" concept="0" />
      <node id="1237305816624" at="39,81,40,80" concept="2" />
      <node id="1237305816624" at="40,80,41,81" concept="0" />
      <node id="1237305816624" at="40,80,41,81" concept="2" />
      <node id="1237305816624" at="41,81,42,22" concept="6" />
      <node id="1237305834772" at="44,88,45,88" concept="5" />
      <node id="1237305834772" at="45,88,46,47" concept="2" />
      <node id="1237305834772" at="46,47,47,34" concept="5" />
      <node id="1237305834772" at="47,34,48,65" concept="2" />
      <node id="1237305834772" at="48,65,49,50" concept="2" />
      <node id="1237305834772" at="49,50,50,58" concept="2" />
      <node id="1237305834772" at="50,58,51,40" concept="2" />
      <node id="1237305834772" at="51,40,52,79" concept="2" />
      <node id="1237305834772" at="52,79,53,34" concept="2" />
      <node id="1237305834772" at="53,34,54,22" concept="6" />
      <node id="1237305816624" at="56,87,57,240" concept="5" />
      <node id="1237305816624" at="57,240,58,33" concept="6" />
      <node id="1237305816624" at="61,119,62,49" concept="8" />
      <node id="1237305816624" at="64,81,65,74" concept="5" />
      <node id="1237305816624" at="65,74,66,41" concept="2" />
      <node id="1237305816624" at="66,41,67,24" concept="6" />
      <node id="1237305816624" at="69,69,70,137" concept="2" />
      <node id="1237305816624" at="71,41,72,36" concept="2" />
      <node id="1237305816624" at="78,44,79,54" concept="5" />
      <node id="1237305816624" at="79,54,80,42" concept="2" />
      <node id="1237305816624" at="80,42,81,40" concept="2" />
      <node id="1237305816624" at="81,40,82,24" concept="6" />
      <node id="1237305816624" at="85,40,86,36" concept="6" />
      <node id="1237305844757" at="90,88,91,87" concept="5" />
      <node id="1237305844757" at="91,87,92,47" concept="2" />
      <node id="1237305844757" at="92,47,93,34" concept="5" />
      <node id="1237305844757" at="93,34,94,65" concept="2" />
      <node id="1237305844757" at="94,65,95,57" concept="2" />
      <node id="1237305844757" at="95,57,96,40" concept="2" />
      <node id="1237305844757" at="96,40,97,79" concept="2" />
      <node id="1237305844757" at="97,79,98,34" concept="2" />
      <node id="1237305844757" at="98,34,99,22" concept="6" />
      <node id="1237305816624" at="101,91,102,97" concept="5" />
      <node id="1237305816624" at="102,97,103,50" concept="2" />
      <node id="1237305816624" at="103,50,104,28" concept="2" />
      <node id="1237305816624" at="104,28,105,79" concept="2" />
      <node id="1237305816624" at="105,79,106,83" concept="0" />
      <node id="1237305816624" at="105,79,106,83" concept="2" />
      <node id="1237305816624" at="106,83,107,22" concept="6" />
      <node id="1237305816624" at="109,90,110,96" concept="5" />
      <node id="1237305816624" at="110,96,111,49" concept="2" />
      <node id="1237305816624" at="111,49,112,79" concept="2" />
      <node id="1237305816624" at="112,79,113,82" concept="0" />
      <node id="1237305816624" at="112,79,113,82" concept="2" />
      <node id="1237305816624" at="113,82,114,82" concept="0" />
      <node id="1237305816624" at="113,82,114,82" concept="2" />
      <node id="1237305816624" at="114,82,115,82" concept="0" />
      <node id="1237305816624" at="114,82,115,82" concept="2" />
      <node id="1237305816624" at="115,82,116,22" concept="6" />
      <node id="1238075674640" at="118,89,119,90" concept="5" />
      <node id="1238075674640" at="119,90,120,48" concept="2" />
      <node id="1238075674640" at="120,48,121,79" concept="2" />
      <node id="1238075674640" at="121,79,122,34" concept="2" />
      <node id="1238075674640" at="122,34,123,22" concept="6" />
      <node id="1238075674641" at="125,89,126,92" concept="5" />
      <node id="1238075674641" at="126,92,127,48" concept="2" />
      <node id="1238075674641" at="127,48,128,79" concept="2" />
      <node id="1238075674641" at="128,79,129,34" concept="2" />
      <node id="1238075674641" at="129,34,130,22" concept="6" />
      <node id="1238075674642" at="132,89,133,82" concept="5" />
      <node id="1238075674642" at="133,82,134,35" concept="2" />
      <node id="1238075674642" at="134,35,135,48" concept="2" />
      <node id="1238075674642" at="135,48,136,26" concept="5" />
      <node id="1238075674642" at="136,26,137,58" concept="2" />
      <node id="1238075674642" at="137,58,138,48" concept="2" />
      <node id="1238075674642" at="138,48,139,79" concept="2" />
      <node id="1238075674642" at="139,79,140,73" concept="2" />
      <node id="1238075674642" at="140,73,141,57" concept="5" />
      <node id="1238075674642" at="141,57,142,59" concept="5" />
      <node id="1238075674642" at="143,35,144,82" concept="5" />
      <node id="1238075674642" at="144,82,145,94" concept="6" />
      <node id="1238075674642" at="146,10,147,22" concept="6" />
      <node id="1237305816624" at="25,0,28,0" concept="4" trace="createEditorCell#(Ljetbrains/mps/openapi/editor/EditorContext;Lorg/jetbrains/mps/openapi/model/SNode;)Ljetbrains/mps/openapi/editor/cells/EditorCell;" />
      <node id="1237305816624" at="28,0,31,0" concept="4" trace="createInspectedCell#(Ljetbrains/mps/openapi/editor/EditorContext;Lorg/jetbrains/mps/openapi/model/SNode;)Ljetbrains/mps/openapi/editor/cells/EditorCell;" />
      <node id="1237305816624" at="61,0,64,0" concept="1" trace="valueSingleRoleHandler_jdqktq_b0#(Lorg/jetbrains/mps/openapi/model/SNode;Lorg/jetbrains/mps/openapi/language/SContainmentLink;Ljetbrains/mps/openapi/editor/EditorContext;)V" />
      <node id="1237305816624" at="70,137,73,7" concept="3" />
      <node id="1237305816624" at="85,0,88,0" concept="4" trace="getNoTargetText#()Ljava/lang/String;" />
      <node id="1237305816624" at="56,0,60,0" concept="4" trace="createRefNode_jdqktq_b0#(Ljetbrains/mps/openapi/editor/EditorContext;Lorg/jetbrains/mps/openapi/model/SNode;)Ljetbrains/mps/openapi/editor/cells/EditorCell;" />
      <node id="1237305816624" at="64,0,69,0" concept="4" trace="createChildCell#(Ljetbrains/mps/openapi/editor/EditorContext;Lorg/jetbrains/mps/openapi/model/SNode;)Ljetbrains/mps/openapi/editor/cells/EditorCell;" />
      <node id="1238075674642" at="142,59,147,22" concept="3" />
      <node id="1237305816624" at="69,0,75,0" concept="4" trace="installCellInfo#(Lorg/jetbrains/mps/openapi/model/SNode;Ljetbrains/mps/openapi/editor/cells/EditorCell;)V" />
      <node id="1237305816624" at="77,0,84,0" concept="4" trace="createEmptyCell#()Ljetbrains/mps/openapi/editor/cells/EditorCell;" />
      <node id="1238075674640" at="118,0,125,0" concept="4" trace="createConstant_jdqktq_a0a#(Ljetbrains/mps/openapi/editor/EditorContext;Lorg/jetbrains/mps/openapi/model/SNode;)Ljetbrains/mps/openapi/editor/cells/EditorCell;" />
      <node id="1238075674641" at="125,0,132,0" concept="4" trace="createConstant_jdqktq_b0a#(Ljetbrains/mps/openapi/editor/EditorContext;Lorg/jetbrains/mps/openapi/model/SNode;)Ljetbrains/mps/openapi/editor/cells/EditorCell;" />
      <node id="1237305816624" at="101,0,109,0" concept="4" trace="createCollection_jdqktq_a_0#(Ljetbrains/mps/openapi/editor/EditorContext;Lorg/jetbrains/mps/openapi/model/SNode;)Ljetbrains/mps/openapi/editor/cells/EditorCell;" />
      <node id="1237305816624" at="109,0,118,0" concept="4" trace="createCollection_jdqktq_a0#(Ljetbrains/mps/openapi/editor/EditorContext;Lorg/jetbrains/mps/openapi/model/SNode;)Ljetbrains/mps/openapi/editor/cells/EditorCell;" />
      <node id="1237305844757" at="90,0,101,0" concept="4" trace="createConstant_jdqktq_c0#(Ljetbrains/mps/openapi/editor/EditorContext;Lorg/jetbrains/mps/openapi/model/SNode;)Ljetbrains/mps/openapi/editor/cells/EditorCell;" />
      <node id="1237305834772" at="44,0,56,0" concept="4" trace="createConstant_jdqktq_a0#(Ljetbrains/mps/openapi/editor/EditorContext;Lorg/jetbrains/mps/openapi/model/SNode;)Ljetbrains/mps/openapi/editor/cells/EditorCell;" />
      <node id="1237305816624" at="31,0,44,0" concept="4" trace="createCollection_jdqktq_a#(Ljetbrains/mps/openapi/editor/EditorContext;Lorg/jetbrains/mps/openapi/model/SNode;)Ljetbrains/mps/openapi/editor/cells/EditorCell;" />
      <node id="1238075674642" at="132,0,149,0" concept="4" trace="createProperty_jdqktq_c0a#(Ljetbrains/mps/openapi/editor/EditorContext;Lorg/jetbrains/mps/openapi/model/SNode;)Ljetbrains/mps/openapi/editor/cells/EditorCell;" />
      <scope id="1237305816624" at="25,79,26,63" />
      <scope id="1237305816624" at="28,82,29,65" />
      <scope id="1237305816624" at="38,79,39,81" />
      <scope id="1237305816624" at="39,81,40,80" />
      <scope id="1237305816624" at="40,80,41,81" />
      <scope id="1237305816624" at="61,119,62,49" />
      <scope id="1237305816624" at="71,41,72,36" />
      <scope id="1237305816624" at="85,40,86,36" />
      <scope id="1237305816624" at="105,79,106,83" />
      <scope id="1237305816624" at="112,79,113,82" />
      <scope id="1237305816624" at="113,82,114,82" />
      <scope id="1237305816624" at="114,82,115,82" />
      <scope id="1237305816624" at="56,87,58,33">
        <var name="provider" id="1237305816624" />
      </scope>
      <scope id="1238075674642" at="143,35,145,94">
        <var name="manager" id="1238075674642" />
      </scope>
      <scope id="1237305816624" at="25,0,28,0">
        <var name="editorContext" id="1237305816624" />
        <var name="node" id="1237305816624" />
      </scope>
      <scope id="1237305816624" at="28,0,31,0">
        <var name="editorContext" id="1237305816624" />
        <var name="node" id="1237305816624" />
      </scope>
      <scope id="1237305816624" at="61,0,64,0">
        <var name="containmentLink" id="1237305816624" />
        <var name="context" id="1237305816624" />
        <var name="ownerNode" id="1237305816624" />
      </scope>
      <scope id="1237305816624" at="64,81,67,24">
        <var name="editorCell" id="1237305816624" />
      </scope>
      <scope id="1237305816624" at="85,0,88,0" />
      <scope id="1237305816624" at="56,0,60,0">
        <var name="editorContext" id="1237305816624" />
        <var name="node" id="1237305816624" />
      </scope>
      <scope id="1237305816624" at="69,69,73,7" />
      <scope id="1237305816624" at="78,44,82,24">
        <var name="editorCell" id="1237305816624" />
      </scope>
      <scope id="1237305816624" at="64,0,69,0">
        <var name="child" id="1237305816624" />
        <var name="editorContext" id="1237305816624" />
      </scope>
      <scope id="1238075674640" at="118,89,123,22">
        <var name="editorCell" id="1238075674640" />
      </scope>
      <scope id="1238075674641" at="125,89,130,22">
        <var name="editorCell" id="1238075674641" />
      </scope>
      <scope id="1237305816624" at="69,0,75,0">
        <var name="child" id="1237305816624" />
        <var name="editorCell" id="1237305816624" />
      </scope>
      <scope id="1237305816624" at="101,91,107,22">
        <var name="editorCell" id="1237305816624" />
      </scope>
      <scope id="1237305816624" at="77,0,84,0" />
      <scope id="1237305816624" at="109,90,116,22">
        <var name="editorCell" id="1237305816624" />
      </scope>
      <scope id="1238075674640" at="118,0,125,0">
        <var name="editorContext" id="1238075674640" />
        <var name="node" id="1238075674640" />
      </scope>
      <scope id="1238075674641" at="125,0,132,0">
        <var name="editorContext" id="1238075674641" />
        <var name="node" id="1238075674641" />
      </scope>
      <scope id="1237305816624" at="101,0,109,0">
        <var name="editorContext" id="1237305816624" />
        <var name="node" id="1237305816624" />
      </scope>
      <scope id="1237305844757" at="90,88,99,22">
        <var name="editorCell" id="1237305844757" />
        <var name="style" id="1237305844757" />
      </scope>
      <scope id="1237305816624" at="109,0,118,0">
        <var name="editorContext" id="1237305816624" />
        <var name="node" id="1237305816624" />
      </scope>
      <scope id="1237305834772" at="44,88,54,22">
        <var name="editorCell" id="1237305834772" />
        <var name="style" id="1237305834772" />
      </scope>
      <scope id="1237305816624" at="31,89,42,22">
        <var name="editorCell" id="1237305816624" />
        <var name="style" id="1237305816624" />
      </scope>
      <scope id="1237305844757" at="90,0,101,0">
        <var name="editorContext" id="1237305844757" />
        <var name="node" id="1237305844757" />
      </scope>
      <scope id="1237305834772" at="44,0,56,0">
        <var name="editorContext" id="1237305834772" />
        <var name="node" id="1237305834772" />
      </scope>
      <scope id="1237305816624" at="31,0,44,0">
        <var name="editorContext" id="1237305816624" />
        <var name="node" id="1237305816624" />
      </scope>
      <scope id="1238075674642" at="132,89,147,22">
        <var name="attributeConcept" id="1238075674642" />
        <var name="attributeKind" id="1238075674642" />
        <var name="editorCell" id="1238075674642" />
        <var name="provider" id="1238075674642" />
      </scope>
      <scope id="1238075674642" at="132,0,149,0">
        <var name="editorContext" id="1238075674642" />
        <var name="node" id="1238075674642" />
      </scope>
      <unit id="1237305816624" at="60,0,90,0" name="jetbrains.mps.lang.textGen.editor.NodeAppendPart_Editor$valueSingleRoleHandler_jdqktq_b0" />
      <unit id="1237305816624" at="24,0,150,0" name="jetbrains.mps.lang.textGen.editor.NodeAppendPart_Editor" />
    </file>
  </root>
  <root nodeRef="r:8234d58c-a8a4-433b-96ca-0413d4ef8df8(jetbrains.mps.lang.textGen.editor)/1237305966240">
    <file name="CollectionAppendPart_Editor.java">
      <node id="1237305966240" at="27,79,28,63" concept="6" />
      <node id="1237305966240" at="30,82,31,65" concept="6" />
      <node id="1237305966240" at="33,89,34,96" concept="5" />
      <node id="1237305966240" at="34,96,35,48" concept="2" />
      <node id="1237305966240" at="35,48,36,28" concept="2" />
      <node id="1237305966240" at="36,28,37,79" concept="2" />
      <node id="1237305966240" at="37,79,38,81" concept="0" />
      <node id="1237305966240" at="37,79,38,81" concept="2" />
      <node id="1237305966240" at="38,81,39,80" concept="0" />
      <node id="1237305966240" at="38,81,39,80" concept="2" />
      <node id="1237305966240" at="40,61,41,85" concept="2" />
      <node id="1237305966240" at="42,5,43,81" concept="0" />
      <node id="1237305966240" at="42,5,43,81" concept="2" />
      <node id="1237305966240" at="43,81,44,22" concept="6" />
      <node id="1237305979638" at="46,88,47,92" concept="5" />
      <node id="1237305979638" at="47,92,48,47" concept="2" />
      <node id="1237305979638" at="48,47,49,34" concept="5" />
      <node id="1237305979638" at="49,34,50,65" concept="2" />
      <node id="1237305979638" at="50,65,51,50" concept="2" />
      <node id="1237305979638" at="51,50,52,58" concept="2" />
      <node id="1237305979638" at="52,58,53,40" concept="2" />
      <node id="1237305979638" at="53,40,54,79" concept="2" />
      <node id="1237305979638" at="54,79,55,34" concept="2" />
      <node id="1237305979638" at="55,34,56,22" concept="6" />
      <node id="1237305966240" at="58,87,59,244" concept="5" />
      <node id="1237305966240" at="59,244,60,33" concept="6" />
      <node id="1237305966240" at="63,118,64,49" concept="8" />
      <node id="1237305966240" at="66,81,67,74" concept="5" />
      <node id="1237305966240" at="67,74,68,41" concept="2" />
      <node id="1237305966240" at="68,41,69,24" concept="6" />
      <node id="1237305966240" at="71,69,72,137" concept="2" />
      <node id="1237305966240" at="73,41,74,35" concept="2" />
      <node id="1237305966240" at="80,44,81,54" concept="5" />
      <node id="1237305966240" at="81,54,82,41" concept="2" />
      <node id="1237305966240" at="82,41,83,40" concept="2" />
      <node id="1237305966240" at="83,40,84,24" concept="6" />
      <node id="1237305966240" at="87,40,88,35" concept="6" />
      <node id="1237305966240" at="92,90,93,96" concept="5" />
      <node id="1237305966240" at="93,96,94,49" concept="2" />
      <node id="1237305966240" at="94,49,95,34" concept="5" />
      <node id="1237305966240" at="95,34,96,52" concept="2" />
      <node id="1237305966240" at="96,52,97,52" concept="2" />
      <node id="1237305966240" at="97,52,98,40" concept="2" />
      <node id="1237305966240" at="98,40,99,79" concept="2" />
      <node id="1237305966240" at="99,79,100,82" concept="0" />
      <node id="1237305966240" at="99,79,100,82" concept="2" />
      <node id="1237305966240" at="100,82,101,82" concept="0" />
      <node id="1237305966240" at="100,82,101,82" concept="2" />
      <node id="1237305966240" at="101,82,102,22" concept="6" />
      <node id="1237984152458" at="104,97,105,347" concept="6" />
      <node id="1237984077841" at="107,89,108,90" concept="5" />
      <node id="1237984077841" at="108,90,109,48" concept="2" />
      <node id="1237984077841" at="109,48,110,34" concept="5" />
      <node id="1237984077841" at="110,34,111,65" concept="2" />
      <node id="1237984077841" at="111,65,112,52" concept="2" />
      <node id="1237984077841" at="112,52,113,40" concept="2" />
      <node id="1237984077841" at="113,40,114,79" concept="2" />
      <node id="1237984077841" at="114,79,115,34" concept="2" />
      <node id="1237984077841" at="115,34,116,22" concept="6" />
      <node id="1237984077845" at="118,89,119,82" concept="5" />
      <node id="1237984077845" at="119,82,120,34" concept="2" />
      <node id="1237984077845" at="120,34,121,33" concept="2" />
      <node id="1237984077845" at="121,33,122,40" concept="2" />
      <node id="1237984077845" at="122,40,123,26" concept="5" />
      <node id="1237984077845" at="123,26,124,58" concept="2" />
      <node id="1237984077845" at="124,58,125,47" concept="2" />
      <node id="1237984077845" at="125,47,126,79" concept="2" />
      <node id="1237984077845" at="126,79,127,73" concept="2" />
      <node id="1237984077845" at="127,73,128,57" concept="5" />
      <node id="1237984077845" at="128,57,129,59" concept="5" />
      <node id="1237984077845" at="130,35,131,82" concept="5" />
      <node id="1237984077845" at="131,82,132,94" concept="6" />
      <node id="1237984077845" at="133,10,134,22" concept="6" />
      <node id="1237305988968" at="136,88,137,87" concept="5" />
      <node id="1237305988968" at="137,87,138,47" concept="2" />
      <node id="1237305988968" at="138,47,139,34" concept="5" />
      <node id="1237305988968" at="139,34,140,65" concept="2" />
      <node id="1237305988968" at="140,65,141,57" concept="2" />
      <node id="1237305988968" at="141,57,142,52" concept="2" />
      <node id="1237305988968" at="142,52,143,40" concept="2" />
      <node id="1237305988968" at="143,40,144,79" concept="2" />
      <node id="1237305988968" at="144,79,145,34" concept="2" />
      <node id="1237305988968" at="145,34,146,22" concept="6" />
      <node id="1237305966240" at="148,91,149,97" concept="5" />
      <node id="1237305966240" at="149,97,150,50" concept="2" />
      <node id="1237305966240" at="150,50,151,28" concept="2" />
      <node id="1237305966240" at="151,28,152,79" concept="2" />
      <node id="1237305966240" at="153,61,154,85" concept="2" />
      <node id="1237305966240" at="155,5,156,22" concept="6" />
      <node id="1237305966240" at="158,90,159,96" concept="5" />
      <node id="1237305966240" at="159,96,160,49" concept="2" />
      <node id="1237305966240" at="160,49,161,79" concept="2" />
      <node id="1237305966240" at="161,79,162,82" concept="0" />
      <node id="1237305966240" at="161,79,162,82" concept="2" />
      <node id="1237305966240" at="162,82,163,82" concept="0" />
      <node id="1237305966240" at="162,82,163,82" concept="2" />
      <node id="1237305966240" at="164,163,165,92" concept="2" />
      <node id="1237305966240" at="166,5,167,22" concept="6" />
      <node id="1238075498208" at="169,97,170,184" concept="6" />
      <node id="1238075498214" at="172,89,173,95" concept="5" />
      <node id="1238075498214" at="173,95,174,48" concept="2" />
      <node id="1238075498214" at="174,48,175,79" concept="2" />
      <node id="1238075498214" at="175,79,176,34" concept="2" />
      <node id="1238075498214" at="176,34,177,22" concept="6" />
      <node id="1238075498215" at="179,89,180,87" concept="5" />
      <node id="1238075498215" at="180,87,181,48" concept="2" />
      <node id="1238075498215" at="181,48,182,79" concept="2" />
      <node id="1238075498215" at="182,79,183,34" concept="2" />
      <node id="1238075498215" at="183,34,184,22" concept="6" />
      <node id="1238075498216" at="186,97,187,82" concept="5" />
      <node id="1238075498216" at="187,82,188,34" concept="2" />
      <node id="1238075498216" at="188,34,189,47" concept="2" />
      <node id="1238075498216" at="189,47,190,40" concept="2" />
      <node id="1238075498216" at="190,40,191,26" concept="5" />
      <node id="1238075498216" at="191,26,192,58" concept="2" />
      <node id="1238075498216" at="192,58,193,49" concept="2" />
      <node id="1238075498216" at="193,49,194,79" concept="2" />
      <node id="1238075498216" at="194,79,195,73" concept="2" />
      <node id="1238075498216" at="195,73,196,57" concept="5" />
      <node id="1238075498216" at="196,57,197,59" concept="5" />
      <node id="1238075498216" at="198,35,199,82" concept="5" />
      <node id="1238075498216" at="199,82,200,94" concept="6" />
      <node id="1238075498216" at="201,10,202,22" concept="6" />
      <node id="1237984419792" at="204,55,205,43" concept="6" />
      <node id="1237305966240" at="27,0,30,0" concept="4" trace="createEditorCell#(Ljetbrains/mps/openapi/editor/EditorContext;Lorg/jetbrains/mps/openapi/model/SNode;)Ljetbrains/mps/openapi/editor/cells/EditorCell;" />
      <node id="1237305966240" at="30,0,33,0" concept="4" trace="createInspectedCell#(Ljetbrains/mps/openapi/editor/EditorContext;Lorg/jetbrains/mps/openapi/model/SNode;)Ljetbrains/mps/openapi/editor/cells/EditorCell;" />
      <node id="1237305966240" at="39,80,42,5" concept="0" />
      <node id="1237305966240" at="39,80,42,5" concept="3" />
      <node id="1237305966240" at="63,0,66,0" concept="1" trace="listSingleRoleHandler_wfu8o0_b0#(Lorg/jetbrains/mps/openapi/model/SNode;Lorg/jetbrains/mps/openapi/language/SContainmentLink;Ljetbrains/mps/openapi/editor/EditorContext;)V" />
      <node id="1237305966240" at="72,137,75,7" concept="3" />
      <node id="1237305966240" at="87,0,90,0" concept="4" trace="getNoTargetText#()Ljava/lang/String;" />
      <node id="1237984150690" at="104,0,107,0" concept="7" trace="renderingCondition_wfu8o0_a2a#(Lorg/jetbrains/mps/openapi/model/SNode;Ljetbrains/mps/openapi/editor/EditorContext;)Z" />
      <node id="1237305966240" at="152,79,155,5" concept="0" />
      <node id="1237305966240" at="152,79,155,5" concept="3" />
      <node id="1237305966240" at="163,82,166,5" concept="0" />
      <node id="1237305966240" at="163,82,166,5" concept="3" />
      <node id="1238075498206" at="169,0,172,0" concept="7" trace="renderingCondition_wfu8o0_a0a#(Lorg/jetbrains/mps/openapi/model/SNode;Ljetbrains/mps/openapi/editor/EditorContext;)Z" />
      <node id="1237984419792" at="204,0,207,0" concept="7" trace="isNotEmptyString#(Ljava/lang/String;)Z" />
      <node id="1237305966240" at="58,0,62,0" concept="4" trace="createRefNode_wfu8o0_b0#(Ljetbrains/mps/openapi/editor/EditorContext;Lorg/jetbrains/mps/openapi/model/SNode;)Ljetbrains/mps/openapi/editor/cells/EditorCell;" />
      <node id="1237305966240" at="66,0,71,0" concept="4" trace="createChildCell#(Ljetbrains/mps/openapi/editor/EditorContext;Lorg/jetbrains/mps/openapi/model/SNode;)Ljetbrains/mps/openapi/editor/cells/EditorCell;" />
      <node id="1237984077845" at="129,59,134,22" concept="3" />
      <node id="1238075498216" at="197,59,202,22" concept="3" />
      <node id="1237305966240" at="71,0,77,0" concept="4" trace="installCellInfo#(Lorg/jetbrains/mps/openapi/model/SNode;Ljetbrains/mps/openapi/editor/cells/EditorCell;)V" />
      <node id="1237305966240" at="79,0,86,0" concept="4" trace="createEmptyCell#()Ljetbrains/mps/openapi/editor/cells/EditorCell;" />
      <node id="1238075498214" at="172,0,179,0" concept="4" trace="createConstant_wfu8o0_a0a#(Ljetbrains/mps/openapi/editor/EditorContext;Lorg/jetbrains/mps/openapi/model/SNode;)Ljetbrains/mps/openapi/editor/cells/EditorCell;" />
      <node id="1238075498215" at="179,0,186,0" concept="4" trace="createConstant_wfu8o0_b0a#(Ljetbrains/mps/openapi/editor/EditorContext;Lorg/jetbrains/mps/openapi/model/SNode;)Ljetbrains/mps/openapi/editor/cells/EditorCell;" />
      <node id="1237305966240" at="148,0,158,0" concept="4" trace="createCollection_wfu8o0_a_0#(Ljetbrains/mps/openapi/editor/EditorContext;Lorg/jetbrains/mps/openapi/model/SNode;)Ljetbrains/mps/openapi/editor/cells/EditorCell;" />
      <node id="1237984077841" at="107,0,118,0" concept="4" trace="createConstant_wfu8o0_a2a#(Ljetbrains/mps/openapi/editor/EditorContext;Lorg/jetbrains/mps/openapi/model/SNode;)Ljetbrains/mps/openapi/editor/cells/EditorCell;" />
      <node id="1237305966240" at="158,0,169,0" concept="4" trace="createCollection_wfu8o0_a0#(Ljetbrains/mps/openapi/editor/EditorContext;Lorg/jetbrains/mps/openapi/model/SNode;)Ljetbrains/mps/openapi/editor/cells/EditorCell;" />
      <node id="1237305979638" at="46,0,58,0" concept="4" trace="createConstant_wfu8o0_a0#(Ljetbrains/mps/openapi/editor/EditorContext;Lorg/jetbrains/mps/openapi/model/SNode;)Ljetbrains/mps/openapi/editor/cells/EditorCell;" />
      <node id="1237305966240" at="92,0,104,0" concept="4" trace="createCollection_wfu8o0_c0#(Ljetbrains/mps/openapi/editor/EditorContext;Lorg/jetbrains/mps/openapi/model/SNode;)Ljetbrains/mps/openapi/editor/cells/EditorCell;" />
      <node id="1237305988968" at="136,0,148,0" concept="4" trace="createConstant_wfu8o0_d0#(Ljetbrains/mps/openapi/editor/EditorContext;Lorg/jetbrains/mps/openapi/model/SNode;)Ljetbrains/mps/openapi/editor/cells/EditorCell;" />
      <node id="1237305966240" at="33,0,46,0" concept="4" trace="createCollection_wfu8o0_a#(Ljetbrains/mps/openapi/editor/EditorContext;Lorg/jetbrains/mps/openapi/model/SNode;)Ljetbrains/mps/openapi/editor/cells/EditorCell;" />
      <node id="1237984077845" at="118,0,136,0" concept="4" trace="createProperty_wfu8o0_b2a#(Ljetbrains/mps/openapi/editor/EditorContext;Lorg/jetbrains/mps/openapi/model/SNode;)Ljetbrains/mps/openapi/editor/cells/EditorCell;" />
      <node id="1238075498216" at="186,0,204,0" concept="4" trace="createNonEmptyProperty_wfu8o0_c0a#(Ljetbrains/mps/openapi/editor/EditorContext;Lorg/jetbrains/mps/openapi/model/SNode;)Ljetbrains/mps/openapi/editor/cells/EditorCell;" />
      <scope id="1237305966240" at="27,79,28,63" />
      <scope id="1237305966240" at="30,82,31,65" />
      <scope id="1237305966240" at="37,79,38,81" />
      <scope id="1237305966240" at="38,81,39,80" />
      <scope id="1237305966240" at="40,61,41,85" />
      <scope id="1237305966240" at="42,5,43,81" />
      <scope id="1237305966240" at="63,118,64,49" />
      <scope id="1237305966240" at="73,41,74,35" />
      <scope id="1237305966240" at="87,40,88,35" />
      <scope id="1237305966240" at="99,79,100,82" />
      <scope id="1237305966240" at="100,82,101,82" />
      <scope id="1237984150691" at="104,97,105,347" />
      <scope id="1237305966240" at="153,61,154,85" />
      <scope id="1237305966240" at="161,79,162,82" />
      <scope id="1237305966240" at="162,82,163,82" />
      <scope id="1237305966240" at="164,163,165,92" />
      <scope id="1238075498207" at="169,97,170,184" />
      <scope id="1237984419792" at="204,55,205,43" />
      <scope id="1237305966240" at="58,87,60,33">
        <var name="provider" id="1237305966240" />
      </scope>
      <scope id="1237984077845" at="130,35,132,94">
        <var name="manager" id="1237984077845" />
      </scope>
      <scope id="1238075498216" at="198,35,200,94">
        <var name="manager" id="1238075498216" />
      </scope>
      <scope id="1237305966240" at="27,0,30,0">
        <var name="editorContext" id="1237305966240" />
        <var name="node" id="1237305966240" />
      </scope>
      <scope id="1237305966240" at="30,0,33,0">
        <var name="editorContext" id="1237305966240" />
        <var name="node" id="1237305966240" />
      </scope>
      <scope id="1237305966240" at="39,80,42,5" />
      <scope id="1237305966240" at="63,0,66,0">
        <var name="containmentLink" id="1237305966240" />
        <var name="context" id="1237305966240" />
        <var name="ownerNode" id="1237305966240" />
      </scope>
      <scope id="1237305966240" at="66,81,69,24">
        <var name="editorCell" id="1237305966240" />
      </scope>
      <scope id="1237305966240" at="87,0,90,0" />
      <scope id="1237984150690" at="104,0,107,0">
        <var name="editorContext" id="1237984150690" />
        <var name="node" id="1237984150690" />
      </scope>
      <scope id="1237305966240" at="152,79,155,5" />
      <scope id="1237305966240" at="163,82,166,5" />
      <scope id="1238075498206" at="169,0,172,0">
        <var name="editorContext" id="1238075498206" />
        <var name="node" id="1238075498206" />
      </scope>
      <scope id="1237984419792" at="204,0,207,0">
        <var name="str" id="1237984419792" />
      </scope>
      <scope id="1237305966240" at="58,0,62,0">
        <var name="editorContext" id="1237305966240" />
        <var name="node" id="1237305966240" />
      </scope>
      <scope id="1237305966240" at="71,69,75,7" />
      <scope id="1237305966240" at="80,44,84,24">
        <var name="editorCell" id="1237305966240" />
      </scope>
      <scope id="1237305966240" at="66,0,71,0">
        <var name="child" id="1237305966240" />
        <var name="editorContext" id="1237305966240" />
      </scope>
      <scope id="1238075498214" at="172,89,177,22">
        <var name="editorCell" id="1238075498214" />
      </scope>
      <scope id="1238075498215" at="179,89,184,22">
        <var name="editorCell" id="1238075498215" />
      </scope>
      <scope id="1237305966240" at="71,0,77,0">
        <var name="child" id="1237305966240" />
        <var name="editorCell" id="1237305966240" />
      </scope>
      <scope id="1237305966240" at="79,0,86,0" />
      <scope id="1238075498214" at="172,0,179,0">
        <var name="editorContext" id="1238075498214" />
        <var name="node" id="1238075498214" />
      </scope>
      <scope id="1238075498215" at="179,0,186,0">
        <var name="editorContext" id="1238075498215" />
        <var name="node" id="1238075498215" />
      </scope>
      <scope id="1237305966240" at="148,91,156,22">
        <var name="editorCell" id="1237305966240" />
      </scope>
      <scope id="1237984077841" at="107,89,116,22">
        <var name="editorCell" id="1237984077841" />
        <var name="style" id="1237984077841" />
      </scope>
      <scope id="1237305966240" at="158,90,167,22">
        <var name="editorCell" id="1237305966240" />
      </scope>
      <scope id="1237305979638" at="46,88,56,22">
        <var name="editorCell" id="1237305979638" />
        <var name="style" id="1237305979638" />
      </scope>
      <scope id="1237305966240" at="92,90,102,22">
        <var name="editorCell" id="1237305966240" />
        <var name="style" id="1237305966240" />
      </scope>
      <scope id="1237305988968" at="136,88,146,22">
        <var name="editorCell" id="1237305988968" />
        <var name="style" id="1237305988968" />
      </scope>
      <scope id="1237305966240" at="148,0,158,0">
        <var name="editorContext" id="1237305966240" />
        <var name="node" id="1237305966240" />
      </scope>
      <scope id="1237305966240" at="33,89,44,22">
        <var name="editorCell" id="1237305966240" />
      </scope>
      <scope id="1237984077841" at="107,0,118,0">
        <var name="editorContext" id="1237984077841" />
        <var name="node" id="1237984077841" />
      </scope>
      <scope id="1237305966240" at="158,0,169,0">
        <var name="editorContext" id="1237305966240" />
        <var name="node" id="1237305966240" />
      </scope>
      <scope id="1237305979638" at="46,0,58,0">
        <var name="editorContext" id="1237305979638" />
        <var name="node" id="1237305979638" />
      </scope>
      <scope id="1237305966240" at="92,0,104,0">
        <var name="editorContext" id="1237305966240" />
        <var name="node" id="1237305966240" />
      </scope>
      <scope id="1237305988968" at="136,0,148,0">
        <var name="editorContext" id="1237305988968" />
        <var name="node" id="1237305988968" />
      </scope>
      <scope id="1237305966240" at="33,0,46,0">
        <var name="editorContext" id="1237305966240" />
        <var name="node" id="1237305966240" />
      </scope>
      <scope id="1237984077845" at="118,89,134,22">
        <var name="attributeConcept" id="1237984077845" />
        <var name="attributeKind" id="1237984077845" />
        <var name="editorCell" id="1237984077845" />
        <var name="provider" id="1237984077845" />
      </scope>
      <scope id="1238075498216" at="186,97,202,22">
        <var name="attributeConcept" id="1238075498216" />
        <var name="attributeKind" id="1238075498216" />
        <var name="editorCell" id="1238075498216" />
        <var name="provider" id="1238075498216" />
      </scope>
      <scope id="1237984077845" at="118,0,136,0">
        <var name="editorContext" id="1237984077845" />
        <var name="node" id="1237984077845" />
      </scope>
      <scope id="1238075498216" at="186,0,204,0">
        <var name="editorContext" id="1238075498216" />
        <var name="node" id="1238075498216" />
      </scope>
      <unit id="1237305966240" at="62,0,92,0" name="jetbrains.mps.lang.textGen.editor.CollectionAppendPart_Editor$listSingleRoleHandler_wfu8o0_b0" />
      <unit id="1237305966240" at="26,0,208,0" name="jetbrains.mps.lang.textGen.editor.CollectionAppendPart_Editor" />
    </file>
  </root>
  <root nodeRef="r:8234d58c-a8a4-433b-96ca-0413d4ef8df8(jetbrains.mps.lang.textGen.editor)/1237306130697">
    <file name="AppendOperation_Editor.java">
      <node id="1237306130697" at="27,79,28,63" concept="6" />
      <node id="1237306130697" at="30,89,31,96" concept="5" />
      <node id="1237306130697" at="31,96,32,48" concept="2" />
      <node id="1237306130697" at="32,48,33,28" concept="2" />
      <node id="1237306130697" at="33,28,34,79" concept="2" />
      <node id="1237306130697" at="34,79,35,81" concept="0" />
      <node id="1237306130697" at="34,79,35,81" concept="2" />
      <node id="1237306130697" at="35,81,36,84" concept="0" />
      <node id="1237306130697" at="35,81,36,84" concept="2" />
      <node id="1237306130697" at="36,84,37,81" concept="0" />
      <node id="1237306130697" at="36,84,37,81" concept="2" />
      <node id="1237306130697" at="37,81,38,22" concept="6" />
      <node id="1237306134982" at="40,88,41,92" concept="5" />
      <node id="1237306134982" at="41,92,42,47" concept="2" />
      <node id="1237306134982" at="42,47,43,34" concept="5" />
      <node id="1237306134982" at="43,34,44,71" concept="2" />
      <node id="1237306134982" at="44,71,45,40" concept="2" />
      <node id="1237306134982" at="45,40,46,79" concept="2" />
      <node id="1237306134982" at="46,79,47,34" concept="2" />
      <node id="1237306134982" at="47,34,48,22" concept="6" />
      <node id="1237306130697" at="50,91,51,120" concept="5" />
      <node id="1237306130697" at="51,120,52,106" concept="5" />
      <node id="1237306130697" at="52,106,53,45" concept="2" />
      <node id="1237306130697" at="53,45,54,79" concept="2" />
      <node id="1237306130697" at="54,79,55,49" concept="2" />
      <node id="1237306130697" at="55,49,56,22" concept="6" />
      <node id="1237306130697" at="59,96,60,50" concept="8" />
      <node id="1237306130697" at="62,66,63,41" concept="5" />
      <node id="1237306130697" at="63,41,64,93" concept="6" />
      <node id="1237306130697" at="66,86,67,80" concept="5" />
      <node id="1237306130697" at="67,80,68,95" concept="2" />
      <node id="1237306130697" at="68,95,69,25" concept="6" />
      <node id="1237306130697" at="71,68,72,34" concept="5" />
      <node id="1237306130697" at="72,34,73,55" concept="2" />
      <node id="1237306130697" at="73,55,74,87" concept="2" />
      <node id="1237306130697" at="74,87,75,23" concept="6" />
      <node id="1237306130697" at="78,96,79,134" concept="2" />
      <node id="1237306130697" at="80,34,81,95" concept="2" />
      <node id="1237306130697" at="81,95,82,98" concept="2" />
      <node id="1237306130697" at="84,122,85,139" concept="2" />
      <node id="1237306464498" at="90,88,91,87" concept="5" />
      <node id="1237306464498" at="91,87,92,47" concept="2" />
      <node id="1237306464498" at="92,47,93,34" concept="5" />
      <node id="1237306464498" at="93,34,94,82" concept="2" />
      <node id="1237306464498" at="94,82,95,40" concept="2" />
      <node id="1237306464498" at="95,40,96,79" concept="2" />
      <node id="1237306464498" at="96,79,97,34" concept="2" />
      <node id="1237306464498" at="97,34,98,22" concept="6" />
      <node id="1237306130697" at="27,0,30,0" concept="4" trace="createEditorCell#(Ljetbrains/mps/openapi/editor/EditorContext;Lorg/jetbrains/mps/openapi/model/SNode;)Ljetbrains/mps/openapi/editor/cells/EditorCell;" />
      <node id="1237306130697" at="59,0,62,0" concept="1" trace="partListHandler_yuehr3_b0#(Lorg/jetbrains/mps/openapi/model/SNode;Ljava/lang/String;Ljetbrains/mps/openapi/editor/EditorContext;)V" />
      <node id="1237306130697" at="83,9,86,9" concept="3" />
      <node id="1237306130697" at="62,0,66,0" concept="4" trace="createNodeToInsert#(Ljetbrains/mps/openapi/editor/EditorContext;)Lorg/jetbrains/mps/openapi/model/SNode;" />
      <node id="1237306130697" at="79,134,83,9" concept="3" />
      <node id="1237306130697" at="66,0,71,0" concept="4" trace="createNodeCell#(Ljetbrains/mps/openapi/editor/EditorContext;Lorg/jetbrains/mps/openapi/model/SNode;)Ljetbrains/mps/openapi/editor/cells/EditorCell;" />
      <node id="1237306130697" at="71,0,77,0" concept="4" trace="createEmptyCell#(Ljetbrains/mps/openapi/editor/EditorContext;)Ljetbrains/mps/openapi/editor/cells/EditorCell;" />
      <node id="1237306130697" at="50,0,58,0" concept="4" trace="createRefNodeList_yuehr3_b0#(Ljetbrains/mps/openapi/editor/EditorContext;Lorg/jetbrains/mps/openapi/model/SNode;)Ljetbrains/mps/openapi/editor/cells/EditorCell;" />
      <node id="1237306130697" at="30,0,40,0" concept="4" trace="createCollection_yuehr3_a#(Ljetbrains/mps/openapi/editor/EditorContext;Lorg/jetbrains/mps/openapi/model/SNode;)Ljetbrains/mps/openapi/editor/cells/EditorCell;" />
      <node id="1237306134982" at="40,0,50,0" concept="4" trace="createConstant_yuehr3_a0#(Ljetbrains/mps/openapi/editor/EditorContext;Lorg/jetbrains/mps/openapi/model/SNode;)Ljetbrains/mps/openapi/editor/cells/EditorCell;" />
      <node id="1237306130697" at="77,132,87,7" concept="3" />
      <node id="1237306464498" at="90,0,100,0" concept="4" trace="createConstant_yuehr3_c0#(Ljetbrains/mps/openapi/editor/EditorContext;Lorg/jetbrains/mps/openapi/model/SNode;)Ljetbrains/mps/openapi/editor/cells/EditorCell;" />
      <node id="1237306130697" at="77,0,89,0" concept="4" trace="installElementCellActions#(Lorg/jetbrains/mps/openapi/model/SNode;Lorg/jetbrains/mps/openapi/model/SNode;Ljetbrains/mps/openapi/editor/cells/EditorCell;Ljetbrains/mps/openapi/editor/EditorContext;)V" />
      <scope id="1237306130697" at="27,79,28,63" />
      <scope id="1237306130697" at="34,79,35,81" />
      <scope id="1237306130697" at="35,81,36,84" />
      <scope id="1237306130697" at="36,84,37,81" />
      <scope id="1237306130697" at="59,96,60,50" />
      <scope id="1237306130697" at="84,122,85,139" />
      <scope id="1237306130697" at="62,66,64,93">
        <var name="listOwner" id="1237306130697" />
      </scope>
      <scope id="1237306130697" at="80,34,82,98" />
      <scope id="1237306130697" at="27,0,30,0">
        <var name="editorContext" id="1237306130697" />
        <var name="node" id="1237306130697" />
      </scope>
      <scope id="1237306130697" at="59,0,62,0">
        <var name="childRole" id="1237306130697" />
        <var name="context" id="1237306130697" />
        <var name="ownerNode" id="1237306130697" />
      </scope>
      <scope id="1237306130697" at="66,86,69,25">
        <var name="elementCell" id="1237306130697" />
      </scope>
      <scope id="1237306130697" at="62,0,66,0">
        <var name="editorContext" id="1237306130697" />
      </scope>
      <scope id="1237306130697" at="71,68,75,23">
        <var name="emptyCell" id="1237306130697" />
      </scope>
      <scope id="1237306130697" at="66,0,71,0">
        <var name="editorContext" id="1237306130697" />
        <var name="elementNode" id="1237306130697" />
      </scope>
      <scope id="1237306130697" at="50,91,56,22">
        <var name="editorCell" id="1237306130697" />
        <var name="handler" id="1237306130697" />
      </scope>
      <scope id="1237306130697" at="71,0,77,0">
        <var name="editorContext" id="1237306130697" />
      </scope>
      <scope id="1237306130697" at="30,89,38,22">
        <var name="editorCell" id="1237306130697" />
      </scope>
      <scope id="1237306134982" at="40,88,48,22">
        <var name="editorCell" id="1237306134982" />
        <var name="style" id="1237306134982" />
      </scope>
      <scope id="1237306130697" at="50,0,58,0">
        <var name="editorContext" id="1237306130697" />
        <var name="node" id="1237306130697" />
      </scope>
      <scope id="1237306130697" at="78,96,86,9" />
      <scope id="1237306464498" at="90,88,98,22">
        <var name="editorCell" id="1237306464498" />
        <var name="style" id="1237306464498" />
      </scope>
      <scope id="1237306130697" at="30,0,40,0">
        <var name="editorContext" id="1237306130697" />
        <var name="node" id="1237306130697" />
      </scope>
      <scope id="1237306134982" at="40,0,50,0">
        <var name="editorContext" id="1237306134982" />
        <var name="node" id="1237306134982" />
      </scope>
      <scope id="1237306130697" at="77,132,87,7" />
      <scope id="1237306464498" at="90,0,100,0">
        <var name="editorContext" id="1237306464498" />
        <var name="node" id="1237306464498" />
      </scope>
      <scope id="1237306130697" at="77,0,89,0">
        <var name="editorContext" id="1237306130697" />
        <var name="elementCell" id="1237306130697" />
        <var name="elementNode" id="1237306130697" />
        <var name="listOwner" id="1237306130697" />
      </scope>
      <unit id="1237306130697" at="58,0,90,0" name="jetbrains.mps.lang.textGen.editor.AppendOperation_Editor$partListHandler_yuehr3_b0" />
      <unit id="1237306130697" at="26,0,101,0" name="jetbrains.mps.lang.textGen.editor.AppendOperation_Editor" />
    </file>
  </root>
  <root nodeRef="r:8234d58c-a8a4-433b-96ca-0413d4ef8df8(jetbrains.mps.lang.textGen.editor)/1237470749854">
    <file name="FoundErrorOperation_Editor.java">
      <node id="1237470749854" at="26,79,27,63" concept="6" />
      <node id="1237470749854" at="29,89,30,96" concept="5" />
      <node id="1237470749854" at="30,96,31,48" concept="2" />
      <node id="1237470749854" at="31,48,32,28" concept="2" />
      <node id="1237470749854" at="32,28,33,79" concept="2" />
      <node id="1237470749854" at="33,79,34,81" concept="0" />
      <node id="1237470749854" at="33,79,34,81" concept="2" />
      <node id="1237470749854" at="34,81,35,80" concept="0" />
      <node id="1237470749854" at="34,81,35,80" concept="2" />
      <node id="1237470749854" at="35,80,36,81" concept="0" />
      <node id="1237470749854" at="35,80,36,81" concept="2" />
      <node id="1237470749854" at="36,81,37,22" concept="6" />
      <node id="1237470759530" at="39,88,40,91" concept="5" />
      <node id="1237470759530" at="40,91,41,47" concept="2" />
      <node id="1237470759530" at="41,47,42,34" concept="5" />
      <node id="1237470759530" at="42,34,43,104" concept="2" />
      <node id="1237470759530" at="43,104,44,40" concept="2" />
      <node id="1237470759530" at="44,40,45,79" concept="2" />
      <node id="1237470759530" at="45,79,46,34" concept="2" />
      <node id="1237470759530" at="46,34,47,22" concept="6" />
      <node id="1237470749854" at="49,87,50,243" concept="5" />
      <node id="1237470749854" at="50,243,51,33" concept="6" />
      <node id="1237470749854" at="54,118,55,49" concept="8" />
      <node id="1237470749854" at="57,81,58,74" concept="5" />
      <node id="1237470749854" at="58,74,59,41" concept="2" />
      <node id="1237470749854" at="59,41,60,24" concept="6" />
      <node id="1237470749854" at="62,69,63,137" concept="2" />
      <node id="1237470749854" at="64,41,65,35" concept="2" />
      <node id="1237470749854" at="71,44,72,54" concept="5" />
      <node id="1237470749854" at="72,54,73,41" concept="2" />
      <node id="1237470749854" at="73,41,74,40" concept="2" />
      <node id="1237470749854" at="74,40,75,24" concept="6" />
      <node id="1237470749854" at="78,40,79,35" concept="6" />
      <node id="1237470804987" at="83,88,84,87" concept="5" />
      <node id="1237470804987" at="84,87,85,47" concept="2" />
      <node id="1237470804987" at="85,47,86,34" concept="5" />
      <node id="1237470804987" at="86,34,87,82" concept="2" />
      <node id="1237470804987" at="87,82,88,64" concept="2" />
      <node id="1237470804987" at="88,64,89,40" concept="2" />
      <node id="1237470804987" at="89,40,90,79" concept="2" />
      <node id="1237470804987" at="90,79,91,34" concept="2" />
      <node id="1237470804987" at="91,34,92,22" concept="6" />
      <node id="1237470749854" at="26,0,29,0" concept="4" trace="createEditorCell#(Ljetbrains/mps/openapi/editor/EditorContext;Lorg/jetbrains/mps/openapi/model/SNode;)Ljetbrains/mps/openapi/editor/cells/EditorCell;" />
      <node id="1237470749854" at="54,0,57,0" concept="1" trace="textSingleRoleHandler_k3sm1x_b0#(Lorg/jetbrains/mps/openapi/model/SNode;Lorg/jetbrains/mps/openapi/language/SContainmentLink;Ljetbrains/mps/openapi/editor/EditorContext;)V" />
      <node id="1237470749854" at="63,137,66,7" concept="3" />
      <node id="1237470749854" at="78,0,81,0" concept="4" trace="getNoTargetText#()Ljava/lang/String;" />
      <node id="1237470749854" at="49,0,53,0" concept="4" trace="createRefNode_k3sm1x_b0#(Ljetbrains/mps/openapi/editor/EditorContext;Lorg/jetbrains/mps/openapi/model/SNode;)Ljetbrains/mps/openapi/editor/cells/EditorCell;" />
      <node id="1237470749854" at="57,0,62,0" concept="4" trace="createChildCell#(Ljetbrains/mps/openapi/editor/EditorContext;Lorg/jetbrains/mps/openapi/model/SNode;)Ljetbrains/mps/openapi/editor/cells/EditorCell;" />
      <node id="1237470749854" at="62,0,68,0" concept="4" trace="installCellInfo#(Lorg/jetbrains/mps/openapi/model/SNode;Ljetbrains/mps/openapi/editor/cells/EditorCell;)V" />
      <node id="1237470749854" at="70,0,77,0" concept="4" trace="createEmptyCell#()Ljetbrains/mps/openapi/editor/cells/EditorCell;" />
      <node id="1237470749854" at="29,0,39,0" concept="4" trace="createCollection_k3sm1x_a#(Ljetbrains/mps/openapi/editor/EditorContext;Lorg/jetbrains/mps/openapi/model/SNode;)Ljetbrains/mps/openapi/editor/cells/EditorCell;" />
      <node id="1237470759530" at="39,0,49,0" concept="4" trace="createConstant_k3sm1x_a0#(Ljetbrains/mps/openapi/editor/EditorContext;Lorg/jetbrains/mps/openapi/model/SNode;)Ljetbrains/mps/openapi/editor/cells/EditorCell;" />
      <node id="1237470804987" at="83,0,94,0" concept="4" trace="createConstant_k3sm1x_c0#(Ljetbrains/mps/openapi/editor/EditorContext;Lorg/jetbrains/mps/openapi/model/SNode;)Ljetbrains/mps/openapi/editor/cells/EditorCell;" />
      <scope id="1237470749854" at="26,79,27,63" />
      <scope id="1237470749854" at="33,79,34,81" />
      <scope id="1237470749854" at="34,81,35,80" />
      <scope id="1237470749854" at="35,80,36,81" />
      <scope id="1237470749854" at="54,118,55,49" />
      <scope id="1237470749854" at="64,41,65,35" />
      <scope id="1237470749854" at="78,40,79,35" />
      <scope id="1237470749854" at="49,87,51,33">
        <var name="provider" id="1237470749854" />
      </scope>
      <scope id="1237470749854" at="26,0,29,0">
        <var name="editorContext" id="1237470749854" />
        <var name="node" id="1237470749854" />
      </scope>
      <scope id="1237470749854" at="54,0,57,0">
        <var name="containmentLink" id="1237470749854" />
        <var name="context" id="1237470749854" />
        <var name="ownerNode" id="1237470749854" />
      </scope>
      <scope id="1237470749854" at="57,81,60,24">
        <var name="editorCell" id="1237470749854" />
      </scope>
      <scope id="1237470749854" at="78,0,81,0" />
      <scope id="1237470749854" at="49,0,53,0">
        <var name="editorContext" id="1237470749854" />
        <var name="node" id="1237470749854" />
      </scope>
      <scope id="1237470749854" at="62,69,66,7" />
      <scope id="1237470749854" at="71,44,75,24">
        <var name="editorCell" id="1237470749854" />
      </scope>
      <scope id="1237470749854" at="57,0,62,0">
        <var name="child" id="1237470749854" />
        <var name="editorContext" id="1237470749854" />
      </scope>
      <scope id="1237470749854" at="62,0,68,0">
        <var name="child" id="1237470749854" />
        <var name="editorCell" id="1237470749854" />
      </scope>
      <scope id="1237470749854" at="70,0,77,0" />
      <scope id="1237470749854" at="29,89,37,22">
        <var name="editorCell" id="1237470749854" />
      </scope>
      <scope id="1237470759530" at="39,88,47,22">
        <var name="editorCell" id="1237470759530" />
        <var name="style" id="1237470759530" />
      </scope>
      <scope id="1237470804987" at="83,88,92,22">
        <var name="editorCell" id="1237470804987" />
        <var name="style" id="1237470804987" />
      </scope>
      <scope id="1237470749854" at="29,0,39,0">
        <var name="editorContext" id="1237470749854" />
        <var name="node" id="1237470749854" />
      </scope>
      <scope id="1237470759530" at="39,0,49,0">
        <var name="editorContext" id="1237470759530" />
        <var name="node" id="1237470759530" />
      </scope>
      <scope id="1237470804987" at="83,0,94,0">
        <var name="editorContext" id="1237470804987" />
        <var name="node" id="1237470804987" />
      </scope>
      <unit id="1237470749854" at="53,0,83,0" name="jetbrains.mps.lang.textGen.editor.FoundErrorOperation_Editor$textSingleRoleHandler_k3sm1x_b0" />
      <unit id="1237470749854" at="25,0,95,0" name="jetbrains.mps.lang.textGen.editor.FoundErrorOperation_Editor" />
    </file>
  </root>
  <root nodeRef="r:8234d58c-a8a4-433b-96ca-0413d4ef8df8(jetbrains.mps.lang.textGen.editor)/3147100357551285949">
    <file name="StubOperationDeclaration_Editor.java">
      <node id="3147100357551285949" at="17,79,18,62" concept="6" />
      <node id="3596842757766946459" at="20,88,21,160" concept="5" />
      <node id="3596842757766946459" at="21,160,22,67" concept="5" />
      <node id="3596842757766946459" at="23,26,24,27" concept="2" />
      <node id="3596842757766946459" at="25,5,26,34" concept="5" />
      <node id="3596842757766946459" at="26,34,27,66" concept="2" />
      <node id="3596842757766946459" at="27,66,28,40" concept="2" />
      <node id="3596842757766946459" at="28,40,29,79" concept="2" />
      <node id="3596842757766946459" at="29,79,30,22" concept="6" />
      <node id="3147100357551285949" at="17,0,20,0" concept="4" trace="createEditorCell#(Ljetbrains/mps/openapi/editor/EditorContext;Lorg/jetbrains/mps/openapi/model/SNode;)Ljetbrains/mps/openapi/editor/cells/EditorCell;" />
      <node id="3596842757766946459" at="22,67,25,5" concept="3" />
      <node id="3596842757766946459" at="20,0,32,0" concept="4" trace="createComponent_n6jjlx_a#(Ljetbrains/mps/openapi/editor/EditorContext;Lorg/jetbrains/mps/openapi/model/SNode;)Ljetbrains/mps/openapi/editor/cells/EditorCell;" />
      <scope id="3147100357551285949" at="17,79,18,62" />
      <scope id="3596842757766946459" at="23,26,24,27" />
      <scope id="3147100357551285949" at="17,0,20,0">
        <var name="editorContext" id="3147100357551285949" />
        <var name="node" id="3147100357551285949" />
      </scope>
      <scope id="3596842757766946459" at="20,88,30,22">
        <var name="bigCell" id="3596842757766946459" />
        <var name="editorCell" id="3596842757766946459" />
        <var name="style" id="3596842757766946459" />
      </scope>
      <scope id="3596842757766946459" at="20,0,32,0">
        <var name="editorContext" id="3596842757766946459" />
        <var name="node" id="3596842757766946459" />
      </scope>
      <unit id="3147100357551285949" at="16,0,33,0" name="jetbrains.mps.lang.textGen.editor.StubOperationDeclaration_Editor" />
    </file>
  </root>
  <root nodeRef="r:8234d58c-a8a4-433b-96ca-0413d4ef8df8(jetbrains.mps.lang.textGen.editor)/4357423944233036952">
    <file name="IndentPart_Editor.java">
      <node id="4357423944233036952" at="16,79,17,61" concept="6" />
      <node id="4357423944233036954" at="19,87,20,92" concept="5" />
      <node id="4357423944233036954" at="20,92,21,46" concept="2" />
      <node id="4357423944233036954" at="21,46,22,28" concept="2" />
      <node id="4357423944233036954" at="22,28,23,34" concept="5" />
      <node id="4357423944233036954" at="23,34,24,66" concept="2" />
      <node id="4357423944233036954" at="24,66,25,50" concept="2" />
      <node id="4357423944233036954" at="25,50,26,40" concept="2" />
      <node id="4357423944233036954" at="26,40,27,34" concept="2" />
      <node id="4357423944233036954" at="27,34,28,22" concept="6" />
      <node id="4357423944233036952" at="16,0,19,0" concept="4" trace="createEditorCell#(Ljetbrains/mps/openapi/editor/EditorContext;Lorg/jetbrains/mps/openapi/model/SNode;)Ljetbrains/mps/openapi/editor/cells/EditorCell;" />
      <node id="4357423944233036954" at="19,0,30,0" concept="4" trace="createConstant_ejfj3q_a#(Ljetbrains/mps/openapi/editor/EditorContext;Lorg/jetbrains/mps/openapi/model/SNode;)Ljetbrains/mps/openapi/editor/cells/EditorCell;" />
      <scope id="4357423944233036952" at="16,79,17,61" />
      <scope id="4357423944233036952" at="16,0,19,0">
        <var name="editorContext" id="4357423944233036952" />
        <var name="node" id="4357423944233036952" />
      </scope>
      <scope id="4357423944233036954" at="19,87,28,22">
        <var name="editorCell" id="4357423944233036954" />
        <var name="style" id="4357423944233036954" />
      </scope>
      <scope id="4357423944233036954" at="19,0,30,0">
        <var name="editorContext" id="4357423944233036954" />
        <var name="node" id="4357423944233036954" />
      </scope>
      <unit id="4357423944233036952" at="15,0,31,0" name="jetbrains.mps.lang.textGen.editor.IndentPart_Editor" />
    </file>
  </root>
  <root nodeRef="r:8234d58c-a8a4-433b-96ca-0413d4ef8df8(jetbrains.mps.lang.textGen.editor)/6911933836258445311">
    <file name="ReferenceAppendPart_Editor.java">
      <node id="6911933836258445311" at="25,79,26,63" concept="6" />
      <node id="6911933836258445311" at="28,82,29,65" concept="6" />
      <node id="6911933836258445311" at="31,89,32,96" concept="5" />
      <node id="6911933836258445311" at="32,96,33,48" concept="2" />
      <node id="6911933836258445311" at="33,48,34,28" concept="2" />
      <node id="6911933836258445311" at="34,28,35,79" concept="2" />
      <node id="6911933836258445311" at="35,79,36,81" concept="0" />
      <node id="6911933836258445311" at="35,79,36,81" concept="2" />
      <node id="6911933836258445311" at="36,81,37,80" concept="0" />
      <node id="6911933836258445311" at="36,81,37,80" concept="2" />
      <node id="6911933836258445311" at="37,80,38,81" concept="0" />
      <node id="6911933836258445311" at="37,80,38,81" concept="2" />
      <node id="6911933836258445311" at="38,81,39,22" concept="6" />
      <node id="6911933836258445740" at="41,88,42,91" concept="5" />
      <node id="6911933836258445740" at="42,91,43,47" concept="2" />
      <node id="6911933836258445740" at="43,47,44,34" concept="5" />
      <node id="6911933836258445740" at="44,34,45,65" concept="2" />
      <node id="6911933836258445740" at="45,65,46,50" concept="2" />
      <node id="6911933836258445740" at="46,50,47,58" concept="2" />
      <node id="6911933836258445740" at="47,58,48,40" concept="2" />
      <node id="6911933836258445740" at="48,40,49,79" concept="2" />
      <node id="6911933836258445740" at="49,79,50,34" concept="2" />
      <node id="6911933836258445740" at="50,34,51,22" concept="6" />
      <node id="6911933836258445311" at="53,87,54,263" concept="5" />
      <node id="6911933836258445311" at="54,263,55,33" concept="6" />
      <node id="6911933836258445311" at="58,123,59,49" concept="8" />
      <node id="6911933836258445311" at="61,81,62,74" concept="5" />
      <node id="6911933836258445311" at="62,74,63,41" concept="2" />
      <node id="6911933836258445311" at="63,41,64,24" concept="6" />
      <node id="6911933836258445311" at="66,69,67,137" concept="2" />
      <node id="6911933836258445311" at="68,41,69,40" concept="2" />
      <node id="6911933836258445311" at="75,44,76,54" concept="5" />
      <node id="6911933836258445311" at="76,54,77,46" concept="2" />
      <node id="6911933836258445311" at="77,46,78,40" concept="2" />
      <node id="6911933836258445311" at="78,40,79,24" concept="6" />
      <node id="6911933836258445311" at="82,40,83,40" concept="6" />
      <node id="6911933836258445744" at="87,88,88,87" concept="5" />
      <node id="6911933836258445744" at="88,87,89,47" concept="2" />
      <node id="6911933836258445744" at="89,47,90,34" concept="5" />
      <node id="6911933836258445744" at="90,34,91,65" concept="2" />
      <node id="6911933836258445744" at="91,65,92,57" concept="2" />
      <node id="6911933836258445744" at="92,57,93,40" concept="2" />
      <node id="6911933836258445744" at="93,40,94,79" concept="2" />
      <node id="6911933836258445744" at="94,79,95,34" concept="2" />
      <node id="6911933836258445744" at="95,34,96,22" concept="6" />
      <node id="6911933836258445311" at="98,91,99,96" concept="5" />
      <node id="6911933836258445311" at="99,96,100,50" concept="2" />
      <node id="6911933836258445311" at="100,50,101,28" concept="2" />
      <node id="6911933836258445311" at="101,28,102,79" concept="2" />
      <node id="6911933836258445311" at="102,79,103,83" concept="0" />
      <node id="6911933836258445311" at="102,79,103,83" concept="2" />
      <node id="6911933836258445311" at="103,83,104,81" concept="0" />
      <node id="6911933836258445311" at="103,83,104,81" concept="2" />
      <node id="6911933836258445311" at="104,81,105,81" concept="0" />
      <node id="6911933836258445311" at="104,81,105,81" concept="2" />
      <node id="6911933836258445311" at="105,81,106,22" concept="6" />
      <node id="4809320654438978490" at="108,90,109,105" concept="5" />
      <node id="4809320654438978490" at="109,105,110,49" concept="2" />
      <node id="4809320654438978490" at="110,49,111,79" concept="2" />
      <node id="4809320654438978490" at="111,79,112,34" concept="2" />
      <node id="4809320654438978490" at="112,34,113,22" concept="6" />
      <node id="4809320654438978495" at="115,88,116,87" concept="5" />
      <node id="4809320654438978495" at="116,87,117,47" concept="2" />
      <node id="4809320654438978495" at="117,47,118,79" concept="2" />
      <node id="4809320654438978495" at="118,79,119,34" concept="2" />
      <node id="4809320654438978495" at="119,34,120,22" concept="6" />
      <node id="4809320654438978496" at="122,88,123,82" concept="5" />
      <node id="4809320654438978496" at="123,82,124,39" concept="2" />
      <node id="4809320654438978496" at="124,39,125,52" concept="2" />
      <node id="4809320654438978496" at="125,52,126,26" concept="5" />
      <node id="4809320654438978496" at="126,26,127,58" concept="2" />
      <node id="4809320654438978496" at="127,58,128,52" concept="2" />
      <node id="4809320654438978496" at="128,52,129,79" concept="2" />
      <node id="4809320654438978496" at="129,79,130,73" concept="2" />
      <node id="4809320654438978496" at="130,73,131,57" concept="5" />
      <node id="4809320654438978496" at="131,57,132,59" concept="5" />
      <node id="4809320654438978496" at="133,35,134,82" concept="5" />
      <node id="4809320654438978496" at="134,82,135,94" concept="6" />
      <node id="4809320654438978496" at="136,10,137,22" concept="6" />
      <node id="6911933836258445311" at="25,0,28,0" concept="4" trace="createEditorCell#(Ljetbrains/mps/openapi/editor/EditorContext;Lorg/jetbrains/mps/openapi/model/SNode;)Ljetbrains/mps/openapi/editor/cells/EditorCell;" />
      <node id="6911933836258445311" at="28,0,31,0" concept="4" trace="createInspectedCell#(Ljetbrains/mps/openapi/editor/EditorContext;Lorg/jetbrains/mps/openapi/model/SNode;)Ljetbrains/mps/openapi/editor/cells/EditorCell;" />
      <node id="6911933836258445311" at="58,0,61,0" concept="1" trace="referenceSingleRoleHandler_amcwze_b0#(Lorg/jetbrains/mps/openapi/model/SNode;Lorg/jetbrains/mps/openapi/language/SContainmentLink;Ljetbrains/mps/openapi/editor/EditorContext;)V" />
      <node id="6911933836258445311" at="67,137,70,7" concept="3" />
      <node id="6911933836258445311" at="82,0,85,0" concept="4" trace="getNoTargetText#()Ljava/lang/String;" />
      <node id="6911933836258445311" at="53,0,57,0" concept="4" trace="createRefNode_amcwze_b0#(Ljetbrains/mps/openapi/editor/EditorContext;Lorg/jetbrains/mps/openapi/model/SNode;)Ljetbrains/mps/openapi/editor/cells/EditorCell;" />
      <node id="6911933836258445311" at="61,0,66,0" concept="4" trace="createChildCell#(Ljetbrains/mps/openapi/editor/EditorContext;Lorg/jetbrains/mps/openapi/model/SNode;)Ljetbrains/mps/openapi/editor/cells/EditorCell;" />
      <node id="4809320654438978496" at="132,59,137,22" concept="3" />
      <node id="6911933836258445311" at="66,0,72,0" concept="4" trace="installCellInfo#(Lorg/jetbrains/mps/openapi/model/SNode;Ljetbrains/mps/openapi/editor/cells/EditorCell;)V" />
      <node id="6911933836258445311" at="74,0,81,0" concept="4" trace="createEmptyCell#()Ljetbrains/mps/openapi/editor/cells/EditorCell;" />
      <node id="4809320654438978490" at="108,0,115,0" concept="4" trace="createConstant_amcwze_a0_0#(Ljetbrains/mps/openapi/editor/EditorContext;Lorg/jetbrains/mps/openapi/model/SNode;)Ljetbrains/mps/openapi/editor/cells/EditorCell;" />
      <node id="4809320654438978495" at="115,0,122,0" concept="4" trace="createConstant_amcwze_b0#(Ljetbrains/mps/openapi/editor/EditorContext;Lorg/jetbrains/mps/openapi/model/SNode;)Ljetbrains/mps/openapi/editor/cells/EditorCell;" />
      <node id="6911933836258445311" at="31,0,41,0" concept="4" trace="createCollection_amcwze_a#(Ljetbrains/mps/openapi/editor/EditorContext;Lorg/jetbrains/mps/openapi/model/SNode;)Ljetbrains/mps/openapi/editor/cells/EditorCell;" />
      <node id="6911933836258445311" at="98,0,108,0" concept="4" trace="createCollection_amcwze_a_0#(Ljetbrains/mps/openapi/editor/EditorContext;Lorg/jetbrains/mps/openapi/model/SNode;)Ljetbrains/mps/openapi/editor/cells/EditorCell;" />
      <node id="6911933836258445744" at="87,0,98,0" concept="4" trace="createConstant_amcwze_c0#(Ljetbrains/mps/openapi/editor/EditorContext;Lorg/jetbrains/mps/openapi/model/SNode;)Ljetbrains/mps/openapi/editor/cells/EditorCell;" />
      <node id="6911933836258445740" at="41,0,53,0" concept="4" trace="createConstant_amcwze_a0#(Ljetbrains/mps/openapi/editor/EditorContext;Lorg/jetbrains/mps/openapi/model/SNode;)Ljetbrains/mps/openapi/editor/cells/EditorCell;" />
      <node id="4809320654438978496" at="122,0,139,0" concept="4" trace="createProperty_amcwze_c0#(Ljetbrains/mps/openapi/editor/EditorContext;Lorg/jetbrains/mps/openapi/model/SNode;)Ljetbrains/mps/openapi/editor/cells/EditorCell;" />
      <scope id="6911933836258445311" at="25,79,26,63" />
      <scope id="6911933836258445311" at="28,82,29,65" />
      <scope id="6911933836258445311" at="35,79,36,81" />
      <scope id="6911933836258445311" at="36,81,37,80" />
      <scope id="6911933836258445311" at="37,80,38,81" />
      <scope id="6911933836258445311" at="58,123,59,49" />
      <scope id="6911933836258445311" at="68,41,69,40" />
      <scope id="6911933836258445311" at="82,40,83,40" />
      <scope id="6911933836258445311" at="102,79,103,83" />
      <scope id="6911933836258445311" at="103,83,104,81" />
      <scope id="6911933836258445311" at="104,81,105,81" />
      <scope id="6911933836258445311" at="53,87,55,33">
        <var name="provider" id="6911933836258445311" />
      </scope>
      <scope id="4809320654438978496" at="133,35,135,94">
        <var name="manager" id="4809320654438978496" />
      </scope>
      <scope id="6911933836258445311" at="25,0,28,0">
        <var name="editorContext" id="6911933836258445311" />
        <var name="node" id="6911933836258445311" />
      </scope>
      <scope id="6911933836258445311" at="28,0,31,0">
        <var name="editorContext" id="6911933836258445311" />
        <var name="node" id="6911933836258445311" />
      </scope>
      <scope id="6911933836258445311" at="58,0,61,0">
        <var name="containmentLink" id="6911933836258445311" />
        <var name="context" id="6911933836258445311" />
        <var name="ownerNode" id="6911933836258445311" />
      </scope>
      <scope id="6911933836258445311" at="61,81,64,24">
        <var name="editorCell" id="6911933836258445311" />
      </scope>
      <scope id="6911933836258445311" at="82,0,85,0" />
      <scope id="6911933836258445311" at="53,0,57,0">
        <var name="editorContext" id="6911933836258445311" />
        <var name="node" id="6911933836258445311" />
      </scope>
      <scope id="6911933836258445311" at="66,69,70,7" />
      <scope id="6911933836258445311" at="75,44,79,24">
        <var name="editorCell" id="6911933836258445311" />
      </scope>
      <scope id="6911933836258445311" at="61,0,66,0">
        <var name="child" id="6911933836258445311" />
        <var name="editorContext" id="6911933836258445311" />
      </scope>
      <scope id="4809320654438978490" at="108,90,113,22">
        <var name="editorCell" id="4809320654438978490" />
      </scope>
      <scope id="4809320654438978495" at="115,88,120,22">
        <var name="editorCell" id="4809320654438978495" />
      </scope>
      <scope id="6911933836258445311" at="66,0,72,0">
        <var name="child" id="6911933836258445311" />
        <var name="editorCell" id="6911933836258445311" />
      </scope>
      <scope id="6911933836258445311" at="74,0,81,0" />
      <scope id="4809320654438978490" at="108,0,115,0">
        <var name="editorContext" id="4809320654438978490" />
        <var name="node" id="4809320654438978490" />
      </scope>
      <scope id="4809320654438978495" at="115,0,122,0">
        <var name="editorContext" id="4809320654438978495" />
        <var name="node" id="4809320654438978495" />
      </scope>
      <scope id="6911933836258445311" at="31,89,39,22">
        <var name="editorCell" id="6911933836258445311" />
      </scope>
      <scope id="6911933836258445311" at="98,91,106,22">
        <var name="editorCell" id="6911933836258445311" />
      </scope>
      <scope id="6911933836258445744" at="87,88,96,22">
        <var name="editorCell" id="6911933836258445744" />
        <var name="style" id="6911933836258445744" />
      </scope>
      <scope id="6911933836258445311" at="31,0,41,0">
        <var name="editorContext" id="6911933836258445311" />
        <var name="node" id="6911933836258445311" />
      </scope>
      <scope id="6911933836258445740" at="41,88,51,22">
        <var name="editorCell" id="6911933836258445740" />
        <var name="style" id="6911933836258445740" />
      </scope>
      <scope id="6911933836258445311" at="98,0,108,0">
        <var name="editorContext" id="6911933836258445311" />
        <var name="node" id="6911933836258445311" />
      </scope>
      <scope id="6911933836258445744" at="87,0,98,0">
        <var name="editorContext" id="6911933836258445744" />
        <var name="node" id="6911933836258445744" />
      </scope>
      <scope id="6911933836258445740" at="41,0,53,0">
        <var name="editorContext" id="6911933836258445740" />
        <var name="node" id="6911933836258445740" />
      </scope>
      <scope id="4809320654438978496" at="122,88,137,22">
        <var name="attributeConcept" id="4809320654438978496" />
        <var name="attributeKind" id="4809320654438978496" />
        <var name="editorCell" id="4809320654438978496" />
        <var name="provider" id="4809320654438978496" />
      </scope>
      <scope id="4809320654438978496" at="122,0,139,0">
        <var name="editorContext" id="4809320654438978496" />
        <var name="node" id="4809320654438978496" />
      </scope>
      <unit id="6911933836258445311" at="57,0,87,0" name="jetbrains.mps.lang.textGen.editor.ReferenceAppendPart_Editor$referenceSingleRoleHandler_amcwze_b0" />
      <unit id="6911933836258445311" at="24,0,140,0" name="jetbrains.mps.lang.textGen.editor.ReferenceAppendPart_Editor" />
    </file>
  </root>
  <root nodeRef="r:8234d58c-a8a4-433b-96ca-0413d4ef8df8(jetbrains.mps.lang.textGen.editor)/7166719696753421198">
    <file name="EncodingLiteral_Editor.java">
      <node id="7166719696753421198" at="23,79,24,63" concept="6" />
      <node id="7166719696753421198" at="26,89,27,96" concept="5" />
      <node id="7166719696753421198" at="27,96,28,48" concept="2" />
      <node id="7166719696753421198" at="28,48,29,28" concept="2" />
      <node id="7166719696753421198" at="29,28,30,79" concept="2" />
      <node id="7166719696753421198" at="30,79,31,81" concept="0" />
      <node id="7166719696753421198" at="30,79,31,81" concept="2" />
      <node id="7166719696753421198" at="31,81,32,22" concept="6" />
      <node id="7166719696753421198" at="34,88,35,82" concept="5" />
      <node id="7166719696753421198" at="35,82,36,33" concept="2" />
      <node id="7166719696753421198" at="36,33,37,46" concept="2" />
      <node id="7166719696753421198" at="37,46,38,26" concept="5" />
      <node id="7166719696753421198" at="38,26,39,58" concept="2" />
      <node id="7166719696753421198" at="39,58,40,46" concept="2" />
      <node id="7166719696753421198" at="40,46,41,34" concept="5" />
      <node id="7166719696753421198" at="41,34,42,72" concept="2" />
      <node id="7166719696753421198" at="42,72,43,40" concept="2" />
      <node id="7166719696753421198" at="43,40,44,79" concept="2" />
      <node id="7166719696753421198" at="44,79,45,212" concept="2" />
      <node id="7166719696753421198" at="45,212,46,57" concept="5" />
      <node id="7166719696753421198" at="46,57,47,59" concept="5" />
      <node id="7166719696753421198" at="48,35,49,82" concept="5" />
      <node id="7166719696753421198" at="49,82,50,94" concept="6" />
      <node id="7166719696753421198" at="51,10,52,22" concept="6" />
      <node id="8063439325682906944" at="57,47,58,68" concept="6" />
      <node id="8063439325682906944" at="55,0,57,0" concept="1" trace="ReplaceWith_EncodingLiteral_cellMenu_djrnp4_a0a0#()V" />
      <node id="7166719696753421198" at="23,0,26,0" concept="4" trace="createEditorCell#(Ljetbrains/mps/openapi/editor/EditorContext;Lorg/jetbrains/mps/openapi/model/SNode;)Ljetbrains/mps/openapi/editor/cells/EditorCell;" />
      <node id="8063439325682906944" at="57,0,60,0" concept="4" trace="getReplacementConceptName#()Ljava/lang/String;" />
      <node id="7166719696753421198" at="47,59,52,22" concept="3" />
      <node id="7166719696753421198" at="26,0,34,0" concept="4" trace="createCollection_djrnp4_a#(Ljetbrains/mps/openapi/editor/EditorContext;Lorg/jetbrains/mps/openapi/model/SNode;)Ljetbrains/mps/openapi/editor/cells/EditorCell;" />
      <node id="7166719696753421198" at="34,0,54,0" concept="4" trace="createProperty_djrnp4_a0#(Ljetbrains/mps/openapi/editor/EditorContext;Lorg/jetbrains/mps/openapi/model/SNode;)Ljetbrains/mps/openapi/editor/cells/EditorCell;" />
      <scope id="8063439325682906944" at="55,63,55,63" />
      <scope id="7166719696753421198" at="23,79,24,63" />
      <scope id="7166719696753421198" at="30,79,31,81" />
      <scope id="8063439325682906944" at="57,47,58,68" />
      <scope id="7166719696753421198" at="48,35,50,94">
        <var name="manager" id="7166719696753421198" />
      </scope>
      <scope id="8063439325682906944" at="55,0,57,0" />
      <scope id="7166719696753421198" at="23,0,26,0">
        <var name="editorContext" id="7166719696753421198" />
        <var name="node" id="7166719696753421198" />
      </scope>
      <scope id="8063439325682906944" at="57,0,60,0" />
      <scope id="7166719696753421198" at="26,89,32,22">
        <var name="editorCell" id="7166719696753421198" />
      </scope>
      <scope id="7166719696753421198" at="26,0,34,0">
        <var name="editorContext" id="7166719696753421198" />
        <var name="node" id="7166719696753421198" />
      </scope>
      <scope id="7166719696753421198" at="34,88,52,22">
        <var name="attributeConcept" id="7166719696753421198" />
        <var name="attributeKind" id="7166719696753421198" />
        <var name="editorCell" id="7166719696753421198" />
        <var name="provider" id="7166719696753421198" />
        <var name="style" id="7166719696753421198" />
      </scope>
      <scope id="7166719696753421198" at="34,0,54,0">
        <var name="editorContext" id="7166719696753421198" />
        <var name="node" id="7166719696753421198" />
      </scope>
      <unit id="8063439325682906944" at="54,0,61,0" name="jetbrains.mps.lang.textGen.editor.EncodingLiteral_Editor$ReplaceWith_EncodingLiteral_cellMenu_djrnp4_a0a0" />
      <unit id="7166719696753421198" at="22,0,62,0" name="jetbrains.mps.lang.textGen.editor.EncodingLiteral_Editor" />
    </file>
  </root>
  <root nodeRef="r:8234d58c-a8a4-433b-96ca-0413d4ef8df8(jetbrains.mps.lang.textGen.editor)/8937790975493363674">
    <file name="AttributedNodePart_Editor.java">
      <node id="8937790975493363674" at="17,79,18,63" concept="6" />
      <node id="8937790975493363674" at="20,89,21,96" concept="5" />
      <node id="8937790975493363674" at="21,96,22,48" concept="2" />
      <node id="8937790975493363674" at="22,48,23,28" concept="2" />
      <node id="8937790975493363674" at="23,28,24,81" concept="0" />
      <node id="8937790975493363674" at="23,28,24,81" concept="2" />
      <node id="8937790975493363674" at="24,81,25,81" concept="0" />
      <node id="8937790975493363674" at="24,81,25,81" concept="2" />
      <node id="8937790975493363674" at="25,81,26,81" concept="0" />
      <node id="8937790975493363674" at="25,81,26,81" concept="2" />
      <node id="8937790975493363674" at="26,81,27,22" concept="6" />
      <node id="8937790975493364123" at="29,88,30,88" concept="5" />
      <node id="8937790975493364123" at="30,88,31,47" concept="2" />
      <node id="8937790975493364123" at="31,47,32,34" concept="5" />
      <node id="8937790975493364123" at="32,34,33,65" concept="2" />
      <node id="8937790975493364123" at="33,65,34,50" concept="2" />
      <node id="8937790975493364123" at="34,50,35,40" concept="2" />
      <node id="8937790975493364123" at="35,40,36,34" concept="2" />
      <node id="8937790975493364123" at="36,34,37,22" concept="6" />
      <node id="8937790975493364932" at="39,88,40,101" concept="5" />
      <node id="8937790975493364932" at="40,101,41,47" concept="2" />
      <node id="8937790975493364932" at="41,47,42,34" concept="5" />
      <node id="8937790975493364932" at="42,34,43,66" concept="2" />
      <node id="8937790975493364932" at="43,66,44,50" concept="2" />
      <node id="8937790975493364932" at="44,50,45,40" concept="2" />
      <node id="8937790975493364932" at="45,40,46,34" concept="2" />
      <node id="8937790975493364932" at="46,34,47,22" concept="6" />
      <node id="8937790975493364131" at="49,88,50,88" concept="5" />
      <node id="8937790975493364131" at="50,88,51,47" concept="2" />
      <node id="8937790975493364131" at="51,47,52,34" concept="5" />
      <node id="8937790975493364131" at="52,34,53,65" concept="2" />
      <node id="8937790975493364131" at="53,65,54,50" concept="2" />
      <node id="8937790975493364131" at="54,50,55,40" concept="2" />
      <node id="8937790975493364131" at="55,40,56,34" concept="2" />
      <node id="8937790975493364131" at="56,34,57,22" concept="6" />
      <node id="8937790975493363674" at="17,0,20,0" concept="4" trace="createEditorCell#(Ljetbrains/mps/openapi/editor/EditorContext;Lorg/jetbrains/mps/openapi/model/SNode;)Ljetbrains/mps/openapi/editor/cells/EditorCell;" />
      <node id="8937790975493363674" at="20,0,29,0" concept="4" trace="createCollection_x8rx6f_a#(Ljetbrains/mps/openapi/editor/EditorContext;Lorg/jetbrains/mps/openapi/model/SNode;)Ljetbrains/mps/openapi/editor/cells/EditorCell;" />
      <node id="8937790975493364123" at="29,0,39,0" concept="4" trace="createConstant_x8rx6f_a0#(Ljetbrains/mps/openapi/editor/EditorContext;Lorg/jetbrains/mps/openapi/model/SNode;)Ljetbrains/mps/openapi/editor/cells/EditorCell;" />
      <node id="8937790975493364932" at="39,0,49,0" concept="4" trace="createConstant_x8rx6f_b0#(Ljetbrains/mps/openapi/editor/EditorContext;Lorg/jetbrains/mps/openapi/model/SNode;)Ljetbrains/mps/openapi/editor/cells/EditorCell;" />
      <node id="8937790975493364131" at="49,0,59,0" concept="4" trace="createConstant_x8rx6f_c0#(Ljetbrains/mps/openapi/editor/EditorContext;Lorg/jetbrains/mps/openapi/model/SNode;)Ljetbrains/mps/openapi/editor/cells/EditorCell;" />
      <scope id="8937790975493363674" at="17,79,18,63" />
      <scope id="8937790975493363674" at="23,28,24,81" />
      <scope id="8937790975493363674" at="24,81,25,81" />
      <scope id="8937790975493363674" at="25,81,26,81" />
      <scope id="8937790975493363674" at="17,0,20,0">
        <var name="editorContext" id="8937790975493363674" />
        <var name="node" id="8937790975493363674" />
      </scope>
      <scope id="8937790975493363674" at="20,89,27,22">
        <var name="editorCell" id="8937790975493363674" />
      </scope>
      <scope id="8937790975493364123" at="29,88,37,22">
        <var name="editorCell" id="8937790975493364123" />
        <var name="style" id="8937790975493364123" />
      </scope>
      <scope id="8937790975493364932" at="39,88,47,22">
        <var name="editorCell" id="8937790975493364932" />
        <var name="style" id="8937790975493364932" />
      </scope>
      <scope id="8937790975493364131" at="49,88,57,22">
        <var name="editorCell" id="8937790975493364131" />
        <var name="style" id="8937790975493364131" />
      </scope>
      <scope id="8937790975493363674" at="20,0,29,0">
        <var name="editorContext" id="8937790975493363674" />
        <var name="node" id="8937790975493363674" />
      </scope>
      <scope id="8937790975493364123" at="29,0,39,0">
        <var name="editorContext" id="8937790975493364123" />
        <var name="node" id="8937790975493364123" />
      </scope>
      <scope id="8937790975493364932" at="39,0,49,0">
        <var name="editorContext" id="8937790975493364932" />
        <var name="node" id="8937790975493364932" />
      </scope>
      <scope id="8937790975493364131" at="49,0,59,0">
        <var name="editorContext" id="8937790975493364131" />
        <var name="node" id="8937790975493364131" />
      </scope>
      <unit id="8937790975493363674" at="16,0,60,0" name="jetbrains.mps.lang.textGen.editor.AttributedNodePart_Editor" />
    </file>
  </root>
</debug-info>
<|MERGE_RESOLUTION|>--- conflicted
+++ resolved
@@ -16,496 +16,6 @@
   </root>
   <root nodeRef="r:8234d58c-a8a4-433b-96ca-0413d4ef8df8(jetbrains.mps.lang.textGen.editor)/1233670266779">
     <file name="ConceptTextGenDeclaration_Editor.java">
-<<<<<<< HEAD
-      <node id="1233670266779" at="42,79,43,63" concept="6" />
-      <node id="1233670266779" at="45,89,46,96" concept="5" />
-      <node id="1233670266779" at="46,96,47,48" concept="2" />
-      <node id="1233670266779" at="47,48,48,28" concept="2" />
-      <node id="1233670266779" at="48,28,49,79" concept="2" />
-      <node id="1233670266779" at="49,79,50,81" concept="0" />
-      <node id="1233670266779" at="49,79,50,81" concept="2" />
-      <node id="1233670266779" at="50,81,51,81" concept="0" />
-      <node id="1233670266779" at="50,81,51,81" concept="2" />
-      <node id="1233670266779" at="51,81,52,81" concept="0" />
-      <node id="1233670266779" at="51,81,52,81" concept="2" />
-      <node id="1233670266779" at="52,81,53,81" concept="0" />
-      <node id="1233670266779" at="52,81,53,81" concept="2" />
-      <node id="1233670266779" at="53,81,54,81" concept="0" />
-      <node id="1233670266779" at="53,81,54,81" concept="2" />
-      <node id="1233670266779" at="54,81,55,80" concept="0" />
-      <node id="1233670266779" at="54,81,55,80" concept="2" />
-      <node id="1233670266779" at="55,80,56,81" concept="0" />
-      <node id="1233670266779" at="55,80,56,81" concept="2" />
-      <node id="1233670266779" at="57,61,58,85" concept="2" />
-      <node id="1233670266779" at="59,5,60,83" concept="0" />
-      <node id="1233670266779" at="59,5,60,83" concept="2" />
-      <node id="1233670266779" at="60,83,61,81" concept="0" />
-      <node id="1233670266779" at="60,83,61,81" concept="2" />
-      <node id="1233670266779" at="61,81,62,22" concept="6" />
-      <node id="1233670564442" at="64,88,65,90" concept="5" />
-      <node id="1233670564442" at="65,90,66,47" concept="2" />
-      <node id="1233670564442" at="66,47,67,34" concept="5" />
-      <node id="1233670564442" at="67,34,68,66" concept="2" />
-      <node id="1233670564442" at="68,66,69,50" concept="2" />
-      <node id="1233670564442" at="69,50,70,40" concept="2" />
-      <node id="1233670564442" at="70,40,71,79" concept="2" />
-      <node id="1233670564442" at="71,79,72,34" concept="2" />
-      <node id="1233670564442" at="72,34,73,22" concept="6" />
-      <node id="1233676769430" at="75,88,76,89" concept="5" />
-      <node id="1233676769430" at="76,89,77,47" concept="2" />
-      <node id="1233676769430" at="77,47,78,34" concept="5" />
-      <node id="1233676769430" at="78,34,79,66" concept="2" />
-      <node id="1233676769430" at="79,66,80,40" concept="2" />
-      <node id="1233676769430" at="80,40,81,79" concept="2" />
-      <node id="1233676769430" at="81,79,82,34" concept="2" />
-      <node id="1233676769430" at="82,34,83,22" concept="6" />
-      <node id="1233676774400" at="85,88,86,95" concept="5" />
-      <node id="1233676774400" at="86,95,87,47" concept="2" />
-      <node id="1233676774400" at="87,47,88,34" concept="5" />
-      <node id="1233676774400" at="88,34,89,66" concept="2" />
-      <node id="1233676774400" at="89,66,90,40" concept="2" />
-      <node id="1233676774400" at="90,40,91,79" concept="2" />
-      <node id="1233676774400" at="91,79,92,34" concept="2" />
-      <node id="1233676774400" at="92,34,93,22" concept="6" />
-      <node id="1233676781151" at="95,88,96,89" concept="5" />
-      <node id="1233676781151" at="96,89,97,47" concept="2" />
-      <node id="1233676781151" at="97,47,98,34" concept="5" />
-      <node id="1233676781151" at="98,34,99,66" concept="2" />
-      <node id="1233676781151" at="99,66,100,40" concept="2" />
-      <node id="1233676781151" at="100,40,101,79" concept="2" />
-      <node id="1233676781151" at="101,79,102,34" concept="2" />
-      <node id="1233676781151" at="102,34,103,22" concept="6" />
-      <node id="1234268563136" at="105,88,106,93" concept="5" />
-      <node id="1234268563136" at="106,93,107,47" concept="2" />
-      <node id="1234268563136" at="107,47,108,34" concept="5" />
-      <node id="1234268563136" at="108,34,109,66" concept="2" />
-      <node id="1234268563136" at="109,66,110,40" concept="2" />
-      <node id="1234268563136" at="110,40,111,79" concept="2" />
-      <node id="1234268563136" at="111,79,112,34" concept="2" />
-      <node id="1234268563136" at="112,34,113,22" concept="6" />
-      <node id="1233670266779" at="115,87,116,81" concept="5" />
-      <node id="1233670266779" at="116,81,117,43" concept="2" />
-      <node id="1233670266779" at="117,43,118,56" concept="2" />
-      <node id="1233670266779" at="118,56,119,26" concept="5" />
-      <node id="1233670266779" at="119,26,120,97" concept="2" />
-      <node id="1233670266779" at="120,97,121,58" concept="2" />
-      <node id="1233670266779" at="122,39,123,40" concept="2" />
-      <node id="1233670266779" at="123,40,124,47" concept="2" />
-      <node id="1233670266779" at="125,5,126,79" concept="2" />
-      <node id="1233670266779" at="126,79,127,73" concept="2" />
-      <node id="1233670266779" at="127,73,128,57" concept="5" />
-      <node id="1233670266779" at="128,57,129,59" concept="5" />
-      <node id="1233670266779" at="130,35,131,82" concept="5" />
-      <node id="1233670266779" at="131,82,132,94" concept="6" />
-      <node id="1233670266779" at="133,10,134,22" concept="6" />
-      <node id="1233670612118" at="137,33,138,14" concept="8" />
-      <node id="1233670612118" at="140,69,141,67" concept="6" />
-      <node id="1233670612118" at="143,81,144,66" concept="6" />
-      <node id="1233670618698" at="146,92,147,84" concept="5" />
-      <node id="1233670618698" at="147,84,148,31" concept="2" />
-      <node id="1233670618698" at="148,31,149,44" concept="2" />
-      <node id="1233670618698" at="149,44,150,33" concept="2" />
-      <node id="1233670618698" at="150,33,151,28" concept="5" />
-      <node id="1233670618698" at="151,28,152,60" concept="2" />
-      <node id="1233670618698" at="152,60,153,44" concept="2" />
-      <node id="1233670618698" at="153,44,154,36" concept="5" />
-      <node id="1233670618698" at="154,36,155,74" concept="2" />
-      <node id="1233670618698" at="155,74,156,42" concept="2" />
-      <node id="1233670618698" at="156,42,157,81" concept="2" />
-      <node id="1233670618698" at="157,81,158,75" concept="2" />
-      <node id="1233670618698" at="158,75,159,59" concept="5" />
-      <node id="1233670618698" at="159,59,160,61" concept="5" />
-      <node id="1233670618698" at="161,37,162,84" concept="5" />
-      <node id="1233670618698" at="162,84,163,96" concept="6" />
-      <node id="1233670618698" at="164,12,165,24" concept="6" />
-      <node id="1233670754564" at="168,88,169,87" concept="5" />
-      <node id="1233670754564" at="169,87,170,47" concept="2" />
-      <node id="1233670754564" at="170,47,171,34" concept="5" />
-      <node id="1233670754564" at="171,34,172,68" concept="2" />
-      <node id="1233670754564" at="172,68,173,63" concept="2" />
-      <node id="1233670754564" at="173,63,174,40" concept="2" />
-      <node id="1233670754564" at="174,40,175,79" concept="2" />
-      <node id="1233670754564" at="175,79,176,34" concept="2" />
-      <node id="1233670754564" at="176,34,177,22" concept="6" />
-      <node id="1233670266779" at="179,90,180,97" concept="5" />
-      <node id="1233670266779" at="180,97,181,49" concept="2" />
-      <node id="1233670266779" at="181,49,182,34" concept="5" />
-      <node id="1233670266779" at="182,34,183,63" concept="2" />
-      <node id="1233670266779" at="183,63,184,40" concept="2" />
-      <node id="1233670266779" at="184,40,185,79" concept="2" />
-      <node id="1233670266779" at="185,79,186,84" concept="0" />
-      <node id="1233670266779" at="185,79,186,84" concept="2" />
-      <node id="1233670266779" at="186,84,187,84" concept="0" />
-      <node id="1233670266779" at="186,84,187,84" concept="2" />
-      <node id="1233670266779" at="187,84,188,84" concept="0" />
-      <node id="1233670266779" at="187,84,188,84" concept="2" />
-      <node id="1233670266779" at="188,84,189,82" concept="0" />
-      <node id="1233670266779" at="188,84,189,82" concept="2" />
-      <node id="1233670266779" at="189,82,190,22" concept="6" />
-      <node id="5481714986551258589" at="192,97,193,842" concept="6" />
-      <node id="1233670266779" at="195,91,196,96" concept="5" />
-      <node id="1233670266779" at="196,96,197,50" concept="2" />
-      <node id="1233670266779" at="197,50,198,34" concept="5" />
-      <node id="1233670266779" at="198,34,199,52" concept="2" />
-      <node id="1233670266779" at="199,52,200,63" concept="2" />
-      <node id="1233670266779" at="200,63,201,61" concept="2" />
-      <node id="1233670266779" at="201,61,202,40" concept="2" />
-      <node id="1233670266779" at="202,40,203,79" concept="2" />
-      <node id="1233670266779" at="203,79,204,83" concept="0" />
-      <node id="1233670266779" at="203,79,204,83" concept="2" />
-      <node id="1233670266779" at="204,83,205,83" concept="0" />
-      <node id="1233670266779" at="204,83,205,83" concept="2" />
-      <node id="1233670266779" at="205,83,206,82" concept="0" />
-      <node id="1233670266779" at="205,83,206,82" concept="2" />
-      <node id="1233670266779" at="206,82,207,22" concept="6" />
-      <node id="7991274449437422516" at="209,90,210,95" concept="5" />
-      <node id="7991274449437422516" at="210,95,211,49" concept="2" />
-      <node id="7991274449437422516" at="211,49,212,34" concept="5" />
-      <node id="7991274449437422516" at="212,34,213,66" concept="2" />
-      <node id="7991274449437422516" at="213,66,214,50" concept="2" />
-      <node id="7991274449437422516" at="214,50,215,40" concept="2" />
-      <node id="7991274449437422516" at="215,40,216,79" concept="2" />
-      <node id="7991274449437422516" at="216,79,217,34" concept="2" />
-      <node id="7991274449437422516" at="217,34,218,22" concept="6" />
-      <node id="7991274449437422518" at="220,90,221,87" concept="5" />
-      <node id="7991274449437422518" at="221,87,222,49" concept="2" />
-      <node id="7991274449437422518" at="222,49,223,34" concept="5" />
-      <node id="7991274449437422518" at="223,34,224,66" concept="2" />
-      <node id="7991274449437422518" at="224,66,225,40" concept="2" />
-      <node id="7991274449437422518" at="225,40,226,79" concept="2" />
-      <node id="7991274449437422518" at="226,79,227,34" concept="2" />
-      <node id="7991274449437422518" at="227,34,228,22" concept="6" />
-      <node id="1233670266779" at="230,89,231,262" concept="5" />
-      <node id="1233670266779" at="231,262,232,33" concept="6" />
-      <node id="1233670266779" at="235,124,236,49" concept="8" />
-      <node id="1233670266779" at="238,81,239,74" concept="5" />
-      <node id="1233670266779" at="239,74,240,41" concept="2" />
-      <node id="1233670266779" at="240,41,241,24" concept="6" />
-      <node id="1233670266779" at="243,69,244,137" concept="2" />
-      <node id="1233670266779" at="245,41,246,39" concept="2" />
-      <node id="1233670266779" at="252,44,253,54" concept="5" />
-      <node id="1233670266779" at="253,54,254,45" concept="2" />
-      <node id="1233670266779" at="254,45,255,40" concept="2" />
-      <node id="1233670266779" at="255,40,256,24" concept="6" />
-      <node id="1233670266779" at="259,40,260,27" concept="6" />
-      <node id="1233670266779" at="264,91,265,96" concept="5" />
-      <node id="1233670266779" at="265,96,266,50" concept="2" />
-      <node id="1233670266779" at="266,50,267,34" concept="5" />
-      <node id="1233670266779" at="267,34,268,52" concept="2" />
-      <node id="1233670266779" at="268,52,269,63" concept="2" />
-      <node id="1233670266779" at="269,63,270,61" concept="2" />
-      <node id="1233670266779" at="270,61,271,40" concept="2" />
-      <node id="1233670266779" at="271,40,272,79" concept="2" />
-      <node id="1233670266779" at="272,79,273,83" concept="0" />
-      <node id="1233670266779" at="272,79,273,83" concept="2" />
-      <node id="1233670266779" at="273,83,274,83" concept="0" />
-      <node id="1233670266779" at="273,83,274,83" concept="2" />
-      <node id="1233670266779" at="274,83,275,82" concept="0" />
-      <node id="1233670266779" at="274,83,275,82" concept="2" />
-      <node id="1233670266779" at="275,82,276,22" concept="6" />
-      <node id="45307784116769130" at="278,90,279,95" concept="5" />
-      <node id="45307784116769130" at="279,95,280,49" concept="2" />
-      <node id="45307784116769130" at="280,49,281,34" concept="5" />
-      <node id="45307784116769130" at="281,34,282,66" concept="2" />
-      <node id="45307784116769130" at="282,66,283,50" concept="2" />
-      <node id="45307784116769130" at="283,50,284,40" concept="2" />
-      <node id="45307784116769130" at="284,40,285,79" concept="2" />
-      <node id="45307784116769130" at="285,79,286,34" concept="2" />
-      <node id="45307784116769130" at="286,34,287,22" concept="6" />
-      <node id="45307784116769132" at="289,90,290,87" concept="5" />
-      <node id="45307784116769132" at="290,87,291,49" concept="2" />
-      <node id="45307784116769132" at="291,49,292,34" concept="5" />
-      <node id="45307784116769132" at="292,34,293,66" concept="2" />
-      <node id="45307784116769132" at="293,66,294,40" concept="2" />
-      <node id="45307784116769132" at="294,40,295,79" concept="2" />
-      <node id="45307784116769132" at="295,79,296,34" concept="2" />
-      <node id="45307784116769132" at="296,34,297,22" concept="6" />
-      <node id="1233670266779" at="299,89,300,266" concept="5" />
-      <node id="1233670266779" at="300,266,301,33" concept="6" />
-      <node id="1233670266779" at="304,125,305,49" concept="8" />
-      <node id="1233670266779" at="307,81,308,74" concept="5" />
-      <node id="1233670266779" at="308,74,309,41" concept="2" />
-      <node id="1233670266779" at="309,41,310,24" concept="6" />
-      <node id="1233670266779" at="312,69,313,137" concept="2" />
-      <node id="1233670266779" at="314,41,315,40" concept="2" />
-      <node id="1233670266779" at="321,44,322,54" concept="5" />
-      <node id="1233670266779" at="322,54,323,46" concept="2" />
-      <node id="1233670266779" at="323,46,324,40" concept="2" />
-      <node id="1233670266779" at="324,40,325,24" concept="6" />
-      <node id="1233670266779" at="328,40,329,40" concept="6" />
-      <node id="1233670266779" at="333,91,334,96" concept="5" />
-      <node id="1233670266779" at="334,96,335,50" concept="2" />
-      <node id="1233670266779" at="335,50,336,34" concept="5" />
-      <node id="1233670266779" at="336,34,337,52" concept="2" />
-      <node id="1233670266779" at="337,52,338,63" concept="2" />
-      <node id="1233670266779" at="338,63,339,61" concept="2" />
-      <node id="1233670266779" at="339,61,340,40" concept="2" />
-      <node id="1233670266779" at="340,40,341,79" concept="2" />
-      <node id="1233670266779" at="341,79,342,83" concept="0" />
-      <node id="1233670266779" at="341,79,342,83" concept="2" />
-      <node id="1233670266779" at="342,83,343,83" concept="0" />
-      <node id="1233670266779" at="342,83,343,83" concept="2" />
-      <node id="1233670266779" at="343,83,344,82" concept="0" />
-      <node id="1233670266779" at="343,83,344,82" concept="2" />
-      <node id="1233670266779" at="344,82,345,22" concept="6" />
-      <node id="1224137887853744028" at="347,90,348,94" concept="5" />
-      <node id="1224137887853744028" at="348,94,349,49" concept="2" />
-      <node id="1224137887853744028" at="349,49,350,34" concept="5" />
-      <node id="1224137887853744028" at="350,34,351,66" concept="2" />
-      <node id="1224137887853744028" at="351,66,352,40" concept="2" />
-      <node id="1224137887853744028" at="352,40,353,79" concept="2" />
-      <node id="1224137887853744028" at="353,79,354,34" concept="2" />
-      <node id="1224137887853744028" at="354,34,355,22" concept="6" />
-      <node id="1224137887853744032" at="357,90,358,87" concept="5" />
-      <node id="1224137887853744032" at="358,87,359,49" concept="2" />
-      <node id="1224137887853744032" at="359,49,360,79" concept="2" />
-      <node id="1224137887853744032" at="360,79,361,34" concept="2" />
-      <node id="1224137887853744032" at="361,34,362,22" concept="6" />
-      <node id="1233670266779" at="364,89,365,264" concept="5" />
-      <node id="1233670266779" at="365,264,366,33" concept="6" />
-      <node id="1233670266779" at="369,124,370,49" concept="8" />
-      <node id="1233670266779" at="372,81,373,74" concept="5" />
-      <node id="1233670266779" at="373,74,374,41" concept="2" />
-      <node id="1233670266779" at="374,41,375,24" concept="6" />
-      <node id="1233670266779" at="377,69,378,392" concept="2" />
-      <node id="1233670266779" at="379,41,380,39" concept="2" />
-      <node id="1233670266779" at="386,44,387,54" concept="5" />
-      <node id="1233670266779" at="387,54,388,45" concept="2" />
-      <node id="1233670266779" at="388,45,389,40" concept="2" />
-      <node id="1233670266779" at="389,40,390,24" concept="6" />
-      <node id="1233670266779" at="393,40,394,21" concept="6" />
-      <node id="6606361624650441510" at="401,121,402,359" concept="2" />
-      <node id="6606361624650441507" at="404,37,405,23" concept="6" />
-      <node id="2589651637971573201" at="411,120,412,111" concept="6" />
-      <node id="6606361624650361628" at="414,148,415,101" concept="2" />
-      <node id="6606361624650367604" at="417,150,418,355" concept="2" />
-      <node id="6606361624650399211" at="418,355,419,510" concept="2" />
-      <node id="6606361624650361628" at="421,45,422,19" concept="6" />
-      <node id="45307784116751654" at="425,89,426,86" concept="5" />
-      <node id="45307784116751654" at="426,86,427,48" concept="2" />
-      <node id="45307784116751654" at="427,48,428,79" concept="2" />
-      <node id="45307784116751654" at="428,79,429,34" concept="2" />
-      <node id="45307784116751654" at="429,34,430,22" concept="6" />
-      <node id="1233670266779" at="432,90,433,96" concept="5" />
-      <node id="1233670266779" at="433,96,434,49" concept="2" />
-      <node id="1233670266779" at="434,49,435,34" concept="5" />
-      <node id="1233670266779" at="435,34,436,52" concept="2" />
-      <node id="1233670266779" at="436,52,437,61" concept="2" />
-      <node id="1233670266779" at="437,61,438,63" concept="2" />
-      <node id="1233670266779" at="438,63,439,40" concept="2" />
-      <node id="1233670266779" at="439,40,440,79" concept="2" />
-      <node id="1233670266779" at="440,79,441,81" concept="0" />
-      <node id="1233670266779" at="440,79,441,81" concept="2" />
-      <node id="1233670266779" at="441,81,442,22" concept="6" />
-      <node id="1233670266779" at="444,88,445,266" concept="5" />
-      <node id="1233670266779" at="445,266,446,33" concept="6" />
-      <node id="1233670266779" at="449,127,450,49" concept="8" />
-      <node id="1233670266779" at="452,81,453,74" concept="5" />
-      <node id="1233670266779" at="453,74,454,41" concept="2" />
-      <node id="1233670266779" at="454,41,455,24" concept="6" />
-      <node id="1233670266779" at="457,69,458,137" concept="2" />
-      <node id="1233670266779" at="459,41,460,43" concept="2" />
-      <node id="1233670266779" at="461,7,462,36" concept="5" />
-      <node id="1233670266779" at="462,36,463,65" concept="2" />
-      <node id="1233670266779" at="463,65,464,42" concept="2" />
-      <node id="1233670266779" at="469,44,470,54" concept="5" />
-      <node id="1233670266779" at="470,54,471,49" concept="2" />
-      <node id="1233670266779" at="471,49,472,40" concept="2" />
-      <node id="1233670266779" at="472,40,473,24" concept="6" />
-      <node id="1233670266779" at="476,40,477,43" concept="6" />
-      <node id="1233670862978" at="481,88,482,87" concept="5" />
-      <node id="1233670862978" at="482,87,483,47" concept="2" />
-      <node id="1233670862978" at="483,47,484,34" concept="5" />
-      <node id="1233670862978" at="484,34,485,69" concept="2" />
-      <node id="1233670862978" at="485,69,486,63" concept="2" />
-      <node id="1233670862978" at="486,63,487,40" concept="2" />
-      <node id="1233670862978" at="487,40,488,79" concept="2" />
-      <node id="1233670862978" at="488,79,489,34" concept="2" />
-      <node id="1233670862978" at="489,34,490,22" concept="6" />
-      <node id="6606361624650441507" at="399,0,401,0" concept="1" trace="ConceptTextGenDeclaration_generic_cellMenu_9mcqjq_a0c2h0#()V" />
-      <node id="6606361624650361628" at="409,0,411,0" concept="1" trace="ConceptTextGenDeclaration_generic_cellMenu_9mcqjq_b0c2h0#()V" />
-      <node id="1233670266779" at="42,0,45,0" concept="4" trace="createEditorCell#(Ljetbrains/mps/openapi/editor/EditorContext;Lorg/jetbrains/mps/openapi/model/SNode;)Ljetbrains/mps/openapi/editor/cells/EditorCell;" />
-      <node id="1233670266779" at="56,81,59,5" concept="0" />
-      <node id="1233670266779" at="56,81,59,5" concept="3" />
-      <node id="1233670612118" at="137,0,140,0" concept="1" trace="_Inline_9mcqjq_a5a#()V" />
-      <node id="1233670612118" at="140,0,143,0" concept="4" trace="createEditorCell#(Ljetbrains/mps/openapi/editor/EditorContext;)Ljetbrains/mps/openapi/editor/cells/EditorCell;" />
-      <node id="1233670612118" at="143,0,146,0" concept="4" trace="createEditorCell#(Ljetbrains/mps/openapi/editor/EditorContext;Lorg/jetbrains/mps/openapi/model/SNode;)Ljetbrains/mps/openapi/editor/cells/EditorCell;" />
-      <node id="5481714986551258587" at="192,0,195,0" concept="7" trace="renderingCondition_9mcqjq_a7a#(Lorg/jetbrains/mps/openapi/model/SNode;Ljetbrains/mps/openapi/editor/EditorContext;)Z" />
-      <node id="1233670266779" at="235,0,238,0" concept="1" trace="filenameSingleRoleHandler_9mcqjq_c0h0#(Lorg/jetbrains/mps/openapi/model/SNode;Lorg/jetbrains/mps/openapi/language/SContainmentLink;Ljetbrains/mps/openapi/editor/EditorContext;)V" />
-      <node id="1233670266779" at="244,137,247,7" concept="3" />
-      <node id="1233670266779" at="259,0,262,0" concept="4" trace="getNoTargetText#()Ljava/lang/String;" />
-      <node id="1233670266779" at="304,0,307,0" concept="1" trace="extensionSingleRoleHandler_9mcqjq_c1h0#(Lorg/jetbrains/mps/openapi/model/SNode;Lorg/jetbrains/mps/openapi/language/SContainmentLink;Ljetbrains/mps/openapi/editor/EditorContext;)V" />
-      <node id="1233670266779" at="313,137,316,7" concept="3" />
-      <node id="1233670266779" at="328,0,331,0" concept="4" trace="getNoTargetText#()Ljava/lang/String;" />
-      <node id="1233670266779" at="369,0,372,0" concept="1" trace="encodingSingleRoleHandler_9mcqjq_c2h0#(Lorg/jetbrains/mps/openapi/model/SNode;Lorg/jetbrains/mps/openapi/language/SContainmentLink;Ljetbrains/mps/openapi/editor/EditorContext;)V" />
-      <node id="1233670266779" at="378,392,381,7" concept="3" />
-      <node id="1233670266779" at="393,0,396,0" concept="4" trace="getNoTargetText#()Ljava/lang/String;" />
-      <node id="6606361624650441507" at="401,0,404,0" concept="4" trace="handleAction#(Lorg/jetbrains/mps/openapi/model/SNode;Lorg/jetbrains/mps/openapi/model/SModel;Ljetbrains/mps/smodel/IOperationContext;Ljetbrains/mps/openapi/editor/EditorContext;)V" />
-      <node id="6606361624650441507" at="404,0,407,0" concept="4" trace="getMatchingText#()Ljava/lang/String;" />
-      <node id="6606361624650361628" at="411,0,414,0" concept="4" trace="createParameterObjects#(Lorg/jetbrains/mps/openapi/model/SNode;Ljetbrains/mps/smodel/IOperationContext;Ljetbrains/mps/openapi/editor/EditorContext;)Ljava/util/List;" />
-      <node id="6606361624650361628" at="414,0,417,0" concept="4" trace="handleAction#(Ljava/lang/Object;Lorg/jetbrains/mps/openapi/model/SNode;Lorg/jetbrains/mps/openapi/model/SModel;Ljetbrains/mps/smodel/IOperationContext;Ljetbrains/mps/openapi/editor/EditorContext;)V" />
-      <node id="6606361624650361628" at="421,0,424,0" concept="4" trace="isReferentPresentation#()Z" />
-      <node id="1233670266779" at="449,0,452,0" concept="1" trace="textGenBlockSingleRoleHandler_9mcqjq_a8a#(Lorg/jetbrains/mps/openapi/model/SNode;Lorg/jetbrains/mps/openapi/language/SContainmentLink;Ljetbrains/mps/openapi/editor/EditorContext;)V" />
-      <node id="1233670266779" at="458,137,461,7" concept="3" />
-      <node id="1233670266779" at="476,0,479,0" concept="4" trace="getNoTargetText#()Ljava/lang/String;" />
-      <node id="1233670266779" at="121,58,125,5" concept="3" />
-      <node id="1233670266779" at="230,0,234,0" concept="4" trace="createRefNode_9mcqjq_c0h0#(Ljetbrains/mps/openapi/editor/EditorContext;Lorg/jetbrains/mps/openapi/model/SNode;)Ljetbrains/mps/openapi/editor/cells/EditorCell;" />
-      <node id="1233670266779" at="299,0,303,0" concept="4" trace="createRefNode_9mcqjq_c1h0#(Ljetbrains/mps/openapi/editor/EditorContext;Lorg/jetbrains/mps/openapi/model/SNode;)Ljetbrains/mps/openapi/editor/cells/EditorCell;" />
-      <node id="1233670266779" at="364,0,368,0" concept="4" trace="createRefNode_9mcqjq_c2h0#(Ljetbrains/mps/openapi/editor/EditorContext;Lorg/jetbrains/mps/openapi/model/SNode;)Ljetbrains/mps/openapi/editor/cells/EditorCell;" />
-      <node id="6606361624650361628" at="417,0,421,0" concept="4" trace="handleAction_impl#(Ljava/lang/String;Lorg/jetbrains/mps/openapi/model/SNode;Lorg/jetbrains/mps/openapi/model/SModel;Ljetbrains/mps/smodel/IOperationContext;Ljetbrains/mps/openapi/editor/EditorContext;)V" />
-      <node id="1233670266779" at="444,0,448,0" concept="4" trace="createRefNode_9mcqjq_a8a#(Ljetbrains/mps/openapi/editor/EditorContext;Lorg/jetbrains/mps/openapi/model/SNode;)Ljetbrains/mps/openapi/editor/cells/EditorCell;" />
-      <node id="1233670266779" at="129,59,134,22" concept="3" />
-      <node id="1233670618698" at="160,61,165,24" concept="3" />
-      <node id="1233670266779" at="238,0,243,0" concept="4" trace="createChildCell#(Ljetbrains/mps/openapi/editor/EditorContext;Lorg/jetbrains/mps/openapi/model/SNode;)Ljetbrains/mps/openapi/editor/cells/EditorCell;" />
-      <node id="1233670266779" at="307,0,312,0" concept="4" trace="createChildCell#(Ljetbrains/mps/openapi/editor/EditorContext;Lorg/jetbrains/mps/openapi/model/SNode;)Ljetbrains/mps/openapi/editor/cells/EditorCell;" />
-      <node id="1233670266779" at="372,0,377,0" concept="4" trace="createChildCell#(Ljetbrains/mps/openapi/editor/EditorContext;Lorg/jetbrains/mps/openapi/model/SNode;)Ljetbrains/mps/openapi/editor/cells/EditorCell;" />
-      <node id="1233670266779" at="452,0,457,0" concept="4" trace="createChildCell#(Ljetbrains/mps/openapi/editor/EditorContext;Lorg/jetbrains/mps/openapi/model/SNode;)Ljetbrains/mps/openapi/editor/cells/EditorCell;" />
-      <node id="1233670266779" at="243,0,249,0" concept="4" trace="installCellInfo#(Lorg/jetbrains/mps/openapi/model/SNode;Ljetbrains/mps/openapi/editor/cells/EditorCell;)V" />
-      <node id="1233670266779" at="312,0,318,0" concept="4" trace="installCellInfo#(Lorg/jetbrains/mps/openapi/model/SNode;Ljetbrains/mps/openapi/editor/cells/EditorCell;)V" />
-      <node id="1233670266779" at="377,0,383,0" concept="4" trace="installCellInfo#(Lorg/jetbrains/mps/openapi/model/SNode;Ljetbrains/mps/openapi/editor/cells/EditorCell;)V" />
-      <node id="1233670266779" at="251,0,258,0" concept="4" trace="createEmptyCell#()Ljetbrains/mps/openapi/editor/cells/EditorCell;" />
-      <node id="1233670266779" at="320,0,327,0" concept="4" trace="createEmptyCell#()Ljetbrains/mps/openapi/editor/cells/EditorCell;" />
-      <node id="1224137887853744032" at="357,0,364,0" concept="4" trace="createConstant_9mcqjq_b2h0#(Ljetbrains/mps/openapi/editor/EditorContext;Lorg/jetbrains/mps/openapi/model/SNode;)Ljetbrains/mps/openapi/editor/cells/EditorCell;" />
-      <node id="1233670266779" at="385,0,392,0" concept="4" trace="createEmptyCell#()Ljetbrains/mps/openapi/editor/cells/EditorCell;" />
-      <node id="45307784116751654" at="425,0,432,0" concept="4" trace="createConstant_9mcqjq_d7a#(Ljetbrains/mps/openapi/editor/EditorContext;Lorg/jetbrains/mps/openapi/model/SNode;)Ljetbrains/mps/openapi/editor/cells/EditorCell;" />
-      <node id="1233670266779" at="468,0,475,0" concept="4" trace="createEmptyCell#()Ljetbrains/mps/openapi/editor/cells/EditorCell;" />
-      <node id="1233670266779" at="457,0,466,0" concept="4" trace="installCellInfo#(Lorg/jetbrains/mps/openapi/model/SNode;Ljetbrains/mps/openapi/editor/cells/EditorCell;)V" />
-      <node id="1233676769430" at="75,0,85,0" concept="4" trace="createConstant_9mcqjq_b0#(Ljetbrains/mps/openapi/editor/EditorContext;Lorg/jetbrains/mps/openapi/model/SNode;)Ljetbrains/mps/openapi/editor/cells/EditorCell;" />
-      <node id="1233676774400" at="85,0,95,0" concept="4" trace="createConstant_9mcqjq_c0#(Ljetbrains/mps/openapi/editor/EditorContext;Lorg/jetbrains/mps/openapi/model/SNode;)Ljetbrains/mps/openapi/editor/cells/EditorCell;" />
-      <node id="1233676781151" at="95,0,105,0" concept="4" trace="createConstant_9mcqjq_d0#(Ljetbrains/mps/openapi/editor/EditorContext;Lorg/jetbrains/mps/openapi/model/SNode;)Ljetbrains/mps/openapi/editor/cells/EditorCell;" />
-      <node id="1234268563136" at="105,0,115,0" concept="4" trace="createConstant_9mcqjq_e0#(Ljetbrains/mps/openapi/editor/EditorContext;Lorg/jetbrains/mps/openapi/model/SNode;)Ljetbrains/mps/openapi/editor/cells/EditorCell;" />
-      <node id="7991274449437422518" at="220,0,230,0" concept="4" trace="createConstant_9mcqjq_b0h0#(Ljetbrains/mps/openapi/editor/EditorContext;Lorg/jetbrains/mps/openapi/model/SNode;)Ljetbrains/mps/openapi/editor/cells/EditorCell;" />
-      <node id="45307784116769132" at="289,0,299,0" concept="4" trace="createConstant_9mcqjq_b1h0#(Ljetbrains/mps/openapi/editor/EditorContext;Lorg/jetbrains/mps/openapi/model/SNode;)Ljetbrains/mps/openapi/editor/cells/EditorCell;" />
-      <node id="1224137887853744028" at="347,0,357,0" concept="4" trace="createConstant_9mcqjq_a2h0#(Ljetbrains/mps/openapi/editor/EditorContext;Lorg/jetbrains/mps/openapi/model/SNode;)Ljetbrains/mps/openapi/editor/cells/EditorCell;" />
-      <node id="1233670564442" at="64,0,75,0" concept="4" trace="createConstant_9mcqjq_a0#(Ljetbrains/mps/openapi/editor/EditorContext;Lorg/jetbrains/mps/openapi/model/SNode;)Ljetbrains/mps/openapi/editor/cells/EditorCell;" />
-      <node id="1233670754564" at="168,0,179,0" concept="4" trace="createConstant_9mcqjq_g0#(Ljetbrains/mps/openapi/editor/EditorContext;Lorg/jetbrains/mps/openapi/model/SNode;)Ljetbrains/mps/openapi/editor/cells/EditorCell;" />
-      <node id="7991274449437422516" at="209,0,220,0" concept="4" trace="createConstant_9mcqjq_a0h0#(Ljetbrains/mps/openapi/editor/EditorContext;Lorg/jetbrains/mps/openapi/model/SNode;)Ljetbrains/mps/openapi/editor/cells/EditorCell;" />
-      <node id="45307784116769130" at="278,0,289,0" concept="4" trace="createConstant_9mcqjq_a1h0#(Ljetbrains/mps/openapi/editor/EditorContext;Lorg/jetbrains/mps/openapi/model/SNode;)Ljetbrains/mps/openapi/editor/cells/EditorCell;" />
-      <node id="1233670862978" at="481,0,492,0" concept="4" trace="createConstant_9mcqjq_j0#(Ljetbrains/mps/openapi/editor/EditorContext;Lorg/jetbrains/mps/openapi/model/SNode;)Ljetbrains/mps/openapi/editor/cells/EditorCell;" />
-      <node id="1233670266779" at="432,0,444,0" concept="4" trace="createCollection_9mcqjq_i0#(Ljetbrains/mps/openapi/editor/EditorContext;Lorg/jetbrains/mps/openapi/model/SNode;)Ljetbrains/mps/openapi/editor/cells/EditorCell;" />
-      <node id="1233670266779" at="179,0,192,0" concept="4" trace="createCollection_9mcqjq_h0#(Ljetbrains/mps/openapi/editor/EditorContext;Lorg/jetbrains/mps/openapi/model/SNode;)Ljetbrains/mps/openapi/editor/cells/EditorCell;" />
-      <node id="1233670266779" at="195,0,209,0" concept="4" trace="createCollection_9mcqjq_a7a#(Ljetbrains/mps/openapi/editor/EditorContext;Lorg/jetbrains/mps/openapi/model/SNode;)Ljetbrains/mps/openapi/editor/cells/EditorCell;" />
-      <node id="1233670266779" at="264,0,278,0" concept="4" trace="createCollection_9mcqjq_b7a#(Ljetbrains/mps/openapi/editor/EditorContext;Lorg/jetbrains/mps/openapi/model/SNode;)Ljetbrains/mps/openapi/editor/cells/EditorCell;" />
-      <node id="1233670266779" at="333,0,347,0" concept="4" trace="createCollection_9mcqjq_c7a#(Ljetbrains/mps/openapi/editor/EditorContext;Lorg/jetbrains/mps/openapi/model/SNode;)Ljetbrains/mps/openapi/editor/cells/EditorCell;" />
-      <node id="1233670266779" at="45,0,64,0" concept="4" trace="createCollection_9mcqjq_a#(Ljetbrains/mps/openapi/editor/EditorContext;Lorg/jetbrains/mps/openapi/model/SNode;)Ljetbrains/mps/openapi/editor/cells/EditorCell;" />
-      <node id="1233670266779" at="115,0,136,0" concept="4" trace="createRefCell_9mcqjq_f0#(Ljetbrains/mps/openapi/editor/EditorContext;Lorg/jetbrains/mps/openapi/model/SNode;)Ljetbrains/mps/openapi/editor/cells/EditorCell;" />
-      <node id="1233670618698" at="146,0,167,0" concept="4" trace="createProperty_9mcqjq_a0f0#(Ljetbrains/mps/openapi/editor/EditorContext;Lorg/jetbrains/mps/openapi/model/SNode;)Ljetbrains/mps/openapi/editor/cells/EditorCell;" />
-      <scope id="6606361624650441507" at="399,71,399,71" />
-      <scope id="6606361624650361628" at="409,71,409,71" />
-      <scope id="1233670266779" at="42,79,43,63" />
-      <scope id="1233670266779" at="49,79,50,81" />
-      <scope id="1233670266779" at="50,81,51,81" />
-      <scope id="1233670266779" at="51,81,52,81" />
-      <scope id="1233670266779" at="52,81,53,81" />
-      <scope id="1233670266779" at="53,81,54,81" />
-      <scope id="1233670266779" at="54,81,55,80" />
-      <scope id="1233670266779" at="55,80,56,81" />
-      <scope id="1233670266779" at="57,61,58,85" />
-      <scope id="1233670266779" at="59,5,60,83" />
-      <scope id="1233670266779" at="60,83,61,81" />
-      <scope id="1233670612118" at="137,33,138,14" />
-      <scope id="1233670612118" at="140,69,141,67" />
-      <scope id="1233670612118" at="143,81,144,66" />
-      <scope id="1233670266779" at="185,79,186,84" />
-      <scope id="1233670266779" at="186,84,187,84" />
-      <scope id="1233670266779" at="187,84,188,84" />
-      <scope id="1233670266779" at="188,84,189,82" />
-      <scope id="5481714986551258588" at="192,97,193,842" />
-      <scope id="1233670266779" at="203,79,204,83" />
-      <scope id="1233670266779" at="204,83,205,83" />
-      <scope id="1233670266779" at="205,83,206,82" />
-      <scope id="1233670266779" at="235,124,236,49" />
-      <scope id="1233670266779" at="245,41,246,39" />
-      <scope id="1233670266779" at="259,40,260,27" />
-      <scope id="1233670266779" at="272,79,273,83" />
-      <scope id="1233670266779" at="273,83,274,83" />
-      <scope id="1233670266779" at="274,83,275,82" />
-      <scope id="1233670266779" at="304,125,305,49" />
-      <scope id="1233670266779" at="314,41,315,40" />
-      <scope id="1233670266779" at="328,40,329,40" />
-      <scope id="1233670266779" at="341,79,342,83" />
-      <scope id="1233670266779" at="342,83,343,83" />
-      <scope id="1233670266779" at="343,83,344,82" />
-      <scope id="1233670266779" at="369,124,370,49" />
-      <scope id="1233670266779" at="379,41,380,39" />
-      <scope id="1233670266779" at="393,40,394,21" />
-      <scope id="6606361624650441509" at="401,121,402,359" />
-      <scope id="6606361624650441507" at="404,37,405,23" />
-      <scope id="6606361624650361630" at="411,120,412,111" />
-      <scope id="6606361624650361628" at="414,148,415,101" />
-      <scope id="6606361624650361628" at="421,45,422,19" />
-      <scope id="1233670266779" at="440,79,441,81" />
-      <scope id="1233670266779" at="449,127,450,49" />
-      <scope id="1233670266779" at="459,41,460,43" />
-      <scope id="1233670266779" at="476,40,477,43" />
-      <scope id="1233670266779" at="122,39,124,47" />
-      <scope id="1233670266779" at="130,35,132,94">
-        <var name="manager" id="1233670266779" />
-      </scope>
-      <scope id="1233670618698" at="161,37,163,96">
-        <var name="manager" id="1233670618698" />
-      </scope>
-      <scope id="1233670266779" at="230,89,232,33">
-        <var name="provider" id="1233670266779" />
-      </scope>
-      <scope id="1233670266779" at="299,89,301,33">
-        <var name="provider" id="1233670266779" />
-      </scope>
-      <scope id="1233670266779" at="364,89,366,33">
-        <var name="provider" id="1233670266779" />
-      </scope>
-      <scope id="6606361624650441507" at="399,0,401,0" />
-      <scope id="6606361624650361628" at="409,0,411,0" />
-      <scope id="6606361624650361632" at="417,150,419,510" />
-      <scope id="1233670266779" at="444,88,446,33">
-        <var name="provider" id="1233670266779" />
-      </scope>
-      <scope id="1233670266779" at="42,0,45,0">
-        <var name="editorContext" id="1233670266779" />
-        <var name="node" id="1233670266779" />
-      </scope>
-      <scope id="1233670266779" at="56,81,59,5" />
-      <scope id="1233670612118" at="137,0,140,0" />
-      <scope id="1233670612118" at="140,0,143,0">
-        <var name="editorContext" id="1233670612118" />
-      </scope>
-      <scope id="1233670612118" at="143,0,146,0">
-        <var name="editorContext" id="1233670612118" />
-        <var name="node" id="1233670612118" />
-      </scope>
-      <scope id="5481714986551258587" at="192,0,195,0">
-        <var name="editorContext" id="5481714986551258587" />
-        <var name="node" id="5481714986551258587" />
-      </scope>
-      <scope id="1233670266779" at="235,0,238,0">
-        <var name="containmentLink" id="1233670266779" />
-        <var name="context" id="1233670266779" />
-        <var name="ownerNode" id="1233670266779" />
-      </scope>
-      <scope id="1233670266779" at="238,81,241,24">
-        <var name="editorCell" id="1233670266779" />
-      </scope>
-      <scope id="1233670266779" at="259,0,262,0" />
-      <scope id="1233670266779" at="304,0,307,0">
-        <var name="containmentLink" id="1233670266779" />
-        <var name="context" id="1233670266779" />
-        <var name="ownerNode" id="1233670266779" />
-      </scope>
-      <scope id="1233670266779" at="307,81,310,24">
-        <var name="editorCell" id="1233670266779" />
-      </scope>
-      <scope id="1233670266779" at="328,0,331,0" />
-      <scope id="1233670266779" at="369,0,372,0">
-        <var name="containmentLink" id="1233670266779" />
-        <var name="context" id="1233670266779" />
-        <var name="ownerNode" id="1233670266779" />
-      </scope>
-      <scope id="1233670266779" at="372,81,375,24">
-        <var name="editorCell" id="1233670266779" />
-      </scope>
-      <scope id="1233670266779" at="393,0,396,0" />
-      <scope id="6606361624650441507" at="401,0,404,0">
-=======
       <node id="1233670266779" at="38,79,39,63" concept="6" />
       <node id="1233670266779" at="41,89,42,96" concept="5" />
       <node id="1233670266779" at="42,96,43,48" concept="2" />
@@ -917,282 +427,35 @@
         <var name="node" id="5481714986551258587" />
       </scope>
       <scope id="6606361624650441507" at="330,0,333,0">
->>>>>>> dfa4c421
         <var name="editorContext" id="6606361624650441507" />
         <var name="model" id="6606361624650441507" />
         <var name="node" id="6606361624650441507" />
         <var name="operationContext" id="6606361624650441507" />
       </scope>
-<<<<<<< HEAD
-      <scope id="6606361624650441507" at="404,0,407,0" />
-      <scope id="6606361624650361628" at="411,0,414,0">
-=======
       <scope id="6606361624650441507" at="333,0,336,0" />
       <scope id="6606361624650361628" at="340,0,343,0">
->>>>>>> dfa4c421
         <var name="editorContext" id="6606361624650361628" />
         <var name="node" id="6606361624650361628" />
         <var name="operationContext" id="6606361624650361628" />
       </scope>
-<<<<<<< HEAD
-      <scope id="6606361624650361628" at="414,0,417,0">
-=======
       <scope id="6606361624650361628" at="343,0,346,0">
->>>>>>> dfa4c421
         <var name="editorContext" id="6606361624650361628" />
         <var name="model" id="6606361624650361628" />
         <var name="node" id="6606361624650361628" />
         <var name="operationContext" id="6606361624650361628" />
         <var name="parameterObject" id="6606361624650361628" />
       </scope>
-<<<<<<< HEAD
-      <scope id="6606361624650361628" at="421,0,424,0" />
-      <scope id="1233670266779" at="449,0,452,0">
-        <var name="containmentLink" id="1233670266779" />
-        <var name="context" id="1233670266779" />
-        <var name="ownerNode" id="1233670266779" />
-      </scope>
-      <scope id="1233670266779" at="452,81,455,24">
-        <var name="editorCell" id="1233670266779" />
-      </scope>
-      <scope id="1233670266779" at="476,0,479,0" />
-      <scope id="1233670266779" at="230,0,234,0">
-        <var name="editorContext" id="1233670266779" />
-        <var name="node" id="1233670266779" />
-      </scope>
-      <scope id="1233670266779" at="243,69,247,7" />
-      <scope id="1233670266779" at="252,44,256,24">
-        <var name="editorCell" id="1233670266779" />
-      </scope>
-      <scope id="1233670266779" at="299,0,303,0">
-        <var name="editorContext" id="1233670266779" />
-        <var name="node" id="1233670266779" />
-      </scope>
-      <scope id="1233670266779" at="312,69,316,7" />
-      <scope id="1233670266779" at="321,44,325,24">
-        <var name="editorCell" id="1233670266779" />
-      </scope>
-      <scope id="1233670266779" at="364,0,368,0">
-        <var name="editorContext" id="1233670266779" />
-        <var name="node" id="1233670266779" />
-      </scope>
-      <scope id="1233670266779" at="377,69,381,7" />
-      <scope id="1233670266779" at="386,44,390,24">
-        <var name="editorCell" id="1233670266779" />
-      </scope>
-      <scope id="6606361624650361628" at="417,0,421,0">
-=======
       <scope id="6606361624650361628" at="350,0,353,0" />
       <scope id="1224137887853744032" at="303,90,307,22">
         <var name="editorCell" id="1224137887853744032" />
       </scope>
       <scope id="6606361624650361628" at="346,0,350,0">
->>>>>>> dfa4c421
         <var name="editorContext" id="6606361624650361628" />
         <var name="model" id="6606361624650361628" />
         <var name="node" id="6606361624650361628" />
         <var name="operationContext" id="6606361624650361628" />
         <var name="parameterObject" id="6606361624650361628" />
       </scope>
-<<<<<<< HEAD
-      <scope id="1233670266779" at="444,0,448,0">
-        <var name="editorContext" id="1233670266779" />
-        <var name="node" id="1233670266779" />
-      </scope>
-      <scope id="1233670266779" at="469,44,473,24">
-        <var name="editorCell" id="1233670266779" />
-      </scope>
-      <scope id="1233670266779" at="238,0,243,0">
-        <var name="child" id="1233670266779" />
-        <var name="editorContext" id="1233670266779" />
-      </scope>
-      <scope id="1233670266779" at="307,0,312,0">
-        <var name="child" id="1233670266779" />
-        <var name="editorContext" id="1233670266779" />
-      </scope>
-      <scope id="1224137887853744032" at="357,90,362,22">
-        <var name="editorCell" id="1224137887853744032" />
-      </scope>
-      <scope id="1233670266779" at="372,0,377,0">
-        <var name="child" id="1233670266779" />
-        <var name="editorContext" id="1233670266779" />
-      </scope>
-      <scope id="45307784116751654" at="425,89,430,22">
-        <var name="editorCell" id="45307784116751654" />
-      </scope>
-      <scope id="1233670266779" at="452,0,457,0">
-        <var name="child" id="1233670266779" />
-        <var name="editorContext" id="1233670266779" />
-      </scope>
-      <scope id="1233670266779" at="243,0,249,0">
-        <var name="child" id="1233670266779" />
-        <var name="editorCell" id="1233670266779" />
-      </scope>
-      <scope id="1233670266779" at="312,0,318,0">
-        <var name="child" id="1233670266779" />
-        <var name="editorCell" id="1233670266779" />
-      </scope>
-      <scope id="1233670266779" at="377,0,383,0">
-        <var name="child" id="1233670266779" />
-        <var name="editorCell" id="1233670266779" />
-      </scope>
-      <scope id="1233670266779" at="251,0,258,0" />
-      <scope id="1233670266779" at="320,0,327,0" />
-      <scope id="1224137887853744032" at="357,0,364,0">
-        <var name="editorContext" id="1224137887853744032" />
-        <var name="node" id="1224137887853744032" />
-      </scope>
-      <scope id="1233670266779" at="385,0,392,0" />
-      <scope id="45307784116751654" at="425,0,432,0">
-        <var name="editorContext" id="45307784116751654" />
-        <var name="node" id="45307784116751654" />
-      </scope>
-      <scope id="1233670266779" at="457,69,464,42">
-        <var name="style" id="1233670266779" />
-      </scope>
-      <scope id="1233670266779" at="468,0,475,0" />
-      <scope id="1233676769430" at="75,88,83,22">
-        <var name="editorCell" id="1233676769430" />
-        <var name="style" id="1233676769430" />
-      </scope>
-      <scope id="1233676774400" at="85,88,93,22">
-        <var name="editorCell" id="1233676774400" />
-        <var name="style" id="1233676774400" />
-      </scope>
-      <scope id="1233676781151" at="95,88,103,22">
-        <var name="editorCell" id="1233676781151" />
-        <var name="style" id="1233676781151" />
-      </scope>
-      <scope id="1234268563136" at="105,88,113,22">
-        <var name="editorCell" id="1234268563136" />
-        <var name="style" id="1234268563136" />
-      </scope>
-      <scope id="7991274449437422518" at="220,90,228,22">
-        <var name="editorCell" id="7991274449437422518" />
-        <var name="style" id="7991274449437422518" />
-      </scope>
-      <scope id="45307784116769132" at="289,90,297,22">
-        <var name="editorCell" id="45307784116769132" />
-        <var name="style" id="45307784116769132" />
-      </scope>
-      <scope id="1224137887853744028" at="347,90,355,22">
-        <var name="editorCell" id="1224137887853744028" />
-        <var name="style" id="1224137887853744028" />
-      </scope>
-      <scope id="1233670564442" at="64,88,73,22">
-        <var name="editorCell" id="1233670564442" />
-        <var name="style" id="1233670564442" />
-      </scope>
-      <scope id="1233670754564" at="168,88,177,22">
-        <var name="editorCell" id="1233670754564" />
-        <var name="style" id="1233670754564" />
-      </scope>
-      <scope id="7991274449437422516" at="209,90,218,22">
-        <var name="editorCell" id="7991274449437422516" />
-        <var name="style" id="7991274449437422516" />
-      </scope>
-      <scope id="45307784116769130" at="278,90,287,22">
-        <var name="editorCell" id="45307784116769130" />
-        <var name="style" id="45307784116769130" />
-      </scope>
-      <scope id="1233670266779" at="457,0,466,0">
-        <var name="child" id="1233670266779" />
-        <var name="editorCell" id="1233670266779" />
-      </scope>
-      <scope id="1233670862978" at="481,88,490,22">
-        <var name="editorCell" id="1233670862978" />
-        <var name="style" id="1233670862978" />
-      </scope>
-      <scope id="1233676769430" at="75,0,85,0">
-        <var name="editorContext" id="1233676769430" />
-        <var name="node" id="1233676769430" />
-      </scope>
-      <scope id="1233676774400" at="85,0,95,0">
-        <var name="editorContext" id="1233676774400" />
-        <var name="node" id="1233676774400" />
-      </scope>
-      <scope id="1233676781151" at="95,0,105,0">
-        <var name="editorContext" id="1233676781151" />
-        <var name="node" id="1233676781151" />
-      </scope>
-      <scope id="1234268563136" at="105,0,115,0">
-        <var name="editorContext" id="1234268563136" />
-        <var name="node" id="1234268563136" />
-      </scope>
-      <scope id="7991274449437422518" at="220,0,230,0">
-        <var name="editorContext" id="7991274449437422518" />
-        <var name="node" id="7991274449437422518" />
-      </scope>
-      <scope id="45307784116769132" at="289,0,299,0">
-        <var name="editorContext" id="45307784116769132" />
-        <var name="node" id="45307784116769132" />
-      </scope>
-      <scope id="1224137887853744028" at="347,0,357,0">
-        <var name="editorContext" id="1224137887853744028" />
-        <var name="node" id="1224137887853744028" />
-      </scope>
-      <scope id="1233670266779" at="432,90,442,22">
-        <var name="editorCell" id="1233670266779" />
-        <var name="style" id="1233670266779" />
-      </scope>
-      <scope id="1233670564442" at="64,0,75,0">
-        <var name="editorContext" id="1233670564442" />
-        <var name="node" id="1233670564442" />
-      </scope>
-      <scope id="1233670754564" at="168,0,179,0">
-        <var name="editorContext" id="1233670754564" />
-        <var name="node" id="1233670754564" />
-      </scope>
-      <scope id="1233670266779" at="179,90,190,22">
-        <var name="editorCell" id="1233670266779" />
-        <var name="style" id="1233670266779" />
-      </scope>
-      <scope id="7991274449437422516" at="209,0,220,0">
-        <var name="editorContext" id="7991274449437422516" />
-        <var name="node" id="7991274449437422516" />
-      </scope>
-      <scope id="45307784116769130" at="278,0,289,0">
-        <var name="editorContext" id="45307784116769130" />
-        <var name="node" id="45307784116769130" />
-      </scope>
-      <scope id="1233670862978" at="481,0,492,0">
-        <var name="editorContext" id="1233670862978" />
-        <var name="node" id="1233670862978" />
-      </scope>
-      <scope id="1233670266779" at="195,91,207,22">
-        <var name="editorCell" id="1233670266779" />
-        <var name="style" id="1233670266779" />
-      </scope>
-      <scope id="1233670266779" at="264,91,276,22">
-        <var name="editorCell" id="1233670266779" />
-        <var name="style" id="1233670266779" />
-      </scope>
-      <scope id="1233670266779" at="333,91,345,22">
-        <var name="editorCell" id="1233670266779" />
-        <var name="style" id="1233670266779" />
-      </scope>
-      <scope id="1233670266779" at="432,0,444,0">
-        <var name="editorContext" id="1233670266779" />
-        <var name="node" id="1233670266779" />
-      </scope>
-      <scope id="1233670266779" at="179,0,192,0">
-        <var name="editorContext" id="1233670266779" />
-        <var name="node" id="1233670266779" />
-      </scope>
-      <scope id="1233670266779" at="195,0,209,0">
-        <var name="editorContext" id="1233670266779" />
-        <var name="node" id="1233670266779" />
-      </scope>
-      <scope id="1233670266779" at="264,0,278,0">
-        <var name="editorContext" id="1233670266779" />
-        <var name="node" id="1233670266779" />
-      </scope>
-      <scope id="1233670266779" at="333,0,347,0">
-        <var name="editorContext" id="1233670266779" />
-        <var name="node" id="1233670266779" />
-      </scope>
-      <scope id="1233670266779" at="45,89,62,22">
-=======
       <scope id="45307784116751654" at="354,89,358,22">
         <var name="editorCell" id="45307784116751654" />
       </scope>
@@ -1358,56 +621,26 @@
       <scope id="1233670266779" at="309,89,325,22">
         <var name="attributeConcept" id="1233670266779" />
         <var name="attributeKind" id="1233670266779" />
->>>>>>> dfa4c421
         <var name="editorCell" id="1233670266779" />
-      </scope>
-<<<<<<< HEAD
-      <scope id="1233670266779" at="45,0,64,0">
-        <var name="editorContext" id="1233670266779" />
-        <var name="node" id="1233670266779" />
-      </scope>
-      <scope id="1233670266779" at="115,87,134,22">
-=======
+        <var name="provider" id="1233670266779" />
+      </scope>
       <scope id="1233670266779" at="41,0,59,0">
         <var name="editorContext" id="1233670266779" />
         <var name="node" id="1233670266779" />
       </scope>
       <scope id="1233670266779" at="105,87,123,22">
->>>>>>> dfa4c421
         <var name="attributeConcept" id="1233670266779" />
         <var name="attributeKind" id="1233670266779" />
         <var name="editorCell" id="1233670266779" />
         <var name="provider" id="1233670266779" />
       </scope>
-<<<<<<< HEAD
-      <scope id="1233670618698" at="146,92,165,24">
-=======
       <scope id="1233670618698" at="135,92,153,24">
->>>>>>> dfa4c421
         <var name="attributeConcept" id="1233670618698" />
         <var name="attributeKind" id="1233670618698" />
         <var name="editorCell" id="1233670618698" />
         <var name="provider" id="1233670618698" />
         <var name="style" id="1233670618698" />
       </scope>
-<<<<<<< HEAD
-      <scope id="1233670266779" at="115,0,136,0">
-        <var name="editorContext" id="1233670266779" />
-        <var name="node" id="1233670266779" />
-      </scope>
-      <scope id="1233670618698" at="146,0,167,0">
-        <var name="editorContext" id="1233670618698" />
-        <var name="node" id="1233670618698" />
-      </scope>
-      <unit id="6606361624650441507" at="398,0,408,0" name="jetbrains.mps.lang.textGen.editor.ConceptTextGenDeclaration_Editor$ConceptTextGenDeclaration_generic_cellMenu_9mcqjq_a0c2h0" />
-      <unit id="6606361624650361628" at="408,0,425,0" name="jetbrains.mps.lang.textGen.editor.ConceptTextGenDeclaration_Editor$ConceptTextGenDeclaration_generic_cellMenu_9mcqjq_b0c2h0" />
-      <unit id="1233670266779" at="234,0,264,0" name="jetbrains.mps.lang.textGen.editor.ConceptTextGenDeclaration_Editor$filenameSingleRoleHandler_9mcqjq_c0h0" />
-      <unit id="1233670266779" at="303,0,333,0" name="jetbrains.mps.lang.textGen.editor.ConceptTextGenDeclaration_Editor$extensionSingleRoleHandler_9mcqjq_c1h0" />
-      <unit id="1233670266779" at="368,0,398,0" name="jetbrains.mps.lang.textGen.editor.ConceptTextGenDeclaration_Editor$encodingSingleRoleHandler_9mcqjq_c2h0" />
-      <unit id="1233670612118" at="136,0,168,0" name="jetbrains.mps.lang.textGen.editor.ConceptTextGenDeclaration_Editor$_Inline_9mcqjq_a5a" />
-      <unit id="1233670266779" at="448,0,481,0" name="jetbrains.mps.lang.textGen.editor.ConceptTextGenDeclaration_Editor$textGenBlockSingleRoleHandler_9mcqjq_a8a" />
-      <unit id="1233670266779" at="41,0,493,0" name="jetbrains.mps.lang.textGen.editor.ConceptTextGenDeclaration_Editor" />
-=======
       <scope id="7991274449437422235" at="213,0,231,0">
         <var name="editorContext" id="7991274449437422235" />
         <var name="node" id="7991274449437422235" />
@@ -1443,7 +676,6 @@
       <unit id="6606361624650361628" at="337,0,354,0" name="jetbrains.mps.lang.textGen.editor.ConceptTextGenDeclaration_Editor$ConceptTextGenDeclaration_generic_cellMenu_9mcqjq_b0c2h0" />
       <unit id="1233670612118" at="125,0,156,0" name="jetbrains.mps.lang.textGen.editor.ConceptTextGenDeclaration_Editor$_Inline_9mcqjq_a5a" />
       <unit id="1233670266779" at="37,0,403,0" name="jetbrains.mps.lang.textGen.editor.ConceptTextGenDeclaration_Editor" />
->>>>>>> dfa4c421
     </file>
   </root>
   <root nodeRef="r:8234d58c-a8a4-433b-96ca-0413d4ef8df8(jetbrains.mps.lang.textGen.editor)/1233677132994">
@@ -1468,3000 +700,2788 @@
   </root>
   <root nodeRef="r:8234d58c-a8a4-433b-96ca-0413d4ef8df8(jetbrains.mps.lang.textGen.editor)/1233751668642">
     <file name="SimpleTextGenOperation_Editor.java">
-      <node id="1233751668642" at="20,79,21,63" concept="6" />
-      <node id="1233751668642" at="23,89,24,96" concept="5" />
-      <node id="1233751668642" at="24,96,25,48" concept="2" />
-      <node id="1233751668642" at="25,48,26,28" concept="2" />
-      <node id="1233751668642" at="26,28,27,79" concept="2" />
-      <node id="1233751668642" at="27,79,28,82" concept="0" />
-      <node id="1233751668642" at="27,79,28,82" concept="2" />
-      <node id="1233751668642" at="28,82,29,81" concept="0" />
-      <node id="1233751668642" at="28,82,29,81" concept="2" />
-      <node id="1233751668642" at="29,81,30,22" concept="6" />
-      <node id="2886182022232400301" at="32,89,33,131" concept="5" />
-      <node id="2886182022232400301" at="33,131,34,34" concept="5" />
-      <node id="2886182022232400301" at="34,34,35,71" concept="2" />
-      <node id="2886182022232400301" at="35,71,36,40" concept="2" />
-      <node id="2886182022232400301" at="36,40,37,79" concept="2" />
-      <node id="2886182022232400301" at="37,79,38,22" concept="6" />
-      <node id="1234201440979" at="40,88,41,87" concept="5" />
-      <node id="1234201440979" at="41,87,42,47" concept="2" />
-      <node id="1234201440979" at="42,47,43,34" concept="5" />
-      <node id="1234201440979" at="43,34,44,82" concept="2" />
-      <node id="1234201440979" at="44,82,45,64" concept="2" />
-      <node id="1234201440979" at="45,64,46,40" concept="2" />
-      <node id="1234201440979" at="46,40,47,79" concept="2" />
-      <node id="1234201440979" at="47,79,48,34" concept="2" />
-      <node id="1234201440979" at="48,34,49,22" concept="6" />
-      <node id="1233751668642" at="20,0,23,0" concept="4" trace="createEditorCell#(Ljetbrains/mps/openapi/editor/EditorContext;Lorg/jetbrains/mps/openapi/model/SNode;)Ljetbrains/mps/openapi/editor/cells/EditorCell;" />
-      <node id="2886182022232400301" at="32,0,40,0" concept="4" trace="createComponent_yb6w4b_a0#(Ljetbrains/mps/openapi/editor/EditorContext;Lorg/jetbrains/mps/openapi/model/SNode;)Ljetbrains/mps/openapi/editor/cells/EditorCell;" />
-      <node id="1233751668642" at="23,0,32,0" concept="4" trace="createCollection_yb6w4b_a#(Ljetbrains/mps/openapi/editor/EditorContext;Lorg/jetbrains/mps/openapi/model/SNode;)Ljetbrains/mps/openapi/editor/cells/EditorCell;" />
-      <node id="1234201440979" at="40,0,51,0" concept="4" trace="createConstant_yb6w4b_b0#(Ljetbrains/mps/openapi/editor/EditorContext;Lorg/jetbrains/mps/openapi/model/SNode;)Ljetbrains/mps/openapi/editor/cells/EditorCell;" />
-      <scope id="1233751668642" at="20,79,21,63" />
-      <scope id="1233751668642" at="27,79,28,82" />
-      <scope id="1233751668642" at="28,82,29,81" />
-      <scope id="1233751668642" at="20,0,23,0">
+      <node id="1233751668642" at="18,79,19,63" concept="6" />
+      <node id="1233751668642" at="21,89,22,96" concept="5" />
+      <node id="1233751668642" at="22,96,23,48" concept="2" />
+      <node id="1233751668642" at="23,48,24,28" concept="2" />
+      <node id="1233751668642" at="24,28,25,82" concept="0" />
+      <node id="1233751668642" at="24,28,25,82" concept="2" />
+      <node id="1233751668642" at="25,82,26,81" concept="0" />
+      <node id="1233751668642" at="25,82,26,81" concept="2" />
+      <node id="1233751668642" at="26,81,27,22" concept="6" />
+      <node id="2886182022232400301" at="29,89,30,131" concept="5" />
+      <node id="2886182022232400301" at="30,131,31,34" concept="5" />
+      <node id="2886182022232400301" at="31,34,32,71" concept="2" />
+      <node id="2886182022232400301" at="32,71,33,40" concept="2" />
+      <node id="2886182022232400301" at="33,40,34,22" concept="6" />
+      <node id="1234201440979" at="36,88,37,87" concept="5" />
+      <node id="1234201440979" at="37,87,38,47" concept="2" />
+      <node id="1234201440979" at="38,47,39,34" concept="5" />
+      <node id="1234201440979" at="39,34,40,82" concept="2" />
+      <node id="1234201440979" at="40,82,41,64" concept="2" />
+      <node id="1234201440979" at="41,64,42,40" concept="2" />
+      <node id="1234201440979" at="42,40,43,34" concept="2" />
+      <node id="1234201440979" at="43,34,44,22" concept="6" />
+      <node id="1233751668642" at="18,0,21,0" concept="4" trace="createEditorCell#(Ljetbrains/mps/openapi/editor/EditorContext;Lorg/jetbrains/mps/openapi/model/SNode;)Ljetbrains/mps/openapi/editor/cells/EditorCell;" />
+      <node id="2886182022232400301" at="29,0,36,0" concept="4" trace="createComponent_yb6w4b_a0#(Ljetbrains/mps/openapi/editor/EditorContext;Lorg/jetbrains/mps/openapi/model/SNode;)Ljetbrains/mps/openapi/editor/cells/EditorCell;" />
+      <node id="1233751668642" at="21,0,29,0" concept="4" trace="createCollection_yb6w4b_a#(Ljetbrains/mps/openapi/editor/EditorContext;Lorg/jetbrains/mps/openapi/model/SNode;)Ljetbrains/mps/openapi/editor/cells/EditorCell;" />
+      <node id="1234201440979" at="36,0,46,0" concept="4" trace="createConstant_yb6w4b_b0#(Ljetbrains/mps/openapi/editor/EditorContext;Lorg/jetbrains/mps/openapi/model/SNode;)Ljetbrains/mps/openapi/editor/cells/EditorCell;" />
+      <scope id="1233751668642" at="18,79,19,63" />
+      <scope id="1233751668642" at="24,28,25,82" />
+      <scope id="1233751668642" at="25,82,26,81" />
+      <scope id="1233751668642" at="18,0,21,0">
         <var name="editorContext" id="1233751668642" />
         <var name="node" id="1233751668642" />
       </scope>
-      <scope id="2886182022232400301" at="32,89,38,22">
+      <scope id="2886182022232400301" at="29,89,34,22">
         <var name="editorCell" id="2886182022232400301" />
         <var name="style" id="2886182022232400301" />
       </scope>
-      <scope id="1233751668642" at="23,89,30,22">
+      <scope id="1233751668642" at="21,89,27,22">
         <var name="editorCell" id="1233751668642" />
       </scope>
-      <scope id="2886182022232400301" at="32,0,40,0">
+      <scope id="2886182022232400301" at="29,0,36,0">
         <var name="editorContext" id="2886182022232400301" />
         <var name="node" id="2886182022232400301" />
       </scope>
-      <scope id="1233751668642" at="23,0,32,0">
+      <scope id="1233751668642" at="21,0,29,0">
         <var name="editorContext" id="1233751668642" />
         <var name="node" id="1233751668642" />
       </scope>
-      <scope id="1234201440979" at="40,88,49,22">
+      <scope id="1234201440979" at="36,88,44,22">
         <var name="editorCell" id="1234201440979" />
         <var name="style" id="1234201440979" />
       </scope>
-      <scope id="1234201440979" at="40,0,51,0">
+      <scope id="1234201440979" at="36,0,46,0">
         <var name="editorContext" id="1234201440979" />
         <var name="node" id="1234201440979" />
       </scope>
-      <unit id="1233751668642" at="19,0,52,0" name="jetbrains.mps.lang.textGen.editor.SimpleTextGenOperation_Editor" />
+      <unit id="1233751668642" at="17,0,47,0" name="jetbrains.mps.lang.textGen.editor.SimpleTextGenOperation_Editor" />
     </file>
   </root>
   <root nodeRef="r:8234d58c-a8a4-433b-96ca-0413d4ef8df8(jetbrains.mps.lang.textGen.editor)/1233922090283">
     <file name="LanguageTextGenDeclaration_Editor.java">
-      <node id="1233922090283" at="31,79,32,63" concept="6" />
-      <node id="1233922090283" at="34,89,35,96" concept="5" />
-      <node id="1233922090283" at="35,96,36,48" concept="2" />
-      <node id="1233922090283" at="36,48,37,28" concept="2" />
-      <node id="1233922090283" at="37,28,38,79" concept="2" />
-      <node id="1233922090283" at="38,79,39,81" concept="0" />
-      <node id="1233922090283" at="38,79,39,81" concept="2" />
+      <node id="1233922090283" at="30,79,31,63" concept="6" />
+      <node id="1233922090283" at="33,89,34,96" concept="5" />
+      <node id="1233922090283" at="34,96,35,48" concept="2" />
+      <node id="1233922090283" at="35,48,36,28" concept="2" />
+      <node id="1233922090283" at="36,28,37,81" concept="0" />
+      <node id="1233922090283" at="36,28,37,81" concept="2" />
+      <node id="1233922090283" at="37,81,38,81" concept="0" />
+      <node id="1233922090283" at="37,81,38,81" concept="2" />
+      <node id="1233922090283" at="38,81,39,81" concept="0" />
+      <node id="1233922090283" at="38,81,39,81" concept="2" />
       <node id="1233922090283" at="39,81,40,81" concept="0" />
       <node id="1233922090283" at="39,81,40,81" concept="2" />
       <node id="1233922090283" at="40,81,41,81" concept="0" />
       <node id="1233922090283" at="40,81,41,81" concept="2" />
       <node id="1233922090283" at="41,81,42,81" concept="0" />
       <node id="1233922090283" at="41,81,42,81" concept="2" />
-      <node id="1233922090283" at="42,81,43,81" concept="0" />
-      <node id="1233922090283" at="42,81,43,81" concept="2" />
-      <node id="1233922090283" at="43,81,44,81" concept="0" />
-      <node id="1233922090283" at="43,81,44,81" concept="2" />
-      <node id="1233922090283" at="44,81,45,80" concept="0" />
-      <node id="1233922090283" at="44,81,45,80" concept="2" />
-      <node id="1233922090283" at="45,80,46,81" concept="0" />
-      <node id="1233922090283" at="45,80,46,81" concept="2" />
+      <node id="1233922090283" at="42,81,43,80" concept="0" />
+      <node id="1233922090283" at="42,81,43,80" concept="2" />
+      <node id="1233922090283" at="43,80,44,81" concept="0" />
+      <node id="1233922090283" at="43,80,44,81" concept="2" />
+      <node id="1233922090283" at="44,81,45,84" concept="0" />
+      <node id="1233922090283" at="44,81,45,84" concept="2" />
+      <node id="1233922090283" at="45,84,46,81" concept="0" />
+      <node id="1233922090283" at="45,84,46,81" concept="2" />
       <node id="1233922090283" at="46,81,47,84" concept="0" />
       <node id="1233922090283" at="46,81,47,84" concept="2" />
       <node id="1233922090283" at="47,84,48,81" concept="0" />
       <node id="1233922090283" at="47,84,48,81" concept="2" />
-      <node id="1233922090283" at="48,81,49,84" concept="0" />
-      <node id="1233922090283" at="48,81,49,84" concept="2" />
-      <node id="1233922090283" at="49,84,50,81" concept="0" />
-      <node id="1233922090283" at="49,84,50,81" concept="2" />
-      <node id="1233922090283" at="50,81,51,22" concept="6" />
-      <node id="1233922149528" at="53,88,54,90" concept="5" />
-      <node id="1233922149528" at="54,90,55,47" concept="2" />
-      <node id="1233922149528" at="55,47,56,34" concept="5" />
-      <node id="1233922149528" at="56,34,57,66" concept="2" />
-      <node id="1233922149528" at="57,66,58,50" concept="2" />
-      <node id="1233922149528" at="58,50,59,40" concept="2" />
-      <node id="1233922149528" at="59,40,60,79" concept="2" />
-      <node id="1233922149528" at="60,79,61,34" concept="2" />
-      <node id="1233922149528" at="61,34,62,22" concept="6" />
-      <node id="1233922154749" at="64,88,65,90" concept="5" />
-      <node id="1233922154749" at="65,90,66,47" concept="2" />
-      <node id="1233922154749" at="66,47,67,34" concept="5" />
-      <node id="1233922154749" at="67,34,68,66" concept="2" />
-      <node id="1233922154749" at="68,66,69,40" concept="2" />
-      <node id="1233922154749" at="69,40,70,79" concept="2" />
-      <node id="1233922154749" at="70,79,71,34" concept="2" />
-      <node id="1233922154749" at="71,34,72,22" concept="6" />
-      <node id="1233922158767" at="74,88,75,89" concept="5" />
-      <node id="1233922158767" at="75,89,76,47" concept="2" />
-      <node id="1233922158767" at="76,47,77,34" concept="5" />
-      <node id="1233922158767" at="77,34,78,66" concept="2" />
-      <node id="1233922158767" at="78,66,79,40" concept="2" />
-      <node id="1233922158767" at="79,40,80,79" concept="2" />
-      <node id="1233922158767" at="80,79,81,34" concept="2" />
-      <node id="1233922158767" at="81,34,82,22" concept="6" />
-      <node id="1233922162316" at="84,88,85,95" concept="5" />
-      <node id="1233922162316" at="85,95,86,47" concept="2" />
-      <node id="1233922162316" at="86,47,87,34" concept="5" />
-      <node id="1233922162316" at="87,34,88,66" concept="2" />
-      <node id="1233922162316" at="88,66,89,40" concept="2" />
-      <node id="1233922162316" at="89,40,90,79" concept="2" />
-      <node id="1233922162316" at="90,79,91,34" concept="2" />
-      <node id="1233922162316" at="91,34,92,22" concept="6" />
-      <node id="1233922172287" at="94,88,95,82" concept="5" />
-      <node id="1233922172287" at="95,82,96,29" concept="2" />
-      <node id="1233922172287" at="96,29,97,42" concept="2" />
-      <node id="1233922172287" at="97,42,98,26" concept="5" />
-      <node id="1233922172287" at="98,26,99,58" concept="2" />
-      <node id="1233922172287" at="99,58,100,42" concept="2" />
-      <node id="1233922172287" at="100,42,101,79" concept="2" />
-      <node id="1233922172287" at="101,79,102,73" concept="2" />
-      <node id="1233922172287" at="102,73,103,57" concept="5" />
-      <node id="1233922172287" at="103,57,104,59" concept="5" />
-      <node id="1233922172287" at="105,35,106,82" concept="5" />
-      <node id="1233922172287" at="106,82,107,94" concept="6" />
-      <node id="1233922172287" at="108,10,109,22" concept="6" />
-      <node id="1233922204212" at="111,88,112,93" concept="5" />
-      <node id="1233922204212" at="112,93,113,47" concept="2" />
-      <node id="1233922204212" at="113,47,114,34" concept="5" />
-      <node id="1233922204212" at="114,34,115,66" concept="2" />
-      <node id="1233922204212" at="115,66,116,50" concept="2" />
-      <node id="1233922204212" at="116,50,117,40" concept="2" />
-      <node id="1233922204212" at="117,40,118,79" concept="2" />
-      <node id="1233922204212" at="118,79,119,34" concept="2" />
-      <node id="1233922204212" at="119,34,120,22" concept="6" />
-      <node id="1233922090283" at="122,87,123,81" concept="5" />
-      <node id="1233922090283" at="123,81,124,36" concept="2" />
-      <node id="1233922090283" at="124,36,125,49" concept="2" />
-      <node id="1233922090283" at="125,49,126,26" concept="5" />
-      <node id="1233922090283" at="126,26,127,98" concept="2" />
-      <node id="1233922090283" at="127,98,128,58" concept="2" />
-      <node id="1233922090283" at="129,39,130,40" concept="2" />
-      <node id="1233922090283" at="130,40,131,40" concept="2" />
-      <node id="1233922090283" at="132,5,133,79" concept="2" />
-      <node id="1233922090283" at="133,79,134,73" concept="2" />
-      <node id="1233922090283" at="134,73,135,57" concept="5" />
-      <node id="1233922090283" at="135,57,136,59" concept="5" />
-      <node id="1233922090283" at="137,35,138,82" concept="5" />
-      <node id="1233922090283" at="138,82,139,94" concept="6" />
-      <node id="1233922090283" at="140,10,141,22" concept="6" />
-      <node id="1233922212888" at="144,33,145,14" concept="8" />
-      <node id="1233922212888" at="147,69,148,67" concept="6" />
-      <node id="1233922212888" at="150,81,151,66" concept="6" />
-      <node id="1233922215859" at="153,92,154,84" concept="5" />
-      <node id="1233922215859" at="154,84,155,31" concept="2" />
-      <node id="1233922215859" at="155,31,156,44" concept="2" />
-      <node id="1233922215859" at="156,44,157,33" concept="2" />
-      <node id="1233922215859" at="157,33,158,28" concept="5" />
-      <node id="1233922215859" at="158,28,159,60" concept="2" />
-      <node id="1233922215859" at="159,60,160,46" concept="2" />
-      <node id="1233922215859" at="160,46,161,81" concept="2" />
-      <node id="1233922215859" at="161,81,162,75" concept="2" />
-      <node id="1233922215859" at="162,75,163,59" concept="5" />
-      <node id="1233922215859" at="163,59,164,61" concept="5" />
-      <node id="1233922215859" at="165,37,166,84" concept="5" />
-      <node id="1233922215859" at="166,84,167,96" concept="6" />
-      <node id="1233922215859" at="168,12,169,24" concept="6" />
-      <node id="1233922293458" at="172,88,173,87" concept="5" />
-      <node id="1233922293458" at="173,87,174,47" concept="2" />
-      <node id="1233922293458" at="174,47,175,34" concept="5" />
-      <node id="1233922293458" at="175,34,176,68" concept="2" />
-      <node id="1233922293458" at="176,68,177,63" concept="2" />
-      <node id="1233922293458" at="177,63,178,40" concept="2" />
-      <node id="1233922293458" at="178,40,179,79" concept="2" />
-      <node id="1233922293458" at="179,79,180,34" concept="2" />
-      <node id="1233922293458" at="180,34,181,22" concept="6" />
-      <node id="1233922090283" at="183,91,184,141" concept="5" />
-      <node id="1233922090283" at="184,141,185,108" concept="5" />
-      <node id="1233922090283" at="185,108,186,50" concept="2" />
-      <node id="1233922090283" at="186,50,187,34" concept="5" />
-      <node id="1233922090283" at="187,34,188,61" concept="2" />
-      <node id="1233922090283" at="188,61,189,63" concept="2" />
-      <node id="1233922090283" at="189,63,190,40" concept="2" />
-      <node id="1233922090283" at="190,40,191,79" concept="2" />
-      <node id="1233922090283" at="191,79,192,49" concept="2" />
-      <node id="1233922090283" at="192,49,193,22" concept="6" />
-      <node id="1233922090283" at="196,101,197,50" concept="8" />
-      <node id="1233922090283" at="199,66,200,41" concept="5" />
-      <node id="1233922090283" at="200,41,201,93" concept="6" />
-      <node id="1233922090283" at="203,86,204,80" concept="5" />
-      <node id="1233922090283" at="204,80,205,95" concept="2" />
-      <node id="1233922090283" at="205,95,206,25" concept="6" />
-      <node id="1233922090283" at="208,68,209,34" concept="5" />
-      <node id="1233922090283" at="209,34,210,55" concept="2" />
-      <node id="1233922090283" at="210,55,211,87" concept="2" />
-      <node id="1233922090283" at="211,87,212,23" concept="6" />
-      <node id="1233922090283" at="215,96,216,134" concept="2" />
-      <node id="1233922090283" at="217,34,218,95" concept="2" />
-      <node id="1233922090283" at="218,95,219,98" concept="2" />
-      <node id="1233922090283" at="221,122,222,139" concept="2" />
-      <node id="1234526865450" at="227,88,228,86" concept="5" />
-      <node id="1234526865450" at="228,86,229,47" concept="2" />
-      <node id="1234526865450" at="229,47,230,34" concept="5" />
-      <node id="1234526865450" at="230,34,231,63" concept="2" />
-      <node id="1234526865450" at="231,63,232,40" concept="2" />
-      <node id="1234526865450" at="232,40,233,79" concept="2" />
-      <node id="1234526865450" at="233,79,234,34" concept="2" />
-      <node id="1234526865450" at="234,34,235,22" concept="6" />
-      <node id="1233922090283" at="237,91,238,139" concept="5" />
-      <node id="1233922090283" at="238,139,239,108" concept="5" />
-      <node id="1233922090283" at="239,108,240,49" concept="2" />
-      <node id="1233922090283" at="240,49,241,34" concept="5" />
-      <node id="1233922090283" at="241,34,242,52" concept="2" />
-      <node id="1233922090283" at="242,52,243,61" concept="2" />
-      <node id="1233922090283" at="243,61,244,63" concept="2" />
-      <node id="1233922090283" at="244,63,245,40" concept="2" />
-      <node id="1233922090283" at="245,40,246,79" concept="2" />
-      <node id="1233922090283" at="246,79,247,49" concept="2" />
-      <node id="1233922090283" at="247,49,248,22" concept="6" />
-      <node id="1233922090283" at="251,100,252,50" concept="8" />
-      <node id="1233922090283" at="254,66,255,41" concept="5" />
-      <node id="1233922090283" at="255,41,256,93" concept="6" />
-      <node id="1233922090283" at="258,86,259,80" concept="5" />
-      <node id="1233922090283" at="259,80,260,95" concept="2" />
-      <node id="1233922090283" at="260,95,261,25" concept="6" />
-      <node id="1233922090283" at="263,68,264,34" concept="5" />
-      <node id="1233922090283" at="264,34,265,55" concept="2" />
-      <node id="1233922090283" at="265,55,266,87" concept="2" />
-      <node id="1233922090283" at="266,87,267,23" concept="6" />
-      <node id="1233922090283" at="270,96,271,134" concept="2" />
-      <node id="1233922090283" at="272,34,273,95" concept="2" />
-      <node id="1233922090283" at="273,95,274,98" concept="2" />
-      <node id="1233922090283" at="276,122,277,139" concept="2" />
-      <node id="1233922300506" at="282,88,283,87" concept="5" />
-      <node id="1233922300506" at="283,87,284,47" concept="2" />
-      <node id="1233922300506" at="284,47,285,34" concept="5" />
-      <node id="1233922300506" at="285,34,286,69" concept="2" />
-      <node id="1233922300506" at="286,69,287,63" concept="2" />
-      <node id="1233922300506" at="287,63,288,40" concept="2" />
-      <node id="1233922300506" at="288,40,289,79" concept="2" />
-      <node id="1233922300506" at="289,79,290,34" concept="2" />
-      <node id="1233922300506" at="290,34,291,22" concept="6" />
-      <node id="1233922090283" at="31,0,34,0" concept="4" trace="createEditorCell#(Ljetbrains/mps/openapi/editor/EditorContext;Lorg/jetbrains/mps/openapi/model/SNode;)Ljetbrains/mps/openapi/editor/cells/EditorCell;" />
-      <node id="1233922212888" at="144,0,147,0" concept="1" trace="_Inline_i272ry_a6a#()V" />
-      <node id="1233922212888" at="147,0,150,0" concept="4" trace="createEditorCell#(Ljetbrains/mps/openapi/editor/EditorContext;)Ljetbrains/mps/openapi/editor/cells/EditorCell;" />
-      <node id="1233922212888" at="150,0,153,0" concept="4" trace="createEditorCell#(Ljetbrains/mps/openapi/editor/EditorContext;Lorg/jetbrains/mps/openapi/model/SNode;)Ljetbrains/mps/openapi/editor/cells/EditorCell;" />
-      <node id="1233922090283" at="196,0,199,0" concept="1" trace="operationListHandler_i272ry_i0#(Lorg/jetbrains/mps/openapi/model/SNode;Ljava/lang/String;Ljetbrains/mps/openapi/editor/EditorContext;)V" />
-      <node id="1233922090283" at="220,9,223,9" concept="3" />
-      <node id="1233922090283" at="251,0,254,0" concept="1" trace="functionListHandler_i272ry_k0#(Lorg/jetbrains/mps/openapi/model/SNode;Ljava/lang/String;Ljetbrains/mps/openapi/editor/EditorContext;)V" />
-      <node id="1233922090283" at="275,9,278,9" concept="3" />
-      <node id="1233922090283" at="128,58,132,5" concept="3" />
-      <node id="1233922090283" at="199,0,203,0" concept="4" trace="createNodeToInsert#(Ljetbrains/mps/openapi/editor/EditorContext;)Lorg/jetbrains/mps/openapi/model/SNode;" />
-      <node id="1233922090283" at="216,134,220,9" concept="3" />
-      <node id="1233922090283" at="254,0,258,0" concept="4" trace="createNodeToInsert#(Ljetbrains/mps/openapi/editor/EditorContext;)Lorg/jetbrains/mps/openapi/model/SNode;" />
-      <node id="1233922090283" at="271,134,275,9" concept="3" />
-      <node id="1233922172287" at="104,59,109,22" concept="3" />
-      <node id="1233922090283" at="136,59,141,22" concept="3" />
-      <node id="1233922215859" at="164,61,169,24" concept="3" />
-      <node id="1233922090283" at="203,0,208,0" concept="4" trace="createNodeCell#(Ljetbrains/mps/openapi/editor/EditorContext;Lorg/jetbrains/mps/openapi/model/SNode;)Ljetbrains/mps/openapi/editor/cells/EditorCell;" />
-      <node id="1233922090283" at="258,0,263,0" concept="4" trace="createNodeCell#(Ljetbrains/mps/openapi/editor/EditorContext;Lorg/jetbrains/mps/openapi/model/SNode;)Ljetbrains/mps/openapi/editor/cells/EditorCell;" />
-      <node id="1233922090283" at="208,0,214,0" concept="4" trace="createEmptyCell#(Ljetbrains/mps/openapi/editor/EditorContext;)Ljetbrains/mps/openapi/editor/cells/EditorCell;" />
-      <node id="1233922090283" at="263,0,269,0" concept="4" trace="createEmptyCell#(Ljetbrains/mps/openapi/editor/EditorContext;)Ljetbrains/mps/openapi/editor/cells/EditorCell;" />
-      <node id="1233922154749" at="64,0,74,0" concept="4" trace="createConstant_i272ry_b0#(Ljetbrains/mps/openapi/editor/EditorContext;Lorg/jetbrains/mps/openapi/model/SNode;)Ljetbrains/mps/openapi/editor/cells/EditorCell;" />
-      <node id="1233922158767" at="74,0,84,0" concept="4" trace="createConstant_i272ry_c0#(Ljetbrains/mps/openapi/editor/EditorContext;Lorg/jetbrains/mps/openapi/model/SNode;)Ljetbrains/mps/openapi/editor/cells/EditorCell;" />
-      <node id="1233922162316" at="84,0,94,0" concept="4" trace="createConstant_i272ry_d0#(Ljetbrains/mps/openapi/editor/EditorContext;Lorg/jetbrains/mps/openapi/model/SNode;)Ljetbrains/mps/openapi/editor/cells/EditorCell;" />
-      <node id="1233922090283" at="214,132,224,7" concept="3" />
-      <node id="1234526865450" at="227,0,237,0" concept="4" trace="createConstant_i272ry_j0#(Ljetbrains/mps/openapi/editor/EditorContext;Lorg/jetbrains/mps/openapi/model/SNode;)Ljetbrains/mps/openapi/editor/cells/EditorCell;" />
-      <node id="1233922090283" at="269,132,279,7" concept="3" />
-      <node id="1233922149528" at="53,0,64,0" concept="4" trace="createConstant_i272ry_a0#(Ljetbrains/mps/openapi/editor/EditorContext;Lorg/jetbrains/mps/openapi/model/SNode;)Ljetbrains/mps/openapi/editor/cells/EditorCell;" />
-      <node id="1233922204212" at="111,0,122,0" concept="4" trace="createConstant_i272ry_f0#(Ljetbrains/mps/openapi/editor/EditorContext;Lorg/jetbrains/mps/openapi/model/SNode;)Ljetbrains/mps/openapi/editor/cells/EditorCell;" />
-      <node id="1233922293458" at="172,0,183,0" concept="4" trace="createConstant_i272ry_h0#(Ljetbrains/mps/openapi/editor/EditorContext;Lorg/jetbrains/mps/openapi/model/SNode;)Ljetbrains/mps/openapi/editor/cells/EditorCell;" />
-      <node id="1233922300506" at="282,0,293,0" concept="4" trace="createConstant_i272ry_l0#(Ljetbrains/mps/openapi/editor/EditorContext;Lorg/jetbrains/mps/openapi/model/SNode;)Ljetbrains/mps/openapi/editor/cells/EditorCell;" />
-      <node id="1233922090283" at="183,0,195,0" concept="4" trace="createRefNodeList_i272ry_i0#(Ljetbrains/mps/openapi/editor/EditorContext;Lorg/jetbrains/mps/openapi/model/SNode;)Ljetbrains/mps/openapi/editor/cells/EditorCell;" />
-      <node id="1233922090283" at="214,0,226,0" concept="4" trace="installElementCellActions#(Lorg/jetbrains/mps/openapi/model/SNode;Lorg/jetbrains/mps/openapi/model/SNode;Ljetbrains/mps/openapi/editor/cells/EditorCell;Ljetbrains/mps/openapi/editor/EditorContext;)V" />
-      <node id="1233922090283" at="269,0,281,0" concept="4" trace="installElementCellActions#(Lorg/jetbrains/mps/openapi/model/SNode;Lorg/jetbrains/mps/openapi/model/SNode;Ljetbrains/mps/openapi/editor/cells/EditorCell;Ljetbrains/mps/openapi/editor/EditorContext;)V" />
-      <node id="1233922090283" at="237,0,250,0" concept="4" trace="createRefNodeList_i272ry_k0#(Ljetbrains/mps/openapi/editor/EditorContext;Lorg/jetbrains/mps/openapi/model/SNode;)Ljetbrains/mps/openapi/editor/cells/EditorCell;" />
-      <node id="1233922172287" at="94,0,111,0" concept="4" trace="createProperty_i272ry_e0#(Ljetbrains/mps/openapi/editor/EditorContext;Lorg/jetbrains/mps/openapi/model/SNode;)Ljetbrains/mps/openapi/editor/cells/EditorCell;" />
-      <node id="1233922215859" at="153,0,171,0" concept="4" trace="createProperty_i272ry_a0g0#(Ljetbrains/mps/openapi/editor/EditorContext;Lorg/jetbrains/mps/openapi/model/SNode;)Ljetbrains/mps/openapi/editor/cells/EditorCell;" />
-      <node id="1233922090283" at="34,0,53,0" concept="4" trace="createCollection_i272ry_a#(Ljetbrains/mps/openapi/editor/EditorContext;Lorg/jetbrains/mps/openapi/model/SNode;)Ljetbrains/mps/openapi/editor/cells/EditorCell;" />
-      <node id="1233922090283" at="122,0,143,0" concept="4" trace="createRefCell_i272ry_g0#(Ljetbrains/mps/openapi/editor/EditorContext;Lorg/jetbrains/mps/openapi/model/SNode;)Ljetbrains/mps/openapi/editor/cells/EditorCell;" />
-      <scope id="1233922090283" at="31,79,32,63" />
-      <scope id="1233922090283" at="38,79,39,81" />
+      <node id="1233922090283" at="48,81,49,22" concept="6" />
+      <node id="1233922149528" at="51,88,52,90" concept="5" />
+      <node id="1233922149528" at="52,90,53,47" concept="2" />
+      <node id="1233922149528" at="53,47,54,34" concept="5" />
+      <node id="1233922149528" at="54,34,55,66" concept="2" />
+      <node id="1233922149528" at="55,66,56,50" concept="2" />
+      <node id="1233922149528" at="56,50,57,40" concept="2" />
+      <node id="1233922149528" at="57,40,58,34" concept="2" />
+      <node id="1233922149528" at="58,34,59,22" concept="6" />
+      <node id="1233922154749" at="61,88,62,90" concept="5" />
+      <node id="1233922154749" at="62,90,63,47" concept="2" />
+      <node id="1233922154749" at="63,47,64,34" concept="5" />
+      <node id="1233922154749" at="64,34,65,66" concept="2" />
+      <node id="1233922154749" at="65,66,66,40" concept="2" />
+      <node id="1233922154749" at="66,40,67,34" concept="2" />
+      <node id="1233922154749" at="67,34,68,22" concept="6" />
+      <node id="1233922158767" at="70,88,71,89" concept="5" />
+      <node id="1233922158767" at="71,89,72,47" concept="2" />
+      <node id="1233922158767" at="72,47,73,34" concept="5" />
+      <node id="1233922158767" at="73,34,74,66" concept="2" />
+      <node id="1233922158767" at="74,66,75,40" concept="2" />
+      <node id="1233922158767" at="75,40,76,34" concept="2" />
+      <node id="1233922158767" at="76,34,77,22" concept="6" />
+      <node id="1233922162316" at="79,88,80,95" concept="5" />
+      <node id="1233922162316" at="80,95,81,47" concept="2" />
+      <node id="1233922162316" at="81,47,82,34" concept="5" />
+      <node id="1233922162316" at="82,34,83,66" concept="2" />
+      <node id="1233922162316" at="83,66,84,40" concept="2" />
+      <node id="1233922162316" at="84,40,85,34" concept="2" />
+      <node id="1233922162316" at="85,34,86,22" concept="6" />
+      <node id="1233922172287" at="88,88,89,82" concept="5" />
+      <node id="1233922172287" at="89,82,90,29" concept="2" />
+      <node id="1233922172287" at="90,29,91,42" concept="2" />
+      <node id="1233922172287" at="91,42,92,26" concept="5" />
+      <node id="1233922172287" at="92,26,93,58" concept="2" />
+      <node id="1233922172287" at="93,58,94,42" concept="2" />
+      <node id="1233922172287" at="94,42,95,73" concept="2" />
+      <node id="1233922172287" at="95,73,96,57" concept="5" />
+      <node id="1233922172287" at="96,57,97,59" concept="5" />
+      <node id="1233922172287" at="98,35,99,82" concept="5" />
+      <node id="1233922172287" at="99,82,100,94" concept="6" />
+      <node id="1233922172287" at="101,10,102,22" concept="6" />
+      <node id="1233922204212" at="104,88,105,93" concept="5" />
+      <node id="1233922204212" at="105,93,106,47" concept="2" />
+      <node id="1233922204212" at="106,47,107,34" concept="5" />
+      <node id="1233922204212" at="107,34,108,66" concept="2" />
+      <node id="1233922204212" at="108,66,109,50" concept="2" />
+      <node id="1233922204212" at="109,50,110,40" concept="2" />
+      <node id="1233922204212" at="110,40,111,34" concept="2" />
+      <node id="1233922204212" at="111,34,112,22" concept="6" />
+      <node id="1233922090283" at="114,87,115,81" concept="5" />
+      <node id="1233922090283" at="115,81,116,36" concept="2" />
+      <node id="1233922090283" at="116,36,117,49" concept="2" />
+      <node id="1233922090283" at="117,49,118,26" concept="5" />
+      <node id="1233922090283" at="118,26,119,98" concept="2" />
+      <node id="1233922090283" at="119,98,120,58" concept="2" />
+      <node id="1233922090283" at="121,39,122,40" concept="2" />
+      <node id="1233922090283" at="122,40,123,40" concept="2" />
+      <node id="1233922090283" at="124,5,125,73" concept="2" />
+      <node id="1233922090283" at="125,73,126,57" concept="5" />
+      <node id="1233922090283" at="126,57,127,59" concept="5" />
+      <node id="1233922090283" at="128,35,129,82" concept="5" />
+      <node id="1233922090283" at="129,82,130,94" concept="6" />
+      <node id="1233922090283" at="131,10,132,22" concept="6" />
+      <node id="1233922212888" at="135,33,136,14" concept="8" />
+      <node id="1233922212888" at="138,69,139,67" concept="6" />
+      <node id="1233922212888" at="141,81,142,66" concept="6" />
+      <node id="1233922215859" at="144,92,145,84" concept="5" />
+      <node id="1233922215859" at="145,84,146,31" concept="2" />
+      <node id="1233922215859" at="146,31,147,44" concept="2" />
+      <node id="1233922215859" at="147,44,148,33" concept="2" />
+      <node id="1233922215859" at="148,33,149,28" concept="5" />
+      <node id="1233922215859" at="149,28,150,60" concept="2" />
+      <node id="1233922215859" at="150,60,151,46" concept="2" />
+      <node id="1233922215859" at="151,46,152,75" concept="2" />
+      <node id="1233922215859" at="152,75,153,59" concept="5" />
+      <node id="1233922215859" at="153,59,154,61" concept="5" />
+      <node id="1233922215859" at="155,37,156,84" concept="5" />
+      <node id="1233922215859" at="156,84,157,96" concept="6" />
+      <node id="1233922215859" at="158,12,159,24" concept="6" />
+      <node id="1233922293458" at="162,88,163,87" concept="5" />
+      <node id="1233922293458" at="163,87,164,47" concept="2" />
+      <node id="1233922293458" at="164,47,165,34" concept="5" />
+      <node id="1233922293458" at="165,34,166,68" concept="2" />
+      <node id="1233922293458" at="166,68,167,63" concept="2" />
+      <node id="1233922293458" at="167,63,168,40" concept="2" />
+      <node id="1233922293458" at="168,40,169,34" concept="2" />
+      <node id="1233922293458" at="169,34,170,22" concept="6" />
+      <node id="1233922090283" at="172,91,173,141" concept="5" />
+      <node id="1233922090283" at="173,141,174,108" concept="5" />
+      <node id="1233922090283" at="174,108,175,50" concept="2" />
+      <node id="1233922090283" at="175,50,176,34" concept="5" />
+      <node id="1233922090283" at="176,34,177,61" concept="2" />
+      <node id="1233922090283" at="177,61,178,63" concept="2" />
+      <node id="1233922090283" at="178,63,179,40" concept="2" />
+      <node id="1233922090283" at="179,40,180,49" concept="2" />
+      <node id="1233922090283" at="180,49,181,22" concept="6" />
+      <node id="1233922090283" at="184,101,185,50" concept="8" />
+      <node id="1233922090283" at="187,66,188,41" concept="5" />
+      <node id="1233922090283" at="188,41,189,93" concept="6" />
+      <node id="1233922090283" at="191,86,192,80" concept="5" />
+      <node id="1233922090283" at="192,80,193,95" concept="2" />
+      <node id="1233922090283" at="193,95,194,25" concept="6" />
+      <node id="1233922090283" at="196,68,197,34" concept="5" />
+      <node id="1233922090283" at="197,34,198,55" concept="2" />
+      <node id="1233922090283" at="198,55,199,87" concept="2" />
+      <node id="1233922090283" at="199,87,200,23" concept="6" />
+      <node id="1233922090283" at="203,96,204,134" concept="2" />
+      <node id="1233922090283" at="205,34,206,95" concept="2" />
+      <node id="1233922090283" at="206,95,207,98" concept="2" />
+      <node id="1233922090283" at="209,122,210,139" concept="2" />
+      <node id="1234526865450" at="215,88,216,86" concept="5" />
+      <node id="1234526865450" at="216,86,217,47" concept="2" />
+      <node id="1234526865450" at="217,47,218,34" concept="5" />
+      <node id="1234526865450" at="218,34,219,63" concept="2" />
+      <node id="1234526865450" at="219,63,220,40" concept="2" />
+      <node id="1234526865450" at="220,40,221,34" concept="2" />
+      <node id="1234526865450" at="221,34,222,22" concept="6" />
+      <node id="1233922090283" at="224,91,225,139" concept="5" />
+      <node id="1233922090283" at="225,139,226,108" concept="5" />
+      <node id="1233922090283" at="226,108,227,49" concept="2" />
+      <node id="1233922090283" at="227,49,228,34" concept="5" />
+      <node id="1233922090283" at="228,34,229,52" concept="2" />
+      <node id="1233922090283" at="229,52,230,61" concept="2" />
+      <node id="1233922090283" at="230,61,231,63" concept="2" />
+      <node id="1233922090283" at="231,63,232,40" concept="2" />
+      <node id="1233922090283" at="232,40,233,49" concept="2" />
+      <node id="1233922090283" at="233,49,234,22" concept="6" />
+      <node id="1233922090283" at="237,100,238,50" concept="8" />
+      <node id="1233922090283" at="240,66,241,41" concept="5" />
+      <node id="1233922090283" at="241,41,242,93" concept="6" />
+      <node id="1233922090283" at="244,86,245,80" concept="5" />
+      <node id="1233922090283" at="245,80,246,95" concept="2" />
+      <node id="1233922090283" at="246,95,247,25" concept="6" />
+      <node id="1233922090283" at="249,68,250,34" concept="5" />
+      <node id="1233922090283" at="250,34,251,55" concept="2" />
+      <node id="1233922090283" at="251,55,252,87" concept="2" />
+      <node id="1233922090283" at="252,87,253,23" concept="6" />
+      <node id="1233922090283" at="256,96,257,134" concept="2" />
+      <node id="1233922090283" at="258,34,259,95" concept="2" />
+      <node id="1233922090283" at="259,95,260,98" concept="2" />
+      <node id="1233922090283" at="262,122,263,139" concept="2" />
+      <node id="1233922300506" at="268,88,269,87" concept="5" />
+      <node id="1233922300506" at="269,87,270,47" concept="2" />
+      <node id="1233922300506" at="270,47,271,34" concept="5" />
+      <node id="1233922300506" at="271,34,272,69" concept="2" />
+      <node id="1233922300506" at="272,69,273,63" concept="2" />
+      <node id="1233922300506" at="273,63,274,40" concept="2" />
+      <node id="1233922300506" at="274,40,275,34" concept="2" />
+      <node id="1233922300506" at="275,34,276,22" concept="6" />
+      <node id="1233922090283" at="30,0,33,0" concept="4" trace="createEditorCell#(Ljetbrains/mps/openapi/editor/EditorContext;Lorg/jetbrains/mps/openapi/model/SNode;)Ljetbrains/mps/openapi/editor/cells/EditorCell;" />
+      <node id="1233922212888" at="135,0,138,0" concept="1" trace="_Inline_i272ry_a6a#()V" />
+      <node id="1233922212888" at="138,0,141,0" concept="4" trace="createEditorCell#(Ljetbrains/mps/openapi/editor/EditorContext;)Ljetbrains/mps/openapi/editor/cells/EditorCell;" />
+      <node id="1233922212888" at="141,0,144,0" concept="4" trace="createEditorCell#(Ljetbrains/mps/openapi/editor/EditorContext;Lorg/jetbrains/mps/openapi/model/SNode;)Ljetbrains/mps/openapi/editor/cells/EditorCell;" />
+      <node id="1233922090283" at="184,0,187,0" concept="1" trace="operationListHandler_i272ry_i0#(Lorg/jetbrains/mps/openapi/model/SNode;Ljava/lang/String;Ljetbrains/mps/openapi/editor/EditorContext;)V" />
+      <node id="1233922090283" at="208,9,211,9" concept="3" />
+      <node id="1233922090283" at="237,0,240,0" concept="1" trace="functionListHandler_i272ry_k0#(Lorg/jetbrains/mps/openapi/model/SNode;Ljava/lang/String;Ljetbrains/mps/openapi/editor/EditorContext;)V" />
+      <node id="1233922090283" at="261,9,264,9" concept="3" />
+      <node id="1233922090283" at="120,58,124,5" concept="3" />
+      <node id="1233922090283" at="187,0,191,0" concept="4" trace="createNodeToInsert#(Ljetbrains/mps/openapi/editor/EditorContext;)Lorg/jetbrains/mps/openapi/model/SNode;" />
+      <node id="1233922090283" at="204,134,208,9" concept="3" />
+      <node id="1233922090283" at="240,0,244,0" concept="4" trace="createNodeToInsert#(Ljetbrains/mps/openapi/editor/EditorContext;)Lorg/jetbrains/mps/openapi/model/SNode;" />
+      <node id="1233922090283" at="257,134,261,9" concept="3" />
+      <node id="1233922172287" at="97,59,102,22" concept="3" />
+      <node id="1233922090283" at="127,59,132,22" concept="3" />
+      <node id="1233922215859" at="154,61,159,24" concept="3" />
+      <node id="1233922090283" at="191,0,196,0" concept="4" trace="createNodeCell#(Ljetbrains/mps/openapi/editor/EditorContext;Lorg/jetbrains/mps/openapi/model/SNode;)Ljetbrains/mps/openapi/editor/cells/EditorCell;" />
+      <node id="1233922090283" at="244,0,249,0" concept="4" trace="createNodeCell#(Ljetbrains/mps/openapi/editor/EditorContext;Lorg/jetbrains/mps/openapi/model/SNode;)Ljetbrains/mps/openapi/editor/cells/EditorCell;" />
+      <node id="1233922090283" at="196,0,202,0" concept="4" trace="createEmptyCell#(Ljetbrains/mps/openapi/editor/EditorContext;)Ljetbrains/mps/openapi/editor/cells/EditorCell;" />
+      <node id="1233922090283" at="249,0,255,0" concept="4" trace="createEmptyCell#(Ljetbrains/mps/openapi/editor/EditorContext;)Ljetbrains/mps/openapi/editor/cells/EditorCell;" />
+      <node id="1233922154749" at="61,0,70,0" concept="4" trace="createConstant_i272ry_b0#(Ljetbrains/mps/openapi/editor/EditorContext;Lorg/jetbrains/mps/openapi/model/SNode;)Ljetbrains/mps/openapi/editor/cells/EditorCell;" />
+      <node id="1233922158767" at="70,0,79,0" concept="4" trace="createConstant_i272ry_c0#(Ljetbrains/mps/openapi/editor/EditorContext;Lorg/jetbrains/mps/openapi/model/SNode;)Ljetbrains/mps/openapi/editor/cells/EditorCell;" />
+      <node id="1233922162316" at="79,0,88,0" concept="4" trace="createConstant_i272ry_d0#(Ljetbrains/mps/openapi/editor/EditorContext;Lorg/jetbrains/mps/openapi/model/SNode;)Ljetbrains/mps/openapi/editor/cells/EditorCell;" />
+      <node id="1234526865450" at="215,0,224,0" concept="4" trace="createConstant_i272ry_j0#(Ljetbrains/mps/openapi/editor/EditorContext;Lorg/jetbrains/mps/openapi/model/SNode;)Ljetbrains/mps/openapi/editor/cells/EditorCell;" />
+      <node id="1233922149528" at="51,0,61,0" concept="4" trace="createConstant_i272ry_a0#(Ljetbrains/mps/openapi/editor/EditorContext;Lorg/jetbrains/mps/openapi/model/SNode;)Ljetbrains/mps/openapi/editor/cells/EditorCell;" />
+      <node id="1233922204212" at="104,0,114,0" concept="4" trace="createConstant_i272ry_f0#(Ljetbrains/mps/openapi/editor/EditorContext;Lorg/jetbrains/mps/openapi/model/SNode;)Ljetbrains/mps/openapi/editor/cells/EditorCell;" />
+      <node id="1233922293458" at="162,0,172,0" concept="4" trace="createConstant_i272ry_h0#(Ljetbrains/mps/openapi/editor/EditorContext;Lorg/jetbrains/mps/openapi/model/SNode;)Ljetbrains/mps/openapi/editor/cells/EditorCell;" />
+      <node id="1233922090283" at="202,132,212,7" concept="3" />
+      <node id="1233922090283" at="255,132,265,7" concept="3" />
+      <node id="1233922300506" at="268,0,278,0" concept="4" trace="createConstant_i272ry_l0#(Ljetbrains/mps/openapi/editor/EditorContext;Lorg/jetbrains/mps/openapi/model/SNode;)Ljetbrains/mps/openapi/editor/cells/EditorCell;" />
+      <node id="1233922090283" at="172,0,183,0" concept="4" trace="createRefNodeList_i272ry_i0#(Ljetbrains/mps/openapi/editor/EditorContext;Lorg/jetbrains/mps/openapi/model/SNode;)Ljetbrains/mps/openapi/editor/cells/EditorCell;" />
+      <node id="1233922090283" at="202,0,214,0" concept="4" trace="installElementCellActions#(Lorg/jetbrains/mps/openapi/model/SNode;Lorg/jetbrains/mps/openapi/model/SNode;Ljetbrains/mps/openapi/editor/cells/EditorCell;Ljetbrains/mps/openapi/editor/EditorContext;)V" />
+      <node id="1233922090283" at="224,0,236,0" concept="4" trace="createRefNodeList_i272ry_k0#(Ljetbrains/mps/openapi/editor/EditorContext;Lorg/jetbrains/mps/openapi/model/SNode;)Ljetbrains/mps/openapi/editor/cells/EditorCell;" />
+      <node id="1233922090283" at="255,0,267,0" concept="4" trace="installElementCellActions#(Lorg/jetbrains/mps/openapi/model/SNode;Lorg/jetbrains/mps/openapi/model/SNode;Ljetbrains/mps/openapi/editor/cells/EditorCell;Ljetbrains/mps/openapi/editor/EditorContext;)V" />
+      <node id="1233922172287" at="88,0,104,0" concept="4" trace="createProperty_i272ry_e0#(Ljetbrains/mps/openapi/editor/EditorContext;Lorg/jetbrains/mps/openapi/model/SNode;)Ljetbrains/mps/openapi/editor/cells/EditorCell;" />
+      <node id="1233922215859" at="144,0,161,0" concept="4" trace="createProperty_i272ry_a0g0#(Ljetbrains/mps/openapi/editor/EditorContext;Lorg/jetbrains/mps/openapi/model/SNode;)Ljetbrains/mps/openapi/editor/cells/EditorCell;" />
+      <node id="1233922090283" at="33,0,51,0" concept="4" trace="createCollection_i272ry_a#(Ljetbrains/mps/openapi/editor/EditorContext;Lorg/jetbrains/mps/openapi/model/SNode;)Ljetbrains/mps/openapi/editor/cells/EditorCell;" />
+      <node id="1233922090283" at="114,0,134,0" concept="4" trace="createRefCell_i272ry_g0#(Ljetbrains/mps/openapi/editor/EditorContext;Lorg/jetbrains/mps/openapi/model/SNode;)Ljetbrains/mps/openapi/editor/cells/EditorCell;" />
+      <scope id="1233922090283" at="30,79,31,63" />
+      <scope id="1233922090283" at="36,28,37,81" />
+      <scope id="1233922090283" at="37,81,38,81" />
+      <scope id="1233922090283" at="38,81,39,81" />
       <scope id="1233922090283" at="39,81,40,81" />
       <scope id="1233922090283" at="40,81,41,81" />
       <scope id="1233922090283" at="41,81,42,81" />
-      <scope id="1233922090283" at="42,81,43,81" />
-      <scope id="1233922090283" at="43,81,44,81" />
-      <scope id="1233922090283" at="44,81,45,80" />
-      <scope id="1233922090283" at="45,80,46,81" />
+      <scope id="1233922090283" at="42,81,43,80" />
+      <scope id="1233922090283" at="43,80,44,81" />
+      <scope id="1233922090283" at="44,81,45,84" />
+      <scope id="1233922090283" at="45,84,46,81" />
       <scope id="1233922090283" at="46,81,47,84" />
       <scope id="1233922090283" at="47,84,48,81" />
-      <scope id="1233922090283" at="48,81,49,84" />
-      <scope id="1233922090283" at="49,84,50,81" />
-      <scope id="1233922212888" at="144,33,145,14" />
-      <scope id="1233922212888" at="147,69,148,67" />
-      <scope id="1233922212888" at="150,81,151,66" />
-      <scope id="1233922090283" at="196,101,197,50" />
-      <scope id="1233922090283" at="221,122,222,139" />
-      <scope id="1233922090283" at="251,100,252,50" />
-      <scope id="1233922090283" at="276,122,277,139" />
-      <scope id="1233922172287" at="105,35,107,94">
+      <scope id="1233922212888" at="135,33,136,14" />
+      <scope id="1233922212888" at="138,69,139,67" />
+      <scope id="1233922212888" at="141,81,142,66" />
+      <scope id="1233922090283" at="184,101,185,50" />
+      <scope id="1233922090283" at="209,122,210,139" />
+      <scope id="1233922090283" at="237,100,238,50" />
+      <scope id="1233922090283" at="262,122,263,139" />
+      <scope id="1233922172287" at="98,35,100,94">
         <var name="manager" id="1233922172287" />
       </scope>
-      <scope id="1233922090283" at="129,39,131,40" />
-      <scope id="1233922090283" at="137,35,139,94">
+      <scope id="1233922090283" at="121,39,123,40" />
+      <scope id="1233922090283" at="128,35,130,94">
         <var name="manager" id="1233922090283" />
       </scope>
-      <scope id="1233922215859" at="165,37,167,96">
+      <scope id="1233922215859" at="155,37,157,96">
         <var name="manager" id="1233922215859" />
       </scope>
-      <scope id="1233922090283" at="199,66,201,93">
+      <scope id="1233922090283" at="187,66,189,93">
         <var name="listOwner" id="1233922090283" />
       </scope>
-      <scope id="1233922090283" at="217,34,219,98" />
-      <scope id="1233922090283" at="254,66,256,93">
+      <scope id="1233922090283" at="205,34,207,98" />
+      <scope id="1233922090283" at="240,66,242,93">
         <var name="listOwner" id="1233922090283" />
       </scope>
-      <scope id="1233922090283" at="272,34,274,98" />
-      <scope id="1233922090283" at="31,0,34,0">
+      <scope id="1233922090283" at="258,34,260,98" />
+      <scope id="1233922090283" at="30,0,33,0">
         <var name="editorContext" id="1233922090283" />
         <var name="node" id="1233922090283" />
       </scope>
-      <scope id="1233922212888" at="144,0,147,0" />
-      <scope id="1233922212888" at="147,0,150,0">
+      <scope id="1233922212888" at="135,0,138,0" />
+      <scope id="1233922212888" at="138,0,141,0">
         <var name="editorContext" id="1233922212888" />
       </scope>
-      <scope id="1233922212888" at="150,0,153,0">
+      <scope id="1233922212888" at="141,0,144,0">
         <var name="editorContext" id="1233922212888" />
         <var name="node" id="1233922212888" />
       </scope>
-      <scope id="1233922090283" at="196,0,199,0">
+      <scope id="1233922090283" at="184,0,187,0">
         <var name="childRole" id="1233922090283" />
         <var name="context" id="1233922090283" />
         <var name="ownerNode" id="1233922090283" />
       </scope>
-      <scope id="1233922090283" at="203,86,206,25">
+      <scope id="1233922090283" at="191,86,194,25">
         <var name="elementCell" id="1233922090283" />
       </scope>
-      <scope id="1233922090283" at="251,0,254,0">
+      <scope id="1233922090283" at="237,0,240,0">
         <var name="childRole" id="1233922090283" />
         <var name="context" id="1233922090283" />
         <var name="ownerNode" id="1233922090283" />
       </scope>
-      <scope id="1233922090283" at="258,86,261,25">
+      <scope id="1233922090283" at="244,86,247,25">
         <var name="elementCell" id="1233922090283" />
       </scope>
-      <scope id="1233922090283" at="199,0,203,0">
+      <scope id="1233922090283" at="187,0,191,0">
         <var name="editorContext" id="1233922090283" />
       </scope>
-      <scope id="1233922090283" at="208,68,212,23">
+      <scope id="1233922090283" at="196,68,200,23">
         <var name="emptyCell" id="1233922090283" />
       </scope>
-      <scope id="1233922090283" at="254,0,258,0">
+      <scope id="1233922090283" at="240,0,244,0">
         <var name="editorContext" id="1233922090283" />
       </scope>
-      <scope id="1233922090283" at="263,68,267,23">
+      <scope id="1233922090283" at="249,68,253,23">
         <var name="emptyCell" id="1233922090283" />
       </scope>
-      <scope id="1233922090283" at="203,0,208,0">
+      <scope id="1233922090283" at="191,0,196,0">
         <var name="editorContext" id="1233922090283" />
         <var name="elementNode" id="1233922090283" />
       </scope>
-      <scope id="1233922090283" at="258,0,263,0">
+      <scope id="1233922090283" at="244,0,249,0">
         <var name="editorContext" id="1233922090283" />
         <var name="elementNode" id="1233922090283" />
       </scope>
-      <scope id="1233922090283" at="208,0,214,0">
+      <scope id="1233922090283" at="196,0,202,0">
         <var name="editorContext" id="1233922090283" />
       </scope>
-      <scope id="1233922090283" at="263,0,269,0">
+      <scope id="1233922090283" at="249,0,255,0">
         <var name="editorContext" id="1233922090283" />
       </scope>
-      <scope id="1233922154749" at="64,88,72,22">
+      <scope id="1233922154749" at="61,88,68,22">
         <var name="editorCell" id="1233922154749" />
         <var name="style" id="1233922154749" />
       </scope>
-      <scope id="1233922158767" at="74,88,82,22">
+      <scope id="1233922158767" at="70,88,77,22">
         <var name="editorCell" id="1233922158767" />
         <var name="style" id="1233922158767" />
       </scope>
-      <scope id="1233922162316" at="84,88,92,22">
+      <scope id="1233922162316" at="79,88,86,22">
         <var name="editorCell" id="1233922162316" />
         <var name="style" id="1233922162316" />
       </scope>
-      <scope id="1233922090283" at="215,96,223,9" />
-      <scope id="1234526865450" at="227,88,235,22">
+      <scope id="1234526865450" at="215,88,222,22">
         <var name="editorCell" id="1234526865450" />
         <var name="style" id="1234526865450" />
       </scope>
-      <scope id="1233922090283" at="270,96,278,9" />
-      <scope id="1233922149528" at="53,88,62,22">
+      <scope id="1233922149528" at="51,88,59,22">
         <var name="editorCell" id="1233922149528" />
         <var name="style" id="1233922149528" />
       </scope>
-      <scope id="1233922204212" at="111,88,120,22">
+      <scope id="1233922204212" at="104,88,112,22">
         <var name="editorCell" id="1233922204212" />
         <var name="style" id="1233922204212" />
       </scope>
-      <scope id="1233922293458" at="172,88,181,22">
+      <scope id="1233922293458" at="162,88,170,22">
         <var name="editorCell" id="1233922293458" />
         <var name="style" id="1233922293458" />
       </scope>
-      <scope id="1233922300506" at="282,88,291,22">
+      <scope id="1233922090283" at="203,96,211,9" />
+      <scope id="1233922090283" at="256,96,264,9" />
+      <scope id="1233922300506" at="268,88,276,22">
         <var name="editorCell" id="1233922300506" />
         <var name="style" id="1233922300506" />
       </scope>
-      <scope id="1233922154749" at="64,0,74,0">
+      <scope id="1233922154749" at="61,0,70,0">
         <var name="editorContext" id="1233922154749" />
         <var name="node" id="1233922154749" />
       </scope>
-      <scope id="1233922158767" at="74,0,84,0">
+      <scope id="1233922158767" at="70,0,79,0">
         <var name="editorContext" id="1233922158767" />
         <var name="node" id="1233922158767" />
       </scope>
-      <scope id="1233922162316" at="84,0,94,0">
+      <scope id="1233922162316" at="79,0,88,0">
         <var name="editorContext" id="1233922162316" />
         <var name="node" id="1233922162316" />
       </scope>
-      <scope id="1233922090283" at="183,91,193,22">
+      <scope id="1233922090283" at="172,91,181,22">
         <var name="editorCell" id="1233922090283" />
         <var name="handler" id="1233922090283" />
         <var name="style" id="1233922090283" />
       </scope>
-      <scope id="1233922090283" at="214,132,224,7" />
-      <scope id="1234526865450" at="227,0,237,0">
+      <scope id="1234526865450" at="215,0,224,0">
         <var name="editorContext" id="1234526865450" />
         <var name="node" id="1234526865450" />
       </scope>
-      <scope id="1233922090283" at="269,132,279,7" />
-      <scope id="1233922149528" at="53,0,64,0">
+      <scope id="1233922149528" at="51,0,61,0">
         <var name="editorContext" id="1233922149528" />
         <var name="node" id="1233922149528" />
       </scope>
-      <scope id="1233922204212" at="111,0,122,0">
+      <scope id="1233922204212" at="104,0,114,0">
         <var name="editorContext" id="1233922204212" />
         <var name="node" id="1233922204212" />
       </scope>
-      <scope id="1233922293458" at="172,0,183,0">
+      <scope id="1233922293458" at="162,0,172,0">
         <var name="editorContext" id="1233922293458" />
         <var name="node" id="1233922293458" />
       </scope>
-      <scope id="1233922090283" at="237,91,248,22">
+      <scope id="1233922090283" at="202,132,212,7" />
+      <scope id="1233922090283" at="224,91,234,22">
         <var name="editorCell" id="1233922090283" />
         <var name="handler" id="1233922090283" />
         <var name="style" id="1233922090283" />
       </scope>
-      <scope id="1233922300506" at="282,0,293,0">
+      <scope id="1233922090283" at="255,132,265,7" />
+      <scope id="1233922300506" at="268,0,278,0">
         <var name="editorContext" id="1233922300506" />
         <var name="node" id="1233922300506" />
       </scope>
-      <scope id="1233922090283" at="183,0,195,0">
+      <scope id="1233922090283" at="172,0,183,0">
         <var name="editorContext" id="1233922090283" />
         <var name="node" id="1233922090283" />
       </scope>
-      <scope id="1233922090283" at="214,0,226,0">
+      <scope id="1233922090283" at="202,0,214,0">
         <var name="editorContext" id="1233922090283" />
         <var name="elementCell" id="1233922090283" />
         <var name="elementNode" id="1233922090283" />
         <var name="listOwner" id="1233922090283" />
       </scope>
-      <scope id="1233922090283" at="269,0,281,0">
+      <scope id="1233922090283" at="224,0,236,0">
+        <var name="editorContext" id="1233922090283" />
+        <var name="node" id="1233922090283" />
+      </scope>
+      <scope id="1233922090283" at="255,0,267,0">
         <var name="editorContext" id="1233922090283" />
         <var name="elementCell" id="1233922090283" />
         <var name="elementNode" id="1233922090283" />
         <var name="listOwner" id="1233922090283" />
       </scope>
-      <scope id="1233922090283" at="237,0,250,0">
-        <var name="editorContext" id="1233922090283" />
-        <var name="node" id="1233922090283" />
-      </scope>
-      <scope id="1233922172287" at="94,88,109,22">
+      <scope id="1233922172287" at="88,88,102,22">
         <var name="attributeConcept" id="1233922172287" />
         <var name="attributeKind" id="1233922172287" />
         <var name="editorCell" id="1233922172287" />
         <var name="provider" id="1233922172287" />
       </scope>
-      <scope id="1233922215859" at="153,92,169,24">
+      <scope id="1233922215859" at="144,92,159,24">
         <var name="attributeConcept" id="1233922215859" />
         <var name="attributeKind" id="1233922215859" />
         <var name="editorCell" id="1233922215859" />
         <var name="provider" id="1233922215859" />
       </scope>
-      <scope id="1233922090283" at="34,89,51,22">
+      <scope id="1233922090283" at="33,89,49,22">
         <var name="editorCell" id="1233922090283" />
       </scope>
-      <scope id="1233922172287" at="94,0,111,0">
+      <scope id="1233922172287" at="88,0,104,0">
         <var name="editorContext" id="1233922172287" />
         <var name="node" id="1233922172287" />
       </scope>
-      <scope id="1233922215859" at="153,0,171,0">
+      <scope id="1233922215859" at="144,0,161,0">
         <var name="editorContext" id="1233922215859" />
         <var name="node" id="1233922215859" />
       </scope>
-      <scope id="1233922090283" at="34,0,53,0">
+      <scope id="1233922090283" at="33,0,51,0">
         <var name="editorContext" id="1233922090283" />
         <var name="node" id="1233922090283" />
       </scope>
-      <scope id="1233922090283" at="122,87,141,22">
+      <scope id="1233922090283" at="114,87,132,22">
         <var name="attributeConcept" id="1233922090283" />
         <var name="attributeKind" id="1233922090283" />
         <var name="editorCell" id="1233922090283" />
         <var name="provider" id="1233922090283" />
       </scope>
-      <scope id="1233922090283" at="122,0,143,0">
+      <scope id="1233922090283" at="114,0,134,0">
         <var name="editorContext" id="1233922090283" />
         <var name="node" id="1233922090283" />
       </scope>
-      <unit id="1233922212888" at="143,0,172,0" name="jetbrains.mps.lang.textGen.editor.LanguageTextGenDeclaration_Editor$_Inline_i272ry_a6a" />
-      <unit id="1233922090283" at="195,0,227,0" name="jetbrains.mps.lang.textGen.editor.LanguageTextGenDeclaration_Editor$operationListHandler_i272ry_i0" />
-      <unit id="1233922090283" at="250,0,282,0" name="jetbrains.mps.lang.textGen.editor.LanguageTextGenDeclaration_Editor$functionListHandler_i272ry_k0" />
-      <unit id="1233922090283" at="30,0,294,0" name="jetbrains.mps.lang.textGen.editor.LanguageTextGenDeclaration_Editor" />
+      <unit id="1233922212888" at="134,0,162,0" name="jetbrains.mps.lang.textGen.editor.LanguageTextGenDeclaration_Editor$_Inline_i272ry_a6a" />
+      <unit id="1233922090283" at="183,0,215,0" name="jetbrains.mps.lang.textGen.editor.LanguageTextGenDeclaration_Editor$operationListHandler_i272ry_i0" />
+      <unit id="1233922090283" at="236,0,268,0" name="jetbrains.mps.lang.textGen.editor.LanguageTextGenDeclaration_Editor$functionListHandler_i272ry_k0" />
+      <unit id="1233922090283" at="29,0,279,0" name="jetbrains.mps.lang.textGen.editor.LanguageTextGenDeclaration_Editor" />
     </file>
   </root>
   <root nodeRef="r:8234d58c-a8a4-433b-96ca-0413d4ef8df8(jetbrains.mps.lang.textGen.editor)/1233928609576">
     <file name="OperationDeclaration_Editor.java">
-      <node id="1233928609576" at="33,79,34,63" concept="6" />
-      <node id="1233928609576" at="36,89,37,96" concept="5" />
-      <node id="1233928609576" at="37,96,38,48" concept="2" />
-      <node id="1233928609576" at="38,48,39,28" concept="2" />
-      <node id="1233928609576" at="39,28,40,79" concept="2" />
-      <node id="1233928609576" at="41,61,42,83" concept="2" />
-      <node id="1233928609576" at="43,5,44,82" concept="0" />
-      <node id="1233928609576" at="43,5,44,82" concept="2" />
-      <node id="1233928609576" at="44,82,45,81" concept="0" />
-      <node id="1233928609576" at="44,82,45,81" concept="2" />
-      <node id="1233928609576" at="45,81,46,81" concept="0" />
-      <node id="1233928609576" at="45,81,46,81" concept="2" />
-      <node id="1233928609576" at="46,81,47,81" concept="0" />
-      <node id="1233928609576" at="46,81,47,81" concept="2" />
-      <node id="1233928609576" at="47,81,48,84" concept="0" />
-      <node id="1233928609576" at="47,81,48,84" concept="2" />
-      <node id="1233928609576" at="48,84,49,81" concept="0" />
-      <node id="1233928609576" at="48,84,49,81" concept="2" />
-      <node id="1233928609576" at="49,81,50,82" concept="0" />
-      <node id="1233928609576" at="49,81,50,82" concept="2" />
-      <node id="1233928609576" at="50,82,51,22" concept="6" />
-      <node id="1233928609576" at="53,88,54,86" concept="5" />
-      <node id="1233928609576" at="54,86,55,47" concept="2" />
-      <node id="1233928609576" at="55,47,56,34" concept="5" />
-      <node id="1233928609576" at="56,34,57,52" concept="2" />
-      <node id="1233928609576" at="57,52,58,63" concept="2" />
-      <node id="1233928609576" at="58,63,59,40" concept="2" />
-      <node id="1233928609576" at="59,40,60,79" concept="2" />
-      <node id="1233928609576" at="60,79,61,34" concept="2" />
-      <node id="1233928609576" at="61,34,62,22" concept="6" />
-      <node id="1234262518199" at="64,97,65,55" concept="6" />
-      <node id="8856861289653810220" at="67,89,68,162" concept="5" />
-      <node id="8856861289653810220" at="68,162,69,79" concept="2" />
-      <node id="8856861289653810220" at="69,79,70,22" concept="6" />
-      <node id="1233928679855" at="72,88,73,95" concept="5" />
-      <node id="1233928679855" at="73,95,74,47" concept="2" />
-      <node id="1233928679855" at="74,47,75,34" concept="5" />
-      <node id="1233928679855" at="75,34,76,66" concept="2" />
-      <node id="1233928679855" at="76,66,77,50" concept="2" />
-      <node id="1233928679855" at="77,50,78,40" concept="2" />
-      <node id="1233928679855" at="78,40,79,79" concept="2" />
-      <node id="1233928679855" at="79,79,80,34" concept="2" />
-      <node id="1233928679855" at="80,34,81,22" concept="6" />
-      <node id="1233928703624" at="83,88,84,82" concept="5" />
-      <node id="1233928703624" at="84,82,85,29" concept="2" />
-      <node id="1233928703624" at="85,29,86,42" concept="2" />
-      <node id="1233928703624" at="86,42,87,26" concept="5" />
-      <node id="1233928703624" at="87,26,88,58" concept="2" />
-      <node id="1233928703624" at="88,58,89,42" concept="2" />
-      <node id="1233928703624" at="89,42,90,79" concept="2" />
-      <node id="1233928703624" at="90,79,91,73" concept="2" />
-      <node id="1233928703624" at="91,73,92,57" concept="5" />
-      <node id="1233928703624" at="92,57,93,59" concept="5" />
-      <node id="1233928703624" at="94,35,95,82" concept="5" />
-      <node id="1233928703624" at="95,82,96,94" concept="6" />
-      <node id="1233928703624" at="97,10,98,22" concept="6" />
-      <node id="1234261649810" at="100,88,101,87" concept="5" />
-      <node id="1234261649810" at="101,87,102,47" concept="2" />
-      <node id="1234261649810" at="102,47,103,34" concept="5" />
-      <node id="1234261649810" at="103,34,104,77" concept="2" />
-      <node id="1234261649810" at="104,77,105,52" concept="2" />
-      <node id="1234261649810" at="105,52,106,40" concept="2" />
-      <node id="1234261649810" at="106,40,107,79" concept="2" />
-      <node id="1234261649810" at="107,79,108,34" concept="2" />
-      <node id="1234261649810" at="108,34,109,22" concept="6" />
-      <node id="1233928609576" at="111,91,112,135" concept="5" />
-      <node id="1233928609576" at="112,135,113,106" concept="5" />
-      <node id="1233928609576" at="113,106,114,50" concept="2" />
-      <node id="1233928609576" at="114,50,115,79" concept="2" />
-      <node id="1233928609576" at="115,79,116,49" concept="2" />
-      <node id="1233928609576" at="116,49,117,22" concept="6" />
-      <node id="1233928609576" at="120,101,121,50" concept="8" />
-      <node id="1233928609576" at="123,66,124,41" concept="5" />
-      <node id="1233928609576" at="124,41,125,93" concept="6" />
-      <node id="1233928609576" at="127,86,128,80" concept="5" />
-      <node id="1233928609576" at="128,80,129,95" concept="2" />
-      <node id="1233928609576" at="129,95,130,25" concept="6" />
-      <node id="1233928609576" at="132,68,133,34" concept="5" />
-      <node id="1233928609576" at="133,34,134,80" concept="2" />
-      <node id="1233928609576" at="134,80,135,87" concept="2" />
-      <node id="1233928609576" at="135,87,136,23" concept="6" />
-      <node id="1233928609576" at="138,89,139,65" concept="6" />
-      <node id="1233928609576" at="142,96,143,134" concept="2" />
-      <node id="1233928609576" at="144,34,145,95" concept="2" />
-      <node id="1233928609576" at="145,95,146,98" concept="2" />
-      <node id="1233928609576" at="146,98,147,80" concept="2" />
-      <node id="1233928609576" at="149,122,150,139" concept="2" />
-      <node id="1233928609576" at="155,104,156,100" concept="5" />
-      <node id="1233928609576" at="156,100,157,38" concept="2" />
-      <node id="1233928609576" at="157,38,158,36" concept="5" />
-      <node id="1233928609576" at="158,36,159,55" concept="2" />
-      <node id="1233928609576" at="159,55,160,56" concept="2" />
-      <node id="1233928609576" at="160,56,161,42" concept="2" />
-      <node id="1233928609576" at="161,42,162,90" concept="2" />
-      <node id="1233928609576" at="162,90,163,87" concept="2" />
-      <node id="1233928609576" at="163,87,164,24" concept="6" />
-      <node id="1234261630709" at="166,91,167,88" concept="5" />
-      <node id="1234261630709" at="167,88,168,50" concept="2" />
-      <node id="1234261630709" at="168,50,169,36" concept="5" />
-      <node id="1234261630709" at="169,36,170,53" concept="2" />
-      <node id="1234261630709" at="170,53,171,51" concept="2" />
-      <node id="1234261630709" at="171,51,172,83" concept="2" />
-      <node id="1234261630709" at="172,83,173,84" concept="2" />
-      <node id="1234261630709" at="173,84,174,42" concept="2" />
-      <node id="1234261630709" at="174,42,175,81" concept="2" />
-      <node id="1234261630709" at="175,81,176,36" concept="2" />
-      <node id="1234261630709" at="176,36,177,24" concept="6" />
-      <node id="1234261657015" at="180,88,181,87" concept="5" />
-      <node id="1234261657015" at="181,87,182,47" concept="2" />
-      <node id="1234261657015" at="182,47,183,34" concept="5" />
-      <node id="1234261657015" at="183,34,184,69" concept="2" />
-      <node id="1234261657015" at="184,69,185,40" concept="2" />
-      <node id="1234261657015" at="185,40,186,79" concept="2" />
-      <node id="1234261657015" at="186,79,187,34" concept="2" />
-      <node id="1234261657015" at="187,34,188,22" concept="6" />
-      <node id="4469414380038590406" at="190,89,191,164" concept="5" />
-      <node id="4469414380038590406" at="191,164,192,79" concept="2" />
-      <node id="4469414380038590406" at="192,79,193,22" concept="6" />
-      <node id="1233928609576" at="33,0,36,0" concept="4" trace="createEditorCell#(Ljetbrains/mps/openapi/editor/EditorContext;Lorg/jetbrains/mps/openapi/model/SNode;)Ljetbrains/mps/openapi/editor/cells/EditorCell;" />
-      <node id="1233928609576" at="40,79,43,5" concept="0" />
-      <node id="1233928609576" at="40,79,43,5" concept="3" />
-      <node id="1234262514494" at="64,0,67,0" concept="7" trace="renderingCondition_hqj93g_a0a#(Lorg/jetbrains/mps/openapi/model/SNode;Ljetbrains/mps/openapi/editor/EditorContext;)Z" />
-      <node id="1233928609576" at="120,0,123,0" concept="1" trace="parameterListHandler_hqj93g_f0#(Lorg/jetbrains/mps/openapi/model/SNode;Ljava/lang/String;Ljetbrains/mps/openapi/editor/EditorContext;)V" />
-      <node id="1233928609576" at="138,0,141,0" concept="4" trace="createEmptyCell_internal#(Ljetbrains/mps/openapi/editor/EditorContext;Lorg/jetbrains/mps/openapi/model/SNode;)Ljetbrains/mps/openapi/editor/cells/EditorCell;" />
-      <node id="1233928609576" at="148,9,151,9" concept="3" />
-      <node id="1233928609576" at="123,0,127,0" concept="4" trace="createNodeToInsert#(Ljetbrains/mps/openapi/editor/EditorContext;)Lorg/jetbrains/mps/openapi/model/SNode;" />
-      <node id="8856861289653810220" at="67,0,72,0" concept="4" trace="createComponent_hqj93g_b0#(Ljetbrains/mps/openapi/editor/EditorContext;Lorg/jetbrains/mps/openapi/model/SNode;)Ljetbrains/mps/openapi/editor/cells/EditorCell;" />
-      <node id="1233928703624" at="93,59,98,22" concept="3" />
-      <node id="1233928609576" at="127,0,132,0" concept="4" trace="createNodeCell#(Ljetbrains/mps/openapi/editor/EditorContext;Lorg/jetbrains/mps/openapi/model/SNode;)Ljetbrains/mps/openapi/editor/cells/EditorCell;" />
-      <node id="1233928609576" at="143,134,148,9" concept="3" />
-      <node id="4469414380038590406" at="190,0,195,0" concept="4" trace="createComponent_hqj93g_h0#(Ljetbrains/mps/openapi/editor/EditorContext;Lorg/jetbrains/mps/openapi/model/SNode;)Ljetbrains/mps/openapi/editor/cells/EditorCell;" />
-      <node id="1233928609576" at="132,0,138,0" concept="4" trace="createEmptyCell#(Ljetbrains/mps/openapi/editor/EditorContext;)Ljetbrains/mps/openapi/editor/cells/EditorCell;" />
-      <node id="1233928609576" at="111,0,119,0" concept="4" trace="createRefNodeList_hqj93g_f0#(Ljetbrains/mps/openapi/editor/EditorContext;Lorg/jetbrains/mps/openapi/model/SNode;)Ljetbrains/mps/openapi/editor/cells/EditorCell;" />
-      <node id="1234261657015" at="180,0,190,0" concept="4" trace="createConstant_hqj93g_g0#(Ljetbrains/mps/openapi/editor/EditorContext;Lorg/jetbrains/mps/openapi/model/SNode;)Ljetbrains/mps/openapi/editor/cells/EditorCell;" />
-      <node id="1233928609576" at="53,0,64,0" concept="4" trace="createConstant_hqj93g_a0#(Ljetbrains/mps/openapi/editor/EditorContext;Lorg/jetbrains/mps/openapi/model/SNode;)Ljetbrains/mps/openapi/editor/cells/EditorCell;" />
-      <node id="1233928679855" at="72,0,83,0" concept="4" trace="createConstant_hqj93g_c0#(Ljetbrains/mps/openapi/editor/EditorContext;Lorg/jetbrains/mps/openapi/model/SNode;)Ljetbrains/mps/openapi/editor/cells/EditorCell;" />
-      <node id="1234261649810" at="100,0,111,0" concept="4" trace="createConstant_hqj93g_e0#(Ljetbrains/mps/openapi/editor/EditorContext;Lorg/jetbrains/mps/openapi/model/SNode;)Ljetbrains/mps/openapi/editor/cells/EditorCell;" />
-      <node id="1233928609576" at="141,132,152,7" concept="3" />
-      <node id="1233928609576" at="154,0,166,0" concept="4" trace="createSeparatorCell#(Ljetbrains/mps/openapi/editor/EditorContext;Lorg/jetbrains/mps/openapi/model/SNode;Lorg/jetbrains/mps/openapi/model/SNode;)Ljetbrains/mps/openapi/editor/cells/EditorCell;" />
-      <node id="1233928609576" at="141,0,154,0" concept="4" trace="installElementCellActions#(Lorg/jetbrains/mps/openapi/model/SNode;Lorg/jetbrains/mps/openapi/model/SNode;Ljetbrains/mps/openapi/editor/cells/EditorCell;Ljetbrains/mps/openapi/editor/EditorContext;)V" />
-      <node id="1234261630709" at="166,0,179,0" concept="4" trace="createConstant_hqj93g_a5a#(Ljetbrains/mps/openapi/editor/EditorContext;Lorg/jetbrains/mps/openapi/model/SNode;)Ljetbrains/mps/openapi/editor/cells/EditorCell;" />
-      <node id="1233928609576" at="36,0,53,0" concept="4" trace="createCollection_hqj93g_a#(Ljetbrains/mps/openapi/editor/EditorContext;Lorg/jetbrains/mps/openapi/model/SNode;)Ljetbrains/mps/openapi/editor/cells/EditorCell;" />
-      <node id="1233928703624" at="83,0,100,0" concept="4" trace="createProperty_hqj93g_d0#(Ljetbrains/mps/openapi/editor/EditorContext;Lorg/jetbrains/mps/openapi/model/SNode;)Ljetbrains/mps/openapi/editor/cells/EditorCell;" />
-      <scope id="1233928609576" at="33,79,34,63" />
-      <scope id="1233928609576" at="41,61,42,83" />
-      <scope id="1233928609576" at="43,5,44,82" />
-      <scope id="1233928609576" at="44,82,45,81" />
-      <scope id="1233928609576" at="45,81,46,81" />
-      <scope id="1233928609576" at="46,81,47,81" />
-      <scope id="1233928609576" at="47,81,48,84" />
-      <scope id="1233928609576" at="48,84,49,81" />
-      <scope id="1233928609576" at="49,81,50,82" />
-      <scope id="1234262514495" at="64,97,65,55" />
-      <scope id="1233928609576" at="120,101,121,50" />
-      <scope id="1233928609576" at="138,89,139,65" />
-      <scope id="1233928609576" at="149,122,150,139" />
-      <scope id="1233928703624" at="94,35,96,94">
+      <node id="1233928609576" at="32,79,33,63" concept="6" />
+      <node id="1233928609576" at="35,89,36,96" concept="5" />
+      <node id="1233928609576" at="36,96,37,48" concept="2" />
+      <node id="1233928609576" at="37,48,38,28" concept="2" />
+      <node id="1233928609576" at="39,61,40,83" concept="2" />
+      <node id="1233928609576" at="41,5,42,82" concept="0" />
+      <node id="1233928609576" at="41,5,42,82" concept="2" />
+      <node id="1233928609576" at="42,82,43,81" concept="0" />
+      <node id="1233928609576" at="42,82,43,81" concept="2" />
+      <node id="1233928609576" at="43,81,44,81" concept="0" />
+      <node id="1233928609576" at="43,81,44,81" concept="2" />
+      <node id="1233928609576" at="44,81,45,81" concept="0" />
+      <node id="1233928609576" at="44,81,45,81" concept="2" />
+      <node id="1233928609576" at="45,81,46,84" concept="0" />
+      <node id="1233928609576" at="45,81,46,84" concept="2" />
+      <node id="1233928609576" at="46,84,47,81" concept="0" />
+      <node id="1233928609576" at="46,84,47,81" concept="2" />
+      <node id="1233928609576" at="47,81,48,82" concept="0" />
+      <node id="1233928609576" at="47,81,48,82" concept="2" />
+      <node id="1233928609576" at="48,82,49,22" concept="6" />
+      <node id="1233928609576" at="51,88,52,86" concept="5" />
+      <node id="1233928609576" at="52,86,53,47" concept="2" />
+      <node id="1233928609576" at="53,47,54,34" concept="5" />
+      <node id="1233928609576" at="54,34,55,52" concept="2" />
+      <node id="1233928609576" at="55,52,56,63" concept="2" />
+      <node id="1233928609576" at="56,63,57,40" concept="2" />
+      <node id="1233928609576" at="57,40,58,34" concept="2" />
+      <node id="1233928609576" at="58,34,59,22" concept="6" />
+      <node id="1234262518199" at="61,97,62,55" concept="6" />
+      <node id="8856861289653810220" at="64,89,65,162" concept="5" />
+      <node id="8856861289653810220" at="65,162,66,22" concept="6" />
+      <node id="1233928679855" at="68,88,69,95" concept="5" />
+      <node id="1233928679855" at="69,95,70,47" concept="2" />
+      <node id="1233928679855" at="70,47,71,34" concept="5" />
+      <node id="1233928679855" at="71,34,72,66" concept="2" />
+      <node id="1233928679855" at="72,66,73,50" concept="2" />
+      <node id="1233928679855" at="73,50,74,40" concept="2" />
+      <node id="1233928679855" at="74,40,75,34" concept="2" />
+      <node id="1233928679855" at="75,34,76,22" concept="6" />
+      <node id="1233928703624" at="78,88,79,82" concept="5" />
+      <node id="1233928703624" at="79,82,80,29" concept="2" />
+      <node id="1233928703624" at="80,29,81,42" concept="2" />
+      <node id="1233928703624" at="81,42,82,26" concept="5" />
+      <node id="1233928703624" at="82,26,83,58" concept="2" />
+      <node id="1233928703624" at="83,58,84,42" concept="2" />
+      <node id="1233928703624" at="84,42,85,73" concept="2" />
+      <node id="1233928703624" at="85,73,86,57" concept="5" />
+      <node id="1233928703624" at="86,57,87,59" concept="5" />
+      <node id="1233928703624" at="88,35,89,82" concept="5" />
+      <node id="1233928703624" at="89,82,90,94" concept="6" />
+      <node id="1233928703624" at="91,10,92,22" concept="6" />
+      <node id="1234261649810" at="94,88,95,87" concept="5" />
+      <node id="1234261649810" at="95,87,96,47" concept="2" />
+      <node id="1234261649810" at="96,47,97,34" concept="5" />
+      <node id="1234261649810" at="97,34,98,77" concept="2" />
+      <node id="1234261649810" at="98,77,99,52" concept="2" />
+      <node id="1234261649810" at="99,52,100,40" concept="2" />
+      <node id="1234261649810" at="100,40,101,34" concept="2" />
+      <node id="1234261649810" at="101,34,102,22" concept="6" />
+      <node id="1233928609576" at="104,91,105,135" concept="5" />
+      <node id="1233928609576" at="105,135,106,106" concept="5" />
+      <node id="1233928609576" at="106,106,107,50" concept="2" />
+      <node id="1233928609576" at="107,50,108,49" concept="2" />
+      <node id="1233928609576" at="108,49,109,22" concept="6" />
+      <node id="1233928609576" at="112,101,113,50" concept="8" />
+      <node id="1233928609576" at="115,66,116,41" concept="5" />
+      <node id="1233928609576" at="116,41,117,93" concept="6" />
+      <node id="1233928609576" at="119,86,120,80" concept="5" />
+      <node id="1233928609576" at="120,80,121,95" concept="2" />
+      <node id="1233928609576" at="121,95,122,25" concept="6" />
+      <node id="1233928609576" at="124,68,125,34" concept="5" />
+      <node id="1233928609576" at="125,34,126,80" concept="2" />
+      <node id="1233928609576" at="126,80,127,87" concept="2" />
+      <node id="1233928609576" at="127,87,128,23" concept="6" />
+      <node id="1233928609576" at="130,89,131,65" concept="6" />
+      <node id="1233928609576" at="134,96,135,134" concept="2" />
+      <node id="1233928609576" at="136,34,137,95" concept="2" />
+      <node id="1233928609576" at="137,95,138,98" concept="2" />
+      <node id="1233928609576" at="138,98,139,80" concept="2" />
+      <node id="1233928609576" at="141,122,142,139" concept="2" />
+      <node id="1233928609576" at="147,104,148,100" concept="5" />
+      <node id="1233928609576" at="148,100,149,38" concept="2" />
+      <node id="1233928609576" at="149,38,150,36" concept="5" />
+      <node id="1233928609576" at="150,36,151,55" concept="2" />
+      <node id="1233928609576" at="151,55,152,56" concept="2" />
+      <node id="1233928609576" at="152,56,153,42" concept="2" />
+      <node id="1233928609576" at="153,42,154,90" concept="2" />
+      <node id="1233928609576" at="154,90,155,87" concept="2" />
+      <node id="1233928609576" at="155,87,156,24" concept="6" />
+      <node id="1234261630709" at="158,91,159,88" concept="5" />
+      <node id="1234261630709" at="159,88,160,50" concept="2" />
+      <node id="1234261630709" at="160,50,161,36" concept="5" />
+      <node id="1234261630709" at="161,36,162,53" concept="2" />
+      <node id="1234261630709" at="162,53,163,51" concept="2" />
+      <node id="1234261630709" at="163,51,164,83" concept="2" />
+      <node id="1234261630709" at="164,83,165,84" concept="2" />
+      <node id="1234261630709" at="165,84,166,42" concept="2" />
+      <node id="1234261630709" at="166,42,167,36" concept="2" />
+      <node id="1234261630709" at="167,36,168,24" concept="6" />
+      <node id="1234261657015" at="171,88,172,87" concept="5" />
+      <node id="1234261657015" at="172,87,173,47" concept="2" />
+      <node id="1234261657015" at="173,47,174,34" concept="5" />
+      <node id="1234261657015" at="174,34,175,69" concept="2" />
+      <node id="1234261657015" at="175,69,176,40" concept="2" />
+      <node id="1234261657015" at="176,40,177,34" concept="2" />
+      <node id="1234261657015" at="177,34,178,22" concept="6" />
+      <node id="4469414380038590406" at="180,89,181,164" concept="5" />
+      <node id="4469414380038590406" at="181,164,182,22" concept="6" />
+      <node id="1233928609576" at="32,0,35,0" concept="4" trace="createEditorCell#(Ljetbrains/mps/openapi/editor/EditorContext;Lorg/jetbrains/mps/openapi/model/SNode;)Ljetbrains/mps/openapi/editor/cells/EditorCell;" />
+      <node id="1233928609576" at="38,28,41,5" concept="0" />
+      <node id="1233928609576" at="38,28,41,5" concept="3" />
+      <node id="1234262514494" at="61,0,64,0" concept="7" trace="renderingCondition_hqj93g_a0a#(Lorg/jetbrains/mps/openapi/model/SNode;Ljetbrains/mps/openapi/editor/EditorContext;)Z" />
+      <node id="1233928609576" at="112,0,115,0" concept="1" trace="parameterListHandler_hqj93g_f0#(Lorg/jetbrains/mps/openapi/model/SNode;Ljava/lang/String;Ljetbrains/mps/openapi/editor/EditorContext;)V" />
+      <node id="1233928609576" at="130,0,133,0" concept="4" trace="createEmptyCell_internal#(Ljetbrains/mps/openapi/editor/EditorContext;Lorg/jetbrains/mps/openapi/model/SNode;)Ljetbrains/mps/openapi/editor/cells/EditorCell;" />
+      <node id="1233928609576" at="140,9,143,9" concept="3" />
+      <node id="8856861289653810220" at="64,0,68,0" concept="4" trace="createComponent_hqj93g_b0#(Ljetbrains/mps/openapi/editor/EditorContext;Lorg/jetbrains/mps/openapi/model/SNode;)Ljetbrains/mps/openapi/editor/cells/EditorCell;" />
+      <node id="1233928609576" at="115,0,119,0" concept="4" trace="createNodeToInsert#(Ljetbrains/mps/openapi/editor/EditorContext;)Lorg/jetbrains/mps/openapi/model/SNode;" />
+      <node id="4469414380038590406" at="180,0,184,0" concept="4" trace="createComponent_hqj93g_h0#(Ljetbrains/mps/openapi/editor/EditorContext;Lorg/jetbrains/mps/openapi/model/SNode;)Ljetbrains/mps/openapi/editor/cells/EditorCell;" />
+      <node id="1233928703624" at="87,59,92,22" concept="3" />
+      <node id="1233928609576" at="119,0,124,0" concept="4" trace="createNodeCell#(Ljetbrains/mps/openapi/editor/EditorContext;Lorg/jetbrains/mps/openapi/model/SNode;)Ljetbrains/mps/openapi/editor/cells/EditorCell;" />
+      <node id="1233928609576" at="135,134,140,9" concept="3" />
+      <node id="1233928609576" at="124,0,130,0" concept="4" trace="createEmptyCell#(Ljetbrains/mps/openapi/editor/EditorContext;)Ljetbrains/mps/openapi/editor/cells/EditorCell;" />
+      <node id="1233928609576" at="104,0,111,0" concept="4" trace="createRefNodeList_hqj93g_f0#(Ljetbrains/mps/openapi/editor/EditorContext;Lorg/jetbrains/mps/openapi/model/SNode;)Ljetbrains/mps/openapi/editor/cells/EditorCell;" />
+      <node id="1234261657015" at="171,0,180,0" concept="4" trace="createConstant_hqj93g_g0#(Ljetbrains/mps/openapi/editor/EditorContext;Lorg/jetbrains/mps/openapi/model/SNode;)Ljetbrains/mps/openapi/editor/cells/EditorCell;" />
+      <node id="1233928609576" at="51,0,61,0" concept="4" trace="createConstant_hqj93g_a0#(Ljetbrains/mps/openapi/editor/EditorContext;Lorg/jetbrains/mps/openapi/model/SNode;)Ljetbrains/mps/openapi/editor/cells/EditorCell;" />
+      <node id="1233928679855" at="68,0,78,0" concept="4" trace="createConstant_hqj93g_c0#(Ljetbrains/mps/openapi/editor/EditorContext;Lorg/jetbrains/mps/openapi/model/SNode;)Ljetbrains/mps/openapi/editor/cells/EditorCell;" />
+      <node id="1234261649810" at="94,0,104,0" concept="4" trace="createConstant_hqj93g_e0#(Ljetbrains/mps/openapi/editor/EditorContext;Lorg/jetbrains/mps/openapi/model/SNode;)Ljetbrains/mps/openapi/editor/cells/EditorCell;" />
+      <node id="1233928609576" at="133,132,144,7" concept="3" />
+      <node id="1233928609576" at="146,0,158,0" concept="4" trace="createSeparatorCell#(Ljetbrains/mps/openapi/editor/EditorContext;Lorg/jetbrains/mps/openapi/model/SNode;Lorg/jetbrains/mps/openapi/model/SNode;)Ljetbrains/mps/openapi/editor/cells/EditorCell;" />
+      <node id="1234261630709" at="158,0,170,0" concept="4" trace="createConstant_hqj93g_a5a#(Ljetbrains/mps/openapi/editor/EditorContext;Lorg/jetbrains/mps/openapi/model/SNode;)Ljetbrains/mps/openapi/editor/cells/EditorCell;" />
+      <node id="1233928609576" at="133,0,146,0" concept="4" trace="installElementCellActions#(Lorg/jetbrains/mps/openapi/model/SNode;Lorg/jetbrains/mps/openapi/model/SNode;Ljetbrains/mps/openapi/editor/cells/EditorCell;Ljetbrains/mps/openapi/editor/EditorContext;)V" />
+      <node id="1233928609576" at="35,0,51,0" concept="4" trace="createCollection_hqj93g_a#(Ljetbrains/mps/openapi/editor/EditorContext;Lorg/jetbrains/mps/openapi/model/SNode;)Ljetbrains/mps/openapi/editor/cells/EditorCell;" />
+      <node id="1233928703624" at="78,0,94,0" concept="4" trace="createProperty_hqj93g_d0#(Ljetbrains/mps/openapi/editor/EditorContext;Lorg/jetbrains/mps/openapi/model/SNode;)Ljetbrains/mps/openapi/editor/cells/EditorCell;" />
+      <scope id="1233928609576" at="32,79,33,63" />
+      <scope id="1233928609576" at="39,61,40,83" />
+      <scope id="1233928609576" at="41,5,42,82" />
+      <scope id="1233928609576" at="42,82,43,81" />
+      <scope id="1233928609576" at="43,81,44,81" />
+      <scope id="1233928609576" at="44,81,45,81" />
+      <scope id="1233928609576" at="45,81,46,84" />
+      <scope id="1233928609576" at="46,84,47,81" />
+      <scope id="1233928609576" at="47,81,48,82" />
+      <scope id="1234262514495" at="61,97,62,55" />
+      <scope id="1233928609576" at="112,101,113,50" />
+      <scope id="1233928609576" at="130,89,131,65" />
+      <scope id="1233928609576" at="141,122,142,139" />
+      <scope id="8856861289653810220" at="64,89,66,22">
+        <var name="editorCell" id="8856861289653810220" />
+      </scope>
+      <scope id="1233928703624" at="88,35,90,94">
         <var name="manager" id="1233928703624" />
       </scope>
-      <scope id="1233928609576" at="123,66,125,93">
+      <scope id="1233928609576" at="115,66,117,93">
         <var name="listOwner" id="1233928609576" />
       </scope>
-      <scope id="1233928609576" at="33,0,36,0">
+      <scope id="4469414380038590406" at="180,89,182,22">
+        <var name="editorCell" id="4469414380038590406" />
+      </scope>
+      <scope id="1233928609576" at="32,0,35,0">
         <var name="editorContext" id="1233928609576" />
         <var name="node" id="1233928609576" />
       </scope>
-      <scope id="1233928609576" at="40,79,43,5" />
-      <scope id="1234262514494" at="64,0,67,0">
+      <scope id="1233928609576" at="38,28,41,5" />
+      <scope id="1234262514494" at="61,0,64,0">
         <var name="editorContext" id="1234262514494" />
         <var name="node" id="1234262514494" />
       </scope>
-      <scope id="8856861289653810220" at="67,89,70,22">
-        <var name="editorCell" id="8856861289653810220" />
-      </scope>
-      <scope id="1233928609576" at="120,0,123,0">
+      <scope id="1233928609576" at="112,0,115,0">
         <var name="childRole" id="1233928609576" />
         <var name="context" id="1233928609576" />
         <var name="ownerNode" id="1233928609576" />
       </scope>
-      <scope id="1233928609576" at="127,86,130,25">
+      <scope id="1233928609576" at="119,86,122,25">
         <var name="elementCell" id="1233928609576" />
       </scope>
-      <scope id="1233928609576" at="138,0,141,0">
+      <scope id="1233928609576" at="130,0,133,0">
         <var name="editorContext" id="1233928609576" />
         <var name="node" id="1233928609576" />
       </scope>
-      <scope id="1233928609576" at="144,34,147,80" />
-      <scope id="4469414380038590406" at="190,89,193,22">
-        <var name="editorCell" id="4469414380038590406" />
-      </scope>
-      <scope id="1233928609576" at="123,0,127,0">
-        <var name="editorContext" id="1233928609576" />
-      </scope>
-      <scope id="1233928609576" at="132,68,136,23">
-        <var name="emptyCell" id="1233928609576" />
-      </scope>
-      <scope id="8856861289653810220" at="67,0,72,0">
+      <scope id="1233928609576" at="136,34,139,80" />
+      <scope id="8856861289653810220" at="64,0,68,0">
         <var name="editorContext" id="8856861289653810220" />
         <var name="node" id="8856861289653810220" />
       </scope>
-      <scope id="1233928609576" at="127,0,132,0">
+      <scope id="1233928609576" at="115,0,119,0">
+        <var name="editorContext" id="1233928609576" />
+      </scope>
+      <scope id="1233928609576" at="124,68,128,23">
+        <var name="emptyCell" id="1233928609576" />
+      </scope>
+      <scope id="4469414380038590406" at="180,0,184,0">
+        <var name="editorContext" id="4469414380038590406" />
+        <var name="node" id="4469414380038590406" />
+      </scope>
+      <scope id="1233928609576" at="104,91,109,22">
+        <var name="editorCell" id="1233928609576" />
+        <var name="handler" id="1233928609576" />
+      </scope>
+      <scope id="1233928609576" at="119,0,124,0">
         <var name="editorContext" id="1233928609576" />
         <var name="elementNode" id="1233928609576" />
       </scope>
-      <scope id="4469414380038590406" at="190,0,195,0">
-        <var name="editorContext" id="4469414380038590406" />
-        <var name="node" id="4469414380038590406" />
-      </scope>
-      <scope id="1233928609576" at="111,91,117,22">
-        <var name="editorCell" id="1233928609576" />
-        <var name="handler" id="1233928609576" />
-      </scope>
-      <scope id="1233928609576" at="132,0,138,0">
+      <scope id="1233928609576" at="124,0,130,0">
         <var name="editorContext" id="1233928609576" />
       </scope>
-      <scope id="1233928609576" at="111,0,119,0">
+      <scope id="1233928609576" at="104,0,111,0">
         <var name="editorContext" id="1233928609576" />
         <var name="node" id="1233928609576" />
       </scope>
-      <scope id="1234261657015" at="180,88,188,22">
+      <scope id="1234261657015" at="171,88,178,22">
         <var name="editorCell" id="1234261657015" />
         <var name="style" id="1234261657015" />
       </scope>
-      <scope id="1233928609576" at="53,88,62,22">
+      <scope id="1233928609576" at="51,88,59,22">
         <var name="editorCell" id="1233928609576" />
         <var name="style" id="1233928609576" />
       </scope>
-      <scope id="1233928679855" at="72,88,81,22">
+      <scope id="1233928679855" at="68,88,76,22">
         <var name="editorCell" id="1233928679855" />
         <var name="style" id="1233928679855" />
       </scope>
-      <scope id="1234261649810" at="100,88,109,22">
+      <scope id="1234261649810" at="94,88,102,22">
         <var name="editorCell" id="1234261649810" />
         <var name="style" id="1234261649810" />
       </scope>
-      <scope id="1233928609576" at="142,96,151,9" />
-      <scope id="1233928609576" at="155,104,164,24">
+      <scope id="1233928609576" at="134,96,143,9" />
+      <scope id="1233928609576" at="147,104,156,24">
         <var name="editorCell" id="1233928609576" />
         <var name="style" id="1233928609576" />
       </scope>
-      <scope id="1234261657015" at="180,0,190,0">
+      <scope id="1234261657015" at="171,0,180,0">
         <var name="editorContext" id="1234261657015" />
         <var name="node" id="1234261657015" />
       </scope>
-      <scope id="1233928609576" at="53,0,64,0">
+      <scope id="1233928609576" at="51,0,61,0">
         <var name="editorContext" id="1233928609576" />
         <var name="node" id="1233928609576" />
       </scope>
-      <scope id="1233928679855" at="72,0,83,0">
+      <scope id="1233928679855" at="68,0,78,0">
         <var name="editorContext" id="1233928679855" />
         <var name="node" id="1233928679855" />
       </scope>
-      <scope id="1234261649810" at="100,0,111,0">
+      <scope id="1234261649810" at="94,0,104,0">
         <var name="editorContext" id="1234261649810" />
         <var name="node" id="1234261649810" />
       </scope>
-      <scope id="1233928609576" at="141,132,152,7" />
-      <scope id="1234261630709" at="166,91,177,24">
+      <scope id="1234261630709" at="158,91,168,24">
         <var name="editorCell" id="1234261630709" />
         <var name="style" id="1234261630709" />
       </scope>
-      <scope id="1233928609576" at="154,0,166,0">
+      <scope id="1233928609576" at="133,132,144,7" />
+      <scope id="1233928609576" at="146,0,158,0">
         <var name="editorContext" id="1233928609576" />
         <var name="nextNode" id="1233928609576" />
         <var name="prevNode" id="1233928609576" />
       </scope>
-      <scope id="1233928609576" at="141,0,154,0">
+      <scope id="1234261630709" at="158,0,170,0">
+        <var name="editorContext" id="1234261630709" />
+        <var name="node" id="1234261630709" />
+      </scope>
+      <scope id="1233928609576" at="133,0,146,0">
         <var name="editorContext" id="1233928609576" />
         <var name="elementCell" id="1233928609576" />
         <var name="elementNode" id="1233928609576" />
         <var name="listOwner" id="1233928609576" />
       </scope>
-      <scope id="1234261630709" at="166,0,179,0">
-        <var name="editorContext" id="1234261630709" />
-        <var name="node" id="1234261630709" />
-      </scope>
-      <scope id="1233928609576" at="36,89,51,22">
+      <scope id="1233928609576" at="35,89,49,22">
         <var name="editorCell" id="1233928609576" />
       </scope>
-      <scope id="1233928703624" at="83,88,98,22">
+      <scope id="1233928703624" at="78,88,92,22">
         <var name="attributeConcept" id="1233928703624" />
         <var name="attributeKind" id="1233928703624" />
         <var name="editorCell" id="1233928703624" />
         <var name="provider" id="1233928703624" />
       </scope>
-      <scope id="1233928609576" at="36,0,53,0">
+      <scope id="1233928609576" at="35,0,51,0">
         <var name="editorContext" id="1233928609576" />
         <var name="node" id="1233928609576" />
       </scope>
-      <scope id="1233928703624" at="83,0,100,0">
+      <scope id="1233928703624" at="78,0,94,0">
         <var name="editorContext" id="1233928703624" />
         <var name="node" id="1233928703624" />
       </scope>
-      <unit id="1233928609576" at="119,0,180,0" name="jetbrains.mps.lang.textGen.editor.OperationDeclaration_Editor$parameterListHandler_hqj93g_f0" />
-      <unit id="1233928609576" at="32,0,196,0" name="jetbrains.mps.lang.textGen.editor.OperationDeclaration_Editor" />
+      <unit id="1233928609576" at="111,0,171,0" name="jetbrains.mps.lang.textGen.editor.OperationDeclaration_Editor$parameterListHandler_hqj93g_f0" />
+      <unit id="1233928609576" at="31,0,185,0" name="jetbrains.mps.lang.textGen.editor.OperationDeclaration_Editor" />
     </file>
   </root>
   <root nodeRef="r:8234d58c-a8a4-433b-96ca-0413d4ef8df8(jetbrains.mps.lang.textGen.editor)/1234190682269">
     <file name="OperationCall_Editor.java">
-      <node id="1234190682269" at="35,79,36,63" concept="6" />
-      <node id="1234190682269" at="38,89,39,96" concept="5" />
-      <node id="1234190682269" at="39,96,40,48" concept="2" />
-      <node id="1234190682269" at="40,48,41,28" concept="2" />
-      <node id="1234190682269" at="41,28,42,79" concept="2" />
-      <node id="1234190682269" at="42,79,43,80" concept="0" />
-      <node id="1234190682269" at="42,79,43,80" concept="2" />
-      <node id="1234190682269" at="43,80,44,84" concept="0" />
-      <node id="1234190682269" at="43,80,44,84" concept="2" />
-      <node id="1234190682269" at="44,84,45,22" concept="6" />
-      <node id="1234190682269" at="47,87,48,81" concept="5" />
-      <node id="1234190682269" at="48,81,49,33" concept="2" />
-      <node id="1234190682269" at="49,33,50,46" concept="2" />
-      <node id="1234190682269" at="50,46,51,26" concept="5" />
-      <node id="1234190682269" at="51,26,52,85" concept="2" />
-      <node id="1234190682269" at="52,85,53,58" concept="2" />
-      <node id="1234190682269" at="54,39,55,40" concept="2" />
-      <node id="1234190682269" at="55,40,56,37" concept="2" />
-      <node id="1234190682269" at="57,5,58,79" concept="2" />
-      <node id="1234190682269" at="58,79,59,73" concept="2" />
-      <node id="1234190682269" at="59,73,60,57" concept="5" />
-      <node id="1234190682269" at="60,57,61,59" concept="5" />
-      <node id="1234190682269" at="62,35,63,82" concept="5" />
-      <node id="1234190682269" at="63,82,64,94" concept="6" />
-      <node id="1234190682269" at="65,10,66,22" concept="6" />
-      <node id="1234257105288" at="69,33,70,14" concept="8" />
-      <node id="1234257105288" at="72,69,73,67" concept="6" />
-      <node id="1234257105288" at="75,81,76,66" concept="6" />
-      <node id="1234257111187" at="78,92,79,84" concept="5" />
-      <node id="1234257111187" at="79,84,80,40" concept="2" />
-      <node id="1234257111187" at="80,40,81,53" concept="2" />
-      <node id="1234257111187" at="81,53,82,33" concept="2" />
-      <node id="1234257111187" at="82,33,83,28" concept="5" />
-      <node id="1234257111187" at="83,28,84,60" concept="2" />
-      <node id="1234257111187" at="84,60,85,53" concept="2" />
-      <node id="1234257111187" at="85,53,86,36" concept="5" />
-      <node id="1234257111187" at="86,36,87,73" concept="2" />
-      <node id="1234257111187" at="87,73,88,42" concept="2" />
-      <node id="1234257111187" at="88,42,89,81" concept="2" />
-      <node id="1234257111187" at="89,81,90,75" concept="2" />
-      <node id="1234257111187" at="90,75,91,59" concept="5" />
-      <node id="1234257111187" at="91,59,92,61" concept="5" />
-      <node id="1234257111187" at="93,37,94,84" concept="5" />
-      <node id="1234257111187" at="94,84,95,96" concept="6" />
-      <node id="1234257111187" at="96,12,97,24" concept="6" />
-      <node id="1234190682269" at="100,91,101,128" concept="5" />
-      <node id="1234190682269" at="101,128,102,106" concept="5" />
-      <node id="1234190682269" at="102,106,103,50" concept="2" />
-      <node id="1234190682269" at="104,61,105,95" concept="2" />
-      <node id="1234190682269" at="106,5,107,79" concept="2" />
-      <node id="1234190682269" at="107,79,108,49" concept="2" />
-      <node id="1234190682269" at="108,49,109,22" concept="6" />
-      <node id="1234190682269" at="112,101,113,50" concept="8" />
-      <node id="1234190682269" at="115,66,116,41" concept="5" />
-      <node id="1234190682269" at="116,41,117,93" concept="6" />
-      <node id="1234190682269" at="119,86,120,80" concept="5" />
-      <node id="1234190682269" at="120,80,121,95" concept="2" />
-      <node id="1234190682269" at="121,95,122,25" concept="6" />
-      <node id="1234190682269" at="124,68,125,34" concept="5" />
-      <node id="1234190682269" at="125,34,126,80" concept="2" />
-      <node id="1234190682269" at="126,80,127,87" concept="2" />
-      <node id="1234190682269" at="127,87,128,23" concept="6" />
-      <node id="1234190682269" at="130,89,131,65" concept="6" />
-      <node id="1234190682269" at="134,96,135,134" concept="2" />
-      <node id="1234190682269" at="136,34,137,95" concept="2" />
-      <node id="1234190682269" at="137,95,138,98" concept="2" />
-      <node id="1234190682269" at="138,98,139,80" concept="2" />
-      <node id="1234190682269" at="141,122,142,139" concept="2" />
-      <node id="1234190682269" at="147,104,148,100" concept="5" />
-      <node id="1234190682269" at="148,100,149,38" concept="2" />
-      <node id="1234190682269" at="149,38,150,36" concept="5" />
-      <node id="1234190682269" at="150,36,151,55" concept="2" />
-      <node id="1234190682269" at="151,55,152,56" concept="2" />
-      <node id="1234190682269" at="152,56,153,42" concept="2" />
-      <node id="1234190682269" at="153,42,154,90" concept="2" />
-      <node id="1234190682269" at="154,90,155,87" concept="2" />
-      <node id="1234190682269" at="155,87,156,24" concept="6" />
-      <node id="1234191836334" at="158,91,159,88" concept="5" />
-      <node id="1234191836334" at="159,88,160,50" concept="2" />
-      <node id="1234191836334" at="160,50,161,36" concept="5" />
-      <node id="1234191836334" at="161,36,162,53" concept="2" />
-      <node id="1234191836334" at="162,53,163,51" concept="2" />
-      <node id="1234191836334" at="163,51,164,42" concept="2" />
-      <node id="1234191836334" at="164,42,165,81" concept="2" />
-      <node id="1234191836334" at="165,81,166,36" concept="2" />
-      <node id="1234191836334" at="166,36,167,24" concept="6" />
-      <node id="1234199930619" at="170,97,171,355" concept="6" />
-      <node id="1234190682269" at="35,0,38,0" concept="4" trace="createEditorCell#(Ljetbrains/mps/openapi/editor/EditorContext;Lorg/jetbrains/mps/openapi/model/SNode;)Ljetbrains/mps/openapi/editor/cells/EditorCell;" />
-      <node id="1234257105288" at="69,0,72,0" concept="1" trace="_Inline_hquq1v_a0a#()V" />
-      <node id="1234257105288" at="72,0,75,0" concept="4" trace="createEditorCell#(Ljetbrains/mps/openapi/editor/EditorContext;)Ljetbrains/mps/openapi/editor/cells/EditorCell;" />
-      <node id="1234257105288" at="75,0,78,0" concept="4" trace="createEditorCell#(Ljetbrains/mps/openapi/editor/EditorContext;Lorg/jetbrains/mps/openapi/model/SNode;)Ljetbrains/mps/openapi/editor/cells/EditorCell;" />
-      <node id="1234190682269" at="103,50,106,5" concept="3" />
-      <node id="1234190682269" at="112,0,115,0" concept="1" trace="parameterListHandler_hquq1v_b0#(Lorg/jetbrains/mps/openapi/model/SNode;Ljava/lang/String;Ljetbrains/mps/openapi/editor/EditorContext;)V" />
-      <node id="1234190682269" at="130,0,133,0" concept="4" trace="createEmptyCell_internal#(Ljetbrains/mps/openapi/editor/EditorContext;Lorg/jetbrains/mps/openapi/model/SNode;)Ljetbrains/mps/openapi/editor/cells/EditorCell;" />
-      <node id="1234190682269" at="140,9,143,9" concept="3" />
-      <node id="1234191836337" at="170,0,173,0" concept="7" trace="renderingCondition_hquq1v_a1a#(Lorg/jetbrains/mps/openapi/model/SNode;Ljetbrains/mps/openapi/editor/EditorContext;)Z" />
-      <node id="1234190682269" at="53,58,57,5" concept="3" />
-      <node id="1234190682269" at="115,0,119,0" concept="4" trace="createNodeToInsert#(Ljetbrains/mps/openapi/editor/EditorContext;)Lorg/jetbrains/mps/openapi/model/SNode;" />
-      <node id="1234190682269" at="61,59,66,22" concept="3" />
-      <node id="1234257111187" at="92,61,97,24" concept="3" />
-      <node id="1234190682269" at="119,0,124,0" concept="4" trace="createNodeCell#(Ljetbrains/mps/openapi/editor/EditorContext;Lorg/jetbrains/mps/openapi/model/SNode;)Ljetbrains/mps/openapi/editor/cells/EditorCell;" />
-      <node id="1234190682269" at="135,134,140,9" concept="3" />
-      <node id="1234190682269" at="124,0,130,0" concept="4" trace="createEmptyCell#(Ljetbrains/mps/openapi/editor/EditorContext;)Ljetbrains/mps/openapi/editor/cells/EditorCell;" />
-      <node id="1234190682269" at="38,0,47,0" concept="4" trace="createCollection_hquq1v_a#(Ljetbrains/mps/openapi/editor/EditorContext;Lorg/jetbrains/mps/openapi/model/SNode;)Ljetbrains/mps/openapi/editor/cells/EditorCell;" />
-      <node id="1234190682269" at="100,0,111,0" concept="4" trace="createRefNodeList_hquq1v_b0#(Ljetbrains/mps/openapi/editor/EditorContext;Lorg/jetbrains/mps/openapi/model/SNode;)Ljetbrains/mps/openapi/editor/cells/EditorCell;" />
-      <node id="1234190682269" at="133,132,144,7" concept="3" />
-      <node id="1234191836334" at="158,0,169,0" concept="4" trace="createConstant_hquq1v_a1a#(Ljetbrains/mps/openapi/editor/EditorContext;Lorg/jetbrains/mps/openapi/model/SNode;)Ljetbrains/mps/openapi/editor/cells/EditorCell;" />
-      <node id="1234190682269" at="146,0,158,0" concept="4" trace="createSeparatorCell#(Ljetbrains/mps/openapi/editor/EditorContext;Lorg/jetbrains/mps/openapi/model/SNode;Lorg/jetbrains/mps/openapi/model/SNode;)Ljetbrains/mps/openapi/editor/cells/EditorCell;" />
-      <node id="1234190682269" at="133,0,146,0" concept="4" trace="installElementCellActions#(Lorg/jetbrains/mps/openapi/model/SNode;Lorg/jetbrains/mps/openapi/model/SNode;Ljetbrains/mps/openapi/editor/cells/EditorCell;Ljetbrains/mps/openapi/editor/EditorContext;)V" />
-      <node id="1234190682269" at="47,0,68,0" concept="4" trace="createRefCell_hquq1v_a0#(Ljetbrains/mps/openapi/editor/EditorContext;Lorg/jetbrains/mps/openapi/model/SNode;)Ljetbrains/mps/openapi/editor/cells/EditorCell;" />
-      <node id="1234257111187" at="78,0,99,0" concept="4" trace="createProperty_hquq1v_a0a0#(Ljetbrains/mps/openapi/editor/EditorContext;Lorg/jetbrains/mps/openapi/model/SNode;)Ljetbrains/mps/openapi/editor/cells/EditorCell;" />
-      <scope id="1234190682269" at="35,79,36,63" />
-      <scope id="1234190682269" at="42,79,43,80" />
-      <scope id="1234190682269" at="43,80,44,84" />
-      <scope id="1234257105288" at="69,33,70,14" />
-      <scope id="1234257105288" at="72,69,73,67" />
-      <scope id="1234257105288" at="75,81,76,66" />
-      <scope id="1234190682269" at="104,61,105,95" />
-      <scope id="1234190682269" at="112,101,113,50" />
-      <scope id="1234190682269" at="130,89,131,65" />
-      <scope id="1234190682269" at="141,122,142,139" />
-      <scope id="1234191836338" at="170,97,171,355" />
-      <scope id="1234190682269" at="54,39,56,37" />
-      <scope id="1234190682269" at="62,35,64,94">
+      <node id="1234190682269" at="34,79,35,63" concept="6" />
+      <node id="1234190682269" at="37,89,38,96" concept="5" />
+      <node id="1234190682269" at="38,96,39,48" concept="2" />
+      <node id="1234190682269" at="39,48,40,28" concept="2" />
+      <node id="1234190682269" at="40,28,41,80" concept="0" />
+      <node id="1234190682269" at="40,28,41,80" concept="2" />
+      <node id="1234190682269" at="41,80,42,84" concept="0" />
+      <node id="1234190682269" at="41,80,42,84" concept="2" />
+      <node id="1234190682269" at="42,84,43,22" concept="6" />
+      <node id="1234190682269" at="45,87,46,81" concept="5" />
+      <node id="1234190682269" at="46,81,47,33" concept="2" />
+      <node id="1234190682269" at="47,33,48,46" concept="2" />
+      <node id="1234190682269" at="48,46,49,26" concept="5" />
+      <node id="1234190682269" at="49,26,50,85" concept="2" />
+      <node id="1234190682269" at="50,85,51,58" concept="2" />
+      <node id="1234190682269" at="52,39,53,40" concept="2" />
+      <node id="1234190682269" at="53,40,54,37" concept="2" />
+      <node id="1234190682269" at="55,5,56,73" concept="2" />
+      <node id="1234190682269" at="56,73,57,57" concept="5" />
+      <node id="1234190682269" at="57,57,58,59" concept="5" />
+      <node id="1234190682269" at="59,35,60,82" concept="5" />
+      <node id="1234190682269" at="60,82,61,94" concept="6" />
+      <node id="1234190682269" at="62,10,63,22" concept="6" />
+      <node id="1234257105288" at="66,33,67,14" concept="8" />
+      <node id="1234257105288" at="69,69,70,67" concept="6" />
+      <node id="1234257105288" at="72,81,73,66" concept="6" />
+      <node id="1234257111187" at="75,92,76,84" concept="5" />
+      <node id="1234257111187" at="76,84,77,40" concept="2" />
+      <node id="1234257111187" at="77,40,78,53" concept="2" />
+      <node id="1234257111187" at="78,53,79,33" concept="2" />
+      <node id="1234257111187" at="79,33,80,28" concept="5" />
+      <node id="1234257111187" at="80,28,81,60" concept="2" />
+      <node id="1234257111187" at="81,60,82,53" concept="2" />
+      <node id="1234257111187" at="82,53,83,36" concept="5" />
+      <node id="1234257111187" at="83,36,84,73" concept="2" />
+      <node id="1234257111187" at="84,73,85,42" concept="2" />
+      <node id="1234257111187" at="85,42,86,75" concept="2" />
+      <node id="1234257111187" at="86,75,87,59" concept="5" />
+      <node id="1234257111187" at="87,59,88,61" concept="5" />
+      <node id="1234257111187" at="89,37,90,84" concept="5" />
+      <node id="1234257111187" at="90,84,91,96" concept="6" />
+      <node id="1234257111187" at="92,12,93,24" concept="6" />
+      <node id="1234190682269" at="96,91,97,128" concept="5" />
+      <node id="1234190682269" at="97,128,98,106" concept="5" />
+      <node id="1234190682269" at="98,106,99,50" concept="2" />
+      <node id="1234190682269" at="100,61,101,95" concept="2" />
+      <node id="1234190682269" at="102,5,103,49" concept="2" />
+      <node id="1234190682269" at="103,49,104,22" concept="6" />
+      <node id="1234190682269" at="107,101,108,50" concept="8" />
+      <node id="1234190682269" at="110,66,111,41" concept="5" />
+      <node id="1234190682269" at="111,41,112,93" concept="6" />
+      <node id="1234190682269" at="114,86,115,80" concept="5" />
+      <node id="1234190682269" at="115,80,116,95" concept="2" />
+      <node id="1234190682269" at="116,95,117,25" concept="6" />
+      <node id="1234190682269" at="119,68,120,34" concept="5" />
+      <node id="1234190682269" at="120,34,121,80" concept="2" />
+      <node id="1234190682269" at="121,80,122,87" concept="2" />
+      <node id="1234190682269" at="122,87,123,23" concept="6" />
+      <node id="1234190682269" at="125,89,126,65" concept="6" />
+      <node id="1234190682269" at="129,96,130,134" concept="2" />
+      <node id="1234190682269" at="131,34,132,95" concept="2" />
+      <node id="1234190682269" at="132,95,133,98" concept="2" />
+      <node id="1234190682269" at="133,98,134,80" concept="2" />
+      <node id="1234190682269" at="136,122,137,139" concept="2" />
+      <node id="1234190682269" at="142,104,143,100" concept="5" />
+      <node id="1234190682269" at="143,100,144,38" concept="2" />
+      <node id="1234190682269" at="144,38,145,36" concept="5" />
+      <node id="1234190682269" at="145,36,146,55" concept="2" />
+      <node id="1234190682269" at="146,55,147,56" concept="2" />
+      <node id="1234190682269" at="147,56,148,42" concept="2" />
+      <node id="1234190682269" at="148,42,149,90" concept="2" />
+      <node id="1234190682269" at="149,90,150,87" concept="2" />
+      <node id="1234190682269" at="150,87,151,24" concept="6" />
+      <node id="1234191836334" at="153,91,154,88" concept="5" />
+      <node id="1234191836334" at="154,88,155,50" concept="2" />
+      <node id="1234191836334" at="155,50,156,36" concept="5" />
+      <node id="1234191836334" at="156,36,157,53" concept="2" />
+      <node id="1234191836334" at="157,53,158,51" concept="2" />
+      <node id="1234191836334" at="158,51,159,42" concept="2" />
+      <node id="1234191836334" at="159,42,160,36" concept="2" />
+      <node id="1234191836334" at="160,36,161,24" concept="6" />
+      <node id="1234199930619" at="164,97,165,355" concept="6" />
+      <node id="1234190682269" at="34,0,37,0" concept="4" trace="createEditorCell#(Ljetbrains/mps/openapi/editor/EditorContext;Lorg/jetbrains/mps/openapi/model/SNode;)Ljetbrains/mps/openapi/editor/cells/EditorCell;" />
+      <node id="1234257105288" at="66,0,69,0" concept="1" trace="_Inline_hquq1v_a0a#()V" />
+      <node id="1234257105288" at="69,0,72,0" concept="4" trace="createEditorCell#(Ljetbrains/mps/openapi/editor/EditorContext;)Ljetbrains/mps/openapi/editor/cells/EditorCell;" />
+      <node id="1234257105288" at="72,0,75,0" concept="4" trace="createEditorCell#(Ljetbrains/mps/openapi/editor/EditorContext;Lorg/jetbrains/mps/openapi/model/SNode;)Ljetbrains/mps/openapi/editor/cells/EditorCell;" />
+      <node id="1234190682269" at="99,50,102,5" concept="3" />
+      <node id="1234190682269" at="107,0,110,0" concept="1" trace="parameterListHandler_hquq1v_b0#(Lorg/jetbrains/mps/openapi/model/SNode;Ljava/lang/String;Ljetbrains/mps/openapi/editor/EditorContext;)V" />
+      <node id="1234190682269" at="125,0,128,0" concept="4" trace="createEmptyCell_internal#(Ljetbrains/mps/openapi/editor/EditorContext;Lorg/jetbrains/mps/openapi/model/SNode;)Ljetbrains/mps/openapi/editor/cells/EditorCell;" />
+      <node id="1234190682269" at="135,9,138,9" concept="3" />
+      <node id="1234191836337" at="164,0,167,0" concept="7" trace="renderingCondition_hquq1v_a1a#(Lorg/jetbrains/mps/openapi/model/SNode;Ljetbrains/mps/openapi/editor/EditorContext;)Z" />
+      <node id="1234190682269" at="51,58,55,5" concept="3" />
+      <node id="1234190682269" at="110,0,114,0" concept="4" trace="createNodeToInsert#(Ljetbrains/mps/openapi/editor/EditorContext;)Lorg/jetbrains/mps/openapi/model/SNode;" />
+      <node id="1234190682269" at="58,59,63,22" concept="3" />
+      <node id="1234257111187" at="88,61,93,24" concept="3" />
+      <node id="1234190682269" at="114,0,119,0" concept="4" trace="createNodeCell#(Ljetbrains/mps/openapi/editor/EditorContext;Lorg/jetbrains/mps/openapi/model/SNode;)Ljetbrains/mps/openapi/editor/cells/EditorCell;" />
+      <node id="1234190682269" at="130,134,135,9" concept="3" />
+      <node id="1234190682269" at="119,0,125,0" concept="4" trace="createEmptyCell#(Ljetbrains/mps/openapi/editor/EditorContext;)Ljetbrains/mps/openapi/editor/cells/EditorCell;" />
+      <node id="1234190682269" at="37,0,45,0" concept="4" trace="createCollection_hquq1v_a#(Ljetbrains/mps/openapi/editor/EditorContext;Lorg/jetbrains/mps/openapi/model/SNode;)Ljetbrains/mps/openapi/editor/cells/EditorCell;" />
+      <node id="1234190682269" at="96,0,106,0" concept="4" trace="createRefNodeList_hquq1v_b0#(Ljetbrains/mps/openapi/editor/EditorContext;Lorg/jetbrains/mps/openapi/model/SNode;)Ljetbrains/mps/openapi/editor/cells/EditorCell;" />
+      <node id="1234191836334" at="153,0,163,0" concept="4" trace="createConstant_hquq1v_a1a#(Ljetbrains/mps/openapi/editor/EditorContext;Lorg/jetbrains/mps/openapi/model/SNode;)Ljetbrains/mps/openapi/editor/cells/EditorCell;" />
+      <node id="1234190682269" at="128,132,139,7" concept="3" />
+      <node id="1234190682269" at="141,0,153,0" concept="4" trace="createSeparatorCell#(Ljetbrains/mps/openapi/editor/EditorContext;Lorg/jetbrains/mps/openapi/model/SNode;Lorg/jetbrains/mps/openapi/model/SNode;)Ljetbrains/mps/openapi/editor/cells/EditorCell;" />
+      <node id="1234190682269" at="128,0,141,0" concept="4" trace="installElementCellActions#(Lorg/jetbrains/mps/openapi/model/SNode;Lorg/jetbrains/mps/openapi/model/SNode;Ljetbrains/mps/openapi/editor/cells/EditorCell;Ljetbrains/mps/openapi/editor/EditorContext;)V" />
+      <node id="1234190682269" at="45,0,65,0" concept="4" trace="createRefCell_hquq1v_a0#(Ljetbrains/mps/openapi/editor/EditorContext;Lorg/jetbrains/mps/openapi/model/SNode;)Ljetbrains/mps/openapi/editor/cells/EditorCell;" />
+      <node id="1234257111187" at="75,0,95,0" concept="4" trace="createProperty_hquq1v_a0a0#(Ljetbrains/mps/openapi/editor/EditorContext;Lorg/jetbrains/mps/openapi/model/SNode;)Ljetbrains/mps/openapi/editor/cells/EditorCell;" />
+      <scope id="1234190682269" at="34,79,35,63" />
+      <scope id="1234190682269" at="40,28,41,80" />
+      <scope id="1234190682269" at="41,80,42,84" />
+      <scope id="1234257105288" at="66,33,67,14" />
+      <scope id="1234257105288" at="69,69,70,67" />
+      <scope id="1234257105288" at="72,81,73,66" />
+      <scope id="1234190682269" at="100,61,101,95" />
+      <scope id="1234190682269" at="107,101,108,50" />
+      <scope id="1234190682269" at="125,89,126,65" />
+      <scope id="1234190682269" at="136,122,137,139" />
+      <scope id="1234191836338" at="164,97,165,355" />
+      <scope id="1234190682269" at="52,39,54,37" />
+      <scope id="1234190682269" at="59,35,61,94">
         <var name="manager" id="1234190682269" />
       </scope>
-      <scope id="1234257111187" at="93,37,95,96">
+      <scope id="1234257111187" at="89,37,91,96">
         <var name="manager" id="1234257111187" />
       </scope>
-      <scope id="1234190682269" at="115,66,117,93">
+      <scope id="1234190682269" at="110,66,112,93">
         <var name="listOwner" id="1234190682269" />
       </scope>
-      <scope id="1234190682269" at="35,0,38,0">
+      <scope id="1234190682269" at="34,0,37,0">
         <var name="editorContext" id="1234190682269" />
         <var name="node" id="1234190682269" />
       </scope>
-      <scope id="1234257105288" at="69,0,72,0" />
+      <scope id="1234257105288" at="66,0,69,0" />
+      <scope id="1234257105288" at="69,0,72,0">
+        <var name="editorContext" id="1234257105288" />
+      </scope>
       <scope id="1234257105288" at="72,0,75,0">
         <var name="editorContext" id="1234257105288" />
-      </scope>
-      <scope id="1234257105288" at="75,0,78,0">
-        <var name="editorContext" id="1234257105288" />
         <var name="node" id="1234257105288" />
       </scope>
-      <scope id="1234190682269" at="112,0,115,0">
+      <scope id="1234190682269" at="107,0,110,0">
         <var name="childRole" id="1234190682269" />
         <var name="context" id="1234190682269" />
         <var name="ownerNode" id="1234190682269" />
       </scope>
-      <scope id="1234190682269" at="119,86,122,25">
+      <scope id="1234190682269" at="114,86,117,25">
         <var name="elementCell" id="1234190682269" />
       </scope>
-      <scope id="1234190682269" at="130,0,133,0">
+      <scope id="1234190682269" at="125,0,128,0">
         <var name="editorContext" id="1234190682269" />
         <var name="node" id="1234190682269" />
       </scope>
-      <scope id="1234190682269" at="136,34,139,80" />
-      <scope id="1234191836337" at="170,0,173,0">
+      <scope id="1234190682269" at="131,34,134,80" />
+      <scope id="1234191836337" at="164,0,167,0">
         <var name="editorContext" id="1234191836337" />
         <var name="node" id="1234191836337" />
       </scope>
-      <scope id="1234190682269" at="115,0,119,0">
+      <scope id="1234190682269" at="110,0,114,0">
         <var name="editorContext" id="1234190682269" />
       </scope>
-      <scope id="1234190682269" at="124,68,128,23">
+      <scope id="1234190682269" at="119,68,123,23">
         <var name="emptyCell" id="1234190682269" />
       </scope>
-      <scope id="1234190682269" at="119,0,124,0">
+      <scope id="1234190682269" at="114,0,119,0">
         <var name="editorContext" id="1234190682269" />
         <var name="elementNode" id="1234190682269" />
       </scope>
-      <scope id="1234190682269" at="124,0,130,0">
+      <scope id="1234190682269" at="37,89,43,22">
+        <var name="editorCell" id="1234190682269" />
+      </scope>
+      <scope id="1234190682269" at="119,0,125,0">
         <var name="editorContext" id="1234190682269" />
       </scope>
-      <scope id="1234190682269" at="38,89,45,22">
-        <var name="editorCell" id="1234190682269" />
-      </scope>
-      <scope id="1234190682269" at="38,0,47,0">
+      <scope id="1234190682269" at="37,0,45,0">
         <var name="editorContext" id="1234190682269" />
         <var name="node" id="1234190682269" />
       </scope>
-      <scope id="1234190682269" at="100,91,109,22">
+      <scope id="1234190682269" at="96,91,104,22">
         <var name="editorCell" id="1234190682269" />
         <var name="handler" id="1234190682269" />
       </scope>
-      <scope id="1234190682269" at="134,96,143,9" />
-      <scope id="1234190682269" at="147,104,156,24">
+      <scope id="1234191836334" at="153,91,161,24">
+        <var name="editorCell" id="1234191836334" />
+        <var name="style" id="1234191836334" />
+      </scope>
+      <scope id="1234190682269" at="129,96,138,9" />
+      <scope id="1234190682269" at="142,104,151,24">
         <var name="editorCell" id="1234190682269" />
         <var name="style" id="1234190682269" />
       </scope>
-      <scope id="1234191836334" at="158,91,167,24">
-        <var name="editorCell" id="1234191836334" />
-        <var name="style" id="1234191836334" />
-      </scope>
-      <scope id="1234190682269" at="100,0,111,0">
+      <scope id="1234190682269" at="96,0,106,0">
         <var name="editorContext" id="1234190682269" />
         <var name="node" id="1234190682269" />
       </scope>
-      <scope id="1234190682269" at="133,132,144,7" />
-      <scope id="1234191836334" at="158,0,169,0">
+      <scope id="1234191836334" at="153,0,163,0">
         <var name="editorContext" id="1234191836334" />
         <var name="node" id="1234191836334" />
       </scope>
-      <scope id="1234190682269" at="146,0,158,0">
+      <scope id="1234190682269" at="128,132,139,7" />
+      <scope id="1234190682269" at="141,0,153,0">
         <var name="editorContext" id="1234190682269" />
         <var name="nextNode" id="1234190682269" />
         <var name="prevNode" id="1234190682269" />
       </scope>
-      <scope id="1234190682269" at="133,0,146,0">
+      <scope id="1234190682269" at="128,0,141,0">
         <var name="editorContext" id="1234190682269" />
         <var name="elementCell" id="1234190682269" />
         <var name="elementNode" id="1234190682269" />
         <var name="listOwner" id="1234190682269" />
       </scope>
-      <scope id="1234190682269" at="47,87,66,22">
+      <scope id="1234190682269" at="45,87,63,22">
         <var name="attributeConcept" id="1234190682269" />
         <var name="attributeKind" id="1234190682269" />
         <var name="editorCell" id="1234190682269" />
         <var name="provider" id="1234190682269" />
       </scope>
-      <scope id="1234257111187" at="78,92,97,24">
+      <scope id="1234257111187" at="75,92,93,24">
         <var name="attributeConcept" id="1234257111187" />
         <var name="attributeKind" id="1234257111187" />
         <var name="editorCell" id="1234257111187" />
         <var name="provider" id="1234257111187" />
         <var name="style" id="1234257111187" />
       </scope>
-      <scope id="1234190682269" at="47,0,68,0">
+      <scope id="1234190682269" at="45,0,65,0">
         <var name="editorContext" id="1234190682269" />
         <var name="node" id="1234190682269" />
       </scope>
-      <scope id="1234257111187" at="78,0,99,0">
+      <scope id="1234257111187" at="75,0,95,0">
         <var name="editorContext" id="1234257111187" />
         <var name="node" id="1234257111187" />
       </scope>
-      <unit id="1234257105288" at="68,0,100,0" name="jetbrains.mps.lang.textGen.editor.OperationCall_Editor$_Inline_hquq1v_a0a" />
-      <unit id="1234190682269" at="111,0,170,0" name="jetbrains.mps.lang.textGen.editor.OperationCall_Editor$parameterListHandler_hquq1v_b0" />
-      <unit id="1234190682269" at="34,0,174,0" name="jetbrains.mps.lang.textGen.editor.OperationCall_Editor" />
+      <unit id="1234257105288" at="65,0,96,0" name="jetbrains.mps.lang.textGen.editor.OperationCall_Editor$_Inline_hquq1v_a0a" />
+      <unit id="1234190682269" at="106,0,164,0" name="jetbrains.mps.lang.textGen.editor.OperationCall_Editor$parameterListHandler_hquq1v_b0" />
+      <unit id="1234190682269" at="33,0,168,0" name="jetbrains.mps.lang.textGen.editor.OperationCall_Editor" />
     </file>
   </root>
   <root nodeRef="r:8234d58c-a8a4-433b-96ca-0413d4ef8df8(jetbrains.mps.lang.textGen.editor)/1234525206228">
     <file name="UtilityMethodDeclaration_Editor.java">
-      <node id="1234525206228" at="44,79,45,63" concept="6" />
-      <node id="1234525206228" at="47,89,48,96" concept="5" />
-      <node id="1234525206228" at="48,96,49,48" concept="2" />
-      <node id="1234525206228" at="49,48,50,28" concept="2" />
-      <node id="1234525206228" at="50,28,51,79" concept="2" />
-      <node id="1234525206228" at="52,61,53,83" concept="2" />
-      <node id="1234525206228" at="54,5,55,82" concept="0" />
-      <node id="1234525206228" at="54,5,55,82" concept="2" />
-      <node id="1234525206228" at="55,82,56,81" concept="0" />
-      <node id="1234525206228" at="55,82,56,81" concept="2" />
-      <node id="1234525206228" at="56,81,57,80" concept="0" />
-      <node id="1234525206228" at="56,81,57,80" concept="2" />
-      <node id="1234525206228" at="57,80,58,81" concept="0" />
-      <node id="1234525206228" at="57,80,58,81" concept="2" />
-      <node id="1234525206228" at="58,81,59,81" concept="0" />
-      <node id="1234525206228" at="58,81,59,81" concept="2" />
-      <node id="1234525206228" at="59,81,60,84" concept="0" />
-      <node id="1234525206228" at="59,81,60,84" concept="2" />
-      <node id="1234525206228" at="60,84,61,81" concept="0" />
-      <node id="1234525206228" at="60,84,61,81" concept="2" />
-      <node id="1234525206228" at="61,81,62,82" concept="0" />
-      <node id="1234525206228" at="61,81,62,82" concept="2" />
-      <node id="1234525206228" at="62,82,63,22" concept="6" />
-      <node id="1234525206228" at="65,88,66,86" concept="5" />
-      <node id="1234525206228" at="66,86,67,47" concept="2" />
-      <node id="1234525206228" at="67,47,68,34" concept="5" />
-      <node id="1234525206228" at="68,34,69,63" concept="2" />
-      <node id="1234525206228" at="69,63,70,40" concept="2" />
-      <node id="1234525206228" at="70,40,71,79" concept="2" />
-      <node id="1234525206228" at="71,79,72,34" concept="2" />
-      <node id="1234525206228" at="72,34,73,22" concept="6" />
-      <node id="1234526064884" at="75,97,76,55" concept="6" />
-      <node id="8856861289653810394" at="78,89,79,162" concept="5" />
-      <node id="8856861289653810394" at="79,162,80,79" concept="2" />
-      <node id="8856861289653810394" at="80,79,81,22" concept="6" />
-      <node id="1234525322159" at="83,88,84,95" concept="5" />
-      <node id="1234525322159" at="84,95,85,47" concept="2" />
-      <node id="1234525322159" at="85,47,86,34" concept="5" />
-      <node id="1234525322159" at="86,34,87,66" concept="2" />
-      <node id="1234525322159" at="87,66,88,40" concept="2" />
-      <node id="1234525322159" at="88,40,89,79" concept="2" />
-      <node id="1234525322159" at="89,79,90,34" concept="2" />
-      <node id="1234525322159" at="90,34,91,22" concept="6" />
-      <node id="1234525206228" at="93,87,94,258" concept="5" />
-      <node id="1234525206228" at="94,258,95,33" concept="6" />
-      <node id="1234525206228" at="98,124,99,49" concept="8" />
-      <node id="1234525206228" at="101,81,102,74" concept="5" />
-      <node id="1234525206228" at="102,74,103,41" concept="2" />
-      <node id="1234525206228" at="103,41,104,24" concept="6" />
-      <node id="1234525206228" at="106,69,107,137" concept="2" />
-      <node id="1234525206228" at="108,41,109,41" concept="2" />
-      <node id="1234525206228" at="111,17,112,97" concept="2" />
-      <node id="1234525206228" at="118,44,119,54" concept="5" />
-      <node id="1234525206228" at="119,54,120,47" concept="2" />
-      <node id="1234525206228" at="120,47,121,40" concept="2" />
-      <node id="1234525206228" at="121,40,122,24" concept="6" />
-      <node id="1234525206228" at="125,40,126,32" concept="6" />
-      <node id="1234525206228" at="130,88,131,82" concept="5" />
-      <node id="1234525206228" at="131,82,132,29" concept="2" />
-      <node id="1234525206228" at="132,29,133,42" concept="2" />
-      <node id="1234525206228" at="133,42,134,26" concept="5" />
-      <node id="1234525206228" at="134,26,135,58" concept="2" />
-      <node id="1234525206228" at="135,58,136,42" concept="2" />
-      <node id="1234525206228" at="136,42,137,34" concept="5" />
-      <node id="1234525206228" at="137,34,138,69" concept="2" />
-      <node id="1234525206228" at="138,69,139,40" concept="2" />
-      <node id="1234525206228" at="139,40,140,79" concept="2" />
-      <node id="1234525206228" at="140,79,141,230" concept="2" />
-      <node id="1234525206228" at="141,230,142,57" concept="5" />
-      <node id="1234525206228" at="142,57,143,59" concept="5" />
-      <node id="1234525206228" at="144,35,145,82" concept="5" />
-      <node id="1234525206228" at="145,82,146,94" concept="6" />
-      <node id="1234525206228" at="147,10,148,22" concept="6" />
-      <node id="1234525698197" at="153,115,154,26" concept="5" />
-      <node id="1234525698201" at="154,26,155,180" concept="5" />
-      <node id="1234525698209" at="156,29,157,167" concept="2" />
-      <node id="1234525698220" at="158,14,159,64" concept="2" />
-      <node id="1234525698226" at="160,7,161,20" concept="6" />
-      <node id="1234525743995" at="164,88,165,87" concept="5" />
-      <node id="1234525743995" at="165,87,166,47" concept="2" />
-      <node id="1234525743995" at="166,47,167,34" concept="5" />
-      <node id="1234525743995" at="167,34,168,68" concept="2" />
-      <node id="1234525743995" at="168,68,169,57" concept="2" />
-      <node id="1234525743995" at="169,57,170,52" concept="2" />
-      <node id="1234525743995" at="170,52,171,40" concept="2" />
-      <node id="1234525743995" at="171,40,172,79" concept="2" />
-      <node id="1234525743995" at="172,79,173,34" concept="2" />
-      <node id="1234525743995" at="173,34,174,22" concept="6" />
-      <node id="1234525206228" at="176,91,177,139" concept="5" />
-      <node id="1234525206228" at="177,139,178,106" concept="5" />
-      <node id="1234525206228" at="178,106,179,50" concept="2" />
-      <node id="1234525206228" at="179,50,180,79" concept="2" />
-      <node id="1234525206228" at="180,79,181,49" concept="2" />
-      <node id="1234525206228" at="181,49,182,22" concept="6" />
-      <node id="1234525206228" at="185,101,186,50" concept="8" />
-      <node id="1234525206228" at="188,66,189,41" concept="5" />
-      <node id="1234525206228" at="189,41,190,93" concept="6" />
-      <node id="1234525206228" at="192,86,193,80" concept="5" />
-      <node id="1234525206228" at="193,80,194,95" concept="2" />
-      <node id="1234525206228" at="194,95,195,25" concept="6" />
-      <node id="1234525206228" at="197,68,198,34" concept="5" />
-      <node id="1234525206228" at="198,34,199,80" concept="2" />
-      <node id="1234525206228" at="199,80,200,87" concept="2" />
-      <node id="1234525206228" at="200,87,201,23" concept="6" />
-      <node id="1234525206228" at="203,89,204,65" concept="6" />
-      <node id="1234525206228" at="207,96,208,134" concept="2" />
-      <node id="1234525206228" at="209,34,210,95" concept="2" />
-      <node id="1234525206228" at="210,95,211,98" concept="2" />
-      <node id="1234525206228" at="211,98,212,80" concept="2" />
-      <node id="1234525206228" at="214,122,215,139" concept="2" />
-      <node id="1234525206228" at="220,104,221,100" concept="5" />
-      <node id="1234525206228" at="221,100,222,38" concept="2" />
-      <node id="1234525206228" at="222,38,223,36" concept="5" />
-      <node id="1234525206228" at="223,36,224,55" concept="2" />
-      <node id="1234525206228" at="224,55,225,56" concept="2" />
-      <node id="1234525206228" at="225,56,226,42" concept="2" />
-      <node id="1234525206228" at="226,42,227,90" concept="2" />
-      <node id="1234525206228" at="227,90,228,87" concept="2" />
-      <node id="1234525206228" at="228,87,229,24" concept="6" />
-      <node id="1234525743999" at="231,91,232,88" concept="5" />
-      <node id="1234525743999" at="232,88,233,50" concept="2" />
-      <node id="1234525743999" at="233,50,234,36" concept="5" />
-      <node id="1234525743999" at="234,36,235,53" concept="2" />
-      <node id="1234525743999" at="235,53,236,51" concept="2" />
-      <node id="1234525743999" at="236,51,237,42" concept="2" />
-      <node id="1234525743999" at="237,42,238,81" concept="2" />
-      <node id="1234525743999" at="238,81,239,36" concept="2" />
-      <node id="1234525743999" at="239,36,240,24" concept="6" />
-      <node id="1234525744002" at="243,88,244,87" concept="5" />
-      <node id="1234525744002" at="244,87,245,47" concept="2" />
-      <node id="1234525744002" at="245,47,246,34" concept="5" />
-      <node id="1234525744002" at="246,34,247,69" concept="2" />
-      <node id="1234525744002" at="247,69,248,51" concept="2" />
-      <node id="1234525744002" at="248,51,249,40" concept="2" />
-      <node id="1234525744002" at="249,40,250,79" concept="2" />
-      <node id="1234525744002" at="250,79,251,34" concept="2" />
-      <node id="1234525744002" at="251,34,252,22" concept="6" />
-      <node id="4139785272311874583" at="254,89,255,164" concept="5" />
-      <node id="4139785272311874583" at="255,164,256,79" concept="2" />
-      <node id="4139785272311874583" at="256,79,257,22" concept="6" />
-      <node id="1234525694456" at="151,0,153,0" concept="1" trace="UtilityMethodDeclaration_name_postfixCellMenu_4607in_a0e0#()V" />
-      <node id="1234525698218" at="158,12,160,7" concept="0" />
-      <node id="1234525206228" at="44,0,47,0" concept="4" trace="createEditorCell#(Ljetbrains/mps/openapi/editor/EditorContext;Lorg/jetbrains/mps/openapi/model/SNode;)Ljetbrains/mps/openapi/editor/cells/EditorCell;" />
-      <node id="1234525206228" at="51,79,54,5" concept="0" />
-      <node id="1234525206228" at="51,79,54,5" concept="3" />
-      <node id="1234526063194" at="75,0,78,0" concept="7" trace="renderingCondition_4607in_a0a#(Lorg/jetbrains/mps/openapi/model/SNode;Ljetbrains/mps/openapi/editor/EditorContext;)Z" />
-      <node id="1234525206228" at="98,0,101,0" concept="1" trace="returnTypeSingleRoleHandler_4607in_d0#(Lorg/jetbrains/mps/openapi/model/SNode;Lorg/jetbrains/mps/openapi/language/SContainmentLink;Ljetbrains/mps/openapi/editor/EditorContext;)V" />
-      <node id="1234525206228" at="107,137,110,7" concept="3" />
-      <node id="1234525206228" at="110,7,113,7" concept="3" />
-      <node id="1234525206228" at="125,0,128,0" concept="4" trace="getNoTargetText#()Ljava/lang/String;" />
-      <node id="1234525206228" at="185,0,188,0" concept="1" trace="parameterListHandler_4607in_g0#(Lorg/jetbrains/mps/openapi/model/SNode;Ljava/lang/String;Ljetbrains/mps/openapi/editor/EditorContext;)V" />
-      <node id="1234525206228" at="203,0,206,0" concept="4" trace="createEmptyCell_internal#(Ljetbrains/mps/openapi/editor/EditorContext;Lorg/jetbrains/mps/openapi/model/SNode;)Ljetbrains/mps/openapi/editor/cells/EditorCell;" />
-      <node id="1234525206228" at="213,9,216,9" concept="3" />
-      <node id="1234525206228" at="93,0,97,0" concept="4" trace="createRefNode_4607in_d0#(Ljetbrains/mps/openapi/editor/EditorContext;Lorg/jetbrains/mps/openapi/model/SNode;)Ljetbrains/mps/openapi/editor/cells/EditorCell;" />
-      <node id="1234525206228" at="188,0,192,0" concept="4" trace="createNodeToInsert#(Ljetbrains/mps/openapi/editor/EditorContext;)Lorg/jetbrains/mps/openapi/model/SNode;" />
-      <node id="8856861289653810394" at="78,0,83,0" concept="4" trace="createComponent_4607in_b0#(Ljetbrains/mps/openapi/editor/EditorContext;Lorg/jetbrains/mps/openapi/model/SNode;)Ljetbrains/mps/openapi/editor/cells/EditorCell;" />
-      <node id="1234525206228" at="101,0,106,0" concept="4" trace="createChildCell#(Ljetbrains/mps/openapi/editor/EditorContext;Lorg/jetbrains/mps/openapi/model/SNode;)Ljetbrains/mps/openapi/editor/cells/EditorCell;" />
-      <node id="1234525206228" at="143,59,148,22" concept="3" />
-      <node id="1234525698207" at="155,180,160,7" concept="3" />
-      <node id="1234525206228" at="192,0,197,0" concept="4" trace="createNodeCell#(Ljetbrains/mps/openapi/editor/EditorContext;Lorg/jetbrains/mps/openapi/model/SNode;)Ljetbrains/mps/openapi/editor/cells/EditorCell;" />
-      <node id="1234525206228" at="208,134,213,9" concept="3" />
-      <node id="4139785272311874583" at="254,0,259,0" concept="4" trace="createComponent_4607in_i0#(Ljetbrains/mps/openapi/editor/EditorContext;Lorg/jetbrains/mps/openapi/model/SNode;)Ljetbrains/mps/openapi/editor/cells/EditorCell;" />
-      <node id="1234525206228" at="197,0,203,0" concept="4" trace="createEmptyCell#(Ljetbrains/mps/openapi/editor/EditorContext;)Ljetbrains/mps/openapi/editor/cells/EditorCell;" />
-      <node id="1234525206228" at="117,0,124,0" concept="4" trace="createEmptyCell#()Ljetbrains/mps/openapi/editor/cells/EditorCell;" />
-      <node id="1234525206228" at="176,0,184,0" concept="4" trace="createRefNodeList_4607in_g0#(Ljetbrains/mps/openapi/editor/EditorContext;Lorg/jetbrains/mps/openapi/model/SNode;)Ljetbrains/mps/openapi/editor/cells/EditorCell;" />
-      <node id="1234525206228" at="106,0,115,0" concept="4" trace="installCellInfo#(Lorg/jetbrains/mps/openapi/model/SNode;Ljetbrains/mps/openapi/editor/cells/EditorCell;)V" />
-      <node id="1234525206228" at="65,0,75,0" concept="4" trace="createConstant_4607in_a0#(Ljetbrains/mps/openapi/editor/EditorContext;Lorg/jetbrains/mps/openapi/model/SNode;)Ljetbrains/mps/openapi/editor/cells/EditorCell;" />
-      <node id="1234525322159" at="83,0,93,0" concept="4" trace="createConstant_4607in_c0#(Ljetbrains/mps/openapi/editor/EditorContext;Lorg/jetbrains/mps/openapi/model/SNode;)Ljetbrains/mps/openapi/editor/cells/EditorCell;" />
-      <node id="1234525694456" at="153,0,163,0" concept="4" trace="getPostfixes#(Lorg/jetbrains/mps/openapi/model/SNode;Ljetbrains/mps/smodel/IOperationContext;Ljetbrains/mps/openapi/editor/EditorContext;)Ljava/util/List;" />
-      <node id="1234525206228" at="206,132,217,7" concept="3" />
-      <node id="1234525743999" at="231,0,242,0" concept="4" trace="createConstant_4607in_a6a#(Ljetbrains/mps/openapi/editor/EditorContext;Lorg/jetbrains/mps/openapi/model/SNode;)Ljetbrains/mps/openapi/editor/cells/EditorCell;" />
-      <node id="1234525744002" at="243,0,254,0" concept="4" trace="createConstant_4607in_h0#(Ljetbrains/mps/openapi/editor/EditorContext;Lorg/jetbrains/mps/openapi/model/SNode;)Ljetbrains/mps/openapi/editor/cells/EditorCell;" />
-      <node id="1234525743995" at="164,0,176,0" concept="4" trace="createConstant_4607in_f0#(Ljetbrains/mps/openapi/editor/EditorContext;Lorg/jetbrains/mps/openapi/model/SNode;)Ljetbrains/mps/openapi/editor/cells/EditorCell;" />
-      <node id="1234525206228" at="219,0,231,0" concept="4" trace="createSeparatorCell#(Ljetbrains/mps/openapi/editor/EditorContext;Lorg/jetbrains/mps/openapi/model/SNode;Lorg/jetbrains/mps/openapi/model/SNode;)Ljetbrains/mps/openapi/editor/cells/EditorCell;" />
-      <node id="1234525206228" at="206,0,219,0" concept="4" trace="installElementCellActions#(Lorg/jetbrains/mps/openapi/model/SNode;Lorg/jetbrains/mps/openapi/model/SNode;Ljetbrains/mps/openapi/editor/cells/EditorCell;Ljetbrains/mps/openapi/editor/EditorContext;)V" />
-      <node id="1234525206228" at="47,0,65,0" concept="4" trace="createCollection_4607in_a#(Ljetbrains/mps/openapi/editor/EditorContext;Lorg/jetbrains/mps/openapi/model/SNode;)Ljetbrains/mps/openapi/editor/cells/EditorCell;" />
-      <node id="1234525206228" at="130,0,150,0" concept="4" trace="createProperty_4607in_e0#(Ljetbrains/mps/openapi/editor/EditorContext;Lorg/jetbrains/mps/openapi/model/SNode;)Ljetbrains/mps/openapi/editor/cells/EditorCell;" />
-      <scope id="1234525694456" at="151,72,151,72" />
-      <scope id="1234525206228" at="44,79,45,63" />
-      <scope id="1234525206228" at="52,61,53,83" />
-      <scope id="1234525206228" at="54,5,55,82" />
-      <scope id="1234525206228" at="55,82,56,81" />
-      <scope id="1234525206228" at="56,81,57,80" />
-      <scope id="1234525206228" at="57,80,58,81" />
-      <scope id="1234525206228" at="58,81,59,81" />
-      <scope id="1234525206228" at="59,81,60,84" />
-      <scope id="1234525206228" at="60,84,61,81" />
-      <scope id="1234525206228" at="61,81,62,82" />
-      <scope id="1234526063195" at="75,97,76,55" />
-      <scope id="1234525206228" at="98,124,99,49" />
-      <scope id="1234525206228" at="108,41,109,41" />
-      <scope id="1234525206228" at="111,17,112,97" />
-      <scope id="1234525206228" at="125,40,126,32" />
-      <scope id="1234525698208" at="156,29,157,167" />
-      <scope id="1234525698219" at="158,14,159,64" />
-      <scope id="1234525206228" at="185,101,186,50" />
-      <scope id="1234525206228" at="203,89,204,65" />
-      <scope id="1234525206228" at="214,122,215,139" />
-      <scope id="1234525206228" at="93,87,95,33">
-        <var name="provider" id="1234525206228" />
-      </scope>
-      <scope id="1234525206228" at="144,35,146,94">
+      <node id="1234525206228" at="42,79,43,63" concept="6" />
+      <node id="1234525206228" at="45,89,46,96" concept="5" />
+      <node id="1234525206228" at="46,96,47,48" concept="2" />
+      <node id="1234525206228" at="47,48,48,28" concept="2" />
+      <node id="1234525206228" at="49,61,50,83" concept="2" />
+      <node id="1234525206228" at="51,5,52,82" concept="0" />
+      <node id="1234525206228" at="51,5,52,82" concept="2" />
+      <node id="1234525206228" at="52,82,53,81" concept="0" />
+      <node id="1234525206228" at="52,82,53,81" concept="2" />
+      <node id="1234525206228" at="53,81,54,80" concept="0" />
+      <node id="1234525206228" at="53,81,54,80" concept="2" />
+      <node id="1234525206228" at="54,80,55,81" concept="0" />
+      <node id="1234525206228" at="54,80,55,81" concept="2" />
+      <node id="1234525206228" at="55,81,56,81" concept="0" />
+      <node id="1234525206228" at="55,81,56,81" concept="2" />
+      <node id="1234525206228" at="56,81,57,84" concept="0" />
+      <node id="1234525206228" at="56,81,57,84" concept="2" />
+      <node id="1234525206228" at="57,84,58,81" concept="0" />
+      <node id="1234525206228" at="57,84,58,81" concept="2" />
+      <node id="1234525206228" at="58,81,59,82" concept="0" />
+      <node id="1234525206228" at="58,81,59,82" concept="2" />
+      <node id="1234525206228" at="59,82,60,22" concept="6" />
+      <node id="1234525206228" at="62,88,63,86" concept="5" />
+      <node id="1234525206228" at="63,86,64,47" concept="2" />
+      <node id="1234525206228" at="64,47,65,34" concept="5" />
+      <node id="1234525206228" at="65,34,66,63" concept="2" />
+      <node id="1234525206228" at="66,63,67,40" concept="2" />
+      <node id="1234525206228" at="67,40,68,34" concept="2" />
+      <node id="1234525206228" at="68,34,69,22" concept="6" />
+      <node id="1234526064884" at="71,97,72,55" concept="6" />
+      <node id="8856861289653810394" at="74,89,75,162" concept="5" />
+      <node id="8856861289653810394" at="75,162,76,22" concept="6" />
+      <node id="1234525322159" at="78,88,79,95" concept="5" />
+      <node id="1234525322159" at="79,95,80,47" concept="2" />
+      <node id="1234525322159" at="80,47,81,34" concept="5" />
+      <node id="1234525322159" at="81,34,82,66" concept="2" />
+      <node id="1234525322159" at="82,66,83,40" concept="2" />
+      <node id="1234525322159" at="83,40,84,34" concept="2" />
+      <node id="1234525322159" at="84,34,85,22" concept="6" />
+      <node id="1234525383202" at="87,87,88,81" concept="5" />
+      <node id="1234525383202" at="88,81,89,35" concept="2" />
+      <node id="1234525383202" at="89,35,90,49" concept="2" />
+      <node id="1234525383202" at="90,49,91,26" concept="5" />
+      <node id="1234525383202" at="91,26,92,58" concept="2" />
+      <node id="1234525383202" at="93,39,94,39" concept="2" />
+      <node id="1234525383202" at="96,15,97,95" concept="2" />
+      <node id="1234525383202" at="98,5,99,73" concept="2" />
+      <node id="1234525383202" at="99,73,100,57" concept="5" />
+      <node id="1234525383202" at="100,57,101,59" concept="5" />
+      <node id="1234525383202" at="102,35,103,82" concept="5" />
+      <node id="1234525383202" at="103,82,104,94" concept="6" />
+      <node id="1234525383202" at="105,10,106,22" concept="6" />
+      <node id="1234525206228" at="108,88,109,82" concept="5" />
+      <node id="1234525206228" at="109,82,110,29" concept="2" />
+      <node id="1234525206228" at="110,29,111,42" concept="2" />
+      <node id="1234525206228" at="111,42,112,26" concept="5" />
+      <node id="1234525206228" at="112,26,113,58" concept="2" />
+      <node id="1234525206228" at="113,58,114,42" concept="2" />
+      <node id="1234525206228" at="114,42,115,34" concept="5" />
+      <node id="1234525206228" at="115,34,116,69" concept="2" />
+      <node id="1234525206228" at="116,69,117,40" concept="2" />
+      <node id="1234525206228" at="117,40,118,230" concept="2" />
+      <node id="1234525206228" at="118,230,119,57" concept="5" />
+      <node id="1234525206228" at="119,57,120,59" concept="5" />
+      <node id="1234525206228" at="121,35,122,82" concept="5" />
+      <node id="1234525206228" at="122,82,123,94" concept="6" />
+      <node id="1234525206228" at="124,10,125,22" concept="6" />
+      <node id="1234525698197" at="130,115,131,26" concept="5" />
+      <node id="1234525698201" at="131,26,132,180" concept="5" />
+      <node id="1234525698209" at="133,29,134,167" concept="2" />
+      <node id="1234525698220" at="135,14,136,64" concept="2" />
+      <node id="1234525698226" at="137,7,138,20" concept="6" />
+      <node id="1234525743995" at="141,88,142,87" concept="5" />
+      <node id="1234525743995" at="142,87,143,47" concept="2" />
+      <node id="1234525743995" at="143,47,144,34" concept="5" />
+      <node id="1234525743995" at="144,34,145,68" concept="2" />
+      <node id="1234525743995" at="145,68,146,57" concept="2" />
+      <node id="1234525743995" at="146,57,147,52" concept="2" />
+      <node id="1234525743995" at="147,52,148,40" concept="2" />
+      <node id="1234525743995" at="148,40,149,34" concept="2" />
+      <node id="1234525743995" at="149,34,150,22" concept="6" />
+      <node id="1234525206228" at="152,91,153,139" concept="5" />
+      <node id="1234525206228" at="153,139,154,106" concept="5" />
+      <node id="1234525206228" at="154,106,155,50" concept="2" />
+      <node id="1234525206228" at="155,50,156,49" concept="2" />
+      <node id="1234525206228" at="156,49,157,22" concept="6" />
+      <node id="1234525206228" at="160,101,161,50" concept="8" />
+      <node id="1234525206228" at="163,66,164,41" concept="5" />
+      <node id="1234525206228" at="164,41,165,93" concept="6" />
+      <node id="1234525206228" at="167,86,168,80" concept="5" />
+      <node id="1234525206228" at="168,80,169,95" concept="2" />
+      <node id="1234525206228" at="169,95,170,25" concept="6" />
+      <node id="1234525206228" at="172,68,173,34" concept="5" />
+      <node id="1234525206228" at="173,34,174,80" concept="2" />
+      <node id="1234525206228" at="174,80,175,87" concept="2" />
+      <node id="1234525206228" at="175,87,176,23" concept="6" />
+      <node id="1234525206228" at="178,89,179,65" concept="6" />
+      <node id="1234525206228" at="182,96,183,134" concept="2" />
+      <node id="1234525206228" at="184,34,185,95" concept="2" />
+      <node id="1234525206228" at="185,95,186,98" concept="2" />
+      <node id="1234525206228" at="186,98,187,80" concept="2" />
+      <node id="1234525206228" at="189,122,190,139" concept="2" />
+      <node id="1234525206228" at="195,104,196,100" concept="5" />
+      <node id="1234525206228" at="196,100,197,38" concept="2" />
+      <node id="1234525206228" at="197,38,198,36" concept="5" />
+      <node id="1234525206228" at="198,36,199,55" concept="2" />
+      <node id="1234525206228" at="199,55,200,56" concept="2" />
+      <node id="1234525206228" at="200,56,201,42" concept="2" />
+      <node id="1234525206228" at="201,42,202,90" concept="2" />
+      <node id="1234525206228" at="202,90,203,87" concept="2" />
+      <node id="1234525206228" at="203,87,204,24" concept="6" />
+      <node id="1234525743999" at="206,91,207,88" concept="5" />
+      <node id="1234525743999" at="207,88,208,50" concept="2" />
+      <node id="1234525743999" at="208,50,209,36" concept="5" />
+      <node id="1234525743999" at="209,36,210,53" concept="2" />
+      <node id="1234525743999" at="210,53,211,51" concept="2" />
+      <node id="1234525743999" at="211,51,212,42" concept="2" />
+      <node id="1234525743999" at="212,42,213,36" concept="2" />
+      <node id="1234525743999" at="213,36,214,24" concept="6" />
+      <node id="1234525744002" at="217,88,218,87" concept="5" />
+      <node id="1234525744002" at="218,87,219,47" concept="2" />
+      <node id="1234525744002" at="219,47,220,34" concept="5" />
+      <node id="1234525744002" at="220,34,221,69" concept="2" />
+      <node id="1234525744002" at="221,69,222,51" concept="2" />
+      <node id="1234525744002" at="222,51,223,40" concept="2" />
+      <node id="1234525744002" at="223,40,224,34" concept="2" />
+      <node id="1234525744002" at="224,34,225,22" concept="6" />
+      <node id="4139785272311874583" at="227,89,228,164" concept="5" />
+      <node id="4139785272311874583" at="228,164,229,22" concept="6" />
+      <node id="1234525694456" at="128,0,130,0" concept="1" trace="UtilityMethodDeclaration_name_postfixCellMenu_4607in_a0e0#()V" />
+      <node id="1234525698218" at="135,12,137,7" concept="0" />
+      <node id="1234525206228" at="42,0,45,0" concept="4" trace="createEditorCell#(Ljetbrains/mps/openapi/editor/EditorContext;Lorg/jetbrains/mps/openapi/model/SNode;)Ljetbrains/mps/openapi/editor/cells/EditorCell;" />
+      <node id="1234525206228" at="48,28,51,5" concept="0" />
+      <node id="1234525206228" at="48,28,51,5" concept="3" />
+      <node id="1234526063194" at="71,0,74,0" concept="7" trace="renderingCondition_4607in_a0a#(Lorg/jetbrains/mps/openapi/model/SNode;Ljetbrains/mps/openapi/editor/EditorContext;)Z" />
+      <node id="1234525383202" at="92,58,95,5" concept="3" />
+      <node id="1234525383202" at="95,5,98,5" concept="3" />
+      <node id="1234525206228" at="160,0,163,0" concept="1" trace="parameterListHandler_4607in_g0#(Lorg/jetbrains/mps/openapi/model/SNode;Ljava/lang/String;Ljetbrains/mps/openapi/editor/EditorContext;)V" />
+      <node id="1234525206228" at="178,0,181,0" concept="4" trace="createEmptyCell_internal#(Ljetbrains/mps/openapi/editor/EditorContext;Lorg/jetbrains/mps/openapi/model/SNode;)Ljetbrains/mps/openapi/editor/cells/EditorCell;" />
+      <node id="1234525206228" at="188,9,191,9" concept="3" />
+      <node id="8856861289653810394" at="74,0,78,0" concept="4" trace="createComponent_4607in_b0#(Ljetbrains/mps/openapi/editor/EditorContext;Lorg/jetbrains/mps/openapi/model/SNode;)Ljetbrains/mps/openapi/editor/cells/EditorCell;" />
+      <node id="1234525206228" at="163,0,167,0" concept="4" trace="createNodeToInsert#(Ljetbrains/mps/openapi/editor/EditorContext;)Lorg/jetbrains/mps/openapi/model/SNode;" />
+      <node id="4139785272311874583" at="227,0,231,0" concept="4" trace="createComponent_4607in_i0#(Ljetbrains/mps/openapi/editor/EditorContext;Lorg/jetbrains/mps/openapi/model/SNode;)Ljetbrains/mps/openapi/editor/cells/EditorCell;" />
+      <node id="1234525383202" at="101,59,106,22" concept="3" />
+      <node id="1234525206228" at="120,59,125,22" concept="3" />
+      <node id="1234525698207" at="132,180,137,7" concept="3" />
+      <node id="1234525206228" at="167,0,172,0" concept="4" trace="createNodeCell#(Ljetbrains/mps/openapi/editor/EditorContext;Lorg/jetbrains/mps/openapi/model/SNode;)Ljetbrains/mps/openapi/editor/cells/EditorCell;" />
+      <node id="1234525206228" at="183,134,188,9" concept="3" />
+      <node id="1234525206228" at="172,0,178,0" concept="4" trace="createEmptyCell#(Ljetbrains/mps/openapi/editor/EditorContext;)Ljetbrains/mps/openapi/editor/cells/EditorCell;" />
+      <node id="1234525206228" at="152,0,159,0" concept="4" trace="createRefNodeList_4607in_g0#(Ljetbrains/mps/openapi/editor/EditorContext;Lorg/jetbrains/mps/openapi/model/SNode;)Ljetbrains/mps/openapi/editor/cells/EditorCell;" />
+      <node id="1234525206228" at="62,0,71,0" concept="4" trace="createConstant_4607in_a0#(Ljetbrains/mps/openapi/editor/EditorContext;Lorg/jetbrains/mps/openapi/model/SNode;)Ljetbrains/mps/openapi/editor/cells/EditorCell;" />
+      <node id="1234525322159" at="78,0,87,0" concept="4" trace="createConstant_4607in_c0#(Ljetbrains/mps/openapi/editor/EditorContext;Lorg/jetbrains/mps/openapi/model/SNode;)Ljetbrains/mps/openapi/editor/cells/EditorCell;" />
+      <node id="1234525694456" at="130,0,140,0" concept="4" trace="getPostfixes#(Lorg/jetbrains/mps/openapi/model/SNode;Ljetbrains/mps/smodel/IOperationContext;Ljetbrains/mps/openapi/editor/EditorContext;)Ljava/util/List;" />
+      <node id="1234525743999" at="206,0,216,0" concept="4" trace="createConstant_4607in_a6a#(Ljetbrains/mps/openapi/editor/EditorContext;Lorg/jetbrains/mps/openapi/model/SNode;)Ljetbrains/mps/openapi/editor/cells/EditorCell;" />
+      <node id="1234525744002" at="217,0,227,0" concept="4" trace="createConstant_4607in_h0#(Ljetbrains/mps/openapi/editor/EditorContext;Lorg/jetbrains/mps/openapi/model/SNode;)Ljetbrains/mps/openapi/editor/cells/EditorCell;" />
+      <node id="1234525743995" at="141,0,152,0" concept="4" trace="createConstant_4607in_f0#(Ljetbrains/mps/openapi/editor/EditorContext;Lorg/jetbrains/mps/openapi/model/SNode;)Ljetbrains/mps/openapi/editor/cells/EditorCell;" />
+      <node id="1234525206228" at="181,132,192,7" concept="3" />
+      <node id="1234525206228" at="194,0,206,0" concept="4" trace="createSeparatorCell#(Ljetbrains/mps/openapi/editor/EditorContext;Lorg/jetbrains/mps/openapi/model/SNode;Lorg/jetbrains/mps/openapi/model/SNode;)Ljetbrains/mps/openapi/editor/cells/EditorCell;" />
+      <node id="1234525206228" at="181,0,194,0" concept="4" trace="installElementCellActions#(Lorg/jetbrains/mps/openapi/model/SNode;Lorg/jetbrains/mps/openapi/model/SNode;Ljetbrains/mps/openapi/editor/cells/EditorCell;Ljetbrains/mps/openapi/editor/EditorContext;)V" />
+      <node id="1234525206228" at="45,0,62,0" concept="4" trace="createCollection_4607in_a#(Ljetbrains/mps/openapi/editor/EditorContext;Lorg/jetbrains/mps/openapi/model/SNode;)Ljetbrains/mps/openapi/editor/cells/EditorCell;" />
+      <node id="1234525206228" at="108,0,127,0" concept="4" trace="createProperty_4607in_e0#(Ljetbrains/mps/openapi/editor/EditorContext;Lorg/jetbrains/mps/openapi/model/SNode;)Ljetbrains/mps/openapi/editor/cells/EditorCell;" />
+      <node id="1234525383202" at="87,0,108,0" concept="4" trace="createRefNode_4607in_d0#(Ljetbrains/mps/openapi/editor/EditorContext;Lorg/jetbrains/mps/openapi/model/SNode;)Ljetbrains/mps/openapi/editor/cells/EditorCell;" />
+      <scope id="1234525694456" at="128,72,128,72" />
+      <scope id="1234525206228" at="42,79,43,63" />
+      <scope id="1234525206228" at="49,61,50,83" />
+      <scope id="1234525206228" at="51,5,52,82" />
+      <scope id="1234525206228" at="52,82,53,81" />
+      <scope id="1234525206228" at="53,81,54,80" />
+      <scope id="1234525206228" at="54,80,55,81" />
+      <scope id="1234525206228" at="55,81,56,81" />
+      <scope id="1234525206228" at="56,81,57,84" />
+      <scope id="1234525206228" at="57,84,58,81" />
+      <scope id="1234525206228" at="58,81,59,82" />
+      <scope id="1234526063195" at="71,97,72,55" />
+      <scope id="1234525383202" at="93,39,94,39" />
+      <scope id="1234525383202" at="96,15,97,95" />
+      <scope id="1234525698208" at="133,29,134,167" />
+      <scope id="1234525698219" at="135,14,136,64" />
+      <scope id="1234525206228" at="160,101,161,50" />
+      <scope id="1234525206228" at="178,89,179,65" />
+      <scope id="1234525206228" at="189,122,190,139" />
+      <scope id="8856861289653810394" at="74,89,76,22">
+        <var name="editorCell" id="8856861289653810394" />
+      </scope>
+      <scope id="1234525383202" at="102,35,104,94">
+        <var name="manager" id="1234525383202" />
+      </scope>
+      <scope id="1234525206228" at="121,35,123,94">
         <var name="manager" id="1234525206228" />
       </scope>
-      <scope id="1234525694456" at="151,0,153,0" />
-      <scope id="1234525206228" at="188,66,190,93">
+      <scope id="1234525694456" at="128,0,130,0" />
+      <scope id="1234525206228" at="163,66,165,93">
         <var name="listOwner" id="1234525206228" />
       </scope>
-      <scope id="1234525206228" at="44,0,47,0">
+      <scope id="4139785272311874583" at="227,89,229,22">
+        <var name="editorCell" id="4139785272311874583" />
+      </scope>
+      <scope id="1234525206228" at="42,0,45,0">
         <var name="editorContext" id="1234525206228" />
         <var name="node" id="1234525206228" />
       </scope>
-      <scope id="1234525206228" at="51,79,54,5" />
-      <scope id="1234526063194" at="75,0,78,0">
+      <scope id="1234525206228" at="48,28,51,5" />
+      <scope id="1234526063194" at="71,0,74,0">
         <var name="editorContext" id="1234526063194" />
         <var name="node" id="1234526063194" />
       </scope>
-      <scope id="8856861289653810394" at="78,89,81,22">
-        <var name="editorCell" id="8856861289653810394" />
-      </scope>
-      <scope id="1234525206228" at="98,0,101,0">
-        <var name="containmentLink" id="1234525206228" />
-        <var name="context" id="1234525206228" />
-        <var name="ownerNode" id="1234525206228" />
-      </scope>
-      <scope id="1234525206228" at="101,81,104,24">
-        <var name="editorCell" id="1234525206228" />
-      </scope>
-      <scope id="1234525206228" at="125,0,128,0" />
-      <scope id="1234525206228" at="185,0,188,0">
+      <scope id="1234525206228" at="160,0,163,0">
         <var name="childRole" id="1234525206228" />
         <var name="context" id="1234525206228" />
         <var name="ownerNode" id="1234525206228" />
       </scope>
-      <scope id="1234525206228" at="192,86,195,25">
+      <scope id="1234525206228" at="167,86,170,25">
         <var name="elementCell" id="1234525206228" />
       </scope>
-      <scope id="1234525206228" at="203,0,206,0">
+      <scope id="1234525206228" at="178,0,181,0">
         <var name="editorContext" id="1234525206228" />
         <var name="node" id="1234525206228" />
       </scope>
-      <scope id="1234525206228" at="209,34,212,80" />
-      <scope id="4139785272311874583" at="254,89,257,22">
-        <var name="editorCell" id="4139785272311874583" />
-      </scope>
-      <scope id="1234525206228" at="93,0,97,0">
+      <scope id="1234525206228" at="184,34,187,80" />
+      <scope id="8856861289653810394" at="74,0,78,0">
+        <var name="editorContext" id="8856861289653810394" />
+        <var name="node" id="8856861289653810394" />
+      </scope>
+      <scope id="1234525206228" at="163,0,167,0">
+        <var name="editorContext" id="1234525206228" />
+      </scope>
+      <scope id="1234525206228" at="172,68,176,23">
+        <var name="emptyCell" id="1234525206228" />
+      </scope>
+      <scope id="4139785272311874583" at="227,0,231,0">
+        <var name="editorContext" id="4139785272311874583" />
+        <var name="node" id="4139785272311874583" />
+      </scope>
+      <scope id="1234525206228" at="152,91,157,22">
+        <var name="editorCell" id="1234525206228" />
+        <var name="handler" id="1234525206228" />
+      </scope>
+      <scope id="1234525206228" at="167,0,172,0">
+        <var name="editorContext" id="1234525206228" />
+        <var name="elementNode" id="1234525206228" />
+      </scope>
+      <scope id="1234525206228" at="172,0,178,0">
+        <var name="editorContext" id="1234525206228" />
+      </scope>
+      <scope id="1234525206228" at="62,88,69,22">
+        <var name="editorCell" id="1234525206228" />
+        <var name="style" id="1234525206228" />
+      </scope>
+      <scope id="1234525322159" at="78,88,85,22">
+        <var name="editorCell" id="1234525322159" />
+        <var name="style" id="1234525322159" />
+      </scope>
+      <scope id="1234525206228" at="152,0,159,0">
         <var name="editorContext" id="1234525206228" />
         <var name="node" id="1234525206228" />
       </scope>
-      <scope id="1234525206228" at="118,44,122,24">
-        <var name="editorCell" id="1234525206228" />
-      </scope>
-      <scope id="1234525206228" at="188,0,192,0">
+      <scope id="1234525694458" at="130,115,138,20">
+        <var name="nodeType" id="1234525698202" />
+        <var name="result" id="1234525698198" />
+      </scope>
+      <scope id="1234525743999" at="206,91,214,24">
+        <var name="editorCell" id="1234525743999" />
+        <var name="style" id="1234525743999" />
+      </scope>
+      <scope id="1234525744002" at="217,88,225,22">
+        <var name="editorCell" id="1234525744002" />
+        <var name="style" id="1234525744002" />
+      </scope>
+      <scope id="1234525206228" at="62,0,71,0">
         <var name="editorContext" id="1234525206228" />
-      </scope>
-      <scope id="1234525206228" at="197,68,201,23">
-        <var name="emptyCell" id="1234525206228" />
-      </scope>
-      <scope id="8856861289653810394" at="78,0,83,0">
-        <var name="editorContext" id="8856861289653810394" />
-        <var name="node" id="8856861289653810394" />
-      </scope>
-      <scope id="1234525206228" at="101,0,106,0">
-        <var name="child" id="1234525206228" />
-        <var name="editorContext" id="1234525206228" />
-      </scope>
-      <scope id="1234525206228" at="192,0,197,0">
-        <var name="editorContext" id="1234525206228" />
-        <var name="elementNode" id="1234525206228" />
-      </scope>
-      <scope id="4139785272311874583" at="254,0,259,0">
-        <var name="editorContext" id="4139785272311874583" />
-        <var name="node" id="4139785272311874583" />
-      </scope>
-      <scope id="1234525206228" at="176,91,182,22">
-        <var name="editorCell" id="1234525206228" />
-        <var name="handler" id="1234525206228" />
-      </scope>
-      <scope id="1234525206228" at="197,0,203,0">
-        <var name="editorContext" id="1234525206228" />
-      </scope>
-      <scope id="1234525206228" at="106,69,113,7" />
-      <scope id="1234525206228" at="117,0,124,0" />
-      <scope id="1234525206228" at="65,88,73,22">
+        <var name="node" id="1234525206228" />
+      </scope>
+      <scope id="1234525322159" at="78,0,87,0">
+        <var name="editorContext" id="1234525322159" />
+        <var name="node" id="1234525322159" />
+      </scope>
+      <scope id="1234525743995" at="141,88,150,22">
+        <var name="editorCell" id="1234525743995" />
+        <var name="style" id="1234525743995" />
+      </scope>
+      <scope id="1234525206228" at="182,96,191,9" />
+      <scope id="1234525206228" at="195,104,204,24">
         <var name="editorCell" id="1234525206228" />
         <var name="style" id="1234525206228" />
       </scope>
-      <scope id="1234525322159" at="83,88,91,22">
-        <var name="editorCell" id="1234525322159" />
-        <var name="style" id="1234525322159" />
-      </scope>
-      <scope id="1234525694458" at="153,115,161,20">
-        <var name="nodeType" id="1234525698202" />
-        <var name="result" id="1234525698198" />
-      </scope>
-      <scope id="1234525206228" at="176,0,184,0">
-        <var name="editorContext" id="1234525206228" />
-        <var name="node" id="1234525206228" />
-      </scope>
-      <scope id="1234525206228" at="106,0,115,0">
-        <var name="child" id="1234525206228" />
-        <var name="editorCell" id="1234525206228" />
-      </scope>
-      <scope id="1234525206228" at="207,96,216,9" />
-      <scope id="1234525206228" at="220,104,229,24">
-        <var name="editorCell" id="1234525206228" />
-        <var name="style" id="1234525206228" />
-      </scope>
-      <scope id="1234525743999" at="231,91,240,24">
-        <var name="editorCell" id="1234525743999" />
-        <var name="style" id="1234525743999" />
-      </scope>
-      <scope id="1234525744002" at="243,88,252,22">
-        <var name="editorCell" id="1234525744002" />
-        <var name="style" id="1234525744002" />
-      </scope>
-      <scope id="1234525206228" at="65,0,75,0">
-        <var name="editorContext" id="1234525206228" />
-        <var name="node" id="1234525206228" />
-      </scope>
-      <scope id="1234525322159" at="83,0,93,0">
-        <var name="editorContext" id="1234525322159" />
-        <var name="node" id="1234525322159" />
-      </scope>
-      <scope id="1234525694456" at="153,0,163,0">
+      <scope id="1234525694456" at="130,0,140,0">
         <var name="editorContext" id="1234525694456" />
         <var name="node" id="1234525694456" />
         <var name="operationContext" id="1234525694456" />
       </scope>
-      <scope id="1234525743995" at="164,88,174,22">
-        <var name="editorCell" id="1234525743995" />
-        <var name="style" id="1234525743995" />
-      </scope>
-      <scope id="1234525206228" at="206,132,217,7" />
-      <scope id="1234525743999" at="231,0,242,0">
+      <scope id="1234525743999" at="206,0,216,0">
         <var name="editorContext" id="1234525743999" />
         <var name="node" id="1234525743999" />
       </scope>
-      <scope id="1234525744002" at="243,0,254,0">
+      <scope id="1234525744002" at="217,0,227,0">
         <var name="editorContext" id="1234525744002" />
         <var name="node" id="1234525744002" />
       </scope>
-      <scope id="1234525743995" at="164,0,176,0">
+      <scope id="1234525743995" at="141,0,152,0">
         <var name="editorContext" id="1234525743995" />
         <var name="node" id="1234525743995" />
       </scope>
-      <scope id="1234525206228" at="219,0,231,0">
+      <scope id="1234525206228" at="181,132,192,7" />
+      <scope id="1234525206228" at="194,0,206,0">
         <var name="editorContext" id="1234525206228" />
         <var name="nextNode" id="1234525206228" />
         <var name="prevNode" id="1234525206228" />
       </scope>
-      <scope id="1234525206228" at="206,0,219,0">
+      <scope id="1234525206228" at="181,0,194,0">
         <var name="editorContext" id="1234525206228" />
         <var name="elementCell" id="1234525206228" />
         <var name="elementNode" id="1234525206228" />
         <var name="listOwner" id="1234525206228" />
       </scope>
-      <scope id="1234525206228" at="47,89,63,22">
+      <scope id="1234525206228" at="45,89,60,22">
         <var name="editorCell" id="1234525206228" />
       </scope>
-      <scope id="1234525206228" at="47,0,65,0">
+      <scope id="1234525206228" at="45,0,62,0">
         <var name="editorContext" id="1234525206228" />
         <var name="node" id="1234525206228" />
       </scope>
-      <scope id="1234525206228" at="130,88,148,22">
+      <scope id="1234525206228" at="108,88,125,22">
         <var name="attributeConcept" id="1234525206228" />
         <var name="attributeKind" id="1234525206228" />
         <var name="editorCell" id="1234525206228" />
         <var name="provider" id="1234525206228" />
         <var name="style" id="1234525206228" />
       </scope>
-      <scope id="1234525206228" at="130,0,150,0">
+      <scope id="1234525383202" at="87,87,106,22">
+        <var name="attributeConcept" id="1234525383202" />
+        <var name="attributeKind" id="1234525383202" />
+        <var name="editorCell" id="1234525383202" />
+        <var name="provider" id="1234525383202" />
+      </scope>
+      <scope id="1234525206228" at="108,0,127,0">
         <var name="editorContext" id="1234525206228" />
         <var name="node" id="1234525206228" />
       </scope>
-      <unit id="1234525694456" at="150,0,164,0" name="jetbrains.mps.lang.textGen.editor.UtilityMethodDeclaration_Editor$UtilityMethodDeclaration_name_postfixCellMenu_4607in_a0e0" />
-      <unit id="1234525206228" at="97,0,130,0" name="jetbrains.mps.lang.textGen.editor.UtilityMethodDeclaration_Editor$returnTypeSingleRoleHandler_4607in_d0" />
-      <unit id="1234525206228" at="184,0,243,0" name="jetbrains.mps.lang.textGen.editor.UtilityMethodDeclaration_Editor$parameterListHandler_4607in_g0" />
-      <unit id="1234525206228" at="43,0,260,0" name="jetbrains.mps.lang.textGen.editor.UtilityMethodDeclaration_Editor" />
+      <scope id="1234525383202" at="87,0,108,0">
+        <var name="editorContext" id="1234525383202" />
+        <var name="node" id="1234525383202" />
+      </scope>
+      <unit id="1234525694456" at="127,0,141,0" name="jetbrains.mps.lang.textGen.editor.UtilityMethodDeclaration_Editor$UtilityMethodDeclaration_name_postfixCellMenu_4607in_a0e0" />
+      <unit id="1234525206228" at="159,0,217,0" name="jetbrains.mps.lang.textGen.editor.UtilityMethodDeclaration_Editor$parameterListHandler_4607in_g0" />
+      <unit id="1234525206228" at="41,0,232,0" name="jetbrains.mps.lang.textGen.editor.UtilityMethodDeclaration_Editor" />
     </file>
   </root>
   <root nodeRef="r:8234d58c-a8a4-433b-96ca-0413d4ef8df8(jetbrains.mps.lang.textGen.editor)/1234529239423">
     <file name="UtilityMethodCall_Editor.java">
-      <node id="1234529239423" at="38,79,39,63" concept="6" />
-      <node id="1234529239423" at="41,89,42,96" concept="5" />
-      <node id="1234529239423" at="42,96,43,48" concept="2" />
-      <node id="1234529239423" at="43,48,44,28" concept="2" />
-      <node id="1234529239423" at="44,28,45,79" concept="2" />
-      <node id="1234529239423" at="45,79,46,80" concept="0" />
-      <node id="1234529239423" at="45,79,46,80" concept="2" />
-      <node id="1234529239423" at="46,80,47,81" concept="0" />
-      <node id="1234529239423" at="46,80,47,81" concept="2" />
-      <node id="1234529239423" at="47,81,48,84" concept="0" />
-      <node id="1234529239423" at="47,81,48,84" concept="2" />
-      <node id="1234529239423" at="48,84,49,81" concept="0" />
-      <node id="1234529239423" at="48,84,49,81" concept="2" />
-      <node id="1234529239423" at="49,81,50,22" concept="6" />
-      <node id="1234529239423" at="52,87,53,81" concept="5" />
-      <node id="1234529239423" at="53,81,54,33" concept="2" />
-      <node id="1234529239423" at="54,33,55,46" concept="2" />
-      <node id="1234529239423" at="55,46,56,26" concept="5" />
-      <node id="1234529239423" at="56,26,57,89" concept="2" />
-      <node id="1234529239423" at="57,89,58,58" concept="2" />
-      <node id="1234529239423" at="59,39,60,40" concept="2" />
-      <node id="1234529239423" at="60,40,61,37" concept="2" />
-      <node id="1234529239423" at="62,5,63,79" concept="2" />
-      <node id="1234529239423" at="63,79,64,73" concept="2" />
-      <node id="1234529239423" at="64,73,65,57" concept="5" />
-      <node id="1234529239423" at="65,57,66,59" concept="5" />
-      <node id="1234529239423" at="67,35,68,82" concept="5" />
-      <node id="1234529239423" at="68,82,69,94" concept="6" />
-      <node id="1234529239423" at="70,10,71,22" concept="6" />
-      <node id="1234529242067" at="74,33,75,14" concept="8" />
-      <node id="1234529242067" at="77,69,78,67" concept="6" />
-      <node id="1234529242067" at="80,81,81,66" concept="6" />
-      <node id="1234529242068" at="83,92,84,84" concept="5" />
-      <node id="1234529242068" at="84,84,85,31" concept="2" />
-      <node id="1234529242068" at="85,31,86,44" concept="2" />
-      <node id="1234529242068" at="86,44,87,33" concept="2" />
-      <node id="1234529242068" at="87,33,88,28" concept="5" />
-      <node id="1234529242068" at="88,28,89,60" concept="2" />
-      <node id="1234529242068" at="89,60,90,44" concept="2" />
-      <node id="1234529242068" at="90,44,91,36" concept="5" />
-      <node id="1234529242068" at="91,36,92,71" concept="2" />
-      <node id="1234529242068" at="92,71,93,42" concept="2" />
-      <node id="1234529242068" at="93,42,94,81" concept="2" />
-      <node id="1234529242068" at="94,81,95,75" concept="2" />
-      <node id="1234529242068" at="95,75,96,59" concept="5" />
-      <node id="1234529242068" at="96,59,97,61" concept="5" />
-      <node id="1234529242068" at="98,37,99,84" concept="5" />
-      <node id="1234529242068" at="99,84,100,96" concept="6" />
-      <node id="1234529242068" at="101,12,102,24" concept="6" />
-      <node id="1234532456563" at="105,88,106,87" concept="5" />
-      <node id="1234532456563" at="106,87,107,47" concept="2" />
-      <node id="1234532456563" at="107,47,108,34" concept="5" />
-      <node id="1234532456563" at="108,34,109,68" concept="2" />
-      <node id="1234532456563" at="109,68,110,57" concept="2" />
-      <node id="1234532456563" at="110,57,111,61" concept="2" />
-      <node id="1234532456563" at="111,61,112,52" concept="2" />
-      <node id="1234532456563" at="112,52,113,40" concept="2" />
-      <node id="1234532456563" at="113,40,114,79" concept="2" />
-      <node id="1234532456563" at="114,79,115,34" concept="2" />
-      <node id="1234532456563" at="115,34,116,22" concept="6" />
-      <node id="1234529239423" at="118,91,119,132" concept="5" />
-      <node id="1234529239423" at="119,132,120,106" concept="5" />
-      <node id="1234529239423" at="120,106,121,50" concept="2" />
-      <node id="1234529239423" at="122,61,123,95" concept="2" />
-      <node id="1234529239423" at="124,5,125,79" concept="2" />
-      <node id="1234529239423" at="125,79,126,49" concept="2" />
-      <node id="1234529239423" at="126,49,127,22" concept="6" />
-      <node id="1234529239423" at="130,101,131,50" concept="8" />
-      <node id="1234529239423" at="133,66,134,41" concept="5" />
-      <node id="1234529239423" at="134,41,135,93" concept="6" />
-      <node id="1234529239423" at="137,86,138,80" concept="5" />
-      <node id="1234529239423" at="138,80,139,95" concept="2" />
-      <node id="1234529239423" at="139,95,140,25" concept="6" />
-      <node id="1234529239423" at="142,68,143,34" concept="5" />
-      <node id="1234529239423" at="143,34,144,80" concept="2" />
-      <node id="1234529239423" at="144,80,145,87" concept="2" />
-      <node id="1234529239423" at="145,87,146,23" concept="6" />
-      <node id="1234529239423" at="148,89,149,65" concept="6" />
-      <node id="1234529239423" at="152,96,153,134" concept="2" />
-      <node id="1234529239423" at="154,34,155,95" concept="2" />
-      <node id="1234529239423" at="155,95,156,98" concept="2" />
-      <node id="1234529239423" at="156,98,157,80" concept="2" />
-      <node id="1234529239423" at="159,122,160,139" concept="2" />
-      <node id="1234529239423" at="165,104,166,100" concept="5" />
-      <node id="1234529239423" at="166,100,167,38" concept="2" />
-      <node id="1234529239423" at="167,38,168,36" concept="5" />
-      <node id="1234529239423" at="168,36,169,55" concept="2" />
-      <node id="1234529239423" at="169,55,170,56" concept="2" />
-      <node id="1234529239423" at="170,56,171,42" concept="2" />
-      <node id="1234529239423" at="171,42,172,90" concept="2" />
-      <node id="1234529239423" at="172,90,173,87" concept="2" />
-      <node id="1234529239423" at="173,87,174,24" concept="6" />
-      <node id="1234532456567" at="176,91,177,88" concept="5" />
-      <node id="1234532456567" at="177,88,178,50" concept="2" />
-      <node id="1234532456567" at="178,50,179,36" concept="5" />
-      <node id="1234532456567" at="179,36,180,53" concept="2" />
-      <node id="1234532456567" at="180,53,181,51" concept="2" />
-      <node id="1234532456567" at="181,51,182,42" concept="2" />
-      <node id="1234532456567" at="182,42,183,81" concept="2" />
-      <node id="1234532456567" at="183,81,184,36" concept="2" />
-      <node id="1234532456567" at="184,36,185,24" concept="6" />
-      <node id="3893285725317821630" at="188,97,189,524" concept="6" />
-      <node id="1234529239423" at="191,88,192,87" concept="5" />
-      <node id="1234529239423" at="192,87,193,47" concept="2" />
-      <node id="1234529239423" at="193,47,194,34" concept="5" />
-      <node id="1234529239423" at="194,34,195,69" concept="2" />
-      <node id="1234529239423" at="195,69,196,51" concept="2" />
-      <node id="1234529239423" at="196,51,197,61" concept="2" />
-      <node id="1234529239423" at="197,61,198,50" concept="2" />
-      <node id="1234529239423" at="198,50,199,40" concept="2" />
-      <node id="1234529239423" at="200,61,201,90" concept="2" />
-      <node id="1234529239423" at="202,5,203,79" concept="2" />
-      <node id="1234529239423" at="203,79,204,34" concept="2" />
-      <node id="1234529239423" at="204,34,205,22" concept="6" />
-      <node id="1234532456585" at="208,173,209,19" concept="6" />
-      <node id="1234532456592" at="210,5,211,352" concept="6" />
-      <node id="1234529239423" at="38,0,41,0" concept="4" trace="createEditorCell#(Ljetbrains/mps/openapi/editor/EditorContext;Lorg/jetbrains/mps/openapi/model/SNode;)Ljetbrains/mps/openapi/editor/cells/EditorCell;" />
-      <node id="1234529242067" at="74,0,77,0" concept="1" trace="_Inline_26flog_a0a#()V" />
-      <node id="1234529242067" at="77,0,80,0" concept="4" trace="createEditorCell#(Ljetbrains/mps/openapi/editor/EditorContext;)Ljetbrains/mps/openapi/editor/cells/EditorCell;" />
-      <node id="1234529242067" at="80,0,83,0" concept="4" trace="createEditorCell#(Ljetbrains/mps/openapi/editor/EditorContext;Lorg/jetbrains/mps/openapi/model/SNode;)Ljetbrains/mps/openapi/editor/cells/EditorCell;" />
-      <node id="1234529239423" at="121,50,124,5" concept="3" />
-      <node id="1234529239423" at="130,0,133,0" concept="1" trace="parameterListHandler_26flog_c0#(Lorg/jetbrains/mps/openapi/model/SNode;Ljava/lang/String;Ljetbrains/mps/openapi/editor/EditorContext;)V" />
-      <node id="1234529239423" at="148,0,151,0" concept="4" trace="createEmptyCell_internal#(Ljetbrains/mps/openapi/editor/EditorContext;Lorg/jetbrains/mps/openapi/model/SNode;)Ljetbrains/mps/openapi/editor/cells/EditorCell;" />
-      <node id="1234529239423" at="158,9,161,9" concept="3" />
-      <node id="1234532456570" at="188,0,191,0" concept="7" trace="renderingCondition_26flog_a2a#(Lorg/jetbrains/mps/openapi/model/SNode;Ljetbrains/mps/openapi/editor/EditorContext;)Z" />
-      <node id="1234529239423" at="199,40,202,5" concept="3" />
-      <node id="1234532456583" at="207,97,210,5" concept="3" />
-      <node id="1234529239423" at="58,58,62,5" concept="3" />
-      <node id="1234529239423" at="133,0,137,0" concept="4" trace="createNodeToInsert#(Ljetbrains/mps/openapi/editor/EditorContext;)Lorg/jetbrains/mps/openapi/model/SNode;" />
-      <node id="1234529239423" at="66,59,71,22" concept="3" />
-      <node id="1234529242068" at="97,61,102,24" concept="3" />
-      <node id="1234529239423" at="137,0,142,0" concept="4" trace="createNodeCell#(Ljetbrains/mps/openapi/editor/EditorContext;Lorg/jetbrains/mps/openapi/model/SNode;)Ljetbrains/mps/openapi/editor/cells/EditorCell;" />
-      <node id="1234529239423" at="153,134,158,9" concept="3" />
-      <node id="1234529239423" at="142,0,148,0" concept="4" trace="createEmptyCell#(Ljetbrains/mps/openapi/editor/EditorContext;)Ljetbrains/mps/openapi/editor/cells/EditorCell;" />
-      <node id="1234532456581" at="207,0,213,0" concept="7" trace="renderingCondition_26flog_a3a#(Lorg/jetbrains/mps/openapi/model/SNode;Ljetbrains/mps/openapi/editor/EditorContext;)Z" />
-      <node id="1234529239423" at="41,0,52,0" concept="4" trace="createCollection_26flog_a#(Ljetbrains/mps/openapi/editor/EditorContext;Lorg/jetbrains/mps/openapi/model/SNode;)Ljetbrains/mps/openapi/editor/cells/EditorCell;" />
-      <node id="1234529239423" at="118,0,129,0" concept="4" trace="createRefNodeList_26flog_c0#(Ljetbrains/mps/openapi/editor/EditorContext;Lorg/jetbrains/mps/openapi/model/SNode;)Ljetbrains/mps/openapi/editor/cells/EditorCell;" />
-      <node id="1234529239423" at="151,132,162,7" concept="3" />
-      <node id="1234532456567" at="176,0,187,0" concept="4" trace="createConstant_26flog_a2a#(Ljetbrains/mps/openapi/editor/EditorContext;Lorg/jetbrains/mps/openapi/model/SNode;)Ljetbrains/mps/openapi/editor/cells/EditorCell;" />
-      <node id="1234529239423" at="164,0,176,0" concept="4" trace="createSeparatorCell#(Ljetbrains/mps/openapi/editor/EditorContext;Lorg/jetbrains/mps/openapi/model/SNode;Lorg/jetbrains/mps/openapi/model/SNode;)Ljetbrains/mps/openapi/editor/cells/EditorCell;" />
-      <node id="1234532456563" at="105,0,118,0" concept="4" trace="createConstant_26flog_b0#(Ljetbrains/mps/openapi/editor/EditorContext;Lorg/jetbrains/mps/openapi/model/SNode;)Ljetbrains/mps/openapi/editor/cells/EditorCell;" />
-      <node id="1234529239423" at="151,0,164,0" concept="4" trace="installElementCellActions#(Lorg/jetbrains/mps/openapi/model/SNode;Lorg/jetbrains/mps/openapi/model/SNode;Ljetbrains/mps/openapi/editor/cells/EditorCell;Ljetbrains/mps/openapi/editor/EditorContext;)V" />
-      <node id="1234529239423" at="191,0,207,0" concept="4" trace="createConstant_26flog_d0#(Ljetbrains/mps/openapi/editor/EditorContext;Lorg/jetbrains/mps/openapi/model/SNode;)Ljetbrains/mps/openapi/editor/cells/EditorCell;" />
-      <node id="1234529239423" at="52,0,73,0" concept="4" trace="createRefCell_26flog_a0#(Ljetbrains/mps/openapi/editor/EditorContext;Lorg/jetbrains/mps/openapi/model/SNode;)Ljetbrains/mps/openapi/editor/cells/EditorCell;" />
-      <node id="1234529242068" at="83,0,104,0" concept="4" trace="createProperty_26flog_a0a0#(Ljetbrains/mps/openapi/editor/EditorContext;Lorg/jetbrains/mps/openapi/model/SNode;)Ljetbrains/mps/openapi/editor/cells/EditorCell;" />
-      <scope id="1234529239423" at="38,79,39,63" />
-      <scope id="1234529239423" at="45,79,46,80" />
-      <scope id="1234529239423" at="46,80,47,81" />
-      <scope id="1234529239423" at="47,81,48,84" />
-      <scope id="1234529239423" at="48,84,49,81" />
-      <scope id="1234529242067" at="74,33,75,14" />
-      <scope id="1234529242067" at="77,69,78,67" />
-      <scope id="1234529242067" at="80,81,81,66" />
-      <scope id="1234529239423" at="122,61,123,95" />
-      <scope id="1234529239423" at="130,101,131,50" />
-      <scope id="1234529239423" at="148,89,149,65" />
-      <scope id="1234529239423" at="159,122,160,139" />
-      <scope id="1234532456571" at="188,97,189,524" />
-      <scope id="1234529239423" at="200,61,201,90" />
-      <scope id="1234532456584" at="208,173,209,19" />
-      <scope id="1234529239423" at="59,39,61,37" />
-      <scope id="1234529239423" at="67,35,69,94">
+      <node id="1234529239423" at="37,79,38,63" concept="6" />
+      <node id="1234529239423" at="40,89,41,96" concept="5" />
+      <node id="1234529239423" at="41,96,42,48" concept="2" />
+      <node id="1234529239423" at="42,48,43,28" concept="2" />
+      <node id="1234529239423" at="43,28,44,80" concept="0" />
+      <node id="1234529239423" at="43,28,44,80" concept="2" />
+      <node id="1234529239423" at="44,80,45,81" concept="0" />
+      <node id="1234529239423" at="44,80,45,81" concept="2" />
+      <node id="1234529239423" at="45,81,46,84" concept="0" />
+      <node id="1234529239423" at="45,81,46,84" concept="2" />
+      <node id="1234529239423" at="46,84,47,81" concept="0" />
+      <node id="1234529239423" at="46,84,47,81" concept="2" />
+      <node id="1234529239423" at="47,81,48,22" concept="6" />
+      <node id="1234529239423" at="50,87,51,81" concept="5" />
+      <node id="1234529239423" at="51,81,52,33" concept="2" />
+      <node id="1234529239423" at="52,33,53,46" concept="2" />
+      <node id="1234529239423" at="53,46,54,26" concept="5" />
+      <node id="1234529239423" at="54,26,55,89" concept="2" />
+      <node id="1234529239423" at="55,89,56,58" concept="2" />
+      <node id="1234529239423" at="57,39,58,40" concept="2" />
+      <node id="1234529239423" at="58,40,59,37" concept="2" />
+      <node id="1234529239423" at="60,5,61,73" concept="2" />
+      <node id="1234529239423" at="61,73,62,57" concept="5" />
+      <node id="1234529239423" at="62,57,63,59" concept="5" />
+      <node id="1234529239423" at="64,35,65,82" concept="5" />
+      <node id="1234529239423" at="65,82,66,94" concept="6" />
+      <node id="1234529239423" at="67,10,68,22" concept="6" />
+      <node id="1234529242067" at="71,33,72,14" concept="8" />
+      <node id="1234529242067" at="74,69,75,67" concept="6" />
+      <node id="1234529242067" at="77,81,78,66" concept="6" />
+      <node id="1234529242068" at="80,92,81,84" concept="5" />
+      <node id="1234529242068" at="81,84,82,31" concept="2" />
+      <node id="1234529242068" at="82,31,83,44" concept="2" />
+      <node id="1234529242068" at="83,44,84,33" concept="2" />
+      <node id="1234529242068" at="84,33,85,28" concept="5" />
+      <node id="1234529242068" at="85,28,86,60" concept="2" />
+      <node id="1234529242068" at="86,60,87,44" concept="2" />
+      <node id="1234529242068" at="87,44,88,36" concept="5" />
+      <node id="1234529242068" at="88,36,89,71" concept="2" />
+      <node id="1234529242068" at="89,71,90,42" concept="2" />
+      <node id="1234529242068" at="90,42,91,75" concept="2" />
+      <node id="1234529242068" at="91,75,92,59" concept="5" />
+      <node id="1234529242068" at="92,59,93,61" concept="5" />
+      <node id="1234529242068" at="94,37,95,84" concept="5" />
+      <node id="1234529242068" at="95,84,96,96" concept="6" />
+      <node id="1234529242068" at="97,12,98,24" concept="6" />
+      <node id="1234532456563" at="101,88,102,87" concept="5" />
+      <node id="1234532456563" at="102,87,103,47" concept="2" />
+      <node id="1234532456563" at="103,47,104,34" concept="5" />
+      <node id="1234532456563" at="104,34,105,68" concept="2" />
+      <node id="1234532456563" at="105,68,106,57" concept="2" />
+      <node id="1234532456563" at="106,57,107,61" concept="2" />
+      <node id="1234532456563" at="107,61,108,52" concept="2" />
+      <node id="1234532456563" at="108,52,109,40" concept="2" />
+      <node id="1234532456563" at="109,40,110,34" concept="2" />
+      <node id="1234532456563" at="110,34,111,22" concept="6" />
+      <node id="1234529239423" at="113,91,114,132" concept="5" />
+      <node id="1234529239423" at="114,132,115,106" concept="5" />
+      <node id="1234529239423" at="115,106,116,50" concept="2" />
+      <node id="1234529239423" at="117,61,118,95" concept="2" />
+      <node id="1234529239423" at="119,5,120,49" concept="2" />
+      <node id="1234529239423" at="120,49,121,22" concept="6" />
+      <node id="1234529239423" at="124,101,125,50" concept="8" />
+      <node id="1234529239423" at="127,66,128,41" concept="5" />
+      <node id="1234529239423" at="128,41,129,93" concept="6" />
+      <node id="1234529239423" at="131,86,132,80" concept="5" />
+      <node id="1234529239423" at="132,80,133,95" concept="2" />
+      <node id="1234529239423" at="133,95,134,25" concept="6" />
+      <node id="1234529239423" at="136,68,137,34" concept="5" />
+      <node id="1234529239423" at="137,34,138,80" concept="2" />
+      <node id="1234529239423" at="138,80,139,87" concept="2" />
+      <node id="1234529239423" at="139,87,140,23" concept="6" />
+      <node id="1234529239423" at="142,89,143,65" concept="6" />
+      <node id="1234529239423" at="146,96,147,134" concept="2" />
+      <node id="1234529239423" at="148,34,149,95" concept="2" />
+      <node id="1234529239423" at="149,95,150,98" concept="2" />
+      <node id="1234529239423" at="150,98,151,80" concept="2" />
+      <node id="1234529239423" at="153,122,154,139" concept="2" />
+      <node id="1234529239423" at="159,104,160,100" concept="5" />
+      <node id="1234529239423" at="160,100,161,38" concept="2" />
+      <node id="1234529239423" at="161,38,162,36" concept="5" />
+      <node id="1234529239423" at="162,36,163,55" concept="2" />
+      <node id="1234529239423" at="163,55,164,56" concept="2" />
+      <node id="1234529239423" at="164,56,165,42" concept="2" />
+      <node id="1234529239423" at="165,42,166,90" concept="2" />
+      <node id="1234529239423" at="166,90,167,87" concept="2" />
+      <node id="1234529239423" at="167,87,168,24" concept="6" />
+      <node id="1234532456567" at="170,91,171,88" concept="5" />
+      <node id="1234532456567" at="171,88,172,50" concept="2" />
+      <node id="1234532456567" at="172,50,173,36" concept="5" />
+      <node id="1234532456567" at="173,36,174,53" concept="2" />
+      <node id="1234532456567" at="174,53,175,51" concept="2" />
+      <node id="1234532456567" at="175,51,176,42" concept="2" />
+      <node id="1234532456567" at="176,42,177,36" concept="2" />
+      <node id="1234532456567" at="177,36,178,24" concept="6" />
+      <node id="3893285725317821630" at="181,97,182,524" concept="6" />
+      <node id="1234529239423" at="184,88,185,87" concept="5" />
+      <node id="1234529239423" at="185,87,186,47" concept="2" />
+      <node id="1234529239423" at="186,47,187,34" concept="5" />
+      <node id="1234529239423" at="187,34,188,69" concept="2" />
+      <node id="1234529239423" at="188,69,189,51" concept="2" />
+      <node id="1234529239423" at="189,51,190,61" concept="2" />
+      <node id="1234529239423" at="190,61,191,50" concept="2" />
+      <node id="1234529239423" at="191,50,192,40" concept="2" />
+      <node id="1234529239423" at="193,61,194,90" concept="2" />
+      <node id="1234529239423" at="195,5,196,34" concept="2" />
+      <node id="1234529239423" at="196,34,197,22" concept="6" />
+      <node id="1234532456585" at="200,173,201,19" concept="6" />
+      <node id="1234532456592" at="202,5,203,352" concept="6" />
+      <node id="1234529239423" at="37,0,40,0" concept="4" trace="createEditorCell#(Ljetbrains/mps/openapi/editor/EditorContext;Lorg/jetbrains/mps/openapi/model/SNode;)Ljetbrains/mps/openapi/editor/cells/EditorCell;" />
+      <node id="1234529242067" at="71,0,74,0" concept="1" trace="_Inline_26flog_a0a#()V" />
+      <node id="1234529242067" at="74,0,77,0" concept="4" trace="createEditorCell#(Ljetbrains/mps/openapi/editor/EditorContext;)Ljetbrains/mps/openapi/editor/cells/EditorCell;" />
+      <node id="1234529242067" at="77,0,80,0" concept="4" trace="createEditorCell#(Ljetbrains/mps/openapi/editor/EditorContext;Lorg/jetbrains/mps/openapi/model/SNode;)Ljetbrains/mps/openapi/editor/cells/EditorCell;" />
+      <node id="1234529239423" at="116,50,119,5" concept="3" />
+      <node id="1234529239423" at="124,0,127,0" concept="1" trace="parameterListHandler_26flog_c0#(Lorg/jetbrains/mps/openapi/model/SNode;Ljava/lang/String;Ljetbrains/mps/openapi/editor/EditorContext;)V" />
+      <node id="1234529239423" at="142,0,145,0" concept="4" trace="createEmptyCell_internal#(Ljetbrains/mps/openapi/editor/EditorContext;Lorg/jetbrains/mps/openapi/model/SNode;)Ljetbrains/mps/openapi/editor/cells/EditorCell;" />
+      <node id="1234529239423" at="152,9,155,9" concept="3" />
+      <node id="1234532456570" at="181,0,184,0" concept="7" trace="renderingCondition_26flog_a2a#(Lorg/jetbrains/mps/openapi/model/SNode;Ljetbrains/mps/openapi/editor/EditorContext;)Z" />
+      <node id="1234529239423" at="192,40,195,5" concept="3" />
+      <node id="1234532456583" at="199,97,202,5" concept="3" />
+      <node id="1234529239423" at="56,58,60,5" concept="3" />
+      <node id="1234529239423" at="127,0,131,0" concept="4" trace="createNodeToInsert#(Ljetbrains/mps/openapi/editor/EditorContext;)Lorg/jetbrains/mps/openapi/model/SNode;" />
+      <node id="1234529239423" at="63,59,68,22" concept="3" />
+      <node id="1234529242068" at="93,61,98,24" concept="3" />
+      <node id="1234529239423" at="131,0,136,0" concept="4" trace="createNodeCell#(Ljetbrains/mps/openapi/editor/EditorContext;Lorg/jetbrains/mps/openapi/model/SNode;)Ljetbrains/mps/openapi/editor/cells/EditorCell;" />
+      <node id="1234529239423" at="147,134,152,9" concept="3" />
+      <node id="1234529239423" at="136,0,142,0" concept="4" trace="createEmptyCell#(Ljetbrains/mps/openapi/editor/EditorContext;)Ljetbrains/mps/openapi/editor/cells/EditorCell;" />
+      <node id="1234532456581" at="199,0,205,0" concept="7" trace="renderingCondition_26flog_a3a#(Lorg/jetbrains/mps/openapi/model/SNode;Ljetbrains/mps/openapi/editor/EditorContext;)Z" />
+      <node id="1234529239423" at="40,0,50,0" concept="4" trace="createCollection_26flog_a#(Ljetbrains/mps/openapi/editor/EditorContext;Lorg/jetbrains/mps/openapi/model/SNode;)Ljetbrains/mps/openapi/editor/cells/EditorCell;" />
+      <node id="1234529239423" at="113,0,123,0" concept="4" trace="createRefNodeList_26flog_c0#(Ljetbrains/mps/openapi/editor/EditorContext;Lorg/jetbrains/mps/openapi/model/SNode;)Ljetbrains/mps/openapi/editor/cells/EditorCell;" />
+      <node id="1234532456567" at="170,0,180,0" concept="4" trace="createConstant_26flog_a2a#(Ljetbrains/mps/openapi/editor/EditorContext;Lorg/jetbrains/mps/openapi/model/SNode;)Ljetbrains/mps/openapi/editor/cells/EditorCell;" />
+      <node id="1234529239423" at="145,132,156,7" concept="3" />
+      <node id="1234532456563" at="101,0,113,0" concept="4" trace="createConstant_26flog_b0#(Ljetbrains/mps/openapi/editor/EditorContext;Lorg/jetbrains/mps/openapi/model/SNode;)Ljetbrains/mps/openapi/editor/cells/EditorCell;" />
+      <node id="1234529239423" at="158,0,170,0" concept="4" trace="createSeparatorCell#(Ljetbrains/mps/openapi/editor/EditorContext;Lorg/jetbrains/mps/openapi/model/SNode;Lorg/jetbrains/mps/openapi/model/SNode;)Ljetbrains/mps/openapi/editor/cells/EditorCell;" />
+      <node id="1234529239423" at="145,0,158,0" concept="4" trace="installElementCellActions#(Lorg/jetbrains/mps/openapi/model/SNode;Lorg/jetbrains/mps/openapi/model/SNode;Ljetbrains/mps/openapi/editor/cells/EditorCell;Ljetbrains/mps/openapi/editor/EditorContext;)V" />
+      <node id="1234529239423" at="184,0,199,0" concept="4" trace="createConstant_26flog_d0#(Ljetbrains/mps/openapi/editor/EditorContext;Lorg/jetbrains/mps/openapi/model/SNode;)Ljetbrains/mps/openapi/editor/cells/EditorCell;" />
+      <node id="1234529239423" at="50,0,70,0" concept="4" trace="createRefCell_26flog_a0#(Ljetbrains/mps/openapi/editor/EditorContext;Lorg/jetbrains/mps/openapi/model/SNode;)Ljetbrains/mps/openapi/editor/cells/EditorCell;" />
+      <node id="1234529242068" at="80,0,100,0" concept="4" trace="createProperty_26flog_a0a0#(Ljetbrains/mps/openapi/editor/EditorContext;Lorg/jetbrains/mps/openapi/model/SNode;)Ljetbrains/mps/openapi/editor/cells/EditorCell;" />
+      <scope id="1234529239423" at="37,79,38,63" />
+      <scope id="1234529239423" at="43,28,44,80" />
+      <scope id="1234529239423" at="44,80,45,81" />
+      <scope id="1234529239423" at="45,81,46,84" />
+      <scope id="1234529239423" at="46,84,47,81" />
+      <scope id="1234529242067" at="71,33,72,14" />
+      <scope id="1234529242067" at="74,69,75,67" />
+      <scope id="1234529242067" at="77,81,78,66" />
+      <scope id="1234529239423" at="117,61,118,95" />
+      <scope id="1234529239423" at="124,101,125,50" />
+      <scope id="1234529239423" at="142,89,143,65" />
+      <scope id="1234529239423" at="153,122,154,139" />
+      <scope id="1234532456571" at="181,97,182,524" />
+      <scope id="1234529239423" at="193,61,194,90" />
+      <scope id="1234532456584" at="200,173,201,19" />
+      <scope id="1234529239423" at="57,39,59,37" />
+      <scope id="1234529239423" at="64,35,66,94">
         <var name="manager" id="1234529239423" />
       </scope>
-      <scope id="1234529242068" at="98,37,100,96">
+      <scope id="1234529242068" at="94,37,96,96">
         <var name="manager" id="1234529242068" />
       </scope>
-      <scope id="1234529239423" at="133,66,135,93">
+      <scope id="1234529239423" at="127,66,129,93">
         <var name="listOwner" id="1234529239423" />
       </scope>
-      <scope id="1234529239423" at="38,0,41,0">
+      <scope id="1234529239423" at="37,0,40,0">
         <var name="editorContext" id="1234529239423" />
         <var name="node" id="1234529239423" />
       </scope>
-      <scope id="1234529242067" at="74,0,77,0" />
+      <scope id="1234529242067" at="71,0,74,0" />
+      <scope id="1234529242067" at="74,0,77,0">
+        <var name="editorContext" id="1234529242067" />
+      </scope>
       <scope id="1234529242067" at="77,0,80,0">
         <var name="editorContext" id="1234529242067" />
-      </scope>
-      <scope id="1234529242067" at="80,0,83,0">
-        <var name="editorContext" id="1234529242067" />
         <var name="node" id="1234529242067" />
       </scope>
-      <scope id="1234529239423" at="130,0,133,0">
+      <scope id="1234529239423" at="124,0,127,0">
         <var name="childRole" id="1234529239423" />
         <var name="context" id="1234529239423" />
         <var name="ownerNode" id="1234529239423" />
       </scope>
-      <scope id="1234529239423" at="137,86,140,25">
+      <scope id="1234529239423" at="131,86,134,25">
         <var name="elementCell" id="1234529239423" />
       </scope>
-      <scope id="1234529239423" at="148,0,151,0">
+      <scope id="1234529239423" at="142,0,145,0">
         <var name="editorContext" id="1234529239423" />
         <var name="node" id="1234529239423" />
       </scope>
-      <scope id="1234529239423" at="154,34,157,80" />
-      <scope id="1234532456570" at="188,0,191,0">
+      <scope id="1234529239423" at="148,34,151,80" />
+      <scope id="1234532456570" at="181,0,184,0">
         <var name="editorContext" id="1234532456570" />
         <var name="node" id="1234532456570" />
       </scope>
-      <scope id="1234529239423" at="133,0,137,0">
+      <scope id="1234529239423" at="127,0,131,0">
         <var name="editorContext" id="1234529239423" />
       </scope>
-      <scope id="1234529239423" at="142,68,146,23">
+      <scope id="1234529239423" at="136,68,140,23">
         <var name="emptyCell" id="1234529239423" />
       </scope>
-      <scope id="1234532456582" at="207,97,211,352" />
-      <scope id="1234529239423" at="137,0,142,0">
+      <scope id="1234532456582" at="199,97,203,352" />
+      <scope id="1234529239423" at="131,0,136,0">
         <var name="editorContext" id="1234529239423" />
         <var name="elementNode" id="1234529239423" />
       </scope>
-      <scope id="1234529239423" at="142,0,148,0">
+      <scope id="1234529239423" at="136,0,142,0">
         <var name="editorContext" id="1234529239423" />
       </scope>
-      <scope id="1234532456581" at="207,0,213,0">
+      <scope id="1234532456581" at="199,0,205,0">
         <var name="editorContext" id="1234532456581" />
         <var name="node" id="1234532456581" />
       </scope>
-      <scope id="1234529239423" at="41,89,50,22">
+      <scope id="1234529239423" at="40,89,48,22">
         <var name="editorCell" id="1234529239423" />
       </scope>
-      <scope id="1234529239423" at="118,91,127,22">
+      <scope id="1234529239423" at="113,91,121,22">
         <var name="editorCell" id="1234529239423" />
         <var name="handler" id="1234529239423" />
       </scope>
-      <scope id="1234529239423" at="152,96,161,9" />
-      <scope id="1234529239423" at="165,104,174,24">
+      <scope id="1234532456567" at="170,91,178,24">
+        <var name="editorCell" id="1234532456567" />
+        <var name="style" id="1234532456567" />
+      </scope>
+      <scope id="1234529239423" at="146,96,155,9" />
+      <scope id="1234529239423" at="159,104,168,24">
         <var name="editorCell" id="1234529239423" />
         <var name="style" id="1234529239423" />
       </scope>
-      <scope id="1234532456567" at="176,91,185,24">
-        <var name="editorCell" id="1234532456567" />
-        <var name="style" id="1234532456567" />
-      </scope>
-      <scope id="1234529239423" at="41,0,52,0">
+      <scope id="1234529239423" at="40,0,50,0">
         <var name="editorContext" id="1234529239423" />
         <var name="node" id="1234529239423" />
       </scope>
-      <scope id="1234532456563" at="105,88,116,22">
+      <scope id="1234532456563" at="101,88,111,22">
         <var name="editorCell" id="1234532456563" />
         <var name="style" id="1234532456563" />
       </scope>
-      <scope id="1234529239423" at="118,0,129,0">
+      <scope id="1234529239423" at="113,0,123,0">
         <var name="editorContext" id="1234529239423" />
         <var name="node" id="1234529239423" />
       </scope>
-      <scope id="1234529239423" at="151,132,162,7" />
-      <scope id="1234532456567" at="176,0,187,0">
+      <scope id="1234532456567" at="170,0,180,0">
         <var name="editorContext" id="1234532456567" />
         <var name="node" id="1234532456567" />
       </scope>
-      <scope id="1234529239423" at="164,0,176,0">
+      <scope id="1234529239423" at="145,132,156,7" />
+      <scope id="1234532456563" at="101,0,113,0">
+        <var name="editorContext" id="1234532456563" />
+        <var name="node" id="1234532456563" />
+      </scope>
+      <scope id="1234529239423" at="158,0,170,0">
         <var name="editorContext" id="1234529239423" />
         <var name="nextNode" id="1234529239423" />
         <var name="prevNode" id="1234529239423" />
       </scope>
-      <scope id="1234532456563" at="105,0,118,0">
-        <var name="editorContext" id="1234532456563" />
-        <var name="node" id="1234532456563" />
-      </scope>
-      <scope id="1234529239423" at="151,0,164,0">
+      <scope id="1234529239423" at="145,0,158,0">
         <var name="editorContext" id="1234529239423" />
         <var name="elementCell" id="1234529239423" />
         <var name="elementNode" id="1234529239423" />
         <var name="listOwner" id="1234529239423" />
       </scope>
-      <scope id="1234529239423" at="191,88,205,22">
+      <scope id="1234529239423" at="184,88,197,22">
         <var name="editorCell" id="1234529239423" />
         <var name="style" id="1234529239423" />
       </scope>
-      <scope id="1234529239423" at="191,0,207,0">
+      <scope id="1234529239423" at="184,0,199,0">
         <var name="editorContext" id="1234529239423" />
         <var name="node" id="1234529239423" />
       </scope>
-      <scope id="1234529239423" at="52,87,71,22">
+      <scope id="1234529239423" at="50,87,68,22">
         <var name="attributeConcept" id="1234529239423" />
         <var name="attributeKind" id="1234529239423" />
         <var name="editorCell" id="1234529239423" />
         <var name="provider" id="1234529239423" />
       </scope>
-      <scope id="1234529242068" at="83,92,102,24">
+      <scope id="1234529242068" at="80,92,98,24">
         <var name="attributeConcept" id="1234529242068" />
         <var name="attributeKind" id="1234529242068" />
         <var name="editorCell" id="1234529242068" />
         <var name="provider" id="1234529242068" />
         <var name="style" id="1234529242068" />
       </scope>
-      <scope id="1234529239423" at="52,0,73,0">
+      <scope id="1234529239423" at="50,0,70,0">
         <var name="editorContext" id="1234529239423" />
         <var name="node" id="1234529239423" />
       </scope>
-      <scope id="1234529242068" at="83,0,104,0">
+      <scope id="1234529242068" at="80,0,100,0">
         <var name="editorContext" id="1234529242068" />
         <var name="node" id="1234529242068" />
       </scope>
-      <unit id="1234529242067" at="73,0,105,0" name="jetbrains.mps.lang.textGen.editor.UtilityMethodCall_Editor$_Inline_26flog_a0a" />
-      <unit id="1234529239423" at="129,0,188,0" name="jetbrains.mps.lang.textGen.editor.UtilityMethodCall_Editor$parameterListHandler_26flog_c0" />
-      <unit id="1234529239423" at="37,0,214,0" name="jetbrains.mps.lang.textGen.editor.UtilityMethodCall_Editor" />
+      <unit id="1234529242067" at="70,0,101,0" name="jetbrains.mps.lang.textGen.editor.UtilityMethodCall_Editor$_Inline_26flog_a0a" />
+      <unit id="1234529239423" at="123,0,181,0" name="jetbrains.mps.lang.textGen.editor.UtilityMethodCall_Editor$parameterListHandler_26flog_c0" />
+      <unit id="1234529239423" at="36,0,206,0" name="jetbrains.mps.lang.textGen.editor.UtilityMethodCall_Editor" />
     </file>
   </root>
   <root nodeRef="r:8234d58c-a8a4-433b-96ca-0413d4ef8df8(jetbrains.mps.lang.textGen.editor)/1236188217155">
     <file name="WithIndentOperation_Editor.java">
-      <node id="1236188217155" at="23,79,24,63" concept="6" />
-      <node id="1236188217155" at="26,89,27,96" concept="5" />
-      <node id="1236188217155" at="27,96,28,48" concept="2" />
-      <node id="1236188217155" at="28,48,29,28" concept="2" />
-      <node id="1236188217155" at="29,28,30,79" concept="2" />
-      <node id="1236188217155" at="30,79,31,81" concept="0" />
-      <node id="1236188217155" at="30,79,31,81" concept="2" />
-      <node id="1236188217155" at="31,81,32,81" concept="0" />
-      <node id="1236188217155" at="31,81,32,81" concept="2" />
-      <node id="1236188217155" at="32,81,33,81" concept="0" />
-      <node id="1236188217155" at="32,81,33,81" concept="2" />
-      <node id="1236188217155" at="33,81,34,80" concept="0" />
-      <node id="1236188217155" at="33,81,34,80" concept="2" />
-      <node id="1236188217155" at="34,80,35,81" concept="0" />
-      <node id="1236188217155" at="34,80,35,81" concept="2" />
-      <node id="1236188217155" at="35,81,36,22" concept="6" />
-      <node id="1236188304243" at="38,88,39,90" concept="5" />
-      <node id="1236188304243" at="39,90,40,47" concept="2" />
-      <node id="1236188304243" at="40,47,41,34" concept="5" />
-      <node id="1236188304243" at="41,34,42,66" concept="2" />
-      <node id="1236188304243" at="42,66,43,40" concept="2" />
-      <node id="1236188304243" at="43,40,44,79" concept="2" />
-      <node id="1236188304243" at="44,79,45,34" concept="2" />
-      <node id="1236188304243" at="45,34,46,22" concept="6" />
-      <node id="1236188310698" at="48,88,49,92" concept="5" />
-      <node id="1236188310698" at="49,92,50,47" concept="2" />
-      <node id="1236188310698" at="50,47,51,34" concept="5" />
-      <node id="1236188310698" at="51,34,52,66" concept="2" />
-      <node id="1236188310698" at="52,66,53,40" concept="2" />
-      <node id="1236188310698" at="53,40,54,79" concept="2" />
-      <node id="1236188310698" at="54,79,55,34" concept="2" />
-      <node id="1236188310698" at="55,34,56,22" concept="6" />
-      <node id="1236188346201" at="58,88,59,87" concept="5" />
-      <node id="1236188346201" at="59,87,60,47" concept="2" />
-      <node id="1236188346201" at="60,47,61,34" concept="5" />
-      <node id="1236188346201" at="61,34,62,68" concept="2" />
-      <node id="1236188346201" at="62,68,63,63" concept="2" />
-      <node id="1236188346201" at="63,63,64,40" concept="2" />
-      <node id="1236188346201" at="64,40,65,79" concept="2" />
-      <node id="1236188346201" at="65,79,66,34" concept="2" />
-      <node id="1236188346201" at="66,34,67,22" concept="6" />
-      <node id="1236188217155" at="69,87,70,243" concept="5" />
-      <node id="1236188217155" at="70,243,71,33" concept="6" />
-      <node id="1236188217155" at="74,118,75,49" concept="8" />
-      <node id="1236188217155" at="77,81,78,74" concept="5" />
-      <node id="1236188217155" at="78,74,79,41" concept="2" />
-      <node id="1236188217155" at="79,41,80,24" concept="6" />
-      <node id="1236188217155" at="82,69,83,137" concept="2" />
-      <node id="1236188217155" at="84,41,85,35" concept="2" />
-      <node id="1236188217155" at="86,7,87,36" concept="5" />
-      <node id="1236188217155" at="87,36,88,63" concept="2" />
-      <node id="1236188217155" at="88,63,89,65" concept="2" />
-      <node id="1236188217155" at="89,65,90,42" concept="2" />
-      <node id="1236188217155" at="95,44,96,54" concept="5" />
-      <node id="1236188217155" at="96,54,97,41" concept="2" />
-      <node id="1236188217155" at="97,41,98,40" concept="2" />
-      <node id="1236188217155" at="98,40,99,24" concept="6" />
-      <node id="1236188217155" at="102,40,103,35" concept="6" />
-      <node id="1236188417413" at="107,88,108,87" concept="5" />
-      <node id="1236188417413" at="108,87,109,47" concept="2" />
-      <node id="1236188417413" at="109,47,110,34" concept="5" />
-      <node id="1236188417413" at="110,34,111,69" concept="2" />
-      <node id="1236188417413" at="111,69,112,63" concept="2" />
-      <node id="1236188417413" at="112,63,113,40" concept="2" />
-      <node id="1236188417413" at="113,40,114,79" concept="2" />
-      <node id="1236188417413" at="114,79,115,34" concept="2" />
-      <node id="1236188417413" at="115,34,116,22" concept="6" />
-      <node id="1236188217155" at="23,0,26,0" concept="4" trace="createEditorCell#(Ljetbrains/mps/openapi/editor/EditorContext;Lorg/jetbrains/mps/openapi/model/SNode;)Ljetbrains/mps/openapi/editor/cells/EditorCell;" />
-      <node id="1236188217155" at="74,0,77,0" concept="1" trace="listSingleRoleHandler_fwuxcr_d0#(Lorg/jetbrains/mps/openapi/model/SNode;Lorg/jetbrains/mps/openapi/language/SContainmentLink;Ljetbrains/mps/openapi/editor/EditorContext;)V" />
-      <node id="1236188217155" at="83,137,86,7" concept="3" />
-      <node id="1236188217155" at="102,0,105,0" concept="4" trace="getNoTargetText#()Ljava/lang/String;" />
-      <node id="1236188217155" at="69,0,73,0" concept="4" trace="createRefNode_fwuxcr_d0#(Ljetbrains/mps/openapi/editor/EditorContext;Lorg/jetbrains/mps/openapi/model/SNode;)Ljetbrains/mps/openapi/editor/cells/EditorCell;" />
-      <node id="1236188217155" at="77,0,82,0" concept="4" trace="createChildCell#(Ljetbrains/mps/openapi/editor/EditorContext;Lorg/jetbrains/mps/openapi/model/SNode;)Ljetbrains/mps/openapi/editor/cells/EditorCell;" />
-      <node id="1236188217155" at="94,0,101,0" concept="4" trace="createEmptyCell#()Ljetbrains/mps/openapi/editor/cells/EditorCell;" />
-      <node id="1236188304243" at="38,0,48,0" concept="4" trace="createConstant_fwuxcr_a0#(Ljetbrains/mps/openapi/editor/EditorContext;Lorg/jetbrains/mps/openapi/model/SNode;)Ljetbrains/mps/openapi/editor/cells/EditorCell;" />
-      <node id="1236188310698" at="48,0,58,0" concept="4" trace="createConstant_fwuxcr_b0#(Ljetbrains/mps/openapi/editor/EditorContext;Lorg/jetbrains/mps/openapi/model/SNode;)Ljetbrains/mps/openapi/editor/cells/EditorCell;" />
-      <node id="1236188217155" at="82,0,92,0" concept="4" trace="installCellInfo#(Lorg/jetbrains/mps/openapi/model/SNode;Ljetbrains/mps/openapi/editor/cells/EditorCell;)V" />
-      <node id="1236188346201" at="58,0,69,0" concept="4" trace="createConstant_fwuxcr_c0#(Ljetbrains/mps/openapi/editor/EditorContext;Lorg/jetbrains/mps/openapi/model/SNode;)Ljetbrains/mps/openapi/editor/cells/EditorCell;" />
-      <node id="1236188417413" at="107,0,118,0" concept="4" trace="createConstant_fwuxcr_e0#(Ljetbrains/mps/openapi/editor/EditorContext;Lorg/jetbrains/mps/openapi/model/SNode;)Ljetbrains/mps/openapi/editor/cells/EditorCell;" />
-      <node id="1236188217155" at="26,0,38,0" concept="4" trace="createCollection_fwuxcr_a#(Ljetbrains/mps/openapi/editor/EditorContext;Lorg/jetbrains/mps/openapi/model/SNode;)Ljetbrains/mps/openapi/editor/cells/EditorCell;" />
-      <scope id="1236188217155" at="23,79,24,63" />
-      <scope id="1236188217155" at="30,79,31,81" />
-      <scope id="1236188217155" at="31,81,32,81" />
-      <scope id="1236188217155" at="32,81,33,81" />
-      <scope id="1236188217155" at="33,81,34,80" />
-      <scope id="1236188217155" at="34,80,35,81" />
-      <scope id="1236188217155" at="74,118,75,49" />
-      <scope id="1236188217155" at="84,41,85,35" />
-      <scope id="1236188217155" at="102,40,103,35" />
-      <scope id="1236188217155" at="69,87,71,33">
-        <var name="provider" id="1236188217155" />
-      </scope>
-      <scope id="1236188217155" at="23,0,26,0">
+      <node id="1236188217155" at="20,79,21,63" concept="6" />
+      <node id="1236188217155" at="23,89,24,96" concept="5" />
+      <node id="1236188217155" at="24,96,25,48" concept="2" />
+      <node id="1236188217155" at="25,48,26,28" concept="2" />
+      <node id="1236188217155" at="26,28,27,81" concept="0" />
+      <node id="1236188217155" at="26,28,27,81" concept="2" />
+      <node id="1236188217155" at="27,81,28,81" concept="0" />
+      <node id="1236188217155" at="27,81,28,81" concept="2" />
+      <node id="1236188217155" at="28,81,29,81" concept="0" />
+      <node id="1236188217155" at="28,81,29,81" concept="2" />
+      <node id="1236188217155" at="29,81,30,80" concept="0" />
+      <node id="1236188217155" at="29,81,30,80" concept="2" />
+      <node id="1236188217155" at="30,80,31,81" concept="0" />
+      <node id="1236188217155" at="30,80,31,81" concept="2" />
+      <node id="1236188217155" at="31,81,32,22" concept="6" />
+      <node id="1236188304243" at="34,88,35,90" concept="5" />
+      <node id="1236188304243" at="35,90,36,47" concept="2" />
+      <node id="1236188304243" at="36,47,37,34" concept="5" />
+      <node id="1236188304243" at="37,34,38,66" concept="2" />
+      <node id="1236188304243" at="38,66,39,40" concept="2" />
+      <node id="1236188304243" at="39,40,40,34" concept="2" />
+      <node id="1236188304243" at="40,34,41,22" concept="6" />
+      <node id="1236188310698" at="43,88,44,92" concept="5" />
+      <node id="1236188310698" at="44,92,45,47" concept="2" />
+      <node id="1236188310698" at="45,47,46,34" concept="5" />
+      <node id="1236188310698" at="46,34,47,66" concept="2" />
+      <node id="1236188310698" at="47,66,48,40" concept="2" />
+      <node id="1236188310698" at="48,40,49,34" concept="2" />
+      <node id="1236188310698" at="49,34,50,22" concept="6" />
+      <node id="1236188346201" at="52,88,53,87" concept="5" />
+      <node id="1236188346201" at="53,87,54,47" concept="2" />
+      <node id="1236188346201" at="54,47,55,34" concept="5" />
+      <node id="1236188346201" at="55,34,56,68" concept="2" />
+      <node id="1236188346201" at="56,68,57,63" concept="2" />
+      <node id="1236188346201" at="57,63,58,40" concept="2" />
+      <node id="1236188346201" at="58,40,59,34" concept="2" />
+      <node id="1236188346201" at="59,34,60,22" concept="6" />
+      <node id="1236188410318" at="62,87,63,81" concept="5" />
+      <node id="1236188410318" at="63,81,64,29" concept="2" />
+      <node id="1236188410318" at="64,29,65,42" concept="2" />
+      <node id="1236188410318" at="65,42,66,26" concept="5" />
+      <node id="1236188410318" at="66,26,67,58" concept="2" />
+      <node id="1236188410318" at="68,39,69,33" concept="2" />
+      <node id="1236188410318" at="70,5,71,34" concept="5" />
+      <node id="1236188410318" at="71,34,72,61" concept="2" />
+      <node id="1236188410318" at="72,61,73,63" concept="2" />
+      <node id="1236188410318" at="73,63,74,40" concept="2" />
+      <node id="1236188410318" at="74,40,75,73" concept="2" />
+      <node id="1236188410318" at="75,73,76,57" concept="5" />
+      <node id="1236188410318" at="76,57,77,59" concept="5" />
+      <node id="1236188410318" at="78,35,79,82" concept="5" />
+      <node id="1236188410318" at="79,82,80,94" concept="6" />
+      <node id="1236188410318" at="81,10,82,22" concept="6" />
+      <node id="1236188417413" at="84,88,85,87" concept="5" />
+      <node id="1236188417413" at="85,87,86,47" concept="2" />
+      <node id="1236188417413" at="86,47,87,34" concept="5" />
+      <node id="1236188417413" at="87,34,88,69" concept="2" />
+      <node id="1236188417413" at="88,69,89,63" concept="2" />
+      <node id="1236188417413" at="89,63,90,40" concept="2" />
+      <node id="1236188417413" at="90,40,91,34" concept="2" />
+      <node id="1236188417413" at="91,34,92,22" concept="6" />
+      <node id="1236188217155" at="20,0,23,0" concept="4" trace="createEditorCell#(Ljetbrains/mps/openapi/editor/EditorContext;Lorg/jetbrains/mps/openapi/model/SNode;)Ljetbrains/mps/openapi/editor/cells/EditorCell;" />
+      <node id="1236188410318" at="67,58,70,5" concept="3" />
+      <node id="1236188410318" at="77,59,82,22" concept="3" />
+      <node id="1236188304243" at="34,0,43,0" concept="4" trace="createConstant_fwuxcr_a0#(Ljetbrains/mps/openapi/editor/EditorContext;Lorg/jetbrains/mps/openapi/model/SNode;)Ljetbrains/mps/openapi/editor/cells/EditorCell;" />
+      <node id="1236188310698" at="43,0,52,0" concept="4" trace="createConstant_fwuxcr_b0#(Ljetbrains/mps/openapi/editor/EditorContext;Lorg/jetbrains/mps/openapi/model/SNode;)Ljetbrains/mps/openapi/editor/cells/EditorCell;" />
+      <node id="1236188346201" at="52,0,62,0" concept="4" trace="createConstant_fwuxcr_c0#(Ljetbrains/mps/openapi/editor/EditorContext;Lorg/jetbrains/mps/openapi/model/SNode;)Ljetbrains/mps/openapi/editor/cells/EditorCell;" />
+      <node id="1236188417413" at="84,0,94,0" concept="4" trace="createConstant_fwuxcr_e0#(Ljetbrains/mps/openapi/editor/EditorContext;Lorg/jetbrains/mps/openapi/model/SNode;)Ljetbrains/mps/openapi/editor/cells/EditorCell;" />
+      <node id="1236188217155" at="23,0,34,0" concept="4" trace="createCollection_fwuxcr_a#(Ljetbrains/mps/openapi/editor/EditorContext;Lorg/jetbrains/mps/openapi/model/SNode;)Ljetbrains/mps/openapi/editor/cells/EditorCell;" />
+      <node id="1236188410318" at="62,0,84,0" concept="4" trace="createRefNode_fwuxcr_d0#(Ljetbrains/mps/openapi/editor/EditorContext;Lorg/jetbrains/mps/openapi/model/SNode;)Ljetbrains/mps/openapi/editor/cells/EditorCell;" />
+      <scope id="1236188217155" at="20,79,21,63" />
+      <scope id="1236188217155" at="26,28,27,81" />
+      <scope id="1236188217155" at="27,81,28,81" />
+      <scope id="1236188217155" at="28,81,29,81" />
+      <scope id="1236188217155" at="29,81,30,80" />
+      <scope id="1236188217155" at="30,80,31,81" />
+      <scope id="1236188410318" at="68,39,69,33" />
+      <scope id="1236188410318" at="78,35,80,94">
+        <var name="manager" id="1236188410318" />
+      </scope>
+      <scope id="1236188217155" at="20,0,23,0">
         <var name="editorContext" id="1236188217155" />
         <var name="node" id="1236188217155" />
       </scope>
-      <scope id="1236188217155" at="74,0,77,0">
-        <var name="containmentLink" id="1236188217155" />
-        <var name="context" id="1236188217155" />
-        <var name="ownerNode" id="1236188217155" />
-      </scope>
-      <scope id="1236188217155" at="77,81,80,24">
+      <scope id="1236188304243" at="34,88,41,22">
+        <var name="editorCell" id="1236188304243" />
+        <var name="style" id="1236188304243" />
+      </scope>
+      <scope id="1236188310698" at="43,88,50,22">
+        <var name="editorCell" id="1236188310698" />
+        <var name="style" id="1236188310698" />
+      </scope>
+      <scope id="1236188346201" at="52,88,60,22">
+        <var name="editorCell" id="1236188346201" />
+        <var name="style" id="1236188346201" />
+      </scope>
+      <scope id="1236188417413" at="84,88,92,22">
+        <var name="editorCell" id="1236188417413" />
+        <var name="style" id="1236188417413" />
+      </scope>
+      <scope id="1236188217155" at="23,89,32,22">
         <var name="editorCell" id="1236188217155" />
       </scope>
-      <scope id="1236188217155" at="102,0,105,0" />
-      <scope id="1236188217155" at="69,0,73,0">
+      <scope id="1236188304243" at="34,0,43,0">
+        <var name="editorContext" id="1236188304243" />
+        <var name="node" id="1236188304243" />
+      </scope>
+      <scope id="1236188310698" at="43,0,52,0">
+        <var name="editorContext" id="1236188310698" />
+        <var name="node" id="1236188310698" />
+      </scope>
+      <scope id="1236188346201" at="52,0,62,0">
+        <var name="editorContext" id="1236188346201" />
+        <var name="node" id="1236188346201" />
+      </scope>
+      <scope id="1236188417413" at="84,0,94,0">
+        <var name="editorContext" id="1236188417413" />
+        <var name="node" id="1236188417413" />
+      </scope>
+      <scope id="1236188217155" at="23,0,34,0">
         <var name="editorContext" id="1236188217155" />
         <var name="node" id="1236188217155" />
       </scope>
-      <scope id="1236188217155" at="95,44,99,24">
-        <var name="editorCell" id="1236188217155" />
-      </scope>
-      <scope id="1236188217155" at="77,0,82,0">
-        <var name="child" id="1236188217155" />
-        <var name="editorContext" id="1236188217155" />
-      </scope>
-      <scope id="1236188217155" at="94,0,101,0" />
-      <scope id="1236188304243" at="38,88,46,22">
-        <var name="editorCell" id="1236188304243" />
-        <var name="style" id="1236188304243" />
-      </scope>
-      <scope id="1236188310698" at="48,88,56,22">
-        <var name="editorCell" id="1236188310698" />
-        <var name="style" id="1236188310698" />
-      </scope>
-      <scope id="1236188217155" at="82,69,90,42">
-        <var name="style" id="1236188217155" />
-      </scope>
-      <scope id="1236188346201" at="58,88,67,22">
-        <var name="editorCell" id="1236188346201" />
-        <var name="style" id="1236188346201" />
-      </scope>
-      <scope id="1236188417413" at="107,88,116,22">
-        <var name="editorCell" id="1236188417413" />
-        <var name="style" id="1236188417413" />
-      </scope>
-      <scope id="1236188217155" at="26,89,36,22">
-        <var name="editorCell" id="1236188217155" />
-      </scope>
-      <scope id="1236188304243" at="38,0,48,0">
-        <var name="editorContext" id="1236188304243" />
-        <var name="node" id="1236188304243" />
-      </scope>
-      <scope id="1236188310698" at="48,0,58,0">
-        <var name="editorContext" id="1236188310698" />
-        <var name="node" id="1236188310698" />
-      </scope>
-      <scope id="1236188217155" at="82,0,92,0">
-        <var name="child" id="1236188217155" />
-        <var name="editorCell" id="1236188217155" />
-      </scope>
-      <scope id="1236188346201" at="58,0,69,0">
-        <var name="editorContext" id="1236188346201" />
-        <var name="node" id="1236188346201" />
-      </scope>
-      <scope id="1236188417413" at="107,0,118,0">
-        <var name="editorContext" id="1236188417413" />
-        <var name="node" id="1236188417413" />
-      </scope>
-      <scope id="1236188217155" at="26,0,38,0">
-        <var name="editorContext" id="1236188217155" />
-        <var name="node" id="1236188217155" />
-      </scope>
-      <unit id="1236188217155" at="73,0,107,0" name="jetbrains.mps.lang.textGen.editor.WithIndentOperation_Editor$listSingleRoleHandler_fwuxcr_d0" />
-      <unit id="1236188217155" at="22,0,119,0" name="jetbrains.mps.lang.textGen.editor.WithIndentOperation_Editor" />
+      <scope id="1236188410318" at="62,87,82,22">
+        <var name="attributeConcept" id="1236188410318" />
+        <var name="attributeKind" id="1236188410318" />
+        <var name="editorCell" id="1236188410318" />
+        <var name="provider" id="1236188410318" />
+        <var name="style" id="1236188410318" />
+      </scope>
+      <scope id="1236188410318" at="62,0,84,0">
+        <var name="editorContext" id="1236188410318" />
+        <var name="node" id="1236188410318" />
+      </scope>
+      <unit id="1236188217155" at="19,0,95,0" name="jetbrains.mps.lang.textGen.editor.WithIndentOperation_Editor" />
     </file>
   </root>
   <root nodeRef="r:8234d58c-a8a4-433b-96ca-0413d4ef8df8(jetbrains.mps.lang.textGen.editor)/1237305247896">
     <file name="NewLineAppendPart_Editor.java">
-      <node id="1237305247896" at="19,79,20,63" concept="6" />
-      <node id="1237305247896" at="22,89,23,96" concept="5" />
-      <node id="1237305247896" at="23,96,24,48" concept="2" />
-      <node id="1237305247896" at="24,48,25,28" concept="2" />
-      <node id="1237305247896" at="25,28,26,79" concept="2" />
-      <node id="1237305247896" at="26,79,27,81" concept="0" />
-      <node id="1237305247896" at="26,79,27,81" concept="2" />
-      <node id="1237305247896" at="27,81,28,22" concept="6" />
-      <node id="1237305255460" at="30,88,31,89" concept="5" />
-      <node id="1237305255460" at="31,89,32,47" concept="2" />
-      <node id="1237305255460" at="32,47,33,34" concept="5" />
-      <node id="1237305255460" at="33,34,34,66" concept="2" />
-      <node id="1237305255460" at="34,66,35,50" concept="2" />
-      <node id="1237305255460" at="35,50,36,40" concept="2" />
-      <node id="1237305255460" at="36,40,37,79" concept="2" />
-      <node id="1237305255460" at="37,79,38,34" concept="2" />
-      <node id="1237305255460" at="38,34,39,22" concept="6" />
-      <node id="1237305247896" at="19,0,22,0" concept="4" trace="createEditorCell#(Ljetbrains/mps/openapi/editor/EditorContext;Lorg/jetbrains/mps/openapi/model/SNode;)Ljetbrains/mps/openapi/editor/cells/EditorCell;" />
-      <node id="1237305247896" at="22,0,30,0" concept="4" trace="createCollection_moyyqd_a#(Ljetbrains/mps/openapi/editor/EditorContext;Lorg/jetbrains/mps/openapi/model/SNode;)Ljetbrains/mps/openapi/editor/cells/EditorCell;" />
-      <node id="1237305255460" at="30,0,41,0" concept="4" trace="createConstant_moyyqd_a0#(Ljetbrains/mps/openapi/editor/EditorContext;Lorg/jetbrains/mps/openapi/model/SNode;)Ljetbrains/mps/openapi/editor/cells/EditorCell;" />
-      <scope id="1237305247896" at="19,79,20,63" />
-      <scope id="1237305247896" at="26,79,27,81" />
-      <scope id="1237305247896" at="19,0,22,0">
+      <node id="1237305247896" at="17,79,18,63" concept="6" />
+      <node id="1237305247896" at="20,89,21,96" concept="5" />
+      <node id="1237305247896" at="21,96,22,48" concept="2" />
+      <node id="1237305247896" at="22,48,23,28" concept="2" />
+      <node id="1237305247896" at="23,28,24,81" concept="0" />
+      <node id="1237305247896" at="23,28,24,81" concept="2" />
+      <node id="1237305247896" at="24,81,25,22" concept="6" />
+      <node id="1237305255460" at="27,88,28,89" concept="5" />
+      <node id="1237305255460" at="28,89,29,47" concept="2" />
+      <node id="1237305255460" at="29,47,30,34" concept="5" />
+      <node id="1237305255460" at="30,34,31,66" concept="2" />
+      <node id="1237305255460" at="31,66,32,50" concept="2" />
+      <node id="1237305255460" at="32,50,33,40" concept="2" />
+      <node id="1237305255460" at="33,40,34,34" concept="2" />
+      <node id="1237305255460" at="34,34,35,22" concept="6" />
+      <node id="1237305247896" at="17,0,20,0" concept="4" trace="createEditorCell#(Ljetbrains/mps/openapi/editor/EditorContext;Lorg/jetbrains/mps/openapi/model/SNode;)Ljetbrains/mps/openapi/editor/cells/EditorCell;" />
+      <node id="1237305247896" at="20,0,27,0" concept="4" trace="createCollection_moyyqd_a#(Ljetbrains/mps/openapi/editor/EditorContext;Lorg/jetbrains/mps/openapi/model/SNode;)Ljetbrains/mps/openapi/editor/cells/EditorCell;" />
+      <node id="1237305255460" at="27,0,37,0" concept="4" trace="createConstant_moyyqd_a0#(Ljetbrains/mps/openapi/editor/EditorContext;Lorg/jetbrains/mps/openapi/model/SNode;)Ljetbrains/mps/openapi/editor/cells/EditorCell;" />
+      <scope id="1237305247896" at="17,79,18,63" />
+      <scope id="1237305247896" at="23,28,24,81" />
+      <scope id="1237305247896" at="17,0,20,0">
         <var name="editorContext" id="1237305247896" />
         <var name="node" id="1237305247896" />
       </scope>
-      <scope id="1237305247896" at="22,89,28,22">
+      <scope id="1237305247896" at="20,89,25,22">
         <var name="editorCell" id="1237305247896" />
       </scope>
-      <scope id="1237305247896" at="22,0,30,0">
+      <scope id="1237305247896" at="20,0,27,0">
         <var name="editorContext" id="1237305247896" />
         <var name="node" id="1237305247896" />
       </scope>
-      <scope id="1237305255460" at="30,88,39,22">
+      <scope id="1237305255460" at="27,88,35,22">
         <var name="editorCell" id="1237305255460" />
         <var name="style" id="1237305255460" />
       </scope>
-      <scope id="1237305255460" at="30,0,41,0">
+      <scope id="1237305255460" at="27,0,37,0">
         <var name="editorContext" id="1237305255460" />
         <var name="node" id="1237305255460" />
       </scope>
-      <unit id="1237305247896" at="18,0,42,0" name="jetbrains.mps.lang.textGen.editor.NewLineAppendPart_Editor" />
+      <unit id="1237305247896" at="16,0,38,0" name="jetbrains.mps.lang.textGen.editor.NewLineAppendPart_Editor" />
     </file>
   </root>
   <root nodeRef="r:8234d58c-a8a4-433b-96ca-0413d4ef8df8(jetbrains.mps.lang.textGen.editor)/1237305588485">
     <file name="ConstantStringAppendPart_Editor.java">
-      <node id="1237305588485" at="22,79,23,63" concept="6" />
-      <node id="1237305588485" at="25,82,26,65" concept="6" />
-      <node id="1237305588485" at="28,89,29,96" concept="5" />
-      <node id="1237305588485" at="29,96,30,48" concept="2" />
-      <node id="1237305588485" at="30,48,31,28" concept="2" />
-      <node id="1237305588485" at="31,28,32,79" concept="2" />
-      <node id="1237305588485" at="32,79,33,81" concept="0" />
-      <node id="1237305588485" at="32,79,33,81" concept="2" />
-      <node id="1237305588485" at="33,81,34,81" concept="0" />
-      <node id="1237305588485" at="33,81,34,81" concept="2" />
-      <node id="1237305588485" at="34,81,35,81" concept="0" />
-      <node id="1237305588485" at="34,81,35,81" concept="2" />
-      <node id="1237305588485" at="35,81,36,22" concept="6" />
-      <node id="1238074089480" at="38,88,39,87" concept="5" />
-      <node id="1238074089480" at="39,87,40,47" concept="2" />
-      <node id="1238074089480" at="40,47,41,34" concept="5" />
-      <node id="1238074089480" at="41,34,42,65" concept="2" />
-      <node id="1238074089480" at="42,65,43,58" concept="2" />
-      <node id="1238074089480" at="43,58,44,40" concept="2" />
-      <node id="1238074089480" at="44,40,45,79" concept="2" />
-      <node id="1238074089480" at="45,79,46,34" concept="2" />
-      <node id="1238074089480" at="46,34,47,22" concept="6" />
-      <node id="1237305628570" at="49,88,50,82" concept="5" />
-      <node id="1237305628570" at="50,82,51,30" concept="2" />
-      <node id="1237305628570" at="51,30,52,43" concept="2" />
-      <node id="1237305628570" at="52,43,53,26" concept="5" />
-      <node id="1237305628570" at="53,26,54,58" concept="2" />
-      <node id="1237305628570" at="54,58,55,43" concept="2" />
-      <node id="1237305628570" at="55,43,56,34" concept="5" />
-      <node id="1237305628570" at="56,34,57,72" concept="2" />
-      <node id="1237305628570" at="57,72,58,40" concept="2" />
-      <node id="1237305628570" at="58,40,59,79" concept="2" />
-      <node id="1237305628570" at="59,79,60,73" concept="2" />
-      <node id="1237305628570" at="60,73,61,57" concept="5" />
-      <node id="1237305628570" at="61,57,62,59" concept="5" />
-      <node id="1237305628570" at="63,35,64,82" concept="5" />
-      <node id="1237305628570" at="64,82,65,94" concept="6" />
-      <node id="1237305628570" at="66,10,67,22" concept="6" />
-      <node id="1238074096654" at="69,88,70,87" concept="5" />
-      <node id="1238074096654" at="70,87,71,47" concept="2" />
-      <node id="1238074096654" at="71,47,72,34" concept="5" />
-      <node id="1238074096654" at="72,34,73,65" concept="2" />
-      <node id="1238074096654" at="73,65,74,57" concept="2" />
-      <node id="1238074096654" at="74,57,75,40" concept="2" />
-      <node id="1238074096654" at="75,40,76,79" concept="2" />
-      <node id="1238074096654" at="76,79,77,34" concept="2" />
-      <node id="1238074096654" at="77,34,78,22" concept="6" />
-      <node id="1237305588485" at="80,91,81,96" concept="5" />
-      <node id="1237305588485" at="81,96,82,50" concept="2" />
-      <node id="1237305588485" at="82,50,83,28" concept="2" />
-      <node id="1237305588485" at="83,28,84,79" concept="2" />
-      <node id="1237305588485" at="84,79,85,83" concept="0" />
-      <node id="1237305588485" at="84,79,85,83" concept="2" />
-      <node id="1237305588485" at="85,83,86,81" concept="0" />
-      <node id="1237305588485" at="85,83,86,81" concept="2" />
-      <node id="1237305588485" at="86,81,87,81" concept="0" />
-      <node id="1237305588485" at="86,81,87,81" concept="2" />
-      <node id="1237305588485" at="87,81,88,22" concept="6" />
-      <node id="1237306382100" at="90,90,91,90" concept="5" />
-      <node id="1237306382100" at="91,90,92,49" concept="2" />
-      <node id="1237306382100" at="92,49,93,79" concept="2" />
-      <node id="1237306382100" at="93,79,94,34" concept="2" />
-      <node id="1237306382100" at="94,34,95,22" concept="6" />
-      <node id="1237306386993" at="97,88,98,92" concept="5" />
-      <node id="1237306386993" at="98,92,99,47" concept="2" />
-      <node id="1237306386993" at="99,47,100,79" concept="2" />
-      <node id="1237306386993" at="100,79,101,34" concept="2" />
-      <node id="1237306386993" at="101,34,102,22" concept="6" />
-      <node id="1237306391370" at="104,88,105,82" concept="5" />
-      <node id="1237306391370" at="105,82,106,35" concept="2" />
-      <node id="1237306391370" at="106,35,107,48" concept="2" />
-      <node id="1237306391370" at="107,48,108,26" concept="5" />
-      <node id="1237306391370" at="108,26,109,58" concept="2" />
-      <node id="1237306391370" at="109,58,110,48" concept="2" />
-      <node id="1237306391370" at="110,48,111,79" concept="2" />
-      <node id="1237306391370" at="111,79,112,73" concept="2" />
-      <node id="1237306391370" at="112,73,113,57" concept="5" />
-      <node id="1237306391370" at="113,57,114,59" concept="5" />
-      <node id="1237306391370" at="115,35,116,82" concept="5" />
-      <node id="1237306391370" at="116,82,117,94" concept="6" />
-      <node id="1237306391370" at="118,10,119,22" concept="6" />
-      <node id="1237305588485" at="22,0,25,0" concept="4" trace="createEditorCell#(Ljetbrains/mps/openapi/editor/EditorContext;Lorg/jetbrains/mps/openapi/model/SNode;)Ljetbrains/mps/openapi/editor/cells/EditorCell;" />
-      <node id="1237305588485" at="25,0,28,0" concept="4" trace="createInspectedCell#(Ljetbrains/mps/openapi/editor/EditorContext;Lorg/jetbrains/mps/openapi/model/SNode;)Ljetbrains/mps/openapi/editor/cells/EditorCell;" />
-      <node id="1237305628570" at="62,59,67,22" concept="3" />
-      <node id="1237306391370" at="114,59,119,22" concept="3" />
-      <node id="1237306382100" at="90,0,97,0" concept="4" trace="createConstant_tc2pit_a0_0#(Ljetbrains/mps/openapi/editor/EditorContext;Lorg/jetbrains/mps/openapi/model/SNode;)Ljetbrains/mps/openapi/editor/cells/EditorCell;" />
-      <node id="1237306386993" at="97,0,104,0" concept="4" trace="createConstant_tc2pit_b0#(Ljetbrains/mps/openapi/editor/EditorContext;Lorg/jetbrains/mps/openapi/model/SNode;)Ljetbrains/mps/openapi/editor/cells/EditorCell;" />
-      <node id="1237305588485" at="28,0,38,0" concept="4" trace="createCollection_tc2pit_a#(Ljetbrains/mps/openapi/editor/EditorContext;Lorg/jetbrains/mps/openapi/model/SNode;)Ljetbrains/mps/openapi/editor/cells/EditorCell;" />
-      <node id="1237305588485" at="80,0,90,0" concept="4" trace="createCollection_tc2pit_a_0#(Ljetbrains/mps/openapi/editor/EditorContext;Lorg/jetbrains/mps/openapi/model/SNode;)Ljetbrains/mps/openapi/editor/cells/EditorCell;" />
-      <node id="1238074089480" at="38,0,49,0" concept="4" trace="createConstant_tc2pit_a0#(Ljetbrains/mps/openapi/editor/EditorContext;Lorg/jetbrains/mps/openapi/model/SNode;)Ljetbrains/mps/openapi/editor/cells/EditorCell;" />
-      <node id="1238074096654" at="69,0,80,0" concept="4" trace="createConstant_tc2pit_c0#(Ljetbrains/mps/openapi/editor/EditorContext;Lorg/jetbrains/mps/openapi/model/SNode;)Ljetbrains/mps/openapi/editor/cells/EditorCell;" />
-      <node id="1237306391370" at="104,0,121,0" concept="4" trace="createProperty_tc2pit_c0#(Ljetbrains/mps/openapi/editor/EditorContext;Lorg/jetbrains/mps/openapi/model/SNode;)Ljetbrains/mps/openapi/editor/cells/EditorCell;" />
-      <node id="1237305628570" at="49,0,69,0" concept="4" trace="createProperty_tc2pit_b0#(Ljetbrains/mps/openapi/editor/EditorContext;Lorg/jetbrains/mps/openapi/model/SNode;)Ljetbrains/mps/openapi/editor/cells/EditorCell;" />
-      <scope id="1237305588485" at="22,79,23,63" />
-      <scope id="1237305588485" at="25,82,26,65" />
-      <scope id="1237305588485" at="32,79,33,81" />
-      <scope id="1237305588485" at="33,81,34,81" />
-      <scope id="1237305588485" at="34,81,35,81" />
-      <scope id="1237305588485" at="84,79,85,83" />
-      <scope id="1237305588485" at="85,83,86,81" />
-      <scope id="1237305588485" at="86,81,87,81" />
-      <scope id="1237305628570" at="63,35,65,94">
+      <node id="1237305588485" at="20,79,21,63" concept="6" />
+      <node id="1237305588485" at="23,82,24,65" concept="6" />
+      <node id="1237305588485" at="26,89,27,96" concept="5" />
+      <node id="1237305588485" at="27,96,28,48" concept="2" />
+      <node id="1237305588485" at="28,48,29,28" concept="2" />
+      <node id="1237305588485" at="29,28,30,81" concept="0" />
+      <node id="1237305588485" at="29,28,30,81" concept="2" />
+      <node id="1237305588485" at="30,81,31,81" concept="0" />
+      <node id="1237305588485" at="30,81,31,81" concept="2" />
+      <node id="1237305588485" at="31,81,32,81" concept="0" />
+      <node id="1237305588485" at="31,81,32,81" concept="2" />
+      <node id="1237305588485" at="32,81,33,22" concept="6" />
+      <node id="1238074089480" at="35,88,36,87" concept="5" />
+      <node id="1238074089480" at="36,87,37,47" concept="2" />
+      <node id="1238074089480" at="37,47,38,34" concept="5" />
+      <node id="1238074089480" at="38,34,39,65" concept="2" />
+      <node id="1238074089480" at="39,65,40,58" concept="2" />
+      <node id="1238074089480" at="40,58,41,40" concept="2" />
+      <node id="1238074089480" at="41,40,42,34" concept="2" />
+      <node id="1238074089480" at="42,34,43,22" concept="6" />
+      <node id="1237305628570" at="45,88,46,82" concept="5" />
+      <node id="1237305628570" at="46,82,47,30" concept="2" />
+      <node id="1237305628570" at="47,30,48,43" concept="2" />
+      <node id="1237305628570" at="48,43,49,26" concept="5" />
+      <node id="1237305628570" at="49,26,50,58" concept="2" />
+      <node id="1237305628570" at="50,58,51,43" concept="2" />
+      <node id="1237305628570" at="51,43,52,34" concept="5" />
+      <node id="1237305628570" at="52,34,53,72" concept="2" />
+      <node id="1237305628570" at="53,72,54,40" concept="2" />
+      <node id="1237305628570" at="54,40,55,73" concept="2" />
+      <node id="1237305628570" at="55,73,56,57" concept="5" />
+      <node id="1237305628570" at="56,57,57,59" concept="5" />
+      <node id="1237305628570" at="58,35,59,82" concept="5" />
+      <node id="1237305628570" at="59,82,60,94" concept="6" />
+      <node id="1237305628570" at="61,10,62,22" concept="6" />
+      <node id="1238074096654" at="64,88,65,87" concept="5" />
+      <node id="1238074096654" at="65,87,66,47" concept="2" />
+      <node id="1238074096654" at="66,47,67,34" concept="5" />
+      <node id="1238074096654" at="67,34,68,65" concept="2" />
+      <node id="1238074096654" at="68,65,69,57" concept="2" />
+      <node id="1238074096654" at="69,57,70,40" concept="2" />
+      <node id="1238074096654" at="70,40,71,34" concept="2" />
+      <node id="1238074096654" at="71,34,72,22" concept="6" />
+      <node id="1237305588485" at="74,91,75,96" concept="5" />
+      <node id="1237305588485" at="75,96,76,50" concept="2" />
+      <node id="1237305588485" at="76,50,77,28" concept="2" />
+      <node id="1237305588485" at="77,28,78,83" concept="0" />
+      <node id="1237305588485" at="77,28,78,83" concept="2" />
+      <node id="1237305588485" at="78,83,79,81" concept="0" />
+      <node id="1237305588485" at="78,83,79,81" concept="2" />
+      <node id="1237305588485" at="79,81,80,81" concept="0" />
+      <node id="1237305588485" at="79,81,80,81" concept="2" />
+      <node id="1237305588485" at="80,81,81,22" concept="6" />
+      <node id="1237306382100" at="83,90,84,90" concept="5" />
+      <node id="1237306382100" at="84,90,85,49" concept="2" />
+      <node id="1237306382100" at="85,49,86,34" concept="2" />
+      <node id="1237306382100" at="86,34,87,22" concept="6" />
+      <node id="1237306386993" at="89,88,90,92" concept="5" />
+      <node id="1237306386993" at="90,92,91,47" concept="2" />
+      <node id="1237306386993" at="91,47,92,34" concept="2" />
+      <node id="1237306386993" at="92,34,93,22" concept="6" />
+      <node id="1237306391370" at="95,88,96,82" concept="5" />
+      <node id="1237306391370" at="96,82,97,35" concept="2" />
+      <node id="1237306391370" at="97,35,98,48" concept="2" />
+      <node id="1237306391370" at="98,48,99,26" concept="5" />
+      <node id="1237306391370" at="99,26,100,58" concept="2" />
+      <node id="1237306391370" at="100,58,101,48" concept="2" />
+      <node id="1237306391370" at="101,48,102,73" concept="2" />
+      <node id="1237306391370" at="102,73,103,57" concept="5" />
+      <node id="1237306391370" at="103,57,104,59" concept="5" />
+      <node id="1237306391370" at="105,35,106,82" concept="5" />
+      <node id="1237306391370" at="106,82,107,94" concept="6" />
+      <node id="1237306391370" at="108,10,109,22" concept="6" />
+      <node id="1237305588485" at="20,0,23,0" concept="4" trace="createEditorCell#(Ljetbrains/mps/openapi/editor/EditorContext;Lorg/jetbrains/mps/openapi/model/SNode;)Ljetbrains/mps/openapi/editor/cells/EditorCell;" />
+      <node id="1237305588485" at="23,0,26,0" concept="4" trace="createInspectedCell#(Ljetbrains/mps/openapi/editor/EditorContext;Lorg/jetbrains/mps/openapi/model/SNode;)Ljetbrains/mps/openapi/editor/cells/EditorCell;" />
+      <node id="1237305628570" at="57,59,62,22" concept="3" />
+      <node id="1237306391370" at="104,59,109,22" concept="3" />
+      <node id="1237306382100" at="83,0,89,0" concept="4" trace="createConstant_tc2pit_a0_0#(Ljetbrains/mps/openapi/editor/EditorContext;Lorg/jetbrains/mps/openapi/model/SNode;)Ljetbrains/mps/openapi/editor/cells/EditorCell;" />
+      <node id="1237306386993" at="89,0,95,0" concept="4" trace="createConstant_tc2pit_b0#(Ljetbrains/mps/openapi/editor/EditorContext;Lorg/jetbrains/mps/openapi/model/SNode;)Ljetbrains/mps/openapi/editor/cells/EditorCell;" />
+      <node id="1237305588485" at="26,0,35,0" concept="4" trace="createCollection_tc2pit_a#(Ljetbrains/mps/openapi/editor/EditorContext;Lorg/jetbrains/mps/openapi/model/SNode;)Ljetbrains/mps/openapi/editor/cells/EditorCell;" />
+      <node id="1237305588485" at="74,0,83,0" concept="4" trace="createCollection_tc2pit_a_0#(Ljetbrains/mps/openapi/editor/EditorContext;Lorg/jetbrains/mps/openapi/model/SNode;)Ljetbrains/mps/openapi/editor/cells/EditorCell;" />
+      <node id="1238074089480" at="35,0,45,0" concept="4" trace="createConstant_tc2pit_a0#(Ljetbrains/mps/openapi/editor/EditorContext;Lorg/jetbrains/mps/openapi/model/SNode;)Ljetbrains/mps/openapi/editor/cells/EditorCell;" />
+      <node id="1238074096654" at="64,0,74,0" concept="4" trace="createConstant_tc2pit_c0#(Ljetbrains/mps/openapi/editor/EditorContext;Lorg/jetbrains/mps/openapi/model/SNode;)Ljetbrains/mps/openapi/editor/cells/EditorCell;" />
+      <node id="1237306391370" at="95,0,111,0" concept="4" trace="createProperty_tc2pit_c0#(Ljetbrains/mps/openapi/editor/EditorContext;Lorg/jetbrains/mps/openapi/model/SNode;)Ljetbrains/mps/openapi/editor/cells/EditorCell;" />
+      <node id="1237305628570" at="45,0,64,0" concept="4" trace="createProperty_tc2pit_b0#(Ljetbrains/mps/openapi/editor/EditorContext;Lorg/jetbrains/mps/openapi/model/SNode;)Ljetbrains/mps/openapi/editor/cells/EditorCell;" />
+      <scope id="1237305588485" at="20,79,21,63" />
+      <scope id="1237305588485" at="23,82,24,65" />
+      <scope id="1237305588485" at="29,28,30,81" />
+      <scope id="1237305588485" at="30,81,31,81" />
+      <scope id="1237305588485" at="31,81,32,81" />
+      <scope id="1237305588485" at="77,28,78,83" />
+      <scope id="1237305588485" at="78,83,79,81" />
+      <scope id="1237305588485" at="79,81,80,81" />
+      <scope id="1237305628570" at="58,35,60,94">
         <var name="manager" id="1237305628570" />
       </scope>
-      <scope id="1237306391370" at="115,35,117,94">
+      <scope id="1237306391370" at="105,35,107,94">
         <var name="manager" id="1237306391370" />
       </scope>
-      <scope id="1237305588485" at="22,0,25,0">
+      <scope id="1237305588485" at="20,0,23,0">
         <var name="editorContext" id="1237305588485" />
         <var name="node" id="1237305588485" />
       </scope>
-      <scope id="1237305588485" at="25,0,28,0">
+      <scope id="1237305588485" at="23,0,26,0">
         <var name="editorContext" id="1237305588485" />
         <var name="node" id="1237305588485" />
       </scope>
-      <scope id="1237306382100" at="90,90,95,22">
+      <scope id="1237306382100" at="83,90,87,22">
         <var name="editorCell" id="1237306382100" />
       </scope>
-      <scope id="1237306386993" at="97,88,102,22">
+      <scope id="1237306386993" at="89,88,93,22">
         <var name="editorCell" id="1237306386993" />
       </scope>
-      <scope id="1237306382100" at="90,0,97,0">
+      <scope id="1237306382100" at="83,0,89,0">
         <var name="editorContext" id="1237306382100" />
         <var name="node" id="1237306382100" />
       </scope>
-      <scope id="1237306386993" at="97,0,104,0">
+      <scope id="1237306386993" at="89,0,95,0">
         <var name="editorContext" id="1237306386993" />
         <var name="node" id="1237306386993" />
       </scope>
-      <scope id="1237305588485" at="28,89,36,22">
+      <scope id="1237305588485" at="26,89,33,22">
         <var name="editorCell" id="1237305588485" />
       </scope>
-      <scope id="1237305588485" at="80,91,88,22">
+      <scope id="1237305588485" at="74,91,81,22">
         <var name="editorCell" id="1237305588485" />
       </scope>
-      <scope id="1238074089480" at="38,88,47,22">
+      <scope id="1238074089480" at="35,88,43,22">
         <var name="editorCell" id="1238074089480" />
         <var name="style" id="1238074089480" />
       </scope>
-      <scope id="1238074096654" at="69,88,78,22">
+      <scope id="1238074096654" at="64,88,72,22">
         <var name="editorCell" id="1238074096654" />
         <var name="style" id="1238074096654" />
       </scope>
-      <scope id="1237305588485" at="28,0,38,0">
+      <scope id="1237305588485" at="26,0,35,0">
         <var name="editorContext" id="1237305588485" />
         <var name="node" id="1237305588485" />
       </scope>
-      <scope id="1237305588485" at="80,0,90,0">
+      <scope id="1237305588485" at="74,0,83,0">
         <var name="editorContext" id="1237305588485" />
         <var name="node" id="1237305588485" />
       </scope>
-      <scope id="1238074089480" at="38,0,49,0">
+      <scope id="1238074089480" at="35,0,45,0">
         <var name="editorContext" id="1238074089480" />
         <var name="node" id="1238074089480" />
       </scope>
-      <scope id="1238074096654" at="69,0,80,0">
+      <scope id="1238074096654" at="64,0,74,0">
         <var name="editorContext" id="1238074096654" />
         <var name="node" id="1238074096654" />
       </scope>
-      <scope id="1237306391370" at="104,88,119,22">
+      <scope id="1237306391370" at="95,88,109,22">
         <var name="attributeConcept" id="1237306391370" />
         <var name="attributeKind" id="1237306391370" />
         <var name="editorCell" id="1237306391370" />
         <var name="provider" id="1237306391370" />
       </scope>
-      <scope id="1237306391370" at="104,0,121,0">
+      <scope id="1237306391370" at="95,0,111,0">
         <var name="editorContext" id="1237306391370" />
         <var name="node" id="1237306391370" />
       </scope>
-      <scope id="1237305628570" at="49,88,67,22">
+      <scope id="1237305628570" at="45,88,62,22">
         <var name="attributeConcept" id="1237305628570" />
         <var name="attributeKind" id="1237305628570" />
         <var name="editorCell" id="1237305628570" />
         <var name="provider" id="1237305628570" />
         <var name="style" id="1237305628570" />
       </scope>
-      <scope id="1237305628570" at="49,0,69,0">
+      <scope id="1237305628570" at="45,0,64,0">
         <var name="editorContext" id="1237305628570" />
         <var name="node" id="1237305628570" />
       </scope>
-      <unit id="1237305588485" at="21,0,122,0" name="jetbrains.mps.lang.textGen.editor.ConstantStringAppendPart_Editor" />
+      <unit id="1237305588485" at="19,0,112,0" name="jetbrains.mps.lang.textGen.editor.ConstantStringAppendPart_Editor" />
     </file>
   </root>
   <root nodeRef="r:8234d58c-a8a4-433b-96ca-0413d4ef8df8(jetbrains.mps.lang.textGen.editor)/1237305816624">
     <file name="NodeAppendPart_Editor.java">
-      <node id="1237305816624" at="25,79,26,63" concept="6" />
-      <node id="1237305816624" at="28,82,29,65" concept="6" />
-      <node id="1237305816624" at="31,89,32,96" concept="5" />
-      <node id="1237305816624" at="32,96,33,48" concept="2" />
-      <node id="1237305816624" at="33,48,34,28" concept="2" />
-      <node id="1237305816624" at="34,28,35,34" concept="5" />
-      <node id="1237305816624" at="35,34,36,67" concept="2" />
-      <node id="1237305816624" at="36,67,37,40" concept="2" />
-      <node id="1237305816624" at="37,40,38,79" concept="2" />
-      <node id="1237305816624" at="38,79,39,81" concept="0" />
-      <node id="1237305816624" at="38,79,39,81" concept="2" />
-      <node id="1237305816624" at="39,81,40,80" concept="0" />
-      <node id="1237305816624" at="39,81,40,80" concept="2" />
-      <node id="1237305816624" at="40,80,41,81" concept="0" />
-      <node id="1237305816624" at="40,80,41,81" concept="2" />
-      <node id="1237305816624" at="41,81,42,22" concept="6" />
-      <node id="1237305834772" at="44,88,45,88" concept="5" />
-      <node id="1237305834772" at="45,88,46,47" concept="2" />
-      <node id="1237305834772" at="46,47,47,34" concept="5" />
-      <node id="1237305834772" at="47,34,48,65" concept="2" />
-      <node id="1237305834772" at="48,65,49,50" concept="2" />
-      <node id="1237305834772" at="49,50,50,58" concept="2" />
-      <node id="1237305834772" at="50,58,51,40" concept="2" />
-      <node id="1237305834772" at="51,40,52,79" concept="2" />
-      <node id="1237305834772" at="52,79,53,34" concept="2" />
-      <node id="1237305834772" at="53,34,54,22" concept="6" />
-      <node id="1237305816624" at="56,87,57,240" concept="5" />
-      <node id="1237305816624" at="57,240,58,33" concept="6" />
-      <node id="1237305816624" at="61,119,62,49" concept="8" />
-      <node id="1237305816624" at="64,81,65,74" concept="5" />
-      <node id="1237305816624" at="65,74,66,41" concept="2" />
-      <node id="1237305816624" at="66,41,67,24" concept="6" />
-      <node id="1237305816624" at="69,69,70,137" concept="2" />
-      <node id="1237305816624" at="71,41,72,36" concept="2" />
-      <node id="1237305816624" at="78,44,79,54" concept="5" />
-      <node id="1237305816624" at="79,54,80,42" concept="2" />
-      <node id="1237305816624" at="80,42,81,40" concept="2" />
-      <node id="1237305816624" at="81,40,82,24" concept="6" />
-      <node id="1237305816624" at="85,40,86,36" concept="6" />
-      <node id="1237305844757" at="90,88,91,87" concept="5" />
-      <node id="1237305844757" at="91,87,92,47" concept="2" />
-      <node id="1237305844757" at="92,47,93,34" concept="5" />
-      <node id="1237305844757" at="93,34,94,65" concept="2" />
-      <node id="1237305844757" at="94,65,95,57" concept="2" />
-      <node id="1237305844757" at="95,57,96,40" concept="2" />
-      <node id="1237305844757" at="96,40,97,79" concept="2" />
-      <node id="1237305844757" at="97,79,98,34" concept="2" />
-      <node id="1237305844757" at="98,34,99,22" concept="6" />
-      <node id="1237305816624" at="101,91,102,97" concept="5" />
-      <node id="1237305816624" at="102,97,103,50" concept="2" />
-      <node id="1237305816624" at="103,50,104,28" concept="2" />
-      <node id="1237305816624" at="104,28,105,79" concept="2" />
-      <node id="1237305816624" at="105,79,106,83" concept="0" />
-      <node id="1237305816624" at="105,79,106,83" concept="2" />
-      <node id="1237305816624" at="106,83,107,22" concept="6" />
-      <node id="1237305816624" at="109,90,110,96" concept="5" />
-      <node id="1237305816624" at="110,96,111,49" concept="2" />
-      <node id="1237305816624" at="111,49,112,79" concept="2" />
-      <node id="1237305816624" at="112,79,113,82" concept="0" />
-      <node id="1237305816624" at="112,79,113,82" concept="2" />
-      <node id="1237305816624" at="113,82,114,82" concept="0" />
-      <node id="1237305816624" at="113,82,114,82" concept="2" />
-      <node id="1237305816624" at="114,82,115,82" concept="0" />
-      <node id="1237305816624" at="114,82,115,82" concept="2" />
-      <node id="1237305816624" at="115,82,116,22" concept="6" />
-      <node id="1238075674640" at="118,89,119,90" concept="5" />
-      <node id="1238075674640" at="119,90,120,48" concept="2" />
-      <node id="1238075674640" at="120,48,121,79" concept="2" />
-      <node id="1238075674640" at="121,79,122,34" concept="2" />
-      <node id="1238075674640" at="122,34,123,22" concept="6" />
-      <node id="1238075674641" at="125,89,126,92" concept="5" />
-      <node id="1238075674641" at="126,92,127,48" concept="2" />
-      <node id="1238075674641" at="127,48,128,79" concept="2" />
-      <node id="1238075674641" at="128,79,129,34" concept="2" />
-      <node id="1238075674641" at="129,34,130,22" concept="6" />
-      <node id="1238075674642" at="132,89,133,82" concept="5" />
-      <node id="1238075674642" at="133,82,134,35" concept="2" />
-      <node id="1238075674642" at="134,35,135,48" concept="2" />
-      <node id="1238075674642" at="135,48,136,26" concept="5" />
-      <node id="1238075674642" at="136,26,137,58" concept="2" />
-      <node id="1238075674642" at="137,58,138,48" concept="2" />
-      <node id="1238075674642" at="138,48,139,79" concept="2" />
-      <node id="1238075674642" at="139,79,140,73" concept="2" />
-      <node id="1238075674642" at="140,73,141,57" concept="5" />
-      <node id="1238075674642" at="141,57,142,59" concept="5" />
-      <node id="1238075674642" at="143,35,144,82" concept="5" />
-      <node id="1238075674642" at="144,82,145,94" concept="6" />
-      <node id="1238075674642" at="146,10,147,22" concept="6" />
-      <node id="1237305816624" at="25,0,28,0" concept="4" trace="createEditorCell#(Ljetbrains/mps/openapi/editor/EditorContext;Lorg/jetbrains/mps/openapi/model/SNode;)Ljetbrains/mps/openapi/editor/cells/EditorCell;" />
-      <node id="1237305816624" at="28,0,31,0" concept="4" trace="createInspectedCell#(Ljetbrains/mps/openapi/editor/EditorContext;Lorg/jetbrains/mps/openapi/model/SNode;)Ljetbrains/mps/openapi/editor/cells/EditorCell;" />
-      <node id="1237305816624" at="61,0,64,0" concept="1" trace="valueSingleRoleHandler_jdqktq_b0#(Lorg/jetbrains/mps/openapi/model/SNode;Lorg/jetbrains/mps/openapi/language/SContainmentLink;Ljetbrains/mps/openapi/editor/EditorContext;)V" />
-      <node id="1237305816624" at="70,137,73,7" concept="3" />
-      <node id="1237305816624" at="85,0,88,0" concept="4" trace="getNoTargetText#()Ljava/lang/String;" />
-      <node id="1237305816624" at="56,0,60,0" concept="4" trace="createRefNode_jdqktq_b0#(Ljetbrains/mps/openapi/editor/EditorContext;Lorg/jetbrains/mps/openapi/model/SNode;)Ljetbrains/mps/openapi/editor/cells/EditorCell;" />
-      <node id="1237305816624" at="64,0,69,0" concept="4" trace="createChildCell#(Ljetbrains/mps/openapi/editor/EditorContext;Lorg/jetbrains/mps/openapi/model/SNode;)Ljetbrains/mps/openapi/editor/cells/EditorCell;" />
-      <node id="1238075674642" at="142,59,147,22" concept="3" />
-      <node id="1237305816624" at="69,0,75,0" concept="4" trace="installCellInfo#(Lorg/jetbrains/mps/openapi/model/SNode;Ljetbrains/mps/openapi/editor/cells/EditorCell;)V" />
-      <node id="1237305816624" at="77,0,84,0" concept="4" trace="createEmptyCell#()Ljetbrains/mps/openapi/editor/cells/EditorCell;" />
-      <node id="1238075674640" at="118,0,125,0" concept="4" trace="createConstant_jdqktq_a0a#(Ljetbrains/mps/openapi/editor/EditorContext;Lorg/jetbrains/mps/openapi/model/SNode;)Ljetbrains/mps/openapi/editor/cells/EditorCell;" />
-      <node id="1238075674641" at="125,0,132,0" concept="4" trace="createConstant_jdqktq_b0a#(Ljetbrains/mps/openapi/editor/EditorContext;Lorg/jetbrains/mps/openapi/model/SNode;)Ljetbrains/mps/openapi/editor/cells/EditorCell;" />
-      <node id="1237305816624" at="101,0,109,0" concept="4" trace="createCollection_jdqktq_a_0#(Ljetbrains/mps/openapi/editor/EditorContext;Lorg/jetbrains/mps/openapi/model/SNode;)Ljetbrains/mps/openapi/editor/cells/EditorCell;" />
-      <node id="1237305816624" at="109,0,118,0" concept="4" trace="createCollection_jdqktq_a0#(Ljetbrains/mps/openapi/editor/EditorContext;Lorg/jetbrains/mps/openapi/model/SNode;)Ljetbrains/mps/openapi/editor/cells/EditorCell;" />
-      <node id="1237305844757" at="90,0,101,0" concept="4" trace="createConstant_jdqktq_c0#(Ljetbrains/mps/openapi/editor/EditorContext;Lorg/jetbrains/mps/openapi/model/SNode;)Ljetbrains/mps/openapi/editor/cells/EditorCell;" />
-      <node id="1237305834772" at="44,0,56,0" concept="4" trace="createConstant_jdqktq_a0#(Ljetbrains/mps/openapi/editor/EditorContext;Lorg/jetbrains/mps/openapi/model/SNode;)Ljetbrains/mps/openapi/editor/cells/EditorCell;" />
-      <node id="1237305816624" at="31,0,44,0" concept="4" trace="createCollection_jdqktq_a#(Ljetbrains/mps/openapi/editor/EditorContext;Lorg/jetbrains/mps/openapi/model/SNode;)Ljetbrains/mps/openapi/editor/cells/EditorCell;" />
-      <node id="1238075674642" at="132,0,149,0" concept="4" trace="createProperty_jdqktq_c0a#(Ljetbrains/mps/openapi/editor/EditorContext;Lorg/jetbrains/mps/openapi/model/SNode;)Ljetbrains/mps/openapi/editor/cells/EditorCell;" />
-      <scope id="1237305816624" at="25,79,26,63" />
-      <scope id="1237305816624" at="28,82,29,65" />
-      <scope id="1237305816624" at="38,79,39,81" />
-      <scope id="1237305816624" at="39,81,40,80" />
-      <scope id="1237305816624" at="40,80,41,81" />
-      <scope id="1237305816624" at="61,119,62,49" />
-      <scope id="1237305816624" at="71,41,72,36" />
-      <scope id="1237305816624" at="85,40,86,36" />
-      <scope id="1237305816624" at="105,79,106,83" />
-      <scope id="1237305816624" at="112,79,113,82" />
-      <scope id="1237305816624" at="113,82,114,82" />
-      <scope id="1237305816624" at="114,82,115,82" />
-      <scope id="1237305816624" at="56,87,58,33">
-        <var name="provider" id="1237305816624" />
-      </scope>
-      <scope id="1238075674642" at="143,35,145,94">
+      <node id="1237305816624" at="20,79,21,63" concept="6" />
+      <node id="1237305816624" at="23,82,24,65" concept="6" />
+      <node id="1237305816624" at="26,89,27,96" concept="5" />
+      <node id="1237305816624" at="27,96,28,48" concept="2" />
+      <node id="1237305816624" at="28,48,29,28" concept="2" />
+      <node id="1237305816624" at="29,28,30,34" concept="5" />
+      <node id="1237305816624" at="30,34,31,67" concept="2" />
+      <node id="1237305816624" at="31,67,32,40" concept="2" />
+      <node id="1237305816624" at="32,40,33,81" concept="0" />
+      <node id="1237305816624" at="32,40,33,81" concept="2" />
+      <node id="1237305816624" at="33,81,34,80" concept="0" />
+      <node id="1237305816624" at="33,81,34,80" concept="2" />
+      <node id="1237305816624" at="34,80,35,81" concept="0" />
+      <node id="1237305816624" at="34,80,35,81" concept="2" />
+      <node id="1237305816624" at="35,81,36,22" concept="6" />
+      <node id="1237305834772" at="38,88,39,88" concept="5" />
+      <node id="1237305834772" at="39,88,40,47" concept="2" />
+      <node id="1237305834772" at="40,47,41,34" concept="5" />
+      <node id="1237305834772" at="41,34,42,65" concept="2" />
+      <node id="1237305834772" at="42,65,43,50" concept="2" />
+      <node id="1237305834772" at="43,50,44,58" concept="2" />
+      <node id="1237305834772" at="44,58,45,40" concept="2" />
+      <node id="1237305834772" at="45,40,46,34" concept="2" />
+      <node id="1237305834772" at="46,34,47,22" concept="6" />
+      <node id="1237305824316" at="49,87,50,81" concept="5" />
+      <node id="1237305824316" at="50,81,51,30" concept="2" />
+      <node id="1237305824316" at="51,30,52,43" concept="2" />
+      <node id="1237305824316" at="52,43,53,26" concept="5" />
+      <node id="1237305824316" at="53,26,54,58" concept="2" />
+      <node id="1237305824316" at="55,39,56,34" concept="2" />
+      <node id="1237305824316" at="57,5,58,73" concept="2" />
+      <node id="1237305824316" at="58,73,59,57" concept="5" />
+      <node id="1237305824316" at="59,57,60,59" concept="5" />
+      <node id="1237305824316" at="61,35,62,82" concept="5" />
+      <node id="1237305824316" at="62,82,63,94" concept="6" />
+      <node id="1237305824316" at="64,10,65,22" concept="6" />
+      <node id="1237305844757" at="67,88,68,87" concept="5" />
+      <node id="1237305844757" at="68,87,69,47" concept="2" />
+      <node id="1237305844757" at="69,47,70,34" concept="5" />
+      <node id="1237305844757" at="70,34,71,65" concept="2" />
+      <node id="1237305844757" at="71,65,72,57" concept="2" />
+      <node id="1237305844757" at="72,57,73,40" concept="2" />
+      <node id="1237305844757" at="73,40,74,34" concept="2" />
+      <node id="1237305844757" at="74,34,75,22" concept="6" />
+      <node id="1237305816624" at="77,91,78,97" concept="5" />
+      <node id="1237305816624" at="78,97,79,50" concept="2" />
+      <node id="1237305816624" at="79,50,80,28" concept="2" />
+      <node id="1237305816624" at="80,28,81,83" concept="0" />
+      <node id="1237305816624" at="80,28,81,83" concept="2" />
+      <node id="1237305816624" at="81,83,82,22" concept="6" />
+      <node id="1237305816624" at="84,90,85,96" concept="5" />
+      <node id="1237305816624" at="85,96,86,49" concept="2" />
+      <node id="1237305816624" at="86,49,87,82" concept="0" />
+      <node id="1237305816624" at="86,49,87,82" concept="2" />
+      <node id="1237305816624" at="87,82,88,82" concept="0" />
+      <node id="1237305816624" at="87,82,88,82" concept="2" />
+      <node id="1237305816624" at="88,82,89,82" concept="0" />
+      <node id="1237305816624" at="88,82,89,82" concept="2" />
+      <node id="1237305816624" at="89,82,90,22" concept="6" />
+      <node id="1238075674640" at="92,89,93,90" concept="5" />
+      <node id="1238075674640" at="93,90,94,48" concept="2" />
+      <node id="1238075674640" at="94,48,95,34" concept="2" />
+      <node id="1238075674640" at="95,34,96,22" concept="6" />
+      <node id="1238075674641" at="98,89,99,92" concept="5" />
+      <node id="1238075674641" at="99,92,100,48" concept="2" />
+      <node id="1238075674641" at="100,48,101,34" concept="2" />
+      <node id="1238075674641" at="101,34,102,22" concept="6" />
+      <node id="1238075674642" at="104,89,105,82" concept="5" />
+      <node id="1238075674642" at="105,82,106,35" concept="2" />
+      <node id="1238075674642" at="106,35,107,48" concept="2" />
+      <node id="1238075674642" at="107,48,108,26" concept="5" />
+      <node id="1238075674642" at="108,26,109,58" concept="2" />
+      <node id="1238075674642" at="109,58,110,48" concept="2" />
+      <node id="1238075674642" at="110,48,111,73" concept="2" />
+      <node id="1238075674642" at="111,73,112,57" concept="5" />
+      <node id="1238075674642" at="112,57,113,59" concept="5" />
+      <node id="1238075674642" at="114,35,115,82" concept="5" />
+      <node id="1238075674642" at="115,82,116,94" concept="6" />
+      <node id="1238075674642" at="117,10,118,22" concept="6" />
+      <node id="1237305816624" at="20,0,23,0" concept="4" trace="createEditorCell#(Ljetbrains/mps/openapi/editor/EditorContext;Lorg/jetbrains/mps/openapi/model/SNode;)Ljetbrains/mps/openapi/editor/cells/EditorCell;" />
+      <node id="1237305816624" at="23,0,26,0" concept="4" trace="createInspectedCell#(Ljetbrains/mps/openapi/editor/EditorContext;Lorg/jetbrains/mps/openapi/model/SNode;)Ljetbrains/mps/openapi/editor/cells/EditorCell;" />
+      <node id="1237305824316" at="54,58,57,5" concept="3" />
+      <node id="1237305824316" at="60,59,65,22" concept="3" />
+      <node id="1238075674642" at="113,59,118,22" concept="3" />
+      <node id="1238075674640" at="92,0,98,0" concept="4" trace="createConstant_jdqktq_a0a#(Ljetbrains/mps/openapi/editor/EditorContext;Lorg/jetbrains/mps/openapi/model/SNode;)Ljetbrains/mps/openapi/editor/cells/EditorCell;" />
+      <node id="1238075674641" at="98,0,104,0" concept="4" trace="createConstant_jdqktq_b0a#(Ljetbrains/mps/openapi/editor/EditorContext;Lorg/jetbrains/mps/openapi/model/SNode;)Ljetbrains/mps/openapi/editor/cells/EditorCell;" />
+      <node id="1237305816624" at="77,0,84,0" concept="4" trace="createCollection_jdqktq_a_0#(Ljetbrains/mps/openapi/editor/EditorContext;Lorg/jetbrains/mps/openapi/model/SNode;)Ljetbrains/mps/openapi/editor/cells/EditorCell;" />
+      <node id="1237305816624" at="84,0,92,0" concept="4" trace="createCollection_jdqktq_a0#(Ljetbrains/mps/openapi/editor/EditorContext;Lorg/jetbrains/mps/openapi/model/SNode;)Ljetbrains/mps/openapi/editor/cells/EditorCell;" />
+      <node id="1237305844757" at="67,0,77,0" concept="4" trace="createConstant_jdqktq_c0#(Ljetbrains/mps/openapi/editor/EditorContext;Lorg/jetbrains/mps/openapi/model/SNode;)Ljetbrains/mps/openapi/editor/cells/EditorCell;" />
+      <node id="1237305834772" at="38,0,49,0" concept="4" trace="createConstant_jdqktq_a0#(Ljetbrains/mps/openapi/editor/EditorContext;Lorg/jetbrains/mps/openapi/model/SNode;)Ljetbrains/mps/openapi/editor/cells/EditorCell;" />
+      <node id="1237305816624" at="26,0,38,0" concept="4" trace="createCollection_jdqktq_a#(Ljetbrains/mps/openapi/editor/EditorContext;Lorg/jetbrains/mps/openapi/model/SNode;)Ljetbrains/mps/openapi/editor/cells/EditorCell;" />
+      <node id="1238075674642" at="104,0,120,0" concept="4" trace="createProperty_jdqktq_c0a#(Ljetbrains/mps/openapi/editor/EditorContext;Lorg/jetbrains/mps/openapi/model/SNode;)Ljetbrains/mps/openapi/editor/cells/EditorCell;" />
+      <node id="1237305824316" at="49,0,67,0" concept="4" trace="createRefNode_jdqktq_b0#(Ljetbrains/mps/openapi/editor/EditorContext;Lorg/jetbrains/mps/openapi/model/SNode;)Ljetbrains/mps/openapi/editor/cells/EditorCell;" />
+      <scope id="1237305816624" at="20,79,21,63" />
+      <scope id="1237305816624" at="23,82,24,65" />
+      <scope id="1237305816624" at="32,40,33,81" />
+      <scope id="1237305816624" at="33,81,34,80" />
+      <scope id="1237305816624" at="34,80,35,81" />
+      <scope id="1237305824316" at="55,39,56,34" />
+      <scope id="1237305816624" at="80,28,81,83" />
+      <scope id="1237305816624" at="86,49,87,82" />
+      <scope id="1237305816624" at="87,82,88,82" />
+      <scope id="1237305816624" at="88,82,89,82" />
+      <scope id="1237305824316" at="61,35,63,94">
+        <var name="manager" id="1237305824316" />
+      </scope>
+      <scope id="1238075674642" at="114,35,116,94">
         <var name="manager" id="1238075674642" />
       </scope>
-      <scope id="1237305816624" at="25,0,28,0">
+      <scope id="1237305816624" at="20,0,23,0">
         <var name="editorContext" id="1237305816624" />
         <var name="node" id="1237305816624" />
       </scope>
-      <scope id="1237305816624" at="28,0,31,0">
+      <scope id="1237305816624" at="23,0,26,0">
         <var name="editorContext" id="1237305816624" />
         <var name="node" id="1237305816624" />
       </scope>
-      <scope id="1237305816624" at="61,0,64,0">
-        <var name="containmentLink" id="1237305816624" />
-        <var name="context" id="1237305816624" />
-        <var name="ownerNode" id="1237305816624" />
-      </scope>
-      <scope id="1237305816624" at="64,81,67,24">
+      <scope id="1238075674640" at="92,89,96,22">
+        <var name="editorCell" id="1238075674640" />
+      </scope>
+      <scope id="1238075674641" at="98,89,102,22">
+        <var name="editorCell" id="1238075674641" />
+      </scope>
+      <scope id="1237305816624" at="77,91,82,22">
         <var name="editorCell" id="1237305816624" />
       </scope>
-      <scope id="1237305816624" at="85,0,88,0" />
-      <scope id="1237305816624" at="56,0,60,0">
+      <scope id="1237305816624" at="84,90,90,22">
+        <var name="editorCell" id="1237305816624" />
+      </scope>
+      <scope id="1238075674640" at="92,0,98,0">
+        <var name="editorContext" id="1238075674640" />
+        <var name="node" id="1238075674640" />
+      </scope>
+      <scope id="1238075674641" at="98,0,104,0">
+        <var name="editorContext" id="1238075674641" />
+        <var name="node" id="1238075674641" />
+      </scope>
+      <scope id="1237305816624" at="77,0,84,0">
         <var name="editorContext" id="1237305816624" />
         <var name="node" id="1237305816624" />
       </scope>
-      <scope id="1237305816624" at="69,69,73,7" />
-      <scope id="1237305816624" at="78,44,82,24">
-        <var name="editorCell" id="1237305816624" />
-      </scope>
-      <scope id="1237305816624" at="64,0,69,0">
-        <var name="child" id="1237305816624" />
-        <var name="editorContext" id="1237305816624" />
-      </scope>
-      <scope id="1238075674640" at="118,89,123,22">
-        <var name="editorCell" id="1238075674640" />
-      </scope>
-      <scope id="1238075674641" at="125,89,130,22">
-        <var name="editorCell" id="1238075674641" />
-      </scope>
-      <scope id="1237305816624" at="69,0,75,0">
-        <var name="child" id="1237305816624" />
-        <var name="editorCell" id="1237305816624" />
-      </scope>
-      <scope id="1237305816624" at="101,91,107,22">
-        <var name="editorCell" id="1237305816624" />
-      </scope>
-      <scope id="1237305816624" at="77,0,84,0" />
-      <scope id="1237305816624" at="109,90,116,22">
-        <var name="editorCell" id="1237305816624" />
-      </scope>
-      <scope id="1238075674640" at="118,0,125,0">
-        <var name="editorContext" id="1238075674640" />
-        <var name="node" id="1238075674640" />
-      </scope>
-      <scope id="1238075674641" at="125,0,132,0">
-        <var name="editorContext" id="1238075674641" />
-        <var name="node" id="1238075674641" />
-      </scope>
-      <scope id="1237305816624" at="101,0,109,0">
+      <scope id="1237305844757" at="67,88,75,22">
+        <var name="editorCell" id="1237305844757" />
+        <var name="style" id="1237305844757" />
+      </scope>
+      <scope id="1237305816624" at="84,0,92,0">
         <var name="editorContext" id="1237305816624" />
         <var name="node" id="1237305816624" />
       </scope>
-      <scope id="1237305844757" at="90,88,99,22">
-        <var name="editorCell" id="1237305844757" />
-        <var name="style" id="1237305844757" />
-      </scope>
-      <scope id="1237305816624" at="109,0,118,0">
+      <scope id="1237305834772" at="38,88,47,22">
+        <var name="editorCell" id="1237305834772" />
+        <var name="style" id="1237305834772" />
+      </scope>
+      <scope id="1237305816624" at="26,89,36,22">
+        <var name="editorCell" id="1237305816624" />
+        <var name="style" id="1237305816624" />
+      </scope>
+      <scope id="1237305844757" at="67,0,77,0">
+        <var name="editorContext" id="1237305844757" />
+        <var name="node" id="1237305844757" />
+      </scope>
+      <scope id="1237305834772" at="38,0,49,0">
+        <var name="editorContext" id="1237305834772" />
+        <var name="node" id="1237305834772" />
+      </scope>
+      <scope id="1237305816624" at="26,0,38,0">
         <var name="editorContext" id="1237305816624" />
         <var name="node" id="1237305816624" />
       </scope>
-      <scope id="1237305834772" at="44,88,54,22">
-        <var name="editorCell" id="1237305834772" />
-        <var name="style" id="1237305834772" />
-      </scope>
-      <scope id="1237305816624" at="31,89,42,22">
-        <var name="editorCell" id="1237305816624" />
-        <var name="style" id="1237305816624" />
-      </scope>
-      <scope id="1237305844757" at="90,0,101,0">
-        <var name="editorContext" id="1237305844757" />
-        <var name="node" id="1237305844757" />
-      </scope>
-      <scope id="1237305834772" at="44,0,56,0">
-        <var name="editorContext" id="1237305834772" />
-        <var name="node" id="1237305834772" />
-      </scope>
-      <scope id="1237305816624" at="31,0,44,0">
-        <var name="editorContext" id="1237305816624" />
-        <var name="node" id="1237305816624" />
-      </scope>
-      <scope id="1238075674642" at="132,89,147,22">
+      <scope id="1238075674642" at="104,89,118,22">
         <var name="attributeConcept" id="1238075674642" />
         <var name="attributeKind" id="1238075674642" />
         <var name="editorCell" id="1238075674642" />
         <var name="provider" id="1238075674642" />
       </scope>
-      <scope id="1238075674642" at="132,0,149,0">
+      <scope id="1237305824316" at="49,87,65,22">
+        <var name="attributeConcept" id="1237305824316" />
+        <var name="attributeKind" id="1237305824316" />
+        <var name="editorCell" id="1237305824316" />
+        <var name="provider" id="1237305824316" />
+      </scope>
+      <scope id="1238075674642" at="104,0,120,0">
         <var name="editorContext" id="1238075674642" />
         <var name="node" id="1238075674642" />
       </scope>
-      <unit id="1237305816624" at="60,0,90,0" name="jetbrains.mps.lang.textGen.editor.NodeAppendPart_Editor$valueSingleRoleHandler_jdqktq_b0" />
-      <unit id="1237305816624" at="24,0,150,0" name="jetbrains.mps.lang.textGen.editor.NodeAppendPart_Editor" />
+      <scope id="1237305824316" at="49,0,67,0">
+        <var name="editorContext" id="1237305824316" />
+        <var name="node" id="1237305824316" />
+      </scope>
+      <unit id="1237305816624" at="19,0,121,0" name="jetbrains.mps.lang.textGen.editor.NodeAppendPart_Editor" />
     </file>
   </root>
   <root nodeRef="r:8234d58c-a8a4-433b-96ca-0413d4ef8df8(jetbrains.mps.lang.textGen.editor)/1237305966240">
     <file name="CollectionAppendPart_Editor.java">
-      <node id="1237305966240" at="27,79,28,63" concept="6" />
-      <node id="1237305966240" at="30,82,31,65" concept="6" />
-      <node id="1237305966240" at="33,89,34,96" concept="5" />
-      <node id="1237305966240" at="34,96,35,48" concept="2" />
-      <node id="1237305966240" at="35,48,36,28" concept="2" />
-      <node id="1237305966240" at="36,28,37,79" concept="2" />
-      <node id="1237305966240" at="37,79,38,81" concept="0" />
-      <node id="1237305966240" at="37,79,38,81" concept="2" />
-      <node id="1237305966240" at="38,81,39,80" concept="0" />
-      <node id="1237305966240" at="38,81,39,80" concept="2" />
-      <node id="1237305966240" at="40,61,41,85" concept="2" />
-      <node id="1237305966240" at="42,5,43,81" concept="0" />
-      <node id="1237305966240" at="42,5,43,81" concept="2" />
-      <node id="1237305966240" at="43,81,44,22" concept="6" />
-      <node id="1237305979638" at="46,88,47,92" concept="5" />
-      <node id="1237305979638" at="47,92,48,47" concept="2" />
-      <node id="1237305979638" at="48,47,49,34" concept="5" />
-      <node id="1237305979638" at="49,34,50,65" concept="2" />
-      <node id="1237305979638" at="50,65,51,50" concept="2" />
-      <node id="1237305979638" at="51,50,52,58" concept="2" />
-      <node id="1237305979638" at="52,58,53,40" concept="2" />
-      <node id="1237305979638" at="53,40,54,79" concept="2" />
-      <node id="1237305979638" at="54,79,55,34" concept="2" />
-      <node id="1237305979638" at="55,34,56,22" concept="6" />
-      <node id="1237305966240" at="58,87,59,244" concept="5" />
-      <node id="1237305966240" at="59,244,60,33" concept="6" />
-      <node id="1237305966240" at="63,118,64,49" concept="8" />
-      <node id="1237305966240" at="66,81,67,74" concept="5" />
-      <node id="1237305966240" at="67,74,68,41" concept="2" />
-      <node id="1237305966240" at="68,41,69,24" concept="6" />
-      <node id="1237305966240" at="71,69,72,137" concept="2" />
-      <node id="1237305966240" at="73,41,74,35" concept="2" />
-      <node id="1237305966240" at="80,44,81,54" concept="5" />
-      <node id="1237305966240" at="81,54,82,41" concept="2" />
-      <node id="1237305966240" at="82,41,83,40" concept="2" />
-      <node id="1237305966240" at="83,40,84,24" concept="6" />
-      <node id="1237305966240" at="87,40,88,35" concept="6" />
-      <node id="1237305966240" at="92,90,93,96" concept="5" />
-      <node id="1237305966240" at="93,96,94,49" concept="2" />
-      <node id="1237305966240" at="94,49,95,34" concept="5" />
-      <node id="1237305966240" at="95,34,96,52" concept="2" />
-      <node id="1237305966240" at="96,52,97,52" concept="2" />
-      <node id="1237305966240" at="97,52,98,40" concept="2" />
-      <node id="1237305966240" at="98,40,99,79" concept="2" />
-      <node id="1237305966240" at="99,79,100,82" concept="0" />
-      <node id="1237305966240" at="99,79,100,82" concept="2" />
-      <node id="1237305966240" at="100,82,101,82" concept="0" />
-      <node id="1237305966240" at="100,82,101,82" concept="2" />
-      <node id="1237305966240" at="101,82,102,22" concept="6" />
-      <node id="1237984152458" at="104,97,105,347" concept="6" />
-      <node id="1237984077841" at="107,89,108,90" concept="5" />
-      <node id="1237984077841" at="108,90,109,48" concept="2" />
-      <node id="1237984077841" at="109,48,110,34" concept="5" />
-      <node id="1237984077841" at="110,34,111,65" concept="2" />
-      <node id="1237984077841" at="111,65,112,52" concept="2" />
-      <node id="1237984077841" at="112,52,113,40" concept="2" />
-      <node id="1237984077841" at="113,40,114,79" concept="2" />
-      <node id="1237984077841" at="114,79,115,34" concept="2" />
-      <node id="1237984077841" at="115,34,116,22" concept="6" />
-      <node id="1237984077845" at="118,89,119,82" concept="5" />
-      <node id="1237984077845" at="119,82,120,34" concept="2" />
-      <node id="1237984077845" at="120,34,121,33" concept="2" />
-      <node id="1237984077845" at="121,33,122,40" concept="2" />
-      <node id="1237984077845" at="122,40,123,26" concept="5" />
-      <node id="1237984077845" at="123,26,124,58" concept="2" />
-      <node id="1237984077845" at="124,58,125,47" concept="2" />
-      <node id="1237984077845" at="125,47,126,79" concept="2" />
-      <node id="1237984077845" at="126,79,127,73" concept="2" />
-      <node id="1237984077845" at="127,73,128,57" concept="5" />
-      <node id="1237984077845" at="128,57,129,59" concept="5" />
-      <node id="1237984077845" at="130,35,131,82" concept="5" />
-      <node id="1237984077845" at="131,82,132,94" concept="6" />
-      <node id="1237984077845" at="133,10,134,22" concept="6" />
-      <node id="1237305988968" at="136,88,137,87" concept="5" />
-      <node id="1237305988968" at="137,87,138,47" concept="2" />
-      <node id="1237305988968" at="138,47,139,34" concept="5" />
-      <node id="1237305988968" at="139,34,140,65" concept="2" />
-      <node id="1237305988968" at="140,65,141,57" concept="2" />
-      <node id="1237305988968" at="141,57,142,52" concept="2" />
-      <node id="1237305988968" at="142,52,143,40" concept="2" />
-      <node id="1237305988968" at="143,40,144,79" concept="2" />
-      <node id="1237305988968" at="144,79,145,34" concept="2" />
-      <node id="1237305988968" at="145,34,146,22" concept="6" />
-      <node id="1237305966240" at="148,91,149,97" concept="5" />
-      <node id="1237305966240" at="149,97,150,50" concept="2" />
-      <node id="1237305966240" at="150,50,151,28" concept="2" />
-      <node id="1237305966240" at="151,28,152,79" concept="2" />
-      <node id="1237305966240" at="153,61,154,85" concept="2" />
-      <node id="1237305966240" at="155,5,156,22" concept="6" />
-      <node id="1237305966240" at="158,90,159,96" concept="5" />
-      <node id="1237305966240" at="159,96,160,49" concept="2" />
-      <node id="1237305966240" at="160,49,161,79" concept="2" />
-      <node id="1237305966240" at="161,79,162,82" concept="0" />
-      <node id="1237305966240" at="161,79,162,82" concept="2" />
-      <node id="1237305966240" at="162,82,163,82" concept="0" />
-      <node id="1237305966240" at="162,82,163,82" concept="2" />
-      <node id="1237305966240" at="164,163,165,92" concept="2" />
-      <node id="1237305966240" at="166,5,167,22" concept="6" />
-      <node id="1238075498208" at="169,97,170,184" concept="6" />
-      <node id="1238075498214" at="172,89,173,95" concept="5" />
-      <node id="1238075498214" at="173,95,174,48" concept="2" />
-      <node id="1238075498214" at="174,48,175,79" concept="2" />
-      <node id="1238075498214" at="175,79,176,34" concept="2" />
-      <node id="1238075498214" at="176,34,177,22" concept="6" />
-      <node id="1238075498215" at="179,89,180,87" concept="5" />
-      <node id="1238075498215" at="180,87,181,48" concept="2" />
-      <node id="1238075498215" at="181,48,182,79" concept="2" />
-      <node id="1238075498215" at="182,79,183,34" concept="2" />
-      <node id="1238075498215" at="183,34,184,22" concept="6" />
-      <node id="1238075498216" at="186,97,187,82" concept="5" />
-      <node id="1238075498216" at="187,82,188,34" concept="2" />
-      <node id="1238075498216" at="188,34,189,47" concept="2" />
-      <node id="1238075498216" at="189,47,190,40" concept="2" />
-      <node id="1238075498216" at="190,40,191,26" concept="5" />
-      <node id="1238075498216" at="191,26,192,58" concept="2" />
-      <node id="1238075498216" at="192,58,193,49" concept="2" />
-      <node id="1238075498216" at="193,49,194,79" concept="2" />
-      <node id="1238075498216" at="194,79,195,73" concept="2" />
-      <node id="1238075498216" at="195,73,196,57" concept="5" />
-      <node id="1238075498216" at="196,57,197,59" concept="5" />
-      <node id="1238075498216" at="198,35,199,82" concept="5" />
-      <node id="1238075498216" at="199,82,200,94" concept="6" />
-      <node id="1238075498216" at="201,10,202,22" concept="6" />
-      <node id="1237984419792" at="204,55,205,43" concept="6" />
-      <node id="1237305966240" at="27,0,30,0" concept="4" trace="createEditorCell#(Ljetbrains/mps/openapi/editor/EditorContext;Lorg/jetbrains/mps/openapi/model/SNode;)Ljetbrains/mps/openapi/editor/cells/EditorCell;" />
-      <node id="1237305966240" at="30,0,33,0" concept="4" trace="createInspectedCell#(Ljetbrains/mps/openapi/editor/EditorContext;Lorg/jetbrains/mps/openapi/model/SNode;)Ljetbrains/mps/openapi/editor/cells/EditorCell;" />
-      <node id="1237305966240" at="39,80,42,5" concept="0" />
-      <node id="1237305966240" at="39,80,42,5" concept="3" />
-      <node id="1237305966240" at="63,0,66,0" concept="1" trace="listSingleRoleHandler_wfu8o0_b0#(Lorg/jetbrains/mps/openapi/model/SNode;Lorg/jetbrains/mps/openapi/language/SContainmentLink;Ljetbrains/mps/openapi/editor/EditorContext;)V" />
-      <node id="1237305966240" at="72,137,75,7" concept="3" />
-      <node id="1237305966240" at="87,0,90,0" concept="4" trace="getNoTargetText#()Ljava/lang/String;" />
-      <node id="1237984150690" at="104,0,107,0" concept="7" trace="renderingCondition_wfu8o0_a2a#(Lorg/jetbrains/mps/openapi/model/SNode;Ljetbrains/mps/openapi/editor/EditorContext;)Z" />
-      <node id="1237305966240" at="152,79,155,5" concept="0" />
-      <node id="1237305966240" at="152,79,155,5" concept="3" />
-      <node id="1237305966240" at="163,82,166,5" concept="0" />
-      <node id="1237305966240" at="163,82,166,5" concept="3" />
-      <node id="1238075498206" at="169,0,172,0" concept="7" trace="renderingCondition_wfu8o0_a0a#(Lorg/jetbrains/mps/openapi/model/SNode;Ljetbrains/mps/openapi/editor/EditorContext;)Z" />
-      <node id="1237984419792" at="204,0,207,0" concept="7" trace="isNotEmptyString#(Ljava/lang/String;)Z" />
-      <node id="1237305966240" at="58,0,62,0" concept="4" trace="createRefNode_wfu8o0_b0#(Ljetbrains/mps/openapi/editor/EditorContext;Lorg/jetbrains/mps/openapi/model/SNode;)Ljetbrains/mps/openapi/editor/cells/EditorCell;" />
-      <node id="1237305966240" at="66,0,71,0" concept="4" trace="createChildCell#(Ljetbrains/mps/openapi/editor/EditorContext;Lorg/jetbrains/mps/openapi/model/SNode;)Ljetbrains/mps/openapi/editor/cells/EditorCell;" />
-      <node id="1237984077845" at="129,59,134,22" concept="3" />
-      <node id="1238075498216" at="197,59,202,22" concept="3" />
-      <node id="1237305966240" at="71,0,77,0" concept="4" trace="installCellInfo#(Lorg/jetbrains/mps/openapi/model/SNode;Ljetbrains/mps/openapi/editor/cells/EditorCell;)V" />
-      <node id="1237305966240" at="79,0,86,0" concept="4" trace="createEmptyCell#()Ljetbrains/mps/openapi/editor/cells/EditorCell;" />
-      <node id="1238075498214" at="172,0,179,0" concept="4" trace="createConstant_wfu8o0_a0a#(Ljetbrains/mps/openapi/editor/EditorContext;Lorg/jetbrains/mps/openapi/model/SNode;)Ljetbrains/mps/openapi/editor/cells/EditorCell;" />
-      <node id="1238075498215" at="179,0,186,0" concept="4" trace="createConstant_wfu8o0_b0a#(Ljetbrains/mps/openapi/editor/EditorContext;Lorg/jetbrains/mps/openapi/model/SNode;)Ljetbrains/mps/openapi/editor/cells/EditorCell;" />
-      <node id="1237305966240" at="148,0,158,0" concept="4" trace="createCollection_wfu8o0_a_0#(Ljetbrains/mps/openapi/editor/EditorContext;Lorg/jetbrains/mps/openapi/model/SNode;)Ljetbrains/mps/openapi/editor/cells/EditorCell;" />
-      <node id="1237984077841" at="107,0,118,0" concept="4" trace="createConstant_wfu8o0_a2a#(Ljetbrains/mps/openapi/editor/EditorContext;Lorg/jetbrains/mps/openapi/model/SNode;)Ljetbrains/mps/openapi/editor/cells/EditorCell;" />
-      <node id="1237305966240" at="158,0,169,0" concept="4" trace="createCollection_wfu8o0_a0#(Ljetbrains/mps/openapi/editor/EditorContext;Lorg/jetbrains/mps/openapi/model/SNode;)Ljetbrains/mps/openapi/editor/cells/EditorCell;" />
-      <node id="1237305979638" at="46,0,58,0" concept="4" trace="createConstant_wfu8o0_a0#(Ljetbrains/mps/openapi/editor/EditorContext;Lorg/jetbrains/mps/openapi/model/SNode;)Ljetbrains/mps/openapi/editor/cells/EditorCell;" />
-      <node id="1237305966240" at="92,0,104,0" concept="4" trace="createCollection_wfu8o0_c0#(Ljetbrains/mps/openapi/editor/EditorContext;Lorg/jetbrains/mps/openapi/model/SNode;)Ljetbrains/mps/openapi/editor/cells/EditorCell;" />
-      <node id="1237305988968" at="136,0,148,0" concept="4" trace="createConstant_wfu8o0_d0#(Ljetbrains/mps/openapi/editor/EditorContext;Lorg/jetbrains/mps/openapi/model/SNode;)Ljetbrains/mps/openapi/editor/cells/EditorCell;" />
-      <node id="1237305966240" at="33,0,46,0" concept="4" trace="createCollection_wfu8o0_a#(Ljetbrains/mps/openapi/editor/EditorContext;Lorg/jetbrains/mps/openapi/model/SNode;)Ljetbrains/mps/openapi/editor/cells/EditorCell;" />
-      <node id="1237984077845" at="118,0,136,0" concept="4" trace="createProperty_wfu8o0_b2a#(Ljetbrains/mps/openapi/editor/EditorContext;Lorg/jetbrains/mps/openapi/model/SNode;)Ljetbrains/mps/openapi/editor/cells/EditorCell;" />
-      <node id="1238075498216" at="186,0,204,0" concept="4" trace="createNonEmptyProperty_wfu8o0_c0a#(Ljetbrains/mps/openapi/editor/EditorContext;Lorg/jetbrains/mps/openapi/model/SNode;)Ljetbrains/mps/openapi/editor/cells/EditorCell;" />
-      <scope id="1237305966240" at="27,79,28,63" />
-      <scope id="1237305966240" at="30,82,31,65" />
-      <scope id="1237305966240" at="37,79,38,81" />
-      <scope id="1237305966240" at="38,81,39,80" />
-      <scope id="1237305966240" at="40,61,41,85" />
-      <scope id="1237305966240" at="42,5,43,81" />
-      <scope id="1237305966240" at="63,118,64,49" />
-      <scope id="1237305966240" at="73,41,74,35" />
-      <scope id="1237305966240" at="87,40,88,35" />
-      <scope id="1237305966240" at="99,79,100,82" />
-      <scope id="1237305966240" at="100,82,101,82" />
-      <scope id="1237984150691" at="104,97,105,347" />
-      <scope id="1237305966240" at="153,61,154,85" />
-      <scope id="1237305966240" at="161,79,162,82" />
-      <scope id="1237305966240" at="162,82,163,82" />
-      <scope id="1237305966240" at="164,163,165,92" />
-      <scope id="1238075498207" at="169,97,170,184" />
-      <scope id="1237984419792" at="204,55,205,43" />
-      <scope id="1237305966240" at="58,87,60,33">
-        <var name="provider" id="1237305966240" />
-      </scope>
-      <scope id="1237984077845" at="130,35,132,94">
+      <node id="1237305966240" at="23,79,24,63" concept="6" />
+      <node id="1237305966240" at="26,82,27,65" concept="6" />
+      <node id="1237305966240" at="29,89,30,96" concept="5" />
+      <node id="1237305966240" at="30,96,31,48" concept="2" />
+      <node id="1237305966240" at="31,48,32,28" concept="2" />
+      <node id="1237305966240" at="32,28,33,81" concept="0" />
+      <node id="1237305966240" at="32,28,33,81" concept="2" />
+      <node id="1237305966240" at="33,81,34,80" concept="0" />
+      <node id="1237305966240" at="33,81,34,80" concept="2" />
+      <node id="1237305966240" at="35,61,36,85" concept="2" />
+      <node id="1237305966240" at="37,5,38,81" concept="0" />
+      <node id="1237305966240" at="37,5,38,81" concept="2" />
+      <node id="1237305966240" at="38,81,39,22" concept="6" />
+      <node id="1237305979638" at="41,88,42,92" concept="5" />
+      <node id="1237305979638" at="42,92,43,47" concept="2" />
+      <node id="1237305979638" at="43,47,44,34" concept="5" />
+      <node id="1237305979638" at="44,34,45,65" concept="2" />
+      <node id="1237305979638" at="45,65,46,50" concept="2" />
+      <node id="1237305979638" at="46,50,47,58" concept="2" />
+      <node id="1237305979638" at="47,58,48,40" concept="2" />
+      <node id="1237305979638" at="48,40,49,34" concept="2" />
+      <node id="1237305979638" at="49,34,50,22" concept="6" />
+      <node id="1237305974543" at="52,87,53,81" concept="5" />
+      <node id="1237305974543" at="53,81,54,29" concept="2" />
+      <node id="1237305974543" at="54,29,55,42" concept="2" />
+      <node id="1237305974543" at="55,42,56,26" concept="5" />
+      <node id="1237305974543" at="56,26,57,58" concept="2" />
+      <node id="1237305974543" at="58,39,59,33" concept="2" />
+      <node id="1237305974543" at="60,5,61,73" concept="2" />
+      <node id="1237305974543" at="61,73,62,57" concept="5" />
+      <node id="1237305974543" at="62,57,63,59" concept="5" />
+      <node id="1237305974543" at="64,35,65,82" concept="5" />
+      <node id="1237305974543" at="65,82,66,94" concept="6" />
+      <node id="1237305974543" at="67,10,68,22" concept="6" />
+      <node id="1237305966240" at="70,90,71,96" concept="5" />
+      <node id="1237305966240" at="71,96,72,49" concept="2" />
+      <node id="1237305966240" at="72,49,73,34" concept="5" />
+      <node id="1237305966240" at="73,34,74,52" concept="2" />
+      <node id="1237305966240" at="74,52,75,52" concept="2" />
+      <node id="1237305966240" at="75,52,76,40" concept="2" />
+      <node id="1237305966240" at="76,40,77,82" concept="0" />
+      <node id="1237305966240" at="76,40,77,82" concept="2" />
+      <node id="1237305966240" at="77,82,78,82" concept="0" />
+      <node id="1237305966240" at="77,82,78,82" concept="2" />
+      <node id="1237305966240" at="78,82,79,22" concept="6" />
+      <node id="1237984152458" at="81,97,82,347" concept="6" />
+      <node id="1237984077841" at="84,89,85,90" concept="5" />
+      <node id="1237984077841" at="85,90,86,48" concept="2" />
+      <node id="1237984077841" at="86,48,87,34" concept="5" />
+      <node id="1237984077841" at="87,34,88,65" concept="2" />
+      <node id="1237984077841" at="88,65,89,52" concept="2" />
+      <node id="1237984077841" at="89,52,90,40" concept="2" />
+      <node id="1237984077841" at="90,40,91,34" concept="2" />
+      <node id="1237984077841" at="91,34,92,22" concept="6" />
+      <node id="1237984077845" at="94,89,95,82" concept="5" />
+      <node id="1237984077845" at="95,82,96,34" concept="2" />
+      <node id="1237984077845" at="96,34,97,33" concept="2" />
+      <node id="1237984077845" at="97,33,98,40" concept="2" />
+      <node id="1237984077845" at="98,40,99,26" concept="5" />
+      <node id="1237984077845" at="99,26,100,58" concept="2" />
+      <node id="1237984077845" at="100,58,101,47" concept="2" />
+      <node id="1237984077845" at="101,47,102,73" concept="2" />
+      <node id="1237984077845" at="102,73,103,57" concept="5" />
+      <node id="1237984077845" at="103,57,104,59" concept="5" />
+      <node id="1237984077845" at="105,35,106,82" concept="5" />
+      <node id="1237984077845" at="106,82,107,94" concept="6" />
+      <node id="1237984077845" at="108,10,109,22" concept="6" />
+      <node id="1237305988968" at="111,88,112,87" concept="5" />
+      <node id="1237305988968" at="112,87,113,47" concept="2" />
+      <node id="1237305988968" at="113,47,114,34" concept="5" />
+      <node id="1237305988968" at="114,34,115,65" concept="2" />
+      <node id="1237305988968" at="115,65,116,57" concept="2" />
+      <node id="1237305988968" at="116,57,117,52" concept="2" />
+      <node id="1237305988968" at="117,52,118,40" concept="2" />
+      <node id="1237305988968" at="118,40,119,34" concept="2" />
+      <node id="1237305988968" at="119,34,120,22" concept="6" />
+      <node id="1237305966240" at="122,91,123,97" concept="5" />
+      <node id="1237305966240" at="123,97,124,50" concept="2" />
+      <node id="1237305966240" at="124,50,125,28" concept="2" />
+      <node id="1237305966240" at="126,61,127,85" concept="2" />
+      <node id="1237305966240" at="128,5,129,22" concept="6" />
+      <node id="1237305966240" at="131,90,132,96" concept="5" />
+      <node id="1237305966240" at="132,96,133,49" concept="2" />
+      <node id="1237305966240" at="133,49,134,82" concept="0" />
+      <node id="1237305966240" at="133,49,134,82" concept="2" />
+      <node id="1237305966240" at="134,82,135,82" concept="0" />
+      <node id="1237305966240" at="134,82,135,82" concept="2" />
+      <node id="1237305966240" at="136,163,137,92" concept="2" />
+      <node id="1237305966240" at="138,5,139,22" concept="6" />
+      <node id="1238075498208" at="141,97,142,184" concept="6" />
+      <node id="1238075498214" at="144,89,145,95" concept="5" />
+      <node id="1238075498214" at="145,95,146,48" concept="2" />
+      <node id="1238075498214" at="146,48,147,34" concept="2" />
+      <node id="1238075498214" at="147,34,148,22" concept="6" />
+      <node id="1238075498215" at="150,89,151,87" concept="5" />
+      <node id="1238075498215" at="151,87,152,48" concept="2" />
+      <node id="1238075498215" at="152,48,153,34" concept="2" />
+      <node id="1238075498215" at="153,34,154,22" concept="6" />
+      <node id="1238075498216" at="156,97,157,82" concept="5" />
+      <node id="1238075498216" at="157,82,158,34" concept="2" />
+      <node id="1238075498216" at="158,34,159,47" concept="2" />
+      <node id="1238075498216" at="159,47,160,40" concept="2" />
+      <node id="1238075498216" at="160,40,161,26" concept="5" />
+      <node id="1238075498216" at="161,26,162,58" concept="2" />
+      <node id="1238075498216" at="162,58,163,49" concept="2" />
+      <node id="1238075498216" at="163,49,164,73" concept="2" />
+      <node id="1238075498216" at="164,73,165,57" concept="5" />
+      <node id="1238075498216" at="165,57,166,59" concept="5" />
+      <node id="1238075498216" at="167,35,168,82" concept="5" />
+      <node id="1238075498216" at="168,82,169,94" concept="6" />
+      <node id="1238075498216" at="170,10,171,22" concept="6" />
+      <node id="1237984419792" at="173,55,174,43" concept="6" />
+      <node id="1237305966240" at="23,0,26,0" concept="4" trace="createEditorCell#(Ljetbrains/mps/openapi/editor/EditorContext;Lorg/jetbrains/mps/openapi/model/SNode;)Ljetbrains/mps/openapi/editor/cells/EditorCell;" />
+      <node id="1237305966240" at="26,0,29,0" concept="4" trace="createInspectedCell#(Ljetbrains/mps/openapi/editor/EditorContext;Lorg/jetbrains/mps/openapi/model/SNode;)Ljetbrains/mps/openapi/editor/cells/EditorCell;" />
+      <node id="1237305966240" at="34,80,37,5" concept="0" />
+      <node id="1237305966240" at="34,80,37,5" concept="3" />
+      <node id="1237305974543" at="57,58,60,5" concept="3" />
+      <node id="1237984150690" at="81,0,84,0" concept="7" trace="renderingCondition_wfu8o0_a2a#(Lorg/jetbrains/mps/openapi/model/SNode;Ljetbrains/mps/openapi/editor/EditorContext;)Z" />
+      <node id="1237305966240" at="125,28,128,5" concept="0" />
+      <node id="1237305966240" at="125,28,128,5" concept="3" />
+      <node id="1237305966240" at="135,82,138,5" concept="0" />
+      <node id="1237305966240" at="135,82,138,5" concept="3" />
+      <node id="1238075498206" at="141,0,144,0" concept="7" trace="renderingCondition_wfu8o0_a0a#(Lorg/jetbrains/mps/openapi/model/SNode;Ljetbrains/mps/openapi/editor/EditorContext;)Z" />
+      <node id="1237984419792" at="173,0,176,0" concept="7" trace="isNotEmptyString#(Ljava/lang/String;)Z" />
+      <node id="1237305974543" at="63,59,68,22" concept="3" />
+      <node id="1237984077845" at="104,59,109,22" concept="3" />
+      <node id="1238075498216" at="166,59,171,22" concept="3" />
+      <node id="1238075498214" at="144,0,150,0" concept="4" trace="createConstant_wfu8o0_a0a#(Ljetbrains/mps/openapi/editor/EditorContext;Lorg/jetbrains/mps/openapi/model/SNode;)Ljetbrains/mps/openapi/editor/cells/EditorCell;" />
+      <node id="1238075498215" at="150,0,156,0" concept="4" trace="createConstant_wfu8o0_b0a#(Ljetbrains/mps/openapi/editor/EditorContext;Lorg/jetbrains/mps/openapi/model/SNode;)Ljetbrains/mps/openapi/editor/cells/EditorCell;" />
+      <node id="1237305966240" at="122,0,131,0" concept="4" trace="createCollection_wfu8o0_a_0#(Ljetbrains/mps/openapi/editor/EditorContext;Lorg/jetbrains/mps/openapi/model/SNode;)Ljetbrains/mps/openapi/editor/cells/EditorCell;" />
+      <node id="1237984077841" at="84,0,94,0" concept="4" trace="createConstant_wfu8o0_a2a#(Ljetbrains/mps/openapi/editor/EditorContext;Lorg/jetbrains/mps/openapi/model/SNode;)Ljetbrains/mps/openapi/editor/cells/EditorCell;" />
+      <node id="1237305966240" at="131,0,141,0" concept="4" trace="createCollection_wfu8o0_a0#(Ljetbrains/mps/openapi/editor/EditorContext;Lorg/jetbrains/mps/openapi/model/SNode;)Ljetbrains/mps/openapi/editor/cells/EditorCell;" />
+      <node id="1237305979638" at="41,0,52,0" concept="4" trace="createConstant_wfu8o0_a0#(Ljetbrains/mps/openapi/editor/EditorContext;Lorg/jetbrains/mps/openapi/model/SNode;)Ljetbrains/mps/openapi/editor/cells/EditorCell;" />
+      <node id="1237305966240" at="70,0,81,0" concept="4" trace="createCollection_wfu8o0_c0#(Ljetbrains/mps/openapi/editor/EditorContext;Lorg/jetbrains/mps/openapi/model/SNode;)Ljetbrains/mps/openapi/editor/cells/EditorCell;" />
+      <node id="1237305988968" at="111,0,122,0" concept="4" trace="createConstant_wfu8o0_d0#(Ljetbrains/mps/openapi/editor/EditorContext;Lorg/jetbrains/mps/openapi/model/SNode;)Ljetbrains/mps/openapi/editor/cells/EditorCell;" />
+      <node id="1237305966240" at="29,0,41,0" concept="4" trace="createCollection_wfu8o0_a#(Ljetbrains/mps/openapi/editor/EditorContext;Lorg/jetbrains/mps/openapi/model/SNode;)Ljetbrains/mps/openapi/editor/cells/EditorCell;" />
+      <node id="1237984077845" at="94,0,111,0" concept="4" trace="createProperty_wfu8o0_b2a#(Ljetbrains/mps/openapi/editor/EditorContext;Lorg/jetbrains/mps/openapi/model/SNode;)Ljetbrains/mps/openapi/editor/cells/EditorCell;" />
+      <node id="1238075498216" at="156,0,173,0" concept="4" trace="createNonEmptyProperty_wfu8o0_c0a#(Ljetbrains/mps/openapi/editor/EditorContext;Lorg/jetbrains/mps/openapi/model/SNode;)Ljetbrains/mps/openapi/editor/cells/EditorCell;" />
+      <node id="1237305974543" at="52,0,70,0" concept="4" trace="createRefNode_wfu8o0_b0#(Ljetbrains/mps/openapi/editor/EditorContext;Lorg/jetbrains/mps/openapi/model/SNode;)Ljetbrains/mps/openapi/editor/cells/EditorCell;" />
+      <scope id="1237305966240" at="23,79,24,63" />
+      <scope id="1237305966240" at="26,82,27,65" />
+      <scope id="1237305966240" at="32,28,33,81" />
+      <scope id="1237305966240" at="33,81,34,80" />
+      <scope id="1237305966240" at="35,61,36,85" />
+      <scope id="1237305966240" at="37,5,38,81" />
+      <scope id="1237305974543" at="58,39,59,33" />
+      <scope id="1237305966240" at="76,40,77,82" />
+      <scope id="1237305966240" at="77,82,78,82" />
+      <scope id="1237984150691" at="81,97,82,347" />
+      <scope id="1237305966240" at="126,61,127,85" />
+      <scope id="1237305966240" at="133,49,134,82" />
+      <scope id="1237305966240" at="134,82,135,82" />
+      <scope id="1237305966240" at="136,163,137,92" />
+      <scope id="1238075498207" at="141,97,142,184" />
+      <scope id="1237984419792" at="173,55,174,43" />
+      <scope id="1237305974543" at="64,35,66,94">
+        <var name="manager" id="1237305974543" />
+      </scope>
+      <scope id="1237984077845" at="105,35,107,94">
         <var name="manager" id="1237984077845" />
       </scope>
-      <scope id="1238075498216" at="198,35,200,94">
+      <scope id="1238075498216" at="167,35,169,94">
         <var name="manager" id="1238075498216" />
       </scope>
-      <scope id="1237305966240" at="27,0,30,0">
+      <scope id="1237305966240" at="23,0,26,0">
         <var name="editorContext" id="1237305966240" />
         <var name="node" id="1237305966240" />
       </scope>
-      <scope id="1237305966240" at="30,0,33,0">
+      <scope id="1237305966240" at="26,0,29,0">
         <var name="editorContext" id="1237305966240" />
         <var name="node" id="1237305966240" />
       </scope>
-      <scope id="1237305966240" at="39,80,42,5" />
-      <scope id="1237305966240" at="63,0,66,0">
-        <var name="containmentLink" id="1237305966240" />
-        <var name="context" id="1237305966240" />
-        <var name="ownerNode" id="1237305966240" />
-      </scope>
-      <scope id="1237305966240" at="66,81,69,24">
-        <var name="editorCell" id="1237305966240" />
-      </scope>
-      <scope id="1237305966240" at="87,0,90,0" />
-      <scope id="1237984150690" at="104,0,107,0">
+      <scope id="1237305966240" at="34,80,37,5" />
+      <scope id="1237984150690" at="81,0,84,0">
         <var name="editorContext" id="1237984150690" />
         <var name="node" id="1237984150690" />
       </scope>
-      <scope id="1237305966240" at="152,79,155,5" />
-      <scope id="1237305966240" at="163,82,166,5" />
-      <scope id="1238075498206" at="169,0,172,0">
+      <scope id="1237305966240" at="125,28,128,5" />
+      <scope id="1237305966240" at="135,82,138,5" />
+      <scope id="1238075498206" at="141,0,144,0">
         <var name="editorContext" id="1238075498206" />
         <var name="node" id="1238075498206" />
       </scope>
-      <scope id="1237984419792" at="204,0,207,0">
+      <scope id="1237984419792" at="173,0,176,0">
         <var name="str" id="1237984419792" />
       </scope>
-      <scope id="1237305966240" at="58,0,62,0">
+      <scope id="1238075498214" at="144,89,148,22">
+        <var name="editorCell" id="1238075498214" />
+      </scope>
+      <scope id="1238075498215" at="150,89,154,22">
+        <var name="editorCell" id="1238075498215" />
+      </scope>
+      <scope id="1238075498214" at="144,0,150,0">
+        <var name="editorContext" id="1238075498214" />
+        <var name="node" id="1238075498214" />
+      </scope>
+      <scope id="1238075498215" at="150,0,156,0">
+        <var name="editorContext" id="1238075498215" />
+        <var name="node" id="1238075498215" />
+      </scope>
+      <scope id="1237305966240" at="122,91,129,22">
+        <var name="editorCell" id="1237305966240" />
+      </scope>
+      <scope id="1237984077841" at="84,89,92,22">
+        <var name="editorCell" id="1237984077841" />
+        <var name="style" id="1237984077841" />
+      </scope>
+      <scope id="1237305966240" at="131,90,139,22">
+        <var name="editorCell" id="1237305966240" />
+      </scope>
+      <scope id="1237305979638" at="41,88,50,22">
+        <var name="editorCell" id="1237305979638" />
+        <var name="style" id="1237305979638" />
+      </scope>
+      <scope id="1237305966240" at="70,90,79,22">
+        <var name="editorCell" id="1237305966240" />
+        <var name="style" id="1237305966240" />
+      </scope>
+      <scope id="1237305988968" at="111,88,120,22">
+        <var name="editorCell" id="1237305988968" />
+        <var name="style" id="1237305988968" />
+      </scope>
+      <scope id="1237305966240" at="122,0,131,0">
         <var name="editorContext" id="1237305966240" />
         <var name="node" id="1237305966240" />
       </scope>
-      <scope id="1237305966240" at="71,69,75,7" />
-      <scope id="1237305966240" at="80,44,84,24">
+      <scope id="1237305966240" at="29,89,39,22">
         <var name="editorCell" id="1237305966240" />
       </scope>
-      <scope id="1237305966240" at="66,0,71,0">
-        <var name="child" id="1237305966240" />
-        <var name="editorContext" id="1237305966240" />
-      </scope>
-      <scope id="1238075498214" at="172,89,177,22">
-        <var name="editorCell" id="1238075498214" />
-      </scope>
-      <scope id="1238075498215" at="179,89,184,22">
-        <var name="editorCell" id="1238075498215" />
-      </scope>
-      <scope id="1237305966240" at="71,0,77,0">
-        <var name="child" id="1237305966240" />
-        <var name="editorCell" id="1237305966240" />
-      </scope>
-      <scope id="1237305966240" at="79,0,86,0" />
-      <scope id="1238075498214" at="172,0,179,0">
-        <var name="editorContext" id="1238075498214" />
-        <var name="node" id="1238075498214" />
-      </scope>
-      <scope id="1238075498215" at="179,0,186,0">
-        <var name="editorContext" id="1238075498215" />
-        <var name="node" id="1238075498215" />
-      </scope>
-      <scope id="1237305966240" at="148,91,156,22">
-        <var name="editorCell" id="1237305966240" />
-      </scope>
-      <scope id="1237984077841" at="107,89,116,22">
-        <var name="editorCell" id="1237984077841" />
-        <var name="style" id="1237984077841" />
-      </scope>
-      <scope id="1237305966240" at="158,90,167,22">
-        <var name="editorCell" id="1237305966240" />
-      </scope>
-      <scope id="1237305979638" at="46,88,56,22">
-        <var name="editorCell" id="1237305979638" />
-        <var name="style" id="1237305979638" />
-      </scope>
-      <scope id="1237305966240" at="92,90,102,22">
-        <var name="editorCell" id="1237305966240" />
-        <var name="style" id="1237305966240" />
-      </scope>
-      <scope id="1237305988968" at="136,88,146,22">
-        <var name="editorCell" id="1237305988968" />
-        <var name="style" id="1237305988968" />
-      </scope>
-      <scope id="1237305966240" at="148,0,158,0">
+      <scope id="1237984077841" at="84,0,94,0">
+        <var name="editorContext" id="1237984077841" />
+        <var name="node" id="1237984077841" />
+      </scope>
+      <scope id="1237305966240" at="131,0,141,0">
         <var name="editorContext" id="1237305966240" />
         <var name="node" id="1237305966240" />
       </scope>
-      <scope id="1237305966240" at="33,89,44,22">
-        <var name="editorCell" id="1237305966240" />
-      </scope>
-      <scope id="1237984077841" at="107,0,118,0">
-        <var name="editorContext" id="1237984077841" />
-        <var name="node" id="1237984077841" />
-      </scope>
-      <scope id="1237305966240" at="158,0,169,0">
+      <scope id="1237305979638" at="41,0,52,0">
+        <var name="editorContext" id="1237305979638" />
+        <var name="node" id="1237305979638" />
+      </scope>
+      <scope id="1237305966240" at="70,0,81,0">
         <var name="editorContext" id="1237305966240" />
         <var name="node" id="1237305966240" />
       </scope>
-      <scope id="1237305979638" at="46,0,58,0">
-        <var name="editorContext" id="1237305979638" />
-        <var name="node" id="1237305979638" />
-      </scope>
-      <scope id="1237305966240" at="92,0,104,0">
+      <scope id="1237305988968" at="111,0,122,0">
+        <var name="editorContext" id="1237305988968" />
+        <var name="node" id="1237305988968" />
+      </scope>
+      <scope id="1237305966240" at="29,0,41,0">
         <var name="editorContext" id="1237305966240" />
         <var name="node" id="1237305966240" />
       </scope>
-      <scope id="1237305988968" at="136,0,148,0">
-        <var name="editorContext" id="1237305988968" />
-        <var name="node" id="1237305988968" />
-      </scope>
-      <scope id="1237305966240" at="33,0,46,0">
-        <var name="editorContext" id="1237305966240" />
-        <var name="node" id="1237305966240" />
-      </scope>
-      <scope id="1237984077845" at="118,89,134,22">
+      <scope id="1237984077845" at="94,89,109,22">
         <var name="attributeConcept" id="1237984077845" />
         <var name="attributeKind" id="1237984077845" />
         <var name="editorCell" id="1237984077845" />
         <var name="provider" id="1237984077845" />
       </scope>
-      <scope id="1238075498216" at="186,97,202,22">
+      <scope id="1238075498216" at="156,97,171,22">
         <var name="attributeConcept" id="1238075498216" />
         <var name="attributeKind" id="1238075498216" />
         <var name="editorCell" id="1238075498216" />
         <var name="provider" id="1238075498216" />
       </scope>
-      <scope id="1237984077845" at="118,0,136,0">
+      <scope id="1237305974543" at="52,87,68,22">
+        <var name="attributeConcept" id="1237305974543" />
+        <var name="attributeKind" id="1237305974543" />
+        <var name="editorCell" id="1237305974543" />
+        <var name="provider" id="1237305974543" />
+      </scope>
+      <scope id="1237984077845" at="94,0,111,0">
         <var name="editorContext" id="1237984077845" />
         <var name="node" id="1237984077845" />
       </scope>
-      <scope id="1238075498216" at="186,0,204,0">
+      <scope id="1238075498216" at="156,0,173,0">
         <var name="editorContext" id="1238075498216" />
         <var name="node" id="1238075498216" />
       </scope>
-      <unit id="1237305966240" at="62,0,92,0" name="jetbrains.mps.lang.textGen.editor.CollectionAppendPart_Editor$listSingleRoleHandler_wfu8o0_b0" />
-      <unit id="1237305966240" at="26,0,208,0" name="jetbrains.mps.lang.textGen.editor.CollectionAppendPart_Editor" />
+      <scope id="1237305974543" at="52,0,70,0">
+        <var name="editorContext" id="1237305974543" />
+        <var name="node" id="1237305974543" />
+      </scope>
+      <unit id="1237305966240" at="22,0,177,0" name="jetbrains.mps.lang.textGen.editor.CollectionAppendPart_Editor" />
     </file>
   </root>
   <root nodeRef="r:8234d58c-a8a4-433b-96ca-0413d4ef8df8(jetbrains.mps.lang.textGen.editor)/1237306130697">
     <file name="AppendOperation_Editor.java">
-      <node id="1237306130697" at="27,79,28,63" concept="6" />
-      <node id="1237306130697" at="30,89,31,96" concept="5" />
-      <node id="1237306130697" at="31,96,32,48" concept="2" />
-      <node id="1237306130697" at="32,48,33,28" concept="2" />
-      <node id="1237306130697" at="33,28,34,79" concept="2" />
-      <node id="1237306130697" at="34,79,35,81" concept="0" />
-      <node id="1237306130697" at="34,79,35,81" concept="2" />
-      <node id="1237306130697" at="35,81,36,84" concept="0" />
-      <node id="1237306130697" at="35,81,36,84" concept="2" />
-      <node id="1237306130697" at="36,84,37,81" concept="0" />
-      <node id="1237306130697" at="36,84,37,81" concept="2" />
-      <node id="1237306130697" at="37,81,38,22" concept="6" />
-      <node id="1237306134982" at="40,88,41,92" concept="5" />
-      <node id="1237306134982" at="41,92,42,47" concept="2" />
-      <node id="1237306134982" at="42,47,43,34" concept="5" />
-      <node id="1237306134982" at="43,34,44,71" concept="2" />
-      <node id="1237306134982" at="44,71,45,40" concept="2" />
-      <node id="1237306134982" at="45,40,46,79" concept="2" />
-      <node id="1237306134982" at="46,79,47,34" concept="2" />
-      <node id="1237306134982" at="47,34,48,22" concept="6" />
-      <node id="1237306130697" at="50,91,51,120" concept="5" />
-      <node id="1237306130697" at="51,120,52,106" concept="5" />
-      <node id="1237306130697" at="52,106,53,45" concept="2" />
-      <node id="1237306130697" at="53,45,54,79" concept="2" />
-      <node id="1237306130697" at="54,79,55,49" concept="2" />
-      <node id="1237306130697" at="55,49,56,22" concept="6" />
-      <node id="1237306130697" at="59,96,60,50" concept="8" />
-      <node id="1237306130697" at="62,66,63,41" concept="5" />
-      <node id="1237306130697" at="63,41,64,93" concept="6" />
-      <node id="1237306130697" at="66,86,67,80" concept="5" />
-      <node id="1237306130697" at="67,80,68,95" concept="2" />
-      <node id="1237306130697" at="68,95,69,25" concept="6" />
-      <node id="1237306130697" at="71,68,72,34" concept="5" />
-      <node id="1237306130697" at="72,34,73,55" concept="2" />
-      <node id="1237306130697" at="73,55,74,87" concept="2" />
-      <node id="1237306130697" at="74,87,75,23" concept="6" />
-      <node id="1237306130697" at="78,96,79,134" concept="2" />
-      <node id="1237306130697" at="80,34,81,95" concept="2" />
-      <node id="1237306130697" at="81,95,82,98" concept="2" />
-      <node id="1237306130697" at="84,122,85,139" concept="2" />
-      <node id="1237306464498" at="90,88,91,87" concept="5" />
-      <node id="1237306464498" at="91,87,92,47" concept="2" />
-      <node id="1237306464498" at="92,47,93,34" concept="5" />
-      <node id="1237306464498" at="93,34,94,82" concept="2" />
-      <node id="1237306464498" at="94,82,95,40" concept="2" />
-      <node id="1237306464498" at="95,40,96,79" concept="2" />
-      <node id="1237306464498" at="96,79,97,34" concept="2" />
-      <node id="1237306464498" at="97,34,98,22" concept="6" />
-      <node id="1237306130697" at="27,0,30,0" concept="4" trace="createEditorCell#(Ljetbrains/mps/openapi/editor/EditorContext;Lorg/jetbrains/mps/openapi/model/SNode;)Ljetbrains/mps/openapi/editor/cells/EditorCell;" />
-      <node id="1237306130697" at="59,0,62,0" concept="1" trace="partListHandler_yuehr3_b0#(Lorg/jetbrains/mps/openapi/model/SNode;Ljava/lang/String;Ljetbrains/mps/openapi/editor/EditorContext;)V" />
-      <node id="1237306130697" at="83,9,86,9" concept="3" />
-      <node id="1237306130697" at="62,0,66,0" concept="4" trace="createNodeToInsert#(Ljetbrains/mps/openapi/editor/EditorContext;)Lorg/jetbrains/mps/openapi/model/SNode;" />
-      <node id="1237306130697" at="79,134,83,9" concept="3" />
-      <node id="1237306130697" at="66,0,71,0" concept="4" trace="createNodeCell#(Ljetbrains/mps/openapi/editor/EditorContext;Lorg/jetbrains/mps/openapi/model/SNode;)Ljetbrains/mps/openapi/editor/cells/EditorCell;" />
-      <node id="1237306130697" at="71,0,77,0" concept="4" trace="createEmptyCell#(Ljetbrains/mps/openapi/editor/EditorContext;)Ljetbrains/mps/openapi/editor/cells/EditorCell;" />
-      <node id="1237306130697" at="50,0,58,0" concept="4" trace="createRefNodeList_yuehr3_b0#(Ljetbrains/mps/openapi/editor/EditorContext;Lorg/jetbrains/mps/openapi/model/SNode;)Ljetbrains/mps/openapi/editor/cells/EditorCell;" />
-      <node id="1237306130697" at="30,0,40,0" concept="4" trace="createCollection_yuehr3_a#(Ljetbrains/mps/openapi/editor/EditorContext;Lorg/jetbrains/mps/openapi/model/SNode;)Ljetbrains/mps/openapi/editor/cells/EditorCell;" />
-      <node id="1237306134982" at="40,0,50,0" concept="4" trace="createConstant_yuehr3_a0#(Ljetbrains/mps/openapi/editor/EditorContext;Lorg/jetbrains/mps/openapi/model/SNode;)Ljetbrains/mps/openapi/editor/cells/EditorCell;" />
-      <node id="1237306130697" at="77,132,87,7" concept="3" />
-      <node id="1237306464498" at="90,0,100,0" concept="4" trace="createConstant_yuehr3_c0#(Ljetbrains/mps/openapi/editor/EditorContext;Lorg/jetbrains/mps/openapi/model/SNode;)Ljetbrains/mps/openapi/editor/cells/EditorCell;" />
-      <node id="1237306130697" at="77,0,89,0" concept="4" trace="installElementCellActions#(Lorg/jetbrains/mps/openapi/model/SNode;Lorg/jetbrains/mps/openapi/model/SNode;Ljetbrains/mps/openapi/editor/cells/EditorCell;Ljetbrains/mps/openapi/editor/EditorContext;)V" />
-      <scope id="1237306130697" at="27,79,28,63" />
-      <scope id="1237306130697" at="34,79,35,81" />
-      <scope id="1237306130697" at="35,81,36,84" />
-      <scope id="1237306130697" at="36,84,37,81" />
-      <scope id="1237306130697" at="59,96,60,50" />
-      <scope id="1237306130697" at="84,122,85,139" />
-      <scope id="1237306130697" at="62,66,64,93">
+      <node id="1237306130697" at="26,79,27,63" concept="6" />
+      <node id="1237306130697" at="29,89,30,96" concept="5" />
+      <node id="1237306130697" at="30,96,31,48" concept="2" />
+      <node id="1237306130697" at="31,48,32,28" concept="2" />
+      <node id="1237306130697" at="32,28,33,81" concept="0" />
+      <node id="1237306130697" at="32,28,33,81" concept="2" />
+      <node id="1237306130697" at="33,81,34,84" concept="0" />
+      <node id="1237306130697" at="33,81,34,84" concept="2" />
+      <node id="1237306130697" at="34,84,35,81" concept="0" />
+      <node id="1237306130697" at="34,84,35,81" concept="2" />
+      <node id="1237306130697" at="35,81,36,22" concept="6" />
+      <node id="1237306134982" at="38,88,39,92" concept="5" />
+      <node id="1237306134982" at="39,92,40,47" concept="2" />
+      <node id="1237306134982" at="40,47,41,34" concept="5" />
+      <node id="1237306134982" at="41,34,42,71" concept="2" />
+      <node id="1237306134982" at="42,71,43,40" concept="2" />
+      <node id="1237306134982" at="43,40,44,34" concept="2" />
+      <node id="1237306134982" at="44,34,45,22" concept="6" />
+      <node id="1237306130697" at="47,91,48,120" concept="5" />
+      <node id="1237306130697" at="48,120,49,106" concept="5" />
+      <node id="1237306130697" at="49,106,50,45" concept="2" />
+      <node id="1237306130697" at="50,45,51,49" concept="2" />
+      <node id="1237306130697" at="51,49,52,22" concept="6" />
+      <node id="1237306130697" at="55,96,56,50" concept="8" />
+      <node id="1237306130697" at="58,66,59,41" concept="5" />
+      <node id="1237306130697" at="59,41,60,93" concept="6" />
+      <node id="1237306130697" at="62,86,63,80" concept="5" />
+      <node id="1237306130697" at="63,80,64,95" concept="2" />
+      <node id="1237306130697" at="64,95,65,25" concept="6" />
+      <node id="1237306130697" at="67,68,68,34" concept="5" />
+      <node id="1237306130697" at="68,34,69,55" concept="2" />
+      <node id="1237306130697" at="69,55,70,87" concept="2" />
+      <node id="1237306130697" at="70,87,71,23" concept="6" />
+      <node id="1237306130697" at="74,96,75,134" concept="2" />
+      <node id="1237306130697" at="76,34,77,95" concept="2" />
+      <node id="1237306130697" at="77,95,78,98" concept="2" />
+      <node id="1237306130697" at="80,122,81,139" concept="2" />
+      <node id="1237306464498" at="86,88,87,87" concept="5" />
+      <node id="1237306464498" at="87,87,88,47" concept="2" />
+      <node id="1237306464498" at="88,47,89,34" concept="5" />
+      <node id="1237306464498" at="89,34,90,82" concept="2" />
+      <node id="1237306464498" at="90,82,91,40" concept="2" />
+      <node id="1237306464498" at="91,40,92,34" concept="2" />
+      <node id="1237306464498" at="92,34,93,22" concept="6" />
+      <node id="1237306130697" at="26,0,29,0" concept="4" trace="createEditorCell#(Ljetbrains/mps/openapi/editor/EditorContext;Lorg/jetbrains/mps/openapi/model/SNode;)Ljetbrains/mps/openapi/editor/cells/EditorCell;" />
+      <node id="1237306130697" at="55,0,58,0" concept="1" trace="partListHandler_yuehr3_b0#(Lorg/jetbrains/mps/openapi/model/SNode;Ljava/lang/String;Ljetbrains/mps/openapi/editor/EditorContext;)V" />
+      <node id="1237306130697" at="79,9,82,9" concept="3" />
+      <node id="1237306130697" at="58,0,62,0" concept="4" trace="createNodeToInsert#(Ljetbrains/mps/openapi/editor/EditorContext;)Lorg/jetbrains/mps/openapi/model/SNode;" />
+      <node id="1237306130697" at="75,134,79,9" concept="3" />
+      <node id="1237306130697" at="62,0,67,0" concept="4" trace="createNodeCell#(Ljetbrains/mps/openapi/editor/EditorContext;Lorg/jetbrains/mps/openapi/model/SNode;)Ljetbrains/mps/openapi/editor/cells/EditorCell;" />
+      <node id="1237306130697" at="67,0,73,0" concept="4" trace="createEmptyCell#(Ljetbrains/mps/openapi/editor/EditorContext;)Ljetbrains/mps/openapi/editor/cells/EditorCell;" />
+      <node id="1237306130697" at="47,0,54,0" concept="4" trace="createRefNodeList_yuehr3_b0#(Ljetbrains/mps/openapi/editor/EditorContext;Lorg/jetbrains/mps/openapi/model/SNode;)Ljetbrains/mps/openapi/editor/cells/EditorCell;" />
+      <node id="1237306130697" at="29,0,38,0" concept="4" trace="createCollection_yuehr3_a#(Ljetbrains/mps/openapi/editor/EditorContext;Lorg/jetbrains/mps/openapi/model/SNode;)Ljetbrains/mps/openapi/editor/cells/EditorCell;" />
+      <node id="1237306134982" at="38,0,47,0" concept="4" trace="createConstant_yuehr3_a0#(Ljetbrains/mps/openapi/editor/EditorContext;Lorg/jetbrains/mps/openapi/model/SNode;)Ljetbrains/mps/openapi/editor/cells/EditorCell;" />
+      <node id="1237306464498" at="86,0,95,0" concept="4" trace="createConstant_yuehr3_c0#(Ljetbrains/mps/openapi/editor/EditorContext;Lorg/jetbrains/mps/openapi/model/SNode;)Ljetbrains/mps/openapi/editor/cells/EditorCell;" />
+      <node id="1237306130697" at="73,132,83,7" concept="3" />
+      <node id="1237306130697" at="73,0,85,0" concept="4" trace="installElementCellActions#(Lorg/jetbrains/mps/openapi/model/SNode;Lorg/jetbrains/mps/openapi/model/SNode;Ljetbrains/mps/openapi/editor/cells/EditorCell;Ljetbrains/mps/openapi/editor/EditorContext;)V" />
+      <scope id="1237306130697" at="26,79,27,63" />
+      <scope id="1237306130697" at="32,28,33,81" />
+      <scope id="1237306130697" at="33,81,34,84" />
+      <scope id="1237306130697" at="34,84,35,81" />
+      <scope id="1237306130697" at="55,96,56,50" />
+      <scope id="1237306130697" at="80,122,81,139" />
+      <scope id="1237306130697" at="58,66,60,93">
         <var name="listOwner" id="1237306130697" />
       </scope>
-      <scope id="1237306130697" at="80,34,82,98" />
-      <scope id="1237306130697" at="27,0,30,0">
+      <scope id="1237306130697" at="76,34,78,98" />
+      <scope id="1237306130697" at="26,0,29,0">
         <var name="editorContext" id="1237306130697" />
         <var name="node" id="1237306130697" />
       </scope>
-      <scope id="1237306130697" at="59,0,62,0">
+      <scope id="1237306130697" at="55,0,58,0">
         <var name="childRole" id="1237306130697" />
         <var name="context" id="1237306130697" />
         <var name="ownerNode" id="1237306130697" />
       </scope>
-      <scope id="1237306130697" at="66,86,69,25">
+      <scope id="1237306130697" at="62,86,65,25">
         <var name="elementCell" id="1237306130697" />
       </scope>
-      <scope id="1237306130697" at="62,0,66,0">
+      <scope id="1237306130697" at="58,0,62,0">
         <var name="editorContext" id="1237306130697" />
       </scope>
-      <scope id="1237306130697" at="71,68,75,23">
+      <scope id="1237306130697" at="67,68,71,23">
         <var name="emptyCell" id="1237306130697" />
       </scope>
-      <scope id="1237306130697" at="66,0,71,0">
+      <scope id="1237306130697" at="47,91,52,22">
+        <var name="editorCell" id="1237306130697" />
+        <var name="handler" id="1237306130697" />
+      </scope>
+      <scope id="1237306130697" at="62,0,67,0">
         <var name="editorContext" id="1237306130697" />
         <var name="elementNode" id="1237306130697" />
       </scope>
-      <scope id="1237306130697" at="50,91,56,22">
+      <scope id="1237306130697" at="67,0,73,0">
+        <var name="editorContext" id="1237306130697" />
+      </scope>
+      <scope id="1237306130697" at="29,89,36,22">
         <var name="editorCell" id="1237306130697" />
-        <var name="handler" id="1237306130697" />
-      </scope>
-      <scope id="1237306130697" at="71,0,77,0">
-        <var name="editorContext" id="1237306130697" />
-      </scope>
-      <scope id="1237306130697" at="30,89,38,22">
-        <var name="editorCell" id="1237306130697" />
-      </scope>
-      <scope id="1237306134982" at="40,88,48,22">
+      </scope>
+      <scope id="1237306134982" at="38,88,45,22">
         <var name="editorCell" id="1237306134982" />
         <var name="style" id="1237306134982" />
       </scope>
-      <scope id="1237306130697" at="50,0,58,0">
+      <scope id="1237306130697" at="47,0,54,0">
         <var name="editorContext" id="1237306130697" />
         <var name="node" id="1237306130697" />
       </scope>
-      <scope id="1237306130697" at="78,96,86,9" />
-      <scope id="1237306464498" at="90,88,98,22">
+      <scope id="1237306464498" at="86,88,93,22">
         <var name="editorCell" id="1237306464498" />
         <var name="style" id="1237306464498" />
       </scope>
-      <scope id="1237306130697" at="30,0,40,0">
+      <scope id="1237306130697" at="74,96,82,9" />
+      <scope id="1237306130697" at="29,0,38,0">
         <var name="editorContext" id="1237306130697" />
         <var name="node" id="1237306130697" />
       </scope>
-      <scope id="1237306134982" at="40,0,50,0">
+      <scope id="1237306134982" at="38,0,47,0">
         <var name="editorContext" id="1237306134982" />
         <var name="node" id="1237306134982" />
       </scope>
-      <scope id="1237306130697" at="77,132,87,7" />
-      <scope id="1237306464498" at="90,0,100,0">
+      <scope id="1237306464498" at="86,0,95,0">
         <var name="editorContext" id="1237306464498" />
         <var name="node" id="1237306464498" />
       </scope>
-      <scope id="1237306130697" at="77,0,89,0">
+      <scope id="1237306130697" at="73,132,83,7" />
+      <scope id="1237306130697" at="73,0,85,0">
         <var name="editorContext" id="1237306130697" />
         <var name="elementCell" id="1237306130697" />
         <var name="elementNode" id="1237306130697" />
         <var name="listOwner" id="1237306130697" />
       </scope>
-      <unit id="1237306130697" at="58,0,90,0" name="jetbrains.mps.lang.textGen.editor.AppendOperation_Editor$partListHandler_yuehr3_b0" />
-      <unit id="1237306130697" at="26,0,101,0" name="jetbrains.mps.lang.textGen.editor.AppendOperation_Editor" />
+      <unit id="1237306130697" at="54,0,86,0" name="jetbrains.mps.lang.textGen.editor.AppendOperation_Editor$partListHandler_yuehr3_b0" />
+      <unit id="1237306130697" at="25,0,96,0" name="jetbrains.mps.lang.textGen.editor.AppendOperation_Editor" />
     </file>
   </root>
   <root nodeRef="r:8234d58c-a8a4-433b-96ca-0413d4ef8df8(jetbrains.mps.lang.textGen.editor)/1237470749854">
     <file name="FoundErrorOperation_Editor.java">
-      <node id="1237470749854" at="26,79,27,63" concept="6" />
-      <node id="1237470749854" at="29,89,30,96" concept="5" />
-      <node id="1237470749854" at="30,96,31,48" concept="2" />
-      <node id="1237470749854" at="31,48,32,28" concept="2" />
-      <node id="1237470749854" at="32,28,33,79" concept="2" />
-      <node id="1237470749854" at="33,79,34,81" concept="0" />
-      <node id="1237470749854" at="33,79,34,81" concept="2" />
-      <node id="1237470749854" at="34,81,35,80" concept="0" />
-      <node id="1237470749854" at="34,81,35,80" concept="2" />
-      <node id="1237470749854" at="35,80,36,81" concept="0" />
-      <node id="1237470749854" at="35,80,36,81" concept="2" />
-      <node id="1237470749854" at="36,81,37,22" concept="6" />
-      <node id="1237470759530" at="39,88,40,91" concept="5" />
-      <node id="1237470759530" at="40,91,41,47" concept="2" />
-      <node id="1237470759530" at="41,47,42,34" concept="5" />
-      <node id="1237470759530" at="42,34,43,104" concept="2" />
-      <node id="1237470759530" at="43,104,44,40" concept="2" />
-      <node id="1237470759530" at="44,40,45,79" concept="2" />
-      <node id="1237470759530" at="45,79,46,34" concept="2" />
-      <node id="1237470759530" at="46,34,47,22" concept="6" />
-      <node id="1237470749854" at="49,87,50,243" concept="5" />
-      <node id="1237470749854" at="50,243,51,33" concept="6" />
-      <node id="1237470749854" at="54,118,55,49" concept="8" />
-      <node id="1237470749854" at="57,81,58,74" concept="5" />
-      <node id="1237470749854" at="58,74,59,41" concept="2" />
-      <node id="1237470749854" at="59,41,60,24" concept="6" />
-      <node id="1237470749854" at="62,69,63,137" concept="2" />
-      <node id="1237470749854" at="64,41,65,35" concept="2" />
-      <node id="1237470749854" at="71,44,72,54" concept="5" />
-      <node id="1237470749854" at="72,54,73,41" concept="2" />
-      <node id="1237470749854" at="73,41,74,40" concept="2" />
-      <node id="1237470749854" at="74,40,75,24" concept="6" />
-      <node id="1237470749854" at="78,40,79,35" concept="6" />
-      <node id="1237470804987" at="83,88,84,87" concept="5" />
-      <node id="1237470804987" at="84,87,85,47" concept="2" />
-      <node id="1237470804987" at="85,47,86,34" concept="5" />
-      <node id="1237470804987" at="86,34,87,82" concept="2" />
-      <node id="1237470804987" at="87,82,88,64" concept="2" />
-      <node id="1237470804987" at="88,64,89,40" concept="2" />
-      <node id="1237470804987" at="89,40,90,79" concept="2" />
-      <node id="1237470804987" at="90,79,91,34" concept="2" />
-      <node id="1237470804987" at="91,34,92,22" concept="6" />
-      <node id="1237470749854" at="26,0,29,0" concept="4" trace="createEditorCell#(Ljetbrains/mps/openapi/editor/EditorContext;Lorg/jetbrains/mps/openapi/model/SNode;)Ljetbrains/mps/openapi/editor/cells/EditorCell;" />
-      <node id="1237470749854" at="54,0,57,0" concept="1" trace="textSingleRoleHandler_k3sm1x_b0#(Lorg/jetbrains/mps/openapi/model/SNode;Lorg/jetbrains/mps/openapi/language/SContainmentLink;Ljetbrains/mps/openapi/editor/EditorContext;)V" />
-      <node id="1237470749854" at="63,137,66,7" concept="3" />
-      <node id="1237470749854" at="78,0,81,0" concept="4" trace="getNoTargetText#()Ljava/lang/String;" />
-      <node id="1237470749854" at="49,0,53,0" concept="4" trace="createRefNode_k3sm1x_b0#(Ljetbrains/mps/openapi/editor/EditorContext;Lorg/jetbrains/mps/openapi/model/SNode;)Ljetbrains/mps/openapi/editor/cells/EditorCell;" />
-      <node id="1237470749854" at="57,0,62,0" concept="4" trace="createChildCell#(Ljetbrains/mps/openapi/editor/EditorContext;Lorg/jetbrains/mps/openapi/model/SNode;)Ljetbrains/mps/openapi/editor/cells/EditorCell;" />
-      <node id="1237470749854" at="62,0,68,0" concept="4" trace="installCellInfo#(Lorg/jetbrains/mps/openapi/model/SNode;Ljetbrains/mps/openapi/editor/cells/EditorCell;)V" />
-      <node id="1237470749854" at="70,0,77,0" concept="4" trace="createEmptyCell#()Ljetbrains/mps/openapi/editor/cells/EditorCell;" />
-      <node id="1237470749854" at="29,0,39,0" concept="4" trace="createCollection_k3sm1x_a#(Ljetbrains/mps/openapi/editor/EditorContext;Lorg/jetbrains/mps/openapi/model/SNode;)Ljetbrains/mps/openapi/editor/cells/EditorCell;" />
-      <node id="1237470759530" at="39,0,49,0" concept="4" trace="createConstant_k3sm1x_a0#(Ljetbrains/mps/openapi/editor/EditorContext;Lorg/jetbrains/mps/openapi/model/SNode;)Ljetbrains/mps/openapi/editor/cells/EditorCell;" />
-      <node id="1237470804987" at="83,0,94,0" concept="4" trace="createConstant_k3sm1x_c0#(Ljetbrains/mps/openapi/editor/EditorContext;Lorg/jetbrains/mps/openapi/model/SNode;)Ljetbrains/mps/openapi/editor/cells/EditorCell;" />
-      <scope id="1237470749854" at="26,79,27,63" />
-      <scope id="1237470749854" at="33,79,34,81" />
-      <scope id="1237470749854" at="34,81,35,80" />
-      <scope id="1237470749854" at="35,80,36,81" />
-      <scope id="1237470749854" at="54,118,55,49" />
-      <scope id="1237470749854" at="64,41,65,35" />
-      <scope id="1237470749854" at="78,40,79,35" />
-      <scope id="1237470749854" at="49,87,51,33">
-        <var name="provider" id="1237470749854" />
-      </scope>
-      <scope id="1237470749854" at="26,0,29,0">
+      <node id="1237470749854" at="23,79,24,63" concept="6" />
+      <node id="1237470749854" at="26,89,27,96" concept="5" />
+      <node id="1237470749854" at="27,96,28,48" concept="2" />
+      <node id="1237470749854" at="28,48,29,28" concept="2" />
+      <node id="1237470749854" at="29,28,30,81" concept="0" />
+      <node id="1237470749854" at="29,28,30,81" concept="2" />
+      <node id="1237470749854" at="30,81,31,80" concept="0" />
+      <node id="1237470749854" at="30,81,31,80" concept="2" />
+      <node id="1237470749854" at="31,80,32,81" concept="0" />
+      <node id="1237470749854" at="31,80,32,81" concept="2" />
+      <node id="1237470749854" at="32,81,33,22" concept="6" />
+      <node id="1237470759530" at="35,88,36,91" concept="5" />
+      <node id="1237470759530" at="36,91,37,47" concept="2" />
+      <node id="1237470759530" at="37,47,38,34" concept="5" />
+      <node id="1237470759530" at="38,34,39,104" concept="2" />
+      <node id="1237470759530" at="39,104,40,40" concept="2" />
+      <node id="1237470759530" at="40,40,41,34" concept="2" />
+      <node id="1237470759530" at="41,34,42,22" concept="6" />
+      <node id="1237470771563" at="44,87,45,81" concept="5" />
+      <node id="1237470771563" at="45,81,46,29" concept="2" />
+      <node id="1237470771563" at="46,29,47,42" concept="2" />
+      <node id="1237470771563" at="47,42,48,26" concept="5" />
+      <node id="1237470771563" at="48,26,49,58" concept="2" />
+      <node id="1237470771563" at="50,39,51,33" concept="2" />
+      <node id="1237470771563" at="52,5,53,73" concept="2" />
+      <node id="1237470771563" at="53,73,54,57" concept="5" />
+      <node id="1237470771563" at="54,57,55,59" concept="5" />
+      <node id="1237470771563" at="56,35,57,82" concept="5" />
+      <node id="1237470771563" at="57,82,58,94" concept="6" />
+      <node id="1237470771563" at="59,10,60,22" concept="6" />
+      <node id="1237470804987" at="62,88,63,87" concept="5" />
+      <node id="1237470804987" at="63,87,64,47" concept="2" />
+      <node id="1237470804987" at="64,47,65,34" concept="5" />
+      <node id="1237470804987" at="65,34,66,82" concept="2" />
+      <node id="1237470804987" at="66,82,67,64" concept="2" />
+      <node id="1237470804987" at="67,64,68,40" concept="2" />
+      <node id="1237470804987" at="68,40,69,34" concept="2" />
+      <node id="1237470804987" at="69,34,70,22" concept="6" />
+      <node id="1237470749854" at="23,0,26,0" concept="4" trace="createEditorCell#(Ljetbrains/mps/openapi/editor/EditorContext;Lorg/jetbrains/mps/openapi/model/SNode;)Ljetbrains/mps/openapi/editor/cells/EditorCell;" />
+      <node id="1237470771563" at="49,58,52,5" concept="3" />
+      <node id="1237470771563" at="55,59,60,22" concept="3" />
+      <node id="1237470749854" at="26,0,35,0" concept="4" trace="createCollection_k3sm1x_a#(Ljetbrains/mps/openapi/editor/EditorContext;Lorg/jetbrains/mps/openapi/model/SNode;)Ljetbrains/mps/openapi/editor/cells/EditorCell;" />
+      <node id="1237470759530" at="35,0,44,0" concept="4" trace="createConstant_k3sm1x_a0#(Ljetbrains/mps/openapi/editor/EditorContext;Lorg/jetbrains/mps/openapi/model/SNode;)Ljetbrains/mps/openapi/editor/cells/EditorCell;" />
+      <node id="1237470804987" at="62,0,72,0" concept="4" trace="createConstant_k3sm1x_c0#(Ljetbrains/mps/openapi/editor/EditorContext;Lorg/jetbrains/mps/openapi/model/SNode;)Ljetbrains/mps/openapi/editor/cells/EditorCell;" />
+      <node id="1237470771563" at="44,0,62,0" concept="4" trace="createRefNode_k3sm1x_b0#(Ljetbrains/mps/openapi/editor/EditorContext;Lorg/jetbrains/mps/openapi/model/SNode;)Ljetbrains/mps/openapi/editor/cells/EditorCell;" />
+      <scope id="1237470749854" at="23,79,24,63" />
+      <scope id="1237470749854" at="29,28,30,81" />
+      <scope id="1237470749854" at="30,81,31,80" />
+      <scope id="1237470749854" at="31,80,32,81" />
+      <scope id="1237470771563" at="50,39,51,33" />
+      <scope id="1237470771563" at="56,35,58,94">
+        <var name="manager" id="1237470771563" />
+      </scope>
+      <scope id="1237470749854" at="23,0,26,0">
         <var name="editorContext" id="1237470749854" />
         <var name="node" id="1237470749854" />
       </scope>
-      <scope id="1237470749854" at="54,0,57,0">
-        <var name="containmentLink" id="1237470749854" />
-        <var name="context" id="1237470749854" />
-        <var name="ownerNode" id="1237470749854" />
-      </scope>
-      <scope id="1237470749854" at="57,81,60,24">
+      <scope id="1237470749854" at="26,89,33,22">
         <var name="editorCell" id="1237470749854" />
       </scope>
-      <scope id="1237470749854" at="78,0,81,0" />
-      <scope id="1237470749854" at="49,0,53,0">
+      <scope id="1237470759530" at="35,88,42,22">
+        <var name="editorCell" id="1237470759530" />
+        <var name="style" id="1237470759530" />
+      </scope>
+      <scope id="1237470804987" at="62,88,70,22">
+        <var name="editorCell" id="1237470804987" />
+        <var name="style" id="1237470804987" />
+      </scope>
+      <scope id="1237470749854" at="26,0,35,0">
         <var name="editorContext" id="1237470749854" />
         <var name="node" id="1237470749854" />
       </scope>
-      <scope id="1237470749854" at="62,69,66,7" />
-      <scope id="1237470749854" at="71,44,75,24">
-        <var name="editorCell" id="1237470749854" />
-      </scope>
-      <scope id="1237470749854" at="57,0,62,0">
-        <var name="child" id="1237470749854" />
-        <var name="editorContext" id="1237470749854" />
-      </scope>
-      <scope id="1237470749854" at="62,0,68,0">
-        <var name="child" id="1237470749854" />
-        <var name="editorCell" id="1237470749854" />
-      </scope>
-      <scope id="1237470749854" at="70,0,77,0" />
-      <scope id="1237470749854" at="29,89,37,22">
-        <var name="editorCell" id="1237470749854" />
-      </scope>
-      <scope id="1237470759530" at="39,88,47,22">
-        <var name="editorCell" id="1237470759530" />
-        <var name="style" id="1237470759530" />
-      </scope>
-      <scope id="1237470804987" at="83,88,92,22">
-        <var name="editorCell" id="1237470804987" />
-        <var name="style" id="1237470804987" />
-      </scope>
-      <scope id="1237470749854" at="29,0,39,0">
-        <var name="editorContext" id="1237470749854" />
-        <var name="node" id="1237470749854" />
-      </scope>
-      <scope id="1237470759530" at="39,0,49,0">
+      <scope id="1237470759530" at="35,0,44,0">
         <var name="editorContext" id="1237470759530" />
         <var name="node" id="1237470759530" />
       </scope>
-      <scope id="1237470804987" at="83,0,94,0">
+      <scope id="1237470804987" at="62,0,72,0">
         <var name="editorContext" id="1237470804987" />
         <var name="node" id="1237470804987" />
       </scope>
-      <unit id="1237470749854" at="53,0,83,0" name="jetbrains.mps.lang.textGen.editor.FoundErrorOperation_Editor$textSingleRoleHandler_k3sm1x_b0" />
-      <unit id="1237470749854" at="25,0,95,0" name="jetbrains.mps.lang.textGen.editor.FoundErrorOperation_Editor" />
+      <scope id="1237470771563" at="44,87,60,22">
+        <var name="attributeConcept" id="1237470771563" />
+        <var name="attributeKind" id="1237470771563" />
+        <var name="editorCell" id="1237470771563" />
+        <var name="provider" id="1237470771563" />
+      </scope>
+      <scope id="1237470771563" at="44,0,62,0">
+        <var name="editorContext" id="1237470771563" />
+        <var name="node" id="1237470771563" />
+      </scope>
+      <unit id="1237470749854" at="22,0,73,0" name="jetbrains.mps.lang.textGen.editor.FoundErrorOperation_Editor" />
     </file>
   </root>
   <root nodeRef="r:8234d58c-a8a4-433b-96ca-0413d4ef8df8(jetbrains.mps.lang.textGen.editor)/3147100357551285949">
     <file name="StubOperationDeclaration_Editor.java">
-      <node id="3147100357551285949" at="17,79,18,62" concept="6" />
-      <node id="3596842757766946459" at="20,88,21,160" concept="5" />
-      <node id="3596842757766946459" at="21,160,22,67" concept="5" />
-      <node id="3596842757766946459" at="23,26,24,27" concept="2" />
-      <node id="3596842757766946459" at="25,5,26,34" concept="5" />
-      <node id="3596842757766946459" at="26,34,27,66" concept="2" />
-      <node id="3596842757766946459" at="27,66,28,40" concept="2" />
-      <node id="3596842757766946459" at="28,40,29,79" concept="2" />
-      <node id="3596842757766946459" at="29,79,30,22" concept="6" />
-      <node id="3147100357551285949" at="17,0,20,0" concept="4" trace="createEditorCell#(Ljetbrains/mps/openapi/editor/EditorContext;Lorg/jetbrains/mps/openapi/model/SNode;)Ljetbrains/mps/openapi/editor/cells/EditorCell;" />
-      <node id="3596842757766946459" at="22,67,25,5" concept="3" />
-      <node id="3596842757766946459" at="20,0,32,0" concept="4" trace="createComponent_n6jjlx_a#(Ljetbrains/mps/openapi/editor/EditorContext;Lorg/jetbrains/mps/openapi/model/SNode;)Ljetbrains/mps/openapi/editor/cells/EditorCell;" />
-      <scope id="3147100357551285949" at="17,79,18,62" />
-      <scope id="3596842757766946459" at="23,26,24,27" />
-      <scope id="3147100357551285949" at="17,0,20,0">
+      <node id="3147100357551285949" at="15,79,16,62" concept="6" />
+      <node id="3596842757766946459" at="18,88,19,160" concept="5" />
+      <node id="3596842757766946459" at="19,160,20,67" concept="5" />
+      <node id="3596842757766946459" at="21,26,22,27" concept="2" />
+      <node id="3596842757766946459" at="23,5,24,34" concept="5" />
+      <node id="3596842757766946459" at="24,34,25,66" concept="2" />
+      <node id="3596842757766946459" at="25,66,26,40" concept="2" />
+      <node id="3596842757766946459" at="26,40,27,22" concept="6" />
+      <node id="3147100357551285949" at="15,0,18,0" concept="4" trace="createEditorCell#(Ljetbrains/mps/openapi/editor/EditorContext;Lorg/jetbrains/mps/openapi/model/SNode;)Ljetbrains/mps/openapi/editor/cells/EditorCell;" />
+      <node id="3596842757766946459" at="20,67,23,5" concept="3" />
+      <node id="3596842757766946459" at="18,0,29,0" concept="4" trace="createComponent_n6jjlx_a#(Ljetbrains/mps/openapi/editor/EditorContext;Lorg/jetbrains/mps/openapi/model/SNode;)Ljetbrains/mps/openapi/editor/cells/EditorCell;" />
+      <scope id="3147100357551285949" at="15,79,16,62" />
+      <scope id="3596842757766946459" at="21,26,22,27" />
+      <scope id="3147100357551285949" at="15,0,18,0">
         <var name="editorContext" id="3147100357551285949" />
         <var name="node" id="3147100357551285949" />
       </scope>
-      <scope id="3596842757766946459" at="20,88,30,22">
+      <scope id="3596842757766946459" at="18,88,27,22">
         <var name="bigCell" id="3596842757766946459" />
         <var name="editorCell" id="3596842757766946459" />
         <var name="style" id="3596842757766946459" />
       </scope>
-      <scope id="3596842757766946459" at="20,0,32,0">
+      <scope id="3596842757766946459" at="18,0,29,0">
         <var name="editorContext" id="3596842757766946459" />
         <var name="node" id="3596842757766946459" />
       </scope>
-      <unit id="3147100357551285949" at="16,0,33,0" name="jetbrains.mps.lang.textGen.editor.StubOperationDeclaration_Editor" />
+      <unit id="3147100357551285949" at="14,0,30,0" name="jetbrains.mps.lang.textGen.editor.StubOperationDeclaration_Editor" />
     </file>
   </root>
   <root nodeRef="r:8234d58c-a8a4-433b-96ca-0413d4ef8df8(jetbrains.mps.lang.textGen.editor)/4357423944233036952">
@@ -4496,277 +3516,244 @@
   </root>
   <root nodeRef="r:8234d58c-a8a4-433b-96ca-0413d4ef8df8(jetbrains.mps.lang.textGen.editor)/6911933836258445311">
     <file name="ReferenceAppendPart_Editor.java">
-      <node id="6911933836258445311" at="25,79,26,63" concept="6" />
-      <node id="6911933836258445311" at="28,82,29,65" concept="6" />
-      <node id="6911933836258445311" at="31,89,32,96" concept="5" />
-      <node id="6911933836258445311" at="32,96,33,48" concept="2" />
-      <node id="6911933836258445311" at="33,48,34,28" concept="2" />
-      <node id="6911933836258445311" at="34,28,35,79" concept="2" />
-      <node id="6911933836258445311" at="35,79,36,81" concept="0" />
-      <node id="6911933836258445311" at="35,79,36,81" concept="2" />
-      <node id="6911933836258445311" at="36,81,37,80" concept="0" />
-      <node id="6911933836258445311" at="36,81,37,80" concept="2" />
-      <node id="6911933836258445311" at="37,80,38,81" concept="0" />
-      <node id="6911933836258445311" at="37,80,38,81" concept="2" />
-      <node id="6911933836258445311" at="38,81,39,22" concept="6" />
-      <node id="6911933836258445740" at="41,88,42,91" concept="5" />
-      <node id="6911933836258445740" at="42,91,43,47" concept="2" />
-      <node id="6911933836258445740" at="43,47,44,34" concept="5" />
-      <node id="6911933836258445740" at="44,34,45,65" concept="2" />
-      <node id="6911933836258445740" at="45,65,46,50" concept="2" />
-      <node id="6911933836258445740" at="46,50,47,58" concept="2" />
-      <node id="6911933836258445740" at="47,58,48,40" concept="2" />
-      <node id="6911933836258445740" at="48,40,49,79" concept="2" />
-      <node id="6911933836258445740" at="49,79,50,34" concept="2" />
-      <node id="6911933836258445740" at="50,34,51,22" concept="6" />
-      <node id="6911933836258445311" at="53,87,54,263" concept="5" />
-      <node id="6911933836258445311" at="54,263,55,33" concept="6" />
-      <node id="6911933836258445311" at="58,123,59,49" concept="8" />
-      <node id="6911933836258445311" at="61,81,62,74" concept="5" />
-      <node id="6911933836258445311" at="62,74,63,41" concept="2" />
-      <node id="6911933836258445311" at="63,41,64,24" concept="6" />
-      <node id="6911933836258445311" at="66,69,67,137" concept="2" />
-      <node id="6911933836258445311" at="68,41,69,40" concept="2" />
-      <node id="6911933836258445311" at="75,44,76,54" concept="5" />
-      <node id="6911933836258445311" at="76,54,77,46" concept="2" />
-      <node id="6911933836258445311" at="77,46,78,40" concept="2" />
-      <node id="6911933836258445311" at="78,40,79,24" concept="6" />
-      <node id="6911933836258445311" at="82,40,83,40" concept="6" />
-      <node id="6911933836258445744" at="87,88,88,87" concept="5" />
-      <node id="6911933836258445744" at="88,87,89,47" concept="2" />
-      <node id="6911933836258445744" at="89,47,90,34" concept="5" />
-      <node id="6911933836258445744" at="90,34,91,65" concept="2" />
-      <node id="6911933836258445744" at="91,65,92,57" concept="2" />
-      <node id="6911933836258445744" at="92,57,93,40" concept="2" />
-      <node id="6911933836258445744" at="93,40,94,79" concept="2" />
-      <node id="6911933836258445744" at="94,79,95,34" concept="2" />
-      <node id="6911933836258445744" at="95,34,96,22" concept="6" />
-      <node id="6911933836258445311" at="98,91,99,96" concept="5" />
-      <node id="6911933836258445311" at="99,96,100,50" concept="2" />
-      <node id="6911933836258445311" at="100,50,101,28" concept="2" />
-      <node id="6911933836258445311" at="101,28,102,79" concept="2" />
-      <node id="6911933836258445311" at="102,79,103,83" concept="0" />
-      <node id="6911933836258445311" at="102,79,103,83" concept="2" />
-      <node id="6911933836258445311" at="103,83,104,81" concept="0" />
-      <node id="6911933836258445311" at="103,83,104,81" concept="2" />
-      <node id="6911933836258445311" at="104,81,105,81" concept="0" />
-      <node id="6911933836258445311" at="104,81,105,81" concept="2" />
-      <node id="6911933836258445311" at="105,81,106,22" concept="6" />
-      <node id="4809320654438978490" at="108,90,109,105" concept="5" />
-      <node id="4809320654438978490" at="109,105,110,49" concept="2" />
-      <node id="4809320654438978490" at="110,49,111,79" concept="2" />
-      <node id="4809320654438978490" at="111,79,112,34" concept="2" />
-      <node id="4809320654438978490" at="112,34,113,22" concept="6" />
-      <node id="4809320654438978495" at="115,88,116,87" concept="5" />
-      <node id="4809320654438978495" at="116,87,117,47" concept="2" />
-      <node id="4809320654438978495" at="117,47,118,79" concept="2" />
-      <node id="4809320654438978495" at="118,79,119,34" concept="2" />
-      <node id="4809320654438978495" at="119,34,120,22" concept="6" />
-      <node id="4809320654438978496" at="122,88,123,82" concept="5" />
-      <node id="4809320654438978496" at="123,82,124,39" concept="2" />
-      <node id="4809320654438978496" at="124,39,125,52" concept="2" />
-      <node id="4809320654438978496" at="125,52,126,26" concept="5" />
-      <node id="4809320654438978496" at="126,26,127,58" concept="2" />
-      <node id="4809320654438978496" at="127,58,128,52" concept="2" />
-      <node id="4809320654438978496" at="128,52,129,79" concept="2" />
-      <node id="4809320654438978496" at="129,79,130,73" concept="2" />
-      <node id="4809320654438978496" at="130,73,131,57" concept="5" />
-      <node id="4809320654438978496" at="131,57,132,59" concept="5" />
-      <node id="4809320654438978496" at="133,35,134,82" concept="5" />
-      <node id="4809320654438978496" at="134,82,135,94" concept="6" />
-      <node id="4809320654438978496" at="136,10,137,22" concept="6" />
-      <node id="6911933836258445311" at="25,0,28,0" concept="4" trace="createEditorCell#(Ljetbrains/mps/openapi/editor/EditorContext;Lorg/jetbrains/mps/openapi/model/SNode;)Ljetbrains/mps/openapi/editor/cells/EditorCell;" />
-      <node id="6911933836258445311" at="28,0,31,0" concept="4" trace="createInspectedCell#(Ljetbrains/mps/openapi/editor/EditorContext;Lorg/jetbrains/mps/openapi/model/SNode;)Ljetbrains/mps/openapi/editor/cells/EditorCell;" />
-      <node id="6911933836258445311" at="58,0,61,0" concept="1" trace="referenceSingleRoleHandler_amcwze_b0#(Lorg/jetbrains/mps/openapi/model/SNode;Lorg/jetbrains/mps/openapi/language/SContainmentLink;Ljetbrains/mps/openapi/editor/EditorContext;)V" />
-      <node id="6911933836258445311" at="67,137,70,7" concept="3" />
-      <node id="6911933836258445311" at="82,0,85,0" concept="4" trace="getNoTargetText#()Ljava/lang/String;" />
-      <node id="6911933836258445311" at="53,0,57,0" concept="4" trace="createRefNode_amcwze_b0#(Ljetbrains/mps/openapi/editor/EditorContext;Lorg/jetbrains/mps/openapi/model/SNode;)Ljetbrains/mps/openapi/editor/cells/EditorCell;" />
-      <node id="6911933836258445311" at="61,0,66,0" concept="4" trace="createChildCell#(Ljetbrains/mps/openapi/editor/EditorContext;Lorg/jetbrains/mps/openapi/model/SNode;)Ljetbrains/mps/openapi/editor/cells/EditorCell;" />
-      <node id="4809320654438978496" at="132,59,137,22" concept="3" />
-      <node id="6911933836258445311" at="66,0,72,0" concept="4" trace="installCellInfo#(Lorg/jetbrains/mps/openapi/model/SNode;Ljetbrains/mps/openapi/editor/cells/EditorCell;)V" />
-      <node id="6911933836258445311" at="74,0,81,0" concept="4" trace="createEmptyCell#()Ljetbrains/mps/openapi/editor/cells/EditorCell;" />
-      <node id="4809320654438978490" at="108,0,115,0" concept="4" trace="createConstant_amcwze_a0_0#(Ljetbrains/mps/openapi/editor/EditorContext;Lorg/jetbrains/mps/openapi/model/SNode;)Ljetbrains/mps/openapi/editor/cells/EditorCell;" />
-      <node id="4809320654438978495" at="115,0,122,0" concept="4" trace="createConstant_amcwze_b0#(Ljetbrains/mps/openapi/editor/EditorContext;Lorg/jetbrains/mps/openapi/model/SNode;)Ljetbrains/mps/openapi/editor/cells/EditorCell;" />
-      <node id="6911933836258445311" at="31,0,41,0" concept="4" trace="createCollection_amcwze_a#(Ljetbrains/mps/openapi/editor/EditorContext;Lorg/jetbrains/mps/openapi/model/SNode;)Ljetbrains/mps/openapi/editor/cells/EditorCell;" />
-      <node id="6911933836258445311" at="98,0,108,0" concept="4" trace="createCollection_amcwze_a_0#(Ljetbrains/mps/openapi/editor/EditorContext;Lorg/jetbrains/mps/openapi/model/SNode;)Ljetbrains/mps/openapi/editor/cells/EditorCell;" />
-      <node id="6911933836258445744" at="87,0,98,0" concept="4" trace="createConstant_amcwze_c0#(Ljetbrains/mps/openapi/editor/EditorContext;Lorg/jetbrains/mps/openapi/model/SNode;)Ljetbrains/mps/openapi/editor/cells/EditorCell;" />
-      <node id="6911933836258445740" at="41,0,53,0" concept="4" trace="createConstant_amcwze_a0#(Ljetbrains/mps/openapi/editor/EditorContext;Lorg/jetbrains/mps/openapi/model/SNode;)Ljetbrains/mps/openapi/editor/cells/EditorCell;" />
-      <node id="4809320654438978496" at="122,0,139,0" concept="4" trace="createProperty_amcwze_c0#(Ljetbrains/mps/openapi/editor/EditorContext;Lorg/jetbrains/mps/openapi/model/SNode;)Ljetbrains/mps/openapi/editor/cells/EditorCell;" />
-      <scope id="6911933836258445311" at="25,79,26,63" />
-      <scope id="6911933836258445311" at="28,82,29,65" />
-      <scope id="6911933836258445311" at="35,79,36,81" />
-      <scope id="6911933836258445311" at="36,81,37,80" />
-      <scope id="6911933836258445311" at="37,80,38,81" />
-      <scope id="6911933836258445311" at="58,123,59,49" />
-      <scope id="6911933836258445311" at="68,41,69,40" />
-      <scope id="6911933836258445311" at="82,40,83,40" />
-      <scope id="6911933836258445311" at="102,79,103,83" />
-      <scope id="6911933836258445311" at="103,83,104,81" />
-      <scope id="6911933836258445311" at="104,81,105,81" />
-      <scope id="6911933836258445311" at="53,87,55,33">
-        <var name="provider" id="6911933836258445311" />
-      </scope>
-      <scope id="4809320654438978496" at="133,35,135,94">
+      <node id="6911933836258445311" at="20,79,21,63" concept="6" />
+      <node id="6911933836258445311" at="23,82,24,65" concept="6" />
+      <node id="6911933836258445311" at="26,89,27,96" concept="5" />
+      <node id="6911933836258445311" at="27,96,28,48" concept="2" />
+      <node id="6911933836258445311" at="28,48,29,28" concept="2" />
+      <node id="6911933836258445311" at="29,28,30,81" concept="0" />
+      <node id="6911933836258445311" at="29,28,30,81" concept="2" />
+      <node id="6911933836258445311" at="30,81,31,80" concept="0" />
+      <node id="6911933836258445311" at="30,81,31,80" concept="2" />
+      <node id="6911933836258445311" at="31,80,32,81" concept="0" />
+      <node id="6911933836258445311" at="31,80,32,81" concept="2" />
+      <node id="6911933836258445311" at="32,81,33,22" concept="6" />
+      <node id="6911933836258445740" at="35,88,36,91" concept="5" />
+      <node id="6911933836258445740" at="36,91,37,47" concept="2" />
+      <node id="6911933836258445740" at="37,47,38,34" concept="5" />
+      <node id="6911933836258445740" at="38,34,39,65" concept="2" />
+      <node id="6911933836258445740" at="39,65,40,50" concept="2" />
+      <node id="6911933836258445740" at="40,50,41,58" concept="2" />
+      <node id="6911933836258445740" at="41,58,42,40" concept="2" />
+      <node id="6911933836258445740" at="42,40,43,34" concept="2" />
+      <node id="6911933836258445740" at="43,34,44,22" concept="6" />
+      <node id="6911933836258445742" at="46,87,47,81" concept="5" />
+      <node id="6911933836258445742" at="47,81,48,34" concept="2" />
+      <node id="6911933836258445742" at="48,34,49,47" concept="2" />
+      <node id="6911933836258445742" at="49,47,50,26" concept="5" />
+      <node id="6911933836258445742" at="50,26,51,58" concept="2" />
+      <node id="6911933836258445742" at="52,39,53,38" concept="2" />
+      <node id="6911933836258445742" at="54,5,55,73" concept="2" />
+      <node id="6911933836258445742" at="55,73,56,57" concept="5" />
+      <node id="6911933836258445742" at="56,57,57,59" concept="5" />
+      <node id="6911933836258445742" at="58,35,59,82" concept="5" />
+      <node id="6911933836258445742" at="59,82,60,94" concept="6" />
+      <node id="6911933836258445742" at="61,10,62,22" concept="6" />
+      <node id="6911933836258445744" at="64,88,65,87" concept="5" />
+      <node id="6911933836258445744" at="65,87,66,47" concept="2" />
+      <node id="6911933836258445744" at="66,47,67,34" concept="5" />
+      <node id="6911933836258445744" at="67,34,68,65" concept="2" />
+      <node id="6911933836258445744" at="68,65,69,57" concept="2" />
+      <node id="6911933836258445744" at="69,57,70,40" concept="2" />
+      <node id="6911933836258445744" at="70,40,71,34" concept="2" />
+      <node id="6911933836258445744" at="71,34,72,22" concept="6" />
+      <node id="6911933836258445311" at="74,91,75,96" concept="5" />
+      <node id="6911933836258445311" at="75,96,76,50" concept="2" />
+      <node id="6911933836258445311" at="76,50,77,28" concept="2" />
+      <node id="6911933836258445311" at="77,28,78,83" concept="0" />
+      <node id="6911933836258445311" at="77,28,78,83" concept="2" />
+      <node id="6911933836258445311" at="78,83,79,81" concept="0" />
+      <node id="6911933836258445311" at="78,83,79,81" concept="2" />
+      <node id="6911933836258445311" at="79,81,80,81" concept="0" />
+      <node id="6911933836258445311" at="79,81,80,81" concept="2" />
+      <node id="6911933836258445311" at="80,81,81,22" concept="6" />
+      <node id="4809320654438978490" at="83,90,84,105" concept="5" />
+      <node id="4809320654438978490" at="84,105,85,49" concept="2" />
+      <node id="4809320654438978490" at="85,49,86,34" concept="2" />
+      <node id="4809320654438978490" at="86,34,87,22" concept="6" />
+      <node id="4809320654438978495" at="89,88,90,87" concept="5" />
+      <node id="4809320654438978495" at="90,87,91,47" concept="2" />
+      <node id="4809320654438978495" at="91,47,92,34" concept="2" />
+      <node id="4809320654438978495" at="92,34,93,22" concept="6" />
+      <node id="4809320654438978496" at="95,88,96,82" concept="5" />
+      <node id="4809320654438978496" at="96,82,97,39" concept="2" />
+      <node id="4809320654438978496" at="97,39,98,52" concept="2" />
+      <node id="4809320654438978496" at="98,52,99,26" concept="5" />
+      <node id="4809320654438978496" at="99,26,100,58" concept="2" />
+      <node id="4809320654438978496" at="100,58,101,52" concept="2" />
+      <node id="4809320654438978496" at="101,52,102,73" concept="2" />
+      <node id="4809320654438978496" at="102,73,103,57" concept="5" />
+      <node id="4809320654438978496" at="103,57,104,59" concept="5" />
+      <node id="4809320654438978496" at="105,35,106,82" concept="5" />
+      <node id="4809320654438978496" at="106,82,107,94" concept="6" />
+      <node id="4809320654438978496" at="108,10,109,22" concept="6" />
+      <node id="6911933836258445311" at="20,0,23,0" concept="4" trace="createEditorCell#(Ljetbrains/mps/openapi/editor/EditorContext;Lorg/jetbrains/mps/openapi/model/SNode;)Ljetbrains/mps/openapi/editor/cells/EditorCell;" />
+      <node id="6911933836258445311" at="23,0,26,0" concept="4" trace="createInspectedCell#(Ljetbrains/mps/openapi/editor/EditorContext;Lorg/jetbrains/mps/openapi/model/SNode;)Ljetbrains/mps/openapi/editor/cells/EditorCell;" />
+      <node id="6911933836258445742" at="51,58,54,5" concept="3" />
+      <node id="6911933836258445742" at="57,59,62,22" concept="3" />
+      <node id="4809320654438978496" at="104,59,109,22" concept="3" />
+      <node id="4809320654438978490" at="83,0,89,0" concept="4" trace="createConstant_amcwze_a0_0#(Ljetbrains/mps/openapi/editor/EditorContext;Lorg/jetbrains/mps/openapi/model/SNode;)Ljetbrains/mps/openapi/editor/cells/EditorCell;" />
+      <node id="4809320654438978495" at="89,0,95,0" concept="4" trace="createConstant_amcwze_b0#(Ljetbrains/mps/openapi/editor/EditorContext;Lorg/jetbrains/mps/openapi/model/SNode;)Ljetbrains/mps/openapi/editor/cells/EditorCell;" />
+      <node id="6911933836258445311" at="26,0,35,0" concept="4" trace="createCollection_amcwze_a#(Ljetbrains/mps/openapi/editor/EditorContext;Lorg/jetbrains/mps/openapi/model/SNode;)Ljetbrains/mps/openapi/editor/cells/EditorCell;" />
+      <node id="6911933836258445311" at="74,0,83,0" concept="4" trace="createCollection_amcwze_a_0#(Ljetbrains/mps/openapi/editor/EditorContext;Lorg/jetbrains/mps/openapi/model/SNode;)Ljetbrains/mps/openapi/editor/cells/EditorCell;" />
+      <node id="6911933836258445744" at="64,0,74,0" concept="4" trace="createConstant_amcwze_c0#(Ljetbrains/mps/openapi/editor/EditorContext;Lorg/jetbrains/mps/openapi/model/SNode;)Ljetbrains/mps/openapi/editor/cells/EditorCell;" />
+      <node id="6911933836258445740" at="35,0,46,0" concept="4" trace="createConstant_amcwze_a0#(Ljetbrains/mps/openapi/editor/EditorContext;Lorg/jetbrains/mps/openapi/model/SNode;)Ljetbrains/mps/openapi/editor/cells/EditorCell;" />
+      <node id="4809320654438978496" at="95,0,111,0" concept="4" trace="createProperty_amcwze_c0#(Ljetbrains/mps/openapi/editor/EditorContext;Lorg/jetbrains/mps/openapi/model/SNode;)Ljetbrains/mps/openapi/editor/cells/EditorCell;" />
+      <node id="6911933836258445742" at="46,0,64,0" concept="4" trace="createRefNode_amcwze_b0#(Ljetbrains/mps/openapi/editor/EditorContext;Lorg/jetbrains/mps/openapi/model/SNode;)Ljetbrains/mps/openapi/editor/cells/EditorCell;" />
+      <scope id="6911933836258445311" at="20,79,21,63" />
+      <scope id="6911933836258445311" at="23,82,24,65" />
+      <scope id="6911933836258445311" at="29,28,30,81" />
+      <scope id="6911933836258445311" at="30,81,31,80" />
+      <scope id="6911933836258445311" at="31,80,32,81" />
+      <scope id="6911933836258445742" at="52,39,53,38" />
+      <scope id="6911933836258445311" at="77,28,78,83" />
+      <scope id="6911933836258445311" at="78,83,79,81" />
+      <scope id="6911933836258445311" at="79,81,80,81" />
+      <scope id="6911933836258445742" at="58,35,60,94">
+        <var name="manager" id="6911933836258445742" />
+      </scope>
+      <scope id="4809320654438978496" at="105,35,107,94">
         <var name="manager" id="4809320654438978496" />
       </scope>
-      <scope id="6911933836258445311" at="25,0,28,0">
+      <scope id="6911933836258445311" at="20,0,23,0">
         <var name="editorContext" id="6911933836258445311" />
         <var name="node" id="6911933836258445311" />
       </scope>
-      <scope id="6911933836258445311" at="28,0,31,0">
+      <scope id="6911933836258445311" at="23,0,26,0">
         <var name="editorContext" id="6911933836258445311" />
         <var name="node" id="6911933836258445311" />
       </scope>
-      <scope id="6911933836258445311" at="58,0,61,0">
-        <var name="containmentLink" id="6911933836258445311" />
-        <var name="context" id="6911933836258445311" />
-        <var name="ownerNode" id="6911933836258445311" />
-      </scope>
-      <scope id="6911933836258445311" at="61,81,64,24">
+      <scope id="4809320654438978490" at="83,90,87,22">
+        <var name="editorCell" id="4809320654438978490" />
+      </scope>
+      <scope id="4809320654438978495" at="89,88,93,22">
+        <var name="editorCell" id="4809320654438978495" />
+      </scope>
+      <scope id="4809320654438978490" at="83,0,89,0">
+        <var name="editorContext" id="4809320654438978490" />
+        <var name="node" id="4809320654438978490" />
+      </scope>
+      <scope id="4809320654438978495" at="89,0,95,0">
+        <var name="editorContext" id="4809320654438978495" />
+        <var name="node" id="4809320654438978495" />
+      </scope>
+      <scope id="6911933836258445311" at="26,89,33,22">
         <var name="editorCell" id="6911933836258445311" />
       </scope>
-      <scope id="6911933836258445311" at="82,0,85,0" />
-      <scope id="6911933836258445311" at="53,0,57,0">
+      <scope id="6911933836258445311" at="74,91,81,22">
+        <var name="editorCell" id="6911933836258445311" />
+      </scope>
+      <scope id="6911933836258445744" at="64,88,72,22">
+        <var name="editorCell" id="6911933836258445744" />
+        <var name="style" id="6911933836258445744" />
+      </scope>
+      <scope id="6911933836258445311" at="26,0,35,0">
         <var name="editorContext" id="6911933836258445311" />
         <var name="node" id="6911933836258445311" />
       </scope>
-      <scope id="6911933836258445311" at="66,69,70,7" />
-      <scope id="6911933836258445311" at="75,44,79,24">
-        <var name="editorCell" id="6911933836258445311" />
-      </scope>
-      <scope id="6911933836258445311" at="61,0,66,0">
-        <var name="child" id="6911933836258445311" />
-        <var name="editorContext" id="6911933836258445311" />
-      </scope>
-      <scope id="4809320654438978490" at="108,90,113,22">
-        <var name="editorCell" id="4809320654438978490" />
-      </scope>
-      <scope id="4809320654438978495" at="115,88,120,22">
-        <var name="editorCell" id="4809320654438978495" />
-      </scope>
-      <scope id="6911933836258445311" at="66,0,72,0">
-        <var name="child" id="6911933836258445311" />
-        <var name="editorCell" id="6911933836258445311" />
-      </scope>
-      <scope id="6911933836258445311" at="74,0,81,0" />
-      <scope id="4809320654438978490" at="108,0,115,0">
-        <var name="editorContext" id="4809320654438978490" />
-        <var name="node" id="4809320654438978490" />
-      </scope>
-      <scope id="4809320654438978495" at="115,0,122,0">
-        <var name="editorContext" id="4809320654438978495" />
-        <var name="node" id="4809320654438978495" />
-      </scope>
-      <scope id="6911933836258445311" at="31,89,39,22">
-        <var name="editorCell" id="6911933836258445311" />
-      </scope>
-      <scope id="6911933836258445311" at="98,91,106,22">
-        <var name="editorCell" id="6911933836258445311" />
-      </scope>
-      <scope id="6911933836258445744" at="87,88,96,22">
-        <var name="editorCell" id="6911933836258445744" />
-        <var name="style" id="6911933836258445744" />
-      </scope>
-      <scope id="6911933836258445311" at="31,0,41,0">
+      <scope id="6911933836258445740" at="35,88,44,22">
+        <var name="editorCell" id="6911933836258445740" />
+        <var name="style" id="6911933836258445740" />
+      </scope>
+      <scope id="6911933836258445311" at="74,0,83,0">
         <var name="editorContext" id="6911933836258445311" />
         <var name="node" id="6911933836258445311" />
       </scope>
-      <scope id="6911933836258445740" at="41,88,51,22">
-        <var name="editorCell" id="6911933836258445740" />
-        <var name="style" id="6911933836258445740" />
-      </scope>
-      <scope id="6911933836258445311" at="98,0,108,0">
-        <var name="editorContext" id="6911933836258445311" />
-        <var name="node" id="6911933836258445311" />
-      </scope>
-      <scope id="6911933836258445744" at="87,0,98,0">
+      <scope id="6911933836258445744" at="64,0,74,0">
         <var name="editorContext" id="6911933836258445744" />
         <var name="node" id="6911933836258445744" />
       </scope>
-      <scope id="6911933836258445740" at="41,0,53,0">
+      <scope id="6911933836258445740" at="35,0,46,0">
         <var name="editorContext" id="6911933836258445740" />
         <var name="node" id="6911933836258445740" />
       </scope>
-      <scope id="4809320654438978496" at="122,88,137,22">
+      <scope id="4809320654438978496" at="95,88,109,22">
         <var name="attributeConcept" id="4809320654438978496" />
         <var name="attributeKind" id="4809320654438978496" />
         <var name="editorCell" id="4809320654438978496" />
         <var name="provider" id="4809320654438978496" />
       </scope>
-      <scope id="4809320654438978496" at="122,0,139,0">
+      <scope id="6911933836258445742" at="46,87,62,22">
+        <var name="attributeConcept" id="6911933836258445742" />
+        <var name="attributeKind" id="6911933836258445742" />
+        <var name="editorCell" id="6911933836258445742" />
+        <var name="provider" id="6911933836258445742" />
+      </scope>
+      <scope id="4809320654438978496" at="95,0,111,0">
         <var name="editorContext" id="4809320654438978496" />
         <var name="node" id="4809320654438978496" />
       </scope>
-      <unit id="6911933836258445311" at="57,0,87,0" name="jetbrains.mps.lang.textGen.editor.ReferenceAppendPart_Editor$referenceSingleRoleHandler_amcwze_b0" />
-      <unit id="6911933836258445311" at="24,0,140,0" name="jetbrains.mps.lang.textGen.editor.ReferenceAppendPart_Editor" />
+      <scope id="6911933836258445742" at="46,0,64,0">
+        <var name="editorContext" id="6911933836258445742" />
+        <var name="node" id="6911933836258445742" />
+      </scope>
+      <unit id="6911933836258445311" at="19,0,112,0" name="jetbrains.mps.lang.textGen.editor.ReferenceAppendPart_Editor" />
     </file>
   </root>
   <root nodeRef="r:8234d58c-a8a4-433b-96ca-0413d4ef8df8(jetbrains.mps.lang.textGen.editor)/7166719696753421198">
     <file name="EncodingLiteral_Editor.java">
-      <node id="7166719696753421198" at="23,79,24,63" concept="6" />
-      <node id="7166719696753421198" at="26,89,27,96" concept="5" />
-      <node id="7166719696753421198" at="27,96,28,48" concept="2" />
-      <node id="7166719696753421198" at="28,48,29,28" concept="2" />
-      <node id="7166719696753421198" at="29,28,30,79" concept="2" />
-      <node id="7166719696753421198" at="30,79,31,81" concept="0" />
-      <node id="7166719696753421198" at="30,79,31,81" concept="2" />
-      <node id="7166719696753421198" at="31,81,32,22" concept="6" />
-      <node id="7166719696753421198" at="34,88,35,82" concept="5" />
-      <node id="7166719696753421198" at="35,82,36,33" concept="2" />
-      <node id="7166719696753421198" at="36,33,37,46" concept="2" />
-      <node id="7166719696753421198" at="37,46,38,26" concept="5" />
-      <node id="7166719696753421198" at="38,26,39,58" concept="2" />
-      <node id="7166719696753421198" at="39,58,40,46" concept="2" />
-      <node id="7166719696753421198" at="40,46,41,34" concept="5" />
-      <node id="7166719696753421198" at="41,34,42,72" concept="2" />
-      <node id="7166719696753421198" at="42,72,43,40" concept="2" />
-      <node id="7166719696753421198" at="43,40,44,79" concept="2" />
-      <node id="7166719696753421198" at="44,79,45,212" concept="2" />
-      <node id="7166719696753421198" at="45,212,46,57" concept="5" />
-      <node id="7166719696753421198" at="46,57,47,59" concept="5" />
-      <node id="7166719696753421198" at="48,35,49,82" concept="5" />
-      <node id="7166719696753421198" at="49,82,50,94" concept="6" />
-      <node id="7166719696753421198" at="51,10,52,22" concept="6" />
-      <node id="8063439325682906944" at="57,47,58,68" concept="6" />
-      <node id="8063439325682906944" at="55,0,57,0" concept="1" trace="ReplaceWith_EncodingLiteral_cellMenu_djrnp4_a0a0#()V" />
-      <node id="7166719696753421198" at="23,0,26,0" concept="4" trace="createEditorCell#(Ljetbrains/mps/openapi/editor/EditorContext;Lorg/jetbrains/mps/openapi/model/SNode;)Ljetbrains/mps/openapi/editor/cells/EditorCell;" />
-      <node id="8063439325682906944" at="57,0,60,0" concept="4" trace="getReplacementConceptName#()Ljava/lang/String;" />
-      <node id="7166719696753421198" at="47,59,52,22" concept="3" />
-      <node id="7166719696753421198" at="26,0,34,0" concept="4" trace="createCollection_djrnp4_a#(Ljetbrains/mps/openapi/editor/EditorContext;Lorg/jetbrains/mps/openapi/model/SNode;)Ljetbrains/mps/openapi/editor/cells/EditorCell;" />
-      <node id="7166719696753421198" at="34,0,54,0" concept="4" trace="createProperty_djrnp4_a0#(Ljetbrains/mps/openapi/editor/EditorContext;Lorg/jetbrains/mps/openapi/model/SNode;)Ljetbrains/mps/openapi/editor/cells/EditorCell;" />
-      <scope id="8063439325682906944" at="55,63,55,63" />
-      <scope id="7166719696753421198" at="23,79,24,63" />
-      <scope id="7166719696753421198" at="30,79,31,81" />
-      <scope id="8063439325682906944" at="57,47,58,68" />
-      <scope id="7166719696753421198" at="48,35,50,94">
+      <node id="7166719696753421198" at="21,79,22,63" concept="6" />
+      <node id="7166719696753421198" at="24,89,25,96" concept="5" />
+      <node id="7166719696753421198" at="25,96,26,48" concept="2" />
+      <node id="7166719696753421198" at="26,48,27,28" concept="2" />
+      <node id="7166719696753421198" at="27,28,28,81" concept="0" />
+      <node id="7166719696753421198" at="27,28,28,81" concept="2" />
+      <node id="7166719696753421198" at="28,81,29,22" concept="6" />
+      <node id="7166719696753421198" at="31,88,32,82" concept="5" />
+      <node id="7166719696753421198" at="32,82,33,33" concept="2" />
+      <node id="7166719696753421198" at="33,33,34,46" concept="2" />
+      <node id="7166719696753421198" at="34,46,35,26" concept="5" />
+      <node id="7166719696753421198" at="35,26,36,58" concept="2" />
+      <node id="7166719696753421198" at="36,58,37,46" concept="2" />
+      <node id="7166719696753421198" at="37,46,38,34" concept="5" />
+      <node id="7166719696753421198" at="38,34,39,72" concept="2" />
+      <node id="7166719696753421198" at="39,72,40,40" concept="2" />
+      <node id="7166719696753421198" at="40,40,41,212" concept="2" />
+      <node id="7166719696753421198" at="41,212,42,57" concept="5" />
+      <node id="7166719696753421198" at="42,57,43,59" concept="5" />
+      <node id="7166719696753421198" at="44,35,45,82" concept="5" />
+      <node id="7166719696753421198" at="45,82,46,94" concept="6" />
+      <node id="7166719696753421198" at="47,10,48,22" concept="6" />
+      <node id="8063439325682906944" at="53,47,54,68" concept="6" />
+      <node id="8063439325682906944" at="51,0,53,0" concept="1" trace="ReplaceWith_EncodingLiteral_cellMenu_djrnp4_a0a0#()V" />
+      <node id="7166719696753421198" at="21,0,24,0" concept="4" trace="createEditorCell#(Ljetbrains/mps/openapi/editor/EditorContext;Lorg/jetbrains/mps/openapi/model/SNode;)Ljetbrains/mps/openapi/editor/cells/EditorCell;" />
+      <node id="8063439325682906944" at="53,0,56,0" concept="4" trace="getReplacementConceptName#()Ljava/lang/String;" />
+      <node id="7166719696753421198" at="43,59,48,22" concept="3" />
+      <node id="7166719696753421198" at="24,0,31,0" concept="4" trace="createCollection_djrnp4_a#(Ljetbrains/mps/openapi/editor/EditorContext;Lorg/jetbrains/mps/openapi/model/SNode;)Ljetbrains/mps/openapi/editor/cells/EditorCell;" />
+      <node id="7166719696753421198" at="31,0,50,0" concept="4" trace="createProperty_djrnp4_a0#(Ljetbrains/mps/openapi/editor/EditorContext;Lorg/jetbrains/mps/openapi/model/SNode;)Ljetbrains/mps/openapi/editor/cells/EditorCell;" />
+      <scope id="8063439325682906944" at="51,63,51,63" />
+      <scope id="7166719696753421198" at="21,79,22,63" />
+      <scope id="7166719696753421198" at="27,28,28,81" />
+      <scope id="8063439325682906944" at="53,47,54,68" />
+      <scope id="7166719696753421198" at="44,35,46,94">
         <var name="manager" id="7166719696753421198" />
       </scope>
-      <scope id="8063439325682906944" at="55,0,57,0" />
-      <scope id="7166719696753421198" at="23,0,26,0">
+      <scope id="8063439325682906944" at="51,0,53,0" />
+      <scope id="7166719696753421198" at="21,0,24,0">
         <var name="editorContext" id="7166719696753421198" />
         <var name="node" id="7166719696753421198" />
       </scope>
-      <scope id="8063439325682906944" at="57,0,60,0" />
-      <scope id="7166719696753421198" at="26,89,32,22">
+      <scope id="8063439325682906944" at="53,0,56,0" />
+      <scope id="7166719696753421198" at="24,89,29,22">
         <var name="editorCell" id="7166719696753421198" />
       </scope>
-      <scope id="7166719696753421198" at="26,0,34,0">
+      <scope id="7166719696753421198" at="24,0,31,0">
         <var name="editorContext" id="7166719696753421198" />
         <var name="node" id="7166719696753421198" />
       </scope>
-      <scope id="7166719696753421198" at="34,88,52,22">
+      <scope id="7166719696753421198" at="31,88,48,22">
         <var name="attributeConcept" id="7166719696753421198" />
         <var name="attributeKind" id="7166719696753421198" />
         <var name="editorCell" id="7166719696753421198" />
         <var name="provider" id="7166719696753421198" />
         <var name="style" id="7166719696753421198" />
       </scope>
-      <scope id="7166719696753421198" at="34,0,54,0">
+      <scope id="7166719696753421198" at="31,0,50,0">
         <var name="editorContext" id="7166719696753421198" />
         <var name="node" id="7166719696753421198" />
       </scope>
-      <unit id="8063439325682906944" at="54,0,61,0" name="jetbrains.mps.lang.textGen.editor.EncodingLiteral_Editor$ReplaceWith_EncodingLiteral_cellMenu_djrnp4_a0a0" />
-      <unit id="7166719696753421198" at="22,0,62,0" name="jetbrains.mps.lang.textGen.editor.EncodingLiteral_Editor" />
+      <unit id="8063439325682906944" at="50,0,57,0" name="jetbrains.mps.lang.textGen.editor.EncodingLiteral_Editor$ReplaceWith_EncodingLiteral_cellMenu_djrnp4_a0a0" />
+      <unit id="7166719696753421198" at="20,0,58,0" name="jetbrains.mps.lang.textGen.editor.EncodingLiteral_Editor" />
     </file>
   </root>
   <root nodeRef="r:8234d58c-a8a4-433b-96ca-0413d4ef8df8(jetbrains.mps.lang.textGen.editor)/8937790975493363674">
