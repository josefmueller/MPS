--- conflicted
+++ resolved
@@ -72,7 +72,6 @@
       <node id="1233670266779" at="105,57,106,57" concept="2" />
       <node id="1233670266779" at="106,57,107,57" concept="2" />
       <node id="1233670266779" at="107,57,108,57" concept="2" />
-<<<<<<< HEAD
       <node id="1233670266779" at="108,57,109,57" concept="2" />
       <node id="1233670266779" at="109,57,110,56" concept="2" />
       <node id="1233670266779" at="110,56,111,57" concept="2" />
@@ -123,8 +122,8 @@
       <node id="1233670266779" at="177,60,178,48" concept="2" />
       <node id="1233670266779" at="178,48,179,58" concept="2" />
       <node id="1233670266779" at="179,58,180,20" concept="7" />
-      <node id="1233670266779" at="183,58,184,91" concept="6" />
-      <node id="1233670266779" at="184,91,185,131" concept="2" />
+      <node id="1233670266779" at="183,58,184,97" concept="6" />
+      <node id="1233670266779" at="184,97,185,131" concept="2" />
       <node id="1233670266779" at="185,131,186,135" concept="2" />
       <node id="1233670266779" at="186,135,187,20" concept="7" />
       <node id="1233670266779" at="189,6,190,0" concept="8" />
@@ -178,113 +177,6 @@
       <node id="1233670266779" at="276,34,277,60" concept="2" />
       <node id="1233670266779" at="277,60,278,40" concept="2" />
       <node id="1233670266779" at="278,40,279,60" concept="2" />
-=======
-      <node id="1233670266779" at="108,57,109,56" concept="2" />
-      <node id="1233670266779" at="109,56,110,57" concept="2" />
-      <node id="1233670266779" at="111,37,112,61" concept="2" />
-      <node id="1233670266779" at="113,5,114,59" concept="2" />
-      <node id="1233670266779" at="114,59,115,57" concept="2" />
-      <node id="1233670266779" at="115,57,116,22" concept="7" />
-      <node id="5481714986551258589" at="118,46,119,119" concept="7" />
-      <node id="1233670564442" at="121,49,122,97" concept="6" />
-      <node id="1233670564442" at="122,97,123,47" concept="2" />
-      <node id="1233670564442" at="123,47,124,34" concept="6" />
-      <node id="1233670564442" at="124,34,125,82" concept="2" />
-      <node id="1233670564442" at="125,82,126,47" concept="2" />
-      <node id="1233670564442" at="126,47,127,40" concept="2" />
-      <node id="1233670564442" at="127,40,128,34" concept="2" />
-      <node id="1233670564442" at="128,34,129,22" concept="7" />
-      <node id="1233676769430" at="131,49,132,96" concept="6" />
-      <node id="1233676769430" at="132,96,133,47" concept="2" />
-      <node id="1233676769430" at="133,47,134,34" concept="6" />
-      <node id="1233676769430" at="134,34,135,82" concept="2" />
-      <node id="1233676769430" at="135,82,136,40" concept="2" />
-      <node id="1233676769430" at="136,40,137,34" concept="2" />
-      <node id="1233676769430" at="137,34,138,22" concept="7" />
-      <node id="1233676774400" at="140,49,141,102" concept="6" />
-      <node id="1233676774400" at="141,102,142,47" concept="2" />
-      <node id="1233676774400" at="142,47,143,34" concept="6" />
-      <node id="1233676774400" at="143,34,144,82" concept="2" />
-      <node id="1233676774400" at="144,82,145,40" concept="2" />
-      <node id="1233676774400" at="145,40,146,34" concept="2" />
-      <node id="1233676774400" at="146,34,147,22" concept="7" />
-      <node id="1233676781151" at="149,49,150,96" concept="6" />
-      <node id="1233676781151" at="150,96,151,47" concept="2" />
-      <node id="1233676781151" at="151,47,152,34" concept="6" />
-      <node id="1233676781151" at="152,34,153,82" concept="2" />
-      <node id="1233676781151" at="153,82,154,40" concept="2" />
-      <node id="1233676781151" at="154,40,155,34" concept="2" />
-      <node id="1233676781151" at="155,34,156,22" concept="7" />
-      <node id="1234268563136" at="158,49,159,100" concept="6" />
-      <node id="1234268563136" at="159,100,160,47" concept="2" />
-      <node id="1234268563136" at="160,47,161,34" concept="6" />
-      <node id="1234268563136" at="161,34,162,82" concept="2" />
-      <node id="1234268563136" at="162,82,163,40" concept="2" />
-      <node id="1234268563136" at="163,40,164,34" concept="2" />
-      <node id="1234268563136" at="164,34,165,22" concept="7" />
-      <node id="1233670266779" at="167,48,168,173" concept="6" />
-      <node id="1233670266779" at="172,39,173,147" concept="7" />
-      <node id="1233670266779" at="175,45,176,60" concept="2" />
-      <node id="1233670266779" at="176,60,177,48" concept="2" />
-      <node id="1233670266779" at="177,48,178,58" concept="2" />
-      <node id="1233670266779" at="178,58,179,20" concept="7" />
-      <node id="1233670266779" at="182,58,183,97" concept="6" />
-      <node id="1233670266779" at="183,97,184,131" concept="2" />
-      <node id="1233670266779" at="184,131,185,135" concept="2" />
-      <node id="1233670266779" at="185,135,186,20" concept="7" />
-      <node id="1233670266779" at="188,6,189,0" concept="8" />
-      <node id="1233670266779" at="189,0,190,56" concept="2" />
-      <node id="1233670266779" at="190,56,191,50" concept="6" />
-      <node id="1233670266779" at="191,50,192,0" concept="8" />
-      <node id="1233670266779" at="193,39,194,40" concept="2" />
-      <node id="1233670266779" at="194,40,195,47" concept="2" />
-      <node id="1233670266779" at="196,5,197,143" concept="2" />
-      <node id="1233670266779" at="197,143,198,301" concept="6" />
-      <node id="1233670266779" at="200,39,201,113" concept="7" />
-      <node id="1233670266779" at="204,73,205,87" concept="6" />
-      <node id="1233670266779" at="205,87,206,145" concept="7" />
-      <node id="1233670266779" at="207,10,208,22" concept="7" />
-      <node id="1233670612118" at="213,0,214,0" concept="3" trace="myReferencingNode" />
-      <node id="1233670612118" at="215,119,216,21" concept="10" />
-      <node id="1233670612118" at="216,21,217,42" concept="2" />
-      <node id="1233670612118" at="217,42,218,20" concept="2" />
-      <node id="1233670612118" at="221,41,222,42" concept="7" />
-      <node id="1233670612118" at="227,28,228,20" concept="7" />
-      <node id="1233670618698" at="231,53,232,41" concept="2" />
-      <node id="1233670618698" at="233,11,234,148" concept="6" />
-      <node id="1233670618698" at="234,148,235,78" concept="2" />
-      <node id="1233670618698" at="235,78,236,150" concept="6" />
-      <node id="1233670618698" at="236,150,237,47" concept="2" />
-      <node id="1233670618698" at="237,47,238,136" concept="2" />
-      <node id="1233670618698" at="238,136,239,140" concept="2" />
-      <node id="1233670618698" at="239,140,240,46" concept="2" />
-      <node id="1233670618698" at="240,46,241,38" concept="6" />
-      <node id="1233670618698" at="241,38,242,97" concept="2" />
-      <node id="1233670618698" at="242,97,243,44" concept="2" />
-      <node id="1233670618698" at="243,44,244,88" concept="2" />
-      <node id="1233670618698" at="244,88,245,35" concept="2" />
-      <node id="1233670618698" at="245,35,246,308" concept="6" />
-      <node id="1233670618698" at="248,43,249,120" concept="7" />
-      <node id="1233670618698" at="252,76,253,91" concept="6" />
-      <node id="1233670618698" at="253,91,254,147" concept="7" />
-      <node id="1233670618698" at="255,14,256,26" concept="7" />
-      <node id="1233670618698" at="257,17,258,42" concept="2" />
-      <node id="1233670754564" at="262,49,263,94" concept="6" />
-      <node id="1233670754564" at="263,94,264,47" concept="2" />
-      <node id="1233670754564" at="264,47,265,34" concept="6" />
-      <node id="1233670754564" at="265,34,266,84" concept="2" />
-      <node id="1233670754564" at="266,84,267,60" concept="2" />
-      <node id="1233670754564" at="267,60,268,40" concept="2" />
-      <node id="1233670754564" at="268,40,269,34" concept="2" />
-      <node id="1233670754564" at="269,34,270,22" concept="7" />
-      <node id="1233670266779" at="272,51,273,120" concept="6" />
-      <node id="1233670266779" at="273,120,274,49" concept="2" />
-      <node id="1233670266779" at="274,49,275,34" concept="6" />
-      <node id="1233670266779" at="275,34,276,60" concept="2" />
-      <node id="1233670266779" at="276,60,277,40" concept="2" />
-      <node id="1233670266779" at="277,40,278,60" concept="2" />
-      <node id="1233670266779" at="278,60,279,60" concept="2" />
->>>>>>> ac231bee
       <node id="1233670266779" at="279,60,280,60" concept="2" />
       <node id="1233670266779" at="280,60,281,60" concept="2" />
       <node id="1233670266779" at="281,60,282,60" concept="2" />
@@ -2195,7 +2087,6 @@
       <unit id="1234190682269" at="10,0,15,0" name="jetbrains.mps.lang.textGen.editor.OperationCall_Editor" />
     </file>
     <file name="OperationCall_EditorBuilder_a.java">
-<<<<<<< HEAD
       <node id="1234190682269" at="60,93,61,19" concept="10" />
       <node id="1234190682269" at="61,19,62,18" concept="2" />
       <node id="1234190682269" at="67,26,68,18" concept="7" />
@@ -2213,8 +2104,8 @@
       <node id="1234190682269" at="93,60,94,48" concept="2" />
       <node id="1234190682269" at="94,48,95,58" concept="2" />
       <node id="1234190682269" at="95,58,96,20" concept="7" />
-      <node id="1234190682269" at="99,58,100,91" concept="6" />
-      <node id="1234190682269" at="100,91,101,131" concept="2" />
+      <node id="1234190682269" at="99,58,100,97" concept="6" />
+      <node id="1234190682269" at="100,97,101,131" concept="2" />
       <node id="1234190682269" at="101,131,102,135" concept="2" />
       <node id="1234190682269" at="102,135,103,20" concept="7" />
       <node id="1234190682269" at="105,6,106,0" concept="8" />
@@ -2361,167 +2252,6 @@
       <scope id="1234190682269" at="60,93,62,18" />
       <scope id="1234190682269" at="110,40,112,149" />
       <scope id="1234190682269" at="121,73,123,145">
-=======
-      <node id="1234190682269" at="58,93,59,19" concept="10" />
-      <node id="1234190682269" at="59,19,60,18" concept="2" />
-      <node id="1234190682269" at="65,26,66,18" concept="7" />
-      <node id="1234190682269" at="69,39,70,39" concept="7" />
-      <node id="1234190682269" at="73,50,74,118" concept="6" />
-      <node id="1234190682269" at="74,118,75,48" concept="2" />
-      <node id="1234190682269" at="75,48,76,28" concept="2" />
-      <node id="1234190682269" at="76,28,77,65" concept="2" />
-      <node id="1234190682269" at="77,65,78,56" concept="2" />
-      <node id="1234190682269" at="78,56,79,60" concept="2" />
-      <node id="1234190682269" at="79,60,80,22" concept="7" />
-      <node id="1234190682269" at="82,48,83,163" concept="6" />
-      <node id="1234190682269" at="87,39,88,135" concept="7" />
-      <node id="1234190682269" at="90,35,91,60" concept="2" />
-      <node id="1234190682269" at="91,60,92,48" concept="2" />
-      <node id="1234190682269" at="92,48,93,58" concept="2" />
-      <node id="1234190682269" at="93,58,94,20" concept="7" />
-      <node id="1234190682269" at="97,58,98,97" concept="6" />
-      <node id="1234190682269" at="98,97,99,131" concept="2" />
-      <node id="1234190682269" at="99,131,100,135" concept="2" />
-      <node id="1234190682269" at="100,135,101,20" concept="7" />
-      <node id="1234190682269" at="103,6,104,0" concept="8" />
-      <node id="1234190682269" at="104,0,105,46" concept="2" />
-      <node id="1234190682269" at="105,46,106,50" concept="6" />
-      <node id="1234190682269" at="106,50,107,0" concept="8" />
-      <node id="1234190682269" at="108,39,109,40" concept="2" />
-      <node id="1234190682269" at="109,40,110,37" concept="2" />
-      <node id="1234190682269" at="111,5,112,143" concept="2" />
-      <node id="1234190682269" at="112,143,113,301" concept="6" />
-      <node id="1234190682269" at="115,39,116,113" concept="7" />
-      <node id="1234190682269" at="119,73,120,87" concept="6" />
-      <node id="1234190682269" at="120,87,121,145" concept="7" />
-      <node id="1234190682269" at="122,10,123,22" concept="7" />
-      <node id="1234257105288" at="128,0,129,0" concept="3" trace="myReferencingNode" />
-      <node id="1234257105288" at="130,119,131,21" concept="10" />
-      <node id="1234257105288" at="131,21,132,42" concept="2" />
-      <node id="1234257105288" at="132,42,133,20" concept="2" />
-      <node id="1234257105288" at="136,41,137,42" concept="7" />
-      <node id="1234257105288" at="142,28,143,20" concept="7" />
-      <node id="1234257111187" at="146,53,147,41" concept="2" />
-      <node id="1234257111187" at="148,11,149,157" concept="6" />
-      <node id="1234257111187" at="149,157,150,78" concept="2" />
-      <node id="1234257111187" at="150,78,151,150" concept="6" />
-      <node id="1234257111187" at="151,150,152,56" concept="2" />
-      <node id="1234257111187" at="152,56,153,136" concept="2" />
-      <node id="1234257111187" at="153,136,154,140" concept="2" />
-      <node id="1234257111187" at="154,140,155,55" concept="2" />
-      <node id="1234257111187" at="155,55,156,38" concept="6" />
-      <node id="1234257111187" at="156,38,157,95" concept="2" />
-      <node id="1234257111187" at="157,95,158,44" concept="2" />
-      <node id="1234257111187" at="158,44,159,88" concept="2" />
-      <node id="1234257111187" at="159,88,160,35" concept="2" />
-      <node id="1234257111187" at="160,35,161,308" concept="6" />
-      <node id="1234257111187" at="163,43,164,120" concept="7" />
-      <node id="1234257111187" at="167,76,168,91" concept="6" />
-      <node id="1234257111187" at="168,91,169,147" concept="7" />
-      <node id="1234257111187" at="170,14,171,26" concept="7" />
-      <node id="1234257111187" at="172,17,173,42" concept="2" />
-      <node id="1234190682269" at="177,52,178,144" concept="6" />
-      <node id="1234190682269" at="178,144,179,91" concept="6" />
-      <node id="1234190682269" at="179,91,180,50" concept="2" />
-      <node id="1234190682269" at="181,37,182,95" concept="2" />
-      <node id="1234190682269" at="183,5,184,49" concept="2" />
-      <node id="1234190682269" at="184,49,185,22" concept="7" />
-      <node id="1234190682269" at="191,101,192,50" concept="10" />
-      <node id="1234190682269" at="192,50,193,25" concept="2" />
-      <node id="1234190682269" at="198,28,199,20" concept="7" />
-      <node id="1234190682269" at="202,66,203,221" concept="7" />
-      <node id="1234190682269" at="205,57,206,83" concept="6" />
-      <node id="1234190682269" at="206,83,207,58" concept="2" />
-      <node id="1234190682269" at="207,58,208,25" concept="7" />
-      <node id="1234190682269" at="210,41,211,41" concept="2" />
-      <node id="1234190682269" at="211,41,212,249" concept="2" />
-      <node id="1234190682269" at="213,11,214,36" concept="6" />
-      <node id="1234190682269" at="214,36,215,48" concept="2" />
-      <node id="1234190682269" at="215,48,216,51" concept="2" />
-      <node id="1234190682269" at="216,51,217,34" concept="2" />
-      <node id="1234190682269" at="217,34,218,25" concept="7" />
-      <node id="1234190682269" at="219,17,220,42" concept="2" />
-      <node id="1234190682269" at="224,96,225,134" concept="2" />
-      <node id="1234190682269" at="226,34,227,142" concept="2" />
-      <node id="1234190682269" at="227,142,228,146" concept="2" />
-      <node id="1234190682269" at="228,146,229,80" concept="2" />
-      <node id="1234190682269" at="231,122,232,229" concept="2" />
-      <node id="1234190682269" at="237,75,238,99" concept="6" />
-      <node id="1234190682269" at="238,99,239,38" concept="2" />
-      <node id="1234190682269" at="239,38,240,36" concept="6" />
-      <node id="1234190682269" at="240,36,241,55" concept="2" />
-      <node id="1234190682269" at="241,55,242,56" concept="2" />
-      <node id="1234190682269" at="242,56,243,42" concept="2" />
-      <node id="1234190682269" at="243,42,244,134" concept="2" />
-      <node id="1234190682269" at="244,134,245,138" concept="2" />
-      <node id="1234190682269" at="245,138,246,24" concept="7" />
-      <node id="1234191836334" at="248,52,249,95" concept="6" />
-      <node id="1234191836334" at="249,95,250,50" concept="2" />
-      <node id="1234191836334" at="250,50,251,36" concept="6" />
-      <node id="1234191836334" at="251,36,252,50" concept="2" />
-      <node id="1234191836334" at="252,50,253,48" concept="2" />
-      <node id="1234191836334" at="253,48,254,42" concept="2" />
-      <node id="1234191836334" at="254,42,255,36" concept="2" />
-      <node id="1234191836334" at="255,36,256,24" concept="7" />
-      <node id="1234199930619" at="259,46,260,357" concept="7" />
-      <node id="1234190682269" at="55,0,57,0" concept="3" trace="myNode" />
-      <node id="1234257105288" at="126,0,128,0" concept="3" trace="myNode" />
-      <node id="1234190682269" at="188,0,190,0" concept="3" trace="myNode" />
-      <node id="1234190682269" at="69,0,72,0" concept="5" trace="createCell#()Ljetbrains/mps/openapi/editor/cells/EditorCell;" />
-      <node id="1234190682269" at="87,0,90,0" concept="5" trace="compute#()Ljetbrains/mps/openapi/editor/cells/EditorCell;" />
-      <node id="1234190682269" at="115,0,118,0" concept="5" trace="accept#(Lorg/jetbrains/mps/openapi/model/SNode;)Z" />
-      <node id="1234257105288" at="136,0,139,0" concept="5" trace="createCell#()Ljetbrains/mps/openapi/editor/cells/EditorCell;" />
-      <node id="1234257111187" at="163,0,166,0" concept="5" trace="accept#(Lorg/jetbrains/mps/openapi/model/SNode;)Z" />
-      <node id="1234190682269" at="180,50,183,5" concept="4" />
-      <node id="1234190682269" at="202,0,205,0" concept="5" trace="createNodeToInsert#(Ljetbrains/mps/openapi/editor/EditorContext;)Lorg/jetbrains/mps/openapi/model/SNode;" />
-      <node id="1234190682269" at="230,9,233,9" concept="4" />
-      <node id="1234191836337" at="259,0,262,0" concept="5" trace="nodeCondition_hquq1v_a1a#()Z" />
-      <node id="1234190682269" at="58,0,62,0" concept="1" trace="OperationCall_EditorBuilder_a#(Ljetbrains/mps/openapi/editor/EditorContext;Lorg/jetbrains/mps/openapi/model/SNode;)V" />
-      <node id="1234190682269" at="107,0,111,5" concept="4" />
-      <node id="1234190682269" at="191,0,195,0" concept="1" trace="parameterListHandler_hquq1v_b0#(Lorg/jetbrains/mps/openapi/model/SNode;Ljava/lang/String;Ljetbrains/mps/openapi/editor/EditorContext;)V" />
-      <node id="1234190682269" at="63,0,68,0" concept="5" trace="getNode#()Lorg/jetbrains/mps/openapi/model/SNode;" />
-      <node id="1234190682269" at="85,72,90,35" concept="6" />
-      <node id="1234190682269" at="113,301,118,7" concept="6" />
-      <node id="1234190682269" at="118,7,123,22" concept="4" />
-      <node id="1234257105288" at="130,0,135,0" concept="1" trace="Inline_Builder_hquq1v_a0a#(Ljetbrains/mps/openapi/editor/EditorContext;Lorg/jetbrains/mps/openapi/model/SNode;Lorg/jetbrains/mps/openapi/model/SNode;)V" />
-      <node id="1234257105288" at="140,0,145,0" concept="5" trace="getNode#()Lorg/jetbrains/mps/openapi/model/SNode;" />
-      <node id="1234257111187" at="161,308,166,11" concept="6" />
-      <node id="1234257111187" at="166,11,171,26" concept="4" />
-      <node id="1234190682269" at="196,0,201,0" concept="5" trace="getNode#()Lorg/jetbrains/mps/openapi/model/SNode;" />
-      <node id="1234190682269" at="205,0,210,0" concept="5" trace="createNodeCell#(Lorg/jetbrains/mps/openapi/model/SNode;)Ljetbrains/mps/openapi/editor/cells/EditorCell;" />
-      <node id="1234190682269" at="225,134,230,9" concept="4" />
-      <node id="1234190682269" at="96,0,103,0" concept="5" trace="createErrorCell#(Ljava/lang/String;)Ljetbrains/mps/openapi/editor/cells/EditorCell;" />
-      <node id="1234190682269" at="73,0,82,0" concept="5" trace="createCollection_hquq1v_a#()Ljetbrains/mps/openapi/editor/cells/EditorCell;" />
-      <node id="1234190682269" at="212,249,221,7" concept="12" />
-      <node id="1234190682269" at="177,0,187,0" concept="5" trace="createRefNodeList_hquq1v_b0#()Ljetbrains/mps/openapi/editor/cells/EditorCell;" />
-      <node id="1234191836334" at="248,0,258,0" concept="5" trace="createConstant_hquq1v_a1a#()Ljetbrains/mps/openapi/editor/cells/EditorCell;" />
-      <node id="1234190682269" at="85,0,96,0" concept="5" trace="createReferenceCell#(Lorg/jetbrains/mps/openapi/model/SNode;)Ljetbrains/mps/openapi/editor/cells/EditorCell;" />
-      <node id="1234190682269" at="223,86,234,7" concept="4" />
-      <node id="1234190682269" at="236,0,248,0" concept="5" trace="createSeparatorCell#(Lorg/jetbrains/mps/openapi/model/SNode;Lorg/jetbrains/mps/openapi/model/SNode;)Ljetbrains/mps/openapi/editor/cells/EditorCell;" />
-      <node id="1234190682269" at="210,0,223,0" concept="5" trace="createEmptyCell#()Ljetbrains/mps/openapi/editor/cells/EditorCell;" />
-      <node id="1234190682269" at="223,0,236,0" concept="5" trace="installElementCellActions#(Lorg/jetbrains/mps/openapi/model/SNode;Ljetbrains/mps/openapi/editor/cells/EditorCell;)V" />
-      <node id="1234190682269" at="83,163,103,6" concept="6" />
-      <node id="1234257111187" at="147,41,174,7" concept="12" />
-      <node id="1234257111187" at="146,0,176,0" concept="5" trace="createProperty_hquq1v_a0a0#()Ljetbrains/mps/openapi/editor/cells/EditorCell;" />
-      <node id="1234190682269" at="82,0,125,0" concept="5" trace="createRefCell_hquq1v_a0#()Ljetbrains/mps/openapi/editor/cells/EditorCell;" />
-      <scope id="1234190682269" at="65,26,66,18" />
-      <scope id="1234190682269" at="69,39,70,39" />
-      <scope id="1234190682269" at="87,39,88,135" />
-      <scope id="1234190682269" at="115,39,116,113" />
-      <scope id="1234257105288" at="136,41,137,42" />
-      <scope id="1234257105288" at="142,28,143,20" />
-      <scope id="1234257111187" at="163,43,164,120" />
-      <scope id="1234257111187" at="172,17,173,42" />
-      <scope id="1234190682269" at="181,37,182,95" />
-      <scope id="1234190682269" at="198,28,199,20" />
-      <scope id="1234190682269" at="202,66,203,221" />
-      <scope id="1234190682269" at="219,17,220,42" />
-      <scope id="1234190682269" at="231,122,232,229" />
-      <scope id="1234191836338" at="259,46,260,357" />
-      <scope id="1234190682269" at="58,93,60,18" />
-      <scope id="1234190682269" at="108,39,110,37" />
-      <scope id="1234190682269" at="119,73,121,145">
->>>>>>> ac231bee
         <var name="manager" id="1234190682269" />
       </scope>
       <scope id="1234257111187" at="169,76,171,147">
@@ -3052,7 +2782,6 @@
       <unit id="1234529239423" at="10,0,15,0" name="jetbrains.mps.lang.textGen.editor.UtilityMethodCall_Editor" />
     </file>
     <file name="UtilityMethodCall_EditorBuilder_a.java">
-<<<<<<< HEAD
       <node id="1234529239423" at="63,97,64,19" concept="10" />
       <node id="1234529239423" at="64,19,65,18" concept="2" />
       <node id="1234529239423" at="70,26,71,18" concept="7" />
@@ -3072,8 +2801,8 @@
       <node id="1234529239423" at="98,60,99,48" concept="2" />
       <node id="1234529239423" at="99,48,100,58" concept="2" />
       <node id="1234529239423" at="100,58,101,20" concept="7" />
-      <node id="1234529239423" at="104,58,105,91" concept="6" />
-      <node id="1234529239423" at="105,91,106,131" concept="2" />
+      <node id="1234529239423" at="104,58,105,97" concept="6" />
+      <node id="1234529239423" at="105,97,106,131" concept="2" />
       <node id="1234529239423" at="106,131,107,135" concept="2" />
       <node id="1234529239423" at="107,135,108,20" concept="7" />
       <node id="1234529239423" at="110,6,111,0" concept="8" />
@@ -3250,199 +2979,6 @@
       <scope id="1234529239423" at="63,97,65,18" />
       <scope id="1234529239423" at="115,40,117,149" />
       <scope id="1234529239423" at="126,73,128,145">
-=======
-      <node id="1234529239423" at="61,97,62,19" concept="10" />
-      <node id="1234529239423" at="62,19,63,18" concept="2" />
-      <node id="1234529239423" at="68,26,69,18" concept="7" />
-      <node id="1234529239423" at="72,39,73,39" concept="7" />
-      <node id="1234529239423" at="76,50,77,118" concept="6" />
-      <node id="1234529239423" at="77,118,78,48" concept="2" />
-      <node id="1234529239423" at="78,48,79,28" concept="2" />
-      <node id="1234529239423" at="79,28,80,65" concept="2" />
-      <node id="1234529239423" at="80,65,81,56" concept="2" />
-      <node id="1234529239423" at="81,56,82,57" concept="2" />
-      <node id="1234529239423" at="82,57,83,60" concept="2" />
-      <node id="1234529239423" at="83,60,84,57" concept="2" />
-      <node id="1234529239423" at="84,57,85,22" concept="7" />
-      <node id="1234529239423" at="87,48,88,163" concept="6" />
-      <node id="1234529239423" at="92,39,93,139" concept="7" />
-      <node id="1234529239423" at="95,35,96,60" concept="2" />
-      <node id="1234529239423" at="96,60,97,48" concept="2" />
-      <node id="1234529239423" at="97,48,98,58" concept="2" />
-      <node id="1234529239423" at="98,58,99,20" concept="7" />
-      <node id="1234529239423" at="102,58,103,97" concept="6" />
-      <node id="1234529239423" at="103,97,104,131" concept="2" />
-      <node id="1234529239423" at="104,131,105,135" concept="2" />
-      <node id="1234529239423" at="105,135,106,20" concept="7" />
-      <node id="1234529239423" at="108,6,109,0" concept="8" />
-      <node id="1234529239423" at="109,0,110,46" concept="2" />
-      <node id="1234529239423" at="110,46,111,50" concept="6" />
-      <node id="1234529239423" at="111,50,112,0" concept="8" />
-      <node id="1234529239423" at="113,39,114,40" concept="2" />
-      <node id="1234529239423" at="114,40,115,37" concept="2" />
-      <node id="1234529239423" at="116,5,117,143" concept="2" />
-      <node id="1234529239423" at="117,143,118,301" concept="6" />
-      <node id="1234529239423" at="120,39,121,113" concept="7" />
-      <node id="1234529239423" at="124,73,125,87" concept="6" />
-      <node id="1234529239423" at="125,87,126,145" concept="7" />
-      <node id="1234529239423" at="127,10,128,22" concept="7" />
-      <node id="1234529242067" at="133,0,134,0" concept="3" trace="myReferencingNode" />
-      <node id="1234529242067" at="135,119,136,21" concept="10" />
-      <node id="1234529242067" at="136,21,137,42" concept="2" />
-      <node id="1234529242067" at="137,42,138,20" concept="2" />
-      <node id="1234529242067" at="141,41,142,42" concept="7" />
-      <node id="1234529242067" at="147,28,148,20" concept="7" />
-      <node id="1234529242068" at="151,53,152,41" concept="2" />
-      <node id="1234529242068" at="153,11,154,148" concept="6" />
-      <node id="1234529242068" at="154,148,155,78" concept="2" />
-      <node id="1234529242068" at="155,78,156,150" concept="6" />
-      <node id="1234529242068" at="156,150,157,47" concept="2" />
-      <node id="1234529242068" at="157,47,158,136" concept="2" />
-      <node id="1234529242068" at="158,136,159,140" concept="2" />
-      <node id="1234529242068" at="159,140,160,46" concept="2" />
-      <node id="1234529242068" at="160,46,161,38" concept="6" />
-      <node id="1234529242068" at="161,38,162,89" concept="2" />
-      <node id="1234529242068" at="162,89,163,44" concept="2" />
-      <node id="1234529242068" at="163,44,164,88" concept="2" />
-      <node id="1234529242068" at="164,88,165,35" concept="2" />
-      <node id="1234529242068" at="165,35,166,308" concept="6" />
-      <node id="1234529242068" at="168,43,169,120" concept="7" />
-      <node id="1234529242068" at="172,76,173,91" concept="6" />
-      <node id="1234529242068" at="173,91,174,147" concept="7" />
-      <node id="1234529242068" at="175,14,176,26" concept="7" />
-      <node id="1234529242068" at="177,17,178,42" concept="2" />
-      <node id="1234532456563" at="182,49,183,94" concept="6" />
-      <node id="1234532456563" at="183,94,184,47" concept="2" />
-      <node id="1234532456563" at="184,47,185,34" concept="6" />
-      <node id="1234532456563" at="185,34,186,84" concept="2" />
-      <node id="1234532456563" at="186,84,187,54" concept="2" />
-      <node id="1234532456563" at="187,54,188,58" concept="2" />
-      <node id="1234532456563" at="188,58,189,49" concept="2" />
-      <node id="1234532456563" at="189,49,190,40" concept="2" />
-      <node id="1234532456563" at="190,40,191,34" concept="2" />
-      <node id="1234532456563" at="191,34,192,22" concept="7" />
-      <node id="1234529239423" at="194,52,195,148" concept="6" />
-      <node id="1234529239423" at="195,148,196,91" concept="6" />
-      <node id="1234529239423" at="196,91,197,50" concept="2" />
-      <node id="1234529239423" at="198,37,199,95" concept="2" />
-      <node id="1234529239423" at="200,5,201,49" concept="2" />
-      <node id="1234529239423" at="201,49,202,22" concept="7" />
-      <node id="1234529239423" at="208,101,209,50" concept="10" />
-      <node id="1234529239423" at="209,50,210,25" concept="2" />
-      <node id="1234529239423" at="215,28,216,20" concept="7" />
-      <node id="1234529239423" at="219,66,220,221" concept="7" />
-      <node id="1234529239423" at="222,57,223,83" concept="6" />
-      <node id="1234529239423" at="223,83,224,58" concept="2" />
-      <node id="1234529239423" at="224,58,225,25" concept="7" />
-      <node id="1234529239423" at="227,41,228,41" concept="2" />
-      <node id="1234529239423" at="228,41,229,249" concept="2" />
-      <node id="1234529239423" at="230,11,231,36" concept="6" />
-      <node id="1234529239423" at="231,36,232,48" concept="2" />
-      <node id="1234529239423" at="232,48,233,51" concept="2" />
-      <node id="1234529239423" at="233,51,234,34" concept="2" />
-      <node id="1234529239423" at="234,34,235,25" concept="7" />
-      <node id="1234529239423" at="236,17,237,42" concept="2" />
-      <node id="1234529239423" at="241,96,242,134" concept="2" />
-      <node id="1234529239423" at="243,34,244,142" concept="2" />
-      <node id="1234529239423" at="244,142,245,146" concept="2" />
-      <node id="1234529239423" at="245,146,246,80" concept="2" />
-      <node id="1234529239423" at="248,122,249,229" concept="2" />
-      <node id="1234529239423" at="254,75,255,99" concept="6" />
-      <node id="1234529239423" at="255,99,256,38" concept="2" />
-      <node id="1234529239423" at="256,38,257,36" concept="6" />
-      <node id="1234529239423" at="257,36,258,55" concept="2" />
-      <node id="1234529239423" at="258,55,259,56" concept="2" />
-      <node id="1234529239423" at="259,56,260,42" concept="2" />
-      <node id="1234529239423" at="260,42,261,134" concept="2" />
-      <node id="1234529239423" at="261,134,262,138" concept="2" />
-      <node id="1234529239423" at="262,138,263,24" concept="7" />
-      <node id="1234532456567" at="265,52,266,95" concept="6" />
-      <node id="1234532456567" at="266,95,267,50" concept="2" />
-      <node id="1234532456567" at="267,50,268,36" concept="6" />
-      <node id="1234532456567" at="268,36,269,50" concept="2" />
-      <node id="1234532456567" at="269,50,270,48" concept="2" />
-      <node id="1234532456567" at="270,48,271,42" concept="2" />
-      <node id="1234532456567" at="271,42,272,36" concept="2" />
-      <node id="1234532456567" at="272,36,273,24" concept="7" />
-      <node id="3893285725317821630" at="276,46,277,526" concept="7" />
-      <node id="1234529239423" at="279,49,280,94" concept="6" />
-      <node id="1234529239423" at="280,94,281,47" concept="2" />
-      <node id="1234529239423" at="281,47,282,34" concept="6" />
-      <node id="1234529239423" at="282,34,283,85" concept="2" />
-      <node id="1234529239423" at="283,85,284,48" concept="2" />
-      <node id="1234529239423" at="284,48,285,58" concept="2" />
-      <node id="1234529239423" at="285,58,286,47" concept="2" />
-      <node id="1234529239423" at="286,47,287,40" concept="2" />
-      <node id="1234529239423" at="288,37,289,90" concept="2" />
-      <node id="1234529239423" at="290,5,291,34" concept="2" />
-      <node id="1234529239423" at="291,34,292,22" concept="7" />
-      <node id="1234532456585" at="295,175,296,19" concept="7" />
-      <node id="1234532456592" at="297,5,298,354" concept="7" />
-      <node id="1234529239423" at="58,0,60,0" concept="3" trace="myNode" />
-      <node id="1234529242067" at="131,0,133,0" concept="3" trace="myNode" />
-      <node id="1234529239423" at="205,0,207,0" concept="3" trace="myNode" />
-      <node id="1234529239423" at="72,0,75,0" concept="5" trace="createCell#()Ljetbrains/mps/openapi/editor/cells/EditorCell;" />
-      <node id="1234529239423" at="92,0,95,0" concept="5" trace="compute#()Ljetbrains/mps/openapi/editor/cells/EditorCell;" />
-      <node id="1234529239423" at="120,0,123,0" concept="5" trace="accept#(Lorg/jetbrains/mps/openapi/model/SNode;)Z" />
-      <node id="1234529242067" at="141,0,144,0" concept="5" trace="createCell#()Ljetbrains/mps/openapi/editor/cells/EditorCell;" />
-      <node id="1234529242068" at="168,0,171,0" concept="5" trace="accept#(Lorg/jetbrains/mps/openapi/model/SNode;)Z" />
-      <node id="1234529239423" at="197,50,200,5" concept="4" />
-      <node id="1234529239423" at="219,0,222,0" concept="5" trace="createNodeToInsert#(Ljetbrains/mps/openapi/editor/EditorContext;)Lorg/jetbrains/mps/openapi/model/SNode;" />
-      <node id="1234529239423" at="247,9,250,9" concept="4" />
-      <node id="1234532456570" at="276,0,279,0" concept="5" trace="nodeCondition_26flog_a2a#()Z" />
-      <node id="1234529239423" at="287,40,290,5" concept="4" />
-      <node id="1234532456583" at="294,46,297,5" concept="4" />
-      <node id="1234529239423" at="61,0,65,0" concept="1" trace="UtilityMethodCall_EditorBuilder_a#(Ljetbrains/mps/openapi/editor/EditorContext;Lorg/jetbrains/mps/openapi/model/SNode;)V" />
-      <node id="1234529239423" at="112,0,116,5" concept="4" />
-      <node id="1234529239423" at="208,0,212,0" concept="1" trace="parameterListHandler_26flog_c0#(Lorg/jetbrains/mps/openapi/model/SNode;Ljava/lang/String;Ljetbrains/mps/openapi/editor/EditorContext;)V" />
-      <node id="1234529239423" at="66,0,71,0" concept="5" trace="getNode#()Lorg/jetbrains/mps/openapi/model/SNode;" />
-      <node id="1234529239423" at="90,72,95,35" concept="6" />
-      <node id="1234529239423" at="118,301,123,7" concept="6" />
-      <node id="1234529239423" at="123,7,128,22" concept="4" />
-      <node id="1234529242067" at="135,0,140,0" concept="1" trace="Inline_Builder_26flog_a0a#(Ljetbrains/mps/openapi/editor/EditorContext;Lorg/jetbrains/mps/openapi/model/SNode;Lorg/jetbrains/mps/openapi/model/SNode;)V" />
-      <node id="1234529242067" at="145,0,150,0" concept="5" trace="getNode#()Lorg/jetbrains/mps/openapi/model/SNode;" />
-      <node id="1234529242068" at="166,308,171,11" concept="6" />
-      <node id="1234529242068" at="171,11,176,26" concept="4" />
-      <node id="1234529239423" at="213,0,218,0" concept="5" trace="getNode#()Lorg/jetbrains/mps/openapi/model/SNode;" />
-      <node id="1234529239423" at="222,0,227,0" concept="5" trace="createNodeCell#(Lorg/jetbrains/mps/openapi/model/SNode;)Ljetbrains/mps/openapi/editor/cells/EditorCell;" />
-      <node id="1234529239423" at="242,134,247,9" concept="4" />
-      <node id="1234532456581" at="294,0,300,0" concept="5" trace="nodeCondition_26flog_a3a#()Z" />
-      <node id="1234529239423" at="101,0,108,0" concept="5" trace="createErrorCell#(Ljava/lang/String;)Ljetbrains/mps/openapi/editor/cells/EditorCell;" />
-      <node id="1234529239423" at="229,249,238,7" concept="12" />
-      <node id="1234529239423" at="194,0,204,0" concept="5" trace="createRefNodeList_26flog_c0#()Ljetbrains/mps/openapi/editor/cells/EditorCell;" />
-      <node id="1234532456567" at="265,0,275,0" concept="5" trace="createConstant_26flog_a2a#()Ljetbrains/mps/openapi/editor/cells/EditorCell;" />
-      <node id="1234529239423" at="76,0,87,0" concept="5" trace="createCollection_26flog_a#()Ljetbrains/mps/openapi/editor/cells/EditorCell;" />
-      <node id="1234529239423" at="90,0,101,0" concept="5" trace="createReferenceCell#(Lorg/jetbrains/mps/openapi/model/SNode;)Ljetbrains/mps/openapi/editor/cells/EditorCell;" />
-      <node id="1234529239423" at="240,86,251,7" concept="4" />
-      <node id="1234532456563" at="182,0,194,0" concept="5" trace="createConstant_26flog_b0#()Ljetbrains/mps/openapi/editor/cells/EditorCell;" />
-      <node id="1234529239423" at="253,0,265,0" concept="5" trace="createSeparatorCell#(Lorg/jetbrains/mps/openapi/model/SNode;Lorg/jetbrains/mps/openapi/model/SNode;)Ljetbrains/mps/openapi/editor/cells/EditorCell;" />
-      <node id="1234529239423" at="227,0,240,0" concept="5" trace="createEmptyCell#()Ljetbrains/mps/openapi/editor/cells/EditorCell;" />
-      <node id="1234529239423" at="240,0,253,0" concept="5" trace="installElementCellActions#(Lorg/jetbrains/mps/openapi/model/SNode;Ljetbrains/mps/openapi/editor/cells/EditorCell;)V" />
-      <node id="1234529239423" at="279,0,294,0" concept="5" trace="createConstant_26flog_d0#()Ljetbrains/mps/openapi/editor/cells/EditorCell;" />
-      <node id="1234529239423" at="88,163,108,6" concept="6" />
-      <node id="1234529242068" at="152,41,179,7" concept="12" />
-      <node id="1234529242068" at="151,0,181,0" concept="5" trace="createProperty_26flog_a0a0#()Ljetbrains/mps/openapi/editor/cells/EditorCell;" />
-      <node id="1234529239423" at="87,0,130,0" concept="5" trace="createRefCell_26flog_a0#()Ljetbrains/mps/openapi/editor/cells/EditorCell;" />
-      <scope id="1234529239423" at="68,26,69,18" />
-      <scope id="1234529239423" at="72,39,73,39" />
-      <scope id="1234529239423" at="92,39,93,139" />
-      <scope id="1234529239423" at="120,39,121,113" />
-      <scope id="1234529242067" at="141,41,142,42" />
-      <scope id="1234529242067" at="147,28,148,20" />
-      <scope id="1234529242068" at="168,43,169,120" />
-      <scope id="1234529242068" at="177,17,178,42" />
-      <scope id="1234529239423" at="198,37,199,95" />
-      <scope id="1234529239423" at="215,28,216,20" />
-      <scope id="1234529239423" at="219,66,220,221" />
-      <scope id="1234529239423" at="236,17,237,42" />
-      <scope id="1234529239423" at="248,122,249,229" />
-      <scope id="1234532456571" at="276,46,277,526" />
-      <scope id="1234529239423" at="288,37,289,90" />
-      <scope id="1234532456584" at="295,175,296,19" />
-      <scope id="1234529239423" at="61,97,63,18" />
-      <scope id="1234529239423" at="113,39,115,37" />
-      <scope id="1234529239423" at="124,73,126,145">
->>>>>>> ac231bee
         <var name="manager" id="1234529239423" />
       </scope>
       <scope id="1234529242068" at="174,76,176,147">
