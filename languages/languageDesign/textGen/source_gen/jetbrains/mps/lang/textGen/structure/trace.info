<?xml version="1.0" encoding="UTF-8"?>
<debug-info>
  <root>
    <file name="StructureAspectDescriptor.java">
<<<<<<< HEAD
      <unit at="17,0,182,0" name="jetbrains.mps.lang.textGen.structure.StructureAspectDescriptor" />
=======
      <unit at="13,0,123,0" name="jetbrains.mps.lang.textGen.structure.StructureAspectDescriptor" />
>>>>>>> b86f435b
    </file>
  </root>
</debug-info>
<|MERGE_RESOLUTION|>--- conflicted
+++ resolved
@@ -2,11 +2,7 @@
 <debug-info>
   <root>
     <file name="StructureAspectDescriptor.java">
-<<<<<<< HEAD
-      <unit at="17,0,182,0" name="jetbrains.mps.lang.textGen.structure.StructureAspectDescriptor" />
-=======
       <unit at="13,0,123,0" name="jetbrains.mps.lang.textGen.structure.StructureAspectDescriptor" />
->>>>>>> b86f435b
     </file>
   </root>
 </debug-info>
