--- conflicted
+++ resolved
@@ -7,8 +7,6 @@
 import jetbrains.mps.openapi.editor.EditorContext;
 import org.jetbrains.mps.openapi.model.SNode;
 import jetbrains.mps.nodeEditor.cells.EditorCell_Collection;
-import jetbrains.mps.openapi.editor.cells.CellActionType;
-import jetbrains.mps.editor.runtime.impl.cellActions.CellAction_Comment;
 import jetbrains.mps.nodeEditor.cells.EditorCell_Constant;
 import jetbrains.mps.openapi.editor.style.Style;
 import jetbrains.mps.editor.runtime.style.StyleImpl;
@@ -20,20 +18,9 @@
 import jetbrains.mps.nodeEditor.InlineCellProvider;
 import jetbrains.mps.lang.editor.cellProviders.PropertyCellProvider;
 import jetbrains.mps.lang.sharedConcepts.editor.SharedStyles_StyleSheet;
-<<<<<<< HEAD
-import jetbrains.mps.lang.smodel.generator.smodelAdapter.SNodeOperations;
-import jetbrains.mps.lang.smodel.generator.smodelAdapter.SLinkOperations;
-import jetbrains.mps.smodel.adapter.structure.MetaAdapterFactory;
-import jetbrains.mps.lang.smodel.generator.smodelAdapter.SPropertyOperations;
-import jetbrains.mps.lang.editor.cellProviders.SingleRoleCellProvider;
-import org.jetbrains.mps.openapi.language.SContainmentLink;
-import jetbrains.mps.nodeEditor.cellMenu.DefaultChildSubstituteInfo;
-=======
 import jetbrains.mps.lang.textGen.behavior.ConceptTextGenDeclaration_Behavior;
 import jetbrains.mps.lang.editor.cellProviders.RefNodeCellProvider;
->>>>>>> dfa4c421
 import jetbrains.mps.nodeEditor.cellMenu.CompositeSubstituteInfo;
-import jetbrains.mps.lang.editor.cellProviders.AggregationCellContext;
 import jetbrains.mps.nodeEditor.cellMenu.SubstituteInfoPartExt;
 import jetbrains.mps.lang.editor.generator.internal.AbstractCellMenuPart_Generic_Item;
 import org.jetbrains.mps.openapi.model.SModel;
@@ -55,7 +42,6 @@
     EditorCell_Collection editorCell = EditorCell_Collection.createIndent2(editorContext, node);
     editorCell.setCellId("Collection_9mcqjq_a");
     editorCell.setBig(true);
-    editorCell.setAction(CellActionType.COMMENT, new CellAction_Comment(node));
     editorCell.addEditorCell(this.createConstant_9mcqjq_a0(editorContext, node));
     editorCell.addEditorCell(this.createConstant_9mcqjq_b0(editorContext, node));
     editorCell.addEditorCell(this.createConstant_9mcqjq_c0(editorContext, node));
@@ -77,7 +63,6 @@
     BaseLanguageStyle_StyleSheet.apply_KeyWord(style, editorCell);
     style.set(StyleAttributes.EDITABLE, 0, false);
     editorCell.getStyle().putAll(style);
-    editorCell.setAction(CellActionType.COMMENT, new CellAction_Comment(node));
     editorCell.setDefaultText("");
     return editorCell;
   }
@@ -87,7 +72,6 @@
     Style style = new StyleImpl();
     BaseLanguageStyle_StyleSheet.apply_KeyWord(style, editorCell);
     editorCell.getStyle().putAll(style);
-    editorCell.setAction(CellActionType.COMMENT, new CellAction_Comment(node));
     editorCell.setDefaultText("");
     return editorCell;
   }
@@ -97,7 +81,6 @@
     Style style = new StyleImpl();
     BaseLanguageStyle_StyleSheet.apply_KeyWord(style, editorCell);
     editorCell.getStyle().putAll(style);
-    editorCell.setAction(CellActionType.COMMENT, new CellAction_Comment(node));
     editorCell.setDefaultText("");
     return editorCell;
   }
@@ -107,7 +90,6 @@
     Style style = new StyleImpl();
     BaseLanguageStyle_StyleSheet.apply_KeyWord(style, editorCell);
     editorCell.getStyle().putAll(style);
-    editorCell.setAction(CellActionType.COMMENT, new CellAction_Comment(node));
     editorCell.setDefaultText("");
     return editorCell;
   }
@@ -117,7 +99,6 @@
     Style style = new StyleImpl();
     BaseLanguageStyle_StyleSheet.apply_KeyWord(style, editorCell);
     editorCell.getStyle().putAll(style);
-    editorCell.setAction(CellActionType.COMMENT, new CellAction_Comment(node));
     editorCell.setDefaultText("");
     return editorCell;
   }
@@ -132,7 +113,6 @@
       editorCell.setReferenceCell(true);
       editorCell.setRole("conceptDeclaration");
     }
-    editorCell.setAction(CellActionType.COMMENT, new CellAction_Comment(node));
     editorCell.setSubstituteInfo(provider.createDefaultSubstituteInfo());
     SNode attributeConcept = provider.getRoleAttribute();
     Class attributeKind = provider.getRoleAttributeClass();
@@ -163,7 +143,6 @@
       Style style = new StyleImpl();
       SharedStyles_StyleSheet.apply_ReferenceOnConcept(style, editorCell);
       editorCell.getStyle().putAll(style);
-      editorCell.setAction(CellActionType.COMMENT, new CellAction_Comment(node));
       editorCell.setSubstituteInfo(provider.createDefaultSubstituteInfo());
       SNode attributeConcept = provider.getRoleAttribute();
       Class attributeKind = provider.getRoleAttributeClass();
@@ -181,7 +160,6 @@
     BaseLanguageStyle_StyleSheet.apply_LeftBrace(style, editorCell);
     style.set(StyleAttributes.INDENT_LAYOUT_NEW_LINE, 0, true);
     editorCell.getStyle().putAll(style);
-    editorCell.setAction(CellActionType.COMMENT, new CellAction_Comment(node));
     editorCell.setDefaultText("");
     return editorCell;
   }
@@ -191,7 +169,6 @@
     Style style = new StyleImpl();
     style.set(StyleAttributes.INDENT_LAYOUT_NEW_LINE, 0, true);
     editorCell.getStyle().putAll(style);
-    editorCell.setAction(CellActionType.COMMENT, new CellAction_Comment(node));
     editorCell.addEditorCell(this.createCollection_9mcqjq_a7a(editorContext, node));
     editorCell.addEditorCell(this.createCollection_9mcqjq_b7a(editorContext, node));
     editorCell.addEditorCell(this.createCollection_9mcqjq_c7a(editorContext, node));
@@ -209,7 +186,6 @@
     style.set(StyleAttributes.INDENT_LAYOUT_NEW_LINE, 0, true);
     style.set(StyleAttributes.INDENT_LAYOUT_INDENT, 0, true);
     editorCell.getStyle().putAll(style);
-    editorCell.setAction(CellActionType.COMMENT, new CellAction_Comment(node));
     editorCell.addEditorCell(this.createConstant_9mcqjq_a0h0(editorContext, node));
     editorCell.addEditorCell(this.createConstant_9mcqjq_b0h0(editorContext, node));
     editorCell.addEditorCell(this.createRefNode_9mcqjq_c0h0(editorContext, node));
@@ -222,7 +198,6 @@
     BaseLanguageStyle_StyleSheet.apply_KeyWord(style, editorCell);
     style.set(StyleAttributes.EDITABLE, 0, false);
     editorCell.getStyle().putAll(style);
-    editorCell.setAction(CellActionType.COMMENT, new CellAction_Comment(node));
     editorCell.setDefaultText("");
     return editorCell;
   }
@@ -232,43 +207,26 @@
     Style style = new StyleImpl();
     BaseLanguageStyle_StyleSheet.apply_KeyWord(style, editorCell);
     editorCell.getStyle().putAll(style);
-    editorCell.setAction(CellActionType.COMMENT, new CellAction_Comment(node));
     editorCell.setDefaultText("");
     return editorCell;
   }
   private EditorCell createRefNode_9mcqjq_c0h0(EditorContext editorContext, SNode node) {
-    SingleRoleCellProvider provider = new ConceptTextGenDeclaration_Editor.filenameSingleRoleHandler_9mcqjq_c0h0(node, MetaAdapterFactory.getContainmentLink(0xb83431fe5c8f40bcL, 0x8a3665e25f4dd253L, 0x11f3c776369L, 0xa0f73089d631ccL, "filename"), editorContext);
-    return provider.createCell();
-  }
-  private class filenameSingleRoleHandler_9mcqjq_c0h0 extends SingleRoleCellProvider {
-    public filenameSingleRoleHandler_9mcqjq_c0h0(SNode ownerNode, SContainmentLink containmentLink, EditorContext context) {
-      super(ownerNode, containmentLink, context);
-    }
-    public EditorCell createChildCell(EditorContext editorContext, SNode child) {
-      EditorCell editorCell = super.createChildCell(editorContext, child);
-      installCellInfo(child, editorCell);
-      return editorCell;
-    }
-    public void installCellInfo(SNode child, EditorCell editorCell) {
-      editorCell.setSubstituteInfo(new DefaultChildSubstituteInfo(myOwnerNode, myContainmentLink.getDeclarationNode(), myEditorContext));
-      if (editorCell.getRole() == null) {
-        editorCell.setRole("filename");
-      }
-    }
-
-
-    @Override
-    protected EditorCell createEmptyCell() {
-      EditorCell editorCell = super.createEmptyCell();
-      editorCell.setCellId("empty_filename");
-      installCellInfo(null, editorCell);
-      return editorCell;
-    }
-
-    protected String getNoTargetText() {
-      return "<Node.name>";
-    }
-
+    CellProviderWithRole provider = new RefNodeCellProvider(node, editorContext);
+    provider.setRole("filename");
+    provider.setNoTargetText("<Node.name>");
+    EditorCell editorCell;
+    editorCell = provider.createEditorCell(editorContext);
+    if (editorCell.getRole() == null) {
+      editorCell.setRole("filename");
+    }
+    editorCell.setSubstituteInfo(provider.createDefaultSubstituteInfo());
+    SNode attributeConcept = provider.getRoleAttribute();
+    Class attributeKind = provider.getRoleAttributeClass();
+    if (attributeConcept != null) {
+      EditorManager manager = EditorManager.getInstanceFromContext(editorContext);
+      return manager.createNodeRoleAttributeCell(attributeConcept, attributeKind, editorCell);
+    } else
+    return editorCell;
   }
   private EditorCell createCollection_9mcqjq_b7a(EditorContext editorContext, SNode node) {
     EditorCell_Collection editorCell = EditorCell_Collection.createIndent2(editorContext, node);
@@ -278,7 +236,6 @@
     style.set(StyleAttributes.INDENT_LAYOUT_NEW_LINE, 0, true);
     style.set(StyleAttributes.INDENT_LAYOUT_INDENT, 0, true);
     editorCell.getStyle().putAll(style);
-    editorCell.setAction(CellActionType.COMMENT, new CellAction_Comment(node));
     editorCell.addEditorCell(this.createConstant_9mcqjq_a1h0(editorContext, node));
     editorCell.addEditorCell(this.createConstant_9mcqjq_b1h0(editorContext, node));
     editorCell.addEditorCell(this.createRefNode_9mcqjq_c1h0(editorContext, node));
@@ -291,7 +248,6 @@
     BaseLanguageStyle_StyleSheet.apply_KeyWord(style, editorCell);
     style.set(StyleAttributes.EDITABLE, 0, false);
     editorCell.getStyle().putAll(style);
-    editorCell.setAction(CellActionType.COMMENT, new CellAction_Comment(node));
     editorCell.setDefaultText("");
     return editorCell;
   }
@@ -301,43 +257,26 @@
     Style style = new StyleImpl();
     BaseLanguageStyle_StyleSheet.apply_KeyWord(style, editorCell);
     editorCell.getStyle().putAll(style);
-    editorCell.setAction(CellActionType.COMMENT, new CellAction_Comment(node));
     editorCell.setDefaultText("");
     return editorCell;
   }
   private EditorCell createRefNode_9mcqjq_c1h0(EditorContext editorContext, SNode node) {
-    SingleRoleCellProvider provider = new ConceptTextGenDeclaration_Editor.extensionSingleRoleHandler_9mcqjq_c1h0(node, MetaAdapterFactory.getContainmentLink(0xb83431fe5c8f40bcL, 0x8a3665e25f4dd253L, 0x11f3c776369L, 0x6ee6b5c5ad5f7279L, "extension"), editorContext);
-    return provider.createCell();
-  }
-  private class extensionSingleRoleHandler_9mcqjq_c1h0 extends SingleRoleCellProvider {
-    public extensionSingleRoleHandler_9mcqjq_c1h0(SNode ownerNode, SContainmentLink containmentLink, EditorContext context) {
-      super(ownerNode, containmentLink, context);
-    }
-    public EditorCell createChildCell(EditorContext editorContext, SNode child) {
-      EditorCell editorCell = super.createChildCell(editorContext, child);
-      installCellInfo(child, editorCell);
-      return editorCell;
-    }
-    public void installCellInfo(SNode child, EditorCell editorCell) {
-      editorCell.setSubstituteInfo(new DefaultChildSubstituteInfo(myOwnerNode, myContainmentLink.getDeclarationNode(), myEditorContext));
-      if (editorCell.getRole() == null) {
-        editorCell.setRole("extension");
-      }
-    }
-
-
-    @Override
-    protected EditorCell createEmptyCell() {
-      EditorCell editorCell = super.createEmptyCell();
-      editorCell.setCellId("empty_extension");
-      installCellInfo(null, editorCell);
-      return editorCell;
-    }
-
-    protected String getNoTargetText() {
-      return "<no " + "extension" + ">";
-    }
-
+    CellProviderWithRole provider = new RefNodeCellProvider(node, editorContext);
+    provider.setRole("extension");
+    provider.setNoTargetText("<no extension>");
+    EditorCell editorCell;
+    editorCell = provider.createEditorCell(editorContext);
+    if (editorCell.getRole() == null) {
+      editorCell.setRole("extension");
+    }
+    editorCell.setSubstituteInfo(provider.createDefaultSubstituteInfo());
+    SNode attributeConcept = provider.getRoleAttribute();
+    Class attributeKind = provider.getRoleAttributeClass();
+    if (attributeConcept != null) {
+      EditorManager manager = EditorManager.getInstanceFromContext(editorContext);
+      return manager.createNodeRoleAttributeCell(attributeConcept, attributeKind, editorCell);
+    } else
+    return editorCell;
   }
   private EditorCell createCollection_9mcqjq_c7a(EditorContext editorContext, SNode node) {
     EditorCell_Collection editorCell = EditorCell_Collection.createIndent2(editorContext, node);
@@ -347,7 +286,6 @@
     style.set(StyleAttributes.INDENT_LAYOUT_NEW_LINE, 0, true);
     style.set(StyleAttributes.INDENT_LAYOUT_INDENT, 0, true);
     editorCell.getStyle().putAll(style);
-    editorCell.setAction(CellActionType.COMMENT, new CellAction_Comment(node));
     editorCell.addEditorCell(this.createConstant_9mcqjq_a2h0(editorContext, node));
     editorCell.addEditorCell(this.createConstant_9mcqjq_b2h0(editorContext, node));
     editorCell.addEditorCell(this.createRefNode_9mcqjq_c2h0(editorContext, node));
@@ -359,50 +297,32 @@
     Style style = new StyleImpl();
     BaseLanguageStyle_StyleSheet.apply_KeyWord(style, editorCell);
     editorCell.getStyle().putAll(style);
-    editorCell.setAction(CellActionType.COMMENT, new CellAction_Comment(node));
     editorCell.setDefaultText("");
     return editorCell;
   }
   private EditorCell createConstant_9mcqjq_b2h0(EditorContext editorContext, SNode node) {
     EditorCell_Constant editorCell = new EditorCell_Constant(editorContext, node, ":");
     editorCell.setCellId("Constant_9mcqjq_b2h0");
-    editorCell.setAction(CellActionType.COMMENT, new CellAction_Comment(node));
     editorCell.setDefaultText("");
     return editorCell;
   }
   private EditorCell createRefNode_9mcqjq_c2h0(EditorContext editorContext, SNode node) {
-    SingleRoleCellProvider provider = new ConceptTextGenDeclaration_Editor.encodingSingleRoleHandler_9mcqjq_c2h0(node, MetaAdapterFactory.getContainmentLink(0xb83431fe5c8f40bcL, 0x8a3665e25f4dd253L, 0x11f3c776369L, 0x10fd02ec599e8fbeL, "encoding"), editorContext);
-    return provider.createCell();
-  }
-  private class encodingSingleRoleHandler_9mcqjq_c2h0 extends SingleRoleCellProvider {
-    public encodingSingleRoleHandler_9mcqjq_c2h0(SNode ownerNode, SContainmentLink containmentLink, EditorContext context) {
-      super(ownerNode, containmentLink, context);
-    }
-    public EditorCell createChildCell(EditorContext editorContext, SNode child) {
-      EditorCell editorCell = super.createChildCell(editorContext, child);
-      installCellInfo(child, editorCell);
-      return editorCell;
-    }
-    public void installCellInfo(SNode child, EditorCell editorCell) {
-      editorCell.setSubstituteInfo(new CompositeSubstituteInfo(myEditorContext, new AggregationCellContext(myOwnerNode, child, myContainmentLink.getDeclarationNode()), new SubstituteInfoPartExt[]{new ConceptTextGenDeclaration_Editor.ConceptTextGenDeclaration_generic_cellMenu_9mcqjq_a0c2h0(), new ConceptTextGenDeclaration_Editor.ConceptTextGenDeclaration_generic_cellMenu_9mcqjq_b0c2h0()}));
-      if (editorCell.getRole() == null) {
-        editorCell.setRole("encoding");
-      }
-    }
-
-
-    @Override
-    protected EditorCell createEmptyCell() {
-      EditorCell editorCell = super.createEmptyCell();
-      editorCell.setCellId("empty_encoding");
-      installCellInfo(null, editorCell);
-      return editorCell;
-    }
-
-    protected String getNoTargetText() {
-      return "utf-8";
-    }
-
+    CellProviderWithRole provider = new RefNodeCellProvider(node, editorContext);
+    provider.setRole("encoding");
+    provider.setNoTargetText("utf-8");
+    EditorCell editorCell;
+    editorCell = provider.createEditorCell(editorContext);
+    if (editorCell.getRole() == null) {
+      editorCell.setRole("encoding");
+    }
+    editorCell.setSubstituteInfo(new CompositeSubstituteInfo(editorContext, provider.getCellContext(), new SubstituteInfoPartExt[]{new ConceptTextGenDeclaration_Editor.ConceptTextGenDeclaration_generic_cellMenu_9mcqjq_a0c2h0(), new ConceptTextGenDeclaration_Editor.ConceptTextGenDeclaration_generic_cellMenu_9mcqjq_b0c2h0()}));
+    SNode attributeConcept = provider.getRoleAttribute();
+    Class attributeKind = provider.getRoleAttributeClass();
+    if (attributeConcept != null) {
+      EditorManager manager = EditorManager.getInstanceFromContext(editorContext);
+      return manager.createNodeRoleAttributeCell(attributeConcept, attributeKind, editorCell);
+    } else
+    return editorCell;
   }
   public static class ConceptTextGenDeclaration_generic_cellMenu_9mcqjq_a0c2h0 extends AbstractCellMenuPart_Generic_Item {
     public ConceptTextGenDeclaration_generic_cellMenu_9mcqjq_a0c2h0() {
@@ -434,7 +354,6 @@
   private EditorCell createConstant_9mcqjq_d7a(EditorContext editorContext, SNode node) {
     EditorCell_Constant editorCell = new EditorCell_Constant(editorContext, node, "");
     editorCell.setCellId("Constant_9mcqjq_d7a");
-    editorCell.setAction(CellActionType.COMMENT, new CellAction_Comment(node));
     editorCell.setDefaultText("");
     return editorCell;
   }
@@ -446,19 +365,10 @@
     style.set(StyleAttributes.INDENT_LAYOUT_INDENT, 0, true);
     style.set(StyleAttributes.INDENT_LAYOUT_NEW_LINE, 0, true);
     editorCell.getStyle().putAll(style);
-    editorCell.setAction(CellActionType.COMMENT, new CellAction_Comment(node));
     editorCell.addEditorCell(this.createRefNode_9mcqjq_a8a(editorContext, node));
     return editorCell;
   }
   private EditorCell createRefNode_9mcqjq_a8a(EditorContext editorContext, SNode node) {
-<<<<<<< HEAD
-    SingleRoleCellProvider provider = new ConceptTextGenDeclaration_Editor.textGenBlockSingleRoleHandler_9mcqjq_a8a(node, MetaAdapterFactory.getContainmentLink(0xb83431fe5c8f40bcL, 0x8a3665e25f4dd253L, 0x11f3c776369L, 0x11f41304578L, "textGenBlock"), editorContext);
-    return provider.createCell();
-  }
-  private class textGenBlockSingleRoleHandler_9mcqjq_a8a extends SingleRoleCellProvider {
-    public textGenBlockSingleRoleHandler_9mcqjq_a8a(SNode ownerNode, SContainmentLink containmentLink, EditorContext context) {
-      super(ownerNode, containmentLink, context);
-=======
     CellProviderWithRole provider = new RefNodeCellProvider(node, editorContext);
     provider.setRole("textGenBlock");
     provider.setNoTargetText("use textgen of ancestor");
@@ -466,36 +376,18 @@
     editorCell = provider.createEditorCell(editorContext);
     if (editorCell.getRole() == null) {
       editorCell.setRole("textGenBlock");
->>>>>>> dfa4c421
-    }
-    public EditorCell createChildCell(EditorContext editorContext, SNode child) {
-      EditorCell editorCell = super.createChildCell(editorContext, child);
-      installCellInfo(child, editorCell);
-      return editorCell;
-    }
-    public void installCellInfo(SNode child, EditorCell editorCell) {
-      editorCell.setSubstituteInfo(new DefaultChildSubstituteInfo(myOwnerNode, myContainmentLink.getDeclarationNode(), myEditorContext));
-      if (editorCell.getRole() == null) {
-        editorCell.setRole("textGenBlock");
-      }
-      Style style = new StyleImpl();
-      style.set(StyleAttributes.INDENT_LAYOUT_NEW_LINE, 0, true);
-      editorCell.getStyle().putAll(style);
-    }
-
-
-    @Override
-    protected EditorCell createEmptyCell() {
-      EditorCell editorCell = super.createEmptyCell();
-      editorCell.setCellId("empty_textGenBlock");
-      installCellInfo(null, editorCell);
-      return editorCell;
-    }
-
-    protected String getNoTargetText() {
-      return "<no " + "textGenBlock" + ">";
-    }
-
+    }
+    Style style = new StyleImpl();
+    style.set(StyleAttributes.INDENT_LAYOUT_NEW_LINE, 0, true);
+    editorCell.getStyle().putAll(style);
+    editorCell.setSubstituteInfo(provider.createDefaultSubstituteInfo());
+    SNode attributeConcept = provider.getRoleAttribute();
+    Class attributeKind = provider.getRoleAttributeClass();
+    if (attributeConcept != null) {
+      EditorManager manager = EditorManager.getInstanceFromContext(editorContext);
+      return manager.createNodeRoleAttributeCell(attributeConcept, attributeKind, editorCell);
+    } else
+    return editorCell;
   }
   private EditorCell createConstant_9mcqjq_j0(EditorContext editorContext, SNode node) {
     EditorCell_Constant editorCell = new EditorCell_Constant(editorContext, node, "}");
@@ -504,7 +396,6 @@
     BaseLanguageStyle_StyleSheet.apply_RightBrace(style, editorCell);
     style.set(StyleAttributes.INDENT_LAYOUT_NEW_LINE, 0, true);
     editorCell.getStyle().putAll(style);
-    editorCell.setAction(CellActionType.COMMENT, new CellAction_Comment(node));
     editorCell.setDefaultText("");
     return editorCell;
   }
