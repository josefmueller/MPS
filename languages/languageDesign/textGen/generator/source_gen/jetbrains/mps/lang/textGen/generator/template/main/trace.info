<?xml version="1.0" encoding="UTF-8"?>
<debug-info version="2">
  <concept fqn="c:f3061a53-9226-4cc5-a443-f952ceaf5816/1068580123155:jetbrains.mps.baseLanguage.structure.ExpressionStatement" />
  <concept fqn="c:f3061a53-9226-4cc5-a443-f952ceaf5816/1068580123165:jetbrains.mps.baseLanguage.structure.InstanceMethodDeclaration" />
  <concept fqn="c:f3061a53-9226-4cc5-a443-f952ceaf5816/1068581242864:jetbrains.mps.baseLanguage.structure.LocalVariableDeclarationStatement" />
  <concept fqn="c:f3061a53-9226-4cc5-a443-f952ceaf5816/1068581242878:jetbrains.mps.baseLanguage.structure.ReturnStatement" />
  <concept fqn="c:f3061a53-9226-4cc5-a443-f952ceaf5816/1081236700938:jetbrains.mps.baseLanguage.structure.StaticMethodDeclaration" />
  <root>
    <file name="QueriesGenerated.java">
<<<<<<< HEAD
      <unit at="36,0,371,0" name="jetbrains.mps.lang.textGen.generator.template.main.QueriesGenerated" />
=======
      <unit at="36,0,363,0" name="jetbrains.mps.lang.textGen.generator.template.main.QueriesGenerated" />
>>>>>>> 53e6cda5
    </file>
  </root>
  <root nodeRef="r:1e88207e-a8e3-4e7e-8d9b-916f60cbdc61(jetbrains.mps.lang.textGen.generator.template.main@generator)/1233678272605">
    <file name="QueriesGenerated.java">
      <node id="7228083082548024494" at="38,108,39,21" concept="4" />
      <node id="9221686591909408339" at="39,21,40,83" concept="3" />
      <node id="3741392693833960646" at="42,110,43,196" concept="3" />
      <node id="663595348025643411" at="45,109,46,126" concept="3" />
      <node id="663595348025788923" at="48,109,49,129" concept="3" />
      <scope id="3741392693833960323" at="42,110,43,196" />
      <scope id="663595348025639959" at="45,109,46,126" />
      <scope id="663595348025645462" at="48,109,49,129" />
      <scope id="9221686591909407404" at="38,108,40,83" />
    </file>
  </root>
  <root nodeRef="r:1e88207e-a8e3-4e7e-8d9b-916f60cbdc61(jetbrains.mps.lang.textGen.generator.template.main@generator)/1233678545791">
    <file name="QueriesGenerated.java">
<<<<<<< HEAD
      <node id="1233758602511" at="54,106,55,175" concept="3" />
      <node id="3947267269941563950" at="131,93,132,460" concept="3" />
      <node id="3947267269941564499" at="134,93,135,460" concept="3" />
      <node id="3947267269941565556" at="137,93,138,460" concept="3" />
      <node id="7624331630871242644" at="140,93,141,460" concept="3" />
      <node id="7624331630871250882" at="143,93,144,460" concept="3" />
      <node id="7624331630871251945" at="146,93,147,460" concept="3" />
      <node id="3168899792723053455" at="151,39,152,426" concept="3" />
      <node id="1237473088414" at="256,114,257,487" concept="3" />
      <node id="3168899792723048005" at="151,0,154,0" concept="1" trace="accept#(Lorg/jetbrains/mps/openapi/model/SNode;)Z" />
      <node id="3168899792722447488" at="149,94,154,7" concept="3" />
      <scope id="1233679994385" at="54,106,55,175" />
      <scope id="274316186079995493" at="131,93,132,460" />
      <scope id="274316186080011606" at="134,93,135,460" />
      <scope id="274316186080025112" at="137,93,138,460" />
      <scope id="274316186080061495" at="140,93,141,460" />
      <scope id="274316186080085202" at="143,93,144,460" />
      <scope id="274316186080110429" at="146,93,147,460" />
      <scope id="3168899792723048006" at="151,39,152,426" />
      <scope id="1237473086492" at="256,114,257,487" />
      <scope id="3168899792723048005" at="151,0,154,0">
=======
      <node id="1233758602511" at="55,106,56,175" concept="3" />
      <node id="274316186080210744" at="58,111,59,518" concept="3" />
      <node id="3947267269941563950" at="123,93,124,460" concept="3" />
      <node id="3947267269941564499" at="126,93,127,460" concept="3" />
      <node id="3947267269941565556" at="129,93,130,460" concept="3" />
      <node id="274316186080210707" at="132,93,133,1063" concept="3" />
      <node id="274316186080210754" at="135,93,136,367" concept="3" />
      <node id="274316186080178674" at="138,94,139,320" concept="3" />
      <node id="7624331630871242644" at="141,93,142,460" concept="3" />
      <node id="7624331630871250882" at="144,93,145,460" concept="3" />
      <node id="7624331630871251945" at="147,93,148,460" concept="3" />
      <node id="3168899792723053455" at="152,39,153,426" concept="3" />
      <node id="663595348025857097" at="157,94,158,30" concept="4" />
      <node id="2341412953773711485" at="158,30,159,648" concept="3" />
      <node id="8063439325682985368" at="161,94,162,1186" concept="3" />
      <node id="663595348025858022" at="164,94,165,30" concept="4" />
      <node id="6015068814890300359" at="165,30,166,645" concept="3" />
      <node id="1237473088414" at="256,114,257,487" concept="3" />
      <node id="7547703063484825653" at="259,120,260,489" concept="3" />
      <node id="8063439325683021310" at="262,120,263,664" concept="3" />
      <node id="6015068814890427957" at="265,120,266,486" concept="3" />
      <node id="3168899792723048005" at="152,0,155,0" concept="1" trace="accept#(Lorg/jetbrains/mps/openapi/model/SNode;)Z" />
      <node id="3168899792722447488" at="150,94,155,7" concept="3" />
      <scope id="1233679994385" at="55,106,56,175" />
      <scope id="274316186080210743" at="58,111,59,518" />
      <scope id="274316186079995493" at="123,93,124,460" />
      <scope id="274316186080011606" at="126,93,127,460" />
      <scope id="274316186080025112" at="129,93,130,460" />
      <scope id="274316186080210706" at="132,93,133,1063" />
      <scope id="274316186080210753" at="135,93,136,367" />
      <scope id="3947267269941542691" at="138,94,139,320" />
      <scope id="274316186080061495" at="141,93,142,460" />
      <scope id="274316186080085202" at="144,93,145,460" />
      <scope id="274316186080110429" at="147,93,148,460" />
      <scope id="3168899792723048006" at="152,39,153,426" />
      <scope id="8063439325682985367" at="161,94,162,1186" />
      <scope id="1237473086492" at="256,114,257,487" />
      <scope id="7547703063484825652" at="259,120,260,489" />
      <scope id="8063439325683021301" at="262,120,263,664" />
      <scope id="6015068814890427227" at="265,120,266,486" />
      <scope id="2341412953773710156" at="157,94,159,648" />
      <scope id="6015068814890287152" at="164,94,166,645" />
      <scope id="3168899792723048005" at="152,0,155,0">
>>>>>>> 53e6cda5
        <var name="it" id="3168899792723048005" />
      </scope>
      <scope id="3101153546911107997" at="150,94,155,7" />
      <unit id="3168899792723048005" at="151,329,155,5" name="jetbrains.mps.lang.textGen.generator.template.main.QueriesGenerated$1" />
    </file>
  </root>
  <root nodeRef="r:1e88207e-a8e3-4e7e-8d9b-916f60cbdc61(jetbrains.mps.lang.textGen.generator.template.main@generator)/1233929848167">
    <file name="QueriesGenerated.java">
<<<<<<< HEAD
      <node id="1233930148502" at="57,106,58,175" concept="3" />
      <node id="1237212140673" at="60,106,61,565" concept="3" />
      <node id="4710719082913003854" at="63,112,64,175" concept="3" />
      <node id="4710719082912997787" at="66,112,67,175" concept="3" />
      <node id="1237214788037" at="156,88,157,193" concept="3" />
      <node id="4710719082912997768" at="220,108,221,182" concept="3" />
      <node id="4710719082913003827" at="259,120,260,329" concept="3" />
      <node id="4710719082913003838" at="262,120,263,183" concept="3" />
      <node id="4710719082913003847" at="265,120,266,185" concept="3" />
      <node id="4710719082912997758" at="268,120,269,183" concept="3" />
      <node id="4710719082912997778" at="271,120,272,329" concept="3" />
      <node id="4710719082912997794" at="274,120,275,184" concept="3" />
      <scope id="1233930145392" at="57,106,58,175" />
      <scope id="1237212089068" at="60,106,61,565" />
      <scope id="4710719082913003853" at="63,112,64,175" />
      <scope id="4710719082912997786" at="66,112,67,175" />
      <scope id="1237214781944" at="156,88,157,193" />
      <scope id="4710719082912997767" at="220,108,221,182" />
      <scope id="4710719082913003826" at="259,120,260,329" />
      <scope id="4710719082913003837" at="262,120,263,183" />
      <scope id="4710719082913003846" at="265,120,266,185" />
      <scope id="4710719082912997757" at="268,120,269,183" />
      <scope id="4710719082912997777" at="271,120,272,329" />
      <scope id="4710719082912997793" at="274,120,275,184" />
=======
      <node id="1233930148502" at="61,106,62,175" concept="3" />
      <node id="1237212140673" at="64,106,65,565" concept="3" />
      <node id="4710719082913003854" at="67,112,68,175" concept="3" />
      <node id="4710719082912997787" at="70,112,71,175" concept="3" />
      <node id="1237214788037" at="168,88,169,193" concept="3" />
      <node id="4710719082912997768" at="220,108,221,182" concept="3" />
      <node id="4710719082913003827" at="268,120,269,329" concept="3" />
      <node id="4710719082913003838" at="271,120,272,183" concept="3" />
      <node id="4710719082913003847" at="274,120,275,185" concept="3" />
      <node id="4710719082912997758" at="277,120,278,183" concept="3" />
      <node id="4710719082912997778" at="280,120,281,329" concept="3" />
      <node id="4710719082912997794" at="283,120,284,184" concept="3" />
      <scope id="1233930145392" at="61,106,62,175" />
      <scope id="1237212089068" at="64,106,65,565" />
      <scope id="4710719082913003853" at="67,112,68,175" />
      <scope id="4710719082912997786" at="70,112,71,175" />
      <scope id="1237214781944" at="168,88,169,193" />
      <scope id="4710719082912997767" at="220,108,221,182" />
      <scope id="4710719082913003826" at="268,120,269,329" />
      <scope id="4710719082913003837" at="271,120,272,183" />
      <scope id="4710719082913003846" at="274,120,275,185" />
      <scope id="4710719082912997757" at="277,120,278,183" />
      <scope id="4710719082912997777" at="280,120,281,329" />
      <scope id="4710719082912997793" at="283,120,284,184" />
>>>>>>> 53e6cda5
    </file>
  </root>
  <root nodeRef="r:1e88207e-a8e3-4e7e-8d9b-916f60cbdc61(jetbrains.mps.lang.textGen.generator.template.main@generator)/1234529576907">
    <file name="QueriesGenerated.java">
<<<<<<< HEAD
      <node id="1237216195250" at="69,106,70,387" concept="2" />
      <node id="1237216220207" at="70,387,71,227" concept="3" />
      <node id="1237216178571" at="73,106,74,325" concept="3" />
      <node id="1237216167173" at="277,114,278,185" concept="3" />
      <scope id="1237216146978" at="73,106,74,325" />
      <scope id="1237216160531" at="277,114,278,185" />
      <scope id="1237216130333" at="69,106,71,227">
=======
      <node id="1237216195250" at="73,106,74,387" concept="2" />
      <node id="1237216220207" at="74,387,75,227" concept="3" />
      <node id="1237216178571" at="77,106,78,325" concept="3" />
      <node id="1237216167173" at="286,114,287,185" concept="3" />
      <scope id="1237216146978" at="77,106,78,325" />
      <scope id="1237216160531" at="286,114,287,185" />
      <scope id="1237216130333" at="73,106,75,227">
>>>>>>> 53e6cda5
        <var name="tg" id="1237216195251" />
      </scope>
    </file>
  </root>
  <root nodeRef="r:1e88207e-a8e3-4e7e-8d9b-916f60cbdc61(jetbrains.mps.lang.textGen.generator.template.main@generator)/1234880794551">
    <file name="QueriesGenerated.java">
<<<<<<< HEAD
      <node id="4710719082913305457" at="159,94,160,182" concept="3" />
      <node id="8958762413370113789" at="223,108,224,179" concept="3" />
      <scope id="4710719082913305451" at="159,94,160,182" />
=======
      <node id="4710719082913305457" at="171,94,172,182" concept="3" />
      <node id="8958762413370113789" at="223,108,224,179" concept="3" />
      <scope id="4710719082913305451" at="171,94,172,182" />
>>>>>>> 53e6cda5
      <scope id="8958762413370113783" at="223,108,224,179" />
    </file>
  </root>
  <root nodeRef="r:1e88207e-a8e3-4e7e-8d9b-916f60cbdc61(jetbrains.mps.lang.textGen.generator.template.main@generator)/1234880997205">
    <file name="QueriesGenerated.java">
<<<<<<< HEAD
      <node id="1237213172358" at="76,106,77,325" concept="3" />
      <node id="1237214313444" at="79,106,80,387" concept="2" />
      <node id="1237214313456" at="80,387,81,227" concept="3" />
      <node id="1237213172350" at="280,114,281,185" concept="3" />
      <scope id="1237213172357" at="76,106,77,325" />
      <scope id="1237213172349" at="280,114,281,185" />
      <scope id="1237213172366" at="79,106,81,227">
=======
      <node id="1237213172358" at="80,106,81,325" concept="3" />
      <node id="1237214313444" at="83,106,84,387" concept="2" />
      <node id="1237214313456" at="84,387,85,227" concept="3" />
      <node id="1237213172350" at="289,114,290,185" concept="3" />
      <scope id="1237213172357" at="80,106,81,325" />
      <scope id="1237213172349" at="289,114,290,185" />
      <scope id="1237213172366" at="83,106,85,227">
>>>>>>> 53e6cda5
        <var name="tg" id="1237214313445" />
      </scope>
    </file>
  </root>
  <root nodeRef="r:1e88207e-a8e3-4e7e-8d9b-916f60cbdc61(jetbrains.mps.lang.textGen.generator.template.main@generator)/1236184219677">
    <file name="QueriesGenerated.java">
<<<<<<< HEAD
      <node id="1408971595082527150" at="162,94,163,315" concept="3" />
      <node id="1408971595082527943" at="364,63,365,63" concept="2" />
      <node id="1408971595082527943" at="365,63,366,30" concept="2" />
      <node id="1408971595082527943" at="366,30,367,223" concept="0" />
      <node id="1408971595082527943" at="367,223,368,24" concept="3" />
      <node id="1408971595082527943" at="364,0,370,0" concept="4" trace="_quotation_createNode_x583g4_b0a0a93#()Lorg/jetbrains/mps/openapi/model/SNode;" />
      <scope id="1408971595082527144" at="162,94,163,315" />
      <scope id="1408971595082527943" at="364,63,368,24">
        <var name="facade" id="1408971595082527943" />
        <var name="quotedNode_1" id="1408971595082527943" />
      </scope>
      <scope id="1408971595082527943" at="364,0,370,0" />
=======
      <node id="1408971595082527150" at="174,94,175,315" concept="3" />
      <node id="1408971595082527943" at="356,63,357,63" concept="2" />
      <node id="1408971595082527943" at="357,63,358,30" concept="2" />
      <node id="1408971595082527943" at="358,30,359,223" concept="0" />
      <node id="1408971595082527943" at="359,223,360,24" concept="3" />
      <node id="1408971595082527943" at="356,0,362,0" concept="5" trace="_quotation_createNode_x583g4_b0a0a24#()Lorg/jetbrains/mps/openapi/model/SNode;" />
      <scope id="1408971595082527144" at="174,94,175,315" />
      <scope id="1408971595082527943" at="356,63,360,24">
        <var name="facade" id="1408971595082527943" />
        <var name="quotedNode_1" id="1408971595082527943" />
      </scope>
      <scope id="1408971595082527943" at="356,0,362,0" />
>>>>>>> 53e6cda5
    </file>
  </root>
  <root nodeRef="r:1e88207e-a8e3-4e7e-8d9b-916f60cbdc61(jetbrains.mps.lang.textGen.generator.template.main@generator)/1236186508024">
    <file name="QueriesGenerated.java">
<<<<<<< HEAD
      <node id="4710719082913199474" at="165,94,166,182" concept="3" />
      <node id="4710719082913202719" at="226,108,227,179" concept="3" />
      <scope id="4710719082913199468" at="165,94,166,182" />
=======
      <node id="4710719082913199474" at="177,94,178,182" concept="3" />
      <node id="4710719082913202719" at="226,108,227,179" concept="3" />
      <scope id="4710719082913199468" at="177,94,178,182" />
>>>>>>> 53e6cda5
      <scope id="4710719082913202718" at="226,108,227,179" />
    </file>
  </root>
  <root nodeRef="r:1e88207e-a8e3-4e7e-8d9b-916f60cbdc61(jetbrains.mps.lang.textGen.generator.template.main@generator)/1236187455256">
    <file name="QueriesGenerated.java">
<<<<<<< HEAD
      <node id="3135747254706208439" at="168,94,169,195" concept="3" />
      <node id="3135747254706212717" at="171,94,172,195" concept="3" />
      <node id="3135747254706219908" at="229,108,230,185" concept="3" />
      <node id="1237470048341" at="283,114,284,180" concept="3" />
      <scope id="3135747254706207526" at="168,94,169,195" />
      <scope id="3135747254706212716" at="171,94,172,195" />
      <scope id="3135747254706218421" at="229,108,230,185" />
      <scope id="1237470011011" at="283,114,284,180" />
=======
      <node id="3135747254706208439" at="180,94,181,195" concept="3" />
      <node id="3135747254706212717" at="183,94,184,195" concept="3" />
      <node id="3135747254706219908" at="229,108,230,185" concept="3" />
      <node id="1237470048341" at="292,114,293,180" concept="3" />
      <scope id="3135747254706207526" at="180,94,181,195" />
      <scope id="3135747254706212716" at="183,94,184,195" />
      <scope id="3135747254706218421" at="229,108,230,185" />
      <scope id="1237470011011" at="292,114,293,180" />
>>>>>>> 53e6cda5
    </file>
  </root>
  <root nodeRef="r:1e88207e-a8e3-4e7e-8d9b-916f60cbdc61(jetbrains.mps.lang.textGen.generator.template.main@generator)/1236188545902">
    <file name="QueriesGenerated.java">
<<<<<<< HEAD
      <node id="4710719082913287763" at="286,120,287,331" concept="3" />
      <scope id="4710719082913287762" at="286,120,287,331" />
=======
      <node id="4710719082913287763" at="295,120,296,331" concept="3" />
      <scope id="4710719082913287762" at="295,120,296,331" />
>>>>>>> 53e6cda5
    </file>
  </root>
  <root nodeRef="r:1e88207e-a8e3-4e7e-8d9b-916f60cbdc61(jetbrains.mps.lang.textGen.generator.template.main@generator)/1237468521573">
    <file name="QueriesGenerated.java">
<<<<<<< HEAD
      <node id="4710719082913171957" at="83,112,84,176" concept="3" />
      <node id="4710719082913168513" at="174,94,175,182" concept="3" />
      <scope id="4710719082913170839" at="83,112,84,176" />
      <scope id="4710719082913168507" at="174,94,175,182" />
=======
      <node id="4710719082913171957" at="87,112,88,176" concept="3" />
      <node id="4710719082913168513" at="186,94,187,182" concept="3" />
      <scope id="4710719082913170839" at="87,112,88,176" />
      <scope id="4710719082913168507" at="186,94,187,182" />
>>>>>>> 53e6cda5
    </file>
  </root>
  <root nodeRef="r:1e88207e-a8e3-4e7e-8d9b-916f60cbdc61(jetbrains.mps.lang.textGen.generator.template.main@generator)/1237469181189">
    <file name="QueriesGenerated.java">
<<<<<<< HEAD
      <node id="4710719082913183687" at="86,112,87,180" concept="3" />
      <node id="4710719082913181836" at="177,94,178,188" concept="3" />
      <node id="4710719082913181677" at="232,108,233,178" concept="3" />
      <node id="4710719082913183644" at="235,108,236,178" concept="3" />
      <scope id="4710719082913183686" at="86,112,87,180" />
      <scope id="4710719082913181830" at="177,94,178,188" />
=======
      <node id="4710719082913183687" at="90,112,91,180" concept="3" />
      <node id="4710719082913181836" at="189,94,190,188" concept="3" />
      <node id="4710719082913181677" at="232,108,233,178" concept="3" />
      <node id="4710719082913183644" at="235,108,236,178" concept="3" />
      <scope id="4710719082913183686" at="90,112,91,180" />
      <scope id="4710719082913181830" at="189,94,190,188" />
>>>>>>> 53e6cda5
      <scope id="4710719082913181676" at="232,108,233,178" />
      <scope id="4710719082913183643" at="235,108,236,178" />
    </file>
  </root>
  <root nodeRef="r:1e88207e-a8e3-4e7e-8d9b-916f60cbdc61(jetbrains.mps.lang.textGen.generator.template.main@generator)/1237471047074">
    <file name="QueriesGenerated.java">
<<<<<<< HEAD
      <node id="4710719082913298089" at="180,94,181,188" concept="3" />
      <node id="4710719082913298098" at="238,108,239,178" concept="3" />
      <scope id="4710719082913298088" at="180,94,181,188" />
=======
      <node id="4710719082913298089" at="192,94,193,188" concept="3" />
      <node id="4710719082913298098" at="238,108,239,178" concept="3" />
      <scope id="4710719082913298088" at="192,94,193,188" />
>>>>>>> 53e6cda5
      <scope id="4710719082913298097" at="238,108,239,178" />
    </file>
  </root>
  <root nodeRef="r:1e88207e-a8e3-4e7e-8d9b-916f60cbdc61(jetbrains.mps.lang.textGen.generator.template.main@generator)/2897519568668637315">
    <file name="QueriesGenerated.java">
      <node id="7228083082547972382" at="51,110,52,21" concept="4" />
      <node id="2030416617762091403" at="52,21,53,91" concept="3" />
      <scope id="1570228009929814974" at="51,110,53,91" />
    </file>
  </root>
  <root nodeRef="r:1e88207e-a8e3-4e7e-8d9b-916f60cbdc61(jetbrains.mps.lang.textGen.generator.template.main@generator)/6911933836258446176">
    <file name="QueriesGenerated.java">
      <node id="4340589516981966482" at="241,108,242,193" concept="3" />
      <scope id="4340589516981966481" at="241,108,242,193" />
    </file>
  </root>
  <root nodeRef="r:1e88207e-a8e3-4e7e-8d9b-916f60cbdc61(jetbrains.mps.lang.textGen.generator.template.main@generator)/9221686591909429388">
    <file name="QueriesGenerated.java">
<<<<<<< HEAD
      <node id="5234914442344957524" at="89,112,90,352" concept="3" />
      <node id="5234914442344913685" at="92,112,93,357" concept="3" />
      <node id="8098116031886525416" at="95,112,96,516" concept="3" />
      <node id="8098116031886807472" at="98,112,99,371" concept="3" />
      <node id="8098116031886831438" at="101,112,102,371" concept="3" />
      <node id="998325320688382610" at="104,111,105,82" concept="3" />
      <node id="8752187213275966222" at="110,109,111,96" concept="3" />
      <node id="8752187213274932068" at="113,109,114,190" concept="3" />
      <node id="8255719797765085436" at="116,109,117,190" concept="3" />
      <node id="3741392693834573767" at="185,39,186,119" concept="3" />
      <node id="3240099288359315616" at="190,94,191,195" concept="3" />
      <node id="5234914442344905178" at="193,94,194,198" concept="3" />
      <node id="998325320688470771" at="196,93,197,353" concept="3" />
      <node id="8098116031886692066" at="199,94,200,370" concept="3" />
      <node id="8098116031886590950" at="202,94,203,197" concept="3" />
      <node id="7832257118928376184" at="244,108,245,343" concept="3" />
      <node id="1889794043260130147" at="289,120,290,76" concept="3" />
      <node id="8255719797765085453" at="294,39,295,119" concept="3" />
      <node id="3240099288359324085" at="299,120,300,486" concept="3" />
      <node id="3240099288359312584" at="304,39,305,119" concept="3" />
      <node id="5234914442344905189" at="309,120,310,489" concept="3" />
      <node id="5234914442344905214" at="314,39,315,119" concept="3" />
      <node id="8098116031886480175" at="321,39,322,462" concept="3" />
      <node id="8098116031886559097" at="326,120,327,662" concept="3" />
      <node id="8098116031886539693" at="331,39,332,466" concept="3" />
      <node id="998325320688459541" at="336,119,337,346" concept="3" />
      <node id="998325320688382601" at="341,39,342,290" concept="3" />
      <node id="8371436747831412620" at="349,100,350,224" concept="2" />
      <node id="3741392693834014988" at="352,39,353,184" concept="3" />
      <node id="8371436747831463525" at="356,36,357,225" concept="3" />
      <node id="3741392693834572994" at="185,0,188,0" concept="1" trace="accept#(Lorg/jetbrains/mps/openapi/model/SNode;)Z" />
      <node id="8255719797765085451" at="294,0,297,0" concept="1" trace="accept#(Lorg/jetbrains/mps/openapi/model/SNode;)Z" />
      <node id="3240099288359312582" at="304,0,307,0" concept="1" trace="accept#(Lorg/jetbrains/mps/openapi/model/SNode;)Z" />
      <node id="5234914442344905212" at="314,0,317,0" concept="1" trace="accept#(Lorg/jetbrains/mps/openapi/model/SNode;)Z" />
      <node id="8098116031886480173" at="321,0,324,0" concept="1" trace="accept#(Lorg/jetbrains/mps/openapi/model/SNode;)Z" />
      <node id="8098116031886539691" at="331,0,334,0" concept="1" trace="accept#(Lorg/jetbrains/mps/openapi/model/SNode;)Z" />
      <node id="998325320688382599" at="341,0,344,0" concept="1" trace="accept#(Lorg/jetbrains/mps/openapi/model/SNode;)Z" />
      <node id="3741392693834012281" at="352,0,355,0" concept="1" trace="accept#(Lorg/jetbrains/mps/openapi/model/SNode;)Z" />
      <node id="8371436747831446032" at="356,0,359,0" concept="1" trace="select#(Lorg/jetbrains/mps/openapi/model/SNode;)Ljava/lang/Long;" />
      <node id="8255719797765100310" at="183,94,188,7" concept="3" />
      <node id="8255719797765085443" at="292,120,297,7" concept="3" />
      <node id="3240099288359312574" at="302,120,307,7" concept="3" />
      <node id="5234914442344905204" at="312,120,317,7" concept="3" />
      <node id="8098116031886480165" at="319,120,324,7" concept="3" />
      <node id="8098116031886539683" at="329,120,334,7" concept="3" />
      <node id="998325320688382591" at="339,119,344,7" concept="3" />
      <node id="8371436747831522699" at="350,224,359,30" concept="3" />
      <scope id="3240099288359334174" at="89,112,90,352" />
      <scope id="5234914442344905232" at="92,112,93,357" />
      <scope id="8098116031886524631" at="95,112,96,516" />
      <scope id="8098116031886806273" at="98,112,99,371" />
      <scope id="8098116031886827489" at="101,112,102,371" />
      <scope id="998325320688382609" at="104,111,105,82" />
      <scope id="8752187213275966221" at="110,109,111,96" />
      <scope id="8752187213274932026" at="113,109,114,190" />
      <scope id="8255719797765085435" at="116,109,117,190" />
      <scope id="3741392693834572995" at="185,39,186,119" />
      <scope id="3240099288359315178" at="190,94,191,195" />
      <scope id="5234914442344905177" at="193,94,194,198" />
      <scope id="998325320688469463" at="196,93,197,353" />
      <scope id="8098116031886688668" at="199,94,200,370" />
      <scope id="8098116031886667021" at="202,94,203,197" />
      <scope id="7832257118928369558" at="244,108,245,343" />
      <scope id="1889794043260130063" at="289,120,290,76" />
      <scope id="8255719797765085452" at="294,39,295,119" />
      <scope id="3240099288359323741" at="299,120,300,486" />
      <scope id="3240099288359312583" at="304,39,305,119" />
      <scope id="5234914442344905188" at="309,120,310,489" />
      <scope id="5234914442344905213" at="314,39,315,119" />
      <scope id="8098116031886480174" at="321,39,322,462" />
      <scope id="8098116031886550298" at="326,120,327,662" />
      <scope id="8098116031886539692" at="331,39,332,466" />
      <scope id="998325320688459535" at="336,119,337,346" />
      <scope id="998325320688382600" at="341,39,342,290" />
      <scope id="3741392693834012282" at="352,39,353,184" />
      <scope id="8371436747831446033" at="356,36,357,225" />
      <scope id="3741392693834572994" at="185,0,188,0">
        <var name="it" id="3741392693834572994" />
      </scope>
      <scope id="8255719797765085451" at="294,0,297,0">
        <var name="it" id="8255719797765085451" />
      </scope>
      <scope id="3240099288359312582" at="304,0,307,0">
        <var name="it" id="3240099288359312582" />
      </scope>
      <scope id="5234914442344905212" at="314,0,317,0">
        <var name="it" id="5234914442344905212" />
      </scope>
      <scope id="8098116031886480173" at="321,0,324,0">
        <var name="it" id="8098116031886480173" />
      </scope>
      <scope id="8098116031886539691" at="331,0,334,0">
        <var name="it" id="8098116031886539691" />
      </scope>
      <scope id="998325320688382599" at="341,0,344,0">
        <var name="it" id="998325320688382599" />
      </scope>
      <scope id="3741392693834012281" at="352,0,355,0">
        <var name="it" id="3741392693834012281" />
      </scope>
      <scope id="8371436747831446032" at="356,0,359,0">
        <var name="it" id="8371436747831446032" />
      </scope>
      <scope id="8255719797765099318" at="183,94,188,7" />
      <scope id="8255719797765085442" at="292,120,297,7" />
      <scope id="3240099288359312159" at="302,120,307,7" />
      <scope id="5234914442344905203" at="312,120,317,7" />
      <scope id="8098116031886467916" at="319,120,324,7" />
      <scope id="8098116031886539682" at="329,120,334,7" />
      <scope id="998325320688382590" at="339,119,344,7" />
      <scope id="9221686591909468722" at="349,100,359,30">
        <var name="r" id="8371436747831412621" />
      </scope>
      <unit id="3741392693834572994" at="184,246,188,5" name="jetbrains.mps.lang.textGen.generator.template.main.QueriesGenerated$2" />
      <unit id="8255719797765085451" at="293,248,297,5" name="jetbrains.mps.lang.textGen.generator.template.main.QueriesGenerated$3" />
      <unit id="3240099288359312582" at="303,248,307,5" name="jetbrains.mps.lang.textGen.generator.template.main.QueriesGenerated$4" />
      <unit id="5234914442344905212" at="313,248,317,5" name="jetbrains.mps.lang.textGen.generator.template.main.QueriesGenerated$5" />
      <unit id="8098116031886480173" at="320,248,324,5" name="jetbrains.mps.lang.textGen.generator.template.main.QueriesGenerated$6" />
      <unit id="8098116031886539691" at="330,248,334,5" name="jetbrains.mps.lang.textGen.generator.template.main.QueriesGenerated$7" />
      <unit id="998325320688382599" at="340,248,344,5" name="jetbrains.mps.lang.textGen.generator.template.main.QueriesGenerated$8" />
      <unit id="3741392693834012281" at="351,46,355,5" name="jetbrains.mps.lang.textGen.generator.template.main.QueriesGenerated$9" />
      <unit id="8371436747831446032" at="355,16,359,5" name="jetbrains.mps.lang.textGen.generator.template.main.QueriesGenerated$10" />
=======
      <node id="5234914442344957524" at="93,112,94,352" concept="3" />
      <node id="5234914442344913685" at="96,112,97,357" concept="3" />
      <node id="998325320688382610" at="99,111,100,82" concept="3" />
      <node id="8752187213275966222" at="105,109,106,96" concept="3" />
      <node id="8752187213274932068" at="108,109,109,190" concept="3" />
      <node id="8255719797765085436" at="111,109,112,190" concept="3" />
      <node id="3741392693834573767" at="197,39,198,119" concept="3" />
      <node id="3240099288359315616" at="202,94,203,195" concept="3" />
      <node id="5234914442344905178" at="205,94,206,198" concept="3" />
      <node id="998325320688470771" at="208,93,209,353" concept="3" />
      <node id="7832257118928376184" at="244,108,245,343" concept="3" />
      <node id="1889794043260130147" at="298,120,299,76" concept="3" />
      <node id="8255719797765085453" at="303,39,304,119" concept="3" />
      <node id="3240099288359324085" at="308,120,309,486" concept="3" />
      <node id="3240099288359312584" at="313,39,314,119" concept="3" />
      <node id="5234914442344905189" at="318,120,319,489" concept="3" />
      <node id="5234914442344905214" at="323,39,324,119" concept="3" />
      <node id="998325320688459541" at="328,119,329,346" concept="3" />
      <node id="998325320688382601" at="333,39,334,290" concept="3" />
      <node id="8371436747831412620" at="341,100,342,224" concept="2" />
      <node id="3741392693834014988" at="344,39,345,184" concept="3" />
      <node id="8371436747831463525" at="348,36,349,225" concept="3" />
      <node id="3741392693834572994" at="197,0,200,0" concept="1" trace="accept#(Lorg/jetbrains/mps/openapi/model/SNode;)Z" />
      <node id="8255719797765085451" at="303,0,306,0" concept="1" trace="accept#(Lorg/jetbrains/mps/openapi/model/SNode;)Z" />
      <node id="3240099288359312582" at="313,0,316,0" concept="1" trace="accept#(Lorg/jetbrains/mps/openapi/model/SNode;)Z" />
      <node id="5234914442344905212" at="323,0,326,0" concept="1" trace="accept#(Lorg/jetbrains/mps/openapi/model/SNode;)Z" />
      <node id="998325320688382599" at="333,0,336,0" concept="1" trace="accept#(Lorg/jetbrains/mps/openapi/model/SNode;)Z" />
      <node id="3741392693834012281" at="344,0,347,0" concept="1" trace="accept#(Lorg/jetbrains/mps/openapi/model/SNode;)Z" />
      <node id="8371436747831446032" at="348,0,351,0" concept="1" trace="select#(Lorg/jetbrains/mps/openapi/model/SNode;)Ljava/lang/Long;" />
      <node id="8255719797765100310" at="195,94,200,7" concept="3" />
      <node id="8255719797765085443" at="301,120,306,7" concept="3" />
      <node id="3240099288359312574" at="311,120,316,7" concept="3" />
      <node id="5234914442344905204" at="321,120,326,7" concept="3" />
      <node id="998325320688382591" at="331,119,336,7" concept="3" />
      <node id="8371436747831522699" at="342,224,351,30" concept="3" />
      <scope id="3240099288359334174" at="93,112,94,352" />
      <scope id="5234914442344905232" at="96,112,97,357" />
      <scope id="998325320688382609" at="99,111,100,82" />
      <scope id="8752187213275966221" at="105,109,106,96" />
      <scope id="8752187213274932026" at="108,109,109,190" />
      <scope id="8255719797765085435" at="111,109,112,190" />
      <scope id="3741392693834572995" at="197,39,198,119" />
      <scope id="3240099288359315178" at="202,94,203,195" />
      <scope id="5234914442344905177" at="205,94,206,198" />
      <scope id="998325320688469463" at="208,93,209,353" />
      <scope id="7832257118928369558" at="244,108,245,343" />
      <scope id="1889794043260130063" at="298,120,299,76" />
      <scope id="8255719797765085452" at="303,39,304,119" />
      <scope id="3240099288359323741" at="308,120,309,486" />
      <scope id="3240099288359312583" at="313,39,314,119" />
      <scope id="5234914442344905188" at="318,120,319,489" />
      <scope id="5234914442344905213" at="323,39,324,119" />
      <scope id="998325320688459535" at="328,119,329,346" />
      <scope id="998325320688382600" at="333,39,334,290" />
      <scope id="3741392693834012282" at="344,39,345,184" />
      <scope id="8371436747831446033" at="348,36,349,225" />
      <scope id="3741392693834572994" at="197,0,200,0">
        <var name="it" id="3741392693834572994" />
      </scope>
      <scope id="8255719797765085451" at="303,0,306,0">
        <var name="it" id="8255719797765085451" />
      </scope>
      <scope id="3240099288359312582" at="313,0,316,0">
        <var name="it" id="3240099288359312582" />
      </scope>
      <scope id="5234914442344905212" at="323,0,326,0">
        <var name="it" id="5234914442344905212" />
      </scope>
      <scope id="998325320688382599" at="333,0,336,0">
        <var name="it" id="998325320688382599" />
      </scope>
      <scope id="3741392693834012281" at="344,0,347,0">
        <var name="it" id="3741392693834012281" />
      </scope>
      <scope id="8371436747831446032" at="348,0,351,0">
        <var name="it" id="8371436747831446032" />
      </scope>
      <scope id="8255719797765099318" at="195,94,200,7" />
      <scope id="8255719797765085442" at="301,120,306,7" />
      <scope id="3240099288359312159" at="311,120,316,7" />
      <scope id="5234914442344905203" at="321,120,326,7" />
      <scope id="998325320688382590" at="331,119,336,7" />
      <scope id="9221686591909468722" at="341,100,351,30">
        <var name="r" id="8371436747831412621" />
      </scope>
      <unit id="3741392693834572994" at="196,246,200,5" name="jetbrains.mps.lang.textGen.generator.template.main.QueriesGenerated$2" />
      <unit id="8255719797765085451" at="302,248,306,5" name="jetbrains.mps.lang.textGen.generator.template.main.QueriesGenerated$3" />
      <unit id="3240099288359312582" at="312,248,316,5" name="jetbrains.mps.lang.textGen.generator.template.main.QueriesGenerated$4" />
      <unit id="5234914442344905212" at="322,248,326,5" name="jetbrains.mps.lang.textGen.generator.template.main.QueriesGenerated$5" />
      <unit id="998325320688382599" at="332,248,336,5" name="jetbrains.mps.lang.textGen.generator.template.main.QueriesGenerated$6" />
      <unit id="3741392693834012281" at="343,46,347,5" name="jetbrains.mps.lang.textGen.generator.template.main.QueriesGenerated$7" />
      <unit id="8371436747831446032" at="347,16,351,5" name="jetbrains.mps.lang.textGen.generator.template.main.QueriesGenerated$8" />
>>>>>>> 53e6cda5
    </file>
  </root>
  <root nodeRef="r:1e88207e-a8e3-4e7e-8d9b-916f60cbdc61(jetbrains.mps.lang.textGen.generator.template.main@generator)/998325320688350625">
    <file name="QueriesGenerated.java">
<<<<<<< HEAD
      <node id="7832257118928273880" at="119,109,120,95" concept="3" />
      <node id="7832257118928275672" at="122,109,123,96" concept="3" />
      <node id="8098116031886791219" at="125,109,126,95" concept="3" />
      <node id="7832257118928277408" at="128,109,129,95" concept="3" />
      <node id="8098116031886751874" at="205,94,206,370" concept="3" />
      <node id="8098116031886715081" at="208,94,209,197" concept="3" />
      <node id="998325320688367440" at="211,93,212,193" concept="3" />
      <scope id="7832257118928273455" at="119,109,120,95" />
      <scope id="7832257118928275276" at="122,109,123,96" />
      <scope id="8098116031886788393" at="125,109,126,95" />
      <scope id="7832257118928276830" at="128,109,129,95" />
      <scope id="8098116031886749456" at="205,94,206,370" />
      <scope id="8098116031886781588" at="208,94,209,197" />
=======
      <node id="7832257118928273880" at="114,109,115,95" concept="3" />
      <node id="7832257118928275672" at="117,109,118,96" concept="3" />
      <node id="7832257118928277408" at="120,109,121,95" concept="3" />
      <node id="998325320688367440" at="211,93,212,193" concept="3" />
      <scope id="7832257118928273455" at="114,109,115,95" />
      <scope id="7832257118928275276" at="117,109,118,96" />
      <scope id="7832257118928276830" at="120,109,121,95" />
>>>>>>> 53e6cda5
      <scope id="998325320688366206" at="211,93,212,193" />
    </file>
  </root>
  <root nodeRef="r:1e88207e-a8e3-4e7e-8d9b-916f60cbdc61(jetbrains.mps.lang.textGen.generator.template.main@generator)/998325320688484366">
    <file name="QueriesGenerated.java">
<<<<<<< HEAD
      <node id="998325320688481196" at="107,111,108,175" concept="3" />
      <scope id="998325320688484714" at="107,111,108,175" />
=======
      <node id="998325320688481196" at="102,111,103,175" concept="3" />
      <scope id="998325320688484714" at="102,111,103,175" />
>>>>>>> 53e6cda5
    </file>
  </root>
  <root nodeRef="r:1e88207e-a8e3-4e7e-8d9b-916f60cbdc61(jetbrains.mps.lang.textGen.generator.template.main@generator)/998325320688484638">
    <file name="QueriesGenerated.java">
      <node id="998325320688500986" at="214,93,215,64" concept="3" />
      <node id="7832257118928481321" at="217,94,218,64" concept="3" />
      <node id="998325320688504493" at="247,107,248,56" concept="3" />
<<<<<<< HEAD
      <node id="7832257118928381085" at="346,120,347,192" concept="3" />
      <node id="7832257118928381079" at="361,100,362,30" concept="3" />
      <scope id="998325320688500466" at="214,93,215,64" />
      <scope id="7832257118928478528" at="217,94,218,64" />
      <scope id="998325320688504219" at="247,107,248,56" />
      <scope id="7832257118928381084" at="346,120,347,192" />
      <scope id="7832257118928381078" at="361,100,362,30" />
=======
      <node id="7832257118928381085" at="338,120,339,192" concept="3" />
      <node id="7832257118928381079" at="353,100,354,30" concept="3" />
      <scope id="998325320688500466" at="214,93,215,64" />
      <scope id="7832257118928478528" at="217,94,218,64" />
      <scope id="998325320688504219" at="247,107,248,56" />
      <scope id="7832257118928381084" at="338,120,339,192" />
      <scope id="7832257118928381078" at="353,100,354,30" />
>>>>>>> 53e6cda5
    </file>
  </root>
</debug-info>
<|MERGE_RESOLUTION|>--- conflicted
+++ resolved
@@ -4,14 +4,11 @@
   <concept fqn="c:f3061a53-9226-4cc5-a443-f952ceaf5816/1068580123165:jetbrains.mps.baseLanguage.structure.InstanceMethodDeclaration" />
   <concept fqn="c:f3061a53-9226-4cc5-a443-f952ceaf5816/1068581242864:jetbrains.mps.baseLanguage.structure.LocalVariableDeclarationStatement" />
   <concept fqn="c:f3061a53-9226-4cc5-a443-f952ceaf5816/1068581242878:jetbrains.mps.baseLanguage.structure.ReturnStatement" />
+  <concept fqn="c:f3061a53-9226-4cc5-a443-f952ceaf5816/6329021646629104954:jetbrains.mps.baseLanguage.structure.SingleLineComment" />
   <concept fqn="c:f3061a53-9226-4cc5-a443-f952ceaf5816/1081236700938:jetbrains.mps.baseLanguage.structure.StaticMethodDeclaration" />
   <root>
     <file name="QueriesGenerated.java">
-<<<<<<< HEAD
-      <unit at="36,0,371,0" name="jetbrains.mps.lang.textGen.generator.template.main.QueriesGenerated" />
-=======
-      <unit at="36,0,363,0" name="jetbrains.mps.lang.textGen.generator.template.main.QueriesGenerated" />
->>>>>>> 53e6cda5
+      <unit at="36,0,372,0" name="jetbrains.mps.lang.textGen.generator.template.main.QueriesGenerated" />
     </file>
   </root>
   <root nodeRef="r:1e88207e-a8e3-4e7e-8d9b-916f60cbdc61(jetbrains.mps.lang.textGen.generator.template.main@generator)/1233678272605">
@@ -29,73 +26,27 @@
   </root>
   <root nodeRef="r:1e88207e-a8e3-4e7e-8d9b-916f60cbdc61(jetbrains.mps.lang.textGen.generator.template.main@generator)/1233678545791">
     <file name="QueriesGenerated.java">
-<<<<<<< HEAD
-      <node id="1233758602511" at="54,106,55,175" concept="3" />
-      <node id="3947267269941563950" at="131,93,132,460" concept="3" />
-      <node id="3947267269941564499" at="134,93,135,460" concept="3" />
-      <node id="3947267269941565556" at="137,93,138,460" concept="3" />
-      <node id="7624331630871242644" at="140,93,141,460" concept="3" />
-      <node id="7624331630871250882" at="143,93,144,460" concept="3" />
-      <node id="7624331630871251945" at="146,93,147,460" concept="3" />
-      <node id="3168899792723053455" at="151,39,152,426" concept="3" />
-      <node id="1237473088414" at="256,114,257,487" concept="3" />
-      <node id="3168899792723048005" at="151,0,154,0" concept="1" trace="accept#(Lorg/jetbrains/mps/openapi/model/SNode;)Z" />
-      <node id="3168899792722447488" at="149,94,154,7" concept="3" />
-      <scope id="1233679994385" at="54,106,55,175" />
-      <scope id="274316186079995493" at="131,93,132,460" />
-      <scope id="274316186080011606" at="134,93,135,460" />
-      <scope id="274316186080025112" at="137,93,138,460" />
-      <scope id="274316186080061495" at="140,93,141,460" />
-      <scope id="274316186080085202" at="143,93,144,460" />
-      <scope id="274316186080110429" at="146,93,147,460" />
-      <scope id="3168899792723048006" at="151,39,152,426" />
-      <scope id="1237473086492" at="256,114,257,487" />
-      <scope id="3168899792723048005" at="151,0,154,0">
-=======
       <node id="1233758602511" at="55,106,56,175" concept="3" />
-      <node id="274316186080210744" at="58,111,59,518" concept="3" />
-      <node id="3947267269941563950" at="123,93,124,460" concept="3" />
-      <node id="3947267269941564499" at="126,93,127,460" concept="3" />
-      <node id="3947267269941565556" at="129,93,130,460" concept="3" />
-      <node id="274316186080210707" at="132,93,133,1063" concept="3" />
-      <node id="274316186080210754" at="135,93,136,367" concept="3" />
-      <node id="274316186080178674" at="138,94,139,320" concept="3" />
+      <node id="3947267269941563950" at="132,93,133,460" concept="3" />
+      <node id="3947267269941564499" at="135,93,136,460" concept="3" />
+      <node id="3947267269941565556" at="138,93,139,460" concept="3" />
       <node id="7624331630871242644" at="141,93,142,460" concept="3" />
       <node id="7624331630871250882" at="144,93,145,460" concept="3" />
       <node id="7624331630871251945" at="147,93,148,460" concept="3" />
       <node id="3168899792723053455" at="152,39,153,426" concept="3" />
-      <node id="663595348025857097" at="157,94,158,30" concept="4" />
-      <node id="2341412953773711485" at="158,30,159,648" concept="3" />
-      <node id="8063439325682985368" at="161,94,162,1186" concept="3" />
-      <node id="663595348025858022" at="164,94,165,30" concept="4" />
-      <node id="6015068814890300359" at="165,30,166,645" concept="3" />
-      <node id="1237473088414" at="256,114,257,487" concept="3" />
-      <node id="7547703063484825653" at="259,120,260,489" concept="3" />
-      <node id="8063439325683021310" at="262,120,263,664" concept="3" />
-      <node id="6015068814890427957" at="265,120,266,486" concept="3" />
+      <node id="1237473088414" at="257,114,258,487" concept="3" />
       <node id="3168899792723048005" at="152,0,155,0" concept="1" trace="accept#(Lorg/jetbrains/mps/openapi/model/SNode;)Z" />
       <node id="3168899792722447488" at="150,94,155,7" concept="3" />
       <scope id="1233679994385" at="55,106,56,175" />
-      <scope id="274316186080210743" at="58,111,59,518" />
-      <scope id="274316186079995493" at="123,93,124,460" />
-      <scope id="274316186080011606" at="126,93,127,460" />
-      <scope id="274316186080025112" at="129,93,130,460" />
-      <scope id="274316186080210706" at="132,93,133,1063" />
-      <scope id="274316186080210753" at="135,93,136,367" />
-      <scope id="3947267269941542691" at="138,94,139,320" />
+      <scope id="274316186079995493" at="132,93,133,460" />
+      <scope id="274316186080011606" at="135,93,136,460" />
+      <scope id="274316186080025112" at="138,93,139,460" />
       <scope id="274316186080061495" at="141,93,142,460" />
       <scope id="274316186080085202" at="144,93,145,460" />
       <scope id="274316186080110429" at="147,93,148,460" />
       <scope id="3168899792723048006" at="152,39,153,426" />
-      <scope id="8063439325682985367" at="161,94,162,1186" />
-      <scope id="1237473086492" at="256,114,257,487" />
-      <scope id="7547703063484825652" at="259,120,260,489" />
-      <scope id="8063439325683021301" at="262,120,263,664" />
-      <scope id="6015068814890427227" at="265,120,266,486" />
-      <scope id="2341412953773710156" at="157,94,159,648" />
-      <scope id="6015068814890287152" at="164,94,166,645" />
+      <scope id="1237473086492" at="257,114,258,487" />
       <scope id="3168899792723048005" at="152,0,155,0">
->>>>>>> 53e6cda5
         <var name="it" id="3168899792723048005" />
       </scope>
       <scope id="3101153546911107997" at="150,94,155,7" />
@@ -104,246 +55,134 @@
   </root>
   <root nodeRef="r:1e88207e-a8e3-4e7e-8d9b-916f60cbdc61(jetbrains.mps.lang.textGen.generator.template.main@generator)/1233929848167">
     <file name="QueriesGenerated.java">
-<<<<<<< HEAD
-      <node id="1233930148502" at="57,106,58,175" concept="3" />
-      <node id="1237212140673" at="60,106,61,565" concept="3" />
-      <node id="4710719082913003854" at="63,112,64,175" concept="3" />
-      <node id="4710719082912997787" at="66,112,67,175" concept="3" />
-      <node id="1237214788037" at="156,88,157,193" concept="3" />
-      <node id="4710719082912997768" at="220,108,221,182" concept="3" />
-      <node id="4710719082913003827" at="259,120,260,329" concept="3" />
-      <node id="4710719082913003838" at="262,120,263,183" concept="3" />
-      <node id="4710719082913003847" at="265,120,266,185" concept="3" />
-      <node id="4710719082912997758" at="268,120,269,183" concept="3" />
-      <node id="4710719082912997778" at="271,120,272,329" concept="3" />
-      <node id="4710719082912997794" at="274,120,275,184" concept="3" />
-      <scope id="1233930145392" at="57,106,58,175" />
-      <scope id="1237212089068" at="60,106,61,565" />
-      <scope id="4710719082913003853" at="63,112,64,175" />
-      <scope id="4710719082912997786" at="66,112,67,175" />
-      <scope id="1237214781944" at="156,88,157,193" />
-      <scope id="4710719082912997767" at="220,108,221,182" />
-      <scope id="4710719082913003826" at="259,120,260,329" />
-      <scope id="4710719082913003837" at="262,120,263,183" />
-      <scope id="4710719082913003846" at="265,120,266,185" />
-      <scope id="4710719082912997757" at="268,120,269,183" />
-      <scope id="4710719082912997777" at="271,120,272,329" />
-      <scope id="4710719082912997793" at="274,120,275,184" />
-=======
-      <node id="1233930148502" at="61,106,62,175" concept="3" />
-      <node id="1237212140673" at="64,106,65,565" concept="3" />
-      <node id="4710719082913003854" at="67,112,68,175" concept="3" />
-      <node id="4710719082912997787" at="70,112,71,175" concept="3" />
-      <node id="1237214788037" at="168,88,169,193" concept="3" />
-      <node id="4710719082912997768" at="220,108,221,182" concept="3" />
-      <node id="4710719082913003827" at="268,120,269,329" concept="3" />
-      <node id="4710719082913003838" at="271,120,272,183" concept="3" />
-      <node id="4710719082913003847" at="274,120,275,185" concept="3" />
-      <node id="4710719082912997758" at="277,120,278,183" concept="3" />
-      <node id="4710719082912997778" at="280,120,281,329" concept="3" />
-      <node id="4710719082912997794" at="283,120,284,184" concept="3" />
-      <scope id="1233930145392" at="61,106,62,175" />
-      <scope id="1237212089068" at="64,106,65,565" />
-      <scope id="4710719082913003853" at="67,112,68,175" />
-      <scope id="4710719082912997786" at="70,112,71,175" />
-      <scope id="1237214781944" at="168,88,169,193" />
-      <scope id="4710719082912997767" at="220,108,221,182" />
-      <scope id="4710719082913003826" at="268,120,269,329" />
-      <scope id="4710719082913003837" at="271,120,272,183" />
-      <scope id="4710719082913003846" at="274,120,275,185" />
-      <scope id="4710719082912997757" at="277,120,278,183" />
-      <scope id="4710719082912997777" at="280,120,281,329" />
-      <scope id="4710719082912997793" at="283,120,284,184" />
->>>>>>> 53e6cda5
+      <node id="1233930148502" at="58,106,59,175" concept="3" />
+      <node id="1237212140673" at="61,106,62,565" concept="3" />
+      <node id="4710719082913003854" at="64,112,65,175" concept="3" />
+      <node id="4710719082912997787" at="67,112,68,175" concept="3" />
+      <node id="1237214788037" at="157,88,158,193" concept="3" />
+      <node id="4710719082912997768" at="221,108,222,182" concept="3" />
+      <node id="4710719082913003827" at="260,120,261,329" concept="3" />
+      <node id="4710719082913003838" at="263,120,264,183" concept="3" />
+      <node id="4710719082913003847" at="266,120,267,185" concept="3" />
+      <node id="4710719082912997758" at="269,120,270,183" concept="3" />
+      <node id="4710719082912997778" at="272,120,273,329" concept="3" />
+      <node id="4710719082912997794" at="275,120,276,184" concept="3" />
+      <scope id="1233930145392" at="58,106,59,175" />
+      <scope id="1237212089068" at="61,106,62,565" />
+      <scope id="4710719082913003853" at="64,112,65,175" />
+      <scope id="4710719082912997786" at="67,112,68,175" />
+      <scope id="1237214781944" at="157,88,158,193" />
+      <scope id="4710719082912997767" at="221,108,222,182" />
+      <scope id="4710719082913003826" at="260,120,261,329" />
+      <scope id="4710719082913003837" at="263,120,264,183" />
+      <scope id="4710719082913003846" at="266,120,267,185" />
+      <scope id="4710719082912997757" at="269,120,270,183" />
+      <scope id="4710719082912997777" at="272,120,273,329" />
+      <scope id="4710719082912997793" at="275,120,276,184" />
     </file>
   </root>
   <root nodeRef="r:1e88207e-a8e3-4e7e-8d9b-916f60cbdc61(jetbrains.mps.lang.textGen.generator.template.main@generator)/1234529576907">
     <file name="QueriesGenerated.java">
-<<<<<<< HEAD
-      <node id="1237216195250" at="69,106,70,387" concept="2" />
-      <node id="1237216220207" at="70,387,71,227" concept="3" />
-      <node id="1237216178571" at="73,106,74,325" concept="3" />
-      <node id="1237216167173" at="277,114,278,185" concept="3" />
-      <scope id="1237216146978" at="73,106,74,325" />
-      <scope id="1237216160531" at="277,114,278,185" />
-      <scope id="1237216130333" at="69,106,71,227">
-=======
-      <node id="1237216195250" at="73,106,74,387" concept="2" />
-      <node id="1237216220207" at="74,387,75,227" concept="3" />
-      <node id="1237216178571" at="77,106,78,325" concept="3" />
-      <node id="1237216167173" at="286,114,287,185" concept="3" />
-      <scope id="1237216146978" at="77,106,78,325" />
-      <scope id="1237216160531" at="286,114,287,185" />
-      <scope id="1237216130333" at="73,106,75,227">
->>>>>>> 53e6cda5
+      <node id="1237216195250" at="70,106,71,387" concept="2" />
+      <node id="1237216220207" at="71,387,72,227" concept="3" />
+      <node id="1237216178571" at="74,106,75,325" concept="3" />
+      <node id="1237216167173" at="278,114,279,185" concept="3" />
+      <scope id="1237216146978" at="74,106,75,325" />
+      <scope id="1237216160531" at="278,114,279,185" />
+      <scope id="1237216130333" at="70,106,72,227">
         <var name="tg" id="1237216195251" />
       </scope>
     </file>
   </root>
   <root nodeRef="r:1e88207e-a8e3-4e7e-8d9b-916f60cbdc61(jetbrains.mps.lang.textGen.generator.template.main@generator)/1234880794551">
     <file name="QueriesGenerated.java">
-<<<<<<< HEAD
-      <node id="4710719082913305457" at="159,94,160,182" concept="3" />
-      <node id="8958762413370113789" at="223,108,224,179" concept="3" />
-      <scope id="4710719082913305451" at="159,94,160,182" />
-=======
-      <node id="4710719082913305457" at="171,94,172,182" concept="3" />
-      <node id="8958762413370113789" at="223,108,224,179" concept="3" />
-      <scope id="4710719082913305451" at="171,94,172,182" />
->>>>>>> 53e6cda5
-      <scope id="8958762413370113783" at="223,108,224,179" />
+      <node id="4710719082913305457" at="160,94,161,182" concept="3" />
+      <node id="8958762413370113789" at="224,108,225,179" concept="3" />
+      <scope id="4710719082913305451" at="160,94,161,182" />
+      <scope id="8958762413370113783" at="224,108,225,179" />
     </file>
   </root>
   <root nodeRef="r:1e88207e-a8e3-4e7e-8d9b-916f60cbdc61(jetbrains.mps.lang.textGen.generator.template.main@generator)/1234880997205">
     <file name="QueriesGenerated.java">
-<<<<<<< HEAD
-      <node id="1237213172358" at="76,106,77,325" concept="3" />
-      <node id="1237214313444" at="79,106,80,387" concept="2" />
-      <node id="1237214313456" at="80,387,81,227" concept="3" />
-      <node id="1237213172350" at="280,114,281,185" concept="3" />
-      <scope id="1237213172357" at="76,106,77,325" />
-      <scope id="1237213172349" at="280,114,281,185" />
-      <scope id="1237213172366" at="79,106,81,227">
-=======
-      <node id="1237213172358" at="80,106,81,325" concept="3" />
-      <node id="1237214313444" at="83,106,84,387" concept="2" />
-      <node id="1237214313456" at="84,387,85,227" concept="3" />
-      <node id="1237213172350" at="289,114,290,185" concept="3" />
-      <scope id="1237213172357" at="80,106,81,325" />
-      <scope id="1237213172349" at="289,114,290,185" />
-      <scope id="1237213172366" at="83,106,85,227">
->>>>>>> 53e6cda5
+      <node id="1237213172358" at="77,106,78,325" concept="3" />
+      <node id="1237214313444" at="80,106,81,387" concept="2" />
+      <node id="1237214313456" at="81,387,82,227" concept="3" />
+      <node id="1237213172350" at="281,114,282,185" concept="3" />
+      <scope id="1237213172357" at="77,106,78,325" />
+      <scope id="1237213172349" at="281,114,282,185" />
+      <scope id="1237213172366" at="80,106,82,227">
         <var name="tg" id="1237214313445" />
       </scope>
     </file>
   </root>
   <root nodeRef="r:1e88207e-a8e3-4e7e-8d9b-916f60cbdc61(jetbrains.mps.lang.textGen.generator.template.main@generator)/1236184219677">
     <file name="QueriesGenerated.java">
-<<<<<<< HEAD
-      <node id="1408971595082527150" at="162,94,163,315" concept="3" />
-      <node id="1408971595082527943" at="364,63,365,63" concept="2" />
-      <node id="1408971595082527943" at="365,63,366,30" concept="2" />
-      <node id="1408971595082527943" at="366,30,367,223" concept="0" />
-      <node id="1408971595082527943" at="367,223,368,24" concept="3" />
-      <node id="1408971595082527943" at="364,0,370,0" concept="4" trace="_quotation_createNode_x583g4_b0a0a93#()Lorg/jetbrains/mps/openapi/model/SNode;" />
-      <scope id="1408971595082527144" at="162,94,163,315" />
-      <scope id="1408971595082527943" at="364,63,368,24">
+      <node id="1408971595082527150" at="163,94,164,315" concept="3" />
+      <node id="1408971595082527943" at="365,63,366,63" concept="2" />
+      <node id="1408971595082527943" at="366,63,367,30" concept="2" />
+      <node id="1408971595082527943" at="367,30,368,223" concept="0" />
+      <node id="1408971595082527943" at="368,223,369,24" concept="3" />
+      <node id="1408971595082527943" at="365,0,371,0" concept="5" trace="_quotation_createNode_x583g4_b0a0a93#()Lorg/jetbrains/mps/openapi/model/SNode;" />
+      <scope id="1408971595082527144" at="163,94,164,315" />
+      <scope id="1408971595082527943" at="365,63,369,24">
         <var name="facade" id="1408971595082527943" />
         <var name="quotedNode_1" id="1408971595082527943" />
       </scope>
-      <scope id="1408971595082527943" at="364,0,370,0" />
-=======
-      <node id="1408971595082527150" at="174,94,175,315" concept="3" />
-      <node id="1408971595082527943" at="356,63,357,63" concept="2" />
-      <node id="1408971595082527943" at="357,63,358,30" concept="2" />
-      <node id="1408971595082527943" at="358,30,359,223" concept="0" />
-      <node id="1408971595082527943" at="359,223,360,24" concept="3" />
-      <node id="1408971595082527943" at="356,0,362,0" concept="5" trace="_quotation_createNode_x583g4_b0a0a24#()Lorg/jetbrains/mps/openapi/model/SNode;" />
-      <scope id="1408971595082527144" at="174,94,175,315" />
-      <scope id="1408971595082527943" at="356,63,360,24">
-        <var name="facade" id="1408971595082527943" />
-        <var name="quotedNode_1" id="1408971595082527943" />
-      </scope>
-      <scope id="1408971595082527943" at="356,0,362,0" />
->>>>>>> 53e6cda5
+      <scope id="1408971595082527943" at="365,0,371,0" />
     </file>
   </root>
   <root nodeRef="r:1e88207e-a8e3-4e7e-8d9b-916f60cbdc61(jetbrains.mps.lang.textGen.generator.template.main@generator)/1236186508024">
     <file name="QueriesGenerated.java">
-<<<<<<< HEAD
-      <node id="4710719082913199474" at="165,94,166,182" concept="3" />
-      <node id="4710719082913202719" at="226,108,227,179" concept="3" />
-      <scope id="4710719082913199468" at="165,94,166,182" />
-=======
-      <node id="4710719082913199474" at="177,94,178,182" concept="3" />
-      <node id="4710719082913202719" at="226,108,227,179" concept="3" />
-      <scope id="4710719082913199468" at="177,94,178,182" />
->>>>>>> 53e6cda5
-      <scope id="4710719082913202718" at="226,108,227,179" />
+      <node id="4710719082913199474" at="166,94,167,182" concept="3" />
+      <node id="4710719082913202719" at="227,108,228,179" concept="3" />
+      <scope id="4710719082913199468" at="166,94,167,182" />
+      <scope id="4710719082913202718" at="227,108,228,179" />
     </file>
   </root>
   <root nodeRef="r:1e88207e-a8e3-4e7e-8d9b-916f60cbdc61(jetbrains.mps.lang.textGen.generator.template.main@generator)/1236187455256">
     <file name="QueriesGenerated.java">
-<<<<<<< HEAD
-      <node id="3135747254706208439" at="168,94,169,195" concept="3" />
-      <node id="3135747254706212717" at="171,94,172,195" concept="3" />
-      <node id="3135747254706219908" at="229,108,230,185" concept="3" />
-      <node id="1237470048341" at="283,114,284,180" concept="3" />
-      <scope id="3135747254706207526" at="168,94,169,195" />
-      <scope id="3135747254706212716" at="171,94,172,195" />
-      <scope id="3135747254706218421" at="229,108,230,185" />
-      <scope id="1237470011011" at="283,114,284,180" />
-=======
-      <node id="3135747254706208439" at="180,94,181,195" concept="3" />
-      <node id="3135747254706212717" at="183,94,184,195" concept="3" />
-      <node id="3135747254706219908" at="229,108,230,185" concept="3" />
-      <node id="1237470048341" at="292,114,293,180" concept="3" />
-      <scope id="3135747254706207526" at="180,94,181,195" />
-      <scope id="3135747254706212716" at="183,94,184,195" />
-      <scope id="3135747254706218421" at="229,108,230,185" />
-      <scope id="1237470011011" at="292,114,293,180" />
->>>>>>> 53e6cda5
+      <node id="3135747254706208439" at="169,94,170,195" concept="3" />
+      <node id="3135747254706212717" at="172,94,173,195" concept="3" />
+      <node id="3135747254706219908" at="230,108,231,185" concept="3" />
+      <node id="1237470048341" at="284,114,285,180" concept="3" />
+      <scope id="3135747254706207526" at="169,94,170,195" />
+      <scope id="3135747254706212716" at="172,94,173,195" />
+      <scope id="3135747254706218421" at="230,108,231,185" />
+      <scope id="1237470011011" at="284,114,285,180" />
     </file>
   </root>
   <root nodeRef="r:1e88207e-a8e3-4e7e-8d9b-916f60cbdc61(jetbrains.mps.lang.textGen.generator.template.main@generator)/1236188545902">
     <file name="QueriesGenerated.java">
-<<<<<<< HEAD
-      <node id="4710719082913287763" at="286,120,287,331" concept="3" />
-      <scope id="4710719082913287762" at="286,120,287,331" />
-=======
-      <node id="4710719082913287763" at="295,120,296,331" concept="3" />
-      <scope id="4710719082913287762" at="295,120,296,331" />
->>>>>>> 53e6cda5
+      <node id="4710719082913287763" at="287,120,288,331" concept="3" />
+      <scope id="4710719082913287762" at="287,120,288,331" />
     </file>
   </root>
   <root nodeRef="r:1e88207e-a8e3-4e7e-8d9b-916f60cbdc61(jetbrains.mps.lang.textGen.generator.template.main@generator)/1237468521573">
     <file name="QueriesGenerated.java">
-<<<<<<< HEAD
-      <node id="4710719082913171957" at="83,112,84,176" concept="3" />
-      <node id="4710719082913168513" at="174,94,175,182" concept="3" />
-      <scope id="4710719082913170839" at="83,112,84,176" />
-      <scope id="4710719082913168507" at="174,94,175,182" />
-=======
-      <node id="4710719082913171957" at="87,112,88,176" concept="3" />
-      <node id="4710719082913168513" at="186,94,187,182" concept="3" />
-      <scope id="4710719082913170839" at="87,112,88,176" />
-      <scope id="4710719082913168507" at="186,94,187,182" />
->>>>>>> 53e6cda5
+      <node id="4710719082913171957" at="84,112,85,176" concept="3" />
+      <node id="4710719082913168513" at="175,94,176,182" concept="3" />
+      <scope id="4710719082913170839" at="84,112,85,176" />
+      <scope id="4710719082913168507" at="175,94,176,182" />
     </file>
   </root>
   <root nodeRef="r:1e88207e-a8e3-4e7e-8d9b-916f60cbdc61(jetbrains.mps.lang.textGen.generator.template.main@generator)/1237469181189">
     <file name="QueriesGenerated.java">
-<<<<<<< HEAD
-      <node id="4710719082913183687" at="86,112,87,180" concept="3" />
-      <node id="4710719082913181836" at="177,94,178,188" concept="3" />
-      <node id="4710719082913181677" at="232,108,233,178" concept="3" />
-      <node id="4710719082913183644" at="235,108,236,178" concept="3" />
-      <scope id="4710719082913183686" at="86,112,87,180" />
-      <scope id="4710719082913181830" at="177,94,178,188" />
-=======
-      <node id="4710719082913183687" at="90,112,91,180" concept="3" />
-      <node id="4710719082913181836" at="189,94,190,188" concept="3" />
-      <node id="4710719082913181677" at="232,108,233,178" concept="3" />
-      <node id="4710719082913183644" at="235,108,236,178" concept="3" />
-      <scope id="4710719082913183686" at="90,112,91,180" />
-      <scope id="4710719082913181830" at="189,94,190,188" />
->>>>>>> 53e6cda5
-      <scope id="4710719082913181676" at="232,108,233,178" />
-      <scope id="4710719082913183643" at="235,108,236,178" />
+      <node id="4710719082913183687" at="87,112,88,180" concept="3" />
+      <node id="4710719082913181836" at="178,94,179,188" concept="3" />
+      <node id="4710719082913181677" at="233,108,234,178" concept="3" />
+      <node id="4710719082913183644" at="236,108,237,178" concept="3" />
+      <scope id="4710719082913183686" at="87,112,88,180" />
+      <scope id="4710719082913181830" at="178,94,179,188" />
+      <scope id="4710719082913181676" at="233,108,234,178" />
+      <scope id="4710719082913183643" at="236,108,237,178" />
     </file>
   </root>
   <root nodeRef="r:1e88207e-a8e3-4e7e-8d9b-916f60cbdc61(jetbrains.mps.lang.textGen.generator.template.main@generator)/1237471047074">
     <file name="QueriesGenerated.java">
-<<<<<<< HEAD
-      <node id="4710719082913298089" at="180,94,181,188" concept="3" />
-      <node id="4710719082913298098" at="238,108,239,178" concept="3" />
-      <scope id="4710719082913298088" at="180,94,181,188" />
-=======
-      <node id="4710719082913298089" at="192,94,193,188" concept="3" />
-      <node id="4710719082913298098" at="238,108,239,178" concept="3" />
-      <scope id="4710719082913298088" at="192,94,193,188" />
->>>>>>> 53e6cda5
-      <scope id="4710719082913298097" at="238,108,239,178" />
+      <node id="4710719082913298089" at="181,94,182,188" concept="3" />
+      <node id="4710719082913298098" at="239,108,240,178" concept="3" />
+      <scope id="4710719082913298088" at="181,94,182,188" />
+      <scope id="4710719082913298097" at="239,108,240,178" />
     </file>
   </root>
   <root nodeRef="r:1e88207e-a8e3-4e7e-8d9b-916f60cbdc61(jetbrains.mps.lang.textGen.generator.template.main@generator)/2897519568668637315">
@@ -355,292 +194,172 @@
   </root>
   <root nodeRef="r:1e88207e-a8e3-4e7e-8d9b-916f60cbdc61(jetbrains.mps.lang.textGen.generator.template.main@generator)/6911933836258446176">
     <file name="QueriesGenerated.java">
-      <node id="4340589516981966482" at="241,108,242,193" concept="3" />
-      <scope id="4340589516981966481" at="241,108,242,193" />
+      <node id="4340589516981966482" at="242,108,243,193" concept="3" />
+      <scope id="4340589516981966481" at="242,108,243,193" />
     </file>
   </root>
   <root nodeRef="r:1e88207e-a8e3-4e7e-8d9b-916f60cbdc61(jetbrains.mps.lang.textGen.generator.template.main@generator)/9221686591909429388">
     <file name="QueriesGenerated.java">
-<<<<<<< HEAD
-      <node id="5234914442344957524" at="89,112,90,352" concept="3" />
-      <node id="5234914442344913685" at="92,112,93,357" concept="3" />
-      <node id="8098116031886525416" at="95,112,96,516" concept="3" />
-      <node id="8098116031886807472" at="98,112,99,371" concept="3" />
-      <node id="8098116031886831438" at="101,112,102,371" concept="3" />
-      <node id="998325320688382610" at="104,111,105,82" concept="3" />
-      <node id="8752187213275966222" at="110,109,111,96" concept="3" />
-      <node id="8752187213274932068" at="113,109,114,190" concept="3" />
-      <node id="8255719797765085436" at="116,109,117,190" concept="3" />
-      <node id="3741392693834573767" at="185,39,186,119" concept="3" />
-      <node id="3240099288359315616" at="190,94,191,195" concept="3" />
-      <node id="5234914442344905178" at="193,94,194,198" concept="3" />
-      <node id="998325320688470771" at="196,93,197,353" concept="3" />
-      <node id="8098116031886692066" at="199,94,200,370" concept="3" />
-      <node id="8098116031886590950" at="202,94,203,197" concept="3" />
-      <node id="7832257118928376184" at="244,108,245,343" concept="3" />
-      <node id="1889794043260130147" at="289,120,290,76" concept="3" />
-      <node id="8255719797765085453" at="294,39,295,119" concept="3" />
-      <node id="3240099288359324085" at="299,120,300,486" concept="3" />
-      <node id="3240099288359312584" at="304,39,305,119" concept="3" />
-      <node id="5234914442344905189" at="309,120,310,489" concept="3" />
-      <node id="5234914442344905214" at="314,39,315,119" concept="3" />
-      <node id="8098116031886480175" at="321,39,322,462" concept="3" />
-      <node id="8098116031886559097" at="326,120,327,662" concept="3" />
-      <node id="8098116031886539693" at="331,39,332,466" concept="3" />
-      <node id="998325320688459541" at="336,119,337,346" concept="3" />
-      <node id="998325320688382601" at="341,39,342,290" concept="3" />
-      <node id="8371436747831412620" at="349,100,350,224" concept="2" />
-      <node id="3741392693834014988" at="352,39,353,184" concept="3" />
-      <node id="8371436747831463525" at="356,36,357,225" concept="3" />
-      <node id="3741392693834572994" at="185,0,188,0" concept="1" trace="accept#(Lorg/jetbrains/mps/openapi/model/SNode;)Z" />
-      <node id="8255719797765085451" at="294,0,297,0" concept="1" trace="accept#(Lorg/jetbrains/mps/openapi/model/SNode;)Z" />
-      <node id="3240099288359312582" at="304,0,307,0" concept="1" trace="accept#(Lorg/jetbrains/mps/openapi/model/SNode;)Z" />
-      <node id="5234914442344905212" at="314,0,317,0" concept="1" trace="accept#(Lorg/jetbrains/mps/openapi/model/SNode;)Z" />
-      <node id="8098116031886480173" at="321,0,324,0" concept="1" trace="accept#(Lorg/jetbrains/mps/openapi/model/SNode;)Z" />
-      <node id="8098116031886539691" at="331,0,334,0" concept="1" trace="accept#(Lorg/jetbrains/mps/openapi/model/SNode;)Z" />
-      <node id="998325320688382599" at="341,0,344,0" concept="1" trace="accept#(Lorg/jetbrains/mps/openapi/model/SNode;)Z" />
-      <node id="3741392693834012281" at="352,0,355,0" concept="1" trace="accept#(Lorg/jetbrains/mps/openapi/model/SNode;)Z" />
-      <node id="8371436747831446032" at="356,0,359,0" concept="1" trace="select#(Lorg/jetbrains/mps/openapi/model/SNode;)Ljava/lang/Long;" />
-      <node id="8255719797765100310" at="183,94,188,7" concept="3" />
-      <node id="8255719797765085443" at="292,120,297,7" concept="3" />
-      <node id="3240099288359312574" at="302,120,307,7" concept="3" />
-      <node id="5234914442344905204" at="312,120,317,7" concept="3" />
-      <node id="8098116031886480165" at="319,120,324,7" concept="3" />
-      <node id="8098116031886539683" at="329,120,334,7" concept="3" />
-      <node id="998325320688382591" at="339,119,344,7" concept="3" />
-      <node id="8371436747831522699" at="350,224,359,30" concept="3" />
-      <scope id="3240099288359334174" at="89,112,90,352" />
-      <scope id="5234914442344905232" at="92,112,93,357" />
-      <scope id="8098116031886524631" at="95,112,96,516" />
-      <scope id="8098116031886806273" at="98,112,99,371" />
-      <scope id="8098116031886827489" at="101,112,102,371" />
-      <scope id="998325320688382609" at="104,111,105,82" />
-      <scope id="8752187213275966221" at="110,109,111,96" />
-      <scope id="8752187213274932026" at="113,109,114,190" />
-      <scope id="8255719797765085435" at="116,109,117,190" />
-      <scope id="3741392693834572995" at="185,39,186,119" />
-      <scope id="3240099288359315178" at="190,94,191,195" />
-      <scope id="5234914442344905177" at="193,94,194,198" />
-      <scope id="998325320688469463" at="196,93,197,353" />
-      <scope id="8098116031886688668" at="199,94,200,370" />
-      <scope id="8098116031886667021" at="202,94,203,197" />
-      <scope id="7832257118928369558" at="244,108,245,343" />
-      <scope id="1889794043260130063" at="289,120,290,76" />
-      <scope id="8255719797765085452" at="294,39,295,119" />
-      <scope id="3240099288359323741" at="299,120,300,486" />
-      <scope id="3240099288359312583" at="304,39,305,119" />
-      <scope id="5234914442344905188" at="309,120,310,489" />
-      <scope id="5234914442344905213" at="314,39,315,119" />
-      <scope id="8098116031886480174" at="321,39,322,462" />
-      <scope id="8098116031886550298" at="326,120,327,662" />
-      <scope id="8098116031886539692" at="331,39,332,466" />
-      <scope id="998325320688459535" at="336,119,337,346" />
-      <scope id="998325320688382600" at="341,39,342,290" />
-      <scope id="3741392693834012282" at="352,39,353,184" />
-      <scope id="8371436747831446033" at="356,36,357,225" />
-      <scope id="3741392693834572994" at="185,0,188,0">
+      <node id="5234914442344957524" at="90,112,91,352" concept="3" />
+      <node id="5234914442344913685" at="93,112,94,357" concept="3" />
+      <node id="8098116031886525416" at="96,112,97,516" concept="3" />
+      <node id="8098116031886807472" at="99,112,100,371" concept="3" />
+      <node id="8098116031886831438" at="102,112,103,371" concept="3" />
+      <node id="998325320688382610" at="105,111,106,82" concept="3" />
+      <node id="8752187213275966222" at="111,109,112,96" concept="3" />
+      <node id="8752187213274932068" at="114,109,115,190" concept="3" />
+      <node id="8255719797765085436" at="117,109,118,190" concept="3" />
+      <node id="3741392693834573767" at="186,39,187,119" concept="3" />
+      <node id="3240099288359315616" at="191,94,192,195" concept="3" />
+      <node id="5234914442344905178" at="194,94,195,198" concept="3" />
+      <node id="998325320688470771" at="197,93,198,353" concept="3" />
+      <node id="8098116031886692066" at="200,94,201,370" concept="3" />
+      <node id="8098116031886590950" at="203,94,204,197" concept="3" />
+      <node id="7832257118928376184" at="245,108,246,343" concept="3" />
+      <node id="1889794043260130147" at="290,120,291,76" concept="3" />
+      <node id="8255719797765085453" at="295,39,296,119" concept="3" />
+      <node id="3240099288359324085" at="300,120,301,486" concept="3" />
+      <node id="3240099288359312584" at="305,39,306,119" concept="3" />
+      <node id="5234914442344905189" at="310,120,311,489" concept="3" />
+      <node id="5234914442344905214" at="315,39,316,119" concept="3" />
+      <node id="8098116031886480175" at="322,39,323,462" concept="3" />
+      <node id="8098116031886559097" at="327,120,328,662" concept="3" />
+      <node id="8098116031886539693" at="332,39,333,466" concept="3" />
+      <node id="998325320688459541" at="337,119,338,346" concept="3" />
+      <node id="998325320688382601" at="342,39,343,290" concept="3" />
+      <node id="8371436747831412620" at="350,100,351,224" concept="2" />
+      <node id="3741392693834014988" at="353,39,354,184" concept="3" />
+      <node id="8371436747831463525" at="357,36,358,225" concept="3" />
+      <node id="3741392693834572994" at="186,0,189,0" concept="1" trace="accept#(Lorg/jetbrains/mps/openapi/model/SNode;)Z" />
+      <node id="8255719797765085451" at="295,0,298,0" concept="1" trace="accept#(Lorg/jetbrains/mps/openapi/model/SNode;)Z" />
+      <node id="3240099288359312582" at="305,0,308,0" concept="1" trace="accept#(Lorg/jetbrains/mps/openapi/model/SNode;)Z" />
+      <node id="5234914442344905212" at="315,0,318,0" concept="1" trace="accept#(Lorg/jetbrains/mps/openapi/model/SNode;)Z" />
+      <node id="8098116031886480173" at="322,0,325,0" concept="1" trace="accept#(Lorg/jetbrains/mps/openapi/model/SNode;)Z" />
+      <node id="8098116031886539691" at="332,0,335,0" concept="1" trace="accept#(Lorg/jetbrains/mps/openapi/model/SNode;)Z" />
+      <node id="998325320688382599" at="342,0,345,0" concept="1" trace="accept#(Lorg/jetbrains/mps/openapi/model/SNode;)Z" />
+      <node id="3741392693834012281" at="353,0,356,0" concept="1" trace="accept#(Lorg/jetbrains/mps/openapi/model/SNode;)Z" />
+      <node id="8371436747831446032" at="357,0,360,0" concept="1" trace="select#(Lorg/jetbrains/mps/openapi/model/SNode;)Ljava/lang/Long;" />
+      <node id="8255719797765100310" at="184,94,189,7" concept="3" />
+      <node id="8255719797765085443" at="293,120,298,7" concept="3" />
+      <node id="3240099288359312574" at="303,120,308,7" concept="3" />
+      <node id="5234914442344905204" at="313,120,318,7" concept="3" />
+      <node id="8098116031886480165" at="320,120,325,7" concept="3" />
+      <node id="8098116031886539683" at="330,120,335,7" concept="3" />
+      <node id="998325320688382591" at="340,119,345,7" concept="3" />
+      <node id="8371436747831522699" at="351,224,360,30" concept="3" />
+      <scope id="3240099288359334174" at="90,112,91,352" />
+      <scope id="5234914442344905232" at="93,112,94,357" />
+      <scope id="8098116031886524631" at="96,112,97,516" />
+      <scope id="8098116031886806273" at="99,112,100,371" />
+      <scope id="8098116031886827489" at="102,112,103,371" />
+      <scope id="998325320688382609" at="105,111,106,82" />
+      <scope id="8752187213275966221" at="111,109,112,96" />
+      <scope id="8752187213274932026" at="114,109,115,190" />
+      <scope id="8255719797765085435" at="117,109,118,190" />
+      <scope id="3741392693834572995" at="186,39,187,119" />
+      <scope id="3240099288359315178" at="191,94,192,195" />
+      <scope id="5234914442344905177" at="194,94,195,198" />
+      <scope id="998325320688469463" at="197,93,198,353" />
+      <scope id="8098116031886688668" at="200,94,201,370" />
+      <scope id="8098116031886667021" at="203,94,204,197" />
+      <scope id="7832257118928369558" at="245,108,246,343" />
+      <scope id="1889794043260130063" at="290,120,291,76" />
+      <scope id="8255719797765085452" at="295,39,296,119" />
+      <scope id="3240099288359323741" at="300,120,301,486" />
+      <scope id="3240099288359312583" at="305,39,306,119" />
+      <scope id="5234914442344905188" at="310,120,311,489" />
+      <scope id="5234914442344905213" at="315,39,316,119" />
+      <scope id="8098116031886480174" at="322,39,323,462" />
+      <scope id="8098116031886550298" at="327,120,328,662" />
+      <scope id="8098116031886539692" at="332,39,333,466" />
+      <scope id="998325320688459535" at="337,119,338,346" />
+      <scope id="998325320688382600" at="342,39,343,290" />
+      <scope id="3741392693834012282" at="353,39,354,184" />
+      <scope id="8371436747831446033" at="357,36,358,225" />
+      <scope id="3741392693834572994" at="186,0,189,0">
         <var name="it" id="3741392693834572994" />
       </scope>
-      <scope id="8255719797765085451" at="294,0,297,0">
+      <scope id="8255719797765085451" at="295,0,298,0">
         <var name="it" id="8255719797765085451" />
       </scope>
-      <scope id="3240099288359312582" at="304,0,307,0">
+      <scope id="3240099288359312582" at="305,0,308,0">
         <var name="it" id="3240099288359312582" />
       </scope>
-      <scope id="5234914442344905212" at="314,0,317,0">
+      <scope id="5234914442344905212" at="315,0,318,0">
         <var name="it" id="5234914442344905212" />
       </scope>
-      <scope id="8098116031886480173" at="321,0,324,0">
+      <scope id="8098116031886480173" at="322,0,325,0">
         <var name="it" id="8098116031886480173" />
       </scope>
-      <scope id="8098116031886539691" at="331,0,334,0">
+      <scope id="8098116031886539691" at="332,0,335,0">
         <var name="it" id="8098116031886539691" />
       </scope>
-      <scope id="998325320688382599" at="341,0,344,0">
+      <scope id="998325320688382599" at="342,0,345,0">
         <var name="it" id="998325320688382599" />
       </scope>
-      <scope id="3741392693834012281" at="352,0,355,0">
+      <scope id="3741392693834012281" at="353,0,356,0">
         <var name="it" id="3741392693834012281" />
       </scope>
-      <scope id="8371436747831446032" at="356,0,359,0">
+      <scope id="8371436747831446032" at="357,0,360,0">
         <var name="it" id="8371436747831446032" />
       </scope>
-      <scope id="8255719797765099318" at="183,94,188,7" />
-      <scope id="8255719797765085442" at="292,120,297,7" />
-      <scope id="3240099288359312159" at="302,120,307,7" />
-      <scope id="5234914442344905203" at="312,120,317,7" />
-      <scope id="8098116031886467916" at="319,120,324,7" />
-      <scope id="8098116031886539682" at="329,120,334,7" />
-      <scope id="998325320688382590" at="339,119,344,7" />
-      <scope id="9221686591909468722" at="349,100,359,30">
+      <scope id="8255719797765099318" at="184,94,189,7" />
+      <scope id="8255719797765085442" at="293,120,298,7" />
+      <scope id="3240099288359312159" at="303,120,308,7" />
+      <scope id="5234914442344905203" at="313,120,318,7" />
+      <scope id="8098116031886467916" at="320,120,325,7" />
+      <scope id="8098116031886539682" at="330,120,335,7" />
+      <scope id="998325320688382590" at="340,119,345,7" />
+      <scope id="9221686591909468722" at="350,100,360,30">
         <var name="r" id="8371436747831412621" />
       </scope>
-      <unit id="3741392693834572994" at="184,246,188,5" name="jetbrains.mps.lang.textGen.generator.template.main.QueriesGenerated$2" />
-      <unit id="8255719797765085451" at="293,248,297,5" name="jetbrains.mps.lang.textGen.generator.template.main.QueriesGenerated$3" />
-      <unit id="3240099288359312582" at="303,248,307,5" name="jetbrains.mps.lang.textGen.generator.template.main.QueriesGenerated$4" />
-      <unit id="5234914442344905212" at="313,248,317,5" name="jetbrains.mps.lang.textGen.generator.template.main.QueriesGenerated$5" />
-      <unit id="8098116031886480173" at="320,248,324,5" name="jetbrains.mps.lang.textGen.generator.template.main.QueriesGenerated$6" />
-      <unit id="8098116031886539691" at="330,248,334,5" name="jetbrains.mps.lang.textGen.generator.template.main.QueriesGenerated$7" />
-      <unit id="998325320688382599" at="340,248,344,5" name="jetbrains.mps.lang.textGen.generator.template.main.QueriesGenerated$8" />
-      <unit id="3741392693834012281" at="351,46,355,5" name="jetbrains.mps.lang.textGen.generator.template.main.QueriesGenerated$9" />
-      <unit id="8371436747831446032" at="355,16,359,5" name="jetbrains.mps.lang.textGen.generator.template.main.QueriesGenerated$10" />
-=======
-      <node id="5234914442344957524" at="93,112,94,352" concept="3" />
-      <node id="5234914442344913685" at="96,112,97,357" concept="3" />
-      <node id="998325320688382610" at="99,111,100,82" concept="3" />
-      <node id="8752187213275966222" at="105,109,106,96" concept="3" />
-      <node id="8752187213274932068" at="108,109,109,190" concept="3" />
-      <node id="8255719797765085436" at="111,109,112,190" concept="3" />
-      <node id="3741392693834573767" at="197,39,198,119" concept="3" />
-      <node id="3240099288359315616" at="202,94,203,195" concept="3" />
-      <node id="5234914442344905178" at="205,94,206,198" concept="3" />
-      <node id="998325320688470771" at="208,93,209,353" concept="3" />
-      <node id="7832257118928376184" at="244,108,245,343" concept="3" />
-      <node id="1889794043260130147" at="298,120,299,76" concept="3" />
-      <node id="8255719797765085453" at="303,39,304,119" concept="3" />
-      <node id="3240099288359324085" at="308,120,309,486" concept="3" />
-      <node id="3240099288359312584" at="313,39,314,119" concept="3" />
-      <node id="5234914442344905189" at="318,120,319,489" concept="3" />
-      <node id="5234914442344905214" at="323,39,324,119" concept="3" />
-      <node id="998325320688459541" at="328,119,329,346" concept="3" />
-      <node id="998325320688382601" at="333,39,334,290" concept="3" />
-      <node id="8371436747831412620" at="341,100,342,224" concept="2" />
-      <node id="3741392693834014988" at="344,39,345,184" concept="3" />
-      <node id="8371436747831463525" at="348,36,349,225" concept="3" />
-      <node id="3741392693834572994" at="197,0,200,0" concept="1" trace="accept#(Lorg/jetbrains/mps/openapi/model/SNode;)Z" />
-      <node id="8255719797765085451" at="303,0,306,0" concept="1" trace="accept#(Lorg/jetbrains/mps/openapi/model/SNode;)Z" />
-      <node id="3240099288359312582" at="313,0,316,0" concept="1" trace="accept#(Lorg/jetbrains/mps/openapi/model/SNode;)Z" />
-      <node id="5234914442344905212" at="323,0,326,0" concept="1" trace="accept#(Lorg/jetbrains/mps/openapi/model/SNode;)Z" />
-      <node id="998325320688382599" at="333,0,336,0" concept="1" trace="accept#(Lorg/jetbrains/mps/openapi/model/SNode;)Z" />
-      <node id="3741392693834012281" at="344,0,347,0" concept="1" trace="accept#(Lorg/jetbrains/mps/openapi/model/SNode;)Z" />
-      <node id="8371436747831446032" at="348,0,351,0" concept="1" trace="select#(Lorg/jetbrains/mps/openapi/model/SNode;)Ljava/lang/Long;" />
-      <node id="8255719797765100310" at="195,94,200,7" concept="3" />
-      <node id="8255719797765085443" at="301,120,306,7" concept="3" />
-      <node id="3240099288359312574" at="311,120,316,7" concept="3" />
-      <node id="5234914442344905204" at="321,120,326,7" concept="3" />
-      <node id="998325320688382591" at="331,119,336,7" concept="3" />
-      <node id="8371436747831522699" at="342,224,351,30" concept="3" />
-      <scope id="3240099288359334174" at="93,112,94,352" />
-      <scope id="5234914442344905232" at="96,112,97,357" />
-      <scope id="998325320688382609" at="99,111,100,82" />
-      <scope id="8752187213275966221" at="105,109,106,96" />
-      <scope id="8752187213274932026" at="108,109,109,190" />
-      <scope id="8255719797765085435" at="111,109,112,190" />
-      <scope id="3741392693834572995" at="197,39,198,119" />
-      <scope id="3240099288359315178" at="202,94,203,195" />
-      <scope id="5234914442344905177" at="205,94,206,198" />
-      <scope id="998325320688469463" at="208,93,209,353" />
-      <scope id="7832257118928369558" at="244,108,245,343" />
-      <scope id="1889794043260130063" at="298,120,299,76" />
-      <scope id="8255719797765085452" at="303,39,304,119" />
-      <scope id="3240099288359323741" at="308,120,309,486" />
-      <scope id="3240099288359312583" at="313,39,314,119" />
-      <scope id="5234914442344905188" at="318,120,319,489" />
-      <scope id="5234914442344905213" at="323,39,324,119" />
-      <scope id="998325320688459535" at="328,119,329,346" />
-      <scope id="998325320688382600" at="333,39,334,290" />
-      <scope id="3741392693834012282" at="344,39,345,184" />
-      <scope id="8371436747831446033" at="348,36,349,225" />
-      <scope id="3741392693834572994" at="197,0,200,0">
-        <var name="it" id="3741392693834572994" />
-      </scope>
-      <scope id="8255719797765085451" at="303,0,306,0">
-        <var name="it" id="8255719797765085451" />
-      </scope>
-      <scope id="3240099288359312582" at="313,0,316,0">
-        <var name="it" id="3240099288359312582" />
-      </scope>
-      <scope id="5234914442344905212" at="323,0,326,0">
-        <var name="it" id="5234914442344905212" />
-      </scope>
-      <scope id="998325320688382599" at="333,0,336,0">
-        <var name="it" id="998325320688382599" />
-      </scope>
-      <scope id="3741392693834012281" at="344,0,347,0">
-        <var name="it" id="3741392693834012281" />
-      </scope>
-      <scope id="8371436747831446032" at="348,0,351,0">
-        <var name="it" id="8371436747831446032" />
-      </scope>
-      <scope id="8255719797765099318" at="195,94,200,7" />
-      <scope id="8255719797765085442" at="301,120,306,7" />
-      <scope id="3240099288359312159" at="311,120,316,7" />
-      <scope id="5234914442344905203" at="321,120,326,7" />
-      <scope id="998325320688382590" at="331,119,336,7" />
-      <scope id="9221686591909468722" at="341,100,351,30">
-        <var name="r" id="8371436747831412621" />
-      </scope>
-      <unit id="3741392693834572994" at="196,246,200,5" name="jetbrains.mps.lang.textGen.generator.template.main.QueriesGenerated$2" />
-      <unit id="8255719797765085451" at="302,248,306,5" name="jetbrains.mps.lang.textGen.generator.template.main.QueriesGenerated$3" />
-      <unit id="3240099288359312582" at="312,248,316,5" name="jetbrains.mps.lang.textGen.generator.template.main.QueriesGenerated$4" />
-      <unit id="5234914442344905212" at="322,248,326,5" name="jetbrains.mps.lang.textGen.generator.template.main.QueriesGenerated$5" />
-      <unit id="998325320688382599" at="332,248,336,5" name="jetbrains.mps.lang.textGen.generator.template.main.QueriesGenerated$6" />
-      <unit id="3741392693834012281" at="343,46,347,5" name="jetbrains.mps.lang.textGen.generator.template.main.QueriesGenerated$7" />
-      <unit id="8371436747831446032" at="347,16,351,5" name="jetbrains.mps.lang.textGen.generator.template.main.QueriesGenerated$8" />
->>>>>>> 53e6cda5
+      <unit id="3741392693834572994" at="185,246,189,5" name="jetbrains.mps.lang.textGen.generator.template.main.QueriesGenerated$2" />
+      <unit id="8255719797765085451" at="294,248,298,5" name="jetbrains.mps.lang.textGen.generator.template.main.QueriesGenerated$3" />
+      <unit id="3240099288359312582" at="304,248,308,5" name="jetbrains.mps.lang.textGen.generator.template.main.QueriesGenerated$4" />
+      <unit id="5234914442344905212" at="314,248,318,5" name="jetbrains.mps.lang.textGen.generator.template.main.QueriesGenerated$5" />
+      <unit id="8098116031886480173" at="321,248,325,5" name="jetbrains.mps.lang.textGen.generator.template.main.QueriesGenerated$6" />
+      <unit id="8098116031886539691" at="331,248,335,5" name="jetbrains.mps.lang.textGen.generator.template.main.QueriesGenerated$7" />
+      <unit id="998325320688382599" at="341,248,345,5" name="jetbrains.mps.lang.textGen.generator.template.main.QueriesGenerated$8" />
+      <unit id="3741392693834012281" at="352,46,356,5" name="jetbrains.mps.lang.textGen.generator.template.main.QueriesGenerated$9" />
+      <unit id="8371436747831446032" at="356,16,360,5" name="jetbrains.mps.lang.textGen.generator.template.main.QueriesGenerated$10" />
     </file>
   </root>
   <root nodeRef="r:1e88207e-a8e3-4e7e-8d9b-916f60cbdc61(jetbrains.mps.lang.textGen.generator.template.main@generator)/998325320688350625">
     <file name="QueriesGenerated.java">
-<<<<<<< HEAD
-      <node id="7832257118928273880" at="119,109,120,95" concept="3" />
-      <node id="7832257118928275672" at="122,109,123,96" concept="3" />
-      <node id="8098116031886791219" at="125,109,126,95" concept="3" />
-      <node id="7832257118928277408" at="128,109,129,95" concept="3" />
-      <node id="8098116031886751874" at="205,94,206,370" concept="3" />
-      <node id="8098116031886715081" at="208,94,209,197" concept="3" />
-      <node id="998325320688367440" at="211,93,212,193" concept="3" />
-      <scope id="7832257118928273455" at="119,109,120,95" />
-      <scope id="7832257118928275276" at="122,109,123,96" />
-      <scope id="8098116031886788393" at="125,109,126,95" />
-      <scope id="7832257118928276830" at="128,109,129,95" />
-      <scope id="8098116031886749456" at="205,94,206,370" />
-      <scope id="8098116031886781588" at="208,94,209,197" />
-=======
-      <node id="7832257118928273880" at="114,109,115,95" concept="3" />
-      <node id="7832257118928275672" at="117,109,118,96" concept="3" />
-      <node id="7832257118928277408" at="120,109,121,95" concept="3" />
-      <node id="998325320688367440" at="211,93,212,193" concept="3" />
-      <scope id="7832257118928273455" at="114,109,115,95" />
-      <scope id="7832257118928275276" at="117,109,118,96" />
-      <scope id="7832257118928276830" at="120,109,121,95" />
->>>>>>> 53e6cda5
-      <scope id="998325320688366206" at="211,93,212,193" />
+      <node id="7832257118928273880" at="120,109,121,95" concept="3" />
+      <node id="7832257118928275672" at="123,109,124,96" concept="3" />
+      <node id="8098116031886791219" at="126,109,127,95" concept="3" />
+      <node id="7832257118928277408" at="129,109,130,95" concept="3" />
+      <node id="8098116031886751874" at="206,94,207,370" concept="3" />
+      <node id="8098116031886715081" at="209,94,210,197" concept="3" />
+      <node id="998325320688367440" at="212,93,213,193" concept="3" />
+      <scope id="7832257118928273455" at="120,109,121,95" />
+      <scope id="7832257118928275276" at="123,109,124,96" />
+      <scope id="8098116031886788393" at="126,109,127,95" />
+      <scope id="7832257118928276830" at="129,109,130,95" />
+      <scope id="8098116031886749456" at="206,94,207,370" />
+      <scope id="8098116031886781588" at="209,94,210,197" />
+      <scope id="998325320688366206" at="212,93,213,193" />
     </file>
   </root>
   <root nodeRef="r:1e88207e-a8e3-4e7e-8d9b-916f60cbdc61(jetbrains.mps.lang.textGen.generator.template.main@generator)/998325320688484366">
     <file name="QueriesGenerated.java">
-<<<<<<< HEAD
-      <node id="998325320688481196" at="107,111,108,175" concept="3" />
-      <scope id="998325320688484714" at="107,111,108,175" />
-=======
-      <node id="998325320688481196" at="102,111,103,175" concept="3" />
-      <scope id="998325320688484714" at="102,111,103,175" />
->>>>>>> 53e6cda5
+      <node id="998325320688481196" at="108,111,109,175" concept="3" />
+      <scope id="998325320688484714" at="108,111,109,175" />
     </file>
   </root>
   <root nodeRef="r:1e88207e-a8e3-4e7e-8d9b-916f60cbdc61(jetbrains.mps.lang.textGen.generator.template.main@generator)/998325320688484638">
     <file name="QueriesGenerated.java">
-      <node id="998325320688500986" at="214,93,215,64" concept="3" />
-      <node id="7832257118928481321" at="217,94,218,64" concept="3" />
-      <node id="998325320688504493" at="247,107,248,56" concept="3" />
-<<<<<<< HEAD
-      <node id="7832257118928381085" at="346,120,347,192" concept="3" />
-      <node id="7832257118928381079" at="361,100,362,30" concept="3" />
-      <scope id="998325320688500466" at="214,93,215,64" />
-      <scope id="7832257118928478528" at="217,94,218,64" />
-      <scope id="998325320688504219" at="247,107,248,56" />
-      <scope id="7832257118928381084" at="346,120,347,192" />
-      <scope id="7832257118928381078" at="361,100,362,30" />
-=======
-      <node id="7832257118928381085" at="338,120,339,192" concept="3" />
-      <node id="7832257118928381079" at="353,100,354,30" concept="3" />
-      <scope id="998325320688500466" at="214,93,215,64" />
-      <scope id="7832257118928478528" at="217,94,218,64" />
-      <scope id="998325320688504219" at="247,107,248,56" />
-      <scope id="7832257118928381084" at="338,120,339,192" />
-      <scope id="7832257118928381078" at="353,100,354,30" />
->>>>>>> 53e6cda5
+      <node id="998325320688500986" at="215,93,216,64" concept="3" />
+      <node id="7832257118928481321" at="218,94,219,64" concept="3" />
+      <node id="998325320688504493" at="248,107,249,56" concept="3" />
+      <node id="7832257118928381085" at="347,120,348,192" concept="3" />
+      <node id="7832257118928381079" at="362,100,363,30" concept="3" />
+      <scope id="998325320688500466" at="215,93,216,64" />
+      <scope id="7832257118928478528" at="218,94,219,64" />
+      <scope id="998325320688504219" at="248,107,249,56" />
+      <scope id="7832257118928381084" at="347,120,348,192" />
+      <scope id="7832257118928381078" at="362,100,363,30" />
     </file>
   </root>
 </debug-info>
