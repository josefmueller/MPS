--- conflicted
+++ resolved
@@ -17,7 +17,6 @@
   </root>
   <root nodeRef="r:745da36c-6731-41a7-aad3-c0bff6ba51dd(jetbrains.mps.lang.checkedName.editor)/4844813484172611392">
     <file name="PropertyRefExpression_Editor.java">
-<<<<<<< HEAD
       <node id="4844813484172611392" at="11,79,12,87" concept="6" />
       <node id="4844813484172611392" at="11,0,14,0" concept="4" trace="createEditorCell#(Ljetbrains/mps/openapi/editor/EditorContext;Lorg/jetbrains/mps/openapi/model/SNode;)Ljetbrains/mps/openapi/editor/cells/EditorCell;" />
       <scope id="4844813484172611392" at="11,79,12,87" />
@@ -93,223 +92,91 @@
       <node id="4844813484172611392" at="142,79,143,40" concept="1" />
       <node id="4844813484172611392" at="143,40,144,73" concept="1" />
       <node id="4844813484172611392" at="144,73,145,57" concept="5" />
-      <node id="4844813484172611392" at="145,57,146,59" concept="5" />
-      <node id="4844813484172611392" at="147,35,148,87" concept="5" />
-      <node id="4844813484172611392" at="148,87,149,94" concept="6" />
-      <node id="4844813484172611392" at="150,10,151,22" concept="6" />
-      <node id="4844813484172611392" at="154,33,155,14" concept="9" />
-      <node id="4844813484172611392" at="157,69,158,57" concept="6" />
-      <node id="4844813484172611392" at="160,81,161,41" concept="7" />
-      <node id="4844813484172611392" at="161,41,162,129" concept="6" />
-      <node id="4844813484172611392" at="168,0,169,0" concept="2" trace="myReferencingNode" />
-      <node id="4844813484172611392" at="170,119,171,21" concept="9" />
-      <node id="4844813484172611392" at="171,21,172,42" concept="1" />
-      <node id="4844813484172611392" at="172,42,173,20" concept="1" />
-      <node id="4844813484172611392" at="176,41,177,42" concept="6" />
-      <node id="4844813484172611392" at="182,28,183,20" concept="6" />
-      <node id="4844813484172611403" at="186,53,187,91" concept="5" />
-      <node id="4844813484172611403" at="187,91,188,31" concept="1" />
-      <node id="4844813484172611403" at="188,31,189,44" concept="1" />
-      <node id="4844813484172611403" at="189,44,190,33" concept="1" />
-      <node id="4844813484172611403" at="190,33,191,28" concept="5" />
-      <node id="4844813484172611403" at="191,28,192,65" concept="1" />
-      <node id="4844813484172611403" at="192,65,193,44" concept="1" />
-      <node id="4844813484172611403" at="193,44,194,36" concept="5" />
-      <node id="4844813484172611403" at="194,36,195,105" concept="1" />
-      <node id="4844813484172611403" at="195,105,196,81" concept="1" />
-      <node id="4844813484172611403" at="196,81,197,42" concept="1" />
-      <node id="4844813484172611403" at="197,42,198,75" concept="1" />
-      <node id="4844813484172611403" at="198,75,199,59" concept="5" />
-      <node id="4844813484172611403" at="199,59,200,61" concept="5" />
-      <node id="4844813484172611403" at="201,37,202,89" concept="5" />
-      <node id="4844813484172611403" at="202,89,203,96" concept="6" />
-      <node id="4844813484172611403" at="204,12,205,24" concept="6" />
-      <node id="4844813484172611406" at="208,49,209,94" concept="5" />
-      <node id="4844813484172611406" at="209,94,210,47" concept="1" />
-      <node id="4844813484172611406" at="210,47,211,34" concept="5" />
-      <node id="4844813484172611406" at="211,34,212,85" concept="1" />
-      <node id="4844813484172611406" at="212,85,213,40" concept="1" />
-      <node id="4844813484172611406" at="213,40,214,34" concept="1" />
-      <node id="4844813484172611406" at="214,34,215,22" concept="6" />
+      <node id="4844813484172611392" at="146,35,147,87" concept="5" />
+      <node id="4844813484172611392" at="147,87,148,112" concept="6" />
+      <node id="4844813484172611392" at="149,10,150,22" concept="6" />
+      <node id="4844813484172611392" at="153,33,154,14" concept="9" />
+      <node id="4844813484172611392" at="156,69,157,57" concept="6" />
+      <node id="4844813484172611392" at="159,81,160,41" concept="7" />
+      <node id="4844813484172611392" at="160,41,161,129" concept="6" />
+      <node id="4844813484172611392" at="167,0,168,0" concept="2" trace="myReferencingNode" />
+      <node id="4844813484172611392" at="169,119,170,21" concept="9" />
+      <node id="4844813484172611392" at="170,21,171,42" concept="1" />
+      <node id="4844813484172611392" at="171,42,172,20" concept="1" />
+      <node id="4844813484172611392" at="175,41,176,42" concept="6" />
+      <node id="4844813484172611392" at="181,28,182,20" concept="6" />
+      <node id="4844813484172611403" at="185,53,186,91" concept="5" />
+      <node id="4844813484172611403" at="186,91,187,31" concept="1" />
+      <node id="4844813484172611403" at="187,31,188,44" concept="1" />
+      <node id="4844813484172611403" at="188,44,189,33" concept="1" />
+      <node id="4844813484172611403" at="189,33,190,28" concept="5" />
+      <node id="4844813484172611403" at="190,28,191,65" concept="1" />
+      <node id="4844813484172611403" at="191,65,192,44" concept="1" />
+      <node id="4844813484172611403" at="192,44,193,36" concept="5" />
+      <node id="4844813484172611403" at="193,36,194,105" concept="1" />
+      <node id="4844813484172611403" at="194,105,195,81" concept="1" />
+      <node id="4844813484172611403" at="195,81,196,42" concept="1" />
+      <node id="4844813484172611403" at="196,42,197,75" concept="1" />
+      <node id="4844813484172611403" at="197,75,198,59" concept="5" />
+      <node id="4844813484172611403" at="199,37,200,89" concept="5" />
+      <node id="4844813484172611403" at="200,89,201,114" concept="6" />
+      <node id="4844813484172611403" at="202,12,203,24" concept="6" />
+      <node id="4844813484172611406" at="206,49,207,94" concept="5" />
+      <node id="4844813484172611406" at="207,94,208,47" concept="1" />
+      <node id="4844813484172611406" at="208,47,209,34" concept="5" />
+      <node id="4844813484172611406" at="209,34,210,85" concept="1" />
+      <node id="4844813484172611406" at="210,85,211,40" concept="1" />
+      <node id="4844813484172611406" at="211,40,212,34" concept="1" />
+      <node id="4844813484172611406" at="212,34,213,22" concept="6" />
       <node id="4844813484172611392" at="37,0,39,0" concept="2" trace="myNode" />
-      <node id="4844813484172611392" at="166,0,168,0" concept="2" trace="myNode" />
+      <node id="4844813484172611392" at="165,0,167,0" concept="2" trace="myNode" />
       <node id="4844813484172611392" at="51,0,54,0" concept="4" trace="createCell#()Ljetbrains/mps/openapi/editor/cells/EditorCell;" />
       <node id="4844813484172611392" at="92,0,95,0" concept="0" trace="nodeExprSingleRoleHandler_hd00ff_c0#(Lorg/jetbrains/mps/openapi/model/SNode;Lorg/jetbrains/mps/openapi/language/SContainmentLink;Ljetbrains/mps/openapi/editor/EditorContext;)V" />
       <node id="4844813484172611392" at="100,70,103,7" concept="3" />
       <node id="4844813484172611392" at="103,7,106,7" concept="3" />
       <node id="4844813484172611392" at="116,0,119,0" concept="4" trace="getNoTargetText#()Ljava/lang/String;" />
-      <node id="4844813484172611392" at="154,0,157,0" concept="0" trace="_Inline_hd00ff_a4a#()V" />
-      <node id="4844813484172611392" at="157,0,160,0" concept="4" trace="createEditorCell#(Ljetbrains/mps/openapi/editor/EditorContext;)Ljetbrains/mps/openapi/editor/cells/EditorCell;" />
-      <node id="4844813484172611392" at="176,0,179,0" concept="4" trace="createCell#()Ljetbrains/mps/openapi/editor/cells/EditorCell;" />
+      <node id="4844813484172611392" at="153,0,156,0" concept="0" trace="_Inline_hd00ff_a4a#()V" />
+      <node id="4844813484172611392" at="156,0,159,0" concept="4" trace="createEditorCell#(Ljetbrains/mps/openapi/editor/EditorContext;)Ljetbrains/mps/openapi/editor/cells/EditorCell;" />
+      <node id="4844813484172611392" at="175,0,178,0" concept="4" trace="createCell#()Ljetbrains/mps/openapi/editor/cells/EditorCell;" />
       <node id="4844813484172611392" at="40,0,44,0" concept="0" trace="PropertyRefExpression_EditorBuilder_a#(Ljetbrains/mps/openapi/editor/EditorContext;Lorg/jetbrains/mps/openapi/model/SNode;)V" />
       <node id="4844813484172611392" at="87,0,91,0" concept="4" trace="createRefNode_hd00ff_c0#()Ljetbrains/mps/openapi/editor/cells/EditorCell;" />
       <node id="4844813484172611392" at="136,63,140,5" concept="3" />
-      <node id="4844813484172611392" at="160,0,164,0" concept="4" trace="createEditorCell#(Ljetbrains/mps/openapi/editor/EditorContext;Lorg/jetbrains/mps/openapi/model/SNode;)Ljetbrains/mps/openapi/editor/cells/EditorCell;" />
+      <node id="4844813484172611392" at="159,0,163,0" concept="4" trace="createEditorCell#(Ljetbrains/mps/openapi/editor/EditorContext;Lorg/jetbrains/mps/openapi/model/SNode;)Ljetbrains/mps/openapi/editor/cells/EditorCell;" />
       <node id="4844813484172611392" at="45,0,50,0" concept="4" trace="getNode#()Lorg/jetbrains/mps/openapi/model/SNode;" />
       <node id="4844813484172611392" at="95,0,100,0" concept="4" trace="createChildCell#(Lorg/jetbrains/mps/openapi/model/SNode;)Ljetbrains/mps/openapi/editor/cells/EditorCell;" />
-      <node id="4844813484172611392" at="146,59,151,22" concept="3" />
-      <node id="4844813484172611392" at="170,0,175,0" concept="0" trace="Inline_Builder_hd00ff_a4a#(Ljetbrains/mps/openapi/editor/EditorContext;Lorg/jetbrains/mps/openapi/model/SNode;Lorg/jetbrains/mps/openapi/model/SNode;)V" />
-      <node id="4844813484172611392" at="180,0,185,0" concept="4" trace="getNode#()Lorg/jetbrains/mps/openapi/model/SNode;" />
-      <node id="4844813484172611403" at="200,61,205,24" concept="3" />
+      <node id="4844813484172611392" at="145,57,150,22" concept="3" />
+      <node id="4844813484172611392" at="169,0,174,0" concept="0" trace="Inline_Builder_hd00ff_a4a#(Ljetbrains/mps/openapi/editor/EditorContext;Lorg/jetbrains/mps/openapi/model/SNode;Lorg/jetbrains/mps/openapi/model/SNode;)V" />
+      <node id="4844813484172611392" at="179,0,184,0" concept="4" trace="getNode#()Lorg/jetbrains/mps/openapi/model/SNode;" />
+      <node id="4844813484172611403" at="198,59,203,24" concept="3" />
       <node id="4844813484172611392" at="100,0,108,0" concept="4" trace="installCellInfo#(Lorg/jetbrains/mps/openapi/model/SNode;Ljetbrains/mps/openapi/editor/cells/EditorCell;)V" />
       <node id="4844813484172611392" at="108,0,116,0" concept="4" trace="createEmptyCell#()Ljetbrains/mps/openapi/editor/cells/EditorCell;" />
       <node id="4844813484172611396" at="78,0,87,0" concept="4" trace="createConstant_hd00ff_b0#()Ljetbrains/mps/openapi/editor/cells/EditorCell;" />
-      <node id="4844813484172611406" at="208,0,217,0" concept="4" trace="createConstant_hd00ff_f0#()Ljetbrains/mps/openapi/editor/cells/EditorCell;" />
+      <node id="4844813484172611406" at="206,0,215,0" concept="4" trace="createConstant_hd00ff_f0#()Ljetbrains/mps/openapi/editor/cells/EditorCell;" />
       <node id="4844813484172611394" at="68,0,78,0" concept="4" trace="createConstant_hd00ff_a0#()Ljetbrains/mps/openapi/editor/cells/EditorCell;" />
       <node id="4844813484172611398" at="120,0,130,0" concept="4" trace="createConstant_hd00ff_d0#()Ljetbrains/mps/openapi/editor/cells/EditorCell;" />
       <node id="4844813484172611392" at="55,0,68,0" concept="4" trace="createCollection_hd00ff_a#()Ljetbrains/mps/openapi/editor/cells/EditorCell;" />
-      <node id="4844813484172611403" at="186,0,207,0" concept="4" trace="createProperty_hd00ff_a0e0#()Ljetbrains/mps/openapi/editor/cells/EditorCell;" />
-      <node id="4844813484172611392" at="130,0,153,0" concept="4" trace="createRefCell_hd00ff_e0#()Ljetbrains/mps/openapi/editor/cells/EditorCell;" />
+      <node id="4844813484172611403" at="185,0,205,0" concept="4" trace="createProperty_hd00ff_a0e0#()Ljetbrains/mps/openapi/editor/cells/EditorCell;" />
+      <node id="4844813484172611392" at="130,0,152,0" concept="4" trace="createRefCell_hd00ff_e0#()Ljetbrains/mps/openapi/editor/cells/EditorCell;" />
       <scope id="4844813484172611392" at="47,26,48,18" />
       <scope id="4844813484172611392" at="51,39,52,39" />
       <scope id="4844813484172611392" at="92,122,93,49" />
       <scope id="4844813484172611392" at="101,118,102,386" />
       <scope id="4844813484172611392" at="104,41,105,39" />
       <scope id="4844813484172611392" at="116,40,117,29" />
-      <scope id="4844813484172611392" at="154,33,155,14" />
-      <scope id="4844813484172611392" at="157,69,158,57" />
-      <scope id="4844813484172611392" at="176,41,177,42" />
-      <scope id="4844813484172611392" at="182,28,183,20" />
+      <scope id="4844813484172611392" at="153,33,154,14" />
+      <scope id="4844813484172611392" at="156,69,157,57" />
+      <scope id="4844813484172611392" at="175,41,176,42" />
+      <scope id="4844813484172611392" at="181,28,182,20" />
       <scope id="4844813484172611392" at="40,101,42,18" />
       <scope id="4844813484172611392" at="87,48,89,33">
         <var name="provider" id="4844813484172611392" />
       </scope>
       <scope id="4844813484172611392" at="137,39,139,48" />
-      <scope id="4844813484172611392" at="147,35,149,94">
+      <scope id="4844813484172611392" at="146,35,148,112">
         <var name="manager" id="4844813484172611392" />
       </scope>
-      <scope id="4844813484172611392" at="160,81,162,129" />
-      <scope id="4844813484172611403" at="201,37,203,96">
-=======
-      <node id="4844813484172611392" at="34,79,35,63" concept="5" />
-      <node id="4844813484172611392" at="37,89,38,96" concept="4" />
-      <node id="4844813484172611392" at="38,96,39,48" concept="1" />
-      <node id="4844813484172611392" at="39,48,40,28" concept="1" />
-      <node id="4844813484172611392" at="40,28,41,81" concept="1" />
-      <node id="4844813484172611392" at="41,81,42,81" concept="1" />
-      <node id="4844813484172611392" at="42,81,43,80" concept="1" />
-      <node id="4844813484172611392" at="43,80,44,81" concept="1" />
-      <node id="4844813484172611392" at="44,81,45,80" concept="1" />
-      <node id="4844813484172611392" at="45,80,46,81" concept="1" />
-      <node id="4844813484172611392" at="46,81,47,22" concept="5" />
-      <node id="4844813484172611394" at="49,88,50,94" concept="4" />
-      <node id="4844813484172611394" at="50,94,51,47" concept="1" />
-      <node id="4844813484172611394" at="51,47,52,34" concept="4" />
-      <node id="4844813484172611394" at="52,34,53,66" concept="1" />
-      <node id="4844813484172611394" at="53,66,54,82" concept="1" />
-      <node id="4844813484172611394" at="54,82,55,40" concept="1" />
-      <node id="4844813484172611394" at="55,40,56,34" concept="1" />
-      <node id="4844813484172611394" at="56,34,57,22" concept="5" />
-      <node id="4844813484172611396" at="59,88,60,87" concept="4" />
-      <node id="4844813484172611396" at="60,87,61,47" concept="1" />
-      <node id="4844813484172611396" at="61,47,62,34" concept="4" />
-      <node id="4844813484172611396" at="62,34,63,77" concept="1" />
-      <node id="4844813484172611396" at="63,77,64,40" concept="1" />
-      <node id="4844813484172611396" at="64,40,65,34" concept="1" />
-      <node id="4844813484172611396" at="65,34,66,22" concept="5" />
-      <node id="4844813484172611392" at="68,87,69,263" concept="4" />
-      <node id="4844813484172611392" at="69,263,70,33" concept="5" />
-      <node id="4844813484172611392" at="73,122,74,49" concept="7" />
-      <node id="4844813484172611392" at="76,55,77,59" concept="4" />
-      <node id="4844813484172611392" at="77,59,78,41" concept="1" />
-      <node id="4844813484172611392" at="78,41,79,24" concept="5" />
-      <node id="4844813484172611392" at="82,118,83,384" concept="1" />
-      <node id="4844813484172611392" at="85,41,86,39" concept="1" />
-      <node id="4844813484172611392" at="90,44,91,54" concept="4" />
-      <node id="4844813484172611392" at="91,54,92,45" concept="1" />
-      <node id="4844813484172611392" at="92,45,93,0" concept="6" />
-      <node id="4844813484172611392" at="93,0,94,40" concept="1" />
-      <node id="4844813484172611392" at="94,40,95,24" concept="5" />
-      <node id="4844813484172611392" at="97,40,98,29" concept="5" />
-      <node id="4844813484172611398" at="101,88,102,87" concept="4" />
-      <node id="4844813484172611398" at="102,87,103,47" concept="1" />
-      <node id="4844813484172611398" at="103,47,104,34" concept="4" />
-      <node id="4844813484172611398" at="104,34,105,113" concept="1" />
-      <node id="4844813484172611398" at="105,113,106,82" concept="1" />
-      <node id="4844813484172611398" at="106,82,107,40" concept="1" />
-      <node id="4844813484172611398" at="107,40,108,34" concept="1" />
-      <node id="4844813484172611398" at="108,34,109,22" concept="5" />
-      <node id="4844813484172611392" at="111,87,112,81" concept="4" />
-      <node id="4844813484172611392" at="112,81,113,44" concept="1" />
-      <node id="4844813484172611392" at="113,44,114,37" concept="1" />
-      <node id="4844813484172611392" at="114,37,115,26" concept="4" />
-      <node id="4844813484172611392" at="115,26,116,93" concept="1" />
-      <node id="4844813484172611392" at="116,93,117,58" concept="1" />
-      <node id="4844813484172611392" at="118,39,119,40" concept="1" />
-      <node id="4844813484172611392" at="119,40,120,48" concept="1" />
-      <node id="4844813484172611392" at="121,5,122,34" concept="4" />
-      <node id="4844813484172611392" at="122,34,123,82" concept="1" />
-      <node id="4844813484172611392" at="123,82,124,40" concept="1" />
-      <node id="4844813484172611392" at="124,40,125,73" concept="1" />
-      <node id="4844813484172611392" at="125,73,126,57" concept="4" />
-      <node id="4844813484172611392" at="127,35,128,82" concept="4" />
-      <node id="4844813484172611392" at="128,82,129,112" concept="5" />
-      <node id="4844813484172611392" at="130,10,131,22" concept="5" />
-      <node id="4844813484172611402" at="134,33,135,14" concept="7" />
-      <node id="4844813484172611402" at="137,69,138,67" concept="5" />
-      <node id="4844813484172611402" at="140,81,141,66" concept="5" />
-      <node id="4844813484172611403" at="143,92,144,84" concept="4" />
-      <node id="4844813484172611403" at="144,84,145,31" concept="1" />
-      <node id="4844813484172611403" at="145,31,146,44" concept="1" />
-      <node id="4844813484172611403" at="146,44,147,33" concept="1" />
-      <node id="4844813484172611403" at="147,33,148,28" concept="4" />
-      <node id="4844813484172611403" at="148,28,149,60" concept="1" />
-      <node id="4844813484172611403" at="149,60,150,44" concept="1" />
-      <node id="4844813484172611403" at="150,44,151,36" concept="4" />
-      <node id="4844813484172611403" at="151,36,152,84" concept="1" />
-      <node id="4844813484172611403" at="152,84,153,84" concept="1" />
-      <node id="4844813484172611403" at="153,84,154,42" concept="1" />
-      <node id="4844813484172611403" at="154,42,155,75" concept="1" />
-      <node id="4844813484172611403" at="155,75,156,59" concept="4" />
-      <node id="4844813484172611403" at="157,37,158,84" concept="4" />
-      <node id="4844813484172611403" at="158,84,159,114" concept="5" />
-      <node id="4844813484172611403" at="160,12,161,24" concept="5" />
-      <node id="4844813484172611406" at="164,88,165,87" concept="4" />
-      <node id="4844813484172611406" at="165,87,166,47" concept="1" />
-      <node id="4844813484172611406" at="166,47,167,34" concept="4" />
-      <node id="4844813484172611406" at="167,34,168,69" concept="1" />
-      <node id="4844813484172611406" at="168,69,169,40" concept="1" />
-      <node id="4844813484172611406" at="169,40,170,34" concept="1" />
-      <node id="4844813484172611406" at="170,34,171,22" concept="5" />
-      <node id="4844813484172611392" at="34,0,37,0" concept="3" trace="createEditorCell#(Ljetbrains/mps/openapi/editor/EditorContext;Lorg/jetbrains/mps/openapi/model/SNode;)Ljetbrains/mps/openapi/editor/cells/EditorCell;" />
-      <node id="4844813484172611392" at="73,0,76,0" concept="0" trace="nodeExprSingleRoleHandler_hd00ff_c0#(Lorg/jetbrains/mps/openapi/model/SNode;Lorg/jetbrains/mps/openapi/language/SContainmentLink;Ljetbrains/mps/openapi/editor/EditorContext;)V" />
-      <node id="4844813484172611392" at="81,70,84,7" concept="2" />
-      <node id="4844813484172611392" at="84,7,87,7" concept="2" />
-      <node id="4844813484172611392" at="97,0,100,0" concept="3" trace="getNoTargetText#()Ljava/lang/String;" />
-      <node id="4844813484172611402" at="134,0,137,0" concept="0" trace="_Inline_hd00ff_a4a#()V" />
-      <node id="4844813484172611402" at="137,0,140,0" concept="3" trace="createEditorCell#(Ljetbrains/mps/openapi/editor/EditorContext;)Ljetbrains/mps/openapi/editor/cells/EditorCell;" />
-      <node id="4844813484172611402" at="140,0,143,0" concept="3" trace="createEditorCell#(Ljetbrains/mps/openapi/editor/EditorContext;Lorg/jetbrains/mps/openapi/model/SNode;)Ljetbrains/mps/openapi/editor/cells/EditorCell;" />
-      <node id="4844813484172611392" at="68,0,72,0" concept="3" trace="createRefNode_hd00ff_c0#(Ljetbrains/mps/openapi/editor/EditorContext;Lorg/jetbrains/mps/openapi/model/SNode;)Ljetbrains/mps/openapi/editor/cells/EditorCell;" />
-      <node id="4844813484172611392" at="117,58,121,5" concept="2" />
-      <node id="4844813484172611392" at="76,0,81,0" concept="3" trace="createChildCell#(Lorg/jetbrains/mps/openapi/model/SNode;)Ljetbrains/mps/openapi/editor/cells/EditorCell;" />
-      <node id="4844813484172611392" at="126,57,131,22" concept="2" />
-      <node id="4844813484172611403" at="156,59,161,24" concept="2" />
-      <node id="4844813484172611392" at="81,0,89,0" concept="3" trace="installCellInfo#(Lorg/jetbrains/mps/openapi/model/SNode;Ljetbrains/mps/openapi/editor/cells/EditorCell;)V" />
-      <node id="4844813484172611392" at="89,0,97,0" concept="3" trace="createEmptyCell#()Ljetbrains/mps/openapi/editor/cells/EditorCell;" />
-      <node id="4844813484172611396" at="59,0,68,0" concept="3" trace="createConstant_hd00ff_b0#(Ljetbrains/mps/openapi/editor/EditorContext;Lorg/jetbrains/mps/openapi/model/SNode;)Ljetbrains/mps/openapi/editor/cells/EditorCell;" />
-      <node id="4844813484172611406" at="164,0,173,0" concept="3" trace="createConstant_hd00ff_f0#(Ljetbrains/mps/openapi/editor/EditorContext;Lorg/jetbrains/mps/openapi/model/SNode;)Ljetbrains/mps/openapi/editor/cells/EditorCell;" />
-      <node id="4844813484172611394" at="49,0,59,0" concept="3" trace="createConstant_hd00ff_a0#(Ljetbrains/mps/openapi/editor/EditorContext;Lorg/jetbrains/mps/openapi/model/SNode;)Ljetbrains/mps/openapi/editor/cells/EditorCell;" />
-      <node id="4844813484172611398" at="101,0,111,0" concept="3" trace="createConstant_hd00ff_d0#(Ljetbrains/mps/openapi/editor/EditorContext;Lorg/jetbrains/mps/openapi/model/SNode;)Ljetbrains/mps/openapi/editor/cells/EditorCell;" />
-      <node id="4844813484172611392" at="37,0,49,0" concept="3" trace="createCollection_hd00ff_a#(Ljetbrains/mps/openapi/editor/EditorContext;Lorg/jetbrains/mps/openapi/model/SNode;)Ljetbrains/mps/openapi/editor/cells/EditorCell;" />
-      <node id="4844813484172611403" at="143,0,163,0" concept="3" trace="createProperty_hd00ff_a0e0#(Ljetbrains/mps/openapi/editor/EditorContext;Lorg/jetbrains/mps/openapi/model/SNode;)Ljetbrains/mps/openapi/editor/cells/EditorCell;" />
-      <node id="4844813484172611392" at="111,0,133,0" concept="3" trace="createRefCell_hd00ff_e0#(Ljetbrains/mps/openapi/editor/EditorContext;Lorg/jetbrains/mps/openapi/model/SNode;)Ljetbrains/mps/openapi/editor/cells/EditorCell;" />
-      <scope id="4844813484172611392" at="34,79,35,63" />
-      <scope id="4844813484172611392" at="73,122,74,49" />
-      <scope id="4844813484172611392" at="82,118,83,384" />
-      <scope id="4844813484172611392" at="85,41,86,39" />
-      <scope id="4844813484172611392" at="97,40,98,29" />
-      <scope id="4844813484172611402" at="134,33,135,14" />
-      <scope id="4844813484172611402" at="137,69,138,67" />
-      <scope id="4844813484172611402" at="140,81,141,66" />
-      <scope id="4844813484172611392" at="68,87,70,33">
-        <var name="provider" id="4844813484172611392" />
-      </scope>
-      <scope id="4844813484172611392" at="118,39,120,48" />
-      <scope id="4844813484172611392" at="127,35,129,112">
-        <var name="manager" id="4844813484172611392" />
-      </scope>
-      <scope id="4844813484172611403" at="157,37,159,114">
->>>>>>> bd830ede
+      <scope id="4844813484172611392" at="159,81,161,129" />
+      <scope id="4844813484172611403" at="199,37,201,114">
         <var name="manager" id="4844813484172611403" />
       </scope>
       <scope id="4844813484172611392" at="51,0,54,0" />
@@ -321,30 +188,19 @@
       <scope id="4844813484172611392" at="95,55,98,24">
         <var name="editorCell" id="4844813484172611392" />
       </scope>
-<<<<<<< HEAD
       <scope id="4844813484172611392" at="116,0,119,0" />
-      <scope id="4844813484172611392" at="154,0,157,0" />
-      <scope id="4844813484172611392" at="157,0,160,0">
+      <scope id="4844813484172611392" at="153,0,156,0" />
+      <scope id="4844813484172611392" at="156,0,159,0">
         <var name="editorContext" id="4844813484172611392" />
       </scope>
-      <scope id="4844813484172611392" at="170,119,173,20" />
-      <scope id="4844813484172611392" at="176,0,179,0" />
+      <scope id="4844813484172611392" at="169,119,172,20" />
+      <scope id="4844813484172611392" at="175,0,178,0" />
       <scope id="4844813484172611392" at="40,0,44,0">
         <var name="context" id="4844813484172611392" />
         <var name="node" id="4844813484172611392" />
-=======
-      <scope id="4844813484172611392" at="97,0,100,0" />
-      <scope id="4844813484172611402" at="134,0,137,0" />
-      <scope id="4844813484172611402" at="137,0,140,0">
-        <var name="editorContext" id="4844813484172611402" />
-      </scope>
-      <scope id="4844813484172611402" at="140,0,143,0">
-        <var name="editorContext" id="4844813484172611402" />
-        <var name="node" id="4844813484172611402" />
->>>>>>> bd830ede
       </scope>
       <scope id="4844813484172611392" at="87,0,91,0" />
-      <scope id="4844813484172611392" at="160,0,164,0">
+      <scope id="4844813484172611392" at="159,0,163,0">
         <var name="editorContext" id="4844813484172611392" />
         <var name="node" id="4844813484172611392" />
       </scope>
@@ -355,22 +211,18 @@
       <scope id="4844813484172611392" at="109,44,114,24">
         <var name="editorCell" id="4844813484172611392" />
       </scope>
-      <scope id="4844813484172611392" at="170,0,175,0">
+      <scope id="4844813484172611392" at="169,0,174,0">
         <var name="context" id="4844813484172611392" />
         <var name="node" id="4844813484172611392" />
         <var name="referencingNode" id="4844813484172611392" />
       </scope>
-      <scope id="4844813484172611392" at="180,0,185,0" />
+      <scope id="4844813484172611392" at="179,0,184,0" />
       <scope id="4844813484172611392" at="100,70,106,7" />
       <scope id="4844813484172611396" at="78,49,85,22">
         <var name="editorCell" id="4844813484172611396" />
         <var name="style" id="4844813484172611396" />
       </scope>
-<<<<<<< HEAD
-      <scope id="4844813484172611406" at="208,49,215,22">
-=======
-      <scope id="4844813484172611406" at="164,88,171,22">
->>>>>>> bd830ede
+      <scope id="4844813484172611406" at="206,49,213,22">
         <var name="editorCell" id="4844813484172611406" />
         <var name="style" id="4844813484172611406" />
       </scope>
@@ -387,77 +239,32 @@
         <var name="editorCell" id="4844813484172611398" />
         <var name="style" id="4844813484172611398" />
       </scope>
-<<<<<<< HEAD
       <scope id="4844813484172611396" at="78,0,87,0" />
-      <scope id="4844813484172611406" at="208,0,217,0" />
+      <scope id="4844813484172611406" at="206,0,215,0" />
       <scope id="4844813484172611394" at="68,0,78,0" />
       <scope id="4844813484172611398" at="120,0,130,0" />
       <scope id="4844813484172611392" at="55,50,66,22">
         <var name="editorCell" id="4844813484172611392" />
       </scope>
       <scope id="4844813484172611392" at="55,0,68,0" />
-      <scope id="4844813484172611403" at="186,53,205,24">
-=======
-      <scope id="4844813484172611396" at="59,0,68,0">
-        <var name="editorContext" id="4844813484172611396" />
-        <var name="node" id="4844813484172611396" />
-      </scope>
-      <scope id="4844813484172611406" at="164,0,173,0">
-        <var name="editorContext" id="4844813484172611406" />
-        <var name="node" id="4844813484172611406" />
-      </scope>
-      <scope id="4844813484172611392" at="37,89,47,22">
-        <var name="editorCell" id="4844813484172611392" />
-      </scope>
-      <scope id="4844813484172611394" at="49,0,59,0">
-        <var name="editorContext" id="4844813484172611394" />
-        <var name="node" id="4844813484172611394" />
-      </scope>
-      <scope id="4844813484172611398" at="101,0,111,0">
-        <var name="editorContext" id="4844813484172611398" />
-        <var name="node" id="4844813484172611398" />
-      </scope>
-      <scope id="4844813484172611392" at="37,0,49,0">
-        <var name="editorContext" id="4844813484172611392" />
-        <var name="node" id="4844813484172611392" />
-      </scope>
-      <scope id="4844813484172611403" at="143,92,161,24">
->>>>>>> bd830ede
+      <scope id="4844813484172611403" at="185,53,203,24">
         <var name="attributeConcept" id="4844813484172611403" />
         <var name="editorCell" id="4844813484172611403" />
         <var name="provider" id="4844813484172611403" />
         <var name="style" id="4844813484172611403" />
       </scope>
-<<<<<<< HEAD
-      <scope id="4844813484172611392" at="130,48,151,22">
-=======
-      <scope id="4844813484172611392" at="111,87,131,22">
->>>>>>> bd830ede
+      <scope id="4844813484172611392" at="130,48,150,22">
         <var name="attributeConcept" id="4844813484172611392" />
         <var name="editorCell" id="4844813484172611392" />
         <var name="provider" id="4844813484172611392" />
         <var name="style" id="4844813484172611392" />
       </scope>
-<<<<<<< HEAD
-      <scope id="4844813484172611403" at="186,0,207,0" />
-      <scope id="4844813484172611392" at="130,0,153,0" />
-      <unit id="4844813484172611392" at="153,0,165,0" name="jetbrains.mps.lang.checkedName.editor.PropertyRefExpression_EditorBuilder_a$_Inline_hd00ff_a4a" />
+      <scope id="4844813484172611403" at="185,0,205,0" />
+      <scope id="4844813484172611392" at="130,0,152,0" />
+      <unit id="4844813484172611392" at="152,0,164,0" name="jetbrains.mps.lang.checkedName.editor.PropertyRefExpression_EditorBuilder_a$_Inline_hd00ff_a4a" />
       <unit id="4844813484172611392" at="91,0,120,0" name="jetbrains.mps.lang.checkedName.editor.PropertyRefExpression_EditorBuilder_a$nodeExprSingleRoleHandler_hd00ff_c0" />
-      <unit id="4844813484172611392" at="165,0,208,0" name="jetbrains.mps.lang.checkedName.editor.PropertyRefExpression_EditorBuilder_a$Inline_Builder_hd00ff_a4a" />
-      <unit id="4844813484172611392" at="36,0,218,0" name="jetbrains.mps.lang.checkedName.editor.PropertyRefExpression_EditorBuilder_a" />
-=======
-      <scope id="4844813484172611403" at="143,0,163,0">
-        <var name="editorContext" id="4844813484172611403" />
-        <var name="node" id="4844813484172611403" />
-      </scope>
-      <scope id="4844813484172611392" at="111,0,133,0">
-        <var name="editorContext" id="4844813484172611392" />
-        <var name="node" id="4844813484172611392" />
-      </scope>
-      <unit id="4844813484172611392" at="72,0,101,0" name="jetbrains.mps.lang.checkedName.editor.PropertyRefExpression_Editor$nodeExprSingleRoleHandler_hd00ff_c0" />
-      <unit id="4844813484172611402" at="133,0,164,0" name="jetbrains.mps.lang.checkedName.editor.PropertyRefExpression_Editor$_Inline_hd00ff_a4a" />
-      <unit id="4844813484172611392" at="33,0,174,0" name="jetbrains.mps.lang.checkedName.editor.PropertyRefExpression_Editor" />
->>>>>>> bd830ede
+      <unit id="4844813484172611392" at="164,0,206,0" name="jetbrains.mps.lang.checkedName.editor.PropertyRefExpression_EditorBuilder_a$Inline_Builder_hd00ff_a4a" />
+      <unit id="4844813484172611392" at="36,0,216,0" name="jetbrains.mps.lang.checkedName.editor.PropertyRefExpression_EditorBuilder_a" />
     </file>
   </root>
   <root nodeRef="r:745da36c-6731-41a7-aad3-c0bff6ba51dd(jetbrains.mps.lang.checkedName.editor)/4844813484172611408">
