<?xml version="1.0" encoding="UTF-8"?>
<model modelUID="r:745da36c-6731-41a7-aad3-c0bff6ba51dd(jetbrains.mps.lang.checkedName.editor)" version="0">
  <persistence version="8" />
  <language namespace="18bc6592-03a6-4e29-a83a-7ff23bde13ba(jetbrains.mps.lang.editor)" />
  <import index="4j10" modelUID="r:31be9f37-1a76-49a2-a444-bd006ff675c1(jetbrains.mps.lang.checkedName.structure)" version="0" />
  <import index="tpen" modelUID="r:00000000-0000-4000-0000-011c895902c3(jetbrains.mps.baseLanguage.editor)" version="-1" />
  <import index="tpd3" modelUID="r:00000000-0000-4000-0000-011c895902bb(jetbrains.mps.lang.sharedConcepts.editor)" version="-1" />
  <import index="tpck" modelUID="r:00000000-0000-4000-0000-011c89590288(jetbrains.mps.lang.core.structure)" version="0" implicit="yes" />
  <import index="tpc2" modelUID="r:00000000-0000-4000-0000-011c8959029e(jetbrains.mps.lang.editor.structure)" version="35" implicit="yes" />
  <root type="tpc2.ConceptEditorDeclaration" typeId="tpc2.1071666914219" id="4844813484172611392" nodeInfo="ng">
    <property name="virtualPackage" nameId="tpck.1193676396447" value="CheckedName" />
    <link role="conceptDeclaration" roleId="tpc2.1166049300910" targetNodeId="4j10.4844813484172611385" resolveInfo="PropertyRefExpression" />
    <node role="cellModel" roleId="tpc2.1080736633877" type="tpc2.CellModel_Collection" typeId="tpc2.1073389446423" id="4844813484172611393" nodeInfo="nn">
      <property name="vertical" nameId="tpc2.1073389446425" value="false" />
      <node role="childCellModel" roleId="tpc2.1073389446424" type="tpc2.CellModel_Constant" typeId="tpc2.1073389577006" id="4844813484172611394" nodeInfo="nn">
        <property name="text" nameId="tpc2.1073389577007" value="property" />
<<<<<<< HEAD
        <link role="parentStyleClass" roleId="tpc2.1186406756722" targetNodeId="tpen.1186415544875" resolveInfo="KeyWord" />
=======
        <link role="parentStyleClass" roleId="tpc2.1381004262292426837" targetNodeId="tpen.1186415544875" resolveInfo="KeyWord" />
>>>>>>> f41488bc
        <node role="styleItem" roleId="tpc2.1219418656006" type="tpc2.PaddingRightStyleClassItem" typeId="tpc2.1215007897487" id="4844813484172611395" nodeInfo="nn">
          <property name="value" nameId="tpc2.1215007802031" value="0.0" />
        </node>
      </node>
      <node role="childCellModel" roleId="tpc2.1073389446424" type="tpc2.CellModel_Constant" typeId="tpc2.1073389577006" id="4844813484172611396" nodeInfo="nn">
        <property name="text" nameId="tpc2.1073389577007" value="/" />
<<<<<<< HEAD
        <link role="parentStyleClass" roleId="tpc2.1186406756722" targetNodeId="tpen.1234958090348" resolveInfo="LeftParenAfterName" />
=======
        <link role="parentStyleClass" roleId="tpc2.1381004262292426837" targetNodeId="tpen.1234958090348" resolveInfo="LeftParenAfterName" />
>>>>>>> f41488bc
      </node>
      <node role="childCellModel" roleId="tpc2.1073389446424" type="tpc2.CellModel_RefNode" typeId="tpc2.1073389882823" id="4844813484172611397" nodeInfo="ng">
        <link role="relationDeclaration" roleId="tpc2.1140103550593" targetNodeId="4j10.4844813484172611386" />
      </node>
      <node role="childCellModel" roleId="tpc2.1073389446424" type="tpc2.CellModel_Constant" typeId="tpc2.1073389577006" id="4844813484172611398" nodeInfo="nn">
        <property name="text" nameId="tpc2.1073389577007" value="|" />
        <node role="styleItem" roleId="tpc2.1219418656006" type="tpc2.ForegroundColorStyleClassItem" typeId="tpc2.1186404549998" id="4844813484172611399" nodeInfo="nn">
          <property name="color" nameId="tpc2.1186403713874" value="DARK_MAGENTA" />
        </node>
        <node role="styleItem" roleId="tpc2.1219418656006" type="tpc2.PaddingRightStyleClassItem" typeId="tpc2.1215007897487" id="4844813484172611400" nodeInfo="nn">
          <property name="value" nameId="tpc2.1215007802031" value="0.0" />
        </node>
      </node>
      <node role="childCellModel" roleId="tpc2.1073389446424" type="tpc2.CellModel_RefCell" typeId="tpc2.1088013125922" id="4844813484172611401" nodeInfo="ng">
        <property name="noTargetText" nameId="tpc2.1139852716018" value="link" />
        <link role="relationDeclaration" roleId="tpc2.1140103550593" targetNodeId="4j10.4844813484172611387" />
        <node role="editorComponent" roleId="tpc2.1088186146602" type="tpc2.InlineEditorComponent" typeId="tpc2.1088185857835" id="4844813484172611402" nodeInfo="ng">
          <node role="cellModel" roleId="tpc2.1080736633877" type="tpc2.CellModel_Property" typeId="tpc2.1073389658414" id="4844813484172611403" nodeInfo="ng">
            <property name="readOnly" nameId="tpc2.1140017977771" value="true" />
<<<<<<< HEAD
            <link role="parentStyleClass" roleId="tpc2.1186406756722" targetNodeId="tpd3.1221170124867" resolveInfo="ReferenceOnConceptualFeature" />
=======
            <link role="parentStyleClass" roleId="tpc2.1381004262292426837" targetNodeId="tpd3.1221170124867" resolveInfo="ReferenceOnConceptualFeature" />
>>>>>>> f41488bc
            <link role="relationDeclaration" roleId="tpc2.1140103550593" targetNodeId="tpck.1169194664001" resolveInfo="name" />
            <node role="styleItem" roleId="tpc2.1219418656006" type="tpc2.PaddingRightStyleClassItem" typeId="tpc2.1215007897487" id="4844813484172611404" nodeInfo="nn">
              <property name="value" nameId="tpc2.1215007802031" value="0.0" />
            </node>
          </node>
        </node>
        <node role="styleItem" roleId="tpc2.1219418656006" type="tpc2.PaddingRightStyleClassItem" typeId="tpc2.1215007897487" id="4844813484172611405" nodeInfo="nn">
          <property name="value" nameId="tpc2.1215007802031" value="0.0" />
        </node>
      </node>
      <node role="childCellModel" roleId="tpc2.1073389446424" type="tpc2.CellModel_Constant" typeId="tpc2.1073389577006" id="4844813484172611406" nodeInfo="nn">
        <property name="text" nameId="tpc2.1073389577007" value="/" />
<<<<<<< HEAD
        <link role="parentStyleClass" roleId="tpc2.1186406756722" targetNodeId="tpen.1215088010675" resolveInfo="RightParen" />
=======
        <link role="parentStyleClass" roleId="tpc2.1381004262292426837" targetNodeId="tpen.1215088010675" resolveInfo="RightParen" />
>>>>>>> f41488bc
      </node>
      <node role="cellLayout" roleId="tpc2.1106270802874" type="tpc2.CellLayout_Indent" typeId="tpc2.1237303669825" id="4844813484172611407" nodeInfo="nn" />
    </node>
  </root>
  <root type="tpc2.ConceptEditorDeclaration" typeId="tpc2.1071666914219" id="4844813484172611408" nodeInfo="ng">
    <property name="virtualPackage" nameId="tpck.1193676396447" value="CheckedName" />
    <link role="conceptDeclaration" roleId="tpc2.1166049300910" targetNodeId="4j10.4844813484172611390" resolveInfo="PropertyRefType" />
    <node role="cellModel" roleId="tpc2.1080736633877" type="tpc2.CellModel_Constant" typeId="tpc2.1073389577006" id="4844813484172611409" nodeInfo="nn">
      <property name="text" nameId="tpc2.1073389577007" value="propRef" />
    </node>
  </root>
</model>
<|MERGE_RESOLUTION|>--- conflicted
+++ resolved
@@ -14,22 +14,14 @@
       <property name="vertical" nameId="tpc2.1073389446425" value="false" />
       <node role="childCellModel" roleId="tpc2.1073389446424" type="tpc2.CellModel_Constant" typeId="tpc2.1073389577006" id="4844813484172611394" nodeInfo="nn">
         <property name="text" nameId="tpc2.1073389577007" value="property" />
-<<<<<<< HEAD
-        <link role="parentStyleClass" roleId="tpc2.1186406756722" targetNodeId="tpen.1186415544875" resolveInfo="KeyWord" />
-=======
         <link role="parentStyleClass" roleId="tpc2.1381004262292426837" targetNodeId="tpen.1186415544875" resolveInfo="KeyWord" />
->>>>>>> f41488bc
         <node role="styleItem" roleId="tpc2.1219418656006" type="tpc2.PaddingRightStyleClassItem" typeId="tpc2.1215007897487" id="4844813484172611395" nodeInfo="nn">
           <property name="value" nameId="tpc2.1215007802031" value="0.0" />
         </node>
       </node>
       <node role="childCellModel" roleId="tpc2.1073389446424" type="tpc2.CellModel_Constant" typeId="tpc2.1073389577006" id="4844813484172611396" nodeInfo="nn">
         <property name="text" nameId="tpc2.1073389577007" value="/" />
-<<<<<<< HEAD
-        <link role="parentStyleClass" roleId="tpc2.1186406756722" targetNodeId="tpen.1234958090348" resolveInfo="LeftParenAfterName" />
-=======
         <link role="parentStyleClass" roleId="tpc2.1381004262292426837" targetNodeId="tpen.1234958090348" resolveInfo="LeftParenAfterName" />
->>>>>>> f41488bc
       </node>
       <node role="childCellModel" roleId="tpc2.1073389446424" type="tpc2.CellModel_RefNode" typeId="tpc2.1073389882823" id="4844813484172611397" nodeInfo="ng">
         <link role="relationDeclaration" roleId="tpc2.1140103550593" targetNodeId="4j10.4844813484172611386" />
@@ -49,11 +41,7 @@
         <node role="editorComponent" roleId="tpc2.1088186146602" type="tpc2.InlineEditorComponent" typeId="tpc2.1088185857835" id="4844813484172611402" nodeInfo="ng">
           <node role="cellModel" roleId="tpc2.1080736633877" type="tpc2.CellModel_Property" typeId="tpc2.1073389658414" id="4844813484172611403" nodeInfo="ng">
             <property name="readOnly" nameId="tpc2.1140017977771" value="true" />
-<<<<<<< HEAD
-            <link role="parentStyleClass" roleId="tpc2.1186406756722" targetNodeId="tpd3.1221170124867" resolveInfo="ReferenceOnConceptualFeature" />
-=======
             <link role="parentStyleClass" roleId="tpc2.1381004262292426837" targetNodeId="tpd3.1221170124867" resolveInfo="ReferenceOnConceptualFeature" />
->>>>>>> f41488bc
             <link role="relationDeclaration" roleId="tpc2.1140103550593" targetNodeId="tpck.1169194664001" resolveInfo="name" />
             <node role="styleItem" roleId="tpc2.1219418656006" type="tpc2.PaddingRightStyleClassItem" typeId="tpc2.1215007897487" id="4844813484172611404" nodeInfo="nn">
               <property name="value" nameId="tpc2.1215007802031" value="0.0" />
@@ -66,11 +54,7 @@
       </node>
       <node role="childCellModel" roleId="tpc2.1073389446424" type="tpc2.CellModel_Constant" typeId="tpc2.1073389577006" id="4844813484172611406" nodeInfo="nn">
         <property name="text" nameId="tpc2.1073389577007" value="/" />
-<<<<<<< HEAD
-        <link role="parentStyleClass" roleId="tpc2.1186406756722" targetNodeId="tpen.1215088010675" resolveInfo="RightParen" />
-=======
         <link role="parentStyleClass" roleId="tpc2.1381004262292426837" targetNodeId="tpen.1215088010675" resolveInfo="RightParen" />
->>>>>>> f41488bc
       </node>
       <node role="cellLayout" roleId="tpc2.1106270802874" type="tpc2.CellLayout_Indent" typeId="tpc2.1237303669825" id="4844813484172611407" nodeInfo="nn" />
     </node>
