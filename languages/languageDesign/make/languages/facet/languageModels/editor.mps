--- conflicted
+++ resolved
@@ -8,11 +8,7 @@
   <devkit namespace="fbc25dd2-5da4-483a-8b19-70928e1b62d7(jetbrains.mps.devkit.general-purpose)" />
   <import index="vvvw" modelUID="r:b16ff46d-fa06-479d-9f5c-5b6e17e7f1b2(jetbrains.mps.make.facet.structure)" version="1" />
   <import index="tpen" modelUID="r:00000000-0000-4000-0000-011c895902c3(jetbrains.mps.baseLanguage.editor)" version="-1" />
-<<<<<<< HEAD
-  <import index="tpee" modelUID="r:00000000-0000-4000-0000-011c895902ca(jetbrains.mps.baseLanguage.structure)" version="4" />
-=======
   <import index="tpee" modelUID="r:00000000-0000-4000-0000-011c895902ca(jetbrains.mps.baseLanguage.structure)" version="5" />
->>>>>>> f41488bc
   <import index="cx9y" modelUID="r:309aeee7-bee8-445c-b31d-35928d1da75f(jetbrains.mps.baseLanguage.tuples.structure)" version="2" />
   <import index="tpco" modelUID="r:00000000-0000-4000-0000-011c89590284(jetbrains.mps.lang.core.editor)" version="-1" />
   <import index="tpc2" modelUID="r:00000000-0000-4000-0000-011c8959029e(jetbrains.mps.lang.editor.structure)" version="35" implicit="yes" />
@@ -28,11 +24,7 @@
       <node role="childCellModel" roleId="tpc2.1073389446424" type="tpc2.CellModel_Collection" typeId="tpc2.1073389446423" id="6418371274763029530" nodeInfo="nn">
         <node role="childCellModel" roleId="tpc2.1073389446424" type="tpc2.CellModel_Constant" typeId="tpc2.1073389577006" id="127305800529643678" nodeInfo="nn">
           <property name="text" nameId="tpc2.1073389577007" value="facet" />
-<<<<<<< HEAD
-          <link role="parentStyleClass" roleId="tpc2.1186406756722" targetNodeId="tpen.1186415544875" resolveInfo="KeyWord" />
-=======
           <link role="parentStyleClass" roleId="tpc2.1381004262292426837" targetNodeId="tpen.1186415544875" resolveInfo="KeyWord" />
->>>>>>> f41488bc
         </node>
         <node role="cellLayout" roleId="tpc2.1106270802874" type="tpc2.CellLayout_Horizontal" typeId="tpc2.1106270549637" id="6418371274763029531" nodeInfo="nn" />
         <node role="styleItem" roleId="tpc2.1219418656006" type="tpc2.SelectableStyleSheetItem" typeId="tpc2.1186414928363" id="6418371274763029532" nodeInfo="nn">
@@ -43,11 +35,7 @@
         </node>
         <node role="childCellModel" roleId="tpc2.1073389446424" type="tpc2.CellModel_Constant" typeId="tpc2.1073389577006" id="6418371274763029536" nodeInfo="nn">
           <property name="text" nameId="tpc2.1073389577007" value="extends" />
-<<<<<<< HEAD
-          <link role="parentStyleClass" roleId="tpc2.1186406756722" targetNodeId="tpen.1186415544875" resolveInfo="KeyWord" />
-=======
           <link role="parentStyleClass" roleId="tpc2.1381004262292426837" targetNodeId="tpen.1186415544875" resolveInfo="KeyWord" />
->>>>>>> f41488bc
         </node>
         <node role="childCellModel" roleId="tpc2.1073389446424" type="tpc2.CellModel_RefNodeList" typeId="tpc2.1073390211982" id="6447445394688520470" nodeInfo="ng">
           <property name="separatorText" nameId="tpc2.1140524450557" value="," />
@@ -59,11 +47,7 @@
         </node>
         <node role="childCellModel" roleId="tpc2.1073389446424" type="tpc2.CellModel_Constant" typeId="tpc2.1073389577006" id="6418371274763029544" nodeInfo="nn">
           <property name="text" nameId="tpc2.1073389577007" value="{" />
-<<<<<<< HEAD
-          <link role="parentStyleClass" roleId="tpc2.1186406756722" targetNodeId="tpen.1215091279307" resolveInfo="LeftBrace" />
-=======
           <link role="parentStyleClass" roleId="tpc2.1381004262292426837" targetNodeId="tpen.1215091279307" resolveInfo="LeftBrace" />
->>>>>>> f41488bc
         </node>
       </node>
       <node role="childCellModel" roleId="tpc2.1073389446424" type="tpc2.CellModel_Collection" typeId="tpc2.1073389446423" id="7077360340906422909" nodeInfo="nn">
@@ -274,11 +258,7 @@
       </node>
       <node role="childCellModel" roleId="tpc2.1073389446424" type="tpc2.CellModel_Constant" typeId="tpc2.1073389577006" id="6418371274763029564" nodeInfo="nn">
         <property name="text" nameId="tpc2.1073389577007" value="}" />
-<<<<<<< HEAD
-        <link role="parentStyleClass" roleId="tpc2.1186406756722" targetNodeId="tpen.1215091331565" resolveInfo="RightBrace" />
-=======
         <link role="parentStyleClass" roleId="tpc2.1381004262292426837" targetNodeId="tpen.1215091331565" resolveInfo="RightBrace" />
->>>>>>> f41488bc
       </node>
     </node>
   </root>
@@ -289,11 +269,7 @@
       <node role="cellLayout" roleId="tpc2.1106270802874" type="tpc2.CellLayout_Indent" typeId="tpc2.1237303669825" id="127305800529521907" nodeInfo="nn" />
       <node role="childCellModel" roleId="tpc2.1073389446424" type="tpc2.CellModel_Constant" typeId="tpc2.1073389577006" id="7219266275016360391" nodeInfo="nn">
         <property name="text" nameId="tpc2.1073389577007" value="optional" />
-<<<<<<< HEAD
-        <link role="parentStyleClass" roleId="tpc2.1186406756722" targetNodeId="tpen.1186415544875" resolveInfo="KeyWord" />
-=======
         <link role="parentStyleClass" roleId="tpc2.1381004262292426837" targetNodeId="tpen.1186415544875" resolveInfo="KeyWord" />
->>>>>>> f41488bc
         <link role="actionMap" roleId="tpc2.1139959269582" targetNodeId="7219266275016613902" resolveInfo="TargetDeclaration_makeRequired" />
         <node role="renderingCondition" roleId="tpc2.1142887637401" type="tpc2.QueryFunction_NodeCondition" typeId="tpc2.1142886221719" id="7219266275016360392" nodeInfo="nn">
           <node role="body" roleId="tpee.1137022507850" type="tpee.StatementList" typeId="tpee.1068580123136" id="7219266275016360393" nodeInfo="sn">
@@ -310,11 +286,7 @@
       </node>
       <node role="childCellModel" roleId="tpc2.1073389446424" type="tpc2.CellModel_Constant" typeId="tpc2.1073389577006" id="127305800529625997" nodeInfo="nn">
         <property name="text" nameId="tpc2.1073389577007" value="target" />
-<<<<<<< HEAD
-        <link role="parentStyleClass" roleId="tpc2.1186406756722" targetNodeId="tpen.1186415544875" resolveInfo="KeyWord" />
-=======
         <link role="parentStyleClass" roleId="tpc2.1381004262292426837" targetNodeId="tpen.1186415544875" resolveInfo="KeyWord" />
->>>>>>> f41488bc
         <node role="styleItem" roleId="tpc2.1219418656006" type="tpc2.SideTransformAnchorTagStyleClassItem" typeId="tpc2.1214320119173" id="7219266275016399964" nodeInfo="nn">
           <property name="tag" nameId="tpc2.1214320119174" value="ext_1_RTransform" />
         </node>
@@ -324,11 +296,7 @@
       </node>
       <node role="childCellModel" roleId="tpc2.1073389446424" type="tpc2.CellModel_Constant" typeId="tpc2.1073389577006" id="6418371274763029575" nodeInfo="nn">
         <property name="text" nameId="tpc2.1073389577007" value="overrides" />
-<<<<<<< HEAD
-        <link role="parentStyleClass" roleId="tpc2.1186406756722" targetNodeId="tpen.1186415544875" resolveInfo="KeyWord" />
-=======
         <link role="parentStyleClass" roleId="tpc2.1381004262292426837" targetNodeId="tpen.1186415544875" resolveInfo="KeyWord" />
->>>>>>> f41488bc
       </node>
       <node role="childCellModel" roleId="tpc2.1073389446424" type="tpc2.CellModel_RefCell" typeId="tpc2.1088013125922" id="6418371274763029591" nodeInfo="ng">
         <property name="noTargetText" nameId="tpc2.1139852716018" value="&lt;none&gt;" />
@@ -342,11 +310,7 @@
       </node>
       <node role="childCellModel" roleId="tpc2.1073389446424" type="tpc2.CellModel_Constant" typeId="tpc2.1073389577006" id="184542595914096171" nodeInfo="nn">
         <property name="text" nameId="tpc2.1073389577007" value="weight" />
-<<<<<<< HEAD
-        <link role="parentStyleClass" roleId="tpc2.1186406756722" targetNodeId="tpen.1186415544875" resolveInfo="KeyWord" />
-=======
         <link role="parentStyleClass" roleId="tpc2.1381004262292426837" targetNodeId="tpen.1186415544875" resolveInfo="KeyWord" />
->>>>>>> f41488bc
       </node>
       <node role="childCellModel" roleId="tpc2.1073389446424" type="tpc2.CellModel_Property" typeId="tpc2.1073389658414" id="184542595914096224" nodeInfo="ng">
         <property name="allowEmptyText" nameId="tpc2.1140114345053" value="true" />
@@ -363,11 +327,7 @@
         </node>
         <node role="childCellModel" roleId="tpc2.1073389446424" type="tpc2.CellModel_Constant" typeId="tpc2.1073389577006" id="6418371274763029579" nodeInfo="nn">
           <property name="text" nameId="tpc2.1073389577007" value="{" />
-<<<<<<< HEAD
-          <link role="parentStyleClass" roleId="tpc2.1186406756722" targetNodeId="tpen.1215091279307" resolveInfo="LeftBrace" />
-=======
           <link role="parentStyleClass" roleId="tpc2.1381004262292426837" targetNodeId="tpen.1215091279307" resolveInfo="LeftBrace" />
->>>>>>> f41488bc
         </node>
         <node role="cellLayout" roleId="tpc2.1106270802874" type="tpc2.CellLayout_Indent" typeId="tpc2.1237303669825" id="127305800529477870" nodeInfo="nn" />
         <node role="childCellModel" roleId="tpc2.1073389446424" type="tpc2.CellModel_Collection" typeId="tpc2.1073389446423" id="6418371274763029580" nodeInfo="nn">
@@ -385,19 +345,11 @@
               </node>
               <node role="childCellModel" roleId="tpc2.1073389446424" type="tpc2.CellModel_Constant" typeId="tpc2.1073389577006" id="1675547159918562093" nodeInfo="nn">
                 <property name="text" nameId="tpc2.1073389577007" value="resources policy:" />
-<<<<<<< HEAD
-                <link role="parentStyleClass" roleId="tpc2.1186406756722" targetNodeId="tpen.1186415544875" resolveInfo="KeyWord" />
-              </node>
-              <node role="childCellModel" roleId="tpc2.1073389446424" type="tpc2.CellModel_Property" typeId="tpc2.1073389658414" id="1675547159918562095" nodeInfo="ng">
-                <link role="relationDeclaration" roleId="tpc2.1140103550593" targetNodeId="vvvw.1675547159918562088" resolveInfo="resourcesPolicy" />
-                <link role="parentStyleClass" roleId="tpc2.1186406756722" targetNodeId="tpen.1198160792349" resolveInfo="StaticField" />
-=======
                 <link role="parentStyleClass" roleId="tpc2.1381004262292426837" targetNodeId="tpen.1186415544875" resolveInfo="KeyWord" />
               </node>
               <node role="childCellModel" roleId="tpc2.1073389446424" type="tpc2.CellModel_Property" typeId="tpc2.1073389658414" id="1675547159918562095" nodeInfo="ng">
                 <link role="relationDeclaration" roleId="tpc2.1140103550593" targetNodeId="vvvw.1675547159918562088" resolveInfo="resourcesPolicy" />
                 <link role="parentStyleClass" roleId="tpc2.1381004262292426837" targetNodeId="tpen.1198160792349" resolveInfo="StaticField" />
->>>>>>> f41488bc
                 <node role="styleItem" roleId="tpc2.1219418656006" type="tpc2.EditableStyleClassItem" typeId="tpc2.1186414860679" id="1675547159918562570" nodeInfo="nn">
                   <property name="flag" nameId="tpc2.1186414551515" value="true" />
                 </node>
@@ -702,11 +654,7 @@
         </node>
         <node role="childCellModel" roleId="tpc2.1073389446424" type="tpc2.CellModel_Constant" typeId="tpc2.1073389577006" id="6418371274763029588" nodeInfo="nn">
           <property name="text" nameId="tpc2.1073389577007" value="}" />
-<<<<<<< HEAD
-          <link role="parentStyleClass" roleId="tpc2.1186406756722" targetNodeId="tpen.1215091331565" resolveInfo="RightBrace" />
-=======
           <link role="parentStyleClass" roleId="tpc2.1381004262292426837" targetNodeId="tpen.1215091331565" resolveInfo="RightBrace" />
->>>>>>> f41488bc
         </node>
         <node role="foldedCellModel" roleId="tpc2.7723470090030138869" type="tpc2.CellModel_Constant" typeId="tpc2.1073389577006" id="127305800529477875" nodeInfo="nn">
           <property name="nullText" nameId="tpc2.1082639509531" value="{...}" />
@@ -721,11 +669,7 @@
       <node role="cellLayout" roleId="tpc2.1106270802874" type="tpc2.CellLayout_Indent" typeId="tpc2.1237303669825" id="6418371274763141119" nodeInfo="nn" />
       <node role="childCellModel" roleId="tpc2.1073389446424" type="tpc2.CellModel_Property" typeId="tpc2.1073389658414" id="8351679702044326379" nodeInfo="ng">
         <link role="relationDeclaration" roleId="tpc2.1140103550593" targetNodeId="vvvw.8351679702044326377" resolveInfo="qualifier" />
-<<<<<<< HEAD
-        <link role="parentStyleClass" roleId="tpc2.1186406756722" targetNodeId="tpen.1186415544875" resolveInfo="KeyWord" />
-=======
         <link role="parentStyleClass" roleId="tpc2.1381004262292426837" targetNodeId="tpen.1186415544875" resolveInfo="KeyWord" />
->>>>>>> f41488bc
         <node role="menuDescriptor" roleId="tpc2.1164826688380" type="tpc2.CellMenuDescriptor" typeId="tpc2.1164824717996" id="3130298387012000688" nodeInfo="ng">
           <node role="cellMenuPart" roleId="tpc2.1164824815888" type="tpc2.CellMenuPart_ReplaceNode_CustomNodeConcept" typeId="tpc2.1164914519156" id="3130298387012000727" nodeInfo="ng">
             <link role="replacementConcept" roleId="tpc2.1164914727930" targetNodeId="vvvw.6418371274763029600" resolveInfo="TargetDependency" />
@@ -788,11 +732,7 @@
         </node>
         <node role="childCellModel" roleId="tpc2.1073389446424" type="tpc2.CellModel_Constant" typeId="tpc2.1073389577006" id="8170824575195151996" nodeInfo="nn">
           <property name="text" nameId="tpc2.1073389577007" value="@" />
-<<<<<<< HEAD
-          <link role="parentStyleClass" roleId="tpc2.1186406756722" targetNodeId="tpen.1186415544875" resolveInfo="KeyWord" />
-=======
           <link role="parentStyleClass" roleId="tpc2.1381004262292426837" targetNodeId="tpen.1186415544875" resolveInfo="KeyWord" />
->>>>>>> f41488bc
           <node role="styleItem" roleId="tpc2.1219418656006" type="tpc2.PunctuationLeftStyleClassItem" typeId="tpc2.1233758997495" id="8170824575195151997" nodeInfo="nn">
             <property name="flag" nameId="tpc2.1186414551515" value="true" />
           </node>
@@ -848,11 +788,7 @@
       </node>
       <node role="childCellModel" roleId="tpc2.1073389446424" type="tpc2.CellModel_Constant" typeId="tpc2.1073389577006" id="3344436107830227901" nodeInfo="nn">
         <property name="text" nameId="tpc2.1073389577007" value="." />
-<<<<<<< HEAD
-        <link role="parentStyleClass" roleId="tpc2.1186406756722" targetNodeId="tpen.1215096040201" resolveInfo="Dot" />
-=======
         <link role="parentStyleClass" roleId="tpc2.1381004262292426837" targetNodeId="tpen.1215096040201" resolveInfo="Dot" />
->>>>>>> f41488bc
       </node>
       <node role="childCellModel" roleId="tpc2.1073389446424" type="tpc2.CellModel_RefNode" typeId="tpc2.1073389882823" id="3344436107830227899" nodeInfo="ng">
         <link role="relationDeclaration" roleId="tpc2.1140103550593" targetNodeId="tpee.1197027833540" />
@@ -863,11 +799,7 @@
         </node>
         <node role="childCellModel" roleId="tpc2.1073389446424" type="tpc2.CellModel_Constant" typeId="tpc2.1073389577006" id="8170824575195200923" nodeInfo="nn">
           <property name="text" nameId="tpc2.1073389577007" value="@" />
-<<<<<<< HEAD
-          <link role="parentStyleClass" roleId="tpc2.1186406756722" targetNodeId="tpen.1186415544875" resolveInfo="KeyWord" />
-=======
           <link role="parentStyleClass" roleId="tpc2.1381004262292426837" targetNodeId="tpen.1186415544875" resolveInfo="KeyWord" />
->>>>>>> f41488bc
           <node role="styleItem" roleId="tpc2.1219418656006" type="tpc2.PunctuationLeftStyleClassItem" typeId="tpc2.1233758997495" id="8170824575195200924" nodeInfo="nn">
             <property name="flag" nameId="tpc2.1186414551515" value="true" />
           </node>
@@ -977,11 +909,7 @@
     <node role="cellModel" roleId="tpc2.1080736633877" type="tpc2.CellModel_Collection" typeId="tpc2.1073389446423" id="7178445679340358581" nodeInfo="nn">
       <node role="childCellModel" roleId="tpc2.1073389446424" type="tpc2.CellModel_Constant" typeId="tpc2.1073389577006" id="1919086248986841260" nodeInfo="nn">
         <property name="text" nameId="tpc2.1073389577007" value="&amp;" />
-<<<<<<< HEAD
-        <link role="parentStyleClass" roleId="tpc2.1186406756722" targetNodeId="tpen.1186415544875" resolveInfo="KeyWord" />
-=======
         <link role="parentStyleClass" roleId="tpc2.1381004262292426837" targetNodeId="tpen.1186415544875" resolveInfo="KeyWord" />
->>>>>>> f41488bc
         <node role="styleItem" roleId="tpc2.1219418656006" type="tpc2.EditableStyleClassItem" typeId="tpc2.1186414860679" id="1919086248986841261" nodeInfo="nn">
           <property name="flag" nameId="tpc2.1186414551515" value="false" />
         </node>
@@ -991,11 +919,7 @@
       </node>
       <node role="childCellModel" roleId="tpc2.1073389446424" type="tpc2.CellModel_RefNode" typeId="tpc2.1073389882823" id="7178445679340358584" nodeInfo="ng">
         <link role="relationDeclaration" roleId="tpc2.1140103550593" targetNodeId="vvvw.7178445679340358578" />
-<<<<<<< HEAD
-        <link role="parentStyleClass" roleId="tpc2.1186406756722" targetNodeId="tpen.1198160792349" resolveInfo="StaticField" />
-=======
         <link role="parentStyleClass" roleId="tpc2.1381004262292426837" targetNodeId="tpen.1198160792349" resolveInfo="StaticField" />
->>>>>>> f41488bc
       </node>
       <node role="cellLayout" roleId="tpc2.1106270802874" type="tpc2.CellLayout_Horizontal" typeId="tpc2.1106270549637" id="7178445679340358583" nodeInfo="nn" />
     </node>
@@ -1009,11 +933,7 @@
       </node>
       <node role="childCellModel" roleId="tpc2.1073389446424" type="tpc2.CellModel_Constant" typeId="tpc2.1073389577006" id="2191561637326275586" nodeInfo="nn">
         <property name="text" nameId="tpc2.1073389577007" value="@" />
-<<<<<<< HEAD
-        <link role="parentStyleClass" roleId="tpc2.1186406756722" targetNodeId="tpen.1186415544875" resolveInfo="KeyWord" />
-=======
         <link role="parentStyleClass" roleId="tpc2.1381004262292426837" targetNodeId="tpen.1186415544875" resolveInfo="KeyWord" />
->>>>>>> f41488bc
         <node role="styleItem" roleId="tpc2.1219418656006" type="tpc2.PunctuationLeftStyleClassItem" typeId="tpc2.1233758997495" id="2191561637326275588" nodeInfo="nn">
           <property name="flag" nameId="tpc2.1186414551515" value="true" />
         </node>
@@ -1035,11 +955,7 @@
       </node>
       <node role="childCellModel" roleId="tpc2.1073389446424" type="tpc2.CellModel_Constant" typeId="tpc2.1073389577006" id="8703512757937161146" nodeInfo="nn">
         <property name="text" nameId="tpc2.1073389577007" value=":" />
-<<<<<<< HEAD
-        <link role="parentStyleClass" roleId="tpc2.1186406756722" targetNodeId="tpen.1215096040201" resolveInfo="Dot" />
-=======
         <link role="parentStyleClass" roleId="tpc2.1381004262292426837" targetNodeId="tpen.1215096040201" resolveInfo="Dot" />
->>>>>>> f41488bc
       </node>
       <node role="childCellModel" roleId="tpc2.1073389446424" type="tpc2.CellModel_RefCell" typeId="tpc2.1088013125922" id="8703512757937161292" nodeInfo="ng">
         <link role="relationDeclaration" roleId="tpc2.1140103550593" targetNodeId="vvvw.8703512757937161148" />
