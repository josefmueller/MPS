--- conflicted
+++ resolved
@@ -21,19 +21,11 @@
     <node role="cellModel" roleId="tpc2.1080736633877" type="tpc2.CellModel_Collection" typeId="tpc2.1073389446423" id="7077360340906447921" nodeInfo="nn">
       <node role="childCellModel" roleId="tpc2.1073389446424" type="tpc2.CellModel_Property" typeId="tpc2.1073389658414" id="2360002718792446687" nodeInfo="ng">
         <link role="relationDeclaration" roleId="tpc2.1140103550593" targetNodeId="q9ra.7077360340906447918" resolveInfo="result" />
-<<<<<<< HEAD
-        <link role="parentStyleClass" roleId="tpc2.1186406756722" targetNodeId="tpen.1186415544875" resolveInfo="KeyWord" />
-      </node>
-      <node role="childCellModel" roleId="tpc2.1073389446424" type="tpc2.CellModel_Constant" typeId="tpc2.1073389577006" id="7077360340906499519" nodeInfo="nn">
-        <property name="text" nameId="tpc2.1073389577007" value=";" />
-        <link role="parentStyleClass" roleId="tpc2.1186406756722" targetNodeId="tpen.1215094139260" resolveInfo="Semicolon" />
-=======
         <link role="parentStyleClass" roleId="tpc2.1381004262292426837" targetNodeId="tpen.1186415544875" resolveInfo="KeyWord" />
       </node>
       <node role="childCellModel" roleId="tpc2.1073389446424" type="tpc2.CellModel_Constant" typeId="tpc2.1073389577006" id="7077360340906499519" nodeInfo="nn">
         <property name="text" nameId="tpc2.1073389577007" value=";" />
         <link role="parentStyleClass" roleId="tpc2.1381004262292426837" targetNodeId="tpen.1215094139260" resolveInfo="Semicolon" />
->>>>>>> f41488bc
       </node>
       <node role="cellLayout" roleId="tpc2.1106270802874" type="tpc2.CellLayout_Horizontal" typeId="tpc2.1106270549637" id="7077360340906447923" nodeInfo="nn" />
     </node>
@@ -45,19 +37,11 @@
       <node role="childCellModel" roleId="tpc2.1073389446424" type="tpc2.CellModel_Component" typeId="tpc2.1078939183254" id="2886182022232399829" nodeInfo="ng">
         <property name="attractsFocus" nameId="tpc2.1130859485024" value="0" />
         <link role="editorComponent" roleId="tpc2.1078939183255" targetNodeId="tpco.2900100530630621651" resolveInfo="alias" />
-<<<<<<< HEAD
-        <link role="parentStyleClass" roleId="tpc2.1186406756722" targetNodeId="tpen.1186415544875" resolveInfo="KeyWord" />
-      </node>
-      <node role="childCellModel" roleId="tpc2.1073389446424" type="tpc2.CellModel_Constant" typeId="tpc2.1073389577006" id="3308693286243030238" nodeInfo="nn">
-        <property name="text" nameId="tpc2.1073389577007" value="&lt;" />
-        <link role="parentStyleClass" roleId="tpc2.1186406756722" targetNodeId="tp2u.1215709345400" resolveInfo="LeftAngleBracket" />
-=======
         <link role="parentStyleClass" roleId="tpc2.1381004262292426837" targetNodeId="tpen.1186415544875" resolveInfo="KeyWord" />
       </node>
       <node role="childCellModel" roleId="tpc2.1073389446424" type="tpc2.CellModel_Constant" typeId="tpc2.1073389577006" id="3308693286243030238" nodeInfo="nn">
         <property name="text" nameId="tpc2.1073389577007" value="&lt;" />
         <link role="parentStyleClass" roleId="tpc2.1381004262292426837" targetNodeId="tp2u.1215709345400" resolveInfo="LeftAngleBracket" />
->>>>>>> f41488bc
       </node>
       <node role="childCellModel" roleId="tpc2.1073389446424" type="tpc2.CellModel_RefNode" typeId="tpc2.1073389882823" id="4902420588994769766" nodeInfo="ng">
         <property name="noTargetText" nameId="tpc2.1139852716018" value=" " />
@@ -66,11 +50,7 @@
       </node>
       <node role="childCellModel" roleId="tpc2.1073389446424" type="tpc2.CellModel_Constant" typeId="tpc2.1073389577006" id="3308693286243030512" nodeInfo="nn">
         <property name="text" nameId="tpc2.1073389577007" value="&gt;" />
-<<<<<<< HEAD
-        <link role="parentStyleClass" roleId="tpc2.1186406756722" targetNodeId="tp2u.1215709621223" resolveInfo="RightAngleBracket" />
-=======
         <link role="parentStyleClass" roleId="tpc2.1381004262292426837" targetNodeId="tp2u.1215709621223" resolveInfo="RightAngleBracket" />
->>>>>>> f41488bc
       </node>
       <node role="cellLayout" roleId="tpc2.1106270802874" type="tpc2.CellLayout_Horizontal" typeId="tpc2.1106270549637" id="2360002718792535569" nodeInfo="nn" />
     </node>
@@ -82,22 +62,14 @@
       <node role="childCellModel" roleId="tpc2.1073389446424" type="tpc2.CellModel_Component" typeId="tpc2.1078939183254" id="2886182022232400455" nodeInfo="ng">
         <property name="attractsFocus" nameId="tpc2.1130859485024" value="0" />
         <link role="editorComponent" roleId="tpc2.1078939183255" targetNodeId="tpco.2900100530630621651" resolveInfo="alias" />
-<<<<<<< HEAD
-        <link role="parentStyleClass" roleId="tpc2.1186406756722" targetNodeId="tpen.1186415544875" resolveInfo="KeyWord" />
-=======
-        <link role="parentStyleClass" roleId="tpc2.1381004262292426837" targetNodeId="tpen.1186415544875" resolveInfo="KeyWord" />
->>>>>>> f41488bc
+        <link role="parentStyleClass" roleId="tpc2.1381004262292426837" targetNodeId="tpen.1186415544875" resolveInfo="KeyWord" />
       </node>
       <node role="childCellModel" roleId="tpc2.1073389446424" type="tpc2.CellModel_RefNode" typeId="tpc2.1073389882823" id="2360002718792622196" nodeInfo="ng">
         <link role="relationDeclaration" roleId="tpc2.1140103550593" targetNodeId="q9ra.2360002718792622193" />
       </node>
       <node role="childCellModel" roleId="tpc2.1073389446424" type="tpc2.CellModel_Constant" typeId="tpc2.1073389577006" id="2360002718792622200" nodeInfo="nn">
         <property name="text" nameId="tpc2.1073389577007" value=";" />
-<<<<<<< HEAD
-        <link role="parentStyleClass" roleId="tpc2.1186406756722" targetNodeId="tpen.1215094139260" resolveInfo="Semicolon" />
-=======
         <link role="parentStyleClass" roleId="tpc2.1381004262292426837" targetNodeId="tpen.1215094139260" resolveInfo="Semicolon" />
->>>>>>> f41488bc
       </node>
       <node role="cellLayout" roleId="tpc2.1106270802874" type="tpc2.CellLayout_Horizontal" typeId="tpc2.1106270549637" id="2360002718792622191" nodeInfo="nn" />
     </node>
@@ -373,11 +345,7 @@
     <node role="cellModel" roleId="tpc2.1080736633877" type="tpc2.CellModel_Collection" typeId="tpc2.1073389446423" id="505095865854429726" nodeInfo="nn">
       <node role="childCellModel" roleId="tpc2.1073389446424" type="tpc2.CellModel_Constant" typeId="tpc2.1073389577006" id="3681941909241118334" nodeInfo="nn">
         <property name="text" nameId="tpc2.1073389577007" value="default" />
-<<<<<<< HEAD
-        <link role="parentStyleClass" roleId="tpc2.1186406756722" targetNodeId="tpen.1186415544875" resolveInfo="KeyWord" />
-=======
-        <link role="parentStyleClass" roleId="tpc2.1381004262292426837" targetNodeId="tpen.1186415544875" resolveInfo="KeyWord" />
->>>>>>> f41488bc
+        <link role="parentStyleClass" roleId="tpc2.1381004262292426837" targetNodeId="tpen.1186415544875" resolveInfo="KeyWord" />
         <link role="keyMap" roleId="tpc2.1081339532145" targetNodeId="3681941909241126195" resolveInfo="Option_unmakeDefault" />
         <node role="renderingCondition" roleId="tpc2.1142887637401" type="tpc2.QueryFunction_NodeCondition" typeId="tpc2.1142886221719" id="3681941909241118336" nodeInfo="nn">
           <node role="body" roleId="tpee.1137022507850" type="tpee.StatementList" typeId="tpee.1068580123136" id="3681941909241118337" nodeInfo="sn">
@@ -426,11 +394,7 @@
     <node role="cellModel" roleId="tpc2.1080736633877" type="tpc2.CellModel_Collection" typeId="tpc2.1073389446423" id="505095865854436857" nodeInfo="nn">
       <node role="childCellModel" roleId="tpc2.1073389446424" type="tpc2.CellModel_Constant" typeId="tpc2.1073389577006" id="505095865854436860" nodeInfo="nn">
         <property name="text" nameId="tpc2.1073389577007" value="&quot;" />
-<<<<<<< HEAD
-        <link role="parentStyleClass" roleId="tpc2.1186406756722" targetNodeId="tpen.1186415563770" resolveInfo="StringLiteral" />
-=======
         <link role="parentStyleClass" roleId="tpc2.1381004262292426837" targetNodeId="tpen.1186415563770" resolveInfo="StringLiteral" />
->>>>>>> f41488bc
         <node role="styleItem" roleId="tpc2.1219418656006" type="tpc2.PunctuationRightStyleClassItem" typeId="tpc2.1233759184865" id="505095865854447566" nodeInfo="nn">
           <property name="flag" nameId="tpc2.1186414551515" value="true" />
         </node>
@@ -440,11 +404,7 @@
         <property name="attractsFocus" nameId="tpc2.1130859485024" value="1" />
         <property name="emptyNoTargetText" nameId="tpc2.1214560368769" value="true" />
         <link role="relationDeclaration" roleId="tpc2.1140103550593" targetNodeId="q9ra.505095865854436862" resolveInfo="text" />
-<<<<<<< HEAD
-        <link role="parentStyleClass" roleId="tpc2.1186406756722" targetNodeId="tpen.1186415563770" resolveInfo="StringLiteral" />
-=======
         <link role="parentStyleClass" roleId="tpc2.1381004262292426837" targetNodeId="tpen.1186415563770" resolveInfo="StringLiteral" />
->>>>>>> f41488bc
         <node role="styleItem" roleId="tpc2.1219418656006" type="tpc2.SelectableStyleSheetItem" typeId="tpc2.1186414928363" id="505095865854459266" nodeInfo="nn">
           <property name="flag" nameId="tpc2.1186414551515" value="true" />
         </node>
@@ -454,11 +414,7 @@
       </node>
       <node role="childCellModel" roleId="tpc2.1073389446424" type="tpc2.CellModel_Constant" typeId="tpc2.1073389577006" id="505095865854436867" nodeInfo="nn">
         <property name="text" nameId="tpc2.1073389577007" value="&quot;" />
-<<<<<<< HEAD
-        <link role="parentStyleClass" roleId="tpc2.1186406756722" targetNodeId="tpen.1186415563770" resolveInfo="StringLiteral" />
-=======
         <link role="parentStyleClass" roleId="tpc2.1381004262292426837" targetNodeId="tpen.1186415563770" resolveInfo="StringLiteral" />
->>>>>>> f41488bc
         <node role="styleItem" roleId="tpc2.1219418656006" type="tpc2.PunctuationLeftStyleClassItem" typeId="tpc2.1233758997495" id="505095865854447567" nodeInfo="nn">
           <property name="flag" nameId="tpc2.1186414551515" value="true" />
         </node>
@@ -473,19 +429,11 @@
       <node role="childCellModel" roleId="tpc2.1073389446424" type="tpc2.CellModel_Component" typeId="tpc2.1078939183254" id="2886182022232400096" nodeInfo="ng">
         <property name="attractsFocus" nameId="tpc2.1130859485024" value="0" />
         <link role="editorComponent" roleId="tpc2.1078939183255" targetNodeId="tpco.2900100530630621651" resolveInfo="alias" />
-<<<<<<< HEAD
-        <link role="parentStyleClass" roleId="tpc2.1186406756722" targetNodeId="tpen.1186415544875" resolveInfo="KeyWord" />
-      </node>
-      <node role="childCellModel" roleId="tpc2.1073389446424" type="tpc2.CellModel_Constant" typeId="tpc2.1073389577006" id="505095865854538212" nodeInfo="nn">
-        <property name="text" nameId="tpc2.1073389577007" value="&lt;" />
-        <link role="parentStyleClass" roleId="tpc2.1186406756722" targetNodeId="tpen.8171260302110651849" resolveInfo="LeftAngleBracket" />
-=======
         <link role="parentStyleClass" roleId="tpc2.1381004262292426837" targetNodeId="tpen.1186415544875" resolveInfo="KeyWord" />
       </node>
       <node role="childCellModel" roleId="tpc2.1073389446424" type="tpc2.CellModel_Constant" typeId="tpc2.1073389577006" id="505095865854538212" nodeInfo="nn">
         <property name="text" nameId="tpc2.1073389577007" value="&lt;" />
         <link role="parentStyleClass" roleId="tpc2.1381004262292426837" targetNodeId="tpen.8171260302110651849" resolveInfo="LeftAngleBracket" />
->>>>>>> f41488bc
         <node role="styleItem" roleId="tpc2.1219418656006" type="tpc2.PunctuationLeftStyleClassItem" typeId="tpc2.1233758997495" id="505095865854538215" nodeInfo="nn">
           <property name="flag" nameId="tpc2.1186414551515" value="true" />
         </node>
@@ -501,11 +449,7 @@
       </node>
       <node role="childCellModel" roleId="tpc2.1073389446424" type="tpc2.CellModel_Constant" typeId="tpc2.1073389577006" id="505095865854538214" nodeInfo="nn">
         <property name="text" nameId="tpc2.1073389577007" value="&gt;" />
-<<<<<<< HEAD
-        <link role="parentStyleClass" roleId="tpc2.1186406756722" targetNodeId="tpen.8171260302110651850" resolveInfo="RightAngleBracket" />
-=======
         <link role="parentStyleClass" roleId="tpc2.1381004262292426837" targetNodeId="tpen.8171260302110651850" resolveInfo="RightAngleBracket" />
->>>>>>> f41488bc
         <node role="styleItem" roleId="tpc2.1219418656006" type="tpc2.PunctuationRightStyleClassItem" typeId="tpc2.1233759184865" id="505095865854553181" nodeInfo="nn">
           <property name="flag" nameId="tpc2.1186414551515" value="false" />
         </node>
@@ -519,11 +463,7 @@
     <node role="cellModel" roleId="tpc2.1080736633877" type="tpc2.CellModel_Collection" typeId="tpc2.1073389446423" id="505095865854557924" nodeInfo="nn">
       <node role="childCellModel" roleId="tpc2.1073389446424" type="tpc2.CellModel_RefCell" typeId="tpc2.1088013125922" id="505095865854557927" nodeInfo="ng">
         <link role="relationDeclaration" roleId="tpc2.1140103550593" targetNodeId="q9ra.505095865854384051" />
-<<<<<<< HEAD
-        <link role="parentStyleClass" roleId="tpc2.1186406756722" targetNodeId="tpen.1198160792349" resolveInfo="StaticField" />
-=======
         <link role="parentStyleClass" roleId="tpc2.1381004262292426837" targetNodeId="tpen.1198160792349" resolveInfo="StaticField" />
->>>>>>> f41488bc
         <node role="editorComponent" roleId="tpc2.1088186146602" type="tpc2.InlineEditorComponent" typeId="tpc2.1088185857835" id="505095865854557928" nodeInfo="ng">
           <node role="cellModel" roleId="tpc2.1080736633877" type="tpc2.CellModel_Property" typeId="tpc2.1073389658414" id="505095865854557930" nodeInfo="ng">
             <property name="readOnly" nameId="tpc2.1140017977771" value="true" />
@@ -548,11 +488,7 @@
       <node role="cellLayout" roleId="tpc2.1106270802874" type="tpc2.CellLayout_Indent" typeId="tpc2.1237303669825" id="1977954644795311526" nodeInfo="nn" />
       <node role="childCellModel" roleId="tpc2.1073389446424" type="tpc2.CellModel_Constant" typeId="tpc2.1073389577006" id="1977954644795311529" nodeInfo="nn">
         <property name="text" nameId="tpc2.1073389577007" value="[" />
-<<<<<<< HEAD
-        <link role="parentStyleClass" roleId="tpc2.1186406756722" targetNodeId="tpen.1233923571622" resolveInfo="LeftBracket" />
-=======
         <link role="parentStyleClass" roleId="tpc2.1381004262292426837" targetNodeId="tpen.1233923571622" resolveInfo="LeftBracket" />
->>>>>>> f41488bc
       </node>
       <node role="childCellModel" roleId="tpc2.1073389446424" type="tpc2.CellModel_RefCell" typeId="tpc2.1088013125922" id="1977954644795311530" nodeInfo="ng">
         <link role="relationDeclaration" roleId="tpc2.1140103550593" targetNodeId="q9ra.1977954644795311522" />
@@ -573,11 +509,7 @@
       </node>
       <node role="childCellModel" roleId="tpc2.1073389446424" type="tpc2.CellModel_Constant" typeId="tpc2.1073389577006" id="1977954644795311536" nodeInfo="nn">
         <property name="text" nameId="tpc2.1073389577007" value="]" />
-<<<<<<< HEAD
-        <link role="parentStyleClass" roleId="tpc2.1186406756722" targetNodeId="tpen.1233923584313" resolveInfo="RightBracket" />
-=======
         <link role="parentStyleClass" roleId="tpc2.1381004262292426837" targetNodeId="tpen.1233923584313" resolveInfo="RightBracket" />
->>>>>>> f41488bc
       </node>
     </node>
   </root>
@@ -588,30 +520,18 @@
       <node role="childCellModel" roleId="tpc2.1073389446424" type="tpc2.CellModel_Component" typeId="tpc2.1078939183254" id="2886182022232400456" nodeInfo="ng">
         <property name="attractsFocus" nameId="tpc2.1130859485024" value="0" />
         <link role="editorComponent" roleId="tpc2.1078939183255" targetNodeId="tpco.2900100530630621651" resolveInfo="alias" />
-<<<<<<< HEAD
-        <link role="parentStyleClass" roleId="tpc2.1186406756722" targetNodeId="tpen.1186415544875" resolveInfo="KeyWord" />
-      </node>
-      <node role="childCellModel" roleId="tpc2.1073389446424" type="tpc2.CellModel_Property" typeId="tpc2.1073389658414" id="3668957831723333686" nodeInfo="ng">
-        <link role="relationDeclaration" roleId="tpc2.1140103550593" targetNodeId="q9ra.3668957831723333678" resolveInfo="feedback" />
-        <link role="parentStyleClass" roleId="tpc2.1186406756722" targetNodeId="tpen.1198160792349" resolveInfo="StaticField" />
-=======
         <link role="parentStyleClass" roleId="tpc2.1381004262292426837" targetNodeId="tpen.1186415544875" resolveInfo="KeyWord" />
       </node>
       <node role="childCellModel" roleId="tpc2.1073389446424" type="tpc2.CellModel_Property" typeId="tpc2.1073389658414" id="3668957831723333686" nodeInfo="ng">
         <link role="relationDeclaration" roleId="tpc2.1140103550593" targetNodeId="q9ra.3668957831723333678" resolveInfo="feedback" />
         <link role="parentStyleClass" roleId="tpc2.1381004262292426837" targetNodeId="tpen.1198160792349" resolveInfo="StaticField" />
->>>>>>> f41488bc
       </node>
       <node role="childCellModel" roleId="tpc2.1073389446424" type="tpc2.CellModel_RefNode" typeId="tpc2.1073389882823" id="3668957831723336681" nodeInfo="ng">
         <link role="relationDeclaration" roleId="tpc2.1140103550593" targetNodeId="q9ra.3668957831723336680" />
       </node>
       <node role="childCellModel" roleId="tpc2.1073389446424" type="tpc2.CellModel_Constant" typeId="tpc2.1073389577006" id="3668957831723333688" nodeInfo="nn">
         <property name="text" nameId="tpc2.1073389577007" value=";" />
-<<<<<<< HEAD
-        <link role="parentStyleClass" roleId="tpc2.1186406756722" targetNodeId="tpen.1215094139260" resolveInfo="Semicolon" />
-=======
         <link role="parentStyleClass" roleId="tpc2.1381004262292426837" targetNodeId="tpen.1215094139260" resolveInfo="Semicolon" />
->>>>>>> f41488bc
       </node>
       <node role="cellLayout" roleId="tpc2.1106270802874" type="tpc2.CellLayout_Horizontal" typeId="tpc2.1106270549637" id="3668957831723333683" nodeInfo="nn" />
     </node>
@@ -623,55 +543,35 @@
       <node role="childCellModel" roleId="tpc2.1073389446424" type="tpc2.CellModel_Component" typeId="tpc2.1078939183254" id="2886182022232400106" nodeInfo="ng">
         <property name="attractsFocus" nameId="tpc2.1130859485024" value="0" />
         <link role="editorComponent" roleId="tpc2.1078939183255" targetNodeId="tpco.2900100530630621651" resolveInfo="alias" />
-<<<<<<< HEAD
-        <link role="parentStyleClass" roleId="tpc2.1186406756722" targetNodeId="tpen.1186415544875" resolveInfo="KeyWord" />
-=======
-        <link role="parentStyleClass" roleId="tpc2.1381004262292426837" targetNodeId="tpen.1186415544875" resolveInfo="KeyWord" />
->>>>>>> f41488bc
+        <link role="parentStyleClass" roleId="tpc2.1381004262292426837" targetNodeId="tpen.1186415544875" resolveInfo="KeyWord" />
       </node>
       <node role="childCellModel" roleId="tpc2.1073389446424" type="tpc2.CellModel_RefNode" typeId="tpc2.1073389882823" id="187226666892740057" nodeInfo="ng">
         <link role="relationDeclaration" roleId="tpc2.1140103550593" targetNodeId="q9ra.187226666892735700" />
       </node>
       <node role="childCellModel" roleId="tpc2.1073389446424" type="tpc2.CellModel_Constant" typeId="tpc2.1073389577006" id="187226666892735697" nodeInfo="nn">
         <property name="text" nameId="tpc2.1073389577007" value="units of" />
-<<<<<<< HEAD
-        <link role="parentStyleClass" roleId="tpc2.1186406756722" targetNodeId="tpen.1186415544875" resolveInfo="KeyWord" />
-=======
-        <link role="parentStyleClass" roleId="tpc2.1381004262292426837" targetNodeId="tpen.1186415544875" resolveInfo="KeyWord" />
->>>>>>> f41488bc
+        <link role="parentStyleClass" roleId="tpc2.1381004262292426837" targetNodeId="tpen.1186415544875" resolveInfo="KeyWord" />
       </node>
       <node role="childCellModel" roleId="tpc2.1073389446424" type="tpc2.CellModel_RefCell" typeId="tpc2.1088013125922" id="682890046602515788" nodeInfo="ng">
         <link role="relationDeclaration" roleId="tpc2.1140103550593" targetNodeId="q9ra.682890046602395482" />
         <node role="editorComponent" roleId="tpc2.1088186146602" type="tpc2.InlineEditorComponent" typeId="tpc2.1088185857835" id="682890046602515789" nodeInfo="ng">
           <node role="cellModel" roleId="tpc2.1080736633877" type="tpc2.CellModel_Property" typeId="tpc2.1073389658414" id="682890046602515791" nodeInfo="ng">
             <property name="readOnly" nameId="tpc2.1140017977771" value="true" />
-<<<<<<< HEAD
-            <link role="parentStyleClass" roleId="tpc2.1186406756722" targetNodeId="tpen.1186415563770" resolveInfo="StringLiteral" />
-=======
             <link role="parentStyleClass" roleId="tpc2.1381004262292426837" targetNodeId="tpen.1186415563770" resolveInfo="StringLiteral" />
->>>>>>> f41488bc
             <link role="relationDeclaration" roleId="tpc2.1140103550593" targetNodeId="q9ra.682890046602602769" resolveInfo="workName" />
           </node>
         </node>
       </node>
       <node role="childCellModel" roleId="tpc2.1073389446424" type="tpc2.CellModel_Constant" typeId="tpc2.1073389577006" id="1906791586424011778" nodeInfo="nn">
         <property name="text" nameId="tpc2.1073389577007" value="with comment" />
-<<<<<<< HEAD
-        <link role="parentStyleClass" roleId="tpc2.1186406756722" targetNodeId="tpen.1186415544875" resolveInfo="KeyWord" />
-=======
-        <link role="parentStyleClass" roleId="tpc2.1381004262292426837" targetNodeId="tpen.1186415544875" resolveInfo="KeyWord" />
->>>>>>> f41488bc
+        <link role="parentStyleClass" roleId="tpc2.1381004262292426837" targetNodeId="tpen.1186415544875" resolveInfo="KeyWord" />
       </node>
       <node role="childCellModel" roleId="tpc2.1073389446424" type="tpc2.CellModel_RefNode" typeId="tpc2.1073389882823" id="1906791586424011782" nodeInfo="ng">
         <link role="relationDeclaration" roleId="tpc2.1140103550593" targetNodeId="q9ra.1906791586424011776" />
       </node>
       <node role="childCellModel" roleId="tpc2.1073389446424" type="tpc2.CellModel_Constant" typeId="tpc2.1073389577006" id="3297237684108617539" nodeInfo="nn">
         <property name="text" nameId="tpc2.1073389577007" value=";" />
-<<<<<<< HEAD
-        <link role="parentStyleClass" roleId="tpc2.1186406756722" targetNodeId="tpen.1215094139260" resolveInfo="Semicolon" />
-=======
         <link role="parentStyleClass" roleId="tpc2.1381004262292426837" targetNodeId="tpen.1215094139260" resolveInfo="Semicolon" />
->>>>>>> f41488bc
       </node>
       <node role="cellLayout" roleId="tpc2.1106270802874" type="tpc2.CellLayout_Horizontal" typeId="tpc2.1106270549637" id="187226666892735693" nodeInfo="nn" />
     </node>
@@ -683,17 +583,6 @@
       <node role="childCellModel" roleId="tpc2.1073389446424" type="tpc2.CellModel_Component" typeId="tpc2.1078939183254" id="2886182022232400711" nodeInfo="ng">
         <property name="attractsFocus" nameId="tpc2.1130859485024" value="0" />
         <link role="editorComponent" roleId="tpc2.1078939183255" targetNodeId="tpco.2900100530630621651" resolveInfo="alias" />
-<<<<<<< HEAD
-        <link role="parentStyleClass" roleId="tpc2.1186406756722" targetNodeId="tpen.1186415544875" resolveInfo="KeyWord" />
-      </node>
-      <node role="childCellModel" roleId="tpc2.1073389446424" type="tpc2.CellModel_Property" typeId="tpc2.1073389658414" id="682890046602602772" nodeInfo="ng">
-        <link role="relationDeclaration" roleId="tpc2.1140103550593" targetNodeId="q9ra.682890046602602769" resolveInfo="workName" />
-        <link role="parentStyleClass" roleId="tpc2.1186406756722" targetNodeId="tpen.1186415563770" resolveInfo="StringLiteral" />
-      </node>
-      <node role="childCellModel" roleId="tpc2.1073389446424" type="tpc2.CellModel_Constant" typeId="tpc2.1073389577006" id="187226666892740069" nodeInfo="nn">
-        <property name="text" nameId="tpc2.1073389577007" value="covering" />
-        <link role="parentStyleClass" roleId="tpc2.1186406756722" targetNodeId="tpen.1186415544875" resolveInfo="KeyWord" />
-=======
         <link role="parentStyleClass" roleId="tpc2.1381004262292426837" targetNodeId="tpen.1186415544875" resolveInfo="KeyWord" />
       </node>
       <node role="childCellModel" roleId="tpc2.1073389446424" type="tpc2.CellModel_Property" typeId="tpc2.1073389658414" id="682890046602602772" nodeInfo="ng">
@@ -703,45 +592,28 @@
       <node role="childCellModel" roleId="tpc2.1073389446424" type="tpc2.CellModel_Constant" typeId="tpc2.1073389577006" id="187226666892740069" nodeInfo="nn">
         <property name="text" nameId="tpc2.1073389577007" value="covering" />
         <link role="parentStyleClass" roleId="tpc2.1381004262292426837" targetNodeId="tpen.1186415544875" resolveInfo="KeyWord" />
->>>>>>> f41488bc
       </node>
       <node role="childCellModel" roleId="tpc2.1073389446424" type="tpc2.CellModel_RefNode" typeId="tpc2.1073389882823" id="187226666892766096" nodeInfo="ng">
         <link role="relationDeclaration" roleId="tpc2.1140103550593" targetNodeId="q9ra.187226666892740071" />
       </node>
       <node role="childCellModel" roleId="tpc2.1073389446424" type="tpc2.CellModel_Constant" typeId="tpc2.1073389577006" id="3297237684108594969" nodeInfo="nn">
         <property name="text" nameId="tpc2.1073389577007" value="units of total work left," />
-<<<<<<< HEAD
-        <link role="parentStyleClass" roleId="tpc2.1186406756722" targetNodeId="tpen.1186415544875" resolveInfo="KeyWord" />
+        <link role="parentStyleClass" roleId="tpc2.1381004262292426837" targetNodeId="tpen.1186415544875" resolveInfo="KeyWord" />
       </node>
       <node role="childCellModel" roleId="tpc2.1073389446424" type="tpc2.CellModel_Constant" typeId="tpc2.1073389577006" id="187226666892740066" nodeInfo="nn">
         <property name="text" nameId="tpc2.1073389577007" value="expecting" />
-        <link role="parentStyleClass" roleId="tpc2.1186406756722" targetNodeId="tpen.1186415544875" resolveInfo="KeyWord" />
-=======
-        <link role="parentStyleClass" roleId="tpc2.1381004262292426837" targetNodeId="tpen.1186415544875" resolveInfo="KeyWord" />
-      </node>
-      <node role="childCellModel" roleId="tpc2.1073389446424" type="tpc2.CellModel_Constant" typeId="tpc2.1073389577006" id="187226666892740066" nodeInfo="nn">
-        <property name="text" nameId="tpc2.1073389577007" value="expecting" />
-        <link role="parentStyleClass" roleId="tpc2.1381004262292426837" targetNodeId="tpen.1186415544875" resolveInfo="KeyWord" />
->>>>>>> f41488bc
+        <link role="parentStyleClass" roleId="tpc2.1381004262292426837" targetNodeId="tpen.1186415544875" resolveInfo="KeyWord" />
       </node>
       <node role="childCellModel" roleId="tpc2.1073389446424" type="tpc2.CellModel_RefNode" typeId="tpc2.1073389882823" id="187226666892766094" nodeInfo="ng">
         <link role="relationDeclaration" roleId="tpc2.1140103550593" targetNodeId="q9ra.187226666892740070" />
       </node>
       <node role="childCellModel" roleId="tpc2.1073389446424" type="tpc2.CellModel_Constant" typeId="tpc2.1073389577006" id="4791725746957479975" nodeInfo="nn">
         <property name="text" nameId="tpc2.1073389577007" value="units" />
-<<<<<<< HEAD
-        <link role="parentStyleClass" roleId="tpc2.1186406756722" targetNodeId="tpen.1186415544875" resolveInfo="KeyWord" />
-      </node>
-      <node role="childCellModel" roleId="tpc2.1073389446424" type="tpc2.CellModel_Constant" typeId="tpc2.1073389577006" id="187226666892740063" nodeInfo="nn">
-        <property name="text" nameId="tpc2.1073389577007" value=";" />
-        <link role="parentStyleClass" roleId="tpc2.1186406756722" targetNodeId="tpen.1215094139260" resolveInfo="Semicolon" />
-=======
         <link role="parentStyleClass" roleId="tpc2.1381004262292426837" targetNodeId="tpen.1186415544875" resolveInfo="KeyWord" />
       </node>
       <node role="childCellModel" roleId="tpc2.1073389446424" type="tpc2.CellModel_Constant" typeId="tpc2.1073389577006" id="187226666892740063" nodeInfo="nn">
         <property name="text" nameId="tpc2.1073389577007" value=";" />
         <link role="parentStyleClass" roleId="tpc2.1381004262292426837" targetNodeId="tpen.1215094139260" resolveInfo="Semicolon" />
->>>>>>> f41488bc
       </node>
       <node role="cellLayout" roleId="tpc2.1106270802874" type="tpc2.CellLayout_Indent" typeId="tpc2.1237303669825" id="4791725746957479971" nodeInfo="nn" />
     </node>
@@ -753,11 +625,7 @@
       <node role="childCellModel" roleId="tpc2.1073389446424" type="tpc2.CellModel_Component" typeId="tpc2.1078939183254" id="2886182022232400712" nodeInfo="ng">
         <property name="attractsFocus" nameId="tpc2.1130859485024" value="0" />
         <link role="editorComponent" roleId="tpc2.1078939183255" targetNodeId="tpco.2900100530630621651" resolveInfo="alias" />
-<<<<<<< HEAD
-        <link role="parentStyleClass" roleId="tpc2.1186406756722" targetNodeId="tpen.1198160792349" resolveInfo="StaticField" />
-=======
         <link role="parentStyleClass" roleId="tpc2.1381004262292426837" targetNodeId="tpen.1198160792349" resolveInfo="StaticField" />
->>>>>>> f41488bc
       </node>
       <node role="cellLayout" roleId="tpc2.1106270802874" type="tpc2.CellLayout_Horizontal" typeId="tpc2.1106270549637" id="3297237684108627664" nodeInfo="nn" />
     </node>
@@ -769,33 +637,21 @@
       <node role="childCellModel" roleId="tpc2.1073389446424" type="tpc2.CellModel_Component" typeId="tpc2.1078939183254" id="2886182022232400632" nodeInfo="ng">
         <property name="attractsFocus" nameId="tpc2.1130859485024" value="0" />
         <link role="editorComponent" roleId="tpc2.1078939183255" targetNodeId="tpco.2900100530630621651" resolveInfo="alias" />
-<<<<<<< HEAD
-        <link role="parentStyleClass" roleId="tpc2.1186406756722" targetNodeId="tpen.1186415544875" resolveInfo="KeyWord" />
-=======
-        <link role="parentStyleClass" roleId="tpc2.1381004262292426837" targetNodeId="tpen.1186415544875" resolveInfo="KeyWord" />
->>>>>>> f41488bc
+        <link role="parentStyleClass" roleId="tpc2.1381004262292426837" targetNodeId="tpen.1186415544875" resolveInfo="KeyWord" />
       </node>
       <node role="childCellModel" roleId="tpc2.1073389446424" type="tpc2.CellModel_RefCell" typeId="tpc2.1088013125922" id="682890046602516273" nodeInfo="ng">
         <link role="relationDeclaration" roleId="tpc2.1140103550593" targetNodeId="q9ra.682890046602397405" />
         <node role="editorComponent" roleId="tpc2.1088186146602" type="tpc2.InlineEditorComponent" typeId="tpc2.1088185857835" id="682890046602516274" nodeInfo="ng">
           <node role="cellModel" roleId="tpc2.1080736633877" type="tpc2.CellModel_Property" typeId="tpc2.1073389658414" id="682890046602516275" nodeInfo="ng">
             <property name="readOnly" nameId="tpc2.1140017977771" value="true" />
-<<<<<<< HEAD
-            <link role="parentStyleClass" roleId="tpc2.1186406756722" targetNodeId="tpen.1186415563770" resolveInfo="StringLiteral" />
-=======
             <link role="parentStyleClass" roleId="tpc2.1381004262292426837" targetNodeId="tpen.1186415563770" resolveInfo="StringLiteral" />
->>>>>>> f41488bc
             <link role="relationDeclaration" roleId="tpc2.1140103550593" targetNodeId="q9ra.682890046602602769" resolveInfo="workName" />
           </node>
         </node>
       </node>
       <node role="childCellModel" roleId="tpc2.1073389446424" type="tpc2.CellModel_Constant" typeId="tpc2.1073389577006" id="682890046602516278" nodeInfo="nn">
         <property name="text" nameId="tpc2.1073389577007" value=";" />
-<<<<<<< HEAD
-        <link role="parentStyleClass" roleId="tpc2.1186406756722" targetNodeId="tpen.1215094139260" resolveInfo="Semicolon" />
-=======
         <link role="parentStyleClass" roleId="tpc2.1381004262292426837" targetNodeId="tpen.1215094139260" resolveInfo="Semicolon" />
->>>>>>> f41488bc
       </node>
       <node role="cellLayout" roleId="tpc2.1106270802874" type="tpc2.CellLayout_Horizontal" typeId="tpc2.1106270549637" id="682890046602516279" nodeInfo="nn" />
     </node>
