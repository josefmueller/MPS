<?xml version="1.0" encoding="UTF-8"?>
<model ref="r:306236c1-379e-4cee-b600-470a90233e2f(jetbrains.mps.lang.migration.behavior)">
  <persistence version="9" />
  <languages>
    <use id="af65afd8-f0dd-4942-87d9-63a55f2a9db1" name="jetbrains.mps.lang.behavior" version="-1" />
    <use id="774bf8a0-62e5-41e1-af63-f4812e60e48b" name="jetbrains.mps.baseLanguage.checkedDots" version="-1" />
    <devkit ref="fbc25dd2-5da4-483a-8b19-70928e1b62d7(jetbrains.mps.devkit.general-purpose)" />
  </languages>
  <imports>
    <import index="o8zo" ref="r:314576fc-3aee-4386-a0a5-a38348ac317d(jetbrains.mps.scope)" />
    <import index="6xgk" ref="r:6e9ad488-5df2-49e4-8c01-8a7f3812adf7(jetbrains.mps.lang.scopes.runtime)" />
    <import index="tpee" ref="r:00000000-0000-4000-0000-011c895902ca(jetbrains.mps.baseLanguage.structure)" />
    <import index="53vh" ref="r:53885008-7612-46ff-8b11-27f1d42c3adb(jetbrains.mps.lang.migration.structure)" />
    <import index="tpcu" ref="r:00000000-0000-4000-0000-011c89590282(jetbrains.mps.lang.core.behavior)" />
    <import index="tpek" ref="r:00000000-0000-4000-0000-011c895902c0(jetbrains.mps.baseLanguage.behavior)" />
    <import index="fnmy" ref="r:89c0fb70-0977-4113-a076-5906f9d8630f(jetbrains.mps.baseLanguage.scopes)" />
    <import index="tpck" ref="r:00000000-0000-4000-0000-011c89590288(jetbrains.mps.lang.core.structure)" />
    <import index="tp3t" ref="r:00000000-0000-4000-0000-011c89590345(jetbrains.mps.lang.pattern.structure)" />
    <import index="tpce" ref="r:00000000-0000-4000-0000-011c89590292(jetbrains.mps.lang.structure.structure)" />
    <import index="tp3r" ref="r:00000000-0000-4000-0000-011c8959034b(jetbrains.mps.lang.quotation.structure)" />
    <import index="slm6" ref="90746344-04fd-4286-97d5-b46ae6a81709/r:52a3d974-bd4f-4651-ba6e-a2de5e336d95(jetbrains.mps.lang.migration/jetbrains.mps.lang.migration.methods)" />
    <import index="wyt6" ref="6354ebe7-c22a-4a0f-ac54-50b52ab9b065/java:java.lang(JDK/)" />
    <import index="oubp" ref="c7d5b9dd-a05f-4be2-bc73-f2e16994cc67/r:7cc2086d-c7d0-49c7-811c-ebbaf40d9195(jetbrains.mps.lang.classLike/jetbrains.mps.baseLanguage.lightweightdsl.structure)" />
    <import index="9nqt" ref="c7d5b9dd-a05f-4be2-bc73-f2e16994cc67/r:3d68296b-7ada-4491-8aa4-88e8ea6e4f67(jetbrains.mps.lang.classLike/jetbrains.mps.baseLanguage.lightweightdsl.behavior)" />
    <import index="mhbf" ref="8865b7a8-5271-43d3-884c-6fd1d9cfdd34/java:org.jetbrains.mps.openapi.model(MPS.OpenAPI/)" />
    <import index="lui2" ref="8865b7a8-5271-43d3-884c-6fd1d9cfdd34/java:org.jetbrains.mps.openapi.module(MPS.OpenAPI/)" />
    <import index="5jto" ref="r:5dd063a0-3217-40ce-84a4-0ef961abad0b(jetbrains.mps.lang.migration.util)" />
    <import index="6f4m" ref="r:f69c3fa1-0e30-4980-84e2-190ae44e4c3d(jetbrains.mps.lang.migration.runtime.base)" />
    <import index="w1kc" ref="6ed54515-acc8-4d1e-a16c-9fd6cfe951ea/java:jetbrains.mps.smodel(MPS.Core/)" />
    <import index="dxuu" ref="6354ebe7-c22a-4a0f-ac54-50b52ab9b065/java:javax.swing(JDK/)" />
  </imports>
  <registry>
    <language id="af65afd8-f0dd-4942-87d9-63a55f2a9db1" name="jetbrains.mps.lang.behavior">
      <concept id="6496299201655527393" name="jetbrains.mps.lang.behavior.structure.LocalBehaviorMethodCall" flags="nn" index="BsUDl" />
      <concept id="1225194240794" name="jetbrains.mps.lang.behavior.structure.ConceptBehavior" flags="ng" index="13h7C7">
        <reference id="1225194240799" name="concept" index="13h7C2" />
        <child id="1225194240805" name="method" index="13h7CS" />
        <child id="1225194240801" name="constructor" index="13h7CW" />
      </concept>
      <concept id="1225194413805" name="jetbrains.mps.lang.behavior.structure.ConceptConstructorDeclaration" flags="in" index="13hLZK" />
      <concept id="1225194472830" name="jetbrains.mps.lang.behavior.structure.ConceptMethodDeclaration" flags="ng" index="13i0hz">
        <property id="5864038008284099149" name="isStatic" index="2Ki8OM" />
        <property id="1225194472832" name="isVirtual" index="13i0it" />
        <property id="1225194472834" name="isAbstract" index="13i0iv" />
        <reference id="1225194472831" name="overriddenMethod" index="13i0hy" />
      </concept>
      <concept id="1225194691553" name="jetbrains.mps.lang.behavior.structure.ThisNodeExpression" flags="nn" index="13iPFW" />
    </language>
    <language id="f3061a53-9226-4cc5-a443-f952ceaf5816" name="jetbrains.mps.baseLanguage">
      <concept id="1080223426719" name="jetbrains.mps.baseLanguage.structure.OrExpression" flags="nn" index="22lmx$" />
      <concept id="1215693861676" name="jetbrains.mps.baseLanguage.structure.BaseAssignmentExpression" flags="nn" index="d038R">
        <child id="1068498886297" name="rValue" index="37vLTx" />
        <child id="1068498886295" name="lValue" index="37vLTJ" />
      </concept>
      <concept id="1215695189714" name="jetbrains.mps.baseLanguage.structure.PlusAssignmentExpression" flags="nn" index="d57v9" />
      <concept id="4836112446988635817" name="jetbrains.mps.baseLanguage.structure.UndefinedType" flags="in" index="2jxLKc" />
      <concept id="1202948039474" name="jetbrains.mps.baseLanguage.structure.InstanceMethodCallOperation" flags="nn" index="liA8E" />
      <concept id="1197027756228" name="jetbrains.mps.baseLanguage.structure.DotExpression" flags="nn" index="2OqwBi">
        <child id="1197027771414" name="operand" index="2Oq$k0" />
        <child id="1197027833540" name="operation" index="2OqNvi" />
      </concept>
      <concept id="1164879751025" name="jetbrains.mps.baseLanguage.structure.TryCatchStatement" flags="nn" index="SfApY">
        <child id="1164879758292" name="body" index="SfCbr" />
        <child id="1164903496223" name="catchClause" index="TEbGg" />
      </concept>
      <concept id="1145552977093" name="jetbrains.mps.baseLanguage.structure.GenericNewExpression" flags="nn" index="2ShNRf">
        <child id="1145553007750" name="creator" index="2ShVmc" />
      </concept>
      <concept id="1164903280175" name="jetbrains.mps.baseLanguage.structure.CatchClause" flags="nn" index="TDmWw">
        <child id="1164903359218" name="catchBody" index="TDEfX" />
        <child id="1164903359217" name="throwable" index="TDEfY" />
      </concept>
      <concept id="1137021947720" name="jetbrains.mps.baseLanguage.structure.ConceptFunction" flags="in" index="2VMwT0">
        <child id="1137022507850" name="body" index="2VODD2" />
      </concept>
      <concept id="1070475926800" name="jetbrains.mps.baseLanguage.structure.StringLiteral" flags="nn" index="Xl_RD">
        <property id="1070475926801" name="value" index="Xl_RC" />
      </concept>
      <concept id="1081236700937" name="jetbrains.mps.baseLanguage.structure.StaticMethodCall" flags="nn" index="2YIFZM">
        <reference id="1144433194310" name="classConcept" index="1Pybhc" />
      </concept>
      <concept id="1070534058343" name="jetbrains.mps.baseLanguage.structure.NullLiteral" flags="nn" index="10Nm6u" />
      <concept id="1070534370425" name="jetbrains.mps.baseLanguage.structure.IntegerType" flags="in" index="10Oyi0" />
      <concept id="1070534644030" name="jetbrains.mps.baseLanguage.structure.BooleanType" flags="in" index="10P_77" />
      <concept id="1070534934090" name="jetbrains.mps.baseLanguage.structure.CastExpression" flags="nn" index="10QFUN">
        <child id="1070534934091" name="type" index="10QFUM" />
        <child id="1070534934092" name="expression" index="10QFUP" />
      </concept>
      <concept id="1068431474542" name="jetbrains.mps.baseLanguage.structure.VariableDeclaration" flags="ng" index="33uBYm">
        <child id="1068431790190" name="initializer" index="33vP2m" />
      </concept>
      <concept id="1068498886296" name="jetbrains.mps.baseLanguage.structure.VariableReference" flags="nn" index="37vLTw">
        <reference id="1068581517664" name="variableDeclaration" index="3cqZAo" />
      </concept>
      <concept id="1068498886292" name="jetbrains.mps.baseLanguage.structure.ParameterDeclaration" flags="ir" index="37vLTG" />
      <concept id="1068498886294" name="jetbrains.mps.baseLanguage.structure.AssignmentExpression" flags="nn" index="37vLTI" />
      <concept id="1225271177708" name="jetbrains.mps.baseLanguage.structure.StringType" flags="in" index="17QB3L" />
      <concept id="1225271369338" name="jetbrains.mps.baseLanguage.structure.IsEmptyOperation" flags="nn" index="17RlXB" />
      <concept id="4972933694980447171" name="jetbrains.mps.baseLanguage.structure.BaseVariableDeclaration" flags="ng" index="19Szcq">
        <child id="5680397130376446158" name="type" index="1tU5fm" />
      </concept>
      <concept id="1068580123132" name="jetbrains.mps.baseLanguage.structure.BaseMethodDeclaration" flags="ng" index="3clF44">
        <child id="1068580123133" name="returnType" index="3clF45" />
        <child id="1068580123134" name="parameter" index="3clF46" />
        <child id="1068580123135" name="body" index="3clF47" />
      </concept>
      <concept id="1068580123152" name="jetbrains.mps.baseLanguage.structure.EqualsExpression" flags="nn" index="3clFbC" />
      <concept id="1068580123155" name="jetbrains.mps.baseLanguage.structure.ExpressionStatement" flags="nn" index="3clFbF">
        <child id="1068580123156" name="expression" index="3clFbG" />
      </concept>
      <concept id="1068580123157" name="jetbrains.mps.baseLanguage.structure.Statement" flags="nn" index="3clFbH" />
      <concept id="1068580123159" name="jetbrains.mps.baseLanguage.structure.IfStatement" flags="nn" index="3clFbJ">
        <child id="1068580123160" name="condition" index="3clFbw" />
        <child id="1068580123161" name="ifTrue" index="3clFbx" />
      </concept>
      <concept id="1068580123136" name="jetbrains.mps.baseLanguage.structure.StatementList" flags="sn" stub="5293379017992965193" index="3clFbS">
        <child id="1068581517665" name="statement" index="3cqZAp" />
      </concept>
      <concept id="1068580123137" name="jetbrains.mps.baseLanguage.structure.BooleanConstant" flags="nn" index="3clFbT">
        <property id="1068580123138" name="value" index="3clFbU" />
      </concept>
      <concept id="1068581242875" name="jetbrains.mps.baseLanguage.structure.PlusExpression" flags="nn" index="3cpWs3" />
      <concept id="1068581242878" name="jetbrains.mps.baseLanguage.structure.ReturnStatement" flags="nn" index="3cpWs6">
        <child id="1068581517676" name="expression" index="3cqZAk" />
      </concept>
      <concept id="1068581242864" name="jetbrains.mps.baseLanguage.structure.LocalVariableDeclarationStatement" flags="nn" index="3cpWs8">
        <child id="1068581242865" name="localVariableDeclaration" index="3cpWs9" />
      </concept>
      <concept id="1068581242863" name="jetbrains.mps.baseLanguage.structure.LocalVariableDeclaration" flags="nr" index="3cpWsn" />
      <concept id="1068581517677" name="jetbrains.mps.baseLanguage.structure.VoidType" flags="in" index="3cqZAl" />
      <concept id="1079359253375" name="jetbrains.mps.baseLanguage.structure.ParenthesizedExpression" flags="nn" index="1eOMI4">
        <child id="1079359253376" name="expression" index="1eOMHV" />
      </concept>
      <concept id="1081516740877" name="jetbrains.mps.baseLanguage.structure.NotExpression" flags="nn" index="3fqX7Q">
        <child id="1081516765348" name="expression" index="3fr31v" />
      </concept>
      <concept id="1204053956946" name="jetbrains.mps.baseLanguage.structure.IMethodCall" flags="ng" index="1ndlxa">
        <reference id="1068499141037" name="baseMethodDeclaration" index="37wK5l" />
        <child id="1068499141038" name="actualArgument" index="37wK5m" />
      </concept>
      <concept id="1212685548494" name="jetbrains.mps.baseLanguage.structure.ClassCreator" flags="nn" index="1pGfFk" />
      <concept id="1107535904670" name="jetbrains.mps.baseLanguage.structure.ClassifierType" flags="in" index="3uibUv">
        <reference id="1107535924139" name="classifier" index="3uigEE" />
      </concept>
      <concept id="1081773326031" name="jetbrains.mps.baseLanguage.structure.BinaryOperation" flags="nn" index="3uHJSO">
        <child id="1081773367579" name="rightExpression" index="3uHU7w" />
        <child id="1081773367580" name="leftExpression" index="3uHU7B" />
      </concept>
      <concept id="1073239437375" name="jetbrains.mps.baseLanguage.structure.NotEqualsExpression" flags="nn" index="3y3z36" />
      <concept id="1178549954367" name="jetbrains.mps.baseLanguage.structure.IVisible" flags="ng" index="1B3ioH">
        <child id="1178549979242" name="visibility" index="1B3o_S" />
      </concept>
      <concept id="1146644602865" name="jetbrains.mps.baseLanguage.structure.PublicVisibility" flags="nn" index="3Tm1VV" />
      <concept id="1080120340718" name="jetbrains.mps.baseLanguage.structure.AndExpression" flags="nn" index="1Wc70l" />
    </language>
    <language id="774bf8a0-62e5-41e1-af63-f4812e60e48b" name="jetbrains.mps.baseLanguage.checkedDots">
      <concept id="4079382982702596667" name="jetbrains.mps.baseLanguage.checkedDots.structure.CheckedDotExpression" flags="nn" index="2EnYce" />
    </language>
    <language id="fd392034-7849-419d-9071-12563d152375" name="jetbrains.mps.baseLanguage.closures">
      <concept id="1199569711397" name="jetbrains.mps.baseLanguage.closures.structure.ClosureLiteral" flags="nn" index="1bVj0M">
        <child id="1199569906740" name="parameter" index="1bW2Oz" />
        <child id="1199569916463" name="body" index="1bW5cS" />
      </concept>
    </language>
    <language id="3a13115c-633c-4c5c-bbcc-75c4219e9555" name="jetbrains.mps.lang.quotation">
      <concept id="5455284157993911077" name="jetbrains.mps.lang.quotation.structure.NodeBuilderInitProperty" flags="ng" index="2pJxcG">
        <reference id="5455284157993911078" name="property" index="2pJxcJ" />
      </concept>
      <concept id="5455284157993911097" name="jetbrains.mps.lang.quotation.structure.NodeBuilderInitPart" flags="ng" index="2pJxcK">
        <child id="5455284157993911094" name="expression" index="2pJxcZ" />
      </concept>
      <concept id="5455284157993863837" name="jetbrains.mps.lang.quotation.structure.NodeBuilder" flags="nn" index="2pJPEk">
        <child id="5455284157993863838" name="quotedNode" index="2pJPEn" />
      </concept>
      <concept id="5455284157993863840" name="jetbrains.mps.lang.quotation.structure.NodeBuilderNode" flags="nn" index="2pJPED">
        <reference id="5455284157993910961" name="concept" index="2pJxaS" />
        <child id="5455284157993911099" name="values" index="2pJxcM" />
      </concept>
    </language>
    <language id="7866978e-a0f0-4cc7-81bc-4d213d9375e1" name="jetbrains.mps.lang.smodel">
      <concept id="1204834851141" name="jetbrains.mps.lang.smodel.structure.PoundExpression" flags="ng" index="25Kdxt">
        <child id="1204834868751" name="expression" index="25KhWn" />
      </concept>
      <concept id="1177026924588" name="jetbrains.mps.lang.smodel.structure.RefConcept_Reference" flags="nn" index="chp4Y">
        <reference id="1177026940964" name="conceptDeclaration" index="cht4Q" />
      </concept>
      <concept id="1138411891628" name="jetbrains.mps.lang.smodel.structure.SNodeOperation" flags="nn" index="eCIE_">
        <child id="1144104376918" name="parameter" index="1xVPHs" />
      </concept>
      <concept id="1179409122411" name="jetbrains.mps.lang.smodel.structure.Node_ConceptMethodCall" flags="nn" index="2qgKlT" />
      <concept id="4693937538533521280" name="jetbrains.mps.lang.smodel.structure.OfConceptOperation" flags="ng" index="v3k3i">
        <child id="4693937538533538124" name="requestedConcept" index="v3oSu" />
      </concept>
      <concept id="7453996997717780434" name="jetbrains.mps.lang.smodel.structure.Node_GetSConceptOperation" flags="nn" index="2yIwOk" />
      <concept id="2396822768958367367" name="jetbrains.mps.lang.smodel.structure.AbstractTypeCastExpression" flags="nn" index="$5XWr">
        <reference id="6733348108486823428" name="concept" index="1m5ApE" />
        <child id="6733348108486823193" name="leftExpression" index="1m5AlR" />
      </concept>
      <concept id="8866923313515890008" name="jetbrains.mps.lang.smodel.structure.AsNodeOperation" flags="nn" index="FGMqu" />
      <concept id="1143234257716" name="jetbrains.mps.lang.smodel.structure.Node_GetModelOperation" flags="nn" index="I4A8Y" />
      <concept id="1145404486709" name="jetbrains.mps.lang.smodel.structure.SemanticDowncastExpression" flags="nn" index="2JrnkZ">
        <child id="1145404616321" name="leftExpression" index="2JrQYb" />
      </concept>
      <concept id="1171305280644" name="jetbrains.mps.lang.smodel.structure.Node_GetDescendantsOperation" flags="nn" index="2Rf3mk" />
      <concept id="3562215692195599741" name="jetbrains.mps.lang.smodel.structure.SLinkImplicitSelect" flags="nn" index="13MTOL">
        <reference id="3562215692195600259" name="link" index="13MTZf" />
      </concept>
      <concept id="2644386474302386080" name="jetbrains.mps.lang.smodel.structure.PropertyIdRefExpression" flags="nn" index="355D3s">
        <reference id="2644386474302386081" name="conceptDeclaration" index="355D3t" />
        <reference id="2644386474302386082" name="propertyDeclaration" index="355D3u" />
      </concept>
      <concept id="6677504323281689838" name="jetbrains.mps.lang.smodel.structure.SConceptType" flags="in" index="3bZ5Sz">
        <reference id="6677504323281689839" name="conceptDeclaraton" index="3bZ5Sy" />
      </concept>
      <concept id="597763930871270009" name="jetbrains.mps.lang.smodel.structure.ChildNodeRefExpression" flags="nn" index="3fl2lp">
        <reference id="597763930871272016" name="targetNode" index="3fl3PK" />
        <child id="597763930871272014" name="parent" index="3fl3PI" />
      </concept>
      <concept id="1139613262185" name="jetbrains.mps.lang.smodel.structure.Node_GetParentOperation" flags="nn" index="1mfA1w" />
      <concept id="1139621453865" name="jetbrains.mps.lang.smodel.structure.Node_IsInstanceOfOperation" flags="nn" index="1mIQ4w">
        <child id="1177027386292" name="conceptArgument" index="cj9EA" />
      </concept>
      <concept id="334628810661441841" name="jetbrains.mps.lang.smodel.structure.AsSConcept" flags="nn" index="1rGIog" />
      <concept id="1144101972840" name="jetbrains.mps.lang.smodel.structure.OperationParm_Concept" flags="ng" index="1xMEDy">
        <child id="1207343664468" name="conceptArgument" index="ri$Ld" />
      </concept>
      <concept id="1180636770613" name="jetbrains.mps.lang.smodel.structure.SNodeCreator" flags="nn" index="3zrR0B">
        <child id="1180636770616" name="createdType" index="3zrR0E" />
      </concept>
      <concept id="1219352745532" name="jetbrains.mps.lang.smodel.structure.NodeRefExpression" flags="nn" index="3B5_sB">
        <reference id="1219352800908" name="referentNode" index="3B5MYn" />
      </concept>
      <concept id="6407023681583036853" name="jetbrains.mps.lang.smodel.structure.NodeAttributeQualifier" flags="ng" index="3CFYIy">
        <reference id="6407023681583036854" name="attributeConcept" index="3CFYIx" />
      </concept>
      <concept id="6407023681583031218" name="jetbrains.mps.lang.smodel.structure.AttributeAccess" flags="nn" index="3CFZ6_">
        <child id="6407023681583036852" name="qualifier" index="3CFYIz" />
      </concept>
      <concept id="1172326502327" name="jetbrains.mps.lang.smodel.structure.Concept_IsExactlyOperation" flags="nn" index="3O6GUB">
        <child id="1206733650006" name="conceptArgument" index="3QVz_e" />
      </concept>
      <concept id="1140137987495" name="jetbrains.mps.lang.smodel.structure.SNodeTypeCastExpression" flags="nn" index="1PxgMI">
        <property id="1238684351431" name="asCast" index="1BlNFB" />
      </concept>
      <concept id="1138055754698" name="jetbrains.mps.lang.smodel.structure.SNodeType" flags="in" index="3Tqbb2">
        <reference id="1138405853777" name="concept" index="ehGHo" />
      </concept>
      <concept id="1138056022639" name="jetbrains.mps.lang.smodel.structure.SPropertyAccess" flags="nn" index="3TrcHB">
        <reference id="1138056395725" name="property" index="3TsBF5" />
      </concept>
      <concept id="1138056143562" name="jetbrains.mps.lang.smodel.structure.SLinkAccess" flags="nn" index="3TrEf2">
        <reference id="1138056516764" name="link" index="3Tt5mk" />
      </concept>
      <concept id="1138056282393" name="jetbrains.mps.lang.smodel.structure.SLinkListAccess" flags="nn" index="3Tsc0h">
        <reference id="1138056546658" name="link" index="3TtcxE" />
      </concept>
      <concept id="1172420572800" name="jetbrains.mps.lang.smodel.structure.ConceptNodeType" flags="in" index="3THzug" />
    </language>
    <language id="ceab5195-25ea-4f22-9b92-103b95ca8c0c" name="jetbrains.mps.lang.core">
      <concept id="1133920641626" name="jetbrains.mps.lang.core.structure.BaseConcept" flags="ng" index="2VYdi">
        <property id="1193676396447" name="virtualPackage" index="3GE5qa" />
      </concept>
      <concept id="1169194658468" name="jetbrains.mps.lang.core.structure.INamedConcept" flags="ng" index="TrEIO">
        <property id="1169194664001" name="name" index="TrG5h" />
      </concept>
    </language>
    <language id="83888646-71ce-4f1c-9c53-c54016f6ad4f" name="jetbrains.mps.baseLanguage.collections">
      <concept id="1204796164442" name="jetbrains.mps.baseLanguage.collections.structure.InternalSequenceOperation" flags="nn" index="23sCx2">
        <child id="1204796294226" name="closure" index="23t8la" />
      </concept>
      <concept id="1204980550705" name="jetbrains.mps.baseLanguage.collections.structure.VisitAllOperation" flags="nn" index="2es0OD" />
      <concept id="1224414427926" name="jetbrains.mps.baseLanguage.collections.structure.SequenceCreator" flags="nn" index="kMnCb">
        <child id="1224414456414" name="elementType" index="kMuH3" />
      </concept>
      <concept id="1151689724996" name="jetbrains.mps.baseLanguage.collections.structure.SequenceType" flags="in" index="A3Dl8">
        <child id="1151689745422" name="elementType" index="A3Ik2" />
      </concept>
      <concept id="1203518072036" name="jetbrains.mps.baseLanguage.collections.structure.SmartClosureParameterDeclaration" flags="ig" index="Rh6nW" />
      <concept id="1165525191778" name="jetbrains.mps.baseLanguage.collections.structure.GetFirstOperation" flags="nn" index="1uHKPH" />
      <concept id="1202120902084" name="jetbrains.mps.baseLanguage.collections.structure.WhereOperation" flags="nn" index="3zZkjj" />
      <concept id="1176501494711" name="jetbrains.mps.baseLanguage.collections.structure.IsNotEmptyOperation" flags="nn" index="3GX2aA" />
    </language>
  </registry>
  <node concept="13h7C7" id="7fCCGqboPKz">
    <ref role="13h7C2" to="53vh:7fCCGqboGqz" resolve="MigrationScript" />
    <node concept="13i0hz" id="7s$_UJMUysQ" role="13h7CS">
      <property role="TrG5h" value="getDescription" />
      <node concept="3Tm1VV" id="7s$_UJMUysR" role="1B3o_S" />
      <node concept="3Tqbb2" id="7s$_UJMUHYO" role="3clF45">
        <ref role="ehGHo" to="oubp:5BD$AU440O4" resolve="StringPropertyInstance" />
      </node>
      <node concept="3clFbS" id="7s$_UJMUysT" role="3clF47">
        <node concept="3clFbF" id="5kVFkwb7Tte" role="3cqZAp">
          <node concept="1PxgMI" id="5kVFkwb7V4H" role="3clFbG">
            <ref role="1m5ApE" to="oubp:5BD$AU440O4" resolve="StringPropertyInstance" />
            <node concept="2OqwBi" id="5kVFkwb7U6_" role="1m5AlR">
              <node concept="2OqwBi" id="5kVFkwb7TAo" role="2Oq$k0">
                <node concept="3fl2lp" id="7s$_UJMUwZE" role="2Oq$k0">
                  <ref role="3fl3PK" to="slm6:1_lSsE3RFpE" resolve="description" />
                  <node concept="3B5_sB" id="7s$_UJMUwZF" role="3fl3PI">
                    <ref role="3B5MYn" to="slm6:1XvrRm0ZjiE" resolve="Migration" />
                  </node>
                </node>
                <node concept="2qgKlT" id="5kVFkwb7TVo" role="2OqNvi">
                  <ref role="37wK5l" to="9nqt:2gzehMfi1$l" resolve="find" />
                  <node concept="13iPFW" id="5kVFkwb7TX1" role="37wK5m" />
                </node>
              </node>
              <node concept="1uHKPH" id="5kVFkwb7UPU" role="2OqNvi" />
            </node>
          </node>
        </node>
      </node>
    </node>
    <node concept="13i0hz" id="1JTUOcBrfoi" role="13h7CS">
      <property role="TrG5h" value="getExecuteAfter" />
      <property role="13i0it" value="false" />
      <property role="13i0iv" value="false" />
      <ref role="13i0hy" node="2bWK$jI6RRp" resolve="getExecuteAfter" />
      <node concept="3Tm1VV" id="1JTUOcBrfoj" role="1B3o_S" />
      <node concept="3clFbS" id="1JTUOcBrfon" role="3clF47">
        <node concept="3clFbF" id="5kVFkwb7VjC" role="3cqZAp">
          <node concept="2OqwBi" id="5kVFkwb7VzH" role="3clFbG">
            <node concept="1PxgMI" id="5kVFkwb7VjD" role="2Oq$k0">
              <ref role="1m5ApE" to="53vh:3A3gNhf1Vg4" resolve="ExecuteAfterDeclaration" />
              <node concept="2OqwBi" id="5kVFkwb7VjE" role="1m5AlR">
                <node concept="2OqwBi" id="5kVFkwb7VjF" role="2Oq$k0">
                  <node concept="3fl2lp" id="5kVFkwb7VjG" role="2Oq$k0">
                    <ref role="3fl3PK" to="slm6:7ay_HjIMt1a" resolve="execute after" />
                    <node concept="3B5_sB" id="5kVFkwb7VjH" role="3fl3PI">
                      <ref role="3B5MYn" to="slm6:1XvrRm0ZjiE" resolve="Migration" />
                    </node>
                  </node>
                  <node concept="2qgKlT" id="5kVFkwb7VjI" role="2OqNvi">
                    <ref role="37wK5l" to="9nqt:2gzehMfi1$l" resolve="find" />
                    <node concept="13iPFW" id="5kVFkwb7VjJ" role="37wK5m" />
                  </node>
                </node>
                <node concept="1uHKPH" id="5kVFkwb7VjK" role="2OqNvi" />
              </node>
            </node>
            <node concept="3Tsc0h" id="5kVFkwb7VMn" role="2OqNvi">
              <ref role="3TtcxE" to="53vh:3A3gNhf2pyH" />
            </node>
          </node>
        </node>
      </node>
      <node concept="A3Dl8" id="1JTUOcBrfoo" role="3clF45">
        <node concept="3Tqbb2" id="1JTUOcBrfop" role="A3Ik2">
          <ref role="ehGHo" to="53vh:3A3gNhf2pHU" resolve="OrderDependency" />
        </node>
      </node>
    </node>
    <node concept="13i0hz" id="1JTUOcBrhXs" role="13h7CS">
      <property role="TrG5h" value="getRequiredData" />
      <property role="13i0it" value="false" />
      <property role="13i0iv" value="false" />
      <ref role="13i0hy" node="7s$_UJMVosT" resolve="getRequiredData" />
      <node concept="3Tm1VV" id="1JTUOcBrhXt" role="1B3o_S" />
      <node concept="3clFbS" id="1JTUOcBrhXx" role="3clF47">
        <node concept="3clFbF" id="5kVFkwb7WR_" role="3cqZAp">
          <node concept="2OqwBi" id="5kVFkwb7WRA" role="3clFbG">
            <node concept="1PxgMI" id="5kVFkwb7WRB" role="2Oq$k0">
              <ref role="1m5ApE" to="53vh:3QgUde4x5Ef" resolve="RequiredDataDeclaration" />
              <node concept="2OqwBi" id="5kVFkwb7WRC" role="1m5AlR">
                <node concept="2OqwBi" id="5kVFkwb7WRD" role="2Oq$k0">
                  <node concept="3fl2lp" id="5kVFkwb7WRE" role="2Oq$k0">
                    <ref role="3fl3PK" to="slm6:3A3gNhf1WPI" resolve="requires data" />
                    <node concept="3B5_sB" id="5kVFkwb7WRF" role="3fl3PI">
                      <ref role="3B5MYn" to="slm6:1XvrRm0ZjiE" resolve="Migration" />
                    </node>
                  </node>
                  <node concept="2qgKlT" id="5kVFkwb7WRG" role="2OqNvi">
                    <ref role="37wK5l" to="9nqt:2gzehMfi1$l" resolve="find" />
                    <node concept="13iPFW" id="5kVFkwb7WRH" role="37wK5m" />
                  </node>
                </node>
                <node concept="1uHKPH" id="5kVFkwb7WRI" role="2OqNvi" />
              </node>
            </node>
            <node concept="3Tsc0h" id="5kVFkwb7XDf" role="2OqNvi">
              <ref role="3TtcxE" to="53vh:6QXKeyZ2WwE" />
            </node>
          </node>
        </node>
      </node>
      <node concept="A3Dl8" id="1JTUOcBrhXy" role="3clF45">
        <node concept="3Tqbb2" id="1JTUOcBrhXz" role="A3Ik2">
          <ref role="ehGHo" to="53vh:4iMwkz$0syh" resolve="DataDependency" />
        </node>
      </node>
    </node>
    <node concept="13i0hz" id="1JTUOcBrHpy" role="13h7CS">
      <property role="TrG5h" value="getProducedData" />
      <property role="13i0it" value="false" />
      <property role="13i0iv" value="false" />
      <ref role="13i0hy" node="7s$_UJMVDH8" resolve="getProducedData" />
      <node concept="3Tm1VV" id="1JTUOcBrHpz" role="1B3o_S" />
      <node concept="3clFbS" id="1JTUOcBrHpA" role="3clF47">
        <node concept="3clFbF" id="5kVFkwb7W0E" role="3cqZAp">
          <node concept="2OqwBi" id="5kVFkwb7W0F" role="3clFbG">
            <node concept="1PxgMI" id="5kVFkwb7W0G" role="2Oq$k0">
              <ref role="1m5ApE" to="53vh:536fTXa3qNV" resolve="ProducedDataDeclaration" />
              <node concept="2OqwBi" id="5kVFkwb7W0H" role="1m5AlR">
                <node concept="2OqwBi" id="5kVFkwb7W0I" role="2Oq$k0">
                  <node concept="3fl2lp" id="5kVFkwb7W0J" role="2Oq$k0">
                    <ref role="3fl3PK" to="slm6:536fTXa4WHO" resolve="produces data" />
                    <node concept="3B5_sB" id="5kVFkwb7W0K" role="3fl3PI">
                      <ref role="3B5MYn" to="slm6:1XvrRm0ZjiE" resolve="Migration" />
                    </node>
                  </node>
                  <node concept="2qgKlT" id="5kVFkwb7W0L" role="2OqNvi">
                    <ref role="37wK5l" to="9nqt:2gzehMfi1$l" resolve="find" />
                    <node concept="13iPFW" id="5kVFkwb7W0M" role="37wK5m" />
                  </node>
                </node>
                <node concept="1uHKPH" id="5kVFkwb7W0N" role="2OqNvi" />
              </node>
            </node>
            <node concept="3TrEf2" id="5kVFkwb7WGA" role="2OqNvi">
              <ref role="3Tt5mk" to="53vh:536fTXa3qOl" />
            </node>
          </node>
        </node>
      </node>
      <node concept="3Tqbb2" id="1JTUOcBrHpB" role="3clF45">
        <ref role="ehGHo" to="tpce:f_TIwhg" resolve="ConceptDeclaration" />
      </node>
    </node>
    <node concept="13i0hz" id="1JWcQ2Vfe4u" role="13h7CS">
      <property role="TrG5h" value="isRerunnable" />
      <node concept="3Tm1VV" id="1JWcQ2Vfe4v" role="1B3o_S" />
      <node concept="10P_77" id="1JWcQ2Vfeo8" role="3clF45" />
      <node concept="3clFbS" id="1JWcQ2Vfe4x" role="3clF47">
        <node concept="3cpWs8" id="1JWcQ2Vf4Ib" role="3cqZAp">
          <node concept="3cpWsn" id="1JWcQ2Vf4Ic" role="3cpWs9">
            <property role="TrG5h" value="prop" />
            <node concept="2OqwBi" id="1JWcQ2Vf5_r" role="33vP2m">
              <node concept="2OqwBi" id="1JWcQ2Vf4Id" role="2Oq$k0">
                <node concept="3fl2lp" id="1JWcQ2Vf4Ie" role="2Oq$k0">
                  <ref role="3fl3PK" to="slm6:1JWcQ2VeWIs" resolve="isRerunnable" />
                  <node concept="3B5_sB" id="1JWcQ2Vf4If" role="3fl3PI">
                    <ref role="3B5MYn" to="slm6:1XvrRm0ZjiE" resolve="Migration" />
                  </node>
                </node>
                <node concept="2qgKlT" id="1JWcQ2Vf4Ig" role="2OqNvi">
                  <ref role="37wK5l" to="9nqt:2gzehMfi1$l" resolve="find" />
                  <node concept="13iPFW" id="1JWcQ2Vfhjh" role="37wK5m" />
                </node>
              </node>
              <node concept="1uHKPH" id="1JWcQ2Vf5Mf" role="2OqNvi" />
            </node>
            <node concept="3Tqbb2" id="1JWcQ2Vf4I3" role="1tU5fm">
              <ref role="ehGHo" to="tpee:h9ngReX" resolve="ClassifierMember" />
            </node>
          </node>
        </node>
        <node concept="3cpWs6" id="1JWcQ2Vf50E" role="3cqZAp">
          <node concept="1Wc70l" id="1JWcQ2Vf5oA" role="3cqZAk">
            <node concept="2OqwBi" id="1JWcQ2Vf6oa" role="3uHU7w">
              <node concept="1PxgMI" id="1JWcQ2Vf63m" role="2Oq$k0">
                <ref role="1m5ApE" to="oubp:5BD$AU440V3" resolve="BooleanPropertyInstance" />
                <node concept="37vLTw" id="1JWcQ2Vf5sS" role="1m5AlR">
                  <ref role="3cqZAo" node="1JWcQ2Vf4Ic" resolve="prop" />
                </node>
              </node>
              <node concept="3TrcHB" id="1JWcQ2Vf6MM" role="2OqNvi">
                <ref role="3TsBF5" to="oubp:5BD$AU440V4" resolve="value" />
              </node>
            </node>
            <node concept="3y3z36" id="1JWcQ2Vf5kS" role="3uHU7B">
              <node concept="37vLTw" id="1JWcQ2Vf57_" role="3uHU7B">
                <ref role="3cqZAo" node="1JWcQ2Vf4Ic" resolve="prop" />
              </node>
              <node concept="10Nm6u" id="1JWcQ2Vf5dw" role="3uHU7w" />
            </node>
          </node>
        </node>
      </node>
    </node>
    <node concept="13i0hz" id="6d7r2Fq2j7f" role="13h7CS">
      <property role="TrG5h" value="getMethod" />
      <node concept="3Tm1VV" id="6d7r2Fq2j7g" role="1B3o_S" />
      <node concept="3Tqbb2" id="6d7r2Fq2jkO" role="3clF45">
        <ref role="ehGHo" to="oubp:3geGFOI0X5k" resolve="MethodInstance" />
      </node>
      <node concept="3clFbS" id="6d7r2Fq2j7i" role="3clF47">
        <node concept="3clFbF" id="5kVFkwb7XXd" role="3cqZAp">
          <node concept="1PxgMI" id="5kVFkwb7Z8s" role="3clFbG">
            <ref role="1m5ApE" to="oubp:3geGFOI0X5k" resolve="MethodInstance" />
            <node concept="2OqwBi" id="5kVFkwb7Yzp" role="1m5AlR">
              <node concept="2OqwBi" id="5kVFkwb7Y1W" role="2Oq$k0">
                <node concept="37vLTw" id="5kVFkwb7XXb" role="2Oq$k0">
                  <ref role="3cqZAo" node="6d7r2Fq2jB9" resolve="md" />
                </node>
                <node concept="2qgKlT" id="5kVFkwb7Yh8" role="2OqNvi">
                  <ref role="37wK5l" to="9nqt:2gzehMfi1$l" resolve="find" />
                  <node concept="13iPFW" id="5kVFkwb7YiL" role="37wK5m" />
                </node>
              </node>
              <node concept="1uHKPH" id="5kVFkwb7YU3" role="2OqNvi" />
            </node>
          </node>
        </node>
      </node>
      <node concept="37vLTG" id="6d7r2Fq2jB9" role="3clF46">
        <property role="TrG5h" value="md" />
        <node concept="3Tqbb2" id="6d7r2Fq2jB8" role="1tU5fm">
          <ref role="ehGHo" to="oubp:3geGFOI0X5B" resolve="MethodDescriptor" />
        </node>
      </node>
    </node>
    <node concept="13i0hz" id="5Fumpqe4XH$" role="13h7CS">
      <property role="TrG5h" value="getClassName" />
      <node concept="3Tm1VV" id="5Fumpqe4XH_" role="1B3o_S" />
      <node concept="17QB3L" id="5Fumpqe4XQT" role="3clF45" />
      <node concept="3clFbS" id="5Fumpqe4XHB" role="3clF47">
        <node concept="3clFbF" id="5UnT0283djn" role="3cqZAp">
          <node concept="2OqwBi" id="5UnT0283dsJ" role="3clFbG">
            <node concept="13iPFW" id="5UnT0283dji" role="2Oq$k0" />
            <node concept="3TrcHB" id="5UnT0283ebG" role="2OqNvi">
              <ref role="3TsBF5" to="tpck:h0TrG11" resolve="name" />
            </node>
          </node>
        </node>
      </node>
    </node>
    <node concept="13i0hz" id="w$qRK82$4u" role="13h7CS">
      <property role="TrG5h" value="hasData" />
      <node concept="3Tm1VV" id="w$qRK82$4v" role="1B3o_S" />
      <node concept="10P_77" id="w$qRK82$6G" role="3clF45" />
      <node concept="3clFbS" id="w$qRK82$4x" role="3clF47">
        <node concept="3cpWs8" id="536fTXa5yIq" role="3cqZAp">
          <node concept="3cpWsn" id="536fTXa5yIr" role="3cpWs9">
            <property role="TrG5h" value="pd" />
            <node concept="A3Dl8" id="536fTXa5yIh" role="1tU5fm">
              <node concept="3Tqbb2" id="536fTXa5yIk" role="A3Ik2">
                <ref role="ehGHo" to="53vh:536fTXa3qNV" resolve="ProducedDataDeclaration" />
              </node>
            </node>
            <node concept="2OqwBi" id="536fTXa5yIs" role="33vP2m">
              <node concept="2OqwBi" id="536fTXa5yIt" role="2Oq$k0">
                <node concept="13iPFW" id="536fTXa5yIu" role="2Oq$k0" />
                <node concept="3Tsc0h" id="536fTXa5yIv" role="2OqNvi">
                  <ref role="3TtcxE" to="tpee:4EqhHTp4Mw3" />
                </node>
              </node>
              <node concept="v3k3i" id="536fTXa5yIw" role="2OqNvi">
                <node concept="chp4Y" id="536fTXa5yIx" role="v3oSu">
                  <ref role="cht4Q" to="53vh:536fTXa3qNV" resolve="ProducedDataDeclaration" />
                </node>
              </node>
            </node>
          </node>
        </node>
        <node concept="3clFbF" id="w$qRK82$6K" role="3cqZAp">
          <node concept="1Wc70l" id="536fTXa5y_W" role="3clFbG">
            <node concept="3y3z36" id="536fTXa5Avx" role="3uHU7w">
              <node concept="10Nm6u" id="536fTXa5Axi" role="3uHU7w" />
              <node concept="2OqwBi" id="536fTXa5z6w" role="3uHU7B">
                <node concept="37vLTw" id="536fTXa5yVA" role="2Oq$k0">
                  <ref role="3cqZAo" node="536fTXa5yIr" resolve="pd" />
                </node>
                <node concept="13MTOL" id="536fTXa5zJ$" role="2OqNvi">
                  <ref role="13MTZf" to="53vh:536fTXa3qOl" />
                </node>
              </node>
            </node>
            <node concept="2OqwBi" id="536fTXa5xCF" role="3uHU7B">
              <node concept="37vLTw" id="536fTXa5yIy" role="2Oq$k0">
                <ref role="3cqZAo" node="536fTXa5yIr" resolve="pd" />
              </node>
              <node concept="3GX2aA" id="536fTXa5y72" role="2OqNvi" />
            </node>
          </node>
        </node>
      </node>
    </node>
    <node concept="13i0hz" id="7w5LXrJJkLe" role="13h7CS">
      <property role="2Ki8OM" value="true" />
      <property role="TrG5h" value="getGeneratedClassName" />
      <node concept="3Tm1VV" id="7w5LXrJJo0r" role="1B3o_S" />
      <node concept="3uibUv" id="7w5LXrJJDDq" role="3clF45">
        <ref role="3uigEE" to="wyt6:~String" resolve="String" />
      </node>
      <node concept="3clFbS" id="7w5LXrJJo0t" role="3clF47">
        <node concept="3clFbF" id="7w5LXrJJHHx" role="3cqZAp">
          <node concept="Xl_RD" id="5Fumpqe5AxM" role="3clFbG">
            <property role="Xl_RC" value="MigrationDescriptorImpl" />
          </node>
        </node>
      </node>
    </node>
    <node concept="13i0hz" id="UBgfI9gdE3" role="13h7CS">
      <property role="13i0iv" value="false" />
      <property role="13i0it" value="false" />
      <property role="TrG5h" value="getDescriptor" />
      <ref role="13i0hy" to="9nqt:UBgfI9eMAt" resolve="getDescriptor" />
      <node concept="3Tm1VV" id="UBgfI9gdE4" role="1B3o_S" />
      <node concept="3clFbS" id="UBgfI9gdE7" role="3clF47">
        <node concept="3cpWs6" id="UBgfI9gdWW" role="3cqZAp">
          <node concept="3B5_sB" id="UBgfI9gdWX" role="3cqZAk">
            <ref role="3B5MYn" to="slm6:1XvrRm0ZjiE" resolve="Migration" />
          </node>
        </node>
      </node>
      <node concept="3Tqbb2" id="UBgfI9gdE8" role="3clF45">
        <ref role="ehGHo" to="oubp:3geGFOI0X5w" resolve="DSLDescriptor" />
      </node>
    </node>
    <node concept="13i0hz" id="4uVwhQyFe8o" role="13h7CS">
      <property role="13i0iv" value="false" />
      <property role="13i0it" value="false" />
      <property role="TrG5h" value="fromVersion" />
      <ref role="13i0hy" node="4uVwhQyFcnl" resolve="fromVersion" />
      <node concept="3Tm1VV" id="4uVwhQyFe8p" role="1B3o_S" />
      <node concept="3clFbS" id="4uVwhQyFe8s" role="3clF47">
        <node concept="3clFbF" id="4uVwhQyFeyG" role="3cqZAp">
          <node concept="2OqwBi" id="4uVwhQyFeGU" role="3clFbG">
            <node concept="13iPFW" id="4uVwhQyFeyF" role="2Oq$k0" />
            <node concept="3TrcHB" id="4uVwhQyFfj1" role="2OqNvi">
              <ref role="3TsBF5" to="53vh:536fTXa3qKn" resolve="fromVersion" />
            </node>
          </node>
        </node>
      </node>
      <node concept="10Oyi0" id="4uVwhQyFe8t" role="3clF45" />
    </node>
    <node concept="13i0hz" id="4uVwhQyFspz" role="13h7CS">
      <property role="13i0iv" value="false" />
      <property role="13i0it" value="false" />
      <property role="TrG5h" value="isVersionSet" />
      <ref role="13i0hy" node="4uVwhQyFpOe" resolve="isVersionSet" />
      <node concept="3Tm1VV" id="4uVwhQyFsp$" role="1B3o_S" />
      <node concept="3clFbS" id="4uVwhQyFspB" role="3clF47">
        <node concept="3clFbF" id="4uVwhQyFpSZ" role="3cqZAp">
          <node concept="3y3z36" id="4uVwhQyFrFn" role="3clFbG">
            <node concept="10Nm6u" id="4uVwhQyFrJs" role="3uHU7w" />
            <node concept="2OqwBi" id="4uVwhQyFpVf" role="3uHU7B">
              <node concept="2JrnkZ" id="4uVwhQyFqgp" role="2Oq$k0">
                <node concept="13iPFW" id="4uVwhQyFpSW" role="2JrQYb" />
              </node>
              <node concept="liA8E" id="4uVwhQyFqkm" role="2OqNvi">
                <ref role="37wK5l" to="mhbf:~SNode.getProperty(org.jetbrains.mps.openapi.language.SProperty):java.lang.String" resolve="getProperty" />
                <node concept="355D3s" id="4uVwhQyFqna" role="37wK5m">
                  <ref role="355D3t" to="53vh:7fCCGqboGqz" resolve="MigrationScript" />
                  <ref role="355D3u" to="53vh:536fTXa3qKn" resolve="fromVersion" />
                </node>
              </node>
            </node>
          </node>
        </node>
      </node>
      <node concept="10P_77" id="4uVwhQyFspC" role="3clF45" />
    </node>
<<<<<<< HEAD
    <node concept="13i0hz" id="5T5Tgcp0u0A" role="13h7CS">
      <property role="TrG5h" value="getPresentation" />
      <ref role="13i0hy" to="tpcu:hEwIMiw" resolve="getPresentation" />
      <node concept="17QB3L" id="5T5Tgcp0u53" role="3clF45" />
      <node concept="3clFbS" id="5T5Tgcp0u0D" role="3clF47">
        <node concept="3clFbF" id="4dfQzC1x$Eb" role="3cqZAp">
          <node concept="3cpWs3" id="4dfQzC1yrmx" role="3clFbG">
            <node concept="3cpWs3" id="4dfQzC1ykmh" role="3uHU7B">
              <node concept="2YIFZM" id="4dfQzC1x$Eu" role="3uHU7B">
                <ref role="37wK5l" to="wyt6:~String.format(java.lang.String,java.lang.Object...):java.lang.String" resolve="format" />
                <ref role="1Pybhc" to="wyt6:~String" resolve="String" />
                <node concept="Xl_RD" id="4dfQzC1x$FO" role="37wK5m">
                  <property role="Xl_RC" value="%03d" />
                </node>
                <node concept="2OqwBi" id="4dfQzC1x_ic" role="37wK5m">
                  <node concept="13iPFW" id="4dfQzC1x_6f" role="2Oq$k0" />
                  <node concept="2qgKlT" id="7CL1ifMByTy" role="2OqNvi">
                    <ref role="37wK5l" node="4uVwhQyFcnl" resolve="fromVersion" />
                  </node>
                </node>
              </node>
              <node concept="Xl_RD" id="4dfQzC1yrRX" role="3uHU7w">
                <property role="Xl_RC" value="_" />
              </node>
            </node>
            <node concept="2OqwBi" id="5UnT0283fjG" role="3uHU7w">
              <node concept="13iPFW" id="5UnT0283f0L" role="2Oq$k0" />
              <node concept="3TrcHB" id="5UnT0283g73" role="2OqNvi">
                <ref role="3TsBF5" to="tpck:h0TrG11" resolve="name" />
              </node>
            </node>
          </node>
        </node>
      </node>
      <node concept="3Tm1VV" id="5T5Tgcp0u54" role="1B3o_S" />
=======
    <node concept="13i0hz" id="7cvir6UD0sZ" role="13h7CS">
      <property role="TrG5h" value="getPresentation" />
      <property role="2Ki8OM" value="false" />
      <ref role="13i0hy" to="tpcu:hEwIMiw" resolve="getPresentation" />
      <node concept="3clFbS" id="7cvir6UD0t1" role="3clF47">
        <node concept="3clFbF" id="3BBZ1T1H1T7" role="3cqZAp">
          <node concept="BsUDl" id="3BBZ1T1H1T6" role="3clFbG">
            <ref role="37wK5l" node="5T5Tgcp0u0A" resolve="getVersionedName" />
          </node>
        </node>
      </node>
      <node concept="17QB3L" id="7cvir6UD5kh" role="3clF45" />
      <node concept="3Tm1VV" id="7cvir6UD5ki" role="1B3o_S" />
    </node>
    <node concept="13i0hz" id="3BBZ1T1Gt5L" role="13h7CS">
      <property role="TrG5h" value="getAdditionalIcon" />
      <property role="2Ki8OM" value="false" />
      <ref role="13i0hy" to="tpcu:4mxbjAOAE$e" resolve="getAdditionalIcon" />
      <node concept="3clFbS" id="3BBZ1T1Gt5N" role="3clF47">
        <node concept="3clFbF" id="3BBZ1T1GSJD" role="3cqZAp">
          <node concept="10Nm6u" id="3BBZ1T1GSJC" role="3clFbG" />
        </node>
      </node>
      <node concept="3Tm1VV" id="3BBZ1T1GSu0" role="1B3o_S" />
      <node concept="3uibUv" id="3BBZ1T1GZw_" role="3clF45">
        <ref role="3uigEE" to="dxuu:~Icon" resolve="Icon" />
      </node>
>>>>>>> b2c47fca
    </node>
    <node concept="13hLZK" id="7fCCGqboPK$" role="13h7CW">
      <node concept="3clFbS" id="7fCCGqboPK_" role="2VODD2" />
    </node>
  </node>
  <node concept="13h7C7" id="6d7r2FpIAcY">
    <property role="3GE5qa" value="member" />
    <ref role="13h7C2" to="53vh:3QgUde4x5Ef" resolve="RequiredDataDeclaration" />
    <node concept="13i0hz" id="6d7r2FpHTcd" role="13h7CS">
      <property role="13i0iv" value="false" />
      <property role="TrG5h" value="populateMember" />
      <property role="13i0it" value="false" />
      <ref role="13i0hy" to="tpek:6r77ob2UW9O" resolve="populateMember" />
      <node concept="3Tm1VV" id="6d7r2FpHTce" role="1B3o_S" />
      <node concept="3clFbS" id="6d7r2FpHTcn" role="3clF47">
        <node concept="3clFbF" id="6d7r2FpIAPD" role="3cqZAp">
          <node concept="2OqwBi" id="6d7r2FpIC7k" role="3clFbG">
            <node concept="2OqwBi" id="6d7r2FpIAT8" role="2Oq$k0">
              <node concept="13iPFW" id="6d7r2FpIAPB" role="2Oq$k0" />
              <node concept="3Tsc0h" id="6d7r2FpIB5Z" role="2OqNvi">
                <ref role="3TtcxE" to="53vh:6QXKeyZ2WwE" />
              </node>
            </node>
            <node concept="2es0OD" id="6d7r2FpIF$4" role="2OqNvi">
              <node concept="1bVj0M" id="6d7r2FpIF$6" role="23t8la">
                <node concept="3clFbS" id="6d7r2FpIF$7" role="1bW5cS">
                  <node concept="3clFbF" id="6d7r2FpIFBL" role="3cqZAp">
                    <node concept="2OqwBi" id="6d7r2FpIFFf" role="3clFbG">
                      <node concept="37vLTw" id="6d7r2FpIFBK" role="2Oq$k0">
                        <ref role="3cqZAo" node="6d7r2FpHTco" resolve="context" />
                      </node>
                      <node concept="liA8E" id="6d7r2FpIFSo" role="2OqNvi">
                        <ref role="37wK5l" to="fnmy:5U4HErzRY$m" resolve="addMember" />
                        <node concept="37vLTw" id="6d7r2FpIFWB" role="37wK5m">
                          <ref role="3cqZAo" node="6d7r2FpIF$8" resolve="it" />
                        </node>
                        <node concept="10Nm6u" id="6d7r2FpJ7i_" role="37wK5m" />
                      </node>
                    </node>
                  </node>
                </node>
                <node concept="Rh6nW" id="6d7r2FpIF$8" role="1bW2Oz">
                  <property role="TrG5h" value="it" />
                  <node concept="2jxLKc" id="6d7r2FpIF$9" role="1tU5fm" />
                </node>
              </node>
            </node>
          </node>
        </node>
      </node>
      <node concept="37vLTG" id="6d7r2FpHTco" role="3clF46">
        <property role="TrG5h" value="context" />
        <node concept="3uibUv" id="6d7r2FpHTcp" role="1tU5fm">
          <ref role="3uigEE" to="fnmy:5U4HErzRWjZ" resolve="MembersPopulatingContext" />
        </node>
      </node>
      <node concept="37vLTG" id="6d7r2FpHTcq" role="3clF46">
        <property role="TrG5h" value="classifier" />
        <node concept="3Tqbb2" id="6d7r2FpHTcr" role="1tU5fm">
          <ref role="ehGHo" to="tpee:6r77ob2URXY" resolve="IClassifierType" />
        </node>
      </node>
      <node concept="3cqZAl" id="6d7r2FpHTcs" role="3clF45" />
    </node>
    <node concept="13hLZK" id="6d7r2FpIAcZ" role="13h7CW">
      <node concept="3clFbS" id="6d7r2FpIAd0" role="2VODD2" />
    </node>
    <node concept="13i0hz" id="5KZRo2kms8v" role="13h7CS">
      <property role="13i0iv" value="false" />
      <property role="13i0it" value="false" />
      <property role="TrG5h" value="getDeclaration" />
      <ref role="13i0hy" to="9nqt:7T23sO8vZuR" resolve="getDeclaration" />
      <node concept="3Tm1VV" id="5KZRo2kms8w" role="1B3o_S" />
      <node concept="3clFbS" id="5KZRo2kms8z" role="3clF47">
        <node concept="3clFbF" id="5KZRo2kmsds" role="3cqZAp">
          <node concept="3fl2lp" id="5KZRo2kmsdt" role="3clFbG">
            <ref role="3fl3PK" to="slm6:3A3gNhf1WPI" resolve="requires data" />
            <node concept="3B5_sB" id="5KZRo2kmsdu" role="3fl3PI">
              <ref role="3B5MYn" to="slm6:1XvrRm0ZjiE" resolve="Migration" />
            </node>
          </node>
        </node>
      </node>
      <node concept="3Tqbb2" id="5KZRo2kms8$" role="3clF45">
        <ref role="ehGHo" to="oubp:7aMlq14vYj7" resolve="DSLClassMember" />
      </node>
    </node>
  </node>
  <node concept="13h7C7" id="6d7r2FpJdmK">
    <property role="3GE5qa" value="member" />
    <ref role="13h7C2" to="53vh:4iMwkz$0syh" resolve="DataDependency" />
    <node concept="13hLZK" id="6d7r2FpJdmL" role="13h7CW">
      <node concept="3clFbS" id="6d7r2FpJdmM" role="2VODD2">
        <node concept="3clFbF" id="6d7r2FpKxxJ" role="3cqZAp">
          <node concept="37vLTI" id="6d7r2FpKz6m" role="3clFbG">
            <node concept="2ShNRf" id="6d7r2FpKzdw" role="37vLTx">
              <node concept="3zrR0B" id="6d7r2FpKzdu" role="2ShVmc">
                <node concept="3Tqbb2" id="6d7r2FpKzdv" role="3zrR0E">
                  <ref role="ehGHo" to="tpee:gFTm6Wc" resolve="PrivateVisibility" />
                </node>
              </node>
            </node>
            <node concept="2OqwBi" id="6d7r2FpKx_m" role="37vLTJ">
              <node concept="13iPFW" id="6d7r2FpKxxI" role="2Oq$k0" />
              <node concept="3TrEf2" id="6d7r2FpKyKS" role="2OqNvi">
                <ref role="3Tt5mk" to="tpee:h9B3oxE" />
              </node>
            </node>
          </node>
        </node>
      </node>
    </node>
    <node concept="13i0hz" id="6d7r2FpJdmN" role="13h7CS">
      <property role="13i0iv" value="false" />
      <property role="TrG5h" value="isStatic" />
      <property role="13i0it" value="false" />
      <ref role="13i0hy" to="tpek:6r77ob2USS8" resolve="isStatic" />
      <node concept="3Tm1VV" id="6d7r2FpJdmO" role="1B3o_S" />
      <node concept="3clFbS" id="6d7r2FpJdmR" role="3clF47">
        <node concept="3clFbF" id="6d7r2FpJdmU" role="3cqZAp">
          <node concept="3clFbT" id="6d7r2FpJdmT" role="3clFbG" />
        </node>
      </node>
      <node concept="10P_77" id="6d7r2FpJdmS" role="3clF45" />
    </node>
    <node concept="13i0hz" id="6d7r2FpJdmV" role="13h7CS">
      <property role="13i0iv" value="false" />
      <property role="TrG5h" value="isVisible" />
      <property role="13i0it" value="false" />
      <ref role="13i0hy" to="tpek:5laDzmpBPv8" resolve="isVisible" />
      <node concept="3Tm1VV" id="6d7r2FpJdmW" role="1B3o_S" />
      <node concept="3clFbS" id="6d7r2FpJdn3" role="3clF47">
        <node concept="3clFbF" id="6d7r2FpJdna" role="3cqZAp">
          <node concept="3clFbT" id="6d7r2FpJdn9" role="3clFbG">
            <property role="3clFbU" value="true" />
          </node>
        </node>
      </node>
      <node concept="37vLTG" id="6d7r2FpJdn4" role="3clF46">
        <property role="TrG5h" value="contextClassifierType" />
        <node concept="3Tqbb2" id="6d7r2FpJdn5" role="1tU5fm">
          <ref role="ehGHo" to="tpee:6r77ob2URXY" resolve="IClassifierType" />
        </node>
      </node>
      <node concept="37vLTG" id="6d7r2FpJdn6" role="3clF46">
        <property role="TrG5h" value="contextNode" />
        <node concept="3Tqbb2" id="6d7r2FpJdn7" role="1tU5fm" />
      </node>
      <node concept="10P_77" id="6d7r2FpJdn8" role="3clF45" />
    </node>
    <node concept="13i0hz" id="6d7r2FpJdnb" role="13h7CS">
      <property role="13i0iv" value="false" />
      <property role="TrG5h" value="populateMember" />
      <property role="13i0it" value="false" />
      <ref role="13i0hy" to="tpek:6r77ob2UW9O" resolve="populateMember" />
      <node concept="3Tm1VV" id="6d7r2FpJdnc" role="1B3o_S" />
      <node concept="3clFbS" id="6d7r2FpJdnj" role="3clF47" />
      <node concept="37vLTG" id="6d7r2FpJdnk" role="3clF46">
        <property role="TrG5h" value="context" />
        <node concept="3uibUv" id="6d7r2FpJdnl" role="1tU5fm">
          <ref role="3uigEE" to="fnmy:5U4HErzRWjZ" resolve="MembersPopulatingContext" />
        </node>
      </node>
      <node concept="37vLTG" id="6d7r2FpJdnm" role="3clF46">
        <property role="TrG5h" value="classifier" />
        <node concept="3Tqbb2" id="6d7r2FpJdnn" role="1tU5fm">
          <ref role="ehGHo" to="tpee:6r77ob2URXY" resolve="IClassifierType" />
        </node>
      </node>
      <node concept="3cqZAl" id="6d7r2FpJdno" role="3clF45" />
    </node>
  </node>
  <node concept="13h7C7" id="6d7r2FpJAE6">
    <property role="3GE5qa" value="member" />
    <ref role="13h7C2" to="53vh:6d7r2FpJdsQ" resolve="DataDependencyReference" />
    <node concept="13hLZK" id="6d7r2FpJAE7" role="13h7CW">
      <node concept="3clFbS" id="6d7r2FpJAE8" role="2VODD2" />
    </node>
    <node concept="13i0hz" id="6d7r2FpJAE9" role="13h7CS">
      <property role="13i0iv" value="false" />
      <property role="TrG5h" value="getVariable" />
      <property role="13i0it" value="false" />
      <ref role="13i0hy" to="tpek:SORzhOpB6t" resolve="getVariable" />
      <node concept="3Tm1VV" id="6d7r2FpJAEa" role="1B3o_S" />
      <node concept="3clFbS" id="6d7r2FpJAEd" role="3clF47">
        <node concept="3clFbF" id="6d7r2FpJB1a" role="3cqZAp">
          <node concept="2OqwBi" id="6d7r2FpJAHb" role="3clFbG">
            <node concept="13iPFW" id="6d7r2FpJAEE" role="2Oq$k0" />
            <node concept="3TrEf2" id="6d7r2FpJAYH" role="2OqNvi">
              <ref role="3Tt5mk" to="53vh:6d7r2FpJdsT" />
            </node>
          </node>
        </node>
      </node>
      <node concept="3Tqbb2" id="6d7r2FpJAEe" role="3clF45">
        <ref role="ehGHo" to="tpee:4H$HgYMZ7sw" resolve="IVariableDeclaration" />
      </node>
    </node>
  </node>
  <node concept="13h7C7" id="4SSaNAQl5rz">
    <property role="3GE5qa" value="transformExtension" />
    <ref role="13h7C2" to="53vh:4SSaNAQkDV9" resolve="TransformStatement" />
    <node concept="13i0hz" id="4SSaNAQl5wN" role="13h7CS">
      <property role="TrG5h" value="getPatternConcept" />
      <node concept="3Tm1VV" id="4SSaNAQl5wO" role="1B3o_S" />
      <node concept="3Tqbb2" id="4SSaNAQl5Fd" role="3clF45">
        <ref role="ehGHo" to="tpce:f_TIwhg" resolve="ConceptDeclaration" />
      </node>
      <node concept="3clFbS" id="4SSaNAQl5wQ" role="3clF47">
        <node concept="3clFbF" id="4SSaNAQl5NV" role="3cqZAp">
          <node concept="2OqwBi" id="4SSaNAQkWZk" role="3clFbG">
            <node concept="2OqwBi" id="4SSaNAQkW_9" role="2Oq$k0">
              <node concept="2OqwBi" id="4SSaNAQkVQ8" role="2Oq$k0">
                <node concept="2OqwBi" id="4SSaNAQkV1R" role="2Oq$k0">
                  <node concept="13iPFW" id="4SSaNAQl5Tm" role="2Oq$k0" />
                  <node concept="3TrEf2" id="4SSaNAQkVyZ" role="2OqNvi">
                    <ref role="3Tt5mk" to="53vh:4SSaNAQkDVI" />
                  </node>
                </node>
                <node concept="3TrEf2" id="4SSaNAQkWmE" role="2OqNvi">
                  <ref role="3Tt5mk" to="tp3t:gyDMOui" />
                </node>
              </node>
              <node concept="2yIwOk" id="1avfQ4BEvV_" role="2OqNvi" />
            </node>
            <node concept="FGMqu" id="4SSaNAQkXxW" role="2OqNvi" />
          </node>
        </node>
      </node>
    </node>
    <node concept="13i0hz" id="4SSaNAQlbzK" role="13h7CS">
      <property role="TrG5h" value="getQuotationConcept" />
      <node concept="3Tm1VV" id="4SSaNAQlbzL" role="1B3o_S" />
      <node concept="3Tqbb2" id="4SSaNAQlbzM" role="3clF45">
        <ref role="ehGHo" to="tpce:f_TIwhg" resolve="ConceptDeclaration" />
      </node>
      <node concept="3clFbS" id="4SSaNAQlbzN" role="3clF47">
        <node concept="3clFbJ" id="4SSaNAQldst" role="3cqZAp">
          <node concept="3clFbS" id="4SSaNAQldsw" role="3clFbx">
            <node concept="3cpWs6" id="4SSaNAQlfeS" role="3cqZAp">
              <node concept="10Nm6u" id="4SSaNAQlfDI" role="3cqZAk" />
            </node>
          </node>
          <node concept="3fqX7Q" id="4SSaNAQlduC" role="3clFbw">
            <node concept="1eOMI4" id="4SSaNAQldwP" role="3fr31v">
              <node concept="2OqwBi" id="4SSaNAQleSg" role="1eOMHV">
                <node concept="2OqwBi" id="4SSaNAQld_2" role="2Oq$k0">
                  <node concept="13iPFW" id="4SSaNAQldwQ" role="2Oq$k0" />
                  <node concept="3TrEf2" id="4SSaNAQlerc" role="2OqNvi">
                    <ref role="3Tt5mk" to="53vh:4SSaNAQkDVK" />
                  </node>
                </node>
                <node concept="1mIQ4w" id="4SSaNAQlf7G" role="2OqNvi">
                  <node concept="chp4Y" id="4SSaNAQlfb5" role="cj9EA">
                    <ref role="cht4Q" to="53vh:4SSaNAQkMP1" resolve="QuotationConsequence" />
                  </node>
                </node>
              </node>
            </node>
          </node>
        </node>
        <node concept="3clFbF" id="4SSaNAQlbzO" role="3cqZAp">
          <node concept="2OqwBi" id="4SSaNAQlbzP" role="3clFbG">
            <node concept="2OqwBi" id="4SSaNAQlbzQ" role="2Oq$k0">
              <node concept="2OqwBi" id="4SSaNAQlbzR" role="2Oq$k0">
                <node concept="2OqwBi" id="5kfvu3HDAm3" role="2Oq$k0">
                  <node concept="1PxgMI" id="4SSaNAQlcJi" role="2Oq$k0">
                    <ref role="1m5ApE" to="53vh:4SSaNAQkMP1" resolve="QuotationConsequence" />
                    <node concept="2OqwBi" id="4SSaNAQlbzS" role="1m5AlR">
                      <node concept="13iPFW" id="4SSaNAQlbzT" role="2Oq$k0" />
                      <node concept="3TrEf2" id="4SSaNAQlbXl" role="2OqNvi">
                        <ref role="3Tt5mk" to="53vh:4SSaNAQkDVK" />
                      </node>
                    </node>
                  </node>
                  <node concept="3TrEf2" id="5kfvu3HDAI7" role="2OqNvi">
                    <ref role="3Tt5mk" to="53vh:5kfvu3HD_5Y" />
                  </node>
                </node>
                <node concept="3TrEf2" id="4SSaNAQldlX" role="2OqNvi">
                  <ref role="3Tt5mk" to="tp3r:hqc44pq" />
                </node>
              </node>
              <node concept="2yIwOk" id="1avfQ4BEw3K" role="2OqNvi" />
            </node>
            <node concept="FGMqu" id="4SSaNAQlbzX" role="2OqNvi" />
          </node>
        </node>
      </node>
    </node>
    <node concept="13i0hz" id="4SSaNAQp0vu" role="13h7CS">
      <property role="13i0iv" value="false" />
      <property role="TrG5h" value="getScope" />
      <property role="13i0it" value="false" />
      <ref role="13i0hy" to="tpcu:3fifI_xCJOQ" resolve="getScope" />
      <node concept="3Tm1VV" id="4SSaNAQp0vv" role="1B3o_S" />
      <node concept="3clFbS" id="4SSaNAQp0vC" role="3clF47">
        <node concept="3clFbJ" id="2MN8ysKPlZN" role="3cqZAp">
          <node concept="3clFbS" id="2MN8ysKPlZO" role="3clFbx">
            <node concept="3cpWs6" id="2MN8ysKPlZP" role="3cqZAp">
              <node concept="2ShNRf" id="2MN8ysKPlZQ" role="3cqZAk">
                <node concept="1pGfFk" id="2MN8ysKPlZR" role="2ShVmc">
                  <ref role="37wK5l" to="6xgk:7lHSllLpTWM" resolve="NamedElementsScope" />
                  <node concept="2OqwBi" id="6OAkaWrjp9Q" role="37wK5m">
                    <node concept="2OqwBi" id="6OAkaWrjiZL" role="2Oq$k0">
                      <node concept="2OqwBi" id="5kfvu3HD1Dj" role="2Oq$k0">
                        <node concept="2OqwBi" id="5kfvu3HD1Dk" role="2Oq$k0">
                          <node concept="13iPFW" id="5kfvu3HD1Dl" role="2Oq$k0" />
                          <node concept="3TrEf2" id="5kfvu3HD1Dm" role="2OqNvi">
                            <ref role="3Tt5mk" to="53vh:4SSaNAQkDVI" />
                          </node>
                        </node>
                        <node concept="2Rf3mk" id="5kfvu3HD1Dn" role="2OqNvi">
                          <node concept="1xMEDy" id="5kfvu3HD1Do" role="1xVPHs">
                            <node concept="25Kdxt" id="5kfvu3HD6LN" role="ri$Ld">
                              <node concept="10QFUN" id="5kfvu3HD7bb" role="25KhWn">
                                <node concept="2OqwBi" id="4CJGQjIzj$A" role="10QFUP">
                                  <node concept="37vLTw" id="5kfvu3HD7b9" role="2Oq$k0">
                                    <ref role="3cqZAo" node="4SSaNAQp0vD" resolve="kind" />
                                  </node>
                                  <node concept="1rGIog" id="4CJGQjIzjK0" role="2OqNvi" />
                                </node>
                                <node concept="3bZ5Sz" id="4CJGQjIzjRc" role="10QFUM">
                                  <ref role="3bZ5Sy" to="tpck:h0TrEE$" resolve="INamedConcept" />
                                </node>
                              </node>
                            </node>
                          </node>
                        </node>
                      </node>
                      <node concept="3zZkjj" id="6OAkaWrjjwF" role="2OqNvi">
                        <node concept="1bVj0M" id="6OAkaWrjjwH" role="23t8la">
                          <node concept="3clFbS" id="6OAkaWrjjwI" role="1bW5cS">
                            <node concept="3clFbF" id="6OAkaWrjj$M" role="3cqZAp">
                              <node concept="2OqwBi" id="6OAkaWrjjMo" role="3clFbG">
                                <node concept="2OqwBi" id="6OAkaWrjjCg" role="2Oq$k0">
                                  <node concept="37vLTw" id="6OAkaWrjj$L" role="2Oq$k0">
                                    <ref role="3cqZAo" node="6OAkaWrjjwJ" resolve="it" />
                                  </node>
                                  <node concept="2yIwOk" id="6OAkaWrjjHl" role="2OqNvi" />
                                </node>
                                <node concept="3O6GUB" id="6OAkaWrjjRT" role="2OqNvi">
                                  <node concept="25Kdxt" id="6OAkaWrjjWQ" role="3QVz_e">
                                    <node concept="2OqwBi" id="6OAkaWrjk7j" role="25KhWn">
                                      <node concept="37vLTw" id="6OAkaWrjk1Q" role="2Oq$k0">
                                        <ref role="3cqZAo" node="4SSaNAQp0vD" resolve="kind" />
                                      </node>
                                      <node concept="1rGIog" id="6OAkaWrjkew" role="2OqNvi" />
                                    </node>
                                  </node>
                                </node>
                              </node>
                            </node>
                          </node>
                          <node concept="Rh6nW" id="6OAkaWrjjwJ" role="1bW2Oz">
                            <property role="TrG5h" value="it" />
                            <node concept="2jxLKc" id="6OAkaWrjjwK" role="1tU5fm" />
                          </node>
                        </node>
                      </node>
                    </node>
                    <node concept="v3k3i" id="6OAkaWrjplF" role="2OqNvi">
                      <node concept="chp4Y" id="6OAkaWrjpqm" role="v3oSu">
                        <ref role="cht4Q" to="tpck:h0TrEE$" resolve="INamedConcept" />
                      </node>
                    </node>
                  </node>
                </node>
              </node>
            </node>
          </node>
          <node concept="22lmx$" id="5kfvu3HDbYo" role="3clFbw">
            <node concept="22lmx$" id="5kfvu3HDb2y" role="3uHU7B">
              <node concept="22lmx$" id="5kfvu3HD9dB" role="3uHU7B">
                <node concept="2OqwBi" id="5kfvu3HD6fm" role="3uHU7B">
                  <node concept="37vLTw" id="5kfvu3HCTba" role="2Oq$k0">
                    <ref role="3cqZAo" node="4SSaNAQp0vD" resolve="kind" />
                  </node>
                  <node concept="3O6GUB" id="5kfvu3HD6rw" role="2OqNvi">
                    <node concept="chp4Y" id="5kfvu3HD6u1" role="3QVz_e">
                      <ref role="cht4Q" to="tp3t:gyDMOul" resolve="PropertyPatternVariableDeclaration" />
                    </node>
                  </node>
                </node>
                <node concept="2OqwBi" id="5kfvu3HDaxB" role="3uHU7w">
                  <node concept="37vLTw" id="5kfvu3HDaxC" role="2Oq$k0">
                    <ref role="3cqZAo" node="4SSaNAQp0vD" resolve="kind" />
                  </node>
                  <node concept="3O6GUB" id="5kfvu3HDaxD" role="2OqNvi">
                    <node concept="chp4Y" id="5kfvu3HDa_5" role="3QVz_e">
                      <ref role="cht4Q" to="tp3t:gzjrplq" resolve="LinkPatternVariableDeclaration" />
                    </node>
                  </node>
                </node>
              </node>
              <node concept="2OqwBi" id="5kfvu3HDbdG" role="3uHU7w">
                <node concept="37vLTw" id="5kfvu3HDbdH" role="2Oq$k0">
                  <ref role="3cqZAo" node="4SSaNAQp0vD" resolve="kind" />
                </node>
                <node concept="3O6GUB" id="5kfvu3HDbdI" role="2OqNvi">
                  <node concept="chp4Y" id="5kfvu3HDbyb" role="3QVz_e">
                    <ref role="cht4Q" to="tp3t:gyDMOuj" resolve="PatternVariableDeclaration" />
                  </node>
                </node>
              </node>
            </node>
            <node concept="2OqwBi" id="5kfvu3HDcay" role="3uHU7w">
              <node concept="37vLTw" id="5kfvu3HDcaz" role="2Oq$k0">
                <ref role="3cqZAo" node="4SSaNAQp0vD" resolve="kind" />
              </node>
              <node concept="3O6GUB" id="5kfvu3HDca$" role="2OqNvi">
                <node concept="chp4Y" id="5kfvu3HDce4" role="3QVz_e">
                  <ref role="cht4Q" to="tp3t:gyEdBcq" resolve="ListPattern" />
                </node>
              </node>
            </node>
          </node>
        </node>
        <node concept="3clFbH" id="5kfvu3HD53l" role="3cqZAp" />
        <node concept="3cpWs6" id="5kfvu3HD5lo" role="3cqZAp">
          <node concept="10Nm6u" id="5kfvu3HD5Av" role="3cqZAk" />
        </node>
      </node>
      <node concept="37vLTG" id="4SSaNAQp0vD" role="3clF46">
        <property role="TrG5h" value="kind" />
        <node concept="3THzug" id="4SSaNAQp0vE" role="1tU5fm" />
      </node>
      <node concept="37vLTG" id="4SSaNAQp0vF" role="3clF46">
        <property role="TrG5h" value="child" />
        <node concept="3Tqbb2" id="4SSaNAQp0vG" role="1tU5fm" />
      </node>
      <node concept="3uibUv" id="4SSaNAQp0vH" role="3clF45">
        <ref role="3uigEE" to="o8zo:3fifI_xCtN$" resolve="Scope" />
      </node>
    </node>
    <node concept="13hLZK" id="4SSaNAQl5r$" role="13h7CW">
      <node concept="3clFbS" id="4SSaNAQl5r_" role="2VODD2" />
    </node>
  </node>
  <node concept="13h7C7" id="5xXiDaJYpgI">
    <property role="3GE5qa" value="member" />
    <ref role="13h7C2" to="53vh:3A3gNhf1Vg4" resolve="ExecuteAfterDeclaration" />
    <node concept="13i0hz" id="5KZRo2kmsfm" role="13h7CS">
      <property role="13i0iv" value="false" />
      <property role="13i0it" value="false" />
      <property role="TrG5h" value="getDeclaration" />
      <ref role="13i0hy" to="9nqt:7T23sO8vZuR" resolve="getDeclaration" />
      <node concept="3Tm1VV" id="5KZRo2kmsfn" role="1B3o_S" />
      <node concept="3clFbS" id="5KZRo2kmsfo" role="3clF47">
        <node concept="3clFbF" id="5KZRo2kmsfp" role="3cqZAp">
          <node concept="3fl2lp" id="5KZRo2kmsfq" role="3clFbG">
            <ref role="3fl3PK" to="slm6:7ay_HjIMt1a" resolve="execute after" />
            <node concept="3B5_sB" id="5KZRo2kmsfr" role="3fl3PI">
              <ref role="3B5MYn" to="slm6:1XvrRm0ZjiE" resolve="Migration" />
            </node>
          </node>
        </node>
      </node>
      <node concept="3Tqbb2" id="5KZRo2kmsfs" role="3clF45">
        <ref role="ehGHo" to="oubp:7aMlq14vYj7" resolve="DSLClassMember" />
      </node>
    </node>
    <node concept="13hLZK" id="5xXiDaJYpgJ" role="13h7CW">
      <node concept="3clFbS" id="5xXiDaJYpgK" role="2VODD2" />
    </node>
  </node>
  <node concept="13h7C7" id="5KZRo2kmrDT">
    <property role="3GE5qa" value="member" />
    <ref role="13h7C2" to="53vh:536fTXa3qNV" resolve="ProducedDataDeclaration" />
    <node concept="13hLZK" id="5KZRo2kmrDU" role="13h7CW">
      <node concept="3clFbS" id="5KZRo2kmrDV" role="2VODD2" />
    </node>
    <node concept="13i0hz" id="5KZRo2kmrE5" role="13h7CS">
      <property role="13i0iv" value="false" />
      <property role="13i0it" value="false" />
      <property role="TrG5h" value="getDeclaration" />
      <ref role="13i0hy" to="9nqt:7T23sO8vZuR" resolve="getDeclaration" />
      <node concept="3Tm1VV" id="5KZRo2kmrE6" role="1B3o_S" />
      <node concept="3clFbS" id="5KZRo2kmrE9" role="3clF47">
        <node concept="3clFbF" id="5KZRo2kmrEg" role="3cqZAp">
          <node concept="3fl2lp" id="5KZRo2kmrOc" role="3clFbG">
            <ref role="3fl3PK" to="slm6:536fTXa4WHO" resolve="produces data" />
            <node concept="3B5_sB" id="5KZRo2kmrEf" role="3fl3PI">
              <ref role="3B5MYn" to="slm6:1XvrRm0ZjiE" resolve="Migration" />
            </node>
          </node>
        </node>
      </node>
      <node concept="3Tqbb2" id="5KZRo2kmrEa" role="3clF45">
        <ref role="ehGHo" to="oubp:7aMlq14vYj7" resolve="DSLClassMember" />
      </node>
    </node>
  </node>
  <node concept="13h7C7" id="1NHZk5hj9oL">
    <property role="3GE5qa" value="refactoring.specialization" />
    <ref role="13h7C2" to="53vh:2GZlO$G5O6U" resolve="MoveContainmentLink" />
    <node concept="13hLZK" id="1NHZk5hj9oM" role="13h7CW">
      <node concept="3clFbS" id="1NHZk5hj9oN" role="2VODD2" />
    </node>
    <node concept="13i0hz" id="2mdzW6dVqcb" role="13h7CS">
      <property role="TrG5h" value="doDeprecateOldNode" />
      <property role="2Ki8OM" value="false" />
      <ref role="13i0hy" node="1NHZk5hiKRu" resolve="doDeprecateOldNode" />
      <node concept="3clFbS" id="2mdzW6dVqcd" role="3clF47">
        <node concept="3cpWs8" id="2mdzW6dVqFQ" role="3cqZAp">
          <node concept="3cpWsn" id="2mdzW6dVqFR" role="3cpWs9">
            <property role="TrG5h" value="from" />
            <node concept="3Tqbb2" id="2mdzW6dVqFO" role="1tU5fm">
              <ref role="ehGHo" to="tpce:f_TJgxE" resolve="LinkDeclaration" />
            </node>
            <node concept="1PxgMI" id="2mdzW6dVqFS" role="33vP2m">
              <ref role="1m5ApE" to="tpce:f_TJgxE" resolve="LinkDeclaration" />
              <node concept="BsUDl" id="2mdzW6dVqFT" role="1m5AlR">
                <ref role="37wK5l" node="1NHZk5hj1Zl" resolve="getFrom" />
                <node concept="37vLTw" id="2mdzW6dVqFU" role="37wK5m">
                  <ref role="3cqZAo" node="2mdzW6dVqgm" resolve="repository" />
                </node>
              </node>
            </node>
          </node>
        </node>
        <node concept="3clFbF" id="4yRsQKnq6Tt" role="3cqZAp">
          <node concept="37vLTI" id="4yRsQKnq6Tu" role="3clFbG">
            <node concept="2YIFZM" id="4yRsQKnq6Tv" role="37vLTx">
              <ref role="37wK5l" to="5jto:6szrkDodClJ" resolve="makeDirect" />
              <ref role="1Pybhc" to="5jto:2GZlO$G5IXQ" resolve="NodeReferenceUtil" />
              <node concept="37vLTw" id="4yRsQKnq6Tw" role="37wK5m">
                <ref role="3cqZAo" node="2mdzW6dVqFR" resolve="from" />
              </node>
            </node>
            <node concept="2OqwBi" id="4yRsQKnq6Tx" role="37vLTJ">
              <node concept="BsUDl" id="4yRsQKnq6Ty" role="2Oq$k0">
                <ref role="37wK5l" node="4yRsQKnq58F" resolve="getMyMoveNodeItem" />
              </node>
              <node concept="3TrEf2" id="4yRsQKnq6Tz" role="2OqNvi">
                <ref role="3Tt5mk" to="53vh:6szrkDod3Ol" />
              </node>
            </node>
          </node>
        </node>
        <node concept="3cpWs8" id="2mdzW6dVqSG" role="3cqZAp">
          <node concept="3cpWsn" id="2mdzW6dVqSH" role="3cpWs9">
            <property role="TrG5h" value="to" />
            <node concept="3Tqbb2" id="2mdzW6dVqSC" role="1tU5fm">
              <ref role="ehGHo" to="tpce:f_TJgxE" resolve="LinkDeclaration" />
            </node>
            <node concept="1PxgMI" id="2mdzW6dVqSI" role="33vP2m">
              <ref role="1m5ApE" to="tpce:f_TJgxE" resolve="LinkDeclaration" />
              <node concept="BsUDl" id="2mdzW6dVqSJ" role="1m5AlR">
                <ref role="37wK5l" node="1NHZk5hj1ls" resolve="getTo" />
                <node concept="37vLTw" id="2mdzW6dVqSK" role="37wK5m">
                  <ref role="3cqZAo" node="2mdzW6dVqgm" resolve="repository" />
                </node>
              </node>
            </node>
          </node>
        </node>
        <node concept="3clFbF" id="2mdzW6dVr26" role="3cqZAp">
          <node concept="d57v9" id="2mdzW6dVroz" role="3clFbG">
            <node concept="Xl_RD" id="2mdzW6dVrsv" role="37vLTx">
              <property role="Xl_RC" value="_old" />
            </node>
            <node concept="2OqwBi" id="2mdzW6dVr6P" role="37vLTJ">
              <node concept="37vLTw" id="2mdzW6dVr24" role="2Oq$k0">
                <ref role="3cqZAo" node="2mdzW6dVqFR" resolve="from" />
              </node>
              <node concept="3TrcHB" id="2mdzW6dVrgi" role="2OqNvi">
                <ref role="3TsBF5" to="tpce:fA0kJcN" resolve="role" />
              </node>
            </node>
          </node>
        </node>
        <node concept="3clFbF" id="1NHZk5hj83p" role="3cqZAp">
          <node concept="37vLTI" id="6gEjUfBrBbL" role="3clFbG">
            <node concept="2OqwBi" id="6gEjUfBrBbM" role="37vLTJ">
              <node concept="37vLTw" id="2mdzW6dVqFV" role="2Oq$k0">
                <ref role="3cqZAo" node="2mdzW6dVqFR" resolve="from" />
              </node>
              <node concept="3CFZ6_" id="6gEjUfBrBbO" role="2OqNvi">
                <node concept="3CFYIy" id="6gEjUfBrBbP" role="3CFYIz">
                  <ref role="3CFYIx" to="tpce:hOasaTk" resolve="DeprecatedNodeAnnotation" />
                </node>
              </node>
            </node>
            <node concept="2pJPEk" id="6gEjUfBrBbQ" role="37vLTx">
              <node concept="2pJPED" id="6gEjUfBrBbR" role="2pJPEn">
                <ref role="2pJxaS" to="tpce:hOasaTk" resolve="DeprecatedNodeAnnotation" />
                <node concept="2pJxcG" id="6gEjUfBrBbS" role="2pJxcM">
                  <ref role="2pJxcJ" to="tpce:hOYLQ3C" resolve="comment" />
                  <node concept="3cpWs3" id="6gEjUfBrBbT" role="2pJxcZ">
                    <node concept="3cpWs3" id="6gEjUfBrBbU" role="3uHU7B">
                      <node concept="Xl_RD" id="6gEjUfBrBbZ" role="3uHU7B">
                        <property role="Xl_RC" value="The link was moved to concept \&quot;" />
                      </node>
                      <node concept="2OqwBi" id="6gEjUfBrBc0" role="3uHU7w">
                        <node concept="1PxgMI" id="1NHZk5hj8Ki" role="2Oq$k0">
                          <ref role="1m5ApE" to="tpce:h0PkWnZ" resolve="AbstractConceptDeclaration" />
                          <node concept="2OqwBi" id="1NHZk5hj8BD" role="1m5AlR">
                            <node concept="37vLTw" id="2mdzW6dVqSL" role="2Oq$k0">
                              <ref role="3cqZAo" node="2mdzW6dVqSH" resolve="to" />
                            </node>
                            <node concept="1mfA1w" id="1NHZk5hj8FB" role="2OqNvi" />
                          </node>
                        </node>
                        <node concept="2qgKlT" id="1NHZk5hj8WI" role="2OqNvi">
                          <ref role="37wK5l" to="tpcu:hEwIO9y" resolve="getFqName" />
                        </node>
                      </node>
                    </node>
                    <node concept="Xl_RD" id="6gEjUfBrBc3" role="3uHU7w">
                      <property role="Xl_RC" value="\&quot;" />
                    </node>
                  </node>
                </node>
              </node>
            </node>
          </node>
        </node>
      </node>
      <node concept="37vLTG" id="2mdzW6dVqgm" role="3clF46">
        <property role="TrG5h" value="repository" />
        <node concept="3uibUv" id="2mdzW6dVqgn" role="1tU5fm">
          <ref role="3uigEE" to="lui2:~SRepository" resolve="SRepository" />
        </node>
      </node>
      <node concept="3cqZAl" id="2mdzW6dVqgo" role="3clF45" />
      <node concept="3Tm1VV" id="2mdzW6dVqgp" role="1B3o_S" />
    </node>
  </node>
  <node concept="13h7C7" id="1JTUOcBrlbi">
    <property role="3GE5qa" value="refactoring" />
    <ref role="13h7C2" to="53vh:1JTUOcBqQQf" resolve="RefactoringLog" />
    <node concept="13i0hz" id="4uVwhQyPQ_Z" role="13h7CS">
      <property role="TrG5h" value="getDescriptor" />
      <node concept="3Tm1VV" id="4uVwhQyPQA0" role="1B3o_S" />
      <node concept="3clFbS" id="4uVwhQyPQA1" role="3clF47">
        <node concept="3clFbF" id="4uVwhQyPQEv" role="3cqZAp">
          <node concept="2ShNRf" id="4uVwhQyPPNW" role="3clFbG">
            <node concept="1pGfFk" id="4uVwhQyPPNV" role="2ShVmc">
              <ref role="37wK5l" to="6f4m:4uVwhQyPurm" resolve="RefactoringLogReference" />
              <node concept="2OqwBi" id="4uVwhQyPQuN" role="37wK5m">
                <node concept="2JrnkZ" id="4uVwhQyPQtu" role="2Oq$k0">
                  <node concept="2OqwBi" id="4uVwhQyPPSz" role="2JrQYb">
                    <node concept="13iPFW" id="4uVwhQyPPPr" role="2Oq$k0" />
                    <node concept="I4A8Y" id="4uVwhQyPQ4x" role="2OqNvi" />
                  </node>
                </node>
                <node concept="liA8E" id="4uVwhQyPQ$c" role="2OqNvi">
                  <ref role="37wK5l" to="mhbf:~SModel.getModule():org.jetbrains.mps.openapi.module.SModule" resolve="getModule" />
                </node>
              </node>
              <node concept="2OqwBi" id="4uVwhQyPQXZ" role="37wK5m">
                <node concept="13iPFW" id="4uVwhQyPQUq" role="2Oq$k0" />
                <node concept="3TrcHB" id="1JTUOcBrnd6" role="2OqNvi">
                  <ref role="3TsBF5" to="53vh:1JTUOcBqQQh" resolve="fromVersion" />
                </node>
              </node>
            </node>
          </node>
        </node>
      </node>
      <node concept="3uibUv" id="4uVwhQyPQDa" role="3clF45">
        <ref role="3uigEE" to="6f4m:4uVwhQyPurf" resolve="RefactoringLogReference" />
      </node>
    </node>
    <node concept="13hLZK" id="1JTUOcBrlbj" role="13h7CW">
      <node concept="3clFbS" id="1JTUOcBrlbk" role="2VODD2" />
    </node>
  </node>
  <node concept="13h7C7" id="1NHZk5hi$oX">
    <property role="3GE5qa" value="refactoring.specialization" />
    <ref role="13h7C2" to="53vh:2GZlO$G5O6Q" resolve="MoveConcept" />
    <node concept="13hLZK" id="1NHZk5hi$oY" role="13h7CW">
      <node concept="3clFbS" id="1NHZk5hi$oZ" role="2VODD2" />
    </node>
    <node concept="13i0hz" id="1NHZk5hi$p0" role="13h7CS">
      <property role="13i0it" value="false" />
      <property role="13i0iv" value="false" />
      <property role="2Ki8OM" value="false" />
      <property role="TrG5h" value="shouldKeepOldNode" />
      <ref role="13i0hy" node="1NHZk5hi$oq" resolve="shouldKeepOldNode" />
      <node concept="3clFbS" id="1NHZk5hi$p4" role="3clF47">
        <node concept="3clFbF" id="1NHZk5hi$pM" role="3cqZAp">
          <node concept="3clFbT" id="1NHZk5hi$pL" role="3clFbG">
            <property role="3clFbU" value="true" />
          </node>
        </node>
      </node>
      <node concept="10P_77" id="1NHZk5hiKT6" role="3clF45" />
      <node concept="3Tm1VV" id="1NHZk5hiKT7" role="1B3o_S" />
    </node>
    <node concept="13i0hz" id="1NHZk5hj1la" role="13h7CS">
      <property role="TrG5h" value="doDeprecateOldNode" />
      <property role="2Ki8OM" value="false" />
      <ref role="13i0hy" node="1NHZk5hiKRu" resolve="doDeprecateOldNode" />
      <node concept="3clFbS" id="1NHZk5hj1lc" role="3clF47">
        <node concept="3cpWs8" id="2mdzW6dVotB" role="3cqZAp">
          <node concept="3cpWsn" id="2mdzW6dVotC" role="3cpWs9">
            <property role="TrG5h" value="from" />
            <node concept="3Tqbb2" id="2mdzW6dVotA" role="1tU5fm">
              <ref role="ehGHo" to="tpce:h0PkWnZ" resolve="AbstractConceptDeclaration" />
            </node>
            <node concept="1PxgMI" id="2mdzW6dVoQo" role="33vP2m">
              <ref role="1m5ApE" to="tpce:h0PkWnZ" resolve="AbstractConceptDeclaration" />
              <node concept="BsUDl" id="2mdzW6dVotD" role="1m5AlR">
                <ref role="37wK5l" node="1NHZk5hj1Zl" resolve="getFrom" />
                <node concept="37vLTw" id="2mdzW6dVotE" role="37wK5m">
                  <ref role="3cqZAo" node="1NHZk5hj2mG" resolve="repository" />
                </node>
              </node>
            </node>
          </node>
        </node>
        <node concept="3clFbF" id="4yRsQKnq5nv" role="3cqZAp">
          <node concept="37vLTI" id="4yRsQKnq64v" role="3clFbG">
            <node concept="2YIFZM" id="4yRsQKnq6Ig" role="37vLTx">
              <ref role="37wK5l" to="5jto:6szrkDodClJ" resolve="makeDirect" />
              <ref role="1Pybhc" to="5jto:2GZlO$G5IXQ" resolve="NodeReferenceUtil" />
              <node concept="37vLTw" id="4yRsQKnq6Jh" role="37wK5m">
                <ref role="3cqZAo" node="2mdzW6dVotC" resolve="from" />
              </node>
            </node>
            <node concept="2OqwBi" id="4yRsQKnq5rQ" role="37vLTJ">
              <node concept="BsUDl" id="4yRsQKnq5nt" role="2Oq$k0">
                <ref role="37wK5l" node="4yRsQKnq58F" resolve="getMyMoveNodeItem" />
              </node>
              <node concept="3TrEf2" id="4yRsQKnq5yk" role="2OqNvi">
                <ref role="3Tt5mk" to="53vh:6szrkDod3Ol" />
              </node>
            </node>
          </node>
        </node>
        <node concept="3cpWs8" id="2mdzW6dVoxt" role="3cqZAp">
          <node concept="3cpWsn" id="2mdzW6dVoxu" role="3cpWs9">
            <property role="TrG5h" value="to" />
            <node concept="3Tqbb2" id="2mdzW6dVoxq" role="1tU5fm">
              <ref role="ehGHo" to="tpce:h0PkWnZ" resolve="AbstractConceptDeclaration" />
            </node>
            <node concept="1PxgMI" id="2mdzW6dVoXO" role="33vP2m">
              <ref role="1m5ApE" to="tpce:h0PkWnZ" resolve="AbstractConceptDeclaration" />
              <node concept="BsUDl" id="2mdzW6dVoxv" role="1m5AlR">
                <ref role="37wK5l" node="1NHZk5hj1ls" resolve="getTo" />
                <node concept="37vLTw" id="2mdzW6dVoxw" role="37wK5m">
                  <ref role="3cqZAo" node="1NHZk5hj2mG" resolve="repository" />
                </node>
              </node>
            </node>
          </node>
        </node>
        <node concept="3clFbF" id="2mdzW6dVpcz" role="3cqZAp">
          <node concept="d57v9" id="2mdzW6dVpSy" role="3clFbG">
            <node concept="Xl_RD" id="2mdzW6dVpWB" role="37vLTx">
              <property role="Xl_RC" value="_old" />
            </node>
            <node concept="2OqwBi" id="2mdzW6dVpj3" role="37vLTJ">
              <node concept="37vLTw" id="2mdzW6dVpcx" role="2Oq$k0">
                <ref role="3cqZAo" node="2mdzW6dVotC" resolve="from" />
              </node>
              <node concept="3TrcHB" id="2mdzW6dVptv" role="2OqNvi">
                <ref role="3TsBF5" to="tpck:h0TrG11" resolve="name" />
              </node>
            </node>
          </node>
        </node>
        <node concept="3clFbF" id="1NHZk5hj3OR" role="3cqZAp">
          <node concept="37vLTI" id="7Cf7MJZZ9A4" role="3clFbG">
            <node concept="2OqwBi" id="7Cf7MJZZ9A5" role="37vLTJ">
              <node concept="1PxgMI" id="1NHZk5hj5L2" role="2Oq$k0">
                <ref role="1m5ApE" to="tpce:h0PkWnZ" resolve="AbstractConceptDeclaration" />
                <node concept="37vLTw" id="2mdzW6dVotF" role="1m5AlR">
                  <ref role="3cqZAo" node="2mdzW6dVotC" resolve="from" />
                </node>
              </node>
              <node concept="3CFZ6_" id="7Cf7MJZZ9A9" role="2OqNvi">
                <node concept="3CFYIy" id="7Cf7MJZZ9Aa" role="3CFYIz">
                  <ref role="3CFYIx" to="tpce:hOasaTk" resolve="DeprecatedNodeAnnotation" />
                </node>
              </node>
            </node>
            <node concept="2pJPEk" id="7Cf7MJZZ9Ab" role="37vLTx">
              <node concept="2pJPED" id="7Cf7MJZZ9Ac" role="2pJPEn">
                <ref role="2pJxaS" to="tpce:hOasaTk" resolve="DeprecatedNodeAnnotation" />
                <node concept="2pJxcG" id="7Cf7MJZZ9Ad" role="2pJxcM">
                  <ref role="2pJxcJ" to="tpce:hOYLQ3C" resolve="comment" />
                  <node concept="3cpWs3" id="7Cf7MJZZ9Ae" role="2pJxcZ">
                    <node concept="3cpWs3" id="7Cf7MJZZ9Af" role="3uHU7B">
                      <node concept="Xl_RD" id="7Cf7MJZZ9Ag" role="3uHU7B">
                        <property role="Xl_RC" value="The concept was moved to language \&quot;" />
                      </node>
                      <node concept="2OqwBi" id="7Cf7MK07$gh" role="3uHU7w">
                        <node concept="2OqwBi" id="7Cf7MJZZ9Ah" role="2Oq$k0">
                          <node concept="2JrnkZ" id="7Cf7MK07KDZ" role="2Oq$k0">
                            <node concept="2OqwBi" id="1NHZk5hj5eY" role="2JrQYb">
                              <node concept="1PxgMI" id="2mdzW6dVoLV" role="2Oq$k0">
                                <ref role="1m5ApE" to="tpce:h0PkWnZ" resolve="AbstractConceptDeclaration" />
                                <node concept="37vLTw" id="2mdzW6dVoxx" role="1m5AlR">
                                  <ref role="3cqZAo" node="2mdzW6dVoxu" resolve="to" />
                                </node>
                              </node>
                              <node concept="I4A8Y" id="1NHZk5hj5hN" role="2OqNvi" />
                            </node>
                          </node>
                          <node concept="liA8E" id="7Cf7MK07PWO" role="2OqNvi">
                            <ref role="37wK5l" to="mhbf:~SModel.getModule():org.jetbrains.mps.openapi.module.SModule" resolve="getModule" />
                          </node>
                        </node>
                        <node concept="liA8E" id="7Cf7MK07VqS" role="2OqNvi">
                          <ref role="37wK5l" to="lui2:~SModule.getModuleName():java.lang.String" resolve="getModuleName" />
                        </node>
                      </node>
                    </node>
                    <node concept="Xl_RD" id="7Cf7MJZZ9Ak" role="3uHU7w">
                      <property role="Xl_RC" value="\&quot;" />
                    </node>
                  </node>
                </node>
              </node>
            </node>
          </node>
        </node>
      </node>
      <node concept="3cqZAl" id="1NHZk5hj1lo" role="3clF45" />
      <node concept="3Tm1VV" id="1NHZk5hj1lp" role="1B3o_S" />
      <node concept="37vLTG" id="1NHZk5hj2mG" role="3clF46">
        <property role="TrG5h" value="repository" />
        <node concept="3uibUv" id="1NHZk5hj2mF" role="1tU5fm">
          <ref role="3uigEE" to="lui2:~SRepository" resolve="SRepository" />
        </node>
      </node>
    </node>
  </node>
  <node concept="13h7C7" id="1NHZk5hi$on">
    <property role="3GE5qa" value="refactoring.specialization" />
    <ref role="13h7C2" to="53vh:2GZlO$G5_Lt" resolve="MoveNodeSpecialization" />
    <node concept="13i0hz" id="1NHZk5hj1Zl" role="13h7CS">
      <property role="TrG5h" value="getFrom" />
      <node concept="3Tm1VV" id="1NHZk5hj1Zm" role="1B3o_S" />
      <node concept="3clFbS" id="1NHZk5hj1Zn" role="3clF47">
        <node concept="3clFbF" id="1NHZk5hj1Zo" role="3cqZAp">
          <node concept="2EnYce" id="1NHZk5hj1Zp" role="3clFbG">
            <node concept="2OqwBi" id="1NHZk5hj1Zq" role="2Oq$k0">
              <node concept="3TrEf2" id="1NHZk5hj1Zv" role="2OqNvi">
                <ref role="3Tt5mk" to="53vh:6szrkDod3Ol" />
              </node>
              <node concept="BsUDl" id="4yRsQKnq5e7" role="2Oq$k0">
                <ref role="37wK5l" node="4yRsQKnq58F" resolve="getMyMoveNodeItem" />
              </node>
            </node>
            <node concept="2qgKlT" id="1NHZk5hj1Zw" role="2OqNvi">
              <ref role="37wK5l" node="6szrkDoc2K7" resolve="tryToFindNode" />
              <node concept="37vLTw" id="1NHZk5hj1Zx" role="37wK5m">
                <ref role="3cqZAo" node="1NHZk5hj1Zz" resolve="repository" />
              </node>
            </node>
          </node>
        </node>
      </node>
      <node concept="3Tqbb2" id="1NHZk5hj1Zy" role="3clF45" />
      <node concept="37vLTG" id="1NHZk5hj1Zz" role="3clF46">
        <property role="TrG5h" value="repository" />
        <node concept="3uibUv" id="1NHZk5hj1Z$" role="1tU5fm">
          <ref role="3uigEE" to="lui2:~SRepository" resolve="SRepository" />
        </node>
      </node>
    </node>
    <node concept="13i0hz" id="1NHZk5hj1ls" role="13h7CS">
      <property role="TrG5h" value="getTo" />
      <node concept="3Tm1VV" id="1NHZk5hj1lt" role="1B3o_S" />
      <node concept="3clFbS" id="1NHZk5hj1lu" role="3clF47">
        <node concept="3clFbF" id="1NHZk5hj1m1" role="3cqZAp">
          <node concept="2EnYce" id="1NHZk5hj1QQ" role="3clFbG">
            <node concept="2OqwBi" id="1NHZk5hj1vH" role="2Oq$k0">
              <node concept="BsUDl" id="4yRsQKnq5cE" role="2Oq$k0">
                <ref role="37wK5l" node="4yRsQKnq58F" resolve="getMyMoveNodeItem" />
              </node>
              <node concept="3TrEf2" id="1NHZk5hj2b_" role="2OqNvi">
                <ref role="3Tt5mk" to="53vh:6szrkDod3On" />
              </node>
            </node>
            <node concept="2qgKlT" id="1NHZk5hj1V5" role="2OqNvi">
              <ref role="37wK5l" node="6szrkDoc2K7" resolve="tryToFindNode" />
              <node concept="37vLTw" id="1NHZk5hj1X5" role="37wK5m">
                <ref role="3cqZAo" node="1NHZk5hj1lM" resolve="repository" />
              </node>
            </node>
          </node>
        </node>
      </node>
      <node concept="3Tqbb2" id="1NHZk5hj1lI" role="3clF45" />
      <node concept="37vLTG" id="1NHZk5hj1lM" role="3clF46">
        <property role="TrG5h" value="repository" />
        <node concept="3uibUv" id="1NHZk5hj1lL" role="1tU5fm">
          <ref role="3uigEE" to="lui2:~SRepository" resolve="SRepository" />
        </node>
      </node>
    </node>
    <node concept="13i0hz" id="4yRsQKnq58F" role="13h7CS">
      <property role="TrG5h" value="getMyMoveNodeItem" />
      <node concept="3Tm1VV" id="4yRsQKnq58G" role="1B3o_S" />
      <node concept="3clFbS" id="4yRsQKnq58H" role="3clF47">
        <node concept="3clFbF" id="4yRsQKnq5ah" role="3cqZAp">
          <node concept="1PxgMI" id="4yRsQKnq5aj" role="3clFbG">
            <property role="1BlNFB" value="true" />
            <ref role="1m5ApE" to="53vh:6szrkDoc28u" resolve="MoveNode" />
            <node concept="2OqwBi" id="4yRsQKnq5ak" role="1m5AlR">
              <node concept="13iPFW" id="4yRsQKnq5al" role="2Oq$k0" />
              <node concept="1mfA1w" id="4yRsQKnq5am" role="2OqNvi" />
            </node>
          </node>
        </node>
      </node>
      <node concept="3Tqbb2" id="4yRsQKnq5ae" role="3clF45">
        <ref role="ehGHo" to="53vh:6szrkDoc28u" resolve="MoveNode" />
      </node>
    </node>
    <node concept="13i0hz" id="1NHZk5hi$oq" role="13h7CS">
      <property role="13i0it" value="true" />
      <property role="13i0iv" value="false" />
      <property role="2Ki8OM" value="false" />
      <property role="TrG5h" value="shouldKeepOldNode" />
      <node concept="3Tm1VV" id="1NHZk5hi$or" role="1B3o_S" />
      <node concept="3clFbS" id="1NHZk5hi$os" role="3clF47">
        <node concept="3clFbF" id="1NHZk5hi$qm" role="3cqZAp">
          <node concept="3clFbT" id="1NHZk5hi$ql" role="3clFbG">
            <property role="3clFbU" value="false" />
          </node>
        </node>
      </node>
      <node concept="10P_77" id="1NHZk5hi$oy" role="3clF45" />
    </node>
    <node concept="13i0hz" id="1NHZk5hiKRu" role="13h7CS">
      <property role="13i0it" value="true" />
      <property role="13i0iv" value="false" />
      <property role="2Ki8OM" value="false" />
      <property role="TrG5h" value="doDeprecateOldNode" />
      <node concept="37vLTG" id="1NHZk5hj2or" role="3clF46">
        <property role="TrG5h" value="repository" />
        <node concept="3uibUv" id="1NHZk5hj2os" role="1tU5fm">
          <ref role="3uigEE" to="lui2:~SRepository" resolve="SRepository" />
        </node>
      </node>
      <node concept="3Tm1VV" id="1NHZk5hiKRv" role="1B3o_S" />
      <node concept="3clFbS" id="1NHZk5hiKRw" role="3clF47" />
      <node concept="3cqZAl" id="1NHZk5hiKVZ" role="3clF45" />
    </node>
    <node concept="13hLZK" id="1NHZk5hi$oo" role="13h7CW">
      <node concept="3clFbS" id="1NHZk5hi$op" role="2VODD2" />
    </node>
  </node>
  <node concept="13h7C7" id="2uZcAeY90IM">
    <property role="3GE5qa" value="refactoring.reference" />
    <ref role="13h7C2" to="53vh:2uZcAeY8Z3v" resolve="ReflectionNodeReference" />
    <node concept="13i0hz" id="4uVwhQyQblY" role="13h7CS">
      <property role="TrG5h" value="getNodeReference" />
      <property role="13i0it" value="false" />
      <property role="13i0iv" value="false" />
      <ref role="13i0hy" node="4uVwhQyQbdz" resolve="getNodeReference" />
      <node concept="3Tm1VV" id="4uVwhQyQblZ" role="1B3o_S" />
      <node concept="3clFbS" id="4uVwhQyQbm2" role="3clF47">
        <node concept="3clFbJ" id="2uZcAeY91G5" role="3cqZAp">
          <node concept="3clFbS" id="2uZcAeY91G7" role="3clFbx">
            <node concept="3cpWs6" id="2uZcAeY93HY" role="3cqZAp">
              <node concept="10Nm6u" id="2uZcAeY93Jw" role="3cqZAk" />
            </node>
          </node>
          <node concept="22lmx$" id="2uZcAeY92Jq" role="3clFbw">
            <node concept="2OqwBi" id="2uZcAeY93dk" role="3uHU7w">
              <node concept="2OqwBi" id="2uZcAeY92Mw" role="2Oq$k0">
                <node concept="13iPFW" id="2uZcAeY92KD" role="2Oq$k0" />
                <node concept="3TrcHB" id="2uZcAeY92Z6" role="2OqNvi">
                  <ref role="3TsBF5" to="53vh:2uZcAeY8Zhf" resolve="nodeId" />
                </node>
              </node>
              <node concept="17RlXB" id="2uZcAeY93GJ" role="2OqNvi" />
            </node>
            <node concept="2OqwBi" id="2uZcAeY928G" role="3uHU7B">
              <node concept="2OqwBi" id="2uZcAeY91IY" role="2Oq$k0">
                <node concept="13iPFW" id="2uZcAeY91Ht" role="2Oq$k0" />
                <node concept="3TrcHB" id="2uZcAeY91UO" role="2OqNvi">
                  <ref role="3TsBF5" to="53vh:2uZcAeY8Zh3" resolve="modelRef" />
                </node>
              </node>
              <node concept="17RlXB" id="2uZcAeY92oK" role="2OqNvi" />
            </node>
          </node>
        </node>
        <node concept="3cpWs8" id="6fethIfRc1" role="3cqZAp">
          <node concept="3cpWsn" id="6fethIfRc2" role="3cpWs9">
            <property role="TrG5h" value="result" />
            <node concept="3uibUv" id="6fethIfRbU" role="1tU5fm">
              <ref role="3uigEE" to="w1kc:~SNodePointer" resolve="SNodePointer" />
            </node>
            <node concept="10Nm6u" id="6fethIfRpv" role="33vP2m" />
          </node>
        </node>
        <node concept="SfApY" id="6fethIfR7h" role="3cqZAp">
          <node concept="TDmWw" id="6fethIfR7i" role="TEbGg">
            <node concept="3clFbS" id="6fethIfR7j" role="TDEfX" />
            <node concept="3cpWsn" id="6fethIfR7k" role="TDEfY">
              <property role="TrG5h" value="ignored" />
              <node concept="3uibUv" id="6fethIfRSC" role="1tU5fm">
                <ref role="3uigEE" to="wyt6:~IllegalArgumentException" resolve="IllegalArgumentException" />
              </node>
            </node>
          </node>
          <node concept="3clFbS" id="6fethIfR7m" role="SfCbr">
            <node concept="3clFbF" id="6fethIfRj2" role="3cqZAp">
              <node concept="37vLTI" id="6fethIfRj4" role="3clFbG">
                <node concept="2ShNRf" id="6fethIfRc3" role="37vLTx">
                  <node concept="1pGfFk" id="6fethIfRc4" role="2ShVmc">
                    <ref role="37wK5l" to="w1kc:~SNodePointer.&lt;init&gt;(java.lang.String,java.lang.String)" resolve="SNodePointer" />
                    <node concept="2OqwBi" id="6fethIfRc5" role="37wK5m">
                      <node concept="13iPFW" id="6fethIfRc6" role="2Oq$k0" />
                      <node concept="3TrcHB" id="6fethIfRc7" role="2OqNvi">
                        <ref role="3TsBF5" to="53vh:2uZcAeY8Zh3" resolve="modelRef" />
                      </node>
                    </node>
                    <node concept="2OqwBi" id="6fethIfRc8" role="37wK5m">
                      <node concept="13iPFW" id="6fethIfRc9" role="2Oq$k0" />
                      <node concept="3TrcHB" id="6fethIfRca" role="2OqNvi">
                        <ref role="3TsBF5" to="53vh:2uZcAeY8Zhf" resolve="nodeId" />
                      </node>
                    </node>
                  </node>
                </node>
                <node concept="37vLTw" id="6fethIfRj8" role="37vLTJ">
                  <ref role="3cqZAo" node="6fethIfRc2" resolve="result" />
                </node>
              </node>
            </node>
          </node>
        </node>
        <node concept="3cpWs6" id="2uZcAeY90PJ" role="3cqZAp">
          <node concept="37vLTw" id="6fethIfRcb" role="3cqZAk">
            <ref role="3cqZAo" node="6fethIfRc2" resolve="result" />
          </node>
        </node>
      </node>
      <node concept="3uibUv" id="4uVwhQyQbm3" role="3clF45">
        <ref role="3uigEE" to="mhbf:~SNodeReference" resolve="SNodeReference" />
      </node>
    </node>
    <node concept="13i0hz" id="6szrkDoc2UI" role="13h7CS">
      <property role="13i0iv" value="false" />
      <property role="13i0it" value="false" />
      <property role="TrG5h" value="tryToFindNode" />
      <ref role="13i0hy" node="6szrkDoc2K7" resolve="tryToFindNode" />
      <node concept="3Tm1VV" id="6szrkDoc2UJ" role="1B3o_S" />
      <node concept="3clFbS" id="6szrkDoc2UO" role="3clF47">
        <node concept="3clFbF" id="2uZcAeY97qV" role="3cqZAp">
          <node concept="2EnYce" id="2uZcAeY9Ws2" role="3clFbG">
            <node concept="BsUDl" id="4uVwhQyQbw0" role="2Oq$k0">
              <ref role="37wK5l" node="4uVwhQyQbdz" resolve="getNodeReference" />
            </node>
            <node concept="liA8E" id="2uZcAeY97yh" role="2OqNvi">
              <ref role="37wK5l" to="mhbf:~SNodeReference.resolve(org.jetbrains.mps.openapi.module.SRepository):org.jetbrains.mps.openapi.model.SNode" resolve="resolve" />
              <node concept="37vLTw" id="6szrkDoc2yD" role="37wK5m">
                <ref role="3cqZAo" node="6szrkDocpU_" resolve="repository" />
              </node>
            </node>
          </node>
        </node>
      </node>
      <node concept="37vLTG" id="6szrkDocpU_" role="3clF46">
        <property role="TrG5h" value="repository" />
        <node concept="3uibUv" id="6szrkDocpUA" role="1tU5fm">
          <ref role="3uigEE" to="lui2:~SRepository" resolve="SRepository" />
        </node>
      </node>
      <node concept="3Tqbb2" id="6szrkDoc2UR" role="3clF45" />
    </node>
    <node concept="13i0hz" id="6szrkDoc2US" role="13h7CS">
      <property role="13i0iv" value="false" />
      <property role="13i0it" value="false" />
      <property role="TrG5h" value="isSameTarget" />
      <ref role="13i0hy" node="6szrkDoc2JJ" resolve="isSameTarget" />
      <node concept="3Tm1VV" id="6szrkDoc2UT" role="1B3o_S" />
      <node concept="3clFbS" id="6szrkDoc2UY" role="3clF47">
        <node concept="3cpWs8" id="6szrkDoc390" role="3cqZAp">
          <node concept="3cpWsn" id="6szrkDoc391" role="3cpWs9">
            <property role="TrG5h" value="myReference" />
            <node concept="3uibUv" id="6szrkDoc38Z" role="1tU5fm">
              <ref role="3uigEE" to="mhbf:~SNodeReference" resolve="SNodeReference" />
            </node>
            <node concept="BsUDl" id="4uVwhQyQbv1" role="33vP2m">
              <ref role="37wK5l" node="4uVwhQyQbdz" resolve="getNodeReference" />
            </node>
          </node>
        </node>
        <node concept="3clFbF" id="6szrkDoc2Zt" role="3cqZAp">
          <node concept="1Wc70l" id="6szrkDoc37y" role="3clFbG">
            <node concept="2OqwBi" id="6szrkDoc3dH" role="3uHU7w">
              <node concept="37vLTw" id="6szrkDoc394" role="2Oq$k0">
                <ref role="3cqZAo" node="6szrkDoc391" resolve="myReference" />
              </node>
              <node concept="liA8E" id="6szrkDoc3k3" role="2OqNvi">
                <ref role="37wK5l" to="wyt6:~Object.equals(java.lang.Object):boolean" resolve="equals" />
                <node concept="2OqwBi" id="6szrkDoc3m6" role="37wK5m">
                  <node concept="37vLTw" id="6szrkDoc3kP" role="2Oq$k0">
                    <ref role="3cqZAo" node="6szrkDoc2UZ" resolve="reference" />
                  </node>
                  <node concept="liA8E" id="6szrkDoc3ql" role="2OqNvi">
                    <ref role="37wK5l" to="mhbf:~SReference.getTargetNodeReference():org.jetbrains.mps.openapi.model.SNodeReference" resolve="getTargetNodeReference" />
                  </node>
                </node>
              </node>
            </node>
            <node concept="3y3z36" id="6szrkDoc34r" role="3uHU7B">
              <node concept="37vLTw" id="6szrkDoc393" role="3uHU7B">
                <ref role="3cqZAo" node="6szrkDoc391" resolve="myReference" />
              </node>
              <node concept="10Nm6u" id="6szrkDoc34I" role="3uHU7w" />
            </node>
          </node>
        </node>
      </node>
      <node concept="37vLTG" id="6szrkDoc2UZ" role="3clF46">
        <property role="TrG5h" value="reference" />
        <node concept="3uibUv" id="6szrkDoc2V0" role="1tU5fm">
          <ref role="3uigEE" to="mhbf:~SReference" resolve="SReference" />
        </node>
      </node>
      <node concept="10P_77" id="6szrkDoc2V1" role="3clF45" />
    </node>
    <node concept="13hLZK" id="2uZcAeY90IN" role="13h7CW">
      <node concept="3clFbS" id="2uZcAeY90IO" role="2VODD2" />
    </node>
  </node>
  <node concept="13h7C7" id="1NHZk5hj9p_">
    <property role="3GE5qa" value="refactoring.specialization" />
    <ref role="13h7C2" to="53vh:2GZlO$G5O6T" resolve="MoveProperty" />
    <node concept="13hLZK" id="1NHZk5hj9pA" role="13h7CW">
      <node concept="3clFbS" id="1NHZk5hj9pB" role="2VODD2" />
    </node>
    <node concept="13i0hz" id="2mdzW6dVryp" role="13h7CS">
      <property role="TrG5h" value="doDeprecateOldNode" />
      <property role="2Ki8OM" value="false" />
      <ref role="13i0hy" node="1NHZk5hiKRu" resolve="doDeprecateOldNode" />
      <node concept="3clFbS" id="2mdzW6dVryr" role="3clF47">
        <node concept="3cpWs8" id="2mdzW6dVryF" role="3cqZAp">
          <node concept="3cpWsn" id="2mdzW6dVryG" role="3cpWs9">
            <property role="TrG5h" value="from" />
            <node concept="3Tqbb2" id="2mdzW6dVryH" role="1tU5fm">
              <ref role="ehGHo" to="tpce:f_TJgxF" resolve="PropertyDeclaration" />
            </node>
            <node concept="1PxgMI" id="2mdzW6dVryI" role="33vP2m">
              <ref role="1m5ApE" to="tpce:f_TJgxF" resolve="PropertyDeclaration" />
              <node concept="BsUDl" id="2mdzW6dVryJ" role="1m5AlR">
                <ref role="37wK5l" node="1NHZk5hj1Zl" resolve="getFrom" />
                <node concept="37vLTw" id="2mdzW6dVryK" role="37wK5m">
                  <ref role="3cqZAo" node="2mdzW6dVrDl" resolve="repository" />
                </node>
              </node>
            </node>
          </node>
        </node>
        <node concept="3clFbF" id="4yRsQKnq7c3" role="3cqZAp">
          <node concept="37vLTI" id="4yRsQKnq7c4" role="3clFbG">
            <node concept="2YIFZM" id="4yRsQKnq7c5" role="37vLTx">
              <ref role="37wK5l" to="5jto:6szrkDodClJ" resolve="makeDirect" />
              <ref role="1Pybhc" to="5jto:2GZlO$G5IXQ" resolve="NodeReferenceUtil" />
              <node concept="37vLTw" id="4yRsQKnq7c6" role="37wK5m">
                <ref role="3cqZAo" node="2mdzW6dVryG" resolve="from" />
              </node>
            </node>
            <node concept="2OqwBi" id="4yRsQKnq7c7" role="37vLTJ">
              <node concept="BsUDl" id="4yRsQKnq7c8" role="2Oq$k0">
                <ref role="37wK5l" node="4yRsQKnq58F" resolve="getMyMoveNodeItem" />
              </node>
              <node concept="3TrEf2" id="4yRsQKnq7c9" role="2OqNvi">
                <ref role="3Tt5mk" to="53vh:6szrkDod3Ol" />
              </node>
            </node>
          </node>
        </node>
        <node concept="3cpWs8" id="2mdzW6dVryL" role="3cqZAp">
          <node concept="3cpWsn" id="2mdzW6dVryM" role="3cpWs9">
            <property role="TrG5h" value="to" />
            <node concept="3Tqbb2" id="2mdzW6dVryN" role="1tU5fm">
              <ref role="ehGHo" to="tpce:f_TJgxF" resolve="PropertyDeclaration" />
            </node>
            <node concept="1PxgMI" id="2mdzW6dVryO" role="33vP2m">
              <ref role="1m5ApE" to="tpce:f_TJgxF" resolve="PropertyDeclaration" />
              <node concept="BsUDl" id="2mdzW6dVryP" role="1m5AlR">
                <ref role="37wK5l" node="1NHZk5hj1ls" resolve="getTo" />
                <node concept="37vLTw" id="2mdzW6dVryQ" role="37wK5m">
                  <ref role="3cqZAo" node="2mdzW6dVrDl" resolve="repository" />
                </node>
              </node>
            </node>
          </node>
        </node>
        <node concept="3clFbF" id="2mdzW6dVryR" role="3cqZAp">
          <node concept="d57v9" id="2mdzW6dVryS" role="3clFbG">
            <node concept="Xl_RD" id="2mdzW6dVryT" role="37vLTx">
              <property role="Xl_RC" value="_old" />
            </node>
            <node concept="2OqwBi" id="2mdzW6dVryU" role="37vLTJ">
              <node concept="37vLTw" id="2mdzW6dVryV" role="2Oq$k0">
                <ref role="3cqZAo" node="2mdzW6dVryG" resolve="from" />
              </node>
              <node concept="3TrcHB" id="2mdzW6dVtzV" role="2OqNvi">
                <ref role="3TsBF5" to="tpck:h0TrG11" resolve="name" />
              </node>
            </node>
          </node>
        </node>
        <node concept="3clFbF" id="2mdzW6dVryX" role="3cqZAp">
          <node concept="37vLTI" id="2mdzW6dVryY" role="3clFbG">
            <node concept="2OqwBi" id="2mdzW6dVryZ" role="37vLTJ">
              <node concept="37vLTw" id="2mdzW6dVrz0" role="2Oq$k0">
                <ref role="3cqZAo" node="2mdzW6dVryG" resolve="from" />
              </node>
              <node concept="3CFZ6_" id="2mdzW6dVrz1" role="2OqNvi">
                <node concept="3CFYIy" id="2mdzW6dVrz2" role="3CFYIz">
                  <ref role="3CFYIx" to="tpce:hOasaTk" resolve="DeprecatedNodeAnnotation" />
                </node>
              </node>
            </node>
            <node concept="2pJPEk" id="2mdzW6dVrz3" role="37vLTx">
              <node concept="2pJPED" id="2mdzW6dVrz4" role="2pJPEn">
                <ref role="2pJxaS" to="tpce:hOasaTk" resolve="DeprecatedNodeAnnotation" />
                <node concept="2pJxcG" id="2mdzW6dVrz5" role="2pJxcM">
                  <ref role="2pJxcJ" to="tpce:hOYLQ3C" resolve="comment" />
                  <node concept="3cpWs3" id="2mdzW6dVrz6" role="2pJxcZ">
                    <node concept="3cpWs3" id="2mdzW6dVrz7" role="3uHU7B">
                      <node concept="Xl_RD" id="2mdzW6dVrz8" role="3uHU7B">
                        <property role="Xl_RC" value="The property was moved to concept \&quot;" />
                      </node>
                      <node concept="2OqwBi" id="2mdzW6dVrz9" role="3uHU7w">
                        <node concept="1PxgMI" id="2mdzW6dVrza" role="2Oq$k0">
                          <ref role="1m5ApE" to="tpce:h0PkWnZ" resolve="AbstractConceptDeclaration" />
                          <node concept="2OqwBi" id="2mdzW6dVrzb" role="1m5AlR">
                            <node concept="37vLTw" id="2mdzW6dVrzc" role="2Oq$k0">
                              <ref role="3cqZAo" node="2mdzW6dVryM" resolve="to" />
                            </node>
                            <node concept="1mfA1w" id="2mdzW6dVrzd" role="2OqNvi" />
                          </node>
                        </node>
                        <node concept="2qgKlT" id="2mdzW6dVrze" role="2OqNvi">
                          <ref role="37wK5l" to="tpcu:hEwIO9y" resolve="getFqName" />
                        </node>
                      </node>
                    </node>
                    <node concept="Xl_RD" id="2mdzW6dVrzf" role="3uHU7w">
                      <property role="Xl_RC" value="\&quot;" />
                    </node>
                  </node>
                </node>
              </node>
            </node>
          </node>
        </node>
      </node>
      <node concept="37vLTG" id="2mdzW6dVrDl" role="3clF46">
        <property role="TrG5h" value="repository" />
        <node concept="3uibUv" id="2mdzW6dVrDm" role="1tU5fm">
          <ref role="3uigEE" to="lui2:~SRepository" resolve="SRepository" />
        </node>
      </node>
      <node concept="3cqZAl" id="2mdzW6dVrDn" role="3clF45" />
      <node concept="3Tm1VV" id="2mdzW6dVrDo" role="1B3o_S" />
    </node>
  </node>
  <node concept="13h7C7" id="1NHZk5hj9qH">
    <property role="3GE5qa" value="refactoring.specialization" />
    <ref role="13h7C2" to="53vh:2GZlO$G5O6R" resolve="MoveReferenceLink" />
    <node concept="13hLZK" id="1NHZk5hj9qI" role="13h7CW">
      <node concept="3clFbS" id="1NHZk5hj9qJ" role="2VODD2" />
    </node>
    <node concept="13i0hz" id="2mdzW6dVu9x" role="13h7CS">
      <property role="TrG5h" value="doDeprecateOldNode" />
      <property role="2Ki8OM" value="false" />
      <ref role="13i0hy" node="1NHZk5hiKRu" resolve="doDeprecateOldNode" />
      <node concept="3clFbS" id="2mdzW6dVu9z" role="3clF47">
        <node concept="3cpWs8" id="2mdzW6dVu9V" role="3cqZAp">
          <node concept="3cpWsn" id="2mdzW6dVu9W" role="3cpWs9">
            <property role="TrG5h" value="from" />
            <node concept="3Tqbb2" id="2mdzW6dVu9X" role="1tU5fm">
              <ref role="ehGHo" to="tpce:f_TJgxE" resolve="LinkDeclaration" />
            </node>
            <node concept="1PxgMI" id="2mdzW6dVu9Y" role="33vP2m">
              <ref role="1m5ApE" to="tpce:f_TJgxE" resolve="LinkDeclaration" />
              <node concept="BsUDl" id="2mdzW6dVu9Z" role="1m5AlR">
                <ref role="37wK5l" node="1NHZk5hj1Zl" resolve="getFrom" />
                <node concept="37vLTw" id="2mdzW6dVua0" role="37wK5m">
                  <ref role="3cqZAo" node="2mdzW6dVu9J" resolve="repository" />
                </node>
              </node>
            </node>
          </node>
        </node>
        <node concept="3clFbF" id="4yRsQKnq7Fn" role="3cqZAp">
          <node concept="37vLTI" id="4yRsQKnq7Fo" role="3clFbG">
            <node concept="2YIFZM" id="4yRsQKnq7Fp" role="37vLTx">
              <ref role="37wK5l" to="5jto:6szrkDodClJ" resolve="makeDirect" />
              <ref role="1Pybhc" to="5jto:2GZlO$G5IXQ" resolve="NodeReferenceUtil" />
              <node concept="37vLTw" id="4yRsQKnq7Fq" role="37wK5m">
                <ref role="3cqZAo" node="2mdzW6dVu9W" resolve="from" />
              </node>
            </node>
            <node concept="2OqwBi" id="4yRsQKnq7Fr" role="37vLTJ">
              <node concept="BsUDl" id="4yRsQKnq7Fs" role="2Oq$k0">
                <ref role="37wK5l" node="4yRsQKnq58F" resolve="getMyMoveNodeItem" />
              </node>
              <node concept="3TrEf2" id="4yRsQKnq7Ft" role="2OqNvi">
                <ref role="3Tt5mk" to="53vh:6szrkDod3Ol" />
              </node>
            </node>
          </node>
        </node>
        <node concept="3cpWs8" id="2mdzW6dVua1" role="3cqZAp">
          <node concept="3cpWsn" id="2mdzW6dVua2" role="3cpWs9">
            <property role="TrG5h" value="to" />
            <node concept="3Tqbb2" id="2mdzW6dVua3" role="1tU5fm">
              <ref role="ehGHo" to="tpce:f_TJgxE" resolve="LinkDeclaration" />
            </node>
            <node concept="1PxgMI" id="2mdzW6dVua4" role="33vP2m">
              <ref role="1m5ApE" to="tpce:f_TJgxE" resolve="LinkDeclaration" />
              <node concept="BsUDl" id="2mdzW6dVua5" role="1m5AlR">
                <ref role="37wK5l" node="1NHZk5hj1ls" resolve="getTo" />
                <node concept="37vLTw" id="2mdzW6dVua6" role="37wK5m">
                  <ref role="3cqZAo" node="2mdzW6dVu9J" resolve="repository" />
                </node>
              </node>
            </node>
          </node>
        </node>
        <node concept="3clFbF" id="2mdzW6dVua7" role="3cqZAp">
          <node concept="d57v9" id="2mdzW6dVua8" role="3clFbG">
            <node concept="Xl_RD" id="2mdzW6dVua9" role="37vLTx">
              <property role="Xl_RC" value="_old" />
            </node>
            <node concept="2OqwBi" id="2mdzW6dVuaa" role="37vLTJ">
              <node concept="37vLTw" id="2mdzW6dVuab" role="2Oq$k0">
                <ref role="3cqZAo" node="2mdzW6dVu9W" resolve="from" />
              </node>
              <node concept="3TrcHB" id="2mdzW6dVuac" role="2OqNvi">
                <ref role="3TsBF5" to="tpce:fA0kJcN" resolve="role" />
              </node>
            </node>
          </node>
        </node>
        <node concept="3clFbF" id="2mdzW6dVuad" role="3cqZAp">
          <node concept="37vLTI" id="2mdzW6dVuae" role="3clFbG">
            <node concept="2OqwBi" id="2mdzW6dVuaf" role="37vLTJ">
              <node concept="37vLTw" id="2mdzW6dVuag" role="2Oq$k0">
                <ref role="3cqZAo" node="2mdzW6dVu9W" resolve="from" />
              </node>
              <node concept="3CFZ6_" id="2mdzW6dVuah" role="2OqNvi">
                <node concept="3CFYIy" id="2mdzW6dVuai" role="3CFYIz">
                  <ref role="3CFYIx" to="tpce:hOasaTk" resolve="DeprecatedNodeAnnotation" />
                </node>
              </node>
            </node>
            <node concept="2pJPEk" id="2mdzW6dVuaj" role="37vLTx">
              <node concept="2pJPED" id="2mdzW6dVuak" role="2pJPEn">
                <ref role="2pJxaS" to="tpce:hOasaTk" resolve="DeprecatedNodeAnnotation" />
                <node concept="2pJxcG" id="2mdzW6dVual" role="2pJxcM">
                  <ref role="2pJxcJ" to="tpce:hOYLQ3C" resolve="comment" />
                  <node concept="3cpWs3" id="2mdzW6dVuam" role="2pJxcZ">
                    <node concept="3cpWs3" id="2mdzW6dVuan" role="3uHU7B">
                      <node concept="Xl_RD" id="2mdzW6dVuao" role="3uHU7B">
                        <property role="Xl_RC" value="The link was moved to concept \&quot;" />
                      </node>
                      <node concept="2OqwBi" id="2mdzW6dVuap" role="3uHU7w">
                        <node concept="1PxgMI" id="2mdzW6dVuaq" role="2Oq$k0">
                          <ref role="1m5ApE" to="tpce:h0PkWnZ" resolve="AbstractConceptDeclaration" />
                          <node concept="2OqwBi" id="2mdzW6dVuar" role="1m5AlR">
                            <node concept="37vLTw" id="2mdzW6dVuas" role="2Oq$k0">
                              <ref role="3cqZAo" node="2mdzW6dVua2" resolve="to" />
                            </node>
                            <node concept="1mfA1w" id="2mdzW6dVuat" role="2OqNvi" />
                          </node>
                        </node>
                        <node concept="2qgKlT" id="2mdzW6dVuau" role="2OqNvi">
                          <ref role="37wK5l" to="tpcu:hEwIO9y" resolve="getFqName" />
                        </node>
                      </node>
                    </node>
                    <node concept="Xl_RD" id="2mdzW6dVuav" role="3uHU7w">
                      <property role="Xl_RC" value="\&quot;" />
                    </node>
                  </node>
                </node>
              </node>
            </node>
          </node>
        </node>
      </node>
      <node concept="37vLTG" id="2mdzW6dVu9J" role="3clF46">
        <property role="TrG5h" value="repository" />
        <node concept="3uibUv" id="2mdzW6dVu9K" role="1tU5fm">
          <ref role="3uigEE" to="lui2:~SRepository" resolve="SRepository" />
        </node>
      </node>
      <node concept="3cqZAl" id="2mdzW6dVu9L" role="3clF45" />
      <node concept="3Tm1VV" id="2mdzW6dVu9M" role="1B3o_S" />
    </node>
  </node>
  <node concept="13h7C7" id="4uVwhQyQ2ut">
    <property role="3GE5qa" value="refactoring" />
    <ref role="13h7C2" to="53vh:6szrkDoc28u" resolve="MoveNode" />
    <node concept="13hLZK" id="4uVwhQyQ2uu" role="13h7CW">
      <node concept="3clFbS" id="4uVwhQyQ2uv" role="2VODD2" />
    </node>
  </node>
  <node concept="13h7C7" id="4uVwhQyFfsK">
    <property role="3GE5qa" value="refactoring" />
    <ref role="13h7C2" to="53vh:6szrkDodGEV" resolve="PureMigrationScript" />
    <node concept="13hLZK" id="4uVwhQyFfsL" role="13h7CW">
      <node concept="3clFbS" id="4uVwhQyFfsM" role="2VODD2" />
    </node>
    <node concept="13i0hz" id="4uVwhQyFfsN" role="13h7CS">
      <property role="13i0iv" value="false" />
      <property role="13i0it" value="false" />
      <property role="TrG5h" value="fromVersion" />
      <ref role="13i0hy" node="4uVwhQyFcnl" resolve="fromVersion" />
      <node concept="3Tm1VV" id="4uVwhQyFfsO" role="1B3o_S" />
      <node concept="3clFbS" id="4uVwhQyFfsR" role="3clF47">
        <node concept="3clFbF" id="4uVwhQyFfsY" role="3cqZAp">
          <node concept="2OqwBi" id="4uVwhQyFfve" role="3clFbG">
            <node concept="13iPFW" id="4uVwhQyFfsX" role="2Oq$k0" />
            <node concept="3TrcHB" id="4uVwhQyFfCh" role="2OqNvi">
              <ref role="3TsBF5" to="53vh:6szrkDodGEW" resolve="fromVersion" />
            </node>
          </node>
        </node>
      </node>
      <node concept="10Oyi0" id="4uVwhQyFfsS" role="3clF45" />
    </node>
    <node concept="13i0hz" id="4uVwhQyFpPj" role="13h7CS">
      <property role="13i0iv" value="false" />
      <property role="13i0it" value="false" />
      <property role="TrG5h" value="isVersionSet" />
      <ref role="13i0hy" node="4uVwhQyFpOe" resolve="isVersionSet" />
      <node concept="3Tm1VV" id="4uVwhQyFpPk" role="1B3o_S" />
      <node concept="3clFbS" id="4uVwhQyFpPn" role="3clF47">
        <node concept="3clFbF" id="6j7SL7RWN2a" role="3cqZAp">
          <node concept="3y3z36" id="6j7SL7RWN2b" role="3clFbG">
            <node concept="10Nm6u" id="6j7SL7RWN2c" role="3uHU7w" />
            <node concept="2OqwBi" id="6j7SL7RWN2d" role="3uHU7B">
              <node concept="2JrnkZ" id="6j7SL7RWN2e" role="2Oq$k0">
                <node concept="13iPFW" id="6j7SL7RWN2f" role="2JrQYb" />
              </node>
              <node concept="liA8E" id="6j7SL7RWN2g" role="2OqNvi">
                <ref role="37wK5l" to="mhbf:~SNode.getProperty(org.jetbrains.mps.openapi.language.SProperty):java.lang.String" resolve="getProperty" />
                <node concept="355D3s" id="6j7SL7RWN2h" role="37wK5m">
                  <ref role="355D3t" to="53vh:6szrkDodGEV" resolve="PureMigrationScript" />
                  <ref role="355D3u" to="53vh:6szrkDodGEW" resolve="fromVersion" />
                </node>
              </node>
            </node>
          </node>
        </node>
      </node>
      <node concept="10P_77" id="4uVwhQyFpPo" role="3clF45" />
    </node>
    <node concept="13i0hz" id="1JTUOcBrnik" role="13h7CS">
      <property role="TrG5h" value="getExecuteAfter" />
      <property role="13i0it" value="false" />
      <property role="13i0iv" value="false" />
      <ref role="13i0hy" node="2bWK$jI6RRp" resolve="getExecuteAfter" />
      <node concept="3Tm1VV" id="1JTUOcBrnil" role="1B3o_S" />
      <node concept="3clFbS" id="1JTUOcBrnip" role="3clF47">
        <node concept="3clFbF" id="1JTUOcBroHf" role="3cqZAp">
          <node concept="2OqwBi" id="1JTUOcBroK8" role="3clFbG">
            <node concept="13iPFW" id="1JTUOcBroHe" role="2Oq$k0" />
            <node concept="3Tsc0h" id="1JTUOcBroPI" role="2OqNvi">
              <ref role="3TtcxE" to="53vh:4uVwhQyPCRg" />
            </node>
          </node>
        </node>
      </node>
      <node concept="A3Dl8" id="1JTUOcBrniq" role="3clF45">
        <node concept="3Tqbb2" id="1JTUOcBrnir" role="A3Ik2">
          <ref role="ehGHo" to="53vh:3A3gNhf2pHU" resolve="OrderDependency" />
        </node>
      </node>
    </node>
    <node concept="13i0hz" id="1JTUOcBrnis" role="13h7CS">
      <property role="TrG5h" value="getRequiredData" />
      <property role="13i0it" value="false" />
      <property role="13i0iv" value="false" />
      <ref role="13i0hy" node="7s$_UJMVosT" resolve="getRequiredData" />
      <node concept="3Tm1VV" id="1JTUOcBrnit" role="1B3o_S" />
      <node concept="3clFbS" id="1JTUOcBrnix" role="3clF47">
        <node concept="3clFbF" id="1JTUOcBrnkq" role="3cqZAp">
          <node concept="2ShNRf" id="1JTUOcBrnko" role="3clFbG">
            <node concept="kMnCb" id="1JTUOcBroFW" role="2ShVmc">
              <node concept="3Tqbb2" id="1JTUOcBroGa" role="kMuH3">
                <ref role="ehGHo" to="53vh:4iMwkz$0syh" resolve="DataDependency" />
              </node>
            </node>
          </node>
        </node>
      </node>
      <node concept="A3Dl8" id="1JTUOcBrniy" role="3clF45">
        <node concept="3Tqbb2" id="1JTUOcBrniz" role="A3Ik2">
          <ref role="ehGHo" to="53vh:4iMwkz$0syh" resolve="DataDependency" />
        </node>
      </node>
    </node>
    <node concept="13i0hz" id="1JTUOcBs1WF" role="13h7CS">
      <property role="TrG5h" value="getProducedData" />
      <property role="13i0it" value="false" />
      <property role="13i0iv" value="false" />
      <ref role="13i0hy" node="7s$_UJMVDH8" resolve="getProducedData" />
      <node concept="3Tm1VV" id="1JTUOcBs1WG" role="1B3o_S" />
      <node concept="3clFbS" id="1JTUOcBs1WJ" role="3clF47">
        <node concept="3clFbF" id="1JTUOcBs1Z2" role="3cqZAp">
          <node concept="10Nm6u" id="1JTUOcBs1Z1" role="3clFbG" />
        </node>
      </node>
      <node concept="3Tqbb2" id="1JTUOcBs1WK" role="3clF45">
        <ref role="ehGHo" to="tpce:f_TIwhg" resolve="ConceptDeclaration" />
      </node>
    </node>
<<<<<<< HEAD
    <node concept="13i0hz" id="5ukX6qnJKa4" role="13h7CS">
      <property role="TrG5h" value="getPresentation" />
      <ref role="13i0hy" to="tpcu:hEwIMiw" resolve="getPresentation" />
      <node concept="17QB3L" id="5ukX6qnJKa5" role="3clF45" />
      <node concept="3clFbS" id="5ukX6qnJKa6" role="3clF47">
        <node concept="3clFbF" id="5ukX6qnJKa7" role="3cqZAp">
          <node concept="3cpWs3" id="5ukX6qnJKa8" role="3clFbG">
            <node concept="3cpWs3" id="5ukX6qnJKa9" role="3uHU7B">
              <node concept="2YIFZM" id="5ukX6qnJKaa" role="3uHU7B">
                <ref role="37wK5l" to="wyt6:~String.format(java.lang.String,java.lang.Object...):java.lang.String" resolve="format" />
                <ref role="1Pybhc" to="wyt6:~String" resolve="String" />
                <node concept="Xl_RD" id="5ukX6qnJKab" role="37wK5m">
                  <property role="Xl_RC" value="%03d" />
                </node>
                <node concept="2OqwBi" id="5ukX6qnJKac" role="37wK5m">
                  <node concept="13iPFW" id="5ukX6qnJKad" role="2Oq$k0" />
                  <node concept="2qgKlT" id="5ukX6qnJKae" role="2OqNvi">
                    <ref role="37wK5l" node="4uVwhQyFcnl" resolve="fromVersion" />
                  </node>
                </node>
              </node>
              <node concept="Xl_RD" id="5ukX6qnJKaf" role="3uHU7w">
                <property role="Xl_RC" value="_" />
              </node>
            </node>
            <node concept="2OqwBi" id="5ukX6qnJKag" role="3uHU7w">
              <node concept="13iPFW" id="5ukX6qnJKah" role="2Oq$k0" />
              <node concept="3TrcHB" id="5ukX6qnJKai" role="2OqNvi">
                <ref role="3TsBF5" to="tpck:h0TrG11" resolve="name" />
              </node>
            </node>
          </node>
        </node>
      </node>
      <node concept="3Tm1VV" id="5ukX6qnJKaj" role="1B3o_S" />
=======
    <node concept="13i0hz" id="3BBZ1T1H1VI" role="13h7CS">
      <property role="TrG5h" value="getPresentation" />
      <property role="2Ki8OM" value="false" />
      <ref role="13i0hy" to="tpcu:hEwIMiw" resolve="getPresentation" />
      <node concept="3clFbS" id="3BBZ1T1H1VK" role="3clF47">
        <node concept="3clFbF" id="3BBZ1T1H209" role="3cqZAp">
          <node concept="BsUDl" id="3BBZ1T1H208" role="3clFbG">
            <ref role="37wK5l" node="5T5Tgcp0u0A" resolve="getVersionedName" />
          </node>
        </node>
      </node>
      <node concept="17QB3L" id="3BBZ1T1H1Yj" role="3clF45" />
      <node concept="3Tm1VV" id="3BBZ1T1H1Yk" role="1B3o_S" />
>>>>>>> b2c47fca
    </node>
  </node>
  <node concept="13h7C7" id="6szrkDoc2JG">
    <property role="3GE5qa" value="refactoring.reference" />
    <ref role="13h7C2" to="53vh:2GZlO$G5$zc" resolve="AbstractNodeReference" />
    <node concept="13i0hz" id="4uVwhQyQbdz" role="13h7CS">
      <property role="TrG5h" value="getNodeReference" />
      <property role="13i0it" value="true" />
      <property role="13i0iv" value="true" />
      <node concept="3Tm1VV" id="4uVwhQyQbd$" role="1B3o_S" />
      <node concept="3clFbS" id="4uVwhQyQbd_" role="3clF47" />
      <node concept="3uibUv" id="4uVwhQyQbec" role="3clF45">
        <ref role="3uigEE" to="mhbf:~SNodeReference" resolve="SNodeReference" />
      </node>
    </node>
    <node concept="13i0hz" id="6szrkDoc2JJ" role="13h7CS">
      <property role="13i0iv" value="true" />
      <property role="13i0it" value="true" />
      <property role="TrG5h" value="isSameTarget" />
      <node concept="3Tm1VV" id="6szrkDoc2JK" role="1B3o_S" />
      <node concept="3clFbS" id="6szrkDoc2JL" role="3clF47" />
      <node concept="10P_77" id="6szrkDoc2JR" role="3clF45" />
      <node concept="37vLTG" id="6szrkDoc2JV" role="3clF46">
        <property role="TrG5h" value="reference" />
        <node concept="3uibUv" id="6szrkDoc2JU" role="1tU5fm">
          <ref role="3uigEE" to="mhbf:~SReference" resolve="SReference" />
        </node>
      </node>
    </node>
    <node concept="13i0hz" id="6szrkDoc2K7" role="13h7CS">
      <property role="13i0iv" value="true" />
      <property role="13i0it" value="true" />
      <property role="TrG5h" value="tryToFindNode" />
      <node concept="3Tm1VV" id="6szrkDoc2K8" role="1B3o_S" />
      <node concept="3clFbS" id="6szrkDoc2K9" role="3clF47" />
      <node concept="3Tqbb2" id="6szrkDoc2Kl" role="3clF45" />
      <node concept="37vLTG" id="6szrkDoc2Kp" role="3clF46">
        <property role="TrG5h" value="project" />
        <node concept="3uibUv" id="6szrkDocor1" role="1tU5fm">
          <ref role="3uigEE" to="lui2:~SRepository" resolve="SRepository" />
        </node>
      </node>
    </node>
    <node concept="13hLZK" id="6szrkDoc2JH" role="13h7CW">
      <node concept="3clFbS" id="6szrkDoc2JI" role="2VODD2" />
    </node>
  </node>
  <node concept="13h7C7" id="1NHZk5hi$rh">
    <property role="3GE5qa" value="refactoring.specialization" />
    <ref role="13h7C2" to="53vh:2GZlO$G5O6S" resolve="MoveConceptMember" />
    <node concept="13hLZK" id="1NHZk5hi$ri" role="13h7CW">
      <node concept="3clFbS" id="1NHZk5hi$rj" role="2VODD2" />
    </node>
    <node concept="13i0hz" id="1NHZk5hi$rk" role="13h7CS">
      <property role="13i0it" value="false" />
      <property role="13i0iv" value="false" />
      <property role="2Ki8OM" value="false" />
      <property role="TrG5h" value="shouldKeepOldNode" />
      <ref role="13i0hy" node="1NHZk5hi$oq" resolve="shouldKeepOldNode" />
      <node concept="3clFbS" id="1NHZk5hi$rq" role="3clF47">
        <node concept="3clFbF" id="1NHZk5hi$t1" role="3cqZAp">
          <node concept="3clFbT" id="1NHZk5hi$t0" role="3clFbG">
            <property role="3clFbU" value="true" />
          </node>
        </node>
      </node>
      <node concept="10P_77" id="1NHZk5hiKTk" role="3clF45" />
      <node concept="3Tm1VV" id="1NHZk5hiKTl" role="1B3o_S" />
    </node>
  </node>
  <node concept="13h7C7" id="4uVwhQyFcni">
    <property role="3GE5qa" value="refactoring" />
    <ref role="13h7C2" to="53vh:4uVwhQyFcjm" resolve="IMigrationUnit" />
    <node concept="13i0hz" id="4uVwhQyFcnl" role="13h7CS">
      <property role="13i0iv" value="true" />
      <property role="13i0it" value="true" />
      <property role="TrG5h" value="fromVersion" />
      <node concept="3Tm1VV" id="4uVwhQyFcnm" role="1B3o_S" />
      <node concept="3clFbS" id="4uVwhQyFcnn" role="3clF47" />
      <node concept="10Oyi0" id="4uVwhQyFcnt" role="3clF45" />
    </node>
    <node concept="13i0hz" id="4uVwhQyFpOe" role="13h7CS">
      <property role="13i0iv" value="true" />
      <property role="13i0it" value="true" />
      <property role="TrG5h" value="isVersionSet" />
      <node concept="3Tm1VV" id="4uVwhQyFpOf" role="1B3o_S" />
      <node concept="3clFbS" id="4uVwhQyFpOg" role="3clF47" />
      <node concept="10P_77" id="4uVwhQyFpOq" role="3clF45" />
    </node>
    <node concept="13i0hz" id="2bWK$jI6RRp" role="13h7CS">
      <property role="TrG5h" value="getExecuteAfter" />
      <property role="13i0it" value="true" />
      <property role="13i0iv" value="true" />
      <node concept="3Tm1VV" id="2bWK$jI6RRq" role="1B3o_S" />
      <node concept="A3Dl8" id="2bWK$jI6RRr" role="3clF45">
        <node concept="3Tqbb2" id="2bWK$jI6RRs" role="A3Ik2">
          <ref role="ehGHo" to="53vh:3A3gNhf2pHU" resolve="OrderDependency" />
        </node>
      </node>
      <node concept="3clFbS" id="2bWK$jI6RRt" role="3clF47" />
    </node>
    <node concept="13i0hz" id="7s$_UJMVosT" role="13h7CS">
      <property role="TrG5h" value="getRequiredData" />
      <property role="13i0it" value="true" />
      <property role="13i0iv" value="true" />
      <node concept="3Tm1VV" id="7s$_UJMVosU" role="1B3o_S" />
      <node concept="A3Dl8" id="7s$_UJMVxyJ" role="3clF45">
        <node concept="3Tqbb2" id="7s$_UJMVxES" role="A3Ik2">
          <ref role="ehGHo" to="53vh:4iMwkz$0syh" resolve="DataDependency" />
        </node>
      </node>
      <node concept="3clFbS" id="7s$_UJMVosW" role="3clF47" />
    </node>
    <node concept="13i0hz" id="7s$_UJMVDH8" role="13h7CS">
      <property role="TrG5h" value="getProducedData" />
      <property role="13i0it" value="true" />
      <property role="13i0iv" value="true" />
      <node concept="3Tm1VV" id="7s$_UJMVDH9" role="1B3o_S" />
      <node concept="3Tqbb2" id="7s$_UJMVEZ1" role="3clF45">
        <ref role="ehGHo" to="tpce:f_TIwhg" resolve="ConceptDeclaration" />
      </node>
      <node concept="3clFbS" id="7s$_UJMVDHc" role="3clF47" />
    </node>
<<<<<<< HEAD
=======
    <node concept="13i0hz" id="5T5Tgcp0u0A" role="13h7CS">
      <property role="TrG5h" value="getVersionedName" />
      <node concept="3clFbS" id="5T5Tgcp0u0D" role="3clF47">
        <node concept="3clFbF" id="4dfQzC1x$Eb" role="3cqZAp">
          <node concept="3cpWs3" id="4dfQzC1yrmx" role="3clFbG">
            <node concept="3cpWs3" id="4dfQzC1ykmh" role="3uHU7B">
              <node concept="2YIFZM" id="4dfQzC1x$Eu" role="3uHU7B">
                <ref role="37wK5l" to="wyt6:~String.format(java.lang.String,java.lang.Object...):java.lang.String" resolve="format" />
                <ref role="1Pybhc" to="wyt6:~String" resolve="String" />
                <node concept="Xl_RD" id="4dfQzC1x$FO" role="37wK5m">
                  <property role="Xl_RC" value="%03d" />
                </node>
                <node concept="2OqwBi" id="4dfQzC1x_ic" role="37wK5m">
                  <node concept="13iPFW" id="4dfQzC1x_6f" role="2Oq$k0" />
                  <node concept="2qgKlT" id="7CL1ifMByTy" role="2OqNvi">
                    <ref role="37wK5l" node="4uVwhQyFcnl" resolve="fromVersion" />
                  </node>
                </node>
              </node>
              <node concept="Xl_RD" id="4dfQzC1yrRX" role="3uHU7w">
                <property role="Xl_RC" value="_" />
              </node>
            </node>
            <node concept="2OqwBi" id="5UnT0283fjG" role="3uHU7w">
              <node concept="13iPFW" id="5UnT0283f0L" role="2Oq$k0" />
              <node concept="3TrcHB" id="5UnT0283g73" role="2OqNvi">
                <ref role="3TsBF5" to="tpck:h0TrG11" resolve="name" />
              </node>
            </node>
          </node>
        </node>
      </node>
      <node concept="17QB3L" id="5T5Tgcp0u53" role="3clF45" />
      <node concept="3Tm1VV" id="5T5Tgcp0u54" role="1B3o_S" />
    </node>
>>>>>>> b2c47fca
    <node concept="13hLZK" id="4uVwhQyFcnj" role="13h7CW">
      <node concept="3clFbS" id="4uVwhQyFcnk" role="2VODD2" />
    </node>
  </node>
  <node concept="13h7C7" id="6szrkDoc3uc">
    <property role="3GE5qa" value="refactoring.reference" />
    <ref role="13h7C2" to="53vh:6szrkDoc3tL" resolve="DirectNodeReference" />
    <node concept="13hLZK" id="6szrkDoc3ud" role="13h7CW">
      <node concept="3clFbS" id="6szrkDoc3ue" role="2VODD2" />
    </node>
    <node concept="13i0hz" id="6szrkDoc3uf" role="13h7CS">
      <property role="13i0iv" value="false" />
      <property role="13i0it" value="false" />
      <property role="TrG5h" value="isSameTarget" />
      <ref role="13i0hy" node="6szrkDoc2JJ" resolve="isSameTarget" />
      <node concept="3Tm1VV" id="6szrkDoc3ug" role="1B3o_S" />
      <node concept="3clFbS" id="6szrkDoc3ul" role="3clF47">
        <node concept="3clFbF" id="6szrkDoc3MZ" role="3cqZAp">
          <node concept="3clFbC" id="6szrkDoc3S1" role="3clFbG">
            <node concept="2OqwBi" id="6szrkDoc3X6" role="3uHU7w">
              <node concept="13iPFW" id="6szrkDoc3UU" role="2Oq$k0" />
              <node concept="3TrEf2" id="6szrkDoc47f" role="2OqNvi">
                <ref role="3Tt5mk" to="53vh:6szrkDoc3Cg" />
              </node>
            </node>
            <node concept="2OqwBi" id="6szrkDoc3Nw" role="3uHU7B">
              <node concept="37vLTw" id="6szrkDoc3MY" role="2Oq$k0">
                <ref role="3cqZAo" node="6szrkDoc3um" resolve="reference" />
              </node>
              <node concept="liA8E" id="6szrkDoc3R0" role="2OqNvi">
                <ref role="37wK5l" to="mhbf:~SReference.getTargetNode():org.jetbrains.mps.openapi.model.SNode" resolve="getTargetNode" />
              </node>
            </node>
          </node>
        </node>
      </node>
      <node concept="37vLTG" id="6szrkDoc3um" role="3clF46">
        <property role="TrG5h" value="reference" />
        <node concept="3uibUv" id="6szrkDoc3un" role="1tU5fm">
          <ref role="3uigEE" to="mhbf:~SReference" resolve="SReference" />
        </node>
      </node>
      <node concept="10P_77" id="6szrkDoc3uo" role="3clF45" />
    </node>
    <node concept="13i0hz" id="4uVwhQyQBPe" role="13h7CS">
      <property role="TrG5h" value="getNodeReference" />
      <property role="13i0it" value="false" />
      <property role="13i0iv" value="false" />
      <ref role="13i0hy" node="4uVwhQyQbdz" resolve="getNodeReference" />
      <node concept="3Tm1VV" id="4uVwhQyQBPf" role="1B3o_S" />
      <node concept="3clFbS" id="4uVwhQyQBPi" role="3clF47">
        <node concept="3clFbF" id="4uVwhQyQBRi" role="3cqZAp">
          <node concept="2OqwBi" id="4uVwhQyQCFI" role="3clFbG">
            <node concept="2JrnkZ" id="4uVwhQyQCEM" role="2Oq$k0">
              <node concept="2OqwBi" id="4uVwhQyQBT7" role="2JrQYb">
                <node concept="13iPFW" id="4uVwhQyQBRf" role="2Oq$k0" />
                <node concept="3TrEf2" id="4uVwhQyQC0C" role="2OqNvi">
                  <ref role="3Tt5mk" to="53vh:6szrkDoc3Cg" />
                </node>
              </node>
            </node>
            <node concept="liA8E" id="4uVwhQyQCKA" role="2OqNvi">
              <ref role="37wK5l" to="mhbf:~SNode.getReference():org.jetbrains.mps.openapi.model.SNodeReference" resolve="getReference" />
            </node>
          </node>
        </node>
      </node>
      <node concept="3uibUv" id="4uVwhQyQBPj" role="3clF45">
        <ref role="3uigEE" to="mhbf:~SNodeReference" resolve="SNodeReference" />
      </node>
    </node>
    <node concept="13i0hz" id="6szrkDoc3ur" role="13h7CS">
      <property role="13i0iv" value="false" />
      <property role="13i0it" value="false" />
      <property role="TrG5h" value="tryToFindNode" />
      <ref role="13i0hy" node="6szrkDoc2K7" resolve="tryToFindNode" />
      <node concept="3Tm1VV" id="6szrkDoc3us" role="1B3o_S" />
      <node concept="3clFbS" id="6szrkDoc3ux" role="3clF47">
        <node concept="3clFbF" id="6szrkDoc3v2" role="3cqZAp">
          <node concept="2OqwBi" id="6szrkDoc3wJ" role="3clFbG">
            <node concept="13iPFW" id="6szrkDoc3v1" role="2Oq$k0" />
            <node concept="3TrEf2" id="6szrkDoc3JN" role="2OqNvi">
              <ref role="3Tt5mk" to="53vh:6szrkDoc3Cg" />
            </node>
          </node>
        </node>
      </node>
      <node concept="37vLTG" id="6szrkDoc3uy" role="3clF46">
        <property role="TrG5h" value="repository" />
        <node concept="3uibUv" id="6szrkDocpTy" role="1tU5fm">
          <ref role="3uigEE" to="lui2:~SRepository" resolve="SRepository" />
        </node>
      </node>
      <node concept="3Tqbb2" id="6szrkDoc3u$" role="3clF45" />
    </node>
  </node>
</model>
<|MERGE_RESOLUTION|>--- conflicted
+++ resolved
@@ -2,8 +2,8 @@
 <model ref="r:306236c1-379e-4cee-b600-470a90233e2f(jetbrains.mps.lang.migration.behavior)">
   <persistence version="9" />
   <languages>
-    <use id="af65afd8-f0dd-4942-87d9-63a55f2a9db1" name="jetbrains.mps.lang.behavior" version="-1" />
-    <use id="774bf8a0-62e5-41e1-af63-f4812e60e48b" name="jetbrains.mps.baseLanguage.checkedDots" version="-1" />
+    <use id="af65afd8-f0dd-4942-87d9-63a55f2a9db1" name="jetbrains.mps.lang.behavior" version="0" />
+    <use id="774bf8a0-62e5-41e1-af63-f4812e60e48b" name="jetbrains.mps.baseLanguage.checkedDots" version="0" />
     <devkit ref="fbc25dd2-5da4-483a-8b19-70928e1b62d7(jetbrains.mps.devkit.general-purpose)" />
   </languages>
   <imports>
@@ -653,43 +653,6 @@
       </node>
       <node concept="10P_77" id="4uVwhQyFspC" role="3clF45" />
     </node>
-<<<<<<< HEAD
-    <node concept="13i0hz" id="5T5Tgcp0u0A" role="13h7CS">
-      <property role="TrG5h" value="getPresentation" />
-      <ref role="13i0hy" to="tpcu:hEwIMiw" resolve="getPresentation" />
-      <node concept="17QB3L" id="5T5Tgcp0u53" role="3clF45" />
-      <node concept="3clFbS" id="5T5Tgcp0u0D" role="3clF47">
-        <node concept="3clFbF" id="4dfQzC1x$Eb" role="3cqZAp">
-          <node concept="3cpWs3" id="4dfQzC1yrmx" role="3clFbG">
-            <node concept="3cpWs3" id="4dfQzC1ykmh" role="3uHU7B">
-              <node concept="2YIFZM" id="4dfQzC1x$Eu" role="3uHU7B">
-                <ref role="37wK5l" to="wyt6:~String.format(java.lang.String,java.lang.Object...):java.lang.String" resolve="format" />
-                <ref role="1Pybhc" to="wyt6:~String" resolve="String" />
-                <node concept="Xl_RD" id="4dfQzC1x$FO" role="37wK5m">
-                  <property role="Xl_RC" value="%03d" />
-                </node>
-                <node concept="2OqwBi" id="4dfQzC1x_ic" role="37wK5m">
-                  <node concept="13iPFW" id="4dfQzC1x_6f" role="2Oq$k0" />
-                  <node concept="2qgKlT" id="7CL1ifMByTy" role="2OqNvi">
-                    <ref role="37wK5l" node="4uVwhQyFcnl" resolve="fromVersion" />
-                  </node>
-                </node>
-              </node>
-              <node concept="Xl_RD" id="4dfQzC1yrRX" role="3uHU7w">
-                <property role="Xl_RC" value="_" />
-              </node>
-            </node>
-            <node concept="2OqwBi" id="5UnT0283fjG" role="3uHU7w">
-              <node concept="13iPFW" id="5UnT0283f0L" role="2Oq$k0" />
-              <node concept="3TrcHB" id="5UnT0283g73" role="2OqNvi">
-                <ref role="3TsBF5" to="tpck:h0TrG11" resolve="name" />
-              </node>
-            </node>
-          </node>
-        </node>
-      </node>
-      <node concept="3Tm1VV" id="5T5Tgcp0u54" role="1B3o_S" />
-=======
     <node concept="13i0hz" id="7cvir6UD0sZ" role="13h7CS">
       <property role="TrG5h" value="getPresentation" />
       <property role="2Ki8OM" value="false" />
@@ -717,7 +680,6 @@
       <node concept="3uibUv" id="3BBZ1T1GZw_" role="3clF45">
         <ref role="3uigEE" to="dxuu:~Icon" resolve="Icon" />
       </node>
->>>>>>> b2c47fca
     </node>
     <node concept="13hLZK" id="7fCCGqboPK$" role="13h7CW">
       <node concept="3clFbS" id="7fCCGqboPK_" role="2VODD2" />
@@ -2236,43 +2198,6 @@
         <ref role="ehGHo" to="tpce:f_TIwhg" resolve="ConceptDeclaration" />
       </node>
     </node>
-<<<<<<< HEAD
-    <node concept="13i0hz" id="5ukX6qnJKa4" role="13h7CS">
-      <property role="TrG5h" value="getPresentation" />
-      <ref role="13i0hy" to="tpcu:hEwIMiw" resolve="getPresentation" />
-      <node concept="17QB3L" id="5ukX6qnJKa5" role="3clF45" />
-      <node concept="3clFbS" id="5ukX6qnJKa6" role="3clF47">
-        <node concept="3clFbF" id="5ukX6qnJKa7" role="3cqZAp">
-          <node concept="3cpWs3" id="5ukX6qnJKa8" role="3clFbG">
-            <node concept="3cpWs3" id="5ukX6qnJKa9" role="3uHU7B">
-              <node concept="2YIFZM" id="5ukX6qnJKaa" role="3uHU7B">
-                <ref role="37wK5l" to="wyt6:~String.format(java.lang.String,java.lang.Object...):java.lang.String" resolve="format" />
-                <ref role="1Pybhc" to="wyt6:~String" resolve="String" />
-                <node concept="Xl_RD" id="5ukX6qnJKab" role="37wK5m">
-                  <property role="Xl_RC" value="%03d" />
-                </node>
-                <node concept="2OqwBi" id="5ukX6qnJKac" role="37wK5m">
-                  <node concept="13iPFW" id="5ukX6qnJKad" role="2Oq$k0" />
-                  <node concept="2qgKlT" id="5ukX6qnJKae" role="2OqNvi">
-                    <ref role="37wK5l" node="4uVwhQyFcnl" resolve="fromVersion" />
-                  </node>
-                </node>
-              </node>
-              <node concept="Xl_RD" id="5ukX6qnJKaf" role="3uHU7w">
-                <property role="Xl_RC" value="_" />
-              </node>
-            </node>
-            <node concept="2OqwBi" id="5ukX6qnJKag" role="3uHU7w">
-              <node concept="13iPFW" id="5ukX6qnJKah" role="2Oq$k0" />
-              <node concept="3TrcHB" id="5ukX6qnJKai" role="2OqNvi">
-                <ref role="3TsBF5" to="tpck:h0TrG11" resolve="name" />
-              </node>
-            </node>
-          </node>
-        </node>
-      </node>
-      <node concept="3Tm1VV" id="5ukX6qnJKaj" role="1B3o_S" />
-=======
     <node concept="13i0hz" id="3BBZ1T1H1VI" role="13h7CS">
       <property role="TrG5h" value="getPresentation" />
       <property role="2Ki8OM" value="false" />
@@ -2286,7 +2211,6 @@
       </node>
       <node concept="17QB3L" id="3BBZ1T1H1Yj" role="3clF45" />
       <node concept="3Tm1VV" id="3BBZ1T1H1Yk" role="1B3o_S" />
->>>>>>> b2c47fca
     </node>
   </node>
   <node concept="13h7C7" id="6szrkDoc2JG">
@@ -2410,8 +2334,6 @@
       </node>
       <node concept="3clFbS" id="7s$_UJMVDHc" role="3clF47" />
     </node>
-<<<<<<< HEAD
-=======
     <node concept="13i0hz" id="5T5Tgcp0u0A" role="13h7CS">
       <property role="TrG5h" value="getVersionedName" />
       <node concept="3clFbS" id="5T5Tgcp0u0D" role="3clF47">
@@ -2447,7 +2369,6 @@
       <node concept="17QB3L" id="5T5Tgcp0u53" role="3clF45" />
       <node concept="3Tm1VV" id="5T5Tgcp0u54" role="1B3o_S" />
     </node>
->>>>>>> b2c47fca
     <node concept="13hLZK" id="4uVwhQyFcnj" role="13h7CW">
       <node concept="3clFbS" id="4uVwhQyFcnk" role="2VODD2" />
     </node>
