<?xml version="1.0" encoding="UTF-8"?>
<debug-info>
  <concept fqn="jetbrains.mps.baseLanguage.structure.BlockStatement" />
  <concept fqn="jetbrains.mps.baseLanguage.structure.ConstructorDeclaration" />
  <concept fqn="jetbrains.mps.baseLanguage.structure.ExpressionStatement" />
  <concept fqn="jetbrains.mps.baseLanguage.structure.FieldDeclaration" />
  <concept fqn="jetbrains.mps.baseLanguage.structure.IfStatement" />
  <concept fqn="jetbrains.mps.baseLanguage.structure.InstanceMethodDeclaration" />
  <concept fqn="jetbrains.mps.baseLanguage.structure.LocalVariableDeclarationStatement" />
  <concept fqn="jetbrains.mps.baseLanguage.structure.ReturnStatement" />
  <concept fqn="jetbrains.mps.baseLanguage.structure.SingleLineComment" />
  <concept fqn="jetbrains.mps.baseLanguage.structure.Statement" />
  <concept fqn="jetbrains.mps.baseLanguage.structure.StaticFieldDeclaration" />
  <concept fqn="jetbrains.mps.baseLanguage.structure.StaticMethodDeclaration" />
  <concept fqn="jetbrains.mps.baseLanguage.structure.SuperConstructorInvocation" />
  <concept fqn="jetbrains.mps.baseLanguage.structure.TryCatchStatement" />
  <root nodeRef="fd5162e1-98b8-43e1-a33f-62e46fc97404/r:adde35cf-3cf9-4b55-82d6-5122b6082b2f(jetbrains.mps.migration.actions/jetbrains.mps.lang.migration.actions.plugin)/4436301628118322512">
    <file name="MigrationGroup_ActionGroup.java">
      <node id="4436301628118322512" at="10,0,11,0" concept="10" trace="LOG" />
      <node id="4436301628118322512" at="11,0,12,0" concept="10" trace="ID" />
      <node id="4436301628118322512" at="12,39,13,32" concept="12" />
      <node id="4436301628118322512" at="13,32,14,30" concept="2" />
      <node id="4436301628118322512" at="14,30,15,25" concept="2" />
      <node id="4436301628118340695" at="16,9,17,125" concept="2" />
      <node id="4436301628118322512" at="18,27,19,39" concept="2" />
      <node id="4436301628118322512" at="15,25,20,5" concept="13" />
      <node id="4436301628118322512" at="12,0,22,0" concept="1" trace="MigrationGroup_ActionGroup#()V" />
      <scope id="4436301628118322512" at="16,9,17,125" />
      <scope id="4436301628118322512" at="18,0,19,39">
        <var name="t" id="4436301628118322512" />
      </scope>
      <scope id="4436301628118322512" at="18,27,19,39" />
      <scope id="4436301628118322512" at="12,39,20,5" />
      <scope id="4436301628118322512" at="12,0,22,0" />
      <unit id="4436301628118322512" at="9,0,23,0" name="jetbrains.mps.lang.migration.actions.plugin.MigrationGroup_ActionGroup" />
    </file>
  </root>
  <root nodeRef="fd5162e1-98b8-43e1-a33f-62e46fc97404/r:adde35cf-3cf9-4b55-82d6-5122b6082b2f(jetbrains.mps.migration.actions/jetbrains.mps.lang.migration.actions.plugin)/6845384137766004712">
    <file name="CorrectLanguageVersion_Action.java">
<<<<<<< HEAD
      <node id="6845384137766004712" at="34,0,35,0" concept="10" trace="ICON" />
      <node id="6845384137766004712" at="35,42,36,48" concept="12" />
      <node id="6845384137766004712" at="36,48,37,35" concept="2" />
      <node id="6845384137766004712" at="37,35,38,41" concept="2" />
      <node id="6845384137766004712" at="41,32,42,16" concept="7" />
      <node id="913178413710457423" at="46,88,47,19" concept="7" />
      <node id="6435164937171911280" at="48,5,49,0" concept="9" />
      <node id="834555255519884202" at="49,0,50,88" concept="6" />
      <node id="834555255519909814" at="50,88,51,52" concept="6" />
      <node id="834555255519917467" at="52,22,53,18" concept="7" />
      <node id="6435164937171908919" at="54,5,55,0" concept="9" />
      <node id="6435164937171834128" at="55,0,56,220" concept="6" />
      <node id="4636688088951178883" at="57,41,58,19" concept="7" />
      <node id="6435164937171902655" at="60,88,61,18" concept="7" />
      <node id="6435164937171848038" at="62,5,63,0" concept="9" />
      <node id="834555255520141656" at="65,39,66,181" concept="7" />
      <node id="6419239489356482386" at="68,154,69,0" concept="9" />
      <node id="7681855492436682541" at="69,0,70,65" concept="6" />
      <node id="7681855492436730377" at="70,65,71,83" concept="6" />
      <node id="6419239489356607344" at="73,101,74,20" concept="7" />
      <node id="834555255520181938" at="76,5,77,52" concept="7" />
      <node id="6845384137766004712" at="80,89,81,85" concept="2" />
      <node id="6845384137766004712" at="85,53,86,19" concept="7" />
      <node id="6845384137766004712" at="88,5,89,58" concept="6" />
      <node id="6845384137766004712" at="89,58,90,52" concept="2" />
      <node id="6845384137766004712" at="91,22,92,21" concept="7" />
      <node id="6845384137766004712" at="95,5,96,56" concept="6" />
      <node id="6845384137766004712" at="96,56,97,53" concept="2" />
      <node id="6845384137766004712" at="98,22,99,21" concept="7" />
      <node id="6845384137766004712" at="101,5,102,16" concept="7" />
      <node id="834555255520282544" at="105,96,106,94" concept="6" />
      <node id="834555255520282553" at="106,94,107,52" concept="6" />
      <node id="6435164937170791877" at="107,52,108,61" concept="6" />
      <node id="6435164937170791903" at="111,41,112,183" concept="7" />
      <node id="6419239489356936739" at="114,156,115,43" concept="2" />
      <node id="6435164937171533590" at="116,12,117,46" concept="6" />
      <node id="6435164937171772620" at="122,19,123,48" concept="7" />
      <node id="6435164937171772629" at="124,49,125,29" concept="7" />
      <node id="6435164937171772637" at="128,47,129,35" concept="7" />
      <node id="6435164937171779541" at="131,12,132,255" concept="6" />
      <node id="6435164937171792090" at="133,31,134,19" concept="7" />
      <node id="6435164937171797698" at="135,11,136,0" concept="9" />
      <node id="6419239489356904408" at="138,31,139,64" concept="2" />
      <node id="980071498028592645" at="147,36,148,207" concept="7" />
      <node id="980071498028592645" at="149,5,150,16" concept="7" />
      <node id="913178413710448590" at="45,87,48,5" concept="4" />
      <node id="834555255519913546" at="51,52,54,5" concept="4" />
      <node id="4636688088951159754" at="56,220,59,5" concept="4" />
      <node id="6435164937171850483" at="59,5,62,5" concept="4" />
      <node id="834555255520141654" at="65,0,68,0" concept="5" trace="select#(Lorg/jetbrains/mps/openapi/model/SNode;)Ljava/lang/Integer;" />
      <node id="6419239489356495391" at="72,78,75,7" concept="4" />
      <node id="6845384137766004712" at="84,95,87,5" concept="4" />
      <node id="6845384137766004712" at="90,52,93,7" concept="4" />
      <node id="6845384137766004712" at="97,53,100,7" concept="4" />
      <node id="6435164937170791901" at="111,0,114,0" concept="5" trace="select#(Lorg/jetbrains/mps/openapi/model/SNode;)Ljava/lang/Integer;" />
      <node id="6435164937171772631" at="128,0,131,0" concept="5" trace="canClose#(Ljava/lang/String;)Z" />
      <node id="6435164937171785562" at="132,255,135,11" concept="4" />
      <node id="6435164937171803802" at="138,0,141,0" concept="5" trace="run#()V" />
      <node id="980071498028592645" at="146,75,149,5" concept="4" />
      <node id="6845384137766004712" at="40,0,44,0" concept="5" trace="isDumbAware#()Z" />
      <node id="6845384137766004712" at="79,0,83,0" concept="5" trace="doUpdate#(Lcom/intellij/openapi/actionSystem/AnActionEvent;Ljava/util/Map;)V" />
      <node id="6845384137766004712" at="35,0,40,0" concept="1" trace="CorrectLanguageVersion_Action#()V" />
      <node id="834555255520141642" at="63,0,68,154" concept="6" />
      <node id="6419239489356256132" at="71,83,76,5" concept="4" />
      <node id="6435164937170791893" at="109,54,114,156" concept="6" />
      <node id="6435164937171772618" at="121,49,126,15" concept="13" />
      <node id="6435164937171803800" at="136,0,141,13" concept="2" />
      <node id="980071498028592645" at="146,0,152,0" concept="11" trace="check_wnyb8b_a0c0a#(Lorg/jetbrains/mps/openapi/model/SModel;)Ljava/util/List;" />
      <node id="6845384137766004712" at="87,5,94,5" concept="0" />
      <node id="6845384137766004712" at="94,5,101,5" concept="0" />
      <node id="6435164937171772612" at="121,0,128,0" concept="5" trace="checkInput#(Ljava/lang/String;)Z" />
      <node id="6435164937171772606" at="119,27,131,12" concept="6" />
      <node id="6845384137766004712" at="83,0,104,0" concept="5" trace="collectActionData#(Lcom/intellij/openapi/actionSystem/AnActionEvent;Ljava/util/Map;)Z" />
      <node id="6435164937171414383" at="119,0,143,0" concept="5" trace="run#()V" />
      <node id="6435164937171413928" at="117,46,143,9" concept="2" />
      <node id="6435164937171006941" at="116,10,144,5" concept="0" />
      <node id="6845384137766004712" at="44,0,79,0" concept="5" trace="isApplicable#(Lcom/intellij/openapi/actionSystem/AnActionEvent;Ljava/util/Map;)Z" />
      <node id="6435164937170958673" at="108,61,144,5" concept="4" />
      <node id="6845384137766004712" at="104,0,146,0" concept="5" trace="doExecute#(Lcom/intellij/openapi/actionSystem/AnActionEvent;Ljava/util/Map;)V" />
      <scope id="6845384137766004712" at="41,32,42,16" />
      <scope id="913178413710448593" at="46,88,47,19" />
      <scope id="834555255519913549" at="52,22,53,18" />
      <scope id="4636688088951159756" at="57,41,58,19" />
      <scope id="6435164937171850486" at="60,88,61,18" />
      <scope id="834555255520141655" at="65,39,66,181" />
      <scope id="6419239489356495394" at="73,101,74,20" />
      <scope id="6845384137766004712" at="80,89,81,85" />
      <scope id="6845384137766004712" at="85,53,86,19" />
      <scope id="6845384137766004712" at="91,22,92,21" />
      <scope id="6845384137766004712" at="98,22,99,21" />
      <scope id="6435164937170791902" at="111,41,112,183" />
      <scope id="6435164937171772619" at="122,19,123,48" />
      <scope id="6435164937171772625" at="124,0,125,29">
        <var name="e" id="6435164937171772626" />
      </scope>
      <scope id="6435164937171772628" at="124,49,125,29" />
      <scope id="6435164937171772636" at="128,47,129,35" />
      <scope id="6435164937171785565" at="133,31,134,19" />
      <scope id="6435164937171803804" at="138,31,139,64" />
      <scope id="980071498028592645" at="147,36,148,207" />
      <scope id="6845384137766004712" at="35,42,38,41" />
      <scope id="834555255520141654" at="65,0,68,0">
        <var name="it" id="834555255520141654" />
      </scope>
      <scope id="6419239489356256135" at="72,78,75,7" />
      <scope id="6435164937170791901" at="111,0,114,0">
        <var name="it" id="6435164937170791901" />
      </scope>
      <scope id="6435164937171772631" at="128,0,131,0">
        <var name="s" id="6435164937171772634" />
      </scope>
      <scope id="6435164937171803802" at="138,0,141,0" />
      <scope id="6845384137766004712" at="40,0,44,0" />
      <scope id="6845384137766004712" at="79,0,83,0">
        <var name="_params" id="6845384137766004712" />
        <var name="event" id="6845384137766004712" />
      </scope>
      <scope id="980071498028592645" at="146,75,150,16" />
      <scope id="6845384137766004712" at="35,0,40,0" />
      <scope id="6845384137766004712" at="88,5,93,7">
        <var name="p" id="6845384137766004712" />
      </scope>
      <scope id="6845384137766004712" at="95,5,100,7">
        <var name="p" id="6845384137766004712" />
      </scope>
      <scope id="6435164937171772617" at="121,49,126,15" />
      <scope id="6435164937170958676" at="109,54,115,43">
        <var name="maxFrom" id="6435164937170791894" />
      </scope>
      <scope id="980071498028592645" at="146,0,152,0">
        <var name="checkedDotOperand" id="980071498028592645" />
      </scope>
      <scope id="6435164937171772612" at="121,0,128,0">
        <var name="s" id="6435164937171772615" />
      </scope>
      <scope id="6845384137766004712" at="84,95,102,16" />
      <scope id="6845384137766004712" at="83,0,104,0">
        <var name="_params" id="6845384137766004712" />
        <var name="event" id="6845384137766004712" />
      </scope>
      <scope id="6435164937171414384" at="119,27,141,13">
        <var name="result" id="6435164937171779542" />
        <var name="validator" id="6435164937171772607" />
      </scope>
      <scope id="6435164937171414383" at="119,0,143,0" />
      <scope id="6435164937171006942" at="116,12,143,9">
        <var name="v" id="6435164937171533591" />
      </scope>
      <scope id="894677141330282189" at="45,87,77,52">
=======
      <node id="6845384137766004712" at="37,0,38,0" concept="10" trace="ICON" />
      <node id="6845384137766004712" at="38,42,39,48" concept="12" />
      <node id="6845384137766004712" at="39,48,40,35" concept="2" />
      <node id="6845384137766004712" at="40,35,41,41" concept="2" />
      <node id="6845384137766004712" at="44,32,45,16" concept="7" />
      <node id="913178413710457423" at="48,88,49,19" concept="7" />
      <node id="6435164937171911280" at="50,5,51,0" concept="9" />
      <node id="834555255519884202" at="51,0,52,88" concept="6" />
      <node id="7681855492436682541" at="52,88,53,65" concept="6" />
      <node id="7681855492436730377" at="53,65,54,83" concept="6" />
      <node id="1242319914842342735" at="54,83,55,0" concept="9" />
      <node id="834555255519909814" at="55,0,56,52" concept="6" />
      <node id="834555255519917467" at="57,22,58,45" concept="7" />
      <node id="6435164937171908919" at="59,5,60,0" concept="9" />
      <node id="6435164937171834128" at="60,0,61,220" concept="6" />
      <node id="4636688088951178883" at="62,41,63,19" concept="7" />
      <node id="6435164937171902655" at="65,88,66,18" concept="7" />
      <node id="6435164937171848038" at="67,5,68,0" concept="9" />
      <node id="834555255520141656" at="70,39,71,181" concept="7" />
      <node id="6419239489356482386" at="73,154,74,0" concept="9" />
      <node id="6419239489356607344" at="76,101,77,20" concept="7" />
      <node id="834555255520181938" at="79,5,80,52" concept="7" />
      <node id="6845384137766004712" at="84,7,85,60" concept="6" />
      <node id="6845384137766004712" at="85,60,86,63" concept="2" />
      <node id="6845384137766004712" at="89,42,90,97" concept="2" />
      <node id="6845384137766004712" at="91,7,92,44" concept="2" />
      <node id="6845384137766004712" at="96,53,97,19" concept="7" />
      <node id="6845384137766004712" at="98,5,99,88" concept="2" />
      <node id="6845384137766004712" at="100,61,101,19" concept="7" />
      <node id="6845384137766004712" at="102,5,103,87" concept="2" />
      <node id="6845384137766004712" at="104,62,105,19" concept="7" />
      <node id="6845384137766004712" at="106,5,107,16" concept="7" />
      <node id="834555255520282544" at="110,9,111,96" concept="6" />
      <node id="834555255520282553" at="111,96,112,54" concept="6" />
      <node id="6435164937170791877" at="112,54,113,63" concept="6" />
      <node id="6435164937170791903" at="116,43,117,185" concept="7" />
      <node id="6419239489356936739" at="119,158,120,45" concept="2" />
      <node id="6435164937171533590" at="121,14,122,48" concept="6" />
      <node id="6435164937171772620" at="127,21,128,50" concept="7" />
      <node id="6435164937171772629" at="129,51,130,31" concept="7" />
      <node id="6435164937171772637" at="133,49,134,37" concept="7" />
      <node id="6435164937171779541" at="136,14,137,257" concept="6" />
      <node id="6435164937171792090" at="138,33,139,21" concept="7" />
      <node id="6435164937171797698" at="140,13,141,0" concept="9" />
      <node id="6419239489356904408" at="143,33,144,66" concept="2" />
      <node id="6845384137766004712" at="151,42,152,96" concept="2" />
      <node id="6845384137766004712" at="156,0,157,0" concept="10" trace="LOG" />
      <node id="980071498028592645" at="158,36,159,207" concept="7" />
      <node id="980071498028592645" at="160,5,161,16" concept="7" />
      <node id="913178413710448590" at="47,87,50,5" concept="4" />
      <node id="834555255519913546" at="56,52,59,5" concept="4" />
      <node id="4636688088951159754" at="61,220,64,5" concept="4" />
      <node id="6435164937171850483" at="64,5,67,5" concept="4" />
      <node id="834555255520141654" at="70,0,73,0" concept="5" trace="select#(Lorg/jetbrains/mps/openapi/model/SNode;)Ljava/lang/Integer;" />
      <node id="6419239489356495391" at="75,78,78,7" concept="4" />
      <node id="6845384137766004712" at="88,27,91,7" concept="0" />
      <node id="6845384137766004712" at="88,27,91,7" concept="4" />
      <node id="6845384137766004712" at="95,95,98,5" concept="4" />
      <node id="6845384137766004712" at="99,88,102,5" concept="4" />
      <node id="6845384137766004712" at="103,87,106,5" concept="4" />
      <node id="6435164937170791901" at="116,0,119,0" concept="5" trace="select#(Lorg/jetbrains/mps/openapi/model/SNode;)Ljava/lang/Integer;" />
      <node id="6435164937171772631" at="133,0,136,0" concept="5" trace="canClose#(Ljava/lang/String;)Z" />
      <node id="6435164937171785562" at="137,257,140,13" concept="4" />
      <node id="6435164937171803802" at="143,0,146,0" concept="5" trace="run#()V" />
      <node id="6845384137766004712" at="150,27,153,7" concept="0" />
      <node id="6845384137766004712" at="150,27,153,7" concept="4" />
      <node id="980071498028592645" at="157,75,160,5" concept="4" />
      <node id="6845384137766004712" at="43,0,47,0" concept="5" trace="isDumbAware#()Z" />
      <node id="6845384137766004712" at="83,9,87,7" concept="0" />
      <node id="6845384137766004712" at="98,5,102,5" concept="0" />
      <node id="6845384137766004712" at="102,5,106,5" concept="0" />
      <node id="6845384137766004712" at="38,0,43,0" concept="1" trace="CorrectLanguageVersion_Action#()V" />
      <node id="834555255520141642" at="68,0,73,154" concept="6" />
      <node id="6419239489356256132" at="74,0,79,5" concept="4" />
      <node id="6435164937170791893" at="114,56,119,158" concept="6" />
      <node id="6435164937171772618" at="126,51,131,17" concept="13" />
      <node id="6435164937171803800" at="141,0,146,15" concept="2" />
      <node id="980071498028592645" at="157,0,163,0" concept="11" trace="check_wnyb8b_a0c0a#(Lorg/jetbrains/mps/openapi/model/SModel;)Ljava/util/List;" />
      <node id="6435164937171772612" at="126,0,133,0" concept="5" trace="checkInput#(Ljava/lang/String;)Z" />
      <node id="6845384137766004712" at="82,89,93,5" concept="13" />
      <node id="6435164937171772606" at="124,29,136,14" concept="6" />
      <node id="6845384137766004712" at="82,0,95,0" concept="5" trace="doUpdate#(Lcom/intellij/openapi/actionSystem/AnActionEvent;Ljava/util/Map;)V" />
      <node id="6845384137766004712" at="95,0,109,0" concept="5" trace="collectActionData#(Lcom/intellij/openapi/actionSystem/AnActionEvent;Ljava/util/Map;)Z" />
      <node id="6435164937171414383" at="124,0,148,0" concept="5" trace="run#()V" />
      <node id="6435164937171413928" at="122,48,148,11" concept="2" />
      <node id="6435164937171006941" at="121,12,149,7" concept="0" />
      <node id="6845384137766004712" at="47,0,82,0" concept="5" trace="isApplicable#(Lcom/intellij/openapi/actionSystem/AnActionEvent;Ljava/util/Map;)Z" />
      <node id="6435164937170958673" at="113,63,149,7" concept="4" />
      <node id="6845384137766004712" at="109,96,154,5" concept="13" />
      <node id="6845384137766004712" at="109,0,156,0" concept="5" trace="doExecute#(Lcom/intellij/openapi/actionSystem/AnActionEvent;Ljava/util/Map;)V" />
      <scope id="6845384137766004712" at="44,32,45,16" />
      <scope id="913178413710448593" at="48,88,49,19" />
      <scope id="834555255519913549" at="57,22,58,45" />
      <scope id="4636688088951159756" at="62,41,63,19" />
      <scope id="6435164937171850486" at="65,88,66,18" />
      <scope id="834555255520141655" at="70,39,71,181" />
      <scope id="6419239489356495394" at="76,101,77,20" />
      <scope id="6845384137766004712" at="89,42,90,97" />
      <scope id="6845384137766004712" at="96,53,97,19" />
      <scope id="6845384137766004712" at="100,61,101,19" />
      <scope id="6845384137766004712" at="104,62,105,19" />
      <scope id="6435164937170791902" at="116,43,117,185" />
      <scope id="6435164937171772619" at="127,21,128,50" />
      <scope id="6435164937171772625" at="129,0,130,31">
        <var name="e" id="6435164937171772626" />
      </scope>
      <scope id="6435164937171772628" at="129,51,130,31" />
      <scope id="6435164937171772636" at="133,49,134,37" />
      <scope id="6435164937171785565" at="138,33,139,21" />
      <scope id="6435164937171803804" at="143,33,144,66" />
      <scope id="6845384137766004712" at="151,42,152,96" />
      <scope id="980071498028592645" at="158,36,159,207" />
      <scope id="6845384137766004712" at="84,7,86,63">
        <var name="enabled" id="6845384137766004712" />
      </scope>
      <scope id="6845384137766004712" at="38,42,41,41" />
      <scope id="834555255520141654" at="70,0,73,0">
        <var name="it" id="834555255520141654" />
      </scope>
      <scope id="6419239489356256135" at="75,78,78,7" />
      <scope id="6845384137766004712" at="88,27,91,7" />
      <scope id="6435164937170791901" at="116,0,119,0">
        <var name="it" id="6435164937170791901" />
      </scope>
      <scope id="6435164937171772631" at="133,0,136,0">
        <var name="s" id="6435164937171772634" />
      </scope>
      <scope id="6435164937171803802" at="143,0,146,0" />
      <scope id="6845384137766004712" at="150,0,153,7">
        <var name="t" id="6845384137766004712" />
      </scope>
      <scope id="6845384137766004712" at="150,27,153,7" />
      <scope id="6845384137766004712" at="43,0,47,0" />
      <scope id="6845384137766004712" at="83,9,87,7" />
      <scope id="6845384137766004712" at="88,0,92,44">
        <var name="t" id="6845384137766004712" />
      </scope>
      <scope id="6845384137766004712" at="88,27,92,44" />
      <scope id="6845384137766004712" at="98,5,102,5" />
      <scope id="6845384137766004712" at="102,5,106,5" />
      <scope id="980071498028592645" at="157,75,161,16" />
      <scope id="6845384137766004712" at="38,0,43,0" />
      <scope id="6435164937171772617" at="126,51,131,17" />
      <scope id="6435164937170958676" at="114,56,120,45">
        <var name="maxFrom" id="6435164937170791894" />
      </scope>
      <scope id="980071498028592645" at="157,0,163,0">
        <var name="checkedDotOperand" id="980071498028592645" />
      </scope>
      <scope id="6435164937171772612" at="126,0,133,0">
        <var name="s" id="6435164937171772615" />
      </scope>
      <scope id="6845384137766004712" at="82,89,93,5" />
      <scope id="6845384137766004712" at="95,95,107,16" />
      <scope id="6845384137766004712" at="82,0,95,0">
        <var name="_params" id="6845384137766004712" />
        <var name="event" id="6845384137766004712" />
      </scope>
      <scope id="6845384137766004712" at="95,0,109,0">
        <var name="_params" id="6845384137766004712" />
        <var name="event" id="6845384137766004712" />
      </scope>
      <scope id="6435164937171414384" at="124,29,146,15">
        <var name="result" id="6435164937171779542" />
        <var name="validator" id="6435164937171772607" />
      </scope>
      <scope id="6435164937171414383" at="124,0,148,0" />
      <scope id="6435164937171006942" at="121,14,148,11">
        <var name="v" id="6435164937171533591" />
      </scope>
      <scope id="894677141330282189" at="47,87,80,52">
>>>>>>> 42c31141
        <var name="lang" id="834555255519884203" />
        <var name="langId" id="7681855492436682542" />
        <var name="maxFrom" id="834555255520141643" />
        <var name="mig" id="834555255519909815" />
        <var name="migrations" id="6435164937171834129" />
        <var name="slang" id="7681855492436730378" />
      </scope>
<<<<<<< HEAD
      <scope id="6845384137766004712" at="44,0,79,0">
        <var name="_params" id="6845384137766004712" />
        <var name="event" id="6845384137766004712" />
      </scope>
      <scope id="6845384137766004712" at="105,96,144,5">
=======
      <scope id="6845384137766004712" at="47,0,82,0">
        <var name="_params" id="6845384137766004712" />
        <var name="event" id="6845384137766004712" />
      </scope>
      <scope id="6845384137766004712" at="110,9,149,7">
>>>>>>> 42c31141
        <var name="lang" id="834555255520282545" />
        <var name="mig" id="834555255520282554" />
        <var name="scripts" id="6435164937170791878" />
      </scope>
<<<<<<< HEAD
      <scope id="6845384137766004712" at="104,0,146,0">
        <var name="_params" id="6845384137766004712" />
        <var name="event" id="6845384137766004712" />
      </scope>
      <unit id="834555255520141654" at="64,92,68,5" name="jetbrains.mps.lang.migration.actions.plugin.CorrectLanguageVersion_Action$1" />
      <unit id="6435164937170791901" at="110,91,114,7" name="jetbrains.mps.lang.migration.actions.plugin.CorrectLanguageVersion_Action$2" />
      <unit id="6435164937171803802" at="137,61,141,11" name="jetbrains.mps.lang.migration.actions.plugin.CorrectLanguageVersion_Action$4" />
      <unit id="6435164937171772610" at="120,41,131,11" name="jetbrains.mps.lang.migration.actions.plugin.CorrectLanguageVersion_Action$4" />
      <unit id="6435164937171414383" at="118,37,143,7" name="jetbrains.mps.lang.migration.actions.plugin.CorrectLanguageVersion_Action$3" />
      <unit id="6845384137766004712" at="33,0,153,0" name="jetbrains.mps.lang.migration.actions.plugin.CorrectLanguageVersion_Action" />
=======
      <scope id="6845384137766004712" at="109,96,154,5" />
      <scope id="6845384137766004712" at="109,0,156,0">
        <var name="_params" id="6845384137766004712" />
        <var name="event" id="6845384137766004712" />
      </scope>
      <unit id="834555255520141654" at="69,92,73,5" name="jetbrains.mps.lang.migration.actions.plugin.CorrectLanguageVersion_Action$1" />
      <unit id="6435164937170791901" at="115,93,119,9" name="jetbrains.mps.lang.migration.actions.plugin.CorrectLanguageVersion_Action$2" />
      <unit id="6435164937171803802" at="142,63,146,13" name="jetbrains.mps.lang.migration.actions.plugin.CorrectLanguageVersion_Action$4" />
      <unit id="6435164937171772610" at="125,43,136,13" name="jetbrains.mps.lang.migration.actions.plugin.CorrectLanguageVersion_Action$4" />
      <unit id="6435164937171414383" at="123,39,148,9" name="jetbrains.mps.lang.migration.actions.plugin.CorrectLanguageVersion_Action$3" />
      <unit id="6845384137766004712" at="36,0,164,0" name="jetbrains.mps.lang.migration.actions.plugin.CorrectLanguageVersion_Action" />
>>>>>>> 42c31141
    </file>
  </root>
  <root nodeRef="fd5162e1-98b8-43e1-a33f-62e46fc97404/r:adde35cf-3cf9-4b55-82d6-5122b6082b2f(jetbrains.mps.migration.actions/jetbrains.mps.lang.migration.actions.plugin)/7630817440603946693">
    <file name="Actions_ApplicationPlugin.java">
      <node id="7630817440603946693" at="10,0,11,0" concept="3" trace="myId" />
      <node id="7630817440603946693" at="13,27,14,16" concept="7" />
      <node id="7630817440603946693" at="16,30,17,30" concept="8" />
      <node id="7630817440603946693" at="17,30,18,51" concept="2" />
      <node id="7630817440603946693" at="18,51,19,14" concept="8" />
      <node id="7630817440603946693" at="19,14,20,47" concept="2" />
      <node id="7630817440603946693" at="22,37,23,131" concept="2" />
      <node id="7630817440603946693" at="11,0,13,0" concept="1" trace="Actions_ApplicationPlugin#()V" />
      <node id="7630817440603946693" at="13,0,16,0" concept="5" trace="getId#()Lcom/intellij/openapi/extensions/PluginId;" />
      <node id="7630817440603946693" at="22,0,25,0" concept="5" trace="adjustRegularGroups#()V" />
      <node id="7630817440603946693" at="16,0,22,0" concept="5" trace="createGroups#()V" />
      <scope id="7630817440603946693" at="11,38,11,38" />
      <scope id="7630817440603946693" at="13,27,14,16" />
      <scope id="7630817440603946693" at="22,37,23,131" />
      <scope id="7630817440603946693" at="11,0,13,0" />
      <scope id="7630817440603946693" at="13,0,16,0" />
      <scope id="7630817440603946693" at="22,0,25,0" />
      <scope id="7630817440603946693" at="16,30,20,47" />
      <scope id="7630817440603946693" at="16,0,22,0" />
      <unit id="7630817440603946693" at="9,0,26,0" name="jetbrains.mps.lang.migration.actions.plugin.Actions_ApplicationPlugin" />
    </file>
  </root>
</debug-info>
<|MERGE_RESOLUTION|>--- conflicted
+++ resolved
@@ -37,7 +37,6 @@
   </root>
   <root nodeRef="fd5162e1-98b8-43e1-a33f-62e46fc97404/r:adde35cf-3cf9-4b55-82d6-5122b6082b2f(jetbrains.mps.migration.actions/jetbrains.mps.lang.migration.actions.plugin)/6845384137766004712">
     <file name="CorrectLanguageVersion_Action.java">
-<<<<<<< HEAD
       <node id="6845384137766004712" at="34,0,35,0" concept="10" trace="ICON" />
       <node id="6845384137766004712" at="35,42,36,48" concept="12" />
       <node id="6845384137766004712" at="36,48,37,35" concept="2" />
@@ -46,320 +45,148 @@
       <node id="913178413710457423" at="46,88,47,19" concept="7" />
       <node id="6435164937171911280" at="48,5,49,0" concept="9" />
       <node id="834555255519884202" at="49,0,50,88" concept="6" />
-      <node id="834555255519909814" at="50,88,51,52" concept="6" />
-      <node id="834555255519917467" at="52,22,53,18" concept="7" />
-      <node id="6435164937171908919" at="54,5,55,0" concept="9" />
-      <node id="6435164937171834128" at="55,0,56,220" concept="6" />
-      <node id="4636688088951178883" at="57,41,58,19" concept="7" />
-      <node id="6435164937171902655" at="60,88,61,18" concept="7" />
-      <node id="6435164937171848038" at="62,5,63,0" concept="9" />
-      <node id="834555255520141656" at="65,39,66,181" concept="7" />
-      <node id="6419239489356482386" at="68,154,69,0" concept="9" />
-      <node id="7681855492436682541" at="69,0,70,65" concept="6" />
-      <node id="7681855492436730377" at="70,65,71,83" concept="6" />
-      <node id="6419239489356607344" at="73,101,74,20" concept="7" />
-      <node id="834555255520181938" at="76,5,77,52" concept="7" />
-      <node id="6845384137766004712" at="80,89,81,85" concept="2" />
-      <node id="6845384137766004712" at="85,53,86,19" concept="7" />
-      <node id="6845384137766004712" at="88,5,89,58" concept="6" />
-      <node id="6845384137766004712" at="89,58,90,52" concept="2" />
-      <node id="6845384137766004712" at="91,22,92,21" concept="7" />
-      <node id="6845384137766004712" at="95,5,96,56" concept="6" />
-      <node id="6845384137766004712" at="96,56,97,53" concept="2" />
-      <node id="6845384137766004712" at="98,22,99,21" concept="7" />
-      <node id="6845384137766004712" at="101,5,102,16" concept="7" />
-      <node id="834555255520282544" at="105,96,106,94" concept="6" />
-      <node id="834555255520282553" at="106,94,107,52" concept="6" />
-      <node id="6435164937170791877" at="107,52,108,61" concept="6" />
-      <node id="6435164937170791903" at="111,41,112,183" concept="7" />
-      <node id="6419239489356936739" at="114,156,115,43" concept="2" />
-      <node id="6435164937171533590" at="116,12,117,46" concept="6" />
-      <node id="6435164937171772620" at="122,19,123,48" concept="7" />
-      <node id="6435164937171772629" at="124,49,125,29" concept="7" />
-      <node id="6435164937171772637" at="128,47,129,35" concept="7" />
-      <node id="6435164937171779541" at="131,12,132,255" concept="6" />
-      <node id="6435164937171792090" at="133,31,134,19" concept="7" />
-      <node id="6435164937171797698" at="135,11,136,0" concept="9" />
-      <node id="6419239489356904408" at="138,31,139,64" concept="2" />
-      <node id="980071498028592645" at="147,36,148,207" concept="7" />
-      <node id="980071498028592645" at="149,5,150,16" concept="7" />
+      <node id="7681855492436682541" at="50,88,51,65" concept="6" />
+      <node id="7681855492436730377" at="51,65,52,83" concept="6" />
+      <node id="1242319914842342735" at="52,83,53,0" concept="9" />
+      <node id="834555255519909814" at="53,0,54,52" concept="6" />
+      <node id="834555255519917467" at="55,22,56,45" concept="7" />
+      <node id="6435164937171908919" at="57,5,58,0" concept="9" />
+      <node id="6435164937171834128" at="58,0,59,220" concept="6" />
+      <node id="4636688088951178883" at="60,41,61,19" concept="7" />
+      <node id="6435164937171902655" at="63,88,64,18" concept="7" />
+      <node id="6435164937171848038" at="65,5,66,0" concept="9" />
+      <node id="834555255520141656" at="68,39,69,181" concept="7" />
+      <node id="6419239489356482386" at="71,154,72,0" concept="9" />
+      <node id="6419239489356607344" at="74,101,75,20" concept="7" />
+      <node id="834555255520181938" at="77,5,78,52" concept="7" />
+      <node id="6845384137766004712" at="81,89,82,85" concept="2" />
+      <node id="6845384137766004712" at="86,53,87,19" concept="7" />
+      <node id="6845384137766004712" at="89,5,90,58" concept="6" />
+      <node id="6845384137766004712" at="90,58,91,52" concept="2" />
+      <node id="6845384137766004712" at="92,22,93,21" concept="7" />
+      <node id="6845384137766004712" at="96,5,97,56" concept="6" />
+      <node id="6845384137766004712" at="97,56,98,53" concept="2" />
+      <node id="6845384137766004712" at="99,22,100,21" concept="7" />
+      <node id="6845384137766004712" at="102,5,103,16" concept="7" />
+      <node id="834555255520282544" at="106,96,107,94" concept="6" />
+      <node id="834555255520282553" at="107,94,108,52" concept="6" />
+      <node id="6435164937170791877" at="108,52,109,61" concept="6" />
+      <node id="6435164937170791903" at="112,41,113,183" concept="7" />
+      <node id="6419239489356936739" at="115,156,116,43" concept="2" />
+      <node id="6435164937171533590" at="117,12,118,46" concept="6" />
+      <node id="6435164937171772620" at="123,19,124,48" concept="7" />
+      <node id="6435164937171772629" at="125,49,126,29" concept="7" />
+      <node id="6435164937171772637" at="129,47,130,35" concept="7" />
+      <node id="6435164937171779541" at="132,12,133,255" concept="6" />
+      <node id="6435164937171792090" at="134,31,135,19" concept="7" />
+      <node id="6435164937171797698" at="136,11,137,0" concept="9" />
+      <node id="6419239489356904408" at="139,31,140,64" concept="2" />
+      <node id="980071498028592645" at="148,36,149,207" concept="7" />
+      <node id="980071498028592645" at="150,5,151,16" concept="7" />
       <node id="913178413710448590" at="45,87,48,5" concept="4" />
-      <node id="834555255519913546" at="51,52,54,5" concept="4" />
-      <node id="4636688088951159754" at="56,220,59,5" concept="4" />
-      <node id="6435164937171850483" at="59,5,62,5" concept="4" />
-      <node id="834555255520141654" at="65,0,68,0" concept="5" trace="select#(Lorg/jetbrains/mps/openapi/model/SNode;)Ljava/lang/Integer;" />
-      <node id="6419239489356495391" at="72,78,75,7" concept="4" />
-      <node id="6845384137766004712" at="84,95,87,5" concept="4" />
-      <node id="6845384137766004712" at="90,52,93,7" concept="4" />
-      <node id="6845384137766004712" at="97,53,100,7" concept="4" />
-      <node id="6435164937170791901" at="111,0,114,0" concept="5" trace="select#(Lorg/jetbrains/mps/openapi/model/SNode;)Ljava/lang/Integer;" />
-      <node id="6435164937171772631" at="128,0,131,0" concept="5" trace="canClose#(Ljava/lang/String;)Z" />
-      <node id="6435164937171785562" at="132,255,135,11" concept="4" />
-      <node id="6435164937171803802" at="138,0,141,0" concept="5" trace="run#()V" />
-      <node id="980071498028592645" at="146,75,149,5" concept="4" />
+      <node id="834555255519913546" at="54,52,57,5" concept="4" />
+      <node id="4636688088951159754" at="59,220,62,5" concept="4" />
+      <node id="6435164937171850483" at="62,5,65,5" concept="4" />
+      <node id="834555255520141654" at="68,0,71,0" concept="5" trace="select#(Lorg/jetbrains/mps/openapi/model/SNode;)Ljava/lang/Integer;" />
+      <node id="6419239489356495391" at="73,78,76,7" concept="4" />
+      <node id="6845384137766004712" at="85,95,88,5" concept="4" />
+      <node id="6845384137766004712" at="91,52,94,7" concept="4" />
+      <node id="6845384137766004712" at="98,53,101,7" concept="4" />
+      <node id="6435164937170791901" at="112,0,115,0" concept="5" trace="select#(Lorg/jetbrains/mps/openapi/model/SNode;)Ljava/lang/Integer;" />
+      <node id="6435164937171772631" at="129,0,132,0" concept="5" trace="canClose#(Ljava/lang/String;)Z" />
+      <node id="6435164937171785562" at="133,255,136,11" concept="4" />
+      <node id="6435164937171803802" at="139,0,142,0" concept="5" trace="run#()V" />
+      <node id="980071498028592645" at="147,75,150,5" concept="4" />
       <node id="6845384137766004712" at="40,0,44,0" concept="5" trace="isDumbAware#()Z" />
-      <node id="6845384137766004712" at="79,0,83,0" concept="5" trace="doUpdate#(Lcom/intellij/openapi/actionSystem/AnActionEvent;Ljava/util/Map;)V" />
+      <node id="6845384137766004712" at="80,0,84,0" concept="5" trace="doUpdate#(Lcom/intellij/openapi/actionSystem/AnActionEvent;Ljava/util/Map;)V" />
       <node id="6845384137766004712" at="35,0,40,0" concept="1" trace="CorrectLanguageVersion_Action#()V" />
-      <node id="834555255520141642" at="63,0,68,154" concept="6" />
-      <node id="6419239489356256132" at="71,83,76,5" concept="4" />
-      <node id="6435164937170791893" at="109,54,114,156" concept="6" />
-      <node id="6435164937171772618" at="121,49,126,15" concept="13" />
-      <node id="6435164937171803800" at="136,0,141,13" concept="2" />
-      <node id="980071498028592645" at="146,0,152,0" concept="11" trace="check_wnyb8b_a0c0a#(Lorg/jetbrains/mps/openapi/model/SModel;)Ljava/util/List;" />
-      <node id="6845384137766004712" at="87,5,94,5" concept="0" />
-      <node id="6845384137766004712" at="94,5,101,5" concept="0" />
-      <node id="6435164937171772612" at="121,0,128,0" concept="5" trace="checkInput#(Ljava/lang/String;)Z" />
-      <node id="6435164937171772606" at="119,27,131,12" concept="6" />
-      <node id="6845384137766004712" at="83,0,104,0" concept="5" trace="collectActionData#(Lcom/intellij/openapi/actionSystem/AnActionEvent;Ljava/util/Map;)Z" />
-      <node id="6435164937171414383" at="119,0,143,0" concept="5" trace="run#()V" />
-      <node id="6435164937171413928" at="117,46,143,9" concept="2" />
-      <node id="6435164937171006941" at="116,10,144,5" concept="0" />
-      <node id="6845384137766004712" at="44,0,79,0" concept="5" trace="isApplicable#(Lcom/intellij/openapi/actionSystem/AnActionEvent;Ljava/util/Map;)Z" />
-      <node id="6435164937170958673" at="108,61,144,5" concept="4" />
-      <node id="6845384137766004712" at="104,0,146,0" concept="5" trace="doExecute#(Lcom/intellij/openapi/actionSystem/AnActionEvent;Ljava/util/Map;)V" />
+      <node id="834555255520141642" at="66,0,71,154" concept="6" />
+      <node id="6419239489356256132" at="72,0,77,5" concept="4" />
+      <node id="6435164937170791893" at="110,54,115,156" concept="6" />
+      <node id="6435164937171772618" at="122,49,127,15" concept="13" />
+      <node id="6435164937171803800" at="137,0,142,13" concept="2" />
+      <node id="980071498028592645" at="147,0,153,0" concept="11" trace="check_wnyb8b_a0c0a#(Lorg/jetbrains/mps/openapi/model/SModel;)Ljava/util/List;" />
+      <node id="6845384137766004712" at="88,5,95,5" concept="0" />
+      <node id="6845384137766004712" at="95,5,102,5" concept="0" />
+      <node id="6435164937171772612" at="122,0,129,0" concept="5" trace="checkInput#(Ljava/lang/String;)Z" />
+      <node id="6435164937171772606" at="120,27,132,12" concept="6" />
+      <node id="6845384137766004712" at="84,0,105,0" concept="5" trace="collectActionData#(Lcom/intellij/openapi/actionSystem/AnActionEvent;Ljava/util/Map;)Z" />
+      <node id="6435164937171414383" at="120,0,144,0" concept="5" trace="run#()V" />
+      <node id="6435164937171413928" at="118,46,144,9" concept="2" />
+      <node id="6435164937171006941" at="117,10,145,5" concept="0" />
+      <node id="6845384137766004712" at="44,0,80,0" concept="5" trace="isApplicable#(Lcom/intellij/openapi/actionSystem/AnActionEvent;Ljava/util/Map;)Z" />
+      <node id="6435164937170958673" at="109,61,145,5" concept="4" />
+      <node id="6845384137766004712" at="105,0,147,0" concept="5" trace="doExecute#(Lcom/intellij/openapi/actionSystem/AnActionEvent;Ljava/util/Map;)V" />
       <scope id="6845384137766004712" at="41,32,42,16" />
       <scope id="913178413710448593" at="46,88,47,19" />
-      <scope id="834555255519913549" at="52,22,53,18" />
-      <scope id="4636688088951159756" at="57,41,58,19" />
-      <scope id="6435164937171850486" at="60,88,61,18" />
-      <scope id="834555255520141655" at="65,39,66,181" />
-      <scope id="6419239489356495394" at="73,101,74,20" />
-      <scope id="6845384137766004712" at="80,89,81,85" />
-      <scope id="6845384137766004712" at="85,53,86,19" />
-      <scope id="6845384137766004712" at="91,22,92,21" />
-      <scope id="6845384137766004712" at="98,22,99,21" />
-      <scope id="6435164937170791902" at="111,41,112,183" />
-      <scope id="6435164937171772619" at="122,19,123,48" />
-      <scope id="6435164937171772625" at="124,0,125,29">
+      <scope id="834555255519913549" at="55,22,56,45" />
+      <scope id="4636688088951159756" at="60,41,61,19" />
+      <scope id="6435164937171850486" at="63,88,64,18" />
+      <scope id="834555255520141655" at="68,39,69,181" />
+      <scope id="6419239489356495394" at="74,101,75,20" />
+      <scope id="6845384137766004712" at="81,89,82,85" />
+      <scope id="6845384137766004712" at="86,53,87,19" />
+      <scope id="6845384137766004712" at="92,22,93,21" />
+      <scope id="6845384137766004712" at="99,22,100,21" />
+      <scope id="6435164937170791902" at="112,41,113,183" />
+      <scope id="6435164937171772619" at="123,19,124,48" />
+      <scope id="6435164937171772625" at="125,0,126,29">
         <var name="e" id="6435164937171772626" />
       </scope>
-      <scope id="6435164937171772628" at="124,49,125,29" />
-      <scope id="6435164937171772636" at="128,47,129,35" />
-      <scope id="6435164937171785565" at="133,31,134,19" />
-      <scope id="6435164937171803804" at="138,31,139,64" />
-      <scope id="980071498028592645" at="147,36,148,207" />
+      <scope id="6435164937171772628" at="125,49,126,29" />
+      <scope id="6435164937171772636" at="129,47,130,35" />
+      <scope id="6435164937171785565" at="134,31,135,19" />
+      <scope id="6435164937171803804" at="139,31,140,64" />
+      <scope id="980071498028592645" at="148,36,149,207" />
       <scope id="6845384137766004712" at="35,42,38,41" />
-      <scope id="834555255520141654" at="65,0,68,0">
+      <scope id="834555255520141654" at="68,0,71,0">
         <var name="it" id="834555255520141654" />
       </scope>
-      <scope id="6419239489356256135" at="72,78,75,7" />
-      <scope id="6435164937170791901" at="111,0,114,0">
+      <scope id="6419239489356256135" at="73,78,76,7" />
+      <scope id="6435164937170791901" at="112,0,115,0">
         <var name="it" id="6435164937170791901" />
       </scope>
-      <scope id="6435164937171772631" at="128,0,131,0">
+      <scope id="6435164937171772631" at="129,0,132,0">
         <var name="s" id="6435164937171772634" />
       </scope>
-      <scope id="6435164937171803802" at="138,0,141,0" />
+      <scope id="6435164937171803802" at="139,0,142,0" />
       <scope id="6845384137766004712" at="40,0,44,0" />
-      <scope id="6845384137766004712" at="79,0,83,0">
-        <var name="_params" id="6845384137766004712" />
-        <var name="event" id="6845384137766004712" />
-      </scope>
-      <scope id="980071498028592645" at="146,75,150,16" />
+      <scope id="6845384137766004712" at="80,0,84,0">
+        <var name="_params" id="6845384137766004712" />
+        <var name="event" id="6845384137766004712" />
+      </scope>
+      <scope id="980071498028592645" at="147,75,151,16" />
       <scope id="6845384137766004712" at="35,0,40,0" />
-      <scope id="6845384137766004712" at="88,5,93,7">
+      <scope id="6845384137766004712" at="89,5,94,7">
         <var name="p" id="6845384137766004712" />
       </scope>
-      <scope id="6845384137766004712" at="95,5,100,7">
+      <scope id="6845384137766004712" at="96,5,101,7">
         <var name="p" id="6845384137766004712" />
       </scope>
-      <scope id="6435164937171772617" at="121,49,126,15" />
-      <scope id="6435164937170958676" at="109,54,115,43">
+      <scope id="6435164937171772617" at="122,49,127,15" />
+      <scope id="6435164937170958676" at="110,54,116,43">
         <var name="maxFrom" id="6435164937170791894" />
       </scope>
-      <scope id="980071498028592645" at="146,0,152,0">
+      <scope id="980071498028592645" at="147,0,153,0">
         <var name="checkedDotOperand" id="980071498028592645" />
       </scope>
-      <scope id="6435164937171772612" at="121,0,128,0">
+      <scope id="6435164937171772612" at="122,0,129,0">
         <var name="s" id="6435164937171772615" />
       </scope>
-      <scope id="6845384137766004712" at="84,95,102,16" />
-      <scope id="6845384137766004712" at="83,0,104,0">
-        <var name="_params" id="6845384137766004712" />
-        <var name="event" id="6845384137766004712" />
-      </scope>
-      <scope id="6435164937171414384" at="119,27,141,13">
+      <scope id="6845384137766004712" at="85,95,103,16" />
+      <scope id="6845384137766004712" at="84,0,105,0">
+        <var name="_params" id="6845384137766004712" />
+        <var name="event" id="6845384137766004712" />
+      </scope>
+      <scope id="6435164937171414384" at="120,27,142,13">
         <var name="result" id="6435164937171779542" />
         <var name="validator" id="6435164937171772607" />
       </scope>
-      <scope id="6435164937171414383" at="119,0,143,0" />
-      <scope id="6435164937171006942" at="116,12,143,9">
+      <scope id="6435164937171414383" at="120,0,144,0" />
+      <scope id="6435164937171006942" at="117,12,144,9">
         <var name="v" id="6435164937171533591" />
       </scope>
-      <scope id="894677141330282189" at="45,87,77,52">
-=======
-      <node id="6845384137766004712" at="37,0,38,0" concept="10" trace="ICON" />
-      <node id="6845384137766004712" at="38,42,39,48" concept="12" />
-      <node id="6845384137766004712" at="39,48,40,35" concept="2" />
-      <node id="6845384137766004712" at="40,35,41,41" concept="2" />
-      <node id="6845384137766004712" at="44,32,45,16" concept="7" />
-      <node id="913178413710457423" at="48,88,49,19" concept="7" />
-      <node id="6435164937171911280" at="50,5,51,0" concept="9" />
-      <node id="834555255519884202" at="51,0,52,88" concept="6" />
-      <node id="7681855492436682541" at="52,88,53,65" concept="6" />
-      <node id="7681855492436730377" at="53,65,54,83" concept="6" />
-      <node id="1242319914842342735" at="54,83,55,0" concept="9" />
-      <node id="834555255519909814" at="55,0,56,52" concept="6" />
-      <node id="834555255519917467" at="57,22,58,45" concept="7" />
-      <node id="6435164937171908919" at="59,5,60,0" concept="9" />
-      <node id="6435164937171834128" at="60,0,61,220" concept="6" />
-      <node id="4636688088951178883" at="62,41,63,19" concept="7" />
-      <node id="6435164937171902655" at="65,88,66,18" concept="7" />
-      <node id="6435164937171848038" at="67,5,68,0" concept="9" />
-      <node id="834555255520141656" at="70,39,71,181" concept="7" />
-      <node id="6419239489356482386" at="73,154,74,0" concept="9" />
-      <node id="6419239489356607344" at="76,101,77,20" concept="7" />
-      <node id="834555255520181938" at="79,5,80,52" concept="7" />
-      <node id="6845384137766004712" at="84,7,85,60" concept="6" />
-      <node id="6845384137766004712" at="85,60,86,63" concept="2" />
-      <node id="6845384137766004712" at="89,42,90,97" concept="2" />
-      <node id="6845384137766004712" at="91,7,92,44" concept="2" />
-      <node id="6845384137766004712" at="96,53,97,19" concept="7" />
-      <node id="6845384137766004712" at="98,5,99,88" concept="2" />
-      <node id="6845384137766004712" at="100,61,101,19" concept="7" />
-      <node id="6845384137766004712" at="102,5,103,87" concept="2" />
-      <node id="6845384137766004712" at="104,62,105,19" concept="7" />
-      <node id="6845384137766004712" at="106,5,107,16" concept="7" />
-      <node id="834555255520282544" at="110,9,111,96" concept="6" />
-      <node id="834555255520282553" at="111,96,112,54" concept="6" />
-      <node id="6435164937170791877" at="112,54,113,63" concept="6" />
-      <node id="6435164937170791903" at="116,43,117,185" concept="7" />
-      <node id="6419239489356936739" at="119,158,120,45" concept="2" />
-      <node id="6435164937171533590" at="121,14,122,48" concept="6" />
-      <node id="6435164937171772620" at="127,21,128,50" concept="7" />
-      <node id="6435164937171772629" at="129,51,130,31" concept="7" />
-      <node id="6435164937171772637" at="133,49,134,37" concept="7" />
-      <node id="6435164937171779541" at="136,14,137,257" concept="6" />
-      <node id="6435164937171792090" at="138,33,139,21" concept="7" />
-      <node id="6435164937171797698" at="140,13,141,0" concept="9" />
-      <node id="6419239489356904408" at="143,33,144,66" concept="2" />
-      <node id="6845384137766004712" at="151,42,152,96" concept="2" />
-      <node id="6845384137766004712" at="156,0,157,0" concept="10" trace="LOG" />
-      <node id="980071498028592645" at="158,36,159,207" concept="7" />
-      <node id="980071498028592645" at="160,5,161,16" concept="7" />
-      <node id="913178413710448590" at="47,87,50,5" concept="4" />
-      <node id="834555255519913546" at="56,52,59,5" concept="4" />
-      <node id="4636688088951159754" at="61,220,64,5" concept="4" />
-      <node id="6435164937171850483" at="64,5,67,5" concept="4" />
-      <node id="834555255520141654" at="70,0,73,0" concept="5" trace="select#(Lorg/jetbrains/mps/openapi/model/SNode;)Ljava/lang/Integer;" />
-      <node id="6419239489356495391" at="75,78,78,7" concept="4" />
-      <node id="6845384137766004712" at="88,27,91,7" concept="0" />
-      <node id="6845384137766004712" at="88,27,91,7" concept="4" />
-      <node id="6845384137766004712" at="95,95,98,5" concept="4" />
-      <node id="6845384137766004712" at="99,88,102,5" concept="4" />
-      <node id="6845384137766004712" at="103,87,106,5" concept="4" />
-      <node id="6435164937170791901" at="116,0,119,0" concept="5" trace="select#(Lorg/jetbrains/mps/openapi/model/SNode;)Ljava/lang/Integer;" />
-      <node id="6435164937171772631" at="133,0,136,0" concept="5" trace="canClose#(Ljava/lang/String;)Z" />
-      <node id="6435164937171785562" at="137,257,140,13" concept="4" />
-      <node id="6435164937171803802" at="143,0,146,0" concept="5" trace="run#()V" />
-      <node id="6845384137766004712" at="150,27,153,7" concept="0" />
-      <node id="6845384137766004712" at="150,27,153,7" concept="4" />
-      <node id="980071498028592645" at="157,75,160,5" concept="4" />
-      <node id="6845384137766004712" at="43,0,47,0" concept="5" trace="isDumbAware#()Z" />
-      <node id="6845384137766004712" at="83,9,87,7" concept="0" />
-      <node id="6845384137766004712" at="98,5,102,5" concept="0" />
-      <node id="6845384137766004712" at="102,5,106,5" concept="0" />
-      <node id="6845384137766004712" at="38,0,43,0" concept="1" trace="CorrectLanguageVersion_Action#()V" />
-      <node id="834555255520141642" at="68,0,73,154" concept="6" />
-      <node id="6419239489356256132" at="74,0,79,5" concept="4" />
-      <node id="6435164937170791893" at="114,56,119,158" concept="6" />
-      <node id="6435164937171772618" at="126,51,131,17" concept="13" />
-      <node id="6435164937171803800" at="141,0,146,15" concept="2" />
-      <node id="980071498028592645" at="157,0,163,0" concept="11" trace="check_wnyb8b_a0c0a#(Lorg/jetbrains/mps/openapi/model/SModel;)Ljava/util/List;" />
-      <node id="6435164937171772612" at="126,0,133,0" concept="5" trace="checkInput#(Ljava/lang/String;)Z" />
-      <node id="6845384137766004712" at="82,89,93,5" concept="13" />
-      <node id="6435164937171772606" at="124,29,136,14" concept="6" />
-      <node id="6845384137766004712" at="82,0,95,0" concept="5" trace="doUpdate#(Lcom/intellij/openapi/actionSystem/AnActionEvent;Ljava/util/Map;)V" />
-      <node id="6845384137766004712" at="95,0,109,0" concept="5" trace="collectActionData#(Lcom/intellij/openapi/actionSystem/AnActionEvent;Ljava/util/Map;)Z" />
-      <node id="6435164937171414383" at="124,0,148,0" concept="5" trace="run#()V" />
-      <node id="6435164937171413928" at="122,48,148,11" concept="2" />
-      <node id="6435164937171006941" at="121,12,149,7" concept="0" />
-      <node id="6845384137766004712" at="47,0,82,0" concept="5" trace="isApplicable#(Lcom/intellij/openapi/actionSystem/AnActionEvent;Ljava/util/Map;)Z" />
-      <node id="6435164937170958673" at="113,63,149,7" concept="4" />
-      <node id="6845384137766004712" at="109,96,154,5" concept="13" />
-      <node id="6845384137766004712" at="109,0,156,0" concept="5" trace="doExecute#(Lcom/intellij/openapi/actionSystem/AnActionEvent;Ljava/util/Map;)V" />
-      <scope id="6845384137766004712" at="44,32,45,16" />
-      <scope id="913178413710448593" at="48,88,49,19" />
-      <scope id="834555255519913549" at="57,22,58,45" />
-      <scope id="4636688088951159756" at="62,41,63,19" />
-      <scope id="6435164937171850486" at="65,88,66,18" />
-      <scope id="834555255520141655" at="70,39,71,181" />
-      <scope id="6419239489356495394" at="76,101,77,20" />
-      <scope id="6845384137766004712" at="89,42,90,97" />
-      <scope id="6845384137766004712" at="96,53,97,19" />
-      <scope id="6845384137766004712" at="100,61,101,19" />
-      <scope id="6845384137766004712" at="104,62,105,19" />
-      <scope id="6435164937170791902" at="116,43,117,185" />
-      <scope id="6435164937171772619" at="127,21,128,50" />
-      <scope id="6435164937171772625" at="129,0,130,31">
-        <var name="e" id="6435164937171772626" />
-      </scope>
-      <scope id="6435164937171772628" at="129,51,130,31" />
-      <scope id="6435164937171772636" at="133,49,134,37" />
-      <scope id="6435164937171785565" at="138,33,139,21" />
-      <scope id="6435164937171803804" at="143,33,144,66" />
-      <scope id="6845384137766004712" at="151,42,152,96" />
-      <scope id="980071498028592645" at="158,36,159,207" />
-      <scope id="6845384137766004712" at="84,7,86,63">
-        <var name="enabled" id="6845384137766004712" />
-      </scope>
-      <scope id="6845384137766004712" at="38,42,41,41" />
-      <scope id="834555255520141654" at="70,0,73,0">
-        <var name="it" id="834555255520141654" />
-      </scope>
-      <scope id="6419239489356256135" at="75,78,78,7" />
-      <scope id="6845384137766004712" at="88,27,91,7" />
-      <scope id="6435164937170791901" at="116,0,119,0">
-        <var name="it" id="6435164937170791901" />
-      </scope>
-      <scope id="6435164937171772631" at="133,0,136,0">
-        <var name="s" id="6435164937171772634" />
-      </scope>
-      <scope id="6435164937171803802" at="143,0,146,0" />
-      <scope id="6845384137766004712" at="150,0,153,7">
-        <var name="t" id="6845384137766004712" />
-      </scope>
-      <scope id="6845384137766004712" at="150,27,153,7" />
-      <scope id="6845384137766004712" at="43,0,47,0" />
-      <scope id="6845384137766004712" at="83,9,87,7" />
-      <scope id="6845384137766004712" at="88,0,92,44">
-        <var name="t" id="6845384137766004712" />
-      </scope>
-      <scope id="6845384137766004712" at="88,27,92,44" />
-      <scope id="6845384137766004712" at="98,5,102,5" />
-      <scope id="6845384137766004712" at="102,5,106,5" />
-      <scope id="980071498028592645" at="157,75,161,16" />
-      <scope id="6845384137766004712" at="38,0,43,0" />
-      <scope id="6435164937171772617" at="126,51,131,17" />
-      <scope id="6435164937170958676" at="114,56,120,45">
-        <var name="maxFrom" id="6435164937170791894" />
-      </scope>
-      <scope id="980071498028592645" at="157,0,163,0">
-        <var name="checkedDotOperand" id="980071498028592645" />
-      </scope>
-      <scope id="6435164937171772612" at="126,0,133,0">
-        <var name="s" id="6435164937171772615" />
-      </scope>
-      <scope id="6845384137766004712" at="82,89,93,5" />
-      <scope id="6845384137766004712" at="95,95,107,16" />
-      <scope id="6845384137766004712" at="82,0,95,0">
-        <var name="_params" id="6845384137766004712" />
-        <var name="event" id="6845384137766004712" />
-      </scope>
-      <scope id="6845384137766004712" at="95,0,109,0">
-        <var name="_params" id="6845384137766004712" />
-        <var name="event" id="6845384137766004712" />
-      </scope>
-      <scope id="6435164937171414384" at="124,29,146,15">
-        <var name="result" id="6435164937171779542" />
-        <var name="validator" id="6435164937171772607" />
-      </scope>
-      <scope id="6435164937171414383" at="124,0,148,0" />
-      <scope id="6435164937171006942" at="121,14,148,11">
-        <var name="v" id="6435164937171533591" />
-      </scope>
-      <scope id="894677141330282189" at="47,87,80,52">
->>>>>>> 42c31141
+      <scope id="894677141330282189" at="45,87,78,52">
         <var name="lang" id="834555255519884203" />
         <var name="langId" id="7681855492436682542" />
         <var name="maxFrom" id="834555255520141643" />
@@ -367,47 +194,25 @@
         <var name="migrations" id="6435164937171834129" />
         <var name="slang" id="7681855492436730378" />
       </scope>
-<<<<<<< HEAD
-      <scope id="6845384137766004712" at="44,0,79,0">
-        <var name="_params" id="6845384137766004712" />
-        <var name="event" id="6845384137766004712" />
-      </scope>
-      <scope id="6845384137766004712" at="105,96,144,5">
-=======
-      <scope id="6845384137766004712" at="47,0,82,0">
-        <var name="_params" id="6845384137766004712" />
-        <var name="event" id="6845384137766004712" />
-      </scope>
-      <scope id="6845384137766004712" at="110,9,149,7">
->>>>>>> 42c31141
+      <scope id="6845384137766004712" at="44,0,80,0">
+        <var name="_params" id="6845384137766004712" />
+        <var name="event" id="6845384137766004712" />
+      </scope>
+      <scope id="6845384137766004712" at="106,96,145,5">
         <var name="lang" id="834555255520282545" />
         <var name="mig" id="834555255520282554" />
         <var name="scripts" id="6435164937170791878" />
       </scope>
-<<<<<<< HEAD
-      <scope id="6845384137766004712" at="104,0,146,0">
-        <var name="_params" id="6845384137766004712" />
-        <var name="event" id="6845384137766004712" />
-      </scope>
-      <unit id="834555255520141654" at="64,92,68,5" name="jetbrains.mps.lang.migration.actions.plugin.CorrectLanguageVersion_Action$1" />
-      <unit id="6435164937170791901" at="110,91,114,7" name="jetbrains.mps.lang.migration.actions.plugin.CorrectLanguageVersion_Action$2" />
-      <unit id="6435164937171803802" at="137,61,141,11" name="jetbrains.mps.lang.migration.actions.plugin.CorrectLanguageVersion_Action$4" />
-      <unit id="6435164937171772610" at="120,41,131,11" name="jetbrains.mps.lang.migration.actions.plugin.CorrectLanguageVersion_Action$4" />
-      <unit id="6435164937171414383" at="118,37,143,7" name="jetbrains.mps.lang.migration.actions.plugin.CorrectLanguageVersion_Action$3" />
-      <unit id="6845384137766004712" at="33,0,153,0" name="jetbrains.mps.lang.migration.actions.plugin.CorrectLanguageVersion_Action" />
-=======
-      <scope id="6845384137766004712" at="109,96,154,5" />
-      <scope id="6845384137766004712" at="109,0,156,0">
-        <var name="_params" id="6845384137766004712" />
-        <var name="event" id="6845384137766004712" />
-      </scope>
-      <unit id="834555255520141654" at="69,92,73,5" name="jetbrains.mps.lang.migration.actions.plugin.CorrectLanguageVersion_Action$1" />
-      <unit id="6435164937170791901" at="115,93,119,9" name="jetbrains.mps.lang.migration.actions.plugin.CorrectLanguageVersion_Action$2" />
-      <unit id="6435164937171803802" at="142,63,146,13" name="jetbrains.mps.lang.migration.actions.plugin.CorrectLanguageVersion_Action$4" />
-      <unit id="6435164937171772610" at="125,43,136,13" name="jetbrains.mps.lang.migration.actions.plugin.CorrectLanguageVersion_Action$4" />
-      <unit id="6435164937171414383" at="123,39,148,9" name="jetbrains.mps.lang.migration.actions.plugin.CorrectLanguageVersion_Action$3" />
-      <unit id="6845384137766004712" at="36,0,164,0" name="jetbrains.mps.lang.migration.actions.plugin.CorrectLanguageVersion_Action" />
->>>>>>> 42c31141
+      <scope id="6845384137766004712" at="105,0,147,0">
+        <var name="_params" id="6845384137766004712" />
+        <var name="event" id="6845384137766004712" />
+      </scope>
+      <unit id="834555255520141654" at="67,92,71,5" name="jetbrains.mps.lang.migration.actions.plugin.CorrectLanguageVersion_Action$1" />
+      <unit id="6435164937170791901" at="111,91,115,7" name="jetbrains.mps.lang.migration.actions.plugin.CorrectLanguageVersion_Action$2" />
+      <unit id="6435164937171803802" at="138,61,142,11" name="jetbrains.mps.lang.migration.actions.plugin.CorrectLanguageVersion_Action$4" />
+      <unit id="6435164937171772610" at="121,41,132,11" name="jetbrains.mps.lang.migration.actions.plugin.CorrectLanguageVersion_Action$4" />
+      <unit id="6435164937171414383" at="119,37,144,7" name="jetbrains.mps.lang.migration.actions.plugin.CorrectLanguageVersion_Action$3" />
+      <unit id="6845384137766004712" at="33,0,154,0" name="jetbrains.mps.lang.migration.actions.plugin.CorrectLanguageVersion_Action" />
     </file>
   </root>
   <root nodeRef="fd5162e1-98b8-43e1-a33f-62e46fc97404/r:adde35cf-3cf9-4b55-82d6-5122b6082b2f(jetbrains.mps.migration.actions/jetbrains.mps.lang.migration.actions.plugin)/7630817440603946693">
