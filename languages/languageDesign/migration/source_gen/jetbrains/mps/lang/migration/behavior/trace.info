--- conflicted
+++ resolved
@@ -980,47 +980,6 @@
       <unit id="5168866961621042642" at="11,0,17,0" name="jetbrains.mps.lang.migration.behavior.IMigrationUnit_Behavior" />
     </file>
     <file name="IMigrationUnit__BehaviorDescriptor.java">
-<<<<<<< HEAD
-      <node id="5168866961621042642" at="24,0,25,0" concept="8" trace="CONCEPT" />
-      <node id="5168866961621042642" at="25,0,26,0" concept="8" trace="REGISTRY" />
-      <node id="5168866961621042642" at="27,0,28,0" concept="8" trace="fromVersion_id4uVwhQyFcnl" />
-      <node id="5168866961621042642" at="28,0,29,0" concept="8" trace="isVersionSet_id4uVwhQyFpOe" />
-      <node id="5168866961621042642" at="29,0,30,0" concept="8" trace="getExecuteAfter_id2bWK$jI6RRp" />
-      <node id="5168866961621042642" at="30,0,31,0" concept="8" trace="getRequiredData_id7s$_UJMVosT" />
-      <node id="5168866961621042642" at="31,0,32,0" concept="8" trace="getProducedData_id7s$_UJMVDH8" />
-      <node id="5168866961621042642" at="33,0,34,0" concept="8" trace="BH_METHODS" />
-      <node id="5168866961621042642" at="39,52,40,20" concept="10" />
-      <node id="5168866961621042642" at="44,114,45,21" concept="2" />
-      <node id="5168866961621042642" at="49,114,50,49" concept="5" />
-      <node id="5168866961621042642" at="51,26,52,56" concept="12" />
-      <node id="5168866961621042642" at="55,14,56,58" concept="12" />
-      <node id="5168866961621042642" at="61,128,62,49" concept="5" />
-      <node id="5168866961621042642" at="63,26,64,56" concept="12" />
-      <node id="5168866961621042642" at="67,14,68,58" concept="12" />
-      <node id="5168866961621042642" at="74,48,75,22" concept="6" />
-      <node id="5168866961621042642" at="80,40,81,19" concept="6" />
-      <node id="5168866961621042642" at="35,0,37,0" concept="9" trace="___init___#(Lorg/jetbrains/mps/openapi/model/SNode;)V" />
-      <node id="5168866961621042642" at="39,0,42,0" concept="1" trace="IMigrationUnit__BehaviorDescriptor#()V" />
-      <node id="5168866961621042642" at="50,49,53,5" concept="3" />
-      <node id="5168866961621042642" at="62,49,65,5" concept="3" />
-      <node id="5168866961621042642" at="43,0,47,0" concept="4" trace="initNode#(Lorg/jetbrains/mps/openapi/model/SNode;Ljetbrains/mps/core/aspects/behaviour/api/SConstructor;[Ljava/lang/Object;)V" />
-      <node id="5168866961621042642" at="53,5,57,5" concept="11" />
-      <node id="5168866961621042642" at="65,5,69,5" concept="11" />
-      <node id="5168866961621042642" at="72,0,77,0" concept="4" trace="getDeclaredMethods#()Ljava/util/List;" />
-      <node id="5168866961621042642" at="78,0,83,0" concept="4" trace="getConcept#()Lorg/jetbrains/mps/openapi/language/SAbstractConcept;" />
-      <node id="5168866961621042642" at="48,0,59,0" concept="4" trace="invokeSpecial0#(Lorg/jetbrains/mps/openapi/model/SNode;Ljetbrains/mps/core/aspects/behaviour/api/SMethod;[Ljava/lang/Object;)null" />
-      <node id="5168866961621042642" at="60,0,71,0" concept="4" trace="invokeSpecial0#(Lorg/jetbrains/mps/openapi/language/SAbstractConcept;Ljetbrains/mps/core/aspects/behaviour/api/SMethod;[Ljava/lang/Object;)null" />
-      <scope id="5168866961621042642" at="35,63,35,63" />
-      <scope id="5168866961621042642" at="39,52,40,20" />
-      <scope id="5168866961621042642" at="44,114,45,21" />
-      <scope id="5168866961621042642" at="51,26,52,56" />
-      <scope id="5168866961621042642" at="55,14,56,58" />
-      <scope id="5168866961621042642" at="63,26,64,56" />
-      <scope id="5168866961621042642" at="67,14,68,58" />
-      <scope id="5168866961621042642" at="74,48,75,22" />
-      <scope id="5168866961621042642" at="80,40,81,19" />
-      <scope id="5168866961621042642" at="35,0,37,0">
-=======
       <node id="5168866961621042642" at="25,0,26,0" concept="8" trace="CONCEPT" />
       <node id="5168866961621042642" at="26,0,27,0" concept="8" trace="REGISTRY" />
       <node id="5168866961621042642" at="28,0,29,0" concept="8" trace="fromVersion_id4uVwhQyFcnl" />
@@ -1066,34 +1025,36 @@
       <scope id="5168866961621042642" at="81,48,82,22" />
       <scope id="5168866961621042642" at="87,40,88,19" />
       <scope id="5168866961621042642" at="37,0,39,0">
->>>>>>> b2c47fca
         <var name="__thisNode__" id="5168866961621042642" />
       </scope>
-      <scope id="5168866961621042642" at="39,0,42,0" />
-      <scope id="5168866961621042642" at="43,0,47,0">
+      <scope id="5168866961621042642" at="40,0,43,0">
+        <var name="__thisNode__" id="5168866961621042642" />
+      </scope>
+      <scope id="5168866961621042642" at="44,0,47,0" />
+      <scope id="5168866961621042642" at="48,0,52,0">
         <var name="constructor" id="5168866961621042642" />
         <var name="node" id="5168866961621042642" />
         <var name="parameters" id="5168866961621042642" />
       </scope>
-      <scope id="5168866961621042642" at="72,0,77,0" />
-      <scope id="5168866961621042642" at="78,0,83,0" />
-      <scope id="5168866961621042642" at="49,114,57,5">
+      <scope id="5168866961621042642" at="79,0,84,0" />
+      <scope id="5168866961621042642" at="85,0,90,0" />
+      <scope id="5168866961621042642" at="68,128,76,5">
         <var name="methodIndex" id="5168866961621042642" />
       </scope>
-      <scope id="5168866961621042642" at="61,128,69,5">
+      <scope id="5168866961621042642" at="54,114,64,5">
         <var name="methodIndex" id="5168866961621042642" />
       </scope>
-      <scope id="5168866961621042642" at="48,0,59,0">
+      <scope id="5168866961621042642" at="67,0,78,0">
+        <var name="concept" id="5168866961621042642" />
+        <var name="method" id="5168866961621042642" />
+        <var name="parameters" id="5168866961621042642" />
+      </scope>
+      <scope id="5168866961621042642" at="53,0,66,0">
         <var name="method" id="5168866961621042642" />
         <var name="node" id="5168866961621042642" />
         <var name="parameters" id="5168866961621042642" />
       </scope>
-      <scope id="5168866961621042642" at="60,0,71,0">
-        <var name="concept" id="5168866961621042642" />
-        <var name="method" id="5168866961621042642" />
-        <var name="parameters" id="5168866961621042642" />
-      </scope>
-      <unit id="5168866961621042642" at="23,0,84,0" name="jetbrains.mps.lang.migration.behavior.IMigrationUnit__BehaviorDescriptor" />
+      <unit id="5168866961621042642" at="24,0,91,0" name="jetbrains.mps.lang.migration.behavior.IMigrationUnit__BehaviorDescriptor" />
     </file>
   </root>
   <root nodeRef="r:306236c1-379e-4cee-b600-470a90233e2f(jetbrains.mps.lang.migration.behavior)/5168866961621055280">
@@ -1115,11 +1076,7 @@
       <node id="2015900981881834319" at="49,97,50,192" concept="6" />
       <node id="2015900981881828634" at="52,97,53,65" concept="6" />
       <node id="2015900981882003394" at="55,87,56,16" concept="6" />
-<<<<<<< HEAD
-      <node id="6310937699322626695" at="58,84,59,290" concept="6" />
-=======
       <node id="4172580786663596041" at="58,84,59,109" concept="6" />
->>>>>>> b2c47fca
       <node id="5168866961621055280" at="62,57,63,20" concept="10" />
       <node id="5168866961621055280" at="67,114,68,21" concept="2" />
       <node id="5168866961621055280" at="72,114,73,49" concept="5" />
@@ -1159,11 +1116,7 @@
       <scope id="2015900981881828505" at="49,97,50,192" />
       <scope id="2015900981881828513" at="52,97,53,65" />
       <scope id="2015900981882003247" at="55,87,56,16" />
-<<<<<<< HEAD
-      <scope id="6310937699322626694" at="58,84,59,290" />
-=======
       <scope id="4172580786663595760" at="58,84,59,109" />
->>>>>>> b2c47fca
       <scope id="5168866961621055280" at="62,57,63,20" />
       <scope id="5168866961621055280" at="67,114,68,21" />
       <scope id="5168866961621055280" at="74,26,75,56" />
@@ -1179,7 +1132,6 @@
       <scope id="5168866961621055280" at="109,48,110,22" />
       <scope id="5168866961621055280" at="115,40,116,19" />
       <scope id="5168866961621055280" at="40,0,42,0">
-<<<<<<< HEAD
         <var name="__thisNode__" id="5168866961621055280" />
       </scope>
       <scope id="5168866961621055280" at="43,0,46,0">
@@ -1200,28 +1152,6 @@
       <scope id="5168866961621055280" at="58,0,61,0">
         <var name="__thisNode__" id="5168866961621055280" />
       </scope>
-=======
-        <var name="__thisNode__" id="5168866961621055280" />
-      </scope>
-      <scope id="5168866961621055280" at="43,0,46,0">
-        <var name="__thisNode__" id="5168866961621055280" />
-      </scope>
-      <scope id="5168866961621055280" at="46,0,49,0">
-        <var name="__thisNode__" id="5168866961621055280" />
-      </scope>
-      <scope id="5168866961621055280" at="49,0,52,0">
-        <var name="__thisNode__" id="5168866961621055280" />
-      </scope>
-      <scope id="5168866961621055280" at="52,0,55,0">
-        <var name="__thisNode__" id="5168866961621055280" />
-      </scope>
-      <scope id="5168866961621055280" at="55,0,58,0">
-        <var name="__thisNode__" id="5168866961621055280" />
-      </scope>
-      <scope id="5168866961621055280" at="58,0,61,0">
-        <var name="__thisNode__" id="5168866961621055280" />
-      </scope>
->>>>>>> b2c47fca
       <scope id="5168866961621055280" at="62,0,65,0" />
       <scope id="5168866961621055280" at="66,0,70,0">
         <var name="constructor" id="5168866961621055280" />
@@ -2077,135 +2007,6 @@
       <unit id="8352104482584353827" at="12,0,33,0" name="jetbrains.mps.lang.migration.behavior.MigrationScript_Behavior" />
     </file>
     <file name="MigrationScript__BehaviorDescriptor.java">
-<<<<<<< HEAD
-      <node id="8352104482584353827" at="31,0,32,0" concept="8" trace="CONCEPT" />
-      <node id="8352104482584353827" at="32,0,33,0" concept="8" trace="REGISTRY" />
-      <node id="8352104482584353827" at="34,0,35,0" concept="8" trace="getDescription_id7s$_UJMUysQ" />
-      <node id="8352104482584353827" at="35,0,36,0" concept="8" trace="getExecuteAfter_id2bWK$jI6RRp" />
-      <node id="8352104482584353827" at="36,0,37,0" concept="8" trace="getRequiredData_id7s$_UJMVosT" />
-      <node id="8352104482584353827" at="37,0,38,0" concept="8" trace="getProducedData_id7s$_UJMVDH8" />
-      <node id="8352104482584353827" at="38,0,39,0" concept="8" trace="isRerunnable_id1JWcQ2Vfe4u" />
-      <node id="8352104482584353827" at="39,0,40,0" concept="8" trace="getMethod_id6d7r2Fq2j7f" />
-      <node id="8352104482584353827" at="40,0,41,0" concept="8" trace="getClassName_id5Fumpqe4XH$" />
-      <node id="8352104482584353827" at="41,0,42,0" concept="8" trace="hasData_idw$qRK82$4u" />
-      <node id="8352104482584353827" at="42,0,43,0" concept="8" trace="getGeneratedClassName_id7w5LXrJJkLe" />
-      <node id="8352104482584353827" at="43,0,44,0" concept="8" trace="getDescriptor_idUBgfI9eMAt" />
-      <node id="8352104482584353827" at="44,0,45,0" concept="8" trace="fromVersion_id4uVwhQyFcnl" />
-      <node id="8352104482584353827" at="45,0,46,0" concept="8" trace="isVersionSet_id4uVwhQyFpOe" />
-      <node id="8352104482584353827" at="46,0,47,0" concept="8" trace="getPresentation_idhEwIMiw" />
-      <node id="8352104482584353827" at="48,0,49,0" concept="8" trace="BH_METHODS" />
-      <node id="6141693041785673550" at="53,86,54,505" concept="6" />
-      <node id="6141693041785681128" at="56,97,57,661" concept="6" />
-      <node id="6141693041785687525" at="59,97,60,661" concept="6" />
-      <node id="6141693041785684010" at="62,87,63,653" concept="6" />
-      <node id="2016543223706307467" at="65,86,66,317" concept="5" />
-      <node id="2016543223706308650" at="66,317,67,384" concept="6" />
-      <node id="6141693041785691981" at="69,91,70,307" concept="6" />
-      <node id="6816167251982210263" at="72,85,73,169" concept="6" />
-      <node id="5820409521798261658" at="75,80,76,382" concept="5" />
-      <node id="5820409521798263200" at="78,39,79,188" concept="6" />
-      <node id="5820409521798263200" at="82,37,83,178" concept="6" />
-      <node id="8648538385394096993" at="87,108,88,37" concept="6" />
-      <node id="1055884086725369660" at="90,84,91,204" concept="6" />
-      <node id="5168866961621051564" at="93,81,94,187" concept="6" />
-      <node id="5168866961621098047" at="96,86,97,175" concept="6" />
-      <node id="4850335266369849995" at="99,84,100,290" concept="6" />
-      <node id="8352104482584353827" at="103,53,104,20" concept="10" />
-      <node id="8352104482584353827" at="108,114,109,21" concept="2" />
-      <node id="8352104482584353827" at="113,114,114,49" concept="5" />
-      <node id="8352104482584353827" at="115,26,116,56" concept="12" />
-      <node id="8352104482584353827" at="119,13,120,64" concept="6" />
-      <node id="8352104482584353827" at="121,13,122,75" concept="6" />
-      <node id="8352104482584353827" at="123,13,124,75" concept="6" />
-      <node id="8352104482584353827" at="125,13,126,65" concept="6" />
-      <node id="8352104482584353827" at="127,13,128,64" concept="6" />
-      <node id="8352104482584353827" at="129,13,130,82" concept="6" />
-      <node id="8352104482584353827" at="131,13,132,63" concept="6" />
-      <node id="8352104482584353827" at="133,13,134,58" concept="6" />
-      <node id="8352104482584353827" at="135,13,136,62" concept="6" />
-      <node id="8352104482584353827" at="137,14,138,63" concept="6" />
-      <node id="8352104482584353827" at="139,14,140,64" concept="6" />
-      <node id="8352104482584353827" at="141,14,142,62" concept="6" />
-      <node id="8352104482584353827" at="143,14,144,58" concept="12" />
-      <node id="8352104482584353827" at="149,128,150,49" concept="5" />
-      <node id="8352104482584353827" at="151,26,152,56" concept="12" />
-      <node id="8352104482584353827" at="155,13,156,75" concept="6" />
-      <node id="8352104482584353827" at="157,14,158,58" concept="12" />
-      <node id="8352104482584353827" at="164,48,165,22" concept="6" />
-      <node id="8352104482584353827" at="170,40,171,19" concept="6" />
-      <node id="8352104482584353827" at="50,0,52,0" concept="9" trace="___init___#(Lorg/jetbrains/mps/openapi/model/SNode;)V" />
-      <node id="8352104482584353827" at="53,0,56,0" concept="9" trace="getDescription_id7s$_UJMUysQ#(Lorg/jetbrains/mps/openapi/model/SNode;)Lorg/jetbrains/mps/openapi/model/SNode;" />
-      <node id="8352104482584353827" at="56,0,59,0" concept="9" trace="getExecuteAfter_id2bWK$jI6RRp#(Lorg/jetbrains/mps/openapi/model/SNode;)Ljava/lang/Iterable;" />
-      <node id="8352104482584353827" at="59,0,62,0" concept="9" trace="getRequiredData_id7s$_UJMVosT#(Lorg/jetbrains/mps/openapi/model/SNode;)Ljava/lang/Iterable;" />
-      <node id="8352104482584353827" at="62,0,65,0" concept="9" trace="getProducedData_id7s$_UJMVDH8#(Lorg/jetbrains/mps/openapi/model/SNode;)Lorg/jetbrains/mps/openapi/model/SNode;" />
-      <node id="8352104482584353827" at="69,0,72,0" concept="9" trace="getMethod_id6d7r2Fq2j7f#(Lorg/jetbrains/mps/openapi/model/SNode;Lorg/jetbrains/mps/openapi/model/SNode;)Lorg/jetbrains/mps/openapi/model/SNode;" />
-      <node id="8352104482584353827" at="72,0,75,0" concept="9" trace="getClassName_id5Fumpqe4XH$#(Lorg/jetbrains/mps/openapi/model/SNode;)Ljava/lang/String;" />
-      <node id="5820409521798263200" at="78,0,81,0" concept="4" trace="accept#(Lorg/jetbrains/mps/openapi/model/SNode;)Z" />
-      <node id="5820409521798263200" at="82,0,85,0" concept="4" trace="select#(Lorg/jetbrains/mps/openapi/model/SNode;)Lorg/jetbrains/mps/openapi/model/SNode;" />
-      <node id="8352104482584353827" at="87,0,90,0" concept="9" trace="getGeneratedClassName_id7w5LXrJJkLe#(Lorg/jetbrains/mps/openapi/language/SAbstractConcept;)Ljava/lang/String;" />
-      <node id="8352104482584353827" at="90,0,93,0" concept="9" trace="getDescriptor_idUBgfI9eMAt#(Lorg/jetbrains/mps/openapi/model/SNode;)Lorg/jetbrains/mps/openapi/model/SNode;" />
-      <node id="8352104482584353827" at="93,0,96,0" concept="9" trace="fromVersion_id4uVwhQyFcnl#(Lorg/jetbrains/mps/openapi/model/SNode;)I" />
-      <node id="8352104482584353827" at="96,0,99,0" concept="9" trace="isVersionSet_id4uVwhQyFpOe#(Lorg/jetbrains/mps/openapi/model/SNode;)Z" />
-      <node id="8352104482584353827" at="99,0,102,0" concept="9" trace="getPresentation_idhEwIMiw#(Lorg/jetbrains/mps/openapi/model/SNode;)Ljava/lang/String;" />
-      <node id="8352104482584353827" at="103,0,106,0" concept="1" trace="MigrationScript__BehaviorDescriptor#()V" />
-      <node id="8352104482584353827" at="114,49,117,5" concept="3" />
-      <node id="8352104482584353827" at="150,49,153,5" concept="3" />
-      <node id="8352104482584353827" at="65,0,69,0" concept="9" trace="isRerunnable_id1JWcQ2Vfe4u#(Lorg/jetbrains/mps/openapi/model/SNode;)Z" />
-      <node id="8352104482584353827" at="107,0,111,0" concept="4" trace="initNode#(Lorg/jetbrains/mps/openapi/model/SNode;Ljetbrains/mps/core/aspects/behaviour/api/SConstructor;[Ljava/lang/Object;)V" />
-      <node id="8352104482584353827" at="162,0,167,0" concept="4" trace="getDeclaredMethods#()Ljava/util/List;" />
-      <node id="8352104482584353827" at="168,0,173,0" concept="4" trace="getConcept#()Lorg/jetbrains/mps/openapi/language/SAbstractConcept;" />
-      <node id="8352104482584353827" at="153,5,159,5" concept="11" />
-      <node id="586712031920013744" at="76,382,85,15" concept="6" />
-      <node id="8352104482584353827" at="75,0,87,0" concept="9" trace="hasData_idw$qRK82$4u#(Lorg/jetbrains/mps/openapi/model/SNode;)Z" />
-      <node id="8352104482584353827" at="148,0,161,0" concept="4" trace="invokeSpecial0#(Lorg/jetbrains/mps/openapi/language/SAbstractConcept;Ljetbrains/mps/core/aspects/behaviour/api/SMethod;[Ljava/lang/Object;)null" />
-      <node id="8352104482584353827" at="117,5,145,5" concept="11" />
-      <node id="8352104482584353827" at="112,0,147,0" concept="4" trace="invokeSpecial0#(Lorg/jetbrains/mps/openapi/model/SNode;Ljetbrains/mps/core/aspects/behaviour/api/SMethod;[Ljava/lang/Object;)null" />
-      <scope id="8352104482584353827" at="50,63,50,63" />
-      <scope id="8585153554445641529" at="53,86,54,505" />
-      <scope id="2015900981881796119" at="56,97,57,661" />
-      <scope id="2015900981881806689" at="59,97,60,661" />
-      <scope id="2015900981881919078" at="62,87,63,653" />
-      <scope id="7153805464403784146" at="69,91,70,307" />
-      <scope id="6547769411406912359" at="72,85,73,169" />
-      <scope id="5820409521798263200" at="78,39,79,188" />
-      <scope id="5820409521798263200" at="82,37,83,178" />
-      <scope id="8648538385394008093" at="87,108,88,37" />
-      <scope id="1055884086725368455" at="90,84,91,204" />
-      <scope id="5168866961621049884" at="93,81,94,187" />
-      <scope id="5168866961621108327" at="96,86,97,175" />
-      <scope id="6793087414425477161" at="99,84,100,290" />
-      <scope id="8352104482584353827" at="103,53,104,20" />
-      <scope id="8352104482584353827" at="108,114,109,21" />
-      <scope id="8352104482584353827" at="115,26,116,56" />
-      <scope id="8352104482584353827" at="119,13,120,64" />
-      <scope id="8352104482584353827" at="121,13,122,75" />
-      <scope id="8352104482584353827" at="123,13,124,75" />
-      <scope id="8352104482584353827" at="125,13,126,65" />
-      <scope id="8352104482584353827" at="127,13,128,64" />
-      <scope id="8352104482584353827" at="129,13,130,82" />
-      <scope id="8352104482584353827" at="131,13,132,63" />
-      <scope id="8352104482584353827" at="133,13,134,58" />
-      <scope id="8352104482584353827" at="135,13,136,62" />
-      <scope id="8352104482584353827" at="137,14,138,63" />
-      <scope id="8352104482584353827" at="139,14,140,64" />
-      <scope id="8352104482584353827" at="141,14,142,62" />
-      <scope id="8352104482584353827" at="143,14,144,58" />
-      <scope id="8352104482584353827" at="151,26,152,56" />
-      <scope id="8352104482584353827" at="155,13,156,75" />
-      <scope id="8352104482584353827" at="157,14,158,58" />
-      <scope id="8352104482584353827" at="164,48,165,22" />
-      <scope id="8352104482584353827" at="170,40,171,19" />
-      <scope id="8352104482584353827" at="50,0,52,0">
-        <var name="__thisNode__" id="8352104482584353827" />
-      </scope>
-      <scope id="2016543223706345761" at="65,86,67,384">
-        <var name="prop" id="2016543223706307468" />
-      </scope>
-      <scope id="8352104482584353827" at="53,0,56,0">
-        <var name="__thisNode__" id="8352104482584353827" />
-      </scope>
-      <scope id="8352104482584353827" at="56,0,59,0">
-=======
       <node id="8352104482584353827" at="32,0,33,0" concept="8" trace="CONCEPT" />
       <node id="8352104482584353827" at="33,0,34,0" concept="8" trace="REGISTRY" />
       <node id="8352104482584353827" at="35,0,36,0" concept="8" trace="getDescription_id7s$_UJMUysQ" />
@@ -2336,42 +2137,21 @@
         <var name="prop" id="2016543223706307468" />
       </scope>
       <scope id="8352104482584353827" at="55,0,58,0">
->>>>>>> b2c47fca
         <var name="__thisNode__" id="8352104482584353827" />
       </scope>
-      <scope id="8352104482584353827" at="59,0,62,0">
+      <scope id="8352104482584353827" at="58,0,61,0">
         <var name="__thisNode__" id="8352104482584353827" />
       </scope>
-      <scope id="8352104482584353827" at="62,0,65,0">
+      <scope id="8352104482584353827" at="61,0,64,0">
         <var name="__thisNode__" id="8352104482584353827" />
       </scope>
-<<<<<<< HEAD
-      <scope id="8352104482584353827" at="69,0,72,0">
-=======
       <scope id="8352104482584353827" at="64,0,67,0">
->>>>>>> b2c47fca
         <var name="__thisNode__" id="8352104482584353827" />
       </scope>
-      <scope id="8352104482584353827" at="72,0,75,0">
+      <scope id="8352104482584353827" at="71,0,74,0">
         <var name="__thisNode__" id="8352104482584353827" />
         <var name="md" id="7153805464403786185" />
       </scope>
-<<<<<<< HEAD
-      <scope id="5820409521798263200" at="78,0,81,0">
-        <var name="it" id="5820409521798263200" />
-      </scope>
-      <scope id="5820409521798263200" at="82,0,85,0">
-        <var name="it" id="5820409521798263200" />
-      </scope>
-      <scope id="8352104482584353827" at="87,0,90,0">
-        <var name="__thisConcept__" id="8352104482584353827" />
-      </scope>
-      <scope id="8352104482584353827" at="90,0,93,0">
-        <var name="__thisNode__" id="8352104482584353827" />
-      </scope>
-      <scope id="8352104482584353827" at="93,0,96,0">
-        <var name="__thisNode__" id="8352104482584353827" />
-=======
       <scope id="8352104482584353827" at="74,0,77,0">
         <var name="__thisNode__" id="8352104482584353827" />
       </scope>
@@ -2383,21 +2163,13 @@
       </scope>
       <scope id="8352104482584353827" at="89,0,92,0">
         <var name="__thisConcept__" id="8352104482584353827" />
->>>>>>> b2c47fca
-      </scope>
-      <scope id="8352104482584353827" at="96,0,99,0">
+      </scope>
+      <scope id="8352104482584353827" at="92,0,95,0">
         <var name="__thisNode__" id="8352104482584353827" />
       </scope>
-      <scope id="8352104482584353827" at="99,0,102,0">
+      <scope id="8352104482584353827" at="95,0,98,0">
         <var name="__thisNode__" id="8352104482584353827" />
       </scope>
-<<<<<<< HEAD
-      <scope id="8352104482584353827" at="103,0,106,0" />
-      <scope id="8352104482584353827" at="65,0,69,0">
-        <var name="__thisNode__" id="8352104482584353827" />
-      </scope>
-      <scope id="8352104482584353827" at="107,0,111,0">
-=======
       <scope id="8352104482584353827" at="98,0,101,0">
         <var name="__thisNode__" id="8352104482584353827" />
       </scope>
@@ -2412,25 +2184,10 @@
         <var name="__thisNode__" id="8352104482584353827" />
       </scope>
       <scope id="8352104482584353827" at="112,0,116,0">
->>>>>>> b2c47fca
         <var name="constructor" id="8352104482584353827" />
         <var name="node" id="8352104482584353827" />
         <var name="parameters" id="8352104482584353827" />
       </scope>
-<<<<<<< HEAD
-      <scope id="8352104482584353827" at="162,0,167,0" />
-      <scope id="8352104482584353827" at="168,0,173,0" />
-      <scope id="586712031920013601" at="75,80,85,15">
-        <var name="pd" id="5820409521798261659" />
-      </scope>
-      <scope id="8352104482584353827" at="149,128,159,5">
-        <var name="methodIndex" id="8352104482584353827" />
-      </scope>
-      <scope id="8352104482584353827" at="75,0,87,0">
-        <var name="__thisNode__" id="8352104482584353827" />
-      </scope>
-      <scope id="8352104482584353827" at="148,0,161,0">
-=======
       <scope id="8352104482584353827" at="169,0,174,0" />
       <scope id="8352104482584353827" at="175,0,180,0" />
       <scope id="586712031920013601" at="77,80,87,15">
@@ -2443,35 +2200,21 @@
         <var name="__thisNode__" id="8352104482584353827" />
       </scope>
       <scope id="8352104482584353827" at="155,0,168,0">
->>>>>>> b2c47fca
         <var name="concept" id="8352104482584353827" />
         <var name="method" id="8352104482584353827" />
         <var name="parameters" id="8352104482584353827" />
       </scope>
-<<<<<<< HEAD
-      <scope id="8352104482584353827" at="113,114,145,5">
-        <var name="methodIndex" id="8352104482584353827" />
-      </scope>
-      <scope id="8352104482584353827" at="112,0,147,0">
-=======
       <scope id="8352104482584353827" at="118,114,152,5">
         <var name="methodIndex" id="8352104482584353827" />
       </scope>
       <scope id="8352104482584353827" at="117,0,154,0">
->>>>>>> b2c47fca
         <var name="method" id="8352104482584353827" />
         <var name="node" id="8352104482584353827" />
         <var name="parameters" id="8352104482584353827" />
       </scope>
-<<<<<<< HEAD
-      <unit id="5820409521798263200" at="77,89,81,5" name="jetbrains.mps.lang.migration.behavior.MigrationScript__BehaviorDescriptor$1" />
-      <unit id="5820409521798263200" at="81,18,85,5" name="jetbrains.mps.lang.migration.behavior.MigrationScript__BehaviorDescriptor$2" />
-      <unit id="8352104482584353827" at="30,0,174,0" name="jetbrains.mps.lang.migration.behavior.MigrationScript__BehaviorDescriptor" />
-=======
       <unit id="5820409521798263200" at="79,89,83,5" name="jetbrains.mps.lang.migration.behavior.MigrationScript__BehaviorDescriptor$1" />
       <unit id="5820409521798263200" at="83,18,87,5" name="jetbrains.mps.lang.migration.behavior.MigrationScript__BehaviorDescriptor$2" />
       <unit id="8352104482584353827" at="31,0,181,0" name="jetbrains.mps.lang.migration.behavior.MigrationScript__BehaviorDescriptor" />
->>>>>>> b2c47fca
     </file>
   </root>
 </debug-info>
