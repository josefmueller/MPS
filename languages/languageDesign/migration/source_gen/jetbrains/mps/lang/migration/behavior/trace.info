--- conflicted
+++ resolved
@@ -649,158 +649,6 @@
       <node id="8352104482584353827" at="35,0,36,0" concept="7" trace="getExecuteAfter_id2bWK$jI6RRp" />
       <node id="8352104482584353827" at="36,0,37,0" concept="7" trace="getRequiredData_id7s$_UJMVosT" />
       <node id="8352104482584353827" at="37,0,38,0" concept="7" trace="getProducedData_id7s$_UJMVDH8" />
-<<<<<<< HEAD
-      <node id="8352104482584353827" at="38,0,39,0" concept="7" trace="getMethod_id6d7r2Fq2j7f" />
-      <node id="8352104482584353827" at="39,0,40,0" concept="7" trace="getPresentation_idhEwIMiw" />
-      <node id="8352104482584353827" at="40,0,41,0" concept="7" trace="getClassName_id5Fumpqe4XH$" />
-      <node id="8352104482584353827" at="41,0,42,0" concept="7" trace="hasData_idw$qRK82$4u" />
-      <node id="8352104482584353827" at="42,0,43,0" concept="7" trace="getGeneratedClassName_id7w5LXrJJkLe" />
-      <node id="8352104482584353827" at="43,0,44,0" concept="7" trace="getDescriptor_idUBgfI9eMAt" />
-      <node id="8352104482584353827" at="44,0,45,0" concept="7" trace="fromVersion_id4uVwhQyFcnl" />
-      <node id="8352104482584353827" at="45,0,46,0" concept="7" trace="isVersionSet_id4uVwhQyFpOe" />
-      <node id="8352104482584353827" at="47,0,48,0" concept="7" trace="BH_METHODS" />
-      <node id="6141693041785673550" at="52,82,53,504" concept="5" />
-      <node id="6141693041785681128" at="55,93,56,660" concept="5" />
-      <node id="6141693041785687525" at="58,93,59,660" concept="5" />
-      <node id="6141693041785684010" at="61,83,62,652" concept="5" />
-      <node id="6141693041785691981" at="64,87,65,306" concept="5" />
-      <node id="4850335266369849995" at="67,80,68,376" concept="5" />
-      <node id="6816167251982210263" at="70,81,71,169" concept="5" />
-      <node id="5820409521798261658" at="73,76,74,382" concept="4" />
-      <node id="5820409521798263200" at="76,39,77,188" concept="5" />
-      <node id="5820409521798263200" at="80,37,81,178" concept="5" />
-      <node id="8648538385394096993" at="85,104,86,37" concept="5" />
-      <node id="1055884086725369660" at="88,80,89,204" concept="5" />
-      <node id="5168866961621051564" at="91,81,92,187" concept="5" />
-      <node id="5168866961621098047" at="94,82,95,175" concept="5" />
-      <node id="8352104482584353827" at="98,52,99,20" concept="9" />
-      <node id="8352104482584353827" at="103,108,104,21" concept="1" />
-      <node id="8352104482584353827" at="108,113,109,49" concept="4" />
-      <node id="8352104482584353827" at="110,26,111,56" concept="11" />
-      <node id="8352104482584353827" at="114,13,115,54" concept="5" />
-      <node id="8352104482584353827" at="116,13,117,55" concept="5" />
-      <node id="8352104482584353827" at="118,13,119,55" concept="5" />
-      <node id="8352104482584353827" at="120,13,121,55" concept="5" />
-      <node id="8352104482584353827" at="122,13,123,72" concept="5" />
-      <node id="8352104482584353827" at="124,13,125,51" concept="5" />
-      <node id="8352104482584353827" at="126,13,127,52" concept="5" />
-      <node id="8352104482584353827" at="128,13,129,46" concept="5" />
-      <node id="8352104482584353827" at="130,13,131,52" concept="5" />
-      <node id="8352104482584353827" at="132,14,133,51" concept="5" />
-      <node id="8352104482584353827" at="134,14,135,52" concept="5" />
-      <node id="8352104482584353827" at="136,14,137,58" concept="11" />
-      <node id="8352104482584353827" at="142,127,143,49" concept="4" />
-      <node id="8352104482584353827" at="144,26,145,56" concept="11" />
-      <node id="8352104482584353827" at="148,13,149,64" concept="5" />
-      <node id="8352104482584353827" at="150,14,151,58" concept="11" />
-      <node id="8352104482584353827" at="157,48,158,22" concept="5" />
-      <node id="8352104482584353827" at="163,40,164,19" concept="5" />
-      <node id="8352104482584353827" at="49,0,51,0" concept="8" trace="___init___#(Lorg/jetbrains/mps/openapi/model/SNode;)V" />
-      <node id="8352104482584353827" at="52,0,55,0" concept="8" trace="getDescription_id7s$_UJMUysQ#(Lorg/jetbrains/mps/openapi/model/SNode;)Lorg/jetbrains/mps/openapi/model/SNode;" />
-      <node id="8352104482584353827" at="55,0,58,0" concept="8" trace="getExecuteAfter_id2bWK$jI6RRp#(Lorg/jetbrains/mps/openapi/model/SNode;)Ljava/lang/Iterable;" />
-      <node id="8352104482584353827" at="58,0,61,0" concept="8" trace="getRequiredData_id7s$_UJMVosT#(Lorg/jetbrains/mps/openapi/model/SNode;)Ljava/lang/Iterable;" />
-      <node id="8352104482584353827" at="61,0,64,0" concept="8" trace="getProducedData_id7s$_UJMVDH8#(Lorg/jetbrains/mps/openapi/model/SNode;)Lorg/jetbrains/mps/openapi/model/SNode;" />
-      <node id="8352104482584353827" at="64,0,67,0" concept="8" trace="getMethod_id6d7r2Fq2j7f#(Lorg/jetbrains/mps/openapi/model/SNode;Lorg/jetbrains/mps/openapi/model/SNode;)Lorg/jetbrains/mps/openapi/model/SNode;" />
-      <node id="8352104482584353827" at="67,0,70,0" concept="8" trace="getPresentation_idhEwIMiw#(Lorg/jetbrains/mps/openapi/model/SNode;)Ljava/lang/String;" />
-      <node id="8352104482584353827" at="70,0,73,0" concept="8" trace="getClassName_id5Fumpqe4XH$#(Lorg/jetbrains/mps/openapi/model/SNode;)Ljava/lang/String;" />
-      <node id="5820409521798263200" at="76,0,79,0" concept="3" trace="accept#(Lorg/jetbrains/mps/openapi/model/SNode;)Z" />
-      <node id="5820409521798263200" at="80,0,83,0" concept="3" trace="select#(Lorg/jetbrains/mps/openapi/model/SNode;)Lorg/jetbrains/mps/openapi/model/SNode;" />
-      <node id="8352104482584353827" at="85,0,88,0" concept="8" trace="getGeneratedClassName_id7w5LXrJJkLe#(Lorg/jetbrains/mps/openapi/language/SAbstractConcept;)Ljava/lang/String;" />
-      <node id="8352104482584353827" at="88,0,91,0" concept="8" trace="getDescriptor_idUBgfI9eMAt#(Lorg/jetbrains/mps/openapi/model/SNode;)Lorg/jetbrains/mps/openapi/model/SNode;" />
-      <node id="8352104482584353827" at="91,0,94,0" concept="8" trace="fromVersion_id4uVwhQyFcnl#(Lorg/jetbrains/mps/openapi/model/SNode;)Ljava/lang/Integer;" />
-      <node id="8352104482584353827" at="94,0,97,0" concept="8" trace="isVersionSet_id4uVwhQyFpOe#(Lorg/jetbrains/mps/openapi/model/SNode;)Ljava/lang/Boolean;" />
-      <node id="8352104482584353827" at="98,0,101,0" concept="0" trace="MigrationScript_BehaviorDescriptor#()V" />
-      <node id="8352104482584353827" at="109,49,112,5" concept="2" />
-      <node id="8352104482584353827" at="143,49,146,5" concept="2" />
-      <node id="8352104482584353827" at="102,0,106,0" concept="3" trace="initNode#(Lorg/jetbrains/mps/openapi/model/SNode;Ljetbrains/mps/core/aspects/behaviour/api/SConstructor;[Ljava/lang/Object;)V" />
-      <node id="8352104482584353827" at="155,0,160,0" concept="3" trace="getDeclaredMethods#()Ljava/util/List;" />
-      <node id="8352104482584353827" at="161,0,166,0" concept="3" trace="getConcept#()Lorg/jetbrains/mps/openapi/language/SAbstractConcept;" />
-      <node id="8352104482584353827" at="146,5,152,5" concept="10" />
-      <node id="586712031920013744" at="74,382,83,15" concept="5" />
-      <node id="8352104482584353827" at="73,0,85,0" concept="8" trace="hasData_idw$qRK82$4u#(Lorg/jetbrains/mps/openapi/model/SNode;)Ljava/lang/Boolean;" />
-      <node id="8352104482584353827" at="141,0,154,0" concept="3" trace="invokeSpecial0#(Lorg/jetbrains/mps/openapi/language/SAbstractConcept;Ljetbrains/mps/core/aspects/behaviour/api/SMethod;[Ljava/lang/Object;)null" />
-      <node id="8352104482584353827" at="112,5,138,5" concept="10" />
-      <node id="8352104482584353827" at="107,0,140,0" concept="3" trace="invokeSpecial0#(Lorg/jetbrains/mps/openapi/model/SNode;Ljetbrains/mps/core/aspects/behaviour/api/SMethod;[Ljava/lang/Object;)null" />
-      <scope id="8352104482584353827" at="49,63,49,63" />
-      <scope id="8352104482584353827" at="52,82,53,504" />
-      <scope id="8352104482584353827" at="55,93,56,660" />
-      <scope id="8352104482584353827" at="58,93,59,660" />
-      <scope id="8352104482584353827" at="61,83,62,652" />
-      <scope id="8352104482584353827" at="64,87,65,306" />
-      <scope id="8352104482584353827" at="67,80,68,376" />
-      <scope id="8352104482584353827" at="70,81,71,169" />
-      <scope id="5820409521798263200" at="76,39,77,188" />
-      <scope id="5820409521798263200" at="80,37,81,178" />
-      <scope id="8352104482584353827" at="85,104,86,37" />
-      <scope id="8352104482584353827" at="88,80,89,204" />
-      <scope id="8352104482584353827" at="91,81,92,187" />
-      <scope id="8352104482584353827" at="94,82,95,175" />
-      <scope id="8352104482584353827" at="98,52,99,20" />
-      <scope id="8352104482584353827" at="103,108,104,21" />
-      <scope id="8352104482584353827" at="110,26,111,56" />
-      <scope id="8352104482584353827" at="114,13,115,54" />
-      <scope id="8352104482584353827" at="116,13,117,55" />
-      <scope id="8352104482584353827" at="118,13,119,55" />
-      <scope id="8352104482584353827" at="120,13,121,55" />
-      <scope id="8352104482584353827" at="122,13,123,72" />
-      <scope id="8352104482584353827" at="124,13,125,51" />
-      <scope id="8352104482584353827" at="126,13,127,52" />
-      <scope id="8352104482584353827" at="128,13,129,46" />
-      <scope id="8352104482584353827" at="130,13,131,52" />
-      <scope id="8352104482584353827" at="132,14,133,51" />
-      <scope id="8352104482584353827" at="134,14,135,52" />
-      <scope id="8352104482584353827" at="136,14,137,58" />
-      <scope id="8352104482584353827" at="144,26,145,56" />
-      <scope id="8352104482584353827" at="148,13,149,64" />
-      <scope id="8352104482584353827" at="150,14,151,58" />
-      <scope id="8352104482584353827" at="157,48,158,22" />
-      <scope id="8352104482584353827" at="163,40,164,19" />
-      <scope id="8352104482584353827" at="49,0,51,0">
-        <var name="__thisNode__" id="8352104482584353827" />
-      </scope>
-      <scope id="8352104482584353827" at="52,0,55,0">
-        <var name="__thisNode__" id="8352104482584353827" />
-      </scope>
-      <scope id="8352104482584353827" at="55,0,58,0">
-        <var name="__thisNode__" id="8352104482584353827" />
-      </scope>
-      <scope id="8352104482584353827" at="58,0,61,0">
-        <var name="__thisNode__" id="8352104482584353827" />
-      </scope>
-      <scope id="8352104482584353827" at="61,0,64,0">
-        <var name="__thisNode__" id="8352104482584353827" />
-      </scope>
-      <scope id="8352104482584353827" at="64,0,67,0">
-        <var name="__thisNode__" id="8352104482584353827" />
-        <var name="md" id="7153805464403786185" />
-      </scope>
-      <scope id="8352104482584353827" at="67,0,70,0">
-        <var name="__thisNode__" id="8352104482584353827" />
-      </scope>
-      <scope id="8352104482584353827" at="70,0,73,0">
-        <var name="__thisNode__" id="8352104482584353827" />
-      </scope>
-      <scope id="5820409521798263200" at="76,0,79,0">
-        <var name="it" id="5820409521798263200" />
-      </scope>
-      <scope id="5820409521798263200" at="80,0,83,0">
-        <var name="it" id="5820409521798263200" />
-      </scope>
-      <scope id="8352104482584353827" at="85,0,88,0">
-        <var name="__thisConcept__" id="8352104482584353827" />
-      </scope>
-      <scope id="8352104482584353827" at="88,0,91,0">
-        <var name="__thisNode__" id="8352104482584353827" />
-      </scope>
-      <scope id="8352104482584353827" at="91,0,94,0">
-        <var name="__thisNode__" id="8352104482584353827" />
-      </scope>
-      <scope id="8352104482584353827" at="94,0,97,0">
-        <var name="__thisNode__" id="8352104482584353827" />
-      </scope>
-      <scope id="8352104482584353827" at="98,0,101,0" />
-      <scope id="8352104482584353827" at="102,0,106,0">
-=======
       <node id="8352104482584353827" at="38,0,39,0" concept="7" trace="isRerunnable_id1JWcQ2Vfe4u" />
       <node id="8352104482584353827" at="39,0,40,0" concept="7" trace="getMethod_id6d7r2Fq2j7f" />
       <node id="8352104482584353827" at="40,0,41,0" concept="7" trace="getPresentation_idhEwIMiw" />
@@ -808,203 +656,192 @@
       <node id="8352104482584353827" at="42,0,43,0" concept="7" trace="hasData_idw$qRK82$4u" />
       <node id="8352104482584353827" at="43,0,44,0" concept="7" trace="getGeneratedClassName_id7w5LXrJJkLe" />
       <node id="8352104482584353827" at="44,0,45,0" concept="7" trace="getDescriptor_idUBgfI9eMAt" />
-      <node id="8352104482584353827" at="46,0,47,0" concept="7" trace="BH_METHODS" />
-      <node id="6141693041785673550" at="51,82,52,504" concept="5" />
-      <node id="6141693041785681128" at="54,93,55,660" concept="5" />
-      <node id="6141693041785687525" at="57,93,58,660" concept="5" />
-      <node id="6141693041785684010" at="60,83,61,652" concept="5" />
-      <node id="2016543223706307467" at="63,82,64,316" concept="4" />
-      <node id="2016543223706308650" at="64,316,65,384" concept="5" />
-      <node id="6141693041785691981" at="67,87,68,306" concept="5" />
-      <node id="4850335266369849995" at="70,80,71,376" concept="5" />
-      <node id="6816167251982210263" at="73,81,74,169" concept="5" />
-      <node id="5820409521798261658" at="76,76,77,382" concept="4" />
-      <node id="5820409521798263200" at="79,39,80,188" concept="5" />
-      <node id="5820409521798263200" at="83,37,84,178" concept="5" />
-      <node id="8648538385394096993" at="88,104,89,37" concept="5" />
-      <node id="1055884086725369660" at="91,80,92,204" concept="5" />
-      <node id="8352104482584353827" at="95,52,96,20" concept="9" />
-      <node id="8352104482584353827" at="100,108,101,21" concept="1" />
-      <node id="8352104482584353827" at="105,113,106,49" concept="4" />
-      <node id="8352104482584353827" at="107,26,108,56" concept="11" />
-      <node id="8352104482584353827" at="111,13,112,54" concept="5" />
-      <node id="8352104482584353827" at="113,13,114,55" concept="5" />
-      <node id="8352104482584353827" at="115,13,116,55" concept="5" />
-      <node id="8352104482584353827" at="117,13,118,55" concept="5" />
-      <node id="8352104482584353827" at="119,13,120,52" concept="5" />
-      <node id="8352104482584353827" at="121,13,122,72" concept="5" />
-      <node id="8352104482584353827" at="123,13,124,51" concept="5" />
-      <node id="8352104482584353827" at="125,13,126,52" concept="5" />
-      <node id="8352104482584353827" at="127,13,128,46" concept="5" />
-      <node id="8352104482584353827" at="129,14,130,52" concept="5" />
-      <node id="8352104482584353827" at="131,14,132,58" concept="11" />
-      <node id="8352104482584353827" at="137,127,138,49" concept="4" />
-      <node id="8352104482584353827" at="139,26,140,56" concept="11" />
-      <node id="8352104482584353827" at="143,13,144,64" concept="5" />
-      <node id="8352104482584353827" at="145,14,146,58" concept="11" />
-      <node id="8352104482584353827" at="152,48,153,22" concept="5" />
-      <node id="8352104482584353827" at="158,40,159,19" concept="5" />
-      <node id="8352104482584353827" at="48,0,50,0" concept="8" trace="___init___#(Lorg/jetbrains/mps/openapi/model/SNode;)V" />
-      <node id="8352104482584353827" at="51,0,54,0" concept="8" trace="getDescription_id7s$_UJMUysQ#(Lorg/jetbrains/mps/openapi/model/SNode;)Lorg/jetbrains/mps/openapi/model/SNode;" />
-      <node id="8352104482584353827" at="54,0,57,0" concept="8" trace="getExecuteAfter_id2bWK$jI6RRp#(Lorg/jetbrains/mps/openapi/model/SNode;)Ljava/lang/Iterable;" />
-      <node id="8352104482584353827" at="57,0,60,0" concept="8" trace="getRequiredData_id7s$_UJMVosT#(Lorg/jetbrains/mps/openapi/model/SNode;)Ljava/lang/Iterable;" />
-      <node id="8352104482584353827" at="60,0,63,0" concept="8" trace="getProducedData_id7s$_UJMVDH8#(Lorg/jetbrains/mps/openapi/model/SNode;)Lorg/jetbrains/mps/openapi/model/SNode;" />
-      <node id="8352104482584353827" at="67,0,70,0" concept="8" trace="getMethod_id6d7r2Fq2j7f#(Lorg/jetbrains/mps/openapi/model/SNode;Lorg/jetbrains/mps/openapi/model/SNode;)Lorg/jetbrains/mps/openapi/model/SNode;" />
-      <node id="8352104482584353827" at="70,0,73,0" concept="8" trace="getPresentation_idhEwIMiw#(Lorg/jetbrains/mps/openapi/model/SNode;)Ljava/lang/String;" />
-      <node id="8352104482584353827" at="73,0,76,0" concept="8" trace="getClassName_id5Fumpqe4XH$#(Lorg/jetbrains/mps/openapi/model/SNode;)Ljava/lang/String;" />
-      <node id="5820409521798263200" at="79,0,82,0" concept="3" trace="accept#(Lorg/jetbrains/mps/openapi/model/SNode;)Z" />
-      <node id="5820409521798263200" at="83,0,86,0" concept="3" trace="select#(Lorg/jetbrains/mps/openapi/model/SNode;)Lorg/jetbrains/mps/openapi/model/SNode;" />
-      <node id="8352104482584353827" at="88,0,91,0" concept="8" trace="getGeneratedClassName_id7w5LXrJJkLe#(Lorg/jetbrains/mps/openapi/language/SAbstractConcept;)Ljava/lang/String;" />
-      <node id="8352104482584353827" at="91,0,94,0" concept="8" trace="getDescriptor_idUBgfI9eMAt#(Lorg/jetbrains/mps/openapi/model/SNode;)Lorg/jetbrains/mps/openapi/model/SNode;" />
-      <node id="8352104482584353827" at="95,0,98,0" concept="0" trace="MigrationScript_BehaviorDescriptor#()V" />
-      <node id="8352104482584353827" at="106,49,109,5" concept="2" />
-      <node id="8352104482584353827" at="138,49,141,5" concept="2" />
-      <node id="8352104482584353827" at="63,0,67,0" concept="8" trace="isRerunnable_id1JWcQ2Vfe4u#(Lorg/jetbrains/mps/openapi/model/SNode;)Ljava/lang/Boolean;" />
-      <node id="8352104482584353827" at="99,0,103,0" concept="3" trace="initNode#(Lorg/jetbrains/mps/openapi/model/SNode;Ljetbrains/mps/core/aspects/behaviour/api/SConstructor;[Ljava/lang/Object;)V" />
-      <node id="8352104482584353827" at="150,0,155,0" concept="3" trace="getDeclaredMethods#()Ljava/util/List;" />
-      <node id="8352104482584353827" at="156,0,161,0" concept="3" trace="getConcept#()Lorg/jetbrains/mps/openapi/language/SAbstractConcept;" />
-      <node id="8352104482584353827" at="141,5,147,5" concept="10" />
-      <node id="586712031920013744" at="77,382,86,15" concept="5" />
-      <node id="8352104482584353827" at="76,0,88,0" concept="8" trace="hasData_idw$qRK82$4u#(Lorg/jetbrains/mps/openapi/model/SNode;)Ljava/lang/Boolean;" />
-      <node id="8352104482584353827" at="136,0,149,0" concept="3" trace="invokeSpecial0#(Lorg/jetbrains/mps/openapi/language/SAbstractConcept;Ljetbrains/mps/core/aspects/behaviour/api/SMethod;[Ljava/lang/Object;)null" />
-      <node id="8352104482584353827" at="109,5,133,5" concept="10" />
-      <node id="8352104482584353827" at="104,0,135,0" concept="3" trace="invokeSpecial0#(Lorg/jetbrains/mps/openapi/model/SNode;Ljetbrains/mps/core/aspects/behaviour/api/SMethod;[Ljava/lang/Object;)null" />
-      <scope id="8352104482584353827" at="48,63,48,63" />
-      <scope id="8352104482584353827" at="51,82,52,504" />
-      <scope id="8352104482584353827" at="54,93,55,660" />
-      <scope id="8352104482584353827" at="57,93,58,660" />
-      <scope id="8352104482584353827" at="60,83,61,652" />
-      <scope id="8352104482584353827" at="67,87,68,306" />
-      <scope id="8352104482584353827" at="70,80,71,376" />
-      <scope id="8352104482584353827" at="73,81,74,169" />
-      <scope id="5820409521798263200" at="79,39,80,188" />
-      <scope id="5820409521798263200" at="83,37,84,178" />
-      <scope id="8352104482584353827" at="88,104,89,37" />
-      <scope id="8352104482584353827" at="91,80,92,204" />
-      <scope id="8352104482584353827" at="95,52,96,20" />
-      <scope id="8352104482584353827" at="100,108,101,21" />
-      <scope id="8352104482584353827" at="107,26,108,56" />
-      <scope id="8352104482584353827" at="111,13,112,54" />
-      <scope id="8352104482584353827" at="113,13,114,55" />
-      <scope id="8352104482584353827" at="115,13,116,55" />
-      <scope id="8352104482584353827" at="117,13,118,55" />
-      <scope id="8352104482584353827" at="119,13,120,52" />
-      <scope id="8352104482584353827" at="121,13,122,72" />
-      <scope id="8352104482584353827" at="123,13,124,51" />
-      <scope id="8352104482584353827" at="125,13,126,52" />
-      <scope id="8352104482584353827" at="127,13,128,46" />
-      <scope id="8352104482584353827" at="129,14,130,52" />
-      <scope id="8352104482584353827" at="131,14,132,58" />
-      <scope id="8352104482584353827" at="139,26,140,56" />
-      <scope id="8352104482584353827" at="143,13,144,64" />
-      <scope id="8352104482584353827" at="145,14,146,58" />
-      <scope id="8352104482584353827" at="152,48,153,22" />
-      <scope id="8352104482584353827" at="158,40,159,19" />
-      <scope id="8352104482584353827" at="48,0,50,0">
-        <var name="__thisNode__" id="8352104482584353827" />
-      </scope>
-      <scope id="8352104482584353827" at="63,82,65,384">
+      <node id="8352104482584353827" at="45,0,46,0" concept="7" trace="fromVersion_id4uVwhQyFcnl" />
+      <node id="8352104482584353827" at="46,0,47,0" concept="7" trace="isVersionSet_id4uVwhQyFpOe" />
+      <node id="8352104482584353827" at="48,0,49,0" concept="7" trace="BH_METHODS" />
+      <node id="6141693041785673550" at="53,82,54,504" concept="5" />
+      <node id="6141693041785681128" at="56,93,57,660" concept="5" />
+      <node id="6141693041785687525" at="59,93,60,660" concept="5" />
+      <node id="6141693041785684010" at="62,83,63,652" concept="5" />
+      <node id="2016543223706307467" at="65,82,66,316" concept="4" />
+      <node id="2016543223706308650" at="66,316,67,384" concept="5" />
+      <node id="6141693041785691981" at="69,87,70,306" concept="5" />
+      <node id="4850335266369849995" at="72,80,73,376" concept="5" />
+      <node id="6816167251982210263" at="75,81,76,169" concept="5" />
+      <node id="5820409521798261658" at="78,76,79,382" concept="4" />
+      <node id="5820409521798263200" at="81,39,82,188" concept="5" />
+      <node id="5820409521798263200" at="85,37,86,178" concept="5" />
+      <node id="8648538385394096993" at="90,104,91,37" concept="5" />
+      <node id="1055884086725369660" at="93,80,94,204" concept="5" />
+      <node id="5168866961621051564" at="96,81,97,187" concept="5" />
+      <node id="5168866961621098047" at="99,82,100,175" concept="5" />
+      <node id="8352104482584353827" at="103,52,104,20" concept="9" />
+      <node id="8352104482584353827" at="108,108,109,21" concept="1" />
+      <node id="8352104482584353827" at="113,113,114,49" concept="4" />
+      <node id="8352104482584353827" at="115,26,116,56" concept="11" />
+      <node id="8352104482584353827" at="119,13,120,54" concept="5" />
+      <node id="8352104482584353827" at="121,13,122,55" concept="5" />
+      <node id="8352104482584353827" at="123,13,124,55" concept="5" />
+      <node id="8352104482584353827" at="125,13,126,55" concept="5" />
+      <node id="8352104482584353827" at="127,13,128,52" concept="5" />
+      <node id="8352104482584353827" at="129,13,130,72" concept="5" />
+      <node id="8352104482584353827" at="131,13,132,51" concept="5" />
+      <node id="8352104482584353827" at="133,13,134,52" concept="5" />
+      <node id="8352104482584353827" at="135,13,136,46" concept="5" />
+      <node id="8352104482584353827" at="137,14,138,52" concept="5" />
+      <node id="8352104482584353827" at="139,14,140,51" concept="5" />
+      <node id="8352104482584353827" at="141,14,142,52" concept="5" />
+      <node id="8352104482584353827" at="143,14,144,58" concept="11" />
+      <node id="8352104482584353827" at="149,127,150,49" concept="4" />
+      <node id="8352104482584353827" at="151,26,152,56" concept="11" />
+      <node id="8352104482584353827" at="155,13,156,64" concept="5" />
+      <node id="8352104482584353827" at="157,14,158,58" concept="11" />
+      <node id="8352104482584353827" at="164,48,165,22" concept="5" />
+      <node id="8352104482584353827" at="170,40,171,19" concept="5" />
+      <node id="8352104482584353827" at="50,0,52,0" concept="8" trace="___init___#(Lorg/jetbrains/mps/openapi/model/SNode;)V" />
+      <node id="8352104482584353827" at="53,0,56,0" concept="8" trace="getDescription_id7s$_UJMUysQ#(Lorg/jetbrains/mps/openapi/model/SNode;)Lorg/jetbrains/mps/openapi/model/SNode;" />
+      <node id="8352104482584353827" at="56,0,59,0" concept="8" trace="getExecuteAfter_id2bWK$jI6RRp#(Lorg/jetbrains/mps/openapi/model/SNode;)Ljava/lang/Iterable;" />
+      <node id="8352104482584353827" at="59,0,62,0" concept="8" trace="getRequiredData_id7s$_UJMVosT#(Lorg/jetbrains/mps/openapi/model/SNode;)Ljava/lang/Iterable;" />
+      <node id="8352104482584353827" at="62,0,65,0" concept="8" trace="getProducedData_id7s$_UJMVDH8#(Lorg/jetbrains/mps/openapi/model/SNode;)Lorg/jetbrains/mps/openapi/model/SNode;" />
+      <node id="8352104482584353827" at="69,0,72,0" concept="8" trace="getMethod_id6d7r2Fq2j7f#(Lorg/jetbrains/mps/openapi/model/SNode;Lorg/jetbrains/mps/openapi/model/SNode;)Lorg/jetbrains/mps/openapi/model/SNode;" />
+      <node id="8352104482584353827" at="72,0,75,0" concept="8" trace="getPresentation_idhEwIMiw#(Lorg/jetbrains/mps/openapi/model/SNode;)Ljava/lang/String;" />
+      <node id="8352104482584353827" at="75,0,78,0" concept="8" trace="getClassName_id5Fumpqe4XH$#(Lorg/jetbrains/mps/openapi/model/SNode;)Ljava/lang/String;" />
+      <node id="5820409521798263200" at="81,0,84,0" concept="3" trace="accept#(Lorg/jetbrains/mps/openapi/model/SNode;)Z" />
+      <node id="5820409521798263200" at="85,0,88,0" concept="3" trace="select#(Lorg/jetbrains/mps/openapi/model/SNode;)Lorg/jetbrains/mps/openapi/model/SNode;" />
+      <node id="8352104482584353827" at="90,0,93,0" concept="8" trace="getGeneratedClassName_id7w5LXrJJkLe#(Lorg/jetbrains/mps/openapi/language/SAbstractConcept;)Ljava/lang/String;" />
+      <node id="8352104482584353827" at="93,0,96,0" concept="8" trace="getDescriptor_idUBgfI9eMAt#(Lorg/jetbrains/mps/openapi/model/SNode;)Lorg/jetbrains/mps/openapi/model/SNode;" />
+      <node id="8352104482584353827" at="96,0,99,0" concept="8" trace="fromVersion_id4uVwhQyFcnl#(Lorg/jetbrains/mps/openapi/model/SNode;)Ljava/lang/Integer;" />
+      <node id="8352104482584353827" at="99,0,102,0" concept="8" trace="isVersionSet_id4uVwhQyFpOe#(Lorg/jetbrains/mps/openapi/model/SNode;)Ljava/lang/Boolean;" />
+      <node id="8352104482584353827" at="103,0,106,0" concept="0" trace="MigrationScript_BehaviorDescriptor#()V" />
+      <node id="8352104482584353827" at="114,49,117,5" concept="2" />
+      <node id="8352104482584353827" at="150,49,153,5" concept="2" />
+      <node id="8352104482584353827" at="65,0,69,0" concept="8" trace="isRerunnable_id1JWcQ2Vfe4u#(Lorg/jetbrains/mps/openapi/model/SNode;)Ljava/lang/Boolean;" />
+      <node id="8352104482584353827" at="107,0,111,0" concept="3" trace="initNode#(Lorg/jetbrains/mps/openapi/model/SNode;Ljetbrains/mps/core/aspects/behaviour/api/SConstructor;[Ljava/lang/Object;)V" />
+      <node id="8352104482584353827" at="162,0,167,0" concept="3" trace="getDeclaredMethods#()Ljava/util/List;" />
+      <node id="8352104482584353827" at="168,0,173,0" concept="3" trace="getConcept#()Lorg/jetbrains/mps/openapi/language/SAbstractConcept;" />
+      <node id="8352104482584353827" at="153,5,159,5" concept="10" />
+      <node id="586712031920013744" at="79,382,88,15" concept="5" />
+      <node id="8352104482584353827" at="78,0,90,0" concept="8" trace="hasData_idw$qRK82$4u#(Lorg/jetbrains/mps/openapi/model/SNode;)Ljava/lang/Boolean;" />
+      <node id="8352104482584353827" at="148,0,161,0" concept="3" trace="invokeSpecial0#(Lorg/jetbrains/mps/openapi/language/SAbstractConcept;Ljetbrains/mps/core/aspects/behaviour/api/SMethod;[Ljava/lang/Object;)null" />
+      <node id="8352104482584353827" at="117,5,145,5" concept="10" />
+      <node id="8352104482584353827" at="112,0,147,0" concept="3" trace="invokeSpecial0#(Lorg/jetbrains/mps/openapi/model/SNode;Ljetbrains/mps/core/aspects/behaviour/api/SMethod;[Ljava/lang/Object;)null" />
+      <scope id="8352104482584353827" at="50,63,50,63" />
+      <scope id="8352104482584353827" at="53,82,54,504" />
+      <scope id="8352104482584353827" at="56,93,57,660" />
+      <scope id="8352104482584353827" at="59,93,60,660" />
+      <scope id="8352104482584353827" at="62,83,63,652" />
+      <scope id="8352104482584353827" at="69,87,70,306" />
+      <scope id="8352104482584353827" at="72,80,73,376" />
+      <scope id="8352104482584353827" at="75,81,76,169" />
+      <scope id="5820409521798263200" at="81,39,82,188" />
+      <scope id="5820409521798263200" at="85,37,86,178" />
+      <scope id="8352104482584353827" at="90,104,91,37" />
+      <scope id="8352104482584353827" at="93,80,94,204" />
+      <scope id="8352104482584353827" at="96,81,97,187" />
+      <scope id="8352104482584353827" at="99,82,100,175" />
+      <scope id="8352104482584353827" at="103,52,104,20" />
+      <scope id="8352104482584353827" at="108,108,109,21" />
+      <scope id="8352104482584353827" at="115,26,116,56" />
+      <scope id="8352104482584353827" at="119,13,120,54" />
+      <scope id="8352104482584353827" at="121,13,122,55" />
+      <scope id="8352104482584353827" at="123,13,124,55" />
+      <scope id="8352104482584353827" at="125,13,126,55" />
+      <scope id="8352104482584353827" at="127,13,128,52" />
+      <scope id="8352104482584353827" at="129,13,130,72" />
+      <scope id="8352104482584353827" at="131,13,132,51" />
+      <scope id="8352104482584353827" at="133,13,134,52" />
+      <scope id="8352104482584353827" at="135,13,136,46" />
+      <scope id="8352104482584353827" at="137,14,138,52" />
+      <scope id="8352104482584353827" at="139,14,140,51" />
+      <scope id="8352104482584353827" at="141,14,142,52" />
+      <scope id="8352104482584353827" at="143,14,144,58" />
+      <scope id="8352104482584353827" at="151,26,152,56" />
+      <scope id="8352104482584353827" at="155,13,156,64" />
+      <scope id="8352104482584353827" at="157,14,158,58" />
+      <scope id="8352104482584353827" at="164,48,165,22" />
+      <scope id="8352104482584353827" at="170,40,171,19" />
+      <scope id="8352104482584353827" at="50,0,52,0">
+        <var name="__thisNode__" id="8352104482584353827" />
+      </scope>
+      <scope id="8352104482584353827" at="65,82,67,384">
         <var name="prop" id="2016543223706307468" />
       </scope>
-      <scope id="8352104482584353827" at="51,0,54,0">
-        <var name="__thisNode__" id="8352104482584353827" />
-      </scope>
-      <scope id="8352104482584353827" at="54,0,57,0">
-        <var name="__thisNode__" id="8352104482584353827" />
-      </scope>
-      <scope id="8352104482584353827" at="57,0,60,0">
-        <var name="__thisNode__" id="8352104482584353827" />
-      </scope>
-      <scope id="8352104482584353827" at="60,0,63,0">
-        <var name="__thisNode__" id="8352104482584353827" />
-      </scope>
-      <scope id="8352104482584353827" at="67,0,70,0">
+      <scope id="8352104482584353827" at="53,0,56,0">
+        <var name="__thisNode__" id="8352104482584353827" />
+      </scope>
+      <scope id="8352104482584353827" at="56,0,59,0">
+        <var name="__thisNode__" id="8352104482584353827" />
+      </scope>
+      <scope id="8352104482584353827" at="59,0,62,0">
+        <var name="__thisNode__" id="8352104482584353827" />
+      </scope>
+      <scope id="8352104482584353827" at="62,0,65,0">
+        <var name="__thisNode__" id="8352104482584353827" />
+      </scope>
+      <scope id="8352104482584353827" at="69,0,72,0">
         <var name="__thisNode__" id="8352104482584353827" />
         <var name="md" id="7153805464403786185" />
       </scope>
-      <scope id="8352104482584353827" at="70,0,73,0">
-        <var name="__thisNode__" id="8352104482584353827" />
-      </scope>
-      <scope id="8352104482584353827" at="73,0,76,0">
-        <var name="__thisNode__" id="8352104482584353827" />
-      </scope>
-      <scope id="5820409521798263200" at="79,0,82,0">
+      <scope id="8352104482584353827" at="72,0,75,0">
+        <var name="__thisNode__" id="8352104482584353827" />
+      </scope>
+      <scope id="8352104482584353827" at="75,0,78,0">
+        <var name="__thisNode__" id="8352104482584353827" />
+      </scope>
+      <scope id="5820409521798263200" at="81,0,84,0">
         <var name="it" id="5820409521798263200" />
       </scope>
-      <scope id="5820409521798263200" at="83,0,86,0">
+      <scope id="5820409521798263200" at="85,0,88,0">
         <var name="it" id="5820409521798263200" />
       </scope>
-      <scope id="8352104482584353827" at="88,0,91,0">
+      <scope id="8352104482584353827" at="90,0,93,0">
         <var name="__thisConcept__" id="8352104482584353827" />
       </scope>
-      <scope id="8352104482584353827" at="91,0,94,0">
-        <var name="__thisNode__" id="8352104482584353827" />
-      </scope>
-      <scope id="8352104482584353827" at="95,0,98,0" />
-      <scope id="8352104482584353827" at="63,0,67,0">
-        <var name="__thisNode__" id="8352104482584353827" />
-      </scope>
-      <scope id="8352104482584353827" at="99,0,103,0">
->>>>>>> 736921de
+      <scope id="8352104482584353827" at="93,0,96,0">
+        <var name="__thisNode__" id="8352104482584353827" />
+      </scope>
+      <scope id="8352104482584353827" at="96,0,99,0">
+        <var name="__thisNode__" id="8352104482584353827" />
+      </scope>
+      <scope id="8352104482584353827" at="99,0,102,0">
+        <var name="__thisNode__" id="8352104482584353827" />
+      </scope>
+      <scope id="8352104482584353827" at="103,0,106,0" />
+      <scope id="8352104482584353827" at="65,0,69,0">
+        <var name="__thisNode__" id="8352104482584353827" />
+      </scope>
+      <scope id="8352104482584353827" at="107,0,111,0">
         <var name="array" id="8352104482584353827" />
         <var name="constructor" id="8352104482584353827" />
         <var name="node" id="8352104482584353827" />
       </scope>
-<<<<<<< HEAD
-      <scope id="8352104482584353827" at="155,0,160,0" />
-      <scope id="8352104482584353827" at="161,0,166,0" />
-      <scope id="8352104482584353827" at="73,76,83,15">
+      <scope id="8352104482584353827" at="162,0,167,0" />
+      <scope id="8352104482584353827" at="168,0,173,0" />
+      <scope id="8352104482584353827" at="78,76,88,15">
         <var name="pd" id="5820409521798261659" />
       </scope>
-      <scope id="8352104482584353827" at="142,127,152,5">
+      <scope id="8352104482584353827" at="149,127,159,5">
         <var name="methodIndex" id="8352104482584353827" />
       </scope>
-      <scope id="8352104482584353827" at="73,0,85,0">
-        <var name="__thisNode__" id="8352104482584353827" />
-      </scope>
-      <scope id="8352104482584353827" at="141,0,154,0">
-=======
-      <scope id="8352104482584353827" at="150,0,155,0" />
-      <scope id="8352104482584353827" at="156,0,161,0" />
-      <scope id="8352104482584353827" at="76,76,86,15">
-        <var name="pd" id="5820409521798261659" />
-      </scope>
-      <scope id="8352104482584353827" at="137,127,147,5">
-        <var name="methodIndex" id="8352104482584353827" />
-      </scope>
-      <scope id="8352104482584353827" at="76,0,88,0">
-        <var name="__thisNode__" id="8352104482584353827" />
-      </scope>
-      <scope id="8352104482584353827" at="136,0,149,0">
->>>>>>> 736921de
+      <scope id="8352104482584353827" at="78,0,90,0">
+        <var name="__thisNode__" id="8352104482584353827" />
+      </scope>
+      <scope id="8352104482584353827" at="148,0,161,0">
         <var name="concept" id="8352104482584353827" />
         <var name="method" id="8352104482584353827" />
         <var name="parameters" id="8352104482584353827" />
       </scope>
-<<<<<<< HEAD
-      <scope id="8352104482584353827" at="108,113,138,5">
+      <scope id="8352104482584353827" at="113,113,145,5">
         <var name="methodIndex" id="8352104482584353827" />
       </scope>
-      <scope id="8352104482584353827" at="107,0,140,0">
-=======
-      <scope id="8352104482584353827" at="105,113,133,5">
-        <var name="methodIndex" id="8352104482584353827" />
-      </scope>
-      <scope id="8352104482584353827" at="104,0,135,0">
->>>>>>> 736921de
+      <scope id="8352104482584353827" at="112,0,147,0">
         <var name="method" id="8352104482584353827" />
         <var name="node" id="8352104482584353827" />
         <var name="parameters" id="8352104482584353827" />
       </scope>
-<<<<<<< HEAD
-      <unit id="5820409521798263200" at="75,89,79,5" name="jetbrains.mps.lang.migration.behavior.MigrationScript_BehaviorDescriptor$1" />
-      <unit id="5820409521798263200" at="79,18,83,5" name="jetbrains.mps.lang.migration.behavior.MigrationScript_BehaviorDescriptor$2" />
-      <unit id="8352104482584353827" at="30,0,167,0" name="jetbrains.mps.lang.migration.behavior.MigrationScript_BehaviorDescriptor" />
-=======
-      <unit id="5820409521798263200" at="78,89,82,5" name="jetbrains.mps.lang.migration.behavior.MigrationScript_BehaviorDescriptor$1" />
-      <unit id="5820409521798263200" at="82,18,86,5" name="jetbrains.mps.lang.migration.behavior.MigrationScript_BehaviorDescriptor$2" />
-      <unit id="8352104482584353827" at="30,0,162,0" name="jetbrains.mps.lang.migration.behavior.MigrationScript_BehaviorDescriptor" />
->>>>>>> 736921de
+      <unit id="5820409521798263200" at="80,89,84,5" name="jetbrains.mps.lang.migration.behavior.MigrationScript_BehaviorDescriptor$1" />
+      <unit id="5820409521798263200" at="84,18,88,5" name="jetbrains.mps.lang.migration.behavior.MigrationScript_BehaviorDescriptor$2" />
+      <unit id="8352104482584353827" at="30,0,174,0" name="jetbrains.mps.lang.migration.behavior.MigrationScript_BehaviorDescriptor" />
     </file>
   </root>
 </debug-info>
