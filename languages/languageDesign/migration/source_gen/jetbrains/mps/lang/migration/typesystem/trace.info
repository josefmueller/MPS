--- conflicted
+++ resolved
@@ -11,7 +11,7 @@
   <concept fqn="jetbrains.mps.baseLanguage.structure.SuperConstructorInvocation" />
   <root>
     <file name="TypesystemDescriptor.java">
-      <unit at="9,0,49,0" name="jetbrains.mps.lang.migration.typesystem.TypesystemDescriptor" />
+      <unit at="9,0,53,0" name="jetbrains.mps.lang.migration.typesystem.TypesystemDescriptor" />
     </file>
   </root>
   <root nodeRef="r:47a77104-3b09-4998-a2bd-ada4655c0c77(jetbrains.mps.lang.migration.typesystem)/3220955710218147068">
@@ -228,175 +228,6 @@
       <unit id="4084841995419799520" at="20,0,54,0" name="jetbrains.mps.lang.migration.typesystem.typeof_DataDependency_InferenceRule" />
     </file>
   </root>
-<<<<<<< HEAD
-  <root nodeRef="r:47a77104-3b09-4998-a2bd-ada4655c0c77(jetbrains.mps.lang.migration.typesystem)/5636302460526300351">
-    <file name="typeof_TransformStatement_InferenceRule.java">
-      <node id="4391914101925833968" at="23,5,24,210" concept="5" />
-      <node id="4391914101925833968" at="24,210,25,205" concept="5" />
-      <node id="4391914101925833968" at="25,205,26,379" concept="2" />
-      <node id="4391914101925833474" at="27,5,28,117" concept="5" />
-      <node id="4391914101925848717" at="30,7,31,211" concept="5" />
-      <node id="4391914101925848717" at="31,211,32,207" concept="5" />
-      <node id="4391914101925848717" at="32,207,33,470" concept="2" />
-      <node id="4391914101925833954" at="36,7,37,46" concept="5" />
-      <node id="4391914101925833954" at="37,46,38,207" concept="5" />
-      <node id="4391914101925833954" at="38,207,39,243" concept="2" />
-      <node id="4391914101925834333" at="42,5,43,209" concept="5" />
-      <node id="4391914101925834333" at="43,209,44,205" concept="5" />
-      <node id="4391914101925834333" at="44,205,45,466" concept="2" />
-      <node id="5636302460526300351" at="48,46,49,71" concept="6" />
-      <node id="5636302460526300351" at="52,5,53,130" concept="5" />
-      <node id="5636302460526300351" at="53,130,54,45" concept="6" />
-      <node id="5636302460526300351" at="57,30,58,17" concept="6" />
-      <node id="4391914101925833971" at="60,79,61,63" concept="5" />
-      <node id="4391914101925833971" at="61,63,62,30" concept="5" />
-      <node id="4391914101925833971" at="62,30,63,30" concept="5" />
-      <node id="4391914101925833971" at="63,30,64,30" concept="5" />
-      <node id="4391914101925833971" at="64,30,65,234" concept="2" />
-      <node id="4391914101925833971" at="65,234,66,223" concept="2" />
-      <node id="4391914101925833971" at="66,223,67,167" concept="2" />
-      <node id="4391914101925833971" at="67,167,68,221" concept="2" />
-      <node id="4391914101925833971" at="68,221,69,196" concept="2" />
-      <node id="4391914101925833971" at="69,196,70,170" concept="2" />
-      <node id="4391914101925833971" at="70,170,71,24" concept="6" />
-      <node id="4391914101925848725" at="73,101,74,63" concept="5" />
-      <node id="4391914101925848725" at="74,63,75,30" concept="5" />
-      <node id="4391914101925848725" at="75,30,76,30" concept="5" />
-      <node id="4391914101925848725" at="76,30,77,30" concept="5" />
-      <node id="4391914101925848725" at="77,30,78,234" concept="2" />
-      <node id="4391914101925848725" at="78,234,79,221" concept="2" />
-      <node id="4391914101925848725" at="79,221,80,196" concept="2" />
-      <node id="4391914101925848725" at="80,196,81,170" concept="2" />
-      <node id="4391914101925848725" at="81,170,82,221" concept="2" />
-      <node id="4391914101925848725" at="82,221,83,196" concept="2" />
-      <node id="4391914101925848725" at="83,196,84,167" concept="2" />
-      <node id="4391914101925848725" at="84,167,85,24" concept="6" />
-      <node id="4391914101925834336" at="87,99,88,63" concept="5" />
-      <node id="4391914101925834336" at="88,63,89,30" concept="5" />
-      <node id="4391914101925834336" at="89,30,90,30" concept="5" />
-      <node id="4391914101925834336" at="90,30,91,30" concept="5" />
-      <node id="4391914101925834336" at="91,30,92,30" concept="5" />
-      <node id="4391914101925834336" at="92,30,93,234" concept="2" />
-      <node id="4391914101925834336" at="93,234,94,220" concept="2" />
-      <node id="4391914101925834336" at="94,220,95,167" concept="2" />
-      <node id="4391914101925834336" at="95,167,96,221" concept="2" />
-      <node id="4391914101925834336" at="96,221,97,196" concept="2" />
-      <node id="4391914101925834336" at="97,196,98,170" concept="2" />
-      <node id="4391914101925834336" at="98,170,99,221" concept="2" />
-      <node id="4391914101925834336" at="99,221,100,196" concept="2" />
-      <node id="4391914101925834336" at="100,196,101,170" concept="2" />
-      <node id="4391914101925834336" at="101,170,102,24" concept="6" />
-      <node id="5636302460526300351" at="20,0,22,0" concept="1" trace="typeof_TransformStatement_InferenceRule#()V" />
-      <node id="4391914101925833971" at="65,234,67,167" concept="0" />
-      <node id="4391914101925833971" at="65,234,67,167" concept="0" />
-      <node id="4391914101925834336" at="93,234,95,167" concept="0" />
-      <node id="4391914101925834336" at="93,234,95,167" concept="0" />
-      <node id="5636302460526300351" at="48,0,51,0" concept="4" trace="getApplicableConceptFQName#()Ljava/lang/String;" />
-      <node id="5636302460526300351" at="57,0,60,0" concept="4" trace="overrides#()Z" />
-      <node id="4391914101925833971" at="67,167,70,170" concept="0" />
-      <node id="4391914101925833971" at="67,167,70,170" concept="0" />
-      <node id="4391914101925848725" at="78,234,81,170" concept="0" />
-      <node id="4391914101925848725" at="78,234,81,170" concept="0" />
-      <node id="4391914101925848725" at="81,170,84,167" concept="0" />
-      <node id="4391914101925848725" at="81,170,84,167" concept="0" />
-      <node id="4391914101925834336" at="95,167,98,170" concept="0" />
-      <node id="4391914101925834336" at="95,167,98,170" concept="0" />
-      <node id="4391914101925834336" at="98,170,101,170" concept="0" />
-      <node id="4391914101925834336" at="98,170,101,170" concept="0" />
-      <node id="5636302460526300351" at="51,68,55,5" concept="0" />
-      <node id="4391914101925833968" at="22,115,27,5" concept="0" />
-      <node id="4391914101925848717" at="29,364,34,7" concept="0" />
-      <node id="4391914101925833954" at="35,12,40,7" concept="0" />
-      <node id="4391914101925834333" at="41,5,46,5" concept="0" />
-      <node id="4391914101925855253" at="35,10,41,5" concept="0" />
-      <node id="5636302460526300351" at="51,0,57,0" concept="4" trace="isApplicableAndPattern#(Lorg/jetbrains/mps/openapi/model/SNode;)Ljetbrains/mps/lang/typesystem/runtime/IsApplicableStatus;" />
-      <node id="4391914101925833971" at="64,30,70,170" concept="0" />
-      <node id="4391914101925833971" at="64,30,70,170" concept="0" />
-      <node id="4391914101925848725" at="77,30,84,167" concept="0" />
-      <node id="4391914101925848725" at="77,30,84,167" concept="0" />
-      <node id="4391914101925834336" at="92,30,101,170" concept="0" />
-      <node id="4391914101925834336" at="92,30,101,170" concept="0" />
-      <node id="4391914101925853838" at="28,117,41,5" concept="3" />
-      <node id="4391914101925833971" at="60,0,73,0" concept="7" trace="_quotation_createNode_h6azqb_a0a0b#(Ljava/lang/Object;)Lorg/jetbrains/mps/openapi/model/SNode;" />
-      <node id="4391914101925848725" at="73,0,87,0" concept="7" trace="_quotation_createNode_h6azqb_a0a0c0b#(Ljava/lang/Object;Ljava/lang/Object;)Lorg/jetbrains/mps/openapi/model/SNode;" />
-      <node id="4391914101925834336" at="87,0,104,0" concept="7" trace="_quotation_createNode_h6azqb_a0d0b#(Ljava/lang/Object;Ljava/lang/Object;)Lorg/jetbrains/mps/openapi/model/SNode;" />
-      <node id="5636302460526300351" at="22,0,48,0" concept="4" trace="applyRule#(Lorg/jetbrains/mps/openapi/model/SNode;Ljetbrains/mps/typesystem/inference/TypeCheckingContext;Ljetbrains/mps/lang/typesystem/runtime/IsApplicableStatus;)V" />
-      <scope id="5636302460526300351" at="20,52,20,52" />
-      <scope id="5636302460526300351" at="48,46,49,71" />
-      <scope id="5636302460526300351" at="57,30,58,17" />
-      <scope id="5636302460526300351" at="20,0,22,0" />
-      <scope id="5636302460526300351" at="52,5,54,45">
-        <var name="b" id="5636302460526300351" />
-      </scope>
-      <scope id="4391914101925833971" at="65,234,67,167" />
-      <scope id="4391914101925834336" at="93,234,95,167" />
-      <scope id="4391914101925833968" at="23,5,26,379">
-        <var name="_info_12389875345" id="4391914101925833968" />
-        <var name="_nodeToCheck_1029348928467" id="4391914101925833968" />
-      </scope>
-      <scope id="4391914101925848717" at="30,7,33,470">
-        <var name="_info_12389875345" id="4391914101925848717" />
-        <var name="_nodeToCheck_1029348928467" id="4391914101925848717" />
-      </scope>
-      <scope id="4391914101925833954" at="36,7,39,243">
-        <var name="_info_12389875345" id="4391914101925833954" />
-        <var name="_nodeToCheck_1029348928467" id="4391914101925833954" />
-      </scope>
-      <scope id="4391914101925834333" at="42,5,45,466">
-        <var name="_info_12389875345" id="4391914101925834333" />
-        <var name="_nodeToCheck_1029348928467" id="4391914101925834333" />
-      </scope>
-      <scope id="5636302460526300351" at="48,0,51,0" />
-      <scope id="5636302460526300351" at="57,0,60,0" />
-      <scope id="4391914101925833971" at="67,167,70,170" />
-      <scope id="4391914101925848725" at="78,234,81,170" />
-      <scope id="4391914101925848725" at="81,170,84,167" />
-      <scope id="4391914101925834336" at="95,167,98,170" />
-      <scope id="4391914101925834336" at="98,170,101,170" />
-      <scope id="5636302460526300351" at="51,68,55,5" />
-      <scope id="4391914101925853840" at="29,364,34,7" />
-      <scope id="4391914101925855254" at="35,12,40,7" />
-      <scope id="5636302460526300351" at="51,0,57,0">
-        <var name="argument" id="5636302460526300351" />
-      </scope>
-      <scope id="4391914101925833971" at="64,30,70,170" />
-      <scope id="4391914101925848725" at="77,30,84,167" />
-      <scope id="4391914101925834336" at="92,30,101,170" />
-      <scope id="4391914101925833971" at="60,79,71,24">
-        <var name="facade" id="4391914101925833971" />
-        <var name="quotedNode_2" id="4391914101925833971" />
-        <var name="quotedNode_3" id="4391914101925833971" />
-        <var name="quotedNode_4" id="4391914101925833971" />
-      </scope>
-      <scope id="4391914101925848725" at="73,101,85,24">
-        <var name="facade" id="4391914101925848725" />
-        <var name="quotedNode_3" id="4391914101925848725" />
-        <var name="quotedNode_4" id="4391914101925848725" />
-        <var name="quotedNode_5" id="4391914101925848725" />
-      </scope>
-      <scope id="4391914101925833971" at="60,0,73,0">
-        <var name="parameter_1" id="4391914101925833971" />
-      </scope>
-      <scope id="4391914101925848725" at="73,0,87,0">
-        <var name="parameter_1" id="4391914101925848725" />
-        <var name="parameter_2" id="4391914101925848725" />
-      </scope>
-      <scope id="4391914101925834336" at="87,99,102,24">
-        <var name="facade" id="4391914101925834336" />
-        <var name="quotedNode_3" id="4391914101925834336" />
-        <var name="quotedNode_4" id="4391914101925834336" />
-        <var name="quotedNode_5" id="4391914101925834336" />
-        <var name="quotedNode_6" id="4391914101925834336" />
-      </scope>
-      <scope id="4391914101925834336" at="87,0,104,0">
-        <var name="parameter_1" id="4391914101925834336" />
-        <var name="parameter_2" id="4391914101925834336" />
-      </scope>
-      <scope id="5636302460526300352" at="22,115,46,5">
-        <var name="consequenceConcept_typevar_4391914101925833474" id="4391914101925833474" />
-      </scope>
-      <scope id="5636302460526300351" at="22,0,48,0">
-=======
   <root nodeRef="r:47a77104-3b09-4998-a2bd-ada4655c0c77(jetbrains.mps.lang.migration.typesystem)/5636302460526237739">
     <file name="typeof_ConsequenceFunction_InferenceRule.java">
       <node id="8617889372942193391" at="24,7,25,46" concept="5" />
@@ -561,14 +392,10 @@
         <var name="quotedNode_4" id="5636302460526307010" />
       </scope>
       <scope id="5636302460526300351" at="22,0,34,0">
->>>>>>> 63970703
         <var name="status" id="5636302460526300351" />
         <var name="ts" id="5636302460526300351" />
         <var name="typeCheckingContext" id="5636302460526300351" />
       </scope>
-<<<<<<< HEAD
-      <unit id="5636302460526300351" at="19,0,105,0" name="jetbrains.mps.lang.migration.typesystem.typeof_TransformStatement_InferenceRule" />
-=======
       <scope id="5636302460526307010" at="43,0,56,0">
         <var name="parameter_1" id="5636302460526307010" />
       </scope>
@@ -584,7 +411,6 @@
         <var name="parameter_2" id="5636302460526309606" />
       </scope>
       <unit id="5636302460526300351" at="19,0,74,0" name="jetbrains.mps.lang.migration.typesystem.typeof_TransformStatement_InferenceRule" />
->>>>>>> 63970703
     </file>
   </root>
   <root nodeRef="r:47a77104-3b09-4998-a2bd-ada4655c0c77(jetbrains.mps.lang.migration.typesystem)/6129256022887940546">
