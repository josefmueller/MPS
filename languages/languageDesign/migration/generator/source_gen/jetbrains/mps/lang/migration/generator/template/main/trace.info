--- conflicted
+++ resolved
@@ -9,402 +9,209 @@
   <concept fqn="jetbrains.mps.baseLanguage.structure.StaticMethodDeclaration" />
   <root>
     <file name="QueriesGenerated.java">
-<<<<<<< HEAD
-      <unit at="38,0,211,0" name="jetbrains.mps.lang.migration.generator.template.main.QueriesGenerated" />
-=======
-      <unit at="40,0,225,0" name="jetbrains.mps.lang.migration.generator.template.main.QueriesGenerated" />
->>>>>>> 736921de
+      <unit at="38,0,223,0" name="jetbrains.mps.lang.migration.generator.template.main.QueriesGenerated" />
     </file>
   </root>
   <root nodeRef="r:1b8e1ff1-9bb5-4fe5-848a-c2f4efdb6402(jetbrains.mps.lang.migration.generator.template.main@generator)/2664852246014116073">
     <file name="QueriesGenerated.java">
-<<<<<<< HEAD
-      <node id="3057017847072056400" at="105,112,106,223" concept="5" />
-      <scope id="3057017847072056399" at="105,112,106,223" />
-=======
-      <node id="3057017847072056400" at="112,112,113,223" concept="5" />
-      <scope id="3057017847072056399" at="112,112,113,223" />
->>>>>>> 736921de
+      <node id="3057017847072056400" at="111,112,112,223" concept="5" />
+      <scope id="3057017847072056399" at="111,112,112,223" />
     </file>
   </root>
   <root nodeRef="r:1b8e1ff1-9bb5-4fe5-848a-c2f4efdb6402(jetbrains.mps.lang.migration.generator.template.main@generator)/3735414794051306688">
     <file name="QueriesGenerated.java">
-<<<<<<< HEAD
-      <node id="5168866961619213439" at="40,110,41,64" concept="5" />
-      <node id="5168866961619219929" at="43,110,44,61" concept="5" />
+      <node id="5168866961619219929" at="40,110,41,61" concept="5" />
+      <node id="5168866961619213439" at="43,110,44,64" concept="5" />
       <node id="7153805464398906522" at="46,112,47,341" concept="5" />
-      <node id="7153805464398888466" at="111,109,112,427" concept="5" />
-      <scope id="5168866961619212206" at="40,110,41,64" />
-      <scope id="5168866961619216888" at="43,110,44,61" />
+      <node id="7153805464398888466" at="117,109,118,427" concept="5" />
+      <scope id="5168866961619216888" at="40,110,41,61" />
+      <scope id="5168866961619212206" at="43,110,44,64" />
       <scope id="7153805464398904815" at="46,112,47,341" />
-      <scope id="7153805464398888189" at="111,109,112,427" />
-=======
-      <node id="7153805464398906522" at="42,112,43,341" concept="5" />
-      <node id="7153805464398888466" at="118,109,119,427" concept="5" />
-      <scope id="7153805464398904815" at="42,112,43,341" />
-      <scope id="7153805464398888189" at="118,109,119,427" />
->>>>>>> 736921de
+      <scope id="7153805464398888189" at="117,109,118,427" />
     </file>
   </root>
   <root nodeRef="r:1b8e1ff1-9bb5-4fe5-848a-c2f4efdb6402(jetbrains.mps.lang.migration.generator.template.main@generator)/3735414794051523220">
     <file name="QueriesGenerated.java">
-<<<<<<< HEAD
       <node id="1068960943150095845" at="50,111,51,260" concept="5" />
       <node id="1068960943150098728" at="52,12,53,177" concept="5" />
-      <node id="7153805464403888668" at="56,112,57,541" concept="5" />
-      <node id="5847597366793568937" at="59,112,60,175" concept="5" />
-      <node id="4436301628119011525" at="62,112,63,100" concept="5" />
-      <node id="7153805464404391639" at="114,94,115,111" concept="5" />
-      <node id="2521103492728916464" at="117,94,118,139" concept="5" />
-      <node id="7153805464405189617" at="120,94,121,139" concept="5" />
-      <node id="5387853834547110872" at="129,108,130,188" concept="5" />
-      <node id="2521103492728916457" at="132,108,133,188" concept="5" />
-      <node id="5387853834547176828" at="135,108,136,188" concept="5" />
-      <node id="5847597366793666845" at="153,120,154,103" concept="5" />
-      <node id="7153805464404437686" at="156,120,157,590" concept="5" />
-      <node id="2521103492728916450" at="159,120,160,103" concept="5" />
-      <node id="5387853834547154632" at="162,120,163,103" concept="5" />
-      <node id="1758937410082127539" at="169,43,170,189" concept="5" />
-      <node id="1758937410082127539" at="173,41,174,179" concept="5" />
-      <node id="1758937410082127551" at="177,53,178,126" concept="5" />
+      <node id="2016543223706353300" at="56,112,57,100" concept="5" />
+      <node id="7153805464403888668" at="59,112,60,541" concept="5" />
+      <node id="5847597366793568937" at="62,112,63,175" concept="5" />
+      <node id="2016543223706393559" at="65,112,66,541" concept="5" />
+      <node id="4436301628119011525" at="68,112,69,100" concept="5" />
+      <node id="7153805464404391639" at="120,94,121,111" concept="5" />
+      <node id="2016543223706363222" at="123,94,124,301" concept="5" />
+      <node id="2521103492728916464" at="126,94,127,139" concept="5" />
+      <node id="7153805464405189617" at="129,94,130,139" concept="5" />
+      <node id="5387853834547110872" at="138,108,139,188" concept="5" />
+      <node id="2521103492728916457" at="141,108,142,188" concept="5" />
+      <node id="5387853834547176828" at="144,108,145,188" concept="5" />
+      <node id="5847597366793666845" at="162,120,163,103" concept="5" />
+      <node id="7153805464404437686" at="165,120,166,590" concept="5" />
+      <node id="2016543223706389483" at="168,120,169,590" concept="5" />
+      <node id="2521103492728916450" at="171,120,172,103" concept="5" />
+      <node id="5387853834547154632" at="174,120,175,103" concept="5" />
+      <node id="1758937410082127539" at="181,43,182,189" concept="5" />
+      <node id="1758937410082127539" at="185,41,186,179" concept="5" />
+      <node id="1758937410082127551" at="189,53,190,126" concept="5" />
       <node id="1068960943150093411" at="52,10,54,5" concept="0" />
-      <node id="1758937410082127539" at="169,0,172,0" concept="3" trace="accept#(Lorg/jetbrains/mps/openapi/model/SNode;)Z" />
-      <node id="1758937410082127539" at="173,0,176,0" concept="3" trace="select#(Lorg/jetbrains/mps/openapi/model/SNode;)Lorg/jetbrains/mps/openapi/model/SNode;" />
-      <node id="1758937410082127549" at="177,0,180,0" concept="3" trace="accept#(Lorg/jetbrains/mps/openapi/model/SNode;)Z" />
+      <node id="1758937410082127539" at="181,0,184,0" concept="3" trace="accept#(Lorg/jetbrains/mps/openapi/model/SNode;)Z" />
+      <node id="1758937410082127539" at="185,0,188,0" concept="3" trace="select#(Lorg/jetbrains/mps/openapi/model/SNode;)Lorg/jetbrains/mps/openapi/model/SNode;" />
+      <node id="1758937410082127549" at="189,0,192,0" concept="3" trace="accept#(Lorg/jetbrains/mps/openapi/model/SNode;)Z" />
       <node id="1068960943150030983" at="49,112,54,5" concept="2" />
-      <node id="4391914101921810545" at="167,49,180,12" concept="5" />
-      <node id="4391914101921809880" at="167,0,182,0" concept="3" trace="accept#(Lorg/jetbrains/mps/openapi/model/SNode;)Z" />
-      <node id="4391914101921787649" at="165,120,182,7" concept="5" />
+      <node id="4391914101921810545" at="179,49,192,12" concept="5" />
+      <node id="4391914101921809880" at="179,0,194,0" concept="3" trace="accept#(Lorg/jetbrains/mps/openapi/model/SNode;)Z" />
+      <node id="4391914101921787649" at="177,120,194,7" concept="5" />
       <scope id="1068960943150030986" at="50,111,51,260" />
       <scope id="1068960943150093412" at="52,12,53,177" />
-      <scope id="7153805464403652404" at="56,112,57,541" />
-      <scope id="5847597366793561295" at="59,112,60,175" />
-      <scope id="4436301628119009647" at="62,112,63,100" />
-      <scope id="7153805464404355804" at="114,94,115,111" />
-      <scope id="2521103492728916463" at="117,94,118,139" />
-      <scope id="7153805464405182119" at="120,94,121,139" />
-      <scope id="5387853834547110634" at="129,108,130,188" />
-      <scope id="2521103492728916456" at="132,108,133,188" />
-      <scope id="5387853834547176746" at="135,108,136,188" />
-      <scope id="5847597366793666839" at="153,120,154,103" />
-      <scope id="7153805464404436282" at="156,120,157,590" />
-      <scope id="2521103492728916449" at="159,120,160,103" />
-      <scope id="5387853834547147403" at="162,120,163,103" />
-      <scope id="1758937410082127539" at="169,43,170,189" />
-      <scope id="1758937410082127539" at="173,41,174,179" />
-      <scope id="1758937410082127550" at="177,53,178,126" />
-      <scope id="1758937410082127539" at="169,0,172,0">
+      <scope id="2016543223706299183" at="56,112,57,100" />
+      <scope id="7153805464403652404" at="59,112,60,541" />
+      <scope id="5847597366793561295" at="62,112,63,175" />
+      <scope id="2016543223706393558" at="65,112,66,541" />
+      <scope id="4436301628119009647" at="68,112,69,100" />
+      <scope id="7153805464404355804" at="120,94,121,111" />
+      <scope id="2016543223706340837" at="123,94,124,301" />
+      <scope id="2521103492728916463" at="126,94,127,139" />
+      <scope id="7153805464405182119" at="129,94,130,139" />
+      <scope id="5387853834547110634" at="138,108,139,188" />
+      <scope id="2521103492728916456" at="141,108,142,188" />
+      <scope id="5387853834547176746" at="144,108,145,188" />
+      <scope id="5847597366793666839" at="162,120,163,103" />
+      <scope id="7153805464404436282" at="165,120,166,590" />
+      <scope id="2016543223706389482" at="168,120,169,590" />
+      <scope id="2521103492728916449" at="171,120,172,103" />
+      <scope id="5387853834547147403" at="174,120,175,103" />
+      <scope id="1758937410082127539" at="181,43,182,189" />
+      <scope id="1758937410082127539" at="185,41,186,179" />
+      <scope id="1758937410082127550" at="189,53,190,126" />
+      <scope id="1758937410082127539" at="181,0,184,0">
         <var name="it" id="1758937410082127539" />
       </scope>
-      <scope id="1758937410082127539" at="173,0,176,0">
+      <scope id="1758937410082127539" at="185,0,188,0">
         <var name="it" id="1758937410082127539" />
       </scope>
-      <scope id="1758937410082127549" at="177,0,180,0">
+      <scope id="1758937410082127549" at="189,0,192,0">
         <var name="cusomConcept" id="1758937410082127549" />
       </scope>
       <scope id="4850335266370449650" at="49,112,54,5" />
-      <scope id="4391914101921809881" at="167,49,180,12" />
-      <scope id="4391914101921809880" at="167,0,182,0">
+      <scope id="4391914101921809881" at="179,49,192,12" />
+      <scope id="4391914101921809880" at="179,0,194,0">
         <var name="member" id="4391914101921809880" />
       </scope>
-      <scope id="4391914101921870206" at="165,120,182,7" />
-      <unit id="1758937410082127539" at="168,829,172,9" name="jetbrains.mps.lang.migration.generator.template.main.QueriesGenerated$3" />
-      <unit id="1758937410082127539" at="172,22,176,9" name="jetbrains.mps.lang.migration.generator.template.main.QueriesGenerated$3" />
-      <unit id="1758937410082127549" at="176,19,180,9" name="jetbrains.mps.lang.migration.generator.template.main.QueriesGenerated$3" />
-      <unit id="4391914101921809880" at="166,220,182,5" name="jetbrains.mps.lang.migration.generator.template.main.QueriesGenerated$2" />
-=======
-      <node id="1068960943150095845" at="46,111,47,260" concept="5" />
-      <node id="1068960943150098728" at="48,12,49,177" concept="5" />
-      <node id="2016543223706353300" at="52,112,53,100" concept="5" />
-      <node id="7153805464403888668" at="55,112,56,541" concept="5" />
-      <node id="5847597366793568937" at="58,112,59,175" concept="5" />
-      <node id="2016543223706393559" at="61,112,62,541" concept="5" />
-      <node id="730486742185058293" at="66,42,67,106" concept="1" />
-      <node id="4436301628119011525" at="69,5,70,100" concept="5" />
-      <node id="7153805464404391639" at="121,94,122,111" concept="5" />
-      <node id="2016543223706363222" at="124,94,125,301" concept="5" />
-      <node id="2521103492728916464" at="127,94,128,139" concept="5" />
-      <node id="7153805464405189617" at="130,94,131,139" concept="5" />
-      <node id="5387853834547110872" at="139,108,140,188" concept="5" />
-      <node id="2521103492728916457" at="142,108,143,188" concept="5" />
-      <node id="5387853834547176828" at="145,108,146,188" concept="5" />
-      <node id="5847597366793666845" at="163,120,164,103" concept="5" />
-      <node id="7153805464404437686" at="166,120,167,590" concept="5" />
-      <node id="2016543223706389483" at="169,120,170,590" concept="5" />
-      <node id="2521103492728916450" at="172,120,173,103" concept="5" />
-      <node id="5387853834547154632" at="175,120,176,103" concept="5" />
-      <node id="1758937410082127539" at="182,43,183,189" concept="5" />
-      <node id="1758937410082127539" at="186,41,187,179" concept="5" />
-      <node id="1758937410082127551" at="190,53,191,126" concept="5" />
-      <node id="1068960943150093411" at="48,10,50,5" concept="0" />
-      <node id="730486742185058293" at="65,271,68,7" concept="0" />
-      <node id="730486742185058293" at="65,271,68,7" concept="2" />
-      <node id="1758937410082127539" at="182,0,185,0" concept="3" trace="accept#(Lorg/jetbrains/mps/openapi/model/SNode;)Z" />
-      <node id="1758937410082127539" at="186,0,189,0" concept="3" trace="select#(Lorg/jetbrains/mps/openapi/model/SNode;)Lorg/jetbrains/mps/openapi/model/SNode;" />
-      <node id="1758937410082127549" at="190,0,193,0" concept="3" trace="accept#(Lorg/jetbrains/mps/openapi/model/SNode;)Z" />
-      <node id="1068960943150030983" at="45,112,50,5" concept="2" />
-      <node id="730486742184979919" at="64,112,69,5" concept="2" />
-      <node id="4391914101921810545" at="180,49,193,12" concept="5" />
-      <node id="4391914101921809880" at="180,0,195,0" concept="3" trace="accept#(Lorg/jetbrains/mps/openapi/model/SNode;)Z" />
-      <node id="4391914101921787649" at="178,120,195,7" concept="5" />
-      <scope id="1068960943150030986" at="46,111,47,260" />
-      <scope id="1068960943150093412" at="48,12,49,177" />
-      <scope id="2016543223706299183" at="52,112,53,100" />
-      <scope id="7153805464403652404" at="55,112,56,541" />
-      <scope id="5847597366793561295" at="58,112,59,175" />
-      <scope id="2016543223706393558" at="61,112,62,541" />
-      <scope id="730486742185058293" at="66,42,67,106" />
-      <scope id="7153805464404355804" at="121,94,122,111" />
-      <scope id="2016543223706340837" at="124,94,125,301" />
-      <scope id="2521103492728916463" at="127,94,128,139" />
-      <scope id="7153805464405182119" at="130,94,131,139" />
-      <scope id="5387853834547110634" at="139,108,140,188" />
-      <scope id="2521103492728916456" at="142,108,143,188" />
-      <scope id="5387853834547176746" at="145,108,146,188" />
-      <scope id="5847597366793666839" at="163,120,164,103" />
-      <scope id="7153805464404436282" at="166,120,167,590" />
-      <scope id="2016543223706389482" at="169,120,170,590" />
-      <scope id="2521103492728916449" at="172,120,173,103" />
-      <scope id="5387853834547147403" at="175,120,176,103" />
-      <scope id="1758937410082127539" at="182,43,183,189" />
-      <scope id="1758937410082127539" at="186,41,187,179" />
-      <scope id="1758937410082127550" at="190,53,191,126" />
-      <scope id="730486742184979922" at="65,271,68,7" />
-      <scope id="730486742185058293" at="65,271,68,7" />
-      <scope id="1758937410082127539" at="182,0,185,0">
-        <var name="it" id="1758937410082127539" />
-      </scope>
-      <scope id="1758937410082127539" at="186,0,189,0">
-        <var name="it" id="1758937410082127539" />
-      </scope>
-      <scope id="1758937410082127549" at="190,0,193,0">
-        <var name="cusomConcept" id="1758937410082127549" />
-      </scope>
-      <scope id="4850335266370449650" at="45,112,50,5" />
-      <scope id="4436301628119009647" at="64,112,70,100" />
-      <scope id="4391914101921809881" at="180,49,193,12" />
-      <scope id="4391914101921809880" at="180,0,195,0">
-        <var name="member" id="4391914101921809880" />
-      </scope>
-      <scope id="4391914101921870206" at="178,120,195,7" />
-      <unit id="1758937410082127539" at="181,829,185,9" name="jetbrains.mps.lang.migration.generator.template.main.QueriesGenerated$3" />
-      <unit id="1758937410082127539" at="185,22,189,9" name="jetbrains.mps.lang.migration.generator.template.main.QueriesGenerated$3" />
-      <unit id="1758937410082127549" at="189,19,193,9" name="jetbrains.mps.lang.migration.generator.template.main.QueriesGenerated$3" />
-      <unit id="4391914101921809880" at="179,220,195,5" name="jetbrains.mps.lang.migration.generator.template.main.QueriesGenerated$2" />
->>>>>>> 736921de
+      <scope id="4391914101921870206" at="177,120,194,7" />
+      <unit id="1758937410082127539" at="180,829,184,9" name="jetbrains.mps.lang.migration.generator.template.main.QueriesGenerated$3" />
+      <unit id="1758937410082127539" at="184,22,188,9" name="jetbrains.mps.lang.migration.generator.template.main.QueriesGenerated$3" />
+      <unit id="1758937410082127549" at="188,19,192,9" name="jetbrains.mps.lang.migration.generator.template.main.QueriesGenerated$3" />
+      <unit id="4391914101921809880" at="178,220,194,5" name="jetbrains.mps.lang.migration.generator.template.main.QueriesGenerated$2" />
     </file>
   </root>
   <root nodeRef="r:1b8e1ff1-9bb5-4fe5-848a-c2f4efdb6402(jetbrains.mps.lang.migration.generator.template.main@generator)/3842191445091624729">
     <file name="QueriesGenerated.java">
-<<<<<<< HEAD
-      <node id="5712848521226169645" at="65,112,66,193" concept="5" />
-      <node id="3571469069288516998" at="68,112,69,164" concept="5" />
-      <node id="4546754412408612262" at="71,112,72,66" concept="4" />
-      <node id="1987432259747992382" at="72,66,73,96" concept="4" />
-      <node id="2895173168663463366" at="77,43,78,58" concept="1" />
-      <node id="8648538385394128485" at="82,7,83,290" concept="5" />
-      <node id="5712848521226161223" at="184,120,185,212" concept="5" />
-      <node id="1987432259748160070" at="77,0,80,0" concept="3" trace="visit#(Ljava/lang/String;)V" />
-      <node id="1987432259748143722" at="75,74,80,11" concept="1" />
-      <node id="1987432259748021993" at="75,0,82,0" concept="3" trace="visit#(Ljetbrains/mps/internal/collections/runtime/IMapping;)V" />
-      <node id="4546754412408493931" at="73,96,82,7" concept="1" />
-      <scope id="5712848521226167742" at="65,112,66,193" />
-      <scope id="5712848521226184888" at="68,112,69,164" />
-      <scope id="1987432259748160071" at="77,43,78,58" />
-      <scope id="5712848521226160539" at="184,120,185,212" />
-      <scope id="1987432259748160070" at="77,0,80,0">
+      <node id="5712848521226169645" at="71,112,72,193" concept="5" />
+      <node id="3571469069288516998" at="74,112,75,164" concept="5" />
+      <node id="4546754412408612262" at="77,112,78,66" concept="4" />
+      <node id="1987432259747992382" at="78,66,79,96" concept="4" />
+      <node id="2895173168663463366" at="83,43,84,58" concept="1" />
+      <node id="8648538385394128485" at="88,7,89,290" concept="5" />
+      <node id="5712848521226161223" at="196,120,197,212" concept="5" />
+      <node id="1987432259748160070" at="83,0,86,0" concept="3" trace="visit#(Ljava/lang/String;)V" />
+      <node id="1987432259748143722" at="81,74,86,11" concept="1" />
+      <node id="1987432259748021993" at="81,0,88,0" concept="3" trace="visit#(Ljetbrains/mps/internal/collections/runtime/IMapping;)V" />
+      <node id="4546754412408493931" at="79,96,88,7" concept="1" />
+      <scope id="5712848521226167742" at="71,112,72,193" />
+      <scope id="5712848521226184888" at="74,112,75,164" />
+      <scope id="1987432259748160071" at="83,43,84,58" />
+      <scope id="5712848521226160539" at="196,120,197,212" />
+      <scope id="1987432259748160070" at="83,0,86,0">
         <var name="error" id="1987432259748160070" />
       </scope>
-      <scope id="1987432259748021994" at="75,74,80,11" />
-      <scope id="1987432259748021993" at="75,0,82,0">
+      <scope id="1987432259748021994" at="81,74,86,11" />
+      <scope id="1987432259748021993" at="81,0,88,0">
         <var name="entry" id="1987432259748021993" />
       </scope>
-      <scope id="6547769411407089661" at="71,112,83,290">
+      <scope id="6547769411407089661" at="77,112,89,290">
         <var name="errors" id="1987432259747992383" />
         <var name="module" id="4546754412408612263" />
       </scope>
-      <unit id="1987432259748160070" at="76,70,80,9" name="jetbrains.mps.lang.migration.generator.template.main.QueriesGenerated$2" />
-      <unit id="1987432259748021993" at="74,45,82,5" name="jetbrains.mps.lang.migration.generator.template.main.QueriesGenerated$1" />
-=======
-      <node id="5712848521226169645" at="72,112,73,193" concept="5" />
-      <node id="3571469069288516998" at="75,112,76,164" concept="5" />
-      <node id="4546754412408612262" at="78,112,79,66" concept="4" />
-      <node id="1987432259747992382" at="79,66,80,96" concept="4" />
-      <node id="2895173168663463366" at="84,43,85,58" concept="1" />
-      <node id="8648538385394128485" at="89,7,90,290" concept="5" />
-      <node id="5712848521226161223" at="197,120,198,212" concept="5" />
-      <node id="1987432259748160070" at="84,0,87,0" concept="3" trace="visit#(Ljava/lang/String;)V" />
-      <node id="1987432259748143722" at="82,74,87,11" concept="1" />
-      <node id="1987432259748021993" at="82,0,89,0" concept="3" trace="visit#(Ljetbrains/mps/internal/collections/runtime/IMapping;)V" />
-      <node id="4546754412408493931" at="80,96,89,7" concept="1" />
-      <scope id="5712848521226167742" at="72,112,73,193" />
-      <scope id="5712848521226184888" at="75,112,76,164" />
-      <scope id="1987432259748160071" at="84,43,85,58" />
-      <scope id="5712848521226160539" at="197,120,198,212" />
-      <scope id="1987432259748160070" at="84,0,87,0">
-        <var name="error" id="1987432259748160070" />
-      </scope>
-      <scope id="1987432259748021994" at="82,74,87,11" />
-      <scope id="1987432259748021993" at="82,0,89,0">
-        <var name="entry" id="1987432259748021993" />
-      </scope>
-      <scope id="6547769411407089661" at="78,112,90,290">
-        <var name="errors" id="1987432259747992383" />
-        <var name="module" id="4546754412408612263" />
-      </scope>
-      <unit id="1987432259748160070" at="83,70,87,9" name="jetbrains.mps.lang.migration.generator.template.main.QueriesGenerated$2" />
-      <unit id="1987432259748021993" at="81,45,89,5" name="jetbrains.mps.lang.migration.generator.template.main.QueriesGenerated$1" />
->>>>>>> 736921de
+      <unit id="1987432259748160070" at="82,70,86,9" name="jetbrains.mps.lang.migration.generator.template.main.QueriesGenerated$2" />
+      <unit id="1987432259748021993" at="80,45,88,5" name="jetbrains.mps.lang.migration.generator.template.main.QueriesGenerated$1" />
     </file>
   </root>
   <root nodeRef="r:1b8e1ff1-9bb5-4fe5-848a-c2f4efdb6402(jetbrains.mps.lang.migration.generator.template.main@generator)/5387853834546989275">
     <file name="QueriesGenerated.java">
-<<<<<<< HEAD
-      <node id="2371346285333538609" at="85,112,86,193" concept="4" />
-      <node id="2371346285333538628" at="86,193,87,46" concept="5" />
-      <node id="2371346285333538637" at="89,112,90,194" concept="4" />
-      <node id="2371346285333538656" at="90,194,91,46" concept="5" />
-      <node id="2371346285333538665" at="93,112,94,121" concept="5" />
-      <node id="5387853834547028857" at="96,112,97,193" concept="5" />
-      <scope id="2371346285333538664" at="93,112,94,121" />
-      <scope id="5387853834547028856" at="96,112,97,193" />
-      <scope id="2371346285333538608" at="85,112,87,46">
+      <node id="2371346285333538609" at="91,112,92,193" concept="4" />
+      <node id="2371346285333538628" at="92,193,93,46" concept="5" />
+      <node id="2371346285333538637" at="95,112,96,194" concept="4" />
+      <node id="2371346285333538656" at="96,194,97,46" concept="5" />
+      <node id="2371346285333538665" at="99,112,100,121" concept="5" />
+      <node id="5387853834547028857" at="102,112,103,193" concept="5" />
+      <scope id="2371346285333538664" at="99,112,100,121" />
+      <scope id="5387853834547028856" at="102,112,103,193" />
+      <scope id="2371346285333538608" at="91,112,93,46">
         <var name="msb" id="2371346285333538610" />
       </scope>
-      <scope id="2371346285333538636" at="89,112,91,46">
-=======
-      <node id="2371346285333538609" at="92,112,93,193" concept="4" />
-      <node id="2371346285333538628" at="93,193,94,46" concept="5" />
-      <node id="2371346285333538637" at="96,112,97,194" concept="4" />
-      <node id="2371346285333538656" at="97,194,98,46" concept="5" />
-      <node id="2371346285333538665" at="100,112,101,121" concept="5" />
-      <node id="5387853834547028857" at="103,112,104,193" concept="5" />
-      <scope id="2371346285333538664" at="100,112,101,121" />
-      <scope id="5387853834547028856" at="103,112,104,193" />
-      <scope id="2371346285333538608" at="92,112,94,46">
-        <var name="msb" id="2371346285333538610" />
-      </scope>
-      <scope id="2371346285333538636" at="96,112,98,46">
->>>>>>> 736921de
+      <scope id="2371346285333538636" at="95,112,97,46">
         <var name="lsb" id="2371346285333538638" />
       </scope>
     </file>
   </root>
   <root nodeRef="r:1b8e1ff1-9bb5-4fe5-848a-c2f4efdb6402(jetbrains.mps.lang.migration.generator.template.main@generator)/5636302460526781695">
     <file name="QueriesGenerated.java">
-<<<<<<< HEAD
-      <node id="4391914101925772686" at="123,94,124,385" concept="5" />
-      <node id="3815816958998184177" at="126,94,127,203" concept="5" />
-      <node id="5636302460526837074" at="138,108,139,191" concept="5" />
-      <node id="5636302460526820761" at="141,108,142,433" concept="5" />
-      <node id="1758937410079387762" at="144,108,145,373" concept="5" />
-      <node id="4783464776791947333" at="147,108,148,537" concept="5" />
-      <node id="3815816958998193229" at="150,108,151,195" concept="5" />
-      <node id="5636302460526827917" at="187,62,188,63" concept="4" />
-      <node id="5636302460526827917" at="188,63,189,30" concept="4" />
-      <node id="5636302460526827917" at="189,30,190,30" concept="4" />
-      <node id="5636302460526827917" at="190,30,191,30" concept="4" />
-      <node id="5636302460526827917" at="191,30,192,30" concept="4" />
-      <node id="5636302460526827917" at="192,30,193,30" concept="4" />
-      <node id="5636302460526827917" at="193,30,194,30" concept="4" />
-      <node id="5636302460526827917" at="194,30,195,236" concept="1" />
-      <node id="5636302460526827917" at="195,236,196,225" concept="1" />
-      <node id="5636302460526827917" at="196,225,197,231" concept="1" />
-      <node id="5636302460526827917" at="197,231,198,227" concept="1" />
-      <node id="5636302460526827917" at="198,227,199,167" concept="1" />
-      <node id="5636302460526827917" at="199,167,200,165" concept="1" />
-      <node id="5636302460526827917" at="200,165,201,164" concept="1" />
-      <node id="5636302460526827917" at="201,164,202,161" concept="1" />
-      <node id="5636302460526827917" at="202,161,203,232" concept="1" />
-      <node id="5636302460526827917" at="203,232,204,165" concept="1" />
-      <node id="5636302460526827917" at="204,165,205,221" concept="1" />
-      <node id="5636302460526827917" at="205,221,206,171" concept="1" />
-      <node id="5636302460526827917" at="206,171,207,166" concept="1" />
-      <node id="5636302460526827917" at="207,166,208,24" concept="5" />
-      <node id="5636302460526827917" at="204,165,206,171" concept="0" />
-      <node id="5636302460526827917" at="204,165,206,171" concept="0" />
-      <node id="5636302460526827917" at="197,231,200,165" concept="0" />
-      <node id="5636302460526827917" at="197,231,200,165" concept="0" />
-      <node id="5636302460526827917" at="196,225,201,164" concept="0" />
-      <node id="5636302460526827917" at="196,225,201,164" concept="0" />
-      <node id="5636302460526827917" at="202,161,207,166" concept="0" />
-      <node id="5636302460526827917" at="202,161,207,166" concept="0" />
-      <node id="5636302460526827917" at="195,236,202,161" concept="0" />
-      <node id="5636302460526827917" at="195,236,202,161" concept="0" />
-      <node id="5636302460526827917" at="194,30,207,166" concept="0" />
-      <node id="5636302460526827917" at="194,30,207,166" concept="0" />
-      <node id="5636302460526827917" at="187,0,210,0" concept="6" trace="_quotation_createNode_x583g4_a0a0cb#()Lorg/jetbrains/mps/openapi/model/SNode;" />
-      <scope id="1758937410079391651" at="123,94,124,385" />
-      <scope id="3815816958998180924" at="126,94,127,203" />
-      <scope id="5636302460526837073" at="138,108,139,191" />
-      <scope id="5636302460526820674" at="141,108,142,433" />
-      <scope id="1758937410079387761" at="144,108,145,373" />
-      <scope id="1758937410079407577" at="147,108,148,537" />
-      <scope id="3815816958998193052" at="150,108,151,195" />
-      <scope id="5636302460526827917" at="204,165,206,171" />
-      <scope id="5636302460526827917" at="197,231,200,165" />
-      <scope id="5636302460526827917" at="196,225,201,164" />
-      <scope id="5636302460526827917" at="202,161,207,166" />
-      <scope id="5636302460526827917" at="195,236,202,161" />
-      <scope id="5636302460526827917" at="194,30,207,166" />
-      <scope id="5636302460526827917" at="187,62,208,24">
-=======
-      <node id="4391914101925772686" at="133,94,134,385" concept="5" />
-      <node id="3815816958998184177" at="136,94,137,203" concept="5" />
-      <node id="5636302460526837074" at="148,108,149,191" concept="5" />
-      <node id="5636302460526820761" at="151,108,152,433" concept="5" />
-      <node id="1758937410079387762" at="154,108,155,373" concept="5" />
-      <node id="4783464776791947333" at="157,108,158,537" concept="5" />
-      <node id="3815816958998193229" at="160,108,161,195" concept="5" />
-      <node id="5636302460526827917" at="201,62,202,63" concept="4" />
-      <node id="5636302460526827917" at="202,63,203,30" concept="4" />
+      <node id="4391914101925772686" at="132,94,133,385" concept="5" />
+      <node id="3815816958998184177" at="135,94,136,203" concept="5" />
+      <node id="5636302460526837074" at="147,108,148,191" concept="5" />
+      <node id="5636302460526820761" at="150,108,151,433" concept="5" />
+      <node id="1758937410079387762" at="153,108,154,373" concept="5" />
+      <node id="4783464776791947333" at="156,108,157,537" concept="5" />
+      <node id="3815816958998193229" at="159,108,160,195" concept="5" />
+      <node id="5636302460526827917" at="199,62,200,63" concept="4" />
+      <node id="5636302460526827917" at="200,63,201,30" concept="4" />
+      <node id="5636302460526827917" at="201,30,202,30" concept="4" />
+      <node id="5636302460526827917" at="202,30,203,30" concept="4" />
       <node id="5636302460526827917" at="203,30,204,30" concept="4" />
       <node id="5636302460526827917" at="204,30,205,30" concept="4" />
       <node id="5636302460526827917" at="205,30,206,30" concept="4" />
-      <node id="5636302460526827917" at="206,30,207,30" concept="4" />
-      <node id="5636302460526827917" at="207,30,208,30" concept="4" />
-      <node id="5636302460526827917" at="208,30,209,236" concept="1" />
-      <node id="5636302460526827917" at="209,236,210,225" concept="1" />
-      <node id="5636302460526827917" at="210,225,211,231" concept="1" />
-      <node id="5636302460526827917" at="211,231,212,227" concept="1" />
-      <node id="5636302460526827917" at="212,227,213,167" concept="1" />
-      <node id="5636302460526827917" at="213,167,214,165" concept="1" />
-      <node id="5636302460526827917" at="214,165,215,164" concept="1" />
-      <node id="5636302460526827917" at="215,164,216,161" concept="1" />
-      <node id="5636302460526827917" at="216,161,217,232" concept="1" />
-      <node id="5636302460526827917" at="217,232,218,165" concept="1" />
-      <node id="5636302460526827917" at="218,165,219,221" concept="1" />
-      <node id="5636302460526827917" at="219,221,220,171" concept="1" />
-      <node id="5636302460526827917" at="220,171,221,166" concept="1" />
-      <node id="5636302460526827917" at="221,166,222,24" concept="5" />
-      <node id="5636302460526827917" at="218,165,220,171" concept="0" />
-      <node id="5636302460526827917" at="218,165,220,171" concept="0" />
-      <node id="5636302460526827917" at="211,231,214,165" concept="0" />
-      <node id="5636302460526827917" at="211,231,214,165" concept="0" />
-      <node id="5636302460526827917" at="210,225,215,164" concept="0" />
-      <node id="5636302460526827917" at="210,225,215,164" concept="0" />
-      <node id="5636302460526827917" at="216,161,221,166" concept="0" />
-      <node id="5636302460526827917" at="216,161,221,166" concept="0" />
-      <node id="5636302460526827917" at="209,236,216,161" concept="0" />
-      <node id="5636302460526827917" at="209,236,216,161" concept="0" />
-      <node id="5636302460526827917" at="208,30,221,166" concept="0" />
-      <node id="5636302460526827917" at="208,30,221,166" concept="0" />
-      <node id="5636302460526827917" at="201,0,224,0" concept="6" trace="_quotation_createNode_x583g4_a0a0db#()Lorg/jetbrains/mps/openapi/model/SNode;" />
-      <scope id="1758937410079391651" at="133,94,134,385" />
-      <scope id="3815816958998180924" at="136,94,137,203" />
-      <scope id="5636302460526837073" at="148,108,149,191" />
-      <scope id="5636302460526820674" at="151,108,152,433" />
-      <scope id="1758937410079387761" at="154,108,155,373" />
-      <scope id="1758937410079407577" at="157,108,158,537" />
-      <scope id="3815816958998193052" at="160,108,161,195" />
-      <scope id="5636302460526827917" at="218,165,220,171" />
-      <scope id="5636302460526827917" at="211,231,214,165" />
-      <scope id="5636302460526827917" at="210,225,215,164" />
-      <scope id="5636302460526827917" at="216,161,221,166" />
-      <scope id="5636302460526827917" at="209,236,216,161" />
-      <scope id="5636302460526827917" at="208,30,221,166" />
-      <scope id="5636302460526827917" at="201,62,222,24">
->>>>>>> 736921de
+      <node id="5636302460526827917" at="206,30,207,236" concept="1" />
+      <node id="5636302460526827917" at="207,236,208,225" concept="1" />
+      <node id="5636302460526827917" at="208,225,209,231" concept="1" />
+      <node id="5636302460526827917" at="209,231,210,227" concept="1" />
+      <node id="5636302460526827917" at="210,227,211,167" concept="1" />
+      <node id="5636302460526827917" at="211,167,212,165" concept="1" />
+      <node id="5636302460526827917" at="212,165,213,164" concept="1" />
+      <node id="5636302460526827917" at="213,164,214,161" concept="1" />
+      <node id="5636302460526827917" at="214,161,215,232" concept="1" />
+      <node id="5636302460526827917" at="215,232,216,165" concept="1" />
+      <node id="5636302460526827917" at="216,165,217,221" concept="1" />
+      <node id="5636302460526827917" at="217,221,218,171" concept="1" />
+      <node id="5636302460526827917" at="218,171,219,166" concept="1" />
+      <node id="5636302460526827917" at="219,166,220,24" concept="5" />
+      <node id="5636302460526827917" at="216,165,218,171" concept="0" />
+      <node id="5636302460526827917" at="216,165,218,171" concept="0" />
+      <node id="5636302460526827917" at="209,231,212,165" concept="0" />
+      <node id="5636302460526827917" at="209,231,212,165" concept="0" />
+      <node id="5636302460526827917" at="208,225,213,164" concept="0" />
+      <node id="5636302460526827917" at="208,225,213,164" concept="0" />
+      <node id="5636302460526827917" at="214,161,219,166" concept="0" />
+      <node id="5636302460526827917" at="214,161,219,166" concept="0" />
+      <node id="5636302460526827917" at="207,236,214,161" concept="0" />
+      <node id="5636302460526827917" at="207,236,214,161" concept="0" />
+      <node id="5636302460526827917" at="206,30,219,166" concept="0" />
+      <node id="5636302460526827917" at="206,30,219,166" concept="0" />
+      <node id="5636302460526827917" at="199,0,222,0" concept="6" trace="_quotation_createNode_x583g4_a0a0fb#()Lorg/jetbrains/mps/openapi/model/SNode;" />
+      <scope id="1758937410079391651" at="132,94,133,385" />
+      <scope id="3815816958998180924" at="135,94,136,203" />
+      <scope id="5636302460526837073" at="147,108,148,191" />
+      <scope id="5636302460526820674" at="150,108,151,433" />
+      <scope id="1758937410079387761" at="153,108,154,373" />
+      <scope id="1758937410079407577" at="156,108,157,537" />
+      <scope id="3815816958998193052" at="159,108,160,195" />
+      <scope id="5636302460526827917" at="216,165,218,171" />
+      <scope id="5636302460526827917" at="209,231,212,165" />
+      <scope id="5636302460526827917" at="208,225,213,164" />
+      <scope id="5636302460526827917" at="214,161,219,166" />
+      <scope id="5636302460526827917" at="207,236,214,161" />
+      <scope id="5636302460526827917" at="206,30,219,166" />
+      <scope id="5636302460526827917" at="199,62,220,24">
         <var name="facade" id="5636302460526827917" />
         <var name="quotedNode_1" id="5636302460526827917" />
         <var name="quotedNode_2" id="5636302460526827917" />
@@ -413,44 +220,25 @@
         <var name="quotedNode_5" id="5636302460526827917" />
         <var name="quotedNode_6" id="5636302460526827917" />
       </scope>
-<<<<<<< HEAD
-      <scope id="5636302460526827917" at="187,0,210,0" />
-=======
-      <scope id="5636302460526827917" at="201,0,224,0" />
->>>>>>> 736921de
+      <scope id="5636302460526827917" at="199,0,222,0" />
     </file>
   </root>
   <root nodeRef="r:1b8e1ff1-9bb5-4fe5-848a-c2f4efdb6402(jetbrains.mps.lang.migration.generator.template.main@generator)/6129256022887941998">
     <file name="QueriesGenerated.java">
-<<<<<<< HEAD
-      <node id="3057017847072043301" at="108,112,109,223" concept="5" />
-      <scope id="3057017847072043300" at="108,112,109,223" />
-=======
-      <node id="3057017847072043301" at="115,112,116,223" concept="5" />
-      <scope id="3057017847072043300" at="115,112,116,223" />
->>>>>>> 736921de
+      <node id="3057017847072043301" at="114,112,115,223" concept="5" />
+      <scope id="3057017847072043300" at="114,112,115,223" />
     </file>
   </root>
   <root nodeRef="r:1b8e1ff1-9bb5-4fe5-848a-c2f4efdb6402(jetbrains.mps.lang.migration.generator.template.main@generator)/6452985437061870304">
     <file name="QueriesGenerated.java">
-<<<<<<< HEAD
-      <node id="6452985437061870316" at="99,112,100,223" concept="5" />
-      <scope id="6452985437061870315" at="99,112,100,223" />
-=======
-      <node id="6452985437061870316" at="106,112,107,223" concept="5" />
-      <scope id="6452985437061870315" at="106,112,107,223" />
->>>>>>> 736921de
+      <node id="6452985437061870316" at="105,112,106,223" concept="5" />
+      <scope id="6452985437061870315" at="105,112,106,223" />
     </file>
   </root>
   <root nodeRef="r:1b8e1ff1-9bb5-4fe5-848a-c2f4efdb6402(jetbrains.mps.lang.migration.generator.template.main@generator)/7527743013695061384">
     <file name="QueriesGenerated.java">
-<<<<<<< HEAD
-      <node id="3057017847072011262" at="102,112,103,223" concept="5" />
-      <scope id="3057017847072011261" at="102,112,103,223" />
-=======
-      <node id="3057017847072011262" at="109,112,110,223" concept="5" />
-      <scope id="3057017847072011261" at="109,112,110,223" />
->>>>>>> 736921de
+      <node id="3057017847072011262" at="108,112,109,223" concept="5" />
+      <scope id="3057017847072011261" at="108,112,109,223" />
     </file>
   </root>
 </debug-info>
