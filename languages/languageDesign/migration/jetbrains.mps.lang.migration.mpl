--- conflicted
+++ resolved
@@ -50,13 +50,8 @@
         <language id="90746344-04fd-4286-97d5-b46ae6a81709" fqName="jetbrains.mps.lang.migration" version="0" />
         <language id="3a13115c-633c-4c5c-bbcc-75c4219e9555" fqName="jetbrains.mps.lang.quotation" version="0" />
         <language id="69b8a993-9b87-4d96-bf0c-3559f4bb0c63" fqName="jetbrains.mps.lang.slanguage" version="0" />
-<<<<<<< HEAD
         <language id="7866978e-a0f0-4cc7-81bc-4d213d9375e1" fqName="jetbrains.mps.lang.smodel" version="3" />
-        <language id="1a8554c4-eb84-43ba-8c34-6f0d90c6e75a" fqName="jetbrains.mps.lang.smodel.query" version="0" />
-=======
-        <language id="7866978e-a0f0-4cc7-81bc-4d213d9375e1" fqName="jetbrains.mps.lang.smodel" version="2" />
         <language id="1a8554c4-eb84-43ba-8c34-6f0d90c6e75a" fqName="jetbrains.mps.lang.smodel.query" version="1" />
->>>>>>> eb80a071
         <language id="9ded098b-ad6a-4657-bfd9-48636cfe8bc3" fqName="jetbrains.mps.lang.traceable" version="0" />
       </languageVersions>
       <dependencyVersions>
