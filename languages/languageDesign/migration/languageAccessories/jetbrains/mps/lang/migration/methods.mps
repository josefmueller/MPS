--- conflicted
+++ resolved
@@ -50,7 +50,6 @@
       </concept>
       <concept id="1070534058343" name="jetbrains.mps.baseLanguage.structure.NullLiteral" flags="nn" index="10Nm6u" />
       <concept id="1070534370425" name="jetbrains.mps.baseLanguage.structure.IntegerType" flags="in" index="10Oyi0" />
-      <concept id="1070534644030" name="jetbrains.mps.baseLanguage.structure.BooleanType" flags="in" index="10P_77" />
       <concept id="1070534934090" name="jetbrains.mps.baseLanguage.structure.CastExpression" flags="nn" index="10QFUN">
         <child id="1070534934091" name="type" index="10QFUM" />
         <child id="1070534934092" name="expression" index="10QFUP" />
@@ -75,7 +74,7 @@
         <child id="1068580123160" name="condition" index="3clFbw" />
         <child id="1068580123161" name="ifTrue" index="3clFbx" />
       </concept>
-      <concept id="1068580123136" name="jetbrains.mps.baseLanguage.structure.StatementList" flags="sn" stub="5293379017992965193" index="3clFbS">
+      <concept id="1068580123136" name="jetbrains.mps.baseLanguage.structure.StatementList" flags="sn" index="3clFbS">
         <child id="1068581517665" name="statement" index="3cqZAp" />
       </concept>
       <concept id="1068580123137" name="jetbrains.mps.baseLanguage.structure.BooleanConstant" flags="nn" index="3clFbT">
@@ -159,35 +158,13 @@
         <child id="1196350785114" name="quotedNode" index="2c44tc" />
       </concept>
     </language>
-<<<<<<< HEAD
     <language id="7866978e-a0f0-4cc7-81bc-4d213d9375e1" name="jetbrains.mps.lang.smodel">
       <concept id="1177026924588" name="jetbrains.mps.lang.smodel.structure.RefConcept_Reference" flags="nn" index="chp4Y">
         <reference id="1177026940964" name="conceptDeclaration" index="cht4Q" />
-=======
-    <language id="ceab5195-25ea-4f22-9b92-103b95ca8c0c" name="jetbrains.mps.lang.core">
-      <concept id="1133920641626" name="jetbrains.mps.lang.core.structure.BaseConcept" flags="ng" index="2VYdi">
-        <child id="5169995583184591170" name="smodelAttribute" index="lGtFl" />
-      </concept>
-      <concept id="3364660638048049745" name="jetbrains.mps.lang.core.structure.LinkAttribute" flags="ng" index="A9Btn">
-        <property id="1757699476691236116" name="linkRole" index="2qtEX8" />
-      </concept>
-      <concept id="1169194658468" name="jetbrains.mps.lang.core.structure.INamedConcept" flags="ng" index="TrEIO">
-        <property id="1169194664001" name="name" index="TrG5h" />
-      </concept>
-    </language>
-    <language id="f3061a53-9226-4cc5-a443-f952ceaf5816" name="jetbrains.mps.baseLanguage">
-      <concept id="1204053956946" name="jetbrains.mps.baseLanguage.structure.IMethodCall" flags="ng" index="1ndlxa">
-        <reference id="1068499141037" name="baseMethodDeclaration" index="37wK5l" />
-        <child id="1068499141038" name="actualArgument" index="37wK5m" />
-      </concept>
-      <concept id="1081236700937" name="jetbrains.mps.baseLanguage.structure.StaticMethodCall" flags="nn" index="2YIFZM">
-        <reference id="1144433194310" name="classConcept" index="1Pybhc" />
->>>>>>> 7d5561a9
       </concept>
       <concept id="1138411891628" name="jetbrains.mps.lang.smodel.structure.SNodeOperation" flags="nn" index="eCIE_">
         <child id="1144104376918" name="parameter" index="1xVPHs" />
       </concept>
-<<<<<<< HEAD
       <concept id="1179409122411" name="jetbrains.mps.lang.smodel.structure.Node_ConceptMethodCall" flags="nn" index="2qgKlT" />
       <concept id="559557797393017698" name="jetbrains.mps.lang.smodel.structure.ModelReferenceExpression" flags="nn" index="BaHAS">
         <property id="559557797393041554" name="fqName" index="BaBD8" />
@@ -197,30 +174,11 @@
       <concept id="1143234257716" name="jetbrains.mps.lang.smodel.structure.Node_GetModelOperation" flags="nn" index="I4A8Y" />
       <concept id="1145404486709" name="jetbrains.mps.lang.smodel.structure.SemanticDowncastExpression" flags="nn" index="2JrnkZ">
         <child id="1145404616321" name="leftExpression" index="2JrQYb" />
-=======
-      <concept id="1068498886296" name="jetbrains.mps.baseLanguage.structure.VariableReference" flags="nn" index="37vLTw">
-        <reference id="1068581517664" name="variableDeclaration" index="3cqZAo" />
-      </concept>
-      <concept id="1068498886292" name="jetbrains.mps.baseLanguage.structure.ParameterDeclaration" flags="ir" index="37vLTG" />
-      <concept id="1068498886294" name="jetbrains.mps.baseLanguage.structure.AssignmentExpression" flags="nn" index="37vLTI" />
-      <concept id="1068580123152" name="jetbrains.mps.baseLanguage.structure.EqualsExpression" flags="nn" index="3clFbC" />
-      <concept id="1068580123157" name="jetbrains.mps.baseLanguage.structure.Statement" flags="nn" index="3clFbH" />
-      <concept id="1068580123159" name="jetbrains.mps.baseLanguage.structure.IfStatement" flags="nn" index="3clFbJ">
-        <child id="1068580123160" name="condition" index="3clFbw" />
-        <child id="1068580123161" name="ifTrue" index="3clFbx" />
-      </concept>
-      <concept id="1068580123136" name="jetbrains.mps.baseLanguage.structure.StatementList" flags="sn" index="3clFbS">
-        <child id="1068581517665" name="statement" index="3cqZAp" />
-      </concept>
-      <concept id="1068580123137" name="jetbrains.mps.baseLanguage.structure.BooleanConstant" flags="nn" index="3clFbT">
-        <property id="1068580123138" name="value" index="3clFbU" />
->>>>>>> 7d5561a9
       </concept>
       <concept id="1171407110247" name="jetbrains.mps.lang.smodel.structure.Node_GetAncestorOperation" flags="nn" index="2Xjw5R" />
       <concept id="4040588429969021681" name="jetbrains.mps.lang.smodel.structure.ModuleReferenceExpression" flags="nn" index="3rM5sP">
         <property id="4040588429969021683" name="moduleId" index="3rM5sR" />
       </concept>
-<<<<<<< HEAD
       <concept id="4040588429969069898" name="jetbrains.mps.lang.smodel.structure.LanguageReferenceExpression" flags="nn" index="3rNLEe" />
       <concept id="1144101972840" name="jetbrains.mps.lang.smodel.structure.OperationParm_Concept" flags="ng" index="1xMEDy">
         <child id="1207343664468" name="conceptArgument" index="ri$Ld" />
@@ -238,55 +196,6 @@
       </concept>
       <concept id="3364660638048049745" name="jetbrains.mps.lang.core.structure.LinkAttribute" flags="ng" index="A9Btn">
         <property id="1757699476691236116" name="linkRole" index="2qtEX8" />
-=======
-      <concept id="1068581242875" name="jetbrains.mps.baseLanguage.structure.PlusExpression" flags="nn" index="3cpWs3" />
-      <concept id="1068581242878" name="jetbrains.mps.baseLanguage.structure.ReturnStatement" flags="nn" index="3cpWs6">
-        <child id="1068581517676" name="expression" index="3cqZAk" />
-      </concept>
-      <concept id="1068581242864" name="jetbrains.mps.baseLanguage.structure.LocalVariableDeclarationStatement" flags="nn" index="3cpWs8">
-        <child id="1068581242865" name="localVariableDeclaration" index="3cpWs9" />
-      </concept>
-      <concept id="1068581242863" name="jetbrains.mps.baseLanguage.structure.LocalVariableDeclaration" flags="nr" index="3cpWsn" />
-      <concept id="1068581517677" name="jetbrains.mps.baseLanguage.structure.VoidType" flags="in" index="3cqZAl" />
-      <concept id="1107535904670" name="jetbrains.mps.baseLanguage.structure.ClassifierType" flags="in" index="3uibUv">
-        <reference id="1107535924139" name="classifier" index="3uigEE" />
-      </concept>
-      <concept id="1081773326031" name="jetbrains.mps.baseLanguage.structure.BinaryOperation" flags="nn" index="3uHJSO">
-        <child id="1081773367579" name="rightExpression" index="3uHU7w" />
-        <child id="1081773367580" name="leftExpression" index="3uHU7B" />
-      </concept>
-      <concept id="1163668896201" name="jetbrains.mps.baseLanguage.structure.TernaryOperatorExpression" flags="nn" index="3K4zz7">
-        <child id="1163668914799" name="condition" index="3K4Cdx" />
-        <child id="1163668922816" name="ifTrue" index="3K4E3e" />
-        <child id="1163668934364" name="ifFalse" index="3K4GZi" />
-      </concept>
-      <concept id="1215693861676" name="jetbrains.mps.baseLanguage.structure.BaseAssignmentExpression" flags="nn" index="d038R">
-        <child id="1068498886297" name="rValue" index="37vLTx" />
-        <child id="1068498886295" name="lValue" index="37vLTJ" />
-      </concept>
-      <concept id="1202948039474" name="jetbrains.mps.baseLanguage.structure.InstanceMethodCallOperation" flags="nn" index="liA8E" />
-      <concept id="1070534058343" name="jetbrains.mps.baseLanguage.structure.NullLiteral" flags="nn" index="10Nm6u" />
-      <concept id="1070534370425" name="jetbrains.mps.baseLanguage.structure.IntegerType" flags="in" index="10Oyi0" />
-      <concept id="1070534934090" name="jetbrains.mps.baseLanguage.structure.CastExpression" flags="nn" index="10QFUN">
-        <child id="1070534934091" name="type" index="10QFUM" />
-        <child id="1070534934092" name="expression" index="10QFUP" />
-      </concept>
-      <concept id="4972933694980447171" name="jetbrains.mps.baseLanguage.structure.BaseVariableDeclaration" flags="ng" index="19Szcq">
-        <child id="5680397130376446158" name="type" index="1tU5fm" />
-      </concept>
-      <concept id="1079359253375" name="jetbrains.mps.baseLanguage.structure.ParenthesizedExpression" flags="nn" index="1eOMI4">
-        <child id="1079359253376" name="expression" index="1eOMHV" />
-      </concept>
-      <concept id="1197027756228" name="jetbrains.mps.baseLanguage.structure.DotExpression" flags="nn" index="2OqwBi">
-        <child id="1197027771414" name="operand" index="2Oq$k0" />
-        <child id="1197027833540" name="operation" index="2OqNvi" />
-      </concept>
-      <concept id="1068431474542" name="jetbrains.mps.baseLanguage.structure.VariableDeclaration" flags="ng" index="33uBYm">
-        <child id="1068431790190" name="initializer" index="33vP2m" />
-      </concept>
-      <concept id="1068580123155" name="jetbrains.mps.baseLanguage.structure.ExpressionStatement" flags="nn" index="3clFbF">
-        <child id="1068580123156" name="expression" index="3clFbG" />
->>>>>>> 7d5561a9
       </concept>
       <concept id="1169194658468" name="jetbrains.mps.lang.core.structure.INamedConcept" flags="ng" index="TrEIO">
         <property id="1169194664001" name="name" index="TrG5h" />
