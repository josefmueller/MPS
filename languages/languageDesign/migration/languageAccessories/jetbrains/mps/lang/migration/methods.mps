<?xml version="1.0" encoding="UTF-8"?>
<model ref="90746344-04fd-4286-97d5-b46ae6a81709/r:52a3d974-bd4f-4651-ba6e-a2de5e336d95(jetbrains.mps.lang.migration/jetbrains.mps.lang.migration.methods)">
  <persistence version="9" />
  <languages>
    <use id="3a13115c-633c-4c5c-bbcc-75c4219e9555" name="jetbrains.mps.lang.quotation" version="0" />
    <use id="c7d5b9dd-a05f-4be2-bc73-f2e16994cc67" name="jetbrains.mps.baseLanguage.lightweightdsl" version="1" />
    <use id="69b8a993-9b87-4d96-bf0c-3559f4bb0c63" name="jetbrains.mps.lang.slanguage" version="0" />
    <devkit ref="fbc25dd2-5da4-483a-8b19-70928e1b62d7(jetbrains.mps.devkit.general-purpose)" />
  </languages>
  <imports>
    <import index="lui2" ref="8865b7a8-5271-43d3-884c-6fd1d9cfdd34/java:org.jetbrains.mps.openapi.module(MPS.OpenAPI/)" />
    <import index="z1c3" ref="6ed54515-acc8-4d1e-a16c-9fd6cfe951ea/java:jetbrains.mps.project(MPS.Core/)" />
    <import index="mhbf" ref="8865b7a8-5271-43d3-884c-6fd1d9cfdd34/java:org.jetbrains.mps.openapi.model(MPS.OpenAPI/)" />
    <import index="w1kc" ref="6ed54515-acc8-4d1e-a16c-9fd6cfe951ea/java:jetbrains.mps.smodel(MPS.Core/)" />
    <import index="53vh" ref="r:53885008-7612-46ff-8b11-27f1d42c3adb(jetbrains.mps.lang.migration.structure)" />
<<<<<<< HEAD
    <import index="6f4m" ref="528ff3b9-5fc4-40dd-931f-c6ce3650640e/r:f69c3fa1-0e30-4980-84e2-190ae44e4c3d(jetbrains.mps.lang.migration.runtime/jetbrains.mps.lang.migration.runtime.base)" />
=======
    <import index="6f4m" ref="r:f69c3fa1-0e30-4980-84e2-190ae44e4c3d(jetbrains.mps.lang.migration.runtime.base)" />
    <import index="che4" ref="r:e5186c75-12ba-46bf-934f-f0e026ef8c26(jetbrains.mps.lang.migration.plugin)" />
>>>>>>> d968de6b
    <import index="tpck" ref="r:00000000-0000-4000-0000-011c89590288(jetbrains.mps.lang.core.structure)" implicit="true" />
    <import index="tpce" ref="r:00000000-0000-4000-0000-011c89590292(jetbrains.mps.lang.structure.structure)" implicit="true" />
    <import index="buve" ref="r:306236c1-379e-4cee-b600-470a90233e2f(jetbrains.mps.lang.migration.behavior)" implicit="true" />
  </imports>
  <registry>
    <language id="f3061a53-9226-4cc5-a443-f952ceaf5816" name="jetbrains.mps.baseLanguage">
      <concept id="1215693861676" name="jetbrains.mps.baseLanguage.structure.BaseAssignmentExpression" flags="nn" index="d038R">
        <child id="1068498886297" name="rValue" index="37vLTx" />
        <child id="1068498886295" name="lValue" index="37vLTJ" />
      </concept>
      <concept id="1202948039474" name="jetbrains.mps.baseLanguage.structure.InstanceMethodCallOperation" flags="nn" index="liA8E" />
      <concept id="1197027756228" name="jetbrains.mps.baseLanguage.structure.DotExpression" flags="nn" index="2OqwBi">
        <child id="1197027771414" name="operand" index="2Oq$k0" />
        <child id="1197027833540" name="operation" index="2OqNvi" />
      </concept>
      <concept id="1070534058343" name="jetbrains.mps.baseLanguage.structure.NullLiteral" flags="nn" index="10Nm6u" />
      <concept id="1070534370425" name="jetbrains.mps.baseLanguage.structure.IntegerType" flags="in" index="10Oyi0" />
      <concept id="1070534934090" name="jetbrains.mps.baseLanguage.structure.CastExpression" flags="nn" index="10QFUN">
        <child id="1070534934091" name="type" index="10QFUM" />
        <child id="1070534934092" name="expression" index="10QFUP" />
      </concept>
      <concept id="1068431474542" name="jetbrains.mps.baseLanguage.structure.VariableDeclaration" flags="ng" index="33uBYm">
        <child id="1068431790190" name="initializer" index="33vP2m" />
      </concept>
      <concept id="1068498886296" name="jetbrains.mps.baseLanguage.structure.VariableReference" flags="nn" index="37vLTw">
        <reference id="1068581517664" name="variableDeclaration" index="3cqZAo" />
      </concept>
      <concept id="1068498886292" name="jetbrains.mps.baseLanguage.structure.ParameterDeclaration" flags="ir" index="37vLTG" />
      <concept id="1068498886294" name="jetbrains.mps.baseLanguage.structure.AssignmentExpression" flags="nn" index="37vLTI" />
      <concept id="4972933694980447171" name="jetbrains.mps.baseLanguage.structure.BaseVariableDeclaration" flags="ng" index="19Szcq">
        <child id="5680397130376446158" name="type" index="1tU5fm" />
      </concept>
      <concept id="1068580123152" name="jetbrains.mps.baseLanguage.structure.EqualsExpression" flags="nn" index="3clFbC" />
      <concept id="1068580123155" name="jetbrains.mps.baseLanguage.structure.ExpressionStatement" flags="nn" index="3clFbF">
        <child id="1068580123156" name="expression" index="3clFbG" />
      </concept>
      <concept id="1068580123157" name="jetbrains.mps.baseLanguage.structure.Statement" flags="nn" index="3clFbH" />
      <concept id="1068580123159" name="jetbrains.mps.baseLanguage.structure.IfStatement" flags="nn" index="3clFbJ">
        <child id="1068580123160" name="condition" index="3clFbw" />
        <child id="1068580123161" name="ifTrue" index="3clFbx" />
      </concept>
      <concept id="1068580123136" name="jetbrains.mps.baseLanguage.structure.StatementList" flags="sn" stub="5293379017992965193" index="3clFbS">
        <child id="1068581517665" name="statement" index="3cqZAp" />
      </concept>
      <concept id="1068580123137" name="jetbrains.mps.baseLanguage.structure.BooleanConstant" flags="nn" index="3clFbT">
        <property id="1068580123138" name="value" index="3clFbU" />
      </concept>
      <concept id="1068580320020" name="jetbrains.mps.baseLanguage.structure.IntegerConstant" flags="nn" index="3cmrfG">
        <property id="1068580320021" name="value" index="3cmrfH" />
      </concept>
      <concept id="1068581242875" name="jetbrains.mps.baseLanguage.structure.PlusExpression" flags="nn" index="3cpWs3" />
      <concept id="1068581242878" name="jetbrains.mps.baseLanguage.structure.ReturnStatement" flags="nn" index="3cpWs6">
        <child id="1068581517676" name="expression" index="3cqZAk" />
      </concept>
      <concept id="1068581242864" name="jetbrains.mps.baseLanguage.structure.LocalVariableDeclarationStatement" flags="nn" index="3cpWs8">
        <child id="1068581242865" name="localVariableDeclaration" index="3cpWs9" />
      </concept>
      <concept id="1068581242863" name="jetbrains.mps.baseLanguage.structure.LocalVariableDeclaration" flags="nr" index="3cpWsn" />
      <concept id="1068581517677" name="jetbrains.mps.baseLanguage.structure.VoidType" flags="in" index="3cqZAl" />
      <concept id="1204053956946" name="jetbrains.mps.baseLanguage.structure.IMethodCall" flags="ng" index="1ndlxa">
        <reference id="1068499141037" name="baseMethodDeclaration" index="37wK5l" />
        <child id="1068499141038" name="actualArgument" index="37wK5m" />
      </concept>
      <concept id="1107535904670" name="jetbrains.mps.baseLanguage.structure.ClassifierType" flags="in" index="3uibUv">
        <reference id="1107535924139" name="classifier" index="3uigEE" />
      </concept>
      <concept id="1081773326031" name="jetbrains.mps.baseLanguage.structure.BinaryOperation" flags="nn" index="3uHJSO">
        <child id="1081773367579" name="rightExpression" index="3uHU7w" />
        <child id="1081773367580" name="leftExpression" index="3uHU7B" />
      </concept>
      <concept id="1163668896201" name="jetbrains.mps.baseLanguage.structure.TernaryOperatorExpression" flags="nn" index="3K4zz7">
        <child id="1163668914799" name="condition" index="3K4Cdx" />
        <child id="1163668922816" name="ifTrue" index="3K4E3e" />
        <child id="1163668934364" name="ifFalse" index="3K4GZi" />
      </concept>
    </language>
    <language id="fd392034-7849-419d-9071-12563d152375" name="jetbrains.mps.baseLanguage.closures">
      <concept id="1199569711397" name="jetbrains.mps.baseLanguage.closures.structure.ClosureLiteral" flags="nn" index="1bVj0M">
        <child id="1199569906740" name="parameter" index="1bW2Oz" />
        <child id="1199569916463" name="body" index="1bW5cS" />
      </concept>
    </language>
    <language id="c7d5b9dd-a05f-4be2-bc73-f2e16994cc67" name="jetbrains.mps.baseLanguage.lightweightdsl">
      <concept id="3751132065236767076" name="jetbrains.mps.baseLanguage.lightweightdsl.structure.ParameterDescriptor" flags="ng" index="q3mfp">
        <child id="3751132065236767078" name="type" index="q3mfr" />
      </concept>
      <concept id="3751132065236767079" name="jetbrains.mps.baseLanguage.lightweightdsl.structure.MethodDescriptor" flags="ng" index="q3mfq">
        <child id="3751132065236767081" name="retType" index="q3mfk" />
        <child id="3751132065236767080" name="param" index="q3mfl" />
      </concept>
      <concept id="3751132065236767072" name="jetbrains.mps.baseLanguage.lightweightdsl.structure.DSLDescriptor" flags="ng" index="q3mft">
        <reference id="1825613483881131410" name="preferredConcept" index="2qG0Lo" />
        <child id="1825613483881472526" name="initializer" index="2qJGf4" />
        <child id="8264762413010642120" name="classLikeMember" index="QNr5C" />
      </concept>
      <concept id="3751132065236767068" name="jetbrains.mps.baseLanguage.lightweightdsl.structure.DependentTypeDescriptor" flags="ig" index="q3mfx">
        <child id="3751132065236767069" name="getter" index="q3mfw" />
      </concept>
      <concept id="5820409521797720671" name="jetbrains.mps.baseLanguage.lightweightdsl.structure.EmptyMemberDescriptor" flags="ng" index="qMXn0" />
      <concept id="3402736933911578134" name="jetbrains.mps.baseLanguage.lightweightdsl.structure.RequiredModifier" flags="ng" index="2IRzkw" />
      <concept id="8264762413010673052" name="jetbrains.mps.baseLanguage.lightweightdsl.structure.CustomMemberDescriptor" flags="ng" index="QcwwW">
        <reference id="8264762413010673055" name="cncpt" index="QcwwZ" />
      </concept>
      <concept id="8264762413010669353" name="jetbrains.mps.baseLanguage.lightweightdsl.structure.PlaceholderModifier" flags="ng" index="QcxE9">
        <property id="8264762413010669653" name="caption" index="QcwnP" />
      </concept>
      <concept id="8264762413010642119" name="jetbrains.mps.baseLanguage.lightweightdsl.structure.DSLClassMember" flags="ng" index="QNr5B">
        <child id="3402736933911577960" name="modifier" index="2IRzpu" />
      </concept>
      <concept id="8264762413010631473" name="jetbrains.mps.baseLanguage.lightweightdsl.structure.PropertyDescriptor" flags="ng" index="QNuUh">
        <reference id="5155329496663029311" name="type" index="2NexVz" />
      </concept>
    </language>
    <language id="69b8a993-9b87-4d96-bf0c-3559f4bb0c63" name="jetbrains.mps.lang.slanguage">
      <concept id="2030416617761226491" name="jetbrains.mps.lang.slanguage.structure.Model_IsAspectOperation" flags="nn" index="3zA4fs">
        <reference id="2030416617761226680" name="aspect" index="3zA4av" />
      </concept>
    </language>
    <language id="3a13115c-633c-4c5c-bbcc-75c4219e9555" name="jetbrains.mps.lang.quotation">
      <concept id="1196350785110" name="jetbrains.mps.lang.quotation.structure.AbstractAntiquotation" flags="ng" index="2c44t0">
        <child id="1196350785111" name="expression" index="2c44t1" />
      </concept>
      <concept id="1196350785117" name="jetbrains.mps.lang.quotation.structure.ReferenceAntiquotation" flags="ng" index="2c44tb" />
      <concept id="1196350785113" name="jetbrains.mps.lang.quotation.structure.Quotation" flags="nn" index="2c44tf">
        <child id="1196350785114" name="quotedNode" index="2c44tc" />
      </concept>
    </language>
    <language id="7866978e-a0f0-4cc7-81bc-4d213d9375e1" name="jetbrains.mps.lang.smodel">
      <concept id="427659576753752243" name="jetbrains.mps.lang.smodel.structure.ModulePointer" flags="ng" index="20RdaH">
        <property id="427659576753753627" name="moduleId" index="20Rdg5" />
        <property id="427659576753753625" name="moduleName" index="20Rdg7" />
      </concept>
      <concept id="1177026924588" name="jetbrains.mps.lang.smodel.structure.RefConcept_Reference" flags="nn" index="chp4Y">
        <reference id="1177026940964" name="conceptDeclaration" index="cht4Q" />
      </concept>
      <concept id="1138411891628" name="jetbrains.mps.lang.smodel.structure.SNodeOperation" flags="nn" index="eCIE_">
        <child id="1144104376918" name="parameter" index="1xVPHs" />
      </concept>
      <concept id="4497478346159780083" name="jetbrains.mps.lang.smodel.structure.LanguageRefExpression" flags="ng" index="pHN19">
        <child id="3542851458883491298" name="languageId" index="2V$M_3" />
      </concept>
      <concept id="1179409122411" name="jetbrains.mps.lang.smodel.structure.Node_ConceptMethodCall" flags="nn" index="2qgKlT" />
      <concept id="559557797393017698" name="jetbrains.mps.lang.smodel.structure.ModelReferenceExpression" flags="nn" index="BaHAS">
        <property id="559557797393021807" name="stereotype" index="BaGAP" />
        <property id="559557797393017702" name="name" index="BaHAW" />
        <child id="1423104411233404408" name="repo" index="up2gk" />
      </concept>
      <concept id="1143226024141" name="jetbrains.mps.lang.smodel.structure.SModelType" flags="in" index="H_c77" />
      <concept id="1145404486709" name="jetbrains.mps.lang.smodel.structure.SemanticDowncastExpression" flags="nn" index="2JrnkZ">
        <child id="1145404616321" name="leftExpression" index="2JrQYb" />
      </concept>
      <concept id="3542851458883438784" name="jetbrains.mps.lang.smodel.structure.LanguageId" flags="ng" index="2V$Bhx">
        <property id="3542851458883439831" name="namespace" index="2V$B1Q" />
        <property id="3542851458883439833" name="version" index="2V$B1S" />
        <property id="3542851458883439832" name="languageId" index="2V$B1T" />
      </concept>
      <concept id="1171407110247" name="jetbrains.mps.lang.smodel.structure.Node_GetAncestorOperation" flags="nn" index="2Xjw5R" />
      <concept id="1678062499342629858" name="jetbrains.mps.lang.smodel.structure.ModuleRefExpression" flags="ng" index="37shsh">
        <child id="1678062499342629861" name="moduleId" index="37shsm" />
      </concept>
      <concept id="1144101972840" name="jetbrains.mps.lang.smodel.structure.OperationParm_Concept" flags="ng" index="1xMEDy">
        <child id="1207343664468" name="conceptArgument" index="ri$Ld" />
      </concept>
      <concept id="1138055754698" name="jetbrains.mps.lang.smodel.structure.SNodeType" flags="in" index="3Tqbb2">
        <reference id="1138405853777" name="concept" index="ehGHo" />
      </concept>
      <concept id="1138056022639" name="jetbrains.mps.lang.smodel.structure.SPropertyAccess" flags="nn" index="3TrcHB">
        <reference id="1138056395725" name="property" index="3TsBF5" />
      </concept>
    </language>
    <language id="ceab5195-25ea-4f22-9b92-103b95ca8c0c" name="jetbrains.mps.lang.core">
      <concept id="1133920641626" name="jetbrains.mps.lang.core.structure.BaseConcept" flags="ng" index="2VYdi">
        <child id="5169995583184591170" name="smodelAttribute" index="lGtFl" />
      </concept>
      <concept id="3364660638048049745" name="jetbrains.mps.lang.core.structure.LinkAttribute" flags="ng" index="A9Btn">
        <property id="1757699476691236116" name="linkRole" index="2qtEX8" />
        <property id="1341860900488019036" name="linkId" index="P3scX" />
      </concept>
      <concept id="1169194658468" name="jetbrains.mps.lang.core.structure.INamedConcept" flags="ng" index="TrEIO">
        <property id="1169194664001" name="name" index="TrG5h" />
      </concept>
    </language>
    <language id="83888646-71ce-4f1c-9c53-c54016f6ad4f" name="jetbrains.mps.baseLanguage.collections">
      <concept id="1151689724996" name="jetbrains.mps.baseLanguage.collections.structure.SequenceType" flags="in" index="A3Dl8">
        <child id="1151689745422" name="elementType" index="A3Ik2" />
      </concept>
    </language>
  </registry>
  <node concept="q3mft" id="1XvrRm0ZjiE">
    <property role="TrG5h" value="Migration" />
    <ref role="2qG0Lo" to="53vh:7fCCGqboGqz" resolve="MigrationScript" />
    <node concept="QcwwW" id="7ay_HjIMt1a" role="QNr5C">
      <ref role="QcwwZ" to="53vh:3A3gNhf1Vg4" resolve="ExecuteAfterDeclaration" />
      <node concept="QcxE9" id="536fTXa4Xl2" role="2IRzpu">
        <property role="QcwnP" value="&lt;no execute after&gt;" />
      </node>
    </node>
    <node concept="QcwwW" id="3A3gNhf1WPI" role="QNr5C">
      <ref role="QcwwZ" to="53vh:3QgUde4x5Ef" resolve="RequiredDataDeclaration" />
      <node concept="QcxE9" id="3A3gNhf1WPJ" role="2IRzpu">
        <property role="QcwnP" value="&lt;no required data&gt;" />
      </node>
    </node>
    <node concept="QcwwW" id="536fTXa4WHO" role="QNr5C">
      <ref role="QcwwZ" to="53vh:536fTXa3qNV" resolve="ProducedDataDeclaration" />
      <node concept="QcxE9" id="536fTXa5131" role="2IRzpu">
        <property role="QcwnP" value="&lt;no produced data&gt;" />
      </node>
    </node>
    <node concept="qMXn0" id="536fTXa4ZaL" role="QNr5C" />
    <node concept="QNuUh" id="1JWcQ2VeWIs" role="QNr5C">
      <property role="TrG5h" value="isRerunnable" />
      <ref role="2NexVz" to="tpck:fKAQMTB" resolve="boolean" />
      <node concept="QcxE9" id="1JWcQ2VeX3z" role="2IRzpu">
        <property role="QcwnP" value="&lt;migration is not rerunnable&gt;" />
      </node>
    </node>
    <node concept="QNuUh" id="1_lSsE3RFpE" role="QNr5C">
      <property role="TrG5h" value="description" />
      <ref role="2NexVz" to="tpck:fKAOsGN" resolve="string" />
      <node concept="QcxE9" id="2Dhc50dt14h" role="2IRzpu">
        <property role="QcwnP" value="&lt;description&gt;" />
      </node>
    </node>
    <node concept="q3mfq" id="4ubqdNOF9cA" role="QNr5C">
      <property role="TrG5h" value="execute" />
      <node concept="q3mfp" id="7fCCGqboj9J" role="q3mfl">
        <property role="TrG5h" value="m" />
        <node concept="3uibUv" id="7fCCGqboj9L" role="q3mfr">
          <ref role="3uigEE" to="lui2:~SModule" resolve="SModule" />
        </node>
      </node>
      <node concept="2IRzkw" id="4ubqdNOF9cC" role="2IRzpu" />
      <node concept="q3mfx" id="4F5w8gPXEEe" role="q3mfk">
        <node concept="1bVj0M" id="4F5w8gPXEEf" role="q3mfw">
          <node concept="3clFbS" id="4F5w8gPXEEg" role="1bW5cS">
            <node concept="3cpWs8" id="4F5w8gPXNFD" role="3cqZAp">
              <node concept="3cpWsn" id="4F5w8gPXNFE" role="3cpWs9">
                <property role="TrG5h" value="typeNode" />
                <node concept="3Tqbb2" id="4F5w8gPXNFB" role="1tU5fm">
                  <ref role="ehGHo" to="tpce:f_TIwhg" resolve="ConceptDeclaration" />
                </node>
                <node concept="2OqwBi" id="4F5w8gPXNFH" role="33vP2m">
                  <node concept="2OqwBi" id="4F5w8gPXNFI" role="2Oq$k0">
                    <node concept="37vLTw" id="4F5w8gPXNFJ" role="2Oq$k0">
                      <ref role="3cqZAo" node="4F5w8gPXEER" resolve="point" />
                    </node>
                    <node concept="2Xjw5R" id="4F5w8gPXNFK" role="2OqNvi">
                      <node concept="1xMEDy" id="4F5w8gPXNFL" role="1xVPHs">
                        <node concept="chp4Y" id="4F5w8gPXNFM" role="ri$Ld">
                          <ref role="cht4Q" to="53vh:7fCCGqboGqz" resolve="MigrationScript" />
                        </node>
                      </node>
                    </node>
                  </node>
                  <node concept="2qgKlT" id="1JTUOcBrSkR" role="2OqNvi">
                    <ref role="37wK5l" to="buve:7s$_UJMVDH8" resolve="getProducedData" />
                  </node>
                </node>
              </node>
            </node>
            <node concept="3cpWs6" id="4F5w8gPXNY_" role="3cqZAp">
              <node concept="3K4zz7" id="4F5w8gPXPyZ" role="3cqZAk">
                <node concept="2c44tf" id="4F5w8gPXP_A" role="3K4E3e">
                  <node concept="3cqZAl" id="4F5w8gPXPCi" role="2c44tc" />
                </node>
                <node concept="3clFbC" id="4F5w8gPXOho" role="3K4Cdx">
                  <node concept="10Nm6u" id="4F5w8gPXOUk" role="3uHU7w" />
                  <node concept="37vLTw" id="4F5w8gPXO36" role="3uHU7B">
                    <ref role="3cqZAo" node="4F5w8gPXNFE" resolve="typeNode" />
                  </node>
                </node>
                <node concept="2c44tf" id="4F5w8gPXEIx" role="3K4GZi">
                  <node concept="3Tqbb2" id="4F5w8gPXEJM" role="2c44tc">
                    <ref role="ehGHo" to="tpck:gw2VY9q" resolve="BaseConcept" />
                    <node concept="2c44tb" id="4F5w8gPXEMI" role="lGtFl">
                      <property role="2qtEX8" value="concept" />
                      <property role="P3scX" value="7866978e-a0f0-4cc7-81bc-4d213d9375e1/1138055754698/1138405853777" />
                      <node concept="37vLTw" id="6d7r2FpLjOo" role="2c44t1">
                        <ref role="3cqZAo" node="4F5w8gPXNFE" resolve="typeNode" />
                      </node>
                    </node>
                  </node>
                </node>
              </node>
            </node>
          </node>
          <node concept="37vLTG" id="4F5w8gPXEER" role="1bW2Oz">
            <property role="TrG5h" value="point" />
            <node concept="3Tqbb2" id="4F5w8gPXEEQ" role="1tU5fm" />
          </node>
        </node>
      </node>
    </node>
    <node concept="q3mfq" id="1JWcQ2VeXpD" role="QNr5C">
      <property role="TrG5h" value="check" />
      <node concept="q3mfp" id="1JWcQ2VeXI5" role="q3mfl">
        <property role="TrG5h" value="m" />
        <node concept="3uibUv" id="1JWcQ2VeXI6" role="q3mfr">
          <ref role="3uigEE" to="lui2:~SModule" resolve="SModule" />
        </node>
      </node>
      <node concept="A3Dl8" id="4JdgAL_52ve" role="q3mfk">
        <node concept="3uibUv" id="4JdgAL_52vg" role="A3Ik2">
          <ref role="3uigEE" to="6f4m:3n7MNzO_IjP" resolve="Problem" />
        </node>
      </node>
      <node concept="QcxE9" id="1JWcQ2VeXI3" role="2IRzpu">
        <property role="QcwnP" value="&lt;no result checking&gt;" />
      </node>
    </node>
    <node concept="1bVj0M" id="2VRROcY5Jyi" role="2qJGf4">
      <node concept="3clFbS" id="2VRROcY5MRL" role="1bW5cS">
        <node concept="3cpWs8" id="IkVTleEjRb" role="3cqZAp">
          <node concept="3cpWsn" id="IkVTleEjRc" role="3cpWs9">
            <property role="TrG5h" value="module" />
            <node concept="3uibUv" id="IkVTleEjR8" role="1tU5fm">
              <ref role="3uigEE" to="lui2:~SModule" resolve="SModule" />
            </node>
            <node concept="2OqwBi" id="IkVTleEjRd" role="33vP2m">
              <node concept="2JrnkZ" id="IkVTleEjRe" role="2Oq$k0">
                <node concept="37vLTw" id="3CPpk7pERXD" role="2JrQYb">
                  <ref role="3cqZAo" node="3CPpk7pENlW" resolve="futureModel" />
                </node>
              </node>
              <node concept="liA8E" id="IkVTleEjRg" role="2OqNvi">
                <ref role="37wK5l" to="mhbf:~SModel.getModule():org.jetbrains.mps.openapi.module.SModule" resolve="getModule" />
              </node>
            </node>
          </node>
        </node>
        <node concept="3clFbJ" id="IkVTleEgYC" role="3cqZAp">
          <node concept="3clFbS" id="IkVTleEgYF" role="3clFbx">
            <node concept="3cpWs8" id="7d9yI4cr26n" role="3cqZAp">
              <node concept="3cpWsn" id="7d9yI4cr26o" role="3cpWs9">
                <property role="TrG5h" value="lang" />
                <node concept="3uibUv" id="7d9yI4cr26g" role="1tU5fm">
                  <ref role="3uigEE" to="w1kc:~Language" resolve="Language" />
                </node>
                <node concept="10QFUN" id="7d9yI4cr26p" role="33vP2m">
                  <node concept="3uibUv" id="7d9yI4cr26q" role="10QFUM">
                    <ref role="3uigEE" to="w1kc:~Language" resolve="Language" />
                  </node>
                  <node concept="37vLTw" id="7d9yI4cr26r" role="10QFUP">
                    <ref role="3cqZAo" node="IkVTleEjRc" resolve="module" />
                  </node>
                </node>
              </node>
            </node>
            <node concept="3cpWs8" id="LEy1UHEafz" role="3cqZAp">
              <node concept="3cpWsn" id="LEy1UHEafA" role="3cpWs9">
                <property role="TrG5h" value="currentVersion" />
                <node concept="10Oyi0" id="LEy1UHEafx" role="1tU5fm" />
                <node concept="2OqwBi" id="LEy1UHElMS" role="33vP2m">
                  <node concept="37vLTw" id="7d9yI4cr26t" role="2Oq$k0">
                    <ref role="3cqZAo" node="7d9yI4cr26o" resolve="lang" />
                  </node>
                  <node concept="liA8E" id="LEy1UHEmLj" role="2OqNvi">
                    <ref role="37wK5l" to="w1kc:~Language.getLanguageVersion():int" resolve="getLanguageVersion" />
                  </node>
                </node>
              </node>
            </node>
            <node concept="3clFbF" id="3qjQ36D$CG5" role="3cqZAp">
              <node concept="37vLTI" id="3qjQ36D$EqV" role="3clFbG">
                <node concept="37vLTw" id="IkVTleEd2Z" role="37vLTx">
                  <ref role="3cqZAo" node="LEy1UHEafA" resolve="currentVersion" />
                </node>
                <node concept="2OqwBi" id="3qjQ36D$CQN" role="37vLTJ">
                  <node concept="37vLTw" id="536fTXa51AX" role="2Oq$k0">
                    <ref role="3cqZAo" node="2VRROcY5O23" resolve="c" />
                  </node>
                  <node concept="3TrcHB" id="536fTXa52EX" role="2OqNvi">
                    <ref role="3TsBF5" to="53vh:536fTXa3qKn" resolve="fromVersion" />
                  </node>
                </node>
              </node>
            </node>
            <node concept="3clFbH" id="7d9yI4cqBZk" role="3cqZAp" />
            <node concept="3clFbF" id="7d9yI4cr4Lb" role="3cqZAp">
              <node concept="2OqwBi" id="7d9yI4cr66G" role="3clFbG">
                <node concept="37vLTw" id="7d9yI4cr4L9" role="2Oq$k0">
                  <ref role="3cqZAo" node="7d9yI4cr26o" resolve="lang" />
                </node>
                <node concept="liA8E" id="7d9yI4cr7V0" role="2OqNvi">
                  <ref role="37wK5l" to="w1kc:~Language.setLanguageVersion(int):void" resolve="setLanguageVersion" />
                  <node concept="3cpWs3" id="7d9yI4crc2p" role="37wK5m">
                    <node concept="37vLTw" id="4uVwhQyA1Uj" role="3uHU7B">
                      <ref role="3cqZAo" node="LEy1UHEafA" resolve="currentVersion" />
                    </node>
                    <node concept="3cmrfG" id="7d9yI4crc2s" role="3uHU7w">
                      <property role="3cmrfH" value="1" />
                    </node>
                  </node>
                </node>
              </node>
            </node>
          </node>
          <node concept="2OqwBi" id="7XWR6$5jt0D" role="3clFbw">
            <node concept="37vLTw" id="7XWR6$5jw4u" role="2Oq$k0">
              <ref role="3cqZAo" node="3CPpk7pENlW" resolve="futureModel" />
            </node>
            <node concept="3zA4fs" id="7XWR6$5jtib" role="2OqNvi">
              <ref role="3zA4av" to="che4:2LiUEk8oQ$g" resolve="migration" />
            </node>
          </node>
        </node>
        <node concept="3clFbH" id="IkVTleE_3t" role="3cqZAp" />
        <node concept="3cpWs8" id="7fCCGqbnLtq" role="3cqZAp">
          <node concept="3cpWsn" id="7fCCGqbnLtr" role="3cpWs9">
            <property role="TrG5h" value="m" />
            <node concept="10QFUN" id="7fCCGqbnLtt" role="33vP2m">
              <node concept="3uibUv" id="7fCCGqbnLtu" role="10QFUM">
                <ref role="3uigEE" to="w1kc:~SModelInternal" resolve="SModelInternal" />
              </node>
              <node concept="10QFUN" id="7fCCGqbnLtv" role="10QFUP">
                <node concept="3uibUv" id="7fCCGqbnLtw" role="10QFUM">
                  <ref role="3uigEE" to="mhbf:~SModel" resolve="SModel" />
                </node>
                <node concept="37vLTw" id="3CPpk7pERXG" role="10QFUP">
                  <ref role="3cqZAo" node="3CPpk7pENlW" resolve="futureModel" />
                </node>
              </node>
            </node>
            <node concept="3uibUv" id="7fCCGqbnLto" role="1tU5fm">
              <ref role="3uigEE" to="w1kc:~SModelInternal" resolve="SModelInternal" />
            </node>
          </node>
        </node>
        <node concept="3cpWs8" id="7fCCGqbnRMO" role="3cqZAp">
          <node concept="3cpWsn" id="7fCCGqbnRMP" role="3cpWs9">
            <property role="TrG5h" value="mod" />
            <node concept="10QFUN" id="7fCCGqbnRMR" role="33vP2m">
              <node concept="3uibUv" id="7fCCGqbnRMS" role="10QFUM">
                <ref role="3uigEE" to="z1c3:~AbstractModule" resolve="AbstractModule" />
              </node>
              <node concept="37vLTw" id="7fCCGqbnRMT" role="10QFUP">
                <ref role="3cqZAo" node="IkVTleEjRc" resolve="module" />
              </node>
            </node>
            <node concept="3uibUv" id="7fCCGqbnRM_" role="1tU5fm">
              <ref role="3uigEE" to="z1c3:~AbstractModule" resolve="AbstractModule" />
            </node>
          </node>
        </node>
        <node concept="3clFbH" id="7fCCGqbnQMm" role="3cqZAp" />
        <node concept="3clFbF" id="6xRUAczI3zA" role="3cqZAp">
          <node concept="2OqwBi" id="6xRUAczI3zB" role="3clFbG">
            <node concept="37vLTw" id="6xRUAczI3zC" role="2Oq$k0">
              <ref role="3cqZAo" node="7fCCGqbnLtr" resolve="m" />
            </node>
            <node concept="liA8E" id="6xRUAczI3zD" role="2OqNvi">
              <ref role="37wK5l" to="w1kc:~SModelInternal.addLanguage(org.jetbrains.mps.openapi.language.SLanguage):void" resolve="addLanguage" />
              <node concept="pHN19" id="3DVVPRJFuBA" role="37wK5m">
                <node concept="2V$Bhx" id="3DVVPRJFv41" role="2V$M_3">
                  <property role="2V$B1T" value="28f9e497-3b42-4291-aeba-0a1039153ab1" />
                  <property role="2V$B1Q" value="jetbrains.mps.lang.plugin" />
                  <property role="2V$B1S" value="-1" />
                </node>
              </node>
            </node>
          </node>
        </node>
        <node concept="3clFbF" id="3qjQ36D$xxH" role="3cqZAp">
          <node concept="2OqwBi" id="3qjQ36D$zHJ" role="3clFbG">
            <node concept="37vLTw" id="7fCCGqbnLty" role="2Oq$k0">
              <ref role="3cqZAo" node="7fCCGqbnLtr" resolve="m" />
            </node>
            <node concept="liA8E" id="3qjQ36D$$j6" role="2OqNvi">
              <ref role="37wK5l" to="w1kc:~SModelInternal.addLanguage(org.jetbrains.mps.openapi.language.SLanguage):void" resolve="addLanguage" />
              <node concept="pHN19" id="3DVVPRJFvyx" role="37wK5m">
                <node concept="2V$Bhx" id="3DVVPRJFvYW" role="2V$M_3">
                  <property role="2V$B1T" value="d4615e3b-d671-4ba9-af01-2b78369b0ba7" />
                  <property role="2V$B1Q" value="jetbrains.mps.lang.pattern" />
                  <property role="2V$B1S" value="-1" />
                </node>
              </node>
            </node>
          </node>
        </node>
        <node concept="3clFbH" id="3qjQ36DCn5f" role="3cqZAp" />
        <node concept="3clFbF" id="3qjQ36DB_fG" role="3cqZAp">
          <node concept="2OqwBi" id="3qjQ36DB_fH" role="3clFbG">
            <node concept="37vLTw" id="7fCCGqbnLtz" role="2Oq$k0">
              <ref role="3cqZAo" node="7fCCGqbnLtr" resolve="m" />
            </node>
            <node concept="liA8E" id="3qjQ36DB_fO" role="2OqNvi">
              <ref role="37wK5l" to="w1kc:~SModelInternal.addModelImport(org.jetbrains.mps.openapi.model.SModelReference,boolean):void" resolve="addModelImport" />
              <node concept="2OqwBi" id="3qjQ36DB_fP" role="37wK5m">
                <node concept="2JrnkZ" id="3qjQ36DB_fQ" role="2Oq$k0">
                  <node concept="BaHAS" id="3qjQ36DB_fR" role="2JrQYb">
                    <property role="BaHAW" value="org.jetbrains.mps.openapi.language" />
                    <property role="BaGAP" value="java_stub" />
                    <node concept="2OqwBi" id="1qV8UZyrUkl" role="up2gk">
                      <node concept="37vLTw" id="1qV8UZyrU6Z" role="2Oq$k0">
                        <ref role="3cqZAo" node="IkVTleEjRc" resolve="module" />
                      </node>
                      <node concept="liA8E" id="1qV8UZyrUAO" role="2OqNvi">
                        <ref role="37wK5l" to="lui2:~SModule.getRepository():org.jetbrains.mps.openapi.module.SRepository" resolve="getRepository" />
                      </node>
                    </node>
                  </node>
                </node>
                <node concept="liA8E" id="3qjQ36DB_fS" role="2OqNvi">
                  <ref role="37wK5l" to="mhbf:~SModel.getReference():org.jetbrains.mps.openapi.model.SModelReference" resolve="getReference" />
                </node>
              </node>
              <node concept="3clFbT" id="3qjQ36DB_fT" role="37wK5m">
                <property role="3clFbU" value="true" />
              </node>
            </node>
          </node>
        </node>
        <node concept="3clFbF" id="18Ph66Bc_Kr" role="3cqZAp">
          <node concept="2OqwBi" id="18Ph66Bc_Ks" role="3clFbG">
            <node concept="37vLTw" id="18Ph66Bc_Kt" role="2Oq$k0">
              <ref role="3cqZAo" node="7fCCGqbnLtr" resolve="m" />
            </node>
            <node concept="liA8E" id="18Ph66Bc_Ku" role="2OqNvi">
              <ref role="37wK5l" to="w1kc:~SModelInternal.addModelImport(org.jetbrains.mps.openapi.model.SModelReference,boolean):void" resolve="addModelImport" />
              <node concept="2OqwBi" id="18Ph66Bc_Kv" role="37wK5m">
                <node concept="2JrnkZ" id="18Ph66Bc_Kw" role="2Oq$k0">
                  <node concept="BaHAS" id="18Ph66Bc_Kx" role="2JrQYb">
                    <property role="BaHAW" value="org.jetbrains.mps.openapi.module" />
                    <property role="BaGAP" value="java_stub" />
                    <node concept="2OqwBi" id="1qV8UZyrUQ5" role="up2gk">
                      <node concept="37vLTw" id="1qV8UZyrUQ6" role="2Oq$k0">
                        <ref role="3cqZAo" node="IkVTleEjRc" resolve="module" />
                      </node>
                      <node concept="liA8E" id="1qV8UZyrUQ7" role="2OqNvi">
                        <ref role="37wK5l" to="lui2:~SModule.getRepository():org.jetbrains.mps.openapi.module.SRepository" resolve="getRepository" />
                      </node>
                    </node>
                  </node>
                </node>
                <node concept="liA8E" id="18Ph66Bc_Ky" role="2OqNvi">
                  <ref role="37wK5l" to="mhbf:~SModel.getReference():org.jetbrains.mps.openapi.model.SModelReference" resolve="getReference" />
                </node>
              </node>
              <node concept="3clFbT" id="18Ph66Bc_Kz" role="37wK5m">
                <property role="3clFbU" value="true" />
              </node>
            </node>
          </node>
        </node>
        <node concept="3clFbF" id="3qjQ36DCoWa" role="3cqZAp">
          <node concept="2OqwBi" id="3qjQ36DCoWb" role="3clFbG">
            <node concept="37vLTw" id="7fCCGqbnZ3h" role="2Oq$k0">
              <ref role="3cqZAo" node="7fCCGqbnRMP" resolve="mod" />
            </node>
            <node concept="liA8E" id="3qjQ36DCoWg" role="2OqNvi">
              <ref role="37wK5l" to="z1c3:~AbstractModule.addDependency(org.jetbrains.mps.openapi.module.SModuleReference,boolean):jetbrains.mps.project.structure.modules.Dependency" resolve="addDependency" />
              <node concept="37shsh" id="7ESDA_ioxsn" role="37wK5m">
                <node concept="20RdaH" id="7ESDA_ioxso" role="37shsm">
                  <property role="20Rdg5" value="8865b7a8-5271-43d3-884c-6fd1d9cfdd34" />
                  <property role="20Rdg7" value="MPS.OpenAPI" />
                </node>
              </node>
              <node concept="3clFbT" id="3qjQ36DCpsF" role="37wK5m">
                <property role="3clFbU" value="false" />
              </node>
            </node>
          </node>
        </node>
      </node>
      <node concept="37vLTG" id="2VRROcY5O23" role="1bW2Oz">
        <property role="TrG5h" value="c" />
        <node concept="3Tqbb2" id="2VRROcY5O22" role="1tU5fm">
          <ref role="ehGHo" to="53vh:7fCCGqboGqz" resolve="MigrationScript" />
        </node>
      </node>
      <node concept="37vLTG" id="3CPpk7pENlW" role="1bW2Oz">
        <property role="TrG5h" value="futureModel" />
        <node concept="H_c77" id="3CPpk7pENBd" role="1tU5fm" />
      </node>
    </node>
  </node>
</model>
<|MERGE_RESOLUTION|>--- conflicted
+++ resolved
@@ -2,9 +2,8 @@
 <model ref="90746344-04fd-4286-97d5-b46ae6a81709/r:52a3d974-bd4f-4651-ba6e-a2de5e336d95(jetbrains.mps.lang.migration/jetbrains.mps.lang.migration.methods)">
   <persistence version="9" />
   <languages>
-    <use id="3a13115c-633c-4c5c-bbcc-75c4219e9555" name="jetbrains.mps.lang.quotation" version="0" />
-    <use id="c7d5b9dd-a05f-4be2-bc73-f2e16994cc67" name="jetbrains.mps.baseLanguage.lightweightdsl" version="1" />
-    <use id="69b8a993-9b87-4d96-bf0c-3559f4bb0c63" name="jetbrains.mps.lang.slanguage" version="0" />
+    <use id="3a13115c-633c-4c5c-bbcc-75c4219e9555" name="jetbrains.mps.lang.quotation" version="-1" />
+    <use id="c7d5b9dd-a05f-4be2-bc73-f2e16994cc67" name="jetbrains.mps.baseLanguage.lightweightdsl" version="-1" />
     <devkit ref="fbc25dd2-5da4-483a-8b19-70928e1b62d7(jetbrains.mps.devkit.general-purpose)" />
   </languages>
   <imports>
@@ -13,12 +12,8 @@
     <import index="mhbf" ref="8865b7a8-5271-43d3-884c-6fd1d9cfdd34/java:org.jetbrains.mps.openapi.model(MPS.OpenAPI/)" />
     <import index="w1kc" ref="6ed54515-acc8-4d1e-a16c-9fd6cfe951ea/java:jetbrains.mps.smodel(MPS.Core/)" />
     <import index="53vh" ref="r:53885008-7612-46ff-8b11-27f1d42c3adb(jetbrains.mps.lang.migration.structure)" />
-<<<<<<< HEAD
     <import index="6f4m" ref="528ff3b9-5fc4-40dd-931f-c6ce3650640e/r:f69c3fa1-0e30-4980-84e2-190ae44e4c3d(jetbrains.mps.lang.migration.runtime/jetbrains.mps.lang.migration.runtime.base)" />
-=======
-    <import index="6f4m" ref="r:f69c3fa1-0e30-4980-84e2-190ae44e4c3d(jetbrains.mps.lang.migration.runtime.base)" />
     <import index="che4" ref="r:e5186c75-12ba-46bf-934f-f0e026ef8c26(jetbrains.mps.lang.migration.plugin)" />
->>>>>>> d968de6b
     <import index="tpck" ref="r:00000000-0000-4000-0000-011c89590288(jetbrains.mps.lang.core.structure)" implicit="true" />
     <import index="tpce" ref="r:00000000-0000-4000-0000-011c89590292(jetbrains.mps.lang.structure.structure)" implicit="true" />
     <import index="buve" ref="r:306236c1-379e-4cee-b600-470a90233e2f(jetbrains.mps.lang.migration.behavior)" implicit="true" />
@@ -315,15 +310,15 @@
     </node>
     <node concept="q3mfq" id="1JWcQ2VeXpD" role="QNr5C">
       <property role="TrG5h" value="check" />
+      <node concept="A3Dl8" id="4JdgAL_52ve" role="q3mfk">
+        <node concept="3uibUv" id="4JdgAL_52vg" role="A3Ik2">
+          <ref role="3uigEE" to="6f4m:3n7MNzO_IjP" resolve="Problem" />
+        </node>
+      </node>
       <node concept="q3mfp" id="1JWcQ2VeXI5" role="q3mfl">
         <property role="TrG5h" value="m" />
         <node concept="3uibUv" id="1JWcQ2VeXI6" role="q3mfr">
           <ref role="3uigEE" to="lui2:~SModule" resolve="SModule" />
-        </node>
-      </node>
-      <node concept="A3Dl8" id="4JdgAL_52ve" role="q3mfk">
-        <node concept="3uibUv" id="4JdgAL_52vg" role="A3Ik2">
-          <ref role="3uigEE" to="6f4m:3n7MNzO_IjP" resolve="Problem" />
         </node>
       </node>
       <node concept="QcxE9" id="1JWcQ2VeXI3" role="2IRzpu">
@@ -351,6 +346,14 @@
           </node>
         </node>
         <node concept="3clFbJ" id="IkVTleEgYC" role="3cqZAp">
+          <node concept="2OqwBi" id="7XWR6$5jt0D" role="3clFbw">
+            <node concept="37vLTw" id="7XWR6$5jw4u" role="2Oq$k0">
+              <ref role="3cqZAo" node="3CPpk7pENlW" resolve="futureModel" />
+            </node>
+            <node concept="3zA4fs" id="7XWR6$5jtib" role="2OqNvi">
+              <ref role="3zA4av" to="che4:2LiUEk8oQ$g" resolve="migration" />
+            </node>
+          </node>
           <node concept="3clFbS" id="IkVTleEgYF" role="3clFbx">
             <node concept="3cpWs8" id="7d9yI4cr26n" role="3cqZAp">
               <node concept="3cpWsn" id="7d9yI4cr26o" role="3cpWs9">
@@ -415,14 +418,6 @@
                   </node>
                 </node>
               </node>
-            </node>
-          </node>
-          <node concept="2OqwBi" id="7XWR6$5jt0D" role="3clFbw">
-            <node concept="37vLTw" id="7XWR6$5jw4u" role="2Oq$k0">
-              <ref role="3cqZAo" node="3CPpk7pENlW" resolve="futureModel" />
-            </node>
-            <node concept="3zA4fs" id="7XWR6$5jtib" role="2OqNvi">
-              <ref role="3zA4av" to="che4:2LiUEk8oQ$g" resolve="migration" />
             </node>
           </node>
         </node>
