--- conflicted
+++ resolved
@@ -2,10 +2,10 @@
 <model ref="90746344-04fd-4286-97d5-b46ae6a81709/r:52a3d974-bd4f-4651-ba6e-a2de5e336d95(jetbrains.mps.lang.migration/jetbrains.mps.lang.migration.methods)">
   <persistence version="9" />
   <languages>
-    <use id="aee9cad2-acd4-4608-aef2-0004f6a1cdbd" name="jetbrains.mps.lang.actions" version="-1" />
+    <use id="aee9cad2-acd4-4608-aef2-0004f6a1cdbd" name="jetbrains.mps.lang.actions" version="0" />
     <use id="90746344-04fd-4286-97d5-b46ae6a81709" name="jetbrains.mps.lang.migration" version="0" />
     <use id="3a13115c-633c-4c5c-bbcc-75c4219e9555" name="jetbrains.mps.lang.quotation" version="0" />
-    <use id="13744753-c81f-424a-9c1b-cf8943bf4e86" name="jetbrains.mps.lang.sharedConcepts" version="-1" />
+    <use id="13744753-c81f-424a-9c1b-cf8943bf4e86" name="jetbrains.mps.lang.sharedConcepts" version="0" />
     <use id="c7d5b9dd-a05f-4be2-bc73-f2e16994cc67" name="jetbrains.mps.baseLanguage.lightweightdsl" version="1" />
     <devkit ref="fbc25dd2-5da4-483a-8b19-70928e1b62d7(jetbrains.mps.devkit.general-purpose)" />
   </languages>
@@ -22,13 +22,10 @@
     <import index="e8bb" ref="6ed54515-acc8-4d1e-a16c-9fd6cfe951ea/java:jetbrains.mps.smodel.adapter.ids(MPS.Core/)" />
     <import index="c17a" ref="8865b7a8-5271-43d3-884c-6fd1d9cfdd34/java:org.jetbrains.mps.openapi.language(MPS.OpenAPI/)" />
     <import index="mcvo" ref="6ed54515-acc8-4d1e-a16c-9fd6cfe951ea/java:jetbrains.mps.smodel.adapter.structure.language(MPS.Core/)" />
+    <import index="wyt6" ref="6354ebe7-c22a-4a0f-ac54-50b52ab9b065/java:java.lang(JDK/)" implicit="true" />
     <import index="tpck" ref="r:00000000-0000-4000-0000-011c89590288(jetbrains.mps.lang.core.structure)" implicit="true" />
     <import index="buve" ref="r:306236c1-379e-4cee-b600-470a90233e2f(jetbrains.mps.lang.migration.behavior)" implicit="true" />
-<<<<<<< HEAD
     <import index="tpce" ref="r:00000000-0000-4000-0000-011c89590292(jetbrains.mps.lang.structure.structure)" implicit="true" />
-=======
-    <import index="wyt6" ref="6354ebe7-c22a-4a0f-ac54-50b52ab9b065/java:java.lang(JDK/)" implicit="true" />
->>>>>>> 736921de
   </imports>
   <registry>
     <language id="f3061a53-9226-4cc5-a443-f952ceaf5816" name="jetbrains.mps.baseLanguage">
@@ -372,11 +369,11 @@
                 <property role="TrG5h" value="currentVersion" />
                 <node concept="10Oyi0" id="LEy1UHEafx" role="1tU5fm" />
                 <node concept="2OqwBi" id="LEy1UHElMS" role="33vP2m">
+                  <node concept="37vLTw" id="7d9yI4cr26t" role="2Oq$k0">
+                    <ref role="3cqZAo" node="7d9yI4cr26o" resolve="lang" />
+                  </node>
                   <node concept="liA8E" id="LEy1UHEmLj" role="2OqNvi">
                     <ref role="37wK5l" to="w1kc:~Language.getLanguageVersion():int" resolve="getLanguageVersion" />
-                  </node>
-                  <node concept="37vLTw" id="7d9yI4cr26t" role="2Oq$k0">
-                    <ref role="3cqZAo" node="7d9yI4cr26o" resolve="lang" />
                   </node>
                 </node>
               </node>
@@ -405,11 +402,11 @@
                 <node concept="liA8E" id="7d9yI4cr7V0" role="2OqNvi">
                   <ref role="37wK5l" to="w1kc:~Language.setLanguageVersion(int):void" resolve="setLanguageVersion" />
                   <node concept="3cpWs3" id="7d9yI4crc2p" role="37wK5m">
+                    <node concept="37vLTw" id="4uVwhQyA1Uj" role="3uHU7B">
+                      <ref role="3cqZAo" node="LEy1UHEafA" resolve="currentVersion" />
+                    </node>
                     <node concept="3cmrfG" id="7d9yI4crc2s" role="3uHU7w">
                       <property role="3cmrfH" value="1" />
-                    </node>
-                    <node concept="37vLTw" id="4uVwhQyA1Uj" role="3uHU7B">
-                      <ref role="3cqZAo" node="LEy1UHEafA" resolve="currentVersion" />
                     </node>
                   </node>
                 </node>
@@ -433,9 +430,6 @@
         <node concept="3cpWs8" id="7fCCGqbnLtq" role="3cqZAp">
           <node concept="3cpWsn" id="7fCCGqbnLtr" role="3cpWs9">
             <property role="TrG5h" value="m" />
-            <node concept="3uibUv" id="7fCCGqbnLto" role="1tU5fm">
-              <ref role="3uigEE" to="w1kc:~SModelInternal" resolve="SModelInternal" />
-            </node>
             <node concept="10QFUN" id="7fCCGqbnLtt" role="33vP2m">
               <node concept="3uibUv" id="7fCCGqbnLtu" role="10QFUM">
                 <ref role="3uigEE" to="w1kc:~SModelInternal" resolve="SModelInternal" />
@@ -449,14 +443,14 @@
                 </node>
               </node>
             </node>
+            <node concept="3uibUv" id="7fCCGqbnLto" role="1tU5fm">
+              <ref role="3uigEE" to="w1kc:~SModelInternal" resolve="SModelInternal" />
+            </node>
           </node>
         </node>
         <node concept="3cpWs8" id="7fCCGqbnRMO" role="3cqZAp">
           <node concept="3cpWsn" id="7fCCGqbnRMP" role="3cpWs9">
             <property role="TrG5h" value="mod" />
-            <node concept="3uibUv" id="7fCCGqbnRM_" role="1tU5fm">
-              <ref role="3uigEE" to="z1c3:~AbstractModule" resolve="AbstractModule" />
-            </node>
             <node concept="10QFUN" id="7fCCGqbnRMR" role="33vP2m">
               <node concept="3uibUv" id="7fCCGqbnRMS" role="10QFUM">
                 <ref role="3uigEE" to="z1c3:~AbstractModule" resolve="AbstractModule" />
@@ -464,6 +458,9 @@
               <node concept="37vLTw" id="7fCCGqbnRMT" role="10QFUP">
                 <ref role="3cqZAo" node="IkVTleEjRc" resolve="module" />
               </node>
+            </node>
+            <node concept="3uibUv" id="7fCCGqbnRM_" role="1tU5fm">
+              <ref role="3uigEE" to="z1c3:~AbstractModule" resolve="AbstractModule" />
             </node>
           </node>
         </node>
