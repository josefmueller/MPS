<?xml version="1.0" encoding="UTF-8"?>
<debug-info>
  <root>
    <file name="Language.java">
<<<<<<< HEAD
      <unit at="45,21,45,56" name="jetbrains.mps.lang.migration.util.Language$1" />
      <unit at="17,0,56,0" name="jetbrains.mps.lang.migration.util.Language" />
=======
      <unit at="15,0,51,0" name="jetbrains.mps.lang.migration.util.Language" />
>>>>>>> 161e3943
    </file>
  </root>
</debug-info>
<|MERGE_RESOLUTION|>--- conflicted
+++ resolved
@@ -2,12 +2,7 @@
 <debug-info>
   <root>
     <file name="Language.java">
-<<<<<<< HEAD
-      <unit at="45,21,45,56" name="jetbrains.mps.lang.migration.util.Language$1" />
-      <unit at="17,0,56,0" name="jetbrains.mps.lang.migration.util.Language" />
-=======
       <unit at="15,0,51,0" name="jetbrains.mps.lang.migration.util.Language" />
->>>>>>> 161e3943
     </file>
   </root>
 </debug-info>
