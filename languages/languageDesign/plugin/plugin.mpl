--- conflicted
+++ resolved
@@ -44,13 +44,44 @@
             <external-mapping>
               <mapping-set>
                 <mapping-set-element>
-<<<<<<< HEAD
                   <mapping-node modelUID="r:7119da0f-4b4d-46d9-adcc-2ac001a0ec2b(jetbrains.mps.lang.plugin.generator.baseLanguage.template.commands@generator)" nodeID="*" />
-=======
-                  <mapping-node modelUID="r:00000000-0000-4000-0000-011c89590369(jetbrains.mps.lang.plugin.generator.baseLanguage.template.main@generator)" nodeID="1204470347293" />
-                </mapping-set-element>
-                <mapping-set-element>
-                  <mapping-node modelUID="r:00000000-0000-4000-0000-011c89590369(jetbrains.mps.lang.plugin.generator.baseLanguage.template.main@generator)" nodeID="1204478979997" />
+                </mapping-set-element>
+                <mapping-set-element>
+                  <mapping-set>
+                    <mapping-set-element>
+                      <mapping-node modelUID="r:00000000-0000-4000-0000-011c89590369(jetbrains.mps.lang.plugin.generator.baseLanguage.template.main@generator)" nodeID="1204470347293" />
+                    </mapping-set-element>
+                    <mapping-set-element>
+                      <mapping-node modelUID="r:00000000-0000-4000-0000-011c89590369(jetbrains.mps.lang.plugin.generator.baseLanguage.template.main@generator)" nodeID="1204478979997" />
+                    </mapping-set-element>
+                    <mapping-set-element>
+                      <mapping-node modelUID="r:00000000-0000-4000-0000-011c89590369(jetbrains.mps.lang.plugin.generator.baseLanguage.template.main@generator)" nodeID="1204479048161" />
+                    </mapping-set-element>
+                    <mapping-set-element>
+                      <mapping-node modelUID="r:00000000-0000-4000-0000-011c89590369(jetbrains.mps.lang.plugin.generator.baseLanguage.template.main@generator)" nodeID="1206116514430" />
+                    </mapping-set-element>
+                    <mapping-set-element>
+                      <mapping-node modelUID="r:00000000-0000-4000-0000-011c89590369(jetbrains.mps.lang.plugin.generator.baseLanguage.template.main@generator)" nodeID="1207321348334" />
+                    </mapping-set-element>
+                    <mapping-set-element>
+                      <mapping-node modelUID="r:00000000-0000-4000-0000-011c89590369(jetbrains.mps.lang.plugin.generator.baseLanguage.template.main@generator)" nodeID="1210071214234" />
+                    </mapping-set-element>
+                    <mapping-set-element>
+                      <mapping-node modelUID="r:00000000-0000-4000-0000-011c89590369(jetbrains.mps.lang.plugin.generator.baseLanguage.template.main@generator)" nodeID="1210180716759" />
+                    </mapping-set-element>
+                    <mapping-set-element>
+                      <mapping-node modelUID="r:00000000-0000-4000-0000-011c89590369(jetbrains.mps.lang.plugin.generator.baseLanguage.template.main@generator)" nodeID="1214003143390" />
+                    </mapping-set-element>
+                    <mapping-set-element>
+                      <mapping-node modelUID="r:00000000-0000-4000-0000-011c89590369(jetbrains.mps.lang.plugin.generator.baseLanguage.template.main@generator)" nodeID="1215266411913" />
+                    </mapping-set-element>
+                    <mapping-set-element>
+                      <mapping-node modelUID="r:00000000-0000-4000-0000-011c89590369(jetbrains.mps.lang.plugin.generator.baseLanguage.template.main@generator)" nodeID="5003188907304823207" />
+                    </mapping-set-element>
+                    <mapping-set-element>
+                      <mapping-node modelUID="r:00000000-0000-4000-0000-011c89590369(jetbrains.mps.lang.plugin.generator.baseLanguage.template.main@generator)" nodeID="4930090896471982417" />
+                    </mapping-set-element>
+                  </mapping-set>
                 </mapping-set-element>
                 <mapping-set-element>
                   <mapping-node modelUID="r:00000000-0000-4000-0000-011c89590369(jetbrains.mps.lang.plugin.generator.baseLanguage.template.main@generator)" nodeID="1204479048161" />
@@ -63,44 +94,9 @@
                 </mapping-set-element>
                 <mapping-set-element>
                   <mapping-node modelUID="r:00000000-0000-4000-0000-011c89590369(jetbrains.mps.lang.plugin.generator.baseLanguage.template.main@generator)" nodeID="1215266411913" />
->>>>>>> 977bd68b
-                </mapping-set-element>
-                <mapping-set-element>
-                  <mapping-set>
-                    <mapping-set-element>
-                      <mapping-node modelUID="r:00000000-0000-4000-0000-011c89590369(jetbrains.mps.lang.plugin.generator.baseLanguage.template.main@generator)" nodeID="1204470347293" />
-                    </mapping-set-element>
-                    <mapping-set-element>
-                      <mapping-node modelUID="r:00000000-0000-4000-0000-011c89590369(jetbrains.mps.lang.plugin.generator.baseLanguage.template.main@generator)" nodeID="1204478979997" />
-                    </mapping-set-element>
-                    <mapping-set-element>
-                      <mapping-node modelUID="r:00000000-0000-4000-0000-011c89590369(jetbrains.mps.lang.plugin.generator.baseLanguage.template.main@generator)" nodeID="1204479048161" />
-                    </mapping-set-element>
-                    <mapping-set-element>
-                      <mapping-node modelUID="r:00000000-0000-4000-0000-011c89590369(jetbrains.mps.lang.plugin.generator.baseLanguage.template.main@generator)" nodeID="1206116514430" />
-                    </mapping-set-element>
-                    <mapping-set-element>
-                      <mapping-node modelUID="r:00000000-0000-4000-0000-011c89590369(jetbrains.mps.lang.plugin.generator.baseLanguage.template.main@generator)" nodeID="1207321348334" />
-                    </mapping-set-element>
-                    <mapping-set-element>
-                      <mapping-node modelUID="r:00000000-0000-4000-0000-011c89590369(jetbrains.mps.lang.plugin.generator.baseLanguage.template.main@generator)" nodeID="1210071214234" />
-                    </mapping-set-element>
-                    <mapping-set-element>
-                      <mapping-node modelUID="r:00000000-0000-4000-0000-011c89590369(jetbrains.mps.lang.plugin.generator.baseLanguage.template.main@generator)" nodeID="1210180716759" />
-                    </mapping-set-element>
-                    <mapping-set-element>
-                      <mapping-node modelUID="r:00000000-0000-4000-0000-011c89590369(jetbrains.mps.lang.plugin.generator.baseLanguage.template.main@generator)" nodeID="1214003143390" />
-                    </mapping-set-element>
-                    <mapping-set-element>
-                      <mapping-node modelUID="r:00000000-0000-4000-0000-011c89590369(jetbrains.mps.lang.plugin.generator.baseLanguage.template.main@generator)" nodeID="1215266411913" />
-                    </mapping-set-element>
-                    <mapping-set-element>
-                      <mapping-node modelUID="r:00000000-0000-4000-0000-011c89590369(jetbrains.mps.lang.plugin.generator.baseLanguage.template.main@generator)" nodeID="5003188907304823207" />
-                    </mapping-set-element>
-                    <mapping-set-element>
-                      <mapping-node modelUID="r:00000000-0000-4000-0000-011c89590369(jetbrains.mps.lang.plugin.generator.baseLanguage.template.main@generator)" nodeID="4930090896471982417" />
-                    </mapping-set-element>
-                  </mapping-set>
+                </mapping-set-element>
+                <mapping-set-element>
+                  <mapping-node modelUID="r:00000000-0000-4000-0000-011c89590369(jetbrains.mps.lang.plugin.generator.baseLanguage.template.main@generator)" nodeID="4930090896471982417" />
                 </mapping-set-element>
               </mapping-set>
             </external-mapping>
@@ -195,18 +191,6 @@
                   <mapping-node modelUID="r:00000000-0000-4000-0000-011c89590369(jetbrains.mps.lang.plugin.generator.baseLanguage.template.main@generator)" nodeID="1204479048161" />
                 </mapping-set-element>
                 <mapping-set-element>
-<<<<<<< HEAD
-                  <mapping-node modelUID="r:00000000-0000-4000-0000-011c89590369(jetbrains.mps.lang.plugin.generator.baseLanguage.template.main@generator)" nodeID="1206116514430" />
-                </mapping-set-element>
-                <mapping-set-element>
-                  <mapping-node modelUID="r:00000000-0000-4000-0000-011c89590369(jetbrains.mps.lang.plugin.generator.baseLanguage.template.main@generator)" nodeID="1207321348334" />
-                </mapping-set-element>
-                <mapping-set-element>
-                  <mapping-node modelUID="r:00000000-0000-4000-0000-011c89590369(jetbrains.mps.lang.plugin.generator.baseLanguage.template.main@generator)" nodeID="1210071214234" />
-                </mapping-set-element>
-                <mapping-set-element>
-=======
->>>>>>> 977bd68b
                   <mapping-node modelUID="r:00000000-0000-4000-0000-011c89590369(jetbrains.mps.lang.plugin.generator.baseLanguage.template.main@generator)" nodeID="1210180716759" />
                 </mapping-set-element>
               </mapping-set>
@@ -255,18 +239,10 @@
     <dependency reexport="false">6ed54515-acc8-4d1e-a16c-9fd6cfe951ea(MPS.Core)</dependency>
     <dependency reexport="false">1ed103c3-3aa6-49b7-9c21-6765ee11f224(MPS.Editor)</dependency>
     <dependency reexport="false">742f6602-5a2f-4313-aa6e-ae1cd4ffdc61(MPS.Platform)</dependency>
-<<<<<<< HEAD
-    <dependency reexport="false">86441d7a-e194-42da-81a5-2161ec62a379(MPS.Workbench)</dependency>
-    <dependency reexport="true">443f4c36-fcf5-4eb6-9500-8d06ed259e3e(jetbrains.mps.baseLanguage.classifiers)</dependency>
-    <dependency reexport="false">34e84b8f-afa8-4364-abcd-a279fddddbe7(jetbrains.mps.editor.runtime)</dependency>
-    <dependency reexport="false">5b1f863d-65a0-41a6-a801-33896be24202(jetbrains.mps.ide.editor)</dependency>
-    <dependency reexport="false">1d6e05d7-9de9-40a7-9dad-7b8444280942(jetbrains.mps.lang.plugin#1203080439937)</dependency>
-=======
     <dependency reexport="false">443f4c36-fcf5-4eb6-9500-8d06ed259e3e(jetbrains.mps.baseLanguage.classifiers)</dependency>
     <dependency reexport="false">5b1f863d-65a0-41a6-a801-33896be24202(jetbrains.mps.ide.editor)</dependency>
     <dependency reexport="false">fe9d76d7-5809-45c9-ae28-a40915b4d6ff(jetbrains.mps.lang.checkedName)</dependency>
     <dependency reexport="false">ef7bf5ac-d06c-4342-b11d-e42104eb9343(jetbrains.mps.lang.plugin.standalone)</dependency>
->>>>>>> 977bd68b
     <dependency reexport="false">982eb8df-2c96-4bd7-9963-11712ea622e5(jetbrains.mps.lang.resources)</dependency>
     <dependency reexport="false">7866978e-a0f0-4cc7-81bc-4d213d9375e1(jetbrains.mps.lang.smodel)</dependency>
     <dependency reexport="false">c72da2b9-7cce-4447-8389-f407dc1158b7(jetbrains.mps.lang.structure)</dependency>
