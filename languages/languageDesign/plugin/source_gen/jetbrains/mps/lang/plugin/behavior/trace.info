<?xml version="1.0" encoding="UTF-8"?>
<debug-info version="2">
  <concept fqn="c:f3061a53-9226-4cc5-a443-f952ceaf5816/1082485599095:jetbrains.mps.baseLanguage.structure.BlockStatement" />
  <concept fqn="c:f3061a53-9226-4cc5-a443-f952ceaf5816/1068580123140:jetbrains.mps.baseLanguage.structure.ConstructorDeclaration" />
  <concept fqn="c:f3061a53-9226-4cc5-a443-f952ceaf5816/1068580123155:jetbrains.mps.baseLanguage.structure.ExpressionStatement" />
  <concept fqn="c:f3061a53-9226-4cc5-a443-f952ceaf5816/1068580123159:jetbrains.mps.baseLanguage.structure.IfStatement" />
  <concept fqn="c:f3061a53-9226-4cc5-a443-f952ceaf5816/1068580123165:jetbrains.mps.baseLanguage.structure.InstanceMethodDeclaration" />
  <concept fqn="c:f3061a53-9226-4cc5-a443-f952ceaf5816/1068581242864:jetbrains.mps.baseLanguage.structure.LocalVariableDeclarationStatement" />
  <concept fqn="c:f3061a53-9226-4cc5-a443-f952ceaf5816/1068581242878:jetbrains.mps.baseLanguage.structure.ReturnStatement" />
  <concept fqn="c:f3061a53-9226-4cc5-a443-f952ceaf5816/6329021646629104954:jetbrains.mps.baseLanguage.structure.SingleLineComment" />
  <concept fqn="c:f3061a53-9226-4cc5-a443-f952ceaf5816/1068580123157:jetbrains.mps.baseLanguage.structure.Statement" />
  <concept fqn="c:f3061a53-9226-4cc5-a443-f952ceaf5816/1070462154015:jetbrains.mps.baseLanguage.structure.StaticFieldDeclaration" />
  <concept fqn="c:f3061a53-9226-4cc5-a443-f952ceaf5816/1081236700938:jetbrains.mps.baseLanguage.structure.StaticMethodDeclaration" />
  <concept fqn="c:f3061a53-9226-4cc5-a443-f952ceaf5816/1070475587102:jetbrains.mps.baseLanguage.structure.SuperConstructorInvocation" />
  <concept fqn="c:f3061a53-9226-4cc5-a443-f952ceaf5816/1163670490218:jetbrains.mps.baseLanguage.structure.SwitchStatement" />
  <concept fqn="c:f3061a53-9226-4cc5-a443-f952ceaf5816/1164991038168:jetbrains.mps.baseLanguage.structure.ThrowStatement" />
  <root>
    <file name="AbstractToolKeystroke_BehaviorDescriptor.java">
      <unit at="11,0,17,0" name="jetbrains.mps.lang.plugin.behavior.AbstractToolKeystroke_BehaviorDescriptor" />
    </file>
    <file name="AbstractToolShortcut_BehaviorDescriptor.java">
      <unit at="11,0,17,0" name="jetbrains.mps.lang.plugin.behavior.AbstractToolShortcut_BehaviorDescriptor" />
    </file>
    <file name="ActionAccessOperation_BehaviorDescriptor.java">
      <unit at="11,0,17,0" name="jetbrains.mps.lang.plugin.behavior.ActionAccessOperation_BehaviorDescriptor" />
    </file>
    <file name="ActionConstructionParameterDeclaration_BehaviorDescriptor.java">
      <unit at="11,0,17,0" name="jetbrains.mps.lang.plugin.behavior.ActionConstructionParameterDeclaration_BehaviorDescriptor" />
    </file>
    <file name="ActionConstructorParameterReferenceOperation_BehaviorDescriptor.java">
      <unit at="11,0,17,0" name="jetbrains.mps.lang.plugin.behavior.ActionConstructorParameterReferenceOperation_BehaviorDescriptor" />
    </file>
    <file name="ActionDataParameterDeclaration_BehaviorDescriptor.java">
      <unit at="11,0,17,0" name="jetbrains.mps.lang.plugin.behavior.ActionDataParameterDeclaration_BehaviorDescriptor" />
    </file>
    <file name="ActionDataParameterReferenceOperation_BehaviorDescriptor.java">
      <unit at="11,0,17,0" name="jetbrains.mps.lang.plugin.behavior.ActionDataParameterReferenceOperation_BehaviorDescriptor" />
    </file>
    <file name="ActionDeclaration_BehaviorDescriptor.java">
      <unit at="11,0,17,0" name="jetbrains.mps.lang.plugin.behavior.ActionDeclaration_BehaviorDescriptor" />
    </file>
    <file name="ActionGroupDeclaration_BehaviorDescriptor.java">
      <unit at="11,0,17,0" name="jetbrains.mps.lang.plugin.behavior.ActionGroupDeclaration_BehaviorDescriptor" />
    </file>
    <file name="ActionGroupMember_BehaviorDescriptor.java">
      <unit at="11,0,14,0" name="jetbrains.mps.lang.plugin.behavior.ActionGroupMember_BehaviorDescriptor" />
    </file>
    <file name="ActionGroupRef_BehaviorDescriptor.java">
      <unit at="11,0,17,0" name="jetbrains.mps.lang.plugin.behavior.ActionGroupRef_BehaviorDescriptor" />
    </file>
    <file name="ActionInstance_BehaviorDescriptor.java">
      <unit at="11,0,17,0" name="jetbrains.mps.lang.plugin.behavior.ActionInstance_BehaviorDescriptor" />
    </file>
    <file name="ActionParameterCondition_BehaviorDescriptor.java">
      <unit at="11,0,14,0" name="jetbrains.mps.lang.plugin.behavior.ActionParameterCondition_BehaviorDescriptor" />
    </file>
    <file name="ActionParameterDeclaration_BehaviorDescriptor.java">
      <unit at="11,0,17,0" name="jetbrains.mps.lang.plugin.behavior.ActionParameterDeclaration_BehaviorDescriptor" />
    </file>
    <file name="ActionParameterReferenceOperation_BehaviorDescriptor.java">
      <unit at="11,0,17,0" name="jetbrains.mps.lang.plugin.behavior.ActionParameterReferenceOperation_BehaviorDescriptor" />
    </file>
    <file name="ActionParameterReference_BehaviorDescriptor.java">
      <unit at="11,0,17,0" name="jetbrains.mps.lang.plugin.behavior.ActionParameterReference_BehaviorDescriptor" />
    </file>
    <file name="ActionParameter_BehaviorDescriptor.java">
      <unit at="11,0,14,0" name="jetbrains.mps.lang.plugin.behavior.ActionParameter_BehaviorDescriptor" />
    </file>
    <file name="ActionPlaceSpecification_BehaviorDescriptor.java">
      <unit at="11,0,14,0" name="jetbrains.mps.lang.plugin.behavior.ActionPlaceSpecification_BehaviorDescriptor" />
    </file>
    <file name="ActionReference_BehaviorDescriptor.java">
      <unit at="11,0,17,0" name="jetbrains.mps.lang.plugin.behavior.ActionReference_BehaviorDescriptor" />
    </file>
    <file name="ActionType_BehaviorDescriptor.java">
      <unit at="11,0,17,0" name="jetbrains.mps.lang.plugin.behavior.ActionType_BehaviorDescriptor" />
    </file>
    <file name="AddElementStatement_BehaviorDescriptor.java">
      <unit at="11,0,17,0" name="jetbrains.mps.lang.plugin.behavior.AddElementStatement_BehaviorDescriptor" />
    </file>
    <file name="AddKeystrokeStatement_BehaviorDescriptor.java">
      <unit at="11,0,17,0" name="jetbrains.mps.lang.plugin.behavior.AddKeystrokeStatement_BehaviorDescriptor" />
    </file>
    <file name="AddStatement_BehaviorDescriptor.java">
      <unit at="11,0,17,0" name="jetbrains.mps.lang.plugin.behavior.AddStatement_BehaviorDescriptor" />
    </file>
    <file name="AddTabOperation_BehaviorDescriptor.java">
      <unit at="11,0,17,0" name="jetbrains.mps.lang.plugin.behavior.AddTabOperation_BehaviorDescriptor" />
    </file>
    <file name="BaseNodeBlock_BehaviorDescriptor.java">
      <unit at="11,0,17,0" name="jetbrains.mps.lang.plugin.behavior.BaseNodeBlock_BehaviorDescriptor" />
    </file>
    <file name="BaseProjectOperation_BehaviorDescriptor.java">
      <unit at="11,0,17,0" name="jetbrains.mps.lang.plugin.behavior.BaseProjectOperation_BehaviorDescriptor" />
    </file>
    <file name="BaseToolDeclaration_BehaviorDescriptor.java">
      <unit at="11,0,17,0" name="jetbrains.mps.lang.plugin.behavior.BaseToolDeclaration_BehaviorDescriptor" />
    </file>
    <file name="BehaviorAspectDescriptor.java">
<<<<<<< HEAD
      <unit at="14,0,233,0" name="jetbrains.mps.lang.plugin.behavior.BehaviorAspectDescriptor" />
=======
      <unit at="14,0,456,0" name="jetbrains.mps.lang.plugin.behavior.BehaviorAspectDescriptor" />
>>>>>>> 4718dc23
    </file>
    <file name="BuildGroupBlock_BehaviorDescriptor.java">
      <unit at="11,0,17,0" name="jetbrains.mps.lang.plugin.behavior.BuildGroupBlock_BehaviorDescriptor" />
    </file>
    <file name="ButtonCreator_BehaviorDescriptor.java">
      <unit at="11,0,17,0" name="jetbrains.mps.lang.plugin.behavior.ButtonCreator_BehaviorDescriptor" />
    </file>
    <file name="CloseTabOperation_BehaviorDescriptor.java">
      <unit at="11,0,17,0" name="jetbrains.mps.lang.plugin.behavior.CloseTabOperation_BehaviorDescriptor" />
    </file>
    <file name="ConceptCondition_BehaviorDescriptor.java">
      <unit at="11,0,17,0" name="jetbrains.mps.lang.plugin.behavior.ConceptCondition_BehaviorDescriptor" />
    </file>
    <file name="ConceptFunctionParameter_AnActionEvent_BehaviorDescriptor.java">
      <unit at="11,0,17,0" name="jetbrains.mps.lang.plugin.behavior.ConceptFunctionParameter_AnActionEvent_BehaviorDescriptor" />
    </file>
    <file name="ConceptFunctionParameter_Concept_BehaviorDescriptor.java">
      <unit at="11,0,17,0" name="jetbrains.mps.lang.plugin.behavior.ConceptFunctionParameter_Concept_BehaviorDescriptor" />
    </file>
    <file name="ConceptFunctionParameter_CreatorType_BehaviorDescriptor.java">
      <unit at="11,0,17,0" name="jetbrains.mps.lang.plugin.behavior.ConceptFunctionParameter_CreatorType_BehaviorDescriptor" />
    </file>
    <file name="ConceptFunctionParameter_IModule_BehaviorDescriptor.java">
      <unit at="11,0,17,0" name="jetbrains.mps.lang.plugin.behavior.ConceptFunctionParameter_IModule_BehaviorDescriptor" />
    </file>
    <file name="ConceptFunctionParameter_MPSProject_BehaviorDescriptor.java">
      <unit at="11,0,17,0" name="jetbrains.mps.lang.plugin.behavior.ConceptFunctionParameter_MPSProject_BehaviorDescriptor" />
    </file>
    <file name="ConceptFunctionParameter_Model_BehaviorDescriptor.java">
      <unit at="11,0,17,0" name="jetbrains.mps.lang.plugin.behavior.ConceptFunctionParameter_Model_BehaviorDescriptor" />
    </file>
    <file name="ConceptFunctionParameter_OperationContext_BehaviorDescriptor.java">
      <unit at="11,0,17,0" name="jetbrains.mps.lang.plugin.behavior.ConceptFunctionParameter_OperationContext_BehaviorDescriptor" />
    </file>
    <file name="ConceptFunctionParameter_PreferencePage_component_BehaviorDescriptor.java">
      <unit at="11,0,17,0" name="jetbrains.mps.lang.plugin.behavior.ConceptFunctionParameter_PreferencePage_component_BehaviorDescriptor" />
    </file>
    <file name="ConceptFunctionParameter_Project_BehaviorDescriptor.java">
      <unit at="11,0,17,0" name="jetbrains.mps.lang.plugin.behavior.ConceptFunctionParameter_Project_BehaviorDescriptor" />
    </file>
    <file name="ConceptFunctionParameter_SConceptClass_BehaviorDescriptor.java">
      <unit at="11,0,17,0" name="jetbrains.mps.lang.plugin.behavior.ConceptFunctionParameter_SConceptClass_BehaviorDescriptor" />
    </file>
    <file name="ConceptFunctionParameter_node_BehaviorDescriptor.java">
      <unit at="11,0,17,0" name="jetbrains.mps.lang.plugin.behavior.ConceptFunctionParameter_node_BehaviorDescriptor" />
    </file>
    <file name="ConceptsBlock_BehaviorDescriptor.java">
      <unit at="11,0,17,0" name="jetbrains.mps.lang.plugin.behavior.ConceptsBlock_BehaviorDescriptor" />
    </file>
    <file name="CreateBlock_BehaviorDescriptor.java">
      <unit at="11,0,17,0" name="jetbrains.mps.lang.plugin.behavior.CreateBlock_BehaviorDescriptor" />
    </file>
    <file name="CreateNodeAspectBlock_BehaviorDescriptor.java">
      <unit at="11,0,17,0" name="jetbrains.mps.lang.plugin.behavior.CreateNodeAspectBlock_BehaviorDescriptor" />
    </file>
    <file name="CreateTabBlock_BehaviorDescriptor.java">
      <unit at="11,0,17,0" name="jetbrains.mps.lang.plugin.behavior.CreateTabBlock_BehaviorDescriptor" />
    </file>
    <file name="CustomCondition_BehaviorDescriptor.java">
      <unit at="11,0,17,0" name="jetbrains.mps.lang.plugin.behavior.CustomCondition_BehaviorDescriptor" />
    </file>
    <file name="CustomToolShortcut_BehaviorDescriptor.java">
      <unit at="11,0,17,0" name="jetbrains.mps.lang.plugin.behavior.CustomToolShortcut_BehaviorDescriptor" />
    </file>
    <file name="DisposeBlock_BehaviorDescriptor.java">
      <unit at="11,0,17,0" name="jetbrains.mps.lang.plugin.behavior.DisposeBlock_BehaviorDescriptor" />
    </file>
    <file name="DoUpdateBlock_BehaviorDescriptor.java">
      <unit at="11,0,17,0" name="jetbrains.mps.lang.plugin.behavior.DoUpdateBlock_BehaviorDescriptor" />
    </file>
    <file name="EditableModel_BehaviorDescriptor.java">
      <unit at="11,0,17,0" name="jetbrains.mps.lang.plugin.behavior.EditableModel_BehaviorDescriptor" />
    </file>
    <file name="EditorTabReference_BehaviorDescriptor.java">
      <unit at="11,0,17,0" name="jetbrains.mps.lang.plugin.behavior.EditorTabReference_BehaviorDescriptor" />
    </file>
    <file name="EditorTab_BehaviorDescriptor.java">
      <unit at="11,0,17,0" name="jetbrains.mps.lang.plugin.behavior.EditorTab_BehaviorDescriptor" />
    </file>
    <file name="ElementListContents_BehaviorDescriptor.java">
      <unit at="11,0,17,0" name="jetbrains.mps.lang.plugin.behavior.ElementListContents_BehaviorDescriptor" />
    </file>
    <file name="EnumerateChildrenFunction_BehaviorDescriptor.java">
      <unit at="11,0,17,0" name="jetbrains.mps.lang.plugin.behavior.EnumerateChildrenFunction_BehaviorDescriptor" />
    </file>
    <file name="EverywhereActionPlace_BehaviorDescriptor.java">
      <unit at="11,0,17,0" name="jetbrains.mps.lang.plugin.behavior.EverywhereActionPlace_BehaviorDescriptor" />
    </file>
    <file name="ExecuteBlock_BehaviorDescriptor.java">
      <unit at="11,0,17,0" name="jetbrains.mps.lang.plugin.behavior.ExecuteBlock_BehaviorDescriptor" />
    </file>
    <file name="GetComponentBlock_BehaviorDescriptor.java">
      <unit at="11,0,17,0" name="jetbrains.mps.lang.plugin.behavior.GetComponentBlock_BehaviorDescriptor" />
    </file>
    <file name="GetGroupOperation_BehaviorDescriptor.java">
      <unit at="11,0,17,0" name="jetbrains.mps.lang.plugin.behavior.GetGroupOperation_BehaviorDescriptor" />
    </file>
    <file name="GetNodeBlock_BehaviorDescriptor.java">
      <unit at="11,0,17,0" name="jetbrains.mps.lang.plugin.behavior.GetNodeBlock_BehaviorDescriptor" />
    </file>
    <file name="GetNodesBlock_BehaviorDescriptor.java">
      <unit at="11,0,17,0" name="jetbrains.mps.lang.plugin.behavior.GetNodesBlock_BehaviorDescriptor" />
    </file>
    <file name="GetSelectedTabOperation_BehaviorDescriptor.java">
      <unit at="11,0,17,0" name="jetbrains.mps.lang.plugin.behavior.GetSelectedTabOperation_BehaviorDescriptor" />
    </file>
    <file name="GroupAccessOperation_BehaviorDescriptor.java">
      <unit at="11,0,17,0" name="jetbrains.mps.lang.plugin.behavior.GroupAccessOperation_BehaviorDescriptor" />
    </file>
    <file name="GroupAnchor_BehaviorDescriptor.java">
      <unit at="11,0,17,0" name="jetbrains.mps.lang.plugin.behavior.GroupAnchor_BehaviorDescriptor" />
    </file>
    <file name="GroupContents_BehaviorDescriptor.java">
      <unit at="11,0,14,0" name="jetbrains.mps.lang.plugin.behavior.GroupContents_BehaviorDescriptor" />
    </file>
    <file name="GroupType_BehaviorDescriptor.java">
      <unit at="11,0,17,0" name="jetbrains.mps.lang.plugin.behavior.GroupType_BehaviorDescriptor" />
    </file>
    <file name="IdeaActionsDescriptor_BehaviorDescriptor.java">
      <unit at="11,0,17,0" name="jetbrains.mps.lang.plugin.behavior.IdeaActionsDescriptor_BehaviorDescriptor" />
    </file>
    <file name="IdeaConfigurationXml_BehaviorDescriptor.java">
      <unit at="11,0,17,0" name="jetbrains.mps.lang.plugin.behavior.IdeaConfigurationXml_BehaviorDescriptor" />
    </file>
    <file name="IdeaInitializerDescriptor_BehaviorDescriptor.java">
      <unit at="11,0,17,0" name="jetbrains.mps.lang.plugin.behavior.IdeaInitializerDescriptor_BehaviorDescriptor" />
    </file>
    <file name="IdeaPluginDependency_BehaviorDescriptor.java">
      <unit at="11,0,17,0" name="jetbrains.mps.lang.plugin.behavior.IdeaPluginDependency_BehaviorDescriptor" />
    </file>
    <file name="InitBlock_BehaviorDescriptor.java">
      <unit at="11,0,17,0" name="jetbrains.mps.lang.plugin.behavior.InitBlock_BehaviorDescriptor" />
    </file>
    <file name="InterfaceExtentionPoint_BehaviorDescriptor.java">
      <unit at="11,0,17,0" name="jetbrains.mps.lang.plugin.behavior.InterfaceExtentionPoint_BehaviorDescriptor" />
    </file>
    <file name="InterfaceGroup_BehaviorDescriptor.java">
      <unit at="11,0,17,0" name="jetbrains.mps.lang.plugin.behavior.InterfaceGroup_BehaviorDescriptor" />
    </file>
    <file name="IsApplicableBlock_BehaviorDescriptor.java">
      <unit at="11,0,17,0" name="jetbrains.mps.lang.plugin.behavior.IsApplicableBlock_BehaviorDescriptor" />
    </file>
    <file name="IsApplicableTabBlock_BehaviorDescriptor.java">
      <unit at="11,0,17,0" name="jetbrains.mps.lang.plugin.behavior.IsApplicableTabBlock_BehaviorDescriptor" />
    </file>
    <file name="KeyMapKeystroke_BehaviorDescriptor.java">
      <unit at="11,0,17,0" name="jetbrains.mps.lang.plugin.behavior.KeyMapKeystroke_BehaviorDescriptor" />
    </file>
    <file name="KeyStrokeType_BehaviorDescriptor.java">
      <unit at="11,0,17,0" name="jetbrains.mps.lang.plugin.behavior.KeyStrokeType_BehaviorDescriptor" />
    </file>
    <file name="KeymapChangesDeclaration_BehaviorDescriptor.java">
      <unit at="11,0,17,0" name="jetbrains.mps.lang.plugin.behavior.KeymapChangesDeclaration_BehaviorDescriptor" />
    </file>
    <file name="KeymapRef_BehaviorDescriptor.java">
      <unit at="11,0,17,0" name="jetbrains.mps.lang.plugin.behavior.KeymapRef_BehaviorDescriptor" />
    </file>
    <file name="ListenBlock_BehaviorDescriptor.java">
      <unit at="11,0,17,0" name="jetbrains.mps.lang.plugin.behavior.ListenBlock_BehaviorDescriptor" />
    </file>
    <file name="MPSPluginDependency_BehaviorDescriptor.java">
      <unit at="11,0,17,0" name="jetbrains.mps.lang.plugin.behavior.MPSPluginDependency_BehaviorDescriptor" />
    </file>
    <file name="ModificationStatement_BehaviorDescriptor.java">
      <unit at="11,0,17,0" name="jetbrains.mps.lang.plugin.behavior.ModificationStatement_BehaviorDescriptor" />
    </file>
    <file name="NodesBlock_BehaviorDescriptor.java">
      <unit at="11,0,14,0" name="jetbrains.mps.lang.plugin.behavior.NodesBlock_BehaviorDescriptor" />
    </file>
    <file name="NonDumbAwareActions_BehaviorDescriptor.java">
      <unit at="11,0,17,0" name="jetbrains.mps.lang.plugin.behavior.NonDumbAwareActions_BehaviorDescriptor" />
    </file>
    <file name="NumberToolShortcut_BehaviorDescriptor.java">
      <unit at="11,0,17,0" name="jetbrains.mps.lang.plugin.behavior.NumberToolShortcut_BehaviorDescriptor" />
    </file>
    <file name="OldConceptsBlock_BehaviorDescriptor.java">
      <unit at="11,0,17,0" name="jetbrains.mps.lang.plugin.behavior.OldConceptsBlock_BehaviorDescriptor" />
    </file>
    <file name="OldCreateBlock_BehaviorDescriptor.java">
      <unit at="11,0,17,0" name="jetbrains.mps.lang.plugin.behavior.OldCreateBlock_BehaviorDescriptor" />
    </file>
    <file name="OnAfterReadBlock_BehaviorDescriptor.java">
      <unit at="11,0,17,0" name="jetbrains.mps.lang.plugin.behavior.OnAfterReadBlock_BehaviorDescriptor" />
    </file>
    <file name="OnBeforeWriteBlock_BehaviorDescriptor.java">
      <unit at="11,0,17,0" name="jetbrains.mps.lang.plugin.behavior.OnBeforeWriteBlock_BehaviorDescriptor" />
    </file>
    <file name="OrderConstraints_BehaviorDescriptor.java">
      <unit at="11,0,14,0" name="jetbrains.mps.lang.plugin.behavior.OrderConstraints_BehaviorDescriptor" />
    </file>
    <file name="OrderReference_BehaviorDescriptor.java">
      <unit at="11,0,17,0" name="jetbrains.mps.lang.plugin.behavior.OrderReference_BehaviorDescriptor" />
    </file>
    <file name="Order_BehaviorDescriptor.java">
      <unit at="11,0,17,0" name="jetbrains.mps.lang.plugin.behavior.Order_BehaviorDescriptor" />
    </file>
    <file name="ParameterCondition_ConceptFunctionParameter_BehaviorDescriptor.java">
      <unit at="11,0,17,0" name="jetbrains.mps.lang.plugin.behavior.ParameterCondition_ConceptFunctionParameter_BehaviorDescriptor" />
    </file>
    <file name="ParameterizedShortcutChange_BehaviorDescriptor.java">
      <unit at="11,0,17,0" name="jetbrains.mps.lang.plugin.behavior.ParameterizedShortcutChange_BehaviorDescriptor" />
    </file>
    <file name="PersistentPropertyDeclaration_BehaviorDescriptor.java">
      <unit at="11,0,17,0" name="jetbrains.mps.lang.plugin.behavior.PersistentPropertyDeclaration_BehaviorDescriptor" />
    </file>
    <file name="PersistentPropertyReference_BehaviorDescriptor.java">
      <unit at="11,0,17,0" name="jetbrains.mps.lang.plugin.behavior.PersistentPropertyReference_BehaviorDescriptor" />
    </file>
    <file name="PinTabOperation_BehaviorDescriptor.java">
      <unit at="11,0,17,0" name="jetbrains.mps.lang.plugin.behavior.PinTabOperation_BehaviorDescriptor" />
    </file>
    <file name="PluginDependency_BehaviorDescriptor.java">
      <unit at="11,0,17,0" name="jetbrains.mps.lang.plugin.behavior.PluginDependency_BehaviorDescriptor" />
    </file>
    <file name="PopupCreator_BehaviorDescriptor.java">
      <unit at="11,0,17,0" name="jetbrains.mps.lang.plugin.behavior.PopupCreator_BehaviorDescriptor" />
    </file>
    <file name="PreferencePageCommitBlock_BehaviorDescriptor.java">
      <unit at="11,0,17,0" name="jetbrains.mps.lang.plugin.behavior.PreferencePageCommitBlock_BehaviorDescriptor" />
    </file>
    <file name="PreferencePageIsModifiedBlock_BehaviorDescriptor.java">
      <unit at="11,0,17,0" name="jetbrains.mps.lang.plugin.behavior.PreferencePageIsModifiedBlock_BehaviorDescriptor" />
    </file>
    <file name="PreferencePageResetBlock_BehaviorDescriptor.java">
      <unit at="11,0,17,0" name="jetbrains.mps.lang.plugin.behavior.PreferencePageResetBlock_BehaviorDescriptor" />
    </file>
    <file name="PreferencePage_BehaviorDescriptor.java">
      <unit at="11,0,17,0" name="jetbrains.mps.lang.plugin.behavior.PreferencePage_BehaviorDescriptor" />
    </file>
    <file name="PreferencesComponentDeclaration_BehaviorDescriptor.java">
      <unit at="11,0,17,0" name="jetbrains.mps.lang.plugin.behavior.PreferencesComponentDeclaration_BehaviorDescriptor" />
    </file>
    <file name="PreferencesComponentType_BehaviorDescriptor.java">
      <unit at="11,0,17,0" name="jetbrains.mps.lang.plugin.behavior.PreferencesComponentType_BehaviorDescriptor" />
    </file>
    <file name="RequiredCondition_BehaviorDescriptor.java">
      <unit at="11,0,17,0" name="jetbrains.mps.lang.plugin.behavior.RequiredCondition_BehaviorDescriptor" />
    </file>
    <file name="Separator_BehaviorDescriptor.java">
      <unit at="11,0,17,0" name="jetbrains.mps.lang.plugin.behavior.Separator_BehaviorDescriptor" />
    </file>
    <file name="ShortcutChange_BehaviorDescriptor.java">
      <unit at="11,0,14,0" name="jetbrains.mps.lang.plugin.behavior.ShortcutChange_BehaviorDescriptor" />
    </file>
    <file name="SimpleActionPlace_BehaviorDescriptor.java">
      <unit at="11,0,17,0" name="jetbrains.mps.lang.plugin.behavior.SimpleActionPlace_BehaviorDescriptor" />
    </file>
    <file name="SimpleShortcutChange_BehaviorDescriptor.java">
      <unit at="11,0,17,0" name="jetbrains.mps.lang.plugin.behavior.SimpleShortcutChange_BehaviorDescriptor" />
    </file>
    <file name="SmartDisposeClosureParameterDeclaration_BehaviorDescriptor.java">
      <unit at="11,0,17,0" name="jetbrains.mps.lang.plugin.behavior.SmartDisposeClosureParameterDeclaration_BehaviorDescriptor" />
    </file>
    <file name="TabbedToolDeclaration_BehaviorDescriptor.java">
      <unit at="11,0,17,0" name="jetbrains.mps.lang.plugin.behavior.TabbedToolDeclaration_BehaviorDescriptor" />
    </file>
    <file name="TabbedToolOperation_BehaviorDescriptor.java">
      <unit at="11,0,17,0" name="jetbrains.mps.lang.plugin.behavior.TabbedToolOperation_BehaviorDescriptor" />
    </file>
    <file name="ToStringConceptFunction_BehaviorDescriptor.java">
      <unit at="11,0,17,0" name="jetbrains.mps.lang.plugin.behavior.ToStringConceptFunction_BehaviorDescriptor" />
    </file>
    <file name="ToStringParameter_BehaviorDescriptor.java">
      <unit at="11,0,17,0" name="jetbrains.mps.lang.plugin.behavior.ToStringParameter_BehaviorDescriptor" />
    </file>
    <file name="ToolActionPlace_BehaviorDescriptor.java">
      <unit at="11,0,17,0" name="jetbrains.mps.lang.plugin.behavior.ToolActionPlace_BehaviorDescriptor" />
    </file>
    <file name="ToolDeclaration_BehaviorDescriptor.java">
      <unit at="11,0,17,0" name="jetbrains.mps.lang.plugin.behavior.ToolDeclaration_BehaviorDescriptor" />
    </file>
    <file name="ToolInstanceExpression_BehaviorDescriptor.java">
      <unit at="11,0,17,0" name="jetbrains.mps.lang.plugin.behavior.ToolInstanceExpression_BehaviorDescriptor" />
    </file>
    <file name="ToolKeystroke_BehaviorDescriptor.java">
      <unit at="11,0,17,0" name="jetbrains.mps.lang.plugin.behavior.ToolKeystroke_BehaviorDescriptor" />
    </file>
    <file name="ToolTab_BehaviorDescriptor.java">
      <unit at="11,0,17,0" name="jetbrains.mps.lang.plugin.behavior.ToolTab_BehaviorDescriptor" />
    </file>
    <file name="ToolType_BehaviorDescriptor.java">
      <unit at="11,0,17,0" name="jetbrains.mps.lang.plugin.behavior.ToolType_BehaviorDescriptor" />
    </file>
    <file name="ToolbarCreator_BehaviorDescriptor.java">
      <unit at="11,0,17,0" name="jetbrains.mps.lang.plugin.behavior.ToolbarCreator_BehaviorDescriptor" />
    </file>
    <file name="UnpinTabOperation_BehaviorDescriptor.java">
      <unit at="11,0,17,0" name="jetbrains.mps.lang.plugin.behavior.UnpinTabOperation_BehaviorDescriptor" />
    </file>
    <file name="UpdateBlock_BehaviorDescriptor.java">
      <unit at="11,0,17,0" name="jetbrains.mps.lang.plugin.behavior.UpdateBlock_BehaviorDescriptor" />
    </file>
    <file name="UpdateGroupBlock_BehaviorDescriptor.java">
      <unit at="11,0,17,0" name="jetbrains.mps.lang.plugin.behavior.UpdateGroupBlock_BehaviorDescriptor" />
    </file>
    <file name="UpdateGroupFunction_BehaviorDescriptor.java">
      <unit at="11,0,17,0" name="jetbrains.mps.lang.plugin.behavior.UpdateGroupFunction_BehaviorDescriptor" />
    </file>
  </root>
  <root nodeRef="r:00000000-0000-4000-0000-011c89590360(jetbrains.mps.lang.plugin.behavior)/1171743928471337190">
    <file name="ActionParameter__BehaviorDescriptor.java">
      <node id="1171743928471337190" at="24,0,25,0" concept="9" trace="CONCEPT" />
      <node id="1171743928471337190" at="25,0,26,0" concept="9" trace="REGISTRY" />
      <node id="1171743928471337190" at="27,0,28,0" concept="9" trace="getType_id112RIkggjzD" />
      <node id="1171743928471337190" at="28,0,29,0" concept="9" trace="getFieldDeclaration_id112RIkgil0h" />
      <node id="1171743928471337190" at="30,0,31,0" concept="9" trace="BH_METHODS" />
      <node id="1171743928471337190" at="36,53,37,20" concept="11" />
      <node id="1171743928471337190" at="41,114,42,21" concept="2" />
      <node id="1171743928471337190" at="46,114,47,49" concept="5" />
      <node id="1171743928471337190" at="48,26,49,56" concept="13" />
      <node id="1171743928471337190" at="52,14,53,58" concept="13" />
      <node id="1171743928471337190" at="58,128,59,49" concept="5" />
      <node id="1171743928471337190" at="60,26,61,56" concept="13" />
      <node id="1171743928471337190" at="64,14,65,58" concept="13" />
      <node id="1171743928471337190" at="71,48,72,22" concept="6" />
      <node id="1171743928471337190" at="77,40,78,19" concept="6" />
      <node id="1171743928471337190" at="32,0,34,0" concept="10" trace="___init___#(Lorg/jetbrains/mps/openapi/model/SNode;)V" />
      <node id="1171743928471337190" at="36,0,39,0" concept="1" trace="ActionParameter__BehaviorDescriptor#()V" />
      <node id="1171743928471337190" at="47,49,50,5" concept="3" />
      <node id="1171743928471337190" at="59,49,62,5" concept="3" />
      <node id="1171743928471337190" at="40,0,44,0" concept="4" trace="initNode#(Lorg/jetbrains/mps/openapi/model/SNode;Ljetbrains/mps/core/aspects/behaviour/api/SConstructor;[Ljava/lang/Object;)V" />
      <node id="1171743928471337190" at="50,5,54,5" concept="12" />
      <node id="1171743928471337190" at="62,5,66,5" concept="12" />
      <node id="1171743928471337190" at="69,0,74,0" concept="4" trace="getDeclaredMethods#()Ljava/util/List;" />
      <node id="1171743928471337190" at="75,0,80,0" concept="4" trace="getConcept#()Lorg/jetbrains/mps/openapi/language/SAbstractConcept;" />
      <node id="1171743928471337190" at="45,0,56,0" concept="4" trace="invokeSpecial0#(Lorg/jetbrains/mps/openapi/model/SNode;Ljetbrains/mps/core/aspects/behaviour/api/SMethod;[Ljava/lang/Object;)null" />
      <node id="1171743928471337190" at="57,0,68,0" concept="4" trace="invokeSpecial0#(Lorg/jetbrains/mps/openapi/language/SAbstractConcept;Ljetbrains/mps/core/aspects/behaviour/api/SMethod;[Ljava/lang/Object;)null" />
      <scope id="1171743928471337190" at="32,63,32,63" />
      <scope id="1171743928471337190" at="36,53,37,20" />
      <scope id="1171743928471337190" at="41,114,42,21" />
      <scope id="1171743928471337190" at="48,26,49,56" />
      <scope id="1171743928471337190" at="52,14,53,58" />
      <scope id="1171743928471337190" at="60,26,61,56" />
      <scope id="1171743928471337190" at="64,14,65,58" />
      <scope id="1171743928471337190" at="71,48,72,22" />
      <scope id="1171743928471337190" at="77,40,78,19" />
      <scope id="1171743928471337190" at="32,0,34,0">
        <var name="__thisNode__" id="1171743928471337190" />
      </scope>
      <scope id="1171743928471337190" at="36,0,39,0" />
      <scope id="1171743928471337190" at="40,0,44,0">
        <var name="constructor" id="1171743928471337190" />
        <var name="node" id="1171743928471337190" />
        <var name="parameters" id="1171743928471337190" />
      </scope>
      <scope id="1171743928471337190" at="69,0,74,0" />
      <scope id="1171743928471337190" at="75,0,80,0" />
      <scope id="1171743928471337190" at="46,114,54,5">
        <var name="methodIndex" id="1171743928471337190" />
      </scope>
      <scope id="1171743928471337190" at="58,128,66,5">
        <var name="methodIndex" id="1171743928471337190" />
      </scope>
      <scope id="1171743928471337190" at="45,0,56,0">
        <var name="method" id="1171743928471337190" />
        <var name="node" id="1171743928471337190" />
        <var name="parameters" id="1171743928471337190" />
      </scope>
      <scope id="1171743928471337190" at="57,0,68,0">
        <var name="concept" id="1171743928471337190" />
        <var name="method" id="1171743928471337190" />
        <var name="parameters" id="1171743928471337190" />
      </scope>
      <unit id="1171743928471337190" at="23,0,81,0" name="jetbrains.mps.lang.plugin.behavior.ActionParameter__BehaviorDescriptor" />
    </file>
  </root>
  <root nodeRef="r:00000000-0000-4000-0000-011c89590360(jetbrains.mps.lang.plugin.behavior)/1171743928471337368">
    <file name="ActionParameterDeclaration__BehaviorDescriptor.java">
      <node id="1171743928471337368" at="31,0,32,0" concept="9" trace="CONCEPT" />
      <node id="1171743928471337368" at="32,0,33,0" concept="9" trace="REGISTRY" />
      <node id="1171743928471337368" at="34,0,35,0" concept="9" trace="getType_id112RIkggjzD" />
      <node id="1171743928471337368" at="35,0,36,0" concept="9" trace="getFieldDeclaration_id112RIkgil0h" />
      <node id="1171743928471337368" at="36,0,37,0" concept="9" trace="getOperationConcept_id2D1PBM_bxJ5" />
      <node id="1171743928471337368" at="38,0,39,0" concept="9" trace="BH_METHODS" />
      <node id="1171743928471337377" at="43,79,44,182" concept="6" />
      <node id="1171743928471867305" at="47,349,48,211" concept="6" />
      <node id="1171743928471867314" at="49,357,50,212" concept="6" />
      <node id="1171743928471867319" at="51,360,52,212" concept="6" />
      <node id="3194506818511067848" at="53,5,54,16" concept="6" />
      <node id="3044950653914723632" at="56,111,57,118" concept="5" />
      <node id="3044950653914723647" at="57,118,58,166" concept="2" />
      <node id="3044950653914723651" at="58,166,59,18" concept="6" />
      <node id="1171743928471337368" at="62,64,63,20" concept="11" />
      <node id="1171743928471337368" at="67,114,68,21" concept="2" />
      <node id="1171743928471337368" at="72,114,73,49" concept="5" />
      <node id="1171743928471337368" at="74,26,75,56" concept="13" />
      <node id="1171743928471337368" at="78,13,79,57" concept="6" />
      <node id="1171743928471337368" at="80,13,81,69" concept="6" />
      <node id="1171743928471337368" at="82,14,83,58" concept="13" />
      <node id="1171743928471337368" at="88,128,89,49" concept="5" />
      <node id="1171743928471337368" at="90,26,91,56" concept="13" />
      <node id="1171743928471337368" at="94,13,95,78" concept="6" />
      <node id="1171743928471337368" at="96,14,97,58" concept="13" />
      <node id="1171743928471337368" at="103,48,104,22" concept="6" />
      <node id="1171743928471337368" at="109,40,110,19" concept="6" />
      <node id="1171743928471867307" at="112,63,113,63" concept="5" />
      <node id="1171743928471867307" at="113,63,114,30" concept="5" />
      <node id="1171743928471867307" at="114,30,115,232" concept="2" />
      <node id="1171743928471867307" at="115,232,116,490" concept="2" />
      <node id="1171743928471867307" at="116,490,117,469" concept="2" />
      <node id="1171743928471867307" at="117,469,118,24" concept="6" />
      <node id="1171743928471867316" at="120,64,121,63" concept="5" />
      <node id="1171743928471867316" at="121,63,122,30" concept="5" />
      <node id="1171743928471867316" at="122,30,123,232" concept="2" />
      <node id="1171743928471867316" at="123,232,124,499" concept="2" />
      <node id="1171743928471867316" at="124,499,125,469" concept="2" />
      <node id="1171743928471867316" at="125,469,126,24" concept="6" />
      <node id="1171743928471867321" at="128,64,129,63" concept="5" />
      <node id="1171743928471867321" at="129,63,130,30" concept="5" />
      <node id="1171743928471867321" at="130,30,131,232" concept="2" />
      <node id="1171743928471867321" at="131,232,132,491" concept="2" />
      <node id="1171743928471867321" at="132,491,133,469" concept="2" />
      <node id="1171743928471867321" at="133,469,134,24" concept="6" />
      <node id="1171743928471337368" at="40,0,42,0" concept="10" trace="___init___#(Lorg/jetbrains/mps/openapi/model/SNode;)V" />
      <node id="1171743928471337368" at="43,0,46,0" concept="10" trace="getType_id112RIkggjzD#(Lorg/jetbrains/mps/openapi/model/SNode;)Lorg/jetbrains/mps/openapi/model/SNode;" />
      <node id="1171743928471337368" at="62,0,65,0" concept="1" trace="ActionParameterDeclaration__BehaviorDescriptor#()V" />
      <node id="1171743928471337368" at="73,49,76,5" concept="3" />
      <node id="1171743928471337368" at="89,49,92,5" concept="3" />
      <node id="1171743928471337368" at="66,0,70,0" concept="4" trace="initNode#(Lorg/jetbrains/mps/openapi/model/SNode;Ljetbrains/mps/core/aspects/behaviour/api/SConstructor;[Ljava/lang/Object;)V" />
      <node id="1171743928471337368" at="56,0,61,0" concept="10" trace="getOperationConcept_id2D1PBM_bxJ5#(Lorg/jetbrains/mps/openapi/language/SAbstractConcept;)Ljava/util/List;" />
      <node id="1171743928471337368" at="101,0,106,0" concept="4" trace="getDeclaredMethods#()Ljava/util/List;" />
      <node id="1171743928471337368" at="107,0,112,0" concept="4" trace="getConcept#()Lorg/jetbrains/mps/openapi/language/SAbstractConcept;" />
      <node id="1171743928471337368" at="92,5,98,5" concept="12" />
      <node id="1171743928471867265" at="46,91,53,5" concept="3" />
      <node id="1171743928471337368" at="76,5,84,5" concept="12" />
      <node id="1171743928471867307" at="112,0,120,0" concept="10" trace="_quotation_createNode_ax10d1_a0a0a0b#()Lorg/jetbrains/mps/openapi/model/SNode;" />
      <node id="1171743928471867316" at="120,0,128,0" concept="10" trace="_quotation_createNode_ax10d1_a0a0a0a1#()Lorg/jetbrains/mps/openapi/model/SNode;" />
      <node id="1171743928471867321" at="128,0,136,0" concept="10" trace="_quotation_createNode_ax10d1_a0a0b0a1#()Lorg/jetbrains/mps/openapi/model/SNode;" />
      <node id="1171743928471337368" at="46,0,56,0" concept="10" trace="getFieldDeclaration_id112RIkgil0h#(Lorg/jetbrains/mps/openapi/model/SNode;)Lorg/jetbrains/mps/openapi/model/SNode;" />
      <node id="1171743928471337368" at="87,0,100,0" concept="4" trace="invokeSpecial0#(Lorg/jetbrains/mps/openapi/language/SAbstractConcept;Ljetbrains/mps/core/aspects/behaviour/api/SMethod;[Ljava/lang/Object;)null" />
      <node id="1171743928471337368" at="71,0,86,0" concept="4" trace="invokeSpecial0#(Lorg/jetbrains/mps/openapi/model/SNode;Ljetbrains/mps/core/aspects/behaviour/api/SMethod;[Ljava/lang/Object;)null" />
      <scope id="1171743928471337368" at="40,63,40,63" />
      <scope id="1171743928471337374" at="43,79,44,182" />
      <scope id="1171743928471867272" at="47,349,48,211" />
      <scope id="1171743928471867285" at="49,357,50,212" />
      <scope id="1171743928471867298" at="51,360,52,212" />
      <scope id="1171743928471337368" at="62,64,63,20" />
      <scope id="1171743928471337368" at="67,114,68,21" />
      <scope id="1171743928471337368" at="74,26,75,56" />
      <scope id="1171743928471337368" at="78,13,79,57" />
      <scope id="1171743928471337368" at="80,13,81,69" />
      <scope id="1171743928471337368" at="82,14,83,58" />
      <scope id="1171743928471337368" at="90,26,91,56" />
      <scope id="1171743928471337368" at="94,13,95,78" />
      <scope id="1171743928471337368" at="96,14,97,58" />
      <scope id="1171743928471337368" at="103,48,104,22" />
      <scope id="1171743928471337368" at="109,40,110,19" />
      <scope id="1171743928471337368" at="40,0,42,0">
        <var name="__thisNode__" id="1171743928471337368" />
      </scope>
      <scope id="1171743928471337368" at="43,0,46,0">
        <var name="__thisNode__" id="1171743928471337368" />
      </scope>
      <scope id="3044950653914723631" at="56,111,59,18">
        <var name="result" id="3044950653914723633" />
      </scope>
      <scope id="1171743928471337368" at="62,0,65,0" />
      <scope id="1171743928471337368" at="66,0,70,0">
        <var name="constructor" id="1171743928471337368" />
        <var name="node" id="1171743928471337368" />
        <var name="parameters" id="1171743928471337368" />
      </scope>
      <scope id="1171743928471337368" at="56,0,61,0">
        <var name="__thisConcept__" id="1171743928471337368" />
      </scope>
      <scope id="1171743928471337368" at="101,0,106,0" />
      <scope id="1171743928471337368" at="107,0,112,0" />
      <scope id="1171743928471867307" at="112,63,118,24">
        <var name="facade" id="1171743928471867307" />
        <var name="quotedNode_1" id="1171743928471867307" />
      </scope>
      <scope id="1171743928471867316" at="120,64,126,24">
        <var name="facade" id="1171743928471867316" />
        <var name="quotedNode_1" id="1171743928471867316" />
      </scope>
      <scope id="1171743928471867321" at="128,64,134,24">
        <var name="facade" id="1171743928471867321" />
        <var name="quotedNode_1" id="1171743928471867321" />
      </scope>
      <scope id="1171743928471867094" at="46,91,54,16" />
      <scope id="1171743928471867307" at="112,0,120,0" />
      <scope id="1171743928471867316" at="120,0,128,0" />
      <scope id="1171743928471867321" at="128,0,136,0" />
      <scope id="1171743928471337368" at="46,0,56,0">
        <var name="__thisNode__" id="1171743928471337368" />
      </scope>
      <scope id="1171743928471337368" at="88,128,98,5">
        <var name="methodIndex" id="1171743928471337368" />
      </scope>
      <scope id="1171743928471337368" at="72,114,84,5">
        <var name="methodIndex" id="1171743928471337368" />
      </scope>
      <scope id="1171743928471337368" at="87,0,100,0">
        <var name="concept" id="1171743928471337368" />
        <var name="method" id="1171743928471337368" />
        <var name="parameters" id="1171743928471337368" />
      </scope>
      <scope id="1171743928471337368" at="71,0,86,0">
        <var name="method" id="1171743928471337368" />
        <var name="node" id="1171743928471337368" />
        <var name="parameters" id="1171743928471337368" />
      </scope>
      <unit id="1171743928471337368" at="30,0,137,0" name="jetbrains.mps.lang.plugin.behavior.ActionParameterDeclaration__BehaviorDescriptor" />
    </file>
  </root>
  <root nodeRef="r:00000000-0000-4000-0000-011c89590360(jetbrains.mps.lang.plugin.behavior)/1213877188145">
    <file name="ActionType__BehaviorDescriptor.java">
      <node id="1213877188145" at="26,0,27,0" concept="9" trace="CONCEPT" />
      <node id="1213877188145" at="27,0,28,0" concept="9" trace="REGISTRY" />
      <node id="1213877188145" at="29,0,30,0" concept="9" trace="getMembers_idhEwINC$" />
      <node id="1213877188145" at="31,0,32,0" concept="9" trace="BH_METHODS" />
      <node id="1213877188150" at="36,103,37,246" concept="6" />
      <node id="1213877188145" at="40,48,41,20" concept="11" />
      <node id="1213877188145" at="45,114,46,21" concept="2" />
      <node id="1213877188145" at="50,114,51,49" concept="5" />
      <node id="1213877188145" at="52,26,53,56" concept="13" />
      <node id="1213877188145" at="56,13,57,85" concept="6" />
      <node id="1213877188145" at="58,14,59,58" concept="13" />
      <node id="1213877188145" at="64,128,65,49" concept="5" />
      <node id="1213877188145" at="66,26,67,56" concept="13" />
      <node id="1213877188145" at="70,14,71,58" concept="13" />
      <node id="1213877188145" at="77,48,78,22" concept="6" />
      <node id="1213877188145" at="83,40,84,19" concept="6" />
      <node id="1213877188145" at="33,0,35,0" concept="10" trace="___init___#(Lorg/jetbrains/mps/openapi/model/SNode;)V" />
      <node id="1213877188145" at="36,0,39,0" concept="10" trace="getMembers_idhEwINC$#(Lorg/jetbrains/mps/openapi/model/SNode;Lorg/jetbrains/mps/openapi/model/SNode;)Ljava/util/List;" />
      <node id="1213877188145" at="40,0,43,0" concept="1" trace="ActionType__BehaviorDescriptor#()V" />
      <node id="1213877188145" at="51,49,54,5" concept="3" />
      <node id="1213877188145" at="65,49,68,5" concept="3" />
      <node id="1213877188145" at="44,0,48,0" concept="4" trace="initNode#(Lorg/jetbrains/mps/openapi/model/SNode;Ljetbrains/mps/core/aspects/behaviour/api/SConstructor;[Ljava/lang/Object;)V" />
      <node id="1213877188145" at="68,5,72,5" concept="12" />
      <node id="1213877188145" at="75,0,80,0" concept="4" trace="getDeclaredMethods#()Ljava/util/List;" />
      <node id="1213877188145" at="81,0,86,0" concept="4" trace="getConcept#()Lorg/jetbrains/mps/openapi/language/SAbstractConcept;" />
      <node id="1213877188145" at="54,5,60,5" concept="12" />
      <node id="1213877188145" at="63,0,74,0" concept="4" trace="invokeSpecial0#(Lorg/jetbrains/mps/openapi/language/SAbstractConcept;Ljetbrains/mps/core/aspects/behaviour/api/SMethod;[Ljava/lang/Object;)null" />
      <node id="1213877188145" at="49,0,62,0" concept="4" trace="invokeSpecial0#(Lorg/jetbrains/mps/openapi/model/SNode;Ljetbrains/mps/core/aspects/behaviour/api/SMethod;[Ljava/lang/Object;)null" />
      <scope id="1213877188145" at="33,63,33,63" />
      <scope id="1213877188149" at="36,103,37,246" />
      <scope id="1213877188145" at="40,48,41,20" />
      <scope id="1213877188145" at="45,114,46,21" />
      <scope id="1213877188145" at="52,26,53,56" />
      <scope id="1213877188145" at="56,13,57,85" />
      <scope id="1213877188145" at="58,14,59,58" />
      <scope id="1213877188145" at="66,26,67,56" />
      <scope id="1213877188145" at="70,14,71,58" />
      <scope id="1213877188145" at="77,48,78,22" />
      <scope id="1213877188145" at="83,40,84,19" />
      <scope id="1213877188145" at="33,0,35,0">
        <var name="__thisNode__" id="1213877188145" />
      </scope>
      <scope id="1213877188145" at="36,0,39,0">
        <var name="__thisNode__" id="1213877188145" />
        <var name="contextNode" id="1213877188157" />
      </scope>
      <scope id="1213877188145" at="40,0,43,0" />
      <scope id="1213877188145" at="44,0,48,0">
        <var name="constructor" id="1213877188145" />
        <var name="node" id="1213877188145" />
        <var name="parameters" id="1213877188145" />
      </scope>
      <scope id="1213877188145" at="75,0,80,0" />
      <scope id="1213877188145" at="81,0,86,0" />
      <scope id="1213877188145" at="64,128,72,5">
        <var name="methodIndex" id="1213877188145" />
      </scope>
      <scope id="1213877188145" at="50,114,60,5">
        <var name="methodIndex" id="1213877188145" />
      </scope>
      <scope id="1213877188145" at="63,0,74,0">
        <var name="concept" id="1213877188145" />
        <var name="method" id="1213877188145" />
        <var name="parameters" id="1213877188145" />
      </scope>
      <scope id="1213877188145" at="49,0,62,0">
        <var name="method" id="1213877188145" />
        <var name="node" id="1213877188145" />
        <var name="parameters" id="1213877188145" />
      </scope>
      <unit id="1213877188145" at="25,0,87,0" name="jetbrains.mps.lang.plugin.behavior.ActionType__BehaviorDescriptor" />
    </file>
  </root>
  <root nodeRef="r:00000000-0000-4000-0000-011c89590360(jetbrains.mps.lang.plugin.behavior)/1213877266887">
    <file name="PersistentPropertyDeclaration__BehaviorDescriptor.java">
      <node id="1213877266887" at="28,0,29,0" concept="9" trace="CONCEPT" />
      <node id="1213877266887" at="29,0,30,0" concept="9" trace="REGISTRY" />
      <node id="1213877266887" at="31,0,32,0" concept="9" trace="getVisiblity_idhEwIBC5" />
      <node id="1213877266887" at="32,0,33,0" concept="9" trace="getOperationConcept_id2D1PBM_bxJ5" />
      <node id="1213877266887" at="34,0,35,0" concept="9" trace="BH_METHODS" />
      <node id="1213877266890" at="39,80,40,190" concept="6" />
      <node id="3044950653914726289" at="42,111,43,118" concept="5" />
      <node id="3044950653914726304" at="43,118,44,166" concept="2" />
      <node id="3044950653914726308" at="44,166,45,18" concept="6" />
      <node id="1213877266887" at="48,67,49,20" concept="11" />
      <node id="1213877266887" at="53,114,54,21" concept="2" />
      <node id="1213877266887" at="58,114,59,49" concept="5" />
      <node id="1213877266887" at="60,26,61,56" concept="13" />
      <node id="1213877266887" at="64,13,65,58" concept="6" />
      <node id="1213877266887" at="66,14,67,58" concept="13" />
      <node id="1213877266887" at="72,128,73,49" concept="5" />
      <node id="1213877266887" at="74,26,75,56" concept="13" />
      <node id="1213877266887" at="78,13,79,78" concept="6" />
      <node id="1213877266887" at="80,14,81,58" concept="13" />
      <node id="1213877266887" at="87,48,88,22" concept="6" />
      <node id="1213877266887" at="93,40,94,19" concept="6" />
      <node id="1213877266887" at="36,0,38,0" concept="10" trace="___init___#(Lorg/jetbrains/mps/openapi/model/SNode;)V" />
      <node id="1213877266887" at="39,0,42,0" concept="10" trace="getVisiblity_idhEwIBC5#(Lorg/jetbrains/mps/openapi/model/SNode;)Lorg/jetbrains/mps/openapi/model/SNode;" />
      <node id="1213877266887" at="48,0,51,0" concept="1" trace="PersistentPropertyDeclaration__BehaviorDescriptor#()V" />
      <node id="1213877266887" at="59,49,62,5" concept="3" />
      <node id="1213877266887" at="73,49,76,5" concept="3" />
      <node id="1213877266887" at="52,0,56,0" concept="4" trace="initNode#(Lorg/jetbrains/mps/openapi/model/SNode;Ljetbrains/mps/core/aspects/behaviour/api/SConstructor;[Ljava/lang/Object;)V" />
      <node id="1213877266887" at="42,0,47,0" concept="10" trace="getOperationConcept_id2D1PBM_bxJ5#(Lorg/jetbrains/mps/openapi/language/SAbstractConcept;)Ljava/util/List;" />
      <node id="1213877266887" at="85,0,90,0" concept="4" trace="getDeclaredMethods#()Ljava/util/List;" />
      <node id="1213877266887" at="91,0,96,0" concept="4" trace="getConcept#()Lorg/jetbrains/mps/openapi/language/SAbstractConcept;" />
      <node id="1213877266887" at="62,5,68,5" concept="12" />
      <node id="1213877266887" at="76,5,82,5" concept="12" />
      <node id="1213877266887" at="57,0,70,0" concept="4" trace="invokeSpecial0#(Lorg/jetbrains/mps/openapi/model/SNode;Ljetbrains/mps/core/aspects/behaviour/api/SMethod;[Ljava/lang/Object;)null" />
      <node id="1213877266887" at="71,0,84,0" concept="4" trace="invokeSpecial0#(Lorg/jetbrains/mps/openapi/language/SAbstractConcept;Ljetbrains/mps/core/aspects/behaviour/api/SMethod;[Ljava/lang/Object;)null" />
      <scope id="1213877266887" at="36,63,36,63" />
      <scope id="1213877266889" at="39,80,40,190" />
      <scope id="1213877266887" at="48,67,49,20" />
      <scope id="1213877266887" at="53,114,54,21" />
      <scope id="1213877266887" at="60,26,61,56" />
      <scope id="1213877266887" at="64,13,65,58" />
      <scope id="1213877266887" at="66,14,67,58" />
      <scope id="1213877266887" at="74,26,75,56" />
      <scope id="1213877266887" at="78,13,79,78" />
      <scope id="1213877266887" at="80,14,81,58" />
      <scope id="1213877266887" at="87,48,88,22" />
      <scope id="1213877266887" at="93,40,94,19" />
      <scope id="1213877266887" at="36,0,38,0">
        <var name="__thisNode__" id="1213877266887" />
      </scope>
      <scope id="1213877266887" at="39,0,42,0">
        <var name="__thisNode__" id="1213877266887" />
      </scope>
      <scope id="3044950653914726288" at="42,111,45,18">
        <var name="result" id="3044950653914726290" />
      </scope>
      <scope id="1213877266887" at="48,0,51,0" />
      <scope id="1213877266887" at="52,0,56,0">
        <var name="constructor" id="1213877266887" />
        <var name="node" id="1213877266887" />
        <var name="parameters" id="1213877266887" />
      </scope>
      <scope id="1213877266887" at="42,0,47,0">
        <var name="__thisConcept__" id="1213877266887" />
      </scope>
      <scope id="1213877266887" at="85,0,90,0" />
      <scope id="1213877266887" at="91,0,96,0" />
      <scope id="1213877266887" at="58,114,68,5">
        <var name="methodIndex" id="1213877266887" />
      </scope>
      <scope id="1213877266887" at="72,128,82,5">
        <var name="methodIndex" id="1213877266887" />
      </scope>
      <scope id="1213877266887" at="57,0,70,0">
        <var name="method" id="1213877266887" />
        <var name="node" id="1213877266887" />
        <var name="parameters" id="1213877266887" />
      </scope>
      <scope id="1213877266887" at="71,0,84,0">
        <var name="concept" id="1213877266887" />
        <var name="method" id="1213877266887" />
        <var name="parameters" id="1213877266887" />
      </scope>
      <unit id="1213877266887" at="27,0,97,0" name="jetbrains.mps.lang.plugin.behavior.PersistentPropertyDeclaration__BehaviorDescriptor" />
    </file>
  </root>
  <root nodeRef="r:00000000-0000-4000-0000-011c89590360(jetbrains.mps.lang.plugin.behavior)/1213877276566">
    <file name="GroupAnchor__BehaviorDescriptor.java">
      <node id="1213877276566" at="27,0,28,0" concept="9" trace="CONCEPT" />
      <node id="1213877276566" at="28,0,29,0" concept="9" trace="REGISTRY" />
      <node id="1213877276566" at="30,0,31,0" concept="9" trace="getId_idhEwIkYn" />
      <node id="1213877276566" at="31,0,32,0" concept="9" trace="getActionId_id4L4tRTddLSL" />
      <node id="1213877276566" at="33,0,34,0" concept="9" trace="BH_METHODS" />
      <node id="1213877276570" at="38,74,39,197" concept="6" />
      <node id="5495648829643890230" at="41,84,42,400" concept="6" />
      <node id="1213877276566" at="45,49,46,20" concept="11" />
      <node id="1213877276566" at="50,114,51,21" concept="2" />
      <node id="1213877276566" at="55,114,56,49" concept="5" />
      <node id="1213877276566" at="57,26,58,56" concept="13" />
      <node id="1213877276566" at="61,13,62,52" concept="6" />
      <node id="1213877276566" at="63,13,64,62" concept="6" />
      <node id="1213877276566" at="65,14,66,58" concept="13" />
      <node id="1213877276566" at="71,128,72,49" concept="5" />
      <node id="1213877276566" at="73,26,74,56" concept="13" />
      <node id="1213877276566" at="77,14,78,58" concept="13" />
      <node id="1213877276566" at="84,48,85,22" concept="6" />
      <node id="1213877276566" at="90,40,91,19" concept="6" />
      <node id="1213877276566" at="35,0,37,0" concept="10" trace="___init___#(Lorg/jetbrains/mps/openapi/model/SNode;)V" />
      <node id="1213877276566" at="38,0,41,0" concept="10" trace="getId_idhEwIkYn#(Lorg/jetbrains/mps/openapi/model/SNode;)Ljava/lang/String;" />
      <node id="1213877276566" at="41,0,44,0" concept="10" trace="getActionId_id4L4tRTddLSL#(Lorg/jetbrains/mps/openapi/model/SNode;)Ljava/lang/String;" />
      <node id="1213877276566" at="45,0,48,0" concept="1" trace="GroupAnchor__BehaviorDescriptor#()V" />
      <node id="1213877276566" at="56,49,59,5" concept="3" />
      <node id="1213877276566" at="72,49,75,5" concept="3" />
      <node id="1213877276566" at="49,0,53,0" concept="4" trace="initNode#(Lorg/jetbrains/mps/openapi/model/SNode;Ljetbrains/mps/core/aspects/behaviour/api/SConstructor;[Ljava/lang/Object;)V" />
      <node id="1213877276566" at="75,5,79,5" concept="12" />
      <node id="1213877276566" at="82,0,87,0" concept="4" trace="getDeclaredMethods#()Ljava/util/List;" />
      <node id="1213877276566" at="88,0,93,0" concept="4" trace="getConcept#()Lorg/jetbrains/mps/openapi/language/SAbstractConcept;" />
      <node id="1213877276566" at="59,5,67,5" concept="12" />
      <node id="1213877276566" at="70,0,81,0" concept="4" trace="invokeSpecial0#(Lorg/jetbrains/mps/openapi/language/SAbstractConcept;Ljetbrains/mps/core/aspects/behaviour/api/SMethod;[Ljava/lang/Object;)null" />
      <node id="1213877276566" at="54,0,69,0" concept="4" trace="invokeSpecial0#(Lorg/jetbrains/mps/openapi/model/SNode;Ljetbrains/mps/core/aspects/behaviour/api/SMethod;[Ljava/lang/Object;)null" />
      <scope id="1213877276566" at="35,63,35,63" />
      <scope id="1213877276569" at="38,74,39,197" />
      <scope id="5495648829643890228" at="41,84,42,400" />
      <scope id="1213877276566" at="45,49,46,20" />
      <scope id="1213877276566" at="50,114,51,21" />
      <scope id="1213877276566" at="57,26,58,56" />
      <scope id="1213877276566" at="61,13,62,52" />
      <scope id="1213877276566" at="63,13,64,62" />
      <scope id="1213877276566" at="65,14,66,58" />
      <scope id="1213877276566" at="73,26,74,56" />
      <scope id="1213877276566" at="77,14,78,58" />
      <scope id="1213877276566" at="84,48,85,22" />
      <scope id="1213877276566" at="90,40,91,19" />
      <scope id="1213877276566" at="35,0,37,0">
        <var name="__thisNode__" id="1213877276566" />
      </scope>
      <scope id="1213877276566" at="38,0,41,0">
        <var name="__thisNode__" id="1213877276566" />
      </scope>
      <scope id="1213877276566" at="41,0,44,0">
        <var name="__thisNode__" id="1213877276566" />
      </scope>
      <scope id="1213877276566" at="45,0,48,0" />
      <scope id="1213877276566" at="49,0,53,0">
        <var name="constructor" id="1213877276566" />
        <var name="node" id="1213877276566" />
        <var name="parameters" id="1213877276566" />
      </scope>
      <scope id="1213877276566" at="82,0,87,0" />
      <scope id="1213877276566" at="88,0,93,0" />
      <scope id="1213877276566" at="71,128,79,5">
        <var name="methodIndex" id="1213877276566" />
      </scope>
      <scope id="1213877276566" at="70,0,81,0">
        <var name="concept" id="1213877276566" />
        <var name="method" id="1213877276566" />
        <var name="parameters" id="1213877276566" />
      </scope>
      <scope id="1213877276566" at="55,114,67,5">
        <var name="methodIndex" id="1213877276566" />
      </scope>
      <scope id="1213877276566" at="54,0,69,0">
        <var name="method" id="1213877276566" />
        <var name="node" id="1213877276566" />
        <var name="parameters" id="1213877276566" />
      </scope>
      <unit id="1213877276566" at="26,0,94,0" name="jetbrains.mps.lang.plugin.behavior.GroupAnchor__BehaviorDescriptor" />
    </file>
  </root>
  <root nodeRef="r:00000000-0000-4000-0000-011c89590360(jetbrains.mps.lang.plugin.behavior)/1213877278939">
    <file name="KeyMapKeystroke__BehaviorDescriptor.java">
      <node id="1213877278939" at="25,0,26,0" concept="9" trace="CONCEPT" />
      <node id="1213877278939" at="26,0,27,0" concept="9" trace="REGISTRY" />
      <node id="1213877278939" at="28,0,29,0" concept="9" trace="getKeyStroke_idhEwIlzu" />
      <node id="1213877278939" at="29,0,30,0" concept="9" trace="hasRemoveOrReplaceAllModifiers_id4qYinf8$bKU" />
      <node id="1213877278939" at="30,0,31,0" concept="9" trace="hasRemove_id4qYinf8$eal" />
      <node id="1213877278939" at="31,0,32,0" concept="9" trace="hasReplaceAll_id4qYinf8$enm" />
      <node id="1213877278939" at="33,0,34,0" concept="9" trace="BH_METHODS" />
      <node id="1213877278949" at="38,81,39,186" concept="5" />
      <node id="1213877278957" at="40,28,41,21" concept="2" />
      <node id="1213877278972" at="42,5,43,19" concept="5" />
      <node id="1213877278977" at="44,189,45,190" concept="2" />
      <node id="1213877278994" at="46,12,47,177" concept="2" />
      <node id="1213877279008" at="48,5,49,60" concept="6" />
      <node id="5097592589864978275" at="51,104,52,204" concept="6" />
      <node id="6785623076780149007" at="54,83,55,191" concept="6" />
      <node id="6785623076780164846" at="57,87,58,196" concept="6" />
      <node id="1213877278939" at="61,53,62,20" concept="11" />
      <node id="1213877278939" at="66,114,67,21" concept="2" />
      <node id="1213877278939" at="71,114,72,49" concept="5" />
      <node id="1213877278939" at="73,26,74,56" concept="13" />
      <node id="1213877278939" at="77,13,78,59" concept="6" />
      <node id="1213877278939" at="79,13,80,82" concept="6" />
      <node id="1213877278939" at="81,13,82,61" concept="6" />
      <node id="1213877278939" at="83,13,84,65" concept="6" />
      <node id="1213877278939" at="85,14,86,58" concept="13" />
      <node id="1213877278939" at="91,128,92,49" concept="5" />
      <node id="1213877278939" at="93,26,94,56" concept="13" />
      <node id="1213877278939" at="97,14,98,58" concept="13" />
      <node id="1213877278939" at="104,48,105,22" concept="6" />
      <node id="1213877278939" at="110,40,111,19" concept="6" />
      <node id="1213877278939" at="35,0,37,0" concept="10" trace="___init___#(Lorg/jetbrains/mps/openapi/model/SNode;)V" />
      <node id="1213877278992" at="46,10,48,5" concept="0" />
      <node id="1213877278955" at="39,186,42,5" concept="3" />
      <node id="1213877278939" at="51,0,54,0" concept="10" trace="hasRemoveOrReplaceAllModifiers_id4qYinf8$bKU#(Lorg/jetbrains/mps/openapi/model/SNode;)Z" />
      <node id="1213877278939" at="54,0,57,0" concept="10" trace="hasRemove_id4qYinf8$eal#(Lorg/jetbrains/mps/openapi/model/SNode;)Z" />
      <node id="1213877278939" at="57,0,60,0" concept="10" trace="hasReplaceAll_id4qYinf8$enm#(Lorg/jetbrains/mps/openapi/model/SNode;)Z" />
      <node id="1213877278939" at="61,0,64,0" concept="1" trace="KeyMapKeystroke__BehaviorDescriptor#()V" />
      <node id="1213877278939" at="72,49,75,5" concept="3" />
      <node id="1213877278939" at="92,49,95,5" concept="3" />
      <node id="1213877278939" at="65,0,69,0" concept="4" trace="initNode#(Lorg/jetbrains/mps/openapi/model/SNode;Ljetbrains/mps/core/aspects/behaviour/api/SConstructor;[Ljava/lang/Object;)V" />
      <node id="1213877278939" at="95,5,99,5" concept="12" />
      <node id="1213877278975" at="43,19,48,5" concept="3" />
      <node id="1213877278939" at="102,0,107,0" concept="4" trace="getDeclaredMethods#()Ljava/util/List;" />
      <node id="1213877278939" at="108,0,113,0" concept="4" trace="getConcept#()Lorg/jetbrains/mps/openapi/language/SAbstractConcept;" />
      <node id="1213877278939" at="90,0,101,0" concept="4" trace="invokeSpecial0#(Lorg/jetbrains/mps/openapi/language/SAbstractConcept;Ljetbrains/mps/core/aspects/behaviour/api/SMethod;[Ljava/lang/Object;)null" />
      <node id="1213877278939" at="75,5,87,5" concept="12" />
      <node id="1213877278939" at="38,0,51,0" concept="10" trace="getKeyStroke_idhEwIlzu#(Lorg/jetbrains/mps/openapi/model/SNode;)Ljava/lang/String;" />
      <node id="1213877278939" at="70,0,89,0" concept="4" trace="invokeSpecial0#(Lorg/jetbrains/mps/openapi/model/SNode;Ljetbrains/mps/core/aspects/behaviour/api/SMethod;[Ljava/lang/Object;)null" />
      <scope id="1213877278939" at="35,63,35,63" />
      <scope id="1213877278956" at="40,28,41,21" />
      <scope id="1213877278976" at="44,189,45,190" />
      <scope id="1213877278993" at="46,12,47,177" />
      <scope id="5097592589864975421" at="51,104,52,204" />
      <scope id="5097592589864985240" at="54,83,55,191" />
      <scope id="5097592589864986073" at="57,87,58,196" />
      <scope id="1213877278939" at="61,53,62,20" />
      <scope id="1213877278939" at="66,114,67,21" />
      <scope id="1213877278939" at="73,26,74,56" />
      <scope id="1213877278939" at="77,13,78,59" />
      <scope id="1213877278939" at="79,13,80,82" />
      <scope id="1213877278939" at="81,13,82,61" />
      <scope id="1213877278939" at="83,13,84,65" />
      <scope id="1213877278939" at="85,14,86,58" />
      <scope id="1213877278939" at="93,26,94,56" />
      <scope id="1213877278939" at="97,14,98,58" />
      <scope id="1213877278939" at="104,48,105,22" />
      <scope id="1213877278939" at="110,40,111,19" />
      <scope id="1213877278939" at="35,0,37,0">
        <var name="__thisNode__" id="1213877278939" />
      </scope>
      <scope id="1213877278939" at="51,0,54,0">
        <var name="__thisNode__" id="1213877278939" />
      </scope>
      <scope id="1213877278939" at="54,0,57,0">
        <var name="__thisNode__" id="1213877278939" />
      </scope>
      <scope id="1213877278939" at="57,0,60,0">
        <var name="__thisNode__" id="1213877278939" />
      </scope>
      <scope id="1213877278939" at="61,0,64,0" />
      <scope id="1213877278939" at="65,0,69,0">
        <var name="constructor" id="1213877278939" />
        <var name="node" id="1213877278939" />
        <var name="parameters" id="1213877278939" />
      </scope>
      <scope id="1213877278939" at="102,0,107,0" />
      <scope id="1213877278939" at="108,0,113,0" />
      <scope id="1213877278939" at="91,128,99,5">
        <var name="methodIndex" id="1213877278939" />
      </scope>
      <scope id="1213877278944" at="38,81,49,60">
        <var name="keyName" id="1213877278973" />
        <var name="modifiers" id="1213877278950" />
      </scope>
      <scope id="1213877278939" at="90,0,101,0">
        <var name="concept" id="1213877278939" />
        <var name="method" id="1213877278939" />
        <var name="parameters" id="1213877278939" />
      </scope>
      <scope id="1213877278939" at="38,0,51,0">
        <var name="__thisNode__" id="1213877278939" />
      </scope>
      <scope id="1213877278939" at="71,114,87,5">
        <var name="methodIndex" id="1213877278939" />
      </scope>
      <scope id="1213877278939" at="70,0,89,0">
        <var name="method" id="1213877278939" />
        <var name="node" id="1213877278939" />
        <var name="parameters" id="1213877278939" />
      </scope>
      <unit id="1213877278939" at="24,0,114,0" name="jetbrains.mps.lang.plugin.behavior.KeyMapKeystroke__BehaviorDescriptor" />
    </file>
  </root>
  <root nodeRef="r:00000000-0000-4000-0000-011c89590360(jetbrains.mps.lang.plugin.behavior)/1213877309619">
    <file name="ToolType__BehaviorDescriptor.java">
      <node id="1213877309619" at="26,0,27,0" concept="9" trace="CONCEPT" />
      <node id="1213877309619" at="27,0,28,0" concept="9" trace="REGISTRY" />
      <node id="1213877309619" at="29,0,30,0" concept="9" trace="getMembers_idhEwINC$" />
      <node id="1213877309619" at="30,0,31,0" concept="9" trace="getClassExpression_idhEwIzOd" />
      <node id="1213877309619" at="32,0,33,0" concept="9" trace="BH_METHODS" />
      <node id="1213877309622" at="37,103,38,245" concept="6" />
      <node id="1213877309633" at="40,86,41,16" concept="6" />
      <node id="1213877309619" at="44,46,45,20" concept="11" />
      <node id="1213877309619" at="49,114,50,21" concept="2" />
      <node id="1213877309619" at="54,114,55,49" concept="5" />
      <node id="1213877309619" at="56,26,57,56" concept="13" />
      <node id="1213877309619" at="60,13,61,85" concept="6" />
      <node id="1213877309619" at="62,13,63,64" concept="6" />
      <node id="1213877309619" at="64,14,65,58" concept="13" />
      <node id="1213877309619" at="70,128,71,49" concept="5" />
      <node id="1213877309619" at="72,26,73,56" concept="13" />
      <node id="1213877309619" at="76,14,77,58" concept="13" />
      <node id="1213877309619" at="83,48,84,22" concept="6" />
      <node id="1213877309619" at="89,40,90,19" concept="6" />
      <node id="1213877309619" at="34,0,36,0" concept="10" trace="___init___#(Lorg/jetbrains/mps/openapi/model/SNode;)V" />
      <node id="1213877309619" at="37,0,40,0" concept="10" trace="getMembers_idhEwINC$#(Lorg/jetbrains/mps/openapi/model/SNode;Lorg/jetbrains/mps/openapi/model/SNode;)Ljava/util/List;" />
      <node id="1213877309619" at="40,0,43,0" concept="10" trace="getClassExpression_idhEwIzOd#(Lorg/jetbrains/mps/openapi/model/SNode;)Lorg/jetbrains/mps/openapi/model/SNode;" />
      <node id="1213877309619" at="44,0,47,0" concept="1" trace="ToolType__BehaviorDescriptor#()V" />
      <node id="1213877309619" at="55,49,58,5" concept="3" />
      <node id="1213877309619" at="71,49,74,5" concept="3" />
      <node id="1213877309619" at="48,0,52,0" concept="4" trace="initNode#(Lorg/jetbrains/mps/openapi/model/SNode;Ljetbrains/mps/core/aspects/behaviour/api/SConstructor;[Ljava/lang/Object;)V" />
      <node id="1213877309619" at="74,5,78,5" concept="12" />
      <node id="1213877309619" at="81,0,86,0" concept="4" trace="getDeclaredMethods#()Ljava/util/List;" />
      <node id="1213877309619" at="87,0,92,0" concept="4" trace="getConcept#()Lorg/jetbrains/mps/openapi/language/SAbstractConcept;" />
      <node id="1213877309619" at="58,5,66,5" concept="12" />
      <node id="1213877309619" at="69,0,80,0" concept="4" trace="invokeSpecial0#(Lorg/jetbrains/mps/openapi/language/SAbstractConcept;Ljetbrains/mps/core/aspects/behaviour/api/SMethod;[Ljava/lang/Object;)null" />
      <node id="1213877309619" at="53,0,68,0" concept="4" trace="invokeSpecial0#(Lorg/jetbrains/mps/openapi/model/SNode;Ljetbrains/mps/core/aspects/behaviour/api/SMethod;[Ljava/lang/Object;)null" />
      <scope id="1213877309619" at="34,63,34,63" />
      <scope id="1213877309621" at="37,103,38,245" />
      <scope id="1213877309632" at="40,86,41,16" />
      <scope id="1213877309619" at="44,46,45,20" />
      <scope id="1213877309619" at="49,114,50,21" />
      <scope id="1213877309619" at="56,26,57,56" />
      <scope id="1213877309619" at="60,13,61,85" />
      <scope id="1213877309619" at="62,13,63,64" />
      <scope id="1213877309619" at="64,14,65,58" />
      <scope id="1213877309619" at="72,26,73,56" />
      <scope id="1213877309619" at="76,14,77,58" />
      <scope id="1213877309619" at="83,48,84,22" />
      <scope id="1213877309619" at="89,40,90,19" />
      <scope id="1213877309619" at="34,0,36,0">
        <var name="__thisNode__" id="1213877309619" />
      </scope>
      <scope id="1213877309619" at="37,0,40,0">
        <var name="__thisNode__" id="1213877309619" />
        <var name="contextNode" id="1213877309628" />
      </scope>
      <scope id="1213877309619" at="40,0,43,0">
        <var name="__thisNode__" id="1213877309619" />
      </scope>
      <scope id="1213877309619" at="44,0,47,0" />
      <scope id="1213877309619" at="48,0,52,0">
        <var name="constructor" id="1213877309619" />
        <var name="node" id="1213877309619" />
        <var name="parameters" id="1213877309619" />
      </scope>
      <scope id="1213877309619" at="81,0,86,0" />
      <scope id="1213877309619" at="87,0,92,0" />
      <scope id="1213877309619" at="70,128,78,5">
        <var name="methodIndex" id="1213877309619" />
      </scope>
      <scope id="1213877309619" at="69,0,80,0">
        <var name="concept" id="1213877309619" />
        <var name="method" id="1213877309619" />
        <var name="parameters" id="1213877309619" />
      </scope>
      <scope id="1213877309619" at="54,114,66,5">
        <var name="methodIndex" id="1213877309619" />
      </scope>
      <scope id="1213877309619" at="53,0,68,0">
        <var name="method" id="1213877309619" />
        <var name="node" id="1213877309619" />
        <var name="parameters" id="1213877309619" />
      </scope>
      <unit id="1213877309619" at="25,0,93,0" name="jetbrains.mps.lang.plugin.behavior.ToolType__BehaviorDescriptor" />
    </file>
  </root>
  <root nodeRef="r:00000000-0000-4000-0000-011c89590360(jetbrains.mps.lang.plugin.behavior)/1213877319162">
    <file name="GroupType__BehaviorDescriptor.java">
      <node id="1213877319162" at="26,0,27,0" concept="9" trace="CONCEPT" />
      <node id="1213877319162" at="27,0,28,0" concept="9" trace="REGISTRY" />
      <node id="1213877319162" at="29,0,30,0" concept="9" trace="getMembers_idhEwINC$" />
      <node id="1213877319162" at="31,0,32,0" concept="9" trace="BH_METHODS" />
      <node id="1213877319167" at="36,103,37,251" concept="6" />
      <node id="1213877319162" at="40,47,41,20" concept="11" />
      <node id="1213877319162" at="45,114,46,21" concept="2" />
      <node id="1213877319162" at="50,114,51,49" concept="5" />
      <node id="1213877319162" at="52,26,53,56" concept="13" />
      <node id="1213877319162" at="56,13,57,85" concept="6" />
      <node id="1213877319162" at="58,14,59,58" concept="13" />
      <node id="1213877319162" at="64,128,65,49" concept="5" />
      <node id="1213877319162" at="66,26,67,56" concept="13" />
      <node id="1213877319162" at="70,14,71,58" concept="13" />
      <node id="1213877319162" at="77,48,78,22" concept="6" />
      <node id="1213877319162" at="83,40,84,19" concept="6" />
      <node id="1213877319162" at="33,0,35,0" concept="10" trace="___init___#(Lorg/jetbrains/mps/openapi/model/SNode;)V" />
      <node id="1213877319162" at="36,0,39,0" concept="10" trace="getMembers_idhEwINC$#(Lorg/jetbrains/mps/openapi/model/SNode;Lorg/jetbrains/mps/openapi/model/SNode;)Ljava/util/List;" />
      <node id="1213877319162" at="40,0,43,0" concept="1" trace="GroupType__BehaviorDescriptor#()V" />
      <node id="1213877319162" at="51,49,54,5" concept="3" />
      <node id="1213877319162" at="65,49,68,5" concept="3" />
      <node id="1213877319162" at="44,0,48,0" concept="4" trace="initNode#(Lorg/jetbrains/mps/openapi/model/SNode;Ljetbrains/mps/core/aspects/behaviour/api/SConstructor;[Ljava/lang/Object;)V" />
      <node id="1213877319162" at="68,5,72,5" concept="12" />
      <node id="1213877319162" at="75,0,80,0" concept="4" trace="getDeclaredMethods#()Ljava/util/List;" />
      <node id="1213877319162" at="81,0,86,0" concept="4" trace="getConcept#()Lorg/jetbrains/mps/openapi/language/SAbstractConcept;" />
      <node id="1213877319162" at="54,5,60,5" concept="12" />
      <node id="1213877319162" at="63,0,74,0" concept="4" trace="invokeSpecial0#(Lorg/jetbrains/mps/openapi/language/SAbstractConcept;Ljetbrains/mps/core/aspects/behaviour/api/SMethod;[Ljava/lang/Object;)null" />
      <node id="1213877319162" at="49,0,62,0" concept="4" trace="invokeSpecial0#(Lorg/jetbrains/mps/openapi/model/SNode;Ljetbrains/mps/core/aspects/behaviour/api/SMethod;[Ljava/lang/Object;)null" />
      <scope id="1213877319162" at="33,63,33,63" />
      <scope id="1213877319166" at="36,103,37,251" />
      <scope id="1213877319162" at="40,47,41,20" />
      <scope id="1213877319162" at="45,114,46,21" />
      <scope id="1213877319162" at="52,26,53,56" />
      <scope id="1213877319162" at="56,13,57,85" />
      <scope id="1213877319162" at="58,14,59,58" />
      <scope id="1213877319162" at="66,26,67,56" />
      <scope id="1213877319162" at="70,14,71,58" />
      <scope id="1213877319162" at="77,48,78,22" />
      <scope id="1213877319162" at="83,40,84,19" />
      <scope id="1213877319162" at="33,0,35,0">
        <var name="__thisNode__" id="1213877319162" />
      </scope>
      <scope id="1213877319162" at="36,0,39,0">
        <var name="__thisNode__" id="1213877319162" />
        <var name="contextNode" id="1213877319174" />
      </scope>
      <scope id="1213877319162" at="40,0,43,0" />
      <scope id="1213877319162" at="44,0,48,0">
        <var name="constructor" id="1213877319162" />
        <var name="node" id="1213877319162" />
        <var name="parameters" id="1213877319162" />
      </scope>
      <scope id="1213877319162" at="75,0,80,0" />
      <scope id="1213877319162" at="81,0,86,0" />
      <scope id="1213877319162" at="64,128,72,5">
        <var name="methodIndex" id="1213877319162" />
      </scope>
      <scope id="1213877319162" at="50,114,60,5">
        <var name="methodIndex" id="1213877319162" />
      </scope>
      <scope id="1213877319162" at="63,0,74,0">
        <var name="concept" id="1213877319162" />
        <var name="method" id="1213877319162" />
        <var name="parameters" id="1213877319162" />
      </scope>
      <scope id="1213877319162" at="49,0,62,0">
        <var name="method" id="1213877319162" />
        <var name="node" id="1213877319162" />
        <var name="parameters" id="1213877319162" />
      </scope>
      <unit id="1213877319162" at="25,0,87,0" name="jetbrains.mps.lang.plugin.behavior.GroupType__BehaviorDescriptor" />
    </file>
  </root>
  <root nodeRef="r:00000000-0000-4000-0000-011c89590360(jetbrains.mps.lang.plugin.behavior)/1213877322092">
    <file name="PreferencesComponentDeclaration__BehaviorDescriptor.java">
      <node id="1213877322092" at="30,0,31,0" concept="9" trace="CONCEPT" />
      <node id="1213877322092" at="31,0,32,0" concept="9" trace="REGISTRY" />
      <node id="1213877322092" at="33,0,34,0" concept="9" trace="getClassName_idhEwIw5J" />
      <node id="1213877322092" at="34,0,35,0" concept="9" trace="getGeneratedClassFQName_id4gD2fissWfp" />
      <node id="1213877322092" at="35,0,36,0" concept="9" trace="createType_idhEwJimy" />
      <node id="1213877322092" at="36,0,37,0" concept="9" trace="getMembers_idhEwJioW" />
      <node id="1213877322092" at="38,0,39,0" concept="9" trace="BH_METHODS" />
      <node id="1213877322098" at="43,81,44,195" concept="6" />
      <node id="4911466715314111452" at="46,96,47,238" concept="6" />
      <node id="1213877322114" at="49,78,50,203" concept="5" />
      <node id="1213877322120" at="50,203,51,185" concept="2" />
      <node id="1217674787105" at="51,185,52,16" concept="6" />
      <node id="1213877322131" at="54,84,55,49" concept="5" />
      <node id="1213877322137" at="55,49,56,258" concept="2" />
      <node id="1217674797481" at="56,258,57,19" concept="6" />
      <node id="1213877322092" at="60,69,61,20" concept="11" />
      <node id="1213877322092" at="65,114,66,21" concept="2" />
      <node id="1213877322092" at="70,114,71,49" concept="5" />
      <node id="1213877322092" at="72,26,73,56" concept="13" />
      <node id="1213877322092" at="76,13,77,59" concept="6" />
      <node id="1213877322092" at="78,13,79,74" concept="6" />
      <node id="1213877322092" at="80,13,81,56" concept="6" />
      <node id="1213877322092" at="82,13,83,62" concept="6" />
      <node id="1213877322092" at="84,14,85,58" concept="13" />
      <node id="1213877322092" at="90,128,91,49" concept="5" />
      <node id="1213877322092" at="92,26,93,56" concept="13" />
      <node id="1213877322092" at="96,14,97,58" concept="13" />
      <node id="1213877322092" at="103,48,104,22" concept="6" />
      <node id="1213877322092" at="109,40,110,19" concept="6" />
      <node id="1213877322092" at="40,0,42,0" concept="10" trace="___init___#(Lorg/jetbrains/mps/openapi/model/SNode;)V" />
      <node id="1213877322092" at="43,0,46,0" concept="10" trace="getClassName_idhEwIw5J#(Lorg/jetbrains/mps/openapi/model/SNode;)Ljava/lang/String;" />
      <node id="1213877322092" at="46,0,49,0" concept="10" trace="getGeneratedClassFQName_id4gD2fissWfp#(Lorg/jetbrains/mps/openapi/model/SNode;)Ljava/lang/String;" />
      <node id="1213877322092" at="60,0,63,0" concept="1" trace="PreferencesComponentDeclaration__BehaviorDescriptor#()V" />
      <node id="1213877322092" at="71,49,74,5" concept="3" />
      <node id="1213877322092" at="91,49,94,5" concept="3" />
      <node id="1213877322092" at="64,0,68,0" concept="4" trace="initNode#(Lorg/jetbrains/mps/openapi/model/SNode;Ljetbrains/mps/core/aspects/behaviour/api/SConstructor;[Ljava/lang/Object;)V" />
      <node id="1213877322092" at="94,5,98,5" concept="12" />
      <node id="1213877322092" at="49,0,54,0" concept="10" trace="createType_idhEwJimy#(Lorg/jetbrains/mps/openapi/model/SNode;)Lorg/jetbrains/mps/openapi/model/SNode;" />
      <node id="1213877322092" at="54,0,59,0" concept="10" trace="getMembers_idhEwJioW#(Lorg/jetbrains/mps/openapi/model/SNode;)Ljava/util/List;" />
      <node id="1213877322092" at="101,0,106,0" concept="4" trace="getDeclaredMethods#()Ljava/util/List;" />
      <node id="1213877322092" at="107,0,112,0" concept="4" trace="getConcept#()Lorg/jetbrains/mps/openapi/language/SAbstractConcept;" />
      <node id="1213877322092" at="89,0,100,0" concept="4" trace="invokeSpecial0#(Lorg/jetbrains/mps/openapi/language/SAbstractConcept;Ljetbrains/mps/core/aspects/behaviour/api/SMethod;[Ljava/lang/Object;)null" />
      <node id="1213877322092" at="74,5,86,5" concept="12" />
      <node id="1213877322092" at="69,0,88,0" concept="4" trace="invokeSpecial0#(Lorg/jetbrains/mps/openapi/model/SNode;Ljetbrains/mps/core/aspects/behaviour/api/SMethod;[Ljava/lang/Object;)null" />
      <scope id="1213877322092" at="40,63,40,63" />
      <scope id="1213877322097" at="43,81,44,195" />
      <scope id="4911466715314111451" at="46,96,47,238" />
      <scope id="1213877322092" at="60,69,61,20" />
      <scope id="1213877322092" at="65,114,66,21" />
      <scope id="1213877322092" at="72,26,73,56" />
      <scope id="1213877322092" at="76,13,77,59" />
      <scope id="1213877322092" at="78,13,79,74" />
      <scope id="1213877322092" at="80,13,81,56" />
      <scope id="1213877322092" at="82,13,83,62" />
      <scope id="1213877322092" at="84,14,85,58" />
      <scope id="1213877322092" at="92,26,93,56" />
      <scope id="1213877322092" at="96,14,97,58" />
      <scope id="1213877322092" at="103,48,104,22" />
      <scope id="1213877322092" at="109,40,110,19" />
      <scope id="1213877322092" at="40,0,42,0">
        <var name="__thisNode__" id="1213877322092" />
      </scope>
      <scope id="1213877322092" at="43,0,46,0">
        <var name="__thisNode__" id="1213877322092" />
      </scope>
      <scope id="1213877322092" at="46,0,49,0">
        <var name="__thisNode__" id="1213877322092" />
      </scope>
      <scope id="1213877322113" at="49,78,52,16">
        <var name="type" id="1213877322115" />
      </scope>
      <scope id="1213877322130" at="54,84,57,19">
        <var name="members" id="1213877322132" />
      </scope>
      <scope id="1213877322092" at="60,0,63,0" />
      <scope id="1213877322092" at="64,0,68,0">
        <var name="constructor" id="1213877322092" />
        <var name="node" id="1213877322092" />
        <var name="parameters" id="1213877322092" />
      </scope>
      <scope id="1213877322092" at="49,0,54,0">
        <var name="__thisNode__" id="1213877322092" />
      </scope>
      <scope id="1213877322092" at="54,0,59,0">
        <var name="__thisNode__" id="1213877322092" />
      </scope>
      <scope id="1213877322092" at="101,0,106,0" />
      <scope id="1213877322092" at="107,0,112,0" />
      <scope id="1213877322092" at="90,128,98,5">
        <var name="methodIndex" id="1213877322092" />
      </scope>
      <scope id="1213877322092" at="89,0,100,0">
        <var name="concept" id="1213877322092" />
        <var name="method" id="1213877322092" />
        <var name="parameters" id="1213877322092" />
      </scope>
      <scope id="1213877322092" at="70,114,86,5">
        <var name="methodIndex" id="1213877322092" />
      </scope>
      <scope id="1213877322092" at="69,0,88,0">
        <var name="method" id="1213877322092" />
        <var name="node" id="1213877322092" />
        <var name="parameters" id="1213877322092" />
      </scope>
      <unit id="1213877322092" at="29,0,113,0" name="jetbrains.mps.lang.plugin.behavior.PreferencesComponentDeclaration__BehaviorDescriptor" />
    </file>
  </root>
  <root nodeRef="r:00000000-0000-4000-0000-011c89590360(jetbrains.mps.lang.plugin.behavior)/1213877371869">
    <file name="ActionDeclaration__BehaviorDescriptor.java">
      <node id="1213877371869" at="39,0,40,0" concept="9" trace="CONCEPT" />
      <node id="1213877371869" at="40,0,41,0" concept="9" trace="REGISTRY" />
      <node id="1213877371869" at="42,0,43,0" concept="9" trace="getGeneratedName_idhEwIGgA" />
      <node id="1213877371869" at="43,0,44,0" concept="9" trace="getGeneratedClassFQName_idhEwIGgK" />
      <node id="1213877371869" at="44,0,45,0" concept="9" trace="createType_idhEwJimy" />
      <node id="1213877371869" at="45,0,46,0" concept="9" trace="getPropertyToCheck_id4cWf37B8oYh" />
      <node id="1213877371869" at="46,0,47,0" concept="9" trace="getScope_id3fifI_xCJOQ" />
      <node id="1213877371869" at="48,0,49,0" concept="9" trace="BH_METHODS" />
      <node id="1213877371945" at="53,85,54,209" concept="6" />
      <node id="1213877371955" at="56,92,57,228" concept="6" />
      <node id="1213877371972" at="59,78,60,189" concept="5" />
      <node id="1213877371978" at="60,189,61,171" concept="2" />
      <node id="1213877371985" at="61,171,62,16" concept="6" />
      <node id="5003188907305392394" at="64,102,65,58" concept="6" />
      <node id="7201967929020688144" at="68,275,69,275" concept="5" />
      <node id="7201967929020688082" at="71,41,72,254" concept="6" />
      <node id="7201967929020688170" at="74,9,75,128" concept="6" />
      <node id="7201967929020665782" at="76,5,77,119" concept="6" />
      <node id="1213877371869" at="80,55,81,20" concept="11" />
      <node id="1213877371869" at="85,114,86,21" concept="2" />
      <node id="1213877371869" at="90,114,91,49" concept="5" />
      <node id="1213877371869" at="92,26,93,56" concept="13" />
      <node id="1213877371869" at="96,13,97,63" concept="6" />
      <node id="1213877371869" at="98,13,99,70" concept="6" />
      <node id="1213877371869" at="100,13,101,56" concept="6" />
      <node id="1213877371869" at="102,13,103,80" concept="6" />
      <node id="1213877371869" at="104,13,105,104" concept="6" />
      <node id="1213877371869" at="106,14,107,58" concept="13" />
      <node id="1213877371869" at="112,128,113,49" concept="5" />
      <node id="1213877371869" at="114,26,115,56" concept="13" />
      <node id="1213877371869" at="118,14,119,58" concept="13" />
      <node id="1213877371869" at="125,48,126,22" concept="6" />
      <node id="1213877371869" at="131,40,132,19" concept="6" />
      <node id="1213877371869" at="50,0,52,0" concept="10" trace="___init___#(Lorg/jetbrains/mps/openapi/model/SNode;)V" />
      <node id="1213877371869" at="53,0,56,0" concept="10" trace="getGeneratedName_idhEwIGgA#(Lorg/jetbrains/mps/openapi/model/SNode;)Ljava/lang/String;" />
      <node id="1213877371869" at="56,0,59,0" concept="10" trace="getGeneratedClassFQName_idhEwIGgK#(Lorg/jetbrains/mps/openapi/model/SNode;)Ljava/lang/String;" />
      <node id="1213877371869" at="64,0,67,0" concept="10" trace="getPropertyToCheck_id4cWf37B8oYh#(Lorg/jetbrains/mps/openapi/model/SNode;)Ljetbrains/mps/checkedName/PropertyReference;" />
      <node id="7201967929020688078" at="71,0,74,0" concept="4" trace="accept#(Lorg/jetbrains/mps/openapi/model/SNode;)Z" />
      <node id="1213877371869" at="80,0,83,0" concept="1" trace="ActionDeclaration__BehaviorDescriptor#()V" />
      <node id="1213877371869" at="91,49,94,5" concept="3" />
      <node id="1213877371869" at="113,49,116,5" concept="3" />
      <node id="1213877371869" at="84,0,88,0" concept="4" trace="initNode#(Lorg/jetbrains/mps/openapi/model/SNode;Ljetbrains/mps/core/aspects/behaviour/api/SConstructor;[Ljava/lang/Object;)V" />
      <node id="1213877371869" at="116,5,120,5" concept="12" />
      <node id="1213877371869" at="59,0,64,0" concept="10" trace="createType_idhEwJimy#(Lorg/jetbrains/mps/openapi/model/SNode;)Lorg/jetbrains/mps/openapi/model/SNode;" />
      <node id="7201967929020688114" at="69,275,74,9" concept="5" />
      <node id="1213877371869" at="123,0,128,0" concept="4" trace="getDeclaredMethods#()Ljava/util/List;" />
      <node id="1213877371869" at="129,0,134,0" concept="4" trace="getConcept#()Lorg/jetbrains/mps/openapi/language/SAbstractConcept;" />
      <node id="7201967929020665824" at="67,105,76,5" concept="3" />
      <node id="1213877371869" at="111,0,122,0" concept="4" trace="invokeSpecial0#(Lorg/jetbrains/mps/openapi/language/SAbstractConcept;Ljetbrains/mps/core/aspects/behaviour/api/SMethod;[Ljava/lang/Object;)null" />
      <node id="1213877371869" at="67,0,79,0" concept="10" trace="getScope_id3fifI_xCJOQ#(Lorg/jetbrains/mps/openapi/model/SNode;Lorg/jetbrains/mps/openapi/model/SNode;Lorg/jetbrains/mps/openapi/model/SNode;)Ljetbrains/mps/scope/Scope;" />
      <node id="1213877371869" at="94,5,108,5" concept="12" />
      <node id="1213877371869" at="89,0,110,0" concept="4" trace="invokeSpecial0#(Lorg/jetbrains/mps/openapi/model/SNode;Ljetbrains/mps/core/aspects/behaviour/api/SMethod;[Ljava/lang/Object;)null" />
      <scope id="1213877371869" at="50,63,50,63" />
      <scope id="1213877371944" at="53,85,54,209" />
      <scope id="1213877371954" at="56,92,57,228" />
      <scope id="5003188907305392388" at="64,102,65,58" />
      <scope id="7201967929020688079" at="71,41,72,254" />
      <scope id="1213877371869" at="80,55,81,20" />
      <scope id="1213877371869" at="85,114,86,21" />
      <scope id="1213877371869" at="92,26,93,56" />
      <scope id="1213877371869" at="96,13,97,63" />
      <scope id="1213877371869" at="98,13,99,70" />
      <scope id="1213877371869" at="100,13,101,56" />
      <scope id="1213877371869" at="102,13,103,80" />
      <scope id="1213877371869" at="104,13,105,104" />
      <scope id="1213877371869" at="106,14,107,58" />
      <scope id="1213877371869" at="114,26,115,56" />
      <scope id="1213877371869" at="118,14,119,58" />
      <scope id="1213877371869" at="125,48,126,22" />
      <scope id="1213877371869" at="131,40,132,19" />
      <scope id="1213877371869" at="50,0,52,0">
        <var name="__thisNode__" id="1213877371869" />
      </scope>
      <scope id="1213877371869" at="53,0,56,0">
        <var name="__thisNode__" id="1213877371869" />
      </scope>
      <scope id="1213877371869" at="56,0,59,0">
        <var name="__thisNode__" id="1213877371869" />
      </scope>
      <scope id="1213877371971" at="59,78,62,16">
        <var name="type" id="1213877371973" />
      </scope>
      <scope id="1213877371869" at="64,0,67,0">
        <var name="__thisNode__" id="1213877371869" />
      </scope>
      <scope id="7201967929020688078" at="71,0,74,0">
        <var name="it" id="7201967929020688078" />
      </scope>
      <scope id="1213877371869" at="80,0,83,0" />
      <scope id="1213877371869" at="84,0,88,0">
        <var name="constructor" id="1213877371869" />
        <var name="node" id="1213877371869" />
        <var name="parameters" id="1213877371869" />
      </scope>
      <scope id="1213877371869" at="59,0,64,0">
        <var name="__thisNode__" id="1213877371869" />
      </scope>
      <scope id="1213877371869" at="123,0,128,0" />
      <scope id="1213877371869" at="129,0,134,0" />
      <scope id="7201967929020665825" at="68,275,75,128">
        <var name="baseActionType" id="7201967929020688145" />
        <var name="methods" id="7201967929020688115" />
      </scope>
      <scope id="1213877371869" at="112,128,120,5">
        <var name="methodIndex" id="1213877371869" />
      </scope>
      <scope id="7201967929020665776" at="67,105,77,119" />
      <scope id="1213877371869" at="111,0,122,0">
        <var name="concept" id="1213877371869" />
        <var name="method" id="1213877371869" />
        <var name="parameters" id="1213877371869" />
      </scope>
      <scope id="1213877371869" at="67,0,79,0">
        <var name="__thisNode__" id="1213877371869" />
        <var name="child" id="7201967929020665779" />
        <var name="kind" id="7201967929020665777" />
      </scope>
      <scope id="1213877371869" at="90,114,108,5">
        <var name="methodIndex" id="1213877371869" />
      </scope>
      <scope id="1213877371869" at="89,0,110,0">
        <var name="method" id="1213877371869" />
        <var name="node" id="1213877371869" />
        <var name="parameters" id="1213877371869" />
      </scope>
      <unit id="7201967929020688078" at="70,149,74,7" name="jetbrains.mps.lang.plugin.behavior.ActionDeclaration__BehaviorDescriptor$1" />
      <unit id="1213877371869" at="38,0,135,0" name="jetbrains.mps.lang.plugin.behavior.ActionDeclaration__BehaviorDescriptor" />
    </file>
  </root>
  <root nodeRef="r:00000000-0000-4000-0000-011c89590360(jetbrains.mps.lang.plugin.behavior)/1213877494239">
    <file name="ActionGroupDeclaration__BehaviorDescriptor.java">
      <node id="1213877494239" at="31,0,32,0" concept="9" trace="CONCEPT" />
      <node id="1213877494239" at="32,0,33,0" concept="9" trace="REGISTRY" />
      <node id="1213877494239" at="34,0,35,0" concept="9" trace="getGroupPrefix_idhEwJa7y" />
      <node id="1213877494239" at="35,0,36,0" concept="9" trace="getGeneratedName_idhEwJa82" />
      <node id="1213877494239" at="36,0,37,0" concept="9" trace="getGeneratedClassFQName_idhEwJa8g" />
      <node id="1213877494239" at="37,0,38,0" concept="9" trace="createType_idhEwJimy" />
      <node id="1213877494239" at="38,0,39,0" concept="9" trace="getPropertyToCheck_id4cWf37B8oYh" />
      <node id="1213877494239" at="40,0,41,0" concept="9" trace="BH_METHODS" />
      <node id="1213877494245" at="45,83,46,23" concept="5" />
      <node id="1213877494249" at="46,23,47,235" concept="5" />
      <node id="1213877494259" at="48,30,49,262" concept="2" />
      <node id="1213877494272" at="50,5,51,18" concept="6" />
      <node id="1213877494277" at="53,85,54,305" concept="6" />
      <node id="1213877494291" at="56,92,57,180" concept="6" />
      <node id="1213877494326" at="59,78,60,188" concept="5" />
      <node id="1213877494332" at="60,188,61,176" concept="2" />
      <node id="1213877494339" at="61,176,62,16" concept="6" />
      <node id="5003188907305392409" at="64,102,65,58" concept="6" />
      <node id="1213877494239" at="68,60,69,20" concept="11" />
      <node id="1213877494239" at="73,114,74,21" concept="2" />
      <node id="1213877494239" at="78,114,79,49" concept="5" />
      <node id="1213877494239" at="80,26,81,56" concept="13" />
      <node id="1213877494239" at="84,13,85,61" concept="6" />
      <node id="1213877494239" at="86,13,87,63" concept="6" />
      <node id="1213877494239" at="88,13,89,70" concept="6" />
      <node id="1213877494239" at="90,13,91,56" concept="6" />
      <node id="1213877494239" at="92,13,93,80" concept="6" />
      <node id="1213877494239" at="94,14,95,58" concept="13" />
      <node id="1213877494239" at="100,128,101,49" concept="5" />
      <node id="1213877494239" at="102,26,103,56" concept="13" />
      <node id="1213877494239" at="106,14,107,58" concept="13" />
      <node id="1213877494239" at="113,48,114,22" concept="6" />
      <node id="1213877494239" at="119,40,120,19" concept="6" />
      <node id="1213877494239" at="42,0,44,0" concept="10" trace="___init___#(Lorg/jetbrains/mps/openapi/model/SNode;)V" />
      <node id="1213877494257" at="47,235,50,5" concept="3" />
      <node id="1213877494239" at="53,0,56,0" concept="10" trace="getGeneratedName_idhEwJa82#(Lorg/jetbrains/mps/openapi/model/SNode;)Ljava/lang/String;" />
      <node id="1213877494239" at="56,0,59,0" concept="10" trace="getGeneratedClassFQName_idhEwJa8g#(Lorg/jetbrains/mps/openapi/model/SNode;)Ljava/lang/String;" />
      <node id="1213877494239" at="64,0,67,0" concept="10" trace="getPropertyToCheck_id4cWf37B8oYh#(Lorg/jetbrains/mps/openapi/model/SNode;)Ljetbrains/mps/checkedName/PropertyReference;" />
      <node id="1213877494239" at="68,0,71,0" concept="1" trace="ActionGroupDeclaration__BehaviorDescriptor#()V" />
      <node id="1213877494239" at="79,49,82,5" concept="3" />
      <node id="1213877494239" at="101,49,104,5" concept="3" />
      <node id="1213877494239" at="72,0,76,0" concept="4" trace="initNode#(Lorg/jetbrains/mps/openapi/model/SNode;Ljetbrains/mps/core/aspects/behaviour/api/SConstructor;[Ljava/lang/Object;)V" />
      <node id="1213877494239" at="104,5,108,5" concept="12" />
      <node id="1213877494239" at="59,0,64,0" concept="10" trace="createType_idhEwJimy#(Lorg/jetbrains/mps/openapi/model/SNode;)Lorg/jetbrains/mps/openapi/model/SNode;" />
      <node id="1213877494239" at="111,0,116,0" concept="4" trace="getDeclaredMethods#()Ljava/util/List;" />
      <node id="1213877494239" at="117,0,122,0" concept="4" trace="getConcept#()Lorg/jetbrains/mps/openapi/language/SAbstractConcept;" />
      <node id="1213877494239" at="45,0,53,0" concept="10" trace="getGroupPrefix_idhEwJa7y#(Lorg/jetbrains/mps/openapi/model/SNode;)Ljava/lang/String;" />
      <node id="1213877494239" at="99,0,110,0" concept="4" trace="invokeSpecial0#(Lorg/jetbrains/mps/openapi/language/SAbstractConcept;Ljetbrains/mps/core/aspects/behaviour/api/SMethod;[Ljava/lang/Object;)null" />
      <node id="1213877494239" at="82,5,96,5" concept="12" />
      <node id="1213877494239" at="77,0,98,0" concept="4" trace="invokeSpecial0#(Lorg/jetbrains/mps/openapi/model/SNode;Ljetbrains/mps/core/aspects/behaviour/api/SMethod;[Ljava/lang/Object;)null" />
      <scope id="1213877494239" at="42,63,42,63" />
      <scope id="1213877494258" at="48,30,49,262" />
      <scope id="1213877494276" at="53,85,54,305" />
      <scope id="1213877494290" at="56,92,57,180" />
      <scope id="5003188907305392404" at="64,102,65,58" />
      <scope id="1213877494239" at="68,60,69,20" />
      <scope id="1213877494239" at="73,114,74,21" />
      <scope id="1213877494239" at="80,26,81,56" />
      <scope id="1213877494239" at="84,13,85,61" />
      <scope id="1213877494239" at="86,13,87,63" />
      <scope id="1213877494239" at="88,13,89,70" />
      <scope id="1213877494239" at="90,13,91,56" />
      <scope id="1213877494239" at="92,13,93,80" />
      <scope id="1213877494239" at="94,14,95,58" />
      <scope id="1213877494239" at="102,26,103,56" />
      <scope id="1213877494239" at="106,14,107,58" />
      <scope id="1213877494239" at="113,48,114,22" />
      <scope id="1213877494239" at="119,40,120,19" />
      <scope id="1213877494239" at="42,0,44,0">
        <var name="__thisNode__" id="1213877494239" />
      </scope>
      <scope id="1213877494239" at="53,0,56,0">
        <var name="__thisNode__" id="1213877494239" />
      </scope>
      <scope id="1213877494239" at="56,0,59,0">
        <var name="__thisNode__" id="1213877494239" />
      </scope>
      <scope id="1213877494325" at="59,78,62,16">
        <var name="type" id="1213877494327" />
      </scope>
      <scope id="1213877494239" at="64,0,67,0">
        <var name="__thisNode__" id="1213877494239" />
      </scope>
      <scope id="1213877494239" at="68,0,71,0" />
      <scope id="1213877494239" at="72,0,76,0">
        <var name="constructor" id="1213877494239" />
        <var name="node" id="1213877494239" />
        <var name="parameters" id="1213877494239" />
      </scope>
      <scope id="1213877494239" at="59,0,64,0">
        <var name="__thisNode__" id="1213877494239" />
      </scope>
      <scope id="1213877494239" at="111,0,116,0" />
      <scope id="1213877494239" at="117,0,122,0" />
      <scope id="1213877494244" at="45,83,51,18">
        <var name="parentGroup" id="1213877494250" />
        <var name="prefix" id="1213877494246" />
      </scope>
      <scope id="1213877494239" at="45,0,53,0">
        <var name="__thisNode__" id="1213877494239" />
      </scope>
      <scope id="1213877494239" at="100,128,108,5">
        <var name="methodIndex" id="1213877494239" />
      </scope>
      <scope id="1213877494239" at="99,0,110,0">
        <var name="concept" id="1213877494239" />
        <var name="method" id="1213877494239" />
        <var name="parameters" id="1213877494239" />
      </scope>
      <scope id="1213877494239" at="78,114,96,5">
        <var name="methodIndex" id="1213877494239" />
      </scope>
      <scope id="1213877494239" at="77,0,98,0">
        <var name="method" id="1213877494239" />
        <var name="node" id="1213877494239" />
        <var name="parameters" id="1213877494239" />
      </scope>
      <unit id="1213877494239" at="30,0,123,0" name="jetbrains.mps.lang.plugin.behavior.ActionGroupDeclaration__BehaviorDescriptor" />
    </file>
  </root>
  <root nodeRef="r:00000000-0000-4000-0000-011c89590360(jetbrains.mps.lang.plugin.behavior)/1213877531574">
    <file name="PreferencesComponentType__BehaviorDescriptor.java">
      <node id="1213877531574" at="26,0,27,0" concept="9" trace="CONCEPT" />
      <node id="1213877531574" at="27,0,28,0" concept="9" trace="REGISTRY" />
      <node id="1213877531574" at="29,0,30,0" concept="9" trace="getMembers_idhEwINC$" />
      <node id="1213877531574" at="30,0,31,0" concept="9" trace="getClassExpression_idhEwIzOd" />
      <node id="1213877531574" at="32,0,33,0" concept="9" trace="BH_METHODS" />
      <node id="1213877531577" at="37,103,38,274" concept="6" />
      <node id="1213877531589" at="40,86,41,16" concept="6" />
      <node id="1213877531574" at="44,62,45,20" concept="11" />
      <node id="1213877531574" at="49,114,50,21" concept="2" />
      <node id="1213877531574" at="54,114,55,49" concept="5" />
      <node id="1213877531574" at="56,26,57,56" concept="13" />
      <node id="1213877531574" at="60,13,61,85" concept="6" />
      <node id="1213877531574" at="62,13,63,64" concept="6" />
      <node id="1213877531574" at="64,14,65,58" concept="13" />
      <node id="1213877531574" at="70,128,71,49" concept="5" />
      <node id="1213877531574" at="72,26,73,56" concept="13" />
      <node id="1213877531574" at="76,14,77,58" concept="13" />
      <node id="1213877531574" at="83,48,84,22" concept="6" />
      <node id="1213877531574" at="89,40,90,19" concept="6" />
      <node id="1213877531574" at="34,0,36,0" concept="10" trace="___init___#(Lorg/jetbrains/mps/openapi/model/SNode;)V" />
      <node id="1213877531574" at="37,0,40,0" concept="10" trace="getMembers_idhEwINC$#(Lorg/jetbrains/mps/openapi/model/SNode;Lorg/jetbrains/mps/openapi/model/SNode;)Ljava/util/List;" />
      <node id="1213877531574" at="40,0,43,0" concept="10" trace="getClassExpression_idhEwIzOd#(Lorg/jetbrains/mps/openapi/model/SNode;)Lorg/jetbrains/mps/openapi/model/SNode;" />
      <node id="1213877531574" at="44,0,47,0" concept="1" trace="PreferencesComponentType__BehaviorDescriptor#()V" />
      <node id="1213877531574" at="55,49,58,5" concept="3" />
      <node id="1213877531574" at="71,49,74,5" concept="3" />
      <node id="1213877531574" at="48,0,52,0" concept="4" trace="initNode#(Lorg/jetbrains/mps/openapi/model/SNode;Ljetbrains/mps/core/aspects/behaviour/api/SConstructor;[Ljava/lang/Object;)V" />
      <node id="1213877531574" at="74,5,78,5" concept="12" />
      <node id="1213877531574" at="81,0,86,0" concept="4" trace="getDeclaredMethods#()Ljava/util/List;" />
      <node id="1213877531574" at="87,0,92,0" concept="4" trace="getConcept#()Lorg/jetbrains/mps/openapi/language/SAbstractConcept;" />
      <node id="1213877531574" at="58,5,66,5" concept="12" />
      <node id="1213877531574" at="69,0,80,0" concept="4" trace="invokeSpecial0#(Lorg/jetbrains/mps/openapi/language/SAbstractConcept;Ljetbrains/mps/core/aspects/behaviour/api/SMethod;[Ljava/lang/Object;)null" />
      <node id="1213877531574" at="53,0,68,0" concept="4" trace="invokeSpecial0#(Lorg/jetbrains/mps/openapi/model/SNode;Ljetbrains/mps/core/aspects/behaviour/api/SMethod;[Ljava/lang/Object;)null" />
      <scope id="1213877531574" at="34,63,34,63" />
      <scope id="1213877531576" at="37,103,38,274" />
      <scope id="1213877531588" at="40,86,41,16" />
      <scope id="1213877531574" at="44,62,45,20" />
      <scope id="1213877531574" at="49,114,50,21" />
      <scope id="1213877531574" at="56,26,57,56" />
      <scope id="1213877531574" at="60,13,61,85" />
      <scope id="1213877531574" at="62,13,63,64" />
      <scope id="1213877531574" at="64,14,65,58" />
      <scope id="1213877531574" at="72,26,73,56" />
      <scope id="1213877531574" at="76,14,77,58" />
      <scope id="1213877531574" at="83,48,84,22" />
      <scope id="1213877531574" at="89,40,90,19" />
      <scope id="1213877531574" at="34,0,36,0">
        <var name="__thisNode__" id="1213877531574" />
      </scope>
      <scope id="1213877531574" at="37,0,40,0">
        <var name="__thisNode__" id="1213877531574" />
        <var name="contextNode" id="1213877531584" />
      </scope>
      <scope id="1213877531574" at="40,0,43,0">
        <var name="__thisNode__" id="1213877531574" />
      </scope>
      <scope id="1213877531574" at="44,0,47,0" />
      <scope id="1213877531574" at="48,0,52,0">
        <var name="constructor" id="1213877531574" />
        <var name="node" id="1213877531574" />
        <var name="parameters" id="1213877531574" />
      </scope>
      <scope id="1213877531574" at="81,0,86,0" />
      <scope id="1213877531574" at="87,0,92,0" />
      <scope id="1213877531574" at="70,128,78,5">
        <var name="methodIndex" id="1213877531574" />
      </scope>
      <scope id="1213877531574" at="69,0,80,0">
        <var name="concept" id="1213877531574" />
        <var name="method" id="1213877531574" />
        <var name="parameters" id="1213877531574" />
      </scope>
      <scope id="1213877531574" at="54,114,66,5">
        <var name="methodIndex" id="1213877531574" />
      </scope>
      <scope id="1213877531574" at="53,0,68,0">
        <var name="method" id="1213877531574" />
        <var name="node" id="1213877531574" />
        <var name="parameters" id="1213877531574" />
      </scope>
      <unit id="1213877531574" at="25,0,93,0" name="jetbrains.mps.lang.plugin.behavior.PreferencesComponentType__BehaviorDescriptor" />
    </file>
  </root>
  <root nodeRef="r:00000000-0000-4000-0000-011c89590360(jetbrains.mps.lang.plugin.behavior)/1217257088977">
    <file name="ActionDataParameterDeclaration__BehaviorDescriptor.java">
      <node id="1217257088977" at="38,0,39,0" concept="9" trace="CONCEPT" />
      <node id="1217257088977" at="39,0,40,0" concept="9" trace="REGISTRY" />
      <node id="1217257088977" at="41,0,42,0" concept="9" trace="getType_id112RIkggjzD" />
      <node id="1217257088977" at="42,0,43,0" concept="9" trace="getFieldDeclaration_id112RIkgil0h" />
      <node id="1217257088977" at="43,0,44,0" concept="9" trace="getOperationConcept_id2D1PBM_bxJ5" />
      <node id="1217257088977" at="44,0,45,0" concept="9" trace="getDescription_id2DsqYJxu5P" />
      <node id="1217257088977" at="45,0,46,0" concept="9" trace="getDataKeys_id1BC2tkUXZ6F" />
      <node id="1217257088977" at="47,0,48,0" concept="9" trace="BH_METHODS" />
      <node id="1217257105437" at="52,79,53,679" concept="6" />
      <node id="1171743928471867436" at="55,91,56,169" concept="6" />
      <node id="3044950653914721442" at="58,111,59,118" concept="5" />
      <node id="3044950653914721457" at="59,118,60,166" concept="2" />
      <node id="3044950653914721461" at="60,166,61,18" concept="6" />
      <node id="47694270442130530" at="65,39,66,830" concept="6" />
      <node id="47694270442130548" at="69,29,70,16" concept="6" />
      <node id="47694270442130566" at="73,39,74,330" concept="6" />
      <node id="47694270442130578" at="77,24,78,16" concept="6" />
      <node id="47694270442130583" at="79,5,80,474" concept="6" />
      <node id="8759351810054597957" at="82,121,83,77" concept="5" />
      <node id="8759351810054607880" at="83,77,84,56" concept="2" />
      <node id="8759351810054595685" at="84,56,85,116" concept="2" />
      <node id="5742753424406371837" at="87,51,88,233" concept="6" />
      <node id="5742753424406359651" at="91,39,92,292" concept="6" />
      <node id="1866752856967982407" at="95,50,96,102" concept="6" />
      <node id="1217257088977" at="101,68,102,20" concept="11" />
      <node id="1217257088977" at="106,114,107,21" concept="2" />
      <node id="1217257088977" at="111,114,112,49" concept="5" />
      <node id="1217257088977" at="113,26,114,56" concept="13" />
      <node id="1217257088977" at="117,13,118,57" concept="6" />
      <node id="1217257088977" at="119,13,120,69" concept="6" />
      <node id="1217257088977" at="121,14,122,58" concept="13" />
      <node id="1217257088977" at="127,128,128,49" concept="5" />
      <node id="1217257088977" at="129,26,130,56" concept="13" />
      <node id="1217257088977" at="133,13,134,78" concept="6" />
      <node id="1217257088977" at="135,13,136,90" concept="6" />
      <node id="1217257088977" at="137,13,138,98" concept="6" />
      <node id="1217257088977" at="139,14,140,58" concept="13" />
      <node id="1217257088977" at="146,48,147,22" concept="6" />
      <node id="1217257088977" at="152,40,153,19" concept="6" />
      <node id="47694270442130541" at="155,72,156,63" concept="5" />
      <node id="47694270442130541" at="156,63,157,30" concept="5" />
      <node id="47694270442130541" at="157,30,158,227" concept="2" />
      <node id="47694270442130541" at="158,227,159,483" concept="2" />
      <node id="47694270442130541" at="159,483,160,24" concept="6" />
      <node id="5742753424406359656" at="162,69,163,63" concept="5" />
      <node id="5742753424406359656" at="163,63,164,30" concept="5" />
      <node id="5742753424406359656" at="164,30,165,227" concept="2" />
      <node id="5742753424406359656" at="165,227,166,472" concept="2" />
      <node id="5742753424406359656" at="166,472,167,24" concept="6" />
      <node id="1217257088977" at="49,0,51,0" concept="10" trace="___init___#(Lorg/jetbrains/mps/openapi/model/SNode;)V" />
      <node id="1217257088977" at="52,0,55,0" concept="10" trace="getType_id112RIkggjzD#(Lorg/jetbrains/mps/openapi/model/SNode;)Lorg/jetbrains/mps/openapi/model/SNode;" />
      <node id="1217257088977" at="55,0,58,0" concept="10" trace="getFieldDeclaration_id112RIkgil0h#(Lorg/jetbrains/mps/openapi/model/SNode;)Lorg/jetbrains/mps/openapi/model/SNode;" />
      <node id="47694270442130526" at="65,0,68,0" concept="4" trace="accept#(Lorg/jetbrains/mps/openapi/model/SNode;)Z" />
      <node id="47694270442130546" at="68,15,71,5" concept="3" />
      <node id="47694270442130562" at="73,0,76,0" concept="4" trace="accept#(Lorg/jetbrains/mps/openapi/model/SNode;)Z" />
      <node id="47694270442130576" at="76,15,79,5" concept="3" />
      <node id="5742753424406371835" at="87,0,90,0" concept="4" trace="translate#(Lorg/jetbrains/mps/openapi/model/SModel;)Ljava/lang/Iterable;" />
      <node id="5742753424406359649" at="91,0,94,0" concept="4" trace="accept#(Lorg/jetbrains/mps/openapi/model/SNode;)Z" />
      <node id="1866752856967982024" at="95,0,98,0" concept="4" trace="translate#(Lorg/jetbrains/mps/openapi/model/SNode;)Ljava/lang/Iterable;" />
      <node id="1217257088977" at="101,0,104,0" concept="1" trace="ActionDataParameterDeclaration__BehaviorDescriptor#()V" />
      <node id="1217257088977" at="112,49,115,5" concept="3" />
      <node id="1217257088977" at="128,49,131,5" concept="3" />
      <node id="1217257088977" at="105,0,109,0" concept="4" trace="initNode#(Lorg/jetbrains/mps/openapi/model/SNode;Ljetbrains/mps/core/aspects/behaviour/api/SConstructor;[Ljava/lang/Object;)V" />
      <node id="1217257088977" at="58,0,63,0" concept="10" trace="getOperationConcept_id2D1PBM_bxJ5#(Lorg/jetbrains/mps/openapi/language/SAbstractConcept;)Ljava/util/List;" />
      <node id="47694270442130517" at="63,123,68,15" concept="5" />
      <node id="47694270442130553" at="71,5,76,15" concept="5" />
      <node id="1217257088977" at="144,0,149,0" concept="4" trace="getDeclaredMethods#()Ljava/util/List;" />
      <node id="1217257088977" at="150,0,155,0" concept="4" trace="getConcept#()Lorg/jetbrains/mps/openapi/language/SAbstractConcept;" />
      <node id="47694270442130541" at="155,0,162,0" concept="10" trace="_quotation_createNode_6xp2og_a0a0a0a0a0a0a0a3#()Lorg/jetbrains/mps/openapi/model/SNode;" />
      <node id="5742753424406359656" at="162,0,169,0" concept="10" trace="_quotation_createNode_6xp2og_a0a0a0a0a0d0e#()Lorg/jetbrains/mps/openapi/model/SNode;" />
      <node id="1217257088977" at="115,5,123,5" concept="12" />
      <node id="1217257088977" at="131,5,141,5" concept="12" />
      <node id="5742753424406335811" at="85,116,98,7" concept="6" />
      <node id="1217257088977" at="110,0,125,0" concept="4" trace="invokeSpecial0#(Lorg/jetbrains/mps/openapi/model/SNode;Ljetbrains/mps/core/aspects/behaviour/api/SMethod;[Ljava/lang/Object;)null" />
      <node id="1217257088977" at="126,0,143,0" concept="4" trace="invokeSpecial0#(Lorg/jetbrains/mps/openapi/language/SAbstractConcept;Ljetbrains/mps/core/aspects/behaviour/api/SMethod;[Ljava/lang/Object;)null" />
      <node id="1217257088977" at="82,0,100,0" concept="10" trace="getDataKeys_id1BC2tkUXZ6F#(Lorg/jetbrains/mps/openapi/language/SAbstractConcept;Lorg/jetbrains/mps/openapi/model/SModel;)Ljava/lang/Iterable;" />
      <node id="1217257088977" at="63,0,82,0" concept="10" trace="getDescription_id2DsqYJxu5P#(Lorg/jetbrains/mps/openapi/language/SAbstractConcept;Lorg/jetbrains/mps/openapi/model/SNode;)Ljava/lang/String;" />
      <scope id="1217257088977" at="49,63,49,63" />
      <scope id="1217257091544" at="52,79,53,679" />
      <scope id="1171743928471867433" at="55,91,56,169" />
      <scope id="47694270442130529" at="65,39,66,830" />
      <scope id="47694270442130547" at="69,29,70,16" />
      <scope id="47694270442130565" at="73,39,74,330" />
      <scope id="47694270442130577" at="77,24,78,16" />
      <scope id="5742753424406371836" at="87,51,88,233" />
      <scope id="5742753424406359650" at="91,39,92,292" />
      <scope id="1866752856967982025" at="95,50,96,102" />
      <scope id="1217257088977" at="101,68,102,20" />
      <scope id="1217257088977" at="106,114,107,21" />
      <scope id="1217257088977" at="113,26,114,56" />
      <scope id="1217257088977" at="117,13,118,57" />
      <scope id="1217257088977" at="119,13,120,69" />
      <scope id="1217257088977" at="121,14,122,58" />
      <scope id="1217257088977" at="129,26,130,56" />
      <scope id="1217257088977" at="133,13,134,78" />
      <scope id="1217257088977" at="135,13,136,90" />
      <scope id="1217257088977" at="137,13,138,98" />
      <scope id="1217257088977" at="139,14,140,58" />
      <scope id="1217257088977" at="146,48,147,22" />
      <scope id="1217257088977" at="152,40,153,19" />
      <scope id="1217257088977" at="49,0,51,0">
        <var name="__thisNode__" id="1217257088977" />
      </scope>
      <scope id="1217257088977" at="52,0,55,0">
        <var name="__thisNode__" id="1217257088977" />
      </scope>
      <scope id="1217257088977" at="55,0,58,0">
        <var name="__thisNode__" id="1217257088977" />
      </scope>
      <scope id="3044950653914721441" at="58,111,61,18">
        <var name="result" id="3044950653914721443" />
      </scope>
      <scope id="47694270442130526" at="65,0,68,0">
        <var name="it" id="47694270442130526" />
      </scope>
      <scope id="47694270442130562" at="73,0,76,0">
        <var name="it" id="47694270442130562" />
      </scope>
      <scope id="5742753424406371835" at="87,0,90,0">
        <var name="it" id="5742753424406371835" />
      </scope>
      <scope id="5742753424406359649" at="91,0,94,0">
        <var name="it" id="5742753424406359649" />
      </scope>
      <scope id="1866752856967982024" at="95,0,98,0">
        <var name="it" id="1866752856967982024" />
      </scope>
      <scope id="1217257088977" at="101,0,104,0" />
      <scope id="1217257088977" at="105,0,109,0">
        <var name="constructor" id="1217257088977" />
        <var name="node" id="1217257088977" />
        <var name="parameters" id="1217257088977" />
      </scope>
      <scope id="1217257088977" at="58,0,63,0">
        <var name="__thisConcept__" id="1217257088977" />
      </scope>
      <scope id="1217257088977" at="144,0,149,0" />
      <scope id="1217257088977" at="150,0,155,0" />
      <scope id="47694270442130541" at="155,72,160,24">
        <var name="facade" id="47694270442130541" />
        <var name="quotedNode_1" id="47694270442130541" />
      </scope>
      <scope id="5742753424406359656" at="162,69,167,24">
        <var name="facade" id="5742753424406359656" />
        <var name="quotedNode_1" id="5742753424406359656" />
      </scope>
      <scope id="47694270442130541" at="155,0,162,0" />
      <scope id="5742753424406359656" at="162,0,169,0" />
      <scope id="1217257088977" at="111,114,123,5">
        <var name="methodIndex" id="1217257088977" />
      </scope>
      <scope id="1217257088977" at="127,128,141,5">
        <var name="methodIndex" id="1217257088977" />
      </scope>
      <scope id="1217257088977" at="110,0,125,0">
        <var name="method" id="1217257088977" />
        <var name="node" id="1217257088977" />
        <var name="parameters" id="1217257088977" />
      </scope>
      <scope id="1866752856967082414" at="82,121,98,7">
        <var name="allIModels" id="8759351810054597958" />
      </scope>
      <scope id="47694270442103160" at="63,123,80,474">
        <var name="annotation" id="47694270442130518" />
        <var name="value" id="47694270442130554" />
      </scope>
      <scope id="1217257088977" at="126,0,143,0">
        <var name="concept" id="1217257088977" />
        <var name="method" id="1217257088977" />
        <var name="parameters" id="1217257088977" />
      </scope>
      <scope id="1217257088977" at="82,0,100,0">
        <var name="__thisConcept__" id="1217257088977" />
        <var name="model" id="1866752856967365457" />
      </scope>
      <scope id="1217257088977" at="63,0,82,0">
        <var name="__thisConcept__" id="1217257088977" />
        <var name="parameterObject" id="47694270442130511" />
      </scope>
      <unit id="47694270442130526" at="64,228,68,5" name="jetbrains.mps.lang.plugin.behavior.ActionDataParameterDeclaration__BehaviorDescriptor$1" />
      <unit id="47694270442130562" at="72,213,76,5" name="jetbrains.mps.lang.plugin.behavior.ActionDataParameterDeclaration__BehaviorDescriptor$2" />
      <unit id="5742753424406371835" at="86,59,90,5" name="jetbrains.mps.lang.plugin.behavior.ActionDataParameterDeclaration__BehaviorDescriptor$3" />
      <unit id="5742753424406359649" at="90,17,94,5" name="jetbrains.mps.lang.plugin.behavior.ActionDataParameterDeclaration__BehaviorDescriptor$4" />
      <unit id="1866752856967982024" at="94,21,98,5" name="jetbrains.mps.lang.plugin.behavior.ActionDataParameterDeclaration__BehaviorDescriptor$5" />
      <unit id="1217257088977" at="37,0,170,0" name="jetbrains.mps.lang.plugin.behavior.ActionDataParameterDeclaration__BehaviorDescriptor" />
    </file>
  </root>
  <root nodeRef="r:00000000-0000-4000-0000-011c89590360(jetbrains.mps.lang.plugin.behavior)/1217679807202">
    <file name="PreferencePage__BehaviorDescriptor.java">
      <node id="1217679807202" at="28,0,29,0" concept="9" trace="CONCEPT" />
      <node id="1217679807202" at="29,0,30,0" concept="9" trace="REGISTRY" />
      <node id="1217679807202" at="31,0,32,0" concept="9" trace="getGeneratedName_idhI3nUHP" />
      <node id="1217679807202" at="32,0,33,0" concept="9" trace="getPropertyToCheck_id4cWf37B8oYh" />
      <node id="1217679807202" at="34,0,35,0" concept="9" trace="BH_METHODS" />
      <node id="1217680615664" at="39,85,40,392" concept="5" />
      <node id="1217680685471" at="40,392,41,213" concept="5" />
      <node id="1217679841475" at="41,213,42,63" concept="6" />
      <node id="5003188907305392417" at="44,102,45,55" concept="6" />
      <node id="1217679807202" at="48,52,49,20" concept="11" />
      <node id="1217679807202" at="53,114,54,21" concept="2" />
      <node id="1217679807202" at="58,114,59,49" concept="5" />
      <node id="1217679807202" at="60,26,61,56" concept="13" />
      <node id="1217679807202" at="64,13,65,63" concept="6" />
      <node id="1217679807202" at="66,13,67,80" concept="6" />
      <node id="1217679807202" at="68,14,69,58" concept="13" />
      <node id="1217679807202" at="74,128,75,49" concept="5" />
      <node id="1217679807202" at="76,26,77,56" concept="13" />
      <node id="1217679807202" at="80,14,81,58" concept="13" />
      <node id="1217679807202" at="87,48,88,22" concept="6" />
      <node id="1217679807202" at="93,40,94,19" concept="6" />
      <node id="1217679807202" at="36,0,38,0" concept="10" trace="___init___#(Lorg/jetbrains/mps/openapi/model/SNode;)V" />
      <node id="1217679807202" at="44,0,47,0" concept="10" trace="getPropertyToCheck_id4cWf37B8oYh#(Lorg/jetbrains/mps/openapi/model/SNode;)Ljetbrains/mps/checkedName/PropertyReference;" />
      <node id="1217679807202" at="48,0,51,0" concept="1" trace="PreferencePage__BehaviorDescriptor#()V" />
      <node id="1217679807202" at="59,49,62,5" concept="3" />
      <node id="1217679807202" at="75,49,78,5" concept="3" />
      <node id="1217679807202" at="52,0,56,0" concept="4" trace="initNode#(Lorg/jetbrains/mps/openapi/model/SNode;Ljetbrains/mps/core/aspects/behaviour/api/SConstructor;[Ljava/lang/Object;)V" />
      <node id="1217679807202" at="78,5,82,5" concept="12" />
      <node id="1217679807202" at="39,0,44,0" concept="10" trace="getGeneratedName_idhI3nUHP#(Lorg/jetbrains/mps/openapi/model/SNode;)Ljava/lang/String;" />
      <node id="1217679807202" at="85,0,90,0" concept="4" trace="getDeclaredMethods#()Ljava/util/List;" />
      <node id="1217679807202" at="91,0,96,0" concept="4" trace="getConcept#()Lorg/jetbrains/mps/openapi/language/SAbstractConcept;" />
      <node id="1217679807202" at="62,5,70,5" concept="12" />
      <node id="1217679807202" at="73,0,84,0" concept="4" trace="invokeSpecial0#(Lorg/jetbrains/mps/openapi/language/SAbstractConcept;Ljetbrains/mps/core/aspects/behaviour/api/SMethod;[Ljava/lang/Object;)null" />
      <node id="1217679807202" at="57,0,72,0" concept="4" trace="invokeSpecial0#(Lorg/jetbrains/mps/openapi/model/SNode;Ljetbrains/mps/core/aspects/behaviour/api/SMethod;[Ljava/lang/Object;)null" />
      <scope id="1217679807202" at="36,63,36,63" />
      <scope id="5003188907305392416" at="44,102,45,55" />
      <scope id="1217679807202" at="48,52,49,20" />
      <scope id="1217679807202" at="53,114,54,21" />
      <scope id="1217679807202" at="60,26,61,56" />
      <scope id="1217679807202" at="64,13,65,63" />
      <scope id="1217679807202" at="66,13,67,80" />
      <scope id="1217679807202" at="68,14,69,58" />
      <scope id="1217679807202" at="76,26,77,56" />
      <scope id="1217679807202" at="80,14,81,58" />
      <scope id="1217679807202" at="87,48,88,22" />
      <scope id="1217679807202" at="93,40,94,19" />
      <scope id="1217679807202" at="36,0,38,0">
        <var name="__thisNode__" id="1217679807202" />
      </scope>
      <scope id="1217679829879" at="39,85,42,63">
        <var name="componentName" id="1217680615665" />
        <var name="pageName" id="1217680685472" />
      </scope>
      <scope id="1217679807202" at="44,0,47,0">
        <var name="__thisNode__" id="1217679807202" />
      </scope>
      <scope id="1217679807202" at="48,0,51,0" />
      <scope id="1217679807202" at="52,0,56,0">
        <var name="constructor" id="1217679807202" />
        <var name="node" id="1217679807202" />
        <var name="parameters" id="1217679807202" />
      </scope>
      <scope id="1217679807202" at="39,0,44,0">
        <var name="__thisNode__" id="1217679807202" />
      </scope>
      <scope id="1217679807202" at="85,0,90,0" />
      <scope id="1217679807202" at="91,0,96,0" />
      <scope id="1217679807202" at="74,128,82,5">
        <var name="methodIndex" id="1217679807202" />
      </scope>
      <scope id="1217679807202" at="73,0,84,0">
        <var name="concept" id="1217679807202" />
        <var name="method" id="1217679807202" />
        <var name="parameters" id="1217679807202" />
      </scope>
      <scope id="1217679807202" at="58,114,70,5">
        <var name="methodIndex" id="1217679807202" />
      </scope>
      <scope id="1217679807202" at="57,0,72,0">
        <var name="method" id="1217679807202" />
        <var name="node" id="1217679807202" />
        <var name="parameters" id="1217679807202" />
      </scope>
      <unit id="1217679807202" at="27,0,97,0" name="jetbrains.mps.lang.plugin.behavior.PreferencePage__BehaviorDescriptor" />
    </file>
  </root>
  <root nodeRef="r:00000000-0000-4000-0000-011c89590360(jetbrains.mps.lang.plugin.behavior)/1262430001741498864">
    <file name="PreferencePageCommitBlock__BehaviorDescriptor.java">
      <node id="1262430001741498864" at="29,0,30,0" concept="9" trace="CONCEPT" />
      <node id="1262430001741498864" at="30,0,31,0" concept="9" trace="REGISTRY" />
      <node id="1262430001741498864" at="32,0,33,0" concept="9" trace="showName_id1653mnvAgry" />
      <node id="1262430001741498864" at="33,0,34,0" concept="9" trace="getApplicableConceptFunctionParameter_id2D1PBM_bxJg" />
      <node id="1262430001741498864" at="34,0,35,0" concept="9" trace="getExpectedReturnType_idhEwIGRD" />
      <node id="1262430001741498864" at="36,0,37,0" concept="9" trace="BH_METHODS" />
      <node id="1262430001741498862" at="41,96,42,16" concept="6" />
      <node id="3044950653914718032" at="44,129,45,144" concept="5" />
      <node id="3044950653914718047" at="45,144,46,166" concept="2" />
      <node id="3044950653914718052" at="46,166,47,166" concept="2" />
      <node id="3044950653914718056" at="47,166,48,18" concept="6" />
      <node id="658365993682017681" at="50,89,51,47" concept="6" />
      <node id="1262430001741498864" at="54,63,55,20" concept="11" />
      <node id="1262430001741498864" at="59,114,60,21" concept="2" />
      <node id="1262430001741498864" at="64,114,65,49" concept="5" />
      <node id="1262430001741498864" at="66,26,67,56" concept="13" />
      <node id="1262430001741498864" at="70,13,71,67" concept="6" />
      <node id="1262430001741498864" at="72,14,73,58" concept="13" />
      <node id="1262430001741498864" at="78,128,79,49" concept="5" />
      <node id="1262430001741498864" at="80,26,81,56" concept="13" />
      <node id="1262430001741498864" at="84,13,85,63" concept="6" />
      <node id="1262430001741498864" at="86,13,87,96" concept="6" />
      <node id="1262430001741498864" at="88,14,89,58" concept="13" />
      <node id="1262430001741498864" at="95,48,96,22" concept="6" />
      <node id="1262430001741498864" at="101,40,102,19" concept="6" />
      <node id="658365993682017677" at="104,60,105,63" concept="5" />
      <node id="658365993682017677" at="105,63,106,30" concept="5" />
      <node id="658365993682017677" at="106,30,107,220" concept="2" />
      <node id="658365993682017677" at="107,220,108,24" concept="6" />
      <node id="1262430001741498864" at="38,0,40,0" concept="10" trace="___init___#(Lorg/jetbrains/mps/openapi/model/SNode;)V" />
      <node id="1262430001741498864" at="41,0,44,0" concept="10" trace="showName_id1653mnvAgry#(Lorg/jetbrains/mps/openapi/language/SAbstractConcept;)Z" />
      <node id="1262430001741498864" at="50,0,53,0" concept="10" trace="getExpectedReturnType_idhEwIGRD#(Lorg/jetbrains/mps/openapi/model/SNode;)Lorg/jetbrains/mps/openapi/model/SNode;" />
      <node id="1262430001741498864" at="54,0,57,0" concept="1" trace="PreferencePageCommitBlock__BehaviorDescriptor#()V" />
      <node id="1262430001741498864" at="65,49,68,5" concept="3" />
      <node id="1262430001741498864" at="79,49,82,5" concept="3" />
      <node id="1262430001741498864" at="58,0,62,0" concept="4" trace="initNode#(Lorg/jetbrains/mps/openapi/model/SNode;Ljetbrains/mps/core/aspects/behaviour/api/SConstructor;[Ljava/lang/Object;)V" />
      <node id="1262430001741498864" at="93,0,98,0" concept="4" trace="getDeclaredMethods#()Ljava/util/List;" />
      <node id="1262430001741498864" at="99,0,104,0" concept="4" trace="getConcept#()Lorg/jetbrains/mps/openapi/language/SAbstractConcept;" />
      <node id="1262430001741498864" at="44,0,50,0" concept="10" trace="getApplicableConceptFunctionParameter_id2D1PBM_bxJg#(Lorg/jetbrains/mps/openapi/language/SAbstractConcept;)Ljava/util/List;" />
      <node id="1262430001741498864" at="68,5,74,5" concept="12" />
      <node id="658365993682017677" at="104,0,110,0" concept="10" trace="_quotation_createNode_nlv7du_a0a2#()Lorg/jetbrains/mps/openapi/model/SNode;" />
      <node id="1262430001741498864" at="82,5,90,5" concept="12" />
      <node id="1262430001741498864" at="63,0,76,0" concept="4" trace="invokeSpecial0#(Lorg/jetbrains/mps/openapi/model/SNode;Ljetbrains/mps/core/aspects/behaviour/api/SMethod;[Ljava/lang/Object;)null" />
      <node id="1262430001741498864" at="77,0,92,0" concept="4" trace="invokeSpecial0#(Lorg/jetbrains/mps/openapi/language/SAbstractConcept;Ljetbrains/mps/core/aspects/behaviour/api/SMethod;[Ljava/lang/Object;)null" />
      <scope id="1262430001741498864" at="38,63,38,63" />
      <scope id="1262430001741498861" at="41,96,42,16" />
      <scope id="658365993682017680" at="50,89,51,47" />
      <scope id="1262430001741498864" at="54,63,55,20" />
      <scope id="1262430001741498864" at="59,114,60,21" />
      <scope id="1262430001741498864" at="66,26,67,56" />
      <scope id="1262430001741498864" at="70,13,71,67" />
      <scope id="1262430001741498864" at="72,14,73,58" />
      <scope id="1262430001741498864" at="80,26,81,56" />
      <scope id="1262430001741498864" at="84,13,85,63" />
      <scope id="1262430001741498864" at="86,13,87,96" />
      <scope id="1262430001741498864" at="88,14,89,58" />
      <scope id="1262430001741498864" at="95,48,96,22" />
      <scope id="1262430001741498864" at="101,40,102,19" />
      <scope id="1262430001741498864" at="38,0,40,0">
        <var name="__thisNode__" id="1262430001741498864" />
      </scope>
      <scope id="1262430001741498864" at="41,0,44,0">
        <var name="__thisConcept__" id="1262430001741498864" />
      </scope>
      <scope id="1262430001741498864" at="50,0,53,0">
        <var name="__thisNode__" id="1262430001741498864" />
      </scope>
      <scope id="1262430001741498864" at="54,0,57,0" />
      <scope id="3044950653914718031" at="44,129,48,18">
        <var name="result" id="3044950653914718033" />
      </scope>
      <scope id="1262430001741498864" at="58,0,62,0">
        <var name="constructor" id="1262430001741498864" />
        <var name="node" id="1262430001741498864" />
        <var name="parameters" id="1262430001741498864" />
      </scope>
      <scope id="658365993682017677" at="104,60,108,24">
        <var name="facade" id="658365993682017677" />
        <var name="quotedNode_1" id="658365993682017677" />
      </scope>
      <scope id="1262430001741498864" at="93,0,98,0" />
      <scope id="1262430001741498864" at="99,0,104,0" />
      <scope id="1262430001741498864" at="44,0,50,0">
        <var name="__thisConcept__" id="1262430001741498864" />
      </scope>
      <scope id="658365993682017677" at="104,0,110,0" />
      <scope id="1262430001741498864" at="64,114,74,5">
        <var name="methodIndex" id="1262430001741498864" />
      </scope>
      <scope id="1262430001741498864" at="78,128,90,5">
        <var name="methodIndex" id="1262430001741498864" />
      </scope>
      <scope id="1262430001741498864" at="63,0,76,0">
        <var name="method" id="1262430001741498864" />
        <var name="node" id="1262430001741498864" />
        <var name="parameters" id="1262430001741498864" />
      </scope>
      <scope id="1262430001741498864" at="77,0,92,0">
        <var name="concept" id="1262430001741498864" />
        <var name="method" id="1262430001741498864" />
        <var name="parameters" id="1262430001741498864" />
      </scope>
      <unit id="1262430001741498864" at="28,0,111,0" name="jetbrains.mps.lang.plugin.behavior.PreferencePageCommitBlock__BehaviorDescriptor" />
    </file>
  </root>
  <root nodeRef="r:00000000-0000-4000-0000-011c89590360(jetbrains.mps.lang.plugin.behavior)/1262430001741520020">
    <file name="GetComponentBlock__BehaviorDescriptor.java">
      <node id="1262430001741520020" at="27,0,28,0" concept="9" trace="CONCEPT" />
      <node id="1262430001741520020" at="28,0,29,0" concept="9" trace="REGISTRY" />
      <node id="1262430001741520020" at="30,0,31,0" concept="9" trace="showName_id1653mnvAgry" />
      <node id="1262430001741520020" at="31,0,32,0" concept="9" trace="getExpectedReturnType_idhEwIGRD" />
      <node id="1262430001741520020" at="33,0,34,0" concept="9" trace="BH_METHODS" />
      <node id="1262430001741520018" at="38,96,39,16" concept="6" />
      <node id="658365993682019592" at="41,89,42,47" concept="6" />
      <node id="1262430001741520020" at="45,55,46,20" concept="11" />
      <node id="1262430001741520020" at="50,114,51,21" concept="2" />
      <node id="1262430001741520020" at="55,114,56,49" concept="5" />
      <node id="1262430001741520020" at="57,26,58,56" concept="13" />
      <node id="1262430001741520020" at="61,13,62,67" concept="6" />
      <node id="1262430001741520020" at="63,14,64,58" concept="13" />
      <node id="1262430001741520020" at="69,128,70,49" concept="5" />
      <node id="1262430001741520020" at="71,26,72,56" concept="13" />
      <node id="1262430001741520020" at="75,13,76,63" concept="6" />
      <node id="1262430001741520020" at="77,14,78,58" concept="13" />
      <node id="1262430001741520020" at="84,48,85,22" concept="6" />
      <node id="1262430001741520020" at="90,40,91,19" concept="6" />
      <node id="658365993682019588" at="93,60,94,63" concept="5" />
      <node id="658365993682019588" at="94,63,95,30" concept="5" />
      <node id="658365993682019588" at="95,30,96,227" concept="2" />
      <node id="658365993682019588" at="96,227,97,441" concept="2" />
      <node id="658365993682019588" at="97,441,98,24" concept="6" />
      <node id="1262430001741520020" at="35,0,37,0" concept="10" trace="___init___#(Lorg/jetbrains/mps/openapi/model/SNode;)V" />
      <node id="1262430001741520020" at="38,0,41,0" concept="10" trace="showName_id1653mnvAgry#(Lorg/jetbrains/mps/openapi/language/SAbstractConcept;)Z" />
      <node id="1262430001741520020" at="41,0,44,0" concept="10" trace="getExpectedReturnType_idhEwIGRD#(Lorg/jetbrains/mps/openapi/model/SNode;)Lorg/jetbrains/mps/openapi/model/SNode;" />
      <node id="1262430001741520020" at="45,0,48,0" concept="1" trace="GetComponentBlock__BehaviorDescriptor#()V" />
      <node id="1262430001741520020" at="56,49,59,5" concept="3" />
      <node id="1262430001741520020" at="70,49,73,5" concept="3" />
      <node id="1262430001741520020" at="49,0,53,0" concept="4" trace="initNode#(Lorg/jetbrains/mps/openapi/model/SNode;Ljetbrains/mps/core/aspects/behaviour/api/SConstructor;[Ljava/lang/Object;)V" />
      <node id="1262430001741520020" at="82,0,87,0" concept="4" trace="getDeclaredMethods#()Ljava/util/List;" />
      <node id="1262430001741520020" at="88,0,93,0" concept="4" trace="getConcept#()Lorg/jetbrains/mps/openapi/language/SAbstractConcept;" />
      <node id="1262430001741520020" at="59,5,65,5" concept="12" />
      <node id="1262430001741520020" at="73,5,79,5" concept="12" />
      <node id="658365993682019588" at="93,0,100,0" concept="10" trace="_quotation_createNode_nspogl_a0a1#()Lorg/jetbrains/mps/openapi/model/SNode;" />
      <node id="1262430001741520020" at="54,0,67,0" concept="4" trace="invokeSpecial0#(Lorg/jetbrains/mps/openapi/model/SNode;Ljetbrains/mps/core/aspects/behaviour/api/SMethod;[Ljava/lang/Object;)null" />
      <node id="1262430001741520020" at="68,0,81,0" concept="4" trace="invokeSpecial0#(Lorg/jetbrains/mps/openapi/language/SAbstractConcept;Ljetbrains/mps/core/aspects/behaviour/api/SMethod;[Ljava/lang/Object;)null" />
      <scope id="1262430001741520020" at="35,63,35,63" />
      <scope id="1262430001741520017" at="38,96,39,16" />
      <scope id="658365993682019591" at="41,89,42,47" />
      <scope id="1262430001741520020" at="45,55,46,20" />
      <scope id="1262430001741520020" at="50,114,51,21" />
      <scope id="1262430001741520020" at="57,26,58,56" />
      <scope id="1262430001741520020" at="61,13,62,67" />
      <scope id="1262430001741520020" at="63,14,64,58" />
      <scope id="1262430001741520020" at="71,26,72,56" />
      <scope id="1262430001741520020" at="75,13,76,63" />
      <scope id="1262430001741520020" at="77,14,78,58" />
      <scope id="1262430001741520020" at="84,48,85,22" />
      <scope id="1262430001741520020" at="90,40,91,19" />
      <scope id="1262430001741520020" at="35,0,37,0">
        <var name="__thisNode__" id="1262430001741520020" />
      </scope>
      <scope id="1262430001741520020" at="38,0,41,0">
        <var name="__thisConcept__" id="1262430001741520020" />
      </scope>
      <scope id="1262430001741520020" at="41,0,44,0">
        <var name="__thisNode__" id="1262430001741520020" />
      </scope>
      <scope id="1262430001741520020" at="45,0,48,0" />
      <scope id="1262430001741520020" at="49,0,53,0">
        <var name="constructor" id="1262430001741520020" />
        <var name="node" id="1262430001741520020" />
        <var name="parameters" id="1262430001741520020" />
      </scope>
      <scope id="1262430001741520020" at="82,0,87,0" />
      <scope id="1262430001741520020" at="88,0,93,0" />
      <scope id="658365993682019588" at="93,60,98,24">
        <var name="facade" id="658365993682019588" />
        <var name="quotedNode_1" id="658365993682019588" />
      </scope>
      <scope id="658365993682019588" at="93,0,100,0" />
      <scope id="1262430001741520020" at="55,114,65,5">
        <var name="methodIndex" id="1262430001741520020" />
      </scope>
      <scope id="1262430001741520020" at="69,128,79,5">
        <var name="methodIndex" id="1262430001741520020" />
      </scope>
      <scope id="1262430001741520020" at="54,0,67,0">
        <var name="method" id="1262430001741520020" />
        <var name="node" id="1262430001741520020" />
        <var name="parameters" id="1262430001741520020" />
      </scope>
      <scope id="1262430001741520020" at="68,0,81,0">
        <var name="concept" id="1262430001741520020" />
        <var name="method" id="1262430001741520020" />
        <var name="parameters" id="1262430001741520020" />
      </scope>
      <unit id="1262430001741520020" at="26,0,101,0" name="jetbrains.mps.lang.plugin.behavior.GetComponentBlock__BehaviorDescriptor" />
    </file>
  </root>
  <root nodeRef="r:00000000-0000-4000-0000-011c89590360(jetbrains.mps.lang.plugin.behavior)/1262430001741522621">
    <file name="PersistentPropertyReference__BehaviorDescriptor.java">
      <node id="1262430001741522621" at="24,0,25,0" concept="9" trace="CONCEPT" />
      <node id="1262430001741522621" at="25,0,26,0" concept="9" trace="REGISTRY" />
      <node id="1262430001741522621" at="27,0,28,0" concept="9" trace="lvalue_id1653mnvAgvW" />
      <node id="1262430001741522621" at="29,0,30,0" concept="9" trace="BH_METHODS" />
      <node id="1262430001741522619" at="34,94,35,16" concept="6" />
      <node id="1262430001741522621" at="38,65,39,20" concept="11" />
      <node id="1262430001741522621" at="43,114,44,21" concept="2" />
      <node id="1262430001741522621" at="48,114,49,49" concept="5" />
      <node id="1262430001741522621" at="50,26,51,56" concept="13" />
      <node id="1262430001741522621" at="54,14,55,58" concept="13" />
      <node id="1262430001741522621" at="60,128,61,49" concept="5" />
      <node id="1262430001741522621" at="62,26,63,56" concept="13" />
      <node id="1262430001741522621" at="66,13,67,61" concept="6" />
      <node id="1262430001741522621" at="68,14,69,58" concept="13" />
      <node id="1262430001741522621" at="75,48,76,22" concept="6" />
      <node id="1262430001741522621" at="81,40,82,19" concept="6" />
      <node id="1262430001741522621" at="31,0,33,0" concept="10" trace="___init___#(Lorg/jetbrains/mps/openapi/model/SNode;)V" />
      <node id="1262430001741522621" at="34,0,37,0" concept="10" trace="lvalue_id1653mnvAgvW#(Lorg/jetbrains/mps/openapi/language/SAbstractConcept;)Z" />
      <node id="1262430001741522621" at="38,0,41,0" concept="1" trace="PersistentPropertyReference__BehaviorDescriptor#()V" />
      <node id="1262430001741522621" at="49,49,52,5" concept="3" />
      <node id="1262430001741522621" at="61,49,64,5" concept="3" />
      <node id="1262430001741522621" at="42,0,46,0" concept="4" trace="initNode#(Lorg/jetbrains/mps/openapi/model/SNode;Ljetbrains/mps/core/aspects/behaviour/api/SConstructor;[Ljava/lang/Object;)V" />
      <node id="1262430001741522621" at="52,5,56,5" concept="12" />
      <node id="1262430001741522621" at="73,0,78,0" concept="4" trace="getDeclaredMethods#()Ljava/util/List;" />
      <node id="1262430001741522621" at="79,0,84,0" concept="4" trace="getConcept#()Lorg/jetbrains/mps/openapi/language/SAbstractConcept;" />
      <node id="1262430001741522621" at="64,5,70,5" concept="12" />
      <node id="1262430001741522621" at="47,0,58,0" concept="4" trace="invokeSpecial0#(Lorg/jetbrains/mps/openapi/model/SNode;Ljetbrains/mps/core/aspects/behaviour/api/SMethod;[Ljava/lang/Object;)null" />
      <node id="1262430001741522621" at="59,0,72,0" concept="4" trace="invokeSpecial0#(Lorg/jetbrains/mps/openapi/language/SAbstractConcept;Ljetbrains/mps/core/aspects/behaviour/api/SMethod;[Ljava/lang/Object;)null" />
      <scope id="1262430001741522621" at="31,63,31,63" />
      <scope id="1262430001741522618" at="34,94,35,16" />
      <scope id="1262430001741522621" at="38,65,39,20" />
      <scope id="1262430001741522621" at="43,114,44,21" />
      <scope id="1262430001741522621" at="50,26,51,56" />
      <scope id="1262430001741522621" at="54,14,55,58" />
      <scope id="1262430001741522621" at="62,26,63,56" />
      <scope id="1262430001741522621" at="66,13,67,61" />
      <scope id="1262430001741522621" at="68,14,69,58" />
      <scope id="1262430001741522621" at="75,48,76,22" />
      <scope id="1262430001741522621" at="81,40,82,19" />
      <scope id="1262430001741522621" at="31,0,33,0">
        <var name="__thisNode__" id="1262430001741522621" />
      </scope>
      <scope id="1262430001741522621" at="34,0,37,0">
        <var name="__thisConcept__" id="1262430001741522621" />
      </scope>
      <scope id="1262430001741522621" at="38,0,41,0" />
      <scope id="1262430001741522621" at="42,0,46,0">
        <var name="constructor" id="1262430001741522621" />
        <var name="node" id="1262430001741522621" />
        <var name="parameters" id="1262430001741522621" />
      </scope>
      <scope id="1262430001741522621" at="73,0,78,0" />
      <scope id="1262430001741522621" at="79,0,84,0" />
      <scope id="1262430001741522621" at="48,114,56,5">
        <var name="methodIndex" id="1262430001741522621" />
      </scope>
      <scope id="1262430001741522621" at="60,128,70,5">
        <var name="methodIndex" id="1262430001741522621" />
      </scope>
      <scope id="1262430001741522621" at="47,0,58,0">
        <var name="method" id="1262430001741522621" />
        <var name="node" id="1262430001741522621" />
        <var name="parameters" id="1262430001741522621" />
      </scope>
      <scope id="1262430001741522621" at="59,0,72,0">
        <var name="concept" id="1262430001741522621" />
        <var name="method" id="1262430001741522621" />
        <var name="parameters" id="1262430001741522621" />
      </scope>
      <unit id="1262430001741522621" at="23,0,85,0" name="jetbrains.mps.lang.plugin.behavior.PersistentPropertyReference__BehaviorDescriptor" />
    </file>
  </root>
  <root nodeRef="r:00000000-0000-4000-0000-011c89590360(jetbrains.mps.lang.plugin.behavior)/1262430001741638273">
    <file name="OnAfterReadBlock__BehaviorDescriptor.java">
      <node id="1262430001741638273" at="29,0,30,0" concept="9" trace="CONCEPT" />
      <node id="1262430001741638273" at="30,0,31,0" concept="9" trace="REGISTRY" />
      <node id="1262430001741638273" at="32,0,33,0" concept="9" trace="showName_id1653mnvAgry" />
      <node id="1262430001741638273" at="33,0,34,0" concept="9" trace="getApplicableConceptFunctionParameter_id2D1PBM_bxJg" />
      <node id="1262430001741638273" at="34,0,35,0" concept="9" trace="getExpectedReturnType_idhEwIGRD" />
      <node id="1262430001741638273" at="36,0,37,0" concept="9" trace="BH_METHODS" />
      <node id="1262430001741638271" at="41,96,42,16" concept="6" />
      <node id="3044950653914726445" at="44,129,45,144" concept="5" />
      <node id="3044950653914726460" at="45,144,46,166" concept="2" />
      <node id="3044950653914726464" at="46,166,47,18" concept="6" />
      <node id="658365993682019580" at="49,89,50,47" concept="6" />
      <node id="1262430001741638273" at="53,54,54,20" concept="11" />
      <node id="1262430001741638273" at="58,114,59,21" concept="2" />
      <node id="1262430001741638273" at="63,114,64,49" concept="5" />
      <node id="1262430001741638273" at="65,26,66,56" concept="13" />
      <node id="1262430001741638273" at="69,13,70,67" concept="6" />
      <node id="1262430001741638273" at="71,14,72,58" concept="13" />
      <node id="1262430001741638273" at="77,128,78,49" concept="5" />
      <node id="1262430001741638273" at="79,26,80,56" concept="13" />
      <node id="1262430001741638273" at="83,13,84,63" concept="6" />
      <node id="1262430001741638273" at="85,13,86,96" concept="6" />
      <node id="1262430001741638273" at="87,14,88,58" concept="13" />
      <node id="1262430001741638273" at="94,48,95,22" concept="6" />
      <node id="1262430001741638273" at="100,40,101,19" concept="6" />
      <node id="658365993682019576" at="103,60,104,63" concept="5" />
      <node id="658365993682019576" at="104,63,105,30" concept="5" />
      <node id="658365993682019576" at="105,30,106,220" concept="2" />
      <node id="658365993682019576" at="106,220,107,24" concept="6" />
      <node id="1262430001741638273" at="38,0,40,0" concept="10" trace="___init___#(Lorg/jetbrains/mps/openapi/model/SNode;)V" />
      <node id="1262430001741638273" at="41,0,44,0" concept="10" trace="showName_id1653mnvAgry#(Lorg/jetbrains/mps/openapi/language/SAbstractConcept;)Z" />
      <node id="1262430001741638273" at="49,0,52,0" concept="10" trace="getExpectedReturnType_idhEwIGRD#(Lorg/jetbrains/mps/openapi/model/SNode;)Lorg/jetbrains/mps/openapi/model/SNode;" />
      <node id="1262430001741638273" at="53,0,56,0" concept="1" trace="OnAfterReadBlock__BehaviorDescriptor#()V" />
      <node id="1262430001741638273" at="64,49,67,5" concept="3" />
      <node id="1262430001741638273" at="78,49,81,5" concept="3" />
      <node id="1262430001741638273" at="57,0,61,0" concept="4" trace="initNode#(Lorg/jetbrains/mps/openapi/model/SNode;Ljetbrains/mps/core/aspects/behaviour/api/SConstructor;[Ljava/lang/Object;)V" />
      <node id="1262430001741638273" at="44,0,49,0" concept="10" trace="getApplicableConceptFunctionParameter_id2D1PBM_bxJg#(Lorg/jetbrains/mps/openapi/language/SAbstractConcept;)Ljava/util/List;" />
      <node id="1262430001741638273" at="92,0,97,0" concept="4" trace="getDeclaredMethods#()Ljava/util/List;" />
      <node id="1262430001741638273" at="98,0,103,0" concept="4" trace="getConcept#()Lorg/jetbrains/mps/openapi/language/SAbstractConcept;" />
      <node id="1262430001741638273" at="67,5,73,5" concept="12" />
      <node id="658365993682019576" at="103,0,109,0" concept="10" trace="_quotation_createNode_svhzm3_a0a2#()Lorg/jetbrains/mps/openapi/model/SNode;" />
      <node id="1262430001741638273" at="81,5,89,5" concept="12" />
      <node id="1262430001741638273" at="62,0,75,0" concept="4" trace="invokeSpecial0#(Lorg/jetbrains/mps/openapi/model/SNode;Ljetbrains/mps/core/aspects/behaviour/api/SMethod;[Ljava/lang/Object;)null" />
      <node id="1262430001741638273" at="76,0,91,0" concept="4" trace="invokeSpecial0#(Lorg/jetbrains/mps/openapi/language/SAbstractConcept;Ljetbrains/mps/core/aspects/behaviour/api/SMethod;[Ljava/lang/Object;)null" />
      <scope id="1262430001741638273" at="38,63,38,63" />
      <scope id="1262430001741638270" at="41,96,42,16" />
      <scope id="658365993682019579" at="49,89,50,47" />
      <scope id="1262430001741638273" at="53,54,54,20" />
      <scope id="1262430001741638273" at="58,114,59,21" />
      <scope id="1262430001741638273" at="65,26,66,56" />
      <scope id="1262430001741638273" at="69,13,70,67" />
      <scope id="1262430001741638273" at="71,14,72,58" />
      <scope id="1262430001741638273" at="79,26,80,56" />
      <scope id="1262430001741638273" at="83,13,84,63" />
      <scope id="1262430001741638273" at="85,13,86,96" />
      <scope id="1262430001741638273" at="87,14,88,58" />
      <scope id="1262430001741638273" at="94,48,95,22" />
      <scope id="1262430001741638273" at="100,40,101,19" />
      <scope id="1262430001741638273" at="38,0,40,0">
        <var name="__thisNode__" id="1262430001741638273" />
      </scope>
      <scope id="1262430001741638273" at="41,0,44,0">
        <var name="__thisConcept__" id="1262430001741638273" />
      </scope>
      <scope id="3044950653914726444" at="44,129,47,18">
        <var name="result" id="3044950653914726446" />
      </scope>
      <scope id="1262430001741638273" at="49,0,52,0">
        <var name="__thisNode__" id="1262430001741638273" />
      </scope>
      <scope id="1262430001741638273" at="53,0,56,0" />
      <scope id="1262430001741638273" at="57,0,61,0">
        <var name="constructor" id="1262430001741638273" />
        <var name="node" id="1262430001741638273" />
        <var name="parameters" id="1262430001741638273" />
      </scope>
      <scope id="658365993682019576" at="103,60,107,24">
        <var name="facade" id="658365993682019576" />
        <var name="quotedNode_1" id="658365993682019576" />
      </scope>
      <scope id="1262430001741638273" at="44,0,49,0">
        <var name="__thisConcept__" id="1262430001741638273" />
      </scope>
      <scope id="1262430001741638273" at="92,0,97,0" />
      <scope id="1262430001741638273" at="98,0,103,0" />
      <scope id="658365993682019576" at="103,0,109,0" />
      <scope id="1262430001741638273" at="63,114,73,5">
        <var name="methodIndex" id="1262430001741638273" />
      </scope>
      <scope id="1262430001741638273" at="77,128,89,5">
        <var name="methodIndex" id="1262430001741638273" />
      </scope>
      <scope id="1262430001741638273" at="62,0,75,0">
        <var name="method" id="1262430001741638273" />
        <var name="node" id="1262430001741638273" />
        <var name="parameters" id="1262430001741638273" />
      </scope>
      <scope id="1262430001741638273" at="76,0,91,0">
        <var name="concept" id="1262430001741638273" />
        <var name="method" id="1262430001741638273" />
        <var name="parameters" id="1262430001741638273" />
      </scope>
      <unit id="1262430001741638273" at="28,0,110,0" name="jetbrains.mps.lang.plugin.behavior.OnAfterReadBlock__BehaviorDescriptor" />
    </file>
  </root>
  <root nodeRef="r:00000000-0000-4000-0000-011c89590360(jetbrains.mps.lang.plugin.behavior)/1262430001741638312">
    <file name="GetNodesBlock__BehaviorDescriptor.java">
      <node id="1262430001741638312" at="29,0,30,0" concept="9" trace="CONCEPT" />
      <node id="1262430001741638312" at="30,0,31,0" concept="9" trace="REGISTRY" />
      <node id="1262430001741638312" at="32,0,33,0" concept="9" trace="showName_id1653mnvAgry" />
      <node id="1262430001741638312" at="33,0,34,0" concept="9" trace="getApplicableConceptFunctionParameter_id2D1PBM_bxJg" />
      <node id="1262430001741638312" at="34,0,35,0" concept="9" trace="getExpectedReturnType_idhEwIGRD" />
      <node id="1262430001741638312" at="36,0,37,0" concept="9" trace="BH_METHODS" />
      <node id="1262430001741638310" at="41,96,42,16" concept="6" />
      <node id="3044950653914726237" at="44,129,45,144" concept="5" />
      <node id="3044950653914726252" at="45,144,46,166" concept="2" />
      <node id="3044950653914726256" at="46,166,47,18" concept="6" />
      <node id="658365993682017382" at="49,89,50,47" concept="6" />
      <node id="1262430001741638312" at="53,51,54,20" concept="11" />
      <node id="1262430001741638312" at="58,114,59,21" concept="2" />
      <node id="1262430001741638312" at="63,114,64,49" concept="5" />
      <node id="1262430001741638312" at="65,26,66,56" concept="13" />
      <node id="1262430001741638312" at="69,13,70,67" concept="6" />
      <node id="1262430001741638312" at="71,14,72,58" concept="13" />
      <node id="1262430001741638312" at="77,128,78,49" concept="5" />
      <node id="1262430001741638312" at="79,26,80,56" concept="13" />
      <node id="1262430001741638312" at="83,13,84,63" concept="6" />
      <node id="1262430001741638312" at="85,13,86,96" concept="6" />
      <node id="1262430001741638312" at="87,14,88,58" concept="13" />
      <node id="1262430001741638312" at="94,48,95,22" concept="6" />
      <node id="1262430001741638312" at="100,40,101,19" concept="6" />
      <node id="658365993682017378" at="103,60,104,63" concept="5" />
      <node id="658365993682017378" at="104,63,105,30" concept="5" />
      <node id="658365993682017378" at="105,30,106,225" concept="2" />
      <node id="658365993682017378" at="106,225,107,24" concept="6" />
      <node id="1262430001741638312" at="38,0,40,0" concept="10" trace="___init___#(Lorg/jetbrains/mps/openapi/model/SNode;)V" />
      <node id="1262430001741638312" at="41,0,44,0" concept="10" trace="showName_id1653mnvAgry#(Lorg/jetbrains/mps/openapi/language/SAbstractConcept;)Z" />
      <node id="1262430001741638312" at="49,0,52,0" concept="10" trace="getExpectedReturnType_idhEwIGRD#(Lorg/jetbrains/mps/openapi/model/SNode;)Lorg/jetbrains/mps/openapi/model/SNode;" />
      <node id="1262430001741638312" at="53,0,56,0" concept="1" trace="GetNodesBlock__BehaviorDescriptor#()V" />
      <node id="1262430001741638312" at="64,49,67,5" concept="3" />
      <node id="1262430001741638312" at="78,49,81,5" concept="3" />
      <node id="1262430001741638312" at="57,0,61,0" concept="4" trace="initNode#(Lorg/jetbrains/mps/openapi/model/SNode;Ljetbrains/mps/core/aspects/behaviour/api/SConstructor;[Ljava/lang/Object;)V" />
      <node id="1262430001741638312" at="44,0,49,0" concept="10" trace="getApplicableConceptFunctionParameter_id2D1PBM_bxJg#(Lorg/jetbrains/mps/openapi/language/SAbstractConcept;)Ljava/util/List;" />
      <node id="1262430001741638312" at="92,0,97,0" concept="4" trace="getDeclaredMethods#()Ljava/util/List;" />
      <node id="1262430001741638312" at="98,0,103,0" concept="4" trace="getConcept#()Lorg/jetbrains/mps/openapi/language/SAbstractConcept;" />
      <node id="1262430001741638312" at="67,5,73,5" concept="12" />
      <node id="658365993682017378" at="103,0,109,0" concept="10" trace="_quotation_createNode_9c9vjj_a0a2#()Lorg/jetbrains/mps/openapi/model/SNode;" />
      <node id="1262430001741638312" at="81,5,89,5" concept="12" />
      <node id="1262430001741638312" at="62,0,75,0" concept="4" trace="invokeSpecial0#(Lorg/jetbrains/mps/openapi/model/SNode;Ljetbrains/mps/core/aspects/behaviour/api/SMethod;[Ljava/lang/Object;)null" />
      <node id="1262430001741638312" at="76,0,91,0" concept="4" trace="invokeSpecial0#(Lorg/jetbrains/mps/openapi/language/SAbstractConcept;Ljetbrains/mps/core/aspects/behaviour/api/SMethod;[Ljava/lang/Object;)null" />
      <scope id="1262430001741638312" at="38,63,38,63" />
      <scope id="1262430001741638309" at="41,96,42,16" />
      <scope id="658365993682017381" at="49,89,50,47" />
      <scope id="1262430001741638312" at="53,51,54,20" />
      <scope id="1262430001741638312" at="58,114,59,21" />
      <scope id="1262430001741638312" at="65,26,66,56" />
      <scope id="1262430001741638312" at="69,13,70,67" />
      <scope id="1262430001741638312" at="71,14,72,58" />
      <scope id="1262430001741638312" at="79,26,80,56" />
      <scope id="1262430001741638312" at="83,13,84,63" />
      <scope id="1262430001741638312" at="85,13,86,96" />
      <scope id="1262430001741638312" at="87,14,88,58" />
      <scope id="1262430001741638312" at="94,48,95,22" />
      <scope id="1262430001741638312" at="100,40,101,19" />
      <scope id="1262430001741638312" at="38,0,40,0">
        <var name="__thisNode__" id="1262430001741638312" />
      </scope>
      <scope id="1262430001741638312" at="41,0,44,0">
        <var name="__thisConcept__" id="1262430001741638312" />
      </scope>
      <scope id="3044950653914726236" at="44,129,47,18">
        <var name="result" id="3044950653914726238" />
      </scope>
      <scope id="1262430001741638312" at="49,0,52,0">
        <var name="__thisNode__" id="1262430001741638312" />
      </scope>
      <scope id="1262430001741638312" at="53,0,56,0" />
      <scope id="1262430001741638312" at="57,0,61,0">
        <var name="constructor" id="1262430001741638312" />
        <var name="node" id="1262430001741638312" />
        <var name="parameters" id="1262430001741638312" />
      </scope>
      <scope id="658365993682017378" at="103,60,107,24">
        <var name="facade" id="658365993682017378" />
        <var name="quotedNode_1" id="658365993682017378" />
      </scope>
      <scope id="1262430001741638312" at="44,0,49,0">
        <var name="__thisConcept__" id="1262430001741638312" />
      </scope>
      <scope id="1262430001741638312" at="92,0,97,0" />
      <scope id="1262430001741638312" at="98,0,103,0" />
      <scope id="658365993682017378" at="103,0,109,0" />
      <scope id="1262430001741638312" at="63,114,73,5">
        <var name="methodIndex" id="1262430001741638312" />
      </scope>
      <scope id="1262430001741638312" at="77,128,89,5">
        <var name="methodIndex" id="1262430001741638312" />
      </scope>
      <scope id="1262430001741638312" at="62,0,75,0">
        <var name="method" id="1262430001741638312" />
        <var name="node" id="1262430001741638312" />
        <var name="parameters" id="1262430001741638312" />
      </scope>
      <scope id="1262430001741638312" at="76,0,91,0">
        <var name="concept" id="1262430001741638312" />
        <var name="method" id="1262430001741638312" />
        <var name="parameters" id="1262430001741638312" />
      </scope>
      <unit id="1262430001741638312" at="28,0,110,0" name="jetbrains.mps.lang.plugin.behavior.GetNodesBlock__BehaviorDescriptor" />
    </file>
  </root>
  <root nodeRef="r:00000000-0000-4000-0000-011c89590360(jetbrains.mps.lang.plugin.behavior)/1262430001741642732">
    <file name="UpdateGroupFunction__BehaviorDescriptor.java">
      <node id="1262430001741642732" at="29,0,30,0" concept="9" trace="CONCEPT" />
      <node id="1262430001741642732" at="30,0,31,0" concept="9" trace="REGISTRY" />
      <node id="1262430001741642732" at="32,0,33,0" concept="9" trace="showName_id1653mnvAgry" />
      <node id="1262430001741642732" at="33,0,34,0" concept="9" trace="getApplicableConceptFunctionParameter_id2D1PBM_bxJg" />
      <node id="1262430001741642732" at="34,0,35,0" concept="9" trace="getExpectedReturnType_idhEwIGRD" />
      <node id="1262430001741642732" at="36,0,37,0" concept="9" trace="BH_METHODS" />
      <node id="1262430001741642730" at="41,96,42,16" concept="6" />
      <node id="3044950653914718301" at="44,129,45,144" concept="5" />
      <node id="3044950653914718316" at="45,144,46,166" concept="2" />
      <node id="3044950653914718320" at="46,166,47,18" concept="6" />
      <node id="658365993682020036" at="49,89,50,47" concept="6" />
      <node id="1262430001741642732" at="53,57,54,20" concept="11" />
      <node id="1262430001741642732" at="58,114,59,21" concept="2" />
      <node id="1262430001741642732" at="63,114,64,49" concept="5" />
      <node id="1262430001741642732" at="65,26,66,56" concept="13" />
      <node id="1262430001741642732" at="69,13,70,67" concept="6" />
      <node id="1262430001741642732" at="71,14,72,58" concept="13" />
      <node id="1262430001741642732" at="77,128,78,49" concept="5" />
      <node id="1262430001741642732" at="79,26,80,56" concept="13" />
      <node id="1262430001741642732" at="83,13,84,63" concept="6" />
      <node id="1262430001741642732" at="85,13,86,96" concept="6" />
      <node id="1262430001741642732" at="87,14,88,58" concept="13" />
      <node id="1262430001741642732" at="94,48,95,22" concept="6" />
      <node id="1262430001741642732" at="100,40,101,19" concept="6" />
      <node id="658365993682020032" at="103,60,104,63" concept="5" />
      <node id="658365993682020032" at="104,63,105,30" concept="5" />
      <node id="658365993682020032" at="105,30,106,220" concept="2" />
      <node id="658365993682020032" at="106,220,107,24" concept="6" />
      <node id="1262430001741642732" at="38,0,40,0" concept="10" trace="___init___#(Lorg/jetbrains/mps/openapi/model/SNode;)V" />
      <node id="1262430001741642732" at="41,0,44,0" concept="10" trace="showName_id1653mnvAgry#(Lorg/jetbrains/mps/openapi/language/SAbstractConcept;)Z" />
      <node id="1262430001741642732" at="49,0,52,0" concept="10" trace="getExpectedReturnType_idhEwIGRD#(Lorg/jetbrains/mps/openapi/model/SNode;)Lorg/jetbrains/mps/openapi/model/SNode;" />
      <node id="1262430001741642732" at="53,0,56,0" concept="1" trace="UpdateGroupFunction__BehaviorDescriptor#()V" />
      <node id="1262430001741642732" at="64,49,67,5" concept="3" />
      <node id="1262430001741642732" at="78,49,81,5" concept="3" />
      <node id="1262430001741642732" at="57,0,61,0" concept="4" trace="initNode#(Lorg/jetbrains/mps/openapi/model/SNode;Ljetbrains/mps/core/aspects/behaviour/api/SConstructor;[Ljava/lang/Object;)V" />
      <node id="1262430001741642732" at="44,0,49,0" concept="10" trace="getApplicableConceptFunctionParameter_id2D1PBM_bxJg#(Lorg/jetbrains/mps/openapi/language/SAbstractConcept;)Ljava/util/List;" />
      <node id="1262430001741642732" at="92,0,97,0" concept="4" trace="getDeclaredMethods#()Ljava/util/List;" />
      <node id="1262430001741642732" at="98,0,103,0" concept="4" trace="getConcept#()Lorg/jetbrains/mps/openapi/language/SAbstractConcept;" />
      <node id="1262430001741642732" at="67,5,73,5" concept="12" />
      <node id="658365993682020032" at="103,0,109,0" concept="10" trace="_quotation_createNode_w5u43l_a0a2#()Lorg/jetbrains/mps/openapi/model/SNode;" />
      <node id="1262430001741642732" at="81,5,89,5" concept="12" />
      <node id="1262430001741642732" at="62,0,75,0" concept="4" trace="invokeSpecial0#(Lorg/jetbrains/mps/openapi/model/SNode;Ljetbrains/mps/core/aspects/behaviour/api/SMethod;[Ljava/lang/Object;)null" />
      <node id="1262430001741642732" at="76,0,91,0" concept="4" trace="invokeSpecial0#(Lorg/jetbrains/mps/openapi/language/SAbstractConcept;Ljetbrains/mps/core/aspects/behaviour/api/SMethod;[Ljava/lang/Object;)null" />
      <scope id="1262430001741642732" at="38,63,38,63" />
      <scope id="1262430001741642729" at="41,96,42,16" />
      <scope id="658365993682020035" at="49,89,50,47" />
      <scope id="1262430001741642732" at="53,57,54,20" />
      <scope id="1262430001741642732" at="58,114,59,21" />
      <scope id="1262430001741642732" at="65,26,66,56" />
      <scope id="1262430001741642732" at="69,13,70,67" />
      <scope id="1262430001741642732" at="71,14,72,58" />
      <scope id="1262430001741642732" at="79,26,80,56" />
      <scope id="1262430001741642732" at="83,13,84,63" />
      <scope id="1262430001741642732" at="85,13,86,96" />
      <scope id="1262430001741642732" at="87,14,88,58" />
      <scope id="1262430001741642732" at="94,48,95,22" />
      <scope id="1262430001741642732" at="100,40,101,19" />
      <scope id="1262430001741642732" at="38,0,40,0">
        <var name="__thisNode__" id="1262430001741642732" />
      </scope>
      <scope id="1262430001741642732" at="41,0,44,0">
        <var name="__thisConcept__" id="1262430001741642732" />
      </scope>
      <scope id="3044950653914718300" at="44,129,47,18">
        <var name="result" id="3044950653914718302" />
      </scope>
      <scope id="1262430001741642732" at="49,0,52,0">
        <var name="__thisNode__" id="1262430001741642732" />
      </scope>
      <scope id="1262430001741642732" at="53,0,56,0" />
      <scope id="1262430001741642732" at="57,0,61,0">
        <var name="constructor" id="1262430001741642732" />
        <var name="node" id="1262430001741642732" />
        <var name="parameters" id="1262430001741642732" />
      </scope>
      <scope id="658365993682020032" at="103,60,107,24">
        <var name="facade" id="658365993682020032" />
        <var name="quotedNode_1" id="658365993682020032" />
      </scope>
      <scope id="1262430001741642732" at="44,0,49,0">
        <var name="__thisConcept__" id="1262430001741642732" />
      </scope>
      <scope id="1262430001741642732" at="92,0,97,0" />
      <scope id="1262430001741642732" at="98,0,103,0" />
      <scope id="658365993682020032" at="103,0,109,0" />
      <scope id="1262430001741642732" at="63,114,73,5">
        <var name="methodIndex" id="1262430001741642732" />
      </scope>
      <scope id="1262430001741642732" at="77,128,89,5">
        <var name="methodIndex" id="1262430001741642732" />
      </scope>
      <scope id="1262430001741642732" at="62,0,75,0">
        <var name="method" id="1262430001741642732" />
        <var name="node" id="1262430001741642732" />
        <var name="parameters" id="1262430001741642732" />
      </scope>
      <scope id="1262430001741642732" at="76,0,91,0">
        <var name="concept" id="1262430001741642732" />
        <var name="method" id="1262430001741642732" />
        <var name="parameters" id="1262430001741642732" />
      </scope>
      <unit id="1262430001741642732" at="28,0,110,0" name="jetbrains.mps.lang.plugin.behavior.UpdateGroupFunction__BehaviorDescriptor" />
    </file>
  </root>
  <root nodeRef="r:00000000-0000-4000-0000-011c89590360(jetbrains.mps.lang.plugin.behavior)/1262430001741646639">
    <file name="ToStringConceptFunction__BehaviorDescriptor.java">
      <node id="1262430001741646639" at="29,0,30,0" concept="9" trace="CONCEPT" />
      <node id="1262430001741646639" at="30,0,31,0" concept="9" trace="REGISTRY" />
      <node id="1262430001741646639" at="32,0,33,0" concept="9" trace="showName_id1653mnvAgry" />
      <node id="1262430001741646639" at="33,0,34,0" concept="9" trace="getApplicableConceptFunctionParameter_id2D1PBM_bxJg" />
      <node id="1262430001741646639" at="34,0,35,0" concept="9" trace="getExpectedReturnType_idhEwIGRD" />
      <node id="1262430001741646639" at="36,0,37,0" concept="9" trace="BH_METHODS" />
      <node id="1262430001741646637" at="41,96,42,16" concept="6" />
      <node id="3044950653914724268" at="44,129,45,144" concept="5" />
      <node id="3044950653914724283" at="45,144,46,166" concept="2" />
      <node id="3044950653914724287" at="46,166,47,18" concept="6" />
      <node id="658365993682019604" at="49,89,50,47" concept="6" />
      <node id="1262430001741646639" at="53,61,54,20" concept="11" />
      <node id="1262430001741646639" at="58,114,59,21" concept="2" />
      <node id="1262430001741646639" at="63,114,64,49" concept="5" />
      <node id="1262430001741646639" at="65,26,66,56" concept="13" />
      <node id="1262430001741646639" at="69,13,70,67" concept="6" />
      <node id="1262430001741646639" at="71,14,72,58" concept="13" />
      <node id="1262430001741646639" at="77,128,78,49" concept="5" />
      <node id="1262430001741646639" at="79,26,80,56" concept="13" />
      <node id="1262430001741646639" at="83,13,84,63" concept="6" />
      <node id="1262430001741646639" at="85,13,86,96" concept="6" />
      <node id="1262430001741646639" at="87,14,88,58" concept="13" />
      <node id="1262430001741646639" at="94,48,95,22" concept="6" />
      <node id="1262430001741646639" at="100,40,101,19" concept="6" />
      <node id="658365993682019600" at="103,60,104,63" concept="5" />
      <node id="658365993682019600" at="104,63,105,30" concept="5" />
      <node id="658365993682019600" at="105,30,106,223" concept="2" />
      <node id="658365993682019600" at="106,223,107,24" concept="6" />
      <node id="1262430001741646639" at="38,0,40,0" concept="10" trace="___init___#(Lorg/jetbrains/mps/openapi/model/SNode;)V" />
      <node id="1262430001741646639" at="41,0,44,0" concept="10" trace="showName_id1653mnvAgry#(Lorg/jetbrains/mps/openapi/language/SAbstractConcept;)Z" />
      <node id="1262430001741646639" at="49,0,52,0" concept="10" trace="getExpectedReturnType_idhEwIGRD#(Lorg/jetbrains/mps/openapi/model/SNode;)Lorg/jetbrains/mps/openapi/model/SNode;" />
      <node id="1262430001741646639" at="53,0,56,0" concept="1" trace="ToStringConceptFunction__BehaviorDescriptor#()V" />
      <node id="1262430001741646639" at="64,49,67,5" concept="3" />
      <node id="1262430001741646639" at="78,49,81,5" concept="3" />
      <node id="1262430001741646639" at="57,0,61,0" concept="4" trace="initNode#(Lorg/jetbrains/mps/openapi/model/SNode;Ljetbrains/mps/core/aspects/behaviour/api/SConstructor;[Ljava/lang/Object;)V" />
      <node id="1262430001741646639" at="44,0,49,0" concept="10" trace="getApplicableConceptFunctionParameter_id2D1PBM_bxJg#(Lorg/jetbrains/mps/openapi/language/SAbstractConcept;)Ljava/util/List;" />
      <node id="1262430001741646639" at="92,0,97,0" concept="4" trace="getDeclaredMethods#()Ljava/util/List;" />
      <node id="1262430001741646639" at="98,0,103,0" concept="4" trace="getConcept#()Lorg/jetbrains/mps/openapi/language/SAbstractConcept;" />
      <node id="1262430001741646639" at="67,5,73,5" concept="12" />
      <node id="658365993682019600" at="103,0,109,0" concept="10" trace="_quotation_createNode_w4edji_a0a2#()Lorg/jetbrains/mps/openapi/model/SNode;" />
      <node id="1262430001741646639" at="81,5,89,5" concept="12" />
      <node id="1262430001741646639" at="62,0,75,0" concept="4" trace="invokeSpecial0#(Lorg/jetbrains/mps/openapi/model/SNode;Ljetbrains/mps/core/aspects/behaviour/api/SMethod;[Ljava/lang/Object;)null" />
      <node id="1262430001741646639" at="76,0,91,0" concept="4" trace="invokeSpecial0#(Lorg/jetbrains/mps/openapi/language/SAbstractConcept;Ljetbrains/mps/core/aspects/behaviour/api/SMethod;[Ljava/lang/Object;)null" />
      <scope id="1262430001741646639" at="38,63,38,63" />
      <scope id="1262430001741646636" at="41,96,42,16" />
      <scope id="658365993682019603" at="49,89,50,47" />
      <scope id="1262430001741646639" at="53,61,54,20" />
      <scope id="1262430001741646639" at="58,114,59,21" />
      <scope id="1262430001741646639" at="65,26,66,56" />
      <scope id="1262430001741646639" at="69,13,70,67" />
      <scope id="1262430001741646639" at="71,14,72,58" />
      <scope id="1262430001741646639" at="79,26,80,56" />
      <scope id="1262430001741646639" at="83,13,84,63" />
      <scope id="1262430001741646639" at="85,13,86,96" />
      <scope id="1262430001741646639" at="87,14,88,58" />
      <scope id="1262430001741646639" at="94,48,95,22" />
      <scope id="1262430001741646639" at="100,40,101,19" />
      <scope id="1262430001741646639" at="38,0,40,0">
        <var name="__thisNode__" id="1262430001741646639" />
      </scope>
      <scope id="1262430001741646639" at="41,0,44,0">
        <var name="__thisConcept__" id="1262430001741646639" />
      </scope>
      <scope id="3044950653914724267" at="44,129,47,18">
        <var name="result" id="3044950653914724269" />
      </scope>
      <scope id="1262430001741646639" at="49,0,52,0">
        <var name="__thisNode__" id="1262430001741646639" />
      </scope>
      <scope id="1262430001741646639" at="53,0,56,0" />
      <scope id="1262430001741646639" at="57,0,61,0">
        <var name="constructor" id="1262430001741646639" />
        <var name="node" id="1262430001741646639" />
        <var name="parameters" id="1262430001741646639" />
      </scope>
      <scope id="658365993682019600" at="103,60,107,24">
        <var name="facade" id="658365993682019600" />
        <var name="quotedNode_1" id="658365993682019600" />
      </scope>
      <scope id="1262430001741646639" at="44,0,49,0">
        <var name="__thisConcept__" id="1262430001741646639" />
      </scope>
      <scope id="1262430001741646639" at="92,0,97,0" />
      <scope id="1262430001741646639" at="98,0,103,0" />
      <scope id="658365993682019600" at="103,0,109,0" />
      <scope id="1262430001741646639" at="63,114,73,5">
        <var name="methodIndex" id="1262430001741646639" />
      </scope>
      <scope id="1262430001741646639" at="77,128,89,5">
        <var name="methodIndex" id="1262430001741646639" />
      </scope>
      <scope id="1262430001741646639" at="62,0,75,0">
        <var name="method" id="1262430001741646639" />
        <var name="node" id="1262430001741646639" />
        <var name="parameters" id="1262430001741646639" />
      </scope>
      <scope id="1262430001741646639" at="76,0,91,0">
        <var name="concept" id="1262430001741646639" />
        <var name="method" id="1262430001741646639" />
        <var name="parameters" id="1262430001741646639" />
      </scope>
      <unit id="1262430001741646639" at="28,0,110,0" name="jetbrains.mps.lang.plugin.behavior.ToStringConceptFunction__BehaviorDescriptor" />
    </file>
  </root>
  <root nodeRef="r:00000000-0000-4000-0000-011c89590360(jetbrains.mps.lang.plugin.behavior)/1262430001741646701">
    <file name="EnumerateChildrenFunction__BehaviorDescriptor.java">
      <node id="1262430001741646701" at="27,0,28,0" concept="9" trace="CONCEPT" />
      <node id="1262430001741646701" at="28,0,29,0" concept="9" trace="REGISTRY" />
      <node id="1262430001741646701" at="30,0,31,0" concept="9" trace="showName_id1653mnvAgry" />
      <node id="1262430001741646701" at="31,0,32,0" concept="9" trace="getExpectedReturnType_idhEwIGRD" />
      <node id="1262430001741646701" at="33,0,34,0" concept="9" trace="BH_METHODS" />
      <node id="1262430001741646699" at="38,96,39,16" concept="6" />
      <node id="658365993681971082" at="41,89,42,47" concept="6" />
      <node id="1262430001741646701" at="45,63,46,20" concept="11" />
      <node id="1262430001741646701" at="50,114,51,21" concept="2" />
      <node id="1262430001741646701" at="55,114,56,49" concept="5" />
      <node id="1262430001741646701" at="57,26,58,56" concept="13" />
      <node id="1262430001741646701" at="61,13,62,67" concept="6" />
      <node id="1262430001741646701" at="63,14,64,58" concept="13" />
      <node id="1262430001741646701" at="69,128,70,49" concept="5" />
      <node id="1262430001741646701" at="71,26,72,56" concept="13" />
      <node id="1262430001741646701" at="75,13,76,63" concept="6" />
      <node id="1262430001741646701" at="77,14,78,58" concept="13" />
      <node id="1262430001741646701" at="84,48,85,22" concept="6" />
      <node id="1262430001741646701" at="90,40,91,19" concept="6" />
      <node id="658365993681966815" at="93,60,94,63" concept="5" />
      <node id="658365993681966815" at="94,63,95,30" concept="5" />
      <node id="658365993681966815" at="95,30,96,30" concept="5" />
      <node id="658365993681966815" at="96,30,97,233" concept="2" />
      <node id="658365993681966815" at="97,233,98,227" concept="2" />
      <node id="658365993681966815" at="98,227,99,466" concept="2" />
      <node id="658365993681966815" at="99,466,100,168" concept="2" />
      <node id="658365993681966815" at="100,168,101,24" concept="6" />
      <node id="1262430001741646701" at="35,0,37,0" concept="10" trace="___init___#(Lorg/jetbrains/mps/openapi/model/SNode;)V" />
      <node id="1262430001741646701" at="38,0,41,0" concept="10" trace="showName_id1653mnvAgry#(Lorg/jetbrains/mps/openapi/language/SAbstractConcept;)Z" />
      <node id="1262430001741646701" at="41,0,44,0" concept="10" trace="getExpectedReturnType_idhEwIGRD#(Lorg/jetbrains/mps/openapi/model/SNode;)Lorg/jetbrains/mps/openapi/model/SNode;" />
      <node id="1262430001741646701" at="45,0,48,0" concept="1" trace="EnumerateChildrenFunction__BehaviorDescriptor#()V" />
      <node id="1262430001741646701" at="56,49,59,5" concept="3" />
      <node id="1262430001741646701" at="70,49,73,5" concept="3" />
      <node id="1262430001741646701" at="49,0,53,0" concept="4" trace="initNode#(Lorg/jetbrains/mps/openapi/model/SNode;Ljetbrains/mps/core/aspects/behaviour/api/SConstructor;[Ljava/lang/Object;)V" />
      <node id="1262430001741646701" at="82,0,87,0" concept="4" trace="getDeclaredMethods#()Ljava/util/List;" />
      <node id="1262430001741646701" at="88,0,93,0" concept="4" trace="getConcept#()Lorg/jetbrains/mps/openapi/language/SAbstractConcept;" />
      <node id="1262430001741646701" at="59,5,65,5" concept="12" />
      <node id="1262430001741646701" at="73,5,79,5" concept="12" />
      <node id="658365993681966815" at="93,0,103,0" concept="10" trace="_quotation_createNode_dqcr57_a0a1#()Lorg/jetbrains/mps/openapi/model/SNode;" />
      <node id="1262430001741646701" at="54,0,67,0" concept="4" trace="invokeSpecial0#(Lorg/jetbrains/mps/openapi/model/SNode;Ljetbrains/mps/core/aspects/behaviour/api/SMethod;[Ljava/lang/Object;)null" />
      <node id="1262430001741646701" at="68,0,81,0" concept="4" trace="invokeSpecial0#(Lorg/jetbrains/mps/openapi/language/SAbstractConcept;Ljetbrains/mps/core/aspects/behaviour/api/SMethod;[Ljava/lang/Object;)null" />
      <scope id="1262430001741646701" at="35,63,35,63" />
      <scope id="1262430001741646698" at="38,96,39,16" />
      <scope id="658365993681971081" at="41,89,42,47" />
      <scope id="1262430001741646701" at="45,63,46,20" />
      <scope id="1262430001741646701" at="50,114,51,21" />
      <scope id="1262430001741646701" at="57,26,58,56" />
      <scope id="1262430001741646701" at="61,13,62,67" />
      <scope id="1262430001741646701" at="63,14,64,58" />
      <scope id="1262430001741646701" at="71,26,72,56" />
      <scope id="1262430001741646701" at="75,13,76,63" />
      <scope id="1262430001741646701" at="77,14,78,58" />
      <scope id="1262430001741646701" at="84,48,85,22" />
      <scope id="1262430001741646701" at="90,40,91,19" />
      <scope id="1262430001741646701" at="35,0,37,0">
        <var name="__thisNode__" id="1262430001741646701" />
      </scope>
      <scope id="1262430001741646701" at="38,0,41,0">
        <var name="__thisConcept__" id="1262430001741646701" />
      </scope>
      <scope id="1262430001741646701" at="41,0,44,0">
        <var name="__thisNode__" id="1262430001741646701" />
      </scope>
      <scope id="1262430001741646701" at="45,0,48,0" />
      <scope id="1262430001741646701" at="49,0,53,0">
        <var name="constructor" id="1262430001741646701" />
        <var name="node" id="1262430001741646701" />
        <var name="parameters" id="1262430001741646701" />
      </scope>
      <scope id="1262430001741646701" at="82,0,87,0" />
      <scope id="1262430001741646701" at="88,0,93,0" />
      <scope id="658365993681966815" at="93,60,101,24">
        <var name="facade" id="658365993681966815" />
        <var name="quotedNode_1" id="658365993681966815" />
        <var name="quotedNode_2" id="658365993681966815" />
      </scope>
      <scope id="1262430001741646701" at="55,114,65,5">
        <var name="methodIndex" id="1262430001741646701" />
      </scope>
      <scope id="1262430001741646701" at="69,128,79,5">
        <var name="methodIndex" id="1262430001741646701" />
      </scope>
      <scope id="658365993681966815" at="93,0,103,0" />
      <scope id="1262430001741646701" at="54,0,67,0">
        <var name="method" id="1262430001741646701" />
        <var name="node" id="1262430001741646701" />
        <var name="parameters" id="1262430001741646701" />
      </scope>
      <scope id="1262430001741646701" at="68,0,81,0">
        <var name="concept" id="1262430001741646701" />
        <var name="method" id="1262430001741646701" />
        <var name="parameters" id="1262430001741646701" />
      </scope>
      <unit id="1262430001741646701" at="26,0,104,0" name="jetbrains.mps.lang.plugin.behavior.EnumerateChildrenFunction__BehaviorDescriptor" />
    </file>
  </root>
  <root nodeRef="r:00000000-0000-4000-0000-011c89590360(jetbrains.mps.lang.plugin.behavior)/1262430001741647178">
    <file name="PreferencePageResetBlock__BehaviorDescriptor.java">
      <node id="1262430001741647178" at="29,0,30,0" concept="9" trace="CONCEPT" />
      <node id="1262430001741647178" at="30,0,31,0" concept="9" trace="REGISTRY" />
      <node id="1262430001741647178" at="32,0,33,0" concept="9" trace="showName_id1653mnvAgry" />
      <node id="1262430001741647178" at="33,0,34,0" concept="9" trace="getApplicableConceptFunctionParameter_id2D1PBM_bxJg" />
      <node id="1262430001741647178" at="34,0,35,0" concept="9" trace="getExpectedReturnType_idhEwIGRD" />
      <node id="1262430001741647178" at="36,0,37,0" concept="9" trace="BH_METHODS" />
      <node id="1262430001741647176" at="41,96,42,16" concept="6" />
      <node id="3044950653914720735" at="44,129,45,144" concept="5" />
      <node id="3044950653914720750" at="45,144,46,166" concept="2" />
      <node id="3044950653914720755" at="46,166,47,166" concept="2" />
      <node id="3044950653914720759" at="47,166,48,18" concept="6" />
      <node id="658365993682017705" at="50,89,51,47" concept="6" />
      <node id="1262430001741647178" at="54,62,55,20" concept="11" />
      <node id="1262430001741647178" at="59,114,60,21" concept="2" />
      <node id="1262430001741647178" at="64,114,65,49" concept="5" />
      <node id="1262430001741647178" at="66,26,67,56" concept="13" />
      <node id="1262430001741647178" at="70,13,71,67" concept="6" />
      <node id="1262430001741647178" at="72,14,73,58" concept="13" />
      <node id="1262430001741647178" at="78,128,79,49" concept="5" />
      <node id="1262430001741647178" at="80,26,81,56" concept="13" />
      <node id="1262430001741647178" at="84,13,85,63" concept="6" />
      <node id="1262430001741647178" at="86,13,87,96" concept="6" />
      <node id="1262430001741647178" at="88,14,89,58" concept="13" />
      <node id="1262430001741647178" at="95,48,96,22" concept="6" />
      <node id="1262430001741647178" at="101,40,102,19" concept="6" />
      <node id="658365993682017701" at="104,60,105,63" concept="5" />
      <node id="658365993682017701" at="105,63,106,30" concept="5" />
      <node id="658365993682017701" at="106,30,107,220" concept="2" />
      <node id="658365993682017701" at="107,220,108,24" concept="6" />
      <node id="1262430001741647178" at="38,0,40,0" concept="10" trace="___init___#(Lorg/jetbrains/mps/openapi/model/SNode;)V" />
      <node id="1262430001741647178" at="41,0,44,0" concept="10" trace="showName_id1653mnvAgry#(Lorg/jetbrains/mps/openapi/language/SAbstractConcept;)Z" />
      <node id="1262430001741647178" at="50,0,53,0" concept="10" trace="getExpectedReturnType_idhEwIGRD#(Lorg/jetbrains/mps/openapi/model/SNode;)Lorg/jetbrains/mps/openapi/model/SNode;" />
      <node id="1262430001741647178" at="54,0,57,0" concept="1" trace="PreferencePageResetBlock__BehaviorDescriptor#()V" />
      <node id="1262430001741647178" at="65,49,68,5" concept="3" />
      <node id="1262430001741647178" at="79,49,82,5" concept="3" />
      <node id="1262430001741647178" at="58,0,62,0" concept="4" trace="initNode#(Lorg/jetbrains/mps/openapi/model/SNode;Ljetbrains/mps/core/aspects/behaviour/api/SConstructor;[Ljava/lang/Object;)V" />
      <node id="1262430001741647178" at="93,0,98,0" concept="4" trace="getDeclaredMethods#()Ljava/util/List;" />
      <node id="1262430001741647178" at="99,0,104,0" concept="4" trace="getConcept#()Lorg/jetbrains/mps/openapi/language/SAbstractConcept;" />
      <node id="1262430001741647178" at="44,0,50,0" concept="10" trace="getApplicableConceptFunctionParameter_id2D1PBM_bxJg#(Lorg/jetbrains/mps/openapi/language/SAbstractConcept;)Ljava/util/List;" />
      <node id="1262430001741647178" at="68,5,74,5" concept="12" />
      <node id="658365993682017701" at="104,0,110,0" concept="10" trace="_quotation_createNode_856af8_a0a2#()Lorg/jetbrains/mps/openapi/model/SNode;" />
      <node id="1262430001741647178" at="82,5,90,5" concept="12" />
      <node id="1262430001741647178" at="63,0,76,0" concept="4" trace="invokeSpecial0#(Lorg/jetbrains/mps/openapi/model/SNode;Ljetbrains/mps/core/aspects/behaviour/api/SMethod;[Ljava/lang/Object;)null" />
      <node id="1262430001741647178" at="77,0,92,0" concept="4" trace="invokeSpecial0#(Lorg/jetbrains/mps/openapi/language/SAbstractConcept;Ljetbrains/mps/core/aspects/behaviour/api/SMethod;[Ljava/lang/Object;)null" />
      <scope id="1262430001741647178" at="38,63,38,63" />
      <scope id="1262430001741647175" at="41,96,42,16" />
      <scope id="658365993682017704" at="50,89,51,47" />
      <scope id="1262430001741647178" at="54,62,55,20" />
      <scope id="1262430001741647178" at="59,114,60,21" />
      <scope id="1262430001741647178" at="66,26,67,56" />
      <scope id="1262430001741647178" at="70,13,71,67" />
      <scope id="1262430001741647178" at="72,14,73,58" />
      <scope id="1262430001741647178" at="80,26,81,56" />
      <scope id="1262430001741647178" at="84,13,85,63" />
      <scope id="1262430001741647178" at="86,13,87,96" />
      <scope id="1262430001741647178" at="88,14,89,58" />
      <scope id="1262430001741647178" at="95,48,96,22" />
      <scope id="1262430001741647178" at="101,40,102,19" />
      <scope id="1262430001741647178" at="38,0,40,0">
        <var name="__thisNode__" id="1262430001741647178" />
      </scope>
      <scope id="1262430001741647178" at="41,0,44,0">
        <var name="__thisConcept__" id="1262430001741647178" />
      </scope>
      <scope id="1262430001741647178" at="50,0,53,0">
        <var name="__thisNode__" id="1262430001741647178" />
      </scope>
      <scope id="1262430001741647178" at="54,0,57,0" />
      <scope id="3044950653914720734" at="44,129,48,18">
        <var name="result" id="3044950653914720736" />
      </scope>
      <scope id="1262430001741647178" at="58,0,62,0">
        <var name="constructor" id="1262430001741647178" />
        <var name="node" id="1262430001741647178" />
        <var name="parameters" id="1262430001741647178" />
      </scope>
      <scope id="658365993682017701" at="104,60,108,24">
        <var name="facade" id="658365993682017701" />
        <var name="quotedNode_1" id="658365993682017701" />
      </scope>
      <scope id="1262430001741647178" at="93,0,98,0" />
      <scope id="1262430001741647178" at="99,0,104,0" />
      <scope id="1262430001741647178" at="44,0,50,0">
        <var name="__thisConcept__" id="1262430001741647178" />
      </scope>
      <scope id="658365993682017701" at="104,0,110,0" />
      <scope id="1262430001741647178" at="64,114,74,5">
        <var name="methodIndex" id="1262430001741647178" />
      </scope>
      <scope id="1262430001741647178" at="78,128,90,5">
        <var name="methodIndex" id="1262430001741647178" />
      </scope>
      <scope id="1262430001741647178" at="63,0,76,0">
        <var name="method" id="1262430001741647178" />
        <var name="node" id="1262430001741647178" />
        <var name="parameters" id="1262430001741647178" />
      </scope>
      <scope id="1262430001741647178" at="77,0,92,0">
        <var name="concept" id="1262430001741647178" />
        <var name="method" id="1262430001741647178" />
        <var name="parameters" id="1262430001741647178" />
      </scope>
      <unit id="1262430001741647178" at="28,0,111,0" name="jetbrains.mps.lang.plugin.behavior.PreferencePageResetBlock__BehaviorDescriptor" />
    </file>
  </root>
  <root nodeRef="r:00000000-0000-4000-0000-011c89590360(jetbrains.mps.lang.plugin.behavior)/1262430001741647298">
    <file name="OldConceptsBlock__BehaviorDescriptor.java">
      <node id="1262430001741647298" at="29,0,30,0" concept="9" trace="CONCEPT" />
      <node id="1262430001741647298" at="30,0,31,0" concept="9" trace="REGISTRY" />
      <node id="1262430001741647298" at="32,0,33,0" concept="9" trace="showName_id1653mnvAgry" />
      <node id="1262430001741647298" at="33,0,34,0" concept="9" trace="getApplicableConceptFunctionParameter_id2D1PBM_bxJg" />
      <node id="1262430001741647298" at="34,0,35,0" concept="9" trace="getExpectedReturnType_idhEwIGRD" />
      <node id="1262430001741647298" at="36,0,37,0" concept="9" trace="BH_METHODS" />
      <node id="1262430001741647296" at="41,96,42,16" concept="6" />
      <node id="3044950653914720479" at="44,129,45,144" concept="5" />
      <node id="3044950653914720494" at="45,144,46,166" concept="2" />
      <node id="3044950653914720498" at="46,166,47,18" concept="6" />
      <node id="658365993681975245" at="49,89,50,47" concept="6" />
      <node id="1262430001741647298" at="53,54,54,20" concept="11" />
      <node id="1262430001741647298" at="58,114,59,21" concept="2" />
      <node id="1262430001741647298" at="63,114,64,49" concept="5" />
      <node id="1262430001741647298" at="65,26,66,56" concept="13" />
      <node id="1262430001741647298" at="69,13,70,67" concept="6" />
      <node id="1262430001741647298" at="71,14,72,58" concept="13" />
      <node id="1262430001741647298" at="77,128,78,49" concept="5" />
      <node id="1262430001741647298" at="79,26,80,56" concept="13" />
      <node id="1262430001741647298" at="83,13,84,63" concept="6" />
      <node id="1262430001741647298" at="85,13,86,96" concept="6" />
      <node id="1262430001741647298" at="87,14,88,58" concept="13" />
      <node id="1262430001741647298" at="94,48,95,22" concept="6" />
      <node id="1262430001741647298" at="100,40,101,19" concept="6" />
      <node id="658365993681975241" at="103,60,104,63" concept="5" />
      <node id="658365993681975241" at="104,63,105,30" concept="5" />
      <node id="658365993681975241" at="105,30,106,30" concept="5" />
      <node id="658365993681975241" at="106,30,107,233" concept="2" />
      <node id="658365993681975241" at="107,233,108,227" concept="2" />
      <node id="658365993681975241" at="108,227,109,168" concept="2" />
      <node id="658365993681975241" at="109,168,110,24" concept="6" />
      <node id="1262430001741647298" at="38,0,40,0" concept="10" trace="___init___#(Lorg/jetbrains/mps/openapi/model/SNode;)V" />
      <node id="1262430001741647298" at="41,0,44,0" concept="10" trace="showName_id1653mnvAgry#(Lorg/jetbrains/mps/openapi/language/SAbstractConcept;)Z" />
      <node id="1262430001741647298" at="49,0,52,0" concept="10" trace="getExpectedReturnType_idhEwIGRD#(Lorg/jetbrains/mps/openapi/model/SNode;)Lorg/jetbrains/mps/openapi/model/SNode;" />
      <node id="1262430001741647298" at="53,0,56,0" concept="1" trace="OldConceptsBlock__BehaviorDescriptor#()V" />
      <node id="1262430001741647298" at="64,49,67,5" concept="3" />
      <node id="1262430001741647298" at="78,49,81,5" concept="3" />
      <node id="1262430001741647298" at="57,0,61,0" concept="4" trace="initNode#(Lorg/jetbrains/mps/openapi/model/SNode;Ljetbrains/mps/core/aspects/behaviour/api/SConstructor;[Ljava/lang/Object;)V" />
      <node id="1262430001741647298" at="44,0,49,0" concept="10" trace="getApplicableConceptFunctionParameter_id2D1PBM_bxJg#(Lorg/jetbrains/mps/openapi/language/SAbstractConcept;)Ljava/util/List;" />
      <node id="1262430001741647298" at="92,0,97,0" concept="4" trace="getDeclaredMethods#()Ljava/util/List;" />
      <node id="1262430001741647298" at="98,0,103,0" concept="4" trace="getConcept#()Lorg/jetbrains/mps/openapi/language/SAbstractConcept;" />
      <node id="1262430001741647298" at="67,5,73,5" concept="12" />
      <node id="1262430001741647298" at="81,5,89,5" concept="12" />
      <node id="658365993681975241" at="103,0,112,0" concept="10" trace="_quotation_createNode_hx0dp7_a0a2#()Lorg/jetbrains/mps/openapi/model/SNode;" />
      <node id="1262430001741647298" at="62,0,75,0" concept="4" trace="invokeSpecial0#(Lorg/jetbrains/mps/openapi/model/SNode;Ljetbrains/mps/core/aspects/behaviour/api/SMethod;[Ljava/lang/Object;)null" />
      <node id="1262430001741647298" at="76,0,91,0" concept="4" trace="invokeSpecial0#(Lorg/jetbrains/mps/openapi/language/SAbstractConcept;Ljetbrains/mps/core/aspects/behaviour/api/SMethod;[Ljava/lang/Object;)null" />
      <scope id="1262430001741647298" at="38,63,38,63" />
      <scope id="1262430001741647295" at="41,96,42,16" />
      <scope id="658365993681975244" at="49,89,50,47" />
      <scope id="1262430001741647298" at="53,54,54,20" />
      <scope id="1262430001741647298" at="58,114,59,21" />
      <scope id="1262430001741647298" at="65,26,66,56" />
      <scope id="1262430001741647298" at="69,13,70,67" />
      <scope id="1262430001741647298" at="71,14,72,58" />
      <scope id="1262430001741647298" at="79,26,80,56" />
      <scope id="1262430001741647298" at="83,13,84,63" />
      <scope id="1262430001741647298" at="85,13,86,96" />
      <scope id="1262430001741647298" at="87,14,88,58" />
      <scope id="1262430001741647298" at="94,48,95,22" />
      <scope id="1262430001741647298" at="100,40,101,19" />
      <scope id="1262430001741647298" at="38,0,40,0">
        <var name="__thisNode__" id="1262430001741647298" />
      </scope>
      <scope id="1262430001741647298" at="41,0,44,0">
        <var name="__thisConcept__" id="1262430001741647298" />
      </scope>
      <scope id="3044950653914720478" at="44,129,47,18">
        <var name="result" id="3044950653914720480" />
      </scope>
      <scope id="1262430001741647298" at="49,0,52,0">
        <var name="__thisNode__" id="1262430001741647298" />
      </scope>
      <scope id="1262430001741647298" at="53,0,56,0" />
      <scope id="1262430001741647298" at="57,0,61,0">
        <var name="constructor" id="1262430001741647298" />
        <var name="node" id="1262430001741647298" />
        <var name="parameters" id="1262430001741647298" />
      </scope>
      <scope id="1262430001741647298" at="44,0,49,0">
        <var name="__thisConcept__" id="1262430001741647298" />
      </scope>
      <scope id="1262430001741647298" at="92,0,97,0" />
      <scope id="1262430001741647298" at="98,0,103,0" />
      <scope id="658365993681975241" at="103,60,110,24">
        <var name="facade" id="658365993681975241" />
        <var name="quotedNode_1" id="658365993681975241" />
        <var name="quotedNode_2" id="658365993681975241" />
      </scope>
      <scope id="658365993681975241" at="103,0,112,0" />
      <scope id="1262430001741647298" at="63,114,73,5">
        <var name="methodIndex" id="1262430001741647298" />
      </scope>
      <scope id="1262430001741647298" at="77,128,89,5">
        <var name="methodIndex" id="1262430001741647298" />
      </scope>
      <scope id="1262430001741647298" at="62,0,75,0">
        <var name="method" id="1262430001741647298" />
        <var name="node" id="1262430001741647298" />
        <var name="parameters" id="1262430001741647298" />
      </scope>
      <scope id="1262430001741647298" at="76,0,91,0">
        <var name="concept" id="1262430001741647298" />
        <var name="method" id="1262430001741647298" />
        <var name="parameters" id="1262430001741647298" />
      </scope>
      <unit id="1262430001741647298" at="28,0,113,0" name="jetbrains.mps.lang.plugin.behavior.OldConceptsBlock__BehaviorDescriptor" />
    </file>
  </root>
  <root nodeRef="r:00000000-0000-4000-0000-011c89590360(jetbrains.mps.lang.plugin.behavior)/1262430001741702922">
    <file name="InitBlock__BehaviorDescriptor.java">
      <node id="1262430001741702922" at="27,0,28,0" concept="9" trace="CONCEPT" />
      <node id="1262430001741702922" at="28,0,29,0" concept="9" trace="REGISTRY" />
      <node id="1262430001741702922" at="30,0,31,0" concept="9" trace="showName_id1653mnvAgry" />
      <node id="1262430001741702922" at="31,0,32,0" concept="9" trace="getApplicableConceptFunctionParameter_id2D1PBM_bxJg" />
      <node id="1262430001741702922" at="33,0,34,0" concept="9" trace="BH_METHODS" />
      <node id="1262430001741702920" at="38,96,39,16" concept="6" />
      <node id="3044950653914725724" at="41,129,42,144" concept="5" />
      <node id="3044950653914725739" at="42,144,43,166" concept="2" />
      <node id="3044950653914725743" at="43,166,44,18" concept="6" />
      <node id="1262430001741702922" at="47,47,48,20" concept="11" />
      <node id="1262430001741702922" at="52,114,53,21" concept="2" />
      <node id="1262430001741702922" at="57,114,58,49" concept="5" />
      <node id="1262430001741702922" at="59,26,60,56" concept="13" />
      <node id="1262430001741702922" at="63,14,64,58" concept="13" />
      <node id="1262430001741702922" at="69,128,70,49" concept="5" />
      <node id="1262430001741702922" at="71,26,72,56" concept="13" />
      <node id="1262430001741702922" at="75,13,76,63" concept="6" />
      <node id="1262430001741702922" at="77,13,78,96" concept="6" />
      <node id="1262430001741702922" at="79,14,80,58" concept="13" />
      <node id="1262430001741702922" at="86,48,87,22" concept="6" />
      <node id="1262430001741702922" at="92,40,93,19" concept="6" />
      <node id="1262430001741702922" at="35,0,37,0" concept="10" trace="___init___#(Lorg/jetbrains/mps/openapi/model/SNode;)V" />
      <node id="1262430001741702922" at="38,0,41,0" concept="10" trace="showName_id1653mnvAgry#(Lorg/jetbrains/mps/openapi/language/SAbstractConcept;)Z" />
      <node id="1262430001741702922" at="47,0,50,0" concept="1" trace="InitBlock__BehaviorDescriptor#()V" />
      <node id="1262430001741702922" at="58,49,61,5" concept="3" />
      <node id="1262430001741702922" at="70,49,73,5" concept="3" />
      <node id="1262430001741702922" at="51,0,55,0" concept="4" trace="initNode#(Lorg/jetbrains/mps/openapi/model/SNode;Ljetbrains/mps/core/aspects/behaviour/api/SConstructor;[Ljava/lang/Object;)V" />
      <node id="1262430001741702922" at="61,5,65,5" concept="12" />
      <node id="1262430001741702922" at="41,0,46,0" concept="10" trace="getApplicableConceptFunctionParameter_id2D1PBM_bxJg#(Lorg/jetbrains/mps/openapi/language/SAbstractConcept;)Ljava/util/List;" />
      <node id="1262430001741702922" at="84,0,89,0" concept="4" trace="getDeclaredMethods#()Ljava/util/List;" />
      <node id="1262430001741702922" at="90,0,95,0" concept="4" trace="getConcept#()Lorg/jetbrains/mps/openapi/language/SAbstractConcept;" />
      <node id="1262430001741702922" at="73,5,81,5" concept="12" />
      <node id="1262430001741702922" at="56,0,67,0" concept="4" trace="invokeSpecial0#(Lorg/jetbrains/mps/openapi/model/SNode;Ljetbrains/mps/core/aspects/behaviour/api/SMethod;[Ljava/lang/Object;)null" />
      <node id="1262430001741702922" at="68,0,83,0" concept="4" trace="invokeSpecial0#(Lorg/jetbrains/mps/openapi/language/SAbstractConcept;Ljetbrains/mps/core/aspects/behaviour/api/SMethod;[Ljava/lang/Object;)null" />
      <scope id="1262430001741702922" at="35,63,35,63" />
      <scope id="1262430001741702919" at="38,96,39,16" />
      <scope id="1262430001741702922" at="47,47,48,20" />
      <scope id="1262430001741702922" at="52,114,53,21" />
      <scope id="1262430001741702922" at="59,26,60,56" />
      <scope id="1262430001741702922" at="63,14,64,58" />
      <scope id="1262430001741702922" at="71,26,72,56" />
      <scope id="1262430001741702922" at="75,13,76,63" />
      <scope id="1262430001741702922" at="77,13,78,96" />
      <scope id="1262430001741702922" at="79,14,80,58" />
      <scope id="1262430001741702922" at="86,48,87,22" />
      <scope id="1262430001741702922" at="92,40,93,19" />
      <scope id="1262430001741702922" at="35,0,37,0">
        <var name="__thisNode__" id="1262430001741702922" />
      </scope>
      <scope id="1262430001741702922" at="38,0,41,0">
        <var name="__thisConcept__" id="1262430001741702922" />
      </scope>
      <scope id="3044950653914725723" at="41,129,44,18">
        <var name="result" id="3044950653914725725" />
      </scope>
      <scope id="1262430001741702922" at="47,0,50,0" />
      <scope id="1262430001741702922" at="51,0,55,0">
        <var name="constructor" id="1262430001741702922" />
        <var name="node" id="1262430001741702922" />
        <var name="parameters" id="1262430001741702922" />
      </scope>
      <scope id="1262430001741702922" at="41,0,46,0">
        <var name="__thisConcept__" id="1262430001741702922" />
      </scope>
      <scope id="1262430001741702922" at="84,0,89,0" />
      <scope id="1262430001741702922" at="90,0,95,0" />
      <scope id="1262430001741702922" at="57,114,65,5">
        <var name="methodIndex" id="1262430001741702922" />
      </scope>
      <scope id="1262430001741702922" at="56,0,67,0">
        <var name="method" id="1262430001741702922" />
        <var name="node" id="1262430001741702922" />
        <var name="parameters" id="1262430001741702922" />
      </scope>
      <scope id="1262430001741702922" at="69,128,81,5">
        <var name="methodIndex" id="1262430001741702922" />
      </scope>
      <scope id="1262430001741702922" at="68,0,83,0">
        <var name="concept" id="1262430001741702922" />
        <var name="method" id="1262430001741702922" />
        <var name="parameters" id="1262430001741702922" />
      </scope>
      <unit id="1262430001741702922" at="26,0,96,0" name="jetbrains.mps.lang.plugin.behavior.InitBlock__BehaviorDescriptor" />
    </file>
  </root>
  <root nodeRef="r:00000000-0000-4000-0000-011c89590360(jetbrains.mps.lang.plugin.behavior)/1262430001741702932">
    <file name="ActionParameterReferenceOperation__BehaviorDescriptor.java">
      <node id="1262430001741702932" at="24,0,25,0" concept="9" trace="CONCEPT" />
      <node id="1262430001741702932" at="25,0,26,0" concept="9" trace="REGISTRY" />
      <node id="1262430001741702932" at="27,0,28,0" concept="9" trace="lvalue_id1653mnvAgvW" />
      <node id="1262430001741702932" at="29,0,30,0" concept="9" trace="BH_METHODS" />
      <node id="1262430001741702930" at="34,94,35,16" concept="6" />
      <node id="1262430001741702932" at="38,71,39,20" concept="11" />
      <node id="1262430001741702932" at="43,114,44,21" concept="2" />
      <node id="1262430001741702932" at="48,114,49,49" concept="5" />
      <node id="1262430001741702932" at="50,26,51,56" concept="13" />
      <node id="1262430001741702932" at="54,14,55,58" concept="13" />
      <node id="1262430001741702932" at="60,128,61,49" concept="5" />
      <node id="1262430001741702932" at="62,26,63,56" concept="13" />
      <node id="1262430001741702932" at="66,13,67,61" concept="6" />
      <node id="1262430001741702932" at="68,14,69,58" concept="13" />
      <node id="1262430001741702932" at="75,48,76,22" concept="6" />
      <node id="1262430001741702932" at="81,40,82,19" concept="6" />
      <node id="1262430001741702932" at="31,0,33,0" concept="10" trace="___init___#(Lorg/jetbrains/mps/openapi/model/SNode;)V" />
      <node id="1262430001741702932" at="34,0,37,0" concept="10" trace="lvalue_id1653mnvAgvW#(Lorg/jetbrains/mps/openapi/language/SAbstractConcept;)Z" />
      <node id="1262430001741702932" at="38,0,41,0" concept="1" trace="ActionParameterReferenceOperation__BehaviorDescriptor#()V" />
      <node id="1262430001741702932" at="49,49,52,5" concept="3" />
      <node id="1262430001741702932" at="61,49,64,5" concept="3" />
      <node id="1262430001741702932" at="42,0,46,0" concept="4" trace="initNode#(Lorg/jetbrains/mps/openapi/model/SNode;Ljetbrains/mps/core/aspects/behaviour/api/SConstructor;[Ljava/lang/Object;)V" />
      <node id="1262430001741702932" at="52,5,56,5" concept="12" />
      <node id="1262430001741702932" at="73,0,78,0" concept="4" trace="getDeclaredMethods#()Ljava/util/List;" />
      <node id="1262430001741702932" at="79,0,84,0" concept="4" trace="getConcept#()Lorg/jetbrains/mps/openapi/language/SAbstractConcept;" />
      <node id="1262430001741702932" at="64,5,70,5" concept="12" />
      <node id="1262430001741702932" at="47,0,58,0" concept="4" trace="invokeSpecial0#(Lorg/jetbrains/mps/openapi/model/SNode;Ljetbrains/mps/core/aspects/behaviour/api/SMethod;[Ljava/lang/Object;)null" />
      <node id="1262430001741702932" at="59,0,72,0" concept="4" trace="invokeSpecial0#(Lorg/jetbrains/mps/openapi/language/SAbstractConcept;Ljetbrains/mps/core/aspects/behaviour/api/SMethod;[Ljava/lang/Object;)null" />
      <scope id="1262430001741702932" at="31,63,31,63" />
      <scope id="1262430001741702929" at="34,94,35,16" />
      <scope id="1262430001741702932" at="38,71,39,20" />
      <scope id="1262430001741702932" at="43,114,44,21" />
      <scope id="1262430001741702932" at="50,26,51,56" />
      <scope id="1262430001741702932" at="54,14,55,58" />
      <scope id="1262430001741702932" at="62,26,63,56" />
      <scope id="1262430001741702932" at="66,13,67,61" />
      <scope id="1262430001741702932" at="68,14,69,58" />
      <scope id="1262430001741702932" at="75,48,76,22" />
      <scope id="1262430001741702932" at="81,40,82,19" />
      <scope id="1262430001741702932" at="31,0,33,0">
        <var name="__thisNode__" id="1262430001741702932" />
      </scope>
      <scope id="1262430001741702932" at="34,0,37,0">
        <var name="__thisConcept__" id="1262430001741702932" />
      </scope>
      <scope id="1262430001741702932" at="38,0,41,0" />
      <scope id="1262430001741702932" at="42,0,46,0">
        <var name="constructor" id="1262430001741702932" />
        <var name="node" id="1262430001741702932" />
        <var name="parameters" id="1262430001741702932" />
      </scope>
      <scope id="1262430001741702932" at="73,0,78,0" />
      <scope id="1262430001741702932" at="79,0,84,0" />
      <scope id="1262430001741702932" at="48,114,56,5">
        <var name="methodIndex" id="1262430001741702932" />
      </scope>
      <scope id="1262430001741702932" at="60,128,70,5">
        <var name="methodIndex" id="1262430001741702932" />
      </scope>
      <scope id="1262430001741702932" at="47,0,58,0">
        <var name="method" id="1262430001741702932" />
        <var name="node" id="1262430001741702932" />
        <var name="parameters" id="1262430001741702932" />
      </scope>
      <scope id="1262430001741702932" at="59,0,72,0">
        <var name="concept" id="1262430001741702932" />
        <var name="method" id="1262430001741702932" />
        <var name="parameters" id="1262430001741702932" />
      </scope>
      <unit id="1262430001741702932" at="23,0,85,0" name="jetbrains.mps.lang.plugin.behavior.ActionParameterReferenceOperation__BehaviorDescriptor" />
    </file>
  </root>
  <root nodeRef="r:00000000-0000-4000-0000-011c89590360(jetbrains.mps.lang.plugin.behavior)/1262430001741703252">
    <file name="PreferencePageIsModifiedBlock__BehaviorDescriptor.java">
      <node id="1262430001741703252" at="29,0,30,0" concept="9" trace="CONCEPT" />
      <node id="1262430001741703252" at="30,0,31,0" concept="9" trace="REGISTRY" />
      <node id="1262430001741703252" at="32,0,33,0" concept="9" trace="showName_id1653mnvAgry" />
      <node id="1262430001741703252" at="33,0,34,0" concept="9" trace="getApplicableConceptFunctionParameter_id2D1PBM_bxJg" />
      <node id="1262430001741703252" at="34,0,35,0" concept="9" trace="getExpectedReturnType_idhEwIGRD" />
      <node id="1262430001741703252" at="36,0,37,0" concept="9" trace="BH_METHODS" />
      <node id="1262430001741703250" at="41,96,42,16" concept="6" />
      <node id="3044950653914718270" at="44,129,45,144" concept="5" />
      <node id="3044950653914718285" at="45,144,46,166" concept="2" />
      <node id="3044950653914718290" at="46,166,47,166" concept="2" />
      <node id="3044950653914718294" at="47,166,48,18" concept="6" />
      <node id="658365993681963354" at="50,89,51,46" concept="6" />
      <node id="1262430001741703252" at="54,67,55,20" concept="11" />
      <node id="1262430001741703252" at="59,114,60,21" concept="2" />
      <node id="1262430001741703252" at="64,114,65,49" concept="5" />
      <node id="1262430001741703252" at="66,26,67,56" concept="13" />
      <node id="1262430001741703252" at="70,13,71,67" concept="6" />
      <node id="1262430001741703252" at="72,14,73,58" concept="13" />
      <node id="1262430001741703252" at="78,128,79,49" concept="5" />
      <node id="1262430001741703252" at="80,26,81,56" concept="13" />
      <node id="1262430001741703252" at="84,13,85,63" concept="6" />
      <node id="1262430001741703252" at="86,13,87,96" concept="6" />
      <node id="1262430001741703252" at="88,14,89,58" concept="13" />
      <node id="1262430001741703252" at="95,48,96,22" concept="6" />
      <node id="1262430001741703252" at="101,40,102,19" concept="6" />
      <node id="658365993681961640" at="104,59,105,63" concept="5" />
      <node id="658365993681961640" at="105,63,106,30" concept="5" />
      <node id="658365993681961640" at="106,30,107,223" concept="2" />
      <node id="658365993681961640" at="107,223,108,24" concept="6" />
      <node id="1262430001741703252" at="38,0,40,0" concept="10" trace="___init___#(Lorg/jetbrains/mps/openapi/model/SNode;)V" />
      <node id="1262430001741703252" at="41,0,44,0" concept="10" trace="showName_id1653mnvAgry#(Lorg/jetbrains/mps/openapi/language/SAbstractConcept;)Z" />
      <node id="1262430001741703252" at="50,0,53,0" concept="10" trace="getExpectedReturnType_idhEwIGRD#(Lorg/jetbrains/mps/openapi/model/SNode;)Lorg/jetbrains/mps/openapi/model/SNode;" />
      <node id="1262430001741703252" at="54,0,57,0" concept="1" trace="PreferencePageIsModifiedBlock__BehaviorDescriptor#()V" />
      <node id="1262430001741703252" at="65,49,68,5" concept="3" />
      <node id="1262430001741703252" at="79,49,82,5" concept="3" />
      <node id="1262430001741703252" at="58,0,62,0" concept="4" trace="initNode#(Lorg/jetbrains/mps/openapi/model/SNode;Ljetbrains/mps/core/aspects/behaviour/api/SConstructor;[Ljava/lang/Object;)V" />
      <node id="1262430001741703252" at="93,0,98,0" concept="4" trace="getDeclaredMethods#()Ljava/util/List;" />
      <node id="1262430001741703252" at="99,0,104,0" concept="4" trace="getConcept#()Lorg/jetbrains/mps/openapi/language/SAbstractConcept;" />
      <node id="1262430001741703252" at="44,0,50,0" concept="10" trace="getApplicableConceptFunctionParameter_id2D1PBM_bxJg#(Lorg/jetbrains/mps/openapi/language/SAbstractConcept;)Ljava/util/List;" />
      <node id="1262430001741703252" at="68,5,74,5" concept="12" />
      <node id="658365993681961640" at="104,0,110,0" concept="10" trace="_quotation_createNode_nghw0_a0a2#()Lorg/jetbrains/mps/openapi/model/SNode;" />
      <node id="1262430001741703252" at="82,5,90,5" concept="12" />
      <node id="1262430001741703252" at="63,0,76,0" concept="4" trace="invokeSpecial0#(Lorg/jetbrains/mps/openapi/model/SNode;Ljetbrains/mps/core/aspects/behaviour/api/SMethod;[Ljava/lang/Object;)null" />
      <node id="1262430001741703252" at="77,0,92,0" concept="4" trace="invokeSpecial0#(Lorg/jetbrains/mps/openapi/language/SAbstractConcept;Ljetbrains/mps/core/aspects/behaviour/api/SMethod;[Ljava/lang/Object;)null" />
      <scope id="1262430001741703252" at="38,63,38,63" />
      <scope id="1262430001741703249" at="41,96,42,16" />
      <scope id="658365993681963353" at="50,89,51,46" />
      <scope id="1262430001741703252" at="54,67,55,20" />
      <scope id="1262430001741703252" at="59,114,60,21" />
      <scope id="1262430001741703252" at="66,26,67,56" />
      <scope id="1262430001741703252" at="70,13,71,67" />
      <scope id="1262430001741703252" at="72,14,73,58" />
      <scope id="1262430001741703252" at="80,26,81,56" />
      <scope id="1262430001741703252" at="84,13,85,63" />
      <scope id="1262430001741703252" at="86,13,87,96" />
      <scope id="1262430001741703252" at="88,14,89,58" />
      <scope id="1262430001741703252" at="95,48,96,22" />
      <scope id="1262430001741703252" at="101,40,102,19" />
      <scope id="1262430001741703252" at="38,0,40,0">
        <var name="__thisNode__" id="1262430001741703252" />
      </scope>
      <scope id="1262430001741703252" at="41,0,44,0">
        <var name="__thisConcept__" id="1262430001741703252" />
      </scope>
      <scope id="1262430001741703252" at="50,0,53,0">
        <var name="__thisNode__" id="1262430001741703252" />
      </scope>
      <scope id="1262430001741703252" at="54,0,57,0" />
      <scope id="3044950653914718269" at="44,129,48,18">
        <var name="result" id="3044950653914718271" />
      </scope>
      <scope id="1262430001741703252" at="58,0,62,0">
        <var name="constructor" id="1262430001741703252" />
        <var name="node" id="1262430001741703252" />
        <var name="parameters" id="1262430001741703252" />
      </scope>
      <scope id="658365993681961640" at="104,59,108,24">
        <var name="facade" id="658365993681961640" />
        <var name="quotedNode_1" id="658365993681961640" />
      </scope>
      <scope id="1262430001741703252" at="93,0,98,0" />
      <scope id="1262430001741703252" at="99,0,104,0" />
      <scope id="1262430001741703252" at="44,0,50,0">
        <var name="__thisConcept__" id="1262430001741703252" />
      </scope>
      <scope id="658365993681961640" at="104,0,110,0" />
      <scope id="1262430001741703252" at="64,114,74,5">
        <var name="methodIndex" id="1262430001741703252" />
      </scope>
      <scope id="1262430001741703252" at="78,128,90,5">
        <var name="methodIndex" id="1262430001741703252" />
      </scope>
      <scope id="1262430001741703252" at="63,0,76,0">
        <var name="method" id="1262430001741703252" />
        <var name="node" id="1262430001741703252" />
        <var name="parameters" id="1262430001741703252" />
      </scope>
      <scope id="1262430001741703252" at="77,0,92,0">
        <var name="concept" id="1262430001741703252" />
        <var name="method" id="1262430001741703252" />
        <var name="parameters" id="1262430001741703252" />
      </scope>
      <unit id="1262430001741703252" at="28,0,111,0" name="jetbrains.mps.lang.plugin.behavior.PreferencePageIsModifiedBlock__BehaviorDescriptor" />
    </file>
  </root>
  <root nodeRef="r:00000000-0000-4000-0000-011c89590360(jetbrains.mps.lang.plugin.behavior)/1262430001741703377">
    <file name="DisposeBlock__BehaviorDescriptor.java">
      <node id="1262430001741703377" at="27,0,28,0" concept="9" trace="CONCEPT" />
      <node id="1262430001741703377" at="28,0,29,0" concept="9" trace="REGISTRY" />
      <node id="1262430001741703377" at="30,0,31,0" concept="9" trace="showName_id1653mnvAgry" />
      <node id="1262430001741703377" at="31,0,32,0" concept="9" trace="getApplicableConceptFunctionParameter_id2D1PBM_bxJg" />
      <node id="1262430001741703377" at="33,0,34,0" concept="9" trace="BH_METHODS" />
      <node id="1262430001741703375" at="38,96,39,16" concept="6" />
      <node id="3044950653914723658" at="41,129,42,144" concept="5" />
      <node id="3044950653914723673" at="42,144,43,166" concept="2" />
      <node id="3044950653914723677" at="43,166,44,18" concept="6" />
      <node id="1262430001741703377" at="47,50,48,20" concept="11" />
      <node id="1262430001741703377" at="52,114,53,21" concept="2" />
      <node id="1262430001741703377" at="57,114,58,49" concept="5" />
      <node id="1262430001741703377" at="59,26,60,56" concept="13" />
      <node id="1262430001741703377" at="63,14,64,58" concept="13" />
      <node id="1262430001741703377" at="69,128,70,49" concept="5" />
      <node id="1262430001741703377" at="71,26,72,56" concept="13" />
      <node id="1262430001741703377" at="75,13,76,63" concept="6" />
      <node id="1262430001741703377" at="77,13,78,96" concept="6" />
      <node id="1262430001741703377" at="79,14,80,58" concept="13" />
      <node id="1262430001741703377" at="86,48,87,22" concept="6" />
      <node id="1262430001741703377" at="92,40,93,19" concept="6" />
      <node id="1262430001741703377" at="35,0,37,0" concept="10" trace="___init___#(Lorg/jetbrains/mps/openapi/model/SNode;)V" />
      <node id="1262430001741703377" at="38,0,41,0" concept="10" trace="showName_id1653mnvAgry#(Lorg/jetbrains/mps/openapi/language/SAbstractConcept;)Z" />
      <node id="1262430001741703377" at="47,0,50,0" concept="1" trace="DisposeBlock__BehaviorDescriptor#()V" />
      <node id="1262430001741703377" at="58,49,61,5" concept="3" />
      <node id="1262430001741703377" at="70,49,73,5" concept="3" />
      <node id="1262430001741703377" at="51,0,55,0" concept="4" trace="initNode#(Lorg/jetbrains/mps/openapi/model/SNode;Ljetbrains/mps/core/aspects/behaviour/api/SConstructor;[Ljava/lang/Object;)V" />
      <node id="1262430001741703377" at="61,5,65,5" concept="12" />
      <node id="1262430001741703377" at="41,0,46,0" concept="10" trace="getApplicableConceptFunctionParameter_id2D1PBM_bxJg#(Lorg/jetbrains/mps/openapi/language/SAbstractConcept;)Ljava/util/List;" />
      <node id="1262430001741703377" at="84,0,89,0" concept="4" trace="getDeclaredMethods#()Ljava/util/List;" />
      <node id="1262430001741703377" at="90,0,95,0" concept="4" trace="getConcept#()Lorg/jetbrains/mps/openapi/language/SAbstractConcept;" />
      <node id="1262430001741703377" at="73,5,81,5" concept="12" />
      <node id="1262430001741703377" at="56,0,67,0" concept="4" trace="invokeSpecial0#(Lorg/jetbrains/mps/openapi/model/SNode;Ljetbrains/mps/core/aspects/behaviour/api/SMethod;[Ljava/lang/Object;)null" />
      <node id="1262430001741703377" at="68,0,83,0" concept="4" trace="invokeSpecial0#(Lorg/jetbrains/mps/openapi/language/SAbstractConcept;Ljetbrains/mps/core/aspects/behaviour/api/SMethod;[Ljava/lang/Object;)null" />
      <scope id="1262430001741703377" at="35,63,35,63" />
      <scope id="1262430001741703374" at="38,96,39,16" />
      <scope id="1262430001741703377" at="47,50,48,20" />
      <scope id="1262430001741703377" at="52,114,53,21" />
      <scope id="1262430001741703377" at="59,26,60,56" />
      <scope id="1262430001741703377" at="63,14,64,58" />
      <scope id="1262430001741703377" at="71,26,72,56" />
      <scope id="1262430001741703377" at="75,13,76,63" />
      <scope id="1262430001741703377" at="77,13,78,96" />
      <scope id="1262430001741703377" at="79,14,80,58" />
      <scope id="1262430001741703377" at="86,48,87,22" />
      <scope id="1262430001741703377" at="92,40,93,19" />
      <scope id="1262430001741703377" at="35,0,37,0">
        <var name="__thisNode__" id="1262430001741703377" />
      </scope>
      <scope id="1262430001741703377" at="38,0,41,0">
        <var name="__thisConcept__" id="1262430001741703377" />
      </scope>
      <scope id="3044950653914723657" at="41,129,44,18">
        <var name="result" id="3044950653914723659" />
      </scope>
      <scope id="1262430001741703377" at="47,0,50,0" />
      <scope id="1262430001741703377" at="51,0,55,0">
        <var name="constructor" id="1262430001741703377" />
        <var name="node" id="1262430001741703377" />
        <var name="parameters" id="1262430001741703377" />
      </scope>
      <scope id="1262430001741703377" at="41,0,46,0">
        <var name="__thisConcept__" id="1262430001741703377" />
      </scope>
      <scope id="1262430001741703377" at="84,0,89,0" />
      <scope id="1262430001741703377" at="90,0,95,0" />
      <scope id="1262430001741703377" at="57,114,65,5">
        <var name="methodIndex" id="1262430001741703377" />
      </scope>
      <scope id="1262430001741703377" at="56,0,67,0">
        <var name="method" id="1262430001741703377" />
        <var name="node" id="1262430001741703377" />
        <var name="parameters" id="1262430001741703377" />
      </scope>
      <scope id="1262430001741703377" at="69,128,81,5">
        <var name="methodIndex" id="1262430001741703377" />
      </scope>
      <scope id="1262430001741703377" at="68,0,83,0">
        <var name="concept" id="1262430001741703377" />
        <var name="method" id="1262430001741703377" />
        <var name="parameters" id="1262430001741703377" />
      </scope>
      <unit id="1262430001741703377" at="26,0,96,0" name="jetbrains.mps.lang.plugin.behavior.DisposeBlock__BehaviorDescriptor" />
    </file>
  </root>
  <root nodeRef="r:00000000-0000-4000-0000-011c89590360(jetbrains.mps.lang.plugin.behavior)/1262430001741703446">
    <file name="CreateNodeAspectBlock__BehaviorDescriptor.java">
      <node id="1262430001741703446" at="29,0,30,0" concept="9" trace="CONCEPT" />
      <node id="1262430001741703446" at="30,0,31,0" concept="9" trace="REGISTRY" />
      <node id="1262430001741703446" at="32,0,33,0" concept="9" trace="showName_id1653mnvAgry" />
      <node id="1262430001741703446" at="33,0,34,0" concept="9" trace="getApplicableConceptFunctionParameter_id2D1PBM_bxJg" />
      <node id="1262430001741703446" at="34,0,35,0" concept="9" trace="getExpectedReturnType_idhEwIGRD" />
      <node id="1262430001741703446" at="36,0,37,0" concept="9" trace="BH_METHODS" />
      <node id="1262430001741703444" at="41,96,42,16" concept="6" />
      <node id="3044950653914722003" at="44,129,45,144" concept="5" />
      <node id="3044950653914722018" at="45,144,46,166" concept="2" />
      <node id="3044950653914722022" at="46,166,47,18" concept="6" />
      <node id="658365993682017364" at="49,89,50,47" concept="6" />
      <node id="1262430001741703446" at="53,59,54,20" concept="11" />
      <node id="1262430001741703446" at="58,114,59,21" concept="2" />
      <node id="1262430001741703446" at="63,114,64,49" concept="5" />
      <node id="1262430001741703446" at="65,26,66,56" concept="13" />
      <node id="1262430001741703446" at="69,13,70,67" concept="6" />
      <node id="1262430001741703446" at="71,14,72,58" concept="13" />
      <node id="1262430001741703446" at="77,128,78,49" concept="5" />
      <node id="1262430001741703446" at="79,26,80,56" concept="13" />
      <node id="1262430001741703446" at="83,13,84,63" concept="6" />
      <node id="1262430001741703446" at="85,13,86,96" concept="6" />
      <node id="1262430001741703446" at="87,14,88,58" concept="13" />
      <node id="1262430001741703446" at="94,48,95,22" concept="6" />
      <node id="1262430001741703446" at="100,40,101,19" concept="6" />
      <node id="658365993682017360" at="103,60,104,63" concept="5" />
      <node id="658365993682017360" at="104,63,105,30" concept="5" />
      <node id="658365993682017360" at="105,30,106,221" concept="2" />
      <node id="658365993682017360" at="106,221,107,24" concept="6" />
      <node id="1262430001741703446" at="38,0,40,0" concept="10" trace="___init___#(Lorg/jetbrains/mps/openapi/model/SNode;)V" />
      <node id="1262430001741703446" at="41,0,44,0" concept="10" trace="showName_id1653mnvAgry#(Lorg/jetbrains/mps/openapi/language/SAbstractConcept;)Z" />
      <node id="1262430001741703446" at="49,0,52,0" concept="10" trace="getExpectedReturnType_idhEwIGRD#(Lorg/jetbrains/mps/openapi/model/SNode;)Lorg/jetbrains/mps/openapi/model/SNode;" />
      <node id="1262430001741703446" at="53,0,56,0" concept="1" trace="CreateNodeAspectBlock__BehaviorDescriptor#()V" />
      <node id="1262430001741703446" at="64,49,67,5" concept="3" />
      <node id="1262430001741703446" at="78,49,81,5" concept="3" />
      <node id="1262430001741703446" at="57,0,61,0" concept="4" trace="initNode#(Lorg/jetbrains/mps/openapi/model/SNode;Ljetbrains/mps/core/aspects/behaviour/api/SConstructor;[Ljava/lang/Object;)V" />
      <node id="1262430001741703446" at="44,0,49,0" concept="10" trace="getApplicableConceptFunctionParameter_id2D1PBM_bxJg#(Lorg/jetbrains/mps/openapi/language/SAbstractConcept;)Ljava/util/List;" />
      <node id="1262430001741703446" at="92,0,97,0" concept="4" trace="getDeclaredMethods#()Ljava/util/List;" />
      <node id="1262430001741703446" at="98,0,103,0" concept="4" trace="getConcept#()Lorg/jetbrains/mps/openapi/language/SAbstractConcept;" />
      <node id="1262430001741703446" at="67,5,73,5" concept="12" />
      <node id="658365993682017360" at="103,0,109,0" concept="10" trace="_quotation_createNode_zeyjj1_a0a2#()Lorg/jetbrains/mps/openapi/model/SNode;" />
      <node id="1262430001741703446" at="81,5,89,5" concept="12" />
      <node id="1262430001741703446" at="62,0,75,0" concept="4" trace="invokeSpecial0#(Lorg/jetbrains/mps/openapi/model/SNode;Ljetbrains/mps/core/aspects/behaviour/api/SMethod;[Ljava/lang/Object;)null" />
      <node id="1262430001741703446" at="76,0,91,0" concept="4" trace="invokeSpecial0#(Lorg/jetbrains/mps/openapi/language/SAbstractConcept;Ljetbrains/mps/core/aspects/behaviour/api/SMethod;[Ljava/lang/Object;)null" />
      <scope id="1262430001741703446" at="38,63,38,63" />
      <scope id="1262430001741703443" at="41,96,42,16" />
      <scope id="658365993682017363" at="49,89,50,47" />
      <scope id="1262430001741703446" at="53,59,54,20" />
      <scope id="1262430001741703446" at="58,114,59,21" />
      <scope id="1262430001741703446" at="65,26,66,56" />
      <scope id="1262430001741703446" at="69,13,70,67" />
      <scope id="1262430001741703446" at="71,14,72,58" />
      <scope id="1262430001741703446" at="79,26,80,56" />
      <scope id="1262430001741703446" at="83,13,84,63" />
      <scope id="1262430001741703446" at="85,13,86,96" />
      <scope id="1262430001741703446" at="87,14,88,58" />
      <scope id="1262430001741703446" at="94,48,95,22" />
      <scope id="1262430001741703446" at="100,40,101,19" />
      <scope id="1262430001741703446" at="38,0,40,0">
        <var name="__thisNode__" id="1262430001741703446" />
      </scope>
      <scope id="1262430001741703446" at="41,0,44,0">
        <var name="__thisConcept__" id="1262430001741703446" />
      </scope>
      <scope id="3044950653914722002" at="44,129,47,18">
        <var name="result" id="3044950653914722004" />
      </scope>
      <scope id="1262430001741703446" at="49,0,52,0">
        <var name="__thisNode__" id="1262430001741703446" />
      </scope>
      <scope id="1262430001741703446" at="53,0,56,0" />
      <scope id="1262430001741703446" at="57,0,61,0">
        <var name="constructor" id="1262430001741703446" />
        <var name="node" id="1262430001741703446" />
        <var name="parameters" id="1262430001741703446" />
      </scope>
      <scope id="658365993682017360" at="103,60,107,24">
        <var name="facade" id="658365993682017360" />
        <var name="quotedNode_1" id="658365993682017360" />
      </scope>
      <scope id="1262430001741703446" at="44,0,49,0">
        <var name="__thisConcept__" id="1262430001741703446" />
      </scope>
      <scope id="1262430001741703446" at="92,0,97,0" />
      <scope id="1262430001741703446" at="98,0,103,0" />
      <scope id="658365993682017360" at="103,0,109,0" />
      <scope id="1262430001741703446" at="63,114,73,5">
        <var name="methodIndex" id="1262430001741703446" />
      </scope>
      <scope id="1262430001741703446" at="77,128,89,5">
        <var name="methodIndex" id="1262430001741703446" />
      </scope>
      <scope id="1262430001741703446" at="62,0,75,0">
        <var name="method" id="1262430001741703446" />
        <var name="node" id="1262430001741703446" />
        <var name="parameters" id="1262430001741703446" />
      </scope>
      <scope id="1262430001741703446" at="76,0,91,0">
        <var name="concept" id="1262430001741703446" />
        <var name="method" id="1262430001741703446" />
        <var name="parameters" id="1262430001741703446" />
      </scope>
      <unit id="1262430001741703446" at="28,0,110,0" name="jetbrains.mps.lang.plugin.behavior.CreateNodeAspectBlock__BehaviorDescriptor" />
    </file>
  </root>
  <root nodeRef="r:00000000-0000-4000-0000-011c89590360(jetbrains.mps.lang.plugin.behavior)/1262430001741704827">
    <file name="OldCreateBlock__BehaviorDescriptor.java">
      <node id="1262430001741704827" at="29,0,30,0" concept="9" trace="CONCEPT" />
      <node id="1262430001741704827" at="30,0,31,0" concept="9" trace="REGISTRY" />
      <node id="1262430001741704827" at="32,0,33,0" concept="9" trace="showName_id1653mnvAgry" />
      <node id="1262430001741704827" at="33,0,34,0" concept="9" trace="getApplicableConceptFunctionParameter_id2D1PBM_bxJg" />
      <node id="1262430001741704827" at="34,0,35,0" concept="9" trace="getExpectedReturnType_idhEwIGRD" />
      <node id="1262430001741704827" at="36,0,37,0" concept="9" trace="BH_METHODS" />
      <node id="1262430001741704825" at="41,96,42,16" concept="6" />
      <node id="3044950653914719045" at="44,129,45,144" concept="5" />
      <node id="3044950653914719060" at="45,144,46,172" concept="2" />
      <node id="3044950653914719065" at="46,172,47,166" concept="2" />
      <node id="3044950653914719069" at="47,166,48,18" concept="6" />
      <node id="658365993682017663" at="50,89,51,47" concept="6" />
      <node id="1262430001741704827" at="54,52,55,20" concept="11" />
      <node id="1262430001741704827" at="59,114,60,21" concept="2" />
      <node id="1262430001741704827" at="64,114,65,49" concept="5" />
      <node id="1262430001741704827" at="66,26,67,56" concept="13" />
      <node id="1262430001741704827" at="70,13,71,67" concept="6" />
      <node id="1262430001741704827" at="72,14,73,58" concept="13" />
      <node id="1262430001741704827" at="78,128,79,49" concept="5" />
      <node id="1262430001741704827" at="80,26,81,56" concept="13" />
      <node id="1262430001741704827" at="84,13,85,63" concept="6" />
      <node id="1262430001741704827" at="86,13,87,96" concept="6" />
      <node id="1262430001741704827" at="88,14,89,58" concept="13" />
      <node id="1262430001741704827" at="95,48,96,22" concept="6" />
      <node id="1262430001741704827" at="101,40,102,19" concept="6" />
      <node id="658365993682017659" at="104,60,105,63" concept="5" />
      <node id="658365993682017659" at="105,63,106,30" concept="5" />
      <node id="658365993682017659" at="106,30,107,221" concept="2" />
      <node id="658365993682017659" at="107,221,108,24" concept="6" />
      <node id="1262430001741704827" at="38,0,40,0" concept="10" trace="___init___#(Lorg/jetbrains/mps/openapi/model/SNode;)V" />
      <node id="1262430001741704827" at="41,0,44,0" concept="10" trace="showName_id1653mnvAgry#(Lorg/jetbrains/mps/openapi/language/SAbstractConcept;)Z" />
      <node id="1262430001741704827" at="50,0,53,0" concept="10" trace="getExpectedReturnType_idhEwIGRD#(Lorg/jetbrains/mps/openapi/model/SNode;)Lorg/jetbrains/mps/openapi/model/SNode;" />
      <node id="1262430001741704827" at="54,0,57,0" concept="1" trace="OldCreateBlock__BehaviorDescriptor#()V" />
      <node id="1262430001741704827" at="65,49,68,5" concept="3" />
      <node id="1262430001741704827" at="79,49,82,5" concept="3" />
      <node id="1262430001741704827" at="58,0,62,0" concept="4" trace="initNode#(Lorg/jetbrains/mps/openapi/model/SNode;Ljetbrains/mps/core/aspects/behaviour/api/SConstructor;[Ljava/lang/Object;)V" />
      <node id="1262430001741704827" at="93,0,98,0" concept="4" trace="getDeclaredMethods#()Ljava/util/List;" />
      <node id="1262430001741704827" at="99,0,104,0" concept="4" trace="getConcept#()Lorg/jetbrains/mps/openapi/language/SAbstractConcept;" />
      <node id="1262430001741704827" at="44,0,50,0" concept="10" trace="getApplicableConceptFunctionParameter_id2D1PBM_bxJg#(Lorg/jetbrains/mps/openapi/language/SAbstractConcept;)Ljava/util/List;" />
      <node id="1262430001741704827" at="68,5,74,5" concept="12" />
      <node id="658365993682017659" at="104,0,110,0" concept="10" trace="_quotation_createNode_t0v49f_a0a2#()Lorg/jetbrains/mps/openapi/model/SNode;" />
      <node id="1262430001741704827" at="82,5,90,5" concept="12" />
      <node id="1262430001741704827" at="63,0,76,0" concept="4" trace="invokeSpecial0#(Lorg/jetbrains/mps/openapi/model/SNode;Ljetbrains/mps/core/aspects/behaviour/api/SMethod;[Ljava/lang/Object;)null" />
      <node id="1262430001741704827" at="77,0,92,0" concept="4" trace="invokeSpecial0#(Lorg/jetbrains/mps/openapi/language/SAbstractConcept;Ljetbrains/mps/core/aspects/behaviour/api/SMethod;[Ljava/lang/Object;)null" />
      <scope id="1262430001741704827" at="38,63,38,63" />
      <scope id="1262430001741704824" at="41,96,42,16" />
      <scope id="658365993682017662" at="50,89,51,47" />
      <scope id="1262430001741704827" at="54,52,55,20" />
      <scope id="1262430001741704827" at="59,114,60,21" />
      <scope id="1262430001741704827" at="66,26,67,56" />
      <scope id="1262430001741704827" at="70,13,71,67" />
      <scope id="1262430001741704827" at="72,14,73,58" />
      <scope id="1262430001741704827" at="80,26,81,56" />
      <scope id="1262430001741704827" at="84,13,85,63" />
      <scope id="1262430001741704827" at="86,13,87,96" />
      <scope id="1262430001741704827" at="88,14,89,58" />
      <scope id="1262430001741704827" at="95,48,96,22" />
      <scope id="1262430001741704827" at="101,40,102,19" />
      <scope id="1262430001741704827" at="38,0,40,0">
        <var name="__thisNode__" id="1262430001741704827" />
      </scope>
      <scope id="1262430001741704827" at="41,0,44,0">
        <var name="__thisConcept__" id="1262430001741704827" />
      </scope>
      <scope id="1262430001741704827" at="50,0,53,0">
        <var name="__thisNode__" id="1262430001741704827" />
      </scope>
      <scope id="1262430001741704827" at="54,0,57,0" />
      <scope id="3044950653914719044" at="44,129,48,18">
        <var name="result" id="3044950653914719046" />
      </scope>
      <scope id="1262430001741704827" at="58,0,62,0">
        <var name="constructor" id="1262430001741704827" />
        <var name="node" id="1262430001741704827" />
        <var name="parameters" id="1262430001741704827" />
      </scope>
      <scope id="658365993682017659" at="104,60,108,24">
        <var name="facade" id="658365993682017659" />
        <var name="quotedNode_1" id="658365993682017659" />
      </scope>
      <scope id="1262430001741704827" at="93,0,98,0" />
      <scope id="1262430001741704827" at="99,0,104,0" />
      <scope id="1262430001741704827" at="44,0,50,0">
        <var name="__thisConcept__" id="1262430001741704827" />
      </scope>
      <scope id="658365993682017659" at="104,0,110,0" />
      <scope id="1262430001741704827" at="64,114,74,5">
        <var name="methodIndex" id="1262430001741704827" />
      </scope>
      <scope id="1262430001741704827" at="78,128,90,5">
        <var name="methodIndex" id="1262430001741704827" />
      </scope>
      <scope id="1262430001741704827" at="63,0,76,0">
        <var name="method" id="1262430001741704827" />
        <var name="node" id="1262430001741704827" />
        <var name="parameters" id="1262430001741704827" />
      </scope>
      <scope id="1262430001741704827" at="77,0,92,0">
        <var name="concept" id="1262430001741704827" />
        <var name="method" id="1262430001741704827" />
        <var name="parameters" id="1262430001741704827" />
      </scope>
      <unit id="1262430001741704827" at="28,0,111,0" name="jetbrains.mps.lang.plugin.behavior.OldCreateBlock__BehaviorDescriptor" />
    </file>
  </root>
  <root nodeRef="r:00000000-0000-4000-0000-011c89590360(jetbrains.mps.lang.plugin.behavior)/1262430001741704836">
    <file name="IsApplicableBlock__BehaviorDescriptor.java">
      <node id="1262430001741704836" at="26,0,27,0" concept="9" trace="CONCEPT" />
      <node id="1262430001741704836" at="27,0,28,0" concept="9" trace="REGISTRY" />
      <node id="1262430001741704836" at="29,0,30,0" concept="9" trace="showName_id1653mnvAgry" />
      <node id="1262430001741704836" at="30,0,31,0" concept="9" trace="getExpectedReturnType_idhEwIGRD" />
      <node id="1262430001741704836" at="32,0,33,0" concept="9" trace="BH_METHODS" />
      <node id="1262430001741704834" at="37,96,38,16" concept="6" />
      <node id="658365993681971094" at="40,89,41,47" concept="6" />
      <node id="1262430001741704836" at="44,55,45,20" concept="11" />
      <node id="1262430001741704836" at="49,114,50,21" concept="2" />
      <node id="1262430001741704836" at="54,114,55,49" concept="5" />
      <node id="1262430001741704836" at="56,26,57,56" concept="13" />
      <node id="1262430001741704836" at="60,13,61,67" concept="6" />
      <node id="1262430001741704836" at="62,14,63,58" concept="13" />
      <node id="1262430001741704836" at="68,128,69,49" concept="5" />
      <node id="1262430001741704836" at="70,26,71,56" concept="13" />
      <node id="1262430001741704836" at="74,13,75,63" concept="6" />
      <node id="1262430001741704836" at="76,14,77,58" concept="13" />
      <node id="1262430001741704836" at="83,48,84,22" concept="6" />
      <node id="1262430001741704836" at="89,40,90,19" concept="6" />
      <node id="658365993681971090" at="92,60,93,63" concept="5" />
      <node id="658365993681971090" at="93,63,94,30" concept="5" />
      <node id="658365993681971090" at="94,30,95,223" concept="2" />
      <node id="658365993681971090" at="95,223,96,24" concept="6" />
      <node id="1262430001741704836" at="34,0,36,0" concept="10" trace="___init___#(Lorg/jetbrains/mps/openapi/model/SNode;)V" />
      <node id="1262430001741704836" at="37,0,40,0" concept="10" trace="showName_id1653mnvAgry#(Lorg/jetbrains/mps/openapi/language/SAbstractConcept;)Z" />
      <node id="1262430001741704836" at="40,0,43,0" concept="10" trace="getExpectedReturnType_idhEwIGRD#(Lorg/jetbrains/mps/openapi/model/SNode;)Lorg/jetbrains/mps/openapi/model/SNode;" />
      <node id="1262430001741704836" at="44,0,47,0" concept="1" trace="IsApplicableBlock__BehaviorDescriptor#()V" />
      <node id="1262430001741704836" at="55,49,58,5" concept="3" />
      <node id="1262430001741704836" at="69,49,72,5" concept="3" />
      <node id="1262430001741704836" at="48,0,52,0" concept="4" trace="initNode#(Lorg/jetbrains/mps/openapi/model/SNode;Ljetbrains/mps/core/aspects/behaviour/api/SConstructor;[Ljava/lang/Object;)V" />
      <node id="1262430001741704836" at="81,0,86,0" concept="4" trace="getDeclaredMethods#()Ljava/util/List;" />
      <node id="1262430001741704836" at="87,0,92,0" concept="4" trace="getConcept#()Lorg/jetbrains/mps/openapi/language/SAbstractConcept;" />
      <node id="1262430001741704836" at="58,5,64,5" concept="12" />
      <node id="1262430001741704836" at="72,5,78,5" concept="12" />
      <node id="658365993681971090" at="92,0,98,0" concept="10" trace="_quotation_createNode_alktie_a0a1#()Lorg/jetbrains/mps/openapi/model/SNode;" />
      <node id="1262430001741704836" at="53,0,66,0" concept="4" trace="invokeSpecial0#(Lorg/jetbrains/mps/openapi/model/SNode;Ljetbrains/mps/core/aspects/behaviour/api/SMethod;[Ljava/lang/Object;)null" />
      <node id="1262430001741704836" at="67,0,80,0" concept="4" trace="invokeSpecial0#(Lorg/jetbrains/mps/openapi/language/SAbstractConcept;Ljetbrains/mps/core/aspects/behaviour/api/SMethod;[Ljava/lang/Object;)null" />
      <scope id="1262430001741704836" at="34,63,34,63" />
      <scope id="1262430001741704833" at="37,96,38,16" />
      <scope id="658365993681971093" at="40,89,41,47" />
      <scope id="1262430001741704836" at="44,55,45,20" />
      <scope id="1262430001741704836" at="49,114,50,21" />
      <scope id="1262430001741704836" at="56,26,57,56" />
      <scope id="1262430001741704836" at="60,13,61,67" />
      <scope id="1262430001741704836" at="62,14,63,58" />
      <scope id="1262430001741704836" at="70,26,71,56" />
      <scope id="1262430001741704836" at="74,13,75,63" />
      <scope id="1262430001741704836" at="76,14,77,58" />
      <scope id="1262430001741704836" at="83,48,84,22" />
      <scope id="1262430001741704836" at="89,40,90,19" />
      <scope id="1262430001741704836" at="34,0,36,0">
        <var name="__thisNode__" id="1262430001741704836" />
      </scope>
      <scope id="1262430001741704836" at="37,0,40,0">
        <var name="__thisConcept__" id="1262430001741704836" />
      </scope>
      <scope id="1262430001741704836" at="40,0,43,0">
        <var name="__thisNode__" id="1262430001741704836" />
      </scope>
      <scope id="1262430001741704836" at="44,0,47,0" />
      <scope id="1262430001741704836" at="48,0,52,0">
        <var name="constructor" id="1262430001741704836" />
        <var name="node" id="1262430001741704836" />
        <var name="parameters" id="1262430001741704836" />
      </scope>
      <scope id="658365993681971090" at="92,60,96,24">
        <var name="facade" id="658365993681971090" />
        <var name="quotedNode_1" id="658365993681971090" />
      </scope>
      <scope id="1262430001741704836" at="81,0,86,0" />
      <scope id="1262430001741704836" at="87,0,92,0" />
      <scope id="658365993681971090" at="92,0,98,0" />
      <scope id="1262430001741704836" at="54,114,64,5">
        <var name="methodIndex" id="1262430001741704836" />
      </scope>
      <scope id="1262430001741704836" at="68,128,78,5">
        <var name="methodIndex" id="1262430001741704836" />
      </scope>
      <scope id="1262430001741704836" at="53,0,66,0">
        <var name="method" id="1262430001741704836" />
        <var name="node" id="1262430001741704836" />
        <var name="parameters" id="1262430001741704836" />
      </scope>
      <scope id="1262430001741704836" at="67,0,80,0">
        <var name="concept" id="1262430001741704836" />
        <var name="method" id="1262430001741704836" />
        <var name="parameters" id="1262430001741704836" />
      </scope>
      <unit id="1262430001741704836" at="25,0,99,0" name="jetbrains.mps.lang.plugin.behavior.IsApplicableBlock__BehaviorDescriptor" />
    </file>
  </root>
  <root nodeRef="r:00000000-0000-4000-0000-011c89590360(jetbrains.mps.lang.plugin.behavior)/1262430001741704883">
    <file name="IsApplicableTabBlock__BehaviorDescriptor.java">
      <node id="1262430001741704883" at="29,0,30,0" concept="9" trace="CONCEPT" />
      <node id="1262430001741704883" at="30,0,31,0" concept="9" trace="REGISTRY" />
      <node id="1262430001741704883" at="32,0,33,0" concept="9" trace="showName_id1653mnvAgry" />
      <node id="1262430001741704883" at="33,0,34,0" concept="9" trace="getApplicableConceptFunctionParameter_id2D1PBM_bxJg" />
      <node id="1262430001741704883" at="34,0,35,0" concept="9" trace="getExpectedReturnType_idhEwIGRD" />
      <node id="1262430001741704883" at="36,0,37,0" concept="9" trace="BH_METHODS" />
      <node id="1262430001741704881" at="41,96,42,16" concept="6" />
      <node id="3044950653914720865" at="44,129,45,144" concept="5" />
      <node id="3044950653914720880" at="45,144,46,166" concept="2" />
      <node id="3044950653914720884" at="46,166,47,18" concept="6" />
      <node id="658365993681963366" at="49,89,50,47" concept="6" />
      <node id="1262430001741704883" at="53,58,54,20" concept="11" />
      <node id="1262430001741704883" at="58,114,59,21" concept="2" />
      <node id="1262430001741704883" at="63,114,64,49" concept="5" />
      <node id="1262430001741704883" at="65,26,66,56" concept="13" />
      <node id="1262430001741704883" at="69,13,70,67" concept="6" />
      <node id="1262430001741704883" at="71,14,72,58" concept="13" />
      <node id="1262430001741704883" at="77,128,78,49" concept="5" />
      <node id="1262430001741704883" at="79,26,80,56" concept="13" />
      <node id="1262430001741704883" at="83,13,84,63" concept="6" />
      <node id="1262430001741704883" at="85,13,86,96" concept="6" />
      <node id="1262430001741704883" at="87,14,88,58" concept="13" />
      <node id="1262430001741704883" at="94,48,95,22" concept="6" />
      <node id="1262430001741704883" at="100,40,101,19" concept="6" />
      <node id="658365993681963362" at="103,60,104,63" concept="5" />
      <node id="658365993681963362" at="104,63,105,30" concept="5" />
      <node id="658365993681963362" at="105,30,106,223" concept="2" />
      <node id="658365993681963362" at="106,223,107,24" concept="6" />
      <node id="1262430001741704883" at="38,0,40,0" concept="10" trace="___init___#(Lorg/jetbrains/mps/openapi/model/SNode;)V" />
      <node id="1262430001741704883" at="41,0,44,0" concept="10" trace="showName_id1653mnvAgry#(Lorg/jetbrains/mps/openapi/language/SAbstractConcept;)Z" />
      <node id="1262430001741704883" at="49,0,52,0" concept="10" trace="getExpectedReturnType_idhEwIGRD#(Lorg/jetbrains/mps/openapi/model/SNode;)Lorg/jetbrains/mps/openapi/model/SNode;" />
      <node id="1262430001741704883" at="53,0,56,0" concept="1" trace="IsApplicableTabBlock__BehaviorDescriptor#()V" />
      <node id="1262430001741704883" at="64,49,67,5" concept="3" />
      <node id="1262430001741704883" at="78,49,81,5" concept="3" />
      <node id="1262430001741704883" at="57,0,61,0" concept="4" trace="initNode#(Lorg/jetbrains/mps/openapi/model/SNode;Ljetbrains/mps/core/aspects/behaviour/api/SConstructor;[Ljava/lang/Object;)V" />
      <node id="1262430001741704883" at="44,0,49,0" concept="10" trace="getApplicableConceptFunctionParameter_id2D1PBM_bxJg#(Lorg/jetbrains/mps/openapi/language/SAbstractConcept;)Ljava/util/List;" />
      <node id="1262430001741704883" at="92,0,97,0" concept="4" trace="getDeclaredMethods#()Ljava/util/List;" />
      <node id="1262430001741704883" at="98,0,103,0" concept="4" trace="getConcept#()Lorg/jetbrains/mps/openapi/language/SAbstractConcept;" />
      <node id="1262430001741704883" at="67,5,73,5" concept="12" />
      <node id="658365993681963362" at="103,0,109,0" concept="10" trace="_quotation_createNode_a1x6so_a0a2#()Lorg/jetbrains/mps/openapi/model/SNode;" />
      <node id="1262430001741704883" at="81,5,89,5" concept="12" />
      <node id="1262430001741704883" at="62,0,75,0" concept="4" trace="invokeSpecial0#(Lorg/jetbrains/mps/openapi/model/SNode;Ljetbrains/mps/core/aspects/behaviour/api/SMethod;[Ljava/lang/Object;)null" />
      <node id="1262430001741704883" at="76,0,91,0" concept="4" trace="invokeSpecial0#(Lorg/jetbrains/mps/openapi/language/SAbstractConcept;Ljetbrains/mps/core/aspects/behaviour/api/SMethod;[Ljava/lang/Object;)null" />
      <scope id="1262430001741704883" at="38,63,38,63" />
      <scope id="1262430001741704880" at="41,96,42,16" />
      <scope id="658365993681963365" at="49,89,50,47" />
      <scope id="1262430001741704883" at="53,58,54,20" />
      <scope id="1262430001741704883" at="58,114,59,21" />
      <scope id="1262430001741704883" at="65,26,66,56" />
      <scope id="1262430001741704883" at="69,13,70,67" />
      <scope id="1262430001741704883" at="71,14,72,58" />
      <scope id="1262430001741704883" at="79,26,80,56" />
      <scope id="1262430001741704883" at="83,13,84,63" />
      <scope id="1262430001741704883" at="85,13,86,96" />
      <scope id="1262430001741704883" at="87,14,88,58" />
      <scope id="1262430001741704883" at="94,48,95,22" />
      <scope id="1262430001741704883" at="100,40,101,19" />
      <scope id="1262430001741704883" at="38,0,40,0">
        <var name="__thisNode__" id="1262430001741704883" />
      </scope>
      <scope id="1262430001741704883" at="41,0,44,0">
        <var name="__thisConcept__" id="1262430001741704883" />
      </scope>
      <scope id="3044950653914720864" at="44,129,47,18">
        <var name="result" id="3044950653914720866" />
      </scope>
      <scope id="1262430001741704883" at="49,0,52,0">
        <var name="__thisNode__" id="1262430001741704883" />
      </scope>
      <scope id="1262430001741704883" at="53,0,56,0" />
      <scope id="1262430001741704883" at="57,0,61,0">
        <var name="constructor" id="1262430001741704883" />
        <var name="node" id="1262430001741704883" />
        <var name="parameters" id="1262430001741704883" />
      </scope>
      <scope id="658365993681963362" at="103,60,107,24">
        <var name="facade" id="658365993681963362" />
        <var name="quotedNode_1" id="658365993681963362" />
      </scope>
      <scope id="1262430001741704883" at="44,0,49,0">
        <var name="__thisConcept__" id="1262430001741704883" />
      </scope>
      <scope id="1262430001741704883" at="92,0,97,0" />
      <scope id="1262430001741704883" at="98,0,103,0" />
      <scope id="658365993681963362" at="103,0,109,0" />
      <scope id="1262430001741704883" at="63,114,73,5">
        <var name="methodIndex" id="1262430001741704883" />
      </scope>
      <scope id="1262430001741704883" at="77,128,89,5">
        <var name="methodIndex" id="1262430001741704883" />
      </scope>
      <scope id="1262430001741704883" at="62,0,75,0">
        <var name="method" id="1262430001741704883" />
        <var name="node" id="1262430001741704883" />
        <var name="parameters" id="1262430001741704883" />
      </scope>
      <scope id="1262430001741704883" at="76,0,91,0">
        <var name="concept" id="1262430001741704883" />
        <var name="method" id="1262430001741704883" />
        <var name="parameters" id="1262430001741704883" />
      </scope>
      <unit id="1262430001741704883" at="28,0,110,0" name="jetbrains.mps.lang.plugin.behavior.IsApplicableTabBlock__BehaviorDescriptor" />
    </file>
  </root>
  <root nodeRef="r:00000000-0000-4000-0000-011c89590360(jetbrains.mps.lang.plugin.behavior)/1262430001741704945">
    <file name="ListenBlock__BehaviorDescriptor.java">
      <node id="1262430001741704945" at="24,0,25,0" concept="9" trace="CONCEPT" />
      <node id="1262430001741704945" at="25,0,26,0" concept="9" trace="REGISTRY" />
      <node id="1262430001741704945" at="27,0,28,0" concept="9" trace="showName_id1653mnvAgry" />
      <node id="1262430001741704945" at="29,0,30,0" concept="9" trace="BH_METHODS" />
      <node id="1262430001741704943" at="34,96,35,16" concept="6" />
      <node id="1262430001741704945" at="38,49,39,20" concept="11" />
      <node id="1262430001741704945" at="43,114,44,21" concept="2" />
      <node id="1262430001741704945" at="48,114,49,49" concept="5" />
      <node id="1262430001741704945" at="50,26,51,56" concept="13" />
      <node id="1262430001741704945" at="54,14,55,58" concept="13" />
      <node id="1262430001741704945" at="60,128,61,49" concept="5" />
      <node id="1262430001741704945" at="62,26,63,56" concept="13" />
      <node id="1262430001741704945" at="66,13,67,63" concept="6" />
      <node id="1262430001741704945" at="68,14,69,58" concept="13" />
      <node id="1262430001741704945" at="75,48,76,22" concept="6" />
      <node id="1262430001741704945" at="81,40,82,19" concept="6" />
      <node id="1262430001741704945" at="31,0,33,0" concept="10" trace="___init___#(Lorg/jetbrains/mps/openapi/model/SNode;)V" />
      <node id="1262430001741704945" at="34,0,37,0" concept="10" trace="showName_id1653mnvAgry#(Lorg/jetbrains/mps/openapi/language/SAbstractConcept;)Z" />
      <node id="1262430001741704945" at="38,0,41,0" concept="1" trace="ListenBlock__BehaviorDescriptor#()V" />
      <node id="1262430001741704945" at="49,49,52,5" concept="3" />
      <node id="1262430001741704945" at="61,49,64,5" concept="3" />
      <node id="1262430001741704945" at="42,0,46,0" concept="4" trace="initNode#(Lorg/jetbrains/mps/openapi/model/SNode;Ljetbrains/mps/core/aspects/behaviour/api/SConstructor;[Ljava/lang/Object;)V" />
      <node id="1262430001741704945" at="52,5,56,5" concept="12" />
      <node id="1262430001741704945" at="73,0,78,0" concept="4" trace="getDeclaredMethods#()Ljava/util/List;" />
      <node id="1262430001741704945" at="79,0,84,0" concept="4" trace="getConcept#()Lorg/jetbrains/mps/openapi/language/SAbstractConcept;" />
      <node id="1262430001741704945" at="64,5,70,5" concept="12" />
      <node id="1262430001741704945" at="47,0,58,0" concept="4" trace="invokeSpecial0#(Lorg/jetbrains/mps/openapi/model/SNode;Ljetbrains/mps/core/aspects/behaviour/api/SMethod;[Ljava/lang/Object;)null" />
      <node id="1262430001741704945" at="59,0,72,0" concept="4" trace="invokeSpecial0#(Lorg/jetbrains/mps/openapi/language/SAbstractConcept;Ljetbrains/mps/core/aspects/behaviour/api/SMethod;[Ljava/lang/Object;)null" />
      <scope id="1262430001741704945" at="31,63,31,63" />
      <scope id="1262430001741704942" at="34,96,35,16" />
      <scope id="1262430001741704945" at="38,49,39,20" />
      <scope id="1262430001741704945" at="43,114,44,21" />
      <scope id="1262430001741704945" at="50,26,51,56" />
      <scope id="1262430001741704945" at="54,14,55,58" />
      <scope id="1262430001741704945" at="62,26,63,56" />
      <scope id="1262430001741704945" at="66,13,67,63" />
      <scope id="1262430001741704945" at="68,14,69,58" />
      <scope id="1262430001741704945" at="75,48,76,22" />
      <scope id="1262430001741704945" at="81,40,82,19" />
      <scope id="1262430001741704945" at="31,0,33,0">
        <var name="__thisNode__" id="1262430001741704945" />
      </scope>
      <scope id="1262430001741704945" at="34,0,37,0">
        <var name="__thisConcept__" id="1262430001741704945" />
      </scope>
      <scope id="1262430001741704945" at="38,0,41,0" />
      <scope id="1262430001741704945" at="42,0,46,0">
        <var name="constructor" id="1262430001741704945" />
        <var name="node" id="1262430001741704945" />
        <var name="parameters" id="1262430001741704945" />
      </scope>
      <scope id="1262430001741704945" at="73,0,78,0" />
      <scope id="1262430001741704945" at="79,0,84,0" />
      <scope id="1262430001741704945" at="48,114,56,5">
        <var name="methodIndex" id="1262430001741704945" />
      </scope>
      <scope id="1262430001741704945" at="60,128,70,5">
        <var name="methodIndex" id="1262430001741704945" />
      </scope>
      <scope id="1262430001741704945" at="47,0,58,0">
        <var name="method" id="1262430001741704945" />
        <var name="node" id="1262430001741704945" />
        <var name="parameters" id="1262430001741704945" />
      </scope>
      <scope id="1262430001741704945" at="59,0,72,0">
        <var name="concept" id="1262430001741704945" />
        <var name="method" id="1262430001741704945" />
        <var name="parameters" id="1262430001741704945" />
      </scope>
      <unit id="1262430001741704945" at="23,0,85,0" name="jetbrains.mps.lang.plugin.behavior.ListenBlock__BehaviorDescriptor" />
    </file>
  </root>
  <root nodeRef="r:00000000-0000-4000-0000-011c89590360(jetbrains.mps.lang.plugin.behavior)/1262430001741717150">
    <file name="ActionParameterReference__BehaviorDescriptor.java">
      <node id="1262430001741717150" at="24,0,25,0" concept="9" trace="CONCEPT" />
      <node id="1262430001741717150" at="25,0,26,0" concept="9" trace="REGISTRY" />
      <node id="1262430001741717150" at="27,0,28,0" concept="9" trace="lvalue_id1653mnvAgpj" />
      <node id="1262430001741717150" at="29,0,30,0" concept="9" trace="BH_METHODS" />
      <node id="1262430001741717148" at="34,94,35,17" concept="6" />
      <node id="1262430001741717150" at="38,62,39,20" concept="11" />
      <node id="1262430001741717150" at="43,114,44,21" concept="2" />
      <node id="1262430001741717150" at="48,114,49,49" concept="5" />
      <node id="1262430001741717150" at="50,26,51,56" concept="13" />
      <node id="1262430001741717150" at="54,14,55,58" concept="13" />
      <node id="1262430001741717150" at="60,128,61,49" concept="5" />
      <node id="1262430001741717150" at="62,26,63,56" concept="13" />
      <node id="1262430001741717150" at="66,13,67,61" concept="6" />
      <node id="1262430001741717150" at="68,14,69,58" concept="13" />
      <node id="1262430001741717150" at="75,48,76,22" concept="6" />
      <node id="1262430001741717150" at="81,40,82,19" concept="6" />
      <node id="1262430001741717150" at="31,0,33,0" concept="10" trace="___init___#(Lorg/jetbrains/mps/openapi/model/SNode;)V" />
      <node id="1262430001741717150" at="34,0,37,0" concept="10" trace="lvalue_id1653mnvAgpj#(Lorg/jetbrains/mps/openapi/language/SAbstractConcept;)Z" />
      <node id="1262430001741717150" at="38,0,41,0" concept="1" trace="ActionParameterReference__BehaviorDescriptor#()V" />
      <node id="1262430001741717150" at="49,49,52,5" concept="3" />
      <node id="1262430001741717150" at="61,49,64,5" concept="3" />
      <node id="1262430001741717150" at="42,0,46,0" concept="4" trace="initNode#(Lorg/jetbrains/mps/openapi/model/SNode;Ljetbrains/mps/core/aspects/behaviour/api/SConstructor;[Ljava/lang/Object;)V" />
      <node id="1262430001741717150" at="52,5,56,5" concept="12" />
      <node id="1262430001741717150" at="73,0,78,0" concept="4" trace="getDeclaredMethods#()Ljava/util/List;" />
      <node id="1262430001741717150" at="79,0,84,0" concept="4" trace="getConcept#()Lorg/jetbrains/mps/openapi/language/SAbstractConcept;" />
      <node id="1262430001741717150" at="64,5,70,5" concept="12" />
      <node id="1262430001741717150" at="47,0,58,0" concept="4" trace="invokeSpecial0#(Lorg/jetbrains/mps/openapi/model/SNode;Ljetbrains/mps/core/aspects/behaviour/api/SMethod;[Ljava/lang/Object;)null" />
      <node id="1262430001741717150" at="59,0,72,0" concept="4" trace="invokeSpecial0#(Lorg/jetbrains/mps/openapi/language/SAbstractConcept;Ljetbrains/mps/core/aspects/behaviour/api/SMethod;[Ljava/lang/Object;)null" />
      <scope id="1262430001741717150" at="31,63,31,63" />
      <scope id="1262430001741717147" at="34,94,35,17" />
      <scope id="1262430001741717150" at="38,62,39,20" />
      <scope id="1262430001741717150" at="43,114,44,21" />
      <scope id="1262430001741717150" at="50,26,51,56" />
      <scope id="1262430001741717150" at="54,14,55,58" />
      <scope id="1262430001741717150" at="62,26,63,56" />
      <scope id="1262430001741717150" at="66,13,67,61" />
      <scope id="1262430001741717150" at="68,14,69,58" />
      <scope id="1262430001741717150" at="75,48,76,22" />
      <scope id="1262430001741717150" at="81,40,82,19" />
      <scope id="1262430001741717150" at="31,0,33,0">
        <var name="__thisNode__" id="1262430001741717150" />
      </scope>
      <scope id="1262430001741717150" at="34,0,37,0">
        <var name="__thisConcept__" id="1262430001741717150" />
      </scope>
      <scope id="1262430001741717150" at="38,0,41,0" />
      <scope id="1262430001741717150" at="42,0,46,0">
        <var name="constructor" id="1262430001741717150" />
        <var name="node" id="1262430001741717150" />
        <var name="parameters" id="1262430001741717150" />
      </scope>
      <scope id="1262430001741717150" at="73,0,78,0" />
      <scope id="1262430001741717150" at="79,0,84,0" />
      <scope id="1262430001741717150" at="48,114,56,5">
        <var name="methodIndex" id="1262430001741717150" />
      </scope>
      <scope id="1262430001741717150" at="60,128,70,5">
        <var name="methodIndex" id="1262430001741717150" />
      </scope>
      <scope id="1262430001741717150" at="47,0,58,0">
        <var name="method" id="1262430001741717150" />
        <var name="node" id="1262430001741717150" />
        <var name="parameters" id="1262430001741717150" />
      </scope>
      <scope id="1262430001741717150" at="59,0,72,0">
        <var name="concept" id="1262430001741717150" />
        <var name="method" id="1262430001741717150" />
        <var name="parameters" id="1262430001741717150" />
      </scope>
      <unit id="1262430001741717150" at="23,0,85,0" name="jetbrains.mps.lang.plugin.behavior.ActionParameterReference__BehaviorDescriptor" />
    </file>
  </root>
  <root nodeRef="r:00000000-0000-4000-0000-011c89590360(jetbrains.mps.lang.plugin.behavior)/1262430001741718354">
    <file name="BaseNodeBlock__BehaviorDescriptor.java">
      <node id="1262430001741718354" at="29,0,30,0" concept="9" trace="CONCEPT" />
      <node id="1262430001741718354" at="30,0,31,0" concept="9" trace="REGISTRY" />
      <node id="1262430001741718354" at="32,0,33,0" concept="9" trace="showName_id1653mnvAgry" />
      <node id="1262430001741718354" at="33,0,34,0" concept="9" trace="getApplicableConceptFunctionParameter_id2D1PBM_bxJg" />
      <node id="1262430001741718354" at="34,0,35,0" concept="9" trace="getExpectedReturnType_idhEwIGRD" />
      <node id="1262430001741718354" at="36,0,37,0" concept="9" trace="BH_METHODS" />
      <node id="1262430001741718352" at="41,96,42,16" concept="6" />
      <node id="3044950653914721468" at="44,129,45,144" concept="5" />
      <node id="3044950653914721483" at="45,144,46,166" concept="2" />
      <node id="3044950653914721487" at="46,166,47,18" concept="6" />
      <node id="658365993681971241" at="49,89,50,47" concept="6" />
      <node id="1262430001741718354" at="53,51,54,20" concept="11" />
      <node id="1262430001741718354" at="58,114,59,21" concept="2" />
      <node id="1262430001741718354" at="63,114,64,49" concept="5" />
      <node id="1262430001741718354" at="65,26,66,56" concept="13" />
      <node id="1262430001741718354" at="69,13,70,67" concept="6" />
      <node id="1262430001741718354" at="71,14,72,58" concept="13" />
      <node id="1262430001741718354" at="77,128,78,49" concept="5" />
      <node id="1262430001741718354" at="79,26,80,56" concept="13" />
      <node id="1262430001741718354" at="83,13,84,63" concept="6" />
      <node id="1262430001741718354" at="85,13,86,96" concept="6" />
      <node id="1262430001741718354" at="87,14,88,58" concept="13" />
      <node id="1262430001741718354" at="94,48,95,22" concept="6" />
      <node id="1262430001741718354" at="100,40,101,19" concept="6" />
      <node id="658365993681971237" at="103,60,104,63" concept="5" />
      <node id="658365993681971237" at="104,63,105,30" concept="5" />
      <node id="658365993681971237" at="105,30,106,221" concept="2" />
      <node id="658365993681971237" at="106,221,107,24" concept="6" />
      <node id="1262430001741718354" at="38,0,40,0" concept="10" trace="___init___#(Lorg/jetbrains/mps/openapi/model/SNode;)V" />
      <node id="1262430001741718354" at="41,0,44,0" concept="10" trace="showName_id1653mnvAgry#(Lorg/jetbrains/mps/openapi/language/SAbstractConcept;)Z" />
      <node id="1262430001741718354" at="49,0,52,0" concept="10" trace="getExpectedReturnType_idhEwIGRD#(Lorg/jetbrains/mps/openapi/model/SNode;)Lorg/jetbrains/mps/openapi/model/SNode;" />
      <node id="1262430001741718354" at="53,0,56,0" concept="1" trace="BaseNodeBlock__BehaviorDescriptor#()V" />
      <node id="1262430001741718354" at="64,49,67,5" concept="3" />
      <node id="1262430001741718354" at="78,49,81,5" concept="3" />
      <node id="1262430001741718354" at="57,0,61,0" concept="4" trace="initNode#(Lorg/jetbrains/mps/openapi/model/SNode;Ljetbrains/mps/core/aspects/behaviour/api/SConstructor;[Ljava/lang/Object;)V" />
      <node id="1262430001741718354" at="44,0,49,0" concept="10" trace="getApplicableConceptFunctionParameter_id2D1PBM_bxJg#(Lorg/jetbrains/mps/openapi/language/SAbstractConcept;)Ljava/util/List;" />
      <node id="1262430001741718354" at="92,0,97,0" concept="4" trace="getDeclaredMethods#()Ljava/util/List;" />
      <node id="1262430001741718354" at="98,0,103,0" concept="4" trace="getConcept#()Lorg/jetbrains/mps/openapi/language/SAbstractConcept;" />
      <node id="1262430001741718354" at="67,5,73,5" concept="12" />
      <node id="658365993681971237" at="103,0,109,0" concept="10" trace="_quotation_createNode_c75eaz_a0a2#()Lorg/jetbrains/mps/openapi/model/SNode;" />
      <node id="1262430001741718354" at="81,5,89,5" concept="12" />
      <node id="1262430001741718354" at="62,0,75,0" concept="4" trace="invokeSpecial0#(Lorg/jetbrains/mps/openapi/model/SNode;Ljetbrains/mps/core/aspects/behaviour/api/SMethod;[Ljava/lang/Object;)null" />
      <node id="1262430001741718354" at="76,0,91,0" concept="4" trace="invokeSpecial0#(Lorg/jetbrains/mps/openapi/language/SAbstractConcept;Ljetbrains/mps/core/aspects/behaviour/api/SMethod;[Ljava/lang/Object;)null" />
      <scope id="1262430001741718354" at="38,63,38,63" />
      <scope id="1262430001741718351" at="41,96,42,16" />
      <scope id="658365993681971240" at="49,89,50,47" />
      <scope id="1262430001741718354" at="53,51,54,20" />
      <scope id="1262430001741718354" at="58,114,59,21" />
      <scope id="1262430001741718354" at="65,26,66,56" />
      <scope id="1262430001741718354" at="69,13,70,67" />
      <scope id="1262430001741718354" at="71,14,72,58" />
      <scope id="1262430001741718354" at="79,26,80,56" />
      <scope id="1262430001741718354" at="83,13,84,63" />
      <scope id="1262430001741718354" at="85,13,86,96" />
      <scope id="1262430001741718354" at="87,14,88,58" />
      <scope id="1262430001741718354" at="94,48,95,22" />
      <scope id="1262430001741718354" at="100,40,101,19" />
      <scope id="1262430001741718354" at="38,0,40,0">
        <var name="__thisNode__" id="1262430001741718354" />
      </scope>
      <scope id="1262430001741718354" at="41,0,44,0">
        <var name="__thisConcept__" id="1262430001741718354" />
      </scope>
      <scope id="3044950653914721467" at="44,129,47,18">
        <var name="result" id="3044950653914721469" />
      </scope>
      <scope id="1262430001741718354" at="49,0,52,0">
        <var name="__thisNode__" id="1262430001741718354" />
      </scope>
      <scope id="1262430001741718354" at="53,0,56,0" />
      <scope id="1262430001741718354" at="57,0,61,0">
        <var name="constructor" id="1262430001741718354" />
        <var name="node" id="1262430001741718354" />
        <var name="parameters" id="1262430001741718354" />
      </scope>
      <scope id="658365993681971237" at="103,60,107,24">
        <var name="facade" id="658365993681971237" />
        <var name="quotedNode_1" id="658365993681971237" />
      </scope>
      <scope id="1262430001741718354" at="44,0,49,0">
        <var name="__thisConcept__" id="1262430001741718354" />
      </scope>
      <scope id="1262430001741718354" at="92,0,97,0" />
      <scope id="1262430001741718354" at="98,0,103,0" />
      <scope id="658365993681971237" at="103,0,109,0" />
      <scope id="1262430001741718354" at="63,114,73,5">
        <var name="methodIndex" id="1262430001741718354" />
      </scope>
      <scope id="1262430001741718354" at="77,128,89,5">
        <var name="methodIndex" id="1262430001741718354" />
      </scope>
      <scope id="1262430001741718354" at="62,0,75,0">
        <var name="method" id="1262430001741718354" />
        <var name="node" id="1262430001741718354" />
        <var name="parameters" id="1262430001741718354" />
      </scope>
      <scope id="1262430001741718354" at="76,0,91,0">
        <var name="concept" id="1262430001741718354" />
        <var name="method" id="1262430001741718354" />
        <var name="parameters" id="1262430001741718354" />
      </scope>
      <unit id="1262430001741718354" at="28,0,110,0" name="jetbrains.mps.lang.plugin.behavior.BaseNodeBlock__BehaviorDescriptor" />
    </file>
  </root>
  <root nodeRef="r:00000000-0000-4000-0000-011c89590360(jetbrains.mps.lang.plugin.behavior)/1262430001741718374">
    <file name="OnBeforeWriteBlock__BehaviorDescriptor.java">
      <node id="1262430001741718374" at="29,0,30,0" concept="9" trace="CONCEPT" />
      <node id="1262430001741718374" at="30,0,31,0" concept="9" trace="REGISTRY" />
      <node id="1262430001741718374" at="32,0,33,0" concept="9" trace="showName_id1653mnvAgry" />
      <node id="1262430001741718374" at="33,0,34,0" concept="9" trace="getApplicableConceptFunctionParameter_id2D1PBM_bxJg" />
      <node id="1262430001741718374" at="34,0,35,0" concept="9" trace="getExpectedReturnType_idhEwIGRD" />
      <node id="1262430001741718374" at="36,0,37,0" concept="9" trace="BH_METHODS" />
      <node id="1262430001741718372" at="41,96,42,16" concept="6" />
      <node id="3044950653914724697" at="44,129,45,144" concept="5" />
      <node id="3044950653914724712" at="45,144,46,166" concept="2" />
      <node id="3044950653914724716" at="46,166,47,18" concept="6" />
      <node id="658365993681975709" at="49,89,50,47" concept="6" />
      <node id="1262430001741718374" at="53,56,54,20" concept="11" />
      <node id="1262430001741718374" at="58,114,59,21" concept="2" />
      <node id="1262430001741718374" at="63,114,64,49" concept="5" />
      <node id="1262430001741718374" at="65,26,66,56" concept="13" />
      <node id="1262430001741718374" at="69,13,70,67" concept="6" />
      <node id="1262430001741718374" at="71,14,72,58" concept="13" />
      <node id="1262430001741718374" at="77,128,78,49" concept="5" />
      <node id="1262430001741718374" at="79,26,80,56" concept="13" />
      <node id="1262430001741718374" at="83,13,84,63" concept="6" />
      <node id="1262430001741718374" at="85,13,86,96" concept="6" />
      <node id="1262430001741718374" at="87,14,88,58" concept="13" />
      <node id="1262430001741718374" at="94,48,95,22" concept="6" />
      <node id="1262430001741718374" at="100,40,101,19" concept="6" />
      <node id="658365993681975705" at="103,60,104,63" concept="5" />
      <node id="658365993681975705" at="104,63,105,30" concept="5" />
      <node id="658365993681975705" at="105,30,106,220" concept="2" />
      <node id="658365993681975705" at="106,220,107,24" concept="6" />
      <node id="1262430001741718374" at="38,0,40,0" concept="10" trace="___init___#(Lorg/jetbrains/mps/openapi/model/SNode;)V" />
      <node id="1262430001741718374" at="41,0,44,0" concept="10" trace="showName_id1653mnvAgry#(Lorg/jetbrains/mps/openapi/language/SAbstractConcept;)Z" />
      <node id="1262430001741718374" at="49,0,52,0" concept="10" trace="getExpectedReturnType_idhEwIGRD#(Lorg/jetbrains/mps/openapi/model/SNode;)Lorg/jetbrains/mps/openapi/model/SNode;" />
      <node id="1262430001741718374" at="53,0,56,0" concept="1" trace="OnBeforeWriteBlock__BehaviorDescriptor#()V" />
      <node id="1262430001741718374" at="64,49,67,5" concept="3" />
      <node id="1262430001741718374" at="78,49,81,5" concept="3" />
      <node id="1262430001741718374" at="57,0,61,0" concept="4" trace="initNode#(Lorg/jetbrains/mps/openapi/model/SNode;Ljetbrains/mps/core/aspects/behaviour/api/SConstructor;[Ljava/lang/Object;)V" />
      <node id="1262430001741718374" at="44,0,49,0" concept="10" trace="getApplicableConceptFunctionParameter_id2D1PBM_bxJg#(Lorg/jetbrains/mps/openapi/language/SAbstractConcept;)Ljava/util/List;" />
      <node id="1262430001741718374" at="92,0,97,0" concept="4" trace="getDeclaredMethods#()Ljava/util/List;" />
      <node id="1262430001741718374" at="98,0,103,0" concept="4" trace="getConcept#()Lorg/jetbrains/mps/openapi/language/SAbstractConcept;" />
      <node id="1262430001741718374" at="67,5,73,5" concept="12" />
      <node id="658365993681975705" at="103,0,109,0" concept="10" trace="_quotation_createNode_b02eya_a0a2#()Lorg/jetbrains/mps/openapi/model/SNode;" />
      <node id="1262430001741718374" at="81,5,89,5" concept="12" />
      <node id="1262430001741718374" at="62,0,75,0" concept="4" trace="invokeSpecial0#(Lorg/jetbrains/mps/openapi/model/SNode;Ljetbrains/mps/core/aspects/behaviour/api/SMethod;[Ljava/lang/Object;)null" />
      <node id="1262430001741718374" at="76,0,91,0" concept="4" trace="invokeSpecial0#(Lorg/jetbrains/mps/openapi/language/SAbstractConcept;Ljetbrains/mps/core/aspects/behaviour/api/SMethod;[Ljava/lang/Object;)null" />
      <scope id="1262430001741718374" at="38,63,38,63" />
      <scope id="1262430001741718371" at="41,96,42,16" />
      <scope id="658365993681975708" at="49,89,50,47" />
      <scope id="1262430001741718374" at="53,56,54,20" />
      <scope id="1262430001741718374" at="58,114,59,21" />
      <scope id="1262430001741718374" at="65,26,66,56" />
      <scope id="1262430001741718374" at="69,13,70,67" />
      <scope id="1262430001741718374" at="71,14,72,58" />
      <scope id="1262430001741718374" at="79,26,80,56" />
      <scope id="1262430001741718374" at="83,13,84,63" />
      <scope id="1262430001741718374" at="85,13,86,96" />
      <scope id="1262430001741718374" at="87,14,88,58" />
      <scope id="1262430001741718374" at="94,48,95,22" />
      <scope id="1262430001741718374" at="100,40,101,19" />
      <scope id="1262430001741718374" at="38,0,40,0">
        <var name="__thisNode__" id="1262430001741718374" />
      </scope>
      <scope id="1262430001741718374" at="41,0,44,0">
        <var name="__thisConcept__" id="1262430001741718374" />
      </scope>
      <scope id="3044950653914724696" at="44,129,47,18">
        <var name="result" id="3044950653914724698" />
      </scope>
      <scope id="1262430001741718374" at="49,0,52,0">
        <var name="__thisNode__" id="1262430001741718374" />
      </scope>
      <scope id="1262430001741718374" at="53,0,56,0" />
      <scope id="1262430001741718374" at="57,0,61,0">
        <var name="constructor" id="1262430001741718374" />
        <var name="node" id="1262430001741718374" />
        <var name="parameters" id="1262430001741718374" />
      </scope>
      <scope id="658365993681975705" at="103,60,107,24">
        <var name="facade" id="658365993681975705" />
        <var name="quotedNode_1" id="658365993681975705" />
      </scope>
      <scope id="1262430001741718374" at="44,0,49,0">
        <var name="__thisConcept__" id="1262430001741718374" />
      </scope>
      <scope id="1262430001741718374" at="92,0,97,0" />
      <scope id="1262430001741718374" at="98,0,103,0" />
      <scope id="658365993681975705" at="103,0,109,0" />
      <scope id="1262430001741718374" at="63,114,73,5">
        <var name="methodIndex" id="1262430001741718374" />
      </scope>
      <scope id="1262430001741718374" at="77,128,89,5">
        <var name="methodIndex" id="1262430001741718374" />
      </scope>
      <scope id="1262430001741718374" at="62,0,75,0">
        <var name="method" id="1262430001741718374" />
        <var name="node" id="1262430001741718374" />
        <var name="parameters" id="1262430001741718374" />
      </scope>
      <scope id="1262430001741718374" at="76,0,91,0">
        <var name="concept" id="1262430001741718374" />
        <var name="method" id="1262430001741718374" />
        <var name="parameters" id="1262430001741718374" />
      </scope>
      <unit id="1262430001741718374" at="28,0,110,0" name="jetbrains.mps.lang.plugin.behavior.OnBeforeWriteBlock__BehaviorDescriptor" />
    </file>
  </root>
  <root nodeRef="r:00000000-0000-4000-0000-011c89590360(jetbrains.mps.lang.plugin.behavior)/1262430001741718402">
    <file name="ActionDataParameterReferenceOperation__BehaviorDescriptor.java">
      <node id="1262430001741718402" at="24,0,25,0" concept="9" trace="CONCEPT" />
      <node id="1262430001741718402" at="25,0,26,0" concept="9" trace="REGISTRY" />
      <node id="1262430001741718402" at="27,0,28,0" concept="9" trace="lvalue_id1653mnvAgvW" />
      <node id="1262430001741718402" at="29,0,30,0" concept="9" trace="BH_METHODS" />
      <node id="1262430001741718400" at="34,94,35,16" concept="6" />
      <node id="1262430001741718402" at="38,75,39,20" concept="11" />
      <node id="1262430001741718402" at="43,114,44,21" concept="2" />
      <node id="1262430001741718402" at="48,114,49,49" concept="5" />
      <node id="1262430001741718402" at="50,26,51,56" concept="13" />
      <node id="1262430001741718402" at="54,14,55,58" concept="13" />
      <node id="1262430001741718402" at="60,128,61,49" concept="5" />
      <node id="1262430001741718402" at="62,26,63,56" concept="13" />
      <node id="1262430001741718402" at="66,13,67,61" concept="6" />
      <node id="1262430001741718402" at="68,14,69,58" concept="13" />
      <node id="1262430001741718402" at="75,48,76,22" concept="6" />
      <node id="1262430001741718402" at="81,40,82,19" concept="6" />
      <node id="1262430001741718402" at="31,0,33,0" concept="10" trace="___init___#(Lorg/jetbrains/mps/openapi/model/SNode;)V" />
      <node id="1262430001741718402" at="34,0,37,0" concept="10" trace="lvalue_id1653mnvAgvW#(Lorg/jetbrains/mps/openapi/language/SAbstractConcept;)Z" />
      <node id="1262430001741718402" at="38,0,41,0" concept="1" trace="ActionDataParameterReferenceOperation__BehaviorDescriptor#()V" />
      <node id="1262430001741718402" at="49,49,52,5" concept="3" />
      <node id="1262430001741718402" at="61,49,64,5" concept="3" />
      <node id="1262430001741718402" at="42,0,46,0" concept="4" trace="initNode#(Lorg/jetbrains/mps/openapi/model/SNode;Ljetbrains/mps/core/aspects/behaviour/api/SConstructor;[Ljava/lang/Object;)V" />
      <node id="1262430001741718402" at="52,5,56,5" concept="12" />
      <node id="1262430001741718402" at="73,0,78,0" concept="4" trace="getDeclaredMethods#()Ljava/util/List;" />
      <node id="1262430001741718402" at="79,0,84,0" concept="4" trace="getConcept#()Lorg/jetbrains/mps/openapi/language/SAbstractConcept;" />
      <node id="1262430001741718402" at="64,5,70,5" concept="12" />
      <node id="1262430001741718402" at="47,0,58,0" concept="4" trace="invokeSpecial0#(Lorg/jetbrains/mps/openapi/model/SNode;Ljetbrains/mps/core/aspects/behaviour/api/SMethod;[Ljava/lang/Object;)null" />
      <node id="1262430001741718402" at="59,0,72,0" concept="4" trace="invokeSpecial0#(Lorg/jetbrains/mps/openapi/language/SAbstractConcept;Ljetbrains/mps/core/aspects/behaviour/api/SMethod;[Ljava/lang/Object;)null" />
      <scope id="1262430001741718402" at="31,63,31,63" />
      <scope id="1262430001741718399" at="34,94,35,16" />
      <scope id="1262430001741718402" at="38,75,39,20" />
      <scope id="1262430001741718402" at="43,114,44,21" />
      <scope id="1262430001741718402" at="50,26,51,56" />
      <scope id="1262430001741718402" at="54,14,55,58" />
      <scope id="1262430001741718402" at="62,26,63,56" />
      <scope id="1262430001741718402" at="66,13,67,61" />
      <scope id="1262430001741718402" at="68,14,69,58" />
      <scope id="1262430001741718402" at="75,48,76,22" />
      <scope id="1262430001741718402" at="81,40,82,19" />
      <scope id="1262430001741718402" at="31,0,33,0">
        <var name="__thisNode__" id="1262430001741718402" />
      </scope>
      <scope id="1262430001741718402" at="34,0,37,0">
        <var name="__thisConcept__" id="1262430001741718402" />
      </scope>
      <scope id="1262430001741718402" at="38,0,41,0" />
      <scope id="1262430001741718402" at="42,0,46,0">
        <var name="constructor" id="1262430001741718402" />
        <var name="node" id="1262430001741718402" />
        <var name="parameters" id="1262430001741718402" />
      </scope>
      <scope id="1262430001741718402" at="73,0,78,0" />
      <scope id="1262430001741718402" at="79,0,84,0" />
      <scope id="1262430001741718402" at="48,114,56,5">
        <var name="methodIndex" id="1262430001741718402" />
      </scope>
      <scope id="1262430001741718402" at="60,128,70,5">
        <var name="methodIndex" id="1262430001741718402" />
      </scope>
      <scope id="1262430001741718402" at="47,0,58,0">
        <var name="method" id="1262430001741718402" />
        <var name="node" id="1262430001741718402" />
        <var name="parameters" id="1262430001741718402" />
      </scope>
      <scope id="1262430001741718402" at="59,0,72,0">
        <var name="concept" id="1262430001741718402" />
        <var name="method" id="1262430001741718402" />
        <var name="parameters" id="1262430001741718402" />
      </scope>
      <unit id="1262430001741718402" at="23,0,85,0" name="jetbrains.mps.lang.plugin.behavior.ActionDataParameterReferenceOperation__BehaviorDescriptor" />
    </file>
  </root>
  <root nodeRef="r:00000000-0000-4000-0000-011c89590360(jetbrains.mps.lang.plugin.behavior)/1262430001741718890">
    <file name="GetNodeBlock__BehaviorDescriptor.java">
      <node id="1262430001741718890" at="29,0,30,0" concept="9" trace="CONCEPT" />
      <node id="1262430001741718890" at="30,0,31,0" concept="9" trace="REGISTRY" />
      <node id="1262430001741718890" at="32,0,33,0" concept="9" trace="showName_id1653mnvAgry" />
      <node id="1262430001741718890" at="33,0,34,0" concept="9" trace="getApplicableConceptFunctionParameter_id2D1PBM_bxJg" />
      <node id="1262430001741718890" at="34,0,35,0" concept="9" trace="getExpectedReturnType_idhEwIGRD" />
      <node id="1262430001741718890" at="36,0,37,0" concept="9" trace="BH_METHODS" />
      <node id="1262430001741718888" at="41,96,42,16" concept="6" />
      <node id="3044950653914725323" at="44,129,45,144" concept="5" />
      <node id="3044950653914725338" at="45,144,46,166" concept="2" />
      <node id="3044950653914725342" at="46,166,47,18" concept="6" />
      <node id="658365993682019688" at="49,89,50,47" concept="6" />
      <node id="1262430001741718890" at="53,50,54,20" concept="11" />
      <node id="1262430001741718890" at="58,114,59,21" concept="2" />
      <node id="1262430001741718890" at="63,114,64,49" concept="5" />
      <node id="1262430001741718890" at="65,26,66,56" concept="13" />
      <node id="1262430001741718890" at="69,13,70,67" concept="6" />
      <node id="1262430001741718890" at="71,14,72,58" concept="13" />
      <node id="1262430001741718890" at="77,128,78,49" concept="5" />
      <node id="1262430001741718890" at="79,26,80,56" concept="13" />
      <node id="1262430001741718890" at="83,13,84,63" concept="6" />
      <node id="1262430001741718890" at="85,13,86,96" concept="6" />
      <node id="1262430001741718890" at="87,14,88,58" concept="13" />
      <node id="1262430001741718890" at="94,48,95,22" concept="6" />
      <node id="1262430001741718890" at="100,40,101,19" concept="6" />
      <node id="658365993682019684" at="103,60,104,63" concept="5" />
      <node id="658365993682019684" at="104,63,105,30" concept="5" />
      <node id="658365993682019684" at="105,30,106,221" concept="2" />
      <node id="658365993682019684" at="106,221,107,24" concept="6" />
      <node id="1262430001741718890" at="38,0,40,0" concept="10" trace="___init___#(Lorg/jetbrains/mps/openapi/model/SNode;)V" />
      <node id="1262430001741718890" at="41,0,44,0" concept="10" trace="showName_id1653mnvAgry#(Lorg/jetbrains/mps/openapi/language/SAbstractConcept;)Z" />
      <node id="1262430001741718890" at="49,0,52,0" concept="10" trace="getExpectedReturnType_idhEwIGRD#(Lorg/jetbrains/mps/openapi/model/SNode;)Lorg/jetbrains/mps/openapi/model/SNode;" />
      <node id="1262430001741718890" at="53,0,56,0" concept="1" trace="GetNodeBlock__BehaviorDescriptor#()V" />
      <node id="1262430001741718890" at="64,49,67,5" concept="3" />
      <node id="1262430001741718890" at="78,49,81,5" concept="3" />
      <node id="1262430001741718890" at="57,0,61,0" concept="4" trace="initNode#(Lorg/jetbrains/mps/openapi/model/SNode;Ljetbrains/mps/core/aspects/behaviour/api/SConstructor;[Ljava/lang/Object;)V" />
      <node id="1262430001741718890" at="44,0,49,0" concept="10" trace="getApplicableConceptFunctionParameter_id2D1PBM_bxJg#(Lorg/jetbrains/mps/openapi/language/SAbstractConcept;)Ljava/util/List;" />
      <node id="1262430001741718890" at="92,0,97,0" concept="4" trace="getDeclaredMethods#()Ljava/util/List;" />
      <node id="1262430001741718890" at="98,0,103,0" concept="4" trace="getConcept#()Lorg/jetbrains/mps/openapi/language/SAbstractConcept;" />
      <node id="1262430001741718890" at="67,5,73,5" concept="12" />
      <node id="658365993682019684" at="103,0,109,0" concept="10" trace="_quotation_createNode_r757ou_a0a2#()Lorg/jetbrains/mps/openapi/model/SNode;" />
      <node id="1262430001741718890" at="81,5,89,5" concept="12" />
      <node id="1262430001741718890" at="62,0,75,0" concept="4" trace="invokeSpecial0#(Lorg/jetbrains/mps/openapi/model/SNode;Ljetbrains/mps/core/aspects/behaviour/api/SMethod;[Ljava/lang/Object;)null" />
      <node id="1262430001741718890" at="76,0,91,0" concept="4" trace="invokeSpecial0#(Lorg/jetbrains/mps/openapi/language/SAbstractConcept;Ljetbrains/mps/core/aspects/behaviour/api/SMethod;[Ljava/lang/Object;)null" />
      <scope id="1262430001741718890" at="38,63,38,63" />
      <scope id="1262430001741718887" at="41,96,42,16" />
      <scope id="658365993682019687" at="49,89,50,47" />
      <scope id="1262430001741718890" at="53,50,54,20" />
      <scope id="1262430001741718890" at="58,114,59,21" />
      <scope id="1262430001741718890" at="65,26,66,56" />
      <scope id="1262430001741718890" at="69,13,70,67" />
      <scope id="1262430001741718890" at="71,14,72,58" />
      <scope id="1262430001741718890" at="79,26,80,56" />
      <scope id="1262430001741718890" at="83,13,84,63" />
      <scope id="1262430001741718890" at="85,13,86,96" />
      <scope id="1262430001741718890" at="87,14,88,58" />
      <scope id="1262430001741718890" at="94,48,95,22" />
      <scope id="1262430001741718890" at="100,40,101,19" />
      <scope id="1262430001741718890" at="38,0,40,0">
        <var name="__thisNode__" id="1262430001741718890" />
      </scope>
      <scope id="1262430001741718890" at="41,0,44,0">
        <var name="__thisConcept__" id="1262430001741718890" />
      </scope>
      <scope id="3044950653914725322" at="44,129,47,18">
        <var name="result" id="3044950653914725324" />
      </scope>
      <scope id="1262430001741718890" at="49,0,52,0">
        <var name="__thisNode__" id="1262430001741718890" />
      </scope>
      <scope id="1262430001741718890" at="53,0,56,0" />
      <scope id="1262430001741718890" at="57,0,61,0">
        <var name="constructor" id="1262430001741718890" />
        <var name="node" id="1262430001741718890" />
        <var name="parameters" id="1262430001741718890" />
      </scope>
      <scope id="658365993682019684" at="103,60,107,24">
        <var name="facade" id="658365993682019684" />
        <var name="quotedNode_1" id="658365993682019684" />
      </scope>
      <scope id="1262430001741718890" at="44,0,49,0">
        <var name="__thisConcept__" id="1262430001741718890" />
      </scope>
      <scope id="1262430001741718890" at="92,0,97,0" />
      <scope id="1262430001741718890" at="98,0,103,0" />
      <scope id="658365993682019684" at="103,0,109,0" />
      <scope id="1262430001741718890" at="63,114,73,5">
        <var name="methodIndex" id="1262430001741718890" />
      </scope>
      <scope id="1262430001741718890" at="77,128,89,5">
        <var name="methodIndex" id="1262430001741718890" />
      </scope>
      <scope id="1262430001741718890" at="62,0,75,0">
        <var name="method" id="1262430001741718890" />
        <var name="node" id="1262430001741718890" />
        <var name="parameters" id="1262430001741718890" />
      </scope>
      <scope id="1262430001741718890" at="76,0,91,0">
        <var name="concept" id="1262430001741718890" />
        <var name="method" id="1262430001741718890" />
        <var name="parameters" id="1262430001741718890" />
      </scope>
      <unit id="1262430001741718890" at="28,0,110,0" name="jetbrains.mps.lang.plugin.behavior.GetNodeBlock__BehaviorDescriptor" />
    </file>
  </root>
  <root nodeRef="r:00000000-0000-4000-0000-011c89590360(jetbrains.mps.lang.plugin.behavior)/1262430001741720110">
    <file name="ExecuteBlock__BehaviorDescriptor.java">
      <node id="1262430001741720110" at="29,0,30,0" concept="9" trace="CONCEPT" />
      <node id="1262430001741720110" at="30,0,31,0" concept="9" trace="REGISTRY" />
      <node id="1262430001741720110" at="32,0,33,0" concept="9" trace="showName_id1653mnvAgry" />
      <node id="1262430001741720110" at="33,0,34,0" concept="9" trace="getApplicableConceptFunctionParameter_id2D1PBM_bxJg" />
      <node id="1262430001741720110" at="34,0,35,0" concept="9" trace="getExpectedReturnType_idhEwIGRD" />
      <node id="1262430001741720110" at="36,0,37,0" concept="9" trace="BH_METHODS" />
      <node id="1262430001741720108" at="41,96,42,16" concept="6" />
      <node id="3044950653914717410" at="44,129,45,144" concept="5" />
      <node id="3044950653914717425" at="45,144,46,166" concept="2" />
      <node id="3044950653914717429" at="46,166,47,18" concept="6" />
      <node id="658365993682022016" at="49,89,50,47" concept="6" />
      <node id="1262430001741720110" at="53,50,54,20" concept="11" />
      <node id="1262430001741720110" at="58,114,59,21" concept="2" />
      <node id="1262430001741720110" at="63,114,64,49" concept="5" />
      <node id="1262430001741720110" at="65,26,66,56" concept="13" />
      <node id="1262430001741720110" at="69,13,70,67" concept="6" />
      <node id="1262430001741720110" at="71,14,72,58" concept="13" />
      <node id="1262430001741720110" at="77,128,78,49" concept="5" />
      <node id="1262430001741720110" at="79,26,80,56" concept="13" />
      <node id="1262430001741720110" at="83,13,84,63" concept="6" />
      <node id="1262430001741720110" at="85,13,86,96" concept="6" />
      <node id="1262430001741720110" at="87,14,88,58" concept="13" />
      <node id="1262430001741720110" at="94,48,95,22" concept="6" />
      <node id="1262430001741720110" at="100,40,101,19" concept="6" />
      <node id="658365993682022012" at="103,60,104,63" concept="5" />
      <node id="658365993682022012" at="104,63,105,30" concept="5" />
      <node id="658365993682022012" at="105,30,106,220" concept="2" />
      <node id="658365993682022012" at="106,220,107,24" concept="6" />
      <node id="1262430001741720110" at="38,0,40,0" concept="10" trace="___init___#(Lorg/jetbrains/mps/openapi/model/SNode;)V" />
      <node id="1262430001741720110" at="41,0,44,0" concept="10" trace="showName_id1653mnvAgry#(Lorg/jetbrains/mps/openapi/language/SAbstractConcept;)Z" />
      <node id="1262430001741720110" at="49,0,52,0" concept="10" trace="getExpectedReturnType_idhEwIGRD#(Lorg/jetbrains/mps/openapi/model/SNode;)Lorg/jetbrains/mps/openapi/model/SNode;" />
      <node id="1262430001741720110" at="53,0,56,0" concept="1" trace="ExecuteBlock__BehaviorDescriptor#()V" />
      <node id="1262430001741720110" at="64,49,67,5" concept="3" />
      <node id="1262430001741720110" at="78,49,81,5" concept="3" />
      <node id="1262430001741720110" at="57,0,61,0" concept="4" trace="initNode#(Lorg/jetbrains/mps/openapi/model/SNode;Ljetbrains/mps/core/aspects/behaviour/api/SConstructor;[Ljava/lang/Object;)V" />
      <node id="1262430001741720110" at="44,0,49,0" concept="10" trace="getApplicableConceptFunctionParameter_id2D1PBM_bxJg#(Lorg/jetbrains/mps/openapi/language/SAbstractConcept;)Ljava/util/List;" />
      <node id="1262430001741720110" at="92,0,97,0" concept="4" trace="getDeclaredMethods#()Ljava/util/List;" />
      <node id="1262430001741720110" at="98,0,103,0" concept="4" trace="getConcept#()Lorg/jetbrains/mps/openapi/language/SAbstractConcept;" />
      <node id="1262430001741720110" at="67,5,73,5" concept="12" />
      <node id="658365993682022012" at="103,0,109,0" concept="10" trace="_quotation_createNode_wqer0s_a0a2#()Lorg/jetbrains/mps/openapi/model/SNode;" />
      <node id="1262430001741720110" at="81,5,89,5" concept="12" />
      <node id="1262430001741720110" at="62,0,75,0" concept="4" trace="invokeSpecial0#(Lorg/jetbrains/mps/openapi/model/SNode;Ljetbrains/mps/core/aspects/behaviour/api/SMethod;[Ljava/lang/Object;)null" />
      <node id="1262430001741720110" at="76,0,91,0" concept="4" trace="invokeSpecial0#(Lorg/jetbrains/mps/openapi/language/SAbstractConcept;Ljetbrains/mps/core/aspects/behaviour/api/SMethod;[Ljava/lang/Object;)null" />
      <scope id="1262430001741720110" at="38,63,38,63" />
      <scope id="1262430001741720107" at="41,96,42,16" />
      <scope id="658365993682022015" at="49,89,50,47" />
      <scope id="1262430001741720110" at="53,50,54,20" />
      <scope id="1262430001741720110" at="58,114,59,21" />
      <scope id="1262430001741720110" at="65,26,66,56" />
      <scope id="1262430001741720110" at="69,13,70,67" />
      <scope id="1262430001741720110" at="71,14,72,58" />
      <scope id="1262430001741720110" at="79,26,80,56" />
      <scope id="1262430001741720110" at="83,13,84,63" />
      <scope id="1262430001741720110" at="85,13,86,96" />
      <scope id="1262430001741720110" at="87,14,88,58" />
      <scope id="1262430001741720110" at="94,48,95,22" />
      <scope id="1262430001741720110" at="100,40,101,19" />
      <scope id="1262430001741720110" at="38,0,40,0">
        <var name="__thisNode__" id="1262430001741720110" />
      </scope>
      <scope id="1262430001741720110" at="41,0,44,0">
        <var name="__thisConcept__" id="1262430001741720110" />
      </scope>
      <scope id="3044950653914717409" at="44,129,47,18">
        <var name="result" id="3044950653914717411" />
      </scope>
      <scope id="1262430001741720110" at="49,0,52,0">
        <var name="__thisNode__" id="1262430001741720110" />
      </scope>
      <scope id="1262430001741720110" at="53,0,56,0" />
      <scope id="1262430001741720110" at="57,0,61,0">
        <var name="constructor" id="1262430001741720110" />
        <var name="node" id="1262430001741720110" />
        <var name="parameters" id="1262430001741720110" />
      </scope>
      <scope id="658365993682022012" at="103,60,107,24">
        <var name="facade" id="658365993682022012" />
        <var name="quotedNode_1" id="658365993682022012" />
      </scope>
      <scope id="1262430001741720110" at="44,0,49,0">
        <var name="__thisConcept__" id="1262430001741720110" />
      </scope>
      <scope id="1262430001741720110" at="92,0,97,0" />
      <scope id="1262430001741720110" at="98,0,103,0" />
      <scope id="658365993682022012" at="103,0,109,0" />
      <scope id="1262430001741720110" at="63,114,73,5">
        <var name="methodIndex" id="1262430001741720110" />
      </scope>
      <scope id="1262430001741720110" at="77,128,89,5">
        <var name="methodIndex" id="1262430001741720110" />
      </scope>
      <scope id="1262430001741720110" at="62,0,75,0">
        <var name="method" id="1262430001741720110" />
        <var name="node" id="1262430001741720110" />
        <var name="parameters" id="1262430001741720110" />
      </scope>
      <scope id="1262430001741720110" at="76,0,91,0">
        <var name="concept" id="1262430001741720110" />
        <var name="method" id="1262430001741720110" />
        <var name="parameters" id="1262430001741720110" />
      </scope>
      <unit id="1262430001741720110" at="28,0,110,0" name="jetbrains.mps.lang.plugin.behavior.ExecuteBlock__BehaviorDescriptor" />
    </file>
  </root>
  <root nodeRef="r:00000000-0000-4000-0000-011c89590360(jetbrains.mps.lang.plugin.behavior)/1262430001741720150">
    <file name="BuildGroupBlock__BehaviorDescriptor.java">
      <node id="1262430001741720150" at="26,0,27,0" concept="9" trace="CONCEPT" />
      <node id="1262430001741720150" at="27,0,28,0" concept="9" trace="REGISTRY" />
      <node id="1262430001741720150" at="29,0,30,0" concept="9" trace="showName_id1653mnvAgry" />
      <node id="1262430001741720150" at="30,0,31,0" concept="9" trace="getExpectedReturnType_idhEwIGRD" />
      <node id="1262430001741720150" at="32,0,33,0" concept="9" trace="BH_METHODS" />
      <node id="1262430001741720148" at="37,96,38,16" concept="6" />
      <node id="658365993682019658" at="40,89,41,47" concept="6" />
      <node id="1262430001741720150" at="44,53,45,20" concept="11" />
      <node id="1262430001741720150" at="49,114,50,21" concept="2" />
      <node id="1262430001741720150" at="54,114,55,49" concept="5" />
      <node id="1262430001741720150" at="56,26,57,56" concept="13" />
      <node id="1262430001741720150" at="60,13,61,67" concept="6" />
      <node id="1262430001741720150" at="62,14,63,58" concept="13" />
      <node id="1262430001741720150" at="68,128,69,49" concept="5" />
      <node id="1262430001741720150" at="70,26,71,56" concept="13" />
      <node id="1262430001741720150" at="74,13,75,63" concept="6" />
      <node id="1262430001741720150" at="76,14,77,58" concept="13" />
      <node id="1262430001741720150" at="83,48,84,22" concept="6" />
      <node id="1262430001741720150" at="89,40,90,19" concept="6" />
      <node id="658365993682019654" at="92,60,93,63" concept="5" />
      <node id="658365993682019654" at="93,63,94,30" concept="5" />
      <node id="658365993682019654" at="94,30,95,220" concept="2" />
      <node id="658365993682019654" at="95,220,96,24" concept="6" />
      <node id="1262430001741720150" at="34,0,36,0" concept="10" trace="___init___#(Lorg/jetbrains/mps/openapi/model/SNode;)V" />
      <node id="1262430001741720150" at="37,0,40,0" concept="10" trace="showName_id1653mnvAgry#(Lorg/jetbrains/mps/openapi/language/SAbstractConcept;)Z" />
      <node id="1262430001741720150" at="40,0,43,0" concept="10" trace="getExpectedReturnType_idhEwIGRD#(Lorg/jetbrains/mps/openapi/model/SNode;)Lorg/jetbrains/mps/openapi/model/SNode;" />
      <node id="1262430001741720150" at="44,0,47,0" concept="1" trace="BuildGroupBlock__BehaviorDescriptor#()V" />
      <node id="1262430001741720150" at="55,49,58,5" concept="3" />
      <node id="1262430001741720150" at="69,49,72,5" concept="3" />
      <node id="1262430001741720150" at="48,0,52,0" concept="4" trace="initNode#(Lorg/jetbrains/mps/openapi/model/SNode;Ljetbrains/mps/core/aspects/behaviour/api/SConstructor;[Ljava/lang/Object;)V" />
      <node id="1262430001741720150" at="81,0,86,0" concept="4" trace="getDeclaredMethods#()Ljava/util/List;" />
      <node id="1262430001741720150" at="87,0,92,0" concept="4" trace="getConcept#()Lorg/jetbrains/mps/openapi/language/SAbstractConcept;" />
      <node id="1262430001741720150" at="58,5,64,5" concept="12" />
      <node id="1262430001741720150" at="72,5,78,5" concept="12" />
      <node id="658365993682019654" at="92,0,98,0" concept="10" trace="_quotation_createNode_2divt6_a0a1#()Lorg/jetbrains/mps/openapi/model/SNode;" />
      <node id="1262430001741720150" at="53,0,66,0" concept="4" trace="invokeSpecial0#(Lorg/jetbrains/mps/openapi/model/SNode;Ljetbrains/mps/core/aspects/behaviour/api/SMethod;[Ljava/lang/Object;)null" />
      <node id="1262430001741720150" at="67,0,80,0" concept="4" trace="invokeSpecial0#(Lorg/jetbrains/mps/openapi/language/SAbstractConcept;Ljetbrains/mps/core/aspects/behaviour/api/SMethod;[Ljava/lang/Object;)null" />
      <scope id="1262430001741720150" at="34,63,34,63" />
      <scope id="1262430001741720147" at="37,96,38,16" />
      <scope id="658365993682019657" at="40,89,41,47" />
      <scope id="1262430001741720150" at="44,53,45,20" />
      <scope id="1262430001741720150" at="49,114,50,21" />
      <scope id="1262430001741720150" at="56,26,57,56" />
      <scope id="1262430001741720150" at="60,13,61,67" />
      <scope id="1262430001741720150" at="62,14,63,58" />
      <scope id="1262430001741720150" at="70,26,71,56" />
      <scope id="1262430001741720150" at="74,13,75,63" />
      <scope id="1262430001741720150" at="76,14,77,58" />
      <scope id="1262430001741720150" at="83,48,84,22" />
      <scope id="1262430001741720150" at="89,40,90,19" />
      <scope id="1262430001741720150" at="34,0,36,0">
        <var name="__thisNode__" id="1262430001741720150" />
      </scope>
      <scope id="1262430001741720150" at="37,0,40,0">
        <var name="__thisConcept__" id="1262430001741720150" />
      </scope>
      <scope id="1262430001741720150" at="40,0,43,0">
        <var name="__thisNode__" id="1262430001741720150" />
      </scope>
      <scope id="1262430001741720150" at="44,0,47,0" />
      <scope id="1262430001741720150" at="48,0,52,0">
        <var name="constructor" id="1262430001741720150" />
        <var name="node" id="1262430001741720150" />
        <var name="parameters" id="1262430001741720150" />
      </scope>
      <scope id="658365993682019654" at="92,60,96,24">
        <var name="facade" id="658365993682019654" />
        <var name="quotedNode_1" id="658365993682019654" />
      </scope>
      <scope id="1262430001741720150" at="81,0,86,0" />
      <scope id="1262430001741720150" at="87,0,92,0" />
      <scope id="658365993682019654" at="92,0,98,0" />
      <scope id="1262430001741720150" at="54,114,64,5">
        <var name="methodIndex" id="1262430001741720150" />
      </scope>
      <scope id="1262430001741720150" at="68,128,78,5">
        <var name="methodIndex" id="1262430001741720150" />
      </scope>
      <scope id="1262430001741720150" at="53,0,66,0">
        <var name="method" id="1262430001741720150" />
        <var name="node" id="1262430001741720150" />
        <var name="parameters" id="1262430001741720150" />
      </scope>
      <scope id="1262430001741720150" at="67,0,80,0">
        <var name="concept" id="1262430001741720150" />
        <var name="method" id="1262430001741720150" />
        <var name="parameters" id="1262430001741720150" />
      </scope>
      <unit id="1262430001741720150" at="25,0,99,0" name="jetbrains.mps.lang.plugin.behavior.BuildGroupBlock__BehaviorDescriptor" />
    </file>
  </root>
  <root nodeRef="r:00000000-0000-4000-0000-011c89590360(jetbrains.mps.lang.plugin.behavior)/1262430001741720239">
    <file name="DoUpdateBlock__BehaviorDescriptor.java">
      <node id="1262430001741720239" at="24,0,25,0" concept="9" trace="CONCEPT" />
      <node id="1262430001741720239" at="25,0,26,0" concept="9" trace="REGISTRY" />
      <node id="1262430001741720239" at="27,0,28,0" concept="9" trace="showName_id1653mnvAgry" />
      <node id="1262430001741720239" at="29,0,30,0" concept="9" trace="BH_METHODS" />
      <node id="1262430001741720237" at="34,96,35,16" concept="6" />
      <node id="1262430001741720239" at="38,51,39,20" concept="11" />
      <node id="1262430001741720239" at="43,114,44,21" concept="2" />
      <node id="1262430001741720239" at="48,114,49,49" concept="5" />
      <node id="1262430001741720239" at="50,26,51,56" concept="13" />
      <node id="1262430001741720239" at="54,14,55,58" concept="13" />
      <node id="1262430001741720239" at="60,128,61,49" concept="5" />
      <node id="1262430001741720239" at="62,26,63,56" concept="13" />
      <node id="1262430001741720239" at="66,13,67,63" concept="6" />
      <node id="1262430001741720239" at="68,14,69,58" concept="13" />
      <node id="1262430001741720239" at="75,48,76,22" concept="6" />
      <node id="1262430001741720239" at="81,40,82,19" concept="6" />
      <node id="1262430001741720239" at="31,0,33,0" concept="10" trace="___init___#(Lorg/jetbrains/mps/openapi/model/SNode;)V" />
      <node id="1262430001741720239" at="34,0,37,0" concept="10" trace="showName_id1653mnvAgry#(Lorg/jetbrains/mps/openapi/language/SAbstractConcept;)Z" />
      <node id="1262430001741720239" at="38,0,41,0" concept="1" trace="DoUpdateBlock__BehaviorDescriptor#()V" />
      <node id="1262430001741720239" at="49,49,52,5" concept="3" />
      <node id="1262430001741720239" at="61,49,64,5" concept="3" />
      <node id="1262430001741720239" at="42,0,46,0" concept="4" trace="initNode#(Lorg/jetbrains/mps/openapi/model/SNode;Ljetbrains/mps/core/aspects/behaviour/api/SConstructor;[Ljava/lang/Object;)V" />
      <node id="1262430001741720239" at="52,5,56,5" concept="12" />
      <node id="1262430001741720239" at="73,0,78,0" concept="4" trace="getDeclaredMethods#()Ljava/util/List;" />
      <node id="1262430001741720239" at="79,0,84,0" concept="4" trace="getConcept#()Lorg/jetbrains/mps/openapi/language/SAbstractConcept;" />
      <node id="1262430001741720239" at="64,5,70,5" concept="12" />
      <node id="1262430001741720239" at="47,0,58,0" concept="4" trace="invokeSpecial0#(Lorg/jetbrains/mps/openapi/model/SNode;Ljetbrains/mps/core/aspects/behaviour/api/SMethod;[Ljava/lang/Object;)null" />
      <node id="1262430001741720239" at="59,0,72,0" concept="4" trace="invokeSpecial0#(Lorg/jetbrains/mps/openapi/language/SAbstractConcept;Ljetbrains/mps/core/aspects/behaviour/api/SMethod;[Ljava/lang/Object;)null" />
      <scope id="1262430001741720239" at="31,63,31,63" />
      <scope id="1262430001741720236" at="34,96,35,16" />
      <scope id="1262430001741720239" at="38,51,39,20" />
      <scope id="1262430001741720239" at="43,114,44,21" />
      <scope id="1262430001741720239" at="50,26,51,56" />
      <scope id="1262430001741720239" at="54,14,55,58" />
      <scope id="1262430001741720239" at="62,26,63,56" />
      <scope id="1262430001741720239" at="66,13,67,63" />
      <scope id="1262430001741720239" at="68,14,69,58" />
      <scope id="1262430001741720239" at="75,48,76,22" />
      <scope id="1262430001741720239" at="81,40,82,19" />
      <scope id="1262430001741720239" at="31,0,33,0">
        <var name="__thisNode__" id="1262430001741720239" />
      </scope>
      <scope id="1262430001741720239" at="34,0,37,0">
        <var name="__thisConcept__" id="1262430001741720239" />
      </scope>
      <scope id="1262430001741720239" at="38,0,41,0" />
      <scope id="1262430001741720239" at="42,0,46,0">
        <var name="constructor" id="1262430001741720239" />
        <var name="node" id="1262430001741720239" />
        <var name="parameters" id="1262430001741720239" />
      </scope>
      <scope id="1262430001741720239" at="73,0,78,0" />
      <scope id="1262430001741720239" at="79,0,84,0" />
      <scope id="1262430001741720239" at="48,114,56,5">
        <var name="methodIndex" id="1262430001741720239" />
      </scope>
      <scope id="1262430001741720239" at="60,128,70,5">
        <var name="methodIndex" id="1262430001741720239" />
      </scope>
      <scope id="1262430001741720239" at="47,0,58,0">
        <var name="method" id="1262430001741720239" />
        <var name="node" id="1262430001741720239" />
        <var name="parameters" id="1262430001741720239" />
      </scope>
      <scope id="1262430001741720239" at="59,0,72,0">
        <var name="concept" id="1262430001741720239" />
        <var name="method" id="1262430001741720239" />
        <var name="parameters" id="1262430001741720239" />
      </scope>
      <unit id="1262430001741720239" at="23,0,85,0" name="jetbrains.mps.lang.plugin.behavior.DoUpdateBlock__BehaviorDescriptor" />
    </file>
  </root>
  <root nodeRef="r:00000000-0000-4000-0000-011c89590360(jetbrains.mps.lang.plugin.behavior)/1336894855161718456">
    <file name="SimpleShortcutChange__BehaviorDescriptor.java">
      <node id="1336894855161718456" at="39,0,40,0" concept="9" trace="CONCEPT" />
      <node id="1336894855161718456" at="40,0,41,0" concept="9" trace="REGISTRY" />
      <node id="1336894855161718456" at="42,0,43,0" concept="9" trace="addToKeymapChanges_id1adAGAvXyr3" />
      <node id="1336894855161718456" at="44,0,45,0" concept="9" trace="BH_METHODS" />
      <node id="1336894855161718470" at="49,205,50,86" concept="5" />
      <node id="9194797657543427394" at="53,9,54,76" concept="5" />
      <node id="9194797657543439479" at="56,45,57,217" concept="6" />
      <node id="9194797657543448653" at="60,39,61,218" concept="2" />
      <node id="2348207853540133864" at="61,218,62,102" concept="7" />
      <node id="9194797657544003469" at="62,102,63,353" concept="2" />
      <node id="9194797657543455367" at="63,353,64,216" concept="2" />
      <node id="2348207853540126874" at="64,216,65,66" concept="7" />
      <node id="9194797657543475788" at="65,66,66,415" concept="2" />
      <node id="1336894855161714560" at="69,49,70,199" concept="6" />
      <node id="1336894855161714573" at="74,19,75,213" concept="5" />
      <node id="1336894855161714579" at="75,213,76,200" concept="2" />
      <node id="1336894855161714586" at="76,200,77,393" concept="2" />
      <node id="1336894855161714597" at="80,17,81,0" concept="8" />
      <node id="1336894855161712495" at="82,13,83,0" concept="8" />
      <node id="9194797657543470736" at="83,0,84,62" concept="2" />
      <node id="9194797657543507925" at="85,11,86,0" concept="8" />
      <node id="896260991091668426" at="86,0,87,89" concept="7" />
      <node id="896260991092543869" at="87,89,88,82" concept="2" />
      <node id="9194797657543486980" at="88,82,89,250" concept="2" />
      <node id="2348207853540746694" at="89,250,90,0" concept="8" />
      <node id="2348207853540728099" at="90,0,91,88" concept="5" />
      <node id="896260991090886207" at="92,43,93,67" concept="7" />
      <node id="2348207853540728107" at="93,67,94,260" concept="2" />
      <node id="1336894855161718456" at="101,58,102,20" concept="11" />
      <node id="1336894855161718456" at="106,114,107,21" concept="2" />
      <node id="1336894855161718456" at="111,114,112,49" concept="5" />
      <node id="1336894855161718456" at="113,26,114,56" concept="13" />
      <node id="1336894855161718456" at="117,14,118,58" concept="13" />
      <node id="1336894855161718456" at="123,128,124,49" concept="5" />
      <node id="1336894855161718456" at="125,26,126,56" concept="13" />
      <node id="1336894855161718456" at="129,13,130,161" concept="2" />
      <node id="1336894855161718456" at="130,161,131,20" concept="6" />
      <node id="1336894855161718456" at="132,14,133,58" concept="13" />
      <node id="1336894855161718456" at="139,48,140,22" concept="6" />
      <node id="1336894855161718456" at="145,40,146,19" concept="6" />
      <node id="1336894855161718456" at="46,0,48,0" concept="10" trace="___init___#(Lorg/jetbrains/mps/openapi/model/SNode;)V" />
      <node id="9194797657543439477" at="56,0,59,0" concept="4" trace="accept#(Lorg/jetbrains/mps/openapi/model/SNode;)Z" />
      <node id="1336894855161714558" at="69,0,72,0" concept="4" trace="accept#(Lorg/jetbrains/mps/openapi/model/SNode;)Z" />
      <node id="1336894855161718456" at="101,0,104,0" concept="1" trace="SimpleShortcutChange__BehaviorDescriptor#()V" />
      <node id="1336894855161718456" at="112,49,115,5" concept="3" />
      <node id="1336894855161718456" at="124,49,127,5" concept="3" />
      <node id="2348207853540728105" at="91,88,95,11" concept="3" />
      <node id="1336894855161718456" at="105,0,109,0" concept="4" trace="initNode#(Lorg/jetbrains/mps/openapi/model/SNode;Ljetbrains/mps/core/aspects/behaviour/api/SConstructor;[Ljava/lang/Object;)V" />
      <node id="1336894855161718456" at="115,5,119,5" concept="12" />
      <node id="9194797657543439470" at="54,76,59,14" concept="5" />
      <node id="1336894855161714571" at="73,45,78,19" concept="0" />
      <node id="1336894855161718456" at="137,0,142,0" concept="4" trace="getDeclaredMethods#()Ljava/util/List;" />
      <node id="1336894855161718456" at="143,0,148,0" concept="4" trace="getConcept#()Lorg/jetbrains/mps/openapi/language/SAbstractConcept;" />
      <node id="1336894855161714569" at="73,0,80,0" concept="4" trace="visit#(Lorg/jetbrains/mps/openapi/model/SNode;)V" />
      <node id="1336894855161718456" at="127,5,134,5" concept="12" />
      <node id="1336894855161718456" at="110,0,121,0" concept="4" trace="invokeSpecial0#(Lorg/jetbrains/mps/openapi/model/SNode;Ljetbrains/mps/core/aspects/behaviour/api/SMethod;[Ljava/lang/Object;)null" />
      <node id="1336894855161714551" at="67,238,80,17" concept="2" />
      <node id="1336894855161718456" at="122,0,136,0" concept="4" trace="invokeSpecial0#(Lorg/jetbrains/mps/openapi/language/SAbstractConcept;Ljetbrains/mps/core/aspects/behaviour/api/SMethod;[Ljava/lang/Object;)null" />
      <node id="1336894855161714549" at="66,415,82,13" concept="3" />
      <node id="9194797657543440308" at="59,14,85,11" concept="3" />
      <node id="9194797657543364857" at="52,35,96,9" concept="0" />
      <node id="1336894855161763162" at="52,0,98,0" concept="4" trace="visit#(Lorg/jetbrains/mps/openapi/model/SNode;)V" />
      <node id="1336894855161761121" at="50,86,98,7" concept="2" />
      <node id="1336894855161718456" at="49,0,100,0" concept="10" trace="addToKeymapChanges_id1adAGAvXyr3#(Lorg/jetbrains/mps/openapi/language/SAbstractConcept;Lorg/jetbrains/mps/openapi/model/SNode;Lorg/jetbrains/mps/openapi/model/SModel;Ljava/lang/Iterable;Ljetbrains/mps/openapi/editor/EditorContext;)V" />
      <scope id="1336894855161718456" at="46,63,46,63" />
      <scope id="9194797657543439478" at="56,45,57,217" />
      <scope id="1336894855161714559" at="69,49,70,199" />
      <scope id="1336894855161718456" at="101,58,102,20" />
      <scope id="1336894855161718456" at="106,114,107,21" />
      <scope id="1336894855161718456" at="113,26,114,56" />
      <scope id="1336894855161718456" at="117,14,118,58" />
      <scope id="1336894855161718456" at="125,26,126,56" />
      <scope id="1336894855161718456" at="132,14,133,58" />
      <scope id="1336894855161718456" at="139,48,140,22" />
      <scope id="1336894855161718456" at="145,40,146,19" />
      <scope id="1336894855161718456" at="46,0,48,0">
        <var name="__thisNode__" id="1336894855161718456" />
      </scope>
      <scope id="2348207853540728106" at="92,43,94,260" />
      <scope id="1336894855161718456" at="129,13,131,20" />
      <scope id="9194797657543439477" at="56,0,59,0">
        <var name="it" id="9194797657543439477" />
      </scope>
      <scope id="1336894855161714558" at="69,0,72,0">
        <var name="it" id="1336894855161714558" />
      </scope>
      <scope id="1336894855161714572" at="74,19,77,393">
        <var name="keymapRef" id="1336894855161714574" />
      </scope>
      <scope id="1336894855161718456" at="101,0,104,0" />
      <scope id="1336894855161718456" at="105,0,109,0">
        <var name="constructor" id="1336894855161718456" />
        <var name="node" id="1336894855161718456" />
        <var name="parameters" id="1336894855161718456" />
      </scope>
      <scope id="1336894855161714570" at="73,45,78,19" />
      <scope id="1336894855161718456" at="137,0,142,0" />
      <scope id="1336894855161718456" at="143,0,148,0" />
      <scope id="1336894855161714569" at="73,0,80,0">
        <var name="it" id="1336894855161714569" />
      </scope>
      <scope id="1336894855161718456" at="111,114,119,5">
        <var name="methodIndex" id="1336894855161718456" />
      </scope>
      <scope id="1336894855161718456" at="110,0,121,0">
        <var name="method" id="1336894855161718456" />
        <var name="node" id="1336894855161718456" />
        <var name="parameters" id="1336894855161718456" />
      </scope>
      <scope id="1336894855161718456" at="123,128,134,5">
        <var name="methodIndex" id="1336894855161718456" />
      </scope>
      <scope id="1336894855161714550" at="67,238,81,0" />
      <scope id="1336894855161718456" at="122,0,136,0">
        <var name="concept" id="1336894855161718456" />
        <var name="method" id="1336894855161718456" />
        <var name="parameters" id="1336894855161718456" />
      </scope>
      <scope id="9194797657543440310" at="60,39,84,62" />
      <scope id="9194797657543364858" at="53,9,95,11">
        <var name="currentEnum" id="9194797657543427395" />
        <var name="editorPanelManager" id="2348207853540728100" />
        <var name="keyMap" id="9194797657543439471" />
      </scope>
      <scope id="1336894855161763163" at="52,35,96,9" />
      <scope id="1336894855161763162" at="52,0,98,0">
        <var name="it" id="1336894855161763162" />
      </scope>
      <scope id="1336894855161718470" at="49,205,98,7">
        <var name="_shortcutChange" id="1336894855161718470" />
      </scope>
      <scope id="1336894855161718456" at="49,0,100,0">
        <var name="__thisConcept__" id="1336894855161718456" />
        <var name="editorContext" id="1336894855161801875" />
        <var name="keymaps" id="1336894855161750975" />
        <var name="model" id="1336894855161740363" />
        <var name="shortcutChange" id="896260991092529106" />
      </scope>
      <unit id="9194797657543439477" at="55,292,59,11" name="jetbrains.mps.lang.plugin.behavior.SimpleShortcutChange__BehaviorDescriptor$2" />
      <unit id="1336894855161714558" at="68,231,72,15" name="jetbrains.mps.lang.plugin.behavior.SimpleShortcutChange__BehaviorDescriptor$2" />
      <unit id="1336894855161714569" at="72,30,80,15" name="jetbrains.mps.lang.plugin.behavior.SimpleShortcutChange__BehaviorDescriptor$2" />
      <unit id="1336894855161763162" at="51,48,98,5" name="jetbrains.mps.lang.plugin.behavior.SimpleShortcutChange__BehaviorDescriptor$1" />
      <unit id="1336894855161718456" at="38,0,149,0" name="jetbrains.mps.lang.plugin.behavior.SimpleShortcutChange__BehaviorDescriptor" />
    </file>
  </root>
  <root nodeRef="r:00000000-0000-4000-0000-011c89590360(jetbrains.mps.lang.plugin.behavior)/1499919975383879497">
    <file name="OrderConstraints__BehaviorDescriptor.java">
      <node id="1499919975383879497" at="24,0,25,0" concept="9" trace="CONCEPT" />
      <node id="1499919975383879497" at="25,0,26,0" concept="9" trace="REGISTRY" />
      <node id="1499919975383879497" at="27,0,28,0" concept="9" trace="getOrder_id2CFL3ni7A9T" />
      <node id="1499919975383879497" at="28,0,29,0" concept="9" trace="presents_id1jgMklchcXk" />
      <node id="1499919975383879497" at="30,0,31,0" concept="9" trace="BH_METHODS" />
      <node id="1499919975383879497" at="36,54,37,20" concept="11" />
      <node id="1499919975383879497" at="41,114,42,21" concept="2" />
      <node id="1499919975383879497" at="46,114,47,49" concept="5" />
      <node id="1499919975383879497" at="48,26,49,56" concept="13" />
      <node id="1499919975383879497" at="52,14,53,58" concept="13" />
      <node id="1499919975383879497" at="58,128,59,49" concept="5" />
      <node id="1499919975383879497" at="60,26,61,56" concept="13" />
      <node id="1499919975383879497" at="64,14,65,58" concept="13" />
      <node id="1499919975383879497" at="71,48,72,22" concept="6" />
      <node id="1499919975383879497" at="77,40,78,19" concept="6" />
      <node id="1499919975383879497" at="32,0,34,0" concept="10" trace="___init___#(Lorg/jetbrains/mps/openapi/model/SNode;)V" />
      <node id="1499919975383879497" at="36,0,39,0" concept="1" trace="OrderConstraints__BehaviorDescriptor#()V" />
      <node id="1499919975383879497" at="47,49,50,5" concept="3" />
      <node id="1499919975383879497" at="59,49,62,5" concept="3" />
      <node id="1499919975383879497" at="40,0,44,0" concept="4" trace="initNode#(Lorg/jetbrains/mps/openapi/model/SNode;Ljetbrains/mps/core/aspects/behaviour/api/SConstructor;[Ljava/lang/Object;)V" />
      <node id="1499919975383879497" at="50,5,54,5" concept="12" />
      <node id="1499919975383879497" at="62,5,66,5" concept="12" />
      <node id="1499919975383879497" at="69,0,74,0" concept="4" trace="getDeclaredMethods#()Ljava/util/List;" />
      <node id="1499919975383879497" at="75,0,80,0" concept="4" trace="getConcept#()Lorg/jetbrains/mps/openapi/language/SAbstractConcept;" />
      <node id="1499919975383879497" at="45,0,56,0" concept="4" trace="invokeSpecial0#(Lorg/jetbrains/mps/openapi/model/SNode;Ljetbrains/mps/core/aspects/behaviour/api/SMethod;[Ljava/lang/Object;)null" />
      <node id="1499919975383879497" at="57,0,68,0" concept="4" trace="invokeSpecial0#(Lorg/jetbrains/mps/openapi/language/SAbstractConcept;Ljetbrains/mps/core/aspects/behaviour/api/SMethod;[Ljava/lang/Object;)null" />
      <scope id="1499919975383879497" at="32,63,32,63" />
      <scope id="1499919975383879497" at="36,54,37,20" />
      <scope id="1499919975383879497" at="41,114,42,21" />
      <scope id="1499919975383879497" at="48,26,49,56" />
      <scope id="1499919975383879497" at="52,14,53,58" />
      <scope id="1499919975383879497" at="60,26,61,56" />
      <scope id="1499919975383879497" at="64,14,65,58" />
      <scope id="1499919975383879497" at="71,48,72,22" />
      <scope id="1499919975383879497" at="77,40,78,19" />
      <scope id="1499919975383879497" at="32,0,34,0">
        <var name="__thisNode__" id="1499919975383879497" />
      </scope>
      <scope id="1499919975383879497" at="36,0,39,0" />
      <scope id="1499919975383879497" at="40,0,44,0">
        <var name="constructor" id="1499919975383879497" />
        <var name="node" id="1499919975383879497" />
        <var name="parameters" id="1499919975383879497" />
      </scope>
      <scope id="1499919975383879497" at="69,0,74,0" />
      <scope id="1499919975383879497" at="75,0,80,0" />
      <scope id="1499919975383879497" at="46,114,54,5">
        <var name="methodIndex" id="1499919975383879497" />
      </scope>
      <scope id="1499919975383879497" at="58,128,66,5">
        <var name="methodIndex" id="1499919975383879497" />
      </scope>
      <scope id="1499919975383879497" at="45,0,56,0">
        <var name="method" id="1499919975383879497" />
        <var name="node" id="1499919975383879497" />
        <var name="parameters" id="1499919975383879497" />
      </scope>
      <scope id="1499919975383879497" at="57,0,68,0">
        <var name="concept" id="1499919975383879497" />
        <var name="method" id="1499919975383879497" />
        <var name="parameters" id="1499919975383879497" />
      </scope>
      <unit id="1499919975383879497" at="23,0,81,0" name="jetbrains.mps.lang.plugin.behavior.OrderConstraints__BehaviorDescriptor" />
    </file>
  </root>
  <root nodeRef="r:00000000-0000-4000-0000-011c89590360(jetbrains.mps.lang.plugin.behavior)/1499919975383913752">
    <file name="Order__BehaviorDescriptor.java">
      <node id="1499919975383913752" at="30,0,31,0" concept="9" trace="CONCEPT" />
      <node id="1499919975383913752" at="31,0,32,0" concept="9" trace="REGISTRY" />
      <node id="1499919975383913752" at="33,0,34,0" concept="9" trace="getGeneratedClassName_id2CFL3ni7zCY" />
      <node id="1499919975383913752" at="34,0,35,0" concept="9" trace="presents_id1jgMklchcXk" />
      <node id="1499919975383913752" at="35,0,36,0" concept="9" trace="getOrder_id2CFL3ni7A9T" />
      <node id="1499919975383913752" at="37,0,38,0" concept="9" trace="BH_METHODS" />
      <node id="3038738109029048924" at="42,94,43,13" concept="5" />
      <node id="3038738109029048940" at="44,183,45,358" concept="2" />
      <node id="3038738109029048921" at="46,12,47,168" concept="2" />
      <node id="3038738109029048933" at="48,5,49,57" concept="6" />
      <node id="1499919975383980873" at="53,39,54,186" concept="6" />
      <node id="3038738109029048962" at="58,80,59,24" concept="6" />
      <node id="1499919975383913752" at="62,43,63,20" concept="11" />
      <node id="1499919975383913752" at="67,114,68,21" concept="2" />
      <node id="1499919975383913752" at="72,114,73,49" concept="5" />
      <node id="1499919975383913752" at="74,26,75,56" concept="13" />
      <node id="1499919975383913752" at="78,13,79,72" concept="6" />
      <node id="1499919975383913752" at="80,13,81,83" concept="6" />
      <node id="1499919975383913752" at="82,13,83,58" concept="6" />
      <node id="1499919975383913752" at="84,14,85,58" concept="13" />
      <node id="1499919975383913752" at="90,128,91,49" concept="5" />
      <node id="1499919975383913752" at="92,26,93,56" concept="13" />
      <node id="1499919975383913752" at="96,14,97,58" concept="13" />
      <node id="1499919975383913752" at="103,48,104,22" concept="6" />
      <node id="1499919975383913752" at="109,40,110,19" concept="6" />
      <node id="3038738109029048877" at="112,52,113,44" concept="6" />
      <node id="1499919975383913752" at="39,0,41,0" concept="10" trace="___init___#(Lorg/jetbrains/mps/openapi/model/SNode;)V" />
      <node id="3038738109029048919" at="46,10,48,5" concept="0" />
      <node id="1499919975383980869" at="53,0,56,0" concept="4" trace="accept#(Lorg/jetbrains/mps/openapi/model/SNode;)Z" />
      <node id="1499919975383913752" at="58,0,61,0" concept="10" trace="getOrder_id2CFL3ni7A9T#(Lorg/jetbrains/mps/openapi/model/SNode;)Lorg/jetbrains/mps/openapi/model/SNode;" />
      <node id="1499919975383913752" at="62,0,65,0" concept="1" trace="Order__BehaviorDescriptor#()V" />
      <node id="1499919975383913752" at="73,49,76,5" concept="3" />
      <node id="1499919975383913752" at="91,49,94,5" concept="3" />
      <node id="3038738109029048877" at="112,0,115,0" concept="10" trace="isEmptyString#(Ljava/lang/String;)Z" />
      <node id="1499919975383913752" at="66,0,70,0" concept="4" trace="initNode#(Lorg/jetbrains/mps/openapi/model/SNode;Ljetbrains/mps/core/aspects/behaviour/api/SConstructor;[Ljava/lang/Object;)V" />
      <node id="1499919975383913752" at="94,5,98,5" concept="12" />
      <node id="3038738109029048909" at="43,13,48,5" concept="3" />
      <node id="1499919975383913767" at="51,99,56,20" concept="6" />
      <node id="1499919975383913752" at="101,0,106,0" concept="4" trace="getDeclaredMethods#()Ljava/util/List;" />
      <node id="1499919975383913752" at="107,0,112,0" concept="4" trace="getConcept#()Lorg/jetbrains/mps/openapi/language/SAbstractConcept;" />
      <node id="1499919975383913752" at="51,0,58,0" concept="10" trace="presents_id1jgMklchcXk#(Lorg/jetbrains/mps/openapi/model/SNode;Lorg/jetbrains/mps/openapi/model/SNode;)Z" />
      <node id="1499919975383913752" at="42,0,51,0" concept="10" trace="getGeneratedClassName_id2CFL3ni7zCY#(Lorg/jetbrains/mps/openapi/model/SNode;)Ljava/lang/String;" />
      <node id="1499919975383913752" at="76,5,86,5" concept="12" />
      <node id="1499919975383913752" at="89,0,100,0" concept="4" trace="invokeSpecial0#(Lorg/jetbrains/mps/openapi/language/SAbstractConcept;Ljetbrains/mps/core/aspects/behaviour/api/SMethod;[Ljava/lang/Object;)null" />
      <node id="1499919975383913752" at="71,0,88,0" concept="4" trace="invokeSpecial0#(Lorg/jetbrains/mps/openapi/model/SNode;Ljetbrains/mps/core/aspects/behaviour/api/SMethod;[Ljava/lang/Object;)null" />
      <scope id="1499919975383913752" at="39,63,39,63" />
      <scope id="3038738109029048910" at="44,183,45,358" />
      <scope id="3038738109029048920" at="46,12,47,168" />
      <scope id="1499919975383980870" at="53,39,54,186" />
      <scope id="3038738109029048960" at="58,80,59,24" />
      <scope id="1499919975383913752" at="62,43,63,20" />
      <scope id="1499919975383913752" at="67,114,68,21" />
      <scope id="1499919975383913752" at="74,26,75,56" />
      <scope id="1499919975383913752" at="78,13,79,72" />
      <scope id="1499919975383913752" at="80,13,81,83" />
      <scope id="1499919975383913752" at="82,13,83,58" />
      <scope id="1499919975383913752" at="84,14,85,58" />
      <scope id="1499919975383913752" at="92,26,93,56" />
      <scope id="1499919975383913752" at="96,14,97,58" />
      <scope id="1499919975383913752" at="103,48,104,22" />
      <scope id="1499919975383913752" at="109,40,110,19" />
      <scope id="3038738109029048877" at="112,52,113,44" />
      <scope id="1499919975383913752" at="39,0,41,0">
        <var name="__thisNode__" id="1499919975383913752" />
      </scope>
      <scope id="1499919975383980869" at="53,0,56,0">
        <var name="it" id="1499919975383980869" />
      </scope>
      <scope id="1499919975383913752" at="58,0,61,0">
        <var name="__thisNode__" id="1499919975383913752" />
      </scope>
      <scope id="1499919975383913752" at="62,0,65,0" />
      <scope id="3038738109029048877" at="112,0,115,0">
        <var name="str" id="3038738109029048877" />
      </scope>
      <scope id="1499919975383913752" at="66,0,70,0">
        <var name="constructor" id="1499919975383913752" />
        <var name="node" id="1499919975383913752" />
        <var name="parameters" id="1499919975383913752" />
      </scope>
      <scope id="1499919975383913757" at="51,99,56,20" />
      <scope id="1499919975383913752" at="101,0,106,0" />
      <scope id="1499919975383913752" at="107,0,112,0" />
      <scope id="3038738109029038657" at="42,94,49,57">
        <var name="n" id="3038738109029048925" />
      </scope>
      <scope id="1499919975383913752" at="51,0,58,0">
        <var name="__thisNode__" id="1499919975383913752" />
        <var name="tab" id="1499919975383913758" />
      </scope>
      <scope id="1499919975383913752" at="90,128,98,5">
        <var name="methodIndex" id="1499919975383913752" />
      </scope>
      <scope id="1499919975383913752" at="42,0,51,0">
        <var name="__thisNode__" id="1499919975383913752" />
      </scope>
      <scope id="1499919975383913752" at="89,0,100,0">
        <var name="concept" id="1499919975383913752" />
        <var name="method" id="1499919975383913752" />
        <var name="parameters" id="1499919975383913752" />
      </scope>
      <scope id="1499919975383913752" at="72,114,86,5">
        <var name="methodIndex" id="1499919975383913752" />
      </scope>
      <scope id="1499919975383913752" at="71,0,88,0">
        <var name="method" id="1499919975383913752" />
        <var name="node" id="1499919975383913752" />
        <var name="parameters" id="1499919975383913752" />
      </scope>
      <unit id="1499919975383980869" at="52,216,56,5" name="jetbrains.mps.lang.plugin.behavior.Order__BehaviorDescriptor$1" />
      <unit id="1499919975383913752" at="29,0,116,0" name="jetbrains.mps.lang.plugin.behavior.Order__BehaviorDescriptor" />
    </file>
  </root>
  <root nodeRef="r:00000000-0000-4000-0000-011c89590360(jetbrains.mps.lang.plugin.behavior)/1499919975383980890">
    <file name="OrderReference__BehaviorDescriptor.java">
      <node id="1499919975383980890" at="25,0,26,0" concept="9" trace="CONCEPT" />
      <node id="1499919975383980890" at="26,0,27,0" concept="9" trace="REGISTRY" />
      <node id="1499919975383980890" at="28,0,29,0" concept="9" trace="presents_id1jgMklchcXk" />
      <node id="1499919975383980890" at="29,0,30,0" concept="9" trace="getOrder_id2CFL3ni7A9T" />
      <node id="1499919975383980890" at="31,0,32,0" concept="9" trace="BH_METHODS" />
      <node id="1499919975383980902" at="36,93,37,264" concept="6" />
      <node id="3038738109029048968" at="39,80,40,181" concept="6" />
      <node id="1499919975383980890" at="43,52,44,20" concept="11" />
      <node id="1499919975383980890" at="48,114,49,21" concept="2" />
      <node id="1499919975383980890" at="53,114,54,49" concept="5" />
      <node id="1499919975383980890" at="55,26,56,56" concept="13" />
      <node id="1499919975383980890" at="59,13,60,83" concept="6" />
      <node id="1499919975383980890" at="61,13,62,58" concept="6" />
      <node id="1499919975383980890" at="63,14,64,58" concept="13" />
      <node id="1499919975383980890" at="69,128,70,49" concept="5" />
      <node id="1499919975383980890" at="71,26,72,56" concept="13" />
      <node id="1499919975383980890" at="75,14,76,58" concept="13" />
      <node id="1499919975383980890" at="82,48,83,22" concept="6" />
      <node id="1499919975383980890" at="88,40,89,19" concept="6" />
      <node id="1499919975383980890" at="33,0,35,0" concept="10" trace="___init___#(Lorg/jetbrains/mps/openapi/model/SNode;)V" />
      <node id="1499919975383980890" at="36,0,39,0" concept="10" trace="presents_id1jgMklchcXk#(Lorg/jetbrains/mps/openapi/model/SNode;Lorg/jetbrains/mps/openapi/model/SNode;)Z" />
      <node id="1499919975383980890" at="39,0,42,0" concept="10" trace="getOrder_id2CFL3ni7A9T#(Lorg/jetbrains/mps/openapi/model/SNode;)Lorg/jetbrains/mps/openapi/model/SNode;" />
      <node id="1499919975383980890" at="43,0,46,0" concept="1" trace="OrderReference__BehaviorDescriptor#()V" />
      <node id="1499919975383980890" at="54,49,57,5" concept="3" />
      <node id="1499919975383980890" at="70,49,73,5" concept="3" />
      <node id="1499919975383980890" at="47,0,51,0" concept="4" trace="initNode#(Lorg/jetbrains/mps/openapi/model/SNode;Ljetbrains/mps/core/aspects/behaviour/api/SConstructor;[Ljava/lang/Object;)V" />
      <node id="1499919975383980890" at="73,5,77,5" concept="12" />
      <node id="1499919975383980890" at="80,0,85,0" concept="4" trace="getDeclaredMethods#()Ljava/util/List;" />
      <node id="1499919975383980890" at="86,0,91,0" concept="4" trace="getConcept#()Lorg/jetbrains/mps/openapi/language/SAbstractConcept;" />
      <node id="1499919975383980890" at="57,5,65,5" concept="12" />
      <node id="1499919975383980890" at="68,0,79,0" concept="4" trace="invokeSpecial0#(Lorg/jetbrains/mps/openapi/language/SAbstractConcept;Ljetbrains/mps/core/aspects/behaviour/api/SMethod;[Ljava/lang/Object;)null" />
      <node id="1499919975383980890" at="52,0,67,0" concept="4" trace="invokeSpecial0#(Lorg/jetbrains/mps/openapi/model/SNode;Ljetbrains/mps/core/aspects/behaviour/api/SMethod;[Ljava/lang/Object;)null" />
      <scope id="1499919975383980890" at="33,63,33,63" />
      <scope id="1499919975383980895" at="36,93,37,264" />
      <scope id="3038738109029048966" at="39,80,40,181" />
      <scope id="1499919975383980890" at="43,52,44,20" />
      <scope id="1499919975383980890" at="48,114,49,21" />
      <scope id="1499919975383980890" at="55,26,56,56" />
      <scope id="1499919975383980890" at="59,13,60,83" />
      <scope id="1499919975383980890" at="61,13,62,58" />
      <scope id="1499919975383980890" at="63,14,64,58" />
      <scope id="1499919975383980890" at="71,26,72,56" />
      <scope id="1499919975383980890" at="75,14,76,58" />
      <scope id="1499919975383980890" at="82,48,83,22" />
      <scope id="1499919975383980890" at="88,40,89,19" />
      <scope id="1499919975383980890" at="33,0,35,0">
        <var name="__thisNode__" id="1499919975383980890" />
      </scope>
      <scope id="1499919975383980890" at="36,0,39,0">
        <var name="__thisNode__" id="1499919975383980890" />
        <var name="tab" id="1499919975383980896" />
      </scope>
      <scope id="1499919975383980890" at="39,0,42,0">
        <var name="__thisNode__" id="1499919975383980890" />
      </scope>
      <scope id="1499919975383980890" at="43,0,46,0" />
      <scope id="1499919975383980890" at="47,0,51,0">
        <var name="constructor" id="1499919975383980890" />
        <var name="node" id="1499919975383980890" />
        <var name="parameters" id="1499919975383980890" />
      </scope>
      <scope id="1499919975383980890" at="80,0,85,0" />
      <scope id="1499919975383980890" at="86,0,91,0" />
      <scope id="1499919975383980890" at="69,128,77,5">
        <var name="methodIndex" id="1499919975383980890" />
      </scope>
      <scope id="1499919975383980890" at="68,0,79,0">
        <var name="concept" id="1499919975383980890" />
        <var name="method" id="1499919975383980890" />
        <var name="parameters" id="1499919975383980890" />
      </scope>
      <scope id="1499919975383980890" at="53,114,65,5">
        <var name="methodIndex" id="1499919975383980890" />
      </scope>
      <scope id="1499919975383980890" at="52,0,67,0">
        <var name="method" id="1499919975383980890" />
        <var name="node" id="1499919975383980890" />
        <var name="parameters" id="1499919975383980890" />
      </scope>
      <unit id="1499919975383980890" at="24,0,92,0" name="jetbrains.mps.lang.plugin.behavior.OrderReference__BehaviorDescriptor" />
    </file>
  </root>
  <root nodeRef="r:00000000-0000-4000-0000-011c89590360(jetbrains.mps.lang.plugin.behavior)/203415309825603287">
    <file name="MPSPluginDependency__BehaviorDescriptor.java">
      <node id="203415309825603287" at="26,0,27,0" concept="9" trace="CONCEPT" />
      <node id="203415309825603287" at="27,0,28,0" concept="9" trace="REGISTRY" />
      <node id="203415309825603287" at="29,0,30,0" concept="9" trace="getPluginId_id55z4ZnCkRVV" />
      <node id="203415309825603287" at="31,0,32,0" concept="9" trace="BH_METHODS" />
      <node id="203415309825621189" at="36,84,37,333" concept="6" />
      <node id="203415309825603287" at="40,57,41,20" concept="11" />
      <node id="203415309825603287" at="45,114,46,21" concept="2" />
      <node id="203415309825603287" at="50,114,51,49" concept="5" />
      <node id="203415309825603287" at="52,26,53,56" concept="13" />
      <node id="203415309825603287" at="56,13,57,62" concept="6" />
      <node id="203415309825603287" at="58,14,59,58" concept="13" />
      <node id="203415309825603287" at="64,128,65,49" concept="5" />
      <node id="203415309825603287" at="66,26,67,56" concept="13" />
      <node id="203415309825603287" at="70,14,71,58" concept="13" />
      <node id="203415309825603287" at="77,48,78,22" concept="6" />
      <node id="203415309825603287" at="83,40,84,19" concept="6" />
      <node id="203415309825603287" at="33,0,35,0" concept="10" trace="___init___#(Lorg/jetbrains/mps/openapi/model/SNode;)V" />
      <node id="203415309825603287" at="36,0,39,0" concept="10" trace="getPluginId_id55z4ZnCkRVV#(Lorg/jetbrains/mps/openapi/model/SNode;)Ljava/lang/String;" />
      <node id="203415309825603287" at="40,0,43,0" concept="1" trace="MPSPluginDependency__BehaviorDescriptor#()V" />
      <node id="203415309825603287" at="51,49,54,5" concept="3" />
      <node id="203415309825603287" at="65,49,68,5" concept="3" />
      <node id="203415309825603287" at="44,0,48,0" concept="4" trace="initNode#(Lorg/jetbrains/mps/openapi/model/SNode;Ljetbrains/mps/core/aspects/behaviour/api/SConstructor;[Ljava/lang/Object;)V" />
      <node id="203415309825603287" at="68,5,72,5" concept="12" />
      <node id="203415309825603287" at="75,0,80,0" concept="4" trace="getDeclaredMethods#()Ljava/util/List;" />
      <node id="203415309825603287" at="81,0,86,0" concept="4" trace="getConcept#()Lorg/jetbrains/mps/openapi/language/SAbstractConcept;" />
      <node id="203415309825603287" at="54,5,60,5" concept="12" />
      <node id="203415309825603287" at="63,0,74,0" concept="4" trace="invokeSpecial0#(Lorg/jetbrains/mps/openapi/language/SAbstractConcept;Ljetbrains/mps/core/aspects/behaviour/api/SMethod;[Ljava/lang/Object;)null" />
      <node id="203415309825603287" at="49,0,62,0" concept="4" trace="invokeSpecial0#(Lorg/jetbrains/mps/openapi/model/SNode;Ljetbrains/mps/core/aspects/behaviour/api/SMethod;[Ljava/lang/Object;)null" />
      <scope id="203415309825603287" at="33,63,33,63" />
      <scope id="203415309825621188" at="36,84,37,333" />
      <scope id="203415309825603287" at="40,57,41,20" />
      <scope id="203415309825603287" at="45,114,46,21" />
      <scope id="203415309825603287" at="52,26,53,56" />
      <scope id="203415309825603287" at="56,13,57,62" />
      <scope id="203415309825603287" at="58,14,59,58" />
      <scope id="203415309825603287" at="66,26,67,56" />
      <scope id="203415309825603287" at="70,14,71,58" />
      <scope id="203415309825603287" at="77,48,78,22" />
      <scope id="203415309825603287" at="83,40,84,19" />
      <scope id="203415309825603287" at="33,0,35,0">
        <var name="__thisNode__" id="203415309825603287" />
      </scope>
      <scope id="203415309825603287" at="36,0,39,0">
        <var name="__thisNode__" id="203415309825603287" />
      </scope>
      <scope id="203415309825603287" at="40,0,43,0" />
      <scope id="203415309825603287" at="44,0,48,0">
        <var name="constructor" id="203415309825603287" />
        <var name="node" id="203415309825603287" />
        <var name="parameters" id="203415309825603287" />
      </scope>
      <scope id="203415309825603287" at="75,0,80,0" />
      <scope id="203415309825603287" at="81,0,86,0" />
      <scope id="203415309825603287" at="64,128,72,5">
        <var name="methodIndex" id="203415309825603287" />
      </scope>
      <scope id="203415309825603287" at="50,114,60,5">
        <var name="methodIndex" id="203415309825603287" />
      </scope>
      <scope id="203415309825603287" at="63,0,74,0">
        <var name="concept" id="203415309825603287" />
        <var name="method" id="203415309825603287" />
        <var name="parameters" id="203415309825603287" />
      </scope>
      <scope id="203415309825603287" at="49,0,62,0">
        <var name="method" id="203415309825603287" />
        <var name="node" id="203415309825603287" />
        <var name="parameters" id="203415309825603287" />
      </scope>
      <unit id="203415309825603287" at="25,0,87,0" name="jetbrains.mps.lang.plugin.behavior.MPSPluginDependency__BehaviorDescriptor" />
    </file>
  </root>
  <root nodeRef="r:00000000-0000-4000-0000-011c89590360(jetbrains.mps.lang.plugin.behavior)/2443692612524088631">
    <file name="ConceptFunctionParameter_node__BehaviorDescriptor.java">
      <node id="2443692612524088631" at="30,0,31,0" concept="9" trace="CONCEPT" />
      <node id="2443692612524088631" at="31,0,32,0" concept="9" trace="REGISTRY" />
      <node id="2443692612524088631" at="33,0,34,0" concept="9" trace="getType_id27DJnJtIQ9C" />
      <node id="2443692612524088631" at="35,0,36,0" concept="9" trace="BH_METHODS" />
      <node id="2443692612524088735" at="41,223,42,227" concept="5" />
      <node id="2443692612524088772" at="42,227,43,227" concept="6" />
      <node id="2443692612524088705" at="44,12,45,108" concept="6" />
      <node id="2443692612524088631" at="49,67,50,20" concept="11" />
      <node id="2443692612524088631" at="54,114,55,21" concept="2" />
      <node id="2443692612524088631" at="59,114,60,49" concept="5" />
      <node id="2443692612524088631" at="61,26,62,56" concept="13" />
      <node id="2443692612524088631" at="65,13,66,57" concept="6" />
      <node id="2443692612524088631" at="67,14,68,58" concept="13" />
      <node id="2443692612524088631" at="73,128,74,49" concept="5" />
      <node id="2443692612524088631" at="75,26,76,56" concept="13" />
      <node id="2443692612524088631" at="79,14,80,58" concept="13" />
      <node id="2443692612524088631" at="86,48,87,22" concept="6" />
      <node id="2443692612524088631" at="92,40,93,19" concept="6" />
      <node id="2443692612524088774" at="95,80,96,63" concept="5" />
      <node id="2443692612524088774" at="96,63,97,30" concept="5" />
      <node id="2443692612524088774" at="97,30,98,221" concept="2" />
      <node id="2443692612524088774" at="98,221,99,196" concept="2" />
      <node id="2443692612524088774" at="99,196,100,24" concept="6" />
      <node id="2443692612524088631" at="37,0,39,0" concept="10" trace="___init___#(Lorg/jetbrains/mps/openapi/model/SNode;)V" />
      <node id="2443692612524088703" at="44,10,46,5" concept="0" />
      <node id="2443692612524088631" at="49,0,52,0" concept="1" trace="ConceptFunctionParameter_node__BehaviorDescriptor#()V" />
      <node id="2443692612524088631" at="60,49,63,5" concept="3" />
      <node id="2443692612524088631" at="74,49,77,5" concept="3" />
      <node id="2443692612524088631" at="53,0,57,0" concept="4" trace="initNode#(Lorg/jetbrains/mps/openapi/model/SNode;Ljetbrains/mps/core/aspects/behaviour/api/SConstructor;[Ljava/lang/Object;)V" />
      <node id="2443692612524088631" at="77,5,81,5" concept="12" />
      <node id="2443692612524088631" at="84,0,89,0" concept="4" trace="getDeclaredMethods#()Ljava/util/List;" />
      <node id="2443692612524088631" at="90,0,95,0" concept="4" trace="getConcept#()Lorg/jetbrains/mps/openapi/language/SAbstractConcept;" />
      <node id="2443692612524088642" at="40,79,46,5" concept="3" />
      <node id="2443692612524088631" at="63,5,69,5" concept="12" />
      <node id="2443692612524088774" at="95,0,102,0" concept="10" trace="_quotation_createNode_luv170_a1a0a0#(Ljava/lang/Object;)Lorg/jetbrains/mps/openapi/model/SNode;" />
      <node id="2443692612524088631" at="40,0,48,0" concept="10" trace="getType_id27DJnJtIQ9C#(Lorg/jetbrains/mps/openapi/model/SNode;)Lorg/jetbrains/mps/openapi/model/SNode;" />
      <node id="2443692612524088631" at="72,0,83,0" concept="4" trace="invokeSpecial0#(Lorg/jetbrains/mps/openapi/language/SAbstractConcept;Ljetbrains/mps/core/aspects/behaviour/api/SMethod;[Ljava/lang/Object;)null" />
      <node id="2443692612524088631" at="58,0,71,0" concept="4" trace="invokeSpecial0#(Lorg/jetbrains/mps/openapi/model/SNode;Ljetbrains/mps/core/aspects/behaviour/api/SMethod;[Ljava/lang/Object;)null" />
      <scope id="2443692612524088631" at="37,63,37,63" />
      <scope id="2443692612524088704" at="44,12,45,108" />
      <scope id="2443692612524088631" at="49,67,50,20" />
      <scope id="2443692612524088631" at="54,114,55,21" />
      <scope id="2443692612524088631" at="61,26,62,56" />
      <scope id="2443692612524088631" at="65,13,66,57" />
      <scope id="2443692612524088631" at="67,14,68,58" />
      <scope id="2443692612524088631" at="75,26,76,56" />
      <scope id="2443692612524088631" at="79,14,80,58" />
      <scope id="2443692612524088631" at="86,48,87,22" />
      <scope id="2443692612524088631" at="92,40,93,19" />
      <scope id="2443692612524088631" at="37,0,39,0">
        <var name="__thisNode__" id="2443692612524088631" />
      </scope>
      <scope id="2443692612524088644" at="41,223,43,227">
        <var name="editorTab" id="2443692612524088736" />
      </scope>
      <scope id="2443692612524088631" at="49,0,52,0" />
      <scope id="2443692612524088631" at="53,0,57,0">
        <var name="constructor" id="2443692612524088631" />
        <var name="node" id="2443692612524088631" />
        <var name="parameters" id="2443692612524088631" />
      </scope>
      <scope id="2443692612524088631" at="84,0,89,0" />
      <scope id="2443692612524088631" at="90,0,95,0" />
      <scope id="2443692612524088774" at="95,80,100,24">
        <var name="facade" id="2443692612524088774" />
        <var name="quotedNode_2" id="2443692612524088774" />
      </scope>
      <scope id="2443692612524088636" at="40,79,46,5" />
      <scope id="2443692612524088774" at="95,0,102,0">
        <var name="parameter_1" id="2443692612524088774" />
      </scope>
      <scope id="2443692612524088631" at="40,0,48,0">
        <var name="__thisNode__" id="2443692612524088631" />
      </scope>
      <scope id="2443692612524088631" at="73,128,81,5">
        <var name="methodIndex" id="2443692612524088631" />
      </scope>
      <scope id="2443692612524088631" at="59,114,69,5">
        <var name="methodIndex" id="2443692612524088631" />
      </scope>
      <scope id="2443692612524088631" at="72,0,83,0">
        <var name="concept" id="2443692612524088631" />
        <var name="method" id="2443692612524088631" />
        <var name="parameters" id="2443692612524088631" />
      </scope>
      <scope id="2443692612524088631" at="58,0,71,0">
        <var name="method" id="2443692612524088631" />
        <var name="node" id="2443692612524088631" />
        <var name="parameters" id="2443692612524088631" />
      </scope>
      <unit id="2443692612524088631" at="29,0,103,0" name="jetbrains.mps.lang.plugin.behavior.ConceptFunctionParameter_node__BehaviorDescriptor" />
    </file>
  </root>
  <root nodeRef="r:00000000-0000-4000-0000-011c89590360(jetbrains.mps.lang.plugin.behavior)/3044950653914723476">
    <file name="CustomCondition__BehaviorDescriptor.java">
      <node id="3044950653914723476" at="29,0,30,0" concept="9" trace="CONCEPT" />
      <node id="3044950653914723476" at="30,0,31,0" concept="9" trace="REGISTRY" />
      <node id="3044950653914723476" at="32,0,33,0" concept="9" trace="getApplicableConceptFunctionParameter_id2D1PBM_bxJg" />
      <node id="3044950653914723476" at="33,0,34,0" concept="9" trace="getExpectedReturnType_idhEwIGRD" />
      <node id="3044950653914723476" at="35,0,36,0" concept="9" trace="BH_METHODS" />
      <node id="3044950653914723455" at="40,129,41,144" concept="5" />
      <node id="3044950653914723470" at="41,144,42,172" concept="2" />
      <node id="3044950653914723474" at="42,172,43,18" concept="6" />
      <node id="658365993682020081" at="45,89,46,47" concept="6" />
      <node id="3044950653914723476" at="49,53,50,20" concept="11" />
      <node id="3044950653914723476" at="54,114,55,21" concept="2" />
      <node id="3044950653914723476" at="59,114,60,49" concept="5" />
      <node id="3044950653914723476" at="61,26,62,56" concept="13" />
      <node id="3044950653914723476" at="65,13,66,67" concept="6" />
      <node id="3044950653914723476" at="67,14,68,58" concept="13" />
      <node id="3044950653914723476" at="73,128,74,49" concept="5" />
      <node id="3044950653914723476" at="75,26,76,56" concept="13" />
      <node id="3044950653914723476" at="79,13,80,96" concept="6" />
      <node id="3044950653914723476" at="81,14,82,58" concept="13" />
      <node id="3044950653914723476" at="88,48,89,22" concept="6" />
      <node id="3044950653914723476" at="94,40,95,19" concept="6" />
      <node id="658365993682020077" at="97,60,98,63" concept="5" />
      <node id="658365993682020077" at="98,63,99,30" concept="5" />
      <node id="658365993682020077" at="99,30,100,223" concept="2" />
      <node id="658365993682020077" at="100,223,101,24" concept="6" />
      <node id="3044950653914723476" at="37,0,39,0" concept="10" trace="___init___#(Lorg/jetbrains/mps/openapi/model/SNode;)V" />
      <node id="3044950653914723476" at="45,0,48,0" concept="10" trace="getExpectedReturnType_idhEwIGRD#(Lorg/jetbrains/mps/openapi/model/SNode;)Lorg/jetbrains/mps/openapi/model/SNode;" />
      <node id="3044950653914723476" at="49,0,52,0" concept="1" trace="CustomCondition__BehaviorDescriptor#()V" />
      <node id="3044950653914723476" at="60,49,63,5" concept="3" />
      <node id="3044950653914723476" at="74,49,77,5" concept="3" />
      <node id="3044950653914723476" at="53,0,57,0" concept="4" trace="initNode#(Lorg/jetbrains/mps/openapi/model/SNode;Ljetbrains/mps/core/aspects/behaviour/api/SConstructor;[Ljava/lang/Object;)V" />
      <node id="3044950653914723476" at="40,0,45,0" concept="10" trace="getApplicableConceptFunctionParameter_id2D1PBM_bxJg#(Lorg/jetbrains/mps/openapi/language/SAbstractConcept;)Ljava/util/List;" />
      <node id="3044950653914723476" at="86,0,91,0" concept="4" trace="getDeclaredMethods#()Ljava/util/List;" />
      <node id="3044950653914723476" at="92,0,97,0" concept="4" trace="getConcept#()Lorg/jetbrains/mps/openapi/language/SAbstractConcept;" />
      <node id="3044950653914723476" at="63,5,69,5" concept="12" />
      <node id="3044950653914723476" at="77,5,83,5" concept="12" />
      <node id="658365993682020077" at="97,0,103,0" concept="10" trace="_quotation_createNode_8erner_a0a1#()Lorg/jetbrains/mps/openapi/model/SNode;" />
      <node id="3044950653914723476" at="58,0,71,0" concept="4" trace="invokeSpecial0#(Lorg/jetbrains/mps/openapi/model/SNode;Ljetbrains/mps/core/aspects/behaviour/api/SMethod;[Ljava/lang/Object;)null" />
      <node id="3044950653914723476" at="72,0,85,0" concept="4" trace="invokeSpecial0#(Lorg/jetbrains/mps/openapi/language/SAbstractConcept;Ljetbrains/mps/core/aspects/behaviour/api/SMethod;[Ljava/lang/Object;)null" />
      <scope id="3044950653914723476" at="37,63,37,63" />
      <scope id="658365993682020080" at="45,89,46,47" />
      <scope id="3044950653914723476" at="49,53,50,20" />
      <scope id="3044950653914723476" at="54,114,55,21" />
      <scope id="3044950653914723476" at="61,26,62,56" />
      <scope id="3044950653914723476" at="65,13,66,67" />
      <scope id="3044950653914723476" at="67,14,68,58" />
      <scope id="3044950653914723476" at="75,26,76,56" />
      <scope id="3044950653914723476" at="79,13,80,96" />
      <scope id="3044950653914723476" at="81,14,82,58" />
      <scope id="3044950653914723476" at="88,48,89,22" />
      <scope id="3044950653914723476" at="94,40,95,19" />
      <scope id="3044950653914723476" at="37,0,39,0">
        <var name="__thisNode__" id="3044950653914723476" />
      </scope>
      <scope id="3044950653914723454" at="40,129,43,18">
        <var name="result" id="3044950653914723456" />
      </scope>
      <scope id="3044950653914723476" at="45,0,48,0">
        <var name="__thisNode__" id="3044950653914723476" />
      </scope>
      <scope id="3044950653914723476" at="49,0,52,0" />
      <scope id="3044950653914723476" at="53,0,57,0">
        <var name="constructor" id="3044950653914723476" />
        <var name="node" id="3044950653914723476" />
        <var name="parameters" id="3044950653914723476" />
      </scope>
      <scope id="658365993682020077" at="97,60,101,24">
        <var name="facade" id="658365993682020077" />
        <var name="quotedNode_1" id="658365993682020077" />
      </scope>
      <scope id="3044950653914723476" at="40,0,45,0">
        <var name="__thisConcept__" id="3044950653914723476" />
      </scope>
      <scope id="3044950653914723476" at="86,0,91,0" />
      <scope id="3044950653914723476" at="92,0,97,0" />
      <scope id="658365993682020077" at="97,0,103,0" />
      <scope id="3044950653914723476" at="59,114,69,5">
        <var name="methodIndex" id="3044950653914723476" />
      </scope>
      <scope id="3044950653914723476" at="73,128,83,5">
        <var name="methodIndex" id="3044950653914723476" />
      </scope>
      <scope id="3044950653914723476" at="58,0,71,0">
        <var name="method" id="3044950653914723476" />
        <var name="node" id="3044950653914723476" />
        <var name="parameters" id="3044950653914723476" />
      </scope>
      <scope id="3044950653914723476" at="72,0,85,0">
        <var name="concept" id="3044950653914723476" />
        <var name="method" id="3044950653914723476" />
        <var name="parameters" id="3044950653914723476" />
      </scope>
      <unit id="3044950653914723476" at="28,0,104,0" name="jetbrains.mps.lang.plugin.behavior.CustomCondition__BehaviorDescriptor" />
    </file>
  </root>
  <root nodeRef="r:00000000-0000-4000-0000-011c89590360(jetbrains.mps.lang.plugin.behavior)/3044950653914724037">
    <file name="UpdateBlock__BehaviorDescriptor.java">
      <node id="3044950653914724037" at="29,0,30,0" concept="9" trace="CONCEPT" />
      <node id="3044950653914724037" at="30,0,31,0" concept="9" trace="REGISTRY" />
      <node id="3044950653914724037" at="32,0,33,0" concept="9" trace="getApplicableConceptFunctionParameter_id2D1PBM_bxJg" />
      <node id="3044950653914724037" at="33,0,34,0" concept="9" trace="getExpectedReturnType_idhEwIGRD" />
      <node id="3044950653914724037" at="35,0,36,0" concept="9" trace="BH_METHODS" />
      <node id="3044950653914724016" at="40,129,41,144" concept="5" />
      <node id="3044950653914724031" at="41,144,42,166" concept="2" />
      <node id="3044950653914724035" at="42,166,43,18" concept="6" />
      <node id="658365993682017693" at="45,89,46,47" concept="6" />
      <node id="3044950653914724037" at="49,49,50,20" concept="11" />
      <node id="3044950653914724037" at="54,114,55,21" concept="2" />
      <node id="3044950653914724037" at="59,114,60,49" concept="5" />
      <node id="3044950653914724037" at="61,26,62,56" concept="13" />
      <node id="3044950653914724037" at="65,13,66,67" concept="6" />
      <node id="3044950653914724037" at="67,14,68,58" concept="13" />
      <node id="3044950653914724037" at="73,128,74,49" concept="5" />
      <node id="3044950653914724037" at="75,26,76,56" concept="13" />
      <node id="3044950653914724037" at="79,13,80,96" concept="6" />
      <node id="3044950653914724037" at="81,14,82,58" concept="13" />
      <node id="3044950653914724037" at="88,48,89,22" concept="6" />
      <node id="3044950653914724037" at="94,40,95,19" concept="6" />
      <node id="658365993682017689" at="97,60,98,63" concept="5" />
      <node id="658365993682017689" at="98,63,99,30" concept="5" />
      <node id="658365993682017689" at="99,30,100,220" concept="2" />
      <node id="658365993682017689" at="100,220,101,24" concept="6" />
      <node id="3044950653914724037" at="37,0,39,0" concept="10" trace="___init___#(Lorg/jetbrains/mps/openapi/model/SNode;)V" />
      <node id="3044950653914724037" at="45,0,48,0" concept="10" trace="getExpectedReturnType_idhEwIGRD#(Lorg/jetbrains/mps/openapi/model/SNode;)Lorg/jetbrains/mps/openapi/model/SNode;" />
      <node id="3044950653914724037" at="49,0,52,0" concept="1" trace="UpdateBlock__BehaviorDescriptor#()V" />
      <node id="3044950653914724037" at="60,49,63,5" concept="3" />
      <node id="3044950653914724037" at="74,49,77,5" concept="3" />
      <node id="3044950653914724037" at="53,0,57,0" concept="4" trace="initNode#(Lorg/jetbrains/mps/openapi/model/SNode;Ljetbrains/mps/core/aspects/behaviour/api/SConstructor;[Ljava/lang/Object;)V" />
      <node id="3044950653914724037" at="40,0,45,0" concept="10" trace="getApplicableConceptFunctionParameter_id2D1PBM_bxJg#(Lorg/jetbrains/mps/openapi/language/SAbstractConcept;)Ljava/util/List;" />
      <node id="3044950653914724037" at="86,0,91,0" concept="4" trace="getDeclaredMethods#()Ljava/util/List;" />
      <node id="3044950653914724037" at="92,0,97,0" concept="4" trace="getConcept#()Lorg/jetbrains/mps/openapi/language/SAbstractConcept;" />
      <node id="3044950653914724037" at="63,5,69,5" concept="12" />
      <node id="3044950653914724037" at="77,5,83,5" concept="12" />
      <node id="658365993682017689" at="97,0,103,0" concept="10" trace="_quotation_createNode_5pua3a_a0a1#()Lorg/jetbrains/mps/openapi/model/SNode;" />
      <node id="3044950653914724037" at="58,0,71,0" concept="4" trace="invokeSpecial0#(Lorg/jetbrains/mps/openapi/model/SNode;Ljetbrains/mps/core/aspects/behaviour/api/SMethod;[Ljava/lang/Object;)null" />
      <node id="3044950653914724037" at="72,0,85,0" concept="4" trace="invokeSpecial0#(Lorg/jetbrains/mps/openapi/language/SAbstractConcept;Ljetbrains/mps/core/aspects/behaviour/api/SMethod;[Ljava/lang/Object;)null" />
      <scope id="3044950653914724037" at="37,63,37,63" />
      <scope id="658365993682017692" at="45,89,46,47" />
      <scope id="3044950653914724037" at="49,49,50,20" />
      <scope id="3044950653914724037" at="54,114,55,21" />
      <scope id="3044950653914724037" at="61,26,62,56" />
      <scope id="3044950653914724037" at="65,13,66,67" />
      <scope id="3044950653914724037" at="67,14,68,58" />
      <scope id="3044950653914724037" at="75,26,76,56" />
      <scope id="3044950653914724037" at="79,13,80,96" />
      <scope id="3044950653914724037" at="81,14,82,58" />
      <scope id="3044950653914724037" at="88,48,89,22" />
      <scope id="3044950653914724037" at="94,40,95,19" />
      <scope id="3044950653914724037" at="37,0,39,0">
        <var name="__thisNode__" id="3044950653914724037" />
      </scope>
      <scope id="3044950653914724015" at="40,129,43,18">
        <var name="result" id="3044950653914724017" />
      </scope>
      <scope id="3044950653914724037" at="45,0,48,0">
        <var name="__thisNode__" id="3044950653914724037" />
      </scope>
      <scope id="3044950653914724037" at="49,0,52,0" />
      <scope id="3044950653914724037" at="53,0,57,0">
        <var name="constructor" id="3044950653914724037" />
        <var name="node" id="3044950653914724037" />
        <var name="parameters" id="3044950653914724037" />
      </scope>
      <scope id="658365993682017689" at="97,60,101,24">
        <var name="facade" id="658365993682017689" />
        <var name="quotedNode_1" id="658365993682017689" />
      </scope>
      <scope id="3044950653914724037" at="40,0,45,0">
        <var name="__thisConcept__" id="3044950653914724037" />
      </scope>
      <scope id="3044950653914724037" at="86,0,91,0" />
      <scope id="3044950653914724037" at="92,0,97,0" />
      <scope id="658365993682017689" at="97,0,103,0" />
      <scope id="3044950653914724037" at="59,114,69,5">
        <var name="methodIndex" id="3044950653914724037" />
      </scope>
      <scope id="3044950653914724037" at="73,128,83,5">
        <var name="methodIndex" id="3044950653914724037" />
      </scope>
      <scope id="3044950653914724037" at="58,0,71,0">
        <var name="method" id="3044950653914724037" />
        <var name="node" id="3044950653914724037" />
        <var name="parameters" id="3044950653914724037" />
      </scope>
      <scope id="3044950653914724037" at="72,0,85,0">
        <var name="concept" id="3044950653914724037" />
        <var name="method" id="3044950653914724037" />
        <var name="parameters" id="3044950653914724037" />
      </scope>
      <unit id="3044950653914724037" at="28,0,104,0" name="jetbrains.mps.lang.plugin.behavior.UpdateBlock__BehaviorDescriptor" />
    </file>
  </root>
  <root nodeRef="r:00000000-0000-4000-0000-011c89590360(jetbrains.mps.lang.plugin.behavior)/3743831881070611775">
    <file name="EditorTab__BehaviorDescriptor.java">
      <node id="3743831881070611775" at="30,0,31,0" concept="9" trace="CONCEPT" />
      <node id="3743831881070611775" at="31,0,32,0" concept="9" trace="REGISTRY" />
      <node id="3743831881070611775" at="33,0,34,0" concept="9" trace="getGeneratedName_id3fOKOapZKP0" />
      <node id="3743831881070611775" at="34,0,35,0" concept="9" trace="getGeneratedClassFQName_id3fOKOapZKPb" />
      <node id="3743831881070611775" at="35,0,36,0" concept="9" trace="getPropertiesToCheck_id4cWf37B8oXP" />
      <node id="3743831881070611775" at="37,0,38,0" concept="9" trace="BH_METHODS" />
      <node id="3743831881070611779" at="42,89,43,216" concept="6" />
      <node id="3743831881070611790" at="45,96,46,224" concept="6" />
      <node id="3743831881070611806" at="48,110,49,94" concept="5" />
      <node id="3743831881070611825" at="49,94,50,17" concept="6" />
      <node id="3743831881070611775" at="53,47,54,20" concept="11" />
      <node id="3743831881070611775" at="58,114,59,21" concept="2" />
      <node id="3743831881070611775" at="63,114,64,49" concept="5" />
      <node id="3743831881070611775" at="65,26,66,56" concept="13" />
      <node id="3743831881070611775" at="69,13,70,67" concept="6" />
      <node id="3743831881070611775" at="71,13,72,74" concept="6" />
      <node id="3743831881070611775" at="73,13,74,88" concept="6" />
      <node id="3743831881070611775" at="75,14,76,58" concept="13" />
      <node id="3743831881070611775" at="81,128,82,49" concept="5" />
      <node id="3743831881070611775" at="83,26,84,56" concept="13" />
      <node id="3743831881070611775" at="87,14,88,58" concept="13" />
      <node id="3743831881070611775" at="94,48,95,22" concept="6" />
      <node id="3743831881070611775" at="100,40,101,19" concept="6" />
      <node id="3743831881070611775" at="39,0,41,0" concept="10" trace="___init___#(Lorg/jetbrains/mps/openapi/model/SNode;)V" />
      <node id="3743831881070611775" at="42,0,45,0" concept="10" trace="getGeneratedName_id3fOKOapZKP0#(Lorg/jetbrains/mps/openapi/model/SNode;)Ljava/lang/String;" />
      <node id="3743831881070611775" at="45,0,48,0" concept="10" trace="getGeneratedClassFQName_id3fOKOapZKPb#(Lorg/jetbrains/mps/openapi/model/SNode;)Ljava/lang/String;" />
      <node id="3743831881070611775" at="53,0,56,0" concept="1" trace="EditorTab__BehaviorDescriptor#()V" />
      <node id="3743831881070611775" at="64,49,67,5" concept="3" />
      <node id="3743831881070611775" at="82,49,85,5" concept="3" />
      <node id="3743831881070611775" at="48,0,52,0" concept="10" trace="getPropertiesToCheck_id4cWf37B8oXP#(Lorg/jetbrains/mps/openapi/model/SNode;)Ljava/util/List;" />
      <node id="3743831881070611775" at="57,0,61,0" concept="4" trace="initNode#(Lorg/jetbrains/mps/openapi/model/SNode;Ljetbrains/mps/core/aspects/behaviour/api/SConstructor;[Ljava/lang/Object;)V" />
      <node id="3743831881070611775" at="85,5,89,5" concept="12" />
      <node id="3743831881070611775" at="92,0,97,0" concept="4" trace="getDeclaredMethods#()Ljava/util/List;" />
      <node id="3743831881070611775" at="98,0,103,0" concept="4" trace="getConcept#()Lorg/jetbrains/mps/openapi/language/SAbstractConcept;" />
      <node id="3743831881070611775" at="67,5,77,5" concept="12" />
      <node id="3743831881070611775" at="80,0,91,0" concept="4" trace="invokeSpecial0#(Lorg/jetbrains/mps/openapi/language/SAbstractConcept;Ljetbrains/mps/core/aspects/behaviour/api/SMethod;[Ljava/lang/Object;)null" />
      <node id="3743831881070611775" at="62,0,79,0" concept="4" trace="invokeSpecial0#(Lorg/jetbrains/mps/openapi/model/SNode;Ljetbrains/mps/core/aspects/behaviour/api/SMethod;[Ljava/lang/Object;)null" />
      <scope id="3743831881070611775" at="39,63,39,63" />
      <scope id="3743831881070611778" at="42,89,43,216" />
      <scope id="3743831881070611789" at="45,96,46,224" />
      <scope id="3743831881070611775" at="53,47,54,20" />
      <scope id="3743831881070611775" at="58,114,59,21" />
      <scope id="3743831881070611775" at="65,26,66,56" />
      <scope id="3743831881070611775" at="69,13,70,67" />
      <scope id="3743831881070611775" at="71,13,72,74" />
      <scope id="3743831881070611775" at="73,13,74,88" />
      <scope id="3743831881070611775" at="75,14,76,58" />
      <scope id="3743831881070611775" at="83,26,84,56" />
      <scope id="3743831881070611775" at="87,14,88,58" />
      <scope id="3743831881070611775" at="94,48,95,22" />
      <scope id="3743831881070611775" at="100,40,101,19" />
      <scope id="3743831881070611775" at="39,0,41,0">
        <var name="__thisNode__" id="3743831881070611775" />
      </scope>
      <scope id="3743831881070611805" at="48,110,50,17">
        <var name="props" id="3743831881070611807" />
      </scope>
      <scope id="3743831881070611775" at="42,0,45,0">
        <var name="__thisNode__" id="3743831881070611775" />
      </scope>
      <scope id="3743831881070611775" at="45,0,48,0">
        <var name="__thisNode__" id="3743831881070611775" />
      </scope>
      <scope id="3743831881070611775" at="53,0,56,0" />
      <scope id="3743831881070611775" at="48,0,52,0">
        <var name="__thisNode__" id="3743831881070611775" />
      </scope>
      <scope id="3743831881070611775" at="57,0,61,0">
        <var name="constructor" id="3743831881070611775" />
        <var name="node" id="3743831881070611775" />
        <var name="parameters" id="3743831881070611775" />
      </scope>
      <scope id="3743831881070611775" at="92,0,97,0" />
      <scope id="3743831881070611775" at="98,0,103,0" />
      <scope id="3743831881070611775" at="81,128,89,5">
        <var name="methodIndex" id="3743831881070611775" />
      </scope>
      <scope id="3743831881070611775" at="80,0,91,0">
        <var name="concept" id="3743831881070611775" />
        <var name="method" id="3743831881070611775" />
        <var name="parameters" id="3743831881070611775" />
      </scope>
      <scope id="3743831881070611775" at="63,114,77,5">
        <var name="methodIndex" id="3743831881070611775" />
      </scope>
      <scope id="3743831881070611775" at="62,0,79,0">
        <var name="method" id="3743831881070611775" />
        <var name="node" id="3743831881070611775" />
        <var name="parameters" id="3743831881070611775" />
      </scope>
      <unit id="3743831881070611775" at="29,0,104,0" name="jetbrains.mps.lang.plugin.behavior.EditorTab__BehaviorDescriptor" />
    </file>
  </root>
  <root nodeRef="r:00000000-0000-4000-0000-011c89590360(jetbrains.mps.lang.plugin.behavior)/4015626213814045641">
    <file name="IdeaInitializerDescriptor__BehaviorDescriptor.java">
      <node id="4015626213814045641" at="24,0,25,0" concept="9" trace="CONCEPT" />
      <node id="4015626213814045641" at="25,0,26,0" concept="9" trace="REGISTRY" />
      <node id="4015626213814045641" at="27,0,28,0" concept="9" trace="getGeneratedFileName_id3uUnGg98wJc" />
      <node id="4015626213814045641" at="28,0,29,0" concept="9" trace="getGeneratedFileShortName_id3uUnGg98M$X" />
      <node id="4015626213814045641" at="29,0,30,0" concept="9" trace="getGeneratesFileExtension_id3uUnGg98M_4" />
      <node id="4015626213814045641" at="30,0,31,0" concept="9" trace="getLibrariesResourceName_id6Ug_cEzkAtK" />
      <node id="4015626213814045641" at="32,0,33,0" concept="9" trace="BH_METHODS" />
      <node id="4015626213814118731" at="37,93,38,233" concept="6" />
      <node id="4015626213814118722" at="40,98,41,20" concept="6" />
      <node id="4015626213814118729" at="43,98,44,17" concept="6" />
      <node id="7967031338862798709" at="46,111,47,23" concept="6" />
      <node id="4015626213814045641" at="50,63,51,20" concept="11" />
      <node id="4015626213814045641" at="55,114,56,21" concept="2" />
      <node id="4015626213814045641" at="60,114,61,49" concept="5" />
      <node id="4015626213814045641" at="62,26,63,56" concept="13" />
      <node id="4015626213814045641" at="66,13,67,71" concept="6" />
      <node id="4015626213814045641" at="68,13,69,76" concept="6" />
      <node id="4015626213814045641" at="70,13,71,76" concept="6" />
      <node id="4015626213814045641" at="72,14,73,58" concept="13" />
      <node id="4015626213814045641" at="78,128,79,49" concept="5" />
      <node id="4015626213814045641" at="80,26,81,56" concept="13" />
      <node id="4015626213814045641" at="84,13,85,78" concept="6" />
      <node id="4015626213814045641" at="86,14,87,58" concept="13" />
      <node id="4015626213814045641" at="93,48,94,22" concept="6" />
      <node id="4015626213814045641" at="99,40,100,19" concept="6" />
      <node id="4015626213814045641" at="34,0,36,0" concept="10" trace="___init___#(Lorg/jetbrains/mps/openapi/model/SNode;)V" />
      <node id="4015626213814045641" at="37,0,40,0" concept="10" trace="getGeneratedFileName_id3uUnGg98wJc#(Lorg/jetbrains/mps/openapi/model/SNode;)Ljava/lang/String;" />
      <node id="4015626213814045641" at="40,0,43,0" concept="10" trace="getGeneratedFileShortName_id3uUnGg98M$X#(Lorg/jetbrains/mps/openapi/model/SNode;)Ljava/lang/String;" />
      <node id="4015626213814045641" at="43,0,46,0" concept="10" trace="getGeneratesFileExtension_id3uUnGg98M_4#(Lorg/jetbrains/mps/openapi/model/SNode;)Ljava/lang/String;" />
      <node id="4015626213814045641" at="46,0,49,0" concept="10" trace="getLibrariesResourceName_id6Ug_cEzkAtK#(Lorg/jetbrains/mps/openapi/language/SAbstractConcept;)Ljava/lang/String;" />
      <node id="4015626213814045641" at="50,0,53,0" concept="1" trace="IdeaInitializerDescriptor__BehaviorDescriptor#()V" />
      <node id="4015626213814045641" at="61,49,64,5" concept="3" />
      <node id="4015626213814045641" at="79,49,82,5" concept="3" />
      <node id="4015626213814045641" at="54,0,58,0" concept="4" trace="initNode#(Lorg/jetbrains/mps/openapi/model/SNode;Ljetbrains/mps/core/aspects/behaviour/api/SConstructor;[Ljava/lang/Object;)V" />
      <node id="4015626213814045641" at="91,0,96,0" concept="4" trace="getDeclaredMethods#()Ljava/util/List;" />
      <node id="4015626213814045641" at="97,0,102,0" concept="4" trace="getConcept#()Lorg/jetbrains/mps/openapi/language/SAbstractConcept;" />
      <node id="4015626213814045641" at="82,5,88,5" concept="12" />
      <node id="4015626213814045641" at="64,5,74,5" concept="12" />
      <node id="4015626213814045641" at="77,0,90,0" concept="4" trace="invokeSpecial0#(Lorg/jetbrains/mps/openapi/language/SAbstractConcept;Ljetbrains/mps/core/aspects/behaviour/api/SMethod;[Ljava/lang/Object;)null" />
      <node id="4015626213814045641" at="59,0,76,0" concept="4" trace="invokeSpecial0#(Lorg/jetbrains/mps/openapi/model/SNode;Ljetbrains/mps/core/aspects/behaviour/api/SMethod;[Ljava/lang/Object;)null" />
      <scope id="4015626213814045641" at="34,63,34,63" />
      <scope id="4015626213814045647" at="37,93,38,233" />
      <scope id="4015626213814118720" at="40,98,41,20" />
      <scope id="4015626213814118727" at="43,98,44,17" />
      <scope id="7967031338862798707" at="46,111,47,23" />
      <scope id="4015626213814045641" at="50,63,51,20" />
      <scope id="4015626213814045641" at="55,114,56,21" />
      <scope id="4015626213814045641" at="62,26,63,56" />
      <scope id="4015626213814045641" at="66,13,67,71" />
      <scope id="4015626213814045641" at="68,13,69,76" />
      <scope id="4015626213814045641" at="70,13,71,76" />
      <scope id="4015626213814045641" at="72,14,73,58" />
      <scope id="4015626213814045641" at="80,26,81,56" />
      <scope id="4015626213814045641" at="84,13,85,78" />
      <scope id="4015626213814045641" at="86,14,87,58" />
      <scope id="4015626213814045641" at="93,48,94,22" />
      <scope id="4015626213814045641" at="99,40,100,19" />
      <scope id="4015626213814045641" at="34,0,36,0">
        <var name="__thisNode__" id="4015626213814045641" />
      </scope>
      <scope id="4015626213814045641" at="37,0,40,0">
        <var name="__thisNode__" id="4015626213814045641" />
      </scope>
      <scope id="4015626213814045641" at="40,0,43,0">
        <var name="__thisNode__" id="4015626213814045641" />
      </scope>
      <scope id="4015626213814045641" at="43,0,46,0">
        <var name="__thisNode__" id="4015626213814045641" />
      </scope>
      <scope id="4015626213814045641" at="46,0,49,0">
        <var name="__thisConcept__" id="4015626213814045641" />
      </scope>
      <scope id="4015626213814045641" at="50,0,53,0" />
      <scope id="4015626213814045641" at="54,0,58,0">
        <var name="constructor" id="4015626213814045641" />
        <var name="node" id="4015626213814045641" />
        <var name="parameters" id="4015626213814045641" />
      </scope>
      <scope id="4015626213814045641" at="91,0,96,0" />
      <scope id="4015626213814045641" at="97,0,102,0" />
      <scope id="4015626213814045641" at="78,128,88,5">
        <var name="methodIndex" id="4015626213814045641" />
      </scope>
      <scope id="4015626213814045641" at="77,0,90,0">
        <var name="concept" id="4015626213814045641" />
        <var name="method" id="4015626213814045641" />
        <var name="parameters" id="4015626213814045641" />
      </scope>
      <scope id="4015626213814045641" at="60,114,74,5">
        <var name="methodIndex" id="4015626213814045641" />
      </scope>
      <scope id="4015626213814045641" at="59,0,76,0">
        <var name="method" id="4015626213814045641" />
        <var name="node" id="4015626213814045641" />
        <var name="parameters" id="4015626213814045641" />
      </scope>
      <unit id="4015626213814045641" at="23,0,103,0" name="jetbrains.mps.lang.plugin.behavior.IdeaInitializerDescriptor__BehaviorDescriptor" />
    </file>
  </root>
  <root nodeRef="r:00000000-0000-4000-0000-011c89590360(jetbrains.mps.lang.plugin.behavior)/471625927510013246">
    <file name="NumberToolShortcut__BehaviorDescriptor.java">
      <node id="471625927510013246" at="26,0,27,0" concept="9" trace="CONCEPT" />
      <node id="471625927510013246" at="27,0,28,0" concept="9" trace="REGISTRY" />
      <node id="471625927510013246" at="29,0,30,0" concept="9" trace="getNumber_idqbzkx46jl9" />
      <node id="471625927510013246" at="31,0,32,0" concept="9" trace="BH_METHODS" />
      <node id="471625927510036463" at="37,218,38,199" concept="6" />
      <node id="471625927510037503" at="39,12,40,16" concept="6" />
      <node id="471625927510013246" at="44,56,45,20" concept="11" />
      <node id="471625927510013246" at="49,114,50,21" concept="2" />
      <node id="471625927510013246" at="54,114,55,49" concept="5" />
      <node id="471625927510013246" at="56,26,57,56" concept="13" />
      <node id="471625927510013246" at="60,13,61,60" concept="6" />
      <node id="471625927510013246" at="62,14,63,58" concept="13" />
      <node id="471625927510013246" at="68,128,69,49" concept="5" />
      <node id="471625927510013246" at="70,26,71,56" concept="13" />
      <node id="471625927510013246" at="74,14,75,58" concept="13" />
      <node id="471625927510013246" at="81,48,82,22" concept="6" />
      <node id="471625927510013246" at="87,40,88,19" concept="6" />
      <node id="471625927510035867" at="90,0,91,0" concept="9" trace="REGEXP_k3b4z8_a0a0a9" />
      <node id="471625927510013246" at="33,0,35,0" concept="10" trace="___init___#(Lorg/jetbrains/mps/openapi/model/SNode;)V" />
      <node id="471625927510037068" at="39,10,41,5" concept="0" />
      <node id="471625927510013246" at="44,0,47,0" concept="1" trace="NumberToolShortcut__BehaviorDescriptor#()V" />
      <node id="471625927510013246" at="55,49,58,5" concept="3" />
      <node id="471625927510013246" at="69,49,72,5" concept="3" />
      <node id="471625927510013246" at="48,0,52,0" concept="4" trace="initNode#(Lorg/jetbrains/mps/openapi/model/SNode;Ljetbrains/mps/core/aspects/behaviour/api/SConstructor;[Ljava/lang/Object;)V" />
      <node id="471625927510013246" at="72,5,76,5" concept="12" />
      <node id="471625927510021203" at="36,78,41,5" concept="3" />
      <node id="471625927510013246" at="79,0,84,0" concept="4" trace="getDeclaredMethods#()Ljava/util/List;" />
      <node id="471625927510013246" at="85,0,90,0" concept="4" trace="getConcept#()Lorg/jetbrains/mps/openapi/language/SAbstractConcept;" />
      <node id="471625927510013246" at="58,5,64,5" concept="12" />
      <node id="471625927510013246" at="36,0,43,0" concept="10" trace="getNumber_idqbzkx46jl9#(Lorg/jetbrains/mps/openapi/model/SNode;)I" />
      <node id="471625927510013246" at="67,0,78,0" concept="4" trace="invokeSpecial0#(Lorg/jetbrains/mps/openapi/language/SAbstractConcept;Ljetbrains/mps/core/aspects/behaviour/api/SMethod;[Ljava/lang/Object;)null" />
      <node id="471625927510013246" at="53,0,66,0" concept="4" trace="invokeSpecial0#(Lorg/jetbrains/mps/openapi/model/SNode;Ljetbrains/mps/core/aspects/behaviour/api/SMethod;[Ljava/lang/Object;)null" />
      <scope id="471625927510013246" at="33,63,33,63" />
      <scope id="471625927510021205" at="37,218,38,199" />
      <scope id="471625927510037069" at="39,12,40,16" />
      <scope id="471625927510013246" at="44,56,45,20" />
      <scope id="471625927510013246" at="49,114,50,21" />
      <scope id="471625927510013246" at="56,26,57,56" />
      <scope id="471625927510013246" at="60,13,61,60" />
      <scope id="471625927510013246" at="62,14,63,58" />
      <scope id="471625927510013246" at="70,26,71,56" />
      <scope id="471625927510013246" at="74,14,75,58" />
      <scope id="471625927510013246" at="81,48,82,22" />
      <scope id="471625927510013246" at="87,40,88,19" />
      <scope id="471625927510013246" at="33,0,35,0">
        <var name="__thisNode__" id="471625927510013246" />
      </scope>
      <scope id="471625927510013246" at="44,0,47,0" />
      <scope id="471625927510013246" at="48,0,52,0">
        <var name="constructor" id="471625927510013246" />
        <var name="node" id="471625927510013246" />
        <var name="parameters" id="471625927510013246" />
      </scope>
      <scope id="471625927510013260" at="36,78,41,5" />
      <scope id="471625927510013246" at="79,0,84,0" />
      <scope id="471625927510013246" at="85,0,90,0" />
      <scope id="471625927510013246" at="36,0,43,0">
        <var name="__thisNode__" id="471625927510013246" />
      </scope>
      <scope id="471625927510013246" at="68,128,76,5">
        <var name="methodIndex" id="471625927510013246" />
      </scope>
      <scope id="471625927510013246" at="54,114,64,5">
        <var name="methodIndex" id="471625927510013246" />
      </scope>
      <scope id="471625927510013246" at="67,0,78,0">
        <var name="concept" id="471625927510013246" />
        <var name="method" id="471625927510013246" />
        <var name="parameters" id="471625927510013246" />
      </scope>
      <scope id="471625927510013246" at="53,0,66,0">
        <var name="method" id="471625927510013246" />
        <var name="node" id="471625927510013246" />
        <var name="parameters" id="471625927510013246" />
      </scope>
      <unit id="471625927510013246" at="25,0,92,0" name="jetbrains.mps.lang.plugin.behavior.NumberToolShortcut__BehaviorDescriptor" />
    </file>
  </root>
  <root nodeRef="r:00000000-0000-4000-0000-011c89590360(jetbrains.mps.lang.plugin.behavior)/471625927515119568">
    <file name="AbstractToolKeystroke__BehaviorDescriptor.java">
      <node id="471625927515119568" at="24,0,25,0" concept="9" trace="CONCEPT" />
      <node id="471625927515119568" at="25,0,26,0" concept="9" trace="REGISTRY" />
      <node id="471625927515119568" at="27,0,28,0" concept="9" trace="getKeymap_idqbzkx4pM3M" />
      <node id="471625927515119568" at="28,0,29,0" concept="9" trace="getKeystroke_idqbzkx4pLZr" />
      <node id="471625927515119568" at="30,0,31,0" concept="9" trace="BH_METHODS" />
      <node id="471625927515119568" at="36,59,37,20" concept="11" />
      <node id="471625927515119568" at="41,114,42,21" concept="2" />
      <node id="471625927515119568" at="46,114,47,49" concept="5" />
      <node id="471625927515119568" at="48,26,49,56" concept="13" />
      <node id="471625927515119568" at="52,14,53,58" concept="13" />
      <node id="471625927515119568" at="58,128,59,49" concept="5" />
      <node id="471625927515119568" at="60,26,61,56" concept="13" />
      <node id="471625927515119568" at="64,14,65,58" concept="13" />
      <node id="471625927515119568" at="71,48,72,22" concept="6" />
      <node id="471625927515119568" at="77,40,78,19" concept="6" />
      <node id="471625927515119568" at="32,0,34,0" concept="10" trace="___init___#(Lorg/jetbrains/mps/openapi/model/SNode;)V" />
      <node id="471625927515119568" at="36,0,39,0" concept="1" trace="AbstractToolKeystroke__BehaviorDescriptor#()V" />
      <node id="471625927515119568" at="47,49,50,5" concept="3" />
      <node id="471625927515119568" at="59,49,62,5" concept="3" />
      <node id="471625927515119568" at="40,0,44,0" concept="4" trace="initNode#(Lorg/jetbrains/mps/openapi/model/SNode;Ljetbrains/mps/core/aspects/behaviour/api/SConstructor;[Ljava/lang/Object;)V" />
      <node id="471625927515119568" at="50,5,54,5" concept="12" />
      <node id="471625927515119568" at="62,5,66,5" concept="12" />
      <node id="471625927515119568" at="69,0,74,0" concept="4" trace="getDeclaredMethods#()Ljava/util/List;" />
      <node id="471625927515119568" at="75,0,80,0" concept="4" trace="getConcept#()Lorg/jetbrains/mps/openapi/language/SAbstractConcept;" />
      <node id="471625927515119568" at="45,0,56,0" concept="4" trace="invokeSpecial0#(Lorg/jetbrains/mps/openapi/model/SNode;Ljetbrains/mps/core/aspects/behaviour/api/SMethod;[Ljava/lang/Object;)null" />
      <node id="471625927515119568" at="57,0,68,0" concept="4" trace="invokeSpecial0#(Lorg/jetbrains/mps/openapi/language/SAbstractConcept;Ljetbrains/mps/core/aspects/behaviour/api/SMethod;[Ljava/lang/Object;)null" />
      <scope id="471625927515119568" at="32,63,32,63" />
      <scope id="471625927515119568" at="36,59,37,20" />
      <scope id="471625927515119568" at="41,114,42,21" />
      <scope id="471625927515119568" at="48,26,49,56" />
      <scope id="471625927515119568" at="52,14,53,58" />
      <scope id="471625927515119568" at="60,26,61,56" />
      <scope id="471625927515119568" at="64,14,65,58" />
      <scope id="471625927515119568" at="71,48,72,22" />
      <scope id="471625927515119568" at="77,40,78,19" />
      <scope id="471625927515119568" at="32,0,34,0">
        <var name="__thisNode__" id="471625927515119568" />
      </scope>
      <scope id="471625927515119568" at="36,0,39,0" />
      <scope id="471625927515119568" at="40,0,44,0">
        <var name="constructor" id="471625927515119568" />
        <var name="node" id="471625927515119568" />
        <var name="parameters" id="471625927515119568" />
      </scope>
      <scope id="471625927515119568" at="69,0,74,0" />
      <scope id="471625927515119568" at="75,0,80,0" />
      <scope id="471625927515119568" at="46,114,54,5">
        <var name="methodIndex" id="471625927515119568" />
      </scope>
      <scope id="471625927515119568" at="58,128,66,5">
        <var name="methodIndex" id="471625927515119568" />
      </scope>
      <scope id="471625927515119568" at="45,0,56,0">
        <var name="method" id="471625927515119568" />
        <var name="node" id="471625927515119568" />
        <var name="parameters" id="471625927515119568" />
      </scope>
      <scope id="471625927515119568" at="57,0,68,0">
        <var name="concept" id="471625927515119568" />
        <var name="method" id="471625927515119568" />
        <var name="parameters" id="471625927515119568" />
      </scope>
      <unit id="471625927515119568" at="23,0,81,0" name="jetbrains.mps.lang.plugin.behavior.AbstractToolKeystroke__BehaviorDescriptor" />
    </file>
  </root>
  <root nodeRef="r:00000000-0000-4000-0000-011c89590360(jetbrains.mps.lang.plugin.behavior)/471625927515120185">
    <file name="ToolKeystroke__BehaviorDescriptor.java">
      <node id="471625927515120185" at="26,0,27,0" concept="9" trace="CONCEPT" />
      <node id="471625927515120185" at="27,0,28,0" concept="9" trace="REGISTRY" />
      <node id="471625927515120185" at="29,0,30,0" concept="9" trace="getKeymap_idqbzkx4pM3M" />
      <node id="471625927515120185" at="30,0,31,0" concept="9" trace="getKeystroke_idqbzkx4pLZr" />
      <node id="471625927515120185" at="32,0,33,0" concept="9" trace="BH_METHODS" />
      <node id="471625927515120421" at="37,81,38,195" concept="6" />
      <node id="471625927515122616" at="40,84,41,261" concept="6" />
      <node id="471625927515120185" at="44,51,45,20" concept="11" />
      <node id="471625927515120185" at="49,114,50,21" concept="2" />
      <node id="471625927515120185" at="54,114,55,49" concept="5" />
      <node id="471625927515120185" at="56,26,57,56" concept="13" />
      <node id="471625927515120185" at="60,13,61,59" concept="6" />
      <node id="471625927515120185" at="62,13,63,62" concept="6" />
      <node id="471625927515120185" at="64,14,65,58" concept="13" />
      <node id="471625927515120185" at="70,128,71,49" concept="5" />
      <node id="471625927515120185" at="72,26,73,56" concept="13" />
      <node id="471625927515120185" at="76,14,77,58" concept="13" />
      <node id="471625927515120185" at="83,48,84,22" concept="6" />
      <node id="471625927515120185" at="89,40,90,19" concept="6" />
      <node id="471625927515120185" at="34,0,36,0" concept="10" trace="___init___#(Lorg/jetbrains/mps/openapi/model/SNode;)V" />
      <node id="471625927515120185" at="37,0,40,0" concept="10" trace="getKeymap_idqbzkx4pM3M#(Lorg/jetbrains/mps/openapi/model/SNode;)Ljava/lang/String;" />
      <node id="471625927515120185" at="40,0,43,0" concept="10" trace="getKeystroke_idqbzkx4pLZr#(Lorg/jetbrains/mps/openapi/model/SNode;)Ljava/lang/String;" />
      <node id="471625927515120185" at="44,0,47,0" concept="1" trace="ToolKeystroke__BehaviorDescriptor#()V" />
      <node id="471625927515120185" at="55,49,58,5" concept="3" />
      <node id="471625927515120185" at="71,49,74,5" concept="3" />
      <node id="471625927515120185" at="48,0,52,0" concept="4" trace="initNode#(Lorg/jetbrains/mps/openapi/model/SNode;Ljetbrains/mps/core/aspects/behaviour/api/SConstructor;[Ljava/lang/Object;)V" />
      <node id="471625927515120185" at="74,5,78,5" concept="12" />
      <node id="471625927515120185" at="81,0,86,0" concept="4" trace="getDeclaredMethods#()Ljava/util/List;" />
      <node id="471625927515120185" at="87,0,92,0" concept="4" trace="getConcept#()Lorg/jetbrains/mps/openapi/language/SAbstractConcept;" />
      <node id="471625927515120185" at="58,5,66,5" concept="12" />
      <node id="471625927515120185" at="69,0,80,0" concept="4" trace="invokeSpecial0#(Lorg/jetbrains/mps/openapi/language/SAbstractConcept;Ljetbrains/mps/core/aspects/behaviour/api/SMethod;[Ljava/lang/Object;)null" />
      <node id="471625927515120185" at="53,0,68,0" concept="4" trace="invokeSpecial0#(Lorg/jetbrains/mps/openapi/model/SNode;Ljetbrains/mps/core/aspects/behaviour/api/SMethod;[Ljava/lang/Object;)null" />
      <scope id="471625927515120185" at="34,63,34,63" />
      <scope id="471625927515120200" at="37,81,38,195" />
      <scope id="471625927515120206" at="40,84,41,261" />
      <scope id="471625927515120185" at="44,51,45,20" />
      <scope id="471625927515120185" at="49,114,50,21" />
      <scope id="471625927515120185" at="56,26,57,56" />
      <scope id="471625927515120185" at="60,13,61,59" />
      <scope id="471625927515120185" at="62,13,63,62" />
      <scope id="471625927515120185" at="64,14,65,58" />
      <scope id="471625927515120185" at="72,26,73,56" />
      <scope id="471625927515120185" at="76,14,77,58" />
      <scope id="471625927515120185" at="83,48,84,22" />
      <scope id="471625927515120185" at="89,40,90,19" />
      <scope id="471625927515120185" at="34,0,36,0">
        <var name="__thisNode__" id="471625927515120185" />
      </scope>
      <scope id="471625927515120185" at="37,0,40,0">
        <var name="__thisNode__" id="471625927515120185" />
      </scope>
      <scope id="471625927515120185" at="40,0,43,0">
        <var name="__thisNode__" id="471625927515120185" />
      </scope>
      <scope id="471625927515120185" at="44,0,47,0" />
      <scope id="471625927515120185" at="48,0,52,0">
        <var name="constructor" id="471625927515120185" />
        <var name="node" id="471625927515120185" />
        <var name="parameters" id="471625927515120185" />
      </scope>
      <scope id="471625927515120185" at="81,0,86,0" />
      <scope id="471625927515120185" at="87,0,92,0" />
      <scope id="471625927515120185" at="70,128,78,5">
        <var name="methodIndex" id="471625927515120185" />
      </scope>
      <scope id="471625927515120185" at="69,0,80,0">
        <var name="concept" id="471625927515120185" />
        <var name="method" id="471625927515120185" />
        <var name="parameters" id="471625927515120185" />
      </scope>
      <scope id="471625927515120185" at="54,114,66,5">
        <var name="methodIndex" id="471625927515120185" />
      </scope>
      <scope id="471625927515120185" at="53,0,68,0">
        <var name="method" id="471625927515120185" />
        <var name="node" id="471625927515120185" />
        <var name="parameters" id="471625927515120185" />
      </scope>
      <unit id="471625927515120185" at="25,0,93,0" name="jetbrains.mps.lang.plugin.behavior.ToolKeystroke__BehaviorDescriptor" />
    </file>
  </root>
  <root nodeRef="r:00000000-0000-4000-0000-011c89590360(jetbrains.mps.lang.plugin.behavior)/5452844340287040205">
    <file name="ConceptFunctionParameter_MPSProject__BehaviorDescriptor.java">
      <node id="5452844340287040205" at="27,0,28,0" concept="9" trace="CONCEPT" />
      <node id="5452844340287040205" at="28,0,29,0" concept="9" trace="REGISTRY" />
      <node id="5452844340287040205" at="30,0,31,0" concept="9" trace="getType_id27DJnJtIQ9C" />
      <node id="5452844340287040205" at="32,0,33,0" concept="9" trace="BH_METHODS" />
      <node id="5452844340287040382" at="37,79,38,47" concept="6" />
      <node id="5452844340287040205" at="41,73,42,20" concept="11" />
      <node id="5452844340287040205" at="46,114,47,21" concept="2" />
      <node id="5452844340287040205" at="51,114,52,49" concept="5" />
      <node id="5452844340287040205" at="53,26,54,56" concept="13" />
      <node id="5452844340287040205" at="57,13,58,57" concept="6" />
      <node id="5452844340287040205" at="59,14,60,58" concept="13" />
      <node id="5452844340287040205" at="65,128,66,49" concept="5" />
      <node id="5452844340287040205" at="67,26,68,56" concept="13" />
      <node id="5452844340287040205" at="71,14,72,58" concept="13" />
      <node id="5452844340287040205" at="78,48,79,22" concept="6" />
      <node id="5452844340287040205" at="84,40,85,19" concept="6" />
      <node id="5452844340287040208" at="87,60,88,63" concept="5" />
      <node id="5452844340287040208" at="88,63,89,30" concept="5" />
      <node id="5452844340287040208" at="89,30,90,227" concept="2" />
      <node id="5452844340287040208" at="90,227,91,460" concept="2" />
      <node id="5452844340287040208" at="91,460,92,24" concept="6" />
      <node id="5452844340287040205" at="34,0,36,0" concept="10" trace="___init___#(Lorg/jetbrains/mps/openapi/model/SNode;)V" />
      <node id="5452844340287040205" at="37,0,40,0" concept="10" trace="getType_id27DJnJtIQ9C#(Lorg/jetbrains/mps/openapi/model/SNode;)Lorg/jetbrains/mps/openapi/model/SNode;" />
      <node id="5452844340287040205" at="41,0,44,0" concept="1" trace="ConceptFunctionParameter_MPSProject__BehaviorDescriptor#()V" />
      <node id="5452844340287040205" at="52,49,55,5" concept="3" />
      <node id="5452844340287040205" at="66,49,69,5" concept="3" />
      <node id="5452844340287040205" at="45,0,49,0" concept="4" trace="initNode#(Lorg/jetbrains/mps/openapi/model/SNode;Ljetbrains/mps/core/aspects/behaviour/api/SConstructor;[Ljava/lang/Object;)V" />
      <node id="5452844340287040205" at="69,5,73,5" concept="12" />
      <node id="5452844340287040205" at="76,0,81,0" concept="4" trace="getDeclaredMethods#()Ljava/util/List;" />
      <node id="5452844340287040205" at="82,0,87,0" concept="4" trace="getConcept#()Lorg/jetbrains/mps/openapi/language/SAbstractConcept;" />
      <node id="5452844340287040205" at="55,5,61,5" concept="12" />
      <node id="5452844340287040208" at="87,0,94,0" concept="10" trace="_quotation_createNode_mrte6h_a0a0#()Lorg/jetbrains/mps/openapi/model/SNode;" />
      <node id="5452844340287040205" at="64,0,75,0" concept="4" trace="invokeSpecial0#(Lorg/jetbrains/mps/openapi/language/SAbstractConcept;Ljetbrains/mps/core/aspects/behaviour/api/SMethod;[Ljava/lang/Object;)null" />
      <node id="5452844340287040205" at="50,0,63,0" concept="4" trace="invokeSpecial0#(Lorg/jetbrains/mps/openapi/model/SNode;Ljetbrains/mps/core/aspects/behaviour/api/SMethod;[Ljava/lang/Object;)null" />
      <scope id="5452844340287040205" at="34,63,34,63" />
      <scope id="5452844340287040381" at="37,79,38,47" />
      <scope id="5452844340287040205" at="41,73,42,20" />
      <scope id="5452844340287040205" at="46,114,47,21" />
      <scope id="5452844340287040205" at="53,26,54,56" />
      <scope id="5452844340287040205" at="57,13,58,57" />
      <scope id="5452844340287040205" at="59,14,60,58" />
      <scope id="5452844340287040205" at="67,26,68,56" />
      <scope id="5452844340287040205" at="71,14,72,58" />
      <scope id="5452844340287040205" at="78,48,79,22" />
      <scope id="5452844340287040205" at="84,40,85,19" />
      <scope id="5452844340287040205" at="34,0,36,0">
        <var name="__thisNode__" id="5452844340287040205" />
      </scope>
      <scope id="5452844340287040205" at="37,0,40,0">
        <var name="__thisNode__" id="5452844340287040205" />
      </scope>
      <scope id="5452844340287040205" at="41,0,44,0" />
      <scope id="5452844340287040205" at="45,0,49,0">
        <var name="constructor" id="5452844340287040205" />
        <var name="node" id="5452844340287040205" />
        <var name="parameters" id="5452844340287040205" />
      </scope>
      <scope id="5452844340287040205" at="76,0,81,0" />
      <scope id="5452844340287040205" at="82,0,87,0" />
      <scope id="5452844340287040208" at="87,60,92,24">
        <var name="facade" id="5452844340287040208" />
        <var name="quotedNode_1" id="5452844340287040208" />
      </scope>
      <scope id="5452844340287040208" at="87,0,94,0" />
      <scope id="5452844340287040205" at="65,128,73,5">
        <var name="methodIndex" id="5452844340287040205" />
      </scope>
      <scope id="5452844340287040205" at="51,114,61,5">
        <var name="methodIndex" id="5452844340287040205" />
      </scope>
      <scope id="5452844340287040205" at="64,0,75,0">
        <var name="concept" id="5452844340287040205" />
        <var name="method" id="5452844340287040205" />
        <var name="parameters" id="5452844340287040205" />
      </scope>
      <scope id="5452844340287040205" at="50,0,63,0">
        <var name="method" id="5452844340287040205" />
        <var name="node" id="5452844340287040205" />
        <var name="parameters" id="5452844340287040205" />
      </scope>
      <unit id="5452844340287040205" at="26,0,95,0" name="jetbrains.mps.lang.plugin.behavior.ConceptFunctionParameter_MPSProject__BehaviorDescriptor" />
    </file>
  </root>
  <root nodeRef="r:00000000-0000-4000-0000-011c89590360(jetbrains.mps.lang.plugin.behavior)/5452844340287043391">
    <file name="ConceptFunctionParameter_AnActionEvent__BehaviorDescriptor.java">
      <node id="5452844340287043391" at="27,0,28,0" concept="9" trace="CONCEPT" />
      <node id="5452844340287043391" at="28,0,29,0" concept="9" trace="REGISTRY" />
      <node id="5452844340287043391" at="30,0,31,0" concept="9" trace="getType_id27DJnJtIQ9C" />
      <node id="5452844340287043391" at="32,0,33,0" concept="9" trace="BH_METHODS" />
      <node id="5452844340287043398" at="37,79,38,47" concept="6" />
      <node id="5452844340287043391" at="41,76,42,20" concept="11" />
      <node id="5452844340287043391" at="46,114,47,21" concept="2" />
      <node id="5452844340287043391" at="51,114,52,49" concept="5" />
      <node id="5452844340287043391" at="53,26,54,56" concept="13" />
      <node id="5452844340287043391" at="57,13,58,57" concept="6" />
      <node id="5452844340287043391" at="59,14,60,58" concept="13" />
      <node id="5452844340287043391" at="65,128,66,49" concept="5" />
      <node id="5452844340287043391" at="67,26,68,56" concept="13" />
      <node id="5452844340287043391" at="71,14,72,58" concept="13" />
      <node id="5452844340287043391" at="78,48,79,22" concept="6" />
      <node id="5452844340287043391" at="84,40,85,19" concept="6" />
      <node id="5452844340287043394" at="87,60,88,63" concept="5" />
      <node id="5452844340287043394" at="88,63,89,30" concept="5" />
      <node id="5452844340287043394" at="89,30,90,227" concept="2" />
      <node id="5452844340287043394" at="90,227,91,471" concept="2" />
      <node id="5452844340287043394" at="91,471,92,24" concept="6" />
      <node id="5452844340287043391" at="34,0,36,0" concept="10" trace="___init___#(Lorg/jetbrains/mps/openapi/model/SNode;)V" />
      <node id="5452844340287043391" at="37,0,40,0" concept="10" trace="getType_id27DJnJtIQ9C#(Lorg/jetbrains/mps/openapi/model/SNode;)Lorg/jetbrains/mps/openapi/model/SNode;" />
      <node id="5452844340287043391" at="41,0,44,0" concept="1" trace="ConceptFunctionParameter_AnActionEvent__BehaviorDescriptor#()V" />
      <node id="5452844340287043391" at="52,49,55,5" concept="3" />
      <node id="5452844340287043391" at="66,49,69,5" concept="3" />
      <node id="5452844340287043391" at="45,0,49,0" concept="4" trace="initNode#(Lorg/jetbrains/mps/openapi/model/SNode;Ljetbrains/mps/core/aspects/behaviour/api/SConstructor;[Ljava/lang/Object;)V" />
      <node id="5452844340287043391" at="69,5,73,5" concept="12" />
      <node id="5452844340287043391" at="76,0,81,0" concept="4" trace="getDeclaredMethods#()Ljava/util/List;" />
      <node id="5452844340287043391" at="82,0,87,0" concept="4" trace="getConcept#()Lorg/jetbrains/mps/openapi/language/SAbstractConcept;" />
      <node id="5452844340287043391" at="55,5,61,5" concept="12" />
      <node id="5452844340287043394" at="87,0,94,0" concept="10" trace="_quotation_createNode_nbugoo_a0a0#()Lorg/jetbrains/mps/openapi/model/SNode;" />
      <node id="5452844340287043391" at="64,0,75,0" concept="4" trace="invokeSpecial0#(Lorg/jetbrains/mps/openapi/language/SAbstractConcept;Ljetbrains/mps/core/aspects/behaviour/api/SMethod;[Ljava/lang/Object;)null" />
      <node id="5452844340287043391" at="50,0,63,0" concept="4" trace="invokeSpecial0#(Lorg/jetbrains/mps/openapi/model/SNode;Ljetbrains/mps/core/aspects/behaviour/api/SMethod;[Ljava/lang/Object;)null" />
      <scope id="5452844340287043391" at="34,63,34,63" />
      <scope id="5452844340287043397" at="37,79,38,47" />
      <scope id="5452844340287043391" at="41,76,42,20" />
      <scope id="5452844340287043391" at="46,114,47,21" />
      <scope id="5452844340287043391" at="53,26,54,56" />
      <scope id="5452844340287043391" at="57,13,58,57" />
      <scope id="5452844340287043391" at="59,14,60,58" />
      <scope id="5452844340287043391" at="67,26,68,56" />
      <scope id="5452844340287043391" at="71,14,72,58" />
      <scope id="5452844340287043391" at="78,48,79,22" />
      <scope id="5452844340287043391" at="84,40,85,19" />
      <scope id="5452844340287043391" at="34,0,36,0">
        <var name="__thisNode__" id="5452844340287043391" />
      </scope>
      <scope id="5452844340287043391" at="37,0,40,0">
        <var name="__thisNode__" id="5452844340287043391" />
      </scope>
      <scope id="5452844340287043391" at="41,0,44,0" />
      <scope id="5452844340287043391" at="45,0,49,0">
        <var name="constructor" id="5452844340287043391" />
        <var name="node" id="5452844340287043391" />
        <var name="parameters" id="5452844340287043391" />
      </scope>
      <scope id="5452844340287043391" at="76,0,81,0" />
      <scope id="5452844340287043391" at="82,0,87,0" />
      <scope id="5452844340287043394" at="87,60,92,24">
        <var name="facade" id="5452844340287043394" />
        <var name="quotedNode_1" id="5452844340287043394" />
      </scope>
      <scope id="5452844340287043394" at="87,0,94,0" />
      <scope id="5452844340287043391" at="65,128,73,5">
        <var name="methodIndex" id="5452844340287043391" />
      </scope>
      <scope id="5452844340287043391" at="51,114,61,5">
        <var name="methodIndex" id="5452844340287043391" />
      </scope>
      <scope id="5452844340287043391" at="64,0,75,0">
        <var name="concept" id="5452844340287043391" />
        <var name="method" id="5452844340287043391" />
        <var name="parameters" id="5452844340287043391" />
      </scope>
      <scope id="5452844340287043391" at="50,0,63,0">
        <var name="method" id="5452844340287043391" />
        <var name="node" id="5452844340287043391" />
        <var name="parameters" id="5452844340287043391" />
      </scope>
      <unit id="5452844340287043391" at="26,0,95,0" name="jetbrains.mps.lang.plugin.behavior.ConceptFunctionParameter_AnActionEvent__BehaviorDescriptor" />
    </file>
  </root>
  <root nodeRef="r:00000000-0000-4000-0000-011c89590360(jetbrains.mps.lang.plugin.behavior)/5452844340287048389">
    <file name="ConceptFunctionParameter_Project__BehaviorDescriptor.java">
      <node id="5452844340287048389" at="27,0,28,0" concept="9" trace="CONCEPT" />
      <node id="5452844340287048389" at="28,0,29,0" concept="9" trace="REGISTRY" />
      <node id="5452844340287048389" at="30,0,31,0" concept="9" trace="getType_id27DJnJtIQ9C" />
      <node id="5452844340287048389" at="32,0,33,0" concept="9" trace="BH_METHODS" />
      <node id="5452844340287048396" at="37,79,38,47" concept="6" />
      <node id="5452844340287048389" at="41,70,42,20" concept="11" />
      <node id="5452844340287048389" at="46,114,47,21" concept="2" />
      <node id="5452844340287048389" at="51,114,52,49" concept="5" />
      <node id="5452844340287048389" at="53,26,54,56" concept="13" />
      <node id="5452844340287048389" at="57,13,58,57" concept="6" />
      <node id="5452844340287048389" at="59,14,60,58" concept="13" />
      <node id="5452844340287048389" at="65,128,66,49" concept="5" />
      <node id="5452844340287048389" at="67,26,68,56" concept="13" />
      <node id="5452844340287048389" at="71,14,72,58" concept="13" />
      <node id="5452844340287048389" at="78,48,79,22" concept="6" />
      <node id="5452844340287048389" at="84,40,85,19" concept="6" />
      <node id="5452844340287048392" at="87,60,88,63" concept="5" />
      <node id="5452844340287048392" at="88,63,89,30" concept="5" />
      <node id="5452844340287048392" at="89,30,90,227" concept="2" />
      <node id="5452844340287048392" at="90,227,91,460" concept="2" />
      <node id="5452844340287048392" at="91,460,92,24" concept="6" />
      <node id="5452844340287048389" at="34,0,36,0" concept="10" trace="___init___#(Lorg/jetbrains/mps/openapi/model/SNode;)V" />
      <node id="5452844340287048389" at="37,0,40,0" concept="10" trace="getType_id27DJnJtIQ9C#(Lorg/jetbrains/mps/openapi/model/SNode;)Lorg/jetbrains/mps/openapi/model/SNode;" />
      <node id="5452844340287048389" at="41,0,44,0" concept="1" trace="ConceptFunctionParameter_Project__BehaviorDescriptor#()V" />
      <node id="5452844340287048389" at="52,49,55,5" concept="3" />
      <node id="5452844340287048389" at="66,49,69,5" concept="3" />
      <node id="5452844340287048389" at="45,0,49,0" concept="4" trace="initNode#(Lorg/jetbrains/mps/openapi/model/SNode;Ljetbrains/mps/core/aspects/behaviour/api/SConstructor;[Ljava/lang/Object;)V" />
      <node id="5452844340287048389" at="69,5,73,5" concept="12" />
      <node id="5452844340287048389" at="76,0,81,0" concept="4" trace="getDeclaredMethods#()Ljava/util/List;" />
      <node id="5452844340287048389" at="82,0,87,0" concept="4" trace="getConcept#()Lorg/jetbrains/mps/openapi/language/SAbstractConcept;" />
      <node id="5452844340287048389" at="55,5,61,5" concept="12" />
      <node id="5452844340287048392" at="87,0,94,0" concept="10" trace="_quotation_createNode_mi85nb_a0a0#()Lorg/jetbrains/mps/openapi/model/SNode;" />
      <node id="5452844340287048389" at="64,0,75,0" concept="4" trace="invokeSpecial0#(Lorg/jetbrains/mps/openapi/language/SAbstractConcept;Ljetbrains/mps/core/aspects/behaviour/api/SMethod;[Ljava/lang/Object;)null" />
      <node id="5452844340287048389" at="50,0,63,0" concept="4" trace="invokeSpecial0#(Lorg/jetbrains/mps/openapi/model/SNode;Ljetbrains/mps/core/aspects/behaviour/api/SMethod;[Ljava/lang/Object;)null" />
      <scope id="5452844340287048389" at="34,63,34,63" />
      <scope id="5452844340287048395" at="37,79,38,47" />
      <scope id="5452844340287048389" at="41,70,42,20" />
      <scope id="5452844340287048389" at="46,114,47,21" />
      <scope id="5452844340287048389" at="53,26,54,56" />
      <scope id="5452844340287048389" at="57,13,58,57" />
      <scope id="5452844340287048389" at="59,14,60,58" />
      <scope id="5452844340287048389" at="67,26,68,56" />
      <scope id="5452844340287048389" at="71,14,72,58" />
      <scope id="5452844340287048389" at="78,48,79,22" />
      <scope id="5452844340287048389" at="84,40,85,19" />
      <scope id="5452844340287048389" at="34,0,36,0">
        <var name="__thisNode__" id="5452844340287048389" />
      </scope>
      <scope id="5452844340287048389" at="37,0,40,0">
        <var name="__thisNode__" id="5452844340287048389" />
      </scope>
      <scope id="5452844340287048389" at="41,0,44,0" />
      <scope id="5452844340287048389" at="45,0,49,0">
        <var name="constructor" id="5452844340287048389" />
        <var name="node" id="5452844340287048389" />
        <var name="parameters" id="5452844340287048389" />
      </scope>
      <scope id="5452844340287048389" at="76,0,81,0" />
      <scope id="5452844340287048389" at="82,0,87,0" />
      <scope id="5452844340287048392" at="87,60,92,24">
        <var name="facade" id="5452844340287048392" />
        <var name="quotedNode_1" id="5452844340287048392" />
      </scope>
      <scope id="5452844340287048392" at="87,0,94,0" />
      <scope id="5452844340287048389" at="65,128,73,5">
        <var name="methodIndex" id="5452844340287048389" />
      </scope>
      <scope id="5452844340287048389" at="51,114,61,5">
        <var name="methodIndex" id="5452844340287048389" />
      </scope>
      <scope id="5452844340287048389" at="64,0,75,0">
        <var name="concept" id="5452844340287048389" />
        <var name="method" id="5452844340287048389" />
        <var name="parameters" id="5452844340287048389" />
      </scope>
      <scope id="5452844340287048389" at="50,0,63,0">
        <var name="method" id="5452844340287048389" />
        <var name="node" id="5452844340287048389" />
        <var name="parameters" id="5452844340287048389" />
      </scope>
      <unit id="5452844340287048389" at="26,0,95,0" name="jetbrains.mps.lang.plugin.behavior.ConceptFunctionParameter_Project__BehaviorDescriptor" />
    </file>
  </root>
  <root nodeRef="r:00000000-0000-4000-0000-011c89590360(jetbrains.mps.lang.plugin.behavior)/5452844340287051318">
    <file name="ConceptFunctionParameter_OperationContext__BehaviorDescriptor.java">
      <node id="5452844340287051318" at="27,0,28,0" concept="9" trace="CONCEPT" />
      <node id="5452844340287051318" at="28,0,29,0" concept="9" trace="REGISTRY" />
      <node id="5452844340287051318" at="30,0,31,0" concept="9" trace="getType_id27DJnJtIQ9C" />
      <node id="5452844340287051318" at="32,0,33,0" concept="9" trace="BH_METHODS" />
      <node id="5452844340287051325" at="37,79,38,47" concept="6" />
      <node id="5452844340287051318" at="41,79,42,20" concept="11" />
      <node id="5452844340287051318" at="46,114,47,21" concept="2" />
      <node id="5452844340287051318" at="51,114,52,49" concept="5" />
      <node id="5452844340287051318" at="53,26,54,56" concept="13" />
      <node id="5452844340287051318" at="57,13,58,57" concept="6" />
      <node id="5452844340287051318" at="59,14,60,58" concept="13" />
      <node id="5452844340287051318" at="65,128,66,49" concept="5" />
      <node id="5452844340287051318" at="67,26,68,56" concept="13" />
      <node id="5452844340287051318" at="71,14,72,58" concept="13" />
      <node id="5452844340287051318" at="78,48,79,22" concept="6" />
      <node id="5452844340287051318" at="84,40,85,19" concept="6" />
      <node id="5452844340287051321" at="87,60,88,63" concept="5" />
      <node id="5452844340287051321" at="88,63,89,30" concept="5" />
      <node id="5452844340287051321" at="89,30,90,227" concept="2" />
      <node id="5452844340287051321" at="90,227,91,462" concept="2" />
      <node id="5452844340287051321" at="91,462,92,24" concept="6" />
      <node id="5452844340287051318" at="34,0,36,0" concept="10" trace="___init___#(Lorg/jetbrains/mps/openapi/model/SNode;)V" />
      <node id="5452844340287051318" at="37,0,40,0" concept="10" trace="getType_id27DJnJtIQ9C#(Lorg/jetbrains/mps/openapi/model/SNode;)Lorg/jetbrains/mps/openapi/model/SNode;" />
      <node id="5452844340287051318" at="41,0,44,0" concept="1" trace="ConceptFunctionParameter_OperationContext__BehaviorDescriptor#()V" />
      <node id="5452844340287051318" at="52,49,55,5" concept="3" />
      <node id="5452844340287051318" at="66,49,69,5" concept="3" />
      <node id="5452844340287051318" at="45,0,49,0" concept="4" trace="initNode#(Lorg/jetbrains/mps/openapi/model/SNode;Ljetbrains/mps/core/aspects/behaviour/api/SConstructor;[Ljava/lang/Object;)V" />
      <node id="5452844340287051318" at="69,5,73,5" concept="12" />
      <node id="5452844340287051318" at="76,0,81,0" concept="4" trace="getDeclaredMethods#()Ljava/util/List;" />
      <node id="5452844340287051318" at="82,0,87,0" concept="4" trace="getConcept#()Lorg/jetbrains/mps/openapi/language/SAbstractConcept;" />
      <node id="5452844340287051318" at="55,5,61,5" concept="12" />
      <node id="5452844340287051321" at="87,0,94,0" concept="10" trace="_quotation_createNode_dy70qh_a0a0#()Lorg/jetbrains/mps/openapi/model/SNode;" />
      <node id="5452844340287051318" at="64,0,75,0" concept="4" trace="invokeSpecial0#(Lorg/jetbrains/mps/openapi/language/SAbstractConcept;Ljetbrains/mps/core/aspects/behaviour/api/SMethod;[Ljava/lang/Object;)null" />
      <node id="5452844340287051318" at="50,0,63,0" concept="4" trace="invokeSpecial0#(Lorg/jetbrains/mps/openapi/model/SNode;Ljetbrains/mps/core/aspects/behaviour/api/SMethod;[Ljava/lang/Object;)null" />
      <scope id="5452844340287051318" at="34,63,34,63" />
      <scope id="5452844340287051324" at="37,79,38,47" />
      <scope id="5452844340287051318" at="41,79,42,20" />
      <scope id="5452844340287051318" at="46,114,47,21" />
      <scope id="5452844340287051318" at="53,26,54,56" />
      <scope id="5452844340287051318" at="57,13,58,57" />
      <scope id="5452844340287051318" at="59,14,60,58" />
      <scope id="5452844340287051318" at="67,26,68,56" />
      <scope id="5452844340287051318" at="71,14,72,58" />
      <scope id="5452844340287051318" at="78,48,79,22" />
      <scope id="5452844340287051318" at="84,40,85,19" />
      <scope id="5452844340287051318" at="34,0,36,0">
        <var name="__thisNode__" id="5452844340287051318" />
      </scope>
      <scope id="5452844340287051318" at="37,0,40,0">
        <var name="__thisNode__" id="5452844340287051318" />
      </scope>
      <scope id="5452844340287051318" at="41,0,44,0" />
      <scope id="5452844340287051318" at="45,0,49,0">
        <var name="constructor" id="5452844340287051318" />
        <var name="node" id="5452844340287051318" />
        <var name="parameters" id="5452844340287051318" />
      </scope>
      <scope id="5452844340287051318" at="76,0,81,0" />
      <scope id="5452844340287051318" at="82,0,87,0" />
      <scope id="5452844340287051321" at="87,60,92,24">
        <var name="facade" id="5452844340287051321" />
        <var name="quotedNode_1" id="5452844340287051321" />
      </scope>
      <scope id="5452844340287051321" at="87,0,94,0" />
      <scope id="5452844340287051318" at="65,128,73,5">
        <var name="methodIndex" id="5452844340287051318" />
      </scope>
      <scope id="5452844340287051318" at="51,114,61,5">
        <var name="methodIndex" id="5452844340287051318" />
      </scope>
      <scope id="5452844340287051318" at="64,0,75,0">
        <var name="concept" id="5452844340287051318" />
        <var name="method" id="5452844340287051318" />
        <var name="parameters" id="5452844340287051318" />
      </scope>
      <scope id="5452844340287051318" at="50,0,63,0">
        <var name="method" id="5452844340287051318" />
        <var name="node" id="5452844340287051318" />
        <var name="parameters" id="5452844340287051318" />
      </scope>
      <unit id="5452844340287051318" at="26,0,95,0" name="jetbrains.mps.lang.plugin.behavior.ConceptFunctionParameter_OperationContext__BehaviorDescriptor" />
    </file>
  </root>
  <root nodeRef="r:00000000-0000-4000-0000-011c89590360(jetbrains.mps.lang.plugin.behavior)/5452844340287051333">
    <file name="ConceptFunctionParameter_Model__BehaviorDescriptor.java">
      <node id="5452844340287051333" at="26,0,27,0" concept="9" trace="CONCEPT" />
      <node id="5452844340287051333" at="27,0,28,0" concept="9" trace="REGISTRY" />
      <node id="5452844340287051333" at="29,0,30,0" concept="9" trace="getType_id27DJnJtIQ9C" />
      <node id="5452844340287051333" at="31,0,32,0" concept="9" trace="BH_METHODS" />
      <node id="5452844340287051340" at="36,79,37,47" concept="6" />
      <node id="5452844340287051333" at="40,68,41,20" concept="11" />
      <node id="5452844340287051333" at="45,114,46,21" concept="2" />
      <node id="5452844340287051333" at="50,114,51,49" concept="5" />
      <node id="5452844340287051333" at="52,26,53,56" concept="13" />
      <node id="5452844340287051333" at="56,13,57,57" concept="6" />
      <node id="5452844340287051333" at="58,14,59,58" concept="13" />
      <node id="5452844340287051333" at="64,128,65,49" concept="5" />
      <node id="5452844340287051333" at="66,26,67,56" concept="13" />
      <node id="5452844340287051333" at="70,14,71,58" concept="13" />
      <node id="5452844340287051333" at="77,48,78,22" concept="6" />
      <node id="5452844340287051333" at="83,40,84,19" concept="6" />
      <node id="5452844340287051336" at="86,60,87,63" concept="5" />
      <node id="5452844340287051336" at="87,63,88,30" concept="5" />
      <node id="5452844340287051336" at="88,30,89,222" concept="2" />
      <node id="5452844340287051336" at="89,222,90,24" concept="6" />
      <node id="5452844340287051333" at="33,0,35,0" concept="10" trace="___init___#(Lorg/jetbrains/mps/openapi/model/SNode;)V" />
      <node id="5452844340287051333" at="36,0,39,0" concept="10" trace="getType_id27DJnJtIQ9C#(Lorg/jetbrains/mps/openapi/model/SNode;)Lorg/jetbrains/mps/openapi/model/SNode;" />
      <node id="5452844340287051333" at="40,0,43,0" concept="1" trace="ConceptFunctionParameter_Model__BehaviorDescriptor#()V" />
      <node id="5452844340287051333" at="51,49,54,5" concept="3" />
      <node id="5452844340287051333" at="65,49,68,5" concept="3" />
      <node id="5452844340287051333" at="44,0,48,0" concept="4" trace="initNode#(Lorg/jetbrains/mps/openapi/model/SNode;Ljetbrains/mps/core/aspects/behaviour/api/SConstructor;[Ljava/lang/Object;)V" />
      <node id="5452844340287051333" at="68,5,72,5" concept="12" />
      <node id="5452844340287051333" at="75,0,80,0" concept="4" trace="getDeclaredMethods#()Ljava/util/List;" />
      <node id="5452844340287051333" at="81,0,86,0" concept="4" trace="getConcept#()Lorg/jetbrains/mps/openapi/language/SAbstractConcept;" />
      <node id="5452844340287051333" at="54,5,60,5" concept="12" />
      <node id="5452844340287051336" at="86,0,92,0" concept="10" trace="_quotation_createNode_dmt83z_a0a0#()Lorg/jetbrains/mps/openapi/model/SNode;" />
      <node id="5452844340287051333" at="63,0,74,0" concept="4" trace="invokeSpecial0#(Lorg/jetbrains/mps/openapi/language/SAbstractConcept;Ljetbrains/mps/core/aspects/behaviour/api/SMethod;[Ljava/lang/Object;)null" />
      <node id="5452844340287051333" at="49,0,62,0" concept="4" trace="invokeSpecial0#(Lorg/jetbrains/mps/openapi/model/SNode;Ljetbrains/mps/core/aspects/behaviour/api/SMethod;[Ljava/lang/Object;)null" />
      <scope id="5452844340287051333" at="33,63,33,63" />
      <scope id="5452844340287051339" at="36,79,37,47" />
      <scope id="5452844340287051333" at="40,68,41,20" />
      <scope id="5452844340287051333" at="45,114,46,21" />
      <scope id="5452844340287051333" at="52,26,53,56" />
      <scope id="5452844340287051333" at="56,13,57,57" />
      <scope id="5452844340287051333" at="58,14,59,58" />
      <scope id="5452844340287051333" at="66,26,67,56" />
      <scope id="5452844340287051333" at="70,14,71,58" />
      <scope id="5452844340287051333" at="77,48,78,22" />
      <scope id="5452844340287051333" at="83,40,84,19" />
      <scope id="5452844340287051333" at="33,0,35,0">
        <var name="__thisNode__" id="5452844340287051333" />
      </scope>
      <scope id="5452844340287051333" at="36,0,39,0">
        <var name="__thisNode__" id="5452844340287051333" />
      </scope>
      <scope id="5452844340287051333" at="40,0,43,0" />
      <scope id="5452844340287051333" at="44,0,48,0">
        <var name="constructor" id="5452844340287051333" />
        <var name="node" id="5452844340287051333" />
        <var name="parameters" id="5452844340287051333" />
      </scope>
      <scope id="5452844340287051336" at="86,60,90,24">
        <var name="facade" id="5452844340287051336" />
        <var name="quotedNode_1" id="5452844340287051336" />
      </scope>
      <scope id="5452844340287051333" at="75,0,80,0" />
      <scope id="5452844340287051333" at="81,0,86,0" />
      <scope id="5452844340287051336" at="86,0,92,0" />
      <scope id="5452844340287051333" at="64,128,72,5">
        <var name="methodIndex" id="5452844340287051333" />
      </scope>
      <scope id="5452844340287051333" at="50,114,60,5">
        <var name="methodIndex" id="5452844340287051333" />
      </scope>
      <scope id="5452844340287051333" at="63,0,74,0">
        <var name="concept" id="5452844340287051333" />
        <var name="method" id="5452844340287051333" />
        <var name="parameters" id="5452844340287051333" />
      </scope>
      <scope id="5452844340287051333" at="49,0,62,0">
        <var name="method" id="5452844340287051333" />
        <var name="node" id="5452844340287051333" />
        <var name="parameters" id="5452844340287051333" />
      </scope>
      <unit id="5452844340287051333" at="25,0,93,0" name="jetbrains.mps.lang.plugin.behavior.ConceptFunctionParameter_Model__BehaviorDescriptor" />
    </file>
  </root>
  <root nodeRef="r:00000000-0000-4000-0000-011c89590360(jetbrains.mps.lang.plugin.behavior)/5452844340287052589">
    <file name="ConceptFunctionParameter_IModule__BehaviorDescriptor.java">
      <node id="5452844340287052589" at="27,0,28,0" concept="9" trace="CONCEPT" />
      <node id="5452844340287052589" at="28,0,29,0" concept="9" trace="REGISTRY" />
      <node id="5452844340287052589" at="30,0,31,0" concept="9" trace="getType_id27DJnJtIQ9C" />
      <node id="5452844340287052589" at="32,0,33,0" concept="9" trace="BH_METHODS" />
      <node id="5452844340287052596" at="37,79,38,47" concept="6" />
      <node id="5452844340287052589" at="41,70,42,20" concept="11" />
      <node id="5452844340287052589" at="46,114,47,21" concept="2" />
      <node id="5452844340287052589" at="51,114,52,49" concept="5" />
      <node id="5452844340287052589" at="53,26,54,56" concept="13" />
      <node id="5452844340287052589" at="57,13,58,57" concept="6" />
      <node id="5452844340287052589" at="59,14,60,58" concept="13" />
      <node id="5452844340287052589" at="65,128,66,49" concept="5" />
      <node id="5452844340287052589" at="67,26,68,56" concept="13" />
      <node id="5452844340287052589" at="71,14,72,58" concept="13" />
      <node id="5452844340287052589" at="78,48,79,22" concept="6" />
      <node id="5452844340287052589" at="84,40,85,19" concept="6" />
      <node id="5452844340287052592" at="87,60,88,63" concept="5" />
      <node id="5452844340287052592" at="88,63,89,30" concept="5" />
      <node id="5452844340287052592" at="89,30,90,227" concept="2" />
      <node id="5452844340287052592" at="90,227,91,467" concept="2" />
      <node id="5452844340287052592" at="91,467,92,24" concept="6" />
      <node id="5452844340287052589" at="34,0,36,0" concept="10" trace="___init___#(Lorg/jetbrains/mps/openapi/model/SNode;)V" />
      <node id="5452844340287052589" at="37,0,40,0" concept="10" trace="getType_id27DJnJtIQ9C#(Lorg/jetbrains/mps/openapi/model/SNode;)Lorg/jetbrains/mps/openapi/model/SNode;" />
      <node id="5452844340287052589" at="41,0,44,0" concept="1" trace="ConceptFunctionParameter_IModule__BehaviorDescriptor#()V" />
      <node id="5452844340287052589" at="52,49,55,5" concept="3" />
      <node id="5452844340287052589" at="66,49,69,5" concept="3" />
      <node id="5452844340287052589" at="45,0,49,0" concept="4" trace="initNode#(Lorg/jetbrains/mps/openapi/model/SNode;Ljetbrains/mps/core/aspects/behaviour/api/SConstructor;[Ljava/lang/Object;)V" />
      <node id="5452844340287052589" at="69,5,73,5" concept="12" />
      <node id="5452844340287052589" at="76,0,81,0" concept="4" trace="getDeclaredMethods#()Ljava/util/List;" />
      <node id="5452844340287052589" at="82,0,87,0" concept="4" trace="getConcept#()Lorg/jetbrains/mps/openapi/language/SAbstractConcept;" />
      <node id="5452844340287052589" at="55,5,61,5" concept="12" />
      <node id="5452844340287052592" at="87,0,94,0" concept="10" trace="_quotation_createNode_ab2955_a0a0#()Lorg/jetbrains/mps/openapi/model/SNode;" />
      <node id="5452844340287052589" at="64,0,75,0" concept="4" trace="invokeSpecial0#(Lorg/jetbrains/mps/openapi/language/SAbstractConcept;Ljetbrains/mps/core/aspects/behaviour/api/SMethod;[Ljava/lang/Object;)null" />
      <node id="5452844340287052589" at="50,0,63,0" concept="4" trace="invokeSpecial0#(Lorg/jetbrains/mps/openapi/model/SNode;Ljetbrains/mps/core/aspects/behaviour/api/SMethod;[Ljava/lang/Object;)null" />
      <scope id="5452844340287052589" at="34,63,34,63" />
      <scope id="5452844340287052595" at="37,79,38,47" />
      <scope id="5452844340287052589" at="41,70,42,20" />
      <scope id="5452844340287052589" at="46,114,47,21" />
      <scope id="5452844340287052589" at="53,26,54,56" />
      <scope id="5452844340287052589" at="57,13,58,57" />
      <scope id="5452844340287052589" at="59,14,60,58" />
      <scope id="5452844340287052589" at="67,26,68,56" />
      <scope id="5452844340287052589" at="71,14,72,58" />
      <scope id="5452844340287052589" at="78,48,79,22" />
      <scope id="5452844340287052589" at="84,40,85,19" />
      <scope id="5452844340287052589" at="34,0,36,0">
        <var name="__thisNode__" id="5452844340287052589" />
      </scope>
      <scope id="5452844340287052589" at="37,0,40,0">
        <var name="__thisNode__" id="5452844340287052589" />
      </scope>
      <scope id="5452844340287052589" at="41,0,44,0" />
      <scope id="5452844340287052589" at="45,0,49,0">
        <var name="constructor" id="5452844340287052589" />
        <var name="node" id="5452844340287052589" />
        <var name="parameters" id="5452844340287052589" />
      </scope>
      <scope id="5452844340287052589" at="76,0,81,0" />
      <scope id="5452844340287052589" at="82,0,87,0" />
      <scope id="5452844340287052592" at="87,60,92,24">
        <var name="facade" id="5452844340287052592" />
        <var name="quotedNode_1" id="5452844340287052592" />
      </scope>
      <scope id="5452844340287052592" at="87,0,94,0" />
      <scope id="5452844340287052589" at="65,128,73,5">
        <var name="methodIndex" id="5452844340287052589" />
      </scope>
      <scope id="5452844340287052589" at="51,114,61,5">
        <var name="methodIndex" id="5452844340287052589" />
      </scope>
      <scope id="5452844340287052589" at="64,0,75,0">
        <var name="concept" id="5452844340287052589" />
        <var name="method" id="5452844340287052589" />
        <var name="parameters" id="5452844340287052589" />
      </scope>
      <scope id="5452844340287052589" at="50,0,63,0">
        <var name="method" id="5452844340287052589" />
        <var name="node" id="5452844340287052589" />
        <var name="parameters" id="5452844340287052589" />
      </scope>
      <unit id="5452844340287052589" at="26,0,95,0" name="jetbrains.mps.lang.plugin.behavior.ConceptFunctionParameter_IModule__BehaviorDescriptor" />
    </file>
  </root>
  <root nodeRef="r:00000000-0000-4000-0000-011c89590360(jetbrains.mps.lang.plugin.behavior)/5452844340287052790">
    <file name="ConceptFunctionParameter_Concept__BehaviorDescriptor.java">
      <node id="5452844340287052790" at="26,0,27,0" concept="9" trace="CONCEPT" />
      <node id="5452844340287052790" at="27,0,28,0" concept="9" trace="REGISTRY" />
      <node id="5452844340287052790" at="29,0,30,0" concept="9" trace="getType_id27DJnJtIQ9C" />
      <node id="5452844340287052790" at="31,0,32,0" concept="9" trace="BH_METHODS" />
      <node id="5452844340287052797" at="36,79,37,47" concept="6" />
      <node id="5452844340287052790" at="40,70,41,20" concept="11" />
      <node id="5452844340287052790" at="45,114,46,21" concept="2" />
      <node id="5452844340287052790" at="50,114,51,49" concept="5" />
      <node id="5452844340287052790" at="52,26,53,56" concept="13" />
      <node id="5452844340287052790" at="56,13,57,57" concept="6" />
      <node id="5452844340287052790" at="58,14,59,58" concept="13" />
      <node id="5452844340287052790" at="64,128,65,49" concept="5" />
      <node id="5452844340287052790" at="66,26,67,56" concept="13" />
      <node id="5452844340287052790" at="70,14,71,58" concept="13" />
      <node id="5452844340287052790" at="77,48,78,22" concept="6" />
      <node id="5452844340287052790" at="83,40,84,19" concept="6" />
      <node id="5452844340287052793" at="86,60,87,63" concept="5" />
      <node id="5452844340287052793" at="87,63,88,30" concept="5" />
      <node id="5452844340287052793" at="88,30,89,227" concept="2" />
      <node id="5452844340287052793" at="89,227,90,24" concept="6" />
      <node id="5452844340287052790" at="33,0,35,0" concept="10" trace="___init___#(Lorg/jetbrains/mps/openapi/model/SNode;)V" />
      <node id="5452844340287052790" at="36,0,39,0" concept="10" trace="getType_id27DJnJtIQ9C#(Lorg/jetbrains/mps/openapi/model/SNode;)Lorg/jetbrains/mps/openapi/model/SNode;" />
      <node id="5452844340287052790" at="40,0,43,0" concept="1" trace="ConceptFunctionParameter_Concept__BehaviorDescriptor#()V" />
      <node id="5452844340287052790" at="51,49,54,5" concept="3" />
      <node id="5452844340287052790" at="65,49,68,5" concept="3" />
      <node id="5452844340287052790" at="44,0,48,0" concept="4" trace="initNode#(Lorg/jetbrains/mps/openapi/model/SNode;Ljetbrains/mps/core/aspects/behaviour/api/SConstructor;[Ljava/lang/Object;)V" />
      <node id="5452844340287052790" at="68,5,72,5" concept="12" />
      <node id="5452844340287052790" at="75,0,80,0" concept="4" trace="getDeclaredMethods#()Ljava/util/List;" />
      <node id="5452844340287052790" at="81,0,86,0" concept="4" trace="getConcept#()Lorg/jetbrains/mps/openapi/language/SAbstractConcept;" />
      <node id="5452844340287052790" at="54,5,60,5" concept="12" />
      <node id="5452844340287052793" at="86,0,92,0" concept="10" trace="_quotation_createNode_a1nuxr_a0a0#()Lorg/jetbrains/mps/openapi/model/SNode;" />
      <node id="5452844340287052790" at="63,0,74,0" concept="4" trace="invokeSpecial0#(Lorg/jetbrains/mps/openapi/language/SAbstractConcept;Ljetbrains/mps/core/aspects/behaviour/api/SMethod;[Ljava/lang/Object;)null" />
      <node id="5452844340287052790" at="49,0,62,0" concept="4" trace="invokeSpecial0#(Lorg/jetbrains/mps/openapi/model/SNode;Ljetbrains/mps/core/aspects/behaviour/api/SMethod;[Ljava/lang/Object;)null" />
      <scope id="5452844340287052790" at="33,63,33,63" />
      <scope id="5452844340287052796" at="36,79,37,47" />
      <scope id="5452844340287052790" at="40,70,41,20" />
      <scope id="5452844340287052790" at="45,114,46,21" />
      <scope id="5452844340287052790" at="52,26,53,56" />
      <scope id="5452844340287052790" at="56,13,57,57" />
      <scope id="5452844340287052790" at="58,14,59,58" />
      <scope id="5452844340287052790" at="66,26,67,56" />
      <scope id="5452844340287052790" at="70,14,71,58" />
      <scope id="5452844340287052790" at="77,48,78,22" />
      <scope id="5452844340287052790" at="83,40,84,19" />
      <scope id="5452844340287052790" at="33,0,35,0">
        <var name="__thisNode__" id="5452844340287052790" />
      </scope>
      <scope id="5452844340287052790" at="36,0,39,0">
        <var name="__thisNode__" id="5452844340287052790" />
      </scope>
      <scope id="5452844340287052790" at="40,0,43,0" />
      <scope id="5452844340287052790" at="44,0,48,0">
        <var name="constructor" id="5452844340287052790" />
        <var name="node" id="5452844340287052790" />
        <var name="parameters" id="5452844340287052790" />
      </scope>
      <scope id="5452844340287052793" at="86,60,90,24">
        <var name="facade" id="5452844340287052793" />
        <var name="quotedNode_1" id="5452844340287052793" />
      </scope>
      <scope id="5452844340287052790" at="75,0,80,0" />
      <scope id="5452844340287052790" at="81,0,86,0" />
      <scope id="5452844340287052793" at="86,0,92,0" />
      <scope id="5452844340287052790" at="64,128,72,5">
        <var name="methodIndex" id="5452844340287052790" />
      </scope>
      <scope id="5452844340287052790" at="50,114,60,5">
        <var name="methodIndex" id="5452844340287052790" />
      </scope>
      <scope id="5452844340287052790" at="63,0,74,0">
        <var name="concept" id="5452844340287052790" />
        <var name="method" id="5452844340287052790" />
        <var name="parameters" id="5452844340287052790" />
      </scope>
      <scope id="5452844340287052790" at="49,0,62,0">
        <var name="method" id="5452844340287052790" />
        <var name="node" id="5452844340287052790" />
        <var name="parameters" id="5452844340287052790" />
      </scope>
      <unit id="5452844340287052790" at="25,0,93,0" name="jetbrains.mps.lang.plugin.behavior.ConceptFunctionParameter_Concept__BehaviorDescriptor" />
    </file>
  </root>
  <root nodeRef="r:00000000-0000-4000-0000-011c89590360(jetbrains.mps.lang.plugin.behavior)/5864553086652219128">
    <file name="PluginDependency__BehaviorDescriptor.java">
      <node id="5864553086652219128" at="24,0,25,0" concept="9" trace="CONCEPT" />
      <node id="5864553086652219128" at="25,0,26,0" concept="9" trace="REGISTRY" />
      <node id="5864553086652219128" at="27,0,28,0" concept="9" trace="getPluginId_id55z4ZnCkRVV" />
      <node id="5864553086652219128" at="29,0,30,0" concept="9" trace="BH_METHODS" />
      <node id="5864553086652219128" at="35,54,36,20" concept="11" />
      <node id="5864553086652219128" at="40,114,41,21" concept="2" />
      <node id="5864553086652219128" at="45,114,46,49" concept="5" />
      <node id="5864553086652219128" at="47,26,48,56" concept="13" />
      <node id="5864553086652219128" at="51,14,52,58" concept="13" />
      <node id="5864553086652219128" at="57,128,58,49" concept="5" />
      <node id="5864553086652219128" at="59,26,60,56" concept="13" />
      <node id="5864553086652219128" at="63,14,64,58" concept="13" />
      <node id="5864553086652219128" at="70,48,71,22" concept="6" />
      <node id="5864553086652219128" at="76,40,77,19" concept="6" />
      <node id="5864553086652219128" at="31,0,33,0" concept="10" trace="___init___#(Lorg/jetbrains/mps/openapi/model/SNode;)V" />
      <node id="5864553086652219128" at="35,0,38,0" concept="1" trace="PluginDependency__BehaviorDescriptor#()V" />
      <node id="5864553086652219128" at="46,49,49,5" concept="3" />
      <node id="5864553086652219128" at="58,49,61,5" concept="3" />
      <node id="5864553086652219128" at="39,0,43,0" concept="4" trace="initNode#(Lorg/jetbrains/mps/openapi/model/SNode;Ljetbrains/mps/core/aspects/behaviour/api/SConstructor;[Ljava/lang/Object;)V" />
      <node id="5864553086652219128" at="49,5,53,5" concept="12" />
      <node id="5864553086652219128" at="61,5,65,5" concept="12" />
      <node id="5864553086652219128" at="68,0,73,0" concept="4" trace="getDeclaredMethods#()Ljava/util/List;" />
      <node id="5864553086652219128" at="74,0,79,0" concept="4" trace="getConcept#()Lorg/jetbrains/mps/openapi/language/SAbstractConcept;" />
      <node id="5864553086652219128" at="44,0,55,0" concept="4" trace="invokeSpecial0#(Lorg/jetbrains/mps/openapi/model/SNode;Ljetbrains/mps/core/aspects/behaviour/api/SMethod;[Ljava/lang/Object;)null" />
      <node id="5864553086652219128" at="56,0,67,0" concept="4" trace="invokeSpecial0#(Lorg/jetbrains/mps/openapi/language/SAbstractConcept;Ljetbrains/mps/core/aspects/behaviour/api/SMethod;[Ljava/lang/Object;)null" />
      <scope id="5864553086652219128" at="31,63,31,63" />
      <scope id="5864553086652219128" at="35,54,36,20" />
      <scope id="5864553086652219128" at="40,114,41,21" />
      <scope id="5864553086652219128" at="47,26,48,56" />
      <scope id="5864553086652219128" at="51,14,52,58" />
      <scope id="5864553086652219128" at="59,26,60,56" />
      <scope id="5864553086652219128" at="63,14,64,58" />
      <scope id="5864553086652219128" at="70,48,71,22" />
      <scope id="5864553086652219128" at="76,40,77,19" />
      <scope id="5864553086652219128" at="31,0,33,0">
        <var name="__thisNode__" id="5864553086652219128" />
      </scope>
      <scope id="5864553086652219128" at="35,0,38,0" />
      <scope id="5864553086652219128" at="39,0,43,0">
        <var name="constructor" id="5864553086652219128" />
        <var name="node" id="5864553086652219128" />
        <var name="parameters" id="5864553086652219128" />
      </scope>
      <scope id="5864553086652219128" at="68,0,73,0" />
      <scope id="5864553086652219128" at="74,0,79,0" />
      <scope id="5864553086652219128" at="45,114,53,5">
        <var name="methodIndex" id="5864553086652219128" />
      </scope>
      <scope id="5864553086652219128" at="57,128,65,5">
        <var name="methodIndex" id="5864553086652219128" />
      </scope>
      <scope id="5864553086652219128" at="44,0,55,0">
        <var name="method" id="5864553086652219128" />
        <var name="node" id="5864553086652219128" />
        <var name="parameters" id="5864553086652219128" />
      </scope>
      <scope id="5864553086652219128" at="56,0,67,0">
        <var name="concept" id="5864553086652219128" />
        <var name="method" id="5864553086652219128" />
        <var name="parameters" id="5864553086652219128" />
      </scope>
      <unit id="5864553086652219128" at="23,0,80,0" name="jetbrains.mps.lang.plugin.behavior.PluginDependency__BehaviorDescriptor" />
    </file>
  </root>
  <root nodeRef="r:00000000-0000-4000-0000-011c89590360(jetbrains.mps.lang.plugin.behavior)/5864553086652236717">
    <file name="IdeaPluginDependency__BehaviorDescriptor.java">
      <node id="5864553086652236717" at="25,0,26,0" concept="9" trace="CONCEPT" />
      <node id="5864553086652236717" at="26,0,27,0" concept="9" trace="REGISTRY" />
      <node id="5864553086652236717" at="28,0,29,0" concept="9" trace="getPluginId_id55z4ZnCkRVV" />
      <node id="5864553086652236717" at="30,0,31,0" concept="9" trace="BH_METHODS" />
      <node id="5864553086652236724" at="35,84,36,183" concept="6" />
      <node id="5864553086652236717" at="39,58,40,20" concept="11" />
      <node id="5864553086652236717" at="44,114,45,21" concept="2" />
      <node id="5864553086652236717" at="49,114,50,49" concept="5" />
      <node id="5864553086652236717" at="51,26,52,56" concept="13" />
      <node id="5864553086652236717" at="55,13,56,62" concept="6" />
      <node id="5864553086652236717" at="57,14,58,58" concept="13" />
      <node id="5864553086652236717" at="63,128,64,49" concept="5" />
      <node id="5864553086652236717" at="65,26,66,56" concept="13" />
      <node id="5864553086652236717" at="69,14,70,58" concept="13" />
      <node id="5864553086652236717" at="76,48,77,22" concept="6" />
      <node id="5864553086652236717" at="82,40,83,19" concept="6" />
      <node id="5864553086652236717" at="32,0,34,0" concept="10" trace="___init___#(Lorg/jetbrains/mps/openapi/model/SNode;)V" />
      <node id="5864553086652236717" at="35,0,38,0" concept="10" trace="getPluginId_id55z4ZnCkRVV#(Lorg/jetbrains/mps/openapi/model/SNode;)Ljava/lang/String;" />
      <node id="5864553086652236717" at="39,0,42,0" concept="1" trace="IdeaPluginDependency__BehaviorDescriptor#()V" />
      <node id="5864553086652236717" at="50,49,53,5" concept="3" />
      <node id="5864553086652236717" at="64,49,67,5" concept="3" />
      <node id="5864553086652236717" at="43,0,47,0" concept="4" trace="initNode#(Lorg/jetbrains/mps/openapi/model/SNode;Ljetbrains/mps/core/aspects/behaviour/api/SConstructor;[Ljava/lang/Object;)V" />
      <node id="5864553086652236717" at="67,5,71,5" concept="12" />
      <node id="5864553086652236717" at="74,0,79,0" concept="4" trace="getDeclaredMethods#()Ljava/util/List;" />
      <node id="5864553086652236717" at="80,0,85,0" concept="4" trace="getConcept#()Lorg/jetbrains/mps/openapi/language/SAbstractConcept;" />
      <node id="5864553086652236717" at="53,5,59,5" concept="12" />
      <node id="5864553086652236717" at="62,0,73,0" concept="4" trace="invokeSpecial0#(Lorg/jetbrains/mps/openapi/language/SAbstractConcept;Ljetbrains/mps/core/aspects/behaviour/api/SMethod;[Ljava/lang/Object;)null" />
      <node id="5864553086652236717" at="48,0,61,0" concept="4" trace="invokeSpecial0#(Lorg/jetbrains/mps/openapi/model/SNode;Ljetbrains/mps/core/aspects/behaviour/api/SMethod;[Ljava/lang/Object;)null" />
      <scope id="5864553086652236717" at="32,63,32,63" />
      <scope id="5864553086652236722" at="35,84,36,183" />
      <scope id="5864553086652236717" at="39,58,40,20" />
      <scope id="5864553086652236717" at="44,114,45,21" />
      <scope id="5864553086652236717" at="51,26,52,56" />
      <scope id="5864553086652236717" at="55,13,56,62" />
      <scope id="5864553086652236717" at="57,14,58,58" />
      <scope id="5864553086652236717" at="65,26,66,56" />
      <scope id="5864553086652236717" at="69,14,70,58" />
      <scope id="5864553086652236717" at="76,48,77,22" />
      <scope id="5864553086652236717" at="82,40,83,19" />
      <scope id="5864553086652236717" at="32,0,34,0">
        <var name="__thisNode__" id="5864553086652236717" />
      </scope>
      <scope id="5864553086652236717" at="35,0,38,0">
        <var name="__thisNode__" id="5864553086652236717" />
      </scope>
      <scope id="5864553086652236717" at="39,0,42,0" />
      <scope id="5864553086652236717" at="43,0,47,0">
        <var name="constructor" id="5864553086652236717" />
        <var name="node" id="5864553086652236717" />
        <var name="parameters" id="5864553086652236717" />
      </scope>
      <scope id="5864553086652236717" at="74,0,79,0" />
      <scope id="5864553086652236717" at="80,0,85,0" />
      <scope id="5864553086652236717" at="63,128,71,5">
        <var name="methodIndex" id="5864553086652236717" />
      </scope>
      <scope id="5864553086652236717" at="49,114,59,5">
        <var name="methodIndex" id="5864553086652236717" />
      </scope>
      <scope id="5864553086652236717" at="62,0,73,0">
        <var name="concept" id="5864553086652236717" />
        <var name="method" id="5864553086652236717" />
        <var name="parameters" id="5864553086652236717" />
      </scope>
      <scope id="5864553086652236717" at="48,0,61,0">
        <var name="method" id="5864553086652236717" />
        <var name="node" id="5864553086652236717" />
        <var name="parameters" id="5864553086652236717" />
      </scope>
      <unit id="5864553086652236717" at="24,0,86,0" name="jetbrains.mps.lang.plugin.behavior.IdeaPluginDependency__BehaviorDescriptor" />
    </file>
  </root>
  <root nodeRef="r:00000000-0000-4000-0000-011c89590360(jetbrains.mps.lang.plugin.behavior)/6277721878946468937">
    <file name="KeymapChangesDeclaration__BehaviorDescriptor.java">
      <node id="6277721878946468937" at="27,0,28,0" concept="9" trace="CONCEPT" />
      <node id="6277721878946468937" at="28,0,29,0" concept="9" trace="REGISTRY" />
      <node id="6277721878946468937" at="30,0,31,0" concept="9" trace="getGeneratedName_id5suWGB1jlhf" />
      <node id="6277721878946468937" at="31,0,32,0" concept="9" trace="getGeneratedClassFQName_id5suWGB1jlhq" />
      <node id="6277721878946468937" at="33,0,34,0" concept="9" trace="BH_METHODS" />
      <node id="6277721878946468946" at="38,89,39,216" concept="6" />
      <node id="6277721878946468957" at="41,96,42,239" concept="6" />
      <node id="6277721878946468937" at="45,62,46,20" concept="11" />
      <node id="6277721878946468937" at="50,114,51,21" concept="2" />
      <node id="6277721878946468937" at="55,114,56,49" concept="5" />
      <node id="6277721878946468937" at="57,26,58,56" concept="13" />
      <node id="6277721878946468937" at="61,13,62,67" concept="6" />
      <node id="6277721878946468937" at="63,13,64,74" concept="6" />
      <node id="6277721878946468937" at="65,14,66,58" concept="13" />
      <node id="6277721878946468937" at="71,128,72,49" concept="5" />
      <node id="6277721878946468937" at="73,26,74,56" concept="13" />
      <node id="6277721878946468937" at="77,14,78,58" concept="13" />
      <node id="6277721878946468937" at="84,48,85,22" concept="6" />
      <node id="6277721878946468937" at="90,40,91,19" concept="6" />
      <node id="6277721878946468937" at="35,0,37,0" concept="10" trace="___init___#(Lorg/jetbrains/mps/openapi/model/SNode;)V" />
      <node id="6277721878946468937" at="38,0,41,0" concept="10" trace="getGeneratedName_id5suWGB1jlhf#(Lorg/jetbrains/mps/openapi/model/SNode;)Ljava/lang/String;" />
      <node id="6277721878946468937" at="41,0,44,0" concept="10" trace="getGeneratedClassFQName_id5suWGB1jlhq#(Lorg/jetbrains/mps/openapi/model/SNode;)Ljava/lang/String;" />
      <node id="6277721878946468937" at="45,0,48,0" concept="1" trace="KeymapChangesDeclaration__BehaviorDescriptor#()V" />
      <node id="6277721878946468937" at="56,49,59,5" concept="3" />
      <node id="6277721878946468937" at="72,49,75,5" concept="3" />
      <node id="6277721878946468937" at="49,0,53,0" concept="4" trace="initNode#(Lorg/jetbrains/mps/openapi/model/SNode;Ljetbrains/mps/core/aspects/behaviour/api/SConstructor;[Ljava/lang/Object;)V" />
      <node id="6277721878946468937" at="75,5,79,5" concept="12" />
      <node id="6277721878946468937" at="82,0,87,0" concept="4" trace="getDeclaredMethods#()Ljava/util/List;" />
      <node id="6277721878946468937" at="88,0,93,0" concept="4" trace="getConcept#()Lorg/jetbrains/mps/openapi/language/SAbstractConcept;" />
      <node id="6277721878946468937" at="59,5,67,5" concept="12" />
      <node id="6277721878946468937" at="70,0,81,0" concept="4" trace="invokeSpecial0#(Lorg/jetbrains/mps/openapi/language/SAbstractConcept;Ljetbrains/mps/core/aspects/behaviour/api/SMethod;[Ljava/lang/Object;)null" />
      <node id="6277721878946468937" at="54,0,69,0" concept="4" trace="invokeSpecial0#(Lorg/jetbrains/mps/openapi/model/SNode;Ljetbrains/mps/core/aspects/behaviour/api/SMethod;[Ljava/lang/Object;)null" />
      <scope id="6277721878946468937" at="35,63,35,63" />
      <scope id="6277721878946468945" at="38,89,39,216" />
      <scope id="6277721878946468956" at="41,96,42,239" />
      <scope id="6277721878946468937" at="45,62,46,20" />
      <scope id="6277721878946468937" at="50,114,51,21" />
      <scope id="6277721878946468937" at="57,26,58,56" />
      <scope id="6277721878946468937" at="61,13,62,67" />
      <scope id="6277721878946468937" at="63,13,64,74" />
      <scope id="6277721878946468937" at="65,14,66,58" />
      <scope id="6277721878946468937" at="73,26,74,56" />
      <scope id="6277721878946468937" at="77,14,78,58" />
      <scope id="6277721878946468937" at="84,48,85,22" />
      <scope id="6277721878946468937" at="90,40,91,19" />
      <scope id="6277721878946468937" at="35,0,37,0">
        <var name="__thisNode__" id="6277721878946468937" />
      </scope>
      <scope id="6277721878946468937" at="38,0,41,0">
        <var name="__thisNode__" id="6277721878946468937" />
      </scope>
      <scope id="6277721878946468937" at="41,0,44,0">
        <var name="__thisNode__" id="6277721878946468937" />
      </scope>
      <scope id="6277721878946468937" at="45,0,48,0" />
      <scope id="6277721878946468937" at="49,0,53,0">
        <var name="constructor" id="6277721878946468937" />
        <var name="node" id="6277721878946468937" />
        <var name="parameters" id="6277721878946468937" />
      </scope>
      <scope id="6277721878946468937" at="82,0,87,0" />
      <scope id="6277721878946468937" at="88,0,93,0" />
      <scope id="6277721878946468937" at="71,128,79,5">
        <var name="methodIndex" id="6277721878946468937" />
      </scope>
      <scope id="6277721878946468937" at="70,0,81,0">
        <var name="concept" id="6277721878946468937" />
        <var name="method" id="6277721878946468937" />
        <var name="parameters" id="6277721878946468937" />
      </scope>
      <scope id="6277721878946468937" at="55,114,67,5">
        <var name="methodIndex" id="6277721878946468937" />
      </scope>
      <scope id="6277721878946468937" at="54,0,69,0">
        <var name="method" id="6277721878946468937" />
        <var name="node" id="6277721878946468937" />
        <var name="parameters" id="6277721878946468937" />
      </scope>
      <unit id="6277721878946468937" at="26,0,94,0" name="jetbrains.mps.lang.plugin.behavior.KeymapChangesDeclaration__BehaviorDescriptor" />
    </file>
  </root>
  <root nodeRef="r:00000000-0000-4000-0000-011c89590360(jetbrains.mps.lang.plugin.behavior)/6547237850567463421">
    <file name="BaseToolDeclaration__BehaviorDescriptor.java">
      <node id="6547237850567463421" at="36,0,37,0" concept="9" trace="CONCEPT" />
      <node id="6547237850567463421" at="37,0,38,0" concept="9" trace="REGISTRY" />
      <node id="6547237850567463421" at="39,0,40,0" concept="9" trace="getGeneratedName_id5FstybB4d83" />
      <node id="6547237850567463421" at="40,0,41,0" concept="9" trace="getGeneratedClassFQName_id5FstybB4d8e" />
      <node id="6547237850567463421" at="41,0,42,0" concept="9" trace="hasNumber_id5FstybB4d8v" />
      <node id="6547237850567463421" at="42,0,43,0" concept="9" trace="createType_idhEwJimy" />
      <node id="6547237850567463421" at="43,0,44,0" concept="9" trace="createSuperType_idhHOGPWW" />
      <node id="6547237850567463421" at="44,0,45,0" concept="9" trace="getExpandedIconPath_id5FstybB4d94" />
      <node id="6547237850567463421" at="45,0,46,0" concept="9" trace="getPropertyToCheck_id4cWf37B8oYh" />
      <node id="6547237850567463421" at="47,0,48,0" concept="9" trace="BH_METHODS" />
      <node id="6547237850567463430" at="52,89,53,207" concept="6" />
      <node id="6547237850567463441" at="55,96,56,234" concept="6" />
      <node id="6547237850567463458" at="60,83,61,189" concept="6" />
      <node id="862470364181513535" at="63,78,64,59" concept="6" />
      <node id="6547237850567463487" at="66,83,67,47" concept="6" />
      <node id="1161951617348743399" at="69,92,70,122" concept="5" />
      <node id="6547237850567463505" at="71,46,72,18" concept="6" />
      <node id="6547237850567463507" at="73,5,74,240" concept="6" />
      <node id="6547237850567463521" at="76,102,77,58" concept="6" />
      <node id="6547237850567463421" at="80,57,81,20" concept="11" />
      <node id="6547237850567463421" at="85,114,86,21" concept="2" />
      <node id="6547237850567463421" at="90,114,91,49" concept="5" />
      <node id="6547237850567463421" at="92,26,93,56" concept="13" />
      <node id="6547237850567463421" at="96,13,97,67" concept="6" />
      <node id="6547237850567463421" at="98,13,99,74" concept="6" />
      <node id="6547237850567463421" at="100,13,101,61" concept="6" />
      <node id="6547237850567463421" at="102,13,103,56" concept="6" />
      <node id="6547237850567463421" at="104,13,105,61" concept="6" />
      <node id="6547237850567463421" at="106,13,107,70" concept="6" />
      <node id="6547237850567463421" at="108,13,109,80" concept="6" />
      <node id="6547237850567463421" at="110,14,111,58" concept="13" />
      <node id="6547237850567463421" at="116,128,117,49" concept="5" />
      <node id="6547237850567463421" at="118,26,119,56" concept="13" />
      <node id="6547237850567463421" at="122,14,123,58" concept="13" />
      <node id="6547237850567463421" at="129,48,130,22" concept="6" />
      <node id="6547237850567463421" at="135,40,136,19" concept="6" />
      <node id="862470364181513536" at="138,78,139,63" concept="5" />
      <node id="862470364181513536" at="139,63,140,30" concept="5" />
      <node id="862470364181513536" at="140,30,141,220" concept="2" />
      <node id="862470364181513536" at="141,220,142,193" concept="2" />
      <node id="862470364181513536" at="142,193,143,24" concept="6" />
      <node id="6547237850567463488" at="145,60,146,63" concept="5" />
      <node id="6547237850567463488" at="146,63,147,30" concept="5" />
      <node id="6547237850567463488" at="147,30,148,227" concept="2" />
      <node id="6547237850567463488" at="148,227,149,460" concept="2" />
      <node id="6547237850567463488" at="149,460,150,24" concept="6" />
      <node id="6547237850567463421" at="49,0,51,0" concept="10" trace="___init___#(Lorg/jetbrains/mps/openapi/model/SNode;)V" />
      <node id="6547237850567463421" at="52,0,55,0" concept="10" trace="getGeneratedName_id5FstybB4d83#(Lorg/jetbrains/mps/openapi/model/SNode;)Ljava/lang/String;" />
      <node id="6547237850567463421" at="55,0,58,0" concept="10" trace="getGeneratedClassFQName_id5FstybB4d8e#(Lorg/jetbrains/mps/openapi/model/SNode;)Ljava/lang/String;" />
      <node id="6547237850567463421" at="63,0,66,0" concept="10" trace="createType_idhEwJimy#(Lorg/jetbrains/mps/openapi/model/SNode;)Lorg/jetbrains/mps/openapi/model/SNode;" />
      <node id="6547237850567463421" at="66,0,69,0" concept="10" trace="createSuperType_idhHOGPWW#(Lorg/jetbrains/mps/openapi/model/SNode;)Lorg/jetbrains/mps/openapi/model/SNode;" />
      <node id="6547237850567463500" at="70,122,73,5" concept="3" />
      <node id="6547237850567463421" at="76,0,79,0" concept="10" trace="getPropertyToCheck_id4cWf37B8oYh#(Lorg/jetbrains/mps/openapi/model/SNode;)Ljetbrains/mps/checkedName/PropertyReference;" />
      <node id="6547237850567463421" at="80,0,83,0" concept="1" trace="BaseToolDeclaration__BehaviorDescriptor#()V" />
      <node id="6547237850567463421" at="91,49,94,5" concept="3" />
      <node id="6547237850567463421" at="117,49,120,5" concept="3" />
      <node id="6547237850567463421" at="84,0,88,0" concept="4" trace="initNode#(Lorg/jetbrains/mps/openapi/model/SNode;Ljetbrains/mps/core/aspects/behaviour/api/SConstructor;[Ljava/lang/Object;)V" />
      <node id="6547237850567463421" at="120,5,124,5" concept="12" />
      <node id="6547237850567463421" at="58,0,63,0" concept="10" trace="hasNumber_id5FstybB4d8v#(Lorg/jetbrains/mps/openapi/model/SNode;)Z" />
      <node id="6547237850567463421" at="127,0,132,0" concept="4" trace="getDeclaredMethods#()Ljava/util/List;" />
      <node id="6547237850567463421" at="133,0,138,0" concept="4" trace="getConcept#()Lorg/jetbrains/mps/openapi/language/SAbstractConcept;" />
      <node id="6547237850567463421" at="69,0,76,0" concept="10" trace="getExpandedIconPath_id5FstybB4d94#(Lorg/jetbrains/mps/openapi/model/SNode;)Ljava/lang/String;" />
      <node id="862470364181513536" at="138,0,145,0" concept="10" trace="_quotation_createNode_7ol7e8_a0a3#(Ljava/lang/Object;)Lorg/jetbrains/mps/openapi/model/SNode;" />
      <node id="6547237850567463488" at="145,0,152,0" concept="10" trace="_quotation_createNode_7ol7e8_a0a4#()Lorg/jetbrains/mps/openapi/model/SNode;" />
      <node id="6547237850567463421" at="115,0,126,0" concept="4" trace="invokeSpecial0#(Lorg/jetbrains/mps/openapi/language/SAbstractConcept;Ljetbrains/mps/core/aspects/behaviour/api/SMethod;[Ljava/lang/Object;)null" />
      <node id="6547237850567463421" at="94,5,112,5" concept="12" />
      <node id="6547237850567463421" at="89,0,114,0" concept="4" trace="invokeSpecial0#(Lorg/jetbrains/mps/openapi/model/SNode;Ljetbrains/mps/core/aspects/behaviour/api/SMethod;[Ljava/lang/Object;)null" />
      <scope id="6547237850567463421" at="49,63,49,63" />
      <scope id="6547237850567463429" at="52,89,53,207" />
      <scope id="6547237850567463440" at="55,96,56,234" />
      <scope id="6547237850567463457" at="60,83,61,189" />
      <scope id="6547237850567463468" at="63,78,64,59" />
      <scope id="6547237850567463486" at="66,83,67,47" />
      <scope id="6547237850567463504" at="71,46,72,18" />
      <scope id="6547237850567463520" at="76,102,77,58" />
      <scope id="6547237850567463421" at="80,57,81,20" />
      <scope id="6547237850567463421" at="85,114,86,21" />
      <scope id="6547237850567463421" at="92,26,93,56" />
      <scope id="6547237850567463421" at="96,13,97,67" />
      <scope id="6547237850567463421" at="98,13,99,74" />
      <scope id="6547237850567463421" at="100,13,101,61" />
      <scope id="6547237850567463421" at="102,13,103,56" />
      <scope id="6547237850567463421" at="104,13,105,61" />
      <scope id="6547237850567463421" at="106,13,107,70" />
      <scope id="6547237850567463421" at="108,13,109,80" />
      <scope id="6547237850567463421" at="110,14,111,58" />
      <scope id="6547237850567463421" at="118,26,119,56" />
      <scope id="6547237850567463421" at="122,14,123,58" />
      <scope id="6547237850567463421" at="129,48,130,22" />
      <scope id="6547237850567463421" at="135,40,136,19" />
      <scope id="6547237850567463421" at="49,0,51,0">
        <var name="__thisNode__" id="6547237850567463421" />
      </scope>
      <scope id="6547237850567463421" at="52,0,55,0">
        <var name="__thisNode__" id="6547237850567463421" />
      </scope>
      <scope id="6547237850567463421" at="55,0,58,0">
        <var name="__thisNode__" id="6547237850567463421" />
      </scope>
      <scope id="6547237850567463421" at="63,0,66,0">
        <var name="__thisNode__" id="6547237850567463421" />
      </scope>
      <scope id="6547237850567463421" at="66,0,69,0">
        <var name="__thisNode__" id="6547237850567463421" />
      </scope>
      <scope id="6547237850567463421" at="76,0,79,0">
        <var name="__thisNode__" id="6547237850567463421" />
      </scope>
      <scope id="6547237850567463421" at="80,0,83,0" />
      <scope id="6547237850567463421" at="84,0,88,0">
        <var name="constructor" id="6547237850567463421" />
        <var name="node" id="6547237850567463421" />
        <var name="parameters" id="6547237850567463421" />
      </scope>
      <scope id="6547237850567463421" at="58,0,63,0">
        <var name="__thisNode__" id="6547237850567463421" />
      </scope>
      <scope id="6547237850567463494" at="69,92,74,240">
        <var name="module" id="1161951617348743400" />
      </scope>
      <scope id="6547237850567463421" at="127,0,132,0" />
      <scope id="6547237850567463421" at="133,0,138,0" />
      <scope id="862470364181513536" at="138,78,143,24">
        <var name="facade" id="862470364181513536" />
        <var name="quotedNode_2" id="862470364181513536" />
      </scope>
      <scope id="6547237850567463488" at="145,60,150,24">
        <var name="facade" id="6547237850567463488" />
        <var name="quotedNode_1" id="6547237850567463488" />
      </scope>
      <scope id="6547237850567463421" at="69,0,76,0">
        <var name="__thisNode__" id="6547237850567463421" />
      </scope>
      <scope id="862470364181513536" at="138,0,145,0">
        <var name="parameter_1" id="862470364181513536" />
      </scope>
      <scope id="6547237850567463488" at="145,0,152,0" />
      <scope id="6547237850567463421" at="116,128,124,5">
        <var name="methodIndex" id="6547237850567463421" />
      </scope>
      <scope id="6547237850567463421" at="115,0,126,0">
        <var name="concept" id="6547237850567463421" />
        <var name="method" id="6547237850567463421" />
        <var name="parameters" id="6547237850567463421" />
      </scope>
      <scope id="6547237850567463421" at="90,114,112,5">
        <var name="methodIndex" id="6547237850567463421" />
      </scope>
      <scope id="6547237850567463421" at="89,0,114,0">
        <var name="method" id="6547237850567463421" />
        <var name="node" id="6547237850567463421" />
        <var name="parameters" id="6547237850567463421" />
      </scope>
      <unit id="6547237850567463421" at="35,0,153,0" name="jetbrains.mps.lang.plugin.behavior.BaseToolDeclaration__BehaviorDescriptor" />
    </file>
  </root>
  <root nodeRef="r:00000000-0000-4000-0000-011c89590360(jetbrains.mps.lang.plugin.behavior)/658365993682017719">
    <file name="ParameterizedShortcutChange__BehaviorDescriptor.java">
      <node id="658365993682017719" at="26,0,27,0" concept="9" trace="CONCEPT" />
      <node id="658365993682017719" at="27,0,28,0" concept="9" trace="REGISTRY" />
      <node id="658365993682017719" at="29,0,30,0" concept="9" trace="getExpectedReturnType_idhEwIGRD" />
      <node id="658365993682017719" at="31,0,32,0" concept="9" trace="BH_METHODS" />
      <node id="658365993682017726" at="36,89,37,47" concept="6" />
      <node id="658365993682017719" at="40,65,41,20" concept="11" />
      <node id="658365993682017719" at="45,114,46,21" concept="2" />
      <node id="658365993682017719" at="50,114,51,49" concept="5" />
      <node id="658365993682017719" at="52,26,53,56" concept="13" />
      <node id="658365993682017719" at="56,13,57,67" concept="6" />
      <node id="658365993682017719" at="58,14,59,58" concept="13" />
      <node id="658365993682017719" at="64,128,65,49" concept="5" />
      <node id="658365993682017719" at="66,26,67,56" concept="13" />
      <node id="658365993682017719" at="70,14,71,58" concept="13" />
      <node id="658365993682017719" at="77,48,78,22" concept="6" />
      <node id="658365993682017719" at="83,40,84,19" concept="6" />
      <node id="658365993682017722" at="86,60,87,63" concept="5" />
      <node id="658365993682017722" at="87,63,88,30" concept="5" />
      <node id="658365993682017722" at="88,30,89,220" concept="2" />
      <node id="658365993682017722" at="89,220,90,24" concept="6" />
      <node id="658365993682017719" at="33,0,35,0" concept="10" trace="___init___#(Lorg/jetbrains/mps/openapi/model/SNode;)V" />
      <node id="658365993682017719" at="36,0,39,0" concept="10" trace="getExpectedReturnType_idhEwIGRD#(Lorg/jetbrains/mps/openapi/model/SNode;)Lorg/jetbrains/mps/openapi/model/SNode;" />
      <node id="658365993682017719" at="40,0,43,0" concept="1" trace="ParameterizedShortcutChange__BehaviorDescriptor#()V" />
      <node id="658365993682017719" at="51,49,54,5" concept="3" />
      <node id="658365993682017719" at="65,49,68,5" concept="3" />
      <node id="658365993682017719" at="44,0,48,0" concept="4" trace="initNode#(Lorg/jetbrains/mps/openapi/model/SNode;Ljetbrains/mps/core/aspects/behaviour/api/SConstructor;[Ljava/lang/Object;)V" />
      <node id="658365993682017719" at="68,5,72,5" concept="12" />
      <node id="658365993682017719" at="75,0,80,0" concept="4" trace="getDeclaredMethods#()Ljava/util/List;" />
      <node id="658365993682017719" at="81,0,86,0" concept="4" trace="getConcept#()Lorg/jetbrains/mps/openapi/language/SAbstractConcept;" />
      <node id="658365993682017719" at="54,5,60,5" concept="12" />
      <node id="658365993682017722" at="86,0,92,0" concept="10" trace="_quotation_createNode_hegoi9_a0a0#()Lorg/jetbrains/mps/openapi/model/SNode;" />
      <node id="658365993682017719" at="63,0,74,0" concept="4" trace="invokeSpecial0#(Lorg/jetbrains/mps/openapi/language/SAbstractConcept;Ljetbrains/mps/core/aspects/behaviour/api/SMethod;[Ljava/lang/Object;)null" />
      <node id="658365993682017719" at="49,0,62,0" concept="4" trace="invokeSpecial0#(Lorg/jetbrains/mps/openapi/model/SNode;Ljetbrains/mps/core/aspects/behaviour/api/SMethod;[Ljava/lang/Object;)null" />
      <scope id="658365993682017719" at="33,63,33,63" />
      <scope id="658365993682017725" at="36,89,37,47" />
      <scope id="658365993682017719" at="40,65,41,20" />
      <scope id="658365993682017719" at="45,114,46,21" />
      <scope id="658365993682017719" at="52,26,53,56" />
      <scope id="658365993682017719" at="56,13,57,67" />
      <scope id="658365993682017719" at="58,14,59,58" />
      <scope id="658365993682017719" at="66,26,67,56" />
      <scope id="658365993682017719" at="70,14,71,58" />
      <scope id="658365993682017719" at="77,48,78,22" />
      <scope id="658365993682017719" at="83,40,84,19" />
      <scope id="658365993682017719" at="33,0,35,0">
        <var name="__thisNode__" id="658365993682017719" />
      </scope>
      <scope id="658365993682017719" at="36,0,39,0">
        <var name="__thisNode__" id="658365993682017719" />
      </scope>
      <scope id="658365993682017719" at="40,0,43,0" />
      <scope id="658365993682017719" at="44,0,48,0">
        <var name="constructor" id="658365993682017719" />
        <var name="node" id="658365993682017719" />
        <var name="parameters" id="658365993682017719" />
      </scope>
      <scope id="658365993682017722" at="86,60,90,24">
        <var name="facade" id="658365993682017722" />
        <var name="quotedNode_1" id="658365993682017722" />
      </scope>
      <scope id="658365993682017719" at="75,0,80,0" />
      <scope id="658365993682017719" at="81,0,86,0" />
      <scope id="658365993682017722" at="86,0,92,0" />
      <scope id="658365993682017719" at="64,128,72,5">
        <var name="methodIndex" id="658365993682017719" />
      </scope>
      <scope id="658365993682017719" at="50,114,60,5">
        <var name="methodIndex" id="658365993682017719" />
      </scope>
      <scope id="658365993682017719" at="63,0,74,0">
        <var name="concept" id="658365993682017719" />
        <var name="method" id="658365993682017719" />
        <var name="parameters" id="658365993682017719" />
      </scope>
      <scope id="658365993682017719" at="49,0,62,0">
        <var name="method" id="658365993682017719" />
        <var name="node" id="658365993682017719" />
        <var name="parameters" id="658365993682017719" />
      </scope>
      <unit id="658365993682017719" at="25,0,93,0" name="jetbrains.mps.lang.plugin.behavior.ParameterizedShortcutChange__BehaviorDescriptor" />
    </file>
  </root>
  <root nodeRef="r:00000000-0000-4000-0000-011c89590360(jetbrains.mps.lang.plugin.behavior)/7459370737647670523">
    <file name="CreateBlock__BehaviorDescriptor.java">
      <node id="7459370737647670523" at="29,0,30,0" concept="9" trace="CONCEPT" />
      <node id="7459370737647670523" at="30,0,31,0" concept="9" trace="REGISTRY" />
      <node id="7459370737647670523" at="32,0,33,0" concept="9" trace="showName_id1653mnvAgry" />
      <node id="7459370737647670523" at="33,0,34,0" concept="9" trace="getApplicableConceptFunctionParameter_id2D1PBM_bxJg" />
      <node id="7459370737647670523" at="34,0,35,0" concept="9" trace="getExpectedReturnType_idhEwIGRD" />
      <node id="7459370737647670523" at="36,0,37,0" concept="9" trace="BH_METHODS" />
      <node id="7459370737647670538" at="41,96,42,16" concept="6" />
      <node id="7459370737647670545" at="44,129,45,144" concept="5" />
      <node id="7459370737647670552" at="45,144,46,172" concept="2" />
      <node id="7459370737647670557" at="46,172,47,166" concept="2" />
      <node id="7459370737647670562" at="47,166,48,18" concept="6" />
      <node id="7459370737647670567" at="50,89,51,47" concept="6" />
      <node id="7459370737647670523" at="54,49,55,20" concept="11" />
      <node id="7459370737647670523" at="59,114,60,21" concept="2" />
      <node id="7459370737647670523" at="64,114,65,49" concept="5" />
      <node id="7459370737647670523" at="66,26,67,56" concept="13" />
      <node id="7459370737647670523" at="70,13,71,67" concept="6" />
      <node id="7459370737647670523" at="72,14,73,58" concept="13" />
      <node id="7459370737647670523" at="78,128,79,49" concept="5" />
      <node id="7459370737647670523" at="80,26,81,56" concept="13" />
      <node id="7459370737647670523" at="84,13,85,63" concept="6" />
      <node id="7459370737647670523" at="86,13,87,96" concept="6" />
      <node id="7459370737647670523" at="88,14,89,58" concept="13" />
      <node id="7459370737647670523" at="95,48,96,22" concept="6" />
      <node id="7459370737647670523" at="101,40,102,19" concept="6" />
      <node id="7459370737647670568" at="104,60,105,63" concept="5" />
      <node id="7459370737647670568" at="105,63,106,30" concept="5" />
      <node id="7459370737647670568" at="106,30,107,221" concept="2" />
      <node id="7459370737647670568" at="107,221,108,24" concept="6" />
      <node id="7459370737647670523" at="38,0,40,0" concept="10" trace="___init___#(Lorg/jetbrains/mps/openapi/model/SNode;)V" />
      <node id="7459370737647670523" at="41,0,44,0" concept="10" trace="showName_id1653mnvAgry#(Lorg/jetbrains/mps/openapi/language/SAbstractConcept;)Z" />
      <node id="7459370737647670523" at="50,0,53,0" concept="10" trace="getExpectedReturnType_idhEwIGRD#(Lorg/jetbrains/mps/openapi/model/SNode;)Lorg/jetbrains/mps/openapi/model/SNode;" />
      <node id="7459370737647670523" at="54,0,57,0" concept="1" trace="CreateBlock__BehaviorDescriptor#()V" />
      <node id="7459370737647670523" at="65,49,68,5" concept="3" />
      <node id="7459370737647670523" at="79,49,82,5" concept="3" />
      <node id="7459370737647670523" at="58,0,62,0" concept="4" trace="initNode#(Lorg/jetbrains/mps/openapi/model/SNode;Ljetbrains/mps/core/aspects/behaviour/api/SConstructor;[Ljava/lang/Object;)V" />
      <node id="7459370737647670523" at="93,0,98,0" concept="4" trace="getDeclaredMethods#()Ljava/util/List;" />
      <node id="7459370737647670523" at="99,0,104,0" concept="4" trace="getConcept#()Lorg/jetbrains/mps/openapi/language/SAbstractConcept;" />
      <node id="7459370737647670523" at="44,0,50,0" concept="10" trace="getApplicableConceptFunctionParameter_id2D1PBM_bxJg#(Lorg/jetbrains/mps/openapi/language/SAbstractConcept;)Ljava/util/List;" />
      <node id="7459370737647670523" at="68,5,74,5" concept="12" />
      <node id="7459370737647670568" at="104,0,110,0" concept="10" trace="_quotation_createNode_8ubmkw_a0a2#()Lorg/jetbrains/mps/openapi/model/SNode;" />
      <node id="7459370737647670523" at="82,5,90,5" concept="12" />
      <node id="7459370737647670523" at="63,0,76,0" concept="4" trace="invokeSpecial0#(Lorg/jetbrains/mps/openapi/model/SNode;Ljetbrains/mps/core/aspects/behaviour/api/SMethod;[Ljava/lang/Object;)null" />
      <node id="7459370737647670523" at="77,0,92,0" concept="4" trace="invokeSpecial0#(Lorg/jetbrains/mps/openapi/language/SAbstractConcept;Ljetbrains/mps/core/aspects/behaviour/api/SMethod;[Ljava/lang/Object;)null" />
      <scope id="7459370737647670523" at="38,63,38,63" />
      <scope id="7459370737647670537" at="41,96,42,16" />
      <scope id="7459370737647670566" at="50,89,51,47" />
      <scope id="7459370737647670523" at="54,49,55,20" />
      <scope id="7459370737647670523" at="59,114,60,21" />
      <scope id="7459370737647670523" at="66,26,67,56" />
      <scope id="7459370737647670523" at="70,13,71,67" />
      <scope id="7459370737647670523" at="72,14,73,58" />
      <scope id="7459370737647670523" at="80,26,81,56" />
      <scope id="7459370737647670523" at="84,13,85,63" />
      <scope id="7459370737647670523" at="86,13,87,96" />
      <scope id="7459370737647670523" at="88,14,89,58" />
      <scope id="7459370737647670523" at="95,48,96,22" />
      <scope id="7459370737647670523" at="101,40,102,19" />
      <scope id="7459370737647670523" at="38,0,40,0">
        <var name="__thisNode__" id="7459370737647670523" />
      </scope>
      <scope id="7459370737647670523" at="41,0,44,0">
        <var name="__thisConcept__" id="7459370737647670523" />
      </scope>
      <scope id="7459370737647670523" at="50,0,53,0">
        <var name="__thisNode__" id="7459370737647670523" />
      </scope>
      <scope id="7459370737647670523" at="54,0,57,0" />
      <scope id="7459370737647670544" at="44,129,48,18">
        <var name="result" id="7459370737647670546" />
      </scope>
      <scope id="7459370737647670523" at="58,0,62,0">
        <var name="constructor" id="7459370737647670523" />
        <var name="node" id="7459370737647670523" />
        <var name="parameters" id="7459370737647670523" />
      </scope>
      <scope id="7459370737647670568" at="104,60,108,24">
        <var name="facade" id="7459370737647670568" />
        <var name="quotedNode_1" id="7459370737647670568" />
      </scope>
      <scope id="7459370737647670523" at="93,0,98,0" />
      <scope id="7459370737647670523" at="99,0,104,0" />
      <scope id="7459370737647670523" at="44,0,50,0">
        <var name="__thisConcept__" id="7459370737647670523" />
      </scope>
      <scope id="7459370737647670568" at="104,0,110,0" />
      <scope id="7459370737647670523" at="64,114,74,5">
        <var name="methodIndex" id="7459370737647670523" />
      </scope>
      <scope id="7459370737647670523" at="78,128,90,5">
        <var name="methodIndex" id="7459370737647670523" />
      </scope>
      <scope id="7459370737647670523" at="63,0,76,0">
        <var name="method" id="7459370737647670523" />
        <var name="node" id="7459370737647670523" />
        <var name="parameters" id="7459370737647670523" />
      </scope>
      <scope id="7459370737647670523" at="77,0,92,0">
        <var name="concept" id="7459370737647670523" />
        <var name="method" id="7459370737647670523" />
        <var name="parameters" id="7459370737647670523" />
      </scope>
      <unit id="7459370737647670523" at="28,0,111,0" name="jetbrains.mps.lang.plugin.behavior.CreateBlock__BehaviorDescriptor" />
    </file>
  </root>
  <root nodeRef="r:00000000-0000-4000-0000-011c89590360(jetbrains.mps.lang.plugin.behavior)/7459370737647671596">
    <file name="ConceptFunctionParameter_SConceptClass__BehaviorDescriptor.java">
      <node id="7459370737647671596" at="27,0,28,0" concept="9" trace="CONCEPT" />
      <node id="7459370737647671596" at="28,0,29,0" concept="9" trace="REGISTRY" />
      <node id="7459370737647671596" at="30,0,31,0" concept="9" trace="getType_id27DJnJtIQ9C" />
      <node id="7459370737647671596" at="32,0,33,0" concept="9" trace="BH_METHODS" />
      <node id="7459370737647671610" at="37,79,38,47" concept="6" />
      <node id="7459370737647671596" at="41,76,42,20" concept="11" />
      <node id="7459370737647671596" at="46,114,47,21" concept="2" />
      <node id="7459370737647671596" at="51,114,52,49" concept="5" />
      <node id="7459370737647671596" at="53,26,54,56" concept="13" />
      <node id="7459370737647671596" at="57,13,58,57" concept="6" />
      <node id="7459370737647671596" at="59,14,60,58" concept="13" />
      <node id="7459370737647671596" at="65,128,66,49" concept="5" />
      <node id="7459370737647671596" at="67,26,68,56" concept="13" />
      <node id="7459370737647671596" at="71,14,72,58" concept="13" />
      <node id="7459370737647671596" at="78,48,79,22" concept="6" />
      <node id="7459370737647671596" at="84,40,85,19" concept="6" />
      <node id="7459370737647671611" at="87,60,88,63" concept="5" />
      <node id="7459370737647671611" at="88,63,89,30" concept="5" />
      <node id="7459370737647671611" at="89,30,90,227" concept="2" />
      <node id="7459370737647671611" at="90,227,91,470" concept="2" />
      <node id="7459370737647671611" at="91,470,92,24" concept="6" />
      <node id="7459370737647671596" at="34,0,36,0" concept="10" trace="___init___#(Lorg/jetbrains/mps/openapi/model/SNode;)V" />
      <node id="7459370737647671596" at="37,0,40,0" concept="10" trace="getType_id27DJnJtIQ9C#(Lorg/jetbrains/mps/openapi/model/SNode;)Lorg/jetbrains/mps/openapi/model/SNode;" />
      <node id="7459370737647671596" at="41,0,44,0" concept="1" trace="ConceptFunctionParameter_SConceptClass__BehaviorDescriptor#()V" />
      <node id="7459370737647671596" at="52,49,55,5" concept="3" />
      <node id="7459370737647671596" at="66,49,69,5" concept="3" />
      <node id="7459370737647671596" at="45,0,49,0" concept="4" trace="initNode#(Lorg/jetbrains/mps/openapi/model/SNode;Ljetbrains/mps/core/aspects/behaviour/api/SConstructor;[Ljava/lang/Object;)V" />
      <node id="7459370737647671596" at="69,5,73,5" concept="12" />
      <node id="7459370737647671596" at="76,0,81,0" concept="4" trace="getDeclaredMethods#()Ljava/util/List;" />
      <node id="7459370737647671596" at="82,0,87,0" concept="4" trace="getConcept#()Lorg/jetbrains/mps/openapi/language/SAbstractConcept;" />
      <node id="7459370737647671596" at="55,5,61,5" concept="12" />
      <node id="7459370737647671611" at="87,0,94,0" concept="10" trace="_quotation_createNode_vdp37m_a0a0#()Lorg/jetbrains/mps/openapi/model/SNode;" />
      <node id="7459370737647671596" at="64,0,75,0" concept="4" trace="invokeSpecial0#(Lorg/jetbrains/mps/openapi/language/SAbstractConcept;Ljetbrains/mps/core/aspects/behaviour/api/SMethod;[Ljava/lang/Object;)null" />
      <node id="7459370737647671596" at="50,0,63,0" concept="4" trace="invokeSpecial0#(Lorg/jetbrains/mps/openapi/model/SNode;Ljetbrains/mps/core/aspects/behaviour/api/SMethod;[Ljava/lang/Object;)null" />
      <scope id="7459370737647671596" at="34,63,34,63" />
      <scope id="7459370737647671609" at="37,79,38,47" />
      <scope id="7459370737647671596" at="41,76,42,20" />
      <scope id="7459370737647671596" at="46,114,47,21" />
      <scope id="7459370737647671596" at="53,26,54,56" />
      <scope id="7459370737647671596" at="57,13,58,57" />
      <scope id="7459370737647671596" at="59,14,60,58" />
      <scope id="7459370737647671596" at="67,26,68,56" />
      <scope id="7459370737647671596" at="71,14,72,58" />
      <scope id="7459370737647671596" at="78,48,79,22" />
      <scope id="7459370737647671596" at="84,40,85,19" />
      <scope id="7459370737647671596" at="34,0,36,0">
        <var name="__thisNode__" id="7459370737647671596" />
      </scope>
      <scope id="7459370737647671596" at="37,0,40,0">
        <var name="__thisNode__" id="7459370737647671596" />
      </scope>
      <scope id="7459370737647671596" at="41,0,44,0" />
      <scope id="7459370737647671596" at="45,0,49,0">
        <var name="constructor" id="7459370737647671596" />
        <var name="node" id="7459370737647671596" />
        <var name="parameters" id="7459370737647671596" />
      </scope>
      <scope id="7459370737647671596" at="76,0,81,0" />
      <scope id="7459370737647671596" at="82,0,87,0" />
      <scope id="7459370737647671611" at="87,60,92,24">
        <var name="facade" id="7459370737647671611" />
        <var name="quotedNode_1" id="7459370737647671611" />
      </scope>
      <scope id="7459370737647671611" at="87,0,94,0" />
      <scope id="7459370737647671596" at="65,128,73,5">
        <var name="methodIndex" id="7459370737647671596" />
      </scope>
      <scope id="7459370737647671596" at="51,114,61,5">
        <var name="methodIndex" id="7459370737647671596" />
      </scope>
      <scope id="7459370737647671596" at="64,0,75,0">
        <var name="concept" id="7459370737647671596" />
        <var name="method" id="7459370737647671596" />
        <var name="parameters" id="7459370737647671596" />
      </scope>
      <scope id="7459370737647671596" at="50,0,63,0">
        <var name="method" id="7459370737647671596" />
        <var name="node" id="7459370737647671596" />
        <var name="parameters" id="7459370737647671596" />
      </scope>
      <unit id="7459370737647671596" at="26,0,95,0" name="jetbrains.mps.lang.plugin.behavior.ConceptFunctionParameter_SConceptClass__BehaviorDescriptor" />
    </file>
  </root>
  <root nodeRef="r:00000000-0000-4000-0000-011c89590360(jetbrains.mps.lang.plugin.behavior)/7459370737647672821">
    <file name="ConceptsBlock__BehaviorDescriptor.java">
      <node id="7459370737647672821" at="30,0,31,0" concept="9" trace="CONCEPT" />
      <node id="7459370737647672821" at="31,0,32,0" concept="9" trace="REGISTRY" />
      <node id="7459370737647672821" at="33,0,34,0" concept="9" trace="showName_id1653mnvAgry" />
      <node id="7459370737647672821" at="34,0,35,0" concept="9" trace="getApplicableConceptFunctionParameter_id2D1PBM_bxJg" />
      <node id="7459370737647672821" at="35,0,36,0" concept="9" trace="getExpectedReturnType_idhEwIGRD" />
      <node id="7459370737647672821" at="37,0,38,0" concept="9" trace="BH_METHODS" />
      <node id="7459370737647672836" at="42,96,43,16" concept="6" />
      <node id="7459370737647672843" at="45,129,46,144" concept="5" />
      <node id="7459370737647672850" at="46,144,47,166" concept="2" />
      <node id="7459370737647672855" at="47,166,48,18" concept="6" />
      <node id="7459370737647672860" at="50,89,51,47" concept="6" />
      <node id="7459370737647672821" at="54,51,55,20" concept="11" />
      <node id="7459370737647672821" at="59,114,60,21" concept="2" />
      <node id="7459370737647672821" at="64,114,65,49" concept="5" />
      <node id="7459370737647672821" at="66,26,67,56" concept="13" />
      <node id="7459370737647672821" at="70,13,71,67" concept="6" />
      <node id="7459370737647672821" at="72,14,73,58" concept="13" />
      <node id="7459370737647672821" at="78,128,79,49" concept="5" />
      <node id="7459370737647672821" at="80,26,81,56" concept="13" />
      <node id="7459370737647672821" at="84,13,85,63" concept="6" />
      <node id="7459370737647672821" at="86,13,87,96" concept="6" />
      <node id="7459370737647672821" at="88,14,89,58" concept="13" />
      <node id="7459370737647672821" at="95,48,96,22" concept="6" />
      <node id="7459370737647672821" at="101,40,102,19" concept="6" />
      <node id="7459370737647672861" at="104,60,105,63" concept="5" />
      <node id="7459370737647672861" at="105,63,106,30" concept="5" />
      <node id="7459370737647672861" at="106,30,107,30" concept="5" />
      <node id="7459370737647672861" at="107,30,108,237" concept="2" />
      <node id="7459370737647672861" at="108,237,109,227" concept="2" />
      <node id="7459370737647672861" at="109,227,110,470" concept="2" />
      <node id="7459370737647672861" at="110,470,111,168" concept="2" />
      <node id="7459370737647672861" at="111,168,112,24" concept="6" />
      <node id="7459370737647672821" at="39,0,41,0" concept="10" trace="___init___#(Lorg/jetbrains/mps/openapi/model/SNode;)V" />
      <node id="7459370737647672821" at="42,0,45,0" concept="10" trace="showName_id1653mnvAgry#(Lorg/jetbrains/mps/openapi/language/SAbstractConcept;)Z" />
      <node id="7459370737647672821" at="50,0,53,0" concept="10" trace="getExpectedReturnType_idhEwIGRD#(Lorg/jetbrains/mps/openapi/model/SNode;)Lorg/jetbrains/mps/openapi/model/SNode;" />
      <node id="7459370737647672821" at="54,0,57,0" concept="1" trace="ConceptsBlock__BehaviorDescriptor#()V" />
      <node id="7459370737647672821" at="65,49,68,5" concept="3" />
      <node id="7459370737647672821" at="79,49,82,5" concept="3" />
      <node id="7459370737647672821" at="58,0,62,0" concept="4" trace="initNode#(Lorg/jetbrains/mps/openapi/model/SNode;Ljetbrains/mps/core/aspects/behaviour/api/SConstructor;[Ljava/lang/Object;)V" />
      <node id="7459370737647672821" at="45,0,50,0" concept="10" trace="getApplicableConceptFunctionParameter_id2D1PBM_bxJg#(Lorg/jetbrains/mps/openapi/language/SAbstractConcept;)Ljava/util/List;" />
      <node id="7459370737647672821" at="93,0,98,0" concept="4" trace="getDeclaredMethods#()Ljava/util/List;" />
      <node id="7459370737647672821" at="99,0,104,0" concept="4" trace="getConcept#()Lorg/jetbrains/mps/openapi/language/SAbstractConcept;" />
      <node id="7459370737647672821" at="68,5,74,5" concept="12" />
      <node id="7459370737647672821" at="82,5,90,5" concept="12" />
      <node id="7459370737647672861" at="104,0,114,0" concept="10" trace="_quotation_createNode_eqgctz_a0a2#()Lorg/jetbrains/mps/openapi/model/SNode;" />
      <node id="7459370737647672821" at="63,0,76,0" concept="4" trace="invokeSpecial0#(Lorg/jetbrains/mps/openapi/model/SNode;Ljetbrains/mps/core/aspects/behaviour/api/SMethod;[Ljava/lang/Object;)null" />
      <node id="7459370737647672821" at="77,0,92,0" concept="4" trace="invokeSpecial0#(Lorg/jetbrains/mps/openapi/language/SAbstractConcept;Ljetbrains/mps/core/aspects/behaviour/api/SMethod;[Ljava/lang/Object;)null" />
      <scope id="7459370737647672821" at="39,63,39,63" />
      <scope id="7459370737647672835" at="42,96,43,16" />
      <scope id="7459370737647672859" at="50,89,51,47" />
      <scope id="7459370737647672821" at="54,51,55,20" />
      <scope id="7459370737647672821" at="59,114,60,21" />
      <scope id="7459370737647672821" at="66,26,67,56" />
      <scope id="7459370737647672821" at="70,13,71,67" />
      <scope id="7459370737647672821" at="72,14,73,58" />
      <scope id="7459370737647672821" at="80,26,81,56" />
      <scope id="7459370737647672821" at="84,13,85,63" />
      <scope id="7459370737647672821" at="86,13,87,96" />
      <scope id="7459370737647672821" at="88,14,89,58" />
      <scope id="7459370737647672821" at="95,48,96,22" />
      <scope id="7459370737647672821" at="101,40,102,19" />
      <scope id="7459370737647672821" at="39,0,41,0">
        <var name="__thisNode__" id="7459370737647672821" />
      </scope>
      <scope id="7459370737647672821" at="42,0,45,0">
        <var name="__thisConcept__" id="7459370737647672821" />
      </scope>
      <scope id="7459370737647672842" at="45,129,48,18">
        <var name="result" id="7459370737647672844" />
      </scope>
      <scope id="7459370737647672821" at="50,0,53,0">
        <var name="__thisNode__" id="7459370737647672821" />
      </scope>
      <scope id="7459370737647672821" at="54,0,57,0" />
      <scope id="7459370737647672821" at="58,0,62,0">
        <var name="constructor" id="7459370737647672821" />
        <var name="node" id="7459370737647672821" />
        <var name="parameters" id="7459370737647672821" />
      </scope>
      <scope id="7459370737647672821" at="45,0,50,0">
        <var name="__thisConcept__" id="7459370737647672821" />
      </scope>
      <scope id="7459370737647672821" at="93,0,98,0" />
      <scope id="7459370737647672821" at="99,0,104,0" />
      <scope id="7459370737647672861" at="104,60,112,24">
        <var name="facade" id="7459370737647672861" />
        <var name="quotedNode_1" id="7459370737647672861" />
        <var name="quotedNode_2" id="7459370737647672861" />
      </scope>
      <scope id="7459370737647672821" at="64,114,74,5">
        <var name="methodIndex" id="7459370737647672821" />
      </scope>
      <scope id="7459370737647672861" at="104,0,114,0" />
      <scope id="7459370737647672821" at="78,128,90,5">
        <var name="methodIndex" id="7459370737647672821" />
      </scope>
      <scope id="7459370737647672821" at="63,0,76,0">
        <var name="method" id="7459370737647672821" />
        <var name="node" id="7459370737647672821" />
        <var name="parameters" id="7459370737647672821" />
      </scope>
      <scope id="7459370737647672821" at="77,0,92,0">
        <var name="concept" id="7459370737647672821" />
        <var name="method" id="7459370737647672821" />
        <var name="parameters" id="7459370737647672821" />
      </scope>
      <unit id="7459370737647672821" at="29,0,115,0" name="jetbrains.mps.lang.plugin.behavior.ConceptsBlock__BehaviorDescriptor" />
    </file>
  </root>
</debug-info>
<|MERGE_RESOLUTION|>--- conflicted
+++ resolved
@@ -97,11 +97,7 @@
       <unit at="11,0,17,0" name="jetbrains.mps.lang.plugin.behavior.BaseToolDeclaration_BehaviorDescriptor" />
     </file>
     <file name="BehaviorAspectDescriptor.java">
-<<<<<<< HEAD
-      <unit at="14,0,233,0" name="jetbrains.mps.lang.plugin.behavior.BehaviorAspectDescriptor" />
-=======
-      <unit at="14,0,456,0" name="jetbrains.mps.lang.plugin.behavior.BehaviorAspectDescriptor" />
->>>>>>> 4718dc23
+      <unit at="14,0,236,0" name="jetbrains.mps.lang.plugin.behavior.BehaviorAspectDescriptor" />
     </file>
     <file name="BuildGroupBlock_BehaviorDescriptor.java">
       <unit at="11,0,17,0" name="jetbrains.mps.lang.plugin.behavior.BuildGroupBlock_BehaviorDescriptor" />
