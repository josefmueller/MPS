<?xml version="1.0" encoding="UTF-8"?>
<debug-info>
  <concept fqn="jetbrains.mps.baseLanguage.structure.BlockStatement" />
  <concept fqn="jetbrains.mps.baseLanguage.structure.ConstructorDeclaration" />
  <concept fqn="jetbrains.mps.baseLanguage.structure.ExpressionStatement" />
  <concept fqn="jetbrains.mps.baseLanguage.structure.IfStatement" />
  <concept fqn="jetbrains.mps.baseLanguage.structure.InstanceMethodDeclaration" />
  <concept fqn="jetbrains.mps.baseLanguage.structure.LocalVariableDeclarationStatement" />
  <concept fqn="jetbrains.mps.baseLanguage.structure.ReturnStatement" />
  <concept fqn="jetbrains.mps.baseLanguage.structure.StaticFieldDeclaration" />
  <concept fqn="jetbrains.mps.baseLanguage.structure.StaticMethodDeclaration" />
  <concept fqn="jetbrains.mps.baseLanguage.structure.SuperConstructorInvocation" />
  <concept fqn="jetbrains.mps.baseLanguage.structure.SwitchStatement" />
  <concept fqn="jetbrains.mps.baseLanguage.structure.ThrowStatement" />
  <root>
    <file name="ActionAccessOperation_BehaviorDescriptor.java">
      <unit at="12,0,21,0" name="jetbrains.mps.lang.plugin.behavior.ActionAccessOperation_BehaviorDescriptor" />
    </file>
    <file name="ActionConstructionParameterDeclaration_BehaviorDescriptor.java">
      <unit at="13,0,22,0" name="jetbrains.mps.lang.plugin.behavior.ActionConstructionParameterDeclaration_BehaviorDescriptor" />
    </file>
    <file name="ActionConstructorParameterReferenceOperation_BehaviorDescriptor.java">
      <unit at="16,0,40,0" name="jetbrains.mps.lang.plugin.behavior.ActionConstructorParameterReferenceOperation_BehaviorDescriptor" />
    </file>
    <file name="ActionDataParameterDeclaration_BehaviorDescriptor.java">
      <unit at="17,0,53,0" name="jetbrains.mps.lang.plugin.behavior.ActionDataParameterDeclaration_BehaviorDescriptor" />
    </file>
    <file name="ActionDataParameterReferenceOperation_BehaviorDescriptor.java">
      <unit at="16,0,40,0" name="jetbrains.mps.lang.plugin.behavior.ActionDataParameterReferenceOperation_BehaviorDescriptor" />
    </file>
    <file name="ActionDeclaration_BehaviorDescriptor.java">
      <unit at="20,0,68,0" name="jetbrains.mps.lang.plugin.behavior.ActionDeclaration_BehaviorDescriptor" />
    </file>
    <file name="ActionGroupDeclaration_BehaviorDescriptor.java">
      <unit at="19,0,61,0" name="jetbrains.mps.lang.plugin.behavior.ActionGroupDeclaration_BehaviorDescriptor" />
    </file>
    <file name="ActionGroupMember_BehaviorDescriptor.java">
      <unit at="11,0,14,0" name="jetbrains.mps.lang.plugin.behavior.ActionGroupMember_BehaviorDescriptor" />
    </file>
    <file name="ActionGroupRef_BehaviorDescriptor.java">
      <unit at="12,0,21,0" name="jetbrains.mps.lang.plugin.behavior.ActionGroupRef_BehaviorDescriptor" />
    </file>
    <file name="ActionInstance_BehaviorDescriptor.java">
      <unit at="12,0,21,0" name="jetbrains.mps.lang.plugin.behavior.ActionInstance_BehaviorDescriptor" />
    </file>
    <file name="ActionParameterCondition_BehaviorDescriptor.java">
      <unit at="11,0,14,0" name="jetbrains.mps.lang.plugin.behavior.ActionParameterCondition_BehaviorDescriptor" />
    </file>
    <file name="ActionParameterDeclaration_BehaviorDescriptor.java">
      <unit at="17,0,53,0" name="jetbrains.mps.lang.plugin.behavior.ActionParameterDeclaration_BehaviorDescriptor" />
    </file>
    <file name="ActionParameterReferenceOperation_BehaviorDescriptor.java">
      <unit at="16,0,40,0" name="jetbrains.mps.lang.plugin.behavior.ActionParameterReferenceOperation_BehaviorDescriptor" />
    </file>
    <file name="ActionParameterReference_BehaviorDescriptor.java">
      <unit at="14,0,26,0" name="jetbrains.mps.lang.plugin.behavior.ActionParameterReference_BehaviorDescriptor" />
    </file>
    <file name="ActionParameter_BehaviorDescriptor.java">
      <unit at="13,0,18,0" name="jetbrains.mps.lang.plugin.behavior.ActionParameter_BehaviorDescriptor" />
    </file>
    <file name="ActionPlaceSpecification_BehaviorDescriptor.java">
      <unit at="11,0,14,0" name="jetbrains.mps.lang.plugin.behavior.ActionPlaceSpecification_BehaviorDescriptor" />
    </file>
    <file name="ActionReference_BehaviorDescriptor.java">
      <unit at="13,0,22,0" name="jetbrains.mps.lang.plugin.behavior.ActionReference_BehaviorDescriptor" />
    </file>
    <file name="ActionType_BehaviorDescriptor.java">
      <unit at="14,0,26,0" name="jetbrains.mps.lang.plugin.behavior.ActionType_BehaviorDescriptor" />
    </file>
    <file name="AddElementStatement_BehaviorDescriptor.java">
      <unit at="13,0,22,0" name="jetbrains.mps.lang.plugin.behavior.AddElementStatement_BehaviorDescriptor" />
    </file>
    <file name="AddKeystrokeStatement_BehaviorDescriptor.java">
      <unit at="12,0,21,0" name="jetbrains.mps.lang.plugin.behavior.AddKeystrokeStatement_BehaviorDescriptor" />
    </file>
    <file name="AddStatement_BehaviorDescriptor.java">
      <unit at="12,0,21,0" name="jetbrains.mps.lang.plugin.behavior.AddStatement_BehaviorDescriptor" />
    </file>
    <file name="AddTabOperation_BehaviorDescriptor.java">
      <unit at="12,0,21,0" name="jetbrains.mps.lang.plugin.behavior.AddTabOperation_BehaviorDescriptor" />
    </file>
    <file name="BaseNodeBlock_BehaviorDescriptor.java">
      <unit at="16,0,34,0" name="jetbrains.mps.lang.plugin.behavior.BaseNodeBlock_BehaviorDescriptor" />
    </file>
    <file name="BaseProjectOperation_BehaviorDescriptor.java">
      <unit at="16,0,40,0" name="jetbrains.mps.lang.plugin.behavior.BaseProjectOperation_BehaviorDescriptor" />
    </file>
    <file name="BaseToolDeclaration_BehaviorDescriptor.java">
      <unit at="18,0,60,0" name="jetbrains.mps.lang.plugin.behavior.BaseToolDeclaration_BehaviorDescriptor" />
    </file>
    <file name="BehaviorAspectDescriptor.java">
      <unit at="14,0,286,0" name="jetbrains.mps.lang.plugin.behavior.BehaviorAspectDescriptor" />
    </file>
    <file name="BuildGroupBlock_BehaviorDescriptor.java">
      <unit at="15,0,30,0" name="jetbrains.mps.lang.plugin.behavior.BuildGroupBlock_BehaviorDescriptor" />
    </file>
    <file name="ButtonCreator_BehaviorDescriptor.java">
      <unit at="12,0,21,0" name="jetbrains.mps.lang.plugin.behavior.ButtonCreator_BehaviorDescriptor" />
    </file>
    <file name="CloseTabOperation_BehaviorDescriptor.java">
      <unit at="11,0,20,0" name="jetbrains.mps.lang.plugin.behavior.CloseTabOperation_BehaviorDescriptor" />
    </file>
    <file name="ConceptCondition_BehaviorDescriptor.java">
      <unit at="12,0,21,0" name="jetbrains.mps.lang.plugin.behavior.ConceptCondition_BehaviorDescriptor" />
    </file>
    <file name="ConceptFunctionParameter_AnActionEvent_BehaviorDescriptor.java">
      <unit at="14,0,26,0" name="jetbrains.mps.lang.plugin.behavior.ConceptFunctionParameter_AnActionEvent_BehaviorDescriptor" />
    </file>
    <file name="ConceptFunctionParameter_Concept_BehaviorDescriptor.java">
      <unit at="13,0,25,0" name="jetbrains.mps.lang.plugin.behavior.ConceptFunctionParameter_Concept_BehaviorDescriptor" />
    </file>
    <file name="ConceptFunctionParameter_CreatorType_BehaviorDescriptor.java">
      <unit at="12,0,21,0" name="jetbrains.mps.lang.plugin.behavior.ConceptFunctionParameter_CreatorType_BehaviorDescriptor" />
    </file>
    <file name="ConceptFunctionParameter_IModule_BehaviorDescriptor.java">
      <unit at="13,0,25,0" name="jetbrains.mps.lang.plugin.behavior.ConceptFunctionParameter_IModule_BehaviorDescriptor" />
    </file>
    <file name="ConceptFunctionParameter_MPSProject_BehaviorDescriptor.java">
      <unit at="14,0,26,0" name="jetbrains.mps.lang.plugin.behavior.ConceptFunctionParameter_MPSProject_BehaviorDescriptor" />
    </file>
    <file name="ConceptFunctionParameter_Model_BehaviorDescriptor.java">
      <unit at="13,0,25,0" name="jetbrains.mps.lang.plugin.behavior.ConceptFunctionParameter_Model_BehaviorDescriptor" />
    </file>
    <file name="ConceptFunctionParameter_OperationContext_BehaviorDescriptor.java">
      <unit at="14,0,26,0" name="jetbrains.mps.lang.plugin.behavior.ConceptFunctionParameter_OperationContext_BehaviorDescriptor" />
    </file>
    <file name="ConceptFunctionParameter_PreferencePage_component_BehaviorDescriptor.java">
      <unit at="13,0,22,0" name="jetbrains.mps.lang.plugin.behavior.ConceptFunctionParameter_PreferencePage_component_BehaviorDescriptor" />
    </file>
    <file name="ConceptFunctionParameter_Project_BehaviorDescriptor.java">
      <unit at="14,0,26,0" name="jetbrains.mps.lang.plugin.behavior.ConceptFunctionParameter_Project_BehaviorDescriptor" />
    </file>
    <file name="ConceptFunctionParameter_node_BehaviorDescriptor.java">
      <unit at="13,0,25,0" name="jetbrains.mps.lang.plugin.behavior.ConceptFunctionParameter_node_BehaviorDescriptor" />
    </file>
    <file name="CreateNodeAspectBlock_BehaviorDescriptor.java">
      <unit at="16,0,34,0" name="jetbrains.mps.lang.plugin.behavior.CreateNodeAspectBlock_BehaviorDescriptor" />
    </file>
    <file name="CreateTabBlock_BehaviorDescriptor.java">
      <unit at="12,0,21,0" name="jetbrains.mps.lang.plugin.behavior.CreateTabBlock_BehaviorDescriptor" />
    </file>
    <file name="CustomCondition_BehaviorDescriptor.java">
      <unit at="15,0,30,0" name="jetbrains.mps.lang.plugin.behavior.CustomCondition_BehaviorDescriptor" />
    </file>
    <file name="DisposeBlock_BehaviorDescriptor.java">
      <unit at="16,0,31,0" name="jetbrains.mps.lang.plugin.behavior.DisposeBlock_BehaviorDescriptor" />
    </file>
    <file name="DoUpdateBlock_BehaviorDescriptor.java">
      <unit at="13,0,25,0" name="jetbrains.mps.lang.plugin.behavior.DoUpdateBlock_BehaviorDescriptor" />
    </file>
    <file name="EditableModel_BehaviorDescriptor.java">
      <unit at="12,0,21,0" name="jetbrains.mps.lang.plugin.behavior.EditableModel_BehaviorDescriptor" />
    </file>
    <file name="EditorTabReference_BehaviorDescriptor.java">
      <unit at="12,0,21,0" name="jetbrains.mps.lang.plugin.behavior.EditorTabReference_BehaviorDescriptor" />
    </file>
    <file name="EditorTab_BehaviorDescriptor.java">
      <unit at="17,0,41,0" name="jetbrains.mps.lang.plugin.behavior.EditorTab_BehaviorDescriptor" />
    </file>
    <file name="ElementListContents_BehaviorDescriptor.java">
      <unit at="12,0,21,0" name="jetbrains.mps.lang.plugin.behavior.ElementListContents_BehaviorDescriptor" />
    </file>
    <file name="EnumerateChildrenFunction_BehaviorDescriptor.java">
      <unit at="15,0,30,0" name="jetbrains.mps.lang.plugin.behavior.EnumerateChildrenFunction_BehaviorDescriptor" />
    </file>
    <file name="EverywhereActionPlace_BehaviorDescriptor.java">
      <unit at="12,0,21,0" name="jetbrains.mps.lang.plugin.behavior.EverywhereActionPlace_BehaviorDescriptor" />
    </file>
    <file name="ExecuteBlock_BehaviorDescriptor.java">
      <unit at="16,0,34,0" name="jetbrains.mps.lang.plugin.behavior.ExecuteBlock_BehaviorDescriptor" />
    </file>
    <file name="GetComponentBlock_BehaviorDescriptor.java">
      <unit at="15,0,30,0" name="jetbrains.mps.lang.plugin.behavior.GetComponentBlock_BehaviorDescriptor" />
    </file>
    <file name="GetConceptsBlock_BehaviorDescriptor.java">
      <unit at="16,0,34,0" name="jetbrains.mps.lang.plugin.behavior.GetConceptsBlock_BehaviorDescriptor" />
    </file>
    <file name="GetGroupOperation_BehaviorDescriptor.java">
      <unit at="12,0,21,0" name="jetbrains.mps.lang.plugin.behavior.GetGroupOperation_BehaviorDescriptor" />
    </file>
    <file name="GetNodeBlock_BehaviorDescriptor.java">
      <unit at="16,0,34,0" name="jetbrains.mps.lang.plugin.behavior.GetNodeBlock_BehaviorDescriptor" />
    </file>
    <file name="GetNodesBlock_BehaviorDescriptor.java">
      <unit at="16,0,34,0" name="jetbrains.mps.lang.plugin.behavior.GetNodesBlock_BehaviorDescriptor" />
    </file>
    <file name="GetSelectedTabOperation_BehaviorDescriptor.java">
      <unit at="11,0,20,0" name="jetbrains.mps.lang.plugin.behavior.GetSelectedTabOperation_BehaviorDescriptor" />
    </file>
    <file name="GroupAccessOperation_BehaviorDescriptor.java">
      <unit at="12,0,21,0" name="jetbrains.mps.lang.plugin.behavior.GroupAccessOperation_BehaviorDescriptor" />
    </file>
    <file name="GroupAnchor_BehaviorDescriptor.java">
      <unit at="14,0,26,0" name="jetbrains.mps.lang.plugin.behavior.GroupAnchor_BehaviorDescriptor" />
    </file>
    <file name="GroupContents_BehaviorDescriptor.java">
      <unit at="11,0,14,0" name="jetbrains.mps.lang.plugin.behavior.GroupContents_BehaviorDescriptor" />
    </file>
    <file name="GroupType_BehaviorDescriptor.java">
      <unit at="14,0,26,0" name="jetbrains.mps.lang.plugin.behavior.GroupType_BehaviorDescriptor" />
    </file>
    <file name="IdeaActionsDescriptor_BehaviorDescriptor.java">
      <unit at="13,0,22,0" name="jetbrains.mps.lang.plugin.behavior.IdeaActionsDescriptor_BehaviorDescriptor" />
    </file>
    <file name="IdeaConfigurationXml_BehaviorDescriptor.java">
      <unit at="14,0,26,0" name="jetbrains.mps.lang.plugin.behavior.IdeaConfigurationXml_BehaviorDescriptor" />
    </file>
    <file name="IdeaInitializerDescriptor_BehaviorDescriptor.java">
      <unit at="14,0,26,0" name="jetbrains.mps.lang.plugin.behavior.IdeaInitializerDescriptor_BehaviorDescriptor" />
    </file>
    <file name="IdeaPluginDependency_BehaviorDescriptor.java">
      <unit at="12,0,24,0" name="jetbrains.mps.lang.plugin.behavior.IdeaPluginDependency_BehaviorDescriptor" />
    </file>
    <file name="InitBlock_BehaviorDescriptor.java">
      <unit at="16,0,31,0" name="jetbrains.mps.lang.plugin.behavior.InitBlock_BehaviorDescriptor" />
    </file>
    <file name="InterfaceExtentionPoint_BehaviorDescriptor.java">
      <unit at="12,0,21,0" name="jetbrains.mps.lang.plugin.behavior.InterfaceExtentionPoint_BehaviorDescriptor" />
    </file>
    <file name="InterfaceGroup_BehaviorDescriptor.java">
      <unit at="12,0,21,0" name="jetbrains.mps.lang.plugin.behavior.InterfaceGroup_BehaviorDescriptor" />
    </file>
    <file name="IsApplicableBlock_BehaviorDescriptor.java">
      <unit at="14,0,29,0" name="jetbrains.mps.lang.plugin.behavior.IsApplicableBlock_BehaviorDescriptor" />
    </file>
    <file name="IsApplicableTabBlock_BehaviorDescriptor.java">
      <unit at="16,0,34,0" name="jetbrains.mps.lang.plugin.behavior.IsApplicableTabBlock_BehaviorDescriptor" />
    </file>
    <file name="KeyMapKeystroke_BehaviorDescriptor.java">
      <unit at="12,0,21,0" name="jetbrains.mps.lang.plugin.behavior.KeyMapKeystroke_BehaviorDescriptor" />
    </file>
    <file name="KeyStrokeType_BehaviorDescriptor.java">
      <unit at="12,0,21,0" name="jetbrains.mps.lang.plugin.behavior.KeyStrokeType_BehaviorDescriptor" />
    </file>
    <file name="KeymapChangesDeclaration_BehaviorDescriptor.java">
      <unit at="14,0,26,0" name="jetbrains.mps.lang.plugin.behavior.KeymapChangesDeclaration_BehaviorDescriptor" />
    </file>
    <file name="KeymapRef_BehaviorDescriptor.java">
      <unit at="12,0,21,0" name="jetbrains.mps.lang.plugin.behavior.KeymapRef_BehaviorDescriptor" />
    </file>
    <file name="ListenBlock_BehaviorDescriptor.java">
      <unit at="14,0,26,0" name="jetbrains.mps.lang.plugin.behavior.ListenBlock_BehaviorDescriptor" />
    </file>
    <file name="MPSPluginDependency_BehaviorDescriptor.java">
      <unit at="12,0,24,0" name="jetbrains.mps.lang.plugin.behavior.MPSPluginDependency_BehaviorDescriptor" />
    </file>
    <file name="ModificationStatement_BehaviorDescriptor.java">
      <unit at="13,0,22,0" name="jetbrains.mps.lang.plugin.behavior.ModificationStatement_BehaviorDescriptor" />
    </file>
    <file name="NewCreateBlock_BehaviorDescriptor.java">
      <unit at="16,0,34,0" name="jetbrains.mps.lang.plugin.behavior.NewCreateBlock_BehaviorDescriptor" />
    </file>
    <file name="NodesBlock_BehaviorDescriptor.java">
      <unit at="11,0,14,0" name="jetbrains.mps.lang.plugin.behavior.NodesBlock_BehaviorDescriptor" />
    </file>
    <file name="NonDumbAwareActions_BehaviorDescriptor.java">
      <unit at="14,0,26,0" name="jetbrains.mps.lang.plugin.behavior.NonDumbAwareActions_BehaviorDescriptor" />
    </file>
    <file name="OnAfterReadBlock_BehaviorDescriptor.java">
      <unit at="16,0,34,0" name="jetbrains.mps.lang.plugin.behavior.OnAfterReadBlock_BehaviorDescriptor" />
    </file>
    <file name="OnBeforeWriteBlock_BehaviorDescriptor.java">
      <unit at="16,0,34,0" name="jetbrains.mps.lang.plugin.behavior.OnBeforeWriteBlock_BehaviorDescriptor" />
    </file>
    <file name="OrderConstraints_BehaviorDescriptor.java">
      <unit at="12,0,17,0" name="jetbrains.mps.lang.plugin.behavior.OrderConstraints_BehaviorDescriptor" />
    </file>
    <file name="OrderReference_BehaviorDescriptor.java">
      <unit at="14,0,29,0" name="jetbrains.mps.lang.plugin.behavior.OrderReference_BehaviorDescriptor" />
    </file>
    <file name="Order_BehaviorDescriptor.java">
      <unit at="15,0,33,0" name="jetbrains.mps.lang.plugin.behavior.Order_BehaviorDescriptor" />
    </file>
    <file name="ParameterCondition_ConceptFunctionParameter_BehaviorDescriptor.java">
      <unit at="12,0,21,0" name="jetbrains.mps.lang.plugin.behavior.ParameterCondition_ConceptFunctionParameter_BehaviorDescriptor" />
    </file>
    <file name="ParameterizedShortcutChange_BehaviorDescriptor.java">
      <unit at="13,0,25,0" name="jetbrains.mps.lang.plugin.behavior.ParameterizedShortcutChange_BehaviorDescriptor" />
    </file>
    <file name="PersistentPropertyDeclaration_BehaviorDescriptor.java">
      <unit at="17,0,44,0" name="jetbrains.mps.lang.plugin.behavior.PersistentPropertyDeclaration_BehaviorDescriptor" />
    </file>
    <file name="PersistentPropertyReference_BehaviorDescriptor.java">
      <unit at="16,0,40,0" name="jetbrains.mps.lang.plugin.behavior.PersistentPropertyReference_BehaviorDescriptor" />
    </file>
    <file name="PluginDependency_BehaviorDescriptor.java">
      <unit at="14,0,24,0" name="jetbrains.mps.lang.plugin.behavior.PluginDependency_BehaviorDescriptor" />
    </file>
    <file name="PopupCreator_BehaviorDescriptor.java">
      <unit at="12,0,21,0" name="jetbrains.mps.lang.plugin.behavior.PopupCreator_BehaviorDescriptor" />
    </file>
    <file name="PreferencePageCommitBlock_BehaviorDescriptor.java">
      <unit at="16,0,34,0" name="jetbrains.mps.lang.plugin.behavior.PreferencePageCommitBlock_BehaviorDescriptor" />
    </file>
    <file name="PreferencePageIsModifiedBlock_BehaviorDescriptor.java">
      <unit at="16,0,34,0" name="jetbrains.mps.lang.plugin.behavior.PreferencePageIsModifiedBlock_BehaviorDescriptor" />
    </file>
    <file name="PreferencePageResetBlock_BehaviorDescriptor.java">
      <unit at="16,0,34,0" name="jetbrains.mps.lang.plugin.behavior.PreferencePageResetBlock_BehaviorDescriptor" />
    </file>
    <file name="PreferencePage_BehaviorDescriptor.java">
      <unit at="17,0,41,0" name="jetbrains.mps.lang.plugin.behavior.PreferencePage_BehaviorDescriptor" />
    </file>
    <file name="PreferencesComponentDeclaration_BehaviorDescriptor.java">
      <unit at="16,0,46,0" name="jetbrains.mps.lang.plugin.behavior.PreferencesComponentDeclaration_BehaviorDescriptor" />
    </file>
    <file name="PreferencesComponentType_BehaviorDescriptor.java">
      <unit at="14,0,29,0" name="jetbrains.mps.lang.plugin.behavior.PreferencesComponentType_BehaviorDescriptor" />
    </file>
    <file name="RequiredCondition_BehaviorDescriptor.java">
      <unit at="12,0,21,0" name="jetbrains.mps.lang.plugin.behavior.RequiredCondition_BehaviorDescriptor" />
    </file>
    <file name="Separator_BehaviorDescriptor.java">
      <unit at="12,0,21,0" name="jetbrains.mps.lang.plugin.behavior.Separator_BehaviorDescriptor" />
    </file>
    <file name="ShortcutChange_BehaviorDescriptor.java">
      <unit at="12,0,15,0" name="jetbrains.mps.lang.plugin.behavior.ShortcutChange_BehaviorDescriptor" />
    </file>
    <file name="SimpleActionPlace_BehaviorDescriptor.java">
      <unit at="13,0,22,0" name="jetbrains.mps.lang.plugin.behavior.SimpleActionPlace_BehaviorDescriptor" />
    </file>
    <file name="SimpleShortcutChange_BehaviorDescriptor.java">
      <unit at="12,0,21,0" name="jetbrains.mps.lang.plugin.behavior.SimpleShortcutChange_BehaviorDescriptor" />
    </file>
    <file name="SmartDisposeClosureParameterDeclaration_BehaviorDescriptor.java">
      <unit at="12,0,21,0" name="jetbrains.mps.lang.plugin.behavior.SmartDisposeClosureParameterDeclaration_BehaviorDescriptor" />
    </file>
    <file name="TabbedToolDeclaration_BehaviorDescriptor.java">
      <unit at="11,0,20,0" name="jetbrains.mps.lang.plugin.behavior.TabbedToolDeclaration_BehaviorDescriptor" />
    </file>
    <file name="TabbedToolOperation_BehaviorDescriptor.java">
      <unit at="16,0,40,0" name="jetbrains.mps.lang.plugin.behavior.TabbedToolOperation_BehaviorDescriptor" />
    </file>
    <file name="ToStringConceptFunction_BehaviorDescriptor.java">
      <unit at="16,0,34,0" name="jetbrains.mps.lang.plugin.behavior.ToStringConceptFunction_BehaviorDescriptor" />
    </file>
    <file name="ToStringParameter_BehaviorDescriptor.java">
      <unit at="13,0,22,0" name="jetbrains.mps.lang.plugin.behavior.ToStringParameter_BehaviorDescriptor" />
    </file>
    <file name="ToolActionPlace_BehaviorDescriptor.java">
      <unit at="13,0,22,0" name="jetbrains.mps.lang.plugin.behavior.ToolActionPlace_BehaviorDescriptor" />
    </file>
    <file name="ToolDeclaration_BehaviorDescriptor.java">
      <unit at="11,0,20,0" name="jetbrains.mps.lang.plugin.behavior.ToolDeclaration_BehaviorDescriptor" />
    </file>
    <file name="ToolInstanceExpression_BehaviorDescriptor.java">
      <unit at="12,0,21,0" name="jetbrains.mps.lang.plugin.behavior.ToolInstanceExpression_BehaviorDescriptor" />
    </file>
    <file name="ToolTab_BehaviorDescriptor.java">
      <unit at="12,0,21,0" name="jetbrains.mps.lang.plugin.behavior.ToolTab_BehaviorDescriptor" />
    </file>
    <file name="ToolType_BehaviorDescriptor.java">
      <unit at="14,0,29,0" name="jetbrains.mps.lang.plugin.behavior.ToolType_BehaviorDescriptor" />
    </file>
    <file name="ToolbarCreator_BehaviorDescriptor.java">
      <unit at="12,0,21,0" name="jetbrains.mps.lang.plugin.behavior.ToolbarCreator_BehaviorDescriptor" />
    </file>
    <file name="UpdateBlock_BehaviorDescriptor.java">
      <unit at="15,0,30,0" name="jetbrains.mps.lang.plugin.behavior.UpdateBlock_BehaviorDescriptor" />
    </file>
    <file name="UpdateGroupBlock_BehaviorDescriptor.java">
      <unit at="12,0,21,0" name="jetbrains.mps.lang.plugin.behavior.UpdateGroupBlock_BehaviorDescriptor" />
    </file>
    <file name="UpdateGroupFunction_BehaviorDescriptor.java">
      <unit at="16,0,34,0" name="jetbrains.mps.lang.plugin.behavior.UpdateGroupFunction_BehaviorDescriptor" />
    </file>
  </root>
  <root nodeRef="r:00000000-0000-4000-0000-011c89590360(jetbrains.mps.lang.plugin.behavior)/1171743928471337190">
    <file name="ActionParameter_Behavior.java">
      <unit id="1171743928471337190" at="10,0,13,0" name="jetbrains.mps.lang.plugin.behavior.ActionParameter_Behavior" />
    </file>
    <file name="ActionParameter__BehaviorDescriptor.java">
      <node id="1171743928471337190" at="24,0,25,0" concept="7" trace="CONCEPT" />
      <node id="1171743928471337190" at="25,0,26,0" concept="7" trace="REGISTRY" />
      <node id="1171743928471337190" at="27,0,28,0" concept="7" trace="getType_id112RIkggjzD" />
      <node id="1171743928471337190" at="28,0,29,0" concept="7" trace="getFieldDeclaration_id112RIkgil0h" />
      <node id="1171743928471337190" at="30,0,31,0" concept="7" trace="BH_METHODS" />
      <node id="1171743928471337190" at="36,53,37,20" concept="9" />
      <node id="1171743928471337190" at="41,114,42,21" concept="2" />
      <node id="1171743928471337190" at="46,114,47,49" concept="5" />
      <node id="1171743928471337190" at="48,26,49,56" concept="11" />
      <node id="1171743928471337190" at="52,14,53,58" concept="11" />
      <node id="1171743928471337190" at="58,128,59,49" concept="5" />
      <node id="1171743928471337190" at="60,26,61,56" concept="11" />
      <node id="1171743928471337190" at="64,14,65,58" concept="11" />
      <node id="1171743928471337190" at="71,48,72,22" concept="6" />
      <node id="1171743928471337190" at="77,40,78,19" concept="6" />
      <node id="1171743928471337190" at="32,0,34,0" concept="8" trace="___init___#(Lorg/jetbrains/mps/openapi/model/SNode;)V" />
      <node id="1171743928471337190" at="36,0,39,0" concept="1" trace="ActionParameter__BehaviorDescriptor#()V" />
      <node id="1171743928471337190" at="47,49,50,5" concept="3" />
      <node id="1171743928471337190" at="59,49,62,5" concept="3" />
      <node id="1171743928471337190" at="40,0,44,0" concept="4" trace="initNode#(Lorg/jetbrains/mps/openapi/model/SNode;Ljetbrains/mps/core/aspects/behaviour/api/SConstructor;[Ljava/lang/Object;)V" />
      <node id="1171743928471337190" at="50,5,54,5" concept="10" />
      <node id="1171743928471337190" at="62,5,66,5" concept="10" />
      <node id="1171743928471337190" at="69,0,74,0" concept="4" trace="getDeclaredMethods#()Ljava/util/List;" />
      <node id="1171743928471337190" at="75,0,80,0" concept="4" trace="getConcept#()Lorg/jetbrains/mps/openapi/language/SAbstractConcept;" />
      <node id="1171743928471337190" at="45,0,56,0" concept="4" trace="invokeSpecial0#(Lorg/jetbrains/mps/openapi/model/SNode;Ljetbrains/mps/core/aspects/behaviour/api/SMethod;[Ljava/lang/Object;)null" />
      <node id="1171743928471337190" at="57,0,68,0" concept="4" trace="invokeSpecial0#(Lorg/jetbrains/mps/openapi/language/SAbstractConcept;Ljetbrains/mps/core/aspects/behaviour/api/SMethod;[Ljava/lang/Object;)null" />
      <scope id="1171743928471337190" at="32,63,32,63" />
      <scope id="1171743928471337190" at="36,53,37,20" />
      <scope id="1171743928471337190" at="41,114,42,21" />
      <scope id="1171743928471337190" at="48,26,49,56" />
      <scope id="1171743928471337190" at="52,14,53,58" />
      <scope id="1171743928471337190" at="60,26,61,56" />
      <scope id="1171743928471337190" at="64,14,65,58" />
      <scope id="1171743928471337190" at="71,48,72,22" />
      <scope id="1171743928471337190" at="77,40,78,19" />
      <scope id="1171743928471337190" at="32,0,34,0">
        <var name="__thisNode__" id="1171743928471337190" />
      </scope>
      <scope id="1171743928471337190" at="36,0,39,0" />
      <scope id="1171743928471337190" at="40,0,44,0">
        <var name="constructor" id="1171743928471337190" />
        <var name="node" id="1171743928471337190" />
        <var name="parameters" id="1171743928471337190" />
      </scope>
      <scope id="1171743928471337190" at="69,0,74,0" />
      <scope id="1171743928471337190" at="75,0,80,0" />
      <scope id="1171743928471337190" at="46,114,54,5">
        <var name="methodIndex" id="1171743928471337190" />
      </scope>
      <scope id="1171743928471337190" at="58,128,66,5">
        <var name="methodIndex" id="1171743928471337190" />
      </scope>
      <scope id="1171743928471337190" at="45,0,56,0">
        <var name="method" id="1171743928471337190" />
        <var name="node" id="1171743928471337190" />
        <var name="parameters" id="1171743928471337190" />
      </scope>
      <scope id="1171743928471337190" at="57,0,68,0">
        <var name="concept" id="1171743928471337190" />
        <var name="method" id="1171743928471337190" />
        <var name="parameters" id="1171743928471337190" />
      </scope>
      <unit id="1171743928471337190" at="23,0,81,0" name="jetbrains.mps.lang.plugin.behavior.ActionParameter__BehaviorDescriptor" />
    </file>
  </root>
  <root nodeRef="r:00000000-0000-4000-0000-011c89590360(jetbrains.mps.lang.plugin.behavior)/1171743928471337368">
    <file name="ActionParameterDeclaration_Behavior.java">
      <unit id="1171743928471337368" at="10,0,13,0" name="jetbrains.mps.lang.plugin.behavior.ActionParameterDeclaration_Behavior" />
    </file>
    <file name="ActionParameterDeclaration__BehaviorDescriptor.java">
      <node id="1171743928471337368" at="32,0,33,0" concept="7" trace="CONCEPT" />
      <node id="1171743928471337368" at="33,0,34,0" concept="7" trace="REGISTRY" />
      <node id="1171743928471337368" at="35,0,36,0" concept="7" trace="getType_id112RIkggjzD" />
      <node id="1171743928471337368" at="36,0,37,0" concept="7" trace="getFieldDeclaration_id112RIkgil0h" />
      <node id="1171743928471337368" at="37,0,38,0" concept="7" trace="getOperationConcept_id2D1PBM_bxJ5" />
      <node id="1171743928471337368" at="39,0,40,0" concept="7" trace="BH_METHODS" />
      <node id="1171743928471337377" at="44,79,45,182" concept="6" />
      <node id="1171743928471867305" at="48,349,49,211" concept="6" />
      <node id="1171743928471867314" at="50,357,51,212" concept="6" />
      <node id="1171743928471867319" at="52,360,53,212" concept="6" />
      <node id="1171743928471867334" at="54,5,55,312" concept="11" />
      <node id="3044950653914723632" at="57,111,58,118" concept="5" />
      <node id="3044950653914723647" at="58,118,59,166" concept="2" />
      <node id="3044950653914723651" at="59,166,60,18" concept="6" />
      <node id="1171743928471337368" at="63,64,64,20" concept="9" />
      <node id="1171743928471337368" at="68,114,69,21" concept="2" />
      <node id="1171743928471337368" at="73,114,74,49" concept="5" />
      <node id="1171743928471337368" at="75,26,76,56" concept="11" />
      <node id="1171743928471337368" at="79,13,80,57" concept="6" />
      <node id="1171743928471337368" at="81,13,82,69" concept="6" />
      <node id="1171743928471337368" at="83,14,84,58" concept="11" />
      <node id="1171743928471337368" at="89,128,90,49" concept="5" />
      <node id="1171743928471337368" at="91,26,92,56" concept="11" />
      <node id="1171743928471337368" at="95,13,96,78" concept="6" />
      <node id="1171743928471337368" at="97,14,98,58" concept="11" />
      <node id="1171743928471337368" at="104,48,105,22" concept="6" />
      <node id="1171743928471337368" at="110,40,111,19" concept="6" />
      <node id="1171743928471867307" at="113,63,114,63" concept="5" />
      <node id="1171743928471867307" at="114,63,115,30" concept="5" />
      <node id="1171743928471867307" at="115,30,116,232" concept="2" />
      <node id="1171743928471867307" at="116,232,117,490" concept="2" />
      <node id="1171743928471867307" at="117,490,118,469" concept="2" />
      <node id="1171743928471867307" at="118,469,119,24" concept="6" />
      <node id="1171743928471867316" at="121,64,122,63" concept="5" />
      <node id="1171743928471867316" at="122,63,123,30" concept="5" />
      <node id="1171743928471867316" at="123,30,124,232" concept="2" />
      <node id="1171743928471867316" at="124,232,125,499" concept="2" />
      <node id="1171743928471867316" at="125,499,126,469" concept="2" />
      <node id="1171743928471867316" at="126,469,127,24" concept="6" />
      <node id="1171743928471867321" at="129,64,130,63" concept="5" />
      <node id="1171743928471867321" at="130,63,131,30" concept="5" />
      <node id="1171743928471867321" at="131,30,132,232" concept="2" />
      <node id="1171743928471867321" at="132,232,133,491" concept="2" />
      <node id="1171743928471867321" at="133,491,134,469" concept="2" />
      <node id="1171743928471867321" at="134,469,135,24" concept="6" />
      <node id="1171743928471337368" at="41,0,43,0" concept="8" trace="___init___#(Lorg/jetbrains/mps/openapi/model/SNode;)V" />
      <node id="1171743928471337368" at="44,0,47,0" concept="8" trace="getType_id112RIkggjzD#(Lorg/jetbrains/mps/openapi/model/SNode;)Lorg/jetbrains/mps/openapi/model/SNode;" />
      <node id="1171743928471337368" at="63,0,66,0" concept="1" trace="ActionParameterDeclaration__BehaviorDescriptor#()V" />
      <node id="1171743928471337368" at="74,49,77,5" concept="3" />
      <node id="1171743928471337368" at="90,49,93,5" concept="3" />
      <node id="1171743928471867307" at="115,30,118,469" concept="0" />
      <node id="1171743928471867307" at="115,30,118,469" concept="0" />
      <node id="1171743928471867316" at="123,30,126,469" concept="0" />
      <node id="1171743928471867316" at="123,30,126,469" concept="0" />
      <node id="1171743928471867321" at="131,30,134,469" concept="0" />
      <node id="1171743928471867321" at="131,30,134,469" concept="0" />
      <node id="1171743928471337368" at="67,0,71,0" concept="4" trace="initNode#(Lorg/jetbrains/mps/openapi/model/SNode;Ljetbrains/mps/core/aspects/behaviour/api/SConstructor;[Ljava/lang/Object;)V" />
      <node id="1171743928471337368" at="57,0,62,0" concept="8" trace="getOperationConcept_id2D1PBM_bxJ5#(Lorg/jetbrains/mps/openapi/language/SAbstractConcept;)Ljava/util/List;" />
      <node id="1171743928471337368" at="102,0,107,0" concept="4" trace="getDeclaredMethods#()Ljava/util/List;" />
      <node id="1171743928471337368" at="108,0,113,0" concept="4" trace="getConcept#()Lorg/jetbrains/mps/openapi/language/SAbstractConcept;" />
      <node id="1171743928471337368" at="93,5,99,5" concept="10" />
      <node id="1171743928471867265" at="47,91,54,5" concept="3" />
      <node id="1171743928471337368" at="77,5,85,5" concept="10" />
      <node id="1171743928471867307" at="113,0,121,0" concept="8" trace="_quotation_createNode_ax10d1_a0a0a0b#()Lorg/jetbrains/mps/openapi/model/SNode;" />
      <node id="1171743928471867316" at="121,0,129,0" concept="8" trace="_quotation_createNode_ax10d1_a0a0a0a1#()Lorg/jetbrains/mps/openapi/model/SNode;" />
      <node id="1171743928471867321" at="129,0,137,0" concept="8" trace="_quotation_createNode_ax10d1_a0a0b0a1#()Lorg/jetbrains/mps/openapi/model/SNode;" />
      <node id="1171743928471337368" at="47,0,57,0" concept="8" trace="getFieldDeclaration_id112RIkgil0h#(Lorg/jetbrains/mps/openapi/model/SNode;)Lorg/jetbrains/mps/openapi/model/SNode;" />
      <node id="1171743928471337368" at="88,0,101,0" concept="4" trace="invokeSpecial0#(Lorg/jetbrains/mps/openapi/language/SAbstractConcept;Ljetbrains/mps/core/aspects/behaviour/api/SMethod;[Ljava/lang/Object;)null" />
      <node id="1171743928471337368" at="72,0,87,0" concept="4" trace="invokeSpecial0#(Lorg/jetbrains/mps/openapi/model/SNode;Ljetbrains/mps/core/aspects/behaviour/api/SMethod;[Ljava/lang/Object;)null" />
      <scope id="1171743928471337368" at="41,63,41,63" />
      <scope id="1171743928471337374" at="44,79,45,182" />
      <scope id="1171743928471867272" at="48,349,49,211" />
      <scope id="1171743928471867285" at="50,357,51,212" />
      <scope id="1171743928471867298" at="52,360,53,212" />
      <scope id="1171743928471337368" at="63,64,64,20" />
      <scope id="1171743928471337368" at="68,114,69,21" />
      <scope id="1171743928471337368" at="75,26,76,56" />
      <scope id="1171743928471337368" at="79,13,80,57" />
      <scope id="1171743928471337368" at="81,13,82,69" />
      <scope id="1171743928471337368" at="83,14,84,58" />
      <scope id="1171743928471337368" at="91,26,92,56" />
      <scope id="1171743928471337368" at="95,13,96,78" />
      <scope id="1171743928471337368" at="97,14,98,58" />
      <scope id="1171743928471337368" at="104,48,105,22" />
      <scope id="1171743928471337368" at="110,40,111,19" />
      <scope id="1171743928471337368" at="41,0,43,0">
        <var name="__thisNode__" id="1171743928471337368" />
      </scope>
      <scope id="1171743928471337368" at="44,0,47,0">
        <var name="__thisNode__" id="1171743928471337368" />
      </scope>
      <scope id="3044950653914723631" at="57,111,60,18">
        <var name="result" id="3044950653914723633" />
      </scope>
      <scope id="1171743928471337368" at="63,0,66,0" />
      <scope id="1171743928471867307" at="115,30,118,469" />
      <scope id="1171743928471867316" at="123,30,126,469" />
      <scope id="1171743928471867321" at="131,30,134,469" />
      <scope id="1171743928471337368" at="67,0,71,0">
        <var name="constructor" id="1171743928471337368" />
        <var name="node" id="1171743928471337368" />
        <var name="parameters" id="1171743928471337368" />
      </scope>
      <scope id="1171743928471337368" at="57,0,62,0">
        <var name="__thisConcept__" id="1171743928471337368" />
      </scope>
      <scope id="1171743928471337368" at="102,0,107,0" />
      <scope id="1171743928471337368" at="108,0,113,0" />
      <scope id="1171743928471867307" at="113,63,119,24">
        <var name="facade" id="1171743928471867307" />
        <var name="quotedNode_1" id="1171743928471867307" />
      </scope>
      <scope id="1171743928471867316" at="121,64,127,24">
        <var name="facade" id="1171743928471867316" />
        <var name="quotedNode_1" id="1171743928471867316" />
      </scope>
      <scope id="1171743928471867321" at="129,64,135,24">
        <var name="facade" id="1171743928471867321" />
        <var name="quotedNode_1" id="1171743928471867321" />
      </scope>
      <scope id="1171743928471867094" at="47,91,55,312" />
      <scope id="1171743928471867307" at="113,0,121,0" />
      <scope id="1171743928471867316" at="121,0,129,0" />
      <scope id="1171743928471867321" at="129,0,137,0" />
      <scope id="1171743928471337368" at="47,0,57,0">
        <var name="__thisNode__" id="1171743928471337368" />
      </scope>
      <scope id="1171743928471337368" at="89,128,99,5">
        <var name="methodIndex" id="1171743928471337368" />
      </scope>
      <scope id="1171743928471337368" at="73,114,85,5">
        <var name="methodIndex" id="1171743928471337368" />
      </scope>
      <scope id="1171743928471337368" at="88,0,101,0">
        <var name="concept" id="1171743928471337368" />
        <var name="method" id="1171743928471337368" />
        <var name="parameters" id="1171743928471337368" />
      </scope>
      <scope id="1171743928471337368" at="72,0,87,0">
        <var name="method" id="1171743928471337368" />
        <var name="node" id="1171743928471337368" />
        <var name="parameters" id="1171743928471337368" />
      </scope>
      <unit id="1171743928471337368" at="31,0,138,0" name="jetbrains.mps.lang.plugin.behavior.ActionParameterDeclaration__BehaviorDescriptor" />
    </file>
  </root>
  <root nodeRef="r:00000000-0000-4000-0000-011c89590360(jetbrains.mps.lang.plugin.behavior)/1213877188145">
    <file name="ActionType_Behavior.java">
      <unit id="1213877188145" at="10,0,13,0" name="jetbrains.mps.lang.plugin.behavior.ActionType_Behavior" />
    </file>
    <file name="ActionType__BehaviorDescriptor.java">
      <node id="1213877188145" at="26,0,27,0" concept="7" trace="CONCEPT" />
      <node id="1213877188145" at="27,0,28,0" concept="7" trace="REGISTRY" />
      <node id="1213877188145" at="29,0,30,0" concept="7" trace="getMembers_idhEwINC$" />
      <node id="1213877188145" at="31,0,32,0" concept="7" trace="BH_METHODS" />
      <node id="1213877188150" at="36,103,37,246" concept="6" />
      <node id="1213877188145" at="40,48,41,20" concept="9" />
      <node id="1213877188145" at="45,114,46,21" concept="2" />
      <node id="1213877188145" at="50,114,51,49" concept="5" />
      <node id="1213877188145" at="52,26,53,56" concept="11" />
      <node id="1213877188145" at="56,13,57,85" concept="6" />
      <node id="1213877188145" at="58,14,59,58" concept="11" />
      <node id="1213877188145" at="64,128,65,49" concept="5" />
      <node id="1213877188145" at="66,26,67,56" concept="11" />
      <node id="1213877188145" at="70,14,71,58" concept="11" />
      <node id="1213877188145" at="77,48,78,22" concept="6" />
      <node id="1213877188145" at="83,40,84,19" concept="6" />
      <node id="1213877188145" at="33,0,35,0" concept="8" trace="___init___#(Lorg/jetbrains/mps/openapi/model/SNode;)V" />
      <node id="1213877188145" at="36,0,39,0" concept="8" trace="getMembers_idhEwINC$#(Lorg/jetbrains/mps/openapi/model/SNode;Lorg/jetbrains/mps/openapi/model/SNode;)Ljava/util/List;" />
      <node id="1213877188145" at="40,0,43,0" concept="1" trace="ActionType__BehaviorDescriptor#()V" />
      <node id="1213877188145" at="51,49,54,5" concept="3" />
      <node id="1213877188145" at="65,49,68,5" concept="3" />
      <node id="1213877188145" at="44,0,48,0" concept="4" trace="initNode#(Lorg/jetbrains/mps/openapi/model/SNode;Ljetbrains/mps/core/aspects/behaviour/api/SConstructor;[Ljava/lang/Object;)V" />
      <node id="1213877188145" at="68,5,72,5" concept="10" />
      <node id="1213877188145" at="75,0,80,0" concept="4" trace="getDeclaredMethods#()Ljava/util/List;" />
      <node id="1213877188145" at="81,0,86,0" concept="4" trace="getConcept#()Lorg/jetbrains/mps/openapi/language/SAbstractConcept;" />
      <node id="1213877188145" at="54,5,60,5" concept="10" />
      <node id="1213877188145" at="63,0,74,0" concept="4" trace="invokeSpecial0#(Lorg/jetbrains/mps/openapi/language/SAbstractConcept;Ljetbrains/mps/core/aspects/behaviour/api/SMethod;[Ljava/lang/Object;)null" />
      <node id="1213877188145" at="49,0,62,0" concept="4" trace="invokeSpecial0#(Lorg/jetbrains/mps/openapi/model/SNode;Ljetbrains/mps/core/aspects/behaviour/api/SMethod;[Ljava/lang/Object;)null" />
      <scope id="1213877188145" at="33,63,33,63" />
      <scope id="1213877188149" at="36,103,37,246" />
      <scope id="1213877188145" at="40,48,41,20" />
      <scope id="1213877188145" at="45,114,46,21" />
      <scope id="1213877188145" at="52,26,53,56" />
      <scope id="1213877188145" at="56,13,57,85" />
      <scope id="1213877188145" at="58,14,59,58" />
      <scope id="1213877188145" at="66,26,67,56" />
      <scope id="1213877188145" at="70,14,71,58" />
      <scope id="1213877188145" at="77,48,78,22" />
      <scope id="1213877188145" at="83,40,84,19" />
      <scope id="1213877188145" at="33,0,35,0">
        <var name="__thisNode__" id="1213877188145" />
      </scope>
      <scope id="1213877188145" at="36,0,39,0">
        <var name="__thisNode__" id="1213877188145" />
        <var name="contextNode" id="1213877188157" />
      </scope>
      <scope id="1213877188145" at="40,0,43,0" />
      <scope id="1213877188145" at="44,0,48,0">
        <var name="constructor" id="1213877188145" />
        <var name="node" id="1213877188145" />
        <var name="parameters" id="1213877188145" />
      </scope>
      <scope id="1213877188145" at="75,0,80,0" />
      <scope id="1213877188145" at="81,0,86,0" />
      <scope id="1213877188145" at="64,128,72,5">
        <var name="methodIndex" id="1213877188145" />
      </scope>
      <scope id="1213877188145" at="50,114,60,5">
        <var name="methodIndex" id="1213877188145" />
      </scope>
      <scope id="1213877188145" at="63,0,74,0">
        <var name="concept" id="1213877188145" />
        <var name="method" id="1213877188145" />
        <var name="parameters" id="1213877188145" />
      </scope>
      <scope id="1213877188145" at="49,0,62,0">
        <var name="method" id="1213877188145" />
        <var name="node" id="1213877188145" />
        <var name="parameters" id="1213877188145" />
      </scope>
      <unit id="1213877188145" at="25,0,87,0" name="jetbrains.mps.lang.plugin.behavior.ActionType__BehaviorDescriptor" />
    </file>
  </root>
  <root nodeRef="r:00000000-0000-4000-0000-011c89590360(jetbrains.mps.lang.plugin.behavior)/1213877266887">
    <file name="PersistentPropertyDeclaration_Behavior.java">
      <unit id="1213877266887" at="10,0,13,0" name="jetbrains.mps.lang.plugin.behavior.PersistentPropertyDeclaration_Behavior" />
    </file>
    <file name="PersistentPropertyDeclaration__BehaviorDescriptor.java">
      <node id="1213877266887" at="28,0,29,0" concept="7" trace="CONCEPT" />
      <node id="1213877266887" at="29,0,30,0" concept="7" trace="REGISTRY" />
      <node id="1213877266887" at="31,0,32,0" concept="7" trace="getVisiblity_idhEwIBC5" />
      <node id="1213877266887" at="32,0,33,0" concept="7" trace="getOperationConcept_id2D1PBM_bxJ5" />
      <node id="1213877266887" at="34,0,35,0" concept="7" trace="BH_METHODS" />
      <node id="1213877266890" at="39,80,40,225" concept="6" />
      <node id="3044950653914726289" at="42,111,43,118" concept="5" />
      <node id="3044950653914726304" at="43,118,44,166" concept="2" />
      <node id="3044950653914726308" at="44,166,45,18" concept="6" />
      <node id="1213877266887" at="48,67,49,20" concept="9" />
      <node id="1213877266887" at="53,114,54,21" concept="2" />
      <node id="1213877266887" at="58,114,59,49" concept="5" />
      <node id="1213877266887" at="60,26,61,56" concept="11" />
      <node id="1213877266887" at="64,13,65,58" concept="6" />
      <node id="1213877266887" at="66,14,67,58" concept="11" />
      <node id="1213877266887" at="72,128,73,49" concept="5" />
      <node id="1213877266887" at="74,26,75,56" concept="11" />
      <node id="1213877266887" at="78,13,79,78" concept="6" />
      <node id="1213877266887" at="80,14,81,58" concept="11" />
      <node id="1213877266887" at="87,48,88,22" concept="6" />
      <node id="1213877266887" at="93,40,94,19" concept="6" />
      <node id="1213877266887" at="36,0,38,0" concept="8" trace="___init___#(Lorg/jetbrains/mps/openapi/model/SNode;)V" />
      <node id="1213877266887" at="39,0,42,0" concept="8" trace="getVisiblity_idhEwIBC5#(Lorg/jetbrains/mps/openapi/model/SNode;)Lorg/jetbrains/mps/openapi/model/SNode;" />
      <node id="1213877266887" at="48,0,51,0" concept="1" trace="PersistentPropertyDeclaration__BehaviorDescriptor#()V" />
      <node id="1213877266887" at="59,49,62,5" concept="3" />
      <node id="1213877266887" at="73,49,76,5" concept="3" />
      <node id="1213877266887" at="52,0,56,0" concept="4" trace="initNode#(Lorg/jetbrains/mps/openapi/model/SNode;Ljetbrains/mps/core/aspects/behaviour/api/SConstructor;[Ljava/lang/Object;)V" />
      <node id="1213877266887" at="42,0,47,0" concept="8" trace="getOperationConcept_id2D1PBM_bxJ5#(Lorg/jetbrains/mps/openapi/language/SAbstractConcept;)Ljava/util/List;" />
      <node id="1213877266887" at="85,0,90,0" concept="4" trace="getDeclaredMethods#()Ljava/util/List;" />
      <node id="1213877266887" at="91,0,96,0" concept="4" trace="getConcept#()Lorg/jetbrains/mps/openapi/language/SAbstractConcept;" />
      <node id="1213877266887" at="62,5,68,5" concept="10" />
      <node id="1213877266887" at="76,5,82,5" concept="10" />
      <node id="1213877266887" at="57,0,70,0" concept="4" trace="invokeSpecial0#(Lorg/jetbrains/mps/openapi/model/SNode;Ljetbrains/mps/core/aspects/behaviour/api/SMethod;[Ljava/lang/Object;)null" />
      <node id="1213877266887" at="71,0,84,0" concept="4" trace="invokeSpecial0#(Lorg/jetbrains/mps/openapi/language/SAbstractConcept;Ljetbrains/mps/core/aspects/behaviour/api/SMethod;[Ljava/lang/Object;)null" />
      <scope id="1213877266887" at="36,63,36,63" />
      <scope id="1213877266889" at="39,80,40,225" />
      <scope id="1213877266887" at="48,67,49,20" />
      <scope id="1213877266887" at="53,114,54,21" />
      <scope id="1213877266887" at="60,26,61,56" />
      <scope id="1213877266887" at="64,13,65,58" />
      <scope id="1213877266887" at="66,14,67,58" />
      <scope id="1213877266887" at="74,26,75,56" />
      <scope id="1213877266887" at="78,13,79,78" />
      <scope id="1213877266887" at="80,14,81,58" />
      <scope id="1213877266887" at="87,48,88,22" />
      <scope id="1213877266887" at="93,40,94,19" />
      <scope id="1213877266887" at="36,0,38,0">
        <var name="__thisNode__" id="1213877266887" />
      </scope>
      <scope id="1213877266887" at="39,0,42,0">
        <var name="__thisNode__" id="1213877266887" />
      </scope>
      <scope id="3044950653914726288" at="42,111,45,18">
        <var name="result" id="3044950653914726290" />
      </scope>
      <scope id="1213877266887" at="48,0,51,0" />
      <scope id="1213877266887" at="52,0,56,0">
        <var name="constructor" id="1213877266887" />
        <var name="node" id="1213877266887" />
        <var name="parameters" id="1213877266887" />
      </scope>
      <scope id="1213877266887" at="42,0,47,0">
        <var name="__thisConcept__" id="1213877266887" />
      </scope>
      <scope id="1213877266887" at="85,0,90,0" />
      <scope id="1213877266887" at="91,0,96,0" />
      <scope id="1213877266887" at="58,114,68,5">
        <var name="methodIndex" id="1213877266887" />
      </scope>
      <scope id="1213877266887" at="72,128,82,5">
        <var name="methodIndex" id="1213877266887" />
      </scope>
      <scope id="1213877266887" at="57,0,70,0">
        <var name="method" id="1213877266887" />
        <var name="node" id="1213877266887" />
        <var name="parameters" id="1213877266887" />
      </scope>
      <scope id="1213877266887" at="71,0,84,0">
        <var name="concept" id="1213877266887" />
        <var name="method" id="1213877266887" />
        <var name="parameters" id="1213877266887" />
      </scope>
      <unit id="1213877266887" at="27,0,97,0" name="jetbrains.mps.lang.plugin.behavior.PersistentPropertyDeclaration__BehaviorDescriptor" />
    </file>
  </root>
  <root nodeRef="r:00000000-0000-4000-0000-011c89590360(jetbrains.mps.lang.plugin.behavior)/1213877276566">
    <file name="GroupAnchor_Behavior.java">
      <node id="1213877276566" at="13,69,14,73" concept="6" />
      <node id="1213877276566" at="16,81,17,83" concept="6" />
      <node id="1213877276566" at="13,0,16,0" concept="8" trace="call_getId_1213877276567#(Lorg/jetbrains/mps/openapi/model/SNode;)Ljava/lang/String;" />
      <node id="1213877276566" at="16,0,19,0" concept="8" trace="call_getActionId_5495648829643890225#(Lorg/jetbrains/mps/openapi/model/SNode;)Ljava/lang/String;" />
      <scope id="1213877276566" at="13,69,14,73" />
      <scope id="1213877276566" at="16,81,17,83" />
      <scope id="1213877276566" at="13,0,16,0">
        <var name="__thisNode__" id="1213877276566" />
      </scope>
      <scope id="1213877276566" at="16,0,19,0">
        <var name="__thisNode__" id="1213877276566" />
      </scope>
      <unit id="1213877276566" at="11,0,20,0" name="jetbrains.mps.lang.plugin.behavior.GroupAnchor_Behavior" />
    </file>
    <file name="GroupAnchor__BehaviorDescriptor.java">
      <node id="1213877276566" at="27,0,28,0" concept="7" trace="CONCEPT" />
      <node id="1213877276566" at="28,0,29,0" concept="7" trace="REGISTRY" />
      <node id="1213877276566" at="30,0,31,0" concept="7" trace="getId_idhEwIkYn" />
      <node id="1213877276566" at="31,0,32,0" concept="7" trace="getActionId_id4L4tRTddLSL" />
      <node id="1213877276566" at="33,0,34,0" concept="7" trace="BH_METHODS" />
      <node id="1213877276570" at="38,74,39,197" concept="6" />
      <node id="5495648829643890230" at="41,84,42,400" concept="6" />
      <node id="1213877276566" at="45,49,46,20" concept="9" />
      <node id="1213877276566" at="50,114,51,21" concept="2" />
      <node id="1213877276566" at="55,114,56,49" concept="5" />
      <node id="1213877276566" at="57,26,58,56" concept="11" />
      <node id="1213877276566" at="61,13,62,52" concept="6" />
      <node id="1213877276566" at="63,13,64,62" concept="6" />
      <node id="1213877276566" at="65,14,66,58" concept="11" />
      <node id="1213877276566" at="71,128,72,49" concept="5" />
      <node id="1213877276566" at="73,26,74,56" concept="11" />
      <node id="1213877276566" at="77,14,78,58" concept="11" />
      <node id="1213877276566" at="84,48,85,22" concept="6" />
      <node id="1213877276566" at="90,40,91,19" concept="6" />
      <node id="1213877276566" at="35,0,37,0" concept="8" trace="___init___#(Lorg/jetbrains/mps/openapi/model/SNode;)V" />
      <node id="1213877276566" at="38,0,41,0" concept="8" trace="getId_idhEwIkYn#(Lorg/jetbrains/mps/openapi/model/SNode;)Ljava/lang/String;" />
      <node id="1213877276566" at="41,0,44,0" concept="8" trace="getActionId_id4L4tRTddLSL#(Lorg/jetbrains/mps/openapi/model/SNode;)Ljava/lang/String;" />
      <node id="1213877276566" at="45,0,48,0" concept="1" trace="GroupAnchor__BehaviorDescriptor#()V" />
      <node id="1213877276566" at="56,49,59,5" concept="3" />
      <node id="1213877276566" at="72,49,75,5" concept="3" />
      <node id="1213877276566" at="49,0,53,0" concept="4" trace="initNode#(Lorg/jetbrains/mps/openapi/model/SNode;Ljetbrains/mps/core/aspects/behaviour/api/SConstructor;[Ljava/lang/Object;)V" />
      <node id="1213877276566" at="75,5,79,5" concept="10" />
      <node id="1213877276566" at="82,0,87,0" concept="4" trace="getDeclaredMethods#()Ljava/util/List;" />
      <node id="1213877276566" at="88,0,93,0" concept="4" trace="getConcept#()Lorg/jetbrains/mps/openapi/language/SAbstractConcept;" />
      <node id="1213877276566" at="59,5,67,5" concept="10" />
      <node id="1213877276566" at="70,0,81,0" concept="4" trace="invokeSpecial0#(Lorg/jetbrains/mps/openapi/language/SAbstractConcept;Ljetbrains/mps/core/aspects/behaviour/api/SMethod;[Ljava/lang/Object;)null" />
      <node id="1213877276566" at="54,0,69,0" concept="4" trace="invokeSpecial0#(Lorg/jetbrains/mps/openapi/model/SNode;Ljetbrains/mps/core/aspects/behaviour/api/SMethod;[Ljava/lang/Object;)null" />
      <scope id="1213877276566" at="35,63,35,63" />
      <scope id="1213877276569" at="38,74,39,197" />
      <scope id="5495648829643890228" at="41,84,42,400" />
      <scope id="1213877276566" at="45,49,46,20" />
      <scope id="1213877276566" at="50,114,51,21" />
      <scope id="1213877276566" at="57,26,58,56" />
      <scope id="1213877276566" at="61,13,62,52" />
      <scope id="1213877276566" at="63,13,64,62" />
      <scope id="1213877276566" at="65,14,66,58" />
      <scope id="1213877276566" at="73,26,74,56" />
      <scope id="1213877276566" at="77,14,78,58" />
      <scope id="1213877276566" at="84,48,85,22" />
      <scope id="1213877276566" at="90,40,91,19" />
      <scope id="1213877276566" at="35,0,37,0">
        <var name="__thisNode__" id="1213877276566" />
      </scope>
      <scope id="1213877276566" at="38,0,41,0">
        <var name="__thisNode__" id="1213877276566" />
      </scope>
      <scope id="1213877276566" at="41,0,44,0">
        <var name="__thisNode__" id="1213877276566" />
      </scope>
      <scope id="1213877276566" at="45,0,48,0" />
      <scope id="1213877276566" at="49,0,53,0">
        <var name="constructor" id="1213877276566" />
        <var name="node" id="1213877276566" />
        <var name="parameters" id="1213877276566" />
      </scope>
      <scope id="1213877276566" at="82,0,87,0" />
      <scope id="1213877276566" at="88,0,93,0" />
      <scope id="1213877276566" at="71,128,79,5">
        <var name="methodIndex" id="1213877276566" />
      </scope>
      <scope id="1213877276566" at="70,0,81,0">
        <var name="concept" id="1213877276566" />
        <var name="method" id="1213877276566" />
        <var name="parameters" id="1213877276566" />
      </scope>
      <scope id="1213877276566" at="55,114,67,5">
        <var name="methodIndex" id="1213877276566" />
      </scope>
      <scope id="1213877276566" at="54,0,69,0">
        <var name="method" id="1213877276566" />
        <var name="node" id="1213877276566" />
        <var name="parameters" id="1213877276566" />
      </scope>
      <unit id="1213877276566" at="26,0,94,0" name="jetbrains.mps.lang.plugin.behavior.GroupAnchor__BehaviorDescriptor" />
    </file>
  </root>
  <root nodeRef="r:00000000-0000-4000-0000-011c89590360(jetbrains.mps.lang.plugin.behavior)/1213877278939">
    <file name="KeyMapKeystroke_Behavior.java">
      <node id="1213877278939" at="13,76,14,84" concept="6" />
      <node id="1213877278939" at="13,0,16,0" concept="8" trace="call_getKeyStroke_1213877278942#(Lorg/jetbrains/mps/openapi/model/SNode;)Ljava/lang/String;" />
      <scope id="1213877278939" at="13,76,14,84" />
      <scope id="1213877278939" at="13,0,16,0">
        <var name="__thisNode__" id="1213877278939" />
      </scope>
      <unit id="1213877278939" at="11,0,17,0" name="jetbrains.mps.lang.plugin.behavior.KeyMapKeystroke_Behavior" />
    </file>
    <file name="KeyMapKeystroke__BehaviorDescriptor.java">
      <node id="1213877278939" at="25,0,26,0" concept="7" trace="CONCEPT" />
      <node id="1213877278939" at="26,0,27,0" concept="7" trace="REGISTRY" />
      <node id="1213877278939" at="28,0,29,0" concept="7" trace="getKeyStroke_idhEwIlzu" />
      <node id="1213877278939" at="30,0,31,0" concept="7" trace="BH_METHODS" />
      <node id="1213877278949" at="35,81,36,186" concept="5" />
      <node id="1213877278957" at="37,28,38,21" concept="2" />
      <node id="1213877278972" at="39,5,40,19" concept="5" />
      <node id="1213877278977" at="41,189,42,190" concept="2" />
      <node id="1213877278994" at="43,12,44,177" concept="2" />
      <node id="1213877279008" at="45,5,46,60" concept="6" />
      <node id="1213877278939" at="49,53,50,20" concept="9" />
      <node id="1213877278939" at="54,114,55,21" concept="2" />
      <node id="1213877278939" at="59,114,60,49" concept="5" />
      <node id="1213877278939" at="61,26,62,56" concept="11" />
      <node id="1213877278939" at="65,13,66,59" concept="6" />
      <node id="1213877278939" at="67,14,68,58" concept="11" />
      <node id="1213877278939" at="73,128,74,49" concept="5" />
      <node id="1213877278939" at="75,26,76,56" concept="11" />
      <node id="1213877278939" at="79,14,80,58" concept="11" />
      <node id="1213877278939" at="86,48,87,22" concept="6" />
      <node id="1213877278939" at="92,40,93,19" concept="6" />
      <node id="1213877278939" at="32,0,34,0" concept="8" trace="___init___#(Lorg/jetbrains/mps/openapi/model/SNode;)V" />
      <node id="1213877278992" at="43,10,45,5" concept="0" />
      <node id="1213877278955" at="36,186,39,5" concept="3" />
      <node id="1213877278939" at="49,0,52,0" concept="1" trace="KeyMapKeystroke__BehaviorDescriptor#()V" />
      <node id="1213877278939" at="60,49,63,5" concept="3" />
      <node id="1213877278939" at="74,49,77,5" concept="3" />
      <node id="1213877278939" at="53,0,57,0" concept="4" trace="initNode#(Lorg/jetbrains/mps/openapi/model/SNode;Ljetbrains/mps/core/aspects/behaviour/api/SConstructor;[Ljava/lang/Object;)V" />
      <node id="1213877278939" at="77,5,81,5" concept="10" />
      <node id="1213877278975" at="40,19,45,5" concept="3" />
      <node id="1213877278939" at="84,0,89,0" concept="4" trace="getDeclaredMethods#()Ljava/util/List;" />
      <node id="1213877278939" at="90,0,95,0" concept="4" trace="getConcept#()Lorg/jetbrains/mps/openapi/language/SAbstractConcept;" />
      <node id="1213877278939" at="63,5,69,5" concept="10" />
      <node id="1213877278939" at="72,0,83,0" concept="4" trace="invokeSpecial0#(Lorg/jetbrains/mps/openapi/language/SAbstractConcept;Ljetbrains/mps/core/aspects/behaviour/api/SMethod;[Ljava/lang/Object;)null" />
      <node id="1213877278939" at="35,0,48,0" concept="8" trace="getKeyStroke_idhEwIlzu#(Lorg/jetbrains/mps/openapi/model/SNode;)Ljava/lang/String;" />
      <node id="1213877278939" at="58,0,71,0" concept="4" trace="invokeSpecial0#(Lorg/jetbrains/mps/openapi/model/SNode;Ljetbrains/mps/core/aspects/behaviour/api/SMethod;[Ljava/lang/Object;)null" />
      <scope id="1213877278939" at="32,63,32,63" />
      <scope id="1213877278956" at="37,28,38,21" />
      <scope id="1213877278976" at="41,189,42,190" />
      <scope id="1213877278993" at="43,12,44,177" />
      <scope id="1213877278939" at="49,53,50,20" />
      <scope id="1213877278939" at="54,114,55,21" />
      <scope id="1213877278939" at="61,26,62,56" />
      <scope id="1213877278939" at="65,13,66,59" />
      <scope id="1213877278939" at="67,14,68,58" />
      <scope id="1213877278939" at="75,26,76,56" />
      <scope id="1213877278939" at="79,14,80,58" />
      <scope id="1213877278939" at="86,48,87,22" />
      <scope id="1213877278939" at="92,40,93,19" />
      <scope id="1213877278939" at="32,0,34,0">
        <var name="__thisNode__" id="1213877278939" />
      </scope>
      <scope id="1213877278939" at="49,0,52,0" />
      <scope id="1213877278939" at="53,0,57,0">
        <var name="constructor" id="1213877278939" />
        <var name="node" id="1213877278939" />
        <var name="parameters" id="1213877278939" />
      </scope>
      <scope id="1213877278939" at="84,0,89,0" />
      <scope id="1213877278939" at="90,0,95,0" />
      <scope id="1213877278939" at="73,128,81,5">
        <var name="methodIndex" id="1213877278939" />
      </scope>
      <scope id="1213877278939" at="59,114,69,5">
        <var name="methodIndex" id="1213877278939" />
      </scope>
      <scope id="1213877278944" at="35,81,46,60">
        <var name="keyName" id="1213877278973" />
        <var name="modifiers" id="1213877278950" />
      </scope>
      <scope id="1213877278939" at="72,0,83,0">
        <var name="concept" id="1213877278939" />
        <var name="method" id="1213877278939" />
        <var name="parameters" id="1213877278939" />
      </scope>
      <scope id="1213877278939" at="35,0,48,0">
        <var name="__thisNode__" id="1213877278939" />
      </scope>
      <scope id="1213877278939" at="58,0,71,0">
        <var name="method" id="1213877278939" />
        <var name="node" id="1213877278939" />
        <var name="parameters" id="1213877278939" />
      </scope>
      <unit id="1213877278939" at="24,0,96,0" name="jetbrains.mps.lang.plugin.behavior.KeyMapKeystroke__BehaviorDescriptor" />
    </file>
  </root>
  <root nodeRef="r:00000000-0000-4000-0000-011c89590360(jetbrains.mps.lang.plugin.behavior)/1213877309619">
    <file name="ToolType_Behavior.java">
      <unit id="1213877309619" at="10,0,13,0" name="jetbrains.mps.lang.plugin.behavior.ToolType_Behavior" />
    </file>
    <file name="ToolType__BehaviorDescriptor.java">
      <node id="1213877309619" at="26,0,27,0" concept="7" trace="CONCEPT" />
      <node id="1213877309619" at="27,0,28,0" concept="7" trace="REGISTRY" />
      <node id="1213877309619" at="29,0,30,0" concept="7" trace="getMembers_idhEwINC$" />
      <node id="1213877309619" at="30,0,31,0" concept="7" trace="getClassExpression_idhEwIzOd" />
      <node id="1213877309619" at="32,0,33,0" concept="7" trace="BH_METHODS" />
      <node id="1213877309622" at="37,103,38,245" concept="6" />
      <node id="1213877309633" at="40,86,41,16" concept="6" />
      <node id="1213877309619" at="44,46,45,20" concept="9" />
      <node id="1213877309619" at="49,114,50,21" concept="2" />
      <node id="1213877309619" at="54,114,55,49" concept="5" />
      <node id="1213877309619" at="56,26,57,56" concept="11" />
      <node id="1213877309619" at="60,13,61,85" concept="6" />
      <node id="1213877309619" at="62,13,63,64" concept="6" />
      <node id="1213877309619" at="64,14,65,58" concept="11" />
      <node id="1213877309619" at="70,128,71,49" concept="5" />
      <node id="1213877309619" at="72,26,73,56" concept="11" />
      <node id="1213877309619" at="76,14,77,58" concept="11" />
      <node id="1213877309619" at="83,48,84,22" concept="6" />
      <node id="1213877309619" at="89,40,90,19" concept="6" />
      <node id="1213877309619" at="34,0,36,0" concept="8" trace="___init___#(Lorg/jetbrains/mps/openapi/model/SNode;)V" />
      <node id="1213877309619" at="37,0,40,0" concept="8" trace="getMembers_idhEwINC$#(Lorg/jetbrains/mps/openapi/model/SNode;Lorg/jetbrains/mps/openapi/model/SNode;)Ljava/util/List;" />
      <node id="1213877309619" at="40,0,43,0" concept="8" trace="getClassExpression_idhEwIzOd#(Lorg/jetbrains/mps/openapi/model/SNode;)Lorg/jetbrains/mps/openapi/model/SNode;" />
      <node id="1213877309619" at="44,0,47,0" concept="1" trace="ToolType__BehaviorDescriptor#()V" />
      <node id="1213877309619" at="55,49,58,5" concept="3" />
      <node id="1213877309619" at="71,49,74,5" concept="3" />
      <node id="1213877309619" at="48,0,52,0" concept="4" trace="initNode#(Lorg/jetbrains/mps/openapi/model/SNode;Ljetbrains/mps/core/aspects/behaviour/api/SConstructor;[Ljava/lang/Object;)V" />
      <node id="1213877309619" at="74,5,78,5" concept="10" />
      <node id="1213877309619" at="81,0,86,0" concept="4" trace="getDeclaredMethods#()Ljava/util/List;" />
      <node id="1213877309619" at="87,0,92,0" concept="4" trace="getConcept#()Lorg/jetbrains/mps/openapi/language/SAbstractConcept;" />
      <node id="1213877309619" at="58,5,66,5" concept="10" />
      <node id="1213877309619" at="69,0,80,0" concept="4" trace="invokeSpecial0#(Lorg/jetbrains/mps/openapi/language/SAbstractConcept;Ljetbrains/mps/core/aspects/behaviour/api/SMethod;[Ljava/lang/Object;)null" />
      <node id="1213877309619" at="53,0,68,0" concept="4" trace="invokeSpecial0#(Lorg/jetbrains/mps/openapi/model/SNode;Ljetbrains/mps/core/aspects/behaviour/api/SMethod;[Ljava/lang/Object;)null" />
      <scope id="1213877309619" at="34,63,34,63" />
      <scope id="1213877309621" at="37,103,38,245" />
      <scope id="1213877309632" at="40,86,41,16" />
      <scope id="1213877309619" at="44,46,45,20" />
      <scope id="1213877309619" at="49,114,50,21" />
      <scope id="1213877309619" at="56,26,57,56" />
      <scope id="1213877309619" at="60,13,61,85" />
      <scope id="1213877309619" at="62,13,63,64" />
      <scope id="1213877309619" at="64,14,65,58" />
      <scope id="1213877309619" at="72,26,73,56" />
      <scope id="1213877309619" at="76,14,77,58" />
      <scope id="1213877309619" at="83,48,84,22" />
      <scope id="1213877309619" at="89,40,90,19" />
      <scope id="1213877309619" at="34,0,36,0">
        <var name="__thisNode__" id="1213877309619" />
      </scope>
      <scope id="1213877309619" at="37,0,40,0">
        <var name="__thisNode__" id="1213877309619" />
        <var name="contextNode" id="1213877309628" />
      </scope>
      <scope id="1213877309619" at="40,0,43,0">
        <var name="__thisNode__" id="1213877309619" />
      </scope>
      <scope id="1213877309619" at="44,0,47,0" />
      <scope id="1213877309619" at="48,0,52,0">
        <var name="constructor" id="1213877309619" />
        <var name="node" id="1213877309619" />
        <var name="parameters" id="1213877309619" />
      </scope>
      <scope id="1213877309619" at="81,0,86,0" />
      <scope id="1213877309619" at="87,0,92,0" />
      <scope id="1213877309619" at="70,128,78,5">
        <var name="methodIndex" id="1213877309619" />
      </scope>
      <scope id="1213877309619" at="69,0,80,0">
        <var name="concept" id="1213877309619" />
        <var name="method" id="1213877309619" />
        <var name="parameters" id="1213877309619" />
      </scope>
      <scope id="1213877309619" at="54,114,66,5">
        <var name="methodIndex" id="1213877309619" />
      </scope>
      <scope id="1213877309619" at="53,0,68,0">
        <var name="method" id="1213877309619" />
        <var name="node" id="1213877309619" />
        <var name="parameters" id="1213877309619" />
      </scope>
      <unit id="1213877309619" at="25,0,93,0" name="jetbrains.mps.lang.plugin.behavior.ToolType__BehaviorDescriptor" />
    </file>
  </root>
  <root nodeRef="r:00000000-0000-4000-0000-011c89590360(jetbrains.mps.lang.plugin.behavior)/1213877319162">
    <file name="GroupType_Behavior.java">
      <unit id="1213877319162" at="10,0,13,0" name="jetbrains.mps.lang.plugin.behavior.GroupType_Behavior" />
    </file>
    <file name="GroupType__BehaviorDescriptor.java">
      <node id="1213877319162" at="26,0,27,0" concept="7" trace="CONCEPT" />
      <node id="1213877319162" at="27,0,28,0" concept="7" trace="REGISTRY" />
      <node id="1213877319162" at="29,0,30,0" concept="7" trace="getMembers_idhEwINC$" />
      <node id="1213877319162" at="31,0,32,0" concept="7" trace="BH_METHODS" />
      <node id="1213877319167" at="36,103,37,251" concept="6" />
      <node id="1213877319162" at="40,47,41,20" concept="9" />
      <node id="1213877319162" at="45,114,46,21" concept="2" />
      <node id="1213877319162" at="50,114,51,49" concept="5" />
      <node id="1213877319162" at="52,26,53,56" concept="11" />
      <node id="1213877319162" at="56,13,57,85" concept="6" />
      <node id="1213877319162" at="58,14,59,58" concept="11" />
      <node id="1213877319162" at="64,128,65,49" concept="5" />
      <node id="1213877319162" at="66,26,67,56" concept="11" />
      <node id="1213877319162" at="70,14,71,58" concept="11" />
      <node id="1213877319162" at="77,48,78,22" concept="6" />
      <node id="1213877319162" at="83,40,84,19" concept="6" />
      <node id="1213877319162" at="33,0,35,0" concept="8" trace="___init___#(Lorg/jetbrains/mps/openapi/model/SNode;)V" />
      <node id="1213877319162" at="36,0,39,0" concept="8" trace="getMembers_idhEwINC$#(Lorg/jetbrains/mps/openapi/model/SNode;Lorg/jetbrains/mps/openapi/model/SNode;)Ljava/util/List;" />
      <node id="1213877319162" at="40,0,43,0" concept="1" trace="GroupType__BehaviorDescriptor#()V" />
      <node id="1213877319162" at="51,49,54,5" concept="3" />
      <node id="1213877319162" at="65,49,68,5" concept="3" />
      <node id="1213877319162" at="44,0,48,0" concept="4" trace="initNode#(Lorg/jetbrains/mps/openapi/model/SNode;Ljetbrains/mps/core/aspects/behaviour/api/SConstructor;[Ljava/lang/Object;)V" />
      <node id="1213877319162" at="68,5,72,5" concept="10" />
      <node id="1213877319162" at="75,0,80,0" concept="4" trace="getDeclaredMethods#()Ljava/util/List;" />
      <node id="1213877319162" at="81,0,86,0" concept="4" trace="getConcept#()Lorg/jetbrains/mps/openapi/language/SAbstractConcept;" />
      <node id="1213877319162" at="54,5,60,5" concept="10" />
      <node id="1213877319162" at="63,0,74,0" concept="4" trace="invokeSpecial0#(Lorg/jetbrains/mps/openapi/language/SAbstractConcept;Ljetbrains/mps/core/aspects/behaviour/api/SMethod;[Ljava/lang/Object;)null" />
      <node id="1213877319162" at="49,0,62,0" concept="4" trace="invokeSpecial0#(Lorg/jetbrains/mps/openapi/model/SNode;Ljetbrains/mps/core/aspects/behaviour/api/SMethod;[Ljava/lang/Object;)null" />
      <scope id="1213877319162" at="33,63,33,63" />
      <scope id="1213877319166" at="36,103,37,251" />
      <scope id="1213877319162" at="40,47,41,20" />
      <scope id="1213877319162" at="45,114,46,21" />
      <scope id="1213877319162" at="52,26,53,56" />
      <scope id="1213877319162" at="56,13,57,85" />
      <scope id="1213877319162" at="58,14,59,58" />
      <scope id="1213877319162" at="66,26,67,56" />
      <scope id="1213877319162" at="70,14,71,58" />
      <scope id="1213877319162" at="77,48,78,22" />
      <scope id="1213877319162" at="83,40,84,19" />
      <scope id="1213877319162" at="33,0,35,0">
        <var name="__thisNode__" id="1213877319162" />
      </scope>
      <scope id="1213877319162" at="36,0,39,0">
        <var name="__thisNode__" id="1213877319162" />
        <var name="contextNode" id="1213877319174" />
      </scope>
      <scope id="1213877319162" at="40,0,43,0" />
      <scope id="1213877319162" at="44,0,48,0">
        <var name="constructor" id="1213877319162" />
        <var name="node" id="1213877319162" />
        <var name="parameters" id="1213877319162" />
      </scope>
      <scope id="1213877319162" at="75,0,80,0" />
      <scope id="1213877319162" at="81,0,86,0" />
      <scope id="1213877319162" at="64,128,72,5">
        <var name="methodIndex" id="1213877319162" />
      </scope>
      <scope id="1213877319162" at="50,114,60,5">
        <var name="methodIndex" id="1213877319162" />
      </scope>
      <scope id="1213877319162" at="63,0,74,0">
        <var name="concept" id="1213877319162" />
        <var name="method" id="1213877319162" />
        <var name="parameters" id="1213877319162" />
      </scope>
      <scope id="1213877319162" at="49,0,62,0">
        <var name="method" id="1213877319162" />
        <var name="node" id="1213877319162" />
        <var name="parameters" id="1213877319162" />
      </scope>
      <unit id="1213877319162" at="25,0,87,0" name="jetbrains.mps.lang.plugin.behavior.GroupType__BehaviorDescriptor" />
    </file>
  </root>
  <root nodeRef="r:00000000-0000-4000-0000-011c89590360(jetbrains.mps.lang.plugin.behavior)/1213877322092">
    <file name="PreferencesComponentDeclaration_Behavior.java">
      <node id="1213877322092" at="13,76,14,100" concept="6" />
      <node id="1213877322092" at="16,93,17,115" concept="6" />
      <node id="1213877322092" at="13,0,16,0" concept="8" trace="call_getClassName_1213877322095#(Lorg/jetbrains/mps/openapi/model/SNode;)Ljava/lang/String;" />
      <node id="1213877322092" at="16,0,19,0" concept="8" trace="call_getGeneratedClassFQName_4911466715314111449#(Lorg/jetbrains/mps/openapi/model/SNode;)Ljava/lang/String;" />
      <scope id="1213877322092" at="13,76,14,100" />
      <scope id="1213877322092" at="16,93,17,115" />
      <scope id="1213877322092" at="13,0,16,0">
        <var name="__thisNode__" id="1213877322092" />
      </scope>
      <scope id="1213877322092" at="16,0,19,0">
        <var name="__thisNode__" id="1213877322092" />
      </scope>
      <unit id="1213877322092" at="11,0,20,0" name="jetbrains.mps.lang.plugin.behavior.PreferencesComponentDeclaration_Behavior" />
    </file>
    <file name="PreferencesComponentDeclaration__BehaviorDescriptor.java">
      <node id="1213877322092" at="30,0,31,0" concept="7" trace="CONCEPT" />
      <node id="1213877322092" at="31,0,32,0" concept="7" trace="REGISTRY" />
      <node id="1213877322092" at="33,0,34,0" concept="7" trace="getClassName_idhEwIw5J" />
      <node id="1213877322092" at="34,0,35,0" concept="7" trace="getGeneratedClassFQName_id4gD2fissWfp" />
      <node id="1213877322092" at="35,0,36,0" concept="7" trace="createType_idhEwJimy" />
      <node id="1213877322092" at="36,0,37,0" concept="7" trace="getMembers_idhEwJioW" />
      <node id="1213877322092" at="38,0,39,0" concept="7" trace="BH_METHODS" />
      <node id="1213877322098" at="43,81,44,195" concept="6" />
      <node id="4911466715314111452" at="46,96,47,238" concept="6" />
      <node id="1213877322114" at="49,78,50,288" concept="5" />
      <node id="1213877322120" at="50,288,51,185" concept="2" />
      <node id="1217674787105" at="51,185,52,16" concept="6" />
      <node id="1213877322131" at="54,84,55,49" concept="5" />
      <node id="1213877322137" at="55,49,56,258" concept="2" />
      <node id="1217674797481" at="56,258,57,19" concept="6" />
      <node id="1213877322092" at="60,69,61,20" concept="9" />
      <node id="1213877322092" at="65,114,66,21" concept="2" />
      <node id="1213877322092" at="70,114,71,49" concept="5" />
      <node id="1213877322092" at="72,26,73,56" concept="11" />
      <node id="1213877322092" at="76,13,77,59" concept="6" />
      <node id="1213877322092" at="78,13,79,74" concept="6" />
      <node id="1213877322092" at="80,13,81,56" concept="6" />
      <node id="1213877322092" at="82,13,83,62" concept="6" />
      <node id="1213877322092" at="84,14,85,58" concept="11" />
      <node id="1213877322092" at="90,128,91,49" concept="5" />
      <node id="1213877322092" at="92,26,93,56" concept="11" />
      <node id="1213877322092" at="96,14,97,58" concept="11" />
      <node id="1213877322092" at="103,48,104,22" concept="6" />
      <node id="1213877322092" at="109,40,110,19" concept="6" />
      <node id="1213877322092" at="40,0,42,0" concept="8" trace="___init___#(Lorg/jetbrains/mps/openapi/model/SNode;)V" />
      <node id="1213877322092" at="43,0,46,0" concept="8" trace="getClassName_idhEwIw5J#(Lorg/jetbrains/mps/openapi/model/SNode;)Ljava/lang/String;" />
      <node id="1213877322092" at="46,0,49,0" concept="8" trace="getGeneratedClassFQName_id4gD2fissWfp#(Lorg/jetbrains/mps/openapi/model/SNode;)Ljava/lang/String;" />
      <node id="1213877322092" at="60,0,63,0" concept="1" trace="PreferencesComponentDeclaration__BehaviorDescriptor#()V" />
      <node id="1213877322092" at="71,49,74,5" concept="3" />
      <node id="1213877322092" at="91,49,94,5" concept="3" />
      <node id="1213877322092" at="64,0,68,0" concept="4" trace="initNode#(Lorg/jetbrains/mps/openapi/model/SNode;Ljetbrains/mps/core/aspects/behaviour/api/SConstructor;[Ljava/lang/Object;)V" />
      <node id="1213877322092" at="94,5,98,5" concept="10" />
      <node id="1213877322092" at="49,0,54,0" concept="8" trace="createType_idhEwJimy#(Lorg/jetbrains/mps/openapi/model/SNode;)Lorg/jetbrains/mps/openapi/model/SNode;" />
      <node id="1213877322092" at="54,0,59,0" concept="8" trace="getMembers_idhEwJioW#(Lorg/jetbrains/mps/openapi/model/SNode;)Ljava/util/List;" />
      <node id="1213877322092" at="101,0,106,0" concept="4" trace="getDeclaredMethods#()Ljava/util/List;" />
      <node id="1213877322092" at="107,0,112,0" concept="4" trace="getConcept#()Lorg/jetbrains/mps/openapi/language/SAbstractConcept;" />
      <node id="1213877322092" at="89,0,100,0" concept="4" trace="invokeSpecial0#(Lorg/jetbrains/mps/openapi/language/SAbstractConcept;Ljetbrains/mps/core/aspects/behaviour/api/SMethod;[Ljava/lang/Object;)null" />
      <node id="1213877322092" at="74,5,86,5" concept="10" />
      <node id="1213877322092" at="69,0,88,0" concept="4" trace="invokeSpecial0#(Lorg/jetbrains/mps/openapi/model/SNode;Ljetbrains/mps/core/aspects/behaviour/api/SMethod;[Ljava/lang/Object;)null" />
      <scope id="1213877322092" at="40,63,40,63" />
      <scope id="1213877322097" at="43,81,44,195" />
      <scope id="4911466715314111451" at="46,96,47,238" />
      <scope id="1213877322092" at="60,69,61,20" />
      <scope id="1213877322092" at="65,114,66,21" />
      <scope id="1213877322092" at="72,26,73,56" />
      <scope id="1213877322092" at="76,13,77,59" />
      <scope id="1213877322092" at="78,13,79,74" />
      <scope id="1213877322092" at="80,13,81,56" />
      <scope id="1213877322092" at="82,13,83,62" />
      <scope id="1213877322092" at="84,14,85,58" />
      <scope id="1213877322092" at="92,26,93,56" />
      <scope id="1213877322092" at="96,14,97,58" />
      <scope id="1213877322092" at="103,48,104,22" />
      <scope id="1213877322092" at="109,40,110,19" />
      <scope id="1213877322092" at="40,0,42,0">
        <var name="__thisNode__" id="1213877322092" />
      </scope>
      <scope id="1213877322092" at="43,0,46,0">
        <var name="__thisNode__" id="1213877322092" />
      </scope>
      <scope id="1213877322092" at="46,0,49,0">
        <var name="__thisNode__" id="1213877322092" />
      </scope>
      <scope id="1213877322113" at="49,78,52,16">
        <var name="type" id="1213877322115" />
      </scope>
      <scope id="1213877322130" at="54,84,57,19">
        <var name="members" id="1213877322132" />
      </scope>
      <scope id="1213877322092" at="60,0,63,0" />
      <scope id="1213877322092" at="64,0,68,0">
        <var name="constructor" id="1213877322092" />
        <var name="node" id="1213877322092" />
        <var name="parameters" id="1213877322092" />
      </scope>
      <scope id="1213877322092" at="49,0,54,0">
        <var name="__thisNode__" id="1213877322092" />
      </scope>
      <scope id="1213877322092" at="54,0,59,0">
        <var name="__thisNode__" id="1213877322092" />
      </scope>
      <scope id="1213877322092" at="101,0,106,0" />
      <scope id="1213877322092" at="107,0,112,0" />
      <scope id="1213877322092" at="90,128,98,5">
        <var name="methodIndex" id="1213877322092" />
      </scope>
      <scope id="1213877322092" at="89,0,100,0">
        <var name="concept" id="1213877322092" />
        <var name="method" id="1213877322092" />
        <var name="parameters" id="1213877322092" />
      </scope>
      <scope id="1213877322092" at="70,114,86,5">
        <var name="methodIndex" id="1213877322092" />
      </scope>
      <scope id="1213877322092" at="69,0,88,0">
        <var name="method" id="1213877322092" />
        <var name="node" id="1213877322092" />
        <var name="parameters" id="1213877322092" />
      </scope>
      <unit id="1213877322092" at="29,0,113,0" name="jetbrains.mps.lang.plugin.behavior.PreferencesComponentDeclaration__BehaviorDescriptor" />
    </file>
  </root>
  <root nodeRef="r:00000000-0000-4000-0000-011c89590360(jetbrains.mps.lang.plugin.behavior)/1213877371869">
    <file name="ActionDeclaration_Behavior.java">
      <node id="1213877371869" at="13,80,14,90" concept="6" />
      <node id="1213877371869" at="16,87,17,97" concept="6" />
      <node id="1213877371869" at="13,0,16,0" concept="8" trace="call_getGeneratedName_1213877371942#(Lorg/jetbrains/mps/openapi/model/SNode;)Ljava/lang/String;" />
      <node id="1213877371869" at="16,0,19,0" concept="8" trace="call_getGeneratedClassFQName_1213877371952#(Lorg/jetbrains/mps/openapi/model/SNode;)Ljava/lang/String;" />
      <scope id="1213877371869" at="13,80,14,90" />
      <scope id="1213877371869" at="16,87,17,97" />
      <scope id="1213877371869" at="13,0,16,0">
        <var name="__thisNode__" id="1213877371869" />
      </scope>
      <scope id="1213877371869" at="16,0,19,0">
        <var name="__thisNode__" id="1213877371869" />
      </scope>
      <unit id="1213877371869" at="11,0,20,0" name="jetbrains.mps.lang.plugin.behavior.ActionDeclaration_Behavior" />
    </file>
    <file name="ActionDeclaration__BehaviorDescriptor.java">
      <node id="1213877371869" at="39,0,40,0" concept="7" trace="CONCEPT" />
      <node id="1213877371869" at="40,0,41,0" concept="7" trace="REGISTRY" />
      <node id="1213877371869" at="42,0,43,0" concept="7" trace="getGeneratedName_idhEwIGgA" />
      <node id="1213877371869" at="43,0,44,0" concept="7" trace="getGeneratedClassFQName_idhEwIGgK" />
      <node id="1213877371869" at="44,0,45,0" concept="7" trace="createType_idhEwJimy" />
      <node id="1213877371869" at="45,0,46,0" concept="7" trace="getPropertyToCheck_id4cWf37B8oYh" />
      <node id="1213877371869" at="46,0,47,0" concept="7" trace="getScope_id3fifI_xCJOQ" />
      <node id="1213877371869" at="48,0,49,0" concept="7" trace="BH_METHODS" />
      <node id="1213877371945" at="53,85,54,209" concept="6" />
      <node id="1213877371955" at="56,92,57,228" concept="6" />
      <node id="1213877371972" at="59,78,60,274" concept="5" />
      <node id="1213877371978" at="60,274,61,171" concept="2" />
      <node id="1213877371985" at="61,171,62,16" concept="6" />
      <node id="5003188907305392394" at="64,102,65,58" concept="6" />
      <node id="7201967929020688144" at="68,275,69,275" concept="5" />
      <node id="7201967929020688082" at="71,41,72,254" concept="6" />
      <node id="7201967929020688170" at="74,9,75,128" concept="6" />
      <node id="7201967929020665782" at="76,5,77,119" concept="6" />
      <node id="1213877371869" at="80,55,81,20" concept="9" />
      <node id="1213877371869" at="85,114,86,21" concept="2" />
      <node id="1213877371869" at="90,114,91,49" concept="5" />
      <node id="1213877371869" at="92,26,93,56" concept="11" />
      <node id="1213877371869" at="96,13,97,63" concept="6" />
      <node id="1213877371869" at="98,13,99,70" concept="6" />
      <node id="1213877371869" at="100,13,101,56" concept="6" />
      <node id="1213877371869" at="102,13,103,80" concept="6" />
      <node id="1213877371869" at="104,13,105,104" concept="6" />
      <node id="1213877371869" at="106,14,107,58" concept="11" />
      <node id="1213877371869" at="112,128,113,49" concept="5" />
      <node id="1213877371869" at="114,26,115,56" concept="11" />
      <node id="1213877371869" at="118,14,119,58" concept="11" />
      <node id="1213877371869" at="125,48,126,22" concept="6" />
      <node id="1213877371869" at="131,40,132,19" concept="6" />
      <node id="1213877371869" at="50,0,52,0" concept="8" trace="___init___#(Lorg/jetbrains/mps/openapi/model/SNode;)V" />
      <node id="1213877371869" at="53,0,56,0" concept="8" trace="getGeneratedName_idhEwIGgA#(Lorg/jetbrains/mps/openapi/model/SNode;)Ljava/lang/String;" />
      <node id="1213877371869" at="56,0,59,0" concept="8" trace="getGeneratedClassFQName_idhEwIGgK#(Lorg/jetbrains/mps/openapi/model/SNode;)Ljava/lang/String;" />
      <node id="1213877371869" at="64,0,67,0" concept="8" trace="getPropertyToCheck_id4cWf37B8oYh#(Lorg/jetbrains/mps/openapi/model/SNode;)Ljetbrains/mps/checkedName/PropertyReference;" />
      <node id="7201967929020688078" at="71,0,74,0" concept="4" trace="accept#(Lorg/jetbrains/mps/openapi/model/SNode;)Z" />
      <node id="1213877371869" at="80,0,83,0" concept="1" trace="ActionDeclaration__BehaviorDescriptor#()V" />
      <node id="1213877371869" at="91,49,94,5" concept="3" />
      <node id="1213877371869" at="113,49,116,5" concept="3" />
      <node id="1213877371869" at="84,0,88,0" concept="4" trace="initNode#(Lorg/jetbrains/mps/openapi/model/SNode;Ljetbrains/mps/core/aspects/behaviour/api/SConstructor;[Ljava/lang/Object;)V" />
      <node id="1213877371869" at="116,5,120,5" concept="10" />
      <node id="1213877371869" at="59,0,64,0" concept="8" trace="createType_idhEwJimy#(Lorg/jetbrains/mps/openapi/model/SNode;)Lorg/jetbrains/mps/openapi/model/SNode;" />
      <node id="7201967929020688114" at="69,275,74,9" concept="5" />
      <node id="1213877371869" at="123,0,128,0" concept="4" trace="getDeclaredMethods#()Ljava/util/List;" />
      <node id="1213877371869" at="129,0,134,0" concept="4" trace="getConcept#()Lorg/jetbrains/mps/openapi/language/SAbstractConcept;" />
      <node id="7201967929020665824" at="67,105,76,5" concept="3" />
      <node id="1213877371869" at="111,0,122,0" concept="4" trace="invokeSpecial0#(Lorg/jetbrains/mps/openapi/language/SAbstractConcept;Ljetbrains/mps/core/aspects/behaviour/api/SMethod;[Ljava/lang/Object;)null" />
      <node id="1213877371869" at="67,0,79,0" concept="8" trace="getScope_id3fifI_xCJOQ#(Lorg/jetbrains/mps/openapi/model/SNode;Lorg/jetbrains/mps/openapi/model/SNode;Lorg/jetbrains/mps/openapi/model/SNode;)Ljetbrains/mps/scope/Scope;" />
      <node id="1213877371869" at="94,5,108,5" concept="10" />
      <node id="1213877371869" at="89,0,110,0" concept="4" trace="invokeSpecial0#(Lorg/jetbrains/mps/openapi/model/SNode;Ljetbrains/mps/core/aspects/behaviour/api/SMethod;[Ljava/lang/Object;)null" />
      <scope id="1213877371869" at="50,63,50,63" />
      <scope id="1213877371944" at="53,85,54,209" />
      <scope id="1213877371954" at="56,92,57,228" />
      <scope id="5003188907305392388" at="64,102,65,58" />
      <scope id="7201967929020688079" at="71,41,72,254" />
      <scope id="1213877371869" at="80,55,81,20" />
      <scope id="1213877371869" at="85,114,86,21" />
      <scope id="1213877371869" at="92,26,93,56" />
      <scope id="1213877371869" at="96,13,97,63" />
      <scope id="1213877371869" at="98,13,99,70" />
      <scope id="1213877371869" at="100,13,101,56" />
      <scope id="1213877371869" at="102,13,103,80" />
      <scope id="1213877371869" at="104,13,105,104" />
      <scope id="1213877371869" at="106,14,107,58" />
      <scope id="1213877371869" at="114,26,115,56" />
      <scope id="1213877371869" at="118,14,119,58" />
      <scope id="1213877371869" at="125,48,126,22" />
      <scope id="1213877371869" at="131,40,132,19" />
      <scope id="1213877371869" at="50,0,52,0">
        <var name="__thisNode__" id="1213877371869" />
      </scope>
      <scope id="1213877371869" at="53,0,56,0">
        <var name="__thisNode__" id="1213877371869" />
      </scope>
      <scope id="1213877371869" at="56,0,59,0">
        <var name="__thisNode__" id="1213877371869" />
      </scope>
      <scope id="1213877371971" at="59,78,62,16">
        <var name="type" id="1213877371973" />
      </scope>
      <scope id="1213877371869" at="64,0,67,0">
        <var name="__thisNode__" id="1213877371869" />
      </scope>
      <scope id="7201967929020688078" at="71,0,74,0">
        <var name="it" id="7201967929020688078" />
      </scope>
      <scope id="1213877371869" at="80,0,83,0" />
      <scope id="1213877371869" at="84,0,88,0">
        <var name="constructor" id="1213877371869" />
        <var name="node" id="1213877371869" />
        <var name="parameters" id="1213877371869" />
      </scope>
      <scope id="1213877371869" at="59,0,64,0">
        <var name="__thisNode__" id="1213877371869" />
      </scope>
      <scope id="1213877371869" at="123,0,128,0" />
      <scope id="1213877371869" at="129,0,134,0" />
      <scope id="7201967929020665825" at="68,275,75,128">
        <var name="baseActionType" id="7201967929020688145" />
        <var name="methods" id="7201967929020688115" />
      </scope>
      <scope id="1213877371869" at="112,128,120,5">
        <var name="methodIndex" id="1213877371869" />
      </scope>
      <scope id="7201967929020665776" at="67,105,77,119" />
      <scope id="1213877371869" at="111,0,122,0">
        <var name="concept" id="1213877371869" />
        <var name="method" id="1213877371869" />
        <var name="parameters" id="1213877371869" />
      </scope>
      <scope id="1213877371869" at="67,0,79,0">
        <var name="__thisNode__" id="1213877371869" />
        <var name="child" id="7201967929020665779" />
        <var name="kind" id="7201967929020665777" />
      </scope>
      <scope id="1213877371869" at="90,114,108,5">
        <var name="methodIndex" id="1213877371869" />
      </scope>
      <scope id="1213877371869" at="89,0,110,0">
        <var name="method" id="1213877371869" />
        <var name="node" id="1213877371869" />
        <var name="parameters" id="1213877371869" />
      </scope>
      <unit id="7201967929020688078" at="70,149,74,7" name="jetbrains.mps.lang.plugin.behavior.ActionDeclaration__BehaviorDescriptor$1" />
      <unit id="1213877371869" at="38,0,135,0" name="jetbrains.mps.lang.plugin.behavior.ActionDeclaration__BehaviorDescriptor" />
    </file>
  </root>
  <root nodeRef="r:00000000-0000-4000-0000-011c89590360(jetbrains.mps.lang.plugin.behavior)/1213877494239">
    <file name="ActionGroupDeclaration_Behavior.java">
      <node id="1213877494239" at="13,78,14,93" concept="6" />
      <node id="1213877494239" at="16,80,17,95" concept="6" />
      <node id="1213877494239" at="19,87,20,102" concept="6" />
      <node id="1213877494239" at="13,0,16,0" concept="8" trace="call_getGroupPrefix_1213877494242#(Lorg/jetbrains/mps/openapi/model/SNode;)Ljava/lang/String;" />
      <node id="1213877494239" at="16,0,19,0" concept="8" trace="call_getGeneratedName_1213877494274#(Lorg/jetbrains/mps/openapi/model/SNode;)Ljava/lang/String;" />
      <node id="1213877494239" at="19,0,22,0" concept="8" trace="call_getGeneratedClassFQName_1213877494288#(Lorg/jetbrains/mps/openapi/model/SNode;)Ljava/lang/String;" />
      <scope id="1213877494239" at="13,78,14,93" />
      <scope id="1213877494239" at="16,80,17,95" />
      <scope id="1213877494239" at="19,87,20,102" />
      <scope id="1213877494239" at="13,0,16,0">
        <var name="__thisNode__" id="1213877494239" />
      </scope>
      <scope id="1213877494239" at="16,0,19,0">
        <var name="__thisNode__" id="1213877494239" />
      </scope>
      <scope id="1213877494239" at="19,0,22,0">
        <var name="__thisNode__" id="1213877494239" />
      </scope>
      <unit id="1213877494239" at="11,0,23,0" name="jetbrains.mps.lang.plugin.behavior.ActionGroupDeclaration_Behavior" />
    </file>
    <file name="ActionGroupDeclaration__BehaviorDescriptor.java">
      <node id="1213877494239" at="30,0,31,0" concept="7" trace="CONCEPT" />
      <node id="1213877494239" at="31,0,32,0" concept="7" trace="REGISTRY" />
      <node id="1213877494239" at="33,0,34,0" concept="7" trace="getGroupPrefix_idhEwJa7y" />
      <node id="1213877494239" at="34,0,35,0" concept="7" trace="getGeneratedName_idhEwJa82" />
      <node id="1213877494239" at="35,0,36,0" concept="7" trace="getGeneratedClassFQName_idhEwJa8g" />
      <node id="1213877494239" at="36,0,37,0" concept="7" trace="createType_idhEwJimy" />
      <node id="1213877494239" at="37,0,38,0" concept="7" trace="getPropertyToCheck_id4cWf37B8oYh" />
      <node id="1213877494239" at="39,0,40,0" concept="7" trace="BH_METHODS" />
      <node id="1213877494245" at="44,83,45,23" concept="5" />
      <node id="1213877494249" at="45,23,46,235" concept="5" />
      <node id="1213877494259" at="47,30,48,262" concept="2" />
      <node id="1213877494272" at="49,5,50,18" concept="6" />
      <node id="1213877494277" at="52,85,53,305" concept="6" />
      <node id="1213877494291" at="55,92,56,202" concept="6" />
      <node id="1213877494326" at="58,78,59,223" concept="5" />
      <node id="1213877494332" at="59,223,60,176" concept="2" />
      <node id="1213877494339" at="60,176,61,16" concept="6" />
      <node id="5003188907305392409" at="63,102,64,58" concept="6" />
      <node id="1213877494239" at="67,60,68,20" concept="9" />
      <node id="1213877494239" at="72,114,73,21" concept="2" />
      <node id="1213877494239" at="77,114,78,49" concept="5" />
      <node id="1213877494239" at="79,26,80,56" concept="11" />
      <node id="1213877494239" at="83,13,84,61" concept="6" />
      <node id="1213877494239" at="85,13,86,63" concept="6" />
      <node id="1213877494239" at="87,13,88,70" concept="6" />
      <node id="1213877494239" at="89,13,90,56" concept="6" />
      <node id="1213877494239" at="91,13,92,80" concept="6" />
      <node id="1213877494239" at="93,14,94,58" concept="11" />
      <node id="1213877494239" at="99,128,100,49" concept="5" />
      <node id="1213877494239" at="101,26,102,56" concept="11" />
      <node id="1213877494239" at="105,14,106,58" concept="11" />
      <node id="1213877494239" at="112,48,113,22" concept="6" />
      <node id="1213877494239" at="118,40,119,19" concept="6" />
      <node id="1213877494239" at="41,0,43,0" concept="8" trace="___init___#(Lorg/jetbrains/mps/openapi/model/SNode;)V" />
      <node id="1213877494257" at="46,235,49,5" concept="3" />
      <node id="1213877494239" at="52,0,55,0" concept="8" trace="getGeneratedName_idhEwJa82#(Lorg/jetbrains/mps/openapi/model/SNode;)Ljava/lang/String;" />
      <node id="1213877494239" at="55,0,58,0" concept="8" trace="getGeneratedClassFQName_idhEwJa8g#(Lorg/jetbrains/mps/openapi/model/SNode;)Ljava/lang/String;" />
      <node id="1213877494239" at="63,0,66,0" concept="8" trace="getPropertyToCheck_id4cWf37B8oYh#(Lorg/jetbrains/mps/openapi/model/SNode;)Ljetbrains/mps/checkedName/PropertyReference;" />
      <node id="1213877494239" at="67,0,70,0" concept="1" trace="ActionGroupDeclaration__BehaviorDescriptor#()V" />
      <node id="1213877494239" at="78,49,81,5" concept="3" />
      <node id="1213877494239" at="100,49,103,5" concept="3" />
      <node id="1213877494239" at="71,0,75,0" concept="4" trace="initNode#(Lorg/jetbrains/mps/openapi/model/SNode;Ljetbrains/mps/core/aspects/behaviour/api/SConstructor;[Ljava/lang/Object;)V" />
      <node id="1213877494239" at="103,5,107,5" concept="10" />
      <node id="1213877494239" at="58,0,63,0" concept="8" trace="createType_idhEwJimy#(Lorg/jetbrains/mps/openapi/model/SNode;)Lorg/jetbrains/mps/openapi/model/SNode;" />
      <node id="1213877494239" at="110,0,115,0" concept="4" trace="getDeclaredMethods#()Ljava/util/List;" />
      <node id="1213877494239" at="116,0,121,0" concept="4" trace="getConcept#()Lorg/jetbrains/mps/openapi/language/SAbstractConcept;" />
      <node id="1213877494239" at="44,0,52,0" concept="8" trace="getGroupPrefix_idhEwJa7y#(Lorg/jetbrains/mps/openapi/model/SNode;)Ljava/lang/String;" />
      <node id="1213877494239" at="98,0,109,0" concept="4" trace="invokeSpecial0#(Lorg/jetbrains/mps/openapi/language/SAbstractConcept;Ljetbrains/mps/core/aspects/behaviour/api/SMethod;[Ljava/lang/Object;)null" />
      <node id="1213877494239" at="81,5,95,5" concept="10" />
      <node id="1213877494239" at="76,0,97,0" concept="4" trace="invokeSpecial0#(Lorg/jetbrains/mps/openapi/model/SNode;Ljetbrains/mps/core/aspects/behaviour/api/SMethod;[Ljava/lang/Object;)null" />
      <scope id="1213877494239" at="41,63,41,63" />
      <scope id="1213877494258" at="47,30,48,262" />
      <scope id="1213877494276" at="52,85,53,305" />
      <scope id="1213877494290" at="55,92,56,202" />
      <scope id="5003188907305392404" at="63,102,64,58" />
      <scope id="1213877494239" at="67,60,68,20" />
      <scope id="1213877494239" at="72,114,73,21" />
      <scope id="1213877494239" at="79,26,80,56" />
      <scope id="1213877494239" at="83,13,84,61" />
      <scope id="1213877494239" at="85,13,86,63" />
      <scope id="1213877494239" at="87,13,88,70" />
      <scope id="1213877494239" at="89,13,90,56" />
      <scope id="1213877494239" at="91,13,92,80" />
      <scope id="1213877494239" at="93,14,94,58" />
      <scope id="1213877494239" at="101,26,102,56" />
      <scope id="1213877494239" at="105,14,106,58" />
      <scope id="1213877494239" at="112,48,113,22" />
      <scope id="1213877494239" at="118,40,119,19" />
      <scope id="1213877494239" at="41,0,43,0">
        <var name="__thisNode__" id="1213877494239" />
      </scope>
      <scope id="1213877494239" at="52,0,55,0">
        <var name="__thisNode__" id="1213877494239" />
      </scope>
      <scope id="1213877494239" at="55,0,58,0">
        <var name="__thisNode__" id="1213877494239" />
      </scope>
      <scope id="1213877494325" at="58,78,61,16">
        <var name="type" id="1213877494327" />
      </scope>
      <scope id="1213877494239" at="63,0,66,0">
        <var name="__thisNode__" id="1213877494239" />
      </scope>
      <scope id="1213877494239" at="67,0,70,0" />
      <scope id="1213877494239" at="71,0,75,0">
        <var name="constructor" id="1213877494239" />
        <var name="node" id="1213877494239" />
        <var name="parameters" id="1213877494239" />
      </scope>
      <scope id="1213877494239" at="58,0,63,0">
        <var name="__thisNode__" id="1213877494239" />
      </scope>
      <scope id="1213877494239" at="110,0,115,0" />
      <scope id="1213877494239" at="116,0,121,0" />
      <scope id="1213877494244" at="44,83,50,18">
        <var name="parentGroup" id="1213877494250" />
        <var name="prefix" id="1213877494246" />
      </scope>
      <scope id="1213877494239" at="44,0,52,0">
        <var name="__thisNode__" id="1213877494239" />
      </scope>
      <scope id="1213877494239" at="99,128,107,5">
        <var name="methodIndex" id="1213877494239" />
      </scope>
      <scope id="1213877494239" at="98,0,109,0">
        <var name="concept" id="1213877494239" />
        <var name="method" id="1213877494239" />
        <var name="parameters" id="1213877494239" />
      </scope>
      <scope id="1213877494239" at="77,114,95,5">
        <var name="methodIndex" id="1213877494239" />
      </scope>
      <scope id="1213877494239" at="76,0,97,0">
        <var name="method" id="1213877494239" />
        <var name="node" id="1213877494239" />
        <var name="parameters" id="1213877494239" />
      </scope>
      <unit id="1213877494239" at="29,0,122,0" name="jetbrains.mps.lang.plugin.behavior.ActionGroupDeclaration__BehaviorDescriptor" />
    </file>
  </root>
  <root nodeRef="r:00000000-0000-4000-0000-011c89590360(jetbrains.mps.lang.plugin.behavior)/1213877531574">
    <file name="PreferencesComponentType_Behavior.java">
      <unit id="1213877531574" at="10,0,13,0" name="jetbrains.mps.lang.plugin.behavior.PreferencesComponentType_Behavior" />
    </file>
    <file name="PreferencesComponentType__BehaviorDescriptor.java">
      <node id="1213877531574" at="26,0,27,0" concept="7" trace="CONCEPT" />
      <node id="1213877531574" at="27,0,28,0" concept="7" trace="REGISTRY" />
      <node id="1213877531574" at="29,0,30,0" concept="7" trace="getMembers_idhEwINC$" />
      <node id="1213877531574" at="30,0,31,0" concept="7" trace="getClassExpression_idhEwIzOd" />
      <node id="1213877531574" at="32,0,33,0" concept="7" trace="BH_METHODS" />
      <node id="1213877531577" at="37,103,38,274" concept="6" />
      <node id="1213877531589" at="40,86,41,16" concept="6" />
      <node id="1213877531574" at="44,62,45,20" concept="9" />
      <node id="1213877531574" at="49,114,50,21" concept="2" />
      <node id="1213877531574" at="54,114,55,49" concept="5" />
      <node id="1213877531574" at="56,26,57,56" concept="11" />
      <node id="1213877531574" at="60,13,61,85" concept="6" />
      <node id="1213877531574" at="62,13,63,64" concept="6" />
      <node id="1213877531574" at="64,14,65,58" concept="11" />
      <node id="1213877531574" at="70,128,71,49" concept="5" />
      <node id="1213877531574" at="72,26,73,56" concept="11" />
      <node id="1213877531574" at="76,14,77,58" concept="11" />
      <node id="1213877531574" at="83,48,84,22" concept="6" />
      <node id="1213877531574" at="89,40,90,19" concept="6" />
      <node id="1213877531574" at="34,0,36,0" concept="8" trace="___init___#(Lorg/jetbrains/mps/openapi/model/SNode;)V" />
      <node id="1213877531574" at="37,0,40,0" concept="8" trace="getMembers_idhEwINC$#(Lorg/jetbrains/mps/openapi/model/SNode;Lorg/jetbrains/mps/openapi/model/SNode;)Ljava/util/List;" />
      <node id="1213877531574" at="40,0,43,0" concept="8" trace="getClassExpression_idhEwIzOd#(Lorg/jetbrains/mps/openapi/model/SNode;)Lorg/jetbrains/mps/openapi/model/SNode;" />
      <node id="1213877531574" at="44,0,47,0" concept="1" trace="PreferencesComponentType__BehaviorDescriptor#()V" />
      <node id="1213877531574" at="55,49,58,5" concept="3" />
      <node id="1213877531574" at="71,49,74,5" concept="3" />
      <node id="1213877531574" at="48,0,52,0" concept="4" trace="initNode#(Lorg/jetbrains/mps/openapi/model/SNode;Ljetbrains/mps/core/aspects/behaviour/api/SConstructor;[Ljava/lang/Object;)V" />
      <node id="1213877531574" at="74,5,78,5" concept="10" />
      <node id="1213877531574" at="81,0,86,0" concept="4" trace="getDeclaredMethods#()Ljava/util/List;" />
      <node id="1213877531574" at="87,0,92,0" concept="4" trace="getConcept#()Lorg/jetbrains/mps/openapi/language/SAbstractConcept;" />
      <node id="1213877531574" at="58,5,66,5" concept="10" />
      <node id="1213877531574" at="69,0,80,0" concept="4" trace="invokeSpecial0#(Lorg/jetbrains/mps/openapi/language/SAbstractConcept;Ljetbrains/mps/core/aspects/behaviour/api/SMethod;[Ljava/lang/Object;)null" />
      <node id="1213877531574" at="53,0,68,0" concept="4" trace="invokeSpecial0#(Lorg/jetbrains/mps/openapi/model/SNode;Ljetbrains/mps/core/aspects/behaviour/api/SMethod;[Ljava/lang/Object;)null" />
      <scope id="1213877531574" at="34,63,34,63" />
      <scope id="1213877531576" at="37,103,38,274" />
      <scope id="1213877531588" at="40,86,41,16" />
      <scope id="1213877531574" at="44,62,45,20" />
      <scope id="1213877531574" at="49,114,50,21" />
      <scope id="1213877531574" at="56,26,57,56" />
      <scope id="1213877531574" at="60,13,61,85" />
      <scope id="1213877531574" at="62,13,63,64" />
      <scope id="1213877531574" at="64,14,65,58" />
      <scope id="1213877531574" at="72,26,73,56" />
      <scope id="1213877531574" at="76,14,77,58" />
      <scope id="1213877531574" at="83,48,84,22" />
      <scope id="1213877531574" at="89,40,90,19" />
      <scope id="1213877531574" at="34,0,36,0">
        <var name="__thisNode__" id="1213877531574" />
      </scope>
      <scope id="1213877531574" at="37,0,40,0">
        <var name="__thisNode__" id="1213877531574" />
        <var name="contextNode" id="1213877531584" />
      </scope>
      <scope id="1213877531574" at="40,0,43,0">
        <var name="__thisNode__" id="1213877531574" />
      </scope>
      <scope id="1213877531574" at="44,0,47,0" />
      <scope id="1213877531574" at="48,0,52,0">
        <var name="constructor" id="1213877531574" />
        <var name="node" id="1213877531574" />
        <var name="parameters" id="1213877531574" />
      </scope>
      <scope id="1213877531574" at="81,0,86,0" />
      <scope id="1213877531574" at="87,0,92,0" />
      <scope id="1213877531574" at="70,128,78,5">
        <var name="methodIndex" id="1213877531574" />
      </scope>
      <scope id="1213877531574" at="69,0,80,0">
        <var name="concept" id="1213877531574" />
        <var name="method" id="1213877531574" />
        <var name="parameters" id="1213877531574" />
      </scope>
      <scope id="1213877531574" at="54,114,66,5">
        <var name="methodIndex" id="1213877531574" />
      </scope>
      <scope id="1213877531574" at="53,0,68,0">
        <var name="method" id="1213877531574" />
        <var name="node" id="1213877531574" />
        <var name="parameters" id="1213877531574" />
      </scope>
      <unit id="1213877531574" at="25,0,93,0" name="jetbrains.mps.lang.plugin.behavior.PreferencesComponentType__BehaviorDescriptor" />
    </file>
  </root>
  <root nodeRef="r:00000000-0000-4000-0000-011c89590360(jetbrains.mps.lang.plugin.behavior)/1217257088977">
    <file name="ActionDataParameterDeclaration_Behavior.java">
<<<<<<< HEAD
      <node id="47694270442130530" at="31,39,32,830" concept="6" />
      <node id="47694270442130548" at="35,29,36,16" concept="6" />
      <node id="47694270442130566" at="39,39,40,330" concept="6" />
      <node id="47694270442130578" at="43,24,44,16" concept="6" />
      <node id="47694270442130583" at="45,5,46,474" concept="6" />
      <node id="8759351810054597957" at="48,118,49,77" concept="5" />
      <node id="8759351810054607880" at="49,77,50,56" concept="2" />
      <node id="8759351810054595685" at="50,56,51,116" concept="2" />
      <node id="5742753424406371837" at="53,51,54,233" concept="6" />
      <node id="5742753424406359651" at="57,39,58,281" concept="6" />
      <node id="1866752856967982407" at="61,50,62,83" concept="6" />
      <node id="47694270442130541" at="66,72,67,63" concept="5" />
      <node id="47694270442130541" at="67,63,68,30" concept="5" />
      <node id="47694270442130541" at="68,30,69,227" concept="2" />
      <node id="47694270442130541" at="69,227,70,483" concept="2" />
      <node id="47694270442130541" at="70,483,71,24" concept="6" />
      <node id="5742753424406359656" at="73,69,74,63" concept="5" />
      <node id="5742753424406359656" at="74,63,75,30" concept="5" />
      <node id="5742753424406359656" at="75,30,76,227" concept="2" />
      <node id="5742753424406359656" at="76,227,77,472" concept="2" />
      <node id="5742753424406359656" at="77,472,78,24" concept="6" />
      <node id="47694270442130541" at="68,30,70,483" concept="0" />
      <node id="47694270442130541" at="68,30,70,483" concept="0" />
      <node id="5742753424406359656" at="75,30,77,472" concept="0" />
      <node id="5742753424406359656" at="75,30,77,472" concept="0" />
      <node id="47694270442130526" at="31,0,34,0" concept="4" trace="accept#(Lorg/jetbrains/mps/openapi/model/SNode;)Z" />
      <node id="47694270442130546" at="34,15,37,5" concept="3" />
      <node id="47694270442130562" at="39,0,42,0" concept="4" trace="accept#(Lorg/jetbrains/mps/openapi/model/SNode;)Z" />
      <node id="47694270442130576" at="42,15,45,5" concept="3" />
      <node id="5742753424406371835" at="53,0,56,0" concept="4" trace="translate#(Lorg/jetbrains/mps/openapi/model/SModel;)Ljava/lang/Iterable;" />
      <node id="5742753424406359649" at="57,0,60,0" concept="4" trace="accept#(Lorg/jetbrains/mps/openapi/model/SNode;)Z" />
      <node id="1866752856967982024" at="61,0,64,0" concept="4" trace="translate#(Lorg/jetbrains/mps/openapi/model/SNode;)Ljava/lang/Iterable;" />
      <node id="47694270442130517" at="29,119,34,15" concept="5" />
      <node id="47694270442130553" at="37,5,42,15" concept="5" />
      <node id="47694270442130541" at="66,0,73,0" concept="8" trace="_quotation_createNode_6xp2og_a0a0a0a0a0a0a0a3#()Lorg/jetbrains/mps/openapi/model/SNode;" />
      <node id="5742753424406359656" at="73,0,80,0" concept="8" trace="_quotation_createNode_6xp2og_a0a0a0a0a0d0e#()Lorg/jetbrains/mps/openapi/model/SNode;" />
      <node id="5742753424406335811" at="51,116,64,7" concept="6" />
      <node id="1217257088977" at="48,0,66,0" concept="8" trace="call_getDataKeys_1866752856967082411#(Lorg/jetbrains/mps/openapi/language/SAbstractConcept;Lorg/jetbrains/mps/openapi/model/SModel;)Ljava/lang/Iterable;" />
      <node id="1217257088977" at="29,0,48,0" concept="8" trace="call_getDescription_47694270442103157#(Lorg/jetbrains/mps/openapi/language/SAbstractConcept;Lorg/jetbrains/mps/openapi/model/SNode;)Ljava/lang/String;" />
      <scope id="47694270442130529" at="31,39,32,830" />
      <scope id="47694270442130547" at="35,29,36,16" />
      <scope id="47694270442130565" at="39,39,40,330" />
      <scope id="47694270442130577" at="43,24,44,16" />
      <scope id="5742753424406371836" at="53,51,54,233" />
      <scope id="5742753424406359650" at="57,39,58,281" />
      <scope id="1866752856967982025" at="61,50,62,83" />
      <scope id="47694270442130541" at="68,30,70,483" />
      <scope id="5742753424406359656" at="75,30,77,472" />
      <scope id="47694270442130526" at="31,0,34,0">
        <var name="it" id="47694270442130526" />
      </scope>
      <scope id="47694270442130562" at="39,0,42,0">
        <var name="it" id="47694270442130562" />
      </scope>
      <scope id="5742753424406371835" at="53,0,56,0">
        <var name="it" id="5742753424406371835" />
      </scope>
      <scope id="5742753424406359649" at="57,0,60,0">
        <var name="it" id="5742753424406359649" />
      </scope>
      <scope id="1866752856967982024" at="61,0,64,0">
        <var name="it" id="1866752856967982024" />
      </scope>
      <scope id="47694270442130541" at="66,72,71,24">
        <var name="facade" id="47694270442130541" />
        <var name="quotedNode_1" id="47694270442130541" />
      </scope>
      <scope id="5742753424406359656" at="73,69,78,24">
        <var name="facade" id="5742753424406359656" />
        <var name="quotedNode_1" id="5742753424406359656" />
      </scope>
      <scope id="47694270442130541" at="66,0,73,0" />
      <scope id="5742753424406359656" at="73,0,80,0" />
      <scope id="1866752856967082414" at="48,118,64,7">
        <var name="allIModels" id="8759351810054597958" />
      </scope>
      <scope id="47694270442103160" at="29,119,46,474">
        <var name="annotation" id="47694270442130518" />
        <var name="value" id="47694270442130554" />
      </scope>
      <scope id="1217257088977" at="48,0,66,0">
        <var name="__thisConcept__" id="1217257088977" />
        <var name="model" id="1866752856967365457" />
      </scope>
      <scope id="1217257088977" at="29,0,48,0">
=======
      <node id="1217257088977" at="16,119,17,124" concept="6" />
      <node id="1217257088977" at="19,114,20,112" concept="6" />
      <node id="1217257088977" at="16,0,19,0" concept="8" trace="call_getDescription_47694270442103157#(Lorg/jetbrains/mps/openapi/language/SAbstractConcept;Lorg/jetbrains/mps/openapi/model/SNode;)Ljava/lang/String;" />
      <node id="1217257088977" at="19,0,22,0" concept="8" trace="call_getDataKeys_1866752856967082411#(Lorg/jetbrains/mps/openapi/language/SAbstractConcept;Lorg/jetbrains/mps/openapi/model/SModel;)Ljava/util/List;" />
      <scope id="1217257088977" at="16,119,17,124" />
      <scope id="1217257088977" at="19,114,20,112" />
      <scope id="1217257088977" at="16,0,19,0">
        <var name="__thisConcept__" id="1217257088977" />
        <var name="parameterObject" id="47694270442130511" />
      </scope>
      <scope id="1217257088977" at="19,0,22,0">
>>>>>>> 75b45c7b
        <var name="__thisConcept__" id="1217257088977" />
        <var name="model" id="1866752856967365457" />
      </scope>
<<<<<<< HEAD
      <unit id="47694270442130526" at="30,228,34,5" name="jetbrains.mps.lang.plugin.behavior.ActionDataParameterDeclaration_Behavior$1" />
      <unit id="47694270442130562" at="38,213,42,5" name="jetbrains.mps.lang.plugin.behavior.ActionDataParameterDeclaration_Behavior$2" />
      <unit id="5742753424406371835" at="52,59,56,5" name="jetbrains.mps.lang.plugin.behavior.ActionDataParameterDeclaration_Behavior$3" />
      <unit id="5742753424406359649" at="56,17,60,5" name="jetbrains.mps.lang.plugin.behavior.ActionDataParameterDeclaration_Behavior$4" />
      <unit id="1866752856967982024" at="60,21,64,5" name="jetbrains.mps.lang.plugin.behavior.ActionDataParameterDeclaration_Behavior$5" />
      <unit id="1217257088977" at="27,0,81,0" name="jetbrains.mps.lang.plugin.behavior.ActionDataParameterDeclaration_Behavior" />
    </file>
    <file name="ActionDataParameterDeclaration_BehaviorDescriptor.java">
      <node id="1217257088977" at="38,0,39,0" concept="7" trace="CONCEPT" />
      <node id="1217257088977" at="39,0,40,0" concept="7" trace="REGISTRY" />
      <node id="1217257088977" at="41,0,42,0" concept="7" trace="getType_id112RIkggjzD" />
      <node id="1217257088977" at="42,0,43,0" concept="7" trace="getFieldDeclaration_id112RIkgil0h" />
      <node id="1217257088977" at="43,0,44,0" concept="7" trace="getOperationConcept_id2D1PBM_bxJ5" />
      <node id="1217257088977" at="44,0,45,0" concept="7" trace="getDescription_id2DsqYJxu5P" />
      <node id="1217257088977" at="45,0,46,0" concept="7" trace="getDataKeys_id1BC2tkUXZ6F" />
      <node id="1217257088977" at="47,0,48,0" concept="7" trace="BH_METHODS" />
      <node id="1217257105437" at="52,75,53,679" concept="6" />
      <node id="1171743928471867436" at="55,87,56,169" concept="6" />
      <node id="3044950653914721442" at="58,107,59,117" concept="5" />
      <node id="3044950653914721457" at="59,117,60,166" concept="2" />
      <node id="3044950653914721461" at="60,166,61,18" concept="6" />
      <node id="47694270442130530" at="65,39,66,830" concept="6" />
      <node id="47694270442130548" at="69,29,70,16" concept="6" />
      <node id="47694270442130566" at="73,39,74,330" concept="6" />
      <node id="47694270442130578" at="77,24,78,16" concept="6" />
      <node id="47694270442130583" at="79,5,80,474" concept="6" />
      <node id="8759351810054597957" at="82,117,83,77" concept="5" />
      <node id="8759351810054607880" at="83,77,84,56" concept="2" />
      <node id="8759351810054595685" at="84,56,85,116" concept="2" />
      <node id="5742753424406371837" at="87,51,88,233" concept="6" />
      <node id="5742753424406359651" at="91,39,92,281" concept="6" />
      <node id="1866752856967982407" at="95,50,96,83" concept="6" />
      <node id="1217257088977" at="101,67,102,20" concept="9" />
      <node id="1217257088977" at="106,108,107,21" concept="2" />
      <node id="1217257088977" at="111,113,112,49" concept="5" />
      <node id="1217257088977" at="113,26,114,56" concept="11" />
      <node id="1217257088977" at="117,13,118,47" concept="6" />
      <node id="1217257088977" at="119,13,120,59" concept="6" />
      <node id="1217257088977" at="121,14,122,58" concept="11" />
      <node id="1217257088977" at="127,127,128,49" concept="5" />
      <node id="1217257088977" at="129,26,130,56" concept="11" />
      <node id="1217257088977" at="133,13,134,62" concept="6" />
      <node id="1217257088977" at="135,13,136,79" concept="6" />
      <node id="1217257088977" at="137,13,138,78" concept="6" />
      <node id="1217257088977" at="139,14,140,58" concept="11" />
      <node id="1217257088977" at="146,48,147,22" concept="6" />
      <node id="1217257088977" at="152,40,153,19" concept="6" />
      <node id="47694270442130541" at="155,72,156,63" concept="5" />
      <node id="47694270442130541" at="156,63,157,30" concept="5" />
      <node id="47694270442130541" at="157,30,158,227" concept="2" />
      <node id="47694270442130541" at="158,227,159,483" concept="2" />
      <node id="47694270442130541" at="159,483,160,24" concept="6" />
      <node id="5742753424406359656" at="162,69,163,63" concept="5" />
      <node id="5742753424406359656" at="163,63,164,30" concept="5" />
      <node id="5742753424406359656" at="164,30,165,227" concept="2" />
      <node id="5742753424406359656" at="165,227,166,472" concept="2" />
      <node id="5742753424406359656" at="166,472,167,24" concept="6" />
      <node id="1217257088977" at="49,0,51,0" concept="8" trace="___init___#(Lorg/jetbrains/mps/openapi/model/SNode;)V" />
      <node id="47694270442130541" at="157,30,159,483" concept="0" />
      <node id="47694270442130541" at="157,30,159,483" concept="0" />
      <node id="5742753424406359656" at="164,30,166,472" concept="0" />
      <node id="5742753424406359656" at="164,30,166,472" concept="0" />
      <node id="1217257088977" at="52,0,55,0" concept="8" trace="getType_id112RIkggjzD#(Lorg/jetbrains/mps/openapi/model/SNode;)Lorg/jetbrains/mps/openapi/model/SNode;" />
      <node id="1217257088977" at="55,0,58,0" concept="8" trace="getFieldDeclaration_id112RIkgil0h#(Lorg/jetbrains/mps/openapi/model/SNode;)Lorg/jetbrains/mps/openapi/model/SNode;" />
      <node id="47694270442130526" at="65,0,68,0" concept="4" trace="accept#(Lorg/jetbrains/mps/openapi/model/SNode;)Z" />
      <node id="47694270442130546" at="68,15,71,5" concept="3" />
      <node id="47694270442130562" at="73,0,76,0" concept="4" trace="accept#(Lorg/jetbrains/mps/openapi/model/SNode;)Z" />
      <node id="47694270442130576" at="76,15,79,5" concept="3" />
      <node id="5742753424406371835" at="87,0,90,0" concept="4" trace="translate#(Lorg/jetbrains/mps/openapi/model/SModel;)Ljava/lang/Iterable;" />
      <node id="5742753424406359649" at="91,0,94,0" concept="4" trace="accept#(Lorg/jetbrains/mps/openapi/model/SNode;)Z" />
      <node id="1866752856967982024" at="95,0,98,0" concept="4" trace="translate#(Lorg/jetbrains/mps/openapi/model/SNode;)Ljava/lang/Iterable;" />
      <node id="1217257088977" at="101,0,104,0" concept="1" trace="ActionDataParameterDeclaration_BehaviorDescriptor#()V" />
      <node id="1217257088977" at="112,49,115,5" concept="3" />
      <node id="1217257088977" at="128,49,131,5" concept="3" />
      <node id="1217257088977" at="105,0,109,0" concept="4" trace="initNode#(Lorg/jetbrains/mps/openapi/model/SNode;Ljetbrains/mps/core/aspects/behaviour/api/SConstructor;[Ljava/lang/Object;)V" />
      <node id="1217257088977" at="58,0,63,0" concept="8" trace="getOperationConcept_id2D1PBM_bxJ5#(Lorg/jetbrains/mps/openapi/language/SAbstractConcept;)Ljava/util/List;" />
      <node id="47694270442130517" at="63,119,68,15" concept="5" />
      <node id="47694270442130553" at="71,5,76,15" concept="5" />
      <node id="1217257088977" at="144,0,149,0" concept="4" trace="getDeclaredMethods#()Ljava/util/List;" />
      <node id="1217257088977" at="150,0,155,0" concept="4" trace="getConcept#()Lorg/jetbrains/mps/openapi/language/SAbstractConcept;" />
      <node id="47694270442130541" at="155,0,162,0" concept="8" trace="_quotation_createNode_6xp2og_a0a0a0a0a0a0a0a3#()Lorg/jetbrains/mps/openapi/model/SNode;" />
      <node id="5742753424406359656" at="162,0,169,0" concept="8" trace="_quotation_createNode_6xp2og_a0a0a0a0a0d0e#()Lorg/jetbrains/mps/openapi/model/SNode;" />
      <node id="1217257088977" at="115,5,123,5" concept="10" />
      <node id="1217257088977" at="131,5,141,5" concept="10" />
      <node id="5742753424406335811" at="85,116,98,7" concept="6" />
      <node id="1217257088977" at="110,0,125,0" concept="4" trace="invokeSpecial0#(Lorg/jetbrains/mps/openapi/model/SNode;Ljetbrains/mps/core/aspects/behaviour/api/SMethod;[Ljava/lang/Object;)null" />
      <node id="1217257088977" at="126,0,143,0" concept="4" trace="invokeSpecial0#(Lorg/jetbrains/mps/openapi/language/SAbstractConcept;Ljetbrains/mps/core/aspects/behaviour/api/SMethod;[Ljava/lang/Object;)null" />
      <node id="1217257088977" at="82,0,100,0" concept="8" trace="getDataKeys_id1BC2tkUXZ6F#(Lorg/jetbrains/mps/openapi/language/SAbstractConcept;Lorg/jetbrains/mps/openapi/model/SModel;)Ljava/lang/Iterable;" />
      <node id="1217257088977" at="63,0,82,0" concept="8" trace="getDescription_id2DsqYJxu5P#(Lorg/jetbrains/mps/openapi/language/SAbstractConcept;Lorg/jetbrains/mps/openapi/model/SNode;)Ljava/lang/String;" />
      <scope id="1217257088977" at="49,63,49,63" />
      <scope id="1217257088977" at="52,75,53,679" />
      <scope id="1217257088977" at="55,87,56,169" />
      <scope id="47694270442130529" at="65,39,66,830" />
      <scope id="47694270442130547" at="69,29,70,16" />
      <scope id="47694270442130565" at="73,39,74,330" />
      <scope id="47694270442130577" at="77,24,78,16" />
      <scope id="5742753424406371836" at="87,51,88,233" />
      <scope id="5742753424406359650" at="91,39,92,281" />
      <scope id="1866752856967982025" at="95,50,96,83" />
      <scope id="1217257088977" at="101,67,102,20" />
      <scope id="1217257088977" at="106,108,107,21" />
      <scope id="1217257088977" at="113,26,114,56" />
      <scope id="1217257088977" at="117,13,118,47" />
      <scope id="1217257088977" at="119,13,120,59" />
      <scope id="1217257088977" at="121,14,122,58" />
      <scope id="1217257088977" at="129,26,130,56" />
      <scope id="1217257088977" at="133,13,134,62" />
      <scope id="1217257088977" at="135,13,136,79" />
      <scope id="1217257088977" at="137,13,138,78" />
      <scope id="1217257088977" at="139,14,140,58" />
      <scope id="1217257088977" at="146,48,147,22" />
      <scope id="1217257088977" at="152,40,153,19" />
      <scope id="1217257088977" at="49,0,51,0">
=======
      <unit id="1217257088977" at="14,0,23,0" name="jetbrains.mps.lang.plugin.behavior.ActionDataParameterDeclaration_Behavior" />
    </file>
    <file name="ActionDataParameterDeclaration__BehaviorDescriptor.java">
      <node id="1217257088977" at="37,0,38,0" concept="7" trace="CONCEPT" />
      <node id="1217257088977" at="38,0,39,0" concept="7" trace="REGISTRY" />
      <node id="1217257088977" at="40,0,41,0" concept="7" trace="getType_id112RIkggjzD" />
      <node id="1217257088977" at="41,0,42,0" concept="7" trace="getFieldDeclaration_id112RIkgil0h" />
      <node id="1217257088977" at="42,0,43,0" concept="7" trace="getOperationConcept_id2D1PBM_bxJ5" />
      <node id="1217257088977" at="43,0,44,0" concept="7" trace="getDescription_id2DsqYJxu5P" />
      <node id="1217257088977" at="44,0,45,0" concept="7" trace="getDataKeys_id1BC2tkUXZ6F" />
      <node id="1217257088977" at="46,0,47,0" concept="7" trace="BH_METHODS" />
      <node id="1217257105437" at="51,79,52,679" concept="6" />
      <node id="1171743928471867436" at="54,91,55,169" concept="6" />
      <node id="3044950653914721442" at="57,111,58,118" concept="5" />
      <node id="3044950653914721457" at="58,118,59,166" concept="2" />
      <node id="3044950653914721461" at="59,166,60,18" concept="6" />
      <node id="47694270442130530" at="64,39,65,830" concept="6" />
      <node id="47694270442130548" at="68,29,69,16" concept="6" />
      <node id="47694270442130566" at="72,39,73,330" concept="6" />
      <node id="47694270442130578" at="76,24,77,16" concept="6" />
      <node id="47694270442130583" at="78,5,79,474" concept="6" />
      <node id="1866752856967936733" at="83,39,84,293" concept="6" />
      <node id="1866752856967982407" at="87,50,88,102" concept="6" />
      <node id="1217257088977" at="93,68,94,20" concept="9" />
      <node id="1217257088977" at="98,114,99,21" concept="2" />
      <node id="1217257088977" at="103,114,104,49" concept="5" />
      <node id="1217257088977" at="105,26,106,56" concept="11" />
      <node id="1217257088977" at="109,13,110,57" concept="6" />
      <node id="1217257088977" at="111,13,112,69" concept="6" />
      <node id="1217257088977" at="113,14,114,58" concept="11" />
      <node id="1217257088977" at="119,128,120,49" concept="5" />
      <node id="1217257088977" at="121,26,122,56" concept="11" />
      <node id="1217257088977" at="125,13,126,78" concept="6" />
      <node id="1217257088977" at="127,13,128,90" concept="6" />
      <node id="1217257088977" at="129,13,130,94" concept="6" />
      <node id="1217257088977" at="131,14,132,58" concept="11" />
      <node id="1217257088977" at="138,48,139,22" concept="6" />
      <node id="1217257088977" at="144,40,145,19" concept="6" />
      <node id="47694270442130541" at="147,72,148,63" concept="5" />
      <node id="47694270442130541" at="148,63,149,30" concept="5" />
      <node id="47694270442130541" at="149,30,150,227" concept="2" />
      <node id="47694270442130541" at="150,227,151,483" concept="2" />
      <node id="47694270442130541" at="151,483,152,24" concept="6" />
      <node id="1866752856967940645" at="154,70,155,63" concept="5" />
      <node id="1866752856967940645" at="155,63,156,30" concept="5" />
      <node id="1866752856967940645" at="156,30,157,227" concept="2" />
      <node id="1866752856967940645" at="157,227,158,472" concept="2" />
      <node id="1866752856967940645" at="158,472,159,24" concept="6" />
      <node id="1217257088977" at="48,0,50,0" concept="8" trace="___init___#(Lorg/jetbrains/mps/openapi/model/SNode;)V" />
      <node id="47694270442130541" at="149,30,151,483" concept="0" />
      <node id="47694270442130541" at="149,30,151,483" concept="0" />
      <node id="1866752856967940645" at="156,30,158,472" concept="0" />
      <node id="1866752856967940645" at="156,30,158,472" concept="0" />
      <node id="1217257088977" at="51,0,54,0" concept="8" trace="getType_id112RIkggjzD#(Lorg/jetbrains/mps/openapi/model/SNode;)Lorg/jetbrains/mps/openapi/model/SNode;" />
      <node id="1217257088977" at="54,0,57,0" concept="8" trace="getFieldDeclaration_id112RIkgil0h#(Lorg/jetbrains/mps/openapi/model/SNode;)Lorg/jetbrains/mps/openapi/model/SNode;" />
      <node id="47694270442130526" at="64,0,67,0" concept="4" trace="accept#(Lorg/jetbrains/mps/openapi/model/SNode;)Z" />
      <node id="47694270442130546" at="67,15,70,5" concept="3" />
      <node id="47694270442130562" at="72,0,75,0" concept="4" trace="accept#(Lorg/jetbrains/mps/openapi/model/SNode;)Z" />
      <node id="47694270442130576" at="75,15,78,5" concept="3" />
      <node id="1866752856967936372" at="83,0,86,0" concept="4" trace="accept#(Lorg/jetbrains/mps/openapi/model/SNode;)Z" />
      <node id="1866752856967982024" at="87,0,90,0" concept="4" trace="translate#(Lorg/jetbrains/mps/openapi/model/SNode;)Ljava/lang/Iterable;" />
      <node id="1217257088977" at="93,0,96,0" concept="1" trace="ActionDataParameterDeclaration__BehaviorDescriptor#()V" />
      <node id="1217257088977" at="104,49,107,5" concept="3" />
      <node id="1217257088977" at="120,49,123,5" concept="3" />
      <node id="1217257088977" at="97,0,101,0" concept="4" trace="initNode#(Lorg/jetbrains/mps/openapi/model/SNode;Ljetbrains/mps/core/aspects/behaviour/api/SConstructor;[Ljava/lang/Object;)V" />
      <node id="1217257088977" at="57,0,62,0" concept="8" trace="getOperationConcept_id2D1PBM_bxJ5#(Lorg/jetbrains/mps/openapi/language/SAbstractConcept;)Ljava/util/List;" />
      <node id="47694270442130517" at="62,123,67,15" concept="5" />
      <node id="47694270442130553" at="70,5,75,15" concept="5" />
      <node id="1217257088977" at="136,0,141,0" concept="4" trace="getDeclaredMethods#()Ljava/util/List;" />
      <node id="1217257088977" at="142,0,147,0" concept="4" trace="getConcept#()Lorg/jetbrains/mps/openapi/language/SAbstractConcept;" />
      <node id="47694270442130541" at="147,0,154,0" concept="8" trace="_quotation_createNode_6xp2og_a0a0a0a0a0a0a0a3#()Lorg/jetbrains/mps/openapi/model/SNode;" />
      <node id="1866752856967940645" at="154,0,161,0" concept="8" trace="_quotation_createNode_6xp2og_a0a0a0a0a0a0a4#()Lorg/jetbrains/mps/openapi/model/SNode;" />
      <node id="1217257088977" at="107,5,115,5" concept="10" />
      <node id="1866752856967693184" at="81,117,90,24" concept="6" />
      <node id="1217257088977" at="123,5,133,5" concept="10" />
      <node id="1217257088977" at="81,0,92,0" concept="8" trace="getDataKeys_id1BC2tkUXZ6F#(Lorg/jetbrains/mps/openapi/language/SAbstractConcept;Lorg/jetbrains/mps/openapi/model/SModel;)Ljava/util/List;" />
      <node id="1217257088977" at="102,0,117,0" concept="4" trace="invokeSpecial0#(Lorg/jetbrains/mps/openapi/model/SNode;Ljetbrains/mps/core/aspects/behaviour/api/SMethod;[Ljava/lang/Object;)null" />
      <node id="1217257088977" at="118,0,135,0" concept="4" trace="invokeSpecial0#(Lorg/jetbrains/mps/openapi/language/SAbstractConcept;Ljetbrains/mps/core/aspects/behaviour/api/SMethod;[Ljava/lang/Object;)null" />
      <node id="1217257088977" at="62,0,81,0" concept="8" trace="getDescription_id2DsqYJxu5P#(Lorg/jetbrains/mps/openapi/language/SAbstractConcept;Lorg/jetbrains/mps/openapi/model/SNode;)Ljava/lang/String;" />
      <scope id="1217257088977" at="48,63,48,63" />
      <scope id="1217257091544" at="51,79,52,679" />
      <scope id="1171743928471867433" at="54,91,55,169" />
      <scope id="47694270442130529" at="64,39,65,830" />
      <scope id="47694270442130547" at="68,29,69,16" />
      <scope id="47694270442130565" at="72,39,73,330" />
      <scope id="47694270442130577" at="76,24,77,16" />
      <scope id="1866752856967936373" at="83,39,84,293" />
      <scope id="1866752856967982025" at="87,50,88,102" />
      <scope id="1217257088977" at="93,68,94,20" />
      <scope id="1217257088977" at="98,114,99,21" />
      <scope id="1217257088977" at="105,26,106,56" />
      <scope id="1217257088977" at="109,13,110,57" />
      <scope id="1217257088977" at="111,13,112,69" />
      <scope id="1217257088977" at="113,14,114,58" />
      <scope id="1217257088977" at="121,26,122,56" />
      <scope id="1217257088977" at="125,13,126,78" />
      <scope id="1217257088977" at="127,13,128,90" />
      <scope id="1217257088977" at="129,13,130,94" />
      <scope id="1217257088977" at="131,14,132,58" />
      <scope id="1217257088977" at="138,48,139,22" />
      <scope id="1217257088977" at="144,40,145,19" />
      <scope id="1217257088977" at="48,0,50,0">
>>>>>>> 75b45c7b
        <var name="__thisNode__" id="1217257088977" />
      </scope>
      <scope id="47694270442130541" at="157,30,159,483" />
      <scope id="5742753424406359656" at="164,30,166,472" />
      <scope id="1217257088977" at="52,0,55,0">
        <var name="__thisNode__" id="1217257088977" />
      </scope>
      <scope id="1217257088977" at="55,0,58,0">
        <var name="__thisNode__" id="1217257088977" />
      </scope>
<<<<<<< HEAD
      <scope id="1217257088977" at="58,107,61,18">
=======
      <scope id="3044950653914721441" at="57,111,60,18">
>>>>>>> 75b45c7b
        <var name="result" id="3044950653914721443" />
      </scope>
      <scope id="47694270442130526" at="65,0,68,0">
        <var name="it" id="47694270442130526" />
      </scope>
      <scope id="47694270442130562" at="73,0,76,0">
        <var name="it" id="47694270442130562" />
      </scope>
      <scope id="5742753424406371835" at="87,0,90,0">
        <var name="it" id="5742753424406371835" />
      </scope>
      <scope id="5742753424406359649" at="91,0,94,0">
        <var name="it" id="5742753424406359649" />
      </scope>
      <scope id="1866752856967982024" at="95,0,98,0">
        <var name="it" id="1866752856967982024" />
      </scope>
<<<<<<< HEAD
      <scope id="1217257088977" at="101,0,104,0" />
      <scope id="1217257088977" at="105,0,109,0">
        <var name="array" id="1217257088977" />
=======
      <scope id="1217257088977" at="93,0,96,0" />
      <scope id="1217257088977" at="97,0,101,0">
>>>>>>> 75b45c7b
        <var name="constructor" id="1217257088977" />
        <var name="node" id="1217257088977" />
        <var name="parameters" id="1217257088977" />
      </scope>
      <scope id="1217257088977" at="58,0,63,0">
        <var name="__thisConcept__" id="1217257088977" />
      </scope>
      <scope id="1217257088977" at="144,0,149,0" />
      <scope id="1217257088977" at="150,0,155,0" />
      <scope id="47694270442130541" at="155,72,160,24">
        <var name="facade" id="47694270442130541" />
        <var name="quotedNode_1" id="47694270442130541" />
      </scope>
      <scope id="5742753424406359656" at="162,69,167,24">
        <var name="facade" id="5742753424406359656" />
        <var name="quotedNode_1" id="5742753424406359656" />
      </scope>
<<<<<<< HEAD
      <scope id="47694270442130541" at="155,0,162,0" />
      <scope id="5742753424406359656" at="162,0,169,0" />
      <scope id="1217257088977" at="111,113,123,5">
        <var name="methodIndex" id="1217257088977" />
      </scope>
      <scope id="1217257088977" at="127,127,141,5">
=======
      <scope id="47694270442130541" at="147,0,154,0" />
      <scope id="1866752856967940645" at="154,0,161,0" />
      <scope id="1866752856967082414" at="81,117,90,24" />
      <scope id="1217257088977" at="81,0,92,0">
        <var name="__thisConcept__" id="1217257088977" />
        <var name="model" id="1866752856967365457" />
      </scope>
      <scope id="1217257088977" at="103,114,115,5">
        <var name="methodIndex" id="1217257088977" />
      </scope>
      <scope id="1217257088977" at="119,128,133,5">
>>>>>>> 75b45c7b
        <var name="methodIndex" id="1217257088977" />
      </scope>
      <scope id="1217257088977" at="110,0,125,0">
        <var name="method" id="1217257088977" />
        <var name="node" id="1217257088977" />
        <var name="parameters" id="1217257088977" />
      </scope>
<<<<<<< HEAD
      <scope id="1217257088977" at="82,117,98,7">
        <var name="allIModels" id="8759351810054597958" />
      </scope>
      <scope id="1217257088977" at="63,119,80,474">
=======
      <scope id="47694270442103160" at="62,123,79,474">
>>>>>>> 75b45c7b
        <var name="annotation" id="47694270442130518" />
        <var name="value" id="47694270442130554" />
      </scope>
      <scope id="1217257088977" at="126,0,143,0">
        <var name="concept" id="1217257088977" />
        <var name="method" id="1217257088977" />
        <var name="parameters" id="1217257088977" />
      </scope>
      <scope id="1217257088977" at="82,0,100,0">
        <var name="__thisConcept__" id="1217257088977" />
        <var name="model" id="1866752856967365457" />
      </scope>
      <scope id="1217257088977" at="63,0,82,0">
        <var name="__thisConcept__" id="1217257088977" />
        <var name="parameterObject" id="47694270442130511" />
      </scope>
<<<<<<< HEAD
      <unit id="47694270442130526" at="64,228,68,5" name="jetbrains.mps.lang.plugin.behavior.ActionDataParameterDeclaration_BehaviorDescriptor$1" />
      <unit id="47694270442130562" at="72,213,76,5" name="jetbrains.mps.lang.plugin.behavior.ActionDataParameterDeclaration_BehaviorDescriptor$2" />
      <unit id="5742753424406371835" at="86,59,90,5" name="jetbrains.mps.lang.plugin.behavior.ActionDataParameterDeclaration_BehaviorDescriptor$3" />
      <unit id="5742753424406359649" at="90,17,94,5" name="jetbrains.mps.lang.plugin.behavior.ActionDataParameterDeclaration_BehaviorDescriptor$4" />
      <unit id="1866752856967982024" at="94,21,98,5" name="jetbrains.mps.lang.plugin.behavior.ActionDataParameterDeclaration_BehaviorDescriptor$5" />
      <unit id="1217257088977" at="37,0,170,0" name="jetbrains.mps.lang.plugin.behavior.ActionDataParameterDeclaration_BehaviorDescriptor" />
=======
      <unit id="47694270442130526" at="63,228,67,5" name="jetbrains.mps.lang.plugin.behavior.ActionDataParameterDeclaration__BehaviorDescriptor$1" />
      <unit id="47694270442130562" at="71,213,75,5" name="jetbrains.mps.lang.plugin.behavior.ActionDataParameterDeclaration__BehaviorDescriptor$2" />
      <unit id="1866752856967936372" at="82,232,86,5" name="jetbrains.mps.lang.plugin.behavior.ActionDataParameterDeclaration__BehaviorDescriptor$3" />
      <unit id="1866752856967982024" at="86,21,90,5" name="jetbrains.mps.lang.plugin.behavior.ActionDataParameterDeclaration__BehaviorDescriptor$4" />
      <unit id="1217257088977" at="36,0,162,0" name="jetbrains.mps.lang.plugin.behavior.ActionDataParameterDeclaration__BehaviorDescriptor" />
>>>>>>> 75b45c7b
    </file>
  </root>
  <root nodeRef="r:00000000-0000-4000-0000-011c89590360(jetbrains.mps.lang.plugin.behavior)/1217679807202">
    <file name="PreferencePage_Behavior.java">
      <node id="1217679807202" at="13,80,14,87" concept="6" />
      <node id="1217679807202" at="13,0,16,0" concept="8" trace="call_getGeneratedName_1217679829877#(Lorg/jetbrains/mps/openapi/model/SNode;)Ljava/lang/String;" />
      <scope id="1217679807202" at="13,80,14,87" />
      <scope id="1217679807202" at="13,0,16,0">
        <var name="__thisNode__" id="1217679807202" />
      </scope>
      <unit id="1217679807202" at="11,0,17,0" name="jetbrains.mps.lang.plugin.behavior.PreferencePage_Behavior" />
    </file>
    <file name="PreferencePage__BehaviorDescriptor.java">
      <node id="1217679807202" at="28,0,29,0" concept="7" trace="CONCEPT" />
      <node id="1217679807202" at="29,0,30,0" concept="7" trace="REGISTRY" />
      <node id="1217679807202" at="31,0,32,0" concept="7" trace="getGeneratedName_idhI3nUHP" />
      <node id="1217679807202" at="32,0,33,0" concept="7" trace="getPropertyToCheck_id4cWf37B8oYh" />
      <node id="1217679807202" at="34,0,35,0" concept="7" trace="BH_METHODS" />
      <node id="1217680615664" at="39,85,40,392" concept="5" />
      <node id="1217680685471" at="40,392,41,213" concept="5" />
      <node id="1217679841475" at="41,213,42,63" concept="6" />
      <node id="5003188907305392417" at="44,102,45,55" concept="6" />
      <node id="1217679807202" at="48,52,49,20" concept="9" />
      <node id="1217679807202" at="53,114,54,21" concept="2" />
      <node id="1217679807202" at="58,114,59,49" concept="5" />
      <node id="1217679807202" at="60,26,61,56" concept="11" />
      <node id="1217679807202" at="64,13,65,63" concept="6" />
      <node id="1217679807202" at="66,13,67,80" concept="6" />
      <node id="1217679807202" at="68,14,69,58" concept="11" />
      <node id="1217679807202" at="74,128,75,49" concept="5" />
      <node id="1217679807202" at="76,26,77,56" concept="11" />
      <node id="1217679807202" at="80,14,81,58" concept="11" />
      <node id="1217679807202" at="87,48,88,22" concept="6" />
      <node id="1217679807202" at="93,40,94,19" concept="6" />
      <node id="1217679807202" at="36,0,38,0" concept="8" trace="___init___#(Lorg/jetbrains/mps/openapi/model/SNode;)V" />
      <node id="1217679807202" at="44,0,47,0" concept="8" trace="getPropertyToCheck_id4cWf37B8oYh#(Lorg/jetbrains/mps/openapi/model/SNode;)Ljetbrains/mps/checkedName/PropertyReference;" />
      <node id="1217679807202" at="48,0,51,0" concept="1" trace="PreferencePage__BehaviorDescriptor#()V" />
      <node id="1217679807202" at="59,49,62,5" concept="3" />
      <node id="1217679807202" at="75,49,78,5" concept="3" />
      <node id="1217679807202" at="52,0,56,0" concept="4" trace="initNode#(Lorg/jetbrains/mps/openapi/model/SNode;Ljetbrains/mps/core/aspects/behaviour/api/SConstructor;[Ljava/lang/Object;)V" />
      <node id="1217679807202" at="78,5,82,5" concept="10" />
      <node id="1217679807202" at="39,0,44,0" concept="8" trace="getGeneratedName_idhI3nUHP#(Lorg/jetbrains/mps/openapi/model/SNode;)Ljava/lang/String;" />
      <node id="1217679807202" at="85,0,90,0" concept="4" trace="getDeclaredMethods#()Ljava/util/List;" />
      <node id="1217679807202" at="91,0,96,0" concept="4" trace="getConcept#()Lorg/jetbrains/mps/openapi/language/SAbstractConcept;" />
      <node id="1217679807202" at="62,5,70,5" concept="10" />
      <node id="1217679807202" at="73,0,84,0" concept="4" trace="invokeSpecial0#(Lorg/jetbrains/mps/openapi/language/SAbstractConcept;Ljetbrains/mps/core/aspects/behaviour/api/SMethod;[Ljava/lang/Object;)null" />
      <node id="1217679807202" at="57,0,72,0" concept="4" trace="invokeSpecial0#(Lorg/jetbrains/mps/openapi/model/SNode;Ljetbrains/mps/core/aspects/behaviour/api/SMethod;[Ljava/lang/Object;)null" />
      <scope id="1217679807202" at="36,63,36,63" />
      <scope id="5003188907305392416" at="44,102,45,55" />
      <scope id="1217679807202" at="48,52,49,20" />
      <scope id="1217679807202" at="53,114,54,21" />
      <scope id="1217679807202" at="60,26,61,56" />
      <scope id="1217679807202" at="64,13,65,63" />
      <scope id="1217679807202" at="66,13,67,80" />
      <scope id="1217679807202" at="68,14,69,58" />
      <scope id="1217679807202" at="76,26,77,56" />
      <scope id="1217679807202" at="80,14,81,58" />
      <scope id="1217679807202" at="87,48,88,22" />
      <scope id="1217679807202" at="93,40,94,19" />
      <scope id="1217679807202" at="36,0,38,0">
        <var name="__thisNode__" id="1217679807202" />
      </scope>
      <scope id="1217679829879" at="39,85,42,63">
        <var name="componentName" id="1217680615665" />
        <var name="pageName" id="1217680685472" />
      </scope>
      <scope id="1217679807202" at="44,0,47,0">
        <var name="__thisNode__" id="1217679807202" />
      </scope>
      <scope id="1217679807202" at="48,0,51,0" />
      <scope id="1217679807202" at="52,0,56,0">
        <var name="constructor" id="1217679807202" />
        <var name="node" id="1217679807202" />
        <var name="parameters" id="1217679807202" />
      </scope>
      <scope id="1217679807202" at="39,0,44,0">
        <var name="__thisNode__" id="1217679807202" />
      </scope>
      <scope id="1217679807202" at="85,0,90,0" />
      <scope id="1217679807202" at="91,0,96,0" />
      <scope id="1217679807202" at="74,128,82,5">
        <var name="methodIndex" id="1217679807202" />
      </scope>
      <scope id="1217679807202" at="73,0,84,0">
        <var name="concept" id="1217679807202" />
        <var name="method" id="1217679807202" />
        <var name="parameters" id="1217679807202" />
      </scope>
      <scope id="1217679807202" at="58,114,70,5">
        <var name="methodIndex" id="1217679807202" />
      </scope>
      <scope id="1217679807202" at="57,0,72,0">
        <var name="method" id="1217679807202" />
        <var name="node" id="1217679807202" />
        <var name="parameters" id="1217679807202" />
      </scope>
      <unit id="1217679807202" at="27,0,97,0" name="jetbrains.mps.lang.plugin.behavior.PreferencePage__BehaviorDescriptor" />
    </file>
  </root>
  <root nodeRef="r:00000000-0000-4000-0000-011c89590360(jetbrains.mps.lang.plugin.behavior)/1262430001741498864">
    <file name="PreferencePageCommitBlock_Behavior.java">
      <unit id="1262430001741498864" at="10,0,13,0" name="jetbrains.mps.lang.plugin.behavior.PreferencePageCommitBlock_Behavior" />
    </file>
    <file name="PreferencePageCommitBlock__BehaviorDescriptor.java">
      <node id="1262430001741498864" at="29,0,30,0" concept="7" trace="CONCEPT" />
      <node id="1262430001741498864" at="30,0,31,0" concept="7" trace="REGISTRY" />
      <node id="1262430001741498864" at="32,0,33,0" concept="7" trace="showName_id1653mnvAgry" />
      <node id="1262430001741498864" at="33,0,34,0" concept="7" trace="getApplicableConceptFunctionParameter_id2D1PBM_bxJg" />
      <node id="1262430001741498864" at="34,0,35,0" concept="7" trace="getExpectedReturnType_idhEwIGRD" />
      <node id="1262430001741498864" at="36,0,37,0" concept="7" trace="BH_METHODS" />
      <node id="1262430001741498862" at="41,96,42,16" concept="6" />
      <node id="3044950653914718032" at="44,129,45,144" concept="5" />
      <node id="3044950653914718047" at="45,144,46,166" concept="2" />
      <node id="3044950653914718052" at="46,166,47,166" concept="2" />
      <node id="3044950653914718056" at="47,166,48,18" concept="6" />
      <node id="658365993682017681" at="50,89,51,47" concept="6" />
      <node id="1262430001741498864" at="54,63,55,20" concept="9" />
      <node id="1262430001741498864" at="59,114,60,21" concept="2" />
      <node id="1262430001741498864" at="64,114,65,49" concept="5" />
      <node id="1262430001741498864" at="66,26,67,56" concept="11" />
      <node id="1262430001741498864" at="70,13,71,67" concept="6" />
      <node id="1262430001741498864" at="72,14,73,58" concept="11" />
      <node id="1262430001741498864" at="78,128,79,49" concept="5" />
      <node id="1262430001741498864" at="80,26,81,56" concept="11" />
      <node id="1262430001741498864" at="84,13,85,63" concept="6" />
      <node id="1262430001741498864" at="86,13,87,96" concept="6" />
      <node id="1262430001741498864" at="88,14,89,58" concept="11" />
      <node id="1262430001741498864" at="95,48,96,22" concept="6" />
      <node id="1262430001741498864" at="101,40,102,19" concept="6" />
      <node id="658365993682017677" at="104,60,105,63" concept="5" />
      <node id="658365993682017677" at="105,63,106,30" concept="5" />
      <node id="658365993682017677" at="106,30,107,220" concept="0" />
      <node id="658365993682017677" at="106,30,107,220" concept="0" />
      <node id="658365993682017677" at="106,30,107,220" concept="2" />
      <node id="658365993682017677" at="107,220,108,24" concept="6" />
      <node id="1262430001741498864" at="38,0,40,0" concept="8" trace="___init___#(Lorg/jetbrains/mps/openapi/model/SNode;)V" />
      <node id="1262430001741498864" at="41,0,44,0" concept="8" trace="showName_id1653mnvAgry#(Lorg/jetbrains/mps/openapi/language/SAbstractConcept;)Z" />
      <node id="1262430001741498864" at="50,0,53,0" concept="8" trace="getExpectedReturnType_idhEwIGRD#(Lorg/jetbrains/mps/openapi/model/SNode;)Lorg/jetbrains/mps/openapi/model/SNode;" />
      <node id="1262430001741498864" at="54,0,57,0" concept="1" trace="PreferencePageCommitBlock__BehaviorDescriptor#()V" />
      <node id="1262430001741498864" at="65,49,68,5" concept="3" />
      <node id="1262430001741498864" at="79,49,82,5" concept="3" />
      <node id="1262430001741498864" at="58,0,62,0" concept="4" trace="initNode#(Lorg/jetbrains/mps/openapi/model/SNode;Ljetbrains/mps/core/aspects/behaviour/api/SConstructor;[Ljava/lang/Object;)V" />
      <node id="1262430001741498864" at="93,0,98,0" concept="4" trace="getDeclaredMethods#()Ljava/util/List;" />
      <node id="1262430001741498864" at="99,0,104,0" concept="4" trace="getConcept#()Lorg/jetbrains/mps/openapi/language/SAbstractConcept;" />
      <node id="1262430001741498864" at="44,0,50,0" concept="8" trace="getApplicableConceptFunctionParameter_id2D1PBM_bxJg#(Lorg/jetbrains/mps/openapi/language/SAbstractConcept;)Ljava/util/List;" />
      <node id="1262430001741498864" at="68,5,74,5" concept="10" />
      <node id="658365993682017677" at="104,0,110,0" concept="8" trace="_quotation_createNode_nlv7du_a0a2#()Lorg/jetbrains/mps/openapi/model/SNode;" />
      <node id="1262430001741498864" at="82,5,90,5" concept="10" />
      <node id="1262430001741498864" at="63,0,76,0" concept="4" trace="invokeSpecial0#(Lorg/jetbrains/mps/openapi/model/SNode;Ljetbrains/mps/core/aspects/behaviour/api/SMethod;[Ljava/lang/Object;)null" />
      <node id="1262430001741498864" at="77,0,92,0" concept="4" trace="invokeSpecial0#(Lorg/jetbrains/mps/openapi/language/SAbstractConcept;Ljetbrains/mps/core/aspects/behaviour/api/SMethod;[Ljava/lang/Object;)null" />
      <scope id="1262430001741498864" at="38,63,38,63" />
      <scope id="1262430001741498861" at="41,96,42,16" />
      <scope id="658365993682017680" at="50,89,51,47" />
      <scope id="1262430001741498864" at="54,63,55,20" />
      <scope id="1262430001741498864" at="59,114,60,21" />
      <scope id="1262430001741498864" at="66,26,67,56" />
      <scope id="1262430001741498864" at="70,13,71,67" />
      <scope id="1262430001741498864" at="72,14,73,58" />
      <scope id="1262430001741498864" at="80,26,81,56" />
      <scope id="1262430001741498864" at="84,13,85,63" />
      <scope id="1262430001741498864" at="86,13,87,96" />
      <scope id="1262430001741498864" at="88,14,89,58" />
      <scope id="1262430001741498864" at="95,48,96,22" />
      <scope id="1262430001741498864" at="101,40,102,19" />
      <scope id="658365993682017677" at="106,30,107,220" />
      <scope id="1262430001741498864" at="38,0,40,0">
        <var name="__thisNode__" id="1262430001741498864" />
      </scope>
      <scope id="1262430001741498864" at="41,0,44,0">
        <var name="__thisConcept__" id="1262430001741498864" />
      </scope>
      <scope id="1262430001741498864" at="50,0,53,0">
        <var name="__thisNode__" id="1262430001741498864" />
      </scope>
      <scope id="1262430001741498864" at="54,0,57,0" />
      <scope id="3044950653914718031" at="44,129,48,18">
        <var name="result" id="3044950653914718033" />
      </scope>
      <scope id="1262430001741498864" at="58,0,62,0">
        <var name="constructor" id="1262430001741498864" />
        <var name="node" id="1262430001741498864" />
        <var name="parameters" id="1262430001741498864" />
      </scope>
      <scope id="658365993682017677" at="104,60,108,24">
        <var name="facade" id="658365993682017677" />
        <var name="quotedNode_1" id="658365993682017677" />
      </scope>
      <scope id="1262430001741498864" at="93,0,98,0" />
      <scope id="1262430001741498864" at="99,0,104,0" />
      <scope id="1262430001741498864" at="44,0,50,0">
        <var name="__thisConcept__" id="1262430001741498864" />
      </scope>
      <scope id="658365993682017677" at="104,0,110,0" />
      <scope id="1262430001741498864" at="64,114,74,5">
        <var name="methodIndex" id="1262430001741498864" />
      </scope>
      <scope id="1262430001741498864" at="78,128,90,5">
        <var name="methodIndex" id="1262430001741498864" />
      </scope>
      <scope id="1262430001741498864" at="63,0,76,0">
        <var name="method" id="1262430001741498864" />
        <var name="node" id="1262430001741498864" />
        <var name="parameters" id="1262430001741498864" />
      </scope>
      <scope id="1262430001741498864" at="77,0,92,0">
        <var name="concept" id="1262430001741498864" />
        <var name="method" id="1262430001741498864" />
        <var name="parameters" id="1262430001741498864" />
      </scope>
      <unit id="1262430001741498864" at="28,0,111,0" name="jetbrains.mps.lang.plugin.behavior.PreferencePageCommitBlock__BehaviorDescriptor" />
    </file>
  </root>
  <root nodeRef="r:00000000-0000-4000-0000-011c89590360(jetbrains.mps.lang.plugin.behavior)/1262430001741520020">
    <file name="GetComponentBlock_Behavior.java">
      <unit id="1262430001741520020" at="10,0,13,0" name="jetbrains.mps.lang.plugin.behavior.GetComponentBlock_Behavior" />
    </file>
    <file name="GetComponentBlock__BehaviorDescriptor.java">
      <node id="1262430001741520020" at="27,0,28,0" concept="7" trace="CONCEPT" />
      <node id="1262430001741520020" at="28,0,29,0" concept="7" trace="REGISTRY" />
      <node id="1262430001741520020" at="30,0,31,0" concept="7" trace="showName_id1653mnvAgry" />
      <node id="1262430001741520020" at="31,0,32,0" concept="7" trace="getExpectedReturnType_idhEwIGRD" />
      <node id="1262430001741520020" at="33,0,34,0" concept="7" trace="BH_METHODS" />
      <node id="1262430001741520018" at="38,96,39,16" concept="6" />
      <node id="658365993682019592" at="41,89,42,47" concept="6" />
      <node id="1262430001741520020" at="45,55,46,20" concept="9" />
      <node id="1262430001741520020" at="50,114,51,21" concept="2" />
      <node id="1262430001741520020" at="55,114,56,49" concept="5" />
      <node id="1262430001741520020" at="57,26,58,56" concept="11" />
      <node id="1262430001741520020" at="61,13,62,67" concept="6" />
      <node id="1262430001741520020" at="63,14,64,58" concept="11" />
      <node id="1262430001741520020" at="69,128,70,49" concept="5" />
      <node id="1262430001741520020" at="71,26,72,56" concept="11" />
      <node id="1262430001741520020" at="75,13,76,63" concept="6" />
      <node id="1262430001741520020" at="77,14,78,58" concept="11" />
      <node id="1262430001741520020" at="84,48,85,22" concept="6" />
      <node id="1262430001741520020" at="90,40,91,19" concept="6" />
      <node id="658365993682019588" at="93,60,94,63" concept="5" />
      <node id="658365993682019588" at="94,63,95,30" concept="5" />
      <node id="658365993682019588" at="95,30,96,227" concept="2" />
      <node id="658365993682019588" at="96,227,97,441" concept="2" />
      <node id="658365993682019588" at="97,441,98,24" concept="6" />
      <node id="1262430001741520020" at="35,0,37,0" concept="8" trace="___init___#(Lorg/jetbrains/mps/openapi/model/SNode;)V" />
      <node id="658365993682019588" at="95,30,97,441" concept="0" />
      <node id="658365993682019588" at="95,30,97,441" concept="0" />
      <node id="1262430001741520020" at="38,0,41,0" concept="8" trace="showName_id1653mnvAgry#(Lorg/jetbrains/mps/openapi/language/SAbstractConcept;)Z" />
      <node id="1262430001741520020" at="41,0,44,0" concept="8" trace="getExpectedReturnType_idhEwIGRD#(Lorg/jetbrains/mps/openapi/model/SNode;)Lorg/jetbrains/mps/openapi/model/SNode;" />
      <node id="1262430001741520020" at="45,0,48,0" concept="1" trace="GetComponentBlock__BehaviorDescriptor#()V" />
      <node id="1262430001741520020" at="56,49,59,5" concept="3" />
      <node id="1262430001741520020" at="70,49,73,5" concept="3" />
      <node id="1262430001741520020" at="49,0,53,0" concept="4" trace="initNode#(Lorg/jetbrains/mps/openapi/model/SNode;Ljetbrains/mps/core/aspects/behaviour/api/SConstructor;[Ljava/lang/Object;)V" />
      <node id="1262430001741520020" at="82,0,87,0" concept="4" trace="getDeclaredMethods#()Ljava/util/List;" />
      <node id="1262430001741520020" at="88,0,93,0" concept="4" trace="getConcept#()Lorg/jetbrains/mps/openapi/language/SAbstractConcept;" />
      <node id="1262430001741520020" at="59,5,65,5" concept="10" />
      <node id="1262430001741520020" at="73,5,79,5" concept="10" />
      <node id="658365993682019588" at="93,0,100,0" concept="8" trace="_quotation_createNode_nspogl_a0a1#()Lorg/jetbrains/mps/openapi/model/SNode;" />
      <node id="1262430001741520020" at="54,0,67,0" concept="4" trace="invokeSpecial0#(Lorg/jetbrains/mps/openapi/model/SNode;Ljetbrains/mps/core/aspects/behaviour/api/SMethod;[Ljava/lang/Object;)null" />
      <node id="1262430001741520020" at="68,0,81,0" concept="4" trace="invokeSpecial0#(Lorg/jetbrains/mps/openapi/language/SAbstractConcept;Ljetbrains/mps/core/aspects/behaviour/api/SMethod;[Ljava/lang/Object;)null" />
      <scope id="1262430001741520020" at="35,63,35,63" />
      <scope id="1262430001741520017" at="38,96,39,16" />
      <scope id="658365993682019591" at="41,89,42,47" />
      <scope id="1262430001741520020" at="45,55,46,20" />
      <scope id="1262430001741520020" at="50,114,51,21" />
      <scope id="1262430001741520020" at="57,26,58,56" />
      <scope id="1262430001741520020" at="61,13,62,67" />
      <scope id="1262430001741520020" at="63,14,64,58" />
      <scope id="1262430001741520020" at="71,26,72,56" />
      <scope id="1262430001741520020" at="75,13,76,63" />
      <scope id="1262430001741520020" at="77,14,78,58" />
      <scope id="1262430001741520020" at="84,48,85,22" />
      <scope id="1262430001741520020" at="90,40,91,19" />
      <scope id="1262430001741520020" at="35,0,37,0">
        <var name="__thisNode__" id="1262430001741520020" />
      </scope>
      <scope id="658365993682019588" at="95,30,97,441" />
      <scope id="1262430001741520020" at="38,0,41,0">
        <var name="__thisConcept__" id="1262430001741520020" />
      </scope>
      <scope id="1262430001741520020" at="41,0,44,0">
        <var name="__thisNode__" id="1262430001741520020" />
      </scope>
      <scope id="1262430001741520020" at="45,0,48,0" />
      <scope id="1262430001741520020" at="49,0,53,0">
        <var name="constructor" id="1262430001741520020" />
        <var name="node" id="1262430001741520020" />
        <var name="parameters" id="1262430001741520020" />
      </scope>
      <scope id="1262430001741520020" at="82,0,87,0" />
      <scope id="1262430001741520020" at="88,0,93,0" />
      <scope id="658365993682019588" at="93,60,98,24">
        <var name="facade" id="658365993682019588" />
        <var name="quotedNode_1" id="658365993682019588" />
      </scope>
      <scope id="658365993682019588" at="93,0,100,0" />
      <scope id="1262430001741520020" at="55,114,65,5">
        <var name="methodIndex" id="1262430001741520020" />
      </scope>
      <scope id="1262430001741520020" at="69,128,79,5">
        <var name="methodIndex" id="1262430001741520020" />
      </scope>
      <scope id="1262430001741520020" at="54,0,67,0">
        <var name="method" id="1262430001741520020" />
        <var name="node" id="1262430001741520020" />
        <var name="parameters" id="1262430001741520020" />
      </scope>
      <scope id="1262430001741520020" at="68,0,81,0">
        <var name="concept" id="1262430001741520020" />
        <var name="method" id="1262430001741520020" />
        <var name="parameters" id="1262430001741520020" />
      </scope>
      <unit id="1262430001741520020" at="26,0,101,0" name="jetbrains.mps.lang.plugin.behavior.GetComponentBlock__BehaviorDescriptor" />
    </file>
  </root>
  <root nodeRef="r:00000000-0000-4000-0000-011c89590360(jetbrains.mps.lang.plugin.behavior)/1262430001741522621">
    <file name="PersistentPropertyReference_Behavior.java">
      <unit id="1262430001741522621" at="10,0,13,0" name="jetbrains.mps.lang.plugin.behavior.PersistentPropertyReference_Behavior" />
    </file>
    <file name="PersistentPropertyReference__BehaviorDescriptor.java">
      <node id="1262430001741522621" at="24,0,25,0" concept="7" trace="CONCEPT" />
      <node id="1262430001741522621" at="25,0,26,0" concept="7" trace="REGISTRY" />
      <node id="1262430001741522621" at="27,0,28,0" concept="7" trace="lvalue_id1653mnvAgvW" />
      <node id="1262430001741522621" at="29,0,30,0" concept="7" trace="BH_METHODS" />
      <node id="1262430001741522619" at="34,94,35,16" concept="6" />
      <node id="1262430001741522621" at="38,65,39,20" concept="9" />
      <node id="1262430001741522621" at="43,114,44,21" concept="2" />
      <node id="1262430001741522621" at="48,114,49,49" concept="5" />
      <node id="1262430001741522621" at="50,26,51,56" concept="11" />
      <node id="1262430001741522621" at="54,14,55,58" concept="11" />
      <node id="1262430001741522621" at="60,128,61,49" concept="5" />
      <node id="1262430001741522621" at="62,26,63,56" concept="11" />
      <node id="1262430001741522621" at="66,13,67,61" concept="6" />
      <node id="1262430001741522621" at="68,14,69,58" concept="11" />
      <node id="1262430001741522621" at="75,48,76,22" concept="6" />
      <node id="1262430001741522621" at="81,40,82,19" concept="6" />
      <node id="1262430001741522621" at="31,0,33,0" concept="8" trace="___init___#(Lorg/jetbrains/mps/openapi/model/SNode;)V" />
      <node id="1262430001741522621" at="34,0,37,0" concept="8" trace="lvalue_id1653mnvAgvW#(Lorg/jetbrains/mps/openapi/language/SAbstractConcept;)Z" />
      <node id="1262430001741522621" at="38,0,41,0" concept="1" trace="PersistentPropertyReference__BehaviorDescriptor#()V" />
      <node id="1262430001741522621" at="49,49,52,5" concept="3" />
      <node id="1262430001741522621" at="61,49,64,5" concept="3" />
      <node id="1262430001741522621" at="42,0,46,0" concept="4" trace="initNode#(Lorg/jetbrains/mps/openapi/model/SNode;Ljetbrains/mps/core/aspects/behaviour/api/SConstructor;[Ljava/lang/Object;)V" />
      <node id="1262430001741522621" at="52,5,56,5" concept="10" />
      <node id="1262430001741522621" at="73,0,78,0" concept="4" trace="getDeclaredMethods#()Ljava/util/List;" />
      <node id="1262430001741522621" at="79,0,84,0" concept="4" trace="getConcept#()Lorg/jetbrains/mps/openapi/language/SAbstractConcept;" />
      <node id="1262430001741522621" at="64,5,70,5" concept="10" />
      <node id="1262430001741522621" at="47,0,58,0" concept="4" trace="invokeSpecial0#(Lorg/jetbrains/mps/openapi/model/SNode;Ljetbrains/mps/core/aspects/behaviour/api/SMethod;[Ljava/lang/Object;)null" />
      <node id="1262430001741522621" at="59,0,72,0" concept="4" trace="invokeSpecial0#(Lorg/jetbrains/mps/openapi/language/SAbstractConcept;Ljetbrains/mps/core/aspects/behaviour/api/SMethod;[Ljava/lang/Object;)null" />
      <scope id="1262430001741522621" at="31,63,31,63" />
      <scope id="1262430001741522618" at="34,94,35,16" />
      <scope id="1262430001741522621" at="38,65,39,20" />
      <scope id="1262430001741522621" at="43,114,44,21" />
      <scope id="1262430001741522621" at="50,26,51,56" />
      <scope id="1262430001741522621" at="54,14,55,58" />
      <scope id="1262430001741522621" at="62,26,63,56" />
      <scope id="1262430001741522621" at="66,13,67,61" />
      <scope id="1262430001741522621" at="68,14,69,58" />
      <scope id="1262430001741522621" at="75,48,76,22" />
      <scope id="1262430001741522621" at="81,40,82,19" />
      <scope id="1262430001741522621" at="31,0,33,0">
        <var name="__thisNode__" id="1262430001741522621" />
      </scope>
      <scope id="1262430001741522621" at="34,0,37,0">
        <var name="__thisConcept__" id="1262430001741522621" />
      </scope>
      <scope id="1262430001741522621" at="38,0,41,0" />
      <scope id="1262430001741522621" at="42,0,46,0">
        <var name="constructor" id="1262430001741522621" />
        <var name="node" id="1262430001741522621" />
        <var name="parameters" id="1262430001741522621" />
      </scope>
      <scope id="1262430001741522621" at="73,0,78,0" />
      <scope id="1262430001741522621" at="79,0,84,0" />
      <scope id="1262430001741522621" at="48,114,56,5">
        <var name="methodIndex" id="1262430001741522621" />
      </scope>
      <scope id="1262430001741522621" at="60,128,70,5">
        <var name="methodIndex" id="1262430001741522621" />
      </scope>
      <scope id="1262430001741522621" at="47,0,58,0">
        <var name="method" id="1262430001741522621" />
        <var name="node" id="1262430001741522621" />
        <var name="parameters" id="1262430001741522621" />
      </scope>
      <scope id="1262430001741522621" at="59,0,72,0">
        <var name="concept" id="1262430001741522621" />
        <var name="method" id="1262430001741522621" />
        <var name="parameters" id="1262430001741522621" />
      </scope>
      <unit id="1262430001741522621" at="23,0,85,0" name="jetbrains.mps.lang.plugin.behavior.PersistentPropertyReference__BehaviorDescriptor" />
    </file>
  </root>
  <root nodeRef="r:00000000-0000-4000-0000-011c89590360(jetbrains.mps.lang.plugin.behavior)/1262430001741638273">
    <file name="OnAfterReadBlock_Behavior.java">
      <unit id="1262430001741638273" at="10,0,13,0" name="jetbrains.mps.lang.plugin.behavior.OnAfterReadBlock_Behavior" />
    </file>
    <file name="OnAfterReadBlock__BehaviorDescriptor.java">
      <node id="1262430001741638273" at="29,0,30,0" concept="7" trace="CONCEPT" />
      <node id="1262430001741638273" at="30,0,31,0" concept="7" trace="REGISTRY" />
      <node id="1262430001741638273" at="32,0,33,0" concept="7" trace="showName_id1653mnvAgry" />
      <node id="1262430001741638273" at="33,0,34,0" concept="7" trace="getApplicableConceptFunctionParameter_id2D1PBM_bxJg" />
      <node id="1262430001741638273" at="34,0,35,0" concept="7" trace="getExpectedReturnType_idhEwIGRD" />
      <node id="1262430001741638273" at="36,0,37,0" concept="7" trace="BH_METHODS" />
      <node id="1262430001741638271" at="41,96,42,16" concept="6" />
      <node id="3044950653914726445" at="44,129,45,144" concept="5" />
      <node id="3044950653914726460" at="45,144,46,166" concept="2" />
      <node id="3044950653914726464" at="46,166,47,18" concept="6" />
      <node id="658365993682019580" at="49,89,50,47" concept="6" />
      <node id="1262430001741638273" at="53,54,54,20" concept="9" />
      <node id="1262430001741638273" at="58,114,59,21" concept="2" />
      <node id="1262430001741638273" at="63,114,64,49" concept="5" />
      <node id="1262430001741638273" at="65,26,66,56" concept="11" />
      <node id="1262430001741638273" at="69,13,70,67" concept="6" />
      <node id="1262430001741638273" at="71,14,72,58" concept="11" />
      <node id="1262430001741638273" at="77,128,78,49" concept="5" />
      <node id="1262430001741638273" at="79,26,80,56" concept="11" />
      <node id="1262430001741638273" at="83,13,84,63" concept="6" />
      <node id="1262430001741638273" at="85,13,86,96" concept="6" />
      <node id="1262430001741638273" at="87,14,88,58" concept="11" />
      <node id="1262430001741638273" at="94,48,95,22" concept="6" />
      <node id="1262430001741638273" at="100,40,101,19" concept="6" />
      <node id="658365993682019576" at="103,60,104,63" concept="5" />
      <node id="658365993682019576" at="104,63,105,30" concept="5" />
      <node id="658365993682019576" at="105,30,106,220" concept="0" />
      <node id="658365993682019576" at="105,30,106,220" concept="0" />
      <node id="658365993682019576" at="105,30,106,220" concept="2" />
      <node id="658365993682019576" at="106,220,107,24" concept="6" />
      <node id="1262430001741638273" at="38,0,40,0" concept="8" trace="___init___#(Lorg/jetbrains/mps/openapi/model/SNode;)V" />
      <node id="1262430001741638273" at="41,0,44,0" concept="8" trace="showName_id1653mnvAgry#(Lorg/jetbrains/mps/openapi/language/SAbstractConcept;)Z" />
      <node id="1262430001741638273" at="49,0,52,0" concept="8" trace="getExpectedReturnType_idhEwIGRD#(Lorg/jetbrains/mps/openapi/model/SNode;)Lorg/jetbrains/mps/openapi/model/SNode;" />
      <node id="1262430001741638273" at="53,0,56,0" concept="1" trace="OnAfterReadBlock__BehaviorDescriptor#()V" />
      <node id="1262430001741638273" at="64,49,67,5" concept="3" />
      <node id="1262430001741638273" at="78,49,81,5" concept="3" />
      <node id="1262430001741638273" at="57,0,61,0" concept="4" trace="initNode#(Lorg/jetbrains/mps/openapi/model/SNode;Ljetbrains/mps/core/aspects/behaviour/api/SConstructor;[Ljava/lang/Object;)V" />
      <node id="1262430001741638273" at="44,0,49,0" concept="8" trace="getApplicableConceptFunctionParameter_id2D1PBM_bxJg#(Lorg/jetbrains/mps/openapi/language/SAbstractConcept;)Ljava/util/List;" />
      <node id="1262430001741638273" at="92,0,97,0" concept="4" trace="getDeclaredMethods#()Ljava/util/List;" />
      <node id="1262430001741638273" at="98,0,103,0" concept="4" trace="getConcept#()Lorg/jetbrains/mps/openapi/language/SAbstractConcept;" />
      <node id="1262430001741638273" at="67,5,73,5" concept="10" />
      <node id="658365993682019576" at="103,0,109,0" concept="8" trace="_quotation_createNode_svhzm3_a0a2#()Lorg/jetbrains/mps/openapi/model/SNode;" />
      <node id="1262430001741638273" at="81,5,89,5" concept="10" />
      <node id="1262430001741638273" at="62,0,75,0" concept="4" trace="invokeSpecial0#(Lorg/jetbrains/mps/openapi/model/SNode;Ljetbrains/mps/core/aspects/behaviour/api/SMethod;[Ljava/lang/Object;)null" />
      <node id="1262430001741638273" at="76,0,91,0" concept="4" trace="invokeSpecial0#(Lorg/jetbrains/mps/openapi/language/SAbstractConcept;Ljetbrains/mps/core/aspects/behaviour/api/SMethod;[Ljava/lang/Object;)null" />
      <scope id="1262430001741638273" at="38,63,38,63" />
      <scope id="1262430001741638270" at="41,96,42,16" />
      <scope id="658365993682019579" at="49,89,50,47" />
      <scope id="1262430001741638273" at="53,54,54,20" />
      <scope id="1262430001741638273" at="58,114,59,21" />
      <scope id="1262430001741638273" at="65,26,66,56" />
      <scope id="1262430001741638273" at="69,13,70,67" />
      <scope id="1262430001741638273" at="71,14,72,58" />
      <scope id="1262430001741638273" at="79,26,80,56" />
      <scope id="1262430001741638273" at="83,13,84,63" />
      <scope id="1262430001741638273" at="85,13,86,96" />
      <scope id="1262430001741638273" at="87,14,88,58" />
      <scope id="1262430001741638273" at="94,48,95,22" />
      <scope id="1262430001741638273" at="100,40,101,19" />
      <scope id="658365993682019576" at="105,30,106,220" />
      <scope id="1262430001741638273" at="38,0,40,0">
        <var name="__thisNode__" id="1262430001741638273" />
      </scope>
      <scope id="1262430001741638273" at="41,0,44,0">
        <var name="__thisConcept__" id="1262430001741638273" />
      </scope>
      <scope id="3044950653914726444" at="44,129,47,18">
        <var name="result" id="3044950653914726446" />
      </scope>
      <scope id="1262430001741638273" at="49,0,52,0">
        <var name="__thisNode__" id="1262430001741638273" />
      </scope>
      <scope id="1262430001741638273" at="53,0,56,0" />
      <scope id="1262430001741638273" at="57,0,61,0">
        <var name="constructor" id="1262430001741638273" />
        <var name="node" id="1262430001741638273" />
        <var name="parameters" id="1262430001741638273" />
      </scope>
      <scope id="658365993682019576" at="103,60,107,24">
        <var name="facade" id="658365993682019576" />
        <var name="quotedNode_1" id="658365993682019576" />
      </scope>
      <scope id="1262430001741638273" at="44,0,49,0">
        <var name="__thisConcept__" id="1262430001741638273" />
      </scope>
      <scope id="1262430001741638273" at="92,0,97,0" />
      <scope id="1262430001741638273" at="98,0,103,0" />
      <scope id="658365993682019576" at="103,0,109,0" />
      <scope id="1262430001741638273" at="63,114,73,5">
        <var name="methodIndex" id="1262430001741638273" />
      </scope>
      <scope id="1262430001741638273" at="77,128,89,5">
        <var name="methodIndex" id="1262430001741638273" />
      </scope>
      <scope id="1262430001741638273" at="62,0,75,0">
        <var name="method" id="1262430001741638273" />
        <var name="node" id="1262430001741638273" />
        <var name="parameters" id="1262430001741638273" />
      </scope>
      <scope id="1262430001741638273" at="76,0,91,0">
        <var name="concept" id="1262430001741638273" />
        <var name="method" id="1262430001741638273" />
        <var name="parameters" id="1262430001741638273" />
      </scope>
      <unit id="1262430001741638273" at="28,0,110,0" name="jetbrains.mps.lang.plugin.behavior.OnAfterReadBlock__BehaviorDescriptor" />
    </file>
  </root>
  <root nodeRef="r:00000000-0000-4000-0000-011c89590360(jetbrains.mps.lang.plugin.behavior)/1262430001741638312">
    <file name="GetNodesBlock_Behavior.java">
      <unit id="1262430001741638312" at="10,0,13,0" name="jetbrains.mps.lang.plugin.behavior.GetNodesBlock_Behavior" />
    </file>
    <file name="GetNodesBlock__BehaviorDescriptor.java">
      <node id="1262430001741638312" at="29,0,30,0" concept="7" trace="CONCEPT" />
      <node id="1262430001741638312" at="30,0,31,0" concept="7" trace="REGISTRY" />
      <node id="1262430001741638312" at="32,0,33,0" concept="7" trace="showName_id1653mnvAgry" />
      <node id="1262430001741638312" at="33,0,34,0" concept="7" trace="getApplicableConceptFunctionParameter_id2D1PBM_bxJg" />
      <node id="1262430001741638312" at="34,0,35,0" concept="7" trace="getExpectedReturnType_idhEwIGRD" />
      <node id="1262430001741638312" at="36,0,37,0" concept="7" trace="BH_METHODS" />
      <node id="1262430001741638310" at="41,96,42,16" concept="6" />
      <node id="3044950653914726237" at="44,129,45,144" concept="5" />
      <node id="3044950653914726252" at="45,144,46,166" concept="2" />
      <node id="3044950653914726256" at="46,166,47,18" concept="6" />
      <node id="658365993682017382" at="49,89,50,47" concept="6" />
      <node id="1262430001741638312" at="53,51,54,20" concept="9" />
      <node id="1262430001741638312" at="58,114,59,21" concept="2" />
      <node id="1262430001741638312" at="63,114,64,49" concept="5" />
      <node id="1262430001741638312" at="65,26,66,56" concept="11" />
      <node id="1262430001741638312" at="69,13,70,67" concept="6" />
      <node id="1262430001741638312" at="71,14,72,58" concept="11" />
      <node id="1262430001741638312" at="77,128,78,49" concept="5" />
      <node id="1262430001741638312" at="79,26,80,56" concept="11" />
      <node id="1262430001741638312" at="83,13,84,63" concept="6" />
      <node id="1262430001741638312" at="85,13,86,96" concept="6" />
      <node id="1262430001741638312" at="87,14,88,58" concept="11" />
      <node id="1262430001741638312" at="94,48,95,22" concept="6" />
      <node id="1262430001741638312" at="100,40,101,19" concept="6" />
      <node id="658365993682017378" at="103,60,104,63" concept="5" />
      <node id="658365993682017378" at="104,63,105,30" concept="5" />
      <node id="658365993682017378" at="105,30,106,225" concept="0" />
      <node id="658365993682017378" at="105,30,106,225" concept="0" />
      <node id="658365993682017378" at="105,30,106,225" concept="2" />
      <node id="658365993682017378" at="106,225,107,24" concept="6" />
      <node id="1262430001741638312" at="38,0,40,0" concept="8" trace="___init___#(Lorg/jetbrains/mps/openapi/model/SNode;)V" />
      <node id="1262430001741638312" at="41,0,44,0" concept="8" trace="showName_id1653mnvAgry#(Lorg/jetbrains/mps/openapi/language/SAbstractConcept;)Z" />
      <node id="1262430001741638312" at="49,0,52,0" concept="8" trace="getExpectedReturnType_idhEwIGRD#(Lorg/jetbrains/mps/openapi/model/SNode;)Lorg/jetbrains/mps/openapi/model/SNode;" />
      <node id="1262430001741638312" at="53,0,56,0" concept="1" trace="GetNodesBlock__BehaviorDescriptor#()V" />
      <node id="1262430001741638312" at="64,49,67,5" concept="3" />
      <node id="1262430001741638312" at="78,49,81,5" concept="3" />
      <node id="1262430001741638312" at="57,0,61,0" concept="4" trace="initNode#(Lorg/jetbrains/mps/openapi/model/SNode;Ljetbrains/mps/core/aspects/behaviour/api/SConstructor;[Ljava/lang/Object;)V" />
      <node id="1262430001741638312" at="44,0,49,0" concept="8" trace="getApplicableConceptFunctionParameter_id2D1PBM_bxJg#(Lorg/jetbrains/mps/openapi/language/SAbstractConcept;)Ljava/util/List;" />
      <node id="1262430001741638312" at="92,0,97,0" concept="4" trace="getDeclaredMethods#()Ljava/util/List;" />
      <node id="1262430001741638312" at="98,0,103,0" concept="4" trace="getConcept#()Lorg/jetbrains/mps/openapi/language/SAbstractConcept;" />
      <node id="1262430001741638312" at="67,5,73,5" concept="10" />
      <node id="658365993682017378" at="103,0,109,0" concept="8" trace="_quotation_createNode_9c9vjj_a0a2#()Lorg/jetbrains/mps/openapi/model/SNode;" />
      <node id="1262430001741638312" at="81,5,89,5" concept="10" />
      <node id="1262430001741638312" at="62,0,75,0" concept="4" trace="invokeSpecial0#(Lorg/jetbrains/mps/openapi/model/SNode;Ljetbrains/mps/core/aspects/behaviour/api/SMethod;[Ljava/lang/Object;)null" />
      <node id="1262430001741638312" at="76,0,91,0" concept="4" trace="invokeSpecial0#(Lorg/jetbrains/mps/openapi/language/SAbstractConcept;Ljetbrains/mps/core/aspects/behaviour/api/SMethod;[Ljava/lang/Object;)null" />
      <scope id="1262430001741638312" at="38,63,38,63" />
      <scope id="1262430001741638309" at="41,96,42,16" />
      <scope id="658365993682017381" at="49,89,50,47" />
      <scope id="1262430001741638312" at="53,51,54,20" />
      <scope id="1262430001741638312" at="58,114,59,21" />
      <scope id="1262430001741638312" at="65,26,66,56" />
      <scope id="1262430001741638312" at="69,13,70,67" />
      <scope id="1262430001741638312" at="71,14,72,58" />
      <scope id="1262430001741638312" at="79,26,80,56" />
      <scope id="1262430001741638312" at="83,13,84,63" />
      <scope id="1262430001741638312" at="85,13,86,96" />
      <scope id="1262430001741638312" at="87,14,88,58" />
      <scope id="1262430001741638312" at="94,48,95,22" />
      <scope id="1262430001741638312" at="100,40,101,19" />
      <scope id="658365993682017378" at="105,30,106,225" />
      <scope id="1262430001741638312" at="38,0,40,0">
        <var name="__thisNode__" id="1262430001741638312" />
      </scope>
      <scope id="1262430001741638312" at="41,0,44,0">
        <var name="__thisConcept__" id="1262430001741638312" />
      </scope>
      <scope id="3044950653914726236" at="44,129,47,18">
        <var name="result" id="3044950653914726238" />
      </scope>
      <scope id="1262430001741638312" at="49,0,52,0">
        <var name="__thisNode__" id="1262430001741638312" />
      </scope>
      <scope id="1262430001741638312" at="53,0,56,0" />
      <scope id="1262430001741638312" at="57,0,61,0">
        <var name="constructor" id="1262430001741638312" />
        <var name="node" id="1262430001741638312" />
        <var name="parameters" id="1262430001741638312" />
      </scope>
      <scope id="658365993682017378" at="103,60,107,24">
        <var name="facade" id="658365993682017378" />
        <var name="quotedNode_1" id="658365993682017378" />
      </scope>
      <scope id="1262430001741638312" at="44,0,49,0">
        <var name="__thisConcept__" id="1262430001741638312" />
      </scope>
      <scope id="1262430001741638312" at="92,0,97,0" />
      <scope id="1262430001741638312" at="98,0,103,0" />
      <scope id="658365993682017378" at="103,0,109,0" />
      <scope id="1262430001741638312" at="63,114,73,5">
        <var name="methodIndex" id="1262430001741638312" />
      </scope>
      <scope id="1262430001741638312" at="77,128,89,5">
        <var name="methodIndex" id="1262430001741638312" />
      </scope>
      <scope id="1262430001741638312" at="62,0,75,0">
        <var name="method" id="1262430001741638312" />
        <var name="node" id="1262430001741638312" />
        <var name="parameters" id="1262430001741638312" />
      </scope>
      <scope id="1262430001741638312" at="76,0,91,0">
        <var name="concept" id="1262430001741638312" />
        <var name="method" id="1262430001741638312" />
        <var name="parameters" id="1262430001741638312" />
      </scope>
      <unit id="1262430001741638312" at="28,0,110,0" name="jetbrains.mps.lang.plugin.behavior.GetNodesBlock__BehaviorDescriptor" />
    </file>
  </root>
  <root nodeRef="r:00000000-0000-4000-0000-011c89590360(jetbrains.mps.lang.plugin.behavior)/1262430001741642732">
    <file name="UpdateGroupFunction_Behavior.java">
      <unit id="1262430001741642732" at="10,0,13,0" name="jetbrains.mps.lang.plugin.behavior.UpdateGroupFunction_Behavior" />
    </file>
    <file name="UpdateGroupFunction__BehaviorDescriptor.java">
      <node id="1262430001741642732" at="29,0,30,0" concept="7" trace="CONCEPT" />
      <node id="1262430001741642732" at="30,0,31,0" concept="7" trace="REGISTRY" />
      <node id="1262430001741642732" at="32,0,33,0" concept="7" trace="showName_id1653mnvAgry" />
      <node id="1262430001741642732" at="33,0,34,0" concept="7" trace="getApplicableConceptFunctionParameter_id2D1PBM_bxJg" />
      <node id="1262430001741642732" at="34,0,35,0" concept="7" trace="getExpectedReturnType_idhEwIGRD" />
      <node id="1262430001741642732" at="36,0,37,0" concept="7" trace="BH_METHODS" />
      <node id="1262430001741642730" at="41,96,42,16" concept="6" />
      <node id="3044950653914718301" at="44,129,45,144" concept="5" />
      <node id="3044950653914718316" at="45,144,46,166" concept="2" />
      <node id="3044950653914718320" at="46,166,47,18" concept="6" />
      <node id="658365993682020036" at="49,89,50,47" concept="6" />
      <node id="1262430001741642732" at="53,57,54,20" concept="9" />
      <node id="1262430001741642732" at="58,114,59,21" concept="2" />
      <node id="1262430001741642732" at="63,114,64,49" concept="5" />
      <node id="1262430001741642732" at="65,26,66,56" concept="11" />
      <node id="1262430001741642732" at="69,13,70,67" concept="6" />
      <node id="1262430001741642732" at="71,14,72,58" concept="11" />
      <node id="1262430001741642732" at="77,128,78,49" concept="5" />
      <node id="1262430001741642732" at="79,26,80,56" concept="11" />
      <node id="1262430001741642732" at="83,13,84,63" concept="6" />
      <node id="1262430001741642732" at="85,13,86,96" concept="6" />
      <node id="1262430001741642732" at="87,14,88,58" concept="11" />
      <node id="1262430001741642732" at="94,48,95,22" concept="6" />
      <node id="1262430001741642732" at="100,40,101,19" concept="6" />
      <node id="658365993682020032" at="103,60,104,63" concept="5" />
      <node id="658365993682020032" at="104,63,105,30" concept="5" />
      <node id="658365993682020032" at="105,30,106,220" concept="0" />
      <node id="658365993682020032" at="105,30,106,220" concept="0" />
      <node id="658365993682020032" at="105,30,106,220" concept="2" />
      <node id="658365993682020032" at="106,220,107,24" concept="6" />
      <node id="1262430001741642732" at="38,0,40,0" concept="8" trace="___init___#(Lorg/jetbrains/mps/openapi/model/SNode;)V" />
      <node id="1262430001741642732" at="41,0,44,0" concept="8" trace="showName_id1653mnvAgry#(Lorg/jetbrains/mps/openapi/language/SAbstractConcept;)Z" />
      <node id="1262430001741642732" at="49,0,52,0" concept="8" trace="getExpectedReturnType_idhEwIGRD#(Lorg/jetbrains/mps/openapi/model/SNode;)Lorg/jetbrains/mps/openapi/model/SNode;" />
      <node id="1262430001741642732" at="53,0,56,0" concept="1" trace="UpdateGroupFunction__BehaviorDescriptor#()V" />
      <node id="1262430001741642732" at="64,49,67,5" concept="3" />
      <node id="1262430001741642732" at="78,49,81,5" concept="3" />
      <node id="1262430001741642732" at="57,0,61,0" concept="4" trace="initNode#(Lorg/jetbrains/mps/openapi/model/SNode;Ljetbrains/mps/core/aspects/behaviour/api/SConstructor;[Ljava/lang/Object;)V" />
      <node id="1262430001741642732" at="44,0,49,0" concept="8" trace="getApplicableConceptFunctionParameter_id2D1PBM_bxJg#(Lorg/jetbrains/mps/openapi/language/SAbstractConcept;)Ljava/util/List;" />
      <node id="1262430001741642732" at="92,0,97,0" concept="4" trace="getDeclaredMethods#()Ljava/util/List;" />
      <node id="1262430001741642732" at="98,0,103,0" concept="4" trace="getConcept#()Lorg/jetbrains/mps/openapi/language/SAbstractConcept;" />
      <node id="1262430001741642732" at="67,5,73,5" concept="10" />
      <node id="658365993682020032" at="103,0,109,0" concept="8" trace="_quotation_createNode_w5u43l_a0a2#()Lorg/jetbrains/mps/openapi/model/SNode;" />
      <node id="1262430001741642732" at="81,5,89,5" concept="10" />
      <node id="1262430001741642732" at="62,0,75,0" concept="4" trace="invokeSpecial0#(Lorg/jetbrains/mps/openapi/model/SNode;Ljetbrains/mps/core/aspects/behaviour/api/SMethod;[Ljava/lang/Object;)null" />
      <node id="1262430001741642732" at="76,0,91,0" concept="4" trace="invokeSpecial0#(Lorg/jetbrains/mps/openapi/language/SAbstractConcept;Ljetbrains/mps/core/aspects/behaviour/api/SMethod;[Ljava/lang/Object;)null" />
      <scope id="1262430001741642732" at="38,63,38,63" />
      <scope id="1262430001741642729" at="41,96,42,16" />
      <scope id="658365993682020035" at="49,89,50,47" />
      <scope id="1262430001741642732" at="53,57,54,20" />
      <scope id="1262430001741642732" at="58,114,59,21" />
      <scope id="1262430001741642732" at="65,26,66,56" />
      <scope id="1262430001741642732" at="69,13,70,67" />
      <scope id="1262430001741642732" at="71,14,72,58" />
      <scope id="1262430001741642732" at="79,26,80,56" />
      <scope id="1262430001741642732" at="83,13,84,63" />
      <scope id="1262430001741642732" at="85,13,86,96" />
      <scope id="1262430001741642732" at="87,14,88,58" />
      <scope id="1262430001741642732" at="94,48,95,22" />
      <scope id="1262430001741642732" at="100,40,101,19" />
      <scope id="658365993682020032" at="105,30,106,220" />
      <scope id="1262430001741642732" at="38,0,40,0">
        <var name="__thisNode__" id="1262430001741642732" />
      </scope>
      <scope id="1262430001741642732" at="41,0,44,0">
        <var name="__thisConcept__" id="1262430001741642732" />
      </scope>
      <scope id="3044950653914718300" at="44,129,47,18">
        <var name="result" id="3044950653914718302" />
      </scope>
      <scope id="1262430001741642732" at="49,0,52,0">
        <var name="__thisNode__" id="1262430001741642732" />
      </scope>
      <scope id="1262430001741642732" at="53,0,56,0" />
      <scope id="1262430001741642732" at="57,0,61,0">
        <var name="constructor" id="1262430001741642732" />
        <var name="node" id="1262430001741642732" />
        <var name="parameters" id="1262430001741642732" />
      </scope>
      <scope id="658365993682020032" at="103,60,107,24">
        <var name="facade" id="658365993682020032" />
        <var name="quotedNode_1" id="658365993682020032" />
      </scope>
      <scope id="1262430001741642732" at="44,0,49,0">
        <var name="__thisConcept__" id="1262430001741642732" />
      </scope>
      <scope id="1262430001741642732" at="92,0,97,0" />
      <scope id="1262430001741642732" at="98,0,103,0" />
      <scope id="658365993682020032" at="103,0,109,0" />
      <scope id="1262430001741642732" at="63,114,73,5">
        <var name="methodIndex" id="1262430001741642732" />
      </scope>
      <scope id="1262430001741642732" at="77,128,89,5">
        <var name="methodIndex" id="1262430001741642732" />
      </scope>
      <scope id="1262430001741642732" at="62,0,75,0">
        <var name="method" id="1262430001741642732" />
        <var name="node" id="1262430001741642732" />
        <var name="parameters" id="1262430001741642732" />
      </scope>
      <scope id="1262430001741642732" at="76,0,91,0">
        <var name="concept" id="1262430001741642732" />
        <var name="method" id="1262430001741642732" />
        <var name="parameters" id="1262430001741642732" />
      </scope>
      <unit id="1262430001741642732" at="28,0,110,0" name="jetbrains.mps.lang.plugin.behavior.UpdateGroupFunction__BehaviorDescriptor" />
    </file>
  </root>
  <root nodeRef="r:00000000-0000-4000-0000-011c89590360(jetbrains.mps.lang.plugin.behavior)/1262430001741646639">
    <file name="ToStringConceptFunction_Behavior.java">
      <unit id="1262430001741646639" at="10,0,13,0" name="jetbrains.mps.lang.plugin.behavior.ToStringConceptFunction_Behavior" />
    </file>
    <file name="ToStringConceptFunction__BehaviorDescriptor.java">
      <node id="1262430001741646639" at="29,0,30,0" concept="7" trace="CONCEPT" />
      <node id="1262430001741646639" at="30,0,31,0" concept="7" trace="REGISTRY" />
      <node id="1262430001741646639" at="32,0,33,0" concept="7" trace="showName_id1653mnvAgry" />
      <node id="1262430001741646639" at="33,0,34,0" concept="7" trace="getApplicableConceptFunctionParameter_id2D1PBM_bxJg" />
      <node id="1262430001741646639" at="34,0,35,0" concept="7" trace="getExpectedReturnType_idhEwIGRD" />
      <node id="1262430001741646639" at="36,0,37,0" concept="7" trace="BH_METHODS" />
      <node id="1262430001741646637" at="41,96,42,16" concept="6" />
      <node id="3044950653914724268" at="44,129,45,144" concept="5" />
      <node id="3044950653914724283" at="45,144,46,166" concept="2" />
      <node id="3044950653914724287" at="46,166,47,18" concept="6" />
      <node id="658365993682019604" at="49,89,50,47" concept="6" />
      <node id="1262430001741646639" at="53,61,54,20" concept="9" />
      <node id="1262430001741646639" at="58,114,59,21" concept="2" />
      <node id="1262430001741646639" at="63,114,64,49" concept="5" />
      <node id="1262430001741646639" at="65,26,66,56" concept="11" />
      <node id="1262430001741646639" at="69,13,70,67" concept="6" />
      <node id="1262430001741646639" at="71,14,72,58" concept="11" />
      <node id="1262430001741646639" at="77,128,78,49" concept="5" />
      <node id="1262430001741646639" at="79,26,80,56" concept="11" />
      <node id="1262430001741646639" at="83,13,84,63" concept="6" />
      <node id="1262430001741646639" at="85,13,86,96" concept="6" />
      <node id="1262430001741646639" at="87,14,88,58" concept="11" />
      <node id="1262430001741646639" at="94,48,95,22" concept="6" />
      <node id="1262430001741646639" at="100,40,101,19" concept="6" />
      <node id="658365993682019600" at="103,60,104,63" concept="5" />
      <node id="658365993682019600" at="104,63,105,30" concept="5" />
      <node id="658365993682019600" at="105,30,106,223" concept="0" />
      <node id="658365993682019600" at="105,30,106,223" concept="0" />
      <node id="658365993682019600" at="105,30,106,223" concept="2" />
      <node id="658365993682019600" at="106,223,107,24" concept="6" />
      <node id="1262430001741646639" at="38,0,40,0" concept="8" trace="___init___#(Lorg/jetbrains/mps/openapi/model/SNode;)V" />
      <node id="1262430001741646639" at="41,0,44,0" concept="8" trace="showName_id1653mnvAgry#(Lorg/jetbrains/mps/openapi/language/SAbstractConcept;)Z" />
      <node id="1262430001741646639" at="49,0,52,0" concept="8" trace="getExpectedReturnType_idhEwIGRD#(Lorg/jetbrains/mps/openapi/model/SNode;)Lorg/jetbrains/mps/openapi/model/SNode;" />
      <node id="1262430001741646639" at="53,0,56,0" concept="1" trace="ToStringConceptFunction__BehaviorDescriptor#()V" />
      <node id="1262430001741646639" at="64,49,67,5" concept="3" />
      <node id="1262430001741646639" at="78,49,81,5" concept="3" />
      <node id="1262430001741646639" at="57,0,61,0" concept="4" trace="initNode#(Lorg/jetbrains/mps/openapi/model/SNode;Ljetbrains/mps/core/aspects/behaviour/api/SConstructor;[Ljava/lang/Object;)V" />
      <node id="1262430001741646639" at="44,0,49,0" concept="8" trace="getApplicableConceptFunctionParameter_id2D1PBM_bxJg#(Lorg/jetbrains/mps/openapi/language/SAbstractConcept;)Ljava/util/List;" />
      <node id="1262430001741646639" at="92,0,97,0" concept="4" trace="getDeclaredMethods#()Ljava/util/List;" />
      <node id="1262430001741646639" at="98,0,103,0" concept="4" trace="getConcept#()Lorg/jetbrains/mps/openapi/language/SAbstractConcept;" />
      <node id="1262430001741646639" at="67,5,73,5" concept="10" />
      <node id="658365993682019600" at="103,0,109,0" concept="8" trace="_quotation_createNode_w4edji_a0a2#()Lorg/jetbrains/mps/openapi/model/SNode;" />
      <node id="1262430001741646639" at="81,5,89,5" concept="10" />
      <node id="1262430001741646639" at="62,0,75,0" concept="4" trace="invokeSpecial0#(Lorg/jetbrains/mps/openapi/model/SNode;Ljetbrains/mps/core/aspects/behaviour/api/SMethod;[Ljava/lang/Object;)null" />
      <node id="1262430001741646639" at="76,0,91,0" concept="4" trace="invokeSpecial0#(Lorg/jetbrains/mps/openapi/language/SAbstractConcept;Ljetbrains/mps/core/aspects/behaviour/api/SMethod;[Ljava/lang/Object;)null" />
      <scope id="1262430001741646639" at="38,63,38,63" />
      <scope id="1262430001741646636" at="41,96,42,16" />
      <scope id="658365993682019603" at="49,89,50,47" />
      <scope id="1262430001741646639" at="53,61,54,20" />
      <scope id="1262430001741646639" at="58,114,59,21" />
      <scope id="1262430001741646639" at="65,26,66,56" />
      <scope id="1262430001741646639" at="69,13,70,67" />
      <scope id="1262430001741646639" at="71,14,72,58" />
      <scope id="1262430001741646639" at="79,26,80,56" />
      <scope id="1262430001741646639" at="83,13,84,63" />
      <scope id="1262430001741646639" at="85,13,86,96" />
      <scope id="1262430001741646639" at="87,14,88,58" />
      <scope id="1262430001741646639" at="94,48,95,22" />
      <scope id="1262430001741646639" at="100,40,101,19" />
      <scope id="658365993682019600" at="105,30,106,223" />
      <scope id="1262430001741646639" at="38,0,40,0">
        <var name="__thisNode__" id="1262430001741646639" />
      </scope>
      <scope id="1262430001741646639" at="41,0,44,0">
        <var name="__thisConcept__" id="1262430001741646639" />
      </scope>
      <scope id="3044950653914724267" at="44,129,47,18">
        <var name="result" id="3044950653914724269" />
      </scope>
      <scope id="1262430001741646639" at="49,0,52,0">
        <var name="__thisNode__" id="1262430001741646639" />
      </scope>
      <scope id="1262430001741646639" at="53,0,56,0" />
      <scope id="1262430001741646639" at="57,0,61,0">
        <var name="constructor" id="1262430001741646639" />
        <var name="node" id="1262430001741646639" />
        <var name="parameters" id="1262430001741646639" />
      </scope>
      <scope id="658365993682019600" at="103,60,107,24">
        <var name="facade" id="658365993682019600" />
        <var name="quotedNode_1" id="658365993682019600" />
      </scope>
      <scope id="1262430001741646639" at="44,0,49,0">
        <var name="__thisConcept__" id="1262430001741646639" />
      </scope>
      <scope id="1262430001741646639" at="92,0,97,0" />
      <scope id="1262430001741646639" at="98,0,103,0" />
      <scope id="658365993682019600" at="103,0,109,0" />
      <scope id="1262430001741646639" at="63,114,73,5">
        <var name="methodIndex" id="1262430001741646639" />
      </scope>
      <scope id="1262430001741646639" at="77,128,89,5">
        <var name="methodIndex" id="1262430001741646639" />
      </scope>
      <scope id="1262430001741646639" at="62,0,75,0">
        <var name="method" id="1262430001741646639" />
        <var name="node" id="1262430001741646639" />
        <var name="parameters" id="1262430001741646639" />
      </scope>
      <scope id="1262430001741646639" at="76,0,91,0">
        <var name="concept" id="1262430001741646639" />
        <var name="method" id="1262430001741646639" />
        <var name="parameters" id="1262430001741646639" />
      </scope>
      <unit id="1262430001741646639" at="28,0,110,0" name="jetbrains.mps.lang.plugin.behavior.ToStringConceptFunction__BehaviorDescriptor" />
    </file>
  </root>
  <root nodeRef="r:00000000-0000-4000-0000-011c89590360(jetbrains.mps.lang.plugin.behavior)/1262430001741646701">
    <file name="EnumerateChildrenFunction_Behavior.java">
      <unit id="1262430001741646701" at="10,0,13,0" name="jetbrains.mps.lang.plugin.behavior.EnumerateChildrenFunction_Behavior" />
    </file>
    <file name="EnumerateChildrenFunction__BehaviorDescriptor.java">
      <node id="1262430001741646701" at="27,0,28,0" concept="7" trace="CONCEPT" />
      <node id="1262430001741646701" at="28,0,29,0" concept="7" trace="REGISTRY" />
      <node id="1262430001741646701" at="30,0,31,0" concept="7" trace="showName_id1653mnvAgry" />
      <node id="1262430001741646701" at="31,0,32,0" concept="7" trace="getExpectedReturnType_idhEwIGRD" />
      <node id="1262430001741646701" at="33,0,34,0" concept="7" trace="BH_METHODS" />
      <node id="1262430001741646699" at="38,96,39,16" concept="6" />
      <node id="658365993681971082" at="41,89,42,47" concept="6" />
      <node id="1262430001741646701" at="45,63,46,20" concept="9" />
      <node id="1262430001741646701" at="50,114,51,21" concept="2" />
      <node id="1262430001741646701" at="55,114,56,49" concept="5" />
      <node id="1262430001741646701" at="57,26,58,56" concept="11" />
      <node id="1262430001741646701" at="61,13,62,67" concept="6" />
      <node id="1262430001741646701" at="63,14,64,58" concept="11" />
      <node id="1262430001741646701" at="69,128,70,49" concept="5" />
      <node id="1262430001741646701" at="71,26,72,56" concept="11" />
      <node id="1262430001741646701" at="75,13,76,63" concept="6" />
      <node id="1262430001741646701" at="77,14,78,58" concept="11" />
      <node id="1262430001741646701" at="84,48,85,22" concept="6" />
      <node id="1262430001741646701" at="90,40,91,19" concept="6" />
      <node id="658365993681966815" at="93,60,94,63" concept="5" />
      <node id="658365993681966815" at="94,63,95,30" concept="5" />
      <node id="658365993681966815" at="95,30,96,30" concept="5" />
      <node id="658365993681966815" at="96,30,97,233" concept="2" />
      <node id="658365993681966815" at="97,233,98,227" concept="2" />
      <node id="658365993681966815" at="98,227,99,466" concept="2" />
      <node id="658365993681966815" at="99,466,100,168" concept="2" />
      <node id="658365993681966815" at="100,168,101,24" concept="6" />
      <node id="1262430001741646701" at="35,0,37,0" concept="8" trace="___init___#(Lorg/jetbrains/mps/openapi/model/SNode;)V" />
      <node id="1262430001741646701" at="38,0,41,0" concept="8" trace="showName_id1653mnvAgry#(Lorg/jetbrains/mps/openapi/language/SAbstractConcept;)Z" />
      <node id="1262430001741646701" at="41,0,44,0" concept="8" trace="getExpectedReturnType_idhEwIGRD#(Lorg/jetbrains/mps/openapi/model/SNode;)Lorg/jetbrains/mps/openapi/model/SNode;" />
      <node id="1262430001741646701" at="45,0,48,0" concept="1" trace="EnumerateChildrenFunction__BehaviorDescriptor#()V" />
      <node id="1262430001741646701" at="56,49,59,5" concept="3" />
      <node id="1262430001741646701" at="70,49,73,5" concept="3" />
      <node id="658365993681966815" at="97,233,100,168" concept="0" />
      <node id="658365993681966815" at="97,233,100,168" concept="0" />
      <node id="1262430001741646701" at="49,0,53,0" concept="4" trace="initNode#(Lorg/jetbrains/mps/openapi/model/SNode;Ljetbrains/mps/core/aspects/behaviour/api/SConstructor;[Ljava/lang/Object;)V" />
      <node id="658365993681966815" at="96,30,100,168" concept="0" />
      <node id="658365993681966815" at="96,30,100,168" concept="0" />
      <node id="1262430001741646701" at="82,0,87,0" concept="4" trace="getDeclaredMethods#()Ljava/util/List;" />
      <node id="1262430001741646701" at="88,0,93,0" concept="4" trace="getConcept#()Lorg/jetbrains/mps/openapi/language/SAbstractConcept;" />
      <node id="1262430001741646701" at="59,5,65,5" concept="10" />
      <node id="1262430001741646701" at="73,5,79,5" concept="10" />
      <node id="658365993681966815" at="93,0,103,0" concept="8" trace="_quotation_createNode_dqcr57_a0a1#()Lorg/jetbrains/mps/openapi/model/SNode;" />
      <node id="1262430001741646701" at="54,0,67,0" concept="4" trace="invokeSpecial0#(Lorg/jetbrains/mps/openapi/model/SNode;Ljetbrains/mps/core/aspects/behaviour/api/SMethod;[Ljava/lang/Object;)null" />
      <node id="1262430001741646701" at="68,0,81,0" concept="4" trace="invokeSpecial0#(Lorg/jetbrains/mps/openapi/language/SAbstractConcept;Ljetbrains/mps/core/aspects/behaviour/api/SMethod;[Ljava/lang/Object;)null" />
      <scope id="1262430001741646701" at="35,63,35,63" />
      <scope id="1262430001741646698" at="38,96,39,16" />
      <scope id="658365993681971081" at="41,89,42,47" />
      <scope id="1262430001741646701" at="45,63,46,20" />
      <scope id="1262430001741646701" at="50,114,51,21" />
      <scope id="1262430001741646701" at="57,26,58,56" />
      <scope id="1262430001741646701" at="61,13,62,67" />
      <scope id="1262430001741646701" at="63,14,64,58" />
      <scope id="1262430001741646701" at="71,26,72,56" />
      <scope id="1262430001741646701" at="75,13,76,63" />
      <scope id="1262430001741646701" at="77,14,78,58" />
      <scope id="1262430001741646701" at="84,48,85,22" />
      <scope id="1262430001741646701" at="90,40,91,19" />
      <scope id="1262430001741646701" at="35,0,37,0">
        <var name="__thisNode__" id="1262430001741646701" />
      </scope>
      <scope id="1262430001741646701" at="38,0,41,0">
        <var name="__thisConcept__" id="1262430001741646701" />
      </scope>
      <scope id="1262430001741646701" at="41,0,44,0">
        <var name="__thisNode__" id="1262430001741646701" />
      </scope>
      <scope id="1262430001741646701" at="45,0,48,0" />
      <scope id="658365993681966815" at="97,233,100,168" />
      <scope id="1262430001741646701" at="49,0,53,0">
        <var name="constructor" id="1262430001741646701" />
        <var name="node" id="1262430001741646701" />
        <var name="parameters" id="1262430001741646701" />
      </scope>
      <scope id="658365993681966815" at="96,30,100,168" />
      <scope id="1262430001741646701" at="82,0,87,0" />
      <scope id="1262430001741646701" at="88,0,93,0" />
      <scope id="658365993681966815" at="93,60,101,24">
        <var name="facade" id="658365993681966815" />
        <var name="quotedNode_1" id="658365993681966815" />
        <var name="quotedNode_2" id="658365993681966815" />
      </scope>
      <scope id="1262430001741646701" at="55,114,65,5">
        <var name="methodIndex" id="1262430001741646701" />
      </scope>
      <scope id="1262430001741646701" at="69,128,79,5">
        <var name="methodIndex" id="1262430001741646701" />
      </scope>
      <scope id="658365993681966815" at="93,0,103,0" />
      <scope id="1262430001741646701" at="54,0,67,0">
        <var name="method" id="1262430001741646701" />
        <var name="node" id="1262430001741646701" />
        <var name="parameters" id="1262430001741646701" />
      </scope>
      <scope id="1262430001741646701" at="68,0,81,0">
        <var name="concept" id="1262430001741646701" />
        <var name="method" id="1262430001741646701" />
        <var name="parameters" id="1262430001741646701" />
      </scope>
      <unit id="1262430001741646701" at="26,0,104,0" name="jetbrains.mps.lang.plugin.behavior.EnumerateChildrenFunction__BehaviorDescriptor" />
    </file>
  </root>
  <root nodeRef="r:00000000-0000-4000-0000-011c89590360(jetbrains.mps.lang.plugin.behavior)/1262430001741647178">
    <file name="PreferencePageResetBlock_Behavior.java">
      <unit id="1262430001741647178" at="10,0,13,0" name="jetbrains.mps.lang.plugin.behavior.PreferencePageResetBlock_Behavior" />
    </file>
    <file name="PreferencePageResetBlock__BehaviorDescriptor.java">
      <node id="1262430001741647178" at="29,0,30,0" concept="7" trace="CONCEPT" />
      <node id="1262430001741647178" at="30,0,31,0" concept="7" trace="REGISTRY" />
      <node id="1262430001741647178" at="32,0,33,0" concept="7" trace="showName_id1653mnvAgry" />
      <node id="1262430001741647178" at="33,0,34,0" concept="7" trace="getApplicableConceptFunctionParameter_id2D1PBM_bxJg" />
      <node id="1262430001741647178" at="34,0,35,0" concept="7" trace="getExpectedReturnType_idhEwIGRD" />
      <node id="1262430001741647178" at="36,0,37,0" concept="7" trace="BH_METHODS" />
      <node id="1262430001741647176" at="41,96,42,16" concept="6" />
      <node id="3044950653914720735" at="44,129,45,144" concept="5" />
      <node id="3044950653914720750" at="45,144,46,166" concept="2" />
      <node id="3044950653914720755" at="46,166,47,166" concept="2" />
      <node id="3044950653914720759" at="47,166,48,18" concept="6" />
      <node id="658365993682017705" at="50,89,51,47" concept="6" />
      <node id="1262430001741647178" at="54,62,55,20" concept="9" />
      <node id="1262430001741647178" at="59,114,60,21" concept="2" />
      <node id="1262430001741647178" at="64,114,65,49" concept="5" />
      <node id="1262430001741647178" at="66,26,67,56" concept="11" />
      <node id="1262430001741647178" at="70,13,71,67" concept="6" />
      <node id="1262430001741647178" at="72,14,73,58" concept="11" />
      <node id="1262430001741647178" at="78,128,79,49" concept="5" />
      <node id="1262430001741647178" at="80,26,81,56" concept="11" />
      <node id="1262430001741647178" at="84,13,85,63" concept="6" />
      <node id="1262430001741647178" at="86,13,87,96" concept="6" />
      <node id="1262430001741647178" at="88,14,89,58" concept="11" />
      <node id="1262430001741647178" at="95,48,96,22" concept="6" />
      <node id="1262430001741647178" at="101,40,102,19" concept="6" />
      <node id="658365993682017701" at="104,60,105,63" concept="5" />
      <node id="658365993682017701" at="105,63,106,30" concept="5" />
      <node id="658365993682017701" at="106,30,107,220" concept="0" />
      <node id="658365993682017701" at="106,30,107,220" concept="0" />
      <node id="658365993682017701" at="106,30,107,220" concept="2" />
      <node id="658365993682017701" at="107,220,108,24" concept="6" />
      <node id="1262430001741647178" at="38,0,40,0" concept="8" trace="___init___#(Lorg/jetbrains/mps/openapi/model/SNode;)V" />
      <node id="1262430001741647178" at="41,0,44,0" concept="8" trace="showName_id1653mnvAgry#(Lorg/jetbrains/mps/openapi/language/SAbstractConcept;)Z" />
      <node id="1262430001741647178" at="50,0,53,0" concept="8" trace="getExpectedReturnType_idhEwIGRD#(Lorg/jetbrains/mps/openapi/model/SNode;)Lorg/jetbrains/mps/openapi/model/SNode;" />
      <node id="1262430001741647178" at="54,0,57,0" concept="1" trace="PreferencePageResetBlock__BehaviorDescriptor#()V" />
      <node id="1262430001741647178" at="65,49,68,5" concept="3" />
      <node id="1262430001741647178" at="79,49,82,5" concept="3" />
      <node id="1262430001741647178" at="58,0,62,0" concept="4" trace="initNode#(Lorg/jetbrains/mps/openapi/model/SNode;Ljetbrains/mps/core/aspects/behaviour/api/SConstructor;[Ljava/lang/Object;)V" />
      <node id="1262430001741647178" at="93,0,98,0" concept="4" trace="getDeclaredMethods#()Ljava/util/List;" />
      <node id="1262430001741647178" at="99,0,104,0" concept="4" trace="getConcept#()Lorg/jetbrains/mps/openapi/language/SAbstractConcept;" />
      <node id="1262430001741647178" at="44,0,50,0" concept="8" trace="getApplicableConceptFunctionParameter_id2D1PBM_bxJg#(Lorg/jetbrains/mps/openapi/language/SAbstractConcept;)Ljava/util/List;" />
      <node id="1262430001741647178" at="68,5,74,5" concept="10" />
      <node id="658365993682017701" at="104,0,110,0" concept="8" trace="_quotation_createNode_856af8_a0a2#()Lorg/jetbrains/mps/openapi/model/SNode;" />
      <node id="1262430001741647178" at="82,5,90,5" concept="10" />
      <node id="1262430001741647178" at="63,0,76,0" concept="4" trace="invokeSpecial0#(Lorg/jetbrains/mps/openapi/model/SNode;Ljetbrains/mps/core/aspects/behaviour/api/SMethod;[Ljava/lang/Object;)null" />
      <node id="1262430001741647178" at="77,0,92,0" concept="4" trace="invokeSpecial0#(Lorg/jetbrains/mps/openapi/language/SAbstractConcept;Ljetbrains/mps/core/aspects/behaviour/api/SMethod;[Ljava/lang/Object;)null" />
      <scope id="1262430001741647178" at="38,63,38,63" />
      <scope id="1262430001741647175" at="41,96,42,16" />
      <scope id="658365993682017704" at="50,89,51,47" />
      <scope id="1262430001741647178" at="54,62,55,20" />
      <scope id="1262430001741647178" at="59,114,60,21" />
      <scope id="1262430001741647178" at="66,26,67,56" />
      <scope id="1262430001741647178" at="70,13,71,67" />
      <scope id="1262430001741647178" at="72,14,73,58" />
      <scope id="1262430001741647178" at="80,26,81,56" />
      <scope id="1262430001741647178" at="84,13,85,63" />
      <scope id="1262430001741647178" at="86,13,87,96" />
      <scope id="1262430001741647178" at="88,14,89,58" />
      <scope id="1262430001741647178" at="95,48,96,22" />
      <scope id="1262430001741647178" at="101,40,102,19" />
      <scope id="658365993682017701" at="106,30,107,220" />
      <scope id="1262430001741647178" at="38,0,40,0">
        <var name="__thisNode__" id="1262430001741647178" />
      </scope>
      <scope id="1262430001741647178" at="41,0,44,0">
        <var name="__thisConcept__" id="1262430001741647178" />
      </scope>
      <scope id="1262430001741647178" at="50,0,53,0">
        <var name="__thisNode__" id="1262430001741647178" />
      </scope>
      <scope id="1262430001741647178" at="54,0,57,0" />
      <scope id="3044950653914720734" at="44,129,48,18">
        <var name="result" id="3044950653914720736" />
      </scope>
      <scope id="1262430001741647178" at="58,0,62,0">
        <var name="constructor" id="1262430001741647178" />
        <var name="node" id="1262430001741647178" />
        <var name="parameters" id="1262430001741647178" />
      </scope>
      <scope id="658365993682017701" at="104,60,108,24">
        <var name="facade" id="658365993682017701" />
        <var name="quotedNode_1" id="658365993682017701" />
      </scope>
      <scope id="1262430001741647178" at="93,0,98,0" />
      <scope id="1262430001741647178" at="99,0,104,0" />
      <scope id="1262430001741647178" at="44,0,50,0">
        <var name="__thisConcept__" id="1262430001741647178" />
      </scope>
      <scope id="658365993682017701" at="104,0,110,0" />
      <scope id="1262430001741647178" at="64,114,74,5">
        <var name="methodIndex" id="1262430001741647178" />
      </scope>
      <scope id="1262430001741647178" at="78,128,90,5">
        <var name="methodIndex" id="1262430001741647178" />
      </scope>
      <scope id="1262430001741647178" at="63,0,76,0">
        <var name="method" id="1262430001741647178" />
        <var name="node" id="1262430001741647178" />
        <var name="parameters" id="1262430001741647178" />
      </scope>
      <scope id="1262430001741647178" at="77,0,92,0">
        <var name="concept" id="1262430001741647178" />
        <var name="method" id="1262430001741647178" />
        <var name="parameters" id="1262430001741647178" />
      </scope>
      <unit id="1262430001741647178" at="28,0,111,0" name="jetbrains.mps.lang.plugin.behavior.PreferencePageResetBlock__BehaviorDescriptor" />
    </file>
  </root>
  <root nodeRef="r:00000000-0000-4000-0000-011c89590360(jetbrains.mps.lang.plugin.behavior)/1262430001741647298">
    <file name="GetConceptsBlock_Behavior.java">
      <unit id="1262430001741647298" at="10,0,13,0" name="jetbrains.mps.lang.plugin.behavior.GetConceptsBlock_Behavior" />
    </file>
    <file name="GetConceptsBlock__BehaviorDescriptor.java">
      <node id="1262430001741647298" at="29,0,30,0" concept="7" trace="CONCEPT" />
      <node id="1262430001741647298" at="30,0,31,0" concept="7" trace="REGISTRY" />
      <node id="1262430001741647298" at="32,0,33,0" concept="7" trace="showName_id1653mnvAgry" />
      <node id="1262430001741647298" at="33,0,34,0" concept="7" trace="getApplicableConceptFunctionParameter_id2D1PBM_bxJg" />
      <node id="1262430001741647298" at="34,0,35,0" concept="7" trace="getExpectedReturnType_idhEwIGRD" />
      <node id="1262430001741647298" at="36,0,37,0" concept="7" trace="BH_METHODS" />
      <node id="1262430001741647296" at="41,96,42,16" concept="6" />
      <node id="3044950653914720479" at="44,129,45,144" concept="5" />
      <node id="3044950653914720494" at="45,144,46,166" concept="2" />
      <node id="3044950653914720498" at="46,166,47,18" concept="6" />
      <node id="658365993681975245" at="49,89,50,47" concept="6" />
      <node id="1262430001741647298" at="53,54,54,20" concept="9" />
      <node id="1262430001741647298" at="58,114,59,21" concept="2" />
      <node id="1262430001741647298" at="63,114,64,49" concept="5" />
      <node id="1262430001741647298" at="65,26,66,56" concept="11" />
      <node id="1262430001741647298" at="69,13,70,67" concept="6" />
      <node id="1262430001741647298" at="71,14,72,58" concept="11" />
      <node id="1262430001741647298" at="77,128,78,49" concept="5" />
      <node id="1262430001741647298" at="79,26,80,56" concept="11" />
      <node id="1262430001741647298" at="83,13,84,63" concept="6" />
      <node id="1262430001741647298" at="85,13,86,96" concept="6" />
      <node id="1262430001741647298" at="87,14,88,58" concept="11" />
      <node id="1262430001741647298" at="94,48,95,22" concept="6" />
      <node id="1262430001741647298" at="100,40,101,19" concept="6" />
      <node id="658365993681975241" at="103,60,104,63" concept="5" />
      <node id="658365993681975241" at="104,63,105,30" concept="5" />
      <node id="658365993681975241" at="105,30,106,30" concept="5" />
      <node id="658365993681975241" at="106,30,107,233" concept="2" />
      <node id="658365993681975241" at="107,233,108,227" concept="2" />
      <node id="658365993681975241" at="108,227,109,168" concept="2" />
      <node id="658365993681975241" at="109,168,110,24" concept="6" />
      <node id="1262430001741647298" at="38,0,40,0" concept="8" trace="___init___#(Lorg/jetbrains/mps/openapi/model/SNode;)V" />
      <node id="658365993681975241" at="107,233,109,168" concept="0" />
      <node id="658365993681975241" at="107,233,109,168" concept="0" />
      <node id="1262430001741647298" at="41,0,44,0" concept="8" trace="showName_id1653mnvAgry#(Lorg/jetbrains/mps/openapi/language/SAbstractConcept;)Z" />
      <node id="1262430001741647298" at="49,0,52,0" concept="8" trace="getExpectedReturnType_idhEwIGRD#(Lorg/jetbrains/mps/openapi/model/SNode;)Lorg/jetbrains/mps/openapi/model/SNode;" />
      <node id="1262430001741647298" at="53,0,56,0" concept="1" trace="GetConceptsBlock__BehaviorDescriptor#()V" />
      <node id="1262430001741647298" at="64,49,67,5" concept="3" />
      <node id="1262430001741647298" at="78,49,81,5" concept="3" />
      <node id="658365993681975241" at="106,30,109,168" concept="0" />
      <node id="658365993681975241" at="106,30,109,168" concept="0" />
      <node id="1262430001741647298" at="57,0,61,0" concept="4" trace="initNode#(Lorg/jetbrains/mps/openapi/model/SNode;Ljetbrains/mps/core/aspects/behaviour/api/SConstructor;[Ljava/lang/Object;)V" />
      <node id="1262430001741647298" at="44,0,49,0" concept="8" trace="getApplicableConceptFunctionParameter_id2D1PBM_bxJg#(Lorg/jetbrains/mps/openapi/language/SAbstractConcept;)Ljava/util/List;" />
      <node id="1262430001741647298" at="92,0,97,0" concept="4" trace="getDeclaredMethods#()Ljava/util/List;" />
      <node id="1262430001741647298" at="98,0,103,0" concept="4" trace="getConcept#()Lorg/jetbrains/mps/openapi/language/SAbstractConcept;" />
      <node id="1262430001741647298" at="67,5,73,5" concept="10" />
      <node id="1262430001741647298" at="81,5,89,5" concept="10" />
      <node id="658365993681975241" at="103,0,112,0" concept="8" trace="_quotation_createNode_49azpu_a0a2#()Lorg/jetbrains/mps/openapi/model/SNode;" />
      <node id="1262430001741647298" at="62,0,75,0" concept="4" trace="invokeSpecial0#(Lorg/jetbrains/mps/openapi/model/SNode;Ljetbrains/mps/core/aspects/behaviour/api/SMethod;[Ljava/lang/Object;)null" />
      <node id="1262430001741647298" at="76,0,91,0" concept="4" trace="invokeSpecial0#(Lorg/jetbrains/mps/openapi/language/SAbstractConcept;Ljetbrains/mps/core/aspects/behaviour/api/SMethod;[Ljava/lang/Object;)null" />
      <scope id="1262430001741647298" at="38,63,38,63" />
      <scope id="1262430001741647295" at="41,96,42,16" />
      <scope id="658365993681975244" at="49,89,50,47" />
      <scope id="1262430001741647298" at="53,54,54,20" />
      <scope id="1262430001741647298" at="58,114,59,21" />
      <scope id="1262430001741647298" at="65,26,66,56" />
      <scope id="1262430001741647298" at="69,13,70,67" />
      <scope id="1262430001741647298" at="71,14,72,58" />
      <scope id="1262430001741647298" at="79,26,80,56" />
      <scope id="1262430001741647298" at="83,13,84,63" />
      <scope id="1262430001741647298" at="85,13,86,96" />
      <scope id="1262430001741647298" at="87,14,88,58" />
      <scope id="1262430001741647298" at="94,48,95,22" />
      <scope id="1262430001741647298" at="100,40,101,19" />
      <scope id="1262430001741647298" at="38,0,40,0">
        <var name="__thisNode__" id="1262430001741647298" />
      </scope>
      <scope id="658365993681975241" at="107,233,109,168" />
      <scope id="1262430001741647298" at="41,0,44,0">
        <var name="__thisConcept__" id="1262430001741647298" />
      </scope>
      <scope id="3044950653914720478" at="44,129,47,18">
        <var name="result" id="3044950653914720480" />
      </scope>
      <scope id="1262430001741647298" at="49,0,52,0">
        <var name="__thisNode__" id="1262430001741647298" />
      </scope>
      <scope id="1262430001741647298" at="53,0,56,0" />
      <scope id="658365993681975241" at="106,30,109,168" />
      <scope id="1262430001741647298" at="57,0,61,0">
        <var name="constructor" id="1262430001741647298" />
        <var name="node" id="1262430001741647298" />
        <var name="parameters" id="1262430001741647298" />
      </scope>
      <scope id="1262430001741647298" at="44,0,49,0">
        <var name="__thisConcept__" id="1262430001741647298" />
      </scope>
      <scope id="1262430001741647298" at="92,0,97,0" />
      <scope id="1262430001741647298" at="98,0,103,0" />
      <scope id="658365993681975241" at="103,60,110,24">
        <var name="facade" id="658365993681975241" />
        <var name="quotedNode_1" id="658365993681975241" />
        <var name="quotedNode_2" id="658365993681975241" />
      </scope>
      <scope id="658365993681975241" at="103,0,112,0" />
      <scope id="1262430001741647298" at="63,114,73,5">
        <var name="methodIndex" id="1262430001741647298" />
      </scope>
      <scope id="1262430001741647298" at="77,128,89,5">
        <var name="methodIndex" id="1262430001741647298" />
      </scope>
      <scope id="1262430001741647298" at="62,0,75,0">
        <var name="method" id="1262430001741647298" />
        <var name="node" id="1262430001741647298" />
        <var name="parameters" id="1262430001741647298" />
      </scope>
      <scope id="1262430001741647298" at="76,0,91,0">
        <var name="concept" id="1262430001741647298" />
        <var name="method" id="1262430001741647298" />
        <var name="parameters" id="1262430001741647298" />
      </scope>
      <unit id="1262430001741647298" at="28,0,113,0" name="jetbrains.mps.lang.plugin.behavior.GetConceptsBlock__BehaviorDescriptor" />
    </file>
  </root>
  <root nodeRef="r:00000000-0000-4000-0000-011c89590360(jetbrains.mps.lang.plugin.behavior)/1262430001741702922">
    <file name="InitBlock_Behavior.java">
      <unit id="1262430001741702922" at="10,0,13,0" name="jetbrains.mps.lang.plugin.behavior.InitBlock_Behavior" />
    </file>
    <file name="InitBlock__BehaviorDescriptor.java">
      <node id="1262430001741702922" at="27,0,28,0" concept="7" trace="CONCEPT" />
      <node id="1262430001741702922" at="28,0,29,0" concept="7" trace="REGISTRY" />
      <node id="1262430001741702922" at="30,0,31,0" concept="7" trace="showName_id1653mnvAgry" />
      <node id="1262430001741702922" at="31,0,32,0" concept="7" trace="getApplicableConceptFunctionParameter_id2D1PBM_bxJg" />
      <node id="1262430001741702922" at="33,0,34,0" concept="7" trace="BH_METHODS" />
      <node id="1262430001741702920" at="38,96,39,16" concept="6" />
      <node id="3044950653914725724" at="41,129,42,144" concept="5" />
      <node id="3044950653914725739" at="42,144,43,166" concept="2" />
      <node id="3044950653914725743" at="43,166,44,18" concept="6" />
      <node id="1262430001741702922" at="47,47,48,20" concept="9" />
      <node id="1262430001741702922" at="52,114,53,21" concept="2" />
      <node id="1262430001741702922" at="57,114,58,49" concept="5" />
      <node id="1262430001741702922" at="59,26,60,56" concept="11" />
      <node id="1262430001741702922" at="63,14,64,58" concept="11" />
      <node id="1262430001741702922" at="69,128,70,49" concept="5" />
      <node id="1262430001741702922" at="71,26,72,56" concept="11" />
      <node id="1262430001741702922" at="75,13,76,63" concept="6" />
      <node id="1262430001741702922" at="77,13,78,96" concept="6" />
      <node id="1262430001741702922" at="79,14,80,58" concept="11" />
      <node id="1262430001741702922" at="86,48,87,22" concept="6" />
      <node id="1262430001741702922" at="92,40,93,19" concept="6" />
      <node id="1262430001741702922" at="35,0,37,0" concept="8" trace="___init___#(Lorg/jetbrains/mps/openapi/model/SNode;)V" />
      <node id="1262430001741702922" at="38,0,41,0" concept="8" trace="showName_id1653mnvAgry#(Lorg/jetbrains/mps/openapi/language/SAbstractConcept;)Z" />
      <node id="1262430001741702922" at="47,0,50,0" concept="1" trace="InitBlock__BehaviorDescriptor#()V" />
      <node id="1262430001741702922" at="58,49,61,5" concept="3" />
      <node id="1262430001741702922" at="70,49,73,5" concept="3" />
      <node id="1262430001741702922" at="51,0,55,0" concept="4" trace="initNode#(Lorg/jetbrains/mps/openapi/model/SNode;Ljetbrains/mps/core/aspects/behaviour/api/SConstructor;[Ljava/lang/Object;)V" />
      <node id="1262430001741702922" at="61,5,65,5" concept="10" />
      <node id="1262430001741702922" at="41,0,46,0" concept="8" trace="getApplicableConceptFunctionParameter_id2D1PBM_bxJg#(Lorg/jetbrains/mps/openapi/language/SAbstractConcept;)Ljava/util/List;" />
      <node id="1262430001741702922" at="84,0,89,0" concept="4" trace="getDeclaredMethods#()Ljava/util/List;" />
      <node id="1262430001741702922" at="90,0,95,0" concept="4" trace="getConcept#()Lorg/jetbrains/mps/openapi/language/SAbstractConcept;" />
      <node id="1262430001741702922" at="73,5,81,5" concept="10" />
      <node id="1262430001741702922" at="56,0,67,0" concept="4" trace="invokeSpecial0#(Lorg/jetbrains/mps/openapi/model/SNode;Ljetbrains/mps/core/aspects/behaviour/api/SMethod;[Ljava/lang/Object;)null" />
      <node id="1262430001741702922" at="68,0,83,0" concept="4" trace="invokeSpecial0#(Lorg/jetbrains/mps/openapi/language/SAbstractConcept;Ljetbrains/mps/core/aspects/behaviour/api/SMethod;[Ljava/lang/Object;)null" />
      <scope id="1262430001741702922" at="35,63,35,63" />
      <scope id="1262430001741702919" at="38,96,39,16" />
      <scope id="1262430001741702922" at="47,47,48,20" />
      <scope id="1262430001741702922" at="52,114,53,21" />
      <scope id="1262430001741702922" at="59,26,60,56" />
      <scope id="1262430001741702922" at="63,14,64,58" />
      <scope id="1262430001741702922" at="71,26,72,56" />
      <scope id="1262430001741702922" at="75,13,76,63" />
      <scope id="1262430001741702922" at="77,13,78,96" />
      <scope id="1262430001741702922" at="79,14,80,58" />
      <scope id="1262430001741702922" at="86,48,87,22" />
      <scope id="1262430001741702922" at="92,40,93,19" />
      <scope id="1262430001741702922" at="35,0,37,0">
        <var name="__thisNode__" id="1262430001741702922" />
      </scope>
      <scope id="1262430001741702922" at="38,0,41,0">
        <var name="__thisConcept__" id="1262430001741702922" />
      </scope>
      <scope id="3044950653914725723" at="41,129,44,18">
        <var name="result" id="3044950653914725725" />
      </scope>
      <scope id="1262430001741702922" at="47,0,50,0" />
      <scope id="1262430001741702922" at="51,0,55,0">
        <var name="constructor" id="1262430001741702922" />
        <var name="node" id="1262430001741702922" />
        <var name="parameters" id="1262430001741702922" />
      </scope>
      <scope id="1262430001741702922" at="41,0,46,0">
        <var name="__thisConcept__" id="1262430001741702922" />
      </scope>
      <scope id="1262430001741702922" at="84,0,89,0" />
      <scope id="1262430001741702922" at="90,0,95,0" />
      <scope id="1262430001741702922" at="57,114,65,5">
        <var name="methodIndex" id="1262430001741702922" />
      </scope>
      <scope id="1262430001741702922" at="56,0,67,0">
        <var name="method" id="1262430001741702922" />
        <var name="node" id="1262430001741702922" />
        <var name="parameters" id="1262430001741702922" />
      </scope>
      <scope id="1262430001741702922" at="69,128,81,5">
        <var name="methodIndex" id="1262430001741702922" />
      </scope>
      <scope id="1262430001741702922" at="68,0,83,0">
        <var name="concept" id="1262430001741702922" />
        <var name="method" id="1262430001741702922" />
        <var name="parameters" id="1262430001741702922" />
      </scope>
      <unit id="1262430001741702922" at="26,0,96,0" name="jetbrains.mps.lang.plugin.behavior.InitBlock__BehaviorDescriptor" />
    </file>
  </root>
  <root nodeRef="r:00000000-0000-4000-0000-011c89590360(jetbrains.mps.lang.plugin.behavior)/1262430001741702932">
    <file name="ActionParameterReferenceOperation_Behavior.java">
      <unit id="1262430001741702932" at="10,0,13,0" name="jetbrains.mps.lang.plugin.behavior.ActionParameterReferenceOperation_Behavior" />
    </file>
    <file name="ActionParameterReferenceOperation__BehaviorDescriptor.java">
      <node id="1262430001741702932" at="24,0,25,0" concept="7" trace="CONCEPT" />
      <node id="1262430001741702932" at="25,0,26,0" concept="7" trace="REGISTRY" />
      <node id="1262430001741702932" at="27,0,28,0" concept="7" trace="lvalue_id1653mnvAgvW" />
      <node id="1262430001741702932" at="29,0,30,0" concept="7" trace="BH_METHODS" />
      <node id="1262430001741702930" at="34,94,35,16" concept="6" />
      <node id="1262430001741702932" at="38,71,39,20" concept="9" />
      <node id="1262430001741702932" at="43,114,44,21" concept="2" />
      <node id="1262430001741702932" at="48,114,49,49" concept="5" />
      <node id="1262430001741702932" at="50,26,51,56" concept="11" />
      <node id="1262430001741702932" at="54,14,55,58" concept="11" />
      <node id="1262430001741702932" at="60,128,61,49" concept="5" />
      <node id="1262430001741702932" at="62,26,63,56" concept="11" />
      <node id="1262430001741702932" at="66,13,67,61" concept="6" />
      <node id="1262430001741702932" at="68,14,69,58" concept="11" />
      <node id="1262430001741702932" at="75,48,76,22" concept="6" />
      <node id="1262430001741702932" at="81,40,82,19" concept="6" />
      <node id="1262430001741702932" at="31,0,33,0" concept="8" trace="___init___#(Lorg/jetbrains/mps/openapi/model/SNode;)V" />
      <node id="1262430001741702932" at="34,0,37,0" concept="8" trace="lvalue_id1653mnvAgvW#(Lorg/jetbrains/mps/openapi/language/SAbstractConcept;)Z" />
      <node id="1262430001741702932" at="38,0,41,0" concept="1" trace="ActionParameterReferenceOperation__BehaviorDescriptor#()V" />
      <node id="1262430001741702932" at="49,49,52,5" concept="3" />
      <node id="1262430001741702932" at="61,49,64,5" concept="3" />
      <node id="1262430001741702932" at="42,0,46,0" concept="4" trace="initNode#(Lorg/jetbrains/mps/openapi/model/SNode;Ljetbrains/mps/core/aspects/behaviour/api/SConstructor;[Ljava/lang/Object;)V" />
      <node id="1262430001741702932" at="52,5,56,5" concept="10" />
      <node id="1262430001741702932" at="73,0,78,0" concept="4" trace="getDeclaredMethods#()Ljava/util/List;" />
      <node id="1262430001741702932" at="79,0,84,0" concept="4" trace="getConcept#()Lorg/jetbrains/mps/openapi/language/SAbstractConcept;" />
      <node id="1262430001741702932" at="64,5,70,5" concept="10" />
      <node id="1262430001741702932" at="47,0,58,0" concept="4" trace="invokeSpecial0#(Lorg/jetbrains/mps/openapi/model/SNode;Ljetbrains/mps/core/aspects/behaviour/api/SMethod;[Ljava/lang/Object;)null" />
      <node id="1262430001741702932" at="59,0,72,0" concept="4" trace="invokeSpecial0#(Lorg/jetbrains/mps/openapi/language/SAbstractConcept;Ljetbrains/mps/core/aspects/behaviour/api/SMethod;[Ljava/lang/Object;)null" />
      <scope id="1262430001741702932" at="31,63,31,63" />
      <scope id="1262430001741702929" at="34,94,35,16" />
      <scope id="1262430001741702932" at="38,71,39,20" />
      <scope id="1262430001741702932" at="43,114,44,21" />
      <scope id="1262430001741702932" at="50,26,51,56" />
      <scope id="1262430001741702932" at="54,14,55,58" />
      <scope id="1262430001741702932" at="62,26,63,56" />
      <scope id="1262430001741702932" at="66,13,67,61" />
      <scope id="1262430001741702932" at="68,14,69,58" />
      <scope id="1262430001741702932" at="75,48,76,22" />
      <scope id="1262430001741702932" at="81,40,82,19" />
      <scope id="1262430001741702932" at="31,0,33,0">
        <var name="__thisNode__" id="1262430001741702932" />
      </scope>
      <scope id="1262430001741702932" at="34,0,37,0">
        <var name="__thisConcept__" id="1262430001741702932" />
      </scope>
      <scope id="1262430001741702932" at="38,0,41,0" />
      <scope id="1262430001741702932" at="42,0,46,0">
        <var name="constructor" id="1262430001741702932" />
        <var name="node" id="1262430001741702932" />
        <var name="parameters" id="1262430001741702932" />
      </scope>
      <scope id="1262430001741702932" at="73,0,78,0" />
      <scope id="1262430001741702932" at="79,0,84,0" />
      <scope id="1262430001741702932" at="48,114,56,5">
        <var name="methodIndex" id="1262430001741702932" />
      </scope>
      <scope id="1262430001741702932" at="60,128,70,5">
        <var name="methodIndex" id="1262430001741702932" />
      </scope>
      <scope id="1262430001741702932" at="47,0,58,0">
        <var name="method" id="1262430001741702932" />
        <var name="node" id="1262430001741702932" />
        <var name="parameters" id="1262430001741702932" />
      </scope>
      <scope id="1262430001741702932" at="59,0,72,0">
        <var name="concept" id="1262430001741702932" />
        <var name="method" id="1262430001741702932" />
        <var name="parameters" id="1262430001741702932" />
      </scope>
      <unit id="1262430001741702932" at="23,0,85,0" name="jetbrains.mps.lang.plugin.behavior.ActionParameterReferenceOperation__BehaviorDescriptor" />
    </file>
  </root>
  <root nodeRef="r:00000000-0000-4000-0000-011c89590360(jetbrains.mps.lang.plugin.behavior)/1262430001741703252">
    <file name="PreferencePageIsModifiedBlock_Behavior.java">
      <unit id="1262430001741703252" at="10,0,13,0" name="jetbrains.mps.lang.plugin.behavior.PreferencePageIsModifiedBlock_Behavior" />
    </file>
    <file name="PreferencePageIsModifiedBlock__BehaviorDescriptor.java">
      <node id="1262430001741703252" at="29,0,30,0" concept="7" trace="CONCEPT" />
      <node id="1262430001741703252" at="30,0,31,0" concept="7" trace="REGISTRY" />
      <node id="1262430001741703252" at="32,0,33,0" concept="7" trace="showName_id1653mnvAgry" />
      <node id="1262430001741703252" at="33,0,34,0" concept="7" trace="getApplicableConceptFunctionParameter_id2D1PBM_bxJg" />
      <node id="1262430001741703252" at="34,0,35,0" concept="7" trace="getExpectedReturnType_idhEwIGRD" />
      <node id="1262430001741703252" at="36,0,37,0" concept="7" trace="BH_METHODS" />
      <node id="1262430001741703250" at="41,96,42,16" concept="6" />
      <node id="3044950653914718270" at="44,129,45,144" concept="5" />
      <node id="3044950653914718285" at="45,144,46,166" concept="2" />
      <node id="3044950653914718290" at="46,166,47,166" concept="2" />
      <node id="3044950653914718294" at="47,166,48,18" concept="6" />
      <node id="658365993681963354" at="50,89,51,46" concept="6" />
      <node id="1262430001741703252" at="54,67,55,20" concept="9" />
      <node id="1262430001741703252" at="59,114,60,21" concept="2" />
      <node id="1262430001741703252" at="64,114,65,49" concept="5" />
      <node id="1262430001741703252" at="66,26,67,56" concept="11" />
      <node id="1262430001741703252" at="70,13,71,67" concept="6" />
      <node id="1262430001741703252" at="72,14,73,58" concept="11" />
      <node id="1262430001741703252" at="78,128,79,49" concept="5" />
      <node id="1262430001741703252" at="80,26,81,56" concept="11" />
      <node id="1262430001741703252" at="84,13,85,63" concept="6" />
      <node id="1262430001741703252" at="86,13,87,96" concept="6" />
      <node id="1262430001741703252" at="88,14,89,58" concept="11" />
      <node id="1262430001741703252" at="95,48,96,22" concept="6" />
      <node id="1262430001741703252" at="101,40,102,19" concept="6" />
      <node id="658365993681961640" at="104,59,105,63" concept="5" />
      <node id="658365993681961640" at="105,63,106,30" concept="5" />
      <node id="658365993681961640" at="106,30,107,223" concept="0" />
      <node id="658365993681961640" at="106,30,107,223" concept="0" />
      <node id="658365993681961640" at="106,30,107,223" concept="2" />
      <node id="658365993681961640" at="107,223,108,24" concept="6" />
      <node id="1262430001741703252" at="38,0,40,0" concept="8" trace="___init___#(Lorg/jetbrains/mps/openapi/model/SNode;)V" />
      <node id="1262430001741703252" at="41,0,44,0" concept="8" trace="showName_id1653mnvAgry#(Lorg/jetbrains/mps/openapi/language/SAbstractConcept;)Z" />
      <node id="1262430001741703252" at="50,0,53,0" concept="8" trace="getExpectedReturnType_idhEwIGRD#(Lorg/jetbrains/mps/openapi/model/SNode;)Lorg/jetbrains/mps/openapi/model/SNode;" />
      <node id="1262430001741703252" at="54,0,57,0" concept="1" trace="PreferencePageIsModifiedBlock__BehaviorDescriptor#()V" />
      <node id="1262430001741703252" at="65,49,68,5" concept="3" />
      <node id="1262430001741703252" at="79,49,82,5" concept="3" />
      <node id="1262430001741703252" at="58,0,62,0" concept="4" trace="initNode#(Lorg/jetbrains/mps/openapi/model/SNode;Ljetbrains/mps/core/aspects/behaviour/api/SConstructor;[Ljava/lang/Object;)V" />
      <node id="1262430001741703252" at="93,0,98,0" concept="4" trace="getDeclaredMethods#()Ljava/util/List;" />
      <node id="1262430001741703252" at="99,0,104,0" concept="4" trace="getConcept#()Lorg/jetbrains/mps/openapi/language/SAbstractConcept;" />
      <node id="1262430001741703252" at="44,0,50,0" concept="8" trace="getApplicableConceptFunctionParameter_id2D1PBM_bxJg#(Lorg/jetbrains/mps/openapi/language/SAbstractConcept;)Ljava/util/List;" />
      <node id="1262430001741703252" at="68,5,74,5" concept="10" />
      <node id="658365993681961640" at="104,0,110,0" concept="8" trace="_quotation_createNode_nghw0_a0a2#()Lorg/jetbrains/mps/openapi/model/SNode;" />
      <node id="1262430001741703252" at="82,5,90,5" concept="10" />
      <node id="1262430001741703252" at="63,0,76,0" concept="4" trace="invokeSpecial0#(Lorg/jetbrains/mps/openapi/model/SNode;Ljetbrains/mps/core/aspects/behaviour/api/SMethod;[Ljava/lang/Object;)null" />
      <node id="1262430001741703252" at="77,0,92,0" concept="4" trace="invokeSpecial0#(Lorg/jetbrains/mps/openapi/language/SAbstractConcept;Ljetbrains/mps/core/aspects/behaviour/api/SMethod;[Ljava/lang/Object;)null" />
      <scope id="1262430001741703252" at="38,63,38,63" />
      <scope id="1262430001741703249" at="41,96,42,16" />
      <scope id="658365993681963353" at="50,89,51,46" />
      <scope id="1262430001741703252" at="54,67,55,20" />
      <scope id="1262430001741703252" at="59,114,60,21" />
      <scope id="1262430001741703252" at="66,26,67,56" />
      <scope id="1262430001741703252" at="70,13,71,67" />
      <scope id="1262430001741703252" at="72,14,73,58" />
      <scope id="1262430001741703252" at="80,26,81,56" />
      <scope id="1262430001741703252" at="84,13,85,63" />
      <scope id="1262430001741703252" at="86,13,87,96" />
      <scope id="1262430001741703252" at="88,14,89,58" />
      <scope id="1262430001741703252" at="95,48,96,22" />
      <scope id="1262430001741703252" at="101,40,102,19" />
      <scope id="658365993681961640" at="106,30,107,223" />
      <scope id="1262430001741703252" at="38,0,40,0">
        <var name="__thisNode__" id="1262430001741703252" />
      </scope>
      <scope id="1262430001741703252" at="41,0,44,0">
        <var name="__thisConcept__" id="1262430001741703252" />
      </scope>
      <scope id="1262430001741703252" at="50,0,53,0">
        <var name="__thisNode__" id="1262430001741703252" />
      </scope>
      <scope id="1262430001741703252" at="54,0,57,0" />
      <scope id="3044950653914718269" at="44,129,48,18">
        <var name="result" id="3044950653914718271" />
      </scope>
      <scope id="1262430001741703252" at="58,0,62,0">
        <var name="constructor" id="1262430001741703252" />
        <var name="node" id="1262430001741703252" />
        <var name="parameters" id="1262430001741703252" />
      </scope>
      <scope id="658365993681961640" at="104,59,108,24">
        <var name="facade" id="658365993681961640" />
        <var name="quotedNode_1" id="658365993681961640" />
      </scope>
      <scope id="1262430001741703252" at="93,0,98,0" />
      <scope id="1262430001741703252" at="99,0,104,0" />
      <scope id="1262430001741703252" at="44,0,50,0">
        <var name="__thisConcept__" id="1262430001741703252" />
      </scope>
      <scope id="658365993681961640" at="104,0,110,0" />
      <scope id="1262430001741703252" at="64,114,74,5">
        <var name="methodIndex" id="1262430001741703252" />
      </scope>
      <scope id="1262430001741703252" at="78,128,90,5">
        <var name="methodIndex" id="1262430001741703252" />
      </scope>
      <scope id="1262430001741703252" at="63,0,76,0">
        <var name="method" id="1262430001741703252" />
        <var name="node" id="1262430001741703252" />
        <var name="parameters" id="1262430001741703252" />
      </scope>
      <scope id="1262430001741703252" at="77,0,92,0">
        <var name="concept" id="1262430001741703252" />
        <var name="method" id="1262430001741703252" />
        <var name="parameters" id="1262430001741703252" />
      </scope>
      <unit id="1262430001741703252" at="28,0,111,0" name="jetbrains.mps.lang.plugin.behavior.PreferencePageIsModifiedBlock__BehaviorDescriptor" />
    </file>
  </root>
  <root nodeRef="r:00000000-0000-4000-0000-011c89590360(jetbrains.mps.lang.plugin.behavior)/1262430001741703377">
    <file name="DisposeBlock_Behavior.java">
      <unit id="1262430001741703377" at="10,0,13,0" name="jetbrains.mps.lang.plugin.behavior.DisposeBlock_Behavior" />
    </file>
    <file name="DisposeBlock__BehaviorDescriptor.java">
      <node id="1262430001741703377" at="27,0,28,0" concept="7" trace="CONCEPT" />
      <node id="1262430001741703377" at="28,0,29,0" concept="7" trace="REGISTRY" />
      <node id="1262430001741703377" at="30,0,31,0" concept="7" trace="showName_id1653mnvAgry" />
      <node id="1262430001741703377" at="31,0,32,0" concept="7" trace="getApplicableConceptFunctionParameter_id2D1PBM_bxJg" />
      <node id="1262430001741703377" at="33,0,34,0" concept="7" trace="BH_METHODS" />
      <node id="1262430001741703375" at="38,96,39,16" concept="6" />
      <node id="3044950653914723658" at="41,129,42,144" concept="5" />
      <node id="3044950653914723673" at="42,144,43,166" concept="2" />
      <node id="3044950653914723677" at="43,166,44,18" concept="6" />
      <node id="1262430001741703377" at="47,50,48,20" concept="9" />
      <node id="1262430001741703377" at="52,114,53,21" concept="2" />
      <node id="1262430001741703377" at="57,114,58,49" concept="5" />
      <node id="1262430001741703377" at="59,26,60,56" concept="11" />
      <node id="1262430001741703377" at="63,14,64,58" concept="11" />
      <node id="1262430001741703377" at="69,128,70,49" concept="5" />
      <node id="1262430001741703377" at="71,26,72,56" concept="11" />
      <node id="1262430001741703377" at="75,13,76,63" concept="6" />
      <node id="1262430001741703377" at="77,13,78,96" concept="6" />
      <node id="1262430001741703377" at="79,14,80,58" concept="11" />
      <node id="1262430001741703377" at="86,48,87,22" concept="6" />
      <node id="1262430001741703377" at="92,40,93,19" concept="6" />
      <node id="1262430001741703377" at="35,0,37,0" concept="8" trace="___init___#(Lorg/jetbrains/mps/openapi/model/SNode;)V" />
      <node id="1262430001741703377" at="38,0,41,0" concept="8" trace="showName_id1653mnvAgry#(Lorg/jetbrains/mps/openapi/language/SAbstractConcept;)Z" />
      <node id="1262430001741703377" at="47,0,50,0" concept="1" trace="DisposeBlock__BehaviorDescriptor#()V" />
      <node id="1262430001741703377" at="58,49,61,5" concept="3" />
      <node id="1262430001741703377" at="70,49,73,5" concept="3" />
      <node id="1262430001741703377" at="51,0,55,0" concept="4" trace="initNode#(Lorg/jetbrains/mps/openapi/model/SNode;Ljetbrains/mps/core/aspects/behaviour/api/SConstructor;[Ljava/lang/Object;)V" />
      <node id="1262430001741703377" at="61,5,65,5" concept="10" />
      <node id="1262430001741703377" at="41,0,46,0" concept="8" trace="getApplicableConceptFunctionParameter_id2D1PBM_bxJg#(Lorg/jetbrains/mps/openapi/language/SAbstractConcept;)Ljava/util/List;" />
      <node id="1262430001741703377" at="84,0,89,0" concept="4" trace="getDeclaredMethods#()Ljava/util/List;" />
      <node id="1262430001741703377" at="90,0,95,0" concept="4" trace="getConcept#()Lorg/jetbrains/mps/openapi/language/SAbstractConcept;" />
      <node id="1262430001741703377" at="73,5,81,5" concept="10" />
      <node id="1262430001741703377" at="56,0,67,0" concept="4" trace="invokeSpecial0#(Lorg/jetbrains/mps/openapi/model/SNode;Ljetbrains/mps/core/aspects/behaviour/api/SMethod;[Ljava/lang/Object;)null" />
      <node id="1262430001741703377" at="68,0,83,0" concept="4" trace="invokeSpecial0#(Lorg/jetbrains/mps/openapi/language/SAbstractConcept;Ljetbrains/mps/core/aspects/behaviour/api/SMethod;[Ljava/lang/Object;)null" />
      <scope id="1262430001741703377" at="35,63,35,63" />
      <scope id="1262430001741703374" at="38,96,39,16" />
      <scope id="1262430001741703377" at="47,50,48,20" />
      <scope id="1262430001741703377" at="52,114,53,21" />
      <scope id="1262430001741703377" at="59,26,60,56" />
      <scope id="1262430001741703377" at="63,14,64,58" />
      <scope id="1262430001741703377" at="71,26,72,56" />
      <scope id="1262430001741703377" at="75,13,76,63" />
      <scope id="1262430001741703377" at="77,13,78,96" />
      <scope id="1262430001741703377" at="79,14,80,58" />
      <scope id="1262430001741703377" at="86,48,87,22" />
      <scope id="1262430001741703377" at="92,40,93,19" />
      <scope id="1262430001741703377" at="35,0,37,0">
        <var name="__thisNode__" id="1262430001741703377" />
      </scope>
      <scope id="1262430001741703377" at="38,0,41,0">
        <var name="__thisConcept__" id="1262430001741703377" />
      </scope>
      <scope id="3044950653914723657" at="41,129,44,18">
        <var name="result" id="3044950653914723659" />
      </scope>
      <scope id="1262430001741703377" at="47,0,50,0" />
      <scope id="1262430001741703377" at="51,0,55,0">
        <var name="constructor" id="1262430001741703377" />
        <var name="node" id="1262430001741703377" />
        <var name="parameters" id="1262430001741703377" />
      </scope>
      <scope id="1262430001741703377" at="41,0,46,0">
        <var name="__thisConcept__" id="1262430001741703377" />
      </scope>
      <scope id="1262430001741703377" at="84,0,89,0" />
      <scope id="1262430001741703377" at="90,0,95,0" />
      <scope id="1262430001741703377" at="57,114,65,5">
        <var name="methodIndex" id="1262430001741703377" />
      </scope>
      <scope id="1262430001741703377" at="56,0,67,0">
        <var name="method" id="1262430001741703377" />
        <var name="node" id="1262430001741703377" />
        <var name="parameters" id="1262430001741703377" />
      </scope>
      <scope id="1262430001741703377" at="69,128,81,5">
        <var name="methodIndex" id="1262430001741703377" />
      </scope>
      <scope id="1262430001741703377" at="68,0,83,0">
        <var name="concept" id="1262430001741703377" />
        <var name="method" id="1262430001741703377" />
        <var name="parameters" id="1262430001741703377" />
      </scope>
      <unit id="1262430001741703377" at="26,0,96,0" name="jetbrains.mps.lang.plugin.behavior.DisposeBlock__BehaviorDescriptor" />
    </file>
  </root>
  <root nodeRef="r:00000000-0000-4000-0000-011c89590360(jetbrains.mps.lang.plugin.behavior)/1262430001741703446">
    <file name="CreateNodeAspectBlock_Behavior.java">
      <unit id="1262430001741703446" at="10,0,13,0" name="jetbrains.mps.lang.plugin.behavior.CreateNodeAspectBlock_Behavior" />
    </file>
    <file name="CreateNodeAspectBlock__BehaviorDescriptor.java">
      <node id="1262430001741703446" at="29,0,30,0" concept="7" trace="CONCEPT" />
      <node id="1262430001741703446" at="30,0,31,0" concept="7" trace="REGISTRY" />
      <node id="1262430001741703446" at="32,0,33,0" concept="7" trace="showName_id1653mnvAgry" />
      <node id="1262430001741703446" at="33,0,34,0" concept="7" trace="getApplicableConceptFunctionParameter_id2D1PBM_bxJg" />
      <node id="1262430001741703446" at="34,0,35,0" concept="7" trace="getExpectedReturnType_idhEwIGRD" />
      <node id="1262430001741703446" at="36,0,37,0" concept="7" trace="BH_METHODS" />
      <node id="1262430001741703444" at="41,96,42,16" concept="6" />
      <node id="3044950653914722003" at="44,129,45,144" concept="5" />
      <node id="3044950653914722018" at="45,144,46,166" concept="2" />
      <node id="3044950653914722022" at="46,166,47,18" concept="6" />
      <node id="658365993682017364" at="49,89,50,47" concept="6" />
      <node id="1262430001741703446" at="53,59,54,20" concept="9" />
      <node id="1262430001741703446" at="58,114,59,21" concept="2" />
      <node id="1262430001741703446" at="63,114,64,49" concept="5" />
      <node id="1262430001741703446" at="65,26,66,56" concept="11" />
      <node id="1262430001741703446" at="69,13,70,67" concept="6" />
      <node id="1262430001741703446" at="71,14,72,58" concept="11" />
      <node id="1262430001741703446" at="77,128,78,49" concept="5" />
      <node id="1262430001741703446" at="79,26,80,56" concept="11" />
      <node id="1262430001741703446" at="83,13,84,63" concept="6" />
      <node id="1262430001741703446" at="85,13,86,96" concept="6" />
      <node id="1262430001741703446" at="87,14,88,58" concept="11" />
      <node id="1262430001741703446" at="94,48,95,22" concept="6" />
      <node id="1262430001741703446" at="100,40,101,19" concept="6" />
      <node id="658365993682017360" at="103,60,104,63" concept="5" />
      <node id="658365993682017360" at="104,63,105,30" concept="5" />
      <node id="658365993682017360" at="105,30,106,221" concept="0" />
      <node id="658365993682017360" at="105,30,106,221" concept="0" />
      <node id="658365993682017360" at="105,30,106,221" concept="2" />
      <node id="658365993682017360" at="106,221,107,24" concept="6" />
      <node id="1262430001741703446" at="38,0,40,0" concept="8" trace="___init___#(Lorg/jetbrains/mps/openapi/model/SNode;)V" />
      <node id="1262430001741703446" at="41,0,44,0" concept="8" trace="showName_id1653mnvAgry#(Lorg/jetbrains/mps/openapi/language/SAbstractConcept;)Z" />
      <node id="1262430001741703446" at="49,0,52,0" concept="8" trace="getExpectedReturnType_idhEwIGRD#(Lorg/jetbrains/mps/openapi/model/SNode;)Lorg/jetbrains/mps/openapi/model/SNode;" />
      <node id="1262430001741703446" at="53,0,56,0" concept="1" trace="CreateNodeAspectBlock__BehaviorDescriptor#()V" />
      <node id="1262430001741703446" at="64,49,67,5" concept="3" />
      <node id="1262430001741703446" at="78,49,81,5" concept="3" />
      <node id="1262430001741703446" at="57,0,61,0" concept="4" trace="initNode#(Lorg/jetbrains/mps/openapi/model/SNode;Ljetbrains/mps/core/aspects/behaviour/api/SConstructor;[Ljava/lang/Object;)V" />
      <node id="1262430001741703446" at="44,0,49,0" concept="8" trace="getApplicableConceptFunctionParameter_id2D1PBM_bxJg#(Lorg/jetbrains/mps/openapi/language/SAbstractConcept;)Ljava/util/List;" />
      <node id="1262430001741703446" at="92,0,97,0" concept="4" trace="getDeclaredMethods#()Ljava/util/List;" />
      <node id="1262430001741703446" at="98,0,103,0" concept="4" trace="getConcept#()Lorg/jetbrains/mps/openapi/language/SAbstractConcept;" />
      <node id="1262430001741703446" at="67,5,73,5" concept="10" />
      <node id="658365993682017360" at="103,0,109,0" concept="8" trace="_quotation_createNode_zeyjj1_a0a2#()Lorg/jetbrains/mps/openapi/model/SNode;" />
      <node id="1262430001741703446" at="81,5,89,5" concept="10" />
      <node id="1262430001741703446" at="62,0,75,0" concept="4" trace="invokeSpecial0#(Lorg/jetbrains/mps/openapi/model/SNode;Ljetbrains/mps/core/aspects/behaviour/api/SMethod;[Ljava/lang/Object;)null" />
      <node id="1262430001741703446" at="76,0,91,0" concept="4" trace="invokeSpecial0#(Lorg/jetbrains/mps/openapi/language/SAbstractConcept;Ljetbrains/mps/core/aspects/behaviour/api/SMethod;[Ljava/lang/Object;)null" />
      <scope id="1262430001741703446" at="38,63,38,63" />
      <scope id="1262430001741703443" at="41,96,42,16" />
      <scope id="658365993682017363" at="49,89,50,47" />
      <scope id="1262430001741703446" at="53,59,54,20" />
      <scope id="1262430001741703446" at="58,114,59,21" />
      <scope id="1262430001741703446" at="65,26,66,56" />
      <scope id="1262430001741703446" at="69,13,70,67" />
      <scope id="1262430001741703446" at="71,14,72,58" />
      <scope id="1262430001741703446" at="79,26,80,56" />
      <scope id="1262430001741703446" at="83,13,84,63" />
      <scope id="1262430001741703446" at="85,13,86,96" />
      <scope id="1262430001741703446" at="87,14,88,58" />
      <scope id="1262430001741703446" at="94,48,95,22" />
      <scope id="1262430001741703446" at="100,40,101,19" />
      <scope id="658365993682017360" at="105,30,106,221" />
      <scope id="1262430001741703446" at="38,0,40,0">
        <var name="__thisNode__" id="1262430001741703446" />
      </scope>
      <scope id="1262430001741703446" at="41,0,44,0">
        <var name="__thisConcept__" id="1262430001741703446" />
      </scope>
      <scope id="3044950653914722002" at="44,129,47,18">
        <var name="result" id="3044950653914722004" />
      </scope>
      <scope id="1262430001741703446" at="49,0,52,0">
        <var name="__thisNode__" id="1262430001741703446" />
      </scope>
      <scope id="1262430001741703446" at="53,0,56,0" />
      <scope id="1262430001741703446" at="57,0,61,0">
        <var name="constructor" id="1262430001741703446" />
        <var name="node" id="1262430001741703446" />
        <var name="parameters" id="1262430001741703446" />
      </scope>
      <scope id="658365993682017360" at="103,60,107,24">
        <var name="facade" id="658365993682017360" />
        <var name="quotedNode_1" id="658365993682017360" />
      </scope>
      <scope id="1262430001741703446" at="44,0,49,0">
        <var name="__thisConcept__" id="1262430001741703446" />
      </scope>
      <scope id="1262430001741703446" at="92,0,97,0" />
      <scope id="1262430001741703446" at="98,0,103,0" />
      <scope id="658365993682017360" at="103,0,109,0" />
      <scope id="1262430001741703446" at="63,114,73,5">
        <var name="methodIndex" id="1262430001741703446" />
      </scope>
      <scope id="1262430001741703446" at="77,128,89,5">
        <var name="methodIndex" id="1262430001741703446" />
      </scope>
      <scope id="1262430001741703446" at="62,0,75,0">
        <var name="method" id="1262430001741703446" />
        <var name="node" id="1262430001741703446" />
        <var name="parameters" id="1262430001741703446" />
      </scope>
      <scope id="1262430001741703446" at="76,0,91,0">
        <var name="concept" id="1262430001741703446" />
        <var name="method" id="1262430001741703446" />
        <var name="parameters" id="1262430001741703446" />
      </scope>
      <unit id="1262430001741703446" at="28,0,110,0" name="jetbrains.mps.lang.plugin.behavior.CreateNodeAspectBlock__BehaviorDescriptor" />
    </file>
  </root>
  <root nodeRef="r:00000000-0000-4000-0000-011c89590360(jetbrains.mps.lang.plugin.behavior)/1262430001741704827">
    <file name="NewCreateBlock_Behavior.java">
      <unit id="1262430001741704827" at="10,0,13,0" name="jetbrains.mps.lang.plugin.behavior.NewCreateBlock_Behavior" />
    </file>
    <file name="NewCreateBlock__BehaviorDescriptor.java">
      <node id="1262430001741704827" at="29,0,30,0" concept="7" trace="CONCEPT" />
      <node id="1262430001741704827" at="30,0,31,0" concept="7" trace="REGISTRY" />
      <node id="1262430001741704827" at="32,0,33,0" concept="7" trace="showName_id1653mnvAgry" />
      <node id="1262430001741704827" at="33,0,34,0" concept="7" trace="getApplicableConceptFunctionParameter_id2D1PBM_bxJg" />
      <node id="1262430001741704827" at="34,0,35,0" concept="7" trace="getExpectedReturnType_idhEwIGRD" />
      <node id="1262430001741704827" at="36,0,37,0" concept="7" trace="BH_METHODS" />
      <node id="1262430001741704825" at="41,96,42,16" concept="6" />
      <node id="3044950653914719045" at="44,129,45,144" concept="5" />
      <node id="3044950653914719060" at="45,144,46,172" concept="2" />
      <node id="3044950653914719065" at="46,172,47,166" concept="2" />
      <node id="3044950653914719069" at="47,166,48,18" concept="6" />
      <node id="658365993682017663" at="50,89,51,47" concept="6" />
      <node id="1262430001741704827" at="54,52,55,20" concept="9" />
      <node id="1262430001741704827" at="59,114,60,21" concept="2" />
      <node id="1262430001741704827" at="64,114,65,49" concept="5" />
      <node id="1262430001741704827" at="66,26,67,56" concept="11" />
      <node id="1262430001741704827" at="70,13,71,67" concept="6" />
      <node id="1262430001741704827" at="72,14,73,58" concept="11" />
      <node id="1262430001741704827" at="78,128,79,49" concept="5" />
      <node id="1262430001741704827" at="80,26,81,56" concept="11" />
      <node id="1262430001741704827" at="84,13,85,63" concept="6" />
      <node id="1262430001741704827" at="86,13,87,96" concept="6" />
      <node id="1262430001741704827" at="88,14,89,58" concept="11" />
      <node id="1262430001741704827" at="95,48,96,22" concept="6" />
      <node id="1262430001741704827" at="101,40,102,19" concept="6" />
      <node id="658365993682017659" at="104,60,105,63" concept="5" />
      <node id="658365993682017659" at="105,63,106,30" concept="5" />
      <node id="658365993682017659" at="106,30,107,221" concept="0" />
      <node id="658365993682017659" at="106,30,107,221" concept="0" />
      <node id="658365993682017659" at="106,30,107,221" concept="2" />
      <node id="658365993682017659" at="107,221,108,24" concept="6" />
      <node id="1262430001741704827" at="38,0,40,0" concept="8" trace="___init___#(Lorg/jetbrains/mps/openapi/model/SNode;)V" />
      <node id="1262430001741704827" at="41,0,44,0" concept="8" trace="showName_id1653mnvAgry#(Lorg/jetbrains/mps/openapi/language/SAbstractConcept;)Z" />
      <node id="1262430001741704827" at="50,0,53,0" concept="8" trace="getExpectedReturnType_idhEwIGRD#(Lorg/jetbrains/mps/openapi/model/SNode;)Lorg/jetbrains/mps/openapi/model/SNode;" />
      <node id="1262430001741704827" at="54,0,57,0" concept="1" trace="NewCreateBlock__BehaviorDescriptor#()V" />
      <node id="1262430001741704827" at="65,49,68,5" concept="3" />
      <node id="1262430001741704827" at="79,49,82,5" concept="3" />
      <node id="1262430001741704827" at="58,0,62,0" concept="4" trace="initNode#(Lorg/jetbrains/mps/openapi/model/SNode;Ljetbrains/mps/core/aspects/behaviour/api/SConstructor;[Ljava/lang/Object;)V" />
      <node id="1262430001741704827" at="93,0,98,0" concept="4" trace="getDeclaredMethods#()Ljava/util/List;" />
      <node id="1262430001741704827" at="99,0,104,0" concept="4" trace="getConcept#()Lorg/jetbrains/mps/openapi/language/SAbstractConcept;" />
      <node id="1262430001741704827" at="44,0,50,0" concept="8" trace="getApplicableConceptFunctionParameter_id2D1PBM_bxJg#(Lorg/jetbrains/mps/openapi/language/SAbstractConcept;)Ljava/util/List;" />
      <node id="1262430001741704827" at="68,5,74,5" concept="10" />
      <node id="658365993682017659" at="104,0,110,0" concept="8" trace="_quotation_createNode_ruf7io_a0a2#()Lorg/jetbrains/mps/openapi/model/SNode;" />
      <node id="1262430001741704827" at="82,5,90,5" concept="10" />
      <node id="1262430001741704827" at="63,0,76,0" concept="4" trace="invokeSpecial0#(Lorg/jetbrains/mps/openapi/model/SNode;Ljetbrains/mps/core/aspects/behaviour/api/SMethod;[Ljava/lang/Object;)null" />
      <node id="1262430001741704827" at="77,0,92,0" concept="4" trace="invokeSpecial0#(Lorg/jetbrains/mps/openapi/language/SAbstractConcept;Ljetbrains/mps/core/aspects/behaviour/api/SMethod;[Ljava/lang/Object;)null" />
      <scope id="1262430001741704827" at="38,63,38,63" />
      <scope id="1262430001741704824" at="41,96,42,16" />
      <scope id="658365993682017662" at="50,89,51,47" />
      <scope id="1262430001741704827" at="54,52,55,20" />
      <scope id="1262430001741704827" at="59,114,60,21" />
      <scope id="1262430001741704827" at="66,26,67,56" />
      <scope id="1262430001741704827" at="70,13,71,67" />
      <scope id="1262430001741704827" at="72,14,73,58" />
      <scope id="1262430001741704827" at="80,26,81,56" />
      <scope id="1262430001741704827" at="84,13,85,63" />
      <scope id="1262430001741704827" at="86,13,87,96" />
      <scope id="1262430001741704827" at="88,14,89,58" />
      <scope id="1262430001741704827" at="95,48,96,22" />
      <scope id="1262430001741704827" at="101,40,102,19" />
      <scope id="658365993682017659" at="106,30,107,221" />
      <scope id="1262430001741704827" at="38,0,40,0">
        <var name="__thisNode__" id="1262430001741704827" />
      </scope>
      <scope id="1262430001741704827" at="41,0,44,0">
        <var name="__thisConcept__" id="1262430001741704827" />
      </scope>
      <scope id="1262430001741704827" at="50,0,53,0">
        <var name="__thisNode__" id="1262430001741704827" />
      </scope>
      <scope id="1262430001741704827" at="54,0,57,0" />
      <scope id="3044950653914719044" at="44,129,48,18">
        <var name="result" id="3044950653914719046" />
      </scope>
      <scope id="1262430001741704827" at="58,0,62,0">
        <var name="constructor" id="1262430001741704827" />
        <var name="node" id="1262430001741704827" />
        <var name="parameters" id="1262430001741704827" />
      </scope>
      <scope id="658365993682017659" at="104,60,108,24">
        <var name="facade" id="658365993682017659" />
        <var name="quotedNode_1" id="658365993682017659" />
      </scope>
      <scope id="1262430001741704827" at="93,0,98,0" />
      <scope id="1262430001741704827" at="99,0,104,0" />
      <scope id="1262430001741704827" at="44,0,50,0">
        <var name="__thisConcept__" id="1262430001741704827" />
      </scope>
      <scope id="658365993682017659" at="104,0,110,0" />
      <scope id="1262430001741704827" at="64,114,74,5">
        <var name="methodIndex" id="1262430001741704827" />
      </scope>
      <scope id="1262430001741704827" at="78,128,90,5">
        <var name="methodIndex" id="1262430001741704827" />
      </scope>
      <scope id="1262430001741704827" at="63,0,76,0">
        <var name="method" id="1262430001741704827" />
        <var name="node" id="1262430001741704827" />
        <var name="parameters" id="1262430001741704827" />
      </scope>
      <scope id="1262430001741704827" at="77,0,92,0">
        <var name="concept" id="1262430001741704827" />
        <var name="method" id="1262430001741704827" />
        <var name="parameters" id="1262430001741704827" />
      </scope>
      <unit id="1262430001741704827" at="28,0,111,0" name="jetbrains.mps.lang.plugin.behavior.NewCreateBlock__BehaviorDescriptor" />
    </file>
  </root>
  <root nodeRef="r:00000000-0000-4000-0000-011c89590360(jetbrains.mps.lang.plugin.behavior)/1262430001741704836">
    <file name="IsApplicableBlock_Behavior.java">
      <unit id="1262430001741704836" at="10,0,13,0" name="jetbrains.mps.lang.plugin.behavior.IsApplicableBlock_Behavior" />
    </file>
    <file name="IsApplicableBlock__BehaviorDescriptor.java">
      <node id="1262430001741704836" at="26,0,27,0" concept="7" trace="CONCEPT" />
      <node id="1262430001741704836" at="27,0,28,0" concept="7" trace="REGISTRY" />
      <node id="1262430001741704836" at="29,0,30,0" concept="7" trace="showName_id1653mnvAgry" />
      <node id="1262430001741704836" at="30,0,31,0" concept="7" trace="getExpectedReturnType_idhEwIGRD" />
      <node id="1262430001741704836" at="32,0,33,0" concept="7" trace="BH_METHODS" />
      <node id="1262430001741704834" at="37,96,38,16" concept="6" />
      <node id="658365993681971094" at="40,89,41,47" concept="6" />
      <node id="1262430001741704836" at="44,55,45,20" concept="9" />
      <node id="1262430001741704836" at="49,114,50,21" concept="2" />
      <node id="1262430001741704836" at="54,114,55,49" concept="5" />
      <node id="1262430001741704836" at="56,26,57,56" concept="11" />
      <node id="1262430001741704836" at="60,13,61,67" concept="6" />
      <node id="1262430001741704836" at="62,14,63,58" concept="11" />
      <node id="1262430001741704836" at="68,128,69,49" concept="5" />
      <node id="1262430001741704836" at="70,26,71,56" concept="11" />
      <node id="1262430001741704836" at="74,13,75,63" concept="6" />
      <node id="1262430001741704836" at="76,14,77,58" concept="11" />
      <node id="1262430001741704836" at="83,48,84,22" concept="6" />
      <node id="1262430001741704836" at="89,40,90,19" concept="6" />
      <node id="658365993681971090" at="92,60,93,63" concept="5" />
      <node id="658365993681971090" at="93,63,94,30" concept="5" />
      <node id="658365993681971090" at="94,30,95,223" concept="0" />
      <node id="658365993681971090" at="94,30,95,223" concept="0" />
      <node id="658365993681971090" at="94,30,95,223" concept="2" />
      <node id="658365993681971090" at="95,223,96,24" concept="6" />
      <node id="1262430001741704836" at="34,0,36,0" concept="8" trace="___init___#(Lorg/jetbrains/mps/openapi/model/SNode;)V" />
      <node id="1262430001741704836" at="37,0,40,0" concept="8" trace="showName_id1653mnvAgry#(Lorg/jetbrains/mps/openapi/language/SAbstractConcept;)Z" />
      <node id="1262430001741704836" at="40,0,43,0" concept="8" trace="getExpectedReturnType_idhEwIGRD#(Lorg/jetbrains/mps/openapi/model/SNode;)Lorg/jetbrains/mps/openapi/model/SNode;" />
      <node id="1262430001741704836" at="44,0,47,0" concept="1" trace="IsApplicableBlock__BehaviorDescriptor#()V" />
      <node id="1262430001741704836" at="55,49,58,5" concept="3" />
      <node id="1262430001741704836" at="69,49,72,5" concept="3" />
      <node id="1262430001741704836" at="48,0,52,0" concept="4" trace="initNode#(Lorg/jetbrains/mps/openapi/model/SNode;Ljetbrains/mps/core/aspects/behaviour/api/SConstructor;[Ljava/lang/Object;)V" />
      <node id="1262430001741704836" at="81,0,86,0" concept="4" trace="getDeclaredMethods#()Ljava/util/List;" />
      <node id="1262430001741704836" at="87,0,92,0" concept="4" trace="getConcept#()Lorg/jetbrains/mps/openapi/language/SAbstractConcept;" />
      <node id="1262430001741704836" at="58,5,64,5" concept="10" />
      <node id="1262430001741704836" at="72,5,78,5" concept="10" />
      <node id="658365993681971090" at="92,0,98,0" concept="8" trace="_quotation_createNode_alktie_a0a1#()Lorg/jetbrains/mps/openapi/model/SNode;" />
      <node id="1262430001741704836" at="53,0,66,0" concept="4" trace="invokeSpecial0#(Lorg/jetbrains/mps/openapi/model/SNode;Ljetbrains/mps/core/aspects/behaviour/api/SMethod;[Ljava/lang/Object;)null" />
      <node id="1262430001741704836" at="67,0,80,0" concept="4" trace="invokeSpecial0#(Lorg/jetbrains/mps/openapi/language/SAbstractConcept;Ljetbrains/mps/core/aspects/behaviour/api/SMethod;[Ljava/lang/Object;)null" />
      <scope id="1262430001741704836" at="34,63,34,63" />
      <scope id="1262430001741704833" at="37,96,38,16" />
      <scope id="658365993681971093" at="40,89,41,47" />
      <scope id="1262430001741704836" at="44,55,45,20" />
      <scope id="1262430001741704836" at="49,114,50,21" />
      <scope id="1262430001741704836" at="56,26,57,56" />
      <scope id="1262430001741704836" at="60,13,61,67" />
      <scope id="1262430001741704836" at="62,14,63,58" />
      <scope id="1262430001741704836" at="70,26,71,56" />
      <scope id="1262430001741704836" at="74,13,75,63" />
      <scope id="1262430001741704836" at="76,14,77,58" />
      <scope id="1262430001741704836" at="83,48,84,22" />
      <scope id="1262430001741704836" at="89,40,90,19" />
      <scope id="658365993681971090" at="94,30,95,223" />
      <scope id="1262430001741704836" at="34,0,36,0">
        <var name="__thisNode__" id="1262430001741704836" />
      </scope>
      <scope id="1262430001741704836" at="37,0,40,0">
        <var name="__thisConcept__" id="1262430001741704836" />
      </scope>
      <scope id="1262430001741704836" at="40,0,43,0">
        <var name="__thisNode__" id="1262430001741704836" />
      </scope>
      <scope id="1262430001741704836" at="44,0,47,0" />
      <scope id="1262430001741704836" at="48,0,52,0">
        <var name="constructor" id="1262430001741704836" />
        <var name="node" id="1262430001741704836" />
        <var name="parameters" id="1262430001741704836" />
      </scope>
      <scope id="658365993681971090" at="92,60,96,24">
        <var name="facade" id="658365993681971090" />
        <var name="quotedNode_1" id="658365993681971090" />
      </scope>
      <scope id="1262430001741704836" at="81,0,86,0" />
      <scope id="1262430001741704836" at="87,0,92,0" />
      <scope id="658365993681971090" at="92,0,98,0" />
      <scope id="1262430001741704836" at="54,114,64,5">
        <var name="methodIndex" id="1262430001741704836" />
      </scope>
      <scope id="1262430001741704836" at="68,128,78,5">
        <var name="methodIndex" id="1262430001741704836" />
      </scope>
      <scope id="1262430001741704836" at="53,0,66,0">
        <var name="method" id="1262430001741704836" />
        <var name="node" id="1262430001741704836" />
        <var name="parameters" id="1262430001741704836" />
      </scope>
      <scope id="1262430001741704836" at="67,0,80,0">
        <var name="concept" id="1262430001741704836" />
        <var name="method" id="1262430001741704836" />
        <var name="parameters" id="1262430001741704836" />
      </scope>
      <unit id="1262430001741704836" at="25,0,99,0" name="jetbrains.mps.lang.plugin.behavior.IsApplicableBlock__BehaviorDescriptor" />
    </file>
  </root>
  <root nodeRef="r:00000000-0000-4000-0000-011c89590360(jetbrains.mps.lang.plugin.behavior)/1262430001741704883">
    <file name="IsApplicableTabBlock_Behavior.java">
      <unit id="1262430001741704883" at="10,0,13,0" name="jetbrains.mps.lang.plugin.behavior.IsApplicableTabBlock_Behavior" />
    </file>
    <file name="IsApplicableTabBlock__BehaviorDescriptor.java">
      <node id="1262430001741704883" at="29,0,30,0" concept="7" trace="CONCEPT" />
      <node id="1262430001741704883" at="30,0,31,0" concept="7" trace="REGISTRY" />
      <node id="1262430001741704883" at="32,0,33,0" concept="7" trace="showName_id1653mnvAgry" />
      <node id="1262430001741704883" at="33,0,34,0" concept="7" trace="getApplicableConceptFunctionParameter_id2D1PBM_bxJg" />
      <node id="1262430001741704883" at="34,0,35,0" concept="7" trace="getExpectedReturnType_idhEwIGRD" />
      <node id="1262430001741704883" at="36,0,37,0" concept="7" trace="BH_METHODS" />
      <node id="1262430001741704881" at="41,96,42,16" concept="6" />
      <node id="3044950653914720865" at="44,129,45,144" concept="5" />
      <node id="3044950653914720880" at="45,144,46,166" concept="2" />
      <node id="3044950653914720884" at="46,166,47,18" concept="6" />
      <node id="658365993681963366" at="49,89,50,47" concept="6" />
      <node id="1262430001741704883" at="53,58,54,20" concept="9" />
      <node id="1262430001741704883" at="58,114,59,21" concept="2" />
      <node id="1262430001741704883" at="63,114,64,49" concept="5" />
      <node id="1262430001741704883" at="65,26,66,56" concept="11" />
      <node id="1262430001741704883" at="69,13,70,67" concept="6" />
      <node id="1262430001741704883" at="71,14,72,58" concept="11" />
      <node id="1262430001741704883" at="77,128,78,49" concept="5" />
      <node id="1262430001741704883" at="79,26,80,56" concept="11" />
      <node id="1262430001741704883" at="83,13,84,63" concept="6" />
      <node id="1262430001741704883" at="85,13,86,96" concept="6" />
      <node id="1262430001741704883" at="87,14,88,58" concept="11" />
      <node id="1262430001741704883" at="94,48,95,22" concept="6" />
      <node id="1262430001741704883" at="100,40,101,19" concept="6" />
      <node id="658365993681963362" at="103,60,104,63" concept="5" />
      <node id="658365993681963362" at="104,63,105,30" concept="5" />
      <node id="658365993681963362" at="105,30,106,223" concept="0" />
      <node id="658365993681963362" at="105,30,106,223" concept="0" />
      <node id="658365993681963362" at="105,30,106,223" concept="2" />
      <node id="658365993681963362" at="106,223,107,24" concept="6" />
      <node id="1262430001741704883" at="38,0,40,0" concept="8" trace="___init___#(Lorg/jetbrains/mps/openapi/model/SNode;)V" />
      <node id="1262430001741704883" at="41,0,44,0" concept="8" trace="showName_id1653mnvAgry#(Lorg/jetbrains/mps/openapi/language/SAbstractConcept;)Z" />
      <node id="1262430001741704883" at="49,0,52,0" concept="8" trace="getExpectedReturnType_idhEwIGRD#(Lorg/jetbrains/mps/openapi/model/SNode;)Lorg/jetbrains/mps/openapi/model/SNode;" />
      <node id="1262430001741704883" at="53,0,56,0" concept="1" trace="IsApplicableTabBlock__BehaviorDescriptor#()V" />
      <node id="1262430001741704883" at="64,49,67,5" concept="3" />
      <node id="1262430001741704883" at="78,49,81,5" concept="3" />
      <node id="1262430001741704883" at="57,0,61,0" concept="4" trace="initNode#(Lorg/jetbrains/mps/openapi/model/SNode;Ljetbrains/mps/core/aspects/behaviour/api/SConstructor;[Ljava/lang/Object;)V" />
      <node id="1262430001741704883" at="44,0,49,0" concept="8" trace="getApplicableConceptFunctionParameter_id2D1PBM_bxJg#(Lorg/jetbrains/mps/openapi/language/SAbstractConcept;)Ljava/util/List;" />
      <node id="1262430001741704883" at="92,0,97,0" concept="4" trace="getDeclaredMethods#()Ljava/util/List;" />
      <node id="1262430001741704883" at="98,0,103,0" concept="4" trace="getConcept#()Lorg/jetbrains/mps/openapi/language/SAbstractConcept;" />
      <node id="1262430001741704883" at="67,5,73,5" concept="10" />
      <node id="658365993681963362" at="103,0,109,0" concept="8" trace="_quotation_createNode_a1x6so_a0a2#()Lorg/jetbrains/mps/openapi/model/SNode;" />
      <node id="1262430001741704883" at="81,5,89,5" concept="10" />
      <node id="1262430001741704883" at="62,0,75,0" concept="4" trace="invokeSpecial0#(Lorg/jetbrains/mps/openapi/model/SNode;Ljetbrains/mps/core/aspects/behaviour/api/SMethod;[Ljava/lang/Object;)null" />
      <node id="1262430001741704883" at="76,0,91,0" concept="4" trace="invokeSpecial0#(Lorg/jetbrains/mps/openapi/language/SAbstractConcept;Ljetbrains/mps/core/aspects/behaviour/api/SMethod;[Ljava/lang/Object;)null" />
      <scope id="1262430001741704883" at="38,63,38,63" />
      <scope id="1262430001741704880" at="41,96,42,16" />
      <scope id="658365993681963365" at="49,89,50,47" />
      <scope id="1262430001741704883" at="53,58,54,20" />
      <scope id="1262430001741704883" at="58,114,59,21" />
      <scope id="1262430001741704883" at="65,26,66,56" />
      <scope id="1262430001741704883" at="69,13,70,67" />
      <scope id="1262430001741704883" at="71,14,72,58" />
      <scope id="1262430001741704883" at="79,26,80,56" />
      <scope id="1262430001741704883" at="83,13,84,63" />
      <scope id="1262430001741704883" at="85,13,86,96" />
      <scope id="1262430001741704883" at="87,14,88,58" />
      <scope id="1262430001741704883" at="94,48,95,22" />
      <scope id="1262430001741704883" at="100,40,101,19" />
      <scope id="658365993681963362" at="105,30,106,223" />
      <scope id="1262430001741704883" at="38,0,40,0">
        <var name="__thisNode__" id="1262430001741704883" />
      </scope>
      <scope id="1262430001741704883" at="41,0,44,0">
        <var name="__thisConcept__" id="1262430001741704883" />
      </scope>
      <scope id="3044950653914720864" at="44,129,47,18">
        <var name="result" id="3044950653914720866" />
      </scope>
      <scope id="1262430001741704883" at="49,0,52,0">
        <var name="__thisNode__" id="1262430001741704883" />
      </scope>
      <scope id="1262430001741704883" at="53,0,56,0" />
      <scope id="1262430001741704883" at="57,0,61,0">
        <var name="constructor" id="1262430001741704883" />
        <var name="node" id="1262430001741704883" />
        <var name="parameters" id="1262430001741704883" />
      </scope>
      <scope id="658365993681963362" at="103,60,107,24">
        <var name="facade" id="658365993681963362" />
        <var name="quotedNode_1" id="658365993681963362" />
      </scope>
      <scope id="1262430001741704883" at="44,0,49,0">
        <var name="__thisConcept__" id="1262430001741704883" />
      </scope>
      <scope id="1262430001741704883" at="92,0,97,0" />
      <scope id="1262430001741704883" at="98,0,103,0" />
      <scope id="658365993681963362" at="103,0,109,0" />
      <scope id="1262430001741704883" at="63,114,73,5">
        <var name="methodIndex" id="1262430001741704883" />
      </scope>
      <scope id="1262430001741704883" at="77,128,89,5">
        <var name="methodIndex" id="1262430001741704883" />
      </scope>
      <scope id="1262430001741704883" at="62,0,75,0">
        <var name="method" id="1262430001741704883" />
        <var name="node" id="1262430001741704883" />
        <var name="parameters" id="1262430001741704883" />
      </scope>
      <scope id="1262430001741704883" at="76,0,91,0">
        <var name="concept" id="1262430001741704883" />
        <var name="method" id="1262430001741704883" />
        <var name="parameters" id="1262430001741704883" />
      </scope>
      <unit id="1262430001741704883" at="28,0,110,0" name="jetbrains.mps.lang.plugin.behavior.IsApplicableTabBlock__BehaviorDescriptor" />
    </file>
  </root>
  <root nodeRef="r:00000000-0000-4000-0000-011c89590360(jetbrains.mps.lang.plugin.behavior)/1262430001741704945">
    <file name="ListenBlock_Behavior.java">
      <unit id="1262430001741704945" at="10,0,13,0" name="jetbrains.mps.lang.plugin.behavior.ListenBlock_Behavior" />
    </file>
    <file name="ListenBlock__BehaviorDescriptor.java">
      <node id="1262430001741704945" at="24,0,25,0" concept="7" trace="CONCEPT" />
      <node id="1262430001741704945" at="25,0,26,0" concept="7" trace="REGISTRY" />
      <node id="1262430001741704945" at="27,0,28,0" concept="7" trace="showName_id1653mnvAgry" />
      <node id="1262430001741704945" at="29,0,30,0" concept="7" trace="BH_METHODS" />
      <node id="1262430001741704943" at="34,96,35,16" concept="6" />
      <node id="1262430001741704945" at="38,49,39,20" concept="9" />
      <node id="1262430001741704945" at="43,114,44,21" concept="2" />
      <node id="1262430001741704945" at="48,114,49,49" concept="5" />
      <node id="1262430001741704945" at="50,26,51,56" concept="11" />
      <node id="1262430001741704945" at="54,14,55,58" concept="11" />
      <node id="1262430001741704945" at="60,128,61,49" concept="5" />
      <node id="1262430001741704945" at="62,26,63,56" concept="11" />
      <node id="1262430001741704945" at="66,13,67,63" concept="6" />
      <node id="1262430001741704945" at="68,14,69,58" concept="11" />
      <node id="1262430001741704945" at="75,48,76,22" concept="6" />
      <node id="1262430001741704945" at="81,40,82,19" concept="6" />
      <node id="1262430001741704945" at="31,0,33,0" concept="8" trace="___init___#(Lorg/jetbrains/mps/openapi/model/SNode;)V" />
      <node id="1262430001741704945" at="34,0,37,0" concept="8" trace="showName_id1653mnvAgry#(Lorg/jetbrains/mps/openapi/language/SAbstractConcept;)Z" />
      <node id="1262430001741704945" at="38,0,41,0" concept="1" trace="ListenBlock__BehaviorDescriptor#()V" />
      <node id="1262430001741704945" at="49,49,52,5" concept="3" />
      <node id="1262430001741704945" at="61,49,64,5" concept="3" />
      <node id="1262430001741704945" at="42,0,46,0" concept="4" trace="initNode#(Lorg/jetbrains/mps/openapi/model/SNode;Ljetbrains/mps/core/aspects/behaviour/api/SConstructor;[Ljava/lang/Object;)V" />
      <node id="1262430001741704945" at="52,5,56,5" concept="10" />
      <node id="1262430001741704945" at="73,0,78,0" concept="4" trace="getDeclaredMethods#()Ljava/util/List;" />
      <node id="1262430001741704945" at="79,0,84,0" concept="4" trace="getConcept#()Lorg/jetbrains/mps/openapi/language/SAbstractConcept;" />
      <node id="1262430001741704945" at="64,5,70,5" concept="10" />
      <node id="1262430001741704945" at="47,0,58,0" concept="4" trace="invokeSpecial0#(Lorg/jetbrains/mps/openapi/model/SNode;Ljetbrains/mps/core/aspects/behaviour/api/SMethod;[Ljava/lang/Object;)null" />
      <node id="1262430001741704945" at="59,0,72,0" concept="4" trace="invokeSpecial0#(Lorg/jetbrains/mps/openapi/language/SAbstractConcept;Ljetbrains/mps/core/aspects/behaviour/api/SMethod;[Ljava/lang/Object;)null" />
      <scope id="1262430001741704945" at="31,63,31,63" />
      <scope id="1262430001741704942" at="34,96,35,16" />
      <scope id="1262430001741704945" at="38,49,39,20" />
      <scope id="1262430001741704945" at="43,114,44,21" />
      <scope id="1262430001741704945" at="50,26,51,56" />
      <scope id="1262430001741704945" at="54,14,55,58" />
      <scope id="1262430001741704945" at="62,26,63,56" />
      <scope id="1262430001741704945" at="66,13,67,63" />
      <scope id="1262430001741704945" at="68,14,69,58" />
      <scope id="1262430001741704945" at="75,48,76,22" />
      <scope id="1262430001741704945" at="81,40,82,19" />
      <scope id="1262430001741704945" at="31,0,33,0">
        <var name="__thisNode__" id="1262430001741704945" />
      </scope>
      <scope id="1262430001741704945" at="34,0,37,0">
        <var name="__thisConcept__" id="1262430001741704945" />
      </scope>
      <scope id="1262430001741704945" at="38,0,41,0" />
      <scope id="1262430001741704945" at="42,0,46,0">
        <var name="constructor" id="1262430001741704945" />
        <var name="node" id="1262430001741704945" />
        <var name="parameters" id="1262430001741704945" />
      </scope>
      <scope id="1262430001741704945" at="73,0,78,0" />
      <scope id="1262430001741704945" at="79,0,84,0" />
      <scope id="1262430001741704945" at="48,114,56,5">
        <var name="methodIndex" id="1262430001741704945" />
      </scope>
      <scope id="1262430001741704945" at="60,128,70,5">
        <var name="methodIndex" id="1262430001741704945" />
      </scope>
      <scope id="1262430001741704945" at="47,0,58,0">
        <var name="method" id="1262430001741704945" />
        <var name="node" id="1262430001741704945" />
        <var name="parameters" id="1262430001741704945" />
      </scope>
      <scope id="1262430001741704945" at="59,0,72,0">
        <var name="concept" id="1262430001741704945" />
        <var name="method" id="1262430001741704945" />
        <var name="parameters" id="1262430001741704945" />
      </scope>
      <unit id="1262430001741704945" at="23,0,85,0" name="jetbrains.mps.lang.plugin.behavior.ListenBlock__BehaviorDescriptor" />
    </file>
  </root>
  <root nodeRef="r:00000000-0000-4000-0000-011c89590360(jetbrains.mps.lang.plugin.behavior)/1262430001741717150">
    <file name="ActionParameterReference_Behavior.java">
      <unit id="1262430001741717150" at="10,0,13,0" name="jetbrains.mps.lang.plugin.behavior.ActionParameterReference_Behavior" />
    </file>
    <file name="ActionParameterReference__BehaviorDescriptor.java">
      <node id="1262430001741717150" at="24,0,25,0" concept="7" trace="CONCEPT" />
      <node id="1262430001741717150" at="25,0,26,0" concept="7" trace="REGISTRY" />
      <node id="1262430001741717150" at="27,0,28,0" concept="7" trace="lvalue_id1653mnvAgpj" />
      <node id="1262430001741717150" at="29,0,30,0" concept="7" trace="BH_METHODS" />
      <node id="1262430001741717148" at="34,94,35,17" concept="6" />
      <node id="1262430001741717150" at="38,62,39,20" concept="9" />
      <node id="1262430001741717150" at="43,114,44,21" concept="2" />
      <node id="1262430001741717150" at="48,114,49,49" concept="5" />
      <node id="1262430001741717150" at="50,26,51,56" concept="11" />
      <node id="1262430001741717150" at="54,14,55,58" concept="11" />
      <node id="1262430001741717150" at="60,128,61,49" concept="5" />
      <node id="1262430001741717150" at="62,26,63,56" concept="11" />
      <node id="1262430001741717150" at="66,13,67,61" concept="6" />
      <node id="1262430001741717150" at="68,14,69,58" concept="11" />
      <node id="1262430001741717150" at="75,48,76,22" concept="6" />
      <node id="1262430001741717150" at="81,40,82,19" concept="6" />
      <node id="1262430001741717150" at="31,0,33,0" concept="8" trace="___init___#(Lorg/jetbrains/mps/openapi/model/SNode;)V" />
      <node id="1262430001741717150" at="34,0,37,0" concept="8" trace="lvalue_id1653mnvAgpj#(Lorg/jetbrains/mps/openapi/language/SAbstractConcept;)Z" />
      <node id="1262430001741717150" at="38,0,41,0" concept="1" trace="ActionParameterReference__BehaviorDescriptor#()V" />
      <node id="1262430001741717150" at="49,49,52,5" concept="3" />
      <node id="1262430001741717150" at="61,49,64,5" concept="3" />
      <node id="1262430001741717150" at="42,0,46,0" concept="4" trace="initNode#(Lorg/jetbrains/mps/openapi/model/SNode;Ljetbrains/mps/core/aspects/behaviour/api/SConstructor;[Ljava/lang/Object;)V" />
      <node id="1262430001741717150" at="52,5,56,5" concept="10" />
      <node id="1262430001741717150" at="73,0,78,0" concept="4" trace="getDeclaredMethods#()Ljava/util/List;" />
      <node id="1262430001741717150" at="79,0,84,0" concept="4" trace="getConcept#()Lorg/jetbrains/mps/openapi/language/SAbstractConcept;" />
      <node id="1262430001741717150" at="64,5,70,5" concept="10" />
      <node id="1262430001741717150" at="47,0,58,0" concept="4" trace="invokeSpecial0#(Lorg/jetbrains/mps/openapi/model/SNode;Ljetbrains/mps/core/aspects/behaviour/api/SMethod;[Ljava/lang/Object;)null" />
      <node id="1262430001741717150" at="59,0,72,0" concept="4" trace="invokeSpecial0#(Lorg/jetbrains/mps/openapi/language/SAbstractConcept;Ljetbrains/mps/core/aspects/behaviour/api/SMethod;[Ljava/lang/Object;)null" />
      <scope id="1262430001741717150" at="31,63,31,63" />
      <scope id="1262430001741717147" at="34,94,35,17" />
      <scope id="1262430001741717150" at="38,62,39,20" />
      <scope id="1262430001741717150" at="43,114,44,21" />
      <scope id="1262430001741717150" at="50,26,51,56" />
      <scope id="1262430001741717150" at="54,14,55,58" />
      <scope id="1262430001741717150" at="62,26,63,56" />
      <scope id="1262430001741717150" at="66,13,67,61" />
      <scope id="1262430001741717150" at="68,14,69,58" />
      <scope id="1262430001741717150" at="75,48,76,22" />
      <scope id="1262430001741717150" at="81,40,82,19" />
      <scope id="1262430001741717150" at="31,0,33,0">
        <var name="__thisNode__" id="1262430001741717150" />
      </scope>
      <scope id="1262430001741717150" at="34,0,37,0">
        <var name="__thisConcept__" id="1262430001741717150" />
      </scope>
      <scope id="1262430001741717150" at="38,0,41,0" />
      <scope id="1262430001741717150" at="42,0,46,0">
        <var name="constructor" id="1262430001741717150" />
        <var name="node" id="1262430001741717150" />
        <var name="parameters" id="1262430001741717150" />
      </scope>
      <scope id="1262430001741717150" at="73,0,78,0" />
      <scope id="1262430001741717150" at="79,0,84,0" />
      <scope id="1262430001741717150" at="48,114,56,5">
        <var name="methodIndex" id="1262430001741717150" />
      </scope>
      <scope id="1262430001741717150" at="60,128,70,5">
        <var name="methodIndex" id="1262430001741717150" />
      </scope>
      <scope id="1262430001741717150" at="47,0,58,0">
        <var name="method" id="1262430001741717150" />
        <var name="node" id="1262430001741717150" />
        <var name="parameters" id="1262430001741717150" />
      </scope>
      <scope id="1262430001741717150" at="59,0,72,0">
        <var name="concept" id="1262430001741717150" />
        <var name="method" id="1262430001741717150" />
        <var name="parameters" id="1262430001741717150" />
      </scope>
      <unit id="1262430001741717150" at="23,0,85,0" name="jetbrains.mps.lang.plugin.behavior.ActionParameterReference__BehaviorDescriptor" />
    </file>
  </root>
  <root nodeRef="r:00000000-0000-4000-0000-011c89590360(jetbrains.mps.lang.plugin.behavior)/1262430001741718354">
    <file name="BaseNodeBlock_Behavior.java">
      <unit id="1262430001741718354" at="10,0,13,0" name="jetbrains.mps.lang.plugin.behavior.BaseNodeBlock_Behavior" />
    </file>
    <file name="BaseNodeBlock__BehaviorDescriptor.java">
      <node id="1262430001741718354" at="29,0,30,0" concept="7" trace="CONCEPT" />
      <node id="1262430001741718354" at="30,0,31,0" concept="7" trace="REGISTRY" />
      <node id="1262430001741718354" at="32,0,33,0" concept="7" trace="showName_id1653mnvAgry" />
      <node id="1262430001741718354" at="33,0,34,0" concept="7" trace="getApplicableConceptFunctionParameter_id2D1PBM_bxJg" />
      <node id="1262430001741718354" at="34,0,35,0" concept="7" trace="getExpectedReturnType_idhEwIGRD" />
      <node id="1262430001741718354" at="36,0,37,0" concept="7" trace="BH_METHODS" />
      <node id="1262430001741718352" at="41,96,42,16" concept="6" />
      <node id="3044950653914721468" at="44,129,45,144" concept="5" />
      <node id="3044950653914721483" at="45,144,46,166" concept="2" />
      <node id="3044950653914721487" at="46,166,47,18" concept="6" />
      <node id="658365993681971241" at="49,89,50,47" concept="6" />
      <node id="1262430001741718354" at="53,51,54,20" concept="9" />
      <node id="1262430001741718354" at="58,114,59,21" concept="2" />
      <node id="1262430001741718354" at="63,114,64,49" concept="5" />
      <node id="1262430001741718354" at="65,26,66,56" concept="11" />
      <node id="1262430001741718354" at="69,13,70,67" concept="6" />
      <node id="1262430001741718354" at="71,14,72,58" concept="11" />
      <node id="1262430001741718354" at="77,128,78,49" concept="5" />
      <node id="1262430001741718354" at="79,26,80,56" concept="11" />
      <node id="1262430001741718354" at="83,13,84,63" concept="6" />
      <node id="1262430001741718354" at="85,13,86,96" concept="6" />
      <node id="1262430001741718354" at="87,14,88,58" concept="11" />
      <node id="1262430001741718354" at="94,48,95,22" concept="6" />
      <node id="1262430001741718354" at="100,40,101,19" concept="6" />
      <node id="658365993681971237" at="103,60,104,63" concept="5" />
      <node id="658365993681971237" at="104,63,105,30" concept="5" />
      <node id="658365993681971237" at="105,30,106,221" concept="0" />
      <node id="658365993681971237" at="105,30,106,221" concept="0" />
      <node id="658365993681971237" at="105,30,106,221" concept="2" />
      <node id="658365993681971237" at="106,221,107,24" concept="6" />
      <node id="1262430001741718354" at="38,0,40,0" concept="8" trace="___init___#(Lorg/jetbrains/mps/openapi/model/SNode;)V" />
      <node id="1262430001741718354" at="41,0,44,0" concept="8" trace="showName_id1653mnvAgry#(Lorg/jetbrains/mps/openapi/language/SAbstractConcept;)Z" />
      <node id="1262430001741718354" at="49,0,52,0" concept="8" trace="getExpectedReturnType_idhEwIGRD#(Lorg/jetbrains/mps/openapi/model/SNode;)Lorg/jetbrains/mps/openapi/model/SNode;" />
      <node id="1262430001741718354" at="53,0,56,0" concept="1" trace="BaseNodeBlock__BehaviorDescriptor#()V" />
      <node id="1262430001741718354" at="64,49,67,5" concept="3" />
      <node id="1262430001741718354" at="78,49,81,5" concept="3" />
      <node id="1262430001741718354" at="57,0,61,0" concept="4" trace="initNode#(Lorg/jetbrains/mps/openapi/model/SNode;Ljetbrains/mps/core/aspects/behaviour/api/SConstructor;[Ljava/lang/Object;)V" />
      <node id="1262430001741718354" at="44,0,49,0" concept="8" trace="getApplicableConceptFunctionParameter_id2D1PBM_bxJg#(Lorg/jetbrains/mps/openapi/language/SAbstractConcept;)Ljava/util/List;" />
      <node id="1262430001741718354" at="92,0,97,0" concept="4" trace="getDeclaredMethods#()Ljava/util/List;" />
      <node id="1262430001741718354" at="98,0,103,0" concept="4" trace="getConcept#()Lorg/jetbrains/mps/openapi/language/SAbstractConcept;" />
      <node id="1262430001741718354" at="67,5,73,5" concept="10" />
      <node id="658365993681971237" at="103,0,109,0" concept="8" trace="_quotation_createNode_c75eaz_a0a2#()Lorg/jetbrains/mps/openapi/model/SNode;" />
      <node id="1262430001741718354" at="81,5,89,5" concept="10" />
      <node id="1262430001741718354" at="62,0,75,0" concept="4" trace="invokeSpecial0#(Lorg/jetbrains/mps/openapi/model/SNode;Ljetbrains/mps/core/aspects/behaviour/api/SMethod;[Ljava/lang/Object;)null" />
      <node id="1262430001741718354" at="76,0,91,0" concept="4" trace="invokeSpecial0#(Lorg/jetbrains/mps/openapi/language/SAbstractConcept;Ljetbrains/mps/core/aspects/behaviour/api/SMethod;[Ljava/lang/Object;)null" />
      <scope id="1262430001741718354" at="38,63,38,63" />
      <scope id="1262430001741718351" at="41,96,42,16" />
      <scope id="658365993681971240" at="49,89,50,47" />
      <scope id="1262430001741718354" at="53,51,54,20" />
      <scope id="1262430001741718354" at="58,114,59,21" />
      <scope id="1262430001741718354" at="65,26,66,56" />
      <scope id="1262430001741718354" at="69,13,70,67" />
      <scope id="1262430001741718354" at="71,14,72,58" />
      <scope id="1262430001741718354" at="79,26,80,56" />
      <scope id="1262430001741718354" at="83,13,84,63" />
      <scope id="1262430001741718354" at="85,13,86,96" />
      <scope id="1262430001741718354" at="87,14,88,58" />
      <scope id="1262430001741718354" at="94,48,95,22" />
      <scope id="1262430001741718354" at="100,40,101,19" />
      <scope id="658365993681971237" at="105,30,106,221" />
      <scope id="1262430001741718354" at="38,0,40,0">
        <var name="__thisNode__" id="1262430001741718354" />
      </scope>
      <scope id="1262430001741718354" at="41,0,44,0">
        <var name="__thisConcept__" id="1262430001741718354" />
      </scope>
      <scope id="3044950653914721467" at="44,129,47,18">
        <var name="result" id="3044950653914721469" />
      </scope>
      <scope id="1262430001741718354" at="49,0,52,0">
        <var name="__thisNode__" id="1262430001741718354" />
      </scope>
      <scope id="1262430001741718354" at="53,0,56,0" />
      <scope id="1262430001741718354" at="57,0,61,0">
        <var name="constructor" id="1262430001741718354" />
        <var name="node" id="1262430001741718354" />
        <var name="parameters" id="1262430001741718354" />
      </scope>
      <scope id="658365993681971237" at="103,60,107,24">
        <var name="facade" id="658365993681971237" />
        <var name="quotedNode_1" id="658365993681971237" />
      </scope>
      <scope id="1262430001741718354" at="44,0,49,0">
        <var name="__thisConcept__" id="1262430001741718354" />
      </scope>
      <scope id="1262430001741718354" at="92,0,97,0" />
      <scope id="1262430001741718354" at="98,0,103,0" />
      <scope id="658365993681971237" at="103,0,109,0" />
      <scope id="1262430001741718354" at="63,114,73,5">
        <var name="methodIndex" id="1262430001741718354" />
      </scope>
      <scope id="1262430001741718354" at="77,128,89,5">
        <var name="methodIndex" id="1262430001741718354" />
      </scope>
      <scope id="1262430001741718354" at="62,0,75,0">
        <var name="method" id="1262430001741718354" />
        <var name="node" id="1262430001741718354" />
        <var name="parameters" id="1262430001741718354" />
      </scope>
      <scope id="1262430001741718354" at="76,0,91,0">
        <var name="concept" id="1262430001741718354" />
        <var name="method" id="1262430001741718354" />
        <var name="parameters" id="1262430001741718354" />
      </scope>
      <unit id="1262430001741718354" at="28,0,110,0" name="jetbrains.mps.lang.plugin.behavior.BaseNodeBlock__BehaviorDescriptor" />
    </file>
  </root>
  <root nodeRef="r:00000000-0000-4000-0000-011c89590360(jetbrains.mps.lang.plugin.behavior)/1262430001741718374">
    <file name="OnBeforeWriteBlock_Behavior.java">
      <unit id="1262430001741718374" at="10,0,13,0" name="jetbrains.mps.lang.plugin.behavior.OnBeforeWriteBlock_Behavior" />
    </file>
    <file name="OnBeforeWriteBlock__BehaviorDescriptor.java">
      <node id="1262430001741718374" at="29,0,30,0" concept="7" trace="CONCEPT" />
      <node id="1262430001741718374" at="30,0,31,0" concept="7" trace="REGISTRY" />
      <node id="1262430001741718374" at="32,0,33,0" concept="7" trace="showName_id1653mnvAgry" />
      <node id="1262430001741718374" at="33,0,34,0" concept="7" trace="getApplicableConceptFunctionParameter_id2D1PBM_bxJg" />
      <node id="1262430001741718374" at="34,0,35,0" concept="7" trace="getExpectedReturnType_idhEwIGRD" />
      <node id="1262430001741718374" at="36,0,37,0" concept="7" trace="BH_METHODS" />
      <node id="1262430001741718372" at="41,96,42,16" concept="6" />
      <node id="3044950653914724697" at="44,129,45,144" concept="5" />
      <node id="3044950653914724712" at="45,144,46,166" concept="2" />
      <node id="3044950653914724716" at="46,166,47,18" concept="6" />
      <node id="658365993681975709" at="49,89,50,47" concept="6" />
      <node id="1262430001741718374" at="53,56,54,20" concept="9" />
      <node id="1262430001741718374" at="58,114,59,21" concept="2" />
      <node id="1262430001741718374" at="63,114,64,49" concept="5" />
      <node id="1262430001741718374" at="65,26,66,56" concept="11" />
      <node id="1262430001741718374" at="69,13,70,67" concept="6" />
      <node id="1262430001741718374" at="71,14,72,58" concept="11" />
      <node id="1262430001741718374" at="77,128,78,49" concept="5" />
      <node id="1262430001741718374" at="79,26,80,56" concept="11" />
      <node id="1262430001741718374" at="83,13,84,63" concept="6" />
      <node id="1262430001741718374" at="85,13,86,96" concept="6" />
      <node id="1262430001741718374" at="87,14,88,58" concept="11" />
      <node id="1262430001741718374" at="94,48,95,22" concept="6" />
      <node id="1262430001741718374" at="100,40,101,19" concept="6" />
      <node id="658365993681975705" at="103,60,104,63" concept="5" />
      <node id="658365993681975705" at="104,63,105,30" concept="5" />
      <node id="658365993681975705" at="105,30,106,220" concept="0" />
      <node id="658365993681975705" at="105,30,106,220" concept="0" />
      <node id="658365993681975705" at="105,30,106,220" concept="2" />
      <node id="658365993681975705" at="106,220,107,24" concept="6" />
      <node id="1262430001741718374" at="38,0,40,0" concept="8" trace="___init___#(Lorg/jetbrains/mps/openapi/model/SNode;)V" />
      <node id="1262430001741718374" at="41,0,44,0" concept="8" trace="showName_id1653mnvAgry#(Lorg/jetbrains/mps/openapi/language/SAbstractConcept;)Z" />
      <node id="1262430001741718374" at="49,0,52,0" concept="8" trace="getExpectedReturnType_idhEwIGRD#(Lorg/jetbrains/mps/openapi/model/SNode;)Lorg/jetbrains/mps/openapi/model/SNode;" />
      <node id="1262430001741718374" at="53,0,56,0" concept="1" trace="OnBeforeWriteBlock__BehaviorDescriptor#()V" />
      <node id="1262430001741718374" at="64,49,67,5" concept="3" />
      <node id="1262430001741718374" at="78,49,81,5" concept="3" />
      <node id="1262430001741718374" at="57,0,61,0" concept="4" trace="initNode#(Lorg/jetbrains/mps/openapi/model/SNode;Ljetbrains/mps/core/aspects/behaviour/api/SConstructor;[Ljava/lang/Object;)V" />
      <node id="1262430001741718374" at="44,0,49,0" concept="8" trace="getApplicableConceptFunctionParameter_id2D1PBM_bxJg#(Lorg/jetbrains/mps/openapi/language/SAbstractConcept;)Ljava/util/List;" />
      <node id="1262430001741718374" at="92,0,97,0" concept="4" trace="getDeclaredMethods#()Ljava/util/List;" />
      <node id="1262430001741718374" at="98,0,103,0" concept="4" trace="getConcept#()Lorg/jetbrains/mps/openapi/language/SAbstractConcept;" />
      <node id="1262430001741718374" at="67,5,73,5" concept="10" />
      <node id="658365993681975705" at="103,0,109,0" concept="8" trace="_quotation_createNode_b02eya_a0a2#()Lorg/jetbrains/mps/openapi/model/SNode;" />
      <node id="1262430001741718374" at="81,5,89,5" concept="10" />
      <node id="1262430001741718374" at="62,0,75,0" concept="4" trace="invokeSpecial0#(Lorg/jetbrains/mps/openapi/model/SNode;Ljetbrains/mps/core/aspects/behaviour/api/SMethod;[Ljava/lang/Object;)null" />
      <node id="1262430001741718374" at="76,0,91,0" concept="4" trace="invokeSpecial0#(Lorg/jetbrains/mps/openapi/language/SAbstractConcept;Ljetbrains/mps/core/aspects/behaviour/api/SMethod;[Ljava/lang/Object;)null" />
      <scope id="1262430001741718374" at="38,63,38,63" />
      <scope id="1262430001741718371" at="41,96,42,16" />
      <scope id="658365993681975708" at="49,89,50,47" />
      <scope id="1262430001741718374" at="53,56,54,20" />
      <scope id="1262430001741718374" at="58,114,59,21" />
      <scope id="1262430001741718374" at="65,26,66,56" />
      <scope id="1262430001741718374" at="69,13,70,67" />
      <scope id="1262430001741718374" at="71,14,72,58" />
      <scope id="1262430001741718374" at="79,26,80,56" />
      <scope id="1262430001741718374" at="83,13,84,63" />
      <scope id="1262430001741718374" at="85,13,86,96" />
      <scope id="1262430001741718374" at="87,14,88,58" />
      <scope id="1262430001741718374" at="94,48,95,22" />
      <scope id="1262430001741718374" at="100,40,101,19" />
      <scope id="658365993681975705" at="105,30,106,220" />
      <scope id="1262430001741718374" at="38,0,40,0">
        <var name="__thisNode__" id="1262430001741718374" />
      </scope>
      <scope id="1262430001741718374" at="41,0,44,0">
        <var name="__thisConcept__" id="1262430001741718374" />
      </scope>
      <scope id="3044950653914724696" at="44,129,47,18">
        <var name="result" id="3044950653914724698" />
      </scope>
      <scope id="1262430001741718374" at="49,0,52,0">
        <var name="__thisNode__" id="1262430001741718374" />
      </scope>
      <scope id="1262430001741718374" at="53,0,56,0" />
      <scope id="1262430001741718374" at="57,0,61,0">
        <var name="constructor" id="1262430001741718374" />
        <var name="node" id="1262430001741718374" />
        <var name="parameters" id="1262430001741718374" />
      </scope>
      <scope id="658365993681975705" at="103,60,107,24">
        <var name="facade" id="658365993681975705" />
        <var name="quotedNode_1" id="658365993681975705" />
      </scope>
      <scope id="1262430001741718374" at="44,0,49,0">
        <var name="__thisConcept__" id="1262430001741718374" />
      </scope>
      <scope id="1262430001741718374" at="92,0,97,0" />
      <scope id="1262430001741718374" at="98,0,103,0" />
      <scope id="658365993681975705" at="103,0,109,0" />
      <scope id="1262430001741718374" at="63,114,73,5">
        <var name="methodIndex" id="1262430001741718374" />
      </scope>
      <scope id="1262430001741718374" at="77,128,89,5">
        <var name="methodIndex" id="1262430001741718374" />
      </scope>
      <scope id="1262430001741718374" at="62,0,75,0">
        <var name="method" id="1262430001741718374" />
        <var name="node" id="1262430001741718374" />
        <var name="parameters" id="1262430001741718374" />
      </scope>
      <scope id="1262430001741718374" at="76,0,91,0">
        <var name="concept" id="1262430001741718374" />
        <var name="method" id="1262430001741718374" />
        <var name="parameters" id="1262430001741718374" />
      </scope>
      <unit id="1262430001741718374" at="28,0,110,0" name="jetbrains.mps.lang.plugin.behavior.OnBeforeWriteBlock__BehaviorDescriptor" />
    </file>
  </root>
  <root nodeRef="r:00000000-0000-4000-0000-011c89590360(jetbrains.mps.lang.plugin.behavior)/1262430001741718402">
    <file name="ActionDataParameterReferenceOperation_Behavior.java">
      <unit id="1262430001741718402" at="10,0,13,0" name="jetbrains.mps.lang.plugin.behavior.ActionDataParameterReferenceOperation_Behavior" />
    </file>
    <file name="ActionDataParameterReferenceOperation__BehaviorDescriptor.java">
      <node id="1262430001741718402" at="24,0,25,0" concept="7" trace="CONCEPT" />
      <node id="1262430001741718402" at="25,0,26,0" concept="7" trace="REGISTRY" />
      <node id="1262430001741718402" at="27,0,28,0" concept="7" trace="lvalue_id1653mnvAgvW" />
      <node id="1262430001741718402" at="29,0,30,0" concept="7" trace="BH_METHODS" />
      <node id="1262430001741718400" at="34,94,35,16" concept="6" />
      <node id="1262430001741718402" at="38,75,39,20" concept="9" />
      <node id="1262430001741718402" at="43,114,44,21" concept="2" />
      <node id="1262430001741718402" at="48,114,49,49" concept="5" />
      <node id="1262430001741718402" at="50,26,51,56" concept="11" />
      <node id="1262430001741718402" at="54,14,55,58" concept="11" />
      <node id="1262430001741718402" at="60,128,61,49" concept="5" />
      <node id="1262430001741718402" at="62,26,63,56" concept="11" />
      <node id="1262430001741718402" at="66,13,67,61" concept="6" />
      <node id="1262430001741718402" at="68,14,69,58" concept="11" />
      <node id="1262430001741718402" at="75,48,76,22" concept="6" />
      <node id="1262430001741718402" at="81,40,82,19" concept="6" />
      <node id="1262430001741718402" at="31,0,33,0" concept="8" trace="___init___#(Lorg/jetbrains/mps/openapi/model/SNode;)V" />
      <node id="1262430001741718402" at="34,0,37,0" concept="8" trace="lvalue_id1653mnvAgvW#(Lorg/jetbrains/mps/openapi/language/SAbstractConcept;)Z" />
      <node id="1262430001741718402" at="38,0,41,0" concept="1" trace="ActionDataParameterReferenceOperation__BehaviorDescriptor#()V" />
      <node id="1262430001741718402" at="49,49,52,5" concept="3" />
      <node id="1262430001741718402" at="61,49,64,5" concept="3" />
      <node id="1262430001741718402" at="42,0,46,0" concept="4" trace="initNode#(Lorg/jetbrains/mps/openapi/model/SNode;Ljetbrains/mps/core/aspects/behaviour/api/SConstructor;[Ljava/lang/Object;)V" />
      <node id="1262430001741718402" at="52,5,56,5" concept="10" />
      <node id="1262430001741718402" at="73,0,78,0" concept="4" trace="getDeclaredMethods#()Ljava/util/List;" />
      <node id="1262430001741718402" at="79,0,84,0" concept="4" trace="getConcept#()Lorg/jetbrains/mps/openapi/language/SAbstractConcept;" />
      <node id="1262430001741718402" at="64,5,70,5" concept="10" />
      <node id="1262430001741718402" at="47,0,58,0" concept="4" trace="invokeSpecial0#(Lorg/jetbrains/mps/openapi/model/SNode;Ljetbrains/mps/core/aspects/behaviour/api/SMethod;[Ljava/lang/Object;)null" />
      <node id="1262430001741718402" at="59,0,72,0" concept="4" trace="invokeSpecial0#(Lorg/jetbrains/mps/openapi/language/SAbstractConcept;Ljetbrains/mps/core/aspects/behaviour/api/SMethod;[Ljava/lang/Object;)null" />
      <scope id="1262430001741718402" at="31,63,31,63" />
      <scope id="1262430001741718399" at="34,94,35,16" />
      <scope id="1262430001741718402" at="38,75,39,20" />
      <scope id="1262430001741718402" at="43,114,44,21" />
      <scope id="1262430001741718402" at="50,26,51,56" />
      <scope id="1262430001741718402" at="54,14,55,58" />
      <scope id="1262430001741718402" at="62,26,63,56" />
      <scope id="1262430001741718402" at="66,13,67,61" />
      <scope id="1262430001741718402" at="68,14,69,58" />
      <scope id="1262430001741718402" at="75,48,76,22" />
      <scope id="1262430001741718402" at="81,40,82,19" />
      <scope id="1262430001741718402" at="31,0,33,0">
        <var name="__thisNode__" id="1262430001741718402" />
      </scope>
      <scope id="1262430001741718402" at="34,0,37,0">
        <var name="__thisConcept__" id="1262430001741718402" />
      </scope>
      <scope id="1262430001741718402" at="38,0,41,0" />
      <scope id="1262430001741718402" at="42,0,46,0">
        <var name="constructor" id="1262430001741718402" />
        <var name="node" id="1262430001741718402" />
        <var name="parameters" id="1262430001741718402" />
      </scope>
      <scope id="1262430001741718402" at="73,0,78,0" />
      <scope id="1262430001741718402" at="79,0,84,0" />
      <scope id="1262430001741718402" at="48,114,56,5">
        <var name="methodIndex" id="1262430001741718402" />
      </scope>
      <scope id="1262430001741718402" at="60,128,70,5">
        <var name="methodIndex" id="1262430001741718402" />
      </scope>
      <scope id="1262430001741718402" at="47,0,58,0">
        <var name="method" id="1262430001741718402" />
        <var name="node" id="1262430001741718402" />
        <var name="parameters" id="1262430001741718402" />
      </scope>
      <scope id="1262430001741718402" at="59,0,72,0">
        <var name="concept" id="1262430001741718402" />
        <var name="method" id="1262430001741718402" />
        <var name="parameters" id="1262430001741718402" />
      </scope>
      <unit id="1262430001741718402" at="23,0,85,0" name="jetbrains.mps.lang.plugin.behavior.ActionDataParameterReferenceOperation__BehaviorDescriptor" />
    </file>
  </root>
  <root nodeRef="r:00000000-0000-4000-0000-011c89590360(jetbrains.mps.lang.plugin.behavior)/1262430001741718890">
    <file name="GetNodeBlock_Behavior.java">
      <unit id="1262430001741718890" at="10,0,13,0" name="jetbrains.mps.lang.plugin.behavior.GetNodeBlock_Behavior" />
    </file>
    <file name="GetNodeBlock__BehaviorDescriptor.java">
      <node id="1262430001741718890" at="29,0,30,0" concept="7" trace="CONCEPT" />
      <node id="1262430001741718890" at="30,0,31,0" concept="7" trace="REGISTRY" />
      <node id="1262430001741718890" at="32,0,33,0" concept="7" trace="showName_id1653mnvAgry" />
      <node id="1262430001741718890" at="33,0,34,0" concept="7" trace="getApplicableConceptFunctionParameter_id2D1PBM_bxJg" />
      <node id="1262430001741718890" at="34,0,35,0" concept="7" trace="getExpectedReturnType_idhEwIGRD" />
      <node id="1262430001741718890" at="36,0,37,0" concept="7" trace="BH_METHODS" />
      <node id="1262430001741718888" at="41,96,42,16" concept="6" />
      <node id="3044950653914725323" at="44,129,45,144" concept="5" />
      <node id="3044950653914725338" at="45,144,46,166" concept="2" />
      <node id="3044950653914725342" at="46,166,47,18" concept="6" />
      <node id="658365993682019688" at="49,89,50,47" concept="6" />
      <node id="1262430001741718890" at="53,50,54,20" concept="9" />
      <node id="1262430001741718890" at="58,114,59,21" concept="2" />
      <node id="1262430001741718890" at="63,114,64,49" concept="5" />
      <node id="1262430001741718890" at="65,26,66,56" concept="11" />
      <node id="1262430001741718890" at="69,13,70,67" concept="6" />
      <node id="1262430001741718890" at="71,14,72,58" concept="11" />
      <node id="1262430001741718890" at="77,128,78,49" concept="5" />
      <node id="1262430001741718890" at="79,26,80,56" concept="11" />
      <node id="1262430001741718890" at="83,13,84,63" concept="6" />
      <node id="1262430001741718890" at="85,13,86,96" concept="6" />
      <node id="1262430001741718890" at="87,14,88,58" concept="11" />
      <node id="1262430001741718890" at="94,48,95,22" concept="6" />
      <node id="1262430001741718890" at="100,40,101,19" concept="6" />
      <node id="658365993682019684" at="103,60,104,63" concept="5" />
      <node id="658365993682019684" at="104,63,105,30" concept="5" />
      <node id="658365993682019684" at="105,30,106,221" concept="0" />
      <node id="658365993682019684" at="105,30,106,221" concept="0" />
      <node id="658365993682019684" at="105,30,106,221" concept="2" />
      <node id="658365993682019684" at="106,221,107,24" concept="6" />
      <node id="1262430001741718890" at="38,0,40,0" concept="8" trace="___init___#(Lorg/jetbrains/mps/openapi/model/SNode;)V" />
      <node id="1262430001741718890" at="41,0,44,0" concept="8" trace="showName_id1653mnvAgry#(Lorg/jetbrains/mps/openapi/language/SAbstractConcept;)Z" />
      <node id="1262430001741718890" at="49,0,52,0" concept="8" trace="getExpectedReturnType_idhEwIGRD#(Lorg/jetbrains/mps/openapi/model/SNode;)Lorg/jetbrains/mps/openapi/model/SNode;" />
      <node id="1262430001741718890" at="53,0,56,0" concept="1" trace="GetNodeBlock__BehaviorDescriptor#()V" />
      <node id="1262430001741718890" at="64,49,67,5" concept="3" />
      <node id="1262430001741718890" at="78,49,81,5" concept="3" />
      <node id="1262430001741718890" at="57,0,61,0" concept="4" trace="initNode#(Lorg/jetbrains/mps/openapi/model/SNode;Ljetbrains/mps/core/aspects/behaviour/api/SConstructor;[Ljava/lang/Object;)V" />
      <node id="1262430001741718890" at="44,0,49,0" concept="8" trace="getApplicableConceptFunctionParameter_id2D1PBM_bxJg#(Lorg/jetbrains/mps/openapi/language/SAbstractConcept;)Ljava/util/List;" />
      <node id="1262430001741718890" at="92,0,97,0" concept="4" trace="getDeclaredMethods#()Ljava/util/List;" />
      <node id="1262430001741718890" at="98,0,103,0" concept="4" trace="getConcept#()Lorg/jetbrains/mps/openapi/language/SAbstractConcept;" />
      <node id="1262430001741718890" at="67,5,73,5" concept="10" />
      <node id="658365993682019684" at="103,0,109,0" concept="8" trace="_quotation_createNode_r757ou_a0a2#()Lorg/jetbrains/mps/openapi/model/SNode;" />
      <node id="1262430001741718890" at="81,5,89,5" concept="10" />
      <node id="1262430001741718890" at="62,0,75,0" concept="4" trace="invokeSpecial0#(Lorg/jetbrains/mps/openapi/model/SNode;Ljetbrains/mps/core/aspects/behaviour/api/SMethod;[Ljava/lang/Object;)null" />
      <node id="1262430001741718890" at="76,0,91,0" concept="4" trace="invokeSpecial0#(Lorg/jetbrains/mps/openapi/language/SAbstractConcept;Ljetbrains/mps/core/aspects/behaviour/api/SMethod;[Ljava/lang/Object;)null" />
      <scope id="1262430001741718890" at="38,63,38,63" />
      <scope id="1262430001741718887" at="41,96,42,16" />
      <scope id="658365993682019687" at="49,89,50,47" />
      <scope id="1262430001741718890" at="53,50,54,20" />
      <scope id="1262430001741718890" at="58,114,59,21" />
      <scope id="1262430001741718890" at="65,26,66,56" />
      <scope id="1262430001741718890" at="69,13,70,67" />
      <scope id="1262430001741718890" at="71,14,72,58" />
      <scope id="1262430001741718890" at="79,26,80,56" />
      <scope id="1262430001741718890" at="83,13,84,63" />
      <scope id="1262430001741718890" at="85,13,86,96" />
      <scope id="1262430001741718890" at="87,14,88,58" />
      <scope id="1262430001741718890" at="94,48,95,22" />
      <scope id="1262430001741718890" at="100,40,101,19" />
      <scope id="658365993682019684" at="105,30,106,221" />
      <scope id="1262430001741718890" at="38,0,40,0">
        <var name="__thisNode__" id="1262430001741718890" />
      </scope>
      <scope id="1262430001741718890" at="41,0,44,0">
        <var name="__thisConcept__" id="1262430001741718890" />
      </scope>
      <scope id="3044950653914725322" at="44,129,47,18">
        <var name="result" id="3044950653914725324" />
      </scope>
      <scope id="1262430001741718890" at="49,0,52,0">
        <var name="__thisNode__" id="1262430001741718890" />
      </scope>
      <scope id="1262430001741718890" at="53,0,56,0" />
      <scope id="1262430001741718890" at="57,0,61,0">
        <var name="constructor" id="1262430001741718890" />
        <var name="node" id="1262430001741718890" />
        <var name="parameters" id="1262430001741718890" />
      </scope>
      <scope id="658365993682019684" at="103,60,107,24">
        <var name="facade" id="658365993682019684" />
        <var name="quotedNode_1" id="658365993682019684" />
      </scope>
      <scope id="1262430001741718890" at="44,0,49,0">
        <var name="__thisConcept__" id="1262430001741718890" />
      </scope>
      <scope id="1262430001741718890" at="92,0,97,0" />
      <scope id="1262430001741718890" at="98,0,103,0" />
      <scope id="658365993682019684" at="103,0,109,0" />
      <scope id="1262430001741718890" at="63,114,73,5">
        <var name="methodIndex" id="1262430001741718890" />
      </scope>
      <scope id="1262430001741718890" at="77,128,89,5">
        <var name="methodIndex" id="1262430001741718890" />
      </scope>
      <scope id="1262430001741718890" at="62,0,75,0">
        <var name="method" id="1262430001741718890" />
        <var name="node" id="1262430001741718890" />
        <var name="parameters" id="1262430001741718890" />
      </scope>
      <scope id="1262430001741718890" at="76,0,91,0">
        <var name="concept" id="1262430001741718890" />
        <var name="method" id="1262430001741718890" />
        <var name="parameters" id="1262430001741718890" />
      </scope>
      <unit id="1262430001741718890" at="28,0,110,0" name="jetbrains.mps.lang.plugin.behavior.GetNodeBlock__BehaviorDescriptor" />
    </file>
  </root>
  <root nodeRef="r:00000000-0000-4000-0000-011c89590360(jetbrains.mps.lang.plugin.behavior)/1262430001741720110">
    <file name="ExecuteBlock_Behavior.java">
      <unit id="1262430001741720110" at="10,0,13,0" name="jetbrains.mps.lang.plugin.behavior.ExecuteBlock_Behavior" />
    </file>
    <file name="ExecuteBlock__BehaviorDescriptor.java">
      <node id="1262430001741720110" at="29,0,30,0" concept="7" trace="CONCEPT" />
      <node id="1262430001741720110" at="30,0,31,0" concept="7" trace="REGISTRY" />
      <node id="1262430001741720110" at="32,0,33,0" concept="7" trace="showName_id1653mnvAgry" />
      <node id="1262430001741720110" at="33,0,34,0" concept="7" trace="getApplicableConceptFunctionParameter_id2D1PBM_bxJg" />
      <node id="1262430001741720110" at="34,0,35,0" concept="7" trace="getExpectedReturnType_idhEwIGRD" />
      <node id="1262430001741720110" at="36,0,37,0" concept="7" trace="BH_METHODS" />
      <node id="1262430001741720108" at="41,96,42,16" concept="6" />
      <node id="3044950653914717410" at="44,129,45,144" concept="5" />
      <node id="3044950653914717425" at="45,144,46,166" concept="2" />
      <node id="3044950653914717429" at="46,166,47,18" concept="6" />
      <node id="658365993682022016" at="49,89,50,47" concept="6" />
      <node id="1262430001741720110" at="53,50,54,20" concept="9" />
      <node id="1262430001741720110" at="58,114,59,21" concept="2" />
      <node id="1262430001741720110" at="63,114,64,49" concept="5" />
      <node id="1262430001741720110" at="65,26,66,56" concept="11" />
      <node id="1262430001741720110" at="69,13,70,67" concept="6" />
      <node id="1262430001741720110" at="71,14,72,58" concept="11" />
      <node id="1262430001741720110" at="77,128,78,49" concept="5" />
      <node id="1262430001741720110" at="79,26,80,56" concept="11" />
      <node id="1262430001741720110" at="83,13,84,63" concept="6" />
      <node id="1262430001741720110" at="85,13,86,96" concept="6" />
      <node id="1262430001741720110" at="87,14,88,58" concept="11" />
      <node id="1262430001741720110" at="94,48,95,22" concept="6" />
      <node id="1262430001741720110" at="100,40,101,19" concept="6" />
      <node id="658365993682022012" at="103,60,104,63" concept="5" />
      <node id="658365993682022012" at="104,63,105,30" concept="5" />
      <node id="658365993682022012" at="105,30,106,220" concept="0" />
      <node id="658365993682022012" at="105,30,106,220" concept="0" />
      <node id="658365993682022012" at="105,30,106,220" concept="2" />
      <node id="658365993682022012" at="106,220,107,24" concept="6" />
      <node id="1262430001741720110" at="38,0,40,0" concept="8" trace="___init___#(Lorg/jetbrains/mps/openapi/model/SNode;)V" />
      <node id="1262430001741720110" at="41,0,44,0" concept="8" trace="showName_id1653mnvAgry#(Lorg/jetbrains/mps/openapi/language/SAbstractConcept;)Z" />
      <node id="1262430001741720110" at="49,0,52,0" concept="8" trace="getExpectedReturnType_idhEwIGRD#(Lorg/jetbrains/mps/openapi/model/SNode;)Lorg/jetbrains/mps/openapi/model/SNode;" />
      <node id="1262430001741720110" at="53,0,56,0" concept="1" trace="ExecuteBlock__BehaviorDescriptor#()V" />
      <node id="1262430001741720110" at="64,49,67,5" concept="3" />
      <node id="1262430001741720110" at="78,49,81,5" concept="3" />
      <node id="1262430001741720110" at="57,0,61,0" concept="4" trace="initNode#(Lorg/jetbrains/mps/openapi/model/SNode;Ljetbrains/mps/core/aspects/behaviour/api/SConstructor;[Ljava/lang/Object;)V" />
      <node id="1262430001741720110" at="44,0,49,0" concept="8" trace="getApplicableConceptFunctionParameter_id2D1PBM_bxJg#(Lorg/jetbrains/mps/openapi/language/SAbstractConcept;)Ljava/util/List;" />
      <node id="1262430001741720110" at="92,0,97,0" concept="4" trace="getDeclaredMethods#()Ljava/util/List;" />
      <node id="1262430001741720110" at="98,0,103,0" concept="4" trace="getConcept#()Lorg/jetbrains/mps/openapi/language/SAbstractConcept;" />
      <node id="1262430001741720110" at="67,5,73,5" concept="10" />
      <node id="658365993682022012" at="103,0,109,0" concept="8" trace="_quotation_createNode_wqer0s_a0a2#()Lorg/jetbrains/mps/openapi/model/SNode;" />
      <node id="1262430001741720110" at="81,5,89,5" concept="10" />
      <node id="1262430001741720110" at="62,0,75,0" concept="4" trace="invokeSpecial0#(Lorg/jetbrains/mps/openapi/model/SNode;Ljetbrains/mps/core/aspects/behaviour/api/SMethod;[Ljava/lang/Object;)null" />
      <node id="1262430001741720110" at="76,0,91,0" concept="4" trace="invokeSpecial0#(Lorg/jetbrains/mps/openapi/language/SAbstractConcept;Ljetbrains/mps/core/aspects/behaviour/api/SMethod;[Ljava/lang/Object;)null" />
      <scope id="1262430001741720110" at="38,63,38,63" />
      <scope id="1262430001741720107" at="41,96,42,16" />
      <scope id="658365993682022015" at="49,89,50,47" />
      <scope id="1262430001741720110" at="53,50,54,20" />
      <scope id="1262430001741720110" at="58,114,59,21" />
      <scope id="1262430001741720110" at="65,26,66,56" />
      <scope id="1262430001741720110" at="69,13,70,67" />
      <scope id="1262430001741720110" at="71,14,72,58" />
      <scope id="1262430001741720110" at="79,26,80,56" />
      <scope id="1262430001741720110" at="83,13,84,63" />
      <scope id="1262430001741720110" at="85,13,86,96" />
      <scope id="1262430001741720110" at="87,14,88,58" />
      <scope id="1262430001741720110" at="94,48,95,22" />
      <scope id="1262430001741720110" at="100,40,101,19" />
      <scope id="658365993682022012" at="105,30,106,220" />
      <scope id="1262430001741720110" at="38,0,40,0">
        <var name="__thisNode__" id="1262430001741720110" />
      </scope>
      <scope id="1262430001741720110" at="41,0,44,0">
        <var name="__thisConcept__" id="1262430001741720110" />
      </scope>
      <scope id="3044950653914717409" at="44,129,47,18">
        <var name="result" id="3044950653914717411" />
      </scope>
      <scope id="1262430001741720110" at="49,0,52,0">
        <var name="__thisNode__" id="1262430001741720110" />
      </scope>
      <scope id="1262430001741720110" at="53,0,56,0" />
      <scope id="1262430001741720110" at="57,0,61,0">
        <var name="constructor" id="1262430001741720110" />
        <var name="node" id="1262430001741720110" />
        <var name="parameters" id="1262430001741720110" />
      </scope>
      <scope id="658365993682022012" at="103,60,107,24">
        <var name="facade" id="658365993682022012" />
        <var name="quotedNode_1" id="658365993682022012" />
      </scope>
      <scope id="1262430001741720110" at="44,0,49,0">
        <var name="__thisConcept__" id="1262430001741720110" />
      </scope>
      <scope id="1262430001741720110" at="92,0,97,0" />
      <scope id="1262430001741720110" at="98,0,103,0" />
      <scope id="658365993682022012" at="103,0,109,0" />
      <scope id="1262430001741720110" at="63,114,73,5">
        <var name="methodIndex" id="1262430001741720110" />
      </scope>
      <scope id="1262430001741720110" at="77,128,89,5">
        <var name="methodIndex" id="1262430001741720110" />
      </scope>
      <scope id="1262430001741720110" at="62,0,75,0">
        <var name="method" id="1262430001741720110" />
        <var name="node" id="1262430001741720110" />
        <var name="parameters" id="1262430001741720110" />
      </scope>
      <scope id="1262430001741720110" at="76,0,91,0">
        <var name="concept" id="1262430001741720110" />
        <var name="method" id="1262430001741720110" />
        <var name="parameters" id="1262430001741720110" />
      </scope>
      <unit id="1262430001741720110" at="28,0,110,0" name="jetbrains.mps.lang.plugin.behavior.ExecuteBlock__BehaviorDescriptor" />
    </file>
  </root>
  <root nodeRef="r:00000000-0000-4000-0000-011c89590360(jetbrains.mps.lang.plugin.behavior)/1262430001741720150">
    <file name="BuildGroupBlock_Behavior.java">
      <unit id="1262430001741720150" at="10,0,13,0" name="jetbrains.mps.lang.plugin.behavior.BuildGroupBlock_Behavior" />
    </file>
    <file name="BuildGroupBlock__BehaviorDescriptor.java">
      <node id="1262430001741720150" at="26,0,27,0" concept="7" trace="CONCEPT" />
      <node id="1262430001741720150" at="27,0,28,0" concept="7" trace="REGISTRY" />
      <node id="1262430001741720150" at="29,0,30,0" concept="7" trace="showName_id1653mnvAgry" />
      <node id="1262430001741720150" at="30,0,31,0" concept="7" trace="getExpectedReturnType_idhEwIGRD" />
      <node id="1262430001741720150" at="32,0,33,0" concept="7" trace="BH_METHODS" />
      <node id="1262430001741720148" at="37,96,38,16" concept="6" />
      <node id="658365993682019658" at="40,89,41,47" concept="6" />
      <node id="1262430001741720150" at="44,53,45,20" concept="9" />
      <node id="1262430001741720150" at="49,114,50,21" concept="2" />
      <node id="1262430001741720150" at="54,114,55,49" concept="5" />
      <node id="1262430001741720150" at="56,26,57,56" concept="11" />
      <node id="1262430001741720150" at="60,13,61,67" concept="6" />
      <node id="1262430001741720150" at="62,14,63,58" concept="11" />
      <node id="1262430001741720150" at="68,128,69,49" concept="5" />
      <node id="1262430001741720150" at="70,26,71,56" concept="11" />
      <node id="1262430001741720150" at="74,13,75,63" concept="6" />
      <node id="1262430001741720150" at="76,14,77,58" concept="11" />
      <node id="1262430001741720150" at="83,48,84,22" concept="6" />
      <node id="1262430001741720150" at="89,40,90,19" concept="6" />
      <node id="658365993682019654" at="92,60,93,63" concept="5" />
      <node id="658365993682019654" at="93,63,94,30" concept="5" />
      <node id="658365993682019654" at="94,30,95,220" concept="0" />
      <node id="658365993682019654" at="94,30,95,220" concept="0" />
      <node id="658365993682019654" at="94,30,95,220" concept="2" />
      <node id="658365993682019654" at="95,220,96,24" concept="6" />
      <node id="1262430001741720150" at="34,0,36,0" concept="8" trace="___init___#(Lorg/jetbrains/mps/openapi/model/SNode;)V" />
      <node id="1262430001741720150" at="37,0,40,0" concept="8" trace="showName_id1653mnvAgry#(Lorg/jetbrains/mps/openapi/language/SAbstractConcept;)Z" />
      <node id="1262430001741720150" at="40,0,43,0" concept="8" trace="getExpectedReturnType_idhEwIGRD#(Lorg/jetbrains/mps/openapi/model/SNode;)Lorg/jetbrains/mps/openapi/model/SNode;" />
      <node id="1262430001741720150" at="44,0,47,0" concept="1" trace="BuildGroupBlock__BehaviorDescriptor#()V" />
      <node id="1262430001741720150" at="55,49,58,5" concept="3" />
      <node id="1262430001741720150" at="69,49,72,5" concept="3" />
      <node id="1262430001741720150" at="48,0,52,0" concept="4" trace="initNode#(Lorg/jetbrains/mps/openapi/model/SNode;Ljetbrains/mps/core/aspects/behaviour/api/SConstructor;[Ljava/lang/Object;)V" />
      <node id="1262430001741720150" at="81,0,86,0" concept="4" trace="getDeclaredMethods#()Ljava/util/List;" />
      <node id="1262430001741720150" at="87,0,92,0" concept="4" trace="getConcept#()Lorg/jetbrains/mps/openapi/language/SAbstractConcept;" />
      <node id="1262430001741720150" at="58,5,64,5" concept="10" />
      <node id="1262430001741720150" at="72,5,78,5" concept="10" />
      <node id="658365993682019654" at="92,0,98,0" concept="8" trace="_quotation_createNode_2divt6_a0a1#()Lorg/jetbrains/mps/openapi/model/SNode;" />
      <node id="1262430001741720150" at="53,0,66,0" concept="4" trace="invokeSpecial0#(Lorg/jetbrains/mps/openapi/model/SNode;Ljetbrains/mps/core/aspects/behaviour/api/SMethod;[Ljava/lang/Object;)null" />
      <node id="1262430001741720150" at="67,0,80,0" concept="4" trace="invokeSpecial0#(Lorg/jetbrains/mps/openapi/language/SAbstractConcept;Ljetbrains/mps/core/aspects/behaviour/api/SMethod;[Ljava/lang/Object;)null" />
      <scope id="1262430001741720150" at="34,63,34,63" />
      <scope id="1262430001741720147" at="37,96,38,16" />
      <scope id="658365993682019657" at="40,89,41,47" />
      <scope id="1262430001741720150" at="44,53,45,20" />
      <scope id="1262430001741720150" at="49,114,50,21" />
      <scope id="1262430001741720150" at="56,26,57,56" />
      <scope id="1262430001741720150" at="60,13,61,67" />
      <scope id="1262430001741720150" at="62,14,63,58" />
      <scope id="1262430001741720150" at="70,26,71,56" />
      <scope id="1262430001741720150" at="74,13,75,63" />
      <scope id="1262430001741720150" at="76,14,77,58" />
      <scope id="1262430001741720150" at="83,48,84,22" />
      <scope id="1262430001741720150" at="89,40,90,19" />
      <scope id="658365993682019654" at="94,30,95,220" />
      <scope id="1262430001741720150" at="34,0,36,0">
        <var name="__thisNode__" id="1262430001741720150" />
      </scope>
      <scope id="1262430001741720150" at="37,0,40,0">
        <var name="__thisConcept__" id="1262430001741720150" />
      </scope>
      <scope id="1262430001741720150" at="40,0,43,0">
        <var name="__thisNode__" id="1262430001741720150" />
      </scope>
      <scope id="1262430001741720150" at="44,0,47,0" />
      <scope id="1262430001741720150" at="48,0,52,0">
        <var name="constructor" id="1262430001741720150" />
        <var name="node" id="1262430001741720150" />
        <var name="parameters" id="1262430001741720150" />
      </scope>
      <scope id="658365993682019654" at="92,60,96,24">
        <var name="facade" id="658365993682019654" />
        <var name="quotedNode_1" id="658365993682019654" />
      </scope>
      <scope id="1262430001741720150" at="81,0,86,0" />
      <scope id="1262430001741720150" at="87,0,92,0" />
      <scope id="658365993682019654" at="92,0,98,0" />
      <scope id="1262430001741720150" at="54,114,64,5">
        <var name="methodIndex" id="1262430001741720150" />
      </scope>
      <scope id="1262430001741720150" at="68,128,78,5">
        <var name="methodIndex" id="1262430001741720150" />
      </scope>
      <scope id="1262430001741720150" at="53,0,66,0">
        <var name="method" id="1262430001741720150" />
        <var name="node" id="1262430001741720150" />
        <var name="parameters" id="1262430001741720150" />
      </scope>
      <scope id="1262430001741720150" at="67,0,80,0">
        <var name="concept" id="1262430001741720150" />
        <var name="method" id="1262430001741720150" />
        <var name="parameters" id="1262430001741720150" />
      </scope>
      <unit id="1262430001741720150" at="25,0,99,0" name="jetbrains.mps.lang.plugin.behavior.BuildGroupBlock__BehaviorDescriptor" />
    </file>
  </root>
  <root nodeRef="r:00000000-0000-4000-0000-011c89590360(jetbrains.mps.lang.plugin.behavior)/1262430001741720239">
    <file name="DoUpdateBlock_Behavior.java">
      <unit id="1262430001741720239" at="10,0,13,0" name="jetbrains.mps.lang.plugin.behavior.DoUpdateBlock_Behavior" />
    </file>
    <file name="DoUpdateBlock__BehaviorDescriptor.java">
      <node id="1262430001741720239" at="24,0,25,0" concept="7" trace="CONCEPT" />
      <node id="1262430001741720239" at="25,0,26,0" concept="7" trace="REGISTRY" />
      <node id="1262430001741720239" at="27,0,28,0" concept="7" trace="showName_id1653mnvAgry" />
      <node id="1262430001741720239" at="29,0,30,0" concept="7" trace="BH_METHODS" />
      <node id="1262430001741720237" at="34,96,35,16" concept="6" />
      <node id="1262430001741720239" at="38,51,39,20" concept="9" />
      <node id="1262430001741720239" at="43,114,44,21" concept="2" />
      <node id="1262430001741720239" at="48,114,49,49" concept="5" />
      <node id="1262430001741720239" at="50,26,51,56" concept="11" />
      <node id="1262430001741720239" at="54,14,55,58" concept="11" />
      <node id="1262430001741720239" at="60,128,61,49" concept="5" />
      <node id="1262430001741720239" at="62,26,63,56" concept="11" />
      <node id="1262430001741720239" at="66,13,67,63" concept="6" />
      <node id="1262430001741720239" at="68,14,69,58" concept="11" />
      <node id="1262430001741720239" at="75,48,76,22" concept="6" />
      <node id="1262430001741720239" at="81,40,82,19" concept="6" />
      <node id="1262430001741720239" at="31,0,33,0" concept="8" trace="___init___#(Lorg/jetbrains/mps/openapi/model/SNode;)V" />
      <node id="1262430001741720239" at="34,0,37,0" concept="8" trace="showName_id1653mnvAgry#(Lorg/jetbrains/mps/openapi/language/SAbstractConcept;)Z" />
      <node id="1262430001741720239" at="38,0,41,0" concept="1" trace="DoUpdateBlock__BehaviorDescriptor#()V" />
      <node id="1262430001741720239" at="49,49,52,5" concept="3" />
      <node id="1262430001741720239" at="61,49,64,5" concept="3" />
      <node id="1262430001741720239" at="42,0,46,0" concept="4" trace="initNode#(Lorg/jetbrains/mps/openapi/model/SNode;Ljetbrains/mps/core/aspects/behaviour/api/SConstructor;[Ljava/lang/Object;)V" />
      <node id="1262430001741720239" at="52,5,56,5" concept="10" />
      <node id="1262430001741720239" at="73,0,78,0" concept="4" trace="getDeclaredMethods#()Ljava/util/List;" />
      <node id="1262430001741720239" at="79,0,84,0" concept="4" trace="getConcept#()Lorg/jetbrains/mps/openapi/language/SAbstractConcept;" />
      <node id="1262430001741720239" at="64,5,70,5" concept="10" />
      <node id="1262430001741720239" at="47,0,58,0" concept="4" trace="invokeSpecial0#(Lorg/jetbrains/mps/openapi/model/SNode;Ljetbrains/mps/core/aspects/behaviour/api/SMethod;[Ljava/lang/Object;)null" />
      <node id="1262430001741720239" at="59,0,72,0" concept="4" trace="invokeSpecial0#(Lorg/jetbrains/mps/openapi/language/SAbstractConcept;Ljetbrains/mps/core/aspects/behaviour/api/SMethod;[Ljava/lang/Object;)null" />
      <scope id="1262430001741720239" at="31,63,31,63" />
      <scope id="1262430001741720236" at="34,96,35,16" />
      <scope id="1262430001741720239" at="38,51,39,20" />
      <scope id="1262430001741720239" at="43,114,44,21" />
      <scope id="1262430001741720239" at="50,26,51,56" />
      <scope id="1262430001741720239" at="54,14,55,58" />
      <scope id="1262430001741720239" at="62,26,63,56" />
      <scope id="1262430001741720239" at="66,13,67,63" />
      <scope id="1262430001741720239" at="68,14,69,58" />
      <scope id="1262430001741720239" at="75,48,76,22" />
      <scope id="1262430001741720239" at="81,40,82,19" />
      <scope id="1262430001741720239" at="31,0,33,0">
        <var name="__thisNode__" id="1262430001741720239" />
      </scope>
      <scope id="1262430001741720239" at="34,0,37,0">
        <var name="__thisConcept__" id="1262430001741720239" />
      </scope>
      <scope id="1262430001741720239" at="38,0,41,0" />
      <scope id="1262430001741720239" at="42,0,46,0">
        <var name="constructor" id="1262430001741720239" />
        <var name="node" id="1262430001741720239" />
        <var name="parameters" id="1262430001741720239" />
      </scope>
      <scope id="1262430001741720239" at="73,0,78,0" />
      <scope id="1262430001741720239" at="79,0,84,0" />
      <scope id="1262430001741720239" at="48,114,56,5">
        <var name="methodIndex" id="1262430001741720239" />
      </scope>
      <scope id="1262430001741720239" at="60,128,70,5">
        <var name="methodIndex" id="1262430001741720239" />
      </scope>
      <scope id="1262430001741720239" at="47,0,58,0">
        <var name="method" id="1262430001741720239" />
        <var name="node" id="1262430001741720239" />
        <var name="parameters" id="1262430001741720239" />
      </scope>
      <scope id="1262430001741720239" at="59,0,72,0">
        <var name="concept" id="1262430001741720239" />
        <var name="method" id="1262430001741720239" />
        <var name="parameters" id="1262430001741720239" />
      </scope>
      <unit id="1262430001741720239" at="23,0,85,0" name="jetbrains.mps.lang.plugin.behavior.DoUpdateBlock__BehaviorDescriptor" />
    </file>
  </root>
  <root nodeRef="r:00000000-0000-4000-0000-011c89590360(jetbrains.mps.lang.plugin.behavior)/1499919975383879497">
    <file name="OrderConstraints_Behavior.java">
      <unit id="1499919975383879497" at="10,0,13,0" name="jetbrains.mps.lang.plugin.behavior.OrderConstraints_Behavior" />
    </file>
    <file name="OrderConstraints__BehaviorDescriptor.java">
      <node id="1499919975383879497" at="24,0,25,0" concept="7" trace="CONCEPT" />
      <node id="1499919975383879497" at="25,0,26,0" concept="7" trace="REGISTRY" />
      <node id="1499919975383879497" at="27,0,28,0" concept="7" trace="getOrder_id2CFL3ni7A9T" />
      <node id="1499919975383879497" at="28,0,29,0" concept="7" trace="presents_id1jgMklchcXk" />
      <node id="1499919975383879497" at="30,0,31,0" concept="7" trace="BH_METHODS" />
      <node id="1499919975383879497" at="36,54,37,20" concept="9" />
      <node id="1499919975383879497" at="41,114,42,21" concept="2" />
      <node id="1499919975383879497" at="46,114,47,49" concept="5" />
      <node id="1499919975383879497" at="48,26,49,56" concept="11" />
      <node id="1499919975383879497" at="52,14,53,58" concept="11" />
      <node id="1499919975383879497" at="58,128,59,49" concept="5" />
      <node id="1499919975383879497" at="60,26,61,56" concept="11" />
      <node id="1499919975383879497" at="64,14,65,58" concept="11" />
      <node id="1499919975383879497" at="71,48,72,22" concept="6" />
      <node id="1499919975383879497" at="77,40,78,19" concept="6" />
      <node id="1499919975383879497" at="32,0,34,0" concept="8" trace="___init___#(Lorg/jetbrains/mps/openapi/model/SNode;)V" />
      <node id="1499919975383879497" at="36,0,39,0" concept="1" trace="OrderConstraints__BehaviorDescriptor#()V" />
      <node id="1499919975383879497" at="47,49,50,5" concept="3" />
      <node id="1499919975383879497" at="59,49,62,5" concept="3" />
      <node id="1499919975383879497" at="40,0,44,0" concept="4" trace="initNode#(Lorg/jetbrains/mps/openapi/model/SNode;Ljetbrains/mps/core/aspects/behaviour/api/SConstructor;[Ljava/lang/Object;)V" />
      <node id="1499919975383879497" at="50,5,54,5" concept="10" />
      <node id="1499919975383879497" at="62,5,66,5" concept="10" />
      <node id="1499919975383879497" at="69,0,74,0" concept="4" trace="getDeclaredMethods#()Ljava/util/List;" />
      <node id="1499919975383879497" at="75,0,80,0" concept="4" trace="getConcept#()Lorg/jetbrains/mps/openapi/language/SAbstractConcept;" />
      <node id="1499919975383879497" at="45,0,56,0" concept="4" trace="invokeSpecial0#(Lorg/jetbrains/mps/openapi/model/SNode;Ljetbrains/mps/core/aspects/behaviour/api/SMethod;[Ljava/lang/Object;)null" />
      <node id="1499919975383879497" at="57,0,68,0" concept="4" trace="invokeSpecial0#(Lorg/jetbrains/mps/openapi/language/SAbstractConcept;Ljetbrains/mps/core/aspects/behaviour/api/SMethod;[Ljava/lang/Object;)null" />
      <scope id="1499919975383879497" at="32,63,32,63" />
      <scope id="1499919975383879497" at="36,54,37,20" />
      <scope id="1499919975383879497" at="41,114,42,21" />
      <scope id="1499919975383879497" at="48,26,49,56" />
      <scope id="1499919975383879497" at="52,14,53,58" />
      <scope id="1499919975383879497" at="60,26,61,56" />
      <scope id="1499919975383879497" at="64,14,65,58" />
      <scope id="1499919975383879497" at="71,48,72,22" />
      <scope id="1499919975383879497" at="77,40,78,19" />
      <scope id="1499919975383879497" at="32,0,34,0">
        <var name="__thisNode__" id="1499919975383879497" />
      </scope>
      <scope id="1499919975383879497" at="36,0,39,0" />
      <scope id="1499919975383879497" at="40,0,44,0">
        <var name="constructor" id="1499919975383879497" />
        <var name="node" id="1499919975383879497" />
        <var name="parameters" id="1499919975383879497" />
      </scope>
      <scope id="1499919975383879497" at="69,0,74,0" />
      <scope id="1499919975383879497" at="75,0,80,0" />
      <scope id="1499919975383879497" at="46,114,54,5">
        <var name="methodIndex" id="1499919975383879497" />
      </scope>
      <scope id="1499919975383879497" at="58,128,66,5">
        <var name="methodIndex" id="1499919975383879497" />
      </scope>
      <scope id="1499919975383879497" at="45,0,56,0">
        <var name="method" id="1499919975383879497" />
        <var name="node" id="1499919975383879497" />
        <var name="parameters" id="1499919975383879497" />
      </scope>
      <scope id="1499919975383879497" at="57,0,68,0">
        <var name="concept" id="1499919975383879497" />
        <var name="method" id="1499919975383879497" />
        <var name="parameters" id="1499919975383879497" />
      </scope>
      <unit id="1499919975383879497" at="23,0,81,0" name="jetbrains.mps.lang.plugin.behavior.OrderConstraints__BehaviorDescriptor" />
    </file>
  </root>
  <root nodeRef="r:00000000-0000-4000-0000-011c89590360(jetbrains.mps.lang.plugin.behavior)/1499919975383913752">
    <file name="Order_Behavior.java">
      <node id="1499919975383913752" at="13,91,14,87" concept="6" />
      <node id="1499919975383913752" at="13,0,16,0" concept="8" trace="call_getGeneratedClassName_3038738109029038654#(Lorg/jetbrains/mps/openapi/model/SNode;)Ljava/lang/String;" />
      <scope id="1499919975383913752" at="13,91,14,87" />
      <scope id="1499919975383913752" at="13,0,16,0">
        <var name="__thisNode__" id="1499919975383913752" />
      </scope>
      <unit id="1499919975383913752" at="11,0,17,0" name="jetbrains.mps.lang.plugin.behavior.Order_Behavior" />
    </file>
    <file name="Order__BehaviorDescriptor.java">
      <node id="1499919975383913752" at="30,0,31,0" concept="7" trace="CONCEPT" />
      <node id="1499919975383913752" at="31,0,32,0" concept="7" trace="REGISTRY" />
      <node id="1499919975383913752" at="33,0,34,0" concept="7" trace="getGeneratedClassName_id2CFL3ni7zCY" />
      <node id="1499919975383913752" at="34,0,35,0" concept="7" trace="presents_id1jgMklchcXk" />
      <node id="1499919975383913752" at="35,0,36,0" concept="7" trace="getOrder_id2CFL3ni7A9T" />
      <node id="1499919975383913752" at="37,0,38,0" concept="7" trace="BH_METHODS" />
      <node id="3038738109029048924" at="42,94,43,13" concept="5" />
      <node id="3038738109029048940" at="44,183,45,358" concept="2" />
      <node id="3038738109029048921" at="46,12,47,168" concept="2" />
      <node id="3038738109029048933" at="48,5,49,57" concept="6" />
      <node id="1499919975383980873" at="53,39,54,186" concept="6" />
      <node id="3038738109029048962" at="58,80,59,24" concept="6" />
      <node id="1499919975383913752" at="62,43,63,20" concept="9" />
      <node id="1499919975383913752" at="67,114,68,21" concept="2" />
      <node id="1499919975383913752" at="72,114,73,49" concept="5" />
      <node id="1499919975383913752" at="74,26,75,56" concept="11" />
      <node id="1499919975383913752" at="78,13,79,72" concept="6" />
      <node id="1499919975383913752" at="80,13,81,83" concept="6" />
      <node id="1499919975383913752" at="82,13,83,58" concept="6" />
      <node id="1499919975383913752" at="84,14,85,58" concept="11" />
      <node id="1499919975383913752" at="90,128,91,49" concept="5" />
      <node id="1499919975383913752" at="92,26,93,56" concept="11" />
      <node id="1499919975383913752" at="96,14,97,58" concept="11" />
      <node id="1499919975383913752" at="103,48,104,22" concept="6" />
      <node id="1499919975383913752" at="109,40,110,19" concept="6" />
      <node id="3038738109029048877" at="112,52,113,44" concept="6" />
      <node id="1499919975383913752" at="39,0,41,0" concept="8" trace="___init___#(Lorg/jetbrains/mps/openapi/model/SNode;)V" />
      <node id="3038738109029048919" at="46,10,48,5" concept="0" />
      <node id="1499919975383980869" at="53,0,56,0" concept="4" trace="accept#(Lorg/jetbrains/mps/openapi/model/SNode;)Z" />
      <node id="1499919975383913752" at="58,0,61,0" concept="8" trace="getOrder_id2CFL3ni7A9T#(Lorg/jetbrains/mps/openapi/model/SNode;)Lorg/jetbrains/mps/openapi/model/SNode;" />
      <node id="1499919975383913752" at="62,0,65,0" concept="1" trace="Order__BehaviorDescriptor#()V" />
      <node id="1499919975383913752" at="73,49,76,5" concept="3" />
      <node id="1499919975383913752" at="91,49,94,5" concept="3" />
      <node id="3038738109029048877" at="112,0,115,0" concept="8" trace="isEmptyString#(Ljava/lang/String;)Z" />
      <node id="1499919975383913752" at="66,0,70,0" concept="4" trace="initNode#(Lorg/jetbrains/mps/openapi/model/SNode;Ljetbrains/mps/core/aspects/behaviour/api/SConstructor;[Ljava/lang/Object;)V" />
      <node id="1499919975383913752" at="94,5,98,5" concept="10" />
      <node id="3038738109029048909" at="43,13,48,5" concept="3" />
      <node id="1499919975383913767" at="51,99,56,20" concept="6" />
      <node id="1499919975383913752" at="101,0,106,0" concept="4" trace="getDeclaredMethods#()Ljava/util/List;" />
      <node id="1499919975383913752" at="107,0,112,0" concept="4" trace="getConcept#()Lorg/jetbrains/mps/openapi/language/SAbstractConcept;" />
      <node id="1499919975383913752" at="51,0,58,0" concept="8" trace="presents_id1jgMklchcXk#(Lorg/jetbrains/mps/openapi/model/SNode;Lorg/jetbrains/mps/openapi/model/SNode;)Z" />
      <node id="1499919975383913752" at="42,0,51,0" concept="8" trace="getGeneratedClassName_id2CFL3ni7zCY#(Lorg/jetbrains/mps/openapi/model/SNode;)Ljava/lang/String;" />
      <node id="1499919975383913752" at="76,5,86,5" concept="10" />
      <node id="1499919975383913752" at="89,0,100,0" concept="4" trace="invokeSpecial0#(Lorg/jetbrains/mps/openapi/language/SAbstractConcept;Ljetbrains/mps/core/aspects/behaviour/api/SMethod;[Ljava/lang/Object;)null" />
      <node id="1499919975383913752" at="71,0,88,0" concept="4" trace="invokeSpecial0#(Lorg/jetbrains/mps/openapi/model/SNode;Ljetbrains/mps/core/aspects/behaviour/api/SMethod;[Ljava/lang/Object;)null" />
      <scope id="1499919975383913752" at="39,63,39,63" />
      <scope id="3038738109029048910" at="44,183,45,358" />
      <scope id="3038738109029048920" at="46,12,47,168" />
      <scope id="1499919975383980870" at="53,39,54,186" />
      <scope id="3038738109029048960" at="58,80,59,24" />
      <scope id="1499919975383913752" at="62,43,63,20" />
      <scope id="1499919975383913752" at="67,114,68,21" />
      <scope id="1499919975383913752" at="74,26,75,56" />
      <scope id="1499919975383913752" at="78,13,79,72" />
      <scope id="1499919975383913752" at="80,13,81,83" />
      <scope id="1499919975383913752" at="82,13,83,58" />
      <scope id="1499919975383913752" at="84,14,85,58" />
      <scope id="1499919975383913752" at="92,26,93,56" />
      <scope id="1499919975383913752" at="96,14,97,58" />
      <scope id="1499919975383913752" at="103,48,104,22" />
      <scope id="1499919975383913752" at="109,40,110,19" />
      <scope id="3038738109029048877" at="112,52,113,44" />
      <scope id="1499919975383913752" at="39,0,41,0">
        <var name="__thisNode__" id="1499919975383913752" />
      </scope>
      <scope id="1499919975383980869" at="53,0,56,0">
        <var name="it" id="1499919975383980869" />
      </scope>
      <scope id="1499919975383913752" at="58,0,61,0">
        <var name="__thisNode__" id="1499919975383913752" />
      </scope>
      <scope id="1499919975383913752" at="62,0,65,0" />
      <scope id="3038738109029048877" at="112,0,115,0">
        <var name="str" id="3038738109029048877" />
      </scope>
      <scope id="1499919975383913752" at="66,0,70,0">
        <var name="constructor" id="1499919975383913752" />
        <var name="node" id="1499919975383913752" />
        <var name="parameters" id="1499919975383913752" />
      </scope>
      <scope id="1499919975383913757" at="51,99,56,20" />
      <scope id="1499919975383913752" at="101,0,106,0" />
      <scope id="1499919975383913752" at="107,0,112,0" />
      <scope id="3038738109029038657" at="42,94,49,57">
        <var name="n" id="3038738109029048925" />
      </scope>
      <scope id="1499919975383913752" at="51,0,58,0">
        <var name="__thisNode__" id="1499919975383913752" />
        <var name="tab" id="1499919975383913758" />
      </scope>
      <scope id="1499919975383913752" at="90,128,98,5">
        <var name="methodIndex" id="1499919975383913752" />
      </scope>
      <scope id="1499919975383913752" at="42,0,51,0">
        <var name="__thisNode__" id="1499919975383913752" />
      </scope>
      <scope id="1499919975383913752" at="89,0,100,0">
        <var name="concept" id="1499919975383913752" />
        <var name="method" id="1499919975383913752" />
        <var name="parameters" id="1499919975383913752" />
      </scope>
      <scope id="1499919975383913752" at="72,114,86,5">
        <var name="methodIndex" id="1499919975383913752" />
      </scope>
      <scope id="1499919975383913752" at="71,0,88,0">
        <var name="method" id="1499919975383913752" />
        <var name="node" id="1499919975383913752" />
        <var name="parameters" id="1499919975383913752" />
      </scope>
      <unit id="1499919975383980869" at="52,216,56,5" name="jetbrains.mps.lang.plugin.behavior.Order__BehaviorDescriptor$1" />
      <unit id="1499919975383913752" at="29,0,116,0" name="jetbrains.mps.lang.plugin.behavior.Order__BehaviorDescriptor" />
    </file>
  </root>
  <root nodeRef="r:00000000-0000-4000-0000-011c89590360(jetbrains.mps.lang.plugin.behavior)/1499919975383980890">
    <file name="OrderReference_Behavior.java">
      <unit id="1499919975383980890" at="10,0,13,0" name="jetbrains.mps.lang.plugin.behavior.OrderReference_Behavior" />
    </file>
    <file name="OrderReference__BehaviorDescriptor.java">
      <node id="1499919975383980890" at="25,0,26,0" concept="7" trace="CONCEPT" />
      <node id="1499919975383980890" at="26,0,27,0" concept="7" trace="REGISTRY" />
      <node id="1499919975383980890" at="28,0,29,0" concept="7" trace="presents_id1jgMklchcXk" />
      <node id="1499919975383980890" at="29,0,30,0" concept="7" trace="getOrder_id2CFL3ni7A9T" />
      <node id="1499919975383980890" at="31,0,32,0" concept="7" trace="BH_METHODS" />
      <node id="1499919975383980902" at="36,93,37,264" concept="6" />
      <node id="3038738109029048968" at="39,80,40,181" concept="6" />
      <node id="1499919975383980890" at="43,52,44,20" concept="9" />
      <node id="1499919975383980890" at="48,114,49,21" concept="2" />
      <node id="1499919975383980890" at="53,114,54,49" concept="5" />
      <node id="1499919975383980890" at="55,26,56,56" concept="11" />
      <node id="1499919975383980890" at="59,13,60,83" concept="6" />
      <node id="1499919975383980890" at="61,13,62,58" concept="6" />
      <node id="1499919975383980890" at="63,14,64,58" concept="11" />
      <node id="1499919975383980890" at="69,128,70,49" concept="5" />
      <node id="1499919975383980890" at="71,26,72,56" concept="11" />
      <node id="1499919975383980890" at="75,14,76,58" concept="11" />
      <node id="1499919975383980890" at="82,48,83,22" concept="6" />
      <node id="1499919975383980890" at="88,40,89,19" concept="6" />
      <node id="1499919975383980890" at="33,0,35,0" concept="8" trace="___init___#(Lorg/jetbrains/mps/openapi/model/SNode;)V" />
      <node id="1499919975383980890" at="36,0,39,0" concept="8" trace="presents_id1jgMklchcXk#(Lorg/jetbrains/mps/openapi/model/SNode;Lorg/jetbrains/mps/openapi/model/SNode;)Z" />
      <node id="1499919975383980890" at="39,0,42,0" concept="8" trace="getOrder_id2CFL3ni7A9T#(Lorg/jetbrains/mps/openapi/model/SNode;)Lorg/jetbrains/mps/openapi/model/SNode;" />
      <node id="1499919975383980890" at="43,0,46,0" concept="1" trace="OrderReference__BehaviorDescriptor#()V" />
      <node id="1499919975383980890" at="54,49,57,5" concept="3" />
      <node id="1499919975383980890" at="70,49,73,5" concept="3" />
      <node id="1499919975383980890" at="47,0,51,0" concept="4" trace="initNode#(Lorg/jetbrains/mps/openapi/model/SNode;Ljetbrains/mps/core/aspects/behaviour/api/SConstructor;[Ljava/lang/Object;)V" />
      <node id="1499919975383980890" at="73,5,77,5" concept="10" />
      <node id="1499919975383980890" at="80,0,85,0" concept="4" trace="getDeclaredMethods#()Ljava/util/List;" />
      <node id="1499919975383980890" at="86,0,91,0" concept="4" trace="getConcept#()Lorg/jetbrains/mps/openapi/language/SAbstractConcept;" />
      <node id="1499919975383980890" at="57,5,65,5" concept="10" />
      <node id="1499919975383980890" at="68,0,79,0" concept="4" trace="invokeSpecial0#(Lorg/jetbrains/mps/openapi/language/SAbstractConcept;Ljetbrains/mps/core/aspects/behaviour/api/SMethod;[Ljava/lang/Object;)null" />
      <node id="1499919975383980890" at="52,0,67,0" concept="4" trace="invokeSpecial0#(Lorg/jetbrains/mps/openapi/model/SNode;Ljetbrains/mps/core/aspects/behaviour/api/SMethod;[Ljava/lang/Object;)null" />
      <scope id="1499919975383980890" at="33,63,33,63" />
      <scope id="1499919975383980895" at="36,93,37,264" />
      <scope id="3038738109029048966" at="39,80,40,181" />
      <scope id="1499919975383980890" at="43,52,44,20" />
      <scope id="1499919975383980890" at="48,114,49,21" />
      <scope id="1499919975383980890" at="55,26,56,56" />
      <scope id="1499919975383980890" at="59,13,60,83" />
      <scope id="1499919975383980890" at="61,13,62,58" />
      <scope id="1499919975383980890" at="63,14,64,58" />
      <scope id="1499919975383980890" at="71,26,72,56" />
      <scope id="1499919975383980890" at="75,14,76,58" />
      <scope id="1499919975383980890" at="82,48,83,22" />
      <scope id="1499919975383980890" at="88,40,89,19" />
      <scope id="1499919975383980890" at="33,0,35,0">
        <var name="__thisNode__" id="1499919975383980890" />
      </scope>
      <scope id="1499919975383980890" at="36,0,39,0">
        <var name="__thisNode__" id="1499919975383980890" />
        <var name="tab" id="1499919975383980896" />
      </scope>
      <scope id="1499919975383980890" at="39,0,42,0">
        <var name="__thisNode__" id="1499919975383980890" />
      </scope>
      <scope id="1499919975383980890" at="43,0,46,0" />
      <scope id="1499919975383980890" at="47,0,51,0">
        <var name="constructor" id="1499919975383980890" />
        <var name="node" id="1499919975383980890" />
        <var name="parameters" id="1499919975383980890" />
      </scope>
      <scope id="1499919975383980890" at="80,0,85,0" />
      <scope id="1499919975383980890" at="86,0,91,0" />
      <scope id="1499919975383980890" at="69,128,77,5">
        <var name="methodIndex" id="1499919975383980890" />
      </scope>
      <scope id="1499919975383980890" at="68,0,79,0">
        <var name="concept" id="1499919975383980890" />
        <var name="method" id="1499919975383980890" />
        <var name="parameters" id="1499919975383980890" />
      </scope>
      <scope id="1499919975383980890" at="53,114,65,5">
        <var name="methodIndex" id="1499919975383980890" />
      </scope>
      <scope id="1499919975383980890" at="52,0,67,0">
        <var name="method" id="1499919975383980890" />
        <var name="node" id="1499919975383980890" />
        <var name="parameters" id="1499919975383980890" />
      </scope>
      <unit id="1499919975383980890" at="24,0,92,0" name="jetbrains.mps.lang.plugin.behavior.OrderReference__BehaviorDescriptor" />
    </file>
  </root>
  <root nodeRef="r:00000000-0000-4000-0000-011c89590360(jetbrains.mps.lang.plugin.behavior)/203415309825603287">
    <file name="MPSPluginDependency_Behavior.java">
      <unit id="203415309825603287" at="10,0,13,0" name="jetbrains.mps.lang.plugin.behavior.MPSPluginDependency_Behavior" />
    </file>
    <file name="MPSPluginDependency__BehaviorDescriptor.java">
      <node id="203415309825603287" at="26,0,27,0" concept="7" trace="CONCEPT" />
      <node id="203415309825603287" at="27,0,28,0" concept="7" trace="REGISTRY" />
      <node id="203415309825603287" at="29,0,30,0" concept="7" trace="getPluginId_id55z4ZnCkRVV" />
      <node id="203415309825603287" at="31,0,32,0" concept="7" trace="BH_METHODS" />
      <node id="203415309825621189" at="36,84,37,333" concept="6" />
      <node id="203415309825603287" at="40,57,41,20" concept="9" />
      <node id="203415309825603287" at="45,114,46,21" concept="2" />
      <node id="203415309825603287" at="50,114,51,49" concept="5" />
      <node id="203415309825603287" at="52,26,53,56" concept="11" />
      <node id="203415309825603287" at="56,13,57,62" concept="6" />
      <node id="203415309825603287" at="58,14,59,58" concept="11" />
      <node id="203415309825603287" at="64,128,65,49" concept="5" />
      <node id="203415309825603287" at="66,26,67,56" concept="11" />
      <node id="203415309825603287" at="70,14,71,58" concept="11" />
      <node id="203415309825603287" at="77,48,78,22" concept="6" />
      <node id="203415309825603287" at="83,40,84,19" concept="6" />
      <node id="203415309825603287" at="33,0,35,0" concept="8" trace="___init___#(Lorg/jetbrains/mps/openapi/model/SNode;)V" />
      <node id="203415309825603287" at="36,0,39,0" concept="8" trace="getPluginId_id55z4ZnCkRVV#(Lorg/jetbrains/mps/openapi/model/SNode;)Ljava/lang/String;" />
      <node id="203415309825603287" at="40,0,43,0" concept="1" trace="MPSPluginDependency__BehaviorDescriptor#()V" />
      <node id="203415309825603287" at="51,49,54,5" concept="3" />
      <node id="203415309825603287" at="65,49,68,5" concept="3" />
      <node id="203415309825603287" at="44,0,48,0" concept="4" trace="initNode#(Lorg/jetbrains/mps/openapi/model/SNode;Ljetbrains/mps/core/aspects/behaviour/api/SConstructor;[Ljava/lang/Object;)V" />
      <node id="203415309825603287" at="68,5,72,5" concept="10" />
      <node id="203415309825603287" at="75,0,80,0" concept="4" trace="getDeclaredMethods#()Ljava/util/List;" />
      <node id="203415309825603287" at="81,0,86,0" concept="4" trace="getConcept#()Lorg/jetbrains/mps/openapi/language/SAbstractConcept;" />
      <node id="203415309825603287" at="54,5,60,5" concept="10" />
      <node id="203415309825603287" at="63,0,74,0" concept="4" trace="invokeSpecial0#(Lorg/jetbrains/mps/openapi/language/SAbstractConcept;Ljetbrains/mps/core/aspects/behaviour/api/SMethod;[Ljava/lang/Object;)null" />
      <node id="203415309825603287" at="49,0,62,0" concept="4" trace="invokeSpecial0#(Lorg/jetbrains/mps/openapi/model/SNode;Ljetbrains/mps/core/aspects/behaviour/api/SMethod;[Ljava/lang/Object;)null" />
      <scope id="203415309825603287" at="33,63,33,63" />
      <scope id="203415309825621188" at="36,84,37,333" />
      <scope id="203415309825603287" at="40,57,41,20" />
      <scope id="203415309825603287" at="45,114,46,21" />
      <scope id="203415309825603287" at="52,26,53,56" />
      <scope id="203415309825603287" at="56,13,57,62" />
      <scope id="203415309825603287" at="58,14,59,58" />
      <scope id="203415309825603287" at="66,26,67,56" />
      <scope id="203415309825603287" at="70,14,71,58" />
      <scope id="203415309825603287" at="77,48,78,22" />
      <scope id="203415309825603287" at="83,40,84,19" />
      <scope id="203415309825603287" at="33,0,35,0">
        <var name="__thisNode__" id="203415309825603287" />
      </scope>
      <scope id="203415309825603287" at="36,0,39,0">
        <var name="__thisNode__" id="203415309825603287" />
      </scope>
      <scope id="203415309825603287" at="40,0,43,0" />
      <scope id="203415309825603287" at="44,0,48,0">
        <var name="constructor" id="203415309825603287" />
        <var name="node" id="203415309825603287" />
        <var name="parameters" id="203415309825603287" />
      </scope>
      <scope id="203415309825603287" at="75,0,80,0" />
      <scope id="203415309825603287" at="81,0,86,0" />
      <scope id="203415309825603287" at="64,128,72,5">
        <var name="methodIndex" id="203415309825603287" />
      </scope>
      <scope id="203415309825603287" at="50,114,60,5">
        <var name="methodIndex" id="203415309825603287" />
      </scope>
      <scope id="203415309825603287" at="63,0,74,0">
        <var name="concept" id="203415309825603287" />
        <var name="method" id="203415309825603287" />
        <var name="parameters" id="203415309825603287" />
      </scope>
      <scope id="203415309825603287" at="49,0,62,0">
        <var name="method" id="203415309825603287" />
        <var name="node" id="203415309825603287" />
        <var name="parameters" id="203415309825603287" />
      </scope>
      <unit id="203415309825603287" at="25,0,87,0" name="jetbrains.mps.lang.plugin.behavior.MPSPluginDependency__BehaviorDescriptor" />
    </file>
  </root>
  <root nodeRef="r:00000000-0000-4000-0000-011c89590360(jetbrains.mps.lang.plugin.behavior)/2443692612524088631">
    <file name="ConceptFunctionParameter_node_Behavior.java">
      <unit id="2443692612524088631" at="10,0,13,0" name="jetbrains.mps.lang.plugin.behavior.ConceptFunctionParameter_node_Behavior" />
    </file>
    <file name="ConceptFunctionParameter_node__BehaviorDescriptor.java">
      <node id="2443692612524088631" at="30,0,31,0" concept="7" trace="CONCEPT" />
      <node id="2443692612524088631" at="31,0,32,0" concept="7" trace="REGISTRY" />
      <node id="2443692612524088631" at="33,0,34,0" concept="7" trace="getType_id27DJnJtIQ9C" />
      <node id="2443692612524088631" at="35,0,36,0" concept="7" trace="BH_METHODS" />
      <node id="2443692612524088735" at="41,223,42,227" concept="5" />
      <node id="2443692612524088772" at="42,227,43,227" concept="6" />
      <node id="2443692612524088705" at="44,12,45,108" concept="6" />
      <node id="2443692612524088631" at="49,67,50,20" concept="9" />
      <node id="2443692612524088631" at="54,114,55,21" concept="2" />
      <node id="2443692612524088631" at="59,114,60,49" concept="5" />
      <node id="2443692612524088631" at="61,26,62,56" concept="11" />
      <node id="2443692612524088631" at="65,13,66,57" concept="6" />
      <node id="2443692612524088631" at="67,14,68,58" concept="11" />
      <node id="2443692612524088631" at="73,128,74,49" concept="5" />
      <node id="2443692612524088631" at="75,26,76,56" concept="11" />
      <node id="2443692612524088631" at="79,14,80,58" concept="11" />
      <node id="2443692612524088631" at="86,48,87,22" concept="6" />
      <node id="2443692612524088631" at="92,40,93,19" concept="6" />
      <node id="2443692612524088774" at="95,80,96,63" concept="5" />
      <node id="2443692612524088774" at="96,63,97,30" concept="5" />
      <node id="2443692612524088774" at="97,30,98,221" concept="2" />
      <node id="2443692612524088774" at="98,221,99,196" concept="2" />
      <node id="2443692612524088774" at="99,196,100,24" concept="6" />
      <node id="2443692612524088631" at="37,0,39,0" concept="8" trace="___init___#(Lorg/jetbrains/mps/openapi/model/SNode;)V" />
      <node id="2443692612524088703" at="44,10,46,5" concept="0" />
      <node id="2443692612524088774" at="97,30,99,196" concept="0" />
      <node id="2443692612524088774" at="97,30,99,196" concept="0" />
      <node id="2443692612524088631" at="49,0,52,0" concept="1" trace="ConceptFunctionParameter_node__BehaviorDescriptor#()V" />
      <node id="2443692612524088631" at="60,49,63,5" concept="3" />
      <node id="2443692612524088631" at="74,49,77,5" concept="3" />
      <node id="2443692612524088631" at="53,0,57,0" concept="4" trace="initNode#(Lorg/jetbrains/mps/openapi/model/SNode;Ljetbrains/mps/core/aspects/behaviour/api/SConstructor;[Ljava/lang/Object;)V" />
      <node id="2443692612524088631" at="77,5,81,5" concept="10" />
      <node id="2443692612524088631" at="84,0,89,0" concept="4" trace="getDeclaredMethods#()Ljava/util/List;" />
      <node id="2443692612524088631" at="90,0,95,0" concept="4" trace="getConcept#()Lorg/jetbrains/mps/openapi/language/SAbstractConcept;" />
      <node id="2443692612524088642" at="40,79,46,5" concept="3" />
      <node id="2443692612524088631" at="63,5,69,5" concept="10" />
      <node id="2443692612524088774" at="95,0,102,0" concept="8" trace="_quotation_createNode_luv170_a1a0a0#(Ljava/lang/Object;)Lorg/jetbrains/mps/openapi/model/SNode;" />
      <node id="2443692612524088631" at="40,0,48,0" concept="8" trace="getType_id27DJnJtIQ9C#(Lorg/jetbrains/mps/openapi/model/SNode;)Lorg/jetbrains/mps/openapi/model/SNode;" />
      <node id="2443692612524088631" at="72,0,83,0" concept="4" trace="invokeSpecial0#(Lorg/jetbrains/mps/openapi/language/SAbstractConcept;Ljetbrains/mps/core/aspects/behaviour/api/SMethod;[Ljava/lang/Object;)null" />
      <node id="2443692612524088631" at="58,0,71,0" concept="4" trace="invokeSpecial0#(Lorg/jetbrains/mps/openapi/model/SNode;Ljetbrains/mps/core/aspects/behaviour/api/SMethod;[Ljava/lang/Object;)null" />
      <scope id="2443692612524088631" at="37,63,37,63" />
      <scope id="2443692612524088704" at="44,12,45,108" />
      <scope id="2443692612524088631" at="49,67,50,20" />
      <scope id="2443692612524088631" at="54,114,55,21" />
      <scope id="2443692612524088631" at="61,26,62,56" />
      <scope id="2443692612524088631" at="65,13,66,57" />
      <scope id="2443692612524088631" at="67,14,68,58" />
      <scope id="2443692612524088631" at="75,26,76,56" />
      <scope id="2443692612524088631" at="79,14,80,58" />
      <scope id="2443692612524088631" at="86,48,87,22" />
      <scope id="2443692612524088631" at="92,40,93,19" />
      <scope id="2443692612524088631" at="37,0,39,0">
        <var name="__thisNode__" id="2443692612524088631" />
      </scope>
      <scope id="2443692612524088644" at="41,223,43,227">
        <var name="editorTab" id="2443692612524088736" />
      </scope>
      <scope id="2443692612524088774" at="97,30,99,196" />
      <scope id="2443692612524088631" at="49,0,52,0" />
      <scope id="2443692612524088631" at="53,0,57,0">
        <var name="constructor" id="2443692612524088631" />
        <var name="node" id="2443692612524088631" />
        <var name="parameters" id="2443692612524088631" />
      </scope>
      <scope id="2443692612524088631" at="84,0,89,0" />
      <scope id="2443692612524088631" at="90,0,95,0" />
      <scope id="2443692612524088774" at="95,80,100,24">
        <var name="facade" id="2443692612524088774" />
        <var name="quotedNode_2" id="2443692612524088774" />
      </scope>
      <scope id="2443692612524088636" at="40,79,46,5" />
      <scope id="2443692612524088774" at="95,0,102,0">
        <var name="parameter_1" id="2443692612524088774" />
      </scope>
      <scope id="2443692612524088631" at="40,0,48,0">
        <var name="__thisNode__" id="2443692612524088631" />
      </scope>
      <scope id="2443692612524088631" at="73,128,81,5">
        <var name="methodIndex" id="2443692612524088631" />
      </scope>
      <scope id="2443692612524088631" at="59,114,69,5">
        <var name="methodIndex" id="2443692612524088631" />
      </scope>
      <scope id="2443692612524088631" at="72,0,83,0">
        <var name="concept" id="2443692612524088631" />
        <var name="method" id="2443692612524088631" />
        <var name="parameters" id="2443692612524088631" />
      </scope>
      <scope id="2443692612524088631" at="58,0,71,0">
        <var name="method" id="2443692612524088631" />
        <var name="node" id="2443692612524088631" />
        <var name="parameters" id="2443692612524088631" />
      </scope>
      <unit id="2443692612524088631" at="29,0,103,0" name="jetbrains.mps.lang.plugin.behavior.ConceptFunctionParameter_node__BehaviorDescriptor" />
    </file>
  </root>
  <root nodeRef="r:00000000-0000-4000-0000-011c89590360(jetbrains.mps.lang.plugin.behavior)/3044950653914723476">
    <file name="CustomCondition_Behavior.java">
      <unit id="3044950653914723476" at="10,0,13,0" name="jetbrains.mps.lang.plugin.behavior.CustomCondition_Behavior" />
    </file>
    <file name="CustomCondition__BehaviorDescriptor.java">
      <node id="3044950653914723476" at="29,0,30,0" concept="7" trace="CONCEPT" />
      <node id="3044950653914723476" at="30,0,31,0" concept="7" trace="REGISTRY" />
      <node id="3044950653914723476" at="32,0,33,0" concept="7" trace="getApplicableConceptFunctionParameter_id2D1PBM_bxJg" />
      <node id="3044950653914723476" at="33,0,34,0" concept="7" trace="getExpectedReturnType_idhEwIGRD" />
      <node id="3044950653914723476" at="35,0,36,0" concept="7" trace="BH_METHODS" />
      <node id="3044950653914723455" at="40,129,41,144" concept="5" />
      <node id="3044950653914723470" at="41,144,42,172" concept="2" />
      <node id="3044950653914723474" at="42,172,43,18" concept="6" />
      <node id="658365993682020081" at="45,89,46,47" concept="6" />
      <node id="3044950653914723476" at="49,53,50,20" concept="9" />
      <node id="3044950653914723476" at="54,114,55,21" concept="2" />
      <node id="3044950653914723476" at="59,114,60,49" concept="5" />
      <node id="3044950653914723476" at="61,26,62,56" concept="11" />
      <node id="3044950653914723476" at="65,13,66,67" concept="6" />
      <node id="3044950653914723476" at="67,14,68,58" concept="11" />
      <node id="3044950653914723476" at="73,128,74,49" concept="5" />
      <node id="3044950653914723476" at="75,26,76,56" concept="11" />
      <node id="3044950653914723476" at="79,13,80,96" concept="6" />
      <node id="3044950653914723476" at="81,14,82,58" concept="11" />
      <node id="3044950653914723476" at="88,48,89,22" concept="6" />
      <node id="3044950653914723476" at="94,40,95,19" concept="6" />
      <node id="658365993682020077" at="97,60,98,63" concept="5" />
      <node id="658365993682020077" at="98,63,99,30" concept="5" />
      <node id="658365993682020077" at="99,30,100,223" concept="0" />
      <node id="658365993682020077" at="99,30,100,223" concept="0" />
      <node id="658365993682020077" at="99,30,100,223" concept="2" />
      <node id="658365993682020077" at="100,223,101,24" concept="6" />
      <node id="3044950653914723476" at="37,0,39,0" concept="8" trace="___init___#(Lorg/jetbrains/mps/openapi/model/SNode;)V" />
      <node id="3044950653914723476" at="45,0,48,0" concept="8" trace="getExpectedReturnType_idhEwIGRD#(Lorg/jetbrains/mps/openapi/model/SNode;)Lorg/jetbrains/mps/openapi/model/SNode;" />
      <node id="3044950653914723476" at="49,0,52,0" concept="1" trace="CustomCondition__BehaviorDescriptor#()V" />
      <node id="3044950653914723476" at="60,49,63,5" concept="3" />
      <node id="3044950653914723476" at="74,49,77,5" concept="3" />
      <node id="3044950653914723476" at="53,0,57,0" concept="4" trace="initNode#(Lorg/jetbrains/mps/openapi/model/SNode;Ljetbrains/mps/core/aspects/behaviour/api/SConstructor;[Ljava/lang/Object;)V" />
      <node id="3044950653914723476" at="40,0,45,0" concept="8" trace="getApplicableConceptFunctionParameter_id2D1PBM_bxJg#(Lorg/jetbrains/mps/openapi/language/SAbstractConcept;)Ljava/util/List;" />
      <node id="3044950653914723476" at="86,0,91,0" concept="4" trace="getDeclaredMethods#()Ljava/util/List;" />
      <node id="3044950653914723476" at="92,0,97,0" concept="4" trace="getConcept#()Lorg/jetbrains/mps/openapi/language/SAbstractConcept;" />
      <node id="3044950653914723476" at="63,5,69,5" concept="10" />
      <node id="3044950653914723476" at="77,5,83,5" concept="10" />
      <node id="658365993682020077" at="97,0,103,0" concept="8" trace="_quotation_createNode_8erner_a0a1#()Lorg/jetbrains/mps/openapi/model/SNode;" />
      <node id="3044950653914723476" at="58,0,71,0" concept="4" trace="invokeSpecial0#(Lorg/jetbrains/mps/openapi/model/SNode;Ljetbrains/mps/core/aspects/behaviour/api/SMethod;[Ljava/lang/Object;)null" />
      <node id="3044950653914723476" at="72,0,85,0" concept="4" trace="invokeSpecial0#(Lorg/jetbrains/mps/openapi/language/SAbstractConcept;Ljetbrains/mps/core/aspects/behaviour/api/SMethod;[Ljava/lang/Object;)null" />
      <scope id="3044950653914723476" at="37,63,37,63" />
      <scope id="658365993682020080" at="45,89,46,47" />
      <scope id="3044950653914723476" at="49,53,50,20" />
      <scope id="3044950653914723476" at="54,114,55,21" />
      <scope id="3044950653914723476" at="61,26,62,56" />
      <scope id="3044950653914723476" at="65,13,66,67" />
      <scope id="3044950653914723476" at="67,14,68,58" />
      <scope id="3044950653914723476" at="75,26,76,56" />
      <scope id="3044950653914723476" at="79,13,80,96" />
      <scope id="3044950653914723476" at="81,14,82,58" />
      <scope id="3044950653914723476" at="88,48,89,22" />
      <scope id="3044950653914723476" at="94,40,95,19" />
      <scope id="658365993682020077" at="99,30,100,223" />
      <scope id="3044950653914723476" at="37,0,39,0">
        <var name="__thisNode__" id="3044950653914723476" />
      </scope>
      <scope id="3044950653914723454" at="40,129,43,18">
        <var name="result" id="3044950653914723456" />
      </scope>
      <scope id="3044950653914723476" at="45,0,48,0">
        <var name="__thisNode__" id="3044950653914723476" />
      </scope>
      <scope id="3044950653914723476" at="49,0,52,0" />
      <scope id="3044950653914723476" at="53,0,57,0">
        <var name="constructor" id="3044950653914723476" />
        <var name="node" id="3044950653914723476" />
        <var name="parameters" id="3044950653914723476" />
      </scope>
      <scope id="658365993682020077" at="97,60,101,24">
        <var name="facade" id="658365993682020077" />
        <var name="quotedNode_1" id="658365993682020077" />
      </scope>
      <scope id="3044950653914723476" at="40,0,45,0">
        <var name="__thisConcept__" id="3044950653914723476" />
      </scope>
      <scope id="3044950653914723476" at="86,0,91,0" />
      <scope id="3044950653914723476" at="92,0,97,0" />
      <scope id="658365993682020077" at="97,0,103,0" />
      <scope id="3044950653914723476" at="59,114,69,5">
        <var name="methodIndex" id="3044950653914723476" />
      </scope>
      <scope id="3044950653914723476" at="73,128,83,5">
        <var name="methodIndex" id="3044950653914723476" />
      </scope>
      <scope id="3044950653914723476" at="58,0,71,0">
        <var name="method" id="3044950653914723476" />
        <var name="node" id="3044950653914723476" />
        <var name="parameters" id="3044950653914723476" />
      </scope>
      <scope id="3044950653914723476" at="72,0,85,0">
        <var name="concept" id="3044950653914723476" />
        <var name="method" id="3044950653914723476" />
        <var name="parameters" id="3044950653914723476" />
      </scope>
      <unit id="3044950653914723476" at="28,0,104,0" name="jetbrains.mps.lang.plugin.behavior.CustomCondition__BehaviorDescriptor" />
    </file>
  </root>
  <root nodeRef="r:00000000-0000-4000-0000-011c89590360(jetbrains.mps.lang.plugin.behavior)/3044950653914724037">
    <file name="UpdateBlock_Behavior.java">
      <unit id="3044950653914724037" at="10,0,13,0" name="jetbrains.mps.lang.plugin.behavior.UpdateBlock_Behavior" />
    </file>
    <file name="UpdateBlock__BehaviorDescriptor.java">
      <node id="3044950653914724037" at="29,0,30,0" concept="7" trace="CONCEPT" />
      <node id="3044950653914724037" at="30,0,31,0" concept="7" trace="REGISTRY" />
      <node id="3044950653914724037" at="32,0,33,0" concept="7" trace="getApplicableConceptFunctionParameter_id2D1PBM_bxJg" />
      <node id="3044950653914724037" at="33,0,34,0" concept="7" trace="getExpectedReturnType_idhEwIGRD" />
      <node id="3044950653914724037" at="35,0,36,0" concept="7" trace="BH_METHODS" />
      <node id="3044950653914724016" at="40,129,41,144" concept="5" />
      <node id="3044950653914724031" at="41,144,42,166" concept="2" />
      <node id="3044950653914724035" at="42,166,43,18" concept="6" />
      <node id="658365993682017693" at="45,89,46,47" concept="6" />
      <node id="3044950653914724037" at="49,49,50,20" concept="9" />
      <node id="3044950653914724037" at="54,114,55,21" concept="2" />
      <node id="3044950653914724037" at="59,114,60,49" concept="5" />
      <node id="3044950653914724037" at="61,26,62,56" concept="11" />
      <node id="3044950653914724037" at="65,13,66,67" concept="6" />
      <node id="3044950653914724037" at="67,14,68,58" concept="11" />
      <node id="3044950653914724037" at="73,128,74,49" concept="5" />
      <node id="3044950653914724037" at="75,26,76,56" concept="11" />
      <node id="3044950653914724037" at="79,13,80,96" concept="6" />
      <node id="3044950653914724037" at="81,14,82,58" concept="11" />
      <node id="3044950653914724037" at="88,48,89,22" concept="6" />
      <node id="3044950653914724037" at="94,40,95,19" concept="6" />
      <node id="658365993682017689" at="97,60,98,63" concept="5" />
      <node id="658365993682017689" at="98,63,99,30" concept="5" />
      <node id="658365993682017689" at="99,30,100,220" concept="0" />
      <node id="658365993682017689" at="99,30,100,220" concept="0" />
      <node id="658365993682017689" at="99,30,100,220" concept="2" />
      <node id="658365993682017689" at="100,220,101,24" concept="6" />
      <node id="3044950653914724037" at="37,0,39,0" concept="8" trace="___init___#(Lorg/jetbrains/mps/openapi/model/SNode;)V" />
      <node id="3044950653914724037" at="45,0,48,0" concept="8" trace="getExpectedReturnType_idhEwIGRD#(Lorg/jetbrains/mps/openapi/model/SNode;)Lorg/jetbrains/mps/openapi/model/SNode;" />
      <node id="3044950653914724037" at="49,0,52,0" concept="1" trace="UpdateBlock__BehaviorDescriptor#()V" />
      <node id="3044950653914724037" at="60,49,63,5" concept="3" />
      <node id="3044950653914724037" at="74,49,77,5" concept="3" />
      <node id="3044950653914724037" at="53,0,57,0" concept="4" trace="initNode#(Lorg/jetbrains/mps/openapi/model/SNode;Ljetbrains/mps/core/aspects/behaviour/api/SConstructor;[Ljava/lang/Object;)V" />
      <node id="3044950653914724037" at="40,0,45,0" concept="8" trace="getApplicableConceptFunctionParameter_id2D1PBM_bxJg#(Lorg/jetbrains/mps/openapi/language/SAbstractConcept;)Ljava/util/List;" />
      <node id="3044950653914724037" at="86,0,91,0" concept="4" trace="getDeclaredMethods#()Ljava/util/List;" />
      <node id="3044950653914724037" at="92,0,97,0" concept="4" trace="getConcept#()Lorg/jetbrains/mps/openapi/language/SAbstractConcept;" />
      <node id="3044950653914724037" at="63,5,69,5" concept="10" />
      <node id="3044950653914724037" at="77,5,83,5" concept="10" />
      <node id="658365993682017689" at="97,0,103,0" concept="8" trace="_quotation_createNode_5pua3a_a0a1#()Lorg/jetbrains/mps/openapi/model/SNode;" />
      <node id="3044950653914724037" at="58,0,71,0" concept="4" trace="invokeSpecial0#(Lorg/jetbrains/mps/openapi/model/SNode;Ljetbrains/mps/core/aspects/behaviour/api/SMethod;[Ljava/lang/Object;)null" />
      <node id="3044950653914724037" at="72,0,85,0" concept="4" trace="invokeSpecial0#(Lorg/jetbrains/mps/openapi/language/SAbstractConcept;Ljetbrains/mps/core/aspects/behaviour/api/SMethod;[Ljava/lang/Object;)null" />
      <scope id="3044950653914724037" at="37,63,37,63" />
      <scope id="658365993682017692" at="45,89,46,47" />
      <scope id="3044950653914724037" at="49,49,50,20" />
      <scope id="3044950653914724037" at="54,114,55,21" />
      <scope id="3044950653914724037" at="61,26,62,56" />
      <scope id="3044950653914724037" at="65,13,66,67" />
      <scope id="3044950653914724037" at="67,14,68,58" />
      <scope id="3044950653914724037" at="75,26,76,56" />
      <scope id="3044950653914724037" at="79,13,80,96" />
      <scope id="3044950653914724037" at="81,14,82,58" />
      <scope id="3044950653914724037" at="88,48,89,22" />
      <scope id="3044950653914724037" at="94,40,95,19" />
      <scope id="658365993682017689" at="99,30,100,220" />
      <scope id="3044950653914724037" at="37,0,39,0">
        <var name="__thisNode__" id="3044950653914724037" />
      </scope>
      <scope id="3044950653914724015" at="40,129,43,18">
        <var name="result" id="3044950653914724017" />
      </scope>
      <scope id="3044950653914724037" at="45,0,48,0">
        <var name="__thisNode__" id="3044950653914724037" />
      </scope>
      <scope id="3044950653914724037" at="49,0,52,0" />
      <scope id="3044950653914724037" at="53,0,57,0">
        <var name="constructor" id="3044950653914724037" />
        <var name="node" id="3044950653914724037" />
        <var name="parameters" id="3044950653914724037" />
      </scope>
      <scope id="658365993682017689" at="97,60,101,24">
        <var name="facade" id="658365993682017689" />
        <var name="quotedNode_1" id="658365993682017689" />
      </scope>
      <scope id="3044950653914724037" at="40,0,45,0">
        <var name="__thisConcept__" id="3044950653914724037" />
      </scope>
      <scope id="3044950653914724037" at="86,0,91,0" />
      <scope id="3044950653914724037" at="92,0,97,0" />
      <scope id="658365993682017689" at="97,0,103,0" />
      <scope id="3044950653914724037" at="59,114,69,5">
        <var name="methodIndex" id="3044950653914724037" />
      </scope>
      <scope id="3044950653914724037" at="73,128,83,5">
        <var name="methodIndex" id="3044950653914724037" />
      </scope>
      <scope id="3044950653914724037" at="58,0,71,0">
        <var name="method" id="3044950653914724037" />
        <var name="node" id="3044950653914724037" />
        <var name="parameters" id="3044950653914724037" />
      </scope>
      <scope id="3044950653914724037" at="72,0,85,0">
        <var name="concept" id="3044950653914724037" />
        <var name="method" id="3044950653914724037" />
        <var name="parameters" id="3044950653914724037" />
      </scope>
      <unit id="3044950653914724037" at="28,0,104,0" name="jetbrains.mps.lang.plugin.behavior.UpdateBlock__BehaviorDescriptor" />
    </file>
  </root>
  <root nodeRef="r:00000000-0000-4000-0000-011c89590360(jetbrains.mps.lang.plugin.behavior)/3743831881070611775">
    <file name="EditorTab_Behavior.java">
      <node id="3743831881070611775" at="13,86,14,86" concept="6" />
      <node id="3743831881070611775" at="16,93,17,93" concept="6" />
      <node id="3743831881070611775" at="13,0,16,0" concept="8" trace="call_getGeneratedName_3743831881070611776#(Lorg/jetbrains/mps/openapi/model/SNode;)Ljava/lang/String;" />
      <node id="3743831881070611775" at="16,0,19,0" concept="8" trace="call_getGeneratedClassFQName_3743831881070611787#(Lorg/jetbrains/mps/openapi/model/SNode;)Ljava/lang/String;" />
      <scope id="3743831881070611775" at="13,86,14,86" />
      <scope id="3743831881070611775" at="16,93,17,93" />
      <scope id="3743831881070611775" at="13,0,16,0">
        <var name="__thisNode__" id="3743831881070611775" />
      </scope>
      <scope id="3743831881070611775" at="16,0,19,0">
        <var name="__thisNode__" id="3743831881070611775" />
      </scope>
      <unit id="3743831881070611775" at="11,0,20,0" name="jetbrains.mps.lang.plugin.behavior.EditorTab_Behavior" />
    </file>
    <file name="EditorTab__BehaviorDescriptor.java">
      <node id="3743831881070611775" at="30,0,31,0" concept="7" trace="CONCEPT" />
      <node id="3743831881070611775" at="31,0,32,0" concept="7" trace="REGISTRY" />
      <node id="3743831881070611775" at="33,0,34,0" concept="7" trace="getGeneratedName_id3fOKOapZKP0" />
      <node id="3743831881070611775" at="34,0,35,0" concept="7" trace="getGeneratedClassFQName_id3fOKOapZKPb" />
      <node id="3743831881070611775" at="35,0,36,0" concept="7" trace="getPropertiesToCheck_id4cWf37B8oXP" />
      <node id="3743831881070611775" at="37,0,38,0" concept="7" trace="BH_METHODS" />
      <node id="3743831881070611779" at="42,89,43,216" concept="6" />
      <node id="3743831881070611790" at="45,96,46,224" concept="6" />
      <node id="3743831881070611806" at="48,110,49,94" concept="5" />
      <node id="3743831881070611825" at="49,94,50,17" concept="6" />
      <node id="3743831881070611775" at="53,47,54,20" concept="9" />
      <node id="3743831881070611775" at="58,114,59,21" concept="2" />
      <node id="3743831881070611775" at="63,114,64,49" concept="5" />
      <node id="3743831881070611775" at="65,26,66,56" concept="11" />
      <node id="3743831881070611775" at="69,13,70,67" concept="6" />
      <node id="3743831881070611775" at="71,13,72,74" concept="6" />
      <node id="3743831881070611775" at="73,13,74,88" concept="6" />
      <node id="3743831881070611775" at="75,14,76,58" concept="11" />
      <node id="3743831881070611775" at="81,128,82,49" concept="5" />
      <node id="3743831881070611775" at="83,26,84,56" concept="11" />
      <node id="3743831881070611775" at="87,14,88,58" concept="11" />
      <node id="3743831881070611775" at="94,48,95,22" concept="6" />
      <node id="3743831881070611775" at="100,40,101,19" concept="6" />
      <node id="3743831881070611775" at="39,0,41,0" concept="8" trace="___init___#(Lorg/jetbrains/mps/openapi/model/SNode;)V" />
      <node id="3743831881070611775" at="42,0,45,0" concept="8" trace="getGeneratedName_id3fOKOapZKP0#(Lorg/jetbrains/mps/openapi/model/SNode;)Ljava/lang/String;" />
      <node id="3743831881070611775" at="45,0,48,0" concept="8" trace="getGeneratedClassFQName_id3fOKOapZKPb#(Lorg/jetbrains/mps/openapi/model/SNode;)Ljava/lang/String;" />
      <node id="3743831881070611775" at="53,0,56,0" concept="1" trace="EditorTab__BehaviorDescriptor#()V" />
      <node id="3743831881070611775" at="64,49,67,5" concept="3" />
      <node id="3743831881070611775" at="82,49,85,5" concept="3" />
      <node id="3743831881070611775" at="48,0,52,0" concept="8" trace="getPropertiesToCheck_id4cWf37B8oXP#(Lorg/jetbrains/mps/openapi/model/SNode;)Ljava/util/List;" />
      <node id="3743831881070611775" at="57,0,61,0" concept="4" trace="initNode#(Lorg/jetbrains/mps/openapi/model/SNode;Ljetbrains/mps/core/aspects/behaviour/api/SConstructor;[Ljava/lang/Object;)V" />
      <node id="3743831881070611775" at="85,5,89,5" concept="10" />
      <node id="3743831881070611775" at="92,0,97,0" concept="4" trace="getDeclaredMethods#()Ljava/util/List;" />
      <node id="3743831881070611775" at="98,0,103,0" concept="4" trace="getConcept#()Lorg/jetbrains/mps/openapi/language/SAbstractConcept;" />
      <node id="3743831881070611775" at="67,5,77,5" concept="10" />
      <node id="3743831881070611775" at="80,0,91,0" concept="4" trace="invokeSpecial0#(Lorg/jetbrains/mps/openapi/language/SAbstractConcept;Ljetbrains/mps/core/aspects/behaviour/api/SMethod;[Ljava/lang/Object;)null" />
      <node id="3743831881070611775" at="62,0,79,0" concept="4" trace="invokeSpecial0#(Lorg/jetbrains/mps/openapi/model/SNode;Ljetbrains/mps/core/aspects/behaviour/api/SMethod;[Ljava/lang/Object;)null" />
      <scope id="3743831881070611775" at="39,63,39,63" />
      <scope id="3743831881070611778" at="42,89,43,216" />
      <scope id="3743831881070611789" at="45,96,46,224" />
      <scope id="3743831881070611775" at="53,47,54,20" />
      <scope id="3743831881070611775" at="58,114,59,21" />
      <scope id="3743831881070611775" at="65,26,66,56" />
      <scope id="3743831881070611775" at="69,13,70,67" />
      <scope id="3743831881070611775" at="71,13,72,74" />
      <scope id="3743831881070611775" at="73,13,74,88" />
      <scope id="3743831881070611775" at="75,14,76,58" />
      <scope id="3743831881070611775" at="83,26,84,56" />
      <scope id="3743831881070611775" at="87,14,88,58" />
      <scope id="3743831881070611775" at="94,48,95,22" />
      <scope id="3743831881070611775" at="100,40,101,19" />
      <scope id="3743831881070611775" at="39,0,41,0">
        <var name="__thisNode__" id="3743831881070611775" />
      </scope>
      <scope id="3743831881070611805" at="48,110,50,17">
        <var name="props" id="3743831881070611807" />
      </scope>
      <scope id="3743831881070611775" at="42,0,45,0">
        <var name="__thisNode__" id="3743831881070611775" />
      </scope>
      <scope id="3743831881070611775" at="45,0,48,0">
        <var name="__thisNode__" id="3743831881070611775" />
      </scope>
      <scope id="3743831881070611775" at="53,0,56,0" />
      <scope id="3743831881070611775" at="48,0,52,0">
        <var name="__thisNode__" id="3743831881070611775" />
      </scope>
      <scope id="3743831881070611775" at="57,0,61,0">
        <var name="constructor" id="3743831881070611775" />
        <var name="node" id="3743831881070611775" />
        <var name="parameters" id="3743831881070611775" />
      </scope>
      <scope id="3743831881070611775" at="92,0,97,0" />
      <scope id="3743831881070611775" at="98,0,103,0" />
      <scope id="3743831881070611775" at="81,128,89,5">
        <var name="methodIndex" id="3743831881070611775" />
      </scope>
      <scope id="3743831881070611775" at="80,0,91,0">
        <var name="concept" id="3743831881070611775" />
        <var name="method" id="3743831881070611775" />
        <var name="parameters" id="3743831881070611775" />
      </scope>
      <scope id="3743831881070611775" at="63,114,77,5">
        <var name="methodIndex" id="3743831881070611775" />
      </scope>
      <scope id="3743831881070611775" at="62,0,79,0">
        <var name="method" id="3743831881070611775" />
        <var name="node" id="3743831881070611775" />
        <var name="parameters" id="3743831881070611775" />
      </scope>
      <unit id="3743831881070611775" at="29,0,104,0" name="jetbrains.mps.lang.plugin.behavior.EditorTab__BehaviorDescriptor" />
    </file>
  </root>
  <root nodeRef="r:00000000-0000-4000-0000-011c89590360(jetbrains.mps.lang.plugin.behavior)/4015626213814045641">
    <file name="IdeaInitializerDescriptor_Behavior.java">
      <node id="4015626213814045641" at="14,90,15,106" concept="6" />
      <node id="4015626213814045641" at="17,95,18,111" concept="6" />
      <node id="4015626213814045641" at="20,95,21,111" concept="6" />
      <node id="4015626213814045641" at="23,108,24,113" concept="6" />
      <node id="4015626213814045641" at="14,0,17,0" concept="8" trace="call_getGeneratedFileName_4015626213814045644#(Lorg/jetbrains/mps/openapi/model/SNode;)Ljava/lang/String;" />
      <node id="4015626213814045641" at="17,0,20,0" concept="8" trace="call_getGeneratedFileShortName_4015626213814118717#(Lorg/jetbrains/mps/openapi/model/SNode;)Ljava/lang/String;" />
      <node id="4015626213814045641" at="20,0,23,0" concept="8" trace="call_getGeneratesFileExtension_4015626213814118724#(Lorg/jetbrains/mps/openapi/model/SNode;)Ljava/lang/String;" />
      <node id="4015626213814045641" at="23,0,26,0" concept="8" trace="call_getLibrariesResourceName_7967031338862798704#(Lorg/jetbrains/mps/openapi/language/SAbstractConcept;)Ljava/lang/String;" />
      <scope id="4015626213814045641" at="14,90,15,106" />
      <scope id="4015626213814045641" at="17,95,18,111" />
      <scope id="4015626213814045641" at="20,95,21,111" />
      <scope id="4015626213814045641" at="23,108,24,113" />
      <scope id="4015626213814045641" at="14,0,17,0">
        <var name="__thisNode__" id="4015626213814045641" />
      </scope>
      <scope id="4015626213814045641" at="17,0,20,0">
        <var name="__thisNode__" id="4015626213814045641" />
      </scope>
      <scope id="4015626213814045641" at="20,0,23,0">
        <var name="__thisNode__" id="4015626213814045641" />
      </scope>
      <scope id="4015626213814045641" at="23,0,26,0">
        <var name="__thisConcept__" id="4015626213814045641" />
      </scope>
      <unit id="4015626213814045641" at="12,0,27,0" name="jetbrains.mps.lang.plugin.behavior.IdeaInitializerDescriptor_Behavior" />
    </file>
    <file name="IdeaInitializerDescriptor__BehaviorDescriptor.java">
      <node id="4015626213814045641" at="24,0,25,0" concept="7" trace="CONCEPT" />
      <node id="4015626213814045641" at="25,0,26,0" concept="7" trace="REGISTRY" />
      <node id="4015626213814045641" at="27,0,28,0" concept="7" trace="getGeneratedFileName_id3uUnGg98wJc" />
      <node id="4015626213814045641" at="28,0,29,0" concept="7" trace="getGeneratedFileShortName_id3uUnGg98M$X" />
      <node id="4015626213814045641" at="29,0,30,0" concept="7" trace="getGeneratesFileExtension_id3uUnGg98M_4" />
      <node id="4015626213814045641" at="30,0,31,0" concept="7" trace="getLibrariesResourceName_id6Ug_cEzkAtK" />
      <node id="4015626213814045641" at="32,0,33,0" concept="7" trace="BH_METHODS" />
      <node id="4015626213814118731" at="37,93,38,233" concept="6" />
      <node id="4015626213814118722" at="40,98,41,20" concept="6" />
      <node id="4015626213814118729" at="43,98,44,17" concept="6" />
      <node id="7967031338862798709" at="46,111,47,23" concept="6" />
      <node id="4015626213814045641" at="50,63,51,20" concept="9" />
      <node id="4015626213814045641" at="55,114,56,21" concept="2" />
      <node id="4015626213814045641" at="60,114,61,49" concept="5" />
      <node id="4015626213814045641" at="62,26,63,56" concept="11" />
      <node id="4015626213814045641" at="66,13,67,71" concept="6" />
      <node id="4015626213814045641" at="68,13,69,76" concept="6" />
      <node id="4015626213814045641" at="70,13,71,76" concept="6" />
      <node id="4015626213814045641" at="72,14,73,58" concept="11" />
      <node id="4015626213814045641" at="78,128,79,49" concept="5" />
      <node id="4015626213814045641" at="80,26,81,56" concept="11" />
      <node id="4015626213814045641" at="84,13,85,78" concept="6" />
      <node id="4015626213814045641" at="86,14,87,58" concept="11" />
      <node id="4015626213814045641" at="93,48,94,22" concept="6" />
      <node id="4015626213814045641" at="99,40,100,19" concept="6" />
      <node id="4015626213814045641" at="34,0,36,0" concept="8" trace="___init___#(Lorg/jetbrains/mps/openapi/model/SNode;)V" />
      <node id="4015626213814045641" at="37,0,40,0" concept="8" trace="getGeneratedFileName_id3uUnGg98wJc#(Lorg/jetbrains/mps/openapi/model/SNode;)Ljava/lang/String;" />
      <node id="4015626213814045641" at="40,0,43,0" concept="8" trace="getGeneratedFileShortName_id3uUnGg98M$X#(Lorg/jetbrains/mps/openapi/model/SNode;)Ljava/lang/String;" />
      <node id="4015626213814045641" at="43,0,46,0" concept="8" trace="getGeneratesFileExtension_id3uUnGg98M_4#(Lorg/jetbrains/mps/openapi/model/SNode;)Ljava/lang/String;" />
      <node id="4015626213814045641" at="46,0,49,0" concept="8" trace="getLibrariesResourceName_id6Ug_cEzkAtK#(Lorg/jetbrains/mps/openapi/language/SAbstractConcept;)Ljava/lang/String;" />
      <node id="4015626213814045641" at="50,0,53,0" concept="1" trace="IdeaInitializerDescriptor__BehaviorDescriptor#()V" />
      <node id="4015626213814045641" at="61,49,64,5" concept="3" />
      <node id="4015626213814045641" at="79,49,82,5" concept="3" />
      <node id="4015626213814045641" at="54,0,58,0" concept="4" trace="initNode#(Lorg/jetbrains/mps/openapi/model/SNode;Ljetbrains/mps/core/aspects/behaviour/api/SConstructor;[Ljava/lang/Object;)V" />
      <node id="4015626213814045641" at="91,0,96,0" concept="4" trace="getDeclaredMethods#()Ljava/util/List;" />
      <node id="4015626213814045641" at="97,0,102,0" concept="4" trace="getConcept#()Lorg/jetbrains/mps/openapi/language/SAbstractConcept;" />
      <node id="4015626213814045641" at="82,5,88,5" concept="10" />
      <node id="4015626213814045641" at="64,5,74,5" concept="10" />
      <node id="4015626213814045641" at="77,0,90,0" concept="4" trace="invokeSpecial0#(Lorg/jetbrains/mps/openapi/language/SAbstractConcept;Ljetbrains/mps/core/aspects/behaviour/api/SMethod;[Ljava/lang/Object;)null" />
      <node id="4015626213814045641" at="59,0,76,0" concept="4" trace="invokeSpecial0#(Lorg/jetbrains/mps/openapi/model/SNode;Ljetbrains/mps/core/aspects/behaviour/api/SMethod;[Ljava/lang/Object;)null" />
      <scope id="4015626213814045641" at="34,63,34,63" />
      <scope id="4015626213814045647" at="37,93,38,233" />
      <scope id="4015626213814118720" at="40,98,41,20" />
      <scope id="4015626213814118727" at="43,98,44,17" />
      <scope id="7967031338862798707" at="46,111,47,23" />
      <scope id="4015626213814045641" at="50,63,51,20" />
      <scope id="4015626213814045641" at="55,114,56,21" />
      <scope id="4015626213814045641" at="62,26,63,56" />
      <scope id="4015626213814045641" at="66,13,67,71" />
      <scope id="4015626213814045641" at="68,13,69,76" />
      <scope id="4015626213814045641" at="70,13,71,76" />
      <scope id="4015626213814045641" at="72,14,73,58" />
      <scope id="4015626213814045641" at="80,26,81,56" />
      <scope id="4015626213814045641" at="84,13,85,78" />
      <scope id="4015626213814045641" at="86,14,87,58" />
      <scope id="4015626213814045641" at="93,48,94,22" />
      <scope id="4015626213814045641" at="99,40,100,19" />
      <scope id="4015626213814045641" at="34,0,36,0">
        <var name="__thisNode__" id="4015626213814045641" />
      </scope>
      <scope id="4015626213814045641" at="37,0,40,0">
        <var name="__thisNode__" id="4015626213814045641" />
      </scope>
      <scope id="4015626213814045641" at="40,0,43,0">
        <var name="__thisNode__" id="4015626213814045641" />
      </scope>
      <scope id="4015626213814045641" at="43,0,46,0">
        <var name="__thisNode__" id="4015626213814045641" />
      </scope>
      <scope id="4015626213814045641" at="46,0,49,0">
        <var name="__thisConcept__" id="4015626213814045641" />
      </scope>
      <scope id="4015626213814045641" at="50,0,53,0" />
      <scope id="4015626213814045641" at="54,0,58,0">
        <var name="constructor" id="4015626213814045641" />
        <var name="node" id="4015626213814045641" />
        <var name="parameters" id="4015626213814045641" />
      </scope>
      <scope id="4015626213814045641" at="91,0,96,0" />
      <scope id="4015626213814045641" at="97,0,102,0" />
      <scope id="4015626213814045641" at="78,128,88,5">
        <var name="methodIndex" id="4015626213814045641" />
      </scope>
      <scope id="4015626213814045641" at="77,0,90,0">
        <var name="concept" id="4015626213814045641" />
        <var name="method" id="4015626213814045641" />
        <var name="parameters" id="4015626213814045641" />
      </scope>
      <scope id="4015626213814045641" at="60,114,74,5">
        <var name="methodIndex" id="4015626213814045641" />
      </scope>
      <scope id="4015626213814045641" at="59,0,76,0">
        <var name="method" id="4015626213814045641" />
        <var name="node" id="4015626213814045641" />
        <var name="parameters" id="4015626213814045641" />
      </scope>
      <unit id="4015626213814045641" at="23,0,103,0" name="jetbrains.mps.lang.plugin.behavior.IdeaInitializerDescriptor__BehaviorDescriptor" />
    </file>
  </root>
  <root nodeRef="r:00000000-0000-4000-0000-011c89590360(jetbrains.mps.lang.plugin.behavior)/5452844340287040205">
    <file name="ConceptFunctionParameter_MPSProject_Behavior.java">
      <unit id="5452844340287040205" at="10,0,13,0" name="jetbrains.mps.lang.plugin.behavior.ConceptFunctionParameter_MPSProject_Behavior" />
    </file>
    <file name="ConceptFunctionParameter_MPSProject__BehaviorDescriptor.java">
      <node id="5452844340287040205" at="27,0,28,0" concept="7" trace="CONCEPT" />
      <node id="5452844340287040205" at="28,0,29,0" concept="7" trace="REGISTRY" />
      <node id="5452844340287040205" at="30,0,31,0" concept="7" trace="getType_id27DJnJtIQ9C" />
      <node id="5452844340287040205" at="32,0,33,0" concept="7" trace="BH_METHODS" />
      <node id="5452844340287040382" at="37,79,38,47" concept="6" />
      <node id="5452844340287040205" at="41,73,42,20" concept="9" />
      <node id="5452844340287040205" at="46,114,47,21" concept="2" />
      <node id="5452844340287040205" at="51,114,52,49" concept="5" />
      <node id="5452844340287040205" at="53,26,54,56" concept="11" />
      <node id="5452844340287040205" at="57,13,58,57" concept="6" />
      <node id="5452844340287040205" at="59,14,60,58" concept="11" />
      <node id="5452844340287040205" at="65,128,66,49" concept="5" />
      <node id="5452844340287040205" at="67,26,68,56" concept="11" />
      <node id="5452844340287040205" at="71,14,72,58" concept="11" />
      <node id="5452844340287040205" at="78,48,79,22" concept="6" />
      <node id="5452844340287040205" at="84,40,85,19" concept="6" />
      <node id="5452844340287040208" at="87,60,88,63" concept="5" />
      <node id="5452844340287040208" at="88,63,89,30" concept="5" />
      <node id="5452844340287040208" at="89,30,90,227" concept="2" />
      <node id="5452844340287040208" at="90,227,91,460" concept="2" />
      <node id="5452844340287040208" at="91,460,92,24" concept="6" />
      <node id="5452844340287040205" at="34,0,36,0" concept="8" trace="___init___#(Lorg/jetbrains/mps/openapi/model/SNode;)V" />
      <node id="5452844340287040208" at="89,30,91,460" concept="0" />
      <node id="5452844340287040208" at="89,30,91,460" concept="0" />
      <node id="5452844340287040205" at="37,0,40,0" concept="8" trace="getType_id27DJnJtIQ9C#(Lorg/jetbrains/mps/openapi/model/SNode;)Lorg/jetbrains/mps/openapi/model/SNode;" />
      <node id="5452844340287040205" at="41,0,44,0" concept="1" trace="ConceptFunctionParameter_MPSProject__BehaviorDescriptor#()V" />
      <node id="5452844340287040205" at="52,49,55,5" concept="3" />
      <node id="5452844340287040205" at="66,49,69,5" concept="3" />
      <node id="5452844340287040205" at="45,0,49,0" concept="4" trace="initNode#(Lorg/jetbrains/mps/openapi/model/SNode;Ljetbrains/mps/core/aspects/behaviour/api/SConstructor;[Ljava/lang/Object;)V" />
      <node id="5452844340287040205" at="69,5,73,5" concept="10" />
      <node id="5452844340287040205" at="76,0,81,0" concept="4" trace="getDeclaredMethods#()Ljava/util/List;" />
      <node id="5452844340287040205" at="82,0,87,0" concept="4" trace="getConcept#()Lorg/jetbrains/mps/openapi/language/SAbstractConcept;" />
      <node id="5452844340287040205" at="55,5,61,5" concept="10" />
      <node id="5452844340287040208" at="87,0,94,0" concept="8" trace="_quotation_createNode_mrte6h_a0a0#()Lorg/jetbrains/mps/openapi/model/SNode;" />
      <node id="5452844340287040205" at="64,0,75,0" concept="4" trace="invokeSpecial0#(Lorg/jetbrains/mps/openapi/language/SAbstractConcept;Ljetbrains/mps/core/aspects/behaviour/api/SMethod;[Ljava/lang/Object;)null" />
      <node id="5452844340287040205" at="50,0,63,0" concept="4" trace="invokeSpecial0#(Lorg/jetbrains/mps/openapi/model/SNode;Ljetbrains/mps/core/aspects/behaviour/api/SMethod;[Ljava/lang/Object;)null" />
      <scope id="5452844340287040205" at="34,63,34,63" />
      <scope id="5452844340287040381" at="37,79,38,47" />
      <scope id="5452844340287040205" at="41,73,42,20" />
      <scope id="5452844340287040205" at="46,114,47,21" />
      <scope id="5452844340287040205" at="53,26,54,56" />
      <scope id="5452844340287040205" at="57,13,58,57" />
      <scope id="5452844340287040205" at="59,14,60,58" />
      <scope id="5452844340287040205" at="67,26,68,56" />
      <scope id="5452844340287040205" at="71,14,72,58" />
      <scope id="5452844340287040205" at="78,48,79,22" />
      <scope id="5452844340287040205" at="84,40,85,19" />
      <scope id="5452844340287040205" at="34,0,36,0">
        <var name="__thisNode__" id="5452844340287040205" />
      </scope>
      <scope id="5452844340287040208" at="89,30,91,460" />
      <scope id="5452844340287040205" at="37,0,40,0">
        <var name="__thisNode__" id="5452844340287040205" />
      </scope>
      <scope id="5452844340287040205" at="41,0,44,0" />
      <scope id="5452844340287040205" at="45,0,49,0">
        <var name="constructor" id="5452844340287040205" />
        <var name="node" id="5452844340287040205" />
        <var name="parameters" id="5452844340287040205" />
      </scope>
      <scope id="5452844340287040205" at="76,0,81,0" />
      <scope id="5452844340287040205" at="82,0,87,0" />
      <scope id="5452844340287040208" at="87,60,92,24">
        <var name="facade" id="5452844340287040208" />
        <var name="quotedNode_1" id="5452844340287040208" />
      </scope>
      <scope id="5452844340287040208" at="87,0,94,0" />
      <scope id="5452844340287040205" at="65,128,73,5">
        <var name="methodIndex" id="5452844340287040205" />
      </scope>
      <scope id="5452844340287040205" at="51,114,61,5">
        <var name="methodIndex" id="5452844340287040205" />
      </scope>
      <scope id="5452844340287040205" at="64,0,75,0">
        <var name="concept" id="5452844340287040205" />
        <var name="method" id="5452844340287040205" />
        <var name="parameters" id="5452844340287040205" />
      </scope>
      <scope id="5452844340287040205" at="50,0,63,0">
        <var name="method" id="5452844340287040205" />
        <var name="node" id="5452844340287040205" />
        <var name="parameters" id="5452844340287040205" />
      </scope>
      <unit id="5452844340287040205" at="26,0,95,0" name="jetbrains.mps.lang.plugin.behavior.ConceptFunctionParameter_MPSProject__BehaviorDescriptor" />
    </file>
  </root>
  <root nodeRef="r:00000000-0000-4000-0000-011c89590360(jetbrains.mps.lang.plugin.behavior)/5452844340287043391">
    <file name="ConceptFunctionParameter_AnActionEvent_Behavior.java">
      <unit id="5452844340287043391" at="10,0,13,0" name="jetbrains.mps.lang.plugin.behavior.ConceptFunctionParameter_AnActionEvent_Behavior" />
    </file>
    <file name="ConceptFunctionParameter_AnActionEvent__BehaviorDescriptor.java">
      <node id="5452844340287043391" at="27,0,28,0" concept="7" trace="CONCEPT" />
      <node id="5452844340287043391" at="28,0,29,0" concept="7" trace="REGISTRY" />
      <node id="5452844340287043391" at="30,0,31,0" concept="7" trace="getType_id27DJnJtIQ9C" />
      <node id="5452844340287043391" at="32,0,33,0" concept="7" trace="BH_METHODS" />
      <node id="5452844340287043398" at="37,79,38,47" concept="6" />
      <node id="5452844340287043391" at="41,76,42,20" concept="9" />
      <node id="5452844340287043391" at="46,114,47,21" concept="2" />
      <node id="5452844340287043391" at="51,114,52,49" concept="5" />
      <node id="5452844340287043391" at="53,26,54,56" concept="11" />
      <node id="5452844340287043391" at="57,13,58,57" concept="6" />
      <node id="5452844340287043391" at="59,14,60,58" concept="11" />
      <node id="5452844340287043391" at="65,128,66,49" concept="5" />
      <node id="5452844340287043391" at="67,26,68,56" concept="11" />
      <node id="5452844340287043391" at="71,14,72,58" concept="11" />
      <node id="5452844340287043391" at="78,48,79,22" concept="6" />
      <node id="5452844340287043391" at="84,40,85,19" concept="6" />
      <node id="5452844340287043394" at="87,60,88,63" concept="5" />
      <node id="5452844340287043394" at="88,63,89,30" concept="5" />
      <node id="5452844340287043394" at="89,30,90,227" concept="2" />
      <node id="5452844340287043394" at="90,227,91,471" concept="2" />
      <node id="5452844340287043394" at="91,471,92,24" concept="6" />
      <node id="5452844340287043391" at="34,0,36,0" concept="8" trace="___init___#(Lorg/jetbrains/mps/openapi/model/SNode;)V" />
      <node id="5452844340287043394" at="89,30,91,471" concept="0" />
      <node id="5452844340287043394" at="89,30,91,471" concept="0" />
      <node id="5452844340287043391" at="37,0,40,0" concept="8" trace="getType_id27DJnJtIQ9C#(Lorg/jetbrains/mps/openapi/model/SNode;)Lorg/jetbrains/mps/openapi/model/SNode;" />
      <node id="5452844340287043391" at="41,0,44,0" concept="1" trace="ConceptFunctionParameter_AnActionEvent__BehaviorDescriptor#()V" />
      <node id="5452844340287043391" at="52,49,55,5" concept="3" />
      <node id="5452844340287043391" at="66,49,69,5" concept="3" />
      <node id="5452844340287043391" at="45,0,49,0" concept="4" trace="initNode#(Lorg/jetbrains/mps/openapi/model/SNode;Ljetbrains/mps/core/aspects/behaviour/api/SConstructor;[Ljava/lang/Object;)V" />
      <node id="5452844340287043391" at="69,5,73,5" concept="10" />
      <node id="5452844340287043391" at="76,0,81,0" concept="4" trace="getDeclaredMethods#()Ljava/util/List;" />
      <node id="5452844340287043391" at="82,0,87,0" concept="4" trace="getConcept#()Lorg/jetbrains/mps/openapi/language/SAbstractConcept;" />
      <node id="5452844340287043391" at="55,5,61,5" concept="10" />
      <node id="5452844340287043394" at="87,0,94,0" concept="8" trace="_quotation_createNode_nbugoo_a0a0#()Lorg/jetbrains/mps/openapi/model/SNode;" />
      <node id="5452844340287043391" at="64,0,75,0" concept="4" trace="invokeSpecial0#(Lorg/jetbrains/mps/openapi/language/SAbstractConcept;Ljetbrains/mps/core/aspects/behaviour/api/SMethod;[Ljava/lang/Object;)null" />
      <node id="5452844340287043391" at="50,0,63,0" concept="4" trace="invokeSpecial0#(Lorg/jetbrains/mps/openapi/model/SNode;Ljetbrains/mps/core/aspects/behaviour/api/SMethod;[Ljava/lang/Object;)null" />
      <scope id="5452844340287043391" at="34,63,34,63" />
      <scope id="5452844340287043397" at="37,79,38,47" />
      <scope id="5452844340287043391" at="41,76,42,20" />
      <scope id="5452844340287043391" at="46,114,47,21" />
      <scope id="5452844340287043391" at="53,26,54,56" />
      <scope id="5452844340287043391" at="57,13,58,57" />
      <scope id="5452844340287043391" at="59,14,60,58" />
      <scope id="5452844340287043391" at="67,26,68,56" />
      <scope id="5452844340287043391" at="71,14,72,58" />
      <scope id="5452844340287043391" at="78,48,79,22" />
      <scope id="5452844340287043391" at="84,40,85,19" />
      <scope id="5452844340287043391" at="34,0,36,0">
        <var name="__thisNode__" id="5452844340287043391" />
      </scope>
      <scope id="5452844340287043394" at="89,30,91,471" />
      <scope id="5452844340287043391" at="37,0,40,0">
        <var name="__thisNode__" id="5452844340287043391" />
      </scope>
      <scope id="5452844340287043391" at="41,0,44,0" />
      <scope id="5452844340287043391" at="45,0,49,0">
        <var name="constructor" id="5452844340287043391" />
        <var name="node" id="5452844340287043391" />
        <var name="parameters" id="5452844340287043391" />
      </scope>
      <scope id="5452844340287043391" at="76,0,81,0" />
      <scope id="5452844340287043391" at="82,0,87,0" />
      <scope id="5452844340287043394" at="87,60,92,24">
        <var name="facade" id="5452844340287043394" />
        <var name="quotedNode_1" id="5452844340287043394" />
      </scope>
      <scope id="5452844340287043394" at="87,0,94,0" />
      <scope id="5452844340287043391" at="65,128,73,5">
        <var name="methodIndex" id="5452844340287043391" />
      </scope>
      <scope id="5452844340287043391" at="51,114,61,5">
        <var name="methodIndex" id="5452844340287043391" />
      </scope>
      <scope id="5452844340287043391" at="64,0,75,0">
        <var name="concept" id="5452844340287043391" />
        <var name="method" id="5452844340287043391" />
        <var name="parameters" id="5452844340287043391" />
      </scope>
      <scope id="5452844340287043391" at="50,0,63,0">
        <var name="method" id="5452844340287043391" />
        <var name="node" id="5452844340287043391" />
        <var name="parameters" id="5452844340287043391" />
      </scope>
      <unit id="5452844340287043391" at="26,0,95,0" name="jetbrains.mps.lang.plugin.behavior.ConceptFunctionParameter_AnActionEvent__BehaviorDescriptor" />
    </file>
  </root>
  <root nodeRef="r:00000000-0000-4000-0000-011c89590360(jetbrains.mps.lang.plugin.behavior)/5452844340287048389">
    <file name="ConceptFunctionParameter_Project_Behavior.java">
      <unit id="5452844340287048389" at="10,0,13,0" name="jetbrains.mps.lang.plugin.behavior.ConceptFunctionParameter_Project_Behavior" />
    </file>
    <file name="ConceptFunctionParameter_Project__BehaviorDescriptor.java">
      <node id="5452844340287048389" at="27,0,28,0" concept="7" trace="CONCEPT" />
      <node id="5452844340287048389" at="28,0,29,0" concept="7" trace="REGISTRY" />
      <node id="5452844340287048389" at="30,0,31,0" concept="7" trace="getType_id27DJnJtIQ9C" />
      <node id="5452844340287048389" at="32,0,33,0" concept="7" trace="BH_METHODS" />
      <node id="5452844340287048396" at="37,79,38,47" concept="6" />
      <node id="5452844340287048389" at="41,70,42,20" concept="9" />
      <node id="5452844340287048389" at="46,114,47,21" concept="2" />
      <node id="5452844340287048389" at="51,114,52,49" concept="5" />
      <node id="5452844340287048389" at="53,26,54,56" concept="11" />
      <node id="5452844340287048389" at="57,13,58,57" concept="6" />
      <node id="5452844340287048389" at="59,14,60,58" concept="11" />
      <node id="5452844340287048389" at="65,128,66,49" concept="5" />
      <node id="5452844340287048389" at="67,26,68,56" concept="11" />
      <node id="5452844340287048389" at="71,14,72,58" concept="11" />
      <node id="5452844340287048389" at="78,48,79,22" concept="6" />
      <node id="5452844340287048389" at="84,40,85,19" concept="6" />
      <node id="5452844340287048392" at="87,60,88,63" concept="5" />
      <node id="5452844340287048392" at="88,63,89,30" concept="5" />
      <node id="5452844340287048392" at="89,30,90,227" concept="2" />
      <node id="5452844340287048392" at="90,227,91,460" concept="2" />
      <node id="5452844340287048392" at="91,460,92,24" concept="6" />
      <node id="5452844340287048389" at="34,0,36,0" concept="8" trace="___init___#(Lorg/jetbrains/mps/openapi/model/SNode;)V" />
      <node id="5452844340287048392" at="89,30,91,460" concept="0" />
      <node id="5452844340287048392" at="89,30,91,460" concept="0" />
      <node id="5452844340287048389" at="37,0,40,0" concept="8" trace="getType_id27DJnJtIQ9C#(Lorg/jetbrains/mps/openapi/model/SNode;)Lorg/jetbrains/mps/openapi/model/SNode;" />
      <node id="5452844340287048389" at="41,0,44,0" concept="1" trace="ConceptFunctionParameter_Project__BehaviorDescriptor#()V" />
      <node id="5452844340287048389" at="52,49,55,5" concept="3" />
      <node id="5452844340287048389" at="66,49,69,5" concept="3" />
      <node id="5452844340287048389" at="45,0,49,0" concept="4" trace="initNode#(Lorg/jetbrains/mps/openapi/model/SNode;Ljetbrains/mps/core/aspects/behaviour/api/SConstructor;[Ljava/lang/Object;)V" />
      <node id="5452844340287048389" at="69,5,73,5" concept="10" />
      <node id="5452844340287048389" at="76,0,81,0" concept="4" trace="getDeclaredMethods#()Ljava/util/List;" />
      <node id="5452844340287048389" at="82,0,87,0" concept="4" trace="getConcept#()Lorg/jetbrains/mps/openapi/language/SAbstractConcept;" />
      <node id="5452844340287048389" at="55,5,61,5" concept="10" />
      <node id="5452844340287048392" at="87,0,94,0" concept="8" trace="_quotation_createNode_mi85nb_a0a0#()Lorg/jetbrains/mps/openapi/model/SNode;" />
      <node id="5452844340287048389" at="64,0,75,0" concept="4" trace="invokeSpecial0#(Lorg/jetbrains/mps/openapi/language/SAbstractConcept;Ljetbrains/mps/core/aspects/behaviour/api/SMethod;[Ljava/lang/Object;)null" />
      <node id="5452844340287048389" at="50,0,63,0" concept="4" trace="invokeSpecial0#(Lorg/jetbrains/mps/openapi/model/SNode;Ljetbrains/mps/core/aspects/behaviour/api/SMethod;[Ljava/lang/Object;)null" />
      <scope id="5452844340287048389" at="34,63,34,63" />
      <scope id="5452844340287048395" at="37,79,38,47" />
      <scope id="5452844340287048389" at="41,70,42,20" />
      <scope id="5452844340287048389" at="46,114,47,21" />
      <scope id="5452844340287048389" at="53,26,54,56" />
      <scope id="5452844340287048389" at="57,13,58,57" />
      <scope id="5452844340287048389" at="59,14,60,58" />
      <scope id="5452844340287048389" at="67,26,68,56" />
      <scope id="5452844340287048389" at="71,14,72,58" />
      <scope id="5452844340287048389" at="78,48,79,22" />
      <scope id="5452844340287048389" at="84,40,85,19" />
      <scope id="5452844340287048389" at="34,0,36,0">
        <var name="__thisNode__" id="5452844340287048389" />
      </scope>
      <scope id="5452844340287048392" at="89,30,91,460" />
      <scope id="5452844340287048389" at="37,0,40,0">
        <var name="__thisNode__" id="5452844340287048389" />
      </scope>
      <scope id="5452844340287048389" at="41,0,44,0" />
      <scope id="5452844340287048389" at="45,0,49,0">
        <var name="constructor" id="5452844340287048389" />
        <var name="node" id="5452844340287048389" />
        <var name="parameters" id="5452844340287048389" />
      </scope>
      <scope id="5452844340287048389" at="76,0,81,0" />
      <scope id="5452844340287048389" at="82,0,87,0" />
      <scope id="5452844340287048392" at="87,60,92,24">
        <var name="facade" id="5452844340287048392" />
        <var name="quotedNode_1" id="5452844340287048392" />
      </scope>
      <scope id="5452844340287048392" at="87,0,94,0" />
      <scope id="5452844340287048389" at="65,128,73,5">
        <var name="methodIndex" id="5452844340287048389" />
      </scope>
      <scope id="5452844340287048389" at="51,114,61,5">
        <var name="methodIndex" id="5452844340287048389" />
      </scope>
      <scope id="5452844340287048389" at="64,0,75,0">
        <var name="concept" id="5452844340287048389" />
        <var name="method" id="5452844340287048389" />
        <var name="parameters" id="5452844340287048389" />
      </scope>
      <scope id="5452844340287048389" at="50,0,63,0">
        <var name="method" id="5452844340287048389" />
        <var name="node" id="5452844340287048389" />
        <var name="parameters" id="5452844340287048389" />
      </scope>
      <unit id="5452844340287048389" at="26,0,95,0" name="jetbrains.mps.lang.plugin.behavior.ConceptFunctionParameter_Project__BehaviorDescriptor" />
    </file>
  </root>
  <root nodeRef="r:00000000-0000-4000-0000-011c89590360(jetbrains.mps.lang.plugin.behavior)/5452844340287051318">
    <file name="ConceptFunctionParameter_OperationContext_Behavior.java">
      <unit id="5452844340287051318" at="10,0,13,0" name="jetbrains.mps.lang.plugin.behavior.ConceptFunctionParameter_OperationContext_Behavior" />
    </file>
    <file name="ConceptFunctionParameter_OperationContext__BehaviorDescriptor.java">
      <node id="5452844340287051318" at="27,0,28,0" concept="7" trace="CONCEPT" />
      <node id="5452844340287051318" at="28,0,29,0" concept="7" trace="REGISTRY" />
      <node id="5452844340287051318" at="30,0,31,0" concept="7" trace="getType_id27DJnJtIQ9C" />
      <node id="5452844340287051318" at="32,0,33,0" concept="7" trace="BH_METHODS" />
      <node id="5452844340287051325" at="37,79,38,47" concept="6" />
      <node id="5452844340287051318" at="41,79,42,20" concept="9" />
      <node id="5452844340287051318" at="46,114,47,21" concept="2" />
      <node id="5452844340287051318" at="51,114,52,49" concept="5" />
      <node id="5452844340287051318" at="53,26,54,56" concept="11" />
      <node id="5452844340287051318" at="57,13,58,57" concept="6" />
      <node id="5452844340287051318" at="59,14,60,58" concept="11" />
      <node id="5452844340287051318" at="65,128,66,49" concept="5" />
      <node id="5452844340287051318" at="67,26,68,56" concept="11" />
      <node id="5452844340287051318" at="71,14,72,58" concept="11" />
      <node id="5452844340287051318" at="78,48,79,22" concept="6" />
      <node id="5452844340287051318" at="84,40,85,19" concept="6" />
      <node id="5452844340287051321" at="87,60,88,63" concept="5" />
      <node id="5452844340287051321" at="88,63,89,30" concept="5" />
      <node id="5452844340287051321" at="89,30,90,227" concept="2" />
      <node id="5452844340287051321" at="90,227,91,462" concept="2" />
      <node id="5452844340287051321" at="91,462,92,24" concept="6" />
      <node id="5452844340287051318" at="34,0,36,0" concept="8" trace="___init___#(Lorg/jetbrains/mps/openapi/model/SNode;)V" />
      <node id="5452844340287051321" at="89,30,91,462" concept="0" />
      <node id="5452844340287051321" at="89,30,91,462" concept="0" />
      <node id="5452844340287051318" at="37,0,40,0" concept="8" trace="getType_id27DJnJtIQ9C#(Lorg/jetbrains/mps/openapi/model/SNode;)Lorg/jetbrains/mps/openapi/model/SNode;" />
      <node id="5452844340287051318" at="41,0,44,0" concept="1" trace="ConceptFunctionParameter_OperationContext__BehaviorDescriptor#()V" />
      <node id="5452844340287051318" at="52,49,55,5" concept="3" />
      <node id="5452844340287051318" at="66,49,69,5" concept="3" />
      <node id="5452844340287051318" at="45,0,49,0" concept="4" trace="initNode#(Lorg/jetbrains/mps/openapi/model/SNode;Ljetbrains/mps/core/aspects/behaviour/api/SConstructor;[Ljava/lang/Object;)V" />
      <node id="5452844340287051318" at="69,5,73,5" concept="10" />
      <node id="5452844340287051318" at="76,0,81,0" concept="4" trace="getDeclaredMethods#()Ljava/util/List;" />
      <node id="5452844340287051318" at="82,0,87,0" concept="4" trace="getConcept#()Lorg/jetbrains/mps/openapi/language/SAbstractConcept;" />
      <node id="5452844340287051318" at="55,5,61,5" concept="10" />
      <node id="5452844340287051321" at="87,0,94,0" concept="8" trace="_quotation_createNode_dy70qh_a0a0#()Lorg/jetbrains/mps/openapi/model/SNode;" />
      <node id="5452844340287051318" at="64,0,75,0" concept="4" trace="invokeSpecial0#(Lorg/jetbrains/mps/openapi/language/SAbstractConcept;Ljetbrains/mps/core/aspects/behaviour/api/SMethod;[Ljava/lang/Object;)null" />
      <node id="5452844340287051318" at="50,0,63,0" concept="4" trace="invokeSpecial0#(Lorg/jetbrains/mps/openapi/model/SNode;Ljetbrains/mps/core/aspects/behaviour/api/SMethod;[Ljava/lang/Object;)null" />
      <scope id="5452844340287051318" at="34,63,34,63" />
      <scope id="5452844340287051324" at="37,79,38,47" />
      <scope id="5452844340287051318" at="41,79,42,20" />
      <scope id="5452844340287051318" at="46,114,47,21" />
      <scope id="5452844340287051318" at="53,26,54,56" />
      <scope id="5452844340287051318" at="57,13,58,57" />
      <scope id="5452844340287051318" at="59,14,60,58" />
      <scope id="5452844340287051318" at="67,26,68,56" />
      <scope id="5452844340287051318" at="71,14,72,58" />
      <scope id="5452844340287051318" at="78,48,79,22" />
      <scope id="5452844340287051318" at="84,40,85,19" />
      <scope id="5452844340287051318" at="34,0,36,0">
        <var name="__thisNode__" id="5452844340287051318" />
      </scope>
      <scope id="5452844340287051321" at="89,30,91,462" />
      <scope id="5452844340287051318" at="37,0,40,0">
        <var name="__thisNode__" id="5452844340287051318" />
      </scope>
      <scope id="5452844340287051318" at="41,0,44,0" />
      <scope id="5452844340287051318" at="45,0,49,0">
        <var name="constructor" id="5452844340287051318" />
        <var name="node" id="5452844340287051318" />
        <var name="parameters" id="5452844340287051318" />
      </scope>
      <scope id="5452844340287051318" at="76,0,81,0" />
      <scope id="5452844340287051318" at="82,0,87,0" />
      <scope id="5452844340287051321" at="87,60,92,24">
        <var name="facade" id="5452844340287051321" />
        <var name="quotedNode_1" id="5452844340287051321" />
      </scope>
      <scope id="5452844340287051321" at="87,0,94,0" />
      <scope id="5452844340287051318" at="65,128,73,5">
        <var name="methodIndex" id="5452844340287051318" />
      </scope>
      <scope id="5452844340287051318" at="51,114,61,5">
        <var name="methodIndex" id="5452844340287051318" />
      </scope>
      <scope id="5452844340287051318" at="64,0,75,0">
        <var name="concept" id="5452844340287051318" />
        <var name="method" id="5452844340287051318" />
        <var name="parameters" id="5452844340287051318" />
      </scope>
      <scope id="5452844340287051318" at="50,0,63,0">
        <var name="method" id="5452844340287051318" />
        <var name="node" id="5452844340287051318" />
        <var name="parameters" id="5452844340287051318" />
      </scope>
      <unit id="5452844340287051318" at="26,0,95,0" name="jetbrains.mps.lang.plugin.behavior.ConceptFunctionParameter_OperationContext__BehaviorDescriptor" />
    </file>
  </root>
  <root nodeRef="r:00000000-0000-4000-0000-011c89590360(jetbrains.mps.lang.plugin.behavior)/5452844340287051333">
    <file name="ConceptFunctionParameter_Model_Behavior.java">
      <unit id="5452844340287051333" at="10,0,13,0" name="jetbrains.mps.lang.plugin.behavior.ConceptFunctionParameter_Model_Behavior" />
    </file>
    <file name="ConceptFunctionParameter_Model__BehaviorDescriptor.java">
      <node id="5452844340287051333" at="26,0,27,0" concept="7" trace="CONCEPT" />
      <node id="5452844340287051333" at="27,0,28,0" concept="7" trace="REGISTRY" />
      <node id="5452844340287051333" at="29,0,30,0" concept="7" trace="getType_id27DJnJtIQ9C" />
      <node id="5452844340287051333" at="31,0,32,0" concept="7" trace="BH_METHODS" />
      <node id="5452844340287051340" at="36,79,37,47" concept="6" />
      <node id="5452844340287051333" at="40,68,41,20" concept="9" />
      <node id="5452844340287051333" at="45,114,46,21" concept="2" />
      <node id="5452844340287051333" at="50,114,51,49" concept="5" />
      <node id="5452844340287051333" at="52,26,53,56" concept="11" />
      <node id="5452844340287051333" at="56,13,57,57" concept="6" />
      <node id="5452844340287051333" at="58,14,59,58" concept="11" />
      <node id="5452844340287051333" at="64,128,65,49" concept="5" />
      <node id="5452844340287051333" at="66,26,67,56" concept="11" />
      <node id="5452844340287051333" at="70,14,71,58" concept="11" />
      <node id="5452844340287051333" at="77,48,78,22" concept="6" />
      <node id="5452844340287051333" at="83,40,84,19" concept="6" />
      <node id="5452844340287051336" at="86,60,87,63" concept="5" />
      <node id="5452844340287051336" at="87,63,88,30" concept="5" />
      <node id="5452844340287051336" at="88,30,89,222" concept="0" />
      <node id="5452844340287051336" at="88,30,89,222" concept="0" />
      <node id="5452844340287051336" at="88,30,89,222" concept="2" />
      <node id="5452844340287051336" at="89,222,90,24" concept="6" />
      <node id="5452844340287051333" at="33,0,35,0" concept="8" trace="___init___#(Lorg/jetbrains/mps/openapi/model/SNode;)V" />
      <node id="5452844340287051333" at="36,0,39,0" concept="8" trace="getType_id27DJnJtIQ9C#(Lorg/jetbrains/mps/openapi/model/SNode;)Lorg/jetbrains/mps/openapi/model/SNode;" />
      <node id="5452844340287051333" at="40,0,43,0" concept="1" trace="ConceptFunctionParameter_Model__BehaviorDescriptor#()V" />
      <node id="5452844340287051333" at="51,49,54,5" concept="3" />
      <node id="5452844340287051333" at="65,49,68,5" concept="3" />
      <node id="5452844340287051333" at="44,0,48,0" concept="4" trace="initNode#(Lorg/jetbrains/mps/openapi/model/SNode;Ljetbrains/mps/core/aspects/behaviour/api/SConstructor;[Ljava/lang/Object;)V" />
      <node id="5452844340287051333" at="68,5,72,5" concept="10" />
      <node id="5452844340287051333" at="75,0,80,0" concept="4" trace="getDeclaredMethods#()Ljava/util/List;" />
      <node id="5452844340287051333" at="81,0,86,0" concept="4" trace="getConcept#()Lorg/jetbrains/mps/openapi/language/SAbstractConcept;" />
      <node id="5452844340287051333" at="54,5,60,5" concept="10" />
      <node id="5452844340287051336" at="86,0,92,0" concept="8" trace="_quotation_createNode_dmt83z_a0a0#()Lorg/jetbrains/mps/openapi/model/SNode;" />
      <node id="5452844340287051333" at="63,0,74,0" concept="4" trace="invokeSpecial0#(Lorg/jetbrains/mps/openapi/language/SAbstractConcept;Ljetbrains/mps/core/aspects/behaviour/api/SMethod;[Ljava/lang/Object;)null" />
      <node id="5452844340287051333" at="49,0,62,0" concept="4" trace="invokeSpecial0#(Lorg/jetbrains/mps/openapi/model/SNode;Ljetbrains/mps/core/aspects/behaviour/api/SMethod;[Ljava/lang/Object;)null" />
      <scope id="5452844340287051333" at="33,63,33,63" />
      <scope id="5452844340287051339" at="36,79,37,47" />
      <scope id="5452844340287051333" at="40,68,41,20" />
      <scope id="5452844340287051333" at="45,114,46,21" />
      <scope id="5452844340287051333" at="52,26,53,56" />
      <scope id="5452844340287051333" at="56,13,57,57" />
      <scope id="5452844340287051333" at="58,14,59,58" />
      <scope id="5452844340287051333" at="66,26,67,56" />
      <scope id="5452844340287051333" at="70,14,71,58" />
      <scope id="5452844340287051333" at="77,48,78,22" />
      <scope id="5452844340287051333" at="83,40,84,19" />
      <scope id="5452844340287051336" at="88,30,89,222" />
      <scope id="5452844340287051333" at="33,0,35,0">
        <var name="__thisNode__" id="5452844340287051333" />
      </scope>
      <scope id="5452844340287051333" at="36,0,39,0">
        <var name="__thisNode__" id="5452844340287051333" />
      </scope>
      <scope id="5452844340287051333" at="40,0,43,0" />
      <scope id="5452844340287051333" at="44,0,48,0">
        <var name="constructor" id="5452844340287051333" />
        <var name="node" id="5452844340287051333" />
        <var name="parameters" id="5452844340287051333" />
      </scope>
      <scope id="5452844340287051336" at="86,60,90,24">
        <var name="facade" id="5452844340287051336" />
        <var name="quotedNode_1" id="5452844340287051336" />
      </scope>
      <scope id="5452844340287051333" at="75,0,80,0" />
      <scope id="5452844340287051333" at="81,0,86,0" />
      <scope id="5452844340287051336" at="86,0,92,0" />
      <scope id="5452844340287051333" at="64,128,72,5">
        <var name="methodIndex" id="5452844340287051333" />
      </scope>
      <scope id="5452844340287051333" at="50,114,60,5">
        <var name="methodIndex" id="5452844340287051333" />
      </scope>
      <scope id="5452844340287051333" at="63,0,74,0">
        <var name="concept" id="5452844340287051333" />
        <var name="method" id="5452844340287051333" />
        <var name="parameters" id="5452844340287051333" />
      </scope>
      <scope id="5452844340287051333" at="49,0,62,0">
        <var name="method" id="5452844340287051333" />
        <var name="node" id="5452844340287051333" />
        <var name="parameters" id="5452844340287051333" />
      </scope>
      <unit id="5452844340287051333" at="25,0,93,0" name="jetbrains.mps.lang.plugin.behavior.ConceptFunctionParameter_Model__BehaviorDescriptor" />
    </file>
  </root>
  <root nodeRef="r:00000000-0000-4000-0000-011c89590360(jetbrains.mps.lang.plugin.behavior)/5452844340287052589">
    <file name="ConceptFunctionParameter_IModule_Behavior.java">
      <unit id="5452844340287052589" at="10,0,13,0" name="jetbrains.mps.lang.plugin.behavior.ConceptFunctionParameter_IModule_Behavior" />
    </file>
    <file name="ConceptFunctionParameter_IModule__BehaviorDescriptor.java">
      <node id="5452844340287052589" at="27,0,28,0" concept="7" trace="CONCEPT" />
      <node id="5452844340287052589" at="28,0,29,0" concept="7" trace="REGISTRY" />
      <node id="5452844340287052589" at="30,0,31,0" concept="7" trace="getType_id27DJnJtIQ9C" />
      <node id="5452844340287052589" at="32,0,33,0" concept="7" trace="BH_METHODS" />
      <node id="5452844340287052596" at="37,79,38,47" concept="6" />
      <node id="5452844340287052589" at="41,70,42,20" concept="9" />
      <node id="5452844340287052589" at="46,114,47,21" concept="2" />
      <node id="5452844340287052589" at="51,114,52,49" concept="5" />
      <node id="5452844340287052589" at="53,26,54,56" concept="11" />
      <node id="5452844340287052589" at="57,13,58,57" concept="6" />
      <node id="5452844340287052589" at="59,14,60,58" concept="11" />
      <node id="5452844340287052589" at="65,128,66,49" concept="5" />
      <node id="5452844340287052589" at="67,26,68,56" concept="11" />
      <node id="5452844340287052589" at="71,14,72,58" concept="11" />
      <node id="5452844340287052589" at="78,48,79,22" concept="6" />
      <node id="5452844340287052589" at="84,40,85,19" concept="6" />
      <node id="5452844340287052592" at="87,60,88,63" concept="5" />
      <node id="5452844340287052592" at="88,63,89,30" concept="5" />
      <node id="5452844340287052592" at="89,30,90,227" concept="2" />
      <node id="5452844340287052592" at="90,227,91,467" concept="2" />
      <node id="5452844340287052592" at="91,467,92,24" concept="6" />
      <node id="5452844340287052589" at="34,0,36,0" concept="8" trace="___init___#(Lorg/jetbrains/mps/openapi/model/SNode;)V" />
      <node id="5452844340287052592" at="89,30,91,467" concept="0" />
      <node id="5452844340287052592" at="89,30,91,467" concept="0" />
      <node id="5452844340287052589" at="37,0,40,0" concept="8" trace="getType_id27DJnJtIQ9C#(Lorg/jetbrains/mps/openapi/model/SNode;)Lorg/jetbrains/mps/openapi/model/SNode;" />
      <node id="5452844340287052589" at="41,0,44,0" concept="1" trace="ConceptFunctionParameter_IModule__BehaviorDescriptor#()V" />
      <node id="5452844340287052589" at="52,49,55,5" concept="3" />
      <node id="5452844340287052589" at="66,49,69,5" concept="3" />
      <node id="5452844340287052589" at="45,0,49,0" concept="4" trace="initNode#(Lorg/jetbrains/mps/openapi/model/SNode;Ljetbrains/mps/core/aspects/behaviour/api/SConstructor;[Ljava/lang/Object;)V" />
      <node id="5452844340287052589" at="69,5,73,5" concept="10" />
      <node id="5452844340287052589" at="76,0,81,0" concept="4" trace="getDeclaredMethods#()Ljava/util/List;" />
      <node id="5452844340287052589" at="82,0,87,0" concept="4" trace="getConcept#()Lorg/jetbrains/mps/openapi/language/SAbstractConcept;" />
      <node id="5452844340287052589" at="55,5,61,5" concept="10" />
      <node id="5452844340287052592" at="87,0,94,0" concept="8" trace="_quotation_createNode_ab2955_a0a0#()Lorg/jetbrains/mps/openapi/model/SNode;" />
      <node id="5452844340287052589" at="64,0,75,0" concept="4" trace="invokeSpecial0#(Lorg/jetbrains/mps/openapi/language/SAbstractConcept;Ljetbrains/mps/core/aspects/behaviour/api/SMethod;[Ljava/lang/Object;)null" />
      <node id="5452844340287052589" at="50,0,63,0" concept="4" trace="invokeSpecial0#(Lorg/jetbrains/mps/openapi/model/SNode;Ljetbrains/mps/core/aspects/behaviour/api/SMethod;[Ljava/lang/Object;)null" />
      <scope id="5452844340287052589" at="34,63,34,63" />
      <scope id="5452844340287052595" at="37,79,38,47" />
      <scope id="5452844340287052589" at="41,70,42,20" />
      <scope id="5452844340287052589" at="46,114,47,21" />
      <scope id="5452844340287052589" at="53,26,54,56" />
      <scope id="5452844340287052589" at="57,13,58,57" />
      <scope id="5452844340287052589" at="59,14,60,58" />
      <scope id="5452844340287052589" at="67,26,68,56" />
      <scope id="5452844340287052589" at="71,14,72,58" />
      <scope id="5452844340287052589" at="78,48,79,22" />
      <scope id="5452844340287052589" at="84,40,85,19" />
      <scope id="5452844340287052589" at="34,0,36,0">
        <var name="__thisNode__" id="5452844340287052589" />
      </scope>
      <scope id="5452844340287052592" at="89,30,91,467" />
      <scope id="5452844340287052589" at="37,0,40,0">
        <var name="__thisNode__" id="5452844340287052589" />
      </scope>
      <scope id="5452844340287052589" at="41,0,44,0" />
      <scope id="5452844340287052589" at="45,0,49,0">
        <var name="constructor" id="5452844340287052589" />
        <var name="node" id="5452844340287052589" />
        <var name="parameters" id="5452844340287052589" />
      </scope>
      <scope id="5452844340287052589" at="76,0,81,0" />
      <scope id="5452844340287052589" at="82,0,87,0" />
      <scope id="5452844340287052592" at="87,60,92,24">
        <var name="facade" id="5452844340287052592" />
        <var name="quotedNode_1" id="5452844340287052592" />
      </scope>
      <scope id="5452844340287052592" at="87,0,94,0" />
      <scope id="5452844340287052589" at="65,128,73,5">
        <var name="methodIndex" id="5452844340287052589" />
      </scope>
      <scope id="5452844340287052589" at="51,114,61,5">
        <var name="methodIndex" id="5452844340287052589" />
      </scope>
      <scope id="5452844340287052589" at="64,0,75,0">
        <var name="concept" id="5452844340287052589" />
        <var name="method" id="5452844340287052589" />
        <var name="parameters" id="5452844340287052589" />
      </scope>
      <scope id="5452844340287052589" at="50,0,63,0">
        <var name="method" id="5452844340287052589" />
        <var name="node" id="5452844340287052589" />
        <var name="parameters" id="5452844340287052589" />
      </scope>
      <unit id="5452844340287052589" at="26,0,95,0" name="jetbrains.mps.lang.plugin.behavior.ConceptFunctionParameter_IModule__BehaviorDescriptor" />
    </file>
  </root>
  <root nodeRef="r:00000000-0000-4000-0000-011c89590360(jetbrains.mps.lang.plugin.behavior)/5452844340287052790">
    <file name="ConceptFunctionParameter_Concept_Behavior.java">
      <unit id="5452844340287052790" at="10,0,13,0" name="jetbrains.mps.lang.plugin.behavior.ConceptFunctionParameter_Concept_Behavior" />
    </file>
    <file name="ConceptFunctionParameter_Concept__BehaviorDescriptor.java">
      <node id="5452844340287052790" at="26,0,27,0" concept="7" trace="CONCEPT" />
      <node id="5452844340287052790" at="27,0,28,0" concept="7" trace="REGISTRY" />
      <node id="5452844340287052790" at="29,0,30,0" concept="7" trace="getType_id27DJnJtIQ9C" />
      <node id="5452844340287052790" at="31,0,32,0" concept="7" trace="BH_METHODS" />
      <node id="5452844340287052797" at="36,79,37,47" concept="6" />
      <node id="5452844340287052790" at="40,70,41,20" concept="9" />
      <node id="5452844340287052790" at="45,114,46,21" concept="2" />
      <node id="5452844340287052790" at="50,114,51,49" concept="5" />
      <node id="5452844340287052790" at="52,26,53,56" concept="11" />
      <node id="5452844340287052790" at="56,13,57,57" concept="6" />
      <node id="5452844340287052790" at="58,14,59,58" concept="11" />
      <node id="5452844340287052790" at="64,128,65,49" concept="5" />
      <node id="5452844340287052790" at="66,26,67,56" concept="11" />
      <node id="5452844340287052790" at="70,14,71,58" concept="11" />
      <node id="5452844340287052790" at="77,48,78,22" concept="6" />
      <node id="5452844340287052790" at="83,40,84,19" concept="6" />
      <node id="5452844340287052793" at="86,60,87,63" concept="5" />
      <node id="5452844340287052793" at="87,63,88,30" concept="5" />
      <node id="5452844340287052793" at="88,30,89,227" concept="0" />
      <node id="5452844340287052793" at="88,30,89,227" concept="0" />
      <node id="5452844340287052793" at="88,30,89,227" concept="2" />
      <node id="5452844340287052793" at="89,227,90,24" concept="6" />
      <node id="5452844340287052790" at="33,0,35,0" concept="8" trace="___init___#(Lorg/jetbrains/mps/openapi/model/SNode;)V" />
      <node id="5452844340287052790" at="36,0,39,0" concept="8" trace="getType_id27DJnJtIQ9C#(Lorg/jetbrains/mps/openapi/model/SNode;)Lorg/jetbrains/mps/openapi/model/SNode;" />
      <node id="5452844340287052790" at="40,0,43,0" concept="1" trace="ConceptFunctionParameter_Concept__BehaviorDescriptor#()V" />
      <node id="5452844340287052790" at="51,49,54,5" concept="3" />
      <node id="5452844340287052790" at="65,49,68,5" concept="3" />
      <node id="5452844340287052790" at="44,0,48,0" concept="4" trace="initNode#(Lorg/jetbrains/mps/openapi/model/SNode;Ljetbrains/mps/core/aspects/behaviour/api/SConstructor;[Ljava/lang/Object;)V" />
      <node id="5452844340287052790" at="68,5,72,5" concept="10" />
      <node id="5452844340287052790" at="75,0,80,0" concept="4" trace="getDeclaredMethods#()Ljava/util/List;" />
      <node id="5452844340287052790" at="81,0,86,0" concept="4" trace="getConcept#()Lorg/jetbrains/mps/openapi/language/SAbstractConcept;" />
      <node id="5452844340287052790" at="54,5,60,5" concept="10" />
      <node id="5452844340287052793" at="86,0,92,0" concept="8" trace="_quotation_createNode_a1nuxr_a0a0#()Lorg/jetbrains/mps/openapi/model/SNode;" />
      <node id="5452844340287052790" at="63,0,74,0" concept="4" trace="invokeSpecial0#(Lorg/jetbrains/mps/openapi/language/SAbstractConcept;Ljetbrains/mps/core/aspects/behaviour/api/SMethod;[Ljava/lang/Object;)null" />
      <node id="5452844340287052790" at="49,0,62,0" concept="4" trace="invokeSpecial0#(Lorg/jetbrains/mps/openapi/model/SNode;Ljetbrains/mps/core/aspects/behaviour/api/SMethod;[Ljava/lang/Object;)null" />
      <scope id="5452844340287052790" at="33,63,33,63" />
      <scope id="5452844340287052796" at="36,79,37,47" />
      <scope id="5452844340287052790" at="40,70,41,20" />
      <scope id="5452844340287052790" at="45,114,46,21" />
      <scope id="5452844340287052790" at="52,26,53,56" />
      <scope id="5452844340287052790" at="56,13,57,57" />
      <scope id="5452844340287052790" at="58,14,59,58" />
      <scope id="5452844340287052790" at="66,26,67,56" />
      <scope id="5452844340287052790" at="70,14,71,58" />
      <scope id="5452844340287052790" at="77,48,78,22" />
      <scope id="5452844340287052790" at="83,40,84,19" />
      <scope id="5452844340287052793" at="88,30,89,227" />
      <scope id="5452844340287052790" at="33,0,35,0">
        <var name="__thisNode__" id="5452844340287052790" />
      </scope>
      <scope id="5452844340287052790" at="36,0,39,0">
        <var name="__thisNode__" id="5452844340287052790" />
      </scope>
      <scope id="5452844340287052790" at="40,0,43,0" />
      <scope id="5452844340287052790" at="44,0,48,0">
        <var name="constructor" id="5452844340287052790" />
        <var name="node" id="5452844340287052790" />
        <var name="parameters" id="5452844340287052790" />
      </scope>
      <scope id="5452844340287052793" at="86,60,90,24">
        <var name="facade" id="5452844340287052793" />
        <var name="quotedNode_1" id="5452844340287052793" />
      </scope>
      <scope id="5452844340287052790" at="75,0,80,0" />
      <scope id="5452844340287052790" at="81,0,86,0" />
      <scope id="5452844340287052793" at="86,0,92,0" />
      <scope id="5452844340287052790" at="64,128,72,5">
        <var name="methodIndex" id="5452844340287052790" />
      </scope>
      <scope id="5452844340287052790" at="50,114,60,5">
        <var name="methodIndex" id="5452844340287052790" />
      </scope>
      <scope id="5452844340287052790" at="63,0,74,0">
        <var name="concept" id="5452844340287052790" />
        <var name="method" id="5452844340287052790" />
        <var name="parameters" id="5452844340287052790" />
      </scope>
      <scope id="5452844340287052790" at="49,0,62,0">
        <var name="method" id="5452844340287052790" />
        <var name="node" id="5452844340287052790" />
        <var name="parameters" id="5452844340287052790" />
      </scope>
      <unit id="5452844340287052790" at="25,0,93,0" name="jetbrains.mps.lang.plugin.behavior.ConceptFunctionParameter_Concept__BehaviorDescriptor" />
    </file>
  </root>
  <root nodeRef="r:00000000-0000-4000-0000-011c89590360(jetbrains.mps.lang.plugin.behavior)/5864553086652219128">
    <file name="PluginDependency_Behavior.java">
      <unit id="5864553086652219128" at="10,0,13,0" name="jetbrains.mps.lang.plugin.behavior.PluginDependency_Behavior" />
    </file>
    <file name="PluginDependency__BehaviorDescriptor.java">
      <node id="5864553086652219128" at="24,0,25,0" concept="7" trace="CONCEPT" />
      <node id="5864553086652219128" at="25,0,26,0" concept="7" trace="REGISTRY" />
      <node id="5864553086652219128" at="27,0,28,0" concept="7" trace="getPluginId_id55z4ZnCkRVV" />
      <node id="5864553086652219128" at="29,0,30,0" concept="7" trace="BH_METHODS" />
      <node id="5864553086652219128" at="35,54,36,20" concept="9" />
      <node id="5864553086652219128" at="40,114,41,21" concept="2" />
      <node id="5864553086652219128" at="45,114,46,49" concept="5" />
      <node id="5864553086652219128" at="47,26,48,56" concept="11" />
      <node id="5864553086652219128" at="51,14,52,58" concept="11" />
      <node id="5864553086652219128" at="57,128,58,49" concept="5" />
      <node id="5864553086652219128" at="59,26,60,56" concept="11" />
      <node id="5864553086652219128" at="63,14,64,58" concept="11" />
      <node id="5864553086652219128" at="70,48,71,22" concept="6" />
      <node id="5864553086652219128" at="76,40,77,19" concept="6" />
      <node id="5864553086652219128" at="31,0,33,0" concept="8" trace="___init___#(Lorg/jetbrains/mps/openapi/model/SNode;)V" />
      <node id="5864553086652219128" at="35,0,38,0" concept="1" trace="PluginDependency__BehaviorDescriptor#()V" />
      <node id="5864553086652219128" at="46,49,49,5" concept="3" />
      <node id="5864553086652219128" at="58,49,61,5" concept="3" />
      <node id="5864553086652219128" at="39,0,43,0" concept="4" trace="initNode#(Lorg/jetbrains/mps/openapi/model/SNode;Ljetbrains/mps/core/aspects/behaviour/api/SConstructor;[Ljava/lang/Object;)V" />
      <node id="5864553086652219128" at="49,5,53,5" concept="10" />
      <node id="5864553086652219128" at="61,5,65,5" concept="10" />
      <node id="5864553086652219128" at="68,0,73,0" concept="4" trace="getDeclaredMethods#()Ljava/util/List;" />
      <node id="5864553086652219128" at="74,0,79,0" concept="4" trace="getConcept#()Lorg/jetbrains/mps/openapi/language/SAbstractConcept;" />
      <node id="5864553086652219128" at="44,0,55,0" concept="4" trace="invokeSpecial0#(Lorg/jetbrains/mps/openapi/model/SNode;Ljetbrains/mps/core/aspects/behaviour/api/SMethod;[Ljava/lang/Object;)null" />
      <node id="5864553086652219128" at="56,0,67,0" concept="4" trace="invokeSpecial0#(Lorg/jetbrains/mps/openapi/language/SAbstractConcept;Ljetbrains/mps/core/aspects/behaviour/api/SMethod;[Ljava/lang/Object;)null" />
      <scope id="5864553086652219128" at="31,63,31,63" />
      <scope id="5864553086652219128" at="35,54,36,20" />
      <scope id="5864553086652219128" at="40,114,41,21" />
      <scope id="5864553086652219128" at="47,26,48,56" />
      <scope id="5864553086652219128" at="51,14,52,58" />
      <scope id="5864553086652219128" at="59,26,60,56" />
      <scope id="5864553086652219128" at="63,14,64,58" />
      <scope id="5864553086652219128" at="70,48,71,22" />
      <scope id="5864553086652219128" at="76,40,77,19" />
      <scope id="5864553086652219128" at="31,0,33,0">
        <var name="__thisNode__" id="5864553086652219128" />
      </scope>
      <scope id="5864553086652219128" at="35,0,38,0" />
      <scope id="5864553086652219128" at="39,0,43,0">
        <var name="constructor" id="5864553086652219128" />
        <var name="node" id="5864553086652219128" />
        <var name="parameters" id="5864553086652219128" />
      </scope>
      <scope id="5864553086652219128" at="68,0,73,0" />
      <scope id="5864553086652219128" at="74,0,79,0" />
      <scope id="5864553086652219128" at="45,114,53,5">
        <var name="methodIndex" id="5864553086652219128" />
      </scope>
      <scope id="5864553086652219128" at="57,128,65,5">
        <var name="methodIndex" id="5864553086652219128" />
      </scope>
      <scope id="5864553086652219128" at="44,0,55,0">
        <var name="method" id="5864553086652219128" />
        <var name="node" id="5864553086652219128" />
        <var name="parameters" id="5864553086652219128" />
      </scope>
      <scope id="5864553086652219128" at="56,0,67,0">
        <var name="concept" id="5864553086652219128" />
        <var name="method" id="5864553086652219128" />
        <var name="parameters" id="5864553086652219128" />
      </scope>
      <unit id="5864553086652219128" at="23,0,80,0" name="jetbrains.mps.lang.plugin.behavior.PluginDependency__BehaviorDescriptor" />
    </file>
  </root>
  <root nodeRef="r:00000000-0000-4000-0000-011c89590360(jetbrains.mps.lang.plugin.behavior)/5864553086652236717">
    <file name="IdeaPluginDependency_Behavior.java">
      <unit id="5864553086652236717" at="10,0,13,0" name="jetbrains.mps.lang.plugin.behavior.IdeaPluginDependency_Behavior" />
    </file>
    <file name="IdeaPluginDependency__BehaviorDescriptor.java">
      <node id="5864553086652236717" at="25,0,26,0" concept="7" trace="CONCEPT" />
      <node id="5864553086652236717" at="26,0,27,0" concept="7" trace="REGISTRY" />
      <node id="5864553086652236717" at="28,0,29,0" concept="7" trace="getPluginId_id55z4ZnCkRVV" />
      <node id="5864553086652236717" at="30,0,31,0" concept="7" trace="BH_METHODS" />
      <node id="5864553086652236724" at="35,84,36,183" concept="6" />
      <node id="5864553086652236717" at="39,58,40,20" concept="9" />
      <node id="5864553086652236717" at="44,114,45,21" concept="2" />
      <node id="5864553086652236717" at="49,114,50,49" concept="5" />
      <node id="5864553086652236717" at="51,26,52,56" concept="11" />
      <node id="5864553086652236717" at="55,13,56,62" concept="6" />
      <node id="5864553086652236717" at="57,14,58,58" concept="11" />
      <node id="5864553086652236717" at="63,128,64,49" concept="5" />
      <node id="5864553086652236717" at="65,26,66,56" concept="11" />
      <node id="5864553086652236717" at="69,14,70,58" concept="11" />
      <node id="5864553086652236717" at="76,48,77,22" concept="6" />
      <node id="5864553086652236717" at="82,40,83,19" concept="6" />
      <node id="5864553086652236717" at="32,0,34,0" concept="8" trace="___init___#(Lorg/jetbrains/mps/openapi/model/SNode;)V" />
      <node id="5864553086652236717" at="35,0,38,0" concept="8" trace="getPluginId_id55z4ZnCkRVV#(Lorg/jetbrains/mps/openapi/model/SNode;)Ljava/lang/String;" />
      <node id="5864553086652236717" at="39,0,42,0" concept="1" trace="IdeaPluginDependency__BehaviorDescriptor#()V" />
      <node id="5864553086652236717" at="50,49,53,5" concept="3" />
      <node id="5864553086652236717" at="64,49,67,5" concept="3" />
      <node id="5864553086652236717" at="43,0,47,0" concept="4" trace="initNode#(Lorg/jetbrains/mps/openapi/model/SNode;Ljetbrains/mps/core/aspects/behaviour/api/SConstructor;[Ljava/lang/Object;)V" />
      <node id="5864553086652236717" at="67,5,71,5" concept="10" />
      <node id="5864553086652236717" at="74,0,79,0" concept="4" trace="getDeclaredMethods#()Ljava/util/List;" />
      <node id="5864553086652236717" at="80,0,85,0" concept="4" trace="getConcept#()Lorg/jetbrains/mps/openapi/language/SAbstractConcept;" />
      <node id="5864553086652236717" at="53,5,59,5" concept="10" />
      <node id="5864553086652236717" at="62,0,73,0" concept="4" trace="invokeSpecial0#(Lorg/jetbrains/mps/openapi/language/SAbstractConcept;Ljetbrains/mps/core/aspects/behaviour/api/SMethod;[Ljava/lang/Object;)null" />
      <node id="5864553086652236717" at="48,0,61,0" concept="4" trace="invokeSpecial0#(Lorg/jetbrains/mps/openapi/model/SNode;Ljetbrains/mps/core/aspects/behaviour/api/SMethod;[Ljava/lang/Object;)null" />
      <scope id="5864553086652236717" at="32,63,32,63" />
      <scope id="5864553086652236722" at="35,84,36,183" />
      <scope id="5864553086652236717" at="39,58,40,20" />
      <scope id="5864553086652236717" at="44,114,45,21" />
      <scope id="5864553086652236717" at="51,26,52,56" />
      <scope id="5864553086652236717" at="55,13,56,62" />
      <scope id="5864553086652236717" at="57,14,58,58" />
      <scope id="5864553086652236717" at="65,26,66,56" />
      <scope id="5864553086652236717" at="69,14,70,58" />
      <scope id="5864553086652236717" at="76,48,77,22" />
      <scope id="5864553086652236717" at="82,40,83,19" />
      <scope id="5864553086652236717" at="32,0,34,0">
        <var name="__thisNode__" id="5864553086652236717" />
      </scope>
      <scope id="5864553086652236717" at="35,0,38,0">
        <var name="__thisNode__" id="5864553086652236717" />
      </scope>
      <scope id="5864553086652236717" at="39,0,42,0" />
      <scope id="5864553086652236717" at="43,0,47,0">
        <var name="constructor" id="5864553086652236717" />
        <var name="node" id="5864553086652236717" />
        <var name="parameters" id="5864553086652236717" />
      </scope>
      <scope id="5864553086652236717" at="74,0,79,0" />
      <scope id="5864553086652236717" at="80,0,85,0" />
      <scope id="5864553086652236717" at="63,128,71,5">
        <var name="methodIndex" id="5864553086652236717" />
      </scope>
      <scope id="5864553086652236717" at="49,114,59,5">
        <var name="methodIndex" id="5864553086652236717" />
      </scope>
      <scope id="5864553086652236717" at="62,0,73,0">
        <var name="concept" id="5864553086652236717" />
        <var name="method" id="5864553086652236717" />
        <var name="parameters" id="5864553086652236717" />
      </scope>
      <scope id="5864553086652236717" at="48,0,61,0">
        <var name="method" id="5864553086652236717" />
        <var name="node" id="5864553086652236717" />
        <var name="parameters" id="5864553086652236717" />
      </scope>
      <unit id="5864553086652236717" at="24,0,86,0" name="jetbrains.mps.lang.plugin.behavior.IdeaPluginDependency__BehaviorDescriptor" />
    </file>
  </root>
  <root nodeRef="r:00000000-0000-4000-0000-011c89590360(jetbrains.mps.lang.plugin.behavior)/6277721878946468937">
    <file name="KeymapChangesDeclaration_Behavior.java">
      <node id="6277721878946468937" at="13,86,14,101" concept="6" />
      <node id="6277721878946468937" at="16,93,17,108" concept="6" />
      <node id="6277721878946468937" at="13,0,16,0" concept="8" trace="call_getGeneratedName_6277721878946468943#(Lorg/jetbrains/mps/openapi/model/SNode;)Ljava/lang/String;" />
      <node id="6277721878946468937" at="16,0,19,0" concept="8" trace="call_getGeneratedClassFQName_6277721878946468954#(Lorg/jetbrains/mps/openapi/model/SNode;)Ljava/lang/String;" />
      <scope id="6277721878946468937" at="13,86,14,101" />
      <scope id="6277721878946468937" at="16,93,17,108" />
      <scope id="6277721878946468937" at="13,0,16,0">
        <var name="__thisNode__" id="6277721878946468937" />
      </scope>
      <scope id="6277721878946468937" at="16,0,19,0">
        <var name="__thisNode__" id="6277721878946468937" />
      </scope>
      <unit id="6277721878946468937" at="11,0,20,0" name="jetbrains.mps.lang.plugin.behavior.KeymapChangesDeclaration_Behavior" />
    </file>
    <file name="KeymapChangesDeclaration__BehaviorDescriptor.java">
      <node id="6277721878946468937" at="27,0,28,0" concept="7" trace="CONCEPT" />
      <node id="6277721878946468937" at="28,0,29,0" concept="7" trace="REGISTRY" />
      <node id="6277721878946468937" at="30,0,31,0" concept="7" trace="getGeneratedName_id5suWGB1jlhf" />
      <node id="6277721878946468937" at="31,0,32,0" concept="7" trace="getGeneratedClassFQName_id5suWGB1jlhq" />
      <node id="6277721878946468937" at="33,0,34,0" concept="7" trace="BH_METHODS" />
      <node id="6277721878946468946" at="38,89,39,216" concept="6" />
      <node id="6277721878946468957" at="41,96,42,239" concept="6" />
      <node id="6277721878946468937" at="45,62,46,20" concept="9" />
      <node id="6277721878946468937" at="50,114,51,21" concept="2" />
      <node id="6277721878946468937" at="55,114,56,49" concept="5" />
      <node id="6277721878946468937" at="57,26,58,56" concept="11" />
      <node id="6277721878946468937" at="61,13,62,67" concept="6" />
      <node id="6277721878946468937" at="63,13,64,74" concept="6" />
      <node id="6277721878946468937" at="65,14,66,58" concept="11" />
      <node id="6277721878946468937" at="71,128,72,49" concept="5" />
      <node id="6277721878946468937" at="73,26,74,56" concept="11" />
      <node id="6277721878946468937" at="77,14,78,58" concept="11" />
      <node id="6277721878946468937" at="84,48,85,22" concept="6" />
      <node id="6277721878946468937" at="90,40,91,19" concept="6" />
      <node id="6277721878946468937" at="35,0,37,0" concept="8" trace="___init___#(Lorg/jetbrains/mps/openapi/model/SNode;)V" />
      <node id="6277721878946468937" at="38,0,41,0" concept="8" trace="getGeneratedName_id5suWGB1jlhf#(Lorg/jetbrains/mps/openapi/model/SNode;)Ljava/lang/String;" />
      <node id="6277721878946468937" at="41,0,44,0" concept="8" trace="getGeneratedClassFQName_id5suWGB1jlhq#(Lorg/jetbrains/mps/openapi/model/SNode;)Ljava/lang/String;" />
      <node id="6277721878946468937" at="45,0,48,0" concept="1" trace="KeymapChangesDeclaration__BehaviorDescriptor#()V" />
      <node id="6277721878946468937" at="56,49,59,5" concept="3" />
      <node id="6277721878946468937" at="72,49,75,5" concept="3" />
      <node id="6277721878946468937" at="49,0,53,0" concept="4" trace="initNode#(Lorg/jetbrains/mps/openapi/model/SNode;Ljetbrains/mps/core/aspects/behaviour/api/SConstructor;[Ljava/lang/Object;)V" />
      <node id="6277721878946468937" at="75,5,79,5" concept="10" />
      <node id="6277721878946468937" at="82,0,87,0" concept="4" trace="getDeclaredMethods#()Ljava/util/List;" />
      <node id="6277721878946468937" at="88,0,93,0" concept="4" trace="getConcept#()Lorg/jetbrains/mps/openapi/language/SAbstractConcept;" />
      <node id="6277721878946468937" at="59,5,67,5" concept="10" />
      <node id="6277721878946468937" at="70,0,81,0" concept="4" trace="invokeSpecial0#(Lorg/jetbrains/mps/openapi/language/SAbstractConcept;Ljetbrains/mps/core/aspects/behaviour/api/SMethod;[Ljava/lang/Object;)null" />
      <node id="6277721878946468937" at="54,0,69,0" concept="4" trace="invokeSpecial0#(Lorg/jetbrains/mps/openapi/model/SNode;Ljetbrains/mps/core/aspects/behaviour/api/SMethod;[Ljava/lang/Object;)null" />
      <scope id="6277721878946468937" at="35,63,35,63" />
      <scope id="6277721878946468945" at="38,89,39,216" />
      <scope id="6277721878946468956" at="41,96,42,239" />
      <scope id="6277721878946468937" at="45,62,46,20" />
      <scope id="6277721878946468937" at="50,114,51,21" />
      <scope id="6277721878946468937" at="57,26,58,56" />
      <scope id="6277721878946468937" at="61,13,62,67" />
      <scope id="6277721878946468937" at="63,13,64,74" />
      <scope id="6277721878946468937" at="65,14,66,58" />
      <scope id="6277721878946468937" at="73,26,74,56" />
      <scope id="6277721878946468937" at="77,14,78,58" />
      <scope id="6277721878946468937" at="84,48,85,22" />
      <scope id="6277721878946468937" at="90,40,91,19" />
      <scope id="6277721878946468937" at="35,0,37,0">
        <var name="__thisNode__" id="6277721878946468937" />
      </scope>
      <scope id="6277721878946468937" at="38,0,41,0">
        <var name="__thisNode__" id="6277721878946468937" />
      </scope>
      <scope id="6277721878946468937" at="41,0,44,0">
        <var name="__thisNode__" id="6277721878946468937" />
      </scope>
      <scope id="6277721878946468937" at="45,0,48,0" />
      <scope id="6277721878946468937" at="49,0,53,0">
        <var name="constructor" id="6277721878946468937" />
        <var name="node" id="6277721878946468937" />
        <var name="parameters" id="6277721878946468937" />
      </scope>
      <scope id="6277721878946468937" at="82,0,87,0" />
      <scope id="6277721878946468937" at="88,0,93,0" />
      <scope id="6277721878946468937" at="71,128,79,5">
        <var name="methodIndex" id="6277721878946468937" />
      </scope>
      <scope id="6277721878946468937" at="70,0,81,0">
        <var name="concept" id="6277721878946468937" />
        <var name="method" id="6277721878946468937" />
        <var name="parameters" id="6277721878946468937" />
      </scope>
      <scope id="6277721878946468937" at="55,114,67,5">
        <var name="methodIndex" id="6277721878946468937" />
      </scope>
      <scope id="6277721878946468937" at="54,0,69,0">
        <var name="method" id="6277721878946468937" />
        <var name="node" id="6277721878946468937" />
        <var name="parameters" id="6277721878946468937" />
      </scope>
      <unit id="6277721878946468937" at="26,0,94,0" name="jetbrains.mps.lang.plugin.behavior.KeymapChangesDeclaration__BehaviorDescriptor" />
    </file>
  </root>
  <root nodeRef="r:00000000-0000-4000-0000-011c89590360(jetbrains.mps.lang.plugin.behavior)/6547237850567463421">
    <file name="BaseToolDeclaration_Behavior.java">
      <node id="6547237850567463421" at="13,86,14,96" concept="6" />
      <node id="6547237850567463421" at="16,93,17,103" concept="6" />
      <node id="6547237850567463421" at="19,80,20,89" concept="6" />
      <node id="6547237850567463421" at="22,89,23,99" concept="6" />
      <node id="6547237850567463421" at="13,0,16,0" concept="8" trace="call_getGeneratedName_6547237850567463427#(Lorg/jetbrains/mps/openapi/model/SNode;)Ljava/lang/String;" />
      <node id="6547237850567463421" at="16,0,19,0" concept="8" trace="call_getGeneratedClassFQName_6547237850567463438#(Lorg/jetbrains/mps/openapi/model/SNode;)Ljava/lang/String;" />
      <node id="6547237850567463421" at="19,0,22,0" concept="8" trace="call_hasNumber_6547237850567463455#(Lorg/jetbrains/mps/openapi/model/SNode;)Z" />
      <node id="6547237850567463421" at="22,0,25,0" concept="8" trace="call_getExpandedIconPath_6547237850567463492#(Lorg/jetbrains/mps/openapi/model/SNode;)Ljava/lang/String;" />
      <scope id="6547237850567463421" at="13,86,14,96" />
      <scope id="6547237850567463421" at="16,93,17,103" />
      <scope id="6547237850567463421" at="19,80,20,89" />
      <scope id="6547237850567463421" at="22,89,23,99" />
      <scope id="6547237850567463421" at="13,0,16,0">
        <var name="__thisNode__" id="6547237850567463421" />
      </scope>
      <scope id="6547237850567463421" at="16,0,19,0">
        <var name="__thisNode__" id="6547237850567463421" />
      </scope>
      <scope id="6547237850567463421" at="19,0,22,0">
        <var name="__thisNode__" id="6547237850567463421" />
      </scope>
      <scope id="6547237850567463421" at="22,0,25,0">
        <var name="__thisNode__" id="6547237850567463421" />
      </scope>
      <unit id="6547237850567463421" at="11,0,26,0" name="jetbrains.mps.lang.plugin.behavior.BaseToolDeclaration_Behavior" />
    </file>
    <file name="BaseToolDeclaration__BehaviorDescriptor.java">
      <node id="6547237850567463421" at="35,0,36,0" concept="7" trace="CONCEPT" />
      <node id="6547237850567463421" at="36,0,37,0" concept="7" trace="REGISTRY" />
      <node id="6547237850567463421" at="38,0,39,0" concept="7" trace="getGeneratedName_id5FstybB4d83" />
      <node id="6547237850567463421" at="39,0,40,0" concept="7" trace="getGeneratedClassFQName_id5FstybB4d8e" />
      <node id="6547237850567463421" at="40,0,41,0" concept="7" trace="hasNumber_id5FstybB4d8v" />
      <node id="6547237850567463421" at="41,0,42,0" concept="7" trace="createType_idhEwJimy" />
      <node id="6547237850567463421" at="42,0,43,0" concept="7" trace="createSuperType_idhHOGPWW" />
      <node id="6547237850567463421" at="43,0,44,0" concept="7" trace="getExpandedIconPath_id5FstybB4d94" />
      <node id="6547237850567463421" at="44,0,45,0" concept="7" trace="getPropertyToCheck_id4cWf37B8oYh" />
      <node id="6547237850567463421" at="46,0,47,0" concept="7" trace="BH_METHODS" />
      <node id="6547237850567463430" at="51,89,52,207" concept="6" />
      <node id="6547237850567463441" at="54,96,55,234" concept="6" />
      <node id="6547237850567463458" at="57,83,58,189" concept="6" />
      <node id="862470364181513535" at="60,78,61,59" concept="6" />
      <node id="6547237850567463487" at="63,83,64,47" concept="6" />
      <node id="1161951617348743399" at="66,92,67,122" concept="5" />
      <node id="6547237850567463505" at="68,46,69,18" concept="6" />
      <node id="6547237850567463507" at="70,5,71,240" concept="6" />
      <node id="6547237850567463521" at="73,102,74,58" concept="6" />
      <node id="6547237850567463421" at="77,57,78,20" concept="9" />
      <node id="6547237850567463421" at="82,114,83,21" concept="2" />
      <node id="6547237850567463421" at="87,114,88,49" concept="5" />
      <node id="6547237850567463421" at="89,26,90,56" concept="11" />
      <node id="6547237850567463421" at="93,13,94,67" concept="6" />
      <node id="6547237850567463421" at="95,13,96,74" concept="6" />
      <node id="6547237850567463421" at="97,13,98,61" concept="6" />
      <node id="6547237850567463421" at="99,13,100,56" concept="6" />
      <node id="6547237850567463421" at="101,13,102,61" concept="6" />
      <node id="6547237850567463421" at="103,13,104,70" concept="6" />
      <node id="6547237850567463421" at="105,13,106,80" concept="6" />
      <node id="6547237850567463421" at="107,14,108,58" concept="11" />
      <node id="6547237850567463421" at="113,128,114,49" concept="5" />
      <node id="6547237850567463421" at="115,26,116,56" concept="11" />
      <node id="6547237850567463421" at="119,14,120,58" concept="11" />
      <node id="6547237850567463421" at="126,48,127,22" concept="6" />
      <node id="6547237850567463421" at="132,40,133,19" concept="6" />
      <node id="862470364181513536" at="135,78,136,63" concept="5" />
      <node id="862470364181513536" at="136,63,137,30" concept="5" />
      <node id="862470364181513536" at="137,30,138,220" concept="2" />
      <node id="862470364181513536" at="138,220,139,193" concept="2" />
      <node id="862470364181513536" at="139,193,140,24" concept="6" />
      <node id="6547237850567463488" at="142,60,143,63" concept="5" />
      <node id="6547237850567463488" at="143,63,144,30" concept="5" />
      <node id="6547237850567463488" at="144,30,145,227" concept="2" />
      <node id="6547237850567463488" at="145,227,146,460" concept="2" />
      <node id="6547237850567463488" at="146,460,147,24" concept="6" />
      <node id="6547237850567463421" at="48,0,50,0" concept="8" trace="___init___#(Lorg/jetbrains/mps/openapi/model/SNode;)V" />
      <node id="862470364181513536" at="137,30,139,193" concept="0" />
      <node id="862470364181513536" at="137,30,139,193" concept="0" />
      <node id="6547237850567463488" at="144,30,146,460" concept="0" />
      <node id="6547237850567463488" at="144,30,146,460" concept="0" />
      <node id="6547237850567463421" at="51,0,54,0" concept="8" trace="getGeneratedName_id5FstybB4d83#(Lorg/jetbrains/mps/openapi/model/SNode;)Ljava/lang/String;" />
      <node id="6547237850567463421" at="54,0,57,0" concept="8" trace="getGeneratedClassFQName_id5FstybB4d8e#(Lorg/jetbrains/mps/openapi/model/SNode;)Ljava/lang/String;" />
      <node id="6547237850567463421" at="57,0,60,0" concept="8" trace="hasNumber_id5FstybB4d8v#(Lorg/jetbrains/mps/openapi/model/SNode;)Z" />
      <node id="6547237850567463421" at="60,0,63,0" concept="8" trace="createType_idhEwJimy#(Lorg/jetbrains/mps/openapi/model/SNode;)Lorg/jetbrains/mps/openapi/model/SNode;" />
      <node id="6547237850567463421" at="63,0,66,0" concept="8" trace="createSuperType_idhHOGPWW#(Lorg/jetbrains/mps/openapi/model/SNode;)Lorg/jetbrains/mps/openapi/model/SNode;" />
      <node id="6547237850567463500" at="67,122,70,5" concept="3" />
      <node id="6547237850567463421" at="73,0,76,0" concept="8" trace="getPropertyToCheck_id4cWf37B8oYh#(Lorg/jetbrains/mps/openapi/model/SNode;)Ljetbrains/mps/checkedName/PropertyReference;" />
      <node id="6547237850567463421" at="77,0,80,0" concept="1" trace="BaseToolDeclaration__BehaviorDescriptor#()V" />
      <node id="6547237850567463421" at="88,49,91,5" concept="3" />
      <node id="6547237850567463421" at="114,49,117,5" concept="3" />
      <node id="6547237850567463421" at="81,0,85,0" concept="4" trace="initNode#(Lorg/jetbrains/mps/openapi/model/SNode;Ljetbrains/mps/core/aspects/behaviour/api/SConstructor;[Ljava/lang/Object;)V" />
      <node id="6547237850567463421" at="117,5,121,5" concept="10" />
      <node id="6547237850567463421" at="124,0,129,0" concept="4" trace="getDeclaredMethods#()Ljava/util/List;" />
      <node id="6547237850567463421" at="130,0,135,0" concept="4" trace="getConcept#()Lorg/jetbrains/mps/openapi/language/SAbstractConcept;" />
      <node id="6547237850567463421" at="66,0,73,0" concept="8" trace="getExpandedIconPath_id5FstybB4d94#(Lorg/jetbrains/mps/openapi/model/SNode;)Ljava/lang/String;" />
      <node id="862470364181513536" at="135,0,142,0" concept="8" trace="_quotation_createNode_7ol7e8_a0a3#(Ljava/lang/Object;)Lorg/jetbrains/mps/openapi/model/SNode;" />
      <node id="6547237850567463488" at="142,0,149,0" concept="8" trace="_quotation_createNode_7ol7e8_a0a4#()Lorg/jetbrains/mps/openapi/model/SNode;" />
      <node id="6547237850567463421" at="112,0,123,0" concept="4" trace="invokeSpecial0#(Lorg/jetbrains/mps/openapi/language/SAbstractConcept;Ljetbrains/mps/core/aspects/behaviour/api/SMethod;[Ljava/lang/Object;)null" />
      <node id="6547237850567463421" at="91,5,109,5" concept="10" />
      <node id="6547237850567463421" at="86,0,111,0" concept="4" trace="invokeSpecial0#(Lorg/jetbrains/mps/openapi/model/SNode;Ljetbrains/mps/core/aspects/behaviour/api/SMethod;[Ljava/lang/Object;)null" />
      <scope id="6547237850567463421" at="48,63,48,63" />
      <scope id="6547237850567463429" at="51,89,52,207" />
      <scope id="6547237850567463440" at="54,96,55,234" />
      <scope id="6547237850567463457" at="57,83,58,189" />
      <scope id="6547237850567463468" at="60,78,61,59" />
      <scope id="6547237850567463486" at="63,83,64,47" />
      <scope id="6547237850567463504" at="68,46,69,18" />
      <scope id="6547237850567463520" at="73,102,74,58" />
      <scope id="6547237850567463421" at="77,57,78,20" />
      <scope id="6547237850567463421" at="82,114,83,21" />
      <scope id="6547237850567463421" at="89,26,90,56" />
      <scope id="6547237850567463421" at="93,13,94,67" />
      <scope id="6547237850567463421" at="95,13,96,74" />
      <scope id="6547237850567463421" at="97,13,98,61" />
      <scope id="6547237850567463421" at="99,13,100,56" />
      <scope id="6547237850567463421" at="101,13,102,61" />
      <scope id="6547237850567463421" at="103,13,104,70" />
      <scope id="6547237850567463421" at="105,13,106,80" />
      <scope id="6547237850567463421" at="107,14,108,58" />
      <scope id="6547237850567463421" at="115,26,116,56" />
      <scope id="6547237850567463421" at="119,14,120,58" />
      <scope id="6547237850567463421" at="126,48,127,22" />
      <scope id="6547237850567463421" at="132,40,133,19" />
      <scope id="6547237850567463421" at="48,0,50,0">
        <var name="__thisNode__" id="6547237850567463421" />
      </scope>
      <scope id="862470364181513536" at="137,30,139,193" />
      <scope id="6547237850567463488" at="144,30,146,460" />
      <scope id="6547237850567463421" at="51,0,54,0">
        <var name="__thisNode__" id="6547237850567463421" />
      </scope>
      <scope id="6547237850567463421" at="54,0,57,0">
        <var name="__thisNode__" id="6547237850567463421" />
      </scope>
      <scope id="6547237850567463421" at="57,0,60,0">
        <var name="__thisNode__" id="6547237850567463421" />
      </scope>
      <scope id="6547237850567463421" at="60,0,63,0">
        <var name="__thisNode__" id="6547237850567463421" />
      </scope>
      <scope id="6547237850567463421" at="63,0,66,0">
        <var name="__thisNode__" id="6547237850567463421" />
      </scope>
      <scope id="6547237850567463421" at="73,0,76,0">
        <var name="__thisNode__" id="6547237850567463421" />
      </scope>
      <scope id="6547237850567463421" at="77,0,80,0" />
      <scope id="6547237850567463421" at="81,0,85,0">
        <var name="constructor" id="6547237850567463421" />
        <var name="node" id="6547237850567463421" />
        <var name="parameters" id="6547237850567463421" />
      </scope>
      <scope id="6547237850567463494" at="66,92,71,240">
        <var name="module" id="1161951617348743400" />
      </scope>
      <scope id="6547237850567463421" at="124,0,129,0" />
      <scope id="6547237850567463421" at="130,0,135,0" />
      <scope id="862470364181513536" at="135,78,140,24">
        <var name="facade" id="862470364181513536" />
        <var name="quotedNode_2" id="862470364181513536" />
      </scope>
      <scope id="6547237850567463488" at="142,60,147,24">
        <var name="facade" id="6547237850567463488" />
        <var name="quotedNode_1" id="6547237850567463488" />
      </scope>
      <scope id="6547237850567463421" at="66,0,73,0">
        <var name="__thisNode__" id="6547237850567463421" />
      </scope>
      <scope id="862470364181513536" at="135,0,142,0">
        <var name="parameter_1" id="862470364181513536" />
      </scope>
      <scope id="6547237850567463488" at="142,0,149,0" />
      <scope id="6547237850567463421" at="113,128,121,5">
        <var name="methodIndex" id="6547237850567463421" />
      </scope>
      <scope id="6547237850567463421" at="112,0,123,0">
        <var name="concept" id="6547237850567463421" />
        <var name="method" id="6547237850567463421" />
        <var name="parameters" id="6547237850567463421" />
      </scope>
      <scope id="6547237850567463421" at="87,114,109,5">
        <var name="methodIndex" id="6547237850567463421" />
      </scope>
      <scope id="6547237850567463421" at="86,0,111,0">
        <var name="method" id="6547237850567463421" />
        <var name="node" id="6547237850567463421" />
        <var name="parameters" id="6547237850567463421" />
      </scope>
      <unit id="6547237850567463421" at="34,0,150,0" name="jetbrains.mps.lang.plugin.behavior.BaseToolDeclaration__BehaviorDescriptor" />
    </file>
  </root>
  <root nodeRef="r:00000000-0000-4000-0000-011c89590360(jetbrains.mps.lang.plugin.behavior)/658365993682017719">
    <file name="ParameterizedShortcutChange_Behavior.java">
      <unit id="658365993682017719" at="10,0,13,0" name="jetbrains.mps.lang.plugin.behavior.ParameterizedShortcutChange_Behavior" />
    </file>
    <file name="ParameterizedShortcutChange__BehaviorDescriptor.java">
      <node id="658365993682017719" at="26,0,27,0" concept="7" trace="CONCEPT" />
      <node id="658365993682017719" at="27,0,28,0" concept="7" trace="REGISTRY" />
      <node id="658365993682017719" at="29,0,30,0" concept="7" trace="getExpectedReturnType_idhEwIGRD" />
      <node id="658365993682017719" at="31,0,32,0" concept="7" trace="BH_METHODS" />
      <node id="658365993682017726" at="36,89,37,47" concept="6" />
      <node id="658365993682017719" at="40,65,41,20" concept="9" />
      <node id="658365993682017719" at="45,114,46,21" concept="2" />
      <node id="658365993682017719" at="50,114,51,49" concept="5" />
      <node id="658365993682017719" at="52,26,53,56" concept="11" />
      <node id="658365993682017719" at="56,13,57,67" concept="6" />
      <node id="658365993682017719" at="58,14,59,58" concept="11" />
      <node id="658365993682017719" at="64,128,65,49" concept="5" />
      <node id="658365993682017719" at="66,26,67,56" concept="11" />
      <node id="658365993682017719" at="70,14,71,58" concept="11" />
      <node id="658365993682017719" at="77,48,78,22" concept="6" />
      <node id="658365993682017719" at="83,40,84,19" concept="6" />
      <node id="658365993682017722" at="86,60,87,63" concept="5" />
      <node id="658365993682017722" at="87,63,88,30" concept="5" />
      <node id="658365993682017722" at="88,30,89,220" concept="0" />
      <node id="658365993682017722" at="88,30,89,220" concept="0" />
      <node id="658365993682017722" at="88,30,89,220" concept="2" />
      <node id="658365993682017722" at="89,220,90,24" concept="6" />
      <node id="658365993682017719" at="33,0,35,0" concept="8" trace="___init___#(Lorg/jetbrains/mps/openapi/model/SNode;)V" />
      <node id="658365993682017719" at="36,0,39,0" concept="8" trace="getExpectedReturnType_idhEwIGRD#(Lorg/jetbrains/mps/openapi/model/SNode;)Lorg/jetbrains/mps/openapi/model/SNode;" />
      <node id="658365993682017719" at="40,0,43,0" concept="1" trace="ParameterizedShortcutChange__BehaviorDescriptor#()V" />
      <node id="658365993682017719" at="51,49,54,5" concept="3" />
      <node id="658365993682017719" at="65,49,68,5" concept="3" />
      <node id="658365993682017719" at="44,0,48,0" concept="4" trace="initNode#(Lorg/jetbrains/mps/openapi/model/SNode;Ljetbrains/mps/core/aspects/behaviour/api/SConstructor;[Ljava/lang/Object;)V" />
      <node id="658365993682017719" at="68,5,72,5" concept="10" />
      <node id="658365993682017719" at="75,0,80,0" concept="4" trace="getDeclaredMethods#()Ljava/util/List;" />
      <node id="658365993682017719" at="81,0,86,0" concept="4" trace="getConcept#()Lorg/jetbrains/mps/openapi/language/SAbstractConcept;" />
      <node id="658365993682017719" at="54,5,60,5" concept="10" />
      <node id="658365993682017722" at="86,0,92,0" concept="8" trace="_quotation_createNode_hegoi9_a0a0#()Lorg/jetbrains/mps/openapi/model/SNode;" />
      <node id="658365993682017719" at="63,0,74,0" concept="4" trace="invokeSpecial0#(Lorg/jetbrains/mps/openapi/language/SAbstractConcept;Ljetbrains/mps/core/aspects/behaviour/api/SMethod;[Ljava/lang/Object;)null" />
      <node id="658365993682017719" at="49,0,62,0" concept="4" trace="invokeSpecial0#(Lorg/jetbrains/mps/openapi/model/SNode;Ljetbrains/mps/core/aspects/behaviour/api/SMethod;[Ljava/lang/Object;)null" />
      <scope id="658365993682017719" at="33,63,33,63" />
      <scope id="658365993682017725" at="36,89,37,47" />
      <scope id="658365993682017719" at="40,65,41,20" />
      <scope id="658365993682017719" at="45,114,46,21" />
      <scope id="658365993682017719" at="52,26,53,56" />
      <scope id="658365993682017719" at="56,13,57,67" />
      <scope id="658365993682017719" at="58,14,59,58" />
      <scope id="658365993682017719" at="66,26,67,56" />
      <scope id="658365993682017719" at="70,14,71,58" />
      <scope id="658365993682017719" at="77,48,78,22" />
      <scope id="658365993682017719" at="83,40,84,19" />
      <scope id="658365993682017722" at="88,30,89,220" />
      <scope id="658365993682017719" at="33,0,35,0">
        <var name="__thisNode__" id="658365993682017719" />
      </scope>
      <scope id="658365993682017719" at="36,0,39,0">
        <var name="__thisNode__" id="658365993682017719" />
      </scope>
      <scope id="658365993682017719" at="40,0,43,0" />
      <scope id="658365993682017719" at="44,0,48,0">
        <var name="constructor" id="658365993682017719" />
        <var name="node" id="658365993682017719" />
        <var name="parameters" id="658365993682017719" />
      </scope>
      <scope id="658365993682017722" at="86,60,90,24">
        <var name="facade" id="658365993682017722" />
        <var name="quotedNode_1" id="658365993682017722" />
      </scope>
      <scope id="658365993682017719" at="75,0,80,0" />
      <scope id="658365993682017719" at="81,0,86,0" />
      <scope id="658365993682017722" at="86,0,92,0" />
      <scope id="658365993682017719" at="64,128,72,5">
        <var name="methodIndex" id="658365993682017719" />
      </scope>
      <scope id="658365993682017719" at="50,114,60,5">
        <var name="methodIndex" id="658365993682017719" />
      </scope>
      <scope id="658365993682017719" at="63,0,74,0">
        <var name="concept" id="658365993682017719" />
        <var name="method" id="658365993682017719" />
        <var name="parameters" id="658365993682017719" />
      </scope>
      <scope id="658365993682017719" at="49,0,62,0">
        <var name="method" id="658365993682017719" />
        <var name="node" id="658365993682017719" />
        <var name="parameters" id="658365993682017719" />
      </scope>
      <unit id="658365993682017719" at="25,0,93,0" name="jetbrains.mps.lang.plugin.behavior.ParameterizedShortcutChange__BehaviorDescriptor" />
    </file>
  </root>
</debug-info>
<|MERGE_RESOLUTION|>--- conflicted
+++ resolved
@@ -1616,117 +1616,23 @@
   </root>
   <root nodeRef="r:00000000-0000-4000-0000-011c89590360(jetbrains.mps.lang.plugin.behavior)/1217257088977">
     <file name="ActionDataParameterDeclaration_Behavior.java">
-<<<<<<< HEAD
-      <node id="47694270442130530" at="31,39,32,830" concept="6" />
-      <node id="47694270442130548" at="35,29,36,16" concept="6" />
-      <node id="47694270442130566" at="39,39,40,330" concept="6" />
-      <node id="47694270442130578" at="43,24,44,16" concept="6" />
-      <node id="47694270442130583" at="45,5,46,474" concept="6" />
-      <node id="8759351810054597957" at="48,118,49,77" concept="5" />
-      <node id="8759351810054607880" at="49,77,50,56" concept="2" />
-      <node id="8759351810054595685" at="50,56,51,116" concept="2" />
-      <node id="5742753424406371837" at="53,51,54,233" concept="6" />
-      <node id="5742753424406359651" at="57,39,58,281" concept="6" />
-      <node id="1866752856967982407" at="61,50,62,83" concept="6" />
-      <node id="47694270442130541" at="66,72,67,63" concept="5" />
-      <node id="47694270442130541" at="67,63,68,30" concept="5" />
-      <node id="47694270442130541" at="68,30,69,227" concept="2" />
-      <node id="47694270442130541" at="69,227,70,483" concept="2" />
-      <node id="47694270442130541" at="70,483,71,24" concept="6" />
-      <node id="5742753424406359656" at="73,69,74,63" concept="5" />
-      <node id="5742753424406359656" at="74,63,75,30" concept="5" />
-      <node id="5742753424406359656" at="75,30,76,227" concept="2" />
-      <node id="5742753424406359656" at="76,227,77,472" concept="2" />
-      <node id="5742753424406359656" at="77,472,78,24" concept="6" />
-      <node id="47694270442130541" at="68,30,70,483" concept="0" />
-      <node id="47694270442130541" at="68,30,70,483" concept="0" />
-      <node id="5742753424406359656" at="75,30,77,472" concept="0" />
-      <node id="5742753424406359656" at="75,30,77,472" concept="0" />
-      <node id="47694270442130526" at="31,0,34,0" concept="4" trace="accept#(Lorg/jetbrains/mps/openapi/model/SNode;)Z" />
-      <node id="47694270442130546" at="34,15,37,5" concept="3" />
-      <node id="47694270442130562" at="39,0,42,0" concept="4" trace="accept#(Lorg/jetbrains/mps/openapi/model/SNode;)Z" />
-      <node id="47694270442130576" at="42,15,45,5" concept="3" />
-      <node id="5742753424406371835" at="53,0,56,0" concept="4" trace="translate#(Lorg/jetbrains/mps/openapi/model/SModel;)Ljava/lang/Iterable;" />
-      <node id="5742753424406359649" at="57,0,60,0" concept="4" trace="accept#(Lorg/jetbrains/mps/openapi/model/SNode;)Z" />
-      <node id="1866752856967982024" at="61,0,64,0" concept="4" trace="translate#(Lorg/jetbrains/mps/openapi/model/SNode;)Ljava/lang/Iterable;" />
-      <node id="47694270442130517" at="29,119,34,15" concept="5" />
-      <node id="47694270442130553" at="37,5,42,15" concept="5" />
-      <node id="47694270442130541" at="66,0,73,0" concept="8" trace="_quotation_createNode_6xp2og_a0a0a0a0a0a0a0a3#()Lorg/jetbrains/mps/openapi/model/SNode;" />
-      <node id="5742753424406359656" at="73,0,80,0" concept="8" trace="_quotation_createNode_6xp2og_a0a0a0a0a0d0e#()Lorg/jetbrains/mps/openapi/model/SNode;" />
-      <node id="5742753424406335811" at="51,116,64,7" concept="6" />
-      <node id="1217257088977" at="48,0,66,0" concept="8" trace="call_getDataKeys_1866752856967082411#(Lorg/jetbrains/mps/openapi/language/SAbstractConcept;Lorg/jetbrains/mps/openapi/model/SModel;)Ljava/lang/Iterable;" />
-      <node id="1217257088977" at="29,0,48,0" concept="8" trace="call_getDescription_47694270442103157#(Lorg/jetbrains/mps/openapi/language/SAbstractConcept;Lorg/jetbrains/mps/openapi/model/SNode;)Ljava/lang/String;" />
-      <scope id="47694270442130529" at="31,39,32,830" />
-      <scope id="47694270442130547" at="35,29,36,16" />
-      <scope id="47694270442130565" at="39,39,40,330" />
-      <scope id="47694270442130577" at="43,24,44,16" />
-      <scope id="5742753424406371836" at="53,51,54,233" />
-      <scope id="5742753424406359650" at="57,39,58,281" />
-      <scope id="1866752856967982025" at="61,50,62,83" />
-      <scope id="47694270442130541" at="68,30,70,483" />
-      <scope id="5742753424406359656" at="75,30,77,472" />
-      <scope id="47694270442130526" at="31,0,34,0">
-        <var name="it" id="47694270442130526" />
-      </scope>
-      <scope id="47694270442130562" at="39,0,42,0">
-        <var name="it" id="47694270442130562" />
-      </scope>
-      <scope id="5742753424406371835" at="53,0,56,0">
-        <var name="it" id="5742753424406371835" />
-      </scope>
-      <scope id="5742753424406359649" at="57,0,60,0">
-        <var name="it" id="5742753424406359649" />
-      </scope>
-      <scope id="1866752856967982024" at="61,0,64,0">
-        <var name="it" id="1866752856967982024" />
-      </scope>
-      <scope id="47694270442130541" at="66,72,71,24">
-        <var name="facade" id="47694270442130541" />
-        <var name="quotedNode_1" id="47694270442130541" />
-      </scope>
-      <scope id="5742753424406359656" at="73,69,78,24">
-        <var name="facade" id="5742753424406359656" />
-        <var name="quotedNode_1" id="5742753424406359656" />
-      </scope>
-      <scope id="47694270442130541" at="66,0,73,0" />
-      <scope id="5742753424406359656" at="73,0,80,0" />
-      <scope id="1866752856967082414" at="48,118,64,7">
-        <var name="allIModels" id="8759351810054597958" />
-      </scope>
-      <scope id="47694270442103160" at="29,119,46,474">
-        <var name="annotation" id="47694270442130518" />
-        <var name="value" id="47694270442130554" />
-      </scope>
-      <scope id="1217257088977" at="48,0,66,0">
+      <node id="1217257088977" at="15,119,16,124" concept="6" />
+      <node id="1217257088977" at="18,118,19,112" concept="6" />
+      <node id="1217257088977" at="15,0,18,0" concept="8" trace="call_getDescription_47694270442103157#(Lorg/jetbrains/mps/openapi/language/SAbstractConcept;Lorg/jetbrains/mps/openapi/model/SNode;)Ljava/lang/String;" />
+      <node id="1217257088977" at="18,0,21,0" concept="8" trace="call_getDataKeys_1866752856967082411#(Lorg/jetbrains/mps/openapi/language/SAbstractConcept;Lorg/jetbrains/mps/openapi/model/SModel;)Ljava/lang/Iterable;" />
+      <scope id="1217257088977" at="15,119,16,124" />
+      <scope id="1217257088977" at="18,118,19,112" />
+      <scope id="1217257088977" at="15,0,18,0">
+        <var name="__thisConcept__" id="1217257088977" />
+        <var name="parameterObject" id="47694270442130511" />
+      </scope>
+      <scope id="1217257088977" at="18,0,21,0">
         <var name="__thisConcept__" id="1217257088977" />
         <var name="model" id="1866752856967365457" />
       </scope>
-      <scope id="1217257088977" at="29,0,48,0">
-=======
-      <node id="1217257088977" at="16,119,17,124" concept="6" />
-      <node id="1217257088977" at="19,114,20,112" concept="6" />
-      <node id="1217257088977" at="16,0,19,0" concept="8" trace="call_getDescription_47694270442103157#(Lorg/jetbrains/mps/openapi/language/SAbstractConcept;Lorg/jetbrains/mps/openapi/model/SNode;)Ljava/lang/String;" />
-      <node id="1217257088977" at="19,0,22,0" concept="8" trace="call_getDataKeys_1866752856967082411#(Lorg/jetbrains/mps/openapi/language/SAbstractConcept;Lorg/jetbrains/mps/openapi/model/SModel;)Ljava/util/List;" />
-      <scope id="1217257088977" at="16,119,17,124" />
-      <scope id="1217257088977" at="19,114,20,112" />
-      <scope id="1217257088977" at="16,0,19,0">
-        <var name="__thisConcept__" id="1217257088977" />
-        <var name="parameterObject" id="47694270442130511" />
-      </scope>
-      <scope id="1217257088977" at="19,0,22,0">
->>>>>>> 75b45c7b
-        <var name="__thisConcept__" id="1217257088977" />
-        <var name="model" id="1866752856967365457" />
-      </scope>
-<<<<<<< HEAD
-      <unit id="47694270442130526" at="30,228,34,5" name="jetbrains.mps.lang.plugin.behavior.ActionDataParameterDeclaration_Behavior$1" />
-      <unit id="47694270442130562" at="38,213,42,5" name="jetbrains.mps.lang.plugin.behavior.ActionDataParameterDeclaration_Behavior$2" />
-      <unit id="5742753424406371835" at="52,59,56,5" name="jetbrains.mps.lang.plugin.behavior.ActionDataParameterDeclaration_Behavior$3" />
-      <unit id="5742753424406359649" at="56,17,60,5" name="jetbrains.mps.lang.plugin.behavior.ActionDataParameterDeclaration_Behavior$4" />
-      <unit id="1866752856967982024" at="60,21,64,5" name="jetbrains.mps.lang.plugin.behavior.ActionDataParameterDeclaration_Behavior$5" />
-      <unit id="1217257088977" at="27,0,81,0" name="jetbrains.mps.lang.plugin.behavior.ActionDataParameterDeclaration_Behavior" />
-    </file>
-    <file name="ActionDataParameterDeclaration_BehaviorDescriptor.java">
+      <unit id="1217257088977" at="13,0,22,0" name="jetbrains.mps.lang.plugin.behavior.ActionDataParameterDeclaration_Behavior" />
+    </file>
+    <file name="ActionDataParameterDeclaration__BehaviorDescriptor.java">
       <node id="1217257088977" at="38,0,39,0" concept="7" trace="CONCEPT" />
       <node id="1217257088977" at="39,0,40,0" concept="7" trace="REGISTRY" />
       <node id="1217257088977" at="41,0,42,0" concept="7" trace="getType_id112RIkggjzD" />
@@ -1735,34 +1641,34 @@
       <node id="1217257088977" at="44,0,45,0" concept="7" trace="getDescription_id2DsqYJxu5P" />
       <node id="1217257088977" at="45,0,46,0" concept="7" trace="getDataKeys_id1BC2tkUXZ6F" />
       <node id="1217257088977" at="47,0,48,0" concept="7" trace="BH_METHODS" />
-      <node id="1217257105437" at="52,75,53,679" concept="6" />
-      <node id="1171743928471867436" at="55,87,56,169" concept="6" />
-      <node id="3044950653914721442" at="58,107,59,117" concept="5" />
-      <node id="3044950653914721457" at="59,117,60,166" concept="2" />
+      <node id="1217257105437" at="52,79,53,679" concept="6" />
+      <node id="1171743928471867436" at="55,91,56,169" concept="6" />
+      <node id="3044950653914721442" at="58,111,59,118" concept="5" />
+      <node id="3044950653914721457" at="59,118,60,166" concept="2" />
       <node id="3044950653914721461" at="60,166,61,18" concept="6" />
       <node id="47694270442130530" at="65,39,66,830" concept="6" />
       <node id="47694270442130548" at="69,29,70,16" concept="6" />
       <node id="47694270442130566" at="73,39,74,330" concept="6" />
       <node id="47694270442130578" at="77,24,78,16" concept="6" />
       <node id="47694270442130583" at="79,5,80,474" concept="6" />
-      <node id="8759351810054597957" at="82,117,83,77" concept="5" />
+      <node id="8759351810054597957" at="82,121,83,77" concept="5" />
       <node id="8759351810054607880" at="83,77,84,56" concept="2" />
       <node id="8759351810054595685" at="84,56,85,116" concept="2" />
       <node id="5742753424406371837" at="87,51,88,233" concept="6" />
-      <node id="5742753424406359651" at="91,39,92,281" concept="6" />
-      <node id="1866752856967982407" at="95,50,96,83" concept="6" />
-      <node id="1217257088977" at="101,67,102,20" concept="9" />
-      <node id="1217257088977" at="106,108,107,21" concept="2" />
-      <node id="1217257088977" at="111,113,112,49" concept="5" />
+      <node id="5742753424406359651" at="91,39,92,292" concept="6" />
+      <node id="1866752856967982407" at="95,50,96,102" concept="6" />
+      <node id="1217257088977" at="101,68,102,20" concept="9" />
+      <node id="1217257088977" at="106,114,107,21" concept="2" />
+      <node id="1217257088977" at="111,114,112,49" concept="5" />
       <node id="1217257088977" at="113,26,114,56" concept="11" />
-      <node id="1217257088977" at="117,13,118,47" concept="6" />
-      <node id="1217257088977" at="119,13,120,59" concept="6" />
+      <node id="1217257088977" at="117,13,118,57" concept="6" />
+      <node id="1217257088977" at="119,13,120,69" concept="6" />
       <node id="1217257088977" at="121,14,122,58" concept="11" />
-      <node id="1217257088977" at="127,127,128,49" concept="5" />
+      <node id="1217257088977" at="127,128,128,49" concept="5" />
       <node id="1217257088977" at="129,26,130,56" concept="11" />
-      <node id="1217257088977" at="133,13,134,62" concept="6" />
-      <node id="1217257088977" at="135,13,136,79" concept="6" />
-      <node id="1217257088977" at="137,13,138,78" concept="6" />
+      <node id="1217257088977" at="133,13,134,78" concept="6" />
+      <node id="1217257088977" at="135,13,136,90" concept="6" />
+      <node id="1217257088977" at="137,13,138,98" concept="6" />
       <node id="1217257088977" at="139,14,140,58" concept="11" />
       <node id="1217257088977" at="146,48,147,22" concept="6" />
       <node id="1217257088977" at="152,40,153,19" concept="6" />
@@ -1790,12 +1696,12 @@
       <node id="5742753424406371835" at="87,0,90,0" concept="4" trace="translate#(Lorg/jetbrains/mps/openapi/model/SModel;)Ljava/lang/Iterable;" />
       <node id="5742753424406359649" at="91,0,94,0" concept="4" trace="accept#(Lorg/jetbrains/mps/openapi/model/SNode;)Z" />
       <node id="1866752856967982024" at="95,0,98,0" concept="4" trace="translate#(Lorg/jetbrains/mps/openapi/model/SNode;)Ljava/lang/Iterable;" />
-      <node id="1217257088977" at="101,0,104,0" concept="1" trace="ActionDataParameterDeclaration_BehaviorDescriptor#()V" />
+      <node id="1217257088977" at="101,0,104,0" concept="1" trace="ActionDataParameterDeclaration__BehaviorDescriptor#()V" />
       <node id="1217257088977" at="112,49,115,5" concept="3" />
       <node id="1217257088977" at="128,49,131,5" concept="3" />
       <node id="1217257088977" at="105,0,109,0" concept="4" trace="initNode#(Lorg/jetbrains/mps/openapi/model/SNode;Ljetbrains/mps/core/aspects/behaviour/api/SConstructor;[Ljava/lang/Object;)V" />
       <node id="1217257088977" at="58,0,63,0" concept="8" trace="getOperationConcept_id2D1PBM_bxJ5#(Lorg/jetbrains/mps/openapi/language/SAbstractConcept;)Ljava/util/List;" />
-      <node id="47694270442130517" at="63,119,68,15" concept="5" />
+      <node id="47694270442130517" at="63,123,68,15" concept="5" />
       <node id="47694270442130553" at="71,5,76,15" concept="5" />
       <node id="1217257088977" at="144,0,149,0" concept="4" trace="getDeclaredMethods#()Ljava/util/List;" />
       <node id="1217257088977" at="150,0,155,0" concept="4" trace="getConcept#()Lorg/jetbrains/mps/openapi/language/SAbstractConcept;" />
@@ -1809,133 +1715,29 @@
       <node id="1217257088977" at="82,0,100,0" concept="8" trace="getDataKeys_id1BC2tkUXZ6F#(Lorg/jetbrains/mps/openapi/language/SAbstractConcept;Lorg/jetbrains/mps/openapi/model/SModel;)Ljava/lang/Iterable;" />
       <node id="1217257088977" at="63,0,82,0" concept="8" trace="getDescription_id2DsqYJxu5P#(Lorg/jetbrains/mps/openapi/language/SAbstractConcept;Lorg/jetbrains/mps/openapi/model/SNode;)Ljava/lang/String;" />
       <scope id="1217257088977" at="49,63,49,63" />
-      <scope id="1217257088977" at="52,75,53,679" />
-      <scope id="1217257088977" at="55,87,56,169" />
+      <scope id="1217257091544" at="52,79,53,679" />
+      <scope id="1171743928471867433" at="55,91,56,169" />
       <scope id="47694270442130529" at="65,39,66,830" />
       <scope id="47694270442130547" at="69,29,70,16" />
       <scope id="47694270442130565" at="73,39,74,330" />
       <scope id="47694270442130577" at="77,24,78,16" />
       <scope id="5742753424406371836" at="87,51,88,233" />
-      <scope id="5742753424406359650" at="91,39,92,281" />
-      <scope id="1866752856967982025" at="95,50,96,83" />
-      <scope id="1217257088977" at="101,67,102,20" />
-      <scope id="1217257088977" at="106,108,107,21" />
+      <scope id="5742753424406359650" at="91,39,92,292" />
+      <scope id="1866752856967982025" at="95,50,96,102" />
+      <scope id="1217257088977" at="101,68,102,20" />
+      <scope id="1217257088977" at="106,114,107,21" />
       <scope id="1217257088977" at="113,26,114,56" />
-      <scope id="1217257088977" at="117,13,118,47" />
-      <scope id="1217257088977" at="119,13,120,59" />
+      <scope id="1217257088977" at="117,13,118,57" />
+      <scope id="1217257088977" at="119,13,120,69" />
       <scope id="1217257088977" at="121,14,122,58" />
       <scope id="1217257088977" at="129,26,130,56" />
-      <scope id="1217257088977" at="133,13,134,62" />
-      <scope id="1217257088977" at="135,13,136,79" />
-      <scope id="1217257088977" at="137,13,138,78" />
+      <scope id="1217257088977" at="133,13,134,78" />
+      <scope id="1217257088977" at="135,13,136,90" />
+      <scope id="1217257088977" at="137,13,138,98" />
       <scope id="1217257088977" at="139,14,140,58" />
       <scope id="1217257088977" at="146,48,147,22" />
       <scope id="1217257088977" at="152,40,153,19" />
       <scope id="1217257088977" at="49,0,51,0">
-=======
-      <unit id="1217257088977" at="14,0,23,0" name="jetbrains.mps.lang.plugin.behavior.ActionDataParameterDeclaration_Behavior" />
-    </file>
-    <file name="ActionDataParameterDeclaration__BehaviorDescriptor.java">
-      <node id="1217257088977" at="37,0,38,0" concept="7" trace="CONCEPT" />
-      <node id="1217257088977" at="38,0,39,0" concept="7" trace="REGISTRY" />
-      <node id="1217257088977" at="40,0,41,0" concept="7" trace="getType_id112RIkggjzD" />
-      <node id="1217257088977" at="41,0,42,0" concept="7" trace="getFieldDeclaration_id112RIkgil0h" />
-      <node id="1217257088977" at="42,0,43,0" concept="7" trace="getOperationConcept_id2D1PBM_bxJ5" />
-      <node id="1217257088977" at="43,0,44,0" concept="7" trace="getDescription_id2DsqYJxu5P" />
-      <node id="1217257088977" at="44,0,45,0" concept="7" trace="getDataKeys_id1BC2tkUXZ6F" />
-      <node id="1217257088977" at="46,0,47,0" concept="7" trace="BH_METHODS" />
-      <node id="1217257105437" at="51,79,52,679" concept="6" />
-      <node id="1171743928471867436" at="54,91,55,169" concept="6" />
-      <node id="3044950653914721442" at="57,111,58,118" concept="5" />
-      <node id="3044950653914721457" at="58,118,59,166" concept="2" />
-      <node id="3044950653914721461" at="59,166,60,18" concept="6" />
-      <node id="47694270442130530" at="64,39,65,830" concept="6" />
-      <node id="47694270442130548" at="68,29,69,16" concept="6" />
-      <node id="47694270442130566" at="72,39,73,330" concept="6" />
-      <node id="47694270442130578" at="76,24,77,16" concept="6" />
-      <node id="47694270442130583" at="78,5,79,474" concept="6" />
-      <node id="1866752856967936733" at="83,39,84,293" concept="6" />
-      <node id="1866752856967982407" at="87,50,88,102" concept="6" />
-      <node id="1217257088977" at="93,68,94,20" concept="9" />
-      <node id="1217257088977" at="98,114,99,21" concept="2" />
-      <node id="1217257088977" at="103,114,104,49" concept="5" />
-      <node id="1217257088977" at="105,26,106,56" concept="11" />
-      <node id="1217257088977" at="109,13,110,57" concept="6" />
-      <node id="1217257088977" at="111,13,112,69" concept="6" />
-      <node id="1217257088977" at="113,14,114,58" concept="11" />
-      <node id="1217257088977" at="119,128,120,49" concept="5" />
-      <node id="1217257088977" at="121,26,122,56" concept="11" />
-      <node id="1217257088977" at="125,13,126,78" concept="6" />
-      <node id="1217257088977" at="127,13,128,90" concept="6" />
-      <node id="1217257088977" at="129,13,130,94" concept="6" />
-      <node id="1217257088977" at="131,14,132,58" concept="11" />
-      <node id="1217257088977" at="138,48,139,22" concept="6" />
-      <node id="1217257088977" at="144,40,145,19" concept="6" />
-      <node id="47694270442130541" at="147,72,148,63" concept="5" />
-      <node id="47694270442130541" at="148,63,149,30" concept="5" />
-      <node id="47694270442130541" at="149,30,150,227" concept="2" />
-      <node id="47694270442130541" at="150,227,151,483" concept="2" />
-      <node id="47694270442130541" at="151,483,152,24" concept="6" />
-      <node id="1866752856967940645" at="154,70,155,63" concept="5" />
-      <node id="1866752856967940645" at="155,63,156,30" concept="5" />
-      <node id="1866752856967940645" at="156,30,157,227" concept="2" />
-      <node id="1866752856967940645" at="157,227,158,472" concept="2" />
-      <node id="1866752856967940645" at="158,472,159,24" concept="6" />
-      <node id="1217257088977" at="48,0,50,0" concept="8" trace="___init___#(Lorg/jetbrains/mps/openapi/model/SNode;)V" />
-      <node id="47694270442130541" at="149,30,151,483" concept="0" />
-      <node id="47694270442130541" at="149,30,151,483" concept="0" />
-      <node id="1866752856967940645" at="156,30,158,472" concept="0" />
-      <node id="1866752856967940645" at="156,30,158,472" concept="0" />
-      <node id="1217257088977" at="51,0,54,0" concept="8" trace="getType_id112RIkggjzD#(Lorg/jetbrains/mps/openapi/model/SNode;)Lorg/jetbrains/mps/openapi/model/SNode;" />
-      <node id="1217257088977" at="54,0,57,0" concept="8" trace="getFieldDeclaration_id112RIkgil0h#(Lorg/jetbrains/mps/openapi/model/SNode;)Lorg/jetbrains/mps/openapi/model/SNode;" />
-      <node id="47694270442130526" at="64,0,67,0" concept="4" trace="accept#(Lorg/jetbrains/mps/openapi/model/SNode;)Z" />
-      <node id="47694270442130546" at="67,15,70,5" concept="3" />
-      <node id="47694270442130562" at="72,0,75,0" concept="4" trace="accept#(Lorg/jetbrains/mps/openapi/model/SNode;)Z" />
-      <node id="47694270442130576" at="75,15,78,5" concept="3" />
-      <node id="1866752856967936372" at="83,0,86,0" concept="4" trace="accept#(Lorg/jetbrains/mps/openapi/model/SNode;)Z" />
-      <node id="1866752856967982024" at="87,0,90,0" concept="4" trace="translate#(Lorg/jetbrains/mps/openapi/model/SNode;)Ljava/lang/Iterable;" />
-      <node id="1217257088977" at="93,0,96,0" concept="1" trace="ActionDataParameterDeclaration__BehaviorDescriptor#()V" />
-      <node id="1217257088977" at="104,49,107,5" concept="3" />
-      <node id="1217257088977" at="120,49,123,5" concept="3" />
-      <node id="1217257088977" at="97,0,101,0" concept="4" trace="initNode#(Lorg/jetbrains/mps/openapi/model/SNode;Ljetbrains/mps/core/aspects/behaviour/api/SConstructor;[Ljava/lang/Object;)V" />
-      <node id="1217257088977" at="57,0,62,0" concept="8" trace="getOperationConcept_id2D1PBM_bxJ5#(Lorg/jetbrains/mps/openapi/language/SAbstractConcept;)Ljava/util/List;" />
-      <node id="47694270442130517" at="62,123,67,15" concept="5" />
-      <node id="47694270442130553" at="70,5,75,15" concept="5" />
-      <node id="1217257088977" at="136,0,141,0" concept="4" trace="getDeclaredMethods#()Ljava/util/List;" />
-      <node id="1217257088977" at="142,0,147,0" concept="4" trace="getConcept#()Lorg/jetbrains/mps/openapi/language/SAbstractConcept;" />
-      <node id="47694270442130541" at="147,0,154,0" concept="8" trace="_quotation_createNode_6xp2og_a0a0a0a0a0a0a0a3#()Lorg/jetbrains/mps/openapi/model/SNode;" />
-      <node id="1866752856967940645" at="154,0,161,0" concept="8" trace="_quotation_createNode_6xp2og_a0a0a0a0a0a0a4#()Lorg/jetbrains/mps/openapi/model/SNode;" />
-      <node id="1217257088977" at="107,5,115,5" concept="10" />
-      <node id="1866752856967693184" at="81,117,90,24" concept="6" />
-      <node id="1217257088977" at="123,5,133,5" concept="10" />
-      <node id="1217257088977" at="81,0,92,0" concept="8" trace="getDataKeys_id1BC2tkUXZ6F#(Lorg/jetbrains/mps/openapi/language/SAbstractConcept;Lorg/jetbrains/mps/openapi/model/SModel;)Ljava/util/List;" />
-      <node id="1217257088977" at="102,0,117,0" concept="4" trace="invokeSpecial0#(Lorg/jetbrains/mps/openapi/model/SNode;Ljetbrains/mps/core/aspects/behaviour/api/SMethod;[Ljava/lang/Object;)null" />
-      <node id="1217257088977" at="118,0,135,0" concept="4" trace="invokeSpecial0#(Lorg/jetbrains/mps/openapi/language/SAbstractConcept;Ljetbrains/mps/core/aspects/behaviour/api/SMethod;[Ljava/lang/Object;)null" />
-      <node id="1217257088977" at="62,0,81,0" concept="8" trace="getDescription_id2DsqYJxu5P#(Lorg/jetbrains/mps/openapi/language/SAbstractConcept;Lorg/jetbrains/mps/openapi/model/SNode;)Ljava/lang/String;" />
-      <scope id="1217257088977" at="48,63,48,63" />
-      <scope id="1217257091544" at="51,79,52,679" />
-      <scope id="1171743928471867433" at="54,91,55,169" />
-      <scope id="47694270442130529" at="64,39,65,830" />
-      <scope id="47694270442130547" at="68,29,69,16" />
-      <scope id="47694270442130565" at="72,39,73,330" />
-      <scope id="47694270442130577" at="76,24,77,16" />
-      <scope id="1866752856967936373" at="83,39,84,293" />
-      <scope id="1866752856967982025" at="87,50,88,102" />
-      <scope id="1217257088977" at="93,68,94,20" />
-      <scope id="1217257088977" at="98,114,99,21" />
-      <scope id="1217257088977" at="105,26,106,56" />
-      <scope id="1217257088977" at="109,13,110,57" />
-      <scope id="1217257088977" at="111,13,112,69" />
-      <scope id="1217257088977" at="113,14,114,58" />
-      <scope id="1217257088977" at="121,26,122,56" />
-      <scope id="1217257088977" at="125,13,126,78" />
-      <scope id="1217257088977" at="127,13,128,90" />
-      <scope id="1217257088977" at="129,13,130,94" />
-      <scope id="1217257088977" at="131,14,132,58" />
-      <scope id="1217257088977" at="138,48,139,22" />
-      <scope id="1217257088977" at="144,40,145,19" />
-      <scope id="1217257088977" at="48,0,50,0">
->>>>>>> 75b45c7b
         <var name="__thisNode__" id="1217257088977" />
       </scope>
       <scope id="47694270442130541" at="157,30,159,483" />
@@ -1946,11 +1748,7 @@
       <scope id="1217257088977" at="55,0,58,0">
         <var name="__thisNode__" id="1217257088977" />
       </scope>
-<<<<<<< HEAD
-      <scope id="1217257088977" at="58,107,61,18">
-=======
-      <scope id="3044950653914721441" at="57,111,60,18">
->>>>>>> 75b45c7b
+      <scope id="3044950653914721441" at="58,111,61,18">
         <var name="result" id="3044950653914721443" />
       </scope>
       <scope id="47694270442130526" at="65,0,68,0">
@@ -1968,14 +1766,8 @@
       <scope id="1866752856967982024" at="95,0,98,0">
         <var name="it" id="1866752856967982024" />
       </scope>
-<<<<<<< HEAD
       <scope id="1217257088977" at="101,0,104,0" />
       <scope id="1217257088977" at="105,0,109,0">
-        <var name="array" id="1217257088977" />
-=======
-      <scope id="1217257088977" at="93,0,96,0" />
-      <scope id="1217257088977" at="97,0,101,0">
->>>>>>> 75b45c7b
         <var name="constructor" id="1217257088977" />
         <var name="node" id="1217257088977" />
         <var name="parameters" id="1217257088977" />
@@ -1993,26 +1785,12 @@
         <var name="facade" id="5742753424406359656" />
         <var name="quotedNode_1" id="5742753424406359656" />
       </scope>
-<<<<<<< HEAD
       <scope id="47694270442130541" at="155,0,162,0" />
       <scope id="5742753424406359656" at="162,0,169,0" />
-      <scope id="1217257088977" at="111,113,123,5">
+      <scope id="1217257088977" at="111,114,123,5">
         <var name="methodIndex" id="1217257088977" />
       </scope>
-      <scope id="1217257088977" at="127,127,141,5">
-=======
-      <scope id="47694270442130541" at="147,0,154,0" />
-      <scope id="1866752856967940645" at="154,0,161,0" />
-      <scope id="1866752856967082414" at="81,117,90,24" />
-      <scope id="1217257088977" at="81,0,92,0">
-        <var name="__thisConcept__" id="1217257088977" />
-        <var name="model" id="1866752856967365457" />
-      </scope>
-      <scope id="1217257088977" at="103,114,115,5">
-        <var name="methodIndex" id="1217257088977" />
-      </scope>
-      <scope id="1217257088977" at="119,128,133,5">
->>>>>>> 75b45c7b
+      <scope id="1217257088977" at="127,128,141,5">
         <var name="methodIndex" id="1217257088977" />
       </scope>
       <scope id="1217257088977" at="110,0,125,0">
@@ -2020,14 +1798,10 @@
         <var name="node" id="1217257088977" />
         <var name="parameters" id="1217257088977" />
       </scope>
-<<<<<<< HEAD
-      <scope id="1217257088977" at="82,117,98,7">
+      <scope id="1866752856967082414" at="82,121,98,7">
         <var name="allIModels" id="8759351810054597958" />
       </scope>
-      <scope id="1217257088977" at="63,119,80,474">
-=======
-      <scope id="47694270442103160" at="62,123,79,474">
->>>>>>> 75b45c7b
+      <scope id="47694270442103160" at="63,123,80,474">
         <var name="annotation" id="47694270442130518" />
         <var name="value" id="47694270442130554" />
       </scope>
@@ -2044,20 +1818,12 @@
         <var name="__thisConcept__" id="1217257088977" />
         <var name="parameterObject" id="47694270442130511" />
       </scope>
-<<<<<<< HEAD
-      <unit id="47694270442130526" at="64,228,68,5" name="jetbrains.mps.lang.plugin.behavior.ActionDataParameterDeclaration_BehaviorDescriptor$1" />
-      <unit id="47694270442130562" at="72,213,76,5" name="jetbrains.mps.lang.plugin.behavior.ActionDataParameterDeclaration_BehaviorDescriptor$2" />
-      <unit id="5742753424406371835" at="86,59,90,5" name="jetbrains.mps.lang.plugin.behavior.ActionDataParameterDeclaration_BehaviorDescriptor$3" />
-      <unit id="5742753424406359649" at="90,17,94,5" name="jetbrains.mps.lang.plugin.behavior.ActionDataParameterDeclaration_BehaviorDescriptor$4" />
-      <unit id="1866752856967982024" at="94,21,98,5" name="jetbrains.mps.lang.plugin.behavior.ActionDataParameterDeclaration_BehaviorDescriptor$5" />
-      <unit id="1217257088977" at="37,0,170,0" name="jetbrains.mps.lang.plugin.behavior.ActionDataParameterDeclaration_BehaviorDescriptor" />
-=======
-      <unit id="47694270442130526" at="63,228,67,5" name="jetbrains.mps.lang.plugin.behavior.ActionDataParameterDeclaration__BehaviorDescriptor$1" />
-      <unit id="47694270442130562" at="71,213,75,5" name="jetbrains.mps.lang.plugin.behavior.ActionDataParameterDeclaration__BehaviorDescriptor$2" />
-      <unit id="1866752856967936372" at="82,232,86,5" name="jetbrains.mps.lang.plugin.behavior.ActionDataParameterDeclaration__BehaviorDescriptor$3" />
-      <unit id="1866752856967982024" at="86,21,90,5" name="jetbrains.mps.lang.plugin.behavior.ActionDataParameterDeclaration__BehaviorDescriptor$4" />
-      <unit id="1217257088977" at="36,0,162,0" name="jetbrains.mps.lang.plugin.behavior.ActionDataParameterDeclaration__BehaviorDescriptor" />
->>>>>>> 75b45c7b
+      <unit id="47694270442130526" at="64,228,68,5" name="jetbrains.mps.lang.plugin.behavior.ActionDataParameterDeclaration__BehaviorDescriptor$1" />
+      <unit id="47694270442130562" at="72,213,76,5" name="jetbrains.mps.lang.plugin.behavior.ActionDataParameterDeclaration__BehaviorDescriptor$2" />
+      <unit id="5742753424406371835" at="86,59,90,5" name="jetbrains.mps.lang.plugin.behavior.ActionDataParameterDeclaration__BehaviorDescriptor$3" />
+      <unit id="5742753424406359649" at="90,17,94,5" name="jetbrains.mps.lang.plugin.behavior.ActionDataParameterDeclaration__BehaviorDescriptor$4" />
+      <unit id="1866752856967982024" at="94,21,98,5" name="jetbrains.mps.lang.plugin.behavior.ActionDataParameterDeclaration__BehaviorDescriptor$5" />
+      <unit id="1217257088977" at="37,0,170,0" name="jetbrains.mps.lang.plugin.behavior.ActionDataParameterDeclaration__BehaviorDescriptor" />
     </file>
   </root>
   <root nodeRef="r:00000000-0000-4000-0000-011c89590360(jetbrains.mps.lang.plugin.behavior)/1217679807202">
