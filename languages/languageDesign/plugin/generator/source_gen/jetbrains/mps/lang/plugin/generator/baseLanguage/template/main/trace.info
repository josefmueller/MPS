<?xml version="1.0" encoding="UTF-8"?>
<debug-info version="2">
  <concept fqn="c:f3061a53-9226-4cc5-a443-f952ceaf5816/1082485599095:jetbrains.mps.baseLanguage.structure.BlockStatement" />
  <concept fqn="c:f3061a53-9226-4cc5-a443-f952ceaf5816/1082113931046:jetbrains.mps.baseLanguage.structure.ContinueStatement" />
  <concept fqn="c:f3061a53-9226-4cc5-a443-f952ceaf5816/1068580123155:jetbrains.mps.baseLanguage.structure.ExpressionStatement" />
  <concept fqn="c:f3061a53-9226-4cc5-a443-f952ceaf5816/1144226303539:jetbrains.mps.baseLanguage.structure.ForeachStatement" />
  <concept fqn="c:f3061a53-9226-4cc5-a443-f952ceaf5816/1068580123159:jetbrains.mps.baseLanguage.structure.IfStatement" />
  <concept fqn="c:f3061a53-9226-4cc5-a443-f952ceaf5816/1068580123165:jetbrains.mps.baseLanguage.structure.InstanceMethodDeclaration" />
  <concept fqn="c:f3061a53-9226-4cc5-a443-f952ceaf5816/1068581242864:jetbrains.mps.baseLanguage.structure.LocalVariableDeclarationStatement" />
  <concept fqn="c:f3061a53-9226-4cc5-a443-f952ceaf5816/1068581242878:jetbrains.mps.baseLanguage.structure.ReturnStatement" />
  <concept fqn="c:f3061a53-9226-4cc5-a443-f952ceaf5816/6329021646629104954:jetbrains.mps.baseLanguage.structure.SingleLineComment" />
  <concept fqn="c:f3061a53-9226-4cc5-a443-f952ceaf5816/1068580123157:jetbrains.mps.baseLanguage.structure.Statement" />
  <concept fqn="c:f3061a53-9226-4cc5-a443-f952ceaf5816/1081236700938:jetbrains.mps.baseLanguage.structure.StaticMethodDeclaration" />
  <root>
    <file name="QueriesGenerated.java">
      <unit at="63,0,1725,0" name="jetbrains.mps.lang.plugin.generator.baseLanguage.template.main.QueriesGenerated" />
    </file>
  </root>
  <root nodeRef="r:00000000-0000-4000-0000-011c89590369(jetbrains.mps.lang.plugin.generator.baseLanguage.template.main@generator)/1203086899006">
    <file name="QueriesGenerated.java">
      <node id="1215793681590" at="163,106,164,178" concept="7" />
      <node id="1215793696816" at="166,106,167,182" concept="7" />
      <node id="1215781100981" at="169,106,170,187" concept="7" />
      <node id="1215781220001" at="172,106,173,195" concept="7" />
      <node id="1215866113031" at="175,106,176,179" concept="7" />
      <node id="1227015299870" at="178,106,179,184" concept="7" />
      <node id="1512255007354024324" at="183,50,184,181" concept="7" />
      <node id="1512255007354024412" at="187,37,188,187" concept="7" />
      <node id="1512255007354024475" at="191,39,192,40" concept="7" />
      <node id="3984210554599620355" at="196,112,197,178" concept="7" />
      <node id="7266073704221024122" at="199,112,200,389" concept="7" />
      <node id="1227034503904" at="202,106,203,186" concept="7" />
      <node id="1203086899091" at="205,106,206,112" concept="7" />
      <node id="1227015769762" at="519,103,520,117" concept="7" />
      <node id="1227015721520" at="522,103,523,113" concept="7" />
      <node id="1239984869888" at="525,103,526,113" concept="7" />
      <node id="1239982454747" at="528,103,529,116" concept="7" />
      <node id="1239982885981" at="531,103,532,113" concept="7" />
      <node id="831924260441758942" at="664,93,665,193" concept="7" />
      <node id="831924260441758953" at="667,93,668,252" concept="7" />
      <node id="1215866113043" at="671,186,672,19" concept="7" />
      <node id="1215866113052" at="674,189,675,19" concept="7" />
      <node id="1215866113062" at="676,12,677,18" concept="7" />
      <node id="1205681798512" at="680,88,681,361" concept="7" />
      <node id="997079742914099503" at="683,93,684,193" concept="7" />
      <node id="2441899121127721797" at="686,94,687,221" concept="7" />
      <node id="3984210554599572007" at="689,94,690,196" concept="7" />
      <node id="3984210554599631467" at="692,94,693,233" concept="7" />
      <node id="1239982454720" at="695,88,696,361" concept="7" />
      <node id="1239982454755" at="698,88,699,364" concept="7" />
      <node id="1239982500595" at="701,88,702,421" concept="7" />
      <node id="831924260441758935" at="908,107,909,183" concept="7" />
      <node id="831924260441758966" at="911,107,912,55" concept="8" />
      <node id="831924260441758968" at="912,55,913,518" concept="7" />
      <node id="1227015268523" at="915,102,916,188" concept="7" />
      <node id="1206542488592" at="918,102,919,333" concept="7" />
      <node id="1647319920225275291" at="921,108,922,185" concept="7" />
      <node id="1239982454737" at="924,102,925,188" concept="7" />
      <node id="7266073704221024205" at="927,108,928,293" concept="7" />
      <node id="7266073704221024098" at="930,108,931,178" concept="7" />
      <node id="1227022678128" at="933,102,934,338" concept="7" />
      <node id="1227023227519" at="936,102,937,188" concept="7" />
      <node id="1227009624472" at="1130,114,1131,197" concept="7" />
      <node id="1227015373621" at="1133,114,1134,197" concept="7" />
      <node id="954487605981576776" at="1136,119,1137,186" concept="7" />
      <node id="1227015248121" at="1139,114,1140,197" concept="7" />
      <node id="7237738794729258372" at="1142,120,1143,185" concept="7" />
      <node id="1213276678417" at="1145,114,1146,490" concept="7" />
      <node id="1239982454774" at="1148,114,1149,197" concept="7" />
      <node id="978049210868892743" at="1151,119,1152,193" concept="7" />
      <node id="7748242000682397049" at="1156,50,1157,178" concept="7" />
      <node id="5934023609979271956" at="1160,39,1161,197" concept="7" />
      <node id="5934023609979280204" at="1164,37,1165,189" concept="7" />
      <node id="1227034493527" at="1171,39,1172,352" concept="7" />
      <node id="1215866113060" at="676,10,678,5" concept="0" />
      <node id="1512255007354024320" at="183,0,186,0" concept="5" trace="translate#(Lorg/jetbrains/mps/openapi/model/SNode;)Ljava/lang/Iterable;" />
      <node id="1512255007354024408" at="187,0,190,0" concept="5" trace="select#(Lorg/jetbrains/mps/openapi/model/SNode;)Lorg/jetbrains/mps/openapi/model/SNode;" />
      <node id="1512255007354024471" at="191,0,194,0" concept="5" trace="accept#(Lorg/jetbrains/mps/openapi/model/SNode;)Z" />
      <node id="7748242000682397041" at="1156,0,1159,0" concept="5" trace="translate#(Lorg/jetbrains/mps/openapi/model/SNode;)Ljava/lang/Iterable;" />
      <node id="5934023609979271954" at="1160,0,1163,0" concept="5" trace="accept#(Lorg/jetbrains/mps/openapi/model/SNode;)Z" />
      <node id="5934023609979272000" at="1164,0,1167,0" concept="5" trace="select#(Lorg/jetbrains/mps/openapi/model/SNode;)Lorg/jetbrains/mps/openapi/model/SNode;" />
      <node id="1227034493525" at="1171,0,1174,0" concept="5" trace="accept#(Lorg/jetbrains/mps/openapi/model/SNode;)Z" />
      <node id="1215866113050" at="673,10,678,5" concept="4" />
      <node id="1227034493519" at="1169,114,1174,7" concept="7" />
      <node id="1215866113041" at="670,88,678,5" concept="4" />
      <node id="1512255007354024203" at="181,112,194,17" concept="7" />
      <node id="7266073704221024076" at="1154,120,1167,7" concept="7" />
      <scope id="1215793681589" at="163,106,164,178" />
      <scope id="1215793696815" at="166,106,167,182" />
      <scope id="1215781100980" at="169,106,170,187" />
      <scope id="1215781220000" at="172,106,173,195" />
      <scope id="1215866113030" at="175,106,176,179" />
      <scope id="1227015292212" at="178,106,179,184" />
      <scope id="1512255007354024321" at="183,50,184,181" />
      <scope id="1512255007354024409" at="187,37,188,187" />
      <scope id="1512255007354024472" at="191,39,192,40" />
      <scope id="3984210554599618423" at="196,112,197,178" />
      <scope id="7266073704221024069" at="199,112,200,389" />
      <scope id="1227034499234" at="202,106,203,186" />
      <scope id="1203086899090" at="205,106,206,112" />
      <scope id="1227015434862" at="519,103,520,117" />
      <scope id="1227015703876" at="522,103,523,113" />
      <scope id="1239984869887" at="525,103,526,113" />
      <scope id="1239982454746" at="528,103,529,116" />
      <scope id="1239982885980" at="531,103,532,113" />
      <scope id="831924260441758941" at="664,93,665,193" />
      <scope id="831924260441758952" at="667,93,668,252" />
      <scope id="1215866113042" at="671,186,672,19" />
      <scope id="1215866113051" at="674,189,675,19" />
      <scope id="1215866113061" at="676,12,677,18" />
      <scope id="1205681795855" at="680,88,681,361" />
      <scope id="997079742914099497" at="683,93,684,193" />
      <scope id="2441899121127721791" at="686,94,687,221" />
      <scope id="3984210554599570996" at="689,94,690,196" />
      <scope id="3984210554599627647" at="692,94,693,233" />
      <scope id="1239982454719" at="695,88,696,361" />
      <scope id="1239982454754" at="698,88,699,364" />
      <scope id="1239982496141" at="701,88,702,421" />
      <scope id="831924260441758934" at="908,107,909,183" />
      <scope id="1227015265335" at="915,102,916,188" />
      <scope id="1206542488591" at="918,102,919,333" />
      <scope id="1647319920225272190" at="921,108,922,185" />
      <scope id="1239982454736" at="924,102,925,188" />
      <scope id="7266073704221024204" at="927,108,928,293" />
      <scope id="7266073704221024097" at="930,108,931,178" />
      <scope id="1227022673971" at="933,102,934,338" />
      <scope id="1227023214030" at="936,102,937,188" />
      <scope id="1227009624471" at="1130,114,1131,197" />
      <scope id="1227015370354" at="1133,114,1134,197" />
      <scope id="954487605981576775" at="1136,119,1137,186" />
      <scope id="1227015238432" at="1139,114,1140,197" />
      <scope id="7237738794729257777" at="1142,120,1143,185" />
      <scope id="1213276678416" at="1145,114,1146,490" />
      <scope id="1239982454773" at="1148,114,1149,197" />
      <scope id="978049210868892742" at="1151,119,1152,193" />
      <scope id="7748242000682397042" at="1156,50,1157,178" />
      <scope id="5934023609979271955" at="1160,39,1161,197" />
      <scope id="5934023609979272001" at="1164,37,1165,189" />
      <scope id="1227034493526" at="1171,39,1172,352" />
      <scope id="831924260441758965" at="911,107,913,518" />
      <scope id="1512255007354024320" at="183,0,186,0">
        <var name="it" id="1512255007354024320" />
      </scope>
      <scope id="1512255007354024408" at="187,0,190,0">
        <var name="it" id="1512255007354024408" />
      </scope>
      <scope id="1512255007354024471" at="191,0,194,0">
        <var name="it" id="1512255007354024471" />
      </scope>
      <scope id="7748242000682397041" at="1156,0,1159,0">
        <var name="it" id="7748242000682397041" />
      </scope>
      <scope id="5934023609979271954" at="1160,0,1163,0">
        <var name="it" id="5934023609979271954" />
      </scope>
      <scope id="5934023609979272000" at="1164,0,1167,0">
        <var name="it" id="5934023609979272000" />
      </scope>
      <scope id="1227034493525" at="1171,0,1174,0">
        <var name="it" id="1227034493525" />
      </scope>
      <scope id="1227034491253" at="1169,114,1174,7" />
      <scope id="1215866113040" at="670,88,678,5" />
      <scope id="1512255007354024184" at="181,112,194,17" />
      <scope id="7266073704221024075" at="1154,120,1167,7" />
      <unit id="1512255007354024320" at="182,250,186,5" name="jetbrains.mps.lang.plugin.generator.baseLanguage.template.main.QueriesGenerated$1" />
      <unit id="1512255007354024408" at="186,18,190,5" name="jetbrains.mps.lang.plugin.generator.baseLanguage.template.main.QueriesGenerated$2" />
      <unit id="1512255007354024471" at="190,17,194,5" name="jetbrains.mps.lang.plugin.generator.baseLanguage.template.main.QueriesGenerated$3" />
      <unit id="7748242000682397041" at="1155,222,1159,5" name="jetbrains.mps.lang.plugin.generator.baseLanguage.template.main.QueriesGenerated$5" />
      <unit id="5934023609979271954" at="1159,17,1163,5" name="jetbrains.mps.lang.plugin.generator.baseLanguage.template.main.QueriesGenerated$6" />
      <unit id="5934023609979272000" at="1163,18,1167,5" name="jetbrains.mps.lang.plugin.generator.baseLanguage.template.main.QueriesGenerated$7" />
      <unit id="1227034493525" at="1170,230,1174,5" name="jetbrains.mps.lang.plugin.generator.baseLanguage.template.main.QueriesGenerated$8" />
    </file>
  </root>
  <root nodeRef="r:00000000-0000-4000-0000-011c89590369(jetbrains.mps.lang.plugin.generator.baseLanguage.template.main@generator)/1203094364055">
    <file name="QueriesGenerated.java">
      <node id="1205525538927" at="208,106,209,124" concept="7" />
      <node id="1214315533897" at="211,106,212,337" concept="7" />
      <node id="1205588535417" at="214,106,215,351" concept="7" />
      <node id="7376433222636454309" at="217,106,218,89" concept="8" />
      <node id="1238246242655" at="218,89,219,523" concept="7" />
      <node id="1215782589223" at="221,106,222,182" concept="7" />
      <node id="1215782653435" at="224,106,225,179" concept="7" />
      <node id="1213291020594" at="227,106,228,179" concept="7" />
      <node id="1203094364132" at="230,106,231,117" concept="7" />
      <node id="1207148706749" at="704,88,705,360" concept="7" />
      <node id="1205588403122" at="707,88,708,200" concept="7" />
      <node id="1227366698306" at="710,88,711,357" concept="7" />
      <node id="5003188907305812585" at="713,94,714,867" concept="7" />
      <node id="1217006183219" at="716,88,717,195" concept="7" />
      <node id="1215782637980" at="720,186,721,19" concept="7" />
      <node id="1215782637989" at="723,189,724,19" concept="7" />
      <node id="1215782637999" at="725,12,726,18" concept="7" />
      <node id="1207489805583" at="729,88,730,357" concept="7" />
      <node id="1227366616385" at="732,88,733,357" concept="7" />
      <node id="5859946286845850609" at="735,94,736,518" concept="7" />
      <node id="2312266224090702841" at="738,94,739,867" concept="7" />
      <node id="1239981763629" at="742,359,743,19" concept="7" />
      <node id="1239981894028" at="744,5,745,518" concept="7" />
      <node id="1957051176890985885" at="747,94,748,195" concept="7" />
      <node id="5003188907305740064" at="939,108,940,182" concept="7" />
      <node id="1205588378990" at="1176,114,1177,507" concept="7" />
      <node id="3259206180766655989" at="1179,120,1180,808" concept="7" />
      <node id="3259206180767360428" at="1182,120,1183,811" concept="7" />
      <node id="1215782637997" at="725,10,727,5" concept="0" />
      <node id="1239981756601" at="741,88,744,5" concept="4" />
      <node id="1215782637987" at="722,10,727,5" concept="4" />
      <node id="1215782637978" at="719,88,727,5" concept="4" />
      <scope id="1205525538926" at="208,106,209,124" />
      <scope id="1214315533896" at="211,106,212,337" />
      <scope id="1205588512402" at="214,106,215,351" />
      <scope id="1215782589222" at="221,106,222,182" />
      <scope id="1215782653434" at="224,106,225,179" />
      <scope id="1213291020593" at="227,106,228,179" />
      <scope id="1203094364131" at="230,106,231,117" />
      <scope id="1207148690124" at="704,88,705,360" />
      <scope id="1205588393903" at="707,88,708,200" />
      <scope id="1227366696258" at="710,88,711,357" />
      <scope id="5003188907305812584" at="713,94,714,867" />
      <scope id="1217006171691" at="716,88,717,195" />
      <scope id="1215782637979" at="720,186,721,19" />
      <scope id="1215782637988" at="723,189,724,19" />
      <scope id="1215782637998" at="725,12,726,18" />
      <scope id="1207489799218" at="729,88,730,357" />
      <scope id="1227366613931" at="732,88,733,357" />
      <scope id="5859946286845850608" at="735,94,736,518" />
      <scope id="2312266224090702840" at="738,94,739,867" />
      <scope id="1239981756602" at="742,359,743,19" />
      <scope id="1957051176890985879" at="747,94,748,195" />
      <scope id="5003188907305740063" at="939,108,940,182" />
      <scope id="1205588300526" at="1176,114,1177,507" />
      <scope id="3259206180766652169" at="1179,120,1180,808" />
      <scope id="3259206180767355328" at="1182,120,1183,811" />
      <scope id="1215793639657" at="217,106,219,523" />
      <scope id="1239982234392" at="741,88,745,518" />
      <scope id="1215782637977" at="719,88,727,5" />
    </file>
  </root>
  <root nodeRef="r:00000000-0000-4000-0000-011c89590369(jetbrains.mps.lang.plugin.generator.baseLanguage.template.main@generator)/1204470347293">
    <file name="QueriesGenerated.java">
      <node id="1209910441469" at="65,104,66,367" concept="7" />
      <node id="1210697864954" at="68,104,69,290" concept="7" />
      <node id="1217435466148" at="71,104,72,290" concept="7" />
      <node id="5162650640893865638" at="233,112,234,175" concept="7" />
      <node id="1209910471384" at="942,102,943,183" concept="7" />
      <node id="5162650640893865618" at="945,108,946,67" concept="7" />
      <node id="5508914264443568715" at="1501,122,1502,101" concept="7" />
      <scope id="1209910438763" at="65,104,66,367" />
      <scope id="1210697862377" at="68,104,69,290" />
      <scope id="1217435466147" at="71,104,72,290" />
      <scope id="5162650640893865637" at="233,112,234,175" />
      <scope id="1209910468341" at="942,102,943,183" />
      <scope id="5162650640893865617" at="945,108,946,67" />
      <scope id="5508914264443147580" at="1501,122,1502,101" />
    </file>
  </root>
  <root nodeRef="r:00000000-0000-4000-0000-011c89590369(jetbrains.mps.lang.plugin.generator.baseLanguage.template.main@generator)/1204474182628">
    <file name="QueriesGenerated.java">
      <node id="6423922349611078594" at="534,109,535,301" concept="7" />
      <scope id="6423922349611078593" at="534,109,535,301" />
    </file>
  </root>
  <root nodeRef="r:00000000-0000-4000-0000-011c89590369(jetbrains.mps.lang.plugin.generator.baseLanguage.template.main@generator)/1204478979997">
    <file name="QueriesGenerated.java">
      <node id="5993207197418808532" at="74,110,75,746" concept="7" />
      <node id="1241288527471" at="77,104,78,236" concept="7" />
      <node id="1210766191923" at="80,104,81,283" concept="7" />
      <node id="1218739924057" at="83,104,84,288" concept="7" />
      <node id="3205778618063649424" at="86,110,87,196" concept="7" />
      <node id="8646726056721019255" at="89,110,90,202" concept="7" />
      <node id="997079742911275166" at="948,107,949,183" concept="7" />
      <scope id="5993207197418807410" at="74,110,75,746" />
      <scope id="1241288526502" at="77,104,78,236" />
      <scope id="1210766185461" at="80,104,81,283" />
      <scope id="1218739924056" at="83,104,84,288" />
      <scope id="3205778618063649423" at="86,110,87,196" />
      <scope id="8646726056721019254" at="89,110,90,202" />
      <scope id="997079742911275126" at="948,107,949,183" />
    </file>
  </root>
  <root nodeRef="r:00000000-0000-4000-0000-011c89590369(jetbrains.mps.lang.plugin.generator.baseLanguage.template.main@generator)/1205855692185">
    <file name="QueriesGenerated.java">
      <node id="2712129534618310037" at="236,112,237,323" concept="7" />
      <node id="2431725921026521458" at="537,109,538,260" concept="6" />
      <node id="2431725921026546307" at="539,27,540,325" concept="7" />
      <node id="2431725921026546305" at="541,5,542,18" concept="7" />
      <node id="2712129534618332728" at="750,94,751,268" concept="7" />
      <node id="2712129534618312028" at="951,108,952,330" concept="7" />
      <node id="6620706402222853288" at="1185,120,1186,190" concept="7" />
      <node id="2712129534618312016" at="1188,120,1189,190" concept="7" />
      <node id="2712129534618332740" at="1600,63,1601,46" concept="7" />
      <node id="2431725921026523361" at="538,260,541,5" concept="4" />
      <node id="2712129534618332740" at="1600,0,1603,0" concept="10" trace="eq_x583g4_a0a0ph#(Ljava/lang/Object;Ljava/lang/Object;)Z" />
      <scope id="2712129534618310036" at="236,112,237,323" />
      <scope id="2431725921026523363" at="539,27,540,325" />
      <scope id="2712129534618300099" at="750,94,751,268" />
      <scope id="2712129534618312027" at="951,108,952,330" />
      <scope id="6620706402222853287" at="1185,120,1186,190" />
      <scope id="2712129534618312015" at="1188,120,1189,190" />
      <scope id="2712129534618332740" at="1600,63,1601,46" />
      <scope id="2712129534618332740" at="1600,0,1603,0">
        <var name="a" id="2712129534618332740" />
        <var name="b" id="2712129534618332740" />
      </scope>
      <scope id="6620706402222853283" at="537,109,542,18">
        <var name="method" id="2431725921026521459" />
      </scope>
    </file>
  </root>
  <root nodeRef="r:00000000-0000-4000-0000-011c89590369(jetbrains.mps.lang.plugin.generator.baseLanguage.template.main@generator)/1206093424362">
    <file name="QueriesGenerated.java">
      <node id="7050292266500706800" at="239,112,240,323" concept="7" />
      <node id="7050292266500712643" at="954,108,955,362" concept="7" />
      <scope id="7050292266500706799" at="239,112,240,323" />
      <scope id="7050292266500712642" at="954,108,955,362" />
    </file>
  </root>
  <root nodeRef="r:00000000-0000-4000-0000-011c89590369(jetbrains.mps.lang.plugin.generator.baseLanguage.template.main@generator)/1206096668944">
    <file name="QueriesGenerated.java">
      <node id="1206097544152" at="92,104,93,165" concept="7" />
      <node id="1206097699742" at="95,104,96,166" concept="7" />
      <node id="1239356714998" at="99,364,100,19" concept="7" />
      <node id="1206099414462" at="101,5,102,700" concept="7" />
      <node id="1206099370736" at="104,104,105,166" concept="7" />
      <node id="4682856478249326957" at="107,110,108,166" concept="7" />
      <node id="7266073704221015507" at="242,112,243,356" concept="7" />
      <node id="7237738794729282171" at="544,109,545,175" concept="7" />
      <node id="7237738794729282178" at="547,109,548,364" concept="7" />
      <node id="997079742912538929" at="753,94,754,386" concept="7" />
      <node id="997079742912380966" at="957,107,958,67" concept="7" />
      <node id="7237738794729279848" at="1191,120,1192,190" concept="7" />
      <node id="1206097544157" at="1540,62,1541,63" concept="6" />
      <node id="1206097544157" at="1541,63,1542,30" concept="6" />
      <node id="1206097544157" at="1542,30,1543,225" concept="2" />
      <node id="1206097544157" at="1543,225,1544,24" concept="7" />
      <node id="1206097699747" at="1546,63,1547,63" concept="6" />
      <node id="1206097699747" at="1547,63,1548,30" concept="6" />
      <node id="1206097699747" at="1548,30,1549,221" concept="2" />
      <node id="1206097699747" at="1549,221,1550,24" concept="7" />
      <node id="1206099414465" at="1552,63,1553,63" concept="6" />
      <node id="1206099414465" at="1553,63,1554,30" concept="6" />
      <node id="1206099414465" at="1554,30,1555,227" concept="2" />
      <node id="1206099414465" at="1555,227,1556,465" concept="2" />
      <node id="1206099414465" at="1556,465,1557,24" concept="7" />
      <node id="1206099370738" at="1559,63,1560,63" concept="6" />
      <node id="1206099370738" at="1560,63,1561,30" concept="6" />
      <node id="1206099370738" at="1561,30,1562,222" concept="2" />
      <node id="1206099370738" at="1562,222,1563,24" concept="7" />
      <node id="4682856478249335170" at="1565,63,1566,63" concept="6" />
      <node id="4682856478249335170" at="1566,63,1567,30" concept="6" />
      <node id="4682856478249335170" at="1567,30,1568,227" concept="2" />
      <node id="4682856478249335170" at="1568,227,1569,466" concept="2" />
      <node id="4682856478249335170" at="1569,466,1570,24" concept="7" />
      <node id="1239356694291" at="98,104,101,5" concept="4" />
      <node id="1206097544157" at="1540,0,1546,0" concept="10" trace="_quotation_createNode_x583g4_b0a0a9#()Lorg/jetbrains/mps/openapi/model/SNode;" />
      <node id="1206097699747" at="1546,0,1552,0" concept="10" trace="_quotation_createNode_x583g4_b0a0a01#()Lorg/jetbrains/mps/openapi/model/SNode;" />
      <node id="1206099370738" at="1559,0,1565,0" concept="10" trace="_quotation_createNode_x583g4_b0a0a21#()Lorg/jetbrains/mps/openapi/model/SNode;" />
      <node id="1206099414465" at="1552,0,1559,0" concept="10" trace="_quotation_createNode_x583g4_a0a1a11#()Lorg/jetbrains/mps/openapi/model/SNode;" />
      <node id="4682856478249335170" at="1565,0,1572,0" concept="10" trace="_quotation_createNode_x583g4_b0a0a31#()Lorg/jetbrains/mps/openapi/model/SNode;" />
      <scope id="1206097543682" at="92,104,93,165" />
      <scope id="1206097699241" at="95,104,96,166" />
      <scope id="1239356694292" at="99,364,100,19" />
      <scope id="1206099370219" at="104,104,105,166" />
      <scope id="4682856478249326297" at="107,110,108,166" />
      <scope id="7266073704221015506" at="242,112,243,356" />
      <scope id="7237738794729282170" at="544,109,545,175" />
      <scope id="7237738794729282177" at="547,109,548,364" />
      <scope id="4197537290462330214" at="753,94,754,386" />
      <scope id="997079742912380960" at="957,107,958,67" />
      <scope id="7237738794729279847" at="1191,120,1192,190" />
      <scope id="1206099400141" at="98,104,102,700" />
      <scope id="1206097544157" at="1540,62,1544,24">
        <var name="facade" id="1206097544157" />
        <var name="quotedNode_1" id="1206097544157" />
      </scope>
      <scope id="1206097699747" at="1546,63,1550,24">
        <var name="facade" id="1206097699747" />
        <var name="quotedNode_1" id="1206097699747" />
      </scope>
      <scope id="1206099370738" at="1559,63,1563,24">
        <var name="facade" id="1206099370738" />
        <var name="quotedNode_1" id="1206099370738" />
      </scope>
      <scope id="1206099414465" at="1552,63,1557,24">
        <var name="facade" id="1206099414465" />
        <var name="quotedNode_1" id="1206099414465" />
      </scope>
      <scope id="4682856478249335170" at="1565,63,1570,24">
        <var name="facade" id="4682856478249335170" />
        <var name="quotedNode_1" id="4682856478249335170" />
      </scope>
      <scope id="1206097544157" at="1540,0,1546,0" />
      <scope id="1206097699747" at="1546,0,1552,0" />
      <scope id="1206099370738" at="1559,0,1565,0" />
      <scope id="1206099414465" at="1552,0,1559,0" />
      <scope id="4682856478249335170" at="1565,0,1572,0" />
    </file>
  </root>
  <root nodeRef="r:00000000-0000-4000-0000-011c89590369(jetbrains.mps.lang.plugin.generator.baseLanguage.template.main@generator)/1206097575894">
    <file name="QueriesGenerated.java">
      <node id="7050292266500577101" at="245,112,246,175" concept="7" />
      <node id="7050292266500577114" at="248,112,249,175" concept="7" />
      <node id="1207497639291" at="550,103,551,508" concept="7" />
      <node id="1207497628206" at="756,94,757,516" concept="7" />
      <node id="997079742910947365" at="759,93,760,386" concept="7" />
      <node id="7237738794729169968" at="1194,120,1195,190" concept="7" />
      <scope id="7050292266500577100" at="245,112,246,175" />
      <scope id="7050292266500577113" at="248,112,249,175" />
      <scope id="1207497639290" at="550,103,551,508" />
      <scope id="7237738794729151785" at="756,94,757,516" />
      <scope id="997079742910947359" at="759,93,760,386" />
      <scope id="7237738794729169967" at="1194,120,1195,190" />
    </file>
  </root>
  <root nodeRef="r:00000000-0000-4000-0000-011c89590369(jetbrains.mps.lang.plugin.generator.baseLanguage.template.main@generator)/1206097712688">
    <file name="QueriesGenerated.java">
      <node id="7050292266500577078" at="251,112,252,175" concept="7" />
      <node id="1206183366455" at="553,103,554,497" concept="7" />
      <node id="1206183366465" at="762,88,763,505" concept="7" />
      <node id="997079742911001343" at="765,93,766,386" concept="7" />
      <node id="7237738794729194941" at="1197,120,1198,190" concept="7" />
      <scope id="7050292266500577077" at="251,112,252,175" />
      <scope id="1206183366454" at="553,103,554,497" />
      <scope id="1206183366464" at="762,88,763,505" />
      <scope id="997079742911000514" at="765,93,766,386" />
      <scope id="7237738794729194940" at="1197,120,1198,190" />
    </file>
  </root>
  <root nodeRef="r:00000000-0000-4000-0000-011c89590369(jetbrains.mps.lang.plugin.generator.baseLanguage.template.main@generator)/1206099429726">
    <file name="QueriesGenerated.java">
      <node id="7050292266500577046" at="254,112,255,175" concept="7" />
      <node id="997079742910997736" at="768,93,769,386" concept="7" />
      <node id="7237738794729209358" at="1200,120,1201,190" concept="7" />
      <scope id="7050292266500577045" at="254,112,255,175" />
      <scope id="997079742910996907" at="768,93,769,386" />
      <scope id="7237738794729209357" at="1200,120,1201,190" />
    </file>
  </root>
  <root nodeRef="r:00000000-0000-4000-0000-011c89590369(jetbrains.mps.lang.plugin.generator.baseLanguage.template.main@generator)/1207145850643">
    <file name="QueriesGenerated.java">
      <node id="7167571922052023724" at="655,109,656,296" concept="7" />
      <node id="1207146127488" at="1106,102,1107,184" concept="7" />
      <scope id="7167571922052023723" at="655,109,656,296" />
      <scope id="1207146117814" at="1106,102,1107,184" />
    </file>
  </root>
  <root nodeRef="r:00000000-0000-4000-0000-011c89590369(jetbrains.mps.lang.plugin.generator.baseLanguage.template.main@generator)/1209909488875">
    <file name="QueriesGenerated.java">
      <node id="1214489956337" at="556,103,557,247" concept="7" />
      <scope id="1214489951992" at="556,103,557,247" />
    </file>
  </root>
  <root nodeRef="r:00000000-0000-4000-0000-011c89590369(jetbrains.mps.lang.plugin.generator.baseLanguage.template.main@generator)/1209911294749">
    <file name="QueriesGenerated.java">
      <node id="3734045384532260931" at="257,112,258,271" concept="7" />
      <scope id="3734045384532260930" at="257,112,258,271" />
    </file>
  </root>
  <root nodeRef="r:00000000-0000-4000-0000-011c89590369(jetbrains.mps.lang.plugin.generator.baseLanguage.template.main@generator)/1210180052976">
    <file name="QueriesGenerated.java">
      <node id="1210180126032" at="260,106,261,122" concept="7" />
      <node id="3001545589053201586" at="771,94,772,198" concept="7" />
      <node id="3001545589053201603" at="774,94,775,200" concept="7" />
      <node id="3001545589053201568" at="777,94,778,198" concept="7" />
      <node id="3001545589053201552" at="780,94,781,200" concept="7" />
      <node id="1217949660544" at="960,102,961,336" concept="7" />
      <node id="1217949670788" at="963,102,964,338" concept="7" />
      <node id="1217674980482" at="1203,114,1204,204" concept="7" />
      <scope id="1210180122181" at="260,106,261,122" />
      <scope id="3001545589053201585" at="771,94,772,198" />
      <scope id="3001545589053201602" at="774,94,775,200" />
      <scope id="3001545589053201567" at="777,94,778,198" />
      <scope id="3001545589053200119" at="780,94,781,200" />
      <scope id="1217949660543" at="960,102,961,336" />
      <scope id="1217949670787" at="963,102,964,338" />
      <scope id="1217674980481" at="1203,114,1204,204" />
    </file>
  </root>
  <root nodeRef="r:00000000-0000-4000-0000-011c89590369(jetbrains.mps.lang.plugin.generator.baseLanguage.template.main@generator)/1210180591677">
    <file name="QueriesGenerated.java">
      <node id="1210180649503" at="263,106,264,175" concept="7" />
      <node id="1225192522902" at="966,102,967,188" concept="7" />
      <node id="1210180662242" at="969,102,970,183" concept="7" />
      <scope id="1210180645615" at="263,106,264,175" />
      <scope id="1225192522901" at="966,102,967,188" />
      <scope id="1210180659787" at="969,102,970,183" />
    </file>
  </root>
  <root nodeRef="r:00000000-0000-4000-0000-011c89590369(jetbrains.mps.lang.plugin.generator.baseLanguage.template.main@generator)/1210180716759">
    <file name="QueriesGenerated.java">
      <node id="8294332872984943610" at="110,110,111,247" concept="7" />
      <node id="1210186561635" at="113,104,114,1087" concept="7" />
      <node id="7167571922052023553" at="116,104,117,297" concept="7" />
      <node id="1210765710538" at="119,104,120,228" concept="7" />
      <node id="3575782568432656829" at="266,112,267,543" concept="7" />
      <node id="1211566961847" at="559,103,560,274" concept="7" />
      <node id="3575782568432656411" at="783,94,784,262" concept="7" />
      <node id="1217678919953" at="1504,116,1505,306" concept="7" />
      <node id="3575782568432656423" at="1603,63,1604,46" concept="7" />
      <node id="3575782568432656423" at="1603,0,1606,0" concept="10" trace="eq_x583g4_a0a0ai#(Ljava/lang/Object;Ljava/lang/Object;)Z" />
      <scope id="8294332872984943609" at="110,110,111,247" />
      <scope id="1210186559499" at="113,104,114,1087" />
      <scope id="1210697805592" at="116,104,117,297" />
      <scope id="1210765682013" at="119,104,120,228" />
      <scope id="3575782568432656828" at="266,112,267,543" />
      <scope id="1211566960486" at="559,103,560,274" />
      <scope id="3575782568432654443" at="783,94,784,262" />
      <scope id="1217678861867" at="1504,116,1505,306" />
      <scope id="3575782568432656423" at="1603,63,1604,46" />
      <scope id="3575782568432656423" at="1603,0,1606,0">
        <var name="a" id="3575782568432656423" />
        <var name="b" id="3575782568432656423" />
      </scope>
    </file>
  </root>
  <root nodeRef="r:00000000-0000-4000-0000-011c89590369(jetbrains.mps.lang.plugin.generator.baseLanguage.template.main@generator)/1210181078970">
    <file name="QueriesGenerated.java">
      <node id="1862950267578077110" at="269,112,270,654" concept="7" />
      <node id="1862950267578080034" at="972,108,973,667" concept="7" />
      <node id="1217676303874" at="975,102,976,181" concept="7" />
      <scope id="1862950267578076805" at="269,112,270,654" />
      <scope id="1862950267578079665" at="972,108,973,667" />
      <scope id="1217676298732" at="975,102,976,181" />
    </file>
  </root>
  <root nodeRef="r:00000000-0000-4000-0000-011c89590369(jetbrains.mps.lang.plugin.generator.baseLanguage.template.main@generator)/1210765882267">
    <file name="QueriesGenerated.java">
      <node id="1217691179861" at="568,103,569,319" concept="7" />
      <node id="7167571922052023599" at="571,109,572,287" concept="7" />
      <scope id="1217691172313" at="568,103,569,319" />
      <scope id="7167571922052023598" at="571,109,572,287" />
    </file>
  </root>
  <root nodeRef="r:00000000-0000-4000-0000-011c89590369(jetbrains.mps.lang.plugin.generator.baseLanguage.template.main@generator)/1214003319584">
    <file name="QueriesGenerated.java">
      <node id="6620706402222880345" at="562,109,563,251" concept="7" />
      <scope id="6620706402222880344" at="562,109,563,251" />
    </file>
  </root>
  <root nodeRef="r:00000000-0000-4000-0000-011c89590369(jetbrains.mps.lang.plugin.generator.baseLanguage.template.main@generator)/1217256933277">
    <file name="QueriesGenerated.java">
      <node id="7050292266500712662" at="272,112,273,323" concept="7" />
      <node id="7050292266500712676" at="978,108,979,241" concept="7" />
      <scope id="7050292266500712661" at="272,112,273,323" />
      <scope id="7050292266500712675" at="978,108,979,241" />
    </file>
  </root>
  <root nodeRef="r:00000000-0000-4000-0000-011c89590369(jetbrains.mps.lang.plugin.generator.baseLanguage.template.main@generator)/1217678879071">
    <file name="QueriesGenerated.java">
      <node id="1238672255089" at="565,103,566,97" concept="7" />
      <scope id="1238672255088" at="565,103,566,97" />
    </file>
  </root>
  <root nodeRef="r:00000000-0000-4000-0000-011c89590369(jetbrains.mps.lang.plugin.generator.baseLanguage.template.main@generator)/1217679633649">
    <file name="QueriesGenerated.java">
      <node id="1217679691854" at="275,106,276,175" concept="7" />
      <node id="1557260317236434379" at="278,112,279,555" concept="7" />
      <node id="1217679786930" at="281,106,282,109" concept="7" />
      <node id="1113888653567664098" at="786,94,787,192" concept="7" />
      <node id="1113888653567664091" at="981,108,982,182" concept="7" />
      <node id="1217679680520" at="984,102,985,220" concept="7" />
      <node id="1217679691960" at="987,102,988,333" concept="7" />
      <node id="1217679691973" at="990,102,991,220" concept="7" />
      <node id="1217679692012" at="993,102,994,183" concept="7" />
      <node id="1217679692042" at="996,102,997,220" concept="7" />
      <node id="1217679692052" at="999,102,1000,337" concept="7" />
      <node id="1217679692098" at="1002,102,1003,332" concept="7" />
      <node id="1217679692113" at="1005,102,1006,220" concept="7" />
      <scope id="1217679691853" at="275,106,276,175" />
      <scope id="1557260317236434378" at="278,112,279,555" />
      <scope id="1217679782538" at="281,106,282,109" />
      <scope id="1113888653567664097" at="786,94,787,192" />
      <scope id="1113888653567664090" at="981,108,982,182" />
      <scope id="1217679680519" at="984,102,985,220" />
      <scope id="1217679691959" at="987,102,988,333" />
      <scope id="1217679691972" at="990,102,991,220" />
      <scope id="1217679692011" at="993,102,994,183" />
      <scope id="1217679692041" at="996,102,997,220" />
      <scope id="1217679692051" at="999,102,1000,337" />
      <scope id="1217679692097" at="1002,102,1003,332" />
      <scope id="1217679692112" at="1005,102,1006,220" />
    </file>
  </root>
  <root nodeRef="r:00000000-0000-4000-0000-011c89590369(jetbrains.mps.lang.plugin.generator.baseLanguage.template.main@generator)/1218740448438">
    <file name="QueriesGenerated.java">
      <node id="6423922349611080466" at="574,109,575,344" concept="7" />
      <scope id="6423922349611080465" at="574,109,575,344" />
    </file>
  </root>
  <root nodeRef="r:00000000-0000-4000-0000-011c89590369(jetbrains.mps.lang.plugin.generator.baseLanguage.template.main@generator)/1218740463655">
    <file name="QueriesGenerated.java">
      <node id="1218740597854" at="577,103,578,348" concept="7" />
      <scope id="1218740597853" at="577,103,578,348" />
    </file>
  </root>
  <root nodeRef="r:00000000-0000-4000-0000-011c89590369(jetbrains.mps.lang.plugin.generator.baseLanguage.template.main@generator)/1227013228108">
    <file name="QueriesGenerated.java">
      <node id="7458954884160510512" at="284,112,285,351" concept="7" />
      <node id="4571635105384503912" at="287,112,288,241" concept="6" />
      <node id="4571635105384503874" at="288,241,289,173" concept="7" />
      <node id="7458954884160510544" at="291,112,292,72" concept="7" />
      <node id="7458954884160510488" at="580,109,581,296" concept="7" />
      <scope id="7458954884160510511" at="284,112,285,351" />
      <scope id="7458954884160510543" at="291,112,292,72" />
      <scope id="7458954884160510487" at="580,109,581,296" />
      <scope id="7458954884160510521" at="287,112,289,173">
        <var name="actionGroup" id="4571635105384503913" />
      </scope>
    </file>
  </root>
  <root nodeRef="r:00000000-0000-4000-0000-011c89590369(jetbrains.mps.lang.plugin.generator.baseLanguage.template.main@generator)/1227013290509">
    <file name="QueriesGenerated.java">
      <node id="3734045384532260921" at="1008,108,1009,178" concept="7" />
      <scope id="3734045384532260920" at="1008,108,1009,178" />
    </file>
  </root>
  <root nodeRef="r:00000000-0000-4000-0000-011c89590369(jetbrains.mps.lang.plugin.generator.baseLanguage.template.main@generator)/1227013478545">
    <file name="QueriesGenerated.java">
      <node id="3309691845689074805" at="295,343,296,328" concept="7" />
      <node id="4109043866296266228" at="297,5,298,267" concept="7" />
      <node id="4109043866296271175" at="300,112,301,267" concept="7" />
      <node id="2119373615199741184" at="303,112,304,266" concept="6" />
      <node id="2119373615199741197" at="304,266,305,266" concept="6" />
      <node id="2119373615199741211" at="305,266,306,49" concept="7" />
      <node id="4109043866296262225" at="583,109,584,296" concept="7" />
      <node id="4109043866296271185" at="586,109,587,296" concept="7" />
      <node id="4109043866296271142" at="589,109,590,253" concept="7" />
      <node id="4109043866296262239" at="789,94,790,224" concept="7" />
      <node id="4109043866296271152" at="792,94,793,252" concept="7" />
      <node id="4109043866296271199" at="795,94,796,227" concept="7" />
      <node id="4109043866296271135" at="1206,120,1207,191" concept="7" />
      <node id="4109043866296271168" at="1209,120,1210,191" concept="7" />
      <node id="2119373615199737101" at="1212,120,1213,191" concept="7" />
      <node id="3309691845689068278" at="1597,55,1598,43" concept="7" />
      <node id="3309691845689070386" at="294,112,297,5" concept="4" />
      <node id="3309691845689068278" at="1597,0,1600,0" concept="10" trace="isNotEmptyString#(Ljava/lang/String;)Z" />
      <scope id="3309691845689070389" at="295,343,296,328" />
      <scope id="4109043866296271174" at="300,112,301,267" />
      <scope id="4109043866296262224" at="583,109,584,296" />
      <scope id="4109043866296271184" at="586,109,587,296" />
      <scope id="4109043866296271141" at="589,109,590,253" />
      <scope id="4109043866296262238" at="789,94,790,224" />
      <scope id="4109043866296271151" at="792,94,793,252" />
      <scope id="4109043866296271198" at="795,94,796,227" />
      <scope id="4109043866296271134" at="1206,120,1207,191" />
      <scope id="4109043866296271167" at="1209,120,1210,191" />
      <scope id="2119373615199737100" at="1212,120,1213,191" />
      <scope id="3309691845689068278" at="1597,55,1598,43" />
      <scope id="2119373615199737084" at="303,112,306,49">
        <var name="mainModel" id="2119373615199741198" />
        <var name="sameModels" id="2119373615199741185" />
      </scope>
      <scope id="3309691845689068278" at="1597,0,1600,0">
        <var name="str" id="3309691845689068278" />
      </scope>
      <scope id="4109043866296262248" at="294,112,298,267" />
    </file>
  </root>
  <root nodeRef="r:00000000-0000-4000-0000-011c89590369(jetbrains.mps.lang.plugin.generator.baseLanguage.template.main@generator)/1227013480960">
    <file name="QueriesGenerated.java">
      <node id="7167571922052023661" at="592,109,593,296" concept="7" />
      <scope id="7167571922052023660" at="592,109,593,296" />
    </file>
  </root>
  <root nodeRef="r:00000000-0000-4000-0000-011c89590369(jetbrains.mps.lang.plugin.generator.baseLanguage.template.main@generator)/1228239164217">
    <file name="QueriesGenerated.java">
      <node id="3205778618063432779" at="122,110,123,348" concept="7" />
      <node id="1228240975270" at="125,104,126,358" concept="7" />
      <node id="1228240961568" at="128,104,129,361" concept="7" />
      <node id="3205778618063432807" at="308,112,309,684" concept="7" />
      <node id="1228240948529" at="311,106,312,279" concept="7" />
      <node id="1228239664464" at="1011,102,1012,501" concept="7" />
      <scope id="3205778618063432778" at="122,110,123,348" />
      <scope id="1228239623433" at="125,104,126,358" />
      <scope id="1228240960895" at="128,104,129,361" />
      <scope id="3205778618063432806" at="308,112,309,684" />
      <scope id="1228240948528" at="311,106,312,279" />
      <scope id="1228239664463" at="1011,102,1012,501" />
    </file>
  </root>
  <root nodeRef="r:00000000-0000-4000-0000-011c89590369(jetbrains.mps.lang.plugin.generator.baseLanguage.template.main@generator)/1228241025655">
    <file name="QueriesGenerated.java">
      <node id="1228241125473" at="131,104,132,525" concept="7" />
      <node id="1228241143765" at="134,104,135,359" concept="7" />
      <node id="1228241192752" at="137,104,138,362" concept="7" />
      <node id="1228241371330" at="314,106,315,279" concept="7" />
      <node id="1228241175507" at="317,106,318,498" concept="7" />
      <node id="1228241156061" at="1014,102,1015,502" concept="7" />
      <scope id="1228241115160" at="131,104,132,525" />
      <scope id="1228241135795" at="134,104,135,359" />
      <scope id="1228241191766" at="137,104,138,362" />
      <scope id="1228241175497" at="314,106,315,279" />
      <scope id="1228241175506" at="317,106,318,498" />
      <scope id="1228241156060" at="1014,102,1015,502" />
    </file>
  </root>
  <root nodeRef="r:00000000-0000-4000-0000-011c89590369(jetbrains.mps.lang.plugin.generator.baseLanguage.template.main@generator)/1241288293622">
    <file name="QueriesGenerated.java">
      <node id="7458954884159668410" at="320,112,321,72" concept="7" />
      <node id="7458954884159668343" at="595,109,596,104" concept="7" />
      <node id="7458954884159668436" at="598,109,599,296" concept="7" />
      <scope id="7458954884159668409" at="320,112,321,72" />
      <scope id="7458954884159668342" at="595,109,596,104" />
      <scope id="7458954884159668435" at="598,109,599,296" />
    </file>
  </root>
  <root nodeRef="r:00000000-0000-4000-0000-011c89590369(jetbrains.mps.lang.plugin.generator.baseLanguage.template.main@generator)/1647319920225206218">
    <file name="QueriesGenerated.java">
      <node id="1647319920225207076" at="1115,108,1116,178" concept="7" />
      <scope id="1647319920225207070" at="1115,108,1116,178" />
    </file>
  </root>
  <root nodeRef="r:00000000-0000-4000-0000-011c89590369(jetbrains.mps.lang.plugin.generator.baseLanguage.template.main@generator)/2264311582633519580">
    <file name="QueriesGenerated.java">
      <node id="2264311582633519675" at="401,112,402,183" concept="7" />
      <node id="2264311582633519709" at="404,112,405,175" concept="7" />
      <node id="2264311582633519745" at="407,112,408,193" concept="7" />
      <node id="2264311582633519780" at="410,112,411,188" concept="7" />
      <node id="2264311582633519815" at="413,112,414,190" concept="7" />
      <node id="2264311582633519849" at="416,112,417,191" concept="7" />
      <node id="2264311582633519893" at="419,112,420,187" concept="7" />
      <node id="2264311582633519940" at="422,112,423,192" concept="7" />
      <node id="2264311582633520009" at="425,112,426,110" concept="7" />
      <node id="2264311582633520026" at="428,112,429,109" concept="6" />
      <node id="2264311582633520032" at="429,109,430,85" concept="7" />
      <node id="2264311582633519601" at="432,112,433,133" concept="7" />
      <node id="2264311582633519882" at="875,94,876,209" concept="7" />
      <node id="2264311582633520070" at="878,94,879,193" concept="7" />
      <node id="2264311582633520083" at="881,94,882,194" concept="7" />
      <node id="2264311582633520056" at="884,94,885,379" concept="7" />
      <node id="2264311582633520096" at="887,94,888,200" concept="7" />
      <node id="2264311582633520113" at="1109,108,1110,190" concept="7" />
      <node id="2264311582633520107" at="1124,106,1125,190" concept="7" />
      <node id="2264311582633519980" at="1331,120,1332,196" concept="7" />
      <scope id="2264311582633519597" at="401,112,402,183" />
      <scope id="2264311582633519708" at="404,112,405,175" />
      <scope id="2264311582633519744" at="407,112,408,193" />
      <scope id="2264311582633519779" at="410,112,411,188" />
      <scope id="2264311582633519814" at="413,112,414,190" />
      <scope id="2264311582633519848" at="416,112,417,191" />
      <scope id="2264311582633519892" at="419,112,420,187" />
      <scope id="2264311582633519939" at="422,112,423,192" />
      <scope id="2264311582633519975" at="425,112,426,110" />
      <scope id="2264311582633519600" at="432,112,433,133" />
      <scope id="2264311582633519881" at="875,94,876,209" />
      <scope id="2264311582633520069" at="878,94,879,193" />
      <scope id="2264311582633520082" at="881,94,882,194" />
      <scope id="2264311582633520055" at="884,94,885,379" />
      <scope id="2264311582633520095" at="887,94,888,200" />
      <scope id="2264311582633520112" at="1109,108,1110,190" />
      <scope id="2264311582633519979" at="1331,120,1332,196" />
      <scope id="2264311582633520025" at="428,112,430,85">
        <var name="shortName" id="2264311582633520027" />
      </scope>
    </file>
  </root>
  <root nodeRef="r:00000000-0000-4000-0000-011c89590369(jetbrains.mps.lang.plugin.generator.baseLanguage.template.main@generator)/2264311582633533528">
    <file name="QueriesGenerated.java">
      <node id="2264311582633533535" at="435,112,436,175" concept="7" />
      <node id="2264311582633533601" at="890,94,891,201" concept="7" />
      <node id="2264311582633533620" at="1112,108,1113,191" concept="7" />
      <node id="2264311582633533614" at="1127,106,1128,191" concept="7" />
      <node id="1004145947013194146" at="1487,204,1488,13" concept="7" />
      <node id="1004145947013197472" at="1489,5,1490,66" concept="6" />
      <node id="1004145947013202043" at="1491,46,1492,13" concept="7" />
      <node id="7372377561348411063" at="1493,5,1494,79" concept="6" />
      <node id="7372377561348414608" at="1495,30,1496,13" concept="7" />
      <node id="7372377561348418069" at="1497,5,1498,227" concept="6" />
      <node id="7372377561346172526" at="1498,227,1499,251" concept="2" />
      <node id="1004145947013635207" at="1663,52,1664,44" concept="7" />
      <node id="1004145947013192052" at="1486,109,1489,5" concept="4" />
      <node id="1004145947013201773" at="1490,66,1493,5" concept="4" />
      <node id="7372377561348413220" at="1494,79,1497,5" concept="4" />
      <node id="1004145947013635207" at="1663,0,1666,0" concept="10" trace="isEmptyString#(Ljava/lang/String;)Z" />
      <scope id="2264311582633533534" at="435,112,436,175" />
      <scope id="2264311582633533598" at="890,94,891,201" />
      <scope id="2264311582633533619" at="1112,108,1113,191" />
      <scope id="1004145947013192053" at="1487,204,1488,13" />
      <scope id="1004145947013201775" at="1491,46,1492,13" />
      <scope id="7372377561348413222" at="1495,30,1496,13" />
      <scope id="1004145947013635207" at="1663,52,1664,44" />
      <scope id="1004145947013635207" at="1663,0,1666,0">
        <var name="str" id="1004145947013635207" />
      </scope>
      <scope id="1004145947013191683" at="1486,109,1499,251">
        <var name="macroHelper" id="7372377561348411064" />
        <var name="module" id="1004145947013197473" />
        <var name="outputPath" id="7372377561348418070" />
      </scope>
    </file>
  </root>
  <root nodeRef="r:00000000-0000-4000-0000-011c89590369(jetbrains.mps.lang.plugin.generator.baseLanguage.template.main@generator)/2264311582633533628">
    <file name="QueriesGenerated.java">
      <node id="2264311582633533791" at="438,112,439,119" concept="7" />
      <node id="2264311582633533882" at="441,112,442,119" concept="7" />
      <node id="2264311582633533860" at="444,112,445,106" concept="7" />
      <node id="2264311582633533868" at="447,112,448,437" concept="7" />
      <node id="2264311582633533908" at="450,112,451,267" concept="7" />
      <node id="2264311582633534210" at="454,195,455,151" concept="2" />
      <node id="2264311582633534223" at="456,5,457,124" concept="7" />
      <node id="2264311582633534253" at="459,112,460,178" concept="7" />
      <node id="2264311582633534115" at="463,357,464,507" concept="6" />
      <node id="2264311582633534126" at="465,187,466,326" concept="7" />
      <node id="2264311582633534135" at="467,7,468,80" concept="2" />
      <node id="2264311582633534149" at="470,350,471,93" concept="2" />
      <node id="2264311582633534168" at="472,193,473,245" concept="7" />
      <node id="2264311582633534174" at="474,5,475,279" concept="7" />
      <node id="2264311582633534560" at="478,195,479,151" concept="2" />
      <node id="2264311582633534573" at="480,5,481,124" concept="7" />
      <node id="2264311582633534600" at="484,355,485,263" concept="2" />
      <node id="2264311582633534610" at="487,372,488,249" concept="2" />
      <node id="2264311582633534625" at="489,5,490,489" concept="7" />
      <node id="2264311582633534677" at="493,357,494,507" concept="6" />
      <node id="2264311582633534688" at="495,187,496,326" concept="7" />
      <node id="2264311582633534697" at="497,7,498,80" concept="2" />
      <node id="2264311582633534711" at="500,350,501,93" concept="2" />
      <node id="2264311582633534730" at="502,193,503,245" concept="7" />
      <node id="2264311582633534736" at="504,5,505,279" concept="7" />
      <node id="8486785876062621781" at="893,94,894,108" concept="7" />
      <node id="8486785876062641725" at="896,94,897,112" concept="7" />
      <node id="2264311582633534294" at="899,94,900,367" concept="7" />
      <node id="2264311582633534281" at="902,94,903,179" concept="7" />
      <node id="2264311582633533663" at="1336,39,1337,346" concept="7" />
      <node id="2264311582633533647" at="1339,9,1340,138" concept="2" />
      <node id="2264311582633533682" at="1343,50,1344,53" concept="6" />
      <node id="2264311582633533690" at="1345,505,1346,89" concept="2" />
      <node id="2264311582633533696" at="1346,89,1347,25" concept="7" />
      <node id="2264311582633533715" at="1350,192,1351,343" concept="6" />
      <node id="2264311582633533724" at="1352,228,1353,86" concept="2" />
      <node id="2264311582633533730" at="1353,86,1354,23" concept="1" />
      <node id="426251916201215273" at="1356,407,1357,23" concept="1" />
      <node id="2264311582633533736" at="1358,13,1359,62" concept="2" />
      <node id="2264311582633533752" at="1360,370,1361,18" concept="8" />
      <node id="2264311582633533756" at="1362,18,1363,78" concept="2" />
      <node id="2264311582633533772" at="1365,9,1366,23" concept="7" />
      <node id="2264311582633533780" at="1369,38,1370,100" concept="7" />
      <node id="2264311582633533810" at="1376,39,1377,184" concept="7" />
      <node id="2264311582633533810" at="1380,37,1381,174" concept="7" />
      <node id="2264311582633533829" at="1386,44,1387,394" concept="7" />
      <node id="2264311582633533851" at="1393,120,1394,371" concept="7" />
      <node id="2264311582633533919" at="1398,39,1399,183" concept="7" />
      <node id="2264311582633533919" at="1402,37,1403,173" concept="7" />
      <node id="2264311582633533929" at="1406,38,1407,105" concept="7" />
      <node id="2264311582633533941" at="1411,350,1412,41" concept="7" />
      <node id="2264311582633533961" at="1415,43,1416,192" concept="7" />
      <node id="2264311582633533993" at="1424,39,1425,183" concept="7" />
      <node id="2264311582633533993" at="1428,37,1429,173" concept="7" />
      <node id="2264311582633534002" at="1432,39,1433,194" concept="7" />
      <node id="2264311582633534017" at="1437,120,1438,54" concept="6" />
      <node id="2264311582633534025" at="1439,362,1440,26" concept="7" />
      <node id="2264311582633534052" at="1443,538,1444,59" concept="2" />
      <node id="2264311582633534065" at="1446,5,1447,24" concept="7" />
      <node id="2264311582633534088" at="1449,120,1450,45" concept="8" />
      <node id="2264311582633534090" at="1450,45,1451,184" concept="7" />
      <node id="2264311582633534465" at="1455,39,1456,183" concept="7" />
      <node id="2264311582633534465" at="1459,37,1460,173" concept="7" />
      <node id="2264311582633534476" at="1463,39,1464,191" concept="7" />
      <node id="2264311582633534486" at="1467,37,1468,183" concept="7" />
      <node id="2264311582633534494" at="1471,38,1472,105" concept="7" />
      <node id="2264311582633534665" at="1476,120,1477,45" concept="8" />
      <node id="2264311582633534667" at="1477,45,1478,184" concept="7" />
      <node id="426251916201193932" at="1660,78,1661,51" concept="7" />
      <node id="2264311582633533754" at="1362,16,1364,11" concept="0" />
      <node id="2264311582633534208" at="453,112,456,5" concept="4" />
      <node id="2264311582633534124" at="464,507,467,7" concept="4" />
      <node id="2264311582633534558" at="477,112,480,5" concept="4" />
      <node id="2264311582633534591" at="483,112,486,5" concept="4" />
      <node id="2264311582633534608" at="486,5,489,5" concept="4" />
      <node id="2264311582633534686" at="494,507,497,7" concept="4" />
      <node id="2264311582633533661" at="1336,0,1339,0" concept="5" trace="accept#(Lorg/jetbrains/mps/openapi/model/SNode;)Z" />
      <node id="426251916201172188" at="1355,13,1358,13" concept="4" />
      <node id="2264311582633533778" at="1369,0,1372,0" concept="5" trace="select#(Lorg/jetbrains/mps/openapi/model/SNode;)Ljava/lang/String;" />
      <node id="2264311582633533810" at="1376,0,1379,0" concept="5" trace="accept#(Lorg/jetbrains/mps/openapi/model/SNode;)Z" />
      <node id="2264311582633533810" at="1380,0,1383,0" concept="5" trace="select#(Lorg/jetbrains/mps/openapi/model/SNode;)Lorg/jetbrains/mps/openapi/model/SNode;" />
      <node id="2264311582633533827" at="1386,0,1389,0" concept="5" trace="accept#(Lorg/jetbrains/mps/openapi/model/SNode;)Z" />
      <node id="2264311582633533919" at="1398,0,1401,0" concept="5" trace="accept#(Lorg/jetbrains/mps/openapi/model/SNode;)Z" />
      <node id="2264311582633533919" at="1402,0,1405,0" concept="5" trace="select#(Lorg/jetbrains/mps/openapi/model/SNode;)Lorg/jetbrains/mps/openapi/model/SNode;" />
      <node id="2264311582633533927" at="1406,0,1409,0" concept="5" trace="select#(Lorg/jetbrains/mps/openapi/model/SNode;)Ljava/lang/String;" />
      <node id="2264311582633533939" at="1410,50,1413,9" concept="4" />
      <node id="2264311582633533959" at="1415,0,1418,0" concept="5" trace="accept#(Lorg/jetbrains/mps/openapi/model/SNode;)Z" />
      <node id="2264311582633533993" at="1424,0,1427,0" concept="5" trace="accept#(Lorg/jetbrains/mps/openapi/model/SNode;)Z" />
      <node id="2264311582633533993" at="1428,0,1431,0" concept="5" trace="select#(Lorg/jetbrains/mps/openapi/model/SNode;)Lorg/jetbrains/mps/openapi/model/SNode;" />
      <node id="2264311582633534000" at="1432,0,1435,0" concept="5" trace="accept#(Lorg/jetbrains/mps/openapi/model/SNode;)Z" />
      <node id="2264311582633534023" at="1438,54,1441,5" concept="4" />
      <node id="2264311582633534036" at="1442,518,1445,7" concept="4" />
      <node id="2264311582633534465" at="1455,0,1458,0" concept="5" trace="accept#(Lorg/jetbrains/mps/openapi/model/SNode;)Z" />
      <node id="2264311582633534465" at="1459,0,1462,0" concept="5" trace="select#(Lorg/jetbrains/mps/openapi/model/SNode;)Lorg/jetbrains/mps/openapi/model/SNode;" />
      <node id="2264311582633534474" at="1463,0,1466,0" concept="5" trace="accept#(Lorg/jetbrains/mps/openapi/model/SNode;)Z" />
      <node id="2264311582633534484" at="1467,0,1470,0" concept="5" trace="select#(Lorg/jetbrains/mps/openapi/model/SNode;)Lorg/jetbrains/mps/openapi/model/SNode;" />
      <node id="2264311582633534492" at="1471,0,1474,0" concept="5" trace="select#(Lorg/jetbrains/mps/openapi/model/SNode;)Ljava/lang/String;" />
      <node id="426251916201193932" at="1660,0,1663,0" concept="10" trace="neq_x583g4_a0c0a0c0a0a0a0a0b0un#(Ljava/lang/Object;Ljava/lang/Object;)Z" />
      <node id="2264311582633533688" at="1344,53,1348,9" concept="4" />
      <node id="2264311582633533722" at="1351,343,1355,13" concept="4" />
      <node id="2264311582633534147" at="469,5,474,5" concept="4" />
      <node id="2264311582633534709" at="499,5,504,5" concept="4" />
      <node id="2264311582633533821" at="1384,50,1389,11" concept="7" />
      <node id="2264311582633533950" at="1413,9,1418,11" concept="7" />
      <node id="2264311582633534034" at="1441,5,1446,5" concept="3" />
      <node id="2264311582633534113" at="462,112,469,5" concept="4" />
      <node id="2264311582633534675" at="492,112,499,5" concept="4" />
      <node id="2264311582633533644" at="1334,120,1341,5" concept="3" />
      <node id="2264311582633533819" at="1384,0,1391,0" concept="5" trace="translate#(Lorg/jetbrains/mps/openapi/model/SNode;)Ljava/lang/Iterable;" />
      <node id="2264311582633533937" at="1410,0,1420,0" concept="5" trace="translate#(Lorg/jetbrains/mps/openapi/model/SNode;)Ljava/lang/Iterable;" />
      <node id="2264311582633533992" at="1422,120,1435,7" concept="7" />
      <node id="2264311582633533709" at="1349,661,1364,11" concept="4" />
      <node id="2264311582633533707" at="1348,9,1365,9" concept="3" />
      <node id="2264311582633533809" at="1374,120,1391,7" concept="7" />
      <node id="2264311582633534464" at="1453,120,1474,13" concept="7" />
      <node id="2264311582633533918" at="1396,120,1420,7" concept="7" />
      <node id="2264311582633533680" at="1343,0,1368,0" concept="5" trace="translate#(Lorg/jetbrains/mps/openapi/model/SNode;)Ljava/lang/Iterable;" />
      <node id="2264311582633533672" at="1341,5,1372,13" concept="7" />
      <scope id="2264311582633533790" at="438,112,439,119" />
      <scope id="2264311582633533881" at="441,112,442,119" />
      <scope id="2264311582633533859" at="444,112,445,106" />
      <scope id="2264311582633533867" at="447,112,448,437" />
      <scope id="2264311582633533907" at="450,112,451,267" />
      <scope id="2264311582633534209" at="454,195,455,151" />
      <scope id="2264311582633534252" at="459,112,460,178" />
      <scope id="2264311582633534125" at="465,187,466,326" />
      <scope id="2264311582633534148" at="470,350,471,93" />
      <scope id="2264311582633534167" at="472,193,473,245" />
      <scope id="2264311582633534559" at="478,195,479,151" />
      <scope id="2264311582633534599" at="484,355,485,263" />
      <scope id="2264311582633534609" at="487,372,488,249" />
      <scope id="2264311582633534687" at="495,187,496,326" />
      <scope id="2264311582633534710" at="500,350,501,93" />
      <scope id="2264311582633534729" at="502,193,503,245" />
      <scope id="8486785876062621319" at="893,94,894,108" />
      <scope id="8486785876062641263" at="896,94,897,112" />
      <scope id="2264311582633534292" at="899,94,900,367" />
      <scope id="2264311582633534280" at="902,94,903,179" />
      <scope id="2264311582633533662" at="1336,39,1337,346" />
      <scope id="2264311582633533646" at="1339,9,1340,138" />
      <scope id="426251916201172190" at="1356,407,1357,23" />
      <scope id="2264311582633533751" at="1360,370,1361,18" />
      <scope id="2264311582633533755" at="1362,18,1363,78" />
      <scope id="2264311582633533779" at="1369,38,1370,100" />
      <scope id="2264311582633533810" at="1376,39,1377,184" />
      <scope id="2264311582633533810" at="1380,37,1381,174" />
      <scope id="2264311582633533828" at="1386,44,1387,394" />
      <scope id="2264311582633533849" at="1393,120,1394,371" />
      <scope id="2264311582633533919" at="1398,39,1399,183" />
      <scope id="2264311582633533919" at="1402,37,1403,173" />
      <scope id="2264311582633533928" at="1406,38,1407,105" />
      <scope id="2264311582633533940" at="1411,350,1412,41" />
      <scope id="2264311582633533960" at="1415,43,1416,192" />
      <scope id="2264311582633533993" at="1424,39,1425,183" />
      <scope id="2264311582633533993" at="1428,37,1429,173" />
      <scope id="2264311582633534001" at="1432,39,1433,194" />
      <scope id="2264311582633534024" at="1439,362,1440,26" />
      <scope id="2264311582633534051" at="1443,538,1444,59" />
      <scope id="2264311582633534465" at="1455,39,1456,183" />
      <scope id="2264311582633534465" at="1459,37,1460,173" />
      <scope id="2264311582633534475" at="1463,39,1464,191" />
      <scope id="2264311582633534485" at="1467,37,1468,183" />
      <scope id="2264311582633534493" at="1471,38,1472,105" />
      <scope id="426251916201193932" at="1660,78,1661,51" />
      <scope id="2264311582633533689" at="1345,505,1347,25" />
      <scope id="2264311582633533723" at="1352,228,1354,23" />
      <scope id="2264311582633534087" at="1449,120,1451,184" />
      <scope id="2264311582633534664" at="1476,120,1478,184" />
      <scope id="2264311582633533661" at="1336,0,1339,0">
        <var name="it" id="2264311582633533661" />
      </scope>
      <scope id="2264311582633533778" at="1369,0,1372,0">
        <var name="it" id="2264311582633533778" />
      </scope>
      <scope id="2264311582633533810" at="1376,0,1379,0">
        <var name="it" id="2264311582633533810" />
      </scope>
      <scope id="2264311582633533810" at="1380,0,1383,0">
        <var name="it" id="2264311582633533810" />
      </scope>
      <scope id="2264311582633533827" at="1386,0,1389,0">
        <var name="it2" id="2264311582633533827" />
      </scope>
      <scope id="2264311582633533919" at="1398,0,1401,0">
        <var name="it" id="2264311582633533919" />
      </scope>
      <scope id="2264311582633533919" at="1402,0,1405,0">
        <var name="it" id="2264311582633533919" />
      </scope>
      <scope id="2264311582633533927" at="1406,0,1409,0">
        <var name="it" id="2264311582633533927" />
      </scope>
      <scope id="2264311582633533959" at="1415,0,1418,0">
        <var name="el" id="2264311582633533959" />
      </scope>
      <scope id="2264311582633533993" at="1424,0,1427,0">
        <var name="it" id="2264311582633533993" />
      </scope>
      <scope id="2264311582633533993" at="1428,0,1431,0">
        <var name="it" id="2264311582633533993" />
      </scope>
      <scope id="2264311582633534000" at="1432,0,1435,0">
        <var name="it" id="2264311582633534000" />
      </scope>
      <scope id="2264311582633534035" at="1442,518,1445,7" />
      <scope id="2264311582633534465" at="1455,0,1458,0">
        <var name="it" id="2264311582633534465" />
      </scope>
      <scope id="2264311582633534465" at="1459,0,1462,0">
        <var name="it" id="2264311582633534465" />
      </scope>
      <scope id="2264311582633534474" at="1463,0,1466,0">
        <var name="it" id="2264311582633534474" />
      </scope>
      <scope id="2264311582633534484" at="1467,0,1470,0">
        <var name="it" id="2264311582633534484" />
      </scope>
      <scope id="2264311582633534492" at="1471,0,1474,0">
        <var name="it" id="2264311582633534492" />
      </scope>
      <scope id="426251916201193932" at="1660,0,1663,0">
        <var name="a" id="426251916201193932" />
        <var name="b" id="426251916201193932" />
      </scope>
      <scope id="2264311582633534207" at="453,112,457,124" />
      <scope id="2264311582633534364" at="477,112,481,124" />
      <scope id="2264311582633534114" at="463,357,468,80">
        <var name="id" id="2264311582633534116" />
      </scope>
      <scope id="2264311582633534676" at="493,357,498,80">
        <var name="id" id="2264311582633534678" />
      </scope>
      <scope id="2264311582633533820" at="1384,50,1389,11" />
      <scope id="2264311582633534034" at="1441,5,1446,5">
        <var name="el" id="2264311582633534057" />
      </scope>
      <scope id="2264311582633534590" at="483,112,490,489" />
      <scope id="2264311582633533644" at="1334,120,1341,5">
        <var name="kmap" id="2264311582633533645" />
      </scope>
      <scope id="2264311582633533819" at="1384,0,1391,0">
        <var name="it" id="2264311582633533819" />
      </scope>
      <scope id="2264311582633533938" at="1410,50,1418,11" />
      <scope id="2264311582633533714" at="1350,192,1359,62">
        <var name="action" id="2264311582633533716" />
      </scope>
      <scope id="2264311582633533937" at="1410,0,1420,0">
        <var name="it" id="2264311582633533937" />
      </scope>
      <scope id="2264311582633534016" at="1437,120,1447,24">
        <var name="groupMembers" id="2264311582633534018" />
      </scope>
      <scope id="2264311582633534112" at="462,112,475,279" />
      <scope id="2264311582633534674" at="492,112,505,279" />
      <scope id="2264311582633533991" at="1422,120,1435,7" />
      <scope id="2264311582633533708" at="1349,661,1364,11" />
      <scope id="2264311582633533707" at="1348,9,1365,9">
        <var name="el" id="2264311582633533762" />
      </scope>
      <scope id="2264311582633533808" at="1374,120,1391,7" />
      <scope id="2264311582633534460" at="1453,120,1474,13" />
      <scope id="2264311582633533681" at="1343,50,1366,23">
        <var name="actions" id="2264311582633533683" />
      </scope>
      <scope id="2264311582633533916" at="1396,120,1420,7" />
      <scope id="2264311582633533680" at="1343,0,1368,0">
        <var name="it" id="2264311582633533680" />
      </scope>
      <scope id="2264311582633533643" at="1334,120,1372,13" />
      <unit id="2264311582633533661" at="1335,238,1339,5" name="jetbrains.mps.lang.plugin.generator.baseLanguage.template.main.QueriesGenerated$22" />
      <unit id="2264311582633533778" at="1368,27,1372,5" name="jetbrains.mps.lang.plugin.generator.baseLanguage.template.main.QueriesGenerated$24" />
      <unit id="2264311582633533810" at="1375,247,1379,5" name="jetbrains.mps.lang.plugin.generator.baseLanguage.template.main.QueriesGenerated$25" />
      <unit id="2264311582633533810" at="1379,18,1383,5" name="jetbrains.mps.lang.plugin.generator.baseLanguage.template.main.QueriesGenerated$26" />
      <unit id="2264311582633533827" at="1385,221,1389,9" name="jetbrains.mps.lang.plugin.generator.baseLanguage.template.main.QueriesGenerated$28" />
      <unit id="2264311582633533919" at="1397,229,1401,5" name="jetbrains.mps.lang.plugin.generator.baseLanguage.template.main.QueriesGenerated$28" />
      <unit id="2264311582633533919" at="1401,18,1405,5" name="jetbrains.mps.lang.plugin.generator.baseLanguage.template.main.QueriesGenerated$29" />
      <unit id="2264311582633533927" at="1405,16,1409,5" name="jetbrains.mps.lang.plugin.generator.baseLanguage.template.main.QueriesGenerated$30" />
      <unit id="2264311582633533959" at="1414,528,1418,9" name="jetbrains.mps.lang.plugin.generator.baseLanguage.template.main.QueriesGenerated$32" />
      <unit id="2264311582633533993" at="1423,229,1427,5" name="jetbrains.mps.lang.plugin.generator.baseLanguage.template.main.QueriesGenerated$32" />
      <unit id="2264311582633533993" at="1427,18,1431,5" name="jetbrains.mps.lang.plugin.generator.baseLanguage.template.main.QueriesGenerated$33" />
      <unit id="2264311582633534000" at="1431,17,1435,5" name="jetbrains.mps.lang.plugin.generator.baseLanguage.template.main.QueriesGenerated$34" />
      <unit id="2264311582633534465" at="1454,229,1458,5" name="jetbrains.mps.lang.plugin.generator.baseLanguage.template.main.QueriesGenerated$35" />
      <unit id="2264311582633534465" at="1458,18,1462,5" name="jetbrains.mps.lang.plugin.generator.baseLanguage.template.main.QueriesGenerated$36" />
      <unit id="2264311582633534474" at="1462,17,1466,5" name="jetbrains.mps.lang.plugin.generator.baseLanguage.template.main.QueriesGenerated$37" />
      <unit id="2264311582633534484" at="1466,18,1470,5" name="jetbrains.mps.lang.plugin.generator.baseLanguage.template.main.QueriesGenerated$38" />
      <unit id="2264311582633534492" at="1470,16,1474,5" name="jetbrains.mps.lang.plugin.generator.baseLanguage.template.main.QueriesGenerated$39" />
      <unit id="2264311582633533819" at="1383,21,1391,5" name="jetbrains.mps.lang.plugin.generator.baseLanguage.template.main.QueriesGenerated$27" />
      <unit id="2264311582633533937" at="1409,27,1420,5" name="jetbrains.mps.lang.plugin.generator.baseLanguage.template.main.QueriesGenerated$31" />
      <unit id="2264311582633533680" at="1342,233,1368,5" name="jetbrains.mps.lang.plugin.generator.baseLanguage.template.main.QueriesGenerated$23" />
    </file>
  </root>
  <root nodeRef="r:00000000-0000-4000-0000-011c89590369(jetbrains.mps.lang.plugin.generator.baseLanguage.template.main@generator)/2713887941725402117">
    <file name="QueriesGenerated.java">
      <node id="997079742911735283" at="1518,239,1519,214" concept="6" />
      <node id="997079742911742354" at="1521,36,1522,247" concept="2" />
      <node id="997079742911793780" at="1523,16,1524,247" concept="2" />
      <node id="997079742914485035" at="1528,202,1529,70" concept="8" />
      <node id="997079742914485029" at="1529,70,1530,19" concept="1" />
      <node id="997079742911958594" at="1532,36,1533,254" concept="2" />
      <node id="997079742911966039" at="1534,16,1535,254" concept="2" />
      <node id="997079742911786354" at="1666,70,1667,63" concept="6" />
      <node id="997079742911786354" at="1667,63,1668,30" concept="6" />
      <node id="997079742911786354" at="1668,30,1669,30" concept="6" />
      <node id="997079742911786354" at="1669,30,1670,30" concept="6" />
      <node id="997079742911786354" at="1670,30,1671,30" concept="6" />
      <node id="997079742911786354" at="1671,30,1672,232" concept="2" />
      <node id="997079742911786354" at="1672,232,1673,171" concept="2" />
      <node id="997079742911786354" at="1673,171,1674,170" concept="2" />
      <node id="997079742911786354" at="1674,170,1675,232" concept="2" />
      <node id="997079742911786354" at="1675,232,1676,223" concept="2" />
      <node id="997079742911786354" at="1676,223,1677,164" concept="2" />
      <node id="997079742911786354" at="1677,164,1678,227" concept="2" />
      <node id="997079742911786354" at="1678,227,1679,435" concept="2" />
      <node id="997079742911786354" at="1679,435,1680,166" concept="2" />
      <node id="997079742911786354" at="1680,166,1681,171" concept="2" />
      <node id="997079742911786354" at="1681,171,1682,24" concept="7" />
      <node id="997079742911847549" at="1684,70,1685,63" concept="6" />
      <node id="997079742911847549" at="1685,63,1686,30" concept="6" />
      <node id="997079742911847549" at="1686,30,1687,30" concept="6" />
      <node id="997079742911847549" at="1687,30,1688,232" concept="2" />
      <node id="997079742911847549" at="1688,232,1689,169" concept="2" />
      <node id="997079742911847549" at="1689,169,1690,170" concept="2" />
      <node id="997079742911847549" at="1690,170,1691,227" concept="2" />
      <node id="997079742911847549" at="1691,227,1692,471" concept="2" />
      <node id="997079742911847549" at="1692,471,1693,171" concept="2" />
      <node id="997079742911847549" at="1693,171,1694,24" concept="7" />
      <node id="997079742911958601" at="1696,70,1697,63" concept="6" />
      <node id="997079742911958601" at="1697,63,1698,30" concept="6" />
      <node id="997079742911958601" at="1698,30,1699,30" concept="6" />
      <node id="997079742911958601" at="1699,30,1700,30" concept="6" />
      <node id="997079742911958601" at="1700,30,1701,30" concept="6" />
      <node id="997079742911958601" at="1701,30,1702,246" concept="2" />
      <node id="997079742911958601" at="1702,246,1703,171" concept="2" />
      <node id="997079742911958601" at="1703,171,1704,232" concept="2" />
      <node id="997079742911958601" at="1704,232,1705,223" concept="2" />
      <node id="997079742911958601" at="1705,223,1706,164" concept="2" />
      <node id="997079742911958601" at="1706,164,1707,227" concept="2" />
      <node id="997079742911958601" at="1707,227,1708,435" concept="2" />
      <node id="997079742911958601" at="1708,435,1709,166" concept="2" />
      <node id="997079742911958601" at="1709,166,1710,161" concept="2" />
      <node id="997079742911958601" at="1710,161,1711,24" concept="7" />
      <node id="997079742911966046" at="1713,70,1714,63" concept="6" />
      <node id="997079742911966046" at="1714,63,1715,30" concept="6" />
      <node id="997079742911966046" at="1715,30,1716,30" concept="6" />
      <node id="997079742911966046" at="1716,30,1717,246" concept="2" />
      <node id="997079742911966046" at="1717,246,1718,169" concept="2" />
      <node id="997079742911966046" at="1718,169,1719,227" concept="2" />
      <node id="997079742911966046" at="1719,227,1720,471" concept="2" />
      <node id="997079742911966046" at="1720,471,1721,161" concept="2" />
      <node id="997079742911966046" at="1721,161,1722,24" concept="7" />
      <node id="997079742911793764" at="1523,14,1525,9" concept="0" />
      <node id="997079742911965854" at="1534,14,1536,9" concept="0" />
      <node id="997079742914446861" at="1527,301,1531,9" concept="4" />
      <node id="997079742911742333" at="1520,217,1525,9" concept="4" />
      <node id="997079742911958557" at="1531,9,1536,9" concept="4" />
      <node id="997079742911740094" at="1519,214,1526,7" concept="3" />
      <node id="997079742911917800" at="1526,7,1537,7" concept="3" />
      <node id="997079742911966046" at="1713,0,1724,0" concept="10" trace="_quotation_createNode_x583g4_a0a0a0b0c0a0jo#()Lorg/jetbrains/mps/openapi/model/SNode;" />
      <node id="997079742911847549" at="1684,0,1696,0" concept="10" trace="_quotation_createNode_x583g4_a0a0a0a0b0a0jo#()Lorg/jetbrains/mps/openapi/model/SNode;" />
      <node id="997079742911958601" at="1696,0,1713,0" concept="10" trace="_quotation_createNode_x583g4_a0a0a1a2a0a373#()Lorg/jetbrains/mps/openapi/model/SNode;" />
      <node id="997079742911786354" at="1666,0,1684,0" concept="10" trace="_quotation_createNode_x583g4_a0a0a0a1a0a373#()Lorg/jetbrains/mps/openapi/model/SNode;" />
      <node id="997079742911733982" at="1517,103,1538,5" concept="3" />
      <scope id="997079742911742334" at="1521,36,1522,247" />
      <scope id="997079742911793765" at="1523,16,1524,247" />
      <scope id="997079742911958558" at="1532,36,1533,254" />
      <scope id="997079742911965855" at="1534,16,1535,254" />
      <scope id="997079742914446863" at="1528,202,1530,19" />
      <scope id="997079742911740104" at="1520,217,1525,9" />
      <scope id="997079742911740094" at="1519,214,1526,7">
        <var name="md" id="997079742911740099" />
      </scope>
      <scope id="997079742911917804" at="1527,301,1536,9" />
      <scope id="997079742911966046" at="1713,70,1722,24">
        <var name="facade" id="997079742911966046" />
        <var name="quotedNode_1" id="997079742911966046" />
        <var name="quotedNode_2" id="997079742911966046" />
      </scope>
      <scope id="997079742911847549" at="1684,70,1694,24">
        <var name="facade" id="997079742911847549" />
        <var name="quotedNode_1" id="997079742911847549" />
        <var name="quotedNode_2" id="997079742911847549" />
      </scope>
      <scope id="997079742911917800" at="1526,7,1537,7">
        <var name="mc" id="997079742911917802" />
      </scope>
      <scope id="997079742911966046" at="1713,0,1724,0" />
      <scope id="997079742911847549" at="1684,0,1696,0" />
      <scope id="997079742911958601" at="1696,70,1711,24">
        <var name="facade" id="997079742911958601" />
        <var name="quotedNode_1" id="997079742911958601" />
        <var name="quotedNode_2" id="997079742911958601" />
        <var name="quotedNode_3" id="997079742911958601" />
        <var name="quotedNode_4" id="997079742911958601" />
      </scope>
      <scope id="997079742911786354" at="1666,70,1682,24">
        <var name="facade" id="997079742911786354" />
        <var name="quotedNode_1" id="997079742911786354" />
        <var name="quotedNode_2" id="997079742911786354" />
        <var name="quotedNode_3" id="997079742911786354" />
        <var name="quotedNode_4" id="997079742911786354" />
      </scope>
      <scope id="997079742911958601" at="1696,0,1713,0" />
      <scope id="997079742911786354" at="1666,0,1684,0" />
      <scope id="997079742911733986" at="1518,239,1537,7">
        <var name="needActionContextCopy" id="997079742911735281" />
      </scope>
      <scope id="2713887941725402119" at="1517,103,1538,5" />
      <scope id="997079742911733982" at="1517,103,1538,5">
        <var name="action" id="997079742911733984" />
      </scope>
    </file>
  </root>
  <root nodeRef="r:00000000-0000-4000-0000-011c89590369(jetbrains.mps.lang.plugin.generator.baseLanguage.template.main@generator)/2983858627856870964">
    <file name="QueriesGenerated.java">
      <node id="9011731583464096652" at="1097,108,1098,189" concept="7" />
      <scope id="9011731583464096651" at="1097,108,1098,189" />
    </file>
  </root>
  <root nodeRef="r:00000000-0000-4000-0000-011c89590369(jetbrains.mps.lang.plugin.generator.baseLanguage.template.main@generator)/2983858627857065617">
    <file name="QueriesGenerated.java">
      <node id="2983858627857066391" at="392,112,393,194" concept="7" />
      <node id="9011731583464097399" at="1100,108,1101,189" concept="7" />
      <scope id="2983858627857066390" at="392,112,393,194" />
      <scope id="9011731583464097398" at="1100,108,1101,189" />
    </file>
  </root>
  <root nodeRef="r:00000000-0000-4000-0000-011c89590369(jetbrains.mps.lang.plugin.generator.baseLanguage.template.main@generator)/2983858627857066456">
    <file name="QueriesGenerated.java">
      <node id="9011731583464097412" at="1103,108,1104,190" concept="7" />
      <scope id="9011731583464097411" at="1103,108,1104,190" />
    </file>
  </root>
  <root nodeRef="r:00000000-0000-4000-0000-011c89590369(jetbrains.mps.lang.plugin.generator.baseLanguage.template.main@generator)/3038738109028888981">
    <file name="QueriesGenerated.java">
      <node id="3038738109029045563" at="389,112,390,109" concept="7" />
      <node id="3038738109029038644" at="1325,37,1326,365" concept="7" />
      <node id="3038738109029038643" at="1326,365,1327,0" concept="9" />
      <node id="3038738109029038645" at="1653,84,1654,63" concept="6" />
      <node id="3038738109029038645" at="1654,63,1655,30" concept="6" />
      <node id="3038738109029038645" at="1655,30,1656,225" concept="2" />
      <node id="3038738109029038645" at="1656,225,1657,181" concept="2" />
      <node id="3038738109029038645" at="1657,181,1658,24" concept="7" />
      <node id="3038738109029038619" at="1325,0,1329,0" concept="5" trace="select#(Lorg/jetbrains/mps/openapi/model/SNode;)Lorg/jetbrains/mps/openapi/model/SNode;" />
      <node id="3038738109029038607" at="1323,120,1329,7" concept="7" />
      <node id="3038738109029038645" at="1653,0,1660,0" concept="10" trace="_quotation_createNode_x583g4_a0a0a0a0sn#(Ljava/lang/Object;)Lorg/jetbrains/mps/openapi/model/SNode;" />
      <scope id="3038738109028954254" at="389,112,390,109" />
      <scope id="3038738109029038620" at="1325,37,1327,0" />
      <scope id="3038738109029038619" at="1325,0,1329,0">
        <var name="it" id="3038738109029038619" />
      </scope>
      <scope id="3038738109029038645" at="1653,84,1658,24">
        <var name="facade" id="3038738109029038645" />
        <var name="quotedNode_2" id="3038738109029038645" />
      </scope>
      <scope id="3038738109029038606" at="1323,120,1329,7" />
      <scope id="3038738109029038645" at="1653,0,1660,0">
        <var name="parameter_1" id="3038738109029038645" />
      </scope>
      <unit id="3038738109029038619" at="1324,223,1329,5" name="jetbrains.mps.lang.plugin.generator.baseLanguage.template.main.QueriesGenerated$21" />
    </file>
  </root>
  <root nodeRef="r:00000000-0000-4000-0000-011c89590369(jetbrains.mps.lang.plugin.generator.baseLanguage.template.main@generator)/3062002558005753444">
    <file name="QueriesGenerated.java">
      <node id="8383992355238345894" at="1020,108,1021,360" concept="7" />
      <node id="8383992355238345814" at="1023,108,1024,755" concept="7" />
      <node id="8383992355238345848" at="1026,108,1027,753" concept="7" />
      <node id="8383992355238345874" at="1029,108,1030,759" concept="7" />
      <node id="8383992355238345831" at="1606,62,1607,63" concept="6" />
      <node id="8383992355238345831" at="1607,63,1608,30" concept="6" />
      <node id="8383992355238345831" at="1608,30,1609,223" concept="2" />
      <node id="8383992355238345831" at="1609,223,1610,24" concept="7" />
      <node id="8383992355238345850" at="1612,62,1613,63" concept="6" />
      <node id="8383992355238345850" at="1613,63,1614,30" concept="6" />
      <node id="8383992355238345850" at="1614,30,1615,232" concept="2" />
      <node id="8383992355238345850" at="1615,232,1616,488" concept="2" />
      <node id="8383992355238345850" at="1616,488,1617,461" concept="2" />
      <node id="8383992355238345850" at="1617,461,1618,24" concept="7" />
      <node id="8383992355238345876" at="1620,62,1621,63" concept="6" />
      <node id="8383992355238345876" at="1621,63,1622,30" concept="6" />
      <node id="8383992355238345876" at="1622,30,1623,223" concept="2" />
      <node id="8383992355238345876" at="1623,223,1624,24" concept="7" />
      <node id="8383992355238345831" at="1606,0,1612,0" concept="10" trace="_quotation_createNode_x583g4_a0a0zk#()Lorg/jetbrains/mps/openapi/model/SNode;" />
      <node id="8383992355238345876" at="1620,0,1626,0" concept="10" trace="_quotation_createNode_x583g4_a0a0bl#()Lorg/jetbrains/mps/openapi/model/SNode;" />
      <node id="8383992355238345850" at="1612,0,1620,0" concept="10" trace="_quotation_createNode_x583g4_a0a0al#()Lorg/jetbrains/mps/openapi/model/SNode;" />
      <scope id="8383992355238345893" at="1020,108,1021,360" />
      <scope id="8383992355238345813" at="1023,108,1024,755" />
      <scope id="8383992355238345842" at="1026,108,1027,753" />
      <scope id="8383992355238345867" at="1029,108,1030,759" />
      <scope id="8383992355238345831" at="1606,62,1610,24">
        <var name="facade" id="8383992355238345831" />
        <var name="quotedNode_1" id="8383992355238345831" />
      </scope>
      <scope id="8383992355238345876" at="1620,62,1624,24">
        <var name="facade" id="8383992355238345876" />
        <var name="quotedNode_1" id="8383992355238345876" />
      </scope>
      <scope id="8383992355238345831" at="1606,0,1612,0" />
      <scope id="8383992355238345850" at="1612,62,1618,24">
        <var name="facade" id="8383992355238345850" />
        <var name="quotedNode_1" id="8383992355238345850" />
      </scope>
      <scope id="8383992355238345876" at="1620,0,1626,0" />
      <scope id="8383992355238345850" at="1612,0,1620,0" />
    </file>
  </root>
  <root nodeRef="r:00000000-0000-4000-0000-011c89590369(jetbrains.mps.lang.plugin.generator.baseLanguage.template.main@generator)/3062002558005851374">
    <file name="QueriesGenerated.java">
      <node id="6423922349611078570" at="1032,108,1033,203" concept="7" />
      <scope id="6423922349611078569" at="1032,108,1033,203" />
    </file>
  </root>
  <root nodeRef="r:00000000-0000-4000-0000-011c89590369(jetbrains.mps.lang.plugin.generator.baseLanguage.template.main@generator)/3205675194086673614">
    <file name="QueriesGenerated.java">
      <node id="9011731583464391426" at="368,112,369,277" concept="7" />
      <scope id="9011731583464391425" at="368,112,369,277" />
    </file>
  </root>
  <root nodeRef="r:00000000-0000-4000-0000-011c89590369(jetbrains.mps.lang.plugin.generator.baseLanguage.template.main@generator)/3205675194086686098">
    <file name="QueriesGenerated.java">
      <node id="3205675194086686110" at="371,112,372,281" concept="7" />
      <node id="1150226438689541282" at="827,94,828,353" concept="7" />
      <scope id="3205675194086686109" at="371,112,372,281" />
      <scope id="1150226438689541281" at="827,94,828,353" />
    </file>
  </root>
  <root nodeRef="r:00000000-0000-4000-0000-011c89590369(jetbrains.mps.lang.plugin.generator.baseLanguage.template.main@generator)/3552608880959559172">
    <file name="QueriesGenerated.java">
      <node id="6769912430829077424" at="377,112,378,175" concept="7" />
      <node id="6769912430829078911" at="380,112,381,193" concept="7" />
      <node id="1613663402415064412" at="383,112,384,365" concept="7" />
      <node id="3552608880959559271" at="386,112,387,108" concept="7" />
      <node id="3038738109029045742" at="622,109,623,331" concept="7" />
      <node id="2401501559171673386" at="625,109,626,207" concept="7" />
      <node id="8147690884614614127" at="628,109,629,197" concept="7" />
      <node id="8147690884614614113" at="631,109,632,197" concept="7" />
      <node id="831924260441820577" at="830,93,831,198" concept="7" />
      <node id="831924260441820588" at="833,93,834,257" concept="7" />
      <node id="6769912430829078918" at="836,94,837,211" concept="7" />
      <node id="3038738109029045719" at="839,94,840,199" concept="7" />
      <node id="2401501559171412081" at="842,94,843,207" concept="7" />
      <node id="2401501559171673371" at="845,94,846,211" concept="7" />
      <node id="2386275659558642325" at="848,94,849,198" concept="7" />
      <node id="2050732976487604123" at="851,94,852,561" concept="7" />
      <node id="2050732976487604140" at="854,94,855,204" concept="7" />
      <node id="6769912430828998267" at="857,94,858,561" concept="7" />
      <node id="3213113520142716894" at="860,94,861,578" concept="7" />
      <node id="3213113520142576401" at="863,94,864,575" concept="7" />
      <node id="8204570419206398667" at="866,94,867,568" concept="7" />
      <node id="3213113520142734058" at="869,94,870,576" concept="7" />
      <node id="3213113520142768664" at="872,94,873,573" concept="7" />
      <node id="831924260441820570" at="1072,107,1073,188" concept="7" />
      <node id="831924260441820601" at="1075,107,1076,55" concept="8" />
      <node id="831924260441820603" at="1076,55,1077,523" concept="7" />
      <node id="6769912430828993253" at="1079,108,1080,343" concept="7" />
      <node id="6769912430828998343" at="1082,108,1083,506" concept="7" />
      <node id="6769912430828993333" at="1085,108,1086,516" concept="7" />
      <node id="3213113520142576387" at="1088,108,1089,513" concept="7" />
      <node id="6769912430828998406" at="1091,108,1092,514" concept="7" />
      <node id="3213113520142723389" at="1094,108,1095,511" concept="7" />
      <node id="2401501559171794126" at="1314,120,1315,498" concept="7" />
      <node id="2401501559171794150" at="1317,120,1318,502" concept="7" />
      <node id="2050732976487604154" at="1320,120,1321,658" concept="7" />
      <scope id="6769912430829077423" at="377,112,378,175" />
      <scope id="6769912430829078910" at="380,112,381,193" />
      <scope id="1613663402415064411" at="383,112,384,365" />
      <scope id="3552608880959559270" at="386,112,387,108" />
      <scope id="3038738109029045741" at="622,109,623,331" />
      <scope id="2401501559171673385" at="625,109,626,207" />
      <scope id="8147690884614614126" at="628,109,629,197" />
      <scope id="8147690884614527804" at="631,109,632,197" />
      <scope id="831924260441820576" at="830,93,831,198" />
      <scope id="831924260441820587" at="833,93,834,257" />
      <scope id="6769912430829078917" at="836,94,837,211" />
      <scope id="3038738109029045718" at="839,94,840,199" />
      <scope id="2401501559171410920" at="842,94,843,207" />
      <scope id="2401501559171673370" at="845,94,846,211" />
      <scope id="2386275659558610686" at="848,94,849,198" />
      <scope id="6769912430828998306" at="851,94,852,561" />
      <scope id="2050732976487604139" at="854,94,855,204" />
      <scope id="6769912430828998266" at="857,94,858,561" />
      <scope id="6769912430828993347" at="860,94,861,578" />
      <scope id="3213113520142576400" at="863,94,864,575" />
      <scope id="8204570419206398666" at="866,94,867,568" />
      <scope id="6769912430828998369" at="869,94,870,576" />
      <scope id="3213113520142723401" at="872,94,873,573" />
      <scope id="831924260441820569" at="1072,107,1073,188" />
      <scope id="6769912430828993252" at="1079,108,1080,343" />
      <scope id="6769912430828998342" at="1082,108,1083,506" />
      <scope id="6769912430828993332" at="1085,108,1086,516" />
      <scope id="3213113520142576386" at="1088,108,1089,513" />
      <scope id="6769912430828998385" at="1091,108,1092,514" />
      <scope id="3213113520142723388" at="1094,108,1095,511" />
      <scope id="2401501559171778278" at="1314,120,1315,498" />
      <scope id="2401501559171794147" at="1317,120,1318,502" />
      <scope id="2050732976487604153" at="1320,120,1321,658" />
      <scope id="831924260441820600" at="1075,107,1077,523" />
    </file>
  </root>
  <root nodeRef="r:00000000-0000-4000-0000-011c89590369(jetbrains.mps.lang.plugin.generator.baseLanguage.template.main@generator)/466361829302878437">
    <file name="QueriesGenerated.java">
      <node id="466361829302878486" at="1508,274,1509,232" concept="6" />
      <node id="466361829302878456" at="1509,232,1510,228" concept="6" />
      <node id="466361829302878502" at="1510,228,1511,180" concept="2" />
      <node id="466361829302878483" at="1511,180,1512,239" concept="2" />
      <node id="466361829302878469" at="1512,239,1513,61" concept="2" />
      <node id="466361829302878563" at="1513,61,1514,182" concept="2" />
      <node id="466361829302878441" at="1507,102,1515,5" concept="3" />
      <scope id="466361829302878444" at="1508,274,1514,182">
        <var name="newNode" id="466361829302878487" />
        <var name="typecastNode" id="466361829302878457" />
      </scope>
      <scope id="466361829302878439" at="1507,102,1515,5" />
      <scope id="466361829302878441" at="1507,102,1515,5">
        <var name="component" id="466361829302878442" />
      </scope>
    </file>
  </root>
  <root nodeRef="r:00000000-0000-4000-0000-011c89590369(jetbrains.mps.lang.plugin.generator.baseLanguage.template.main@generator)/4682856478249344917">
    <file name="QueriesGenerated.java">
      <node id="4682856478249385010" at="507,112,508,175" concept="7" />
      <node id="997079742911007387" at="905,93,906,386" concept="7" />
      <node id="7237738794729228821" at="1480,120,1481,190" concept="7" />
      <scope id="4682856478249385009" at="507,112,508,175" />
      <scope id="997079742911006647" at="905,93,906,386" />
      <scope id="7237738794729228820" at="1480,120,1481,190" />
    </file>
  </root>
  <root nodeRef="r:00000000-0000-4000-0000-011c89590369(jetbrains.mps.lang.plugin.generator.baseLanguage.template.main@generator)/471625927509990254">
    <file name="QueriesGenerated.java">
<<<<<<< HEAD
      <node id="471625927510000451" at="504,111,505,106" concept="7" />
      <scope id="471625927509997779" at="504,111,505,106" />
=======
      <node id="471625927510000451" at="516,111,517,106" concept="7" />
      <scope id="471625927509997779" at="516,111,517,106" />
>>>>>>> 4718dc23
    </file>
  </root>
  <root nodeRef="r:00000000-0000-4000-0000-011c89590369(jetbrains.mps.lang.plugin.generator.baseLanguage.template.main@generator)/471625927515064721">
    <file name="QueriesGenerated.java">
<<<<<<< HEAD
      <node id="471625927516240795" at="498,111,499,112" concept="7" />
      <node id="471625927515116290" at="501,111,502,115" concept="7" />
      <node id="471625927515100599" at="1423,119,1424,191" concept="7" />
      <scope id="471625927516239687" at="498,111,499,112" />
      <scope id="471625927515113286" at="501,111,502,115" />
      <scope id="471625927515097131" at="1423,119,1424,191" />
=======
      <node id="471625927516240795" at="510,111,511,112" concept="7" />
      <node id="471625927515116290" at="513,111,514,115" concept="7" />
      <node id="471625927515100599" at="1483,119,1484,191" concept="7" />
      <scope id="471625927516239687" at="510,111,511,112" />
      <scope id="471625927515113286" at="513,111,514,115" />
      <scope id="471625927515097131" at="1483,119,1484,191" />
>>>>>>> 4718dc23
    </file>
  </root>
  <root nodeRef="r:00000000-0000-4000-0000-011c89590369(jetbrains.mps.lang.plugin.generator.baseLanguage.template.main@generator)/5003188907305740061">
    <file name="QueriesGenerated.java">
      <node id="5003188907305740079" at="140,110,141,199" concept="7" />
      <node id="5003188907305740102" at="1296,120,1297,185" concept="7" />
      <node id="5003188907305740114" at="1299,120,1300,331" concept="7" />
      <scope id="5003188907305740078" at="140,110,141,199" />
      <scope id="5003188907305740101" at="1296,120,1297,185" />
      <scope id="5003188907305740113" at="1299,120,1300,331" />
    </file>
  </root>
  <root nodeRef="r:00000000-0000-4000-0000-011c89590369(jetbrains.mps.lang.plugin.generator.baseLanguage.template.main@generator)/5386424596292406594">
    <file name="QueriesGenerated.java">
      <node id="4295816563224275144" at="1118,108,1119,203" concept="7" />
      <scope id="4295816563224275138" at="1118,108,1119,203" />
    </file>
  </root>
  <root nodeRef="r:00000000-0000-4000-0000-011c89590369(jetbrains.mps.lang.plugin.generator.baseLanguage.template.main@generator)/5386424596292410451">
    <file name="QueriesGenerated.java">
      <node id="5386424596292410475" at="1121,108,1122,203" concept="7" />
      <scope id="5386424596292410474" at="1121,108,1122,203" />
    </file>
  </root>
  <root nodeRef="r:00000000-0000-4000-0000-011c89590369(jetbrains.mps.lang.plugin.generator.baseLanguage.template.main@generator)/5508914264442964685">
    <file name="QueriesGenerated.java">
      <node id="4415621581132897597" at="359,112,360,543" concept="7" />
      <node id="569705985890081464" at="362,111,363,205" concept="7" />
      <node id="5508914264443568723" at="365,112,366,118" concept="7" />
      <node id="4415621581132897630" at="611,204,612,19" concept="7" />
      <node id="4415621581132897640" at="614,205,615,20" concept="7" />
      <node id="4415621581132897650" at="617,206,618,21" concept="7" />
      <node id="4415621581132897658" at="619,5,620,20" concept="7" />
      <node id="831924260441670442" at="809,93,810,202" concept="7" />
      <node id="831924260441681291" at="812,93,813,261" concept="7" />
      <node id="569705985890055251" at="815,93,816,201" concept="7" />
      <node id="569705985890069239" at="818,93,819,115" concept="7" />
      <node id="5508914264443135908" at="821,94,822,207" concept="7" />
      <node id="5508914264443135936" at="824,94,825,210" concept="7" />
      <node id="831924260441664787" at="1035,107,1036,192" concept="7" />
      <node id="831924260441721341" at="1038,107,1039,55" concept="8" />
      <node id="831924260441700384" at="1039,55,1040,527" concept="7" />
      <node id="471625927509974837" at="1042,107,1043,191" concept="7" />
      <node id="4415621581132897673" at="1046,203,1047,53" concept="7" />
      <node id="4415621581132897678" at="1048,221,1049,53" concept="7" />
      <node id="4415621581132897687" at="1050,12,1051,18" concept="7" />
      <node id="5508914264443135751" at="1055,203,1056,53" concept="7" />
      <node id="5508914264443135971" at="1057,221,1058,53" concept="7" />
      <node id="5508914264443135982" at="1059,12,1060,18" concept="7" />
      <node id="5508914264443135769" at="1302,120,1303,202" concept="7" />
      <node id="5508914264443135922" at="1305,120,1306,498" concept="7" />
      <node id="5508914264443135947" at="1308,120,1309,501" concept="7" />
      <node id="5508914264443135961" at="1311,120,1312,203" concept="7" />
      <node id="4415621581132897679" at="1626,64,1627,63" concept="6" />
      <node id="4415621581132897679" at="1627,63,1628,30" concept="6" />
      <node id="4415621581132897679" at="1628,30,1629,227" concept="2" />
      <node id="4415621581132897679" at="1629,227,1630,167" concept="2" />
      <node id="4415621581132897679" at="1630,167,1631,24" concept="7" />
      <node id="4415621581132897674" at="1633,64,1634,63" concept="6" />
      <node id="4415621581132897674" at="1634,63,1635,30" concept="6" />
      <node id="4415621581132897674" at="1635,30,1636,227" concept="2" />
      <node id="4415621581132897674" at="1636,227,1637,24" concept="7" />
      <node id="5508914264443135753" at="1639,64,1640,63" concept="6" />
      <node id="5508914264443135753" at="1640,63,1641,30" concept="6" />
      <node id="5508914264443135753" at="1641,30,1642,227" concept="2" />
      <node id="5508914264443135753" at="1642,227,1643,468" concept="2" />
      <node id="5508914264443135753" at="1643,468,1644,24" concept="7" />
      <node id="5508914264443135972" at="1646,64,1647,63" concept="6" />
      <node id="5508914264443135972" at="1647,63,1648,30" concept="6" />
      <node id="5508914264443135972" at="1648,30,1649,227" concept="2" />
      <node id="5508914264443135972" at="1649,227,1650,473" concept="2" />
      <node id="5508914264443135972" at="1650,473,1651,24" concept="7" />
      <node id="4415621581132897685" at="1050,10,1052,5" concept="0" />
      <node id="5508914264443135980" at="1059,10,1061,5" concept="0" />
      <node id="4415621581132897628" at="610,109,613,5" concept="4" />
      <node id="4415621581132897638" at="613,5,616,5" concept="4" />
      <node id="4415621581132897648" at="616,5,619,5" concept="4" />
      <node id="4415621581132897674" at="1633,0,1639,0" concept="10" trace="_quotation_createNode_x583g4_a0a0a292#()Lorg/jetbrains/mps/openapi/model/SNode;" />
      <node id="4415621581132897667" at="1045,108,1052,5" concept="4" />
      <node id="5508914264443135734" at="1054,108,1061,5" concept="4" />
      <node id="4415621581132897679" at="1626,0,1633,0" concept="10" trace="_quotation_createNode_x583g4_a0a0a0gl#()Lorg/jetbrains/mps/openapi/model/SNode;" />
      <node id="5508914264443135753" at="1639,0,1646,0" concept="10" trace="_quotation_createNode_x583g4_a0a0a392#()Lorg/jetbrains/mps/openapi/model/SNode;" />
      <node id="5508914264443135972" at="1646,0,1653,0" concept="10" trace="_quotation_createNode_x583g4_a0a0a0hl#()Lorg/jetbrains/mps/openapi/model/SNode;" />
      <scope id="4415621581132897596" at="359,112,360,543" />
      <scope id="569705985890079825" at="362,111,363,205" />
      <scope id="5508914264443568722" at="365,112,366,118" />
      <scope id="4415621581132897629" at="611,204,612,19" />
      <scope id="4415621581132897639" at="614,205,615,20" />
      <scope id="4415621581132897649" at="617,206,618,21" />
      <scope id="831924260441668832" at="809,93,810,202" />
      <scope id="831924260441680092" at="812,93,813,261" />
      <scope id="569705985890050188" at="815,93,816,201" />
      <scope id="569705985890068767" at="818,93,819,115" />
      <scope id="5508914264443135907" at="821,94,822,207" />
      <scope id="5508914264443135935" at="824,94,825,210" />
      <scope id="831924260441658656" at="1035,107,1036,192" />
      <scope id="471625927509973065" at="1042,107,1043,191" />
      <scope id="4415621581132897672" at="1046,203,1047,53" />
      <scope id="4415621581132897677" at="1048,221,1049,53" />
      <scope id="4415621581132897686" at="1050,12,1051,18" />
      <scope id="5508914264443135736" at="1055,203,1056,53" />
      <scope id="5508914264443135970" at="1057,221,1058,53" />
      <scope id="5508914264443135981" at="1059,12,1060,18" />
      <scope id="5508914264443135768" at="1302,120,1303,202" />
      <scope id="5508914264443135921" at="1305,120,1306,498" />
      <scope id="5508914264443135946" at="1308,120,1309,501" />
      <scope id="5508914264443135960" at="1311,120,1312,203" />
      <scope id="831924260441700383" at="1038,107,1040,527" />
      <scope id="4415621581132897674" at="1633,64,1637,24">
        <var name="facade" id="4415621581132897674" />
        <var name="quotedNode_1" id="4415621581132897674" />
      </scope>
      <scope id="4415621581132897679" at="1626,64,1631,24">
        <var name="facade" id="4415621581132897679" />
        <var name="quotedNode_1" id="4415621581132897679" />
      </scope>
      <scope id="5508914264443135753" at="1639,64,1644,24">
        <var name="facade" id="5508914264443135753" />
        <var name="quotedNode_1" id="5508914264443135753" />
      </scope>
      <scope id="5508914264443135972" at="1646,64,1651,24">
        <var name="facade" id="5508914264443135972" />
        <var name="quotedNode_1" id="5508914264443135972" />
      </scope>
      <scope id="4415621581132897674" at="1633,0,1639,0" />
      <scope id="4415621581132897666" at="1045,108,1052,5" />
      <scope id="5508914264443135733" at="1054,108,1061,5" />
      <scope id="4415621581132897679" at="1626,0,1633,0" />
      <scope id="5508914264443135753" at="1639,0,1646,0" />
      <scope id="5508914264443135972" at="1646,0,1653,0" />
      <scope id="4415621581132897627" at="610,109,620,20" />
    </file>
  </root>
  <root nodeRef="r:00000000-0000-4000-0000-011c89590369(jetbrains.mps.lang.plugin.generator.baseLanguage.template.main@generator)/5508914264443136003">
    <file name="QueriesGenerated.java">
      <node id="5508914264443136023" at="1063,108,1064,339" concept="7" />
      <scope id="5508914264443136022" at="1063,108,1064,339" />
    </file>
  </root>
  <root nodeRef="r:00000000-0000-4000-0000-011c89590369(jetbrains.mps.lang.plugin.generator.baseLanguage.template.main@generator)/6277721878946463778">
    <file name="QueriesGenerated.java">
      <node id="2386704358800458105" at="323,112,324,277" concept="7" />
      <node id="2386704358800497796" at="326,112,327,106" concept="7" />
      <node id="2086299390358645699" at="329,112,330,277" concept="7" />
      <node id="2086299390358645712" at="332,112,333,106" concept="7" />
      <node id="2086299390358645720" at="335,112,336,108" concept="7" />
      <node id="2086299390358645728" at="338,112,339,112" concept="7" />
      <node id="8540716876878485744" at="341,112,342,277" concept="7" />
      <node id="8540716876878723640" at="344,112,345,106" concept="7" />
      <node id="2386704358800497894" at="347,112,348,277" concept="7" />
      <node id="6277721878946535355" at="350,112,351,203" concept="7" />
      <node id="2386704358800559548" at="353,112,354,400" concept="7" />
      <node id="6277721878946468993" at="356,112,357,123" concept="7" />
      <node id="2386704358800559580" at="601,109,602,118" concept="7" />
      <node id="484449006621871723" at="802,43,803,121" concept="7" />
      <node id="7575217966413907024" at="1017,108,1018,361" concept="7" />
      <node id="7251364806543438864" at="1217,39,1218,120" concept="7" />
      <node id="7251364806543506604" at="1226,43,1227,124" concept="7" />
      <node id="2386704358800458092" at="1232,38,1233,265" concept="7" />
      <node id="7251364806543470227" at="1239,39,1240,117" concept="7" />
      <node id="484449006622112012" at="1248,43,1249,121" concept="7" />
      <node id="484449006622112034" at="1254,38,1255,265" concept="7" />
      <node id="484449006622576645" at="1257,13,1258,0" concept="9" />
      <node id="8540716876878723647" at="1260,120,1261,371" concept="7" />
      <node id="8540716876878485779" at="1265,39,1266,569" concept="7" />
      <node id="8540716876878485797" at="1269,38,1270,265" concept="7" />
      <node id="2386704358800497870" at="1276,39,1277,209" concept="7" />
      <node id="2386704358800497880" at="1280,38,1281,265" concept="7" />
      <node id="2386704358800555442" at="1287,39,1288,209" concept="7" />
      <node id="2386704358800555452" at="1291,38,1292,265" concept="7" />
      <node id="484449006621871721" at="802,0,805,0" concept="5" trace="accept#(Lorg/jetbrains/mps/openapi/model/SNode;)Z" />
      <node id="7251364806543401607" at="1217,0,1220,0" concept="5" trace="accept#(Lorg/jetbrains/mps/openapi/model/SNode;)Z" />
      <node id="7251364806543503898" at="1226,0,1229,0" concept="5" trace="accept#(Lorg/jetbrains/mps/openapi/model/SNode;)Z" />
      <node id="2386704358800458090" at="1232,0,1235,0" concept="5" trace="select#(Lorg/jetbrains/mps/openapi/model/SNode;)Ljava/lang/String;" />
      <node id="7251364806543469094" at="1239,0,1242,0" concept="5" trace="accept#(Lorg/jetbrains/mps/openapi/model/SNode;)Z" />
      <node id="484449006622112010" at="1248,0,1251,0" concept="5" trace="accept#(Lorg/jetbrains/mps/openapi/model/SNode;)Z" />
      <node id="484449006622112032" at="1254,0,1257,0" concept="5" trace="select#(Lorg/jetbrains/mps/openapi/model/SNode;)Ljava/lang/String;" />
      <node id="8540716876878485777" at="1265,0,1268,0" concept="5" trace="accept#(Lorg/jetbrains/mps/openapi/model/SNode;)Z" />
      <node id="8540716876878485795" at="1269,0,1272,0" concept="5" trace="select#(Lorg/jetbrains/mps/openapi/model/SNode;)Ljava/lang/String;" />
      <node id="2386704358800497868" at="1276,0,1279,0" concept="5" trace="accept#(Lorg/jetbrains/mps/openapi/model/SNode;)Z" />
      <node id="2386704358800497878" at="1280,0,1283,0" concept="5" trace="select#(Lorg/jetbrains/mps/openapi/model/SNode;)Ljava/lang/String;" />
      <node id="2386704358800555440" at="1287,0,1290,0" concept="5" trace="accept#(Lorg/jetbrains/mps/openapi/model/SNode;)Z" />
      <node id="2386704358800555450" at="1291,0,1294,0" concept="5" trace="select#(Lorg/jetbrains/mps/openapi/model/SNode;)Ljava/lang/String;" />
      <node id="484449006621871701" at="800,39,805,11" concept="7" />
      <node id="2386704358800497807" at="1215,120,1220,7" concept="7" />
      <node id="2386704358800458082" at="1224,39,1229,11" concept="7" />
      <node id="2086299390358645735" at="1237,120,1242,7" concept="7" />
      <node id="484449006622112002" at="1246,39,1251,11" concept="7" />
      <node id="484449006621880769" at="800,0,807,0" concept="5" trace="accept#(Lorg/jetbrains/mps/openapi/model/SNode;)Z" />
      <node id="2386704358800458080" at="1224,0,1231,0" concept="5" trace="accept#(Lorg/jetbrains/mps/openapi/model/SNode;)Z" />
      <node id="484449006622111998" at="1246,0,1253,0" concept="5" trace="accept#(Lorg/jetbrains/mps/openapi/model/SNode;)Z" />
      <node id="484449006621871690" at="798,93,807,7" concept="7" />
      <node id="8540716876878485770" at="1263,120,1272,13" concept="7" />
      <node id="2386704358800497861" at="1274,120,1283,13" concept="7" />
      <node id="2386704358800555433" at="1285,120,1294,13" concept="7" />
      <node id="2386704358800458073" at="1222,120,1235,13" concept="7" />
      <node id="484449006622577334" at="1244,120,1257,13" concept="7" />
      <scope id="2386704358800458104" at="323,112,324,277" />
      <scope id="2386704358800497795" at="326,112,327,106" />
      <scope id="2086299390358645698" at="329,112,330,277" />
      <scope id="2086299390358645711" at="332,112,333,106" />
      <scope id="2086299390358645719" at="335,112,336,108" />
      <scope id="2086299390358645727" at="338,112,339,112" />
      <scope id="8540716876878485743" at="341,112,342,277" />
      <scope id="8540716876878723639" at="344,112,345,106" />
      <scope id="2386704358800497893" at="347,112,348,277" />
      <scope id="6277721878946535354" at="350,112,351,203" />
      <scope id="2386704358800555463" at="353,112,354,400" />
      <scope id="6277721878946467559" at="356,112,357,123" />
      <scope id="2386704358800499390" at="601,109,602,118" />
      <scope id="484449006621871722" at="802,43,803,121" />
      <scope id="7575217966413907023" at="1017,108,1018,361" />
      <scope id="7251364806543401608" at="1217,39,1218,120" />
      <scope id="7251364806543503899" at="1226,43,1227,124" />
      <scope id="2386704358800458091" at="1232,38,1233,265" />
      <scope id="7251364806543469095" at="1239,39,1240,117" />
      <scope id="484449006622112011" at="1248,43,1249,121" />
      <scope id="484449006622112033" at="1254,38,1255,265" />
      <scope id="8540716876878723646" at="1260,120,1261,371" />
      <scope id="8540716876878485778" at="1265,39,1266,569" />
      <scope id="8540716876878485796" at="1269,38,1270,265" />
      <scope id="2386704358800497869" at="1276,39,1277,209" />
      <scope id="2386704358800497879" at="1280,38,1281,265" />
      <scope id="2386704358800555441" at="1287,39,1288,209" />
      <scope id="2386704358800555451" at="1291,38,1292,265" />
      <scope id="484449006621871721" at="802,0,805,0">
        <var name="it" id="484449006621871721" />
      </scope>
      <scope id="7251364806543401607" at="1217,0,1220,0">
        <var name="it" id="7251364806543401607" />
      </scope>
      <scope id="7251364806543503898" at="1226,0,1229,0">
        <var name="it" id="7251364806543503898" />
      </scope>
      <scope id="2386704358800458090" at="1232,0,1235,0">
        <var name="it" id="2386704358800458090" />
      </scope>
      <scope id="7251364806543469094" at="1239,0,1242,0">
        <var name="it" id="7251364806543469094" />
      </scope>
      <scope id="484449006622112010" at="1248,0,1251,0">
        <var name="it" id="484449006622112010" />
      </scope>
      <scope id="484449006622112032" at="1254,0,1257,0">
        <var name="it" id="484449006622112032" />
      </scope>
      <scope id="8540716876878485777" at="1265,0,1268,0">
        <var name="it" id="8540716876878485777" />
      </scope>
      <scope id="8540716876878485795" at="1269,0,1272,0">
        <var name="it" id="8540716876878485795" />
      </scope>
      <scope id="2386704358800497868" at="1276,0,1279,0">
        <var name="it" id="2386704358800497868" />
      </scope>
      <scope id="2386704358800497878" at="1280,0,1283,0">
        <var name="it" id="2386704358800497878" />
      </scope>
      <scope id="2386704358800555440" at="1287,0,1290,0">
        <var name="it" id="2386704358800555440" />
      </scope>
      <scope id="2386704358800555450" at="1291,0,1294,0">
        <var name="it" id="2386704358800555450" />
      </scope>
      <scope id="484449006621880770" at="800,39,805,11" />
      <scope id="2386704358800497806" at="1215,120,1220,7" />
      <scope id="2386704358800458081" at="1224,39,1229,11" />
      <scope id="2086299390358645734" at="1237,120,1242,7" />
      <scope id="484449006622112001" at="1246,39,1251,11" />
      <scope id="484449006621880769" at="800,0,807,0">
        <var name="it" id="484449006621880769" />
      </scope>
      <scope id="2386704358800458080" at="1224,0,1231,0">
        <var name="it" id="2386704358800458080" />
      </scope>
      <scope id="484449006622111998" at="1246,0,1253,0">
        <var name="it" id="484449006622111998" />
      </scope>
      <scope id="484449006621867896" at="798,93,807,7" />
      <scope id="8540716876878485769" at="1263,120,1272,13" />
      <scope id="2386704358800497832" at="1274,120,1283,13" />
      <scope id="2386704358800555424" at="1285,120,1294,13" />
      <scope id="2386704358800458072" at="1222,120,1235,13" />
      <scope id="2086299390358645742" at="1244,120,1258,0" />
      <unit id="484449006621871721" at="801,942,805,9" name="jetbrains.mps.lang.plugin.generator.baseLanguage.template.main.QueriesGenerated$5" />
      <unit id="7251364806543401607" at="1216,404,1220,5" name="jetbrains.mps.lang.plugin.generator.baseLanguage.template.main.QueriesGenerated$9" />
      <unit id="7251364806543503898" at="1225,942,1229,9" name="jetbrains.mps.lang.plugin.generator.baseLanguage.template.main.QueriesGenerated$11" />
      <unit id="2386704358800458090" at="1231,16,1235,5" name="jetbrains.mps.lang.plugin.generator.baseLanguage.template.main.QueriesGenerated$11" />
      <unit id="7251364806543469094" at="1238,404,1242,5" name="jetbrains.mps.lang.plugin.generator.baseLanguage.template.main.QueriesGenerated$12" />
      <unit id="484449006622112010" at="1247,942,1251,9" name="jetbrains.mps.lang.plugin.generator.baseLanguage.template.main.QueriesGenerated$14" />
      <unit id="484449006622112032" at="1253,16,1257,5" name="jetbrains.mps.lang.plugin.generator.baseLanguage.template.main.QueriesGenerated$14" />
      <unit id="8540716876878485777" at="1264,233,1268,5" name="jetbrains.mps.lang.plugin.generator.baseLanguage.template.main.QueriesGenerated$15" />
      <unit id="8540716876878485795" at="1268,16,1272,5" name="jetbrains.mps.lang.plugin.generator.baseLanguage.template.main.QueriesGenerated$16" />
      <unit id="2386704358800497868" at="1275,233,1279,5" name="jetbrains.mps.lang.plugin.generator.baseLanguage.template.main.QueriesGenerated$17" />
      <unit id="2386704358800497878" at="1279,16,1283,5" name="jetbrains.mps.lang.plugin.generator.baseLanguage.template.main.QueriesGenerated$18" />
      <unit id="2386704358800555440" at="1286,233,1290,5" name="jetbrains.mps.lang.plugin.generator.baseLanguage.template.main.QueriesGenerated$19" />
      <unit id="2386704358800555450" at="1290,16,1294,5" name="jetbrains.mps.lang.plugin.generator.baseLanguage.template.main.QueriesGenerated$20" />
      <unit id="484449006621880769" at="799,231,807,5" name="jetbrains.mps.lang.plugin.generator.baseLanguage.template.main.QueriesGenerated$4" />
      <unit id="2386704358800458080" at="1223,233,1231,5" name="jetbrains.mps.lang.plugin.generator.baseLanguage.template.main.QueriesGenerated$10" />
      <unit id="484449006622111998" at="1245,233,1253,5" name="jetbrains.mps.lang.plugin.generator.baseLanguage.template.main.QueriesGenerated$13" />
    </file>
  </root>
  <root nodeRef="r:00000000-0000-4000-0000-011c89590369(jetbrains.mps.lang.plugin.generator.baseLanguage.template.main@generator)/6368583333374165040">
    <file name="QueriesGenerated.java">
      <node id="2264311582633533437" at="395,112,396,105" concept="7" />
      <node id="2264311582633533484" at="398,112,399,267" concept="7" />
      <scope id="2264311582633533436" at="395,112,396,105" />
      <scope id="2264311582633533483" at="398,112,399,267" />
    </file>
  </root>
  <root nodeRef="r:00000000-0000-4000-0000-011c89590369(jetbrains.mps.lang.plugin.generator.baseLanguage.template.main@generator)/7167571922052023421">
    <file name="QueriesGenerated.java">
      <node id="6423922349611078614" at="604,109,605,301" concept="7" />
      <scope id="6423922349611078613" at="604,109,605,301" />
    </file>
  </root>
  <root nodeRef="r:00000000-0000-4000-0000-011c89590369(jetbrains.mps.lang.plugin.generator.baseLanguage.template.main@generator)/7167571922052023576">
    <file name="QueriesGenerated.java">
      <node id="7167571922052023617" at="607,109,608,319" concept="7" />
      <scope id="7167571922052023595" at="607,109,608,319" />
    </file>
  </root>
  <root nodeRef="r:00000000-0000-4000-0000-011c89590369(jetbrains.mps.lang.plugin.generator.baseLanguage.template.main@generator)/7266073704221015703">
    <file name="QueriesGenerated.java">
      <node id="7237738794729190582" at="640,109,641,54" concept="7" />
      <node id="7237738794729181816" at="643,109,644,54" concept="7" />
      <node id="7237738794729182385" at="646,109,647,54" concept="7" />
      <node id="1050311802978904094" at="649,109,650,187" concept="7" />
      <node id="7237738794729180285" at="652,109,653,54" concept="7" />
      <scope id="7237738794729190581" at="640,109,641,54" />
      <scope id="7237738794729181644" at="643,109,644,54" />
      <scope id="7237738794729182384" at="646,109,647,54" />
      <scope id="1050311802978904093" at="649,109,650,187" />
      <scope id="7237738794729180041" at="652,109,653,54" />
    </file>
  </root>
  <root nodeRef="r:00000000-0000-4000-0000-011c89590369(jetbrains.mps.lang.plugin.generator.baseLanguage.template.main@generator)/7266073704221023814">
    <file name="QueriesGenerated.java">
      <node id="913178413710655982" at="634,108,635,106" concept="7" />
      <node id="7237738794729173450" at="637,109,638,54" concept="7" />
      <scope id="913178413710655981" at="634,108,635,106" />
      <scope id="7237738794729173230" at="637,109,638,54" />
    </file>
  </root>
  <root nodeRef="r:00000000-0000-4000-0000-011c89590369(jetbrains.mps.lang.plugin.generator.baseLanguage.template.main@generator)/7575217966413875721">
    <file name="QueriesGenerated.java">
      <node id="7575217966413906963" at="1069,108,1070,190" concept="7" />
      <scope id="7575217966413906962" at="1069,108,1070,190" />
    </file>
  </root>
  <root nodeRef="r:00000000-0000-4000-0000-011c89590369(jetbrains.mps.lang.plugin.generator.baseLanguage.template.main@generator)/7792877032403711913">
    <file name="QueriesGenerated.java">
      <node id="730364496702557781" at="374,111,375,223" concept="7" />
      <node id="730364496702846783" at="1066,107,1067,590" concept="7" />
      <scope id="730364496702557780" at="374,111,375,223" />
      <scope id="730364496702578720" at="1066,107,1067,590" />
    </file>
  </root>
  <root nodeRef="r:00000000-0000-4000-0000-011c89590369(jetbrains.mps.lang.plugin.generator.baseLanguage.template.main@generator)/997079742911131041">
    <file name="QueriesGenerated.java">
      <node id="997079742911133590" at="143,109,144,386" concept="7" />
      <node id="997079742911188022" at="146,109,147,314" concept="7" />
      <node id="997079742911190519" at="149,109,150,314" concept="7" />
      <node id="997079742911196484" at="153,313,154,18" concept="7" />
      <node id="997079742911223829" at="155,5,156,93" concept="8" />
      <node id="997079742911205446" at="156,93,157,344" concept="6" />
      <node id="997079742911208923" at="157,344,158,715" concept="7" />
      <node id="997079742911140511" at="160,109,161,386" concept="7" />
      <node id="997079742911185317" at="658,108,659,512" concept="7" />
      <node id="997079742911185329" at="661,108,662,323" concept="7" />
      <node id="997079742911188028" at="1572,63,1573,63" concept="6" />
      <node id="997079742911188028" at="1573,63,1574,30" concept="6" />
      <node id="997079742911188028" at="1574,30,1575,225" concept="2" />
      <node id="997079742911188028" at="1575,225,1576,24" concept="7" />
      <node id="997079742911191314" at="1578,63,1579,63" concept="6" />
      <node id="997079742911191314" at="1579,63,1580,30" concept="6" />
      <node id="997079742911191314" at="1580,30,1581,221" concept="2" />
      <node id="997079742911191314" at="1581,221,1582,24" concept="7" />
      <node id="997079742911192754" at="1584,63,1585,63" concept="6" />
      <node id="997079742911192754" at="1585,63,1586,30" concept="6" />
      <node id="997079742911192754" at="1586,30,1587,222" concept="2" />
      <node id="997079742911192754" at="1587,222,1588,24" concept="7" />
      <node id="997079742911220977" at="1590,64,1591,63" concept="6" />
      <node id="997079742911220977" at="1591,63,1592,30" concept="6" />
      <node id="997079742911220977" at="1592,30,1593,227" concept="2" />
      <node id="997079742911220977" at="1593,227,1594,465" concept="2" />
      <node id="997079742911220977" at="1594,465,1595,24" concept="7" />
      <node id="997079742911194551" at="152,109,155,5" concept="4" />
      <node id="997079742911188028" at="1572,0,1578,0" concept="10" trace="_quotation_createNode_x583g4_b0a0a62#()Lorg/jetbrains/mps/openapi/model/SNode;" />
      <node id="997079742911191314" at="1578,0,1584,0" concept="10" trace="_quotation_createNode_x583g4_b0a0a72#()Lorg/jetbrains/mps/openapi/model/SNode;" />
      <node id="997079742911192754" at="1584,0,1590,0" concept="10" trace="_quotation_createNode_x583g4_b0a0a82#()Lorg/jetbrains/mps/openapi/model/SNode;" />
      <node id="997079742911220977" at="1590,0,1597,0" concept="10" trace="_quotation_createNode_x583g4_a0a0d0cb#()Lorg/jetbrains/mps/openapi/model/SNode;" />
      <scope id="997079742911133272" at="143,109,144,386" />
      <scope id="997079742911187014" at="146,109,147,314" />
      <scope id="997079742911190518" at="149,109,150,314" />
      <scope id="997079742911194553" at="153,313,154,18" />
      <scope id="997079742911139430" at="160,109,161,386" />
      <scope id="997079742911185316" at="658,108,659,512" />
      <scope id="997079742911185328" at="661,108,662,323" />
      <scope id="997079742911188028" at="1572,63,1576,24">
        <var name="facade" id="997079742911188028" />
        <var name="quotedNode_1" id="997079742911188028" />
      </scope>
      <scope id="997079742911191314" at="1578,63,1582,24">
        <var name="facade" id="997079742911191314" />
        <var name="quotedNode_1" id="997079742911191314" />
      </scope>
      <scope id="997079742911192754" at="1584,63,1588,24">
        <var name="facade" id="997079742911192754" />
        <var name="quotedNode_1" id="997079742911192754" />
      </scope>
      <scope id="997079742911220977" at="1590,64,1595,24">
        <var name="facade" id="997079742911220977" />
        <var name="quotedNode_1" id="997079742911220977" />
      </scope>
      <scope id="997079742911191980" at="152,109,158,715">
        <var name="pdType" id="997079742911205447" />
      </scope>
      <scope id="997079742911188028" at="1572,0,1578,0" />
      <scope id="997079742911191314" at="1578,0,1584,0" />
      <scope id="997079742911192754" at="1584,0,1590,0" />
      <scope id="997079742911220977" at="1590,0,1597,0" />
    </file>
  </root>
</debug-info>
<|MERGE_RESOLUTION|>--- conflicted
+++ resolved
@@ -1421,32 +1421,18 @@
   </root>
   <root nodeRef="r:00000000-0000-4000-0000-011c89590369(jetbrains.mps.lang.plugin.generator.baseLanguage.template.main@generator)/471625927509990254">
     <file name="QueriesGenerated.java">
-<<<<<<< HEAD
-      <node id="471625927510000451" at="504,111,505,106" concept="7" />
-      <scope id="471625927509997779" at="504,111,505,106" />
-=======
-      <node id="471625927510000451" at="516,111,517,106" concept="7" />
-      <scope id="471625927509997779" at="516,111,517,106" />
->>>>>>> 4718dc23
+      <node id="471625927510000451" at="510,111,511,106" concept="7" />
+      <scope id="471625927509997779" at="510,111,511,106" />
     </file>
   </root>
   <root nodeRef="r:00000000-0000-4000-0000-011c89590369(jetbrains.mps.lang.plugin.generator.baseLanguage.template.main@generator)/471625927515064721">
     <file name="QueriesGenerated.java">
-<<<<<<< HEAD
-      <node id="471625927516240795" at="498,111,499,112" concept="7" />
-      <node id="471625927515116290" at="501,111,502,115" concept="7" />
-      <node id="471625927515100599" at="1423,119,1424,191" concept="7" />
-      <scope id="471625927516239687" at="498,111,499,112" />
-      <scope id="471625927515113286" at="501,111,502,115" />
-      <scope id="471625927515097131" at="1423,119,1424,191" />
-=======
-      <node id="471625927516240795" at="510,111,511,112" concept="7" />
-      <node id="471625927515116290" at="513,111,514,115" concept="7" />
+      <node id="471625927516240795" at="513,111,514,112" concept="7" />
+      <node id="471625927515116290" at="516,111,517,115" concept="7" />
       <node id="471625927515100599" at="1483,119,1484,191" concept="7" />
-      <scope id="471625927516239687" at="510,111,511,112" />
-      <scope id="471625927515113286" at="513,111,514,115" />
+      <scope id="471625927516239687" at="513,111,514,112" />
+      <scope id="471625927515113286" at="516,111,517,115" />
       <scope id="471625927515097131" at="1483,119,1484,191" />
->>>>>>> 4718dc23
     </file>
   </root>
   <root nodeRef="r:00000000-0000-4000-0000-011c89590369(jetbrains.mps.lang.plugin.generator.baseLanguage.template.main@generator)/5003188907305740061">
