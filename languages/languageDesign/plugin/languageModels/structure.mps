<?xml version="1.0" encoding="UTF-8"?>
<model modelUID="r:00000000-0000-4000-0000-011c89590368(jetbrains.mps.lang.plugin.structure)" version="35">
  <persistence version="7" />
  <language namespace="c72da2b9-7cce-4447-8389-f407dc1158b7(jetbrains.mps.lang.structure)" />
  <devkit namespace="fbc25dd2-5da4-483a-8b19-70928e1b62d7(jetbrains.mps.devkit.general-purpose)" />
  <import index="tpee" modelUID="r:00000000-0000-4000-0000-011c895902ca(jetbrains.mps.baseLanguage.structure)" version="4" />
  <import index="tpck" modelUID="r:00000000-0000-4000-0000-011c89590288(jetbrains.mps.lang.core.structure)" version="0" />
  <import index="tpce" modelUID="r:00000000-0000-4000-0000-011c89590292(jetbrains.mps.lang.structure.structure)" version="0" />
  <import index="tp4f" modelUID="r:00000000-0000-4000-0000-011c89590373(jetbrains.mps.baseLanguage.classifiers.structure)" version="0" />
  <import index="tp2c" modelUID="r:00000000-0000-4000-0000-011c89590338(jetbrains.mps.baseLanguage.closures.structure)" version="3" />
  <import index="dbrf" modelUID="f:java_stub#6354ebe7-c22a-4a0f-ac54-50b52ab9b065#javax.swing(javax.swing@java_stub)" version="-1" />
  <import index="vsqj" modelUID="f:java_stub#6ed54515-acc8-4d1e-a16c-9fd6cfe951ea#jetbrains.mps.project(MPS.Core/jetbrains.mps.project@java_stub)" version="-1" />
  <import index="cu2c" modelUID="f:java_stub#6ed54515-acc8-4d1e-a16c-9fd6cfe951ea#jetbrains.mps.smodel(MPS.Core/jetbrains.mps.smodel@java_stub)" version="-1" />
  <import index="ph2v" modelUID="f:java_stub#742f6602-5a2f-4313-aa6e-ae1cd4ffdc61#com.intellij.openapi.project(MPS.Platform/com.intellij.openapi.project@java_stub)" version="-1" />
  <import index="6tyf" modelUID="f:java_stub#742f6602-5a2f-4313-aa6e-ae1cd4ffdc61#com.intellij.openapi.actionSystem(MPS.Platform/com.intellij.openapi.actionSystem@java_stub)" version="-1" />
  <import index="jrbx" modelUID="f:java_stub#742f6602-5a2f-4313-aa6e-ae1cd4ffdc61#jetbrains.mps.project(MPS.Platform/jetbrains.mps.project@java_stub)" version="-1" />
  <import index="1oap" modelUID="r:03d44d4c-3d65-461c-9085-0f48e9569e59(jetbrains.mps.lang.resources.structure)" version="0" />
  <import index="tp2q" modelUID="r:00000000-0000-4000-0000-011c8959032e(jetbrains.mps.baseLanguage.collections.structure)" version="7" implicit="yes" />
  <import index="tp25" modelUID="r:00000000-0000-4000-0000-011c89590301(jetbrains.mps.lang.smodel.structure)" version="16" implicit="yes" />
  <import index="4j10" modelUID="r:31be9f37-1a76-49a2-a444-bd006ff675c1(jetbrains.mps.lang.checkedName.structure)" version="0" implicit="yes" />
  <import index="tp4k" modelUID="r:00000000-0000-4000-0000-011c89590368(jetbrains.mps.lang.plugin.structure)" version="35" implicit="yes" />
  <roots>
    <node type="tpce.ConceptDeclaration" typeId="tpce.1071489090640" id="1203071677434">
<<<<<<< HEAD
      <property name="abstract" nameId="tpce.4628067390765956802" value="false" />
      <property name="rootable" nameId="tpce.1096454100552" value="true" />
      <property name="final" nameId="tpce.4628067390765956807" value="false" />
=======
      <property name="rootable" nameId="tpce.1096454100552" value="true" />
>>>>>>> 0bf02b0f
      <property name="name" nameId="tpck.1169194664001" value="ToolDeclaration" />
      <property name="virtualPackage" nameId="tpck.1193676396447" value="Tool" />
      <property name="conceptAlias" nameId="tpce.5092175715804935370" value="Tool" />
      <link role="extends" roleId="tpce.1071489389519" targetNodeId="6547237850567458268" resolveInfo="BaseToolDeclaration" />
    </node>
    <node type="tpce.ConceptDeclaration" typeId="tpce.1071489090640" id="1203082695294">
      <property name="abstract" nameId="tpce.4628067390765956802" value="false" />
      <property name="final" nameId="tpce.4628067390765956807" value="false" />
      <property name="name" nameId="tpck.1169194664001" value="DoUpdateBlock" />
      <property name="virtualPackage" nameId="tpck.1193676396447" value="Actions.Action.Methods" />
      <property name="conceptAlias" nameId="tpce.5092175715804935370" value="update" />
      <link role="extends" roleId="tpce.1071489389519" targetNodeId="1205681149025" resolveInfo="UpdateBlock" />
    </node>
    <node type="tpce.ConceptDeclaration" typeId="tpce.1071489090640" id="1203082903663">
      <property name="abstract" nameId="tpce.4628067390765956802" value="false" />
      <property name="final" nameId="tpce.4628067390765956807" value="false" />
      <property name="conceptShortDescription" nameId="tpce.4628067390765907488" value="function parameter" />
      <property name="name" nameId="tpck.1169194664001" value="ConceptFunctionParameter_AnActionEvent" />
      <property name="virtualPackage" nameId="tpck.1193676396447" value="Shared" />
      <property name="conceptAlias" nameId="tpce.5092175715804935370" value="event" />
      <link role="extends" roleId="tpce.1071489389519" targetNodeId="tpee.1107135704075" resolveInfo="ConceptFunctionParameter" />
    </node>
    <node type="tpce.ConceptDeclaration" typeId="tpce.1071489090640" id="1203083511112">
      <property name="abstract" nameId="tpce.4628067390765956802" value="false" />
      <property name="final" nameId="tpce.4628067390765956807" value="false" />
      <property name="name" nameId="tpck.1169194664001" value="ExecuteBlock" />
      <property name="virtualPackage" nameId="tpck.1193676396447" value="Actions.Action.Methods" />
      <property name="conceptAlias" nameId="tpce.5092175715804935370" value="execute" />
      <link role="extends" roleId="tpce.1071489389519" targetNodeId="tpee.1137021947720" resolveInfo="ConceptFunction" />
    </node>
    <node type="tpce.ConceptDeclaration" typeId="tpce.1071489090640" id="1203087890642">
<<<<<<< HEAD
      <property name="abstract" nameId="tpce.4628067390765956802" value="false" />
=======
>>>>>>> 0bf02b0f
      <property name="rootable" nameId="tpce.1096454100552" value="true" />
      <property name="final" nameId="tpce.4628067390765956807" value="false" />
      <property name="iconPath" nameId="tpce.1160488491229" value="${language_descriptor}/icons/actionGroupNew.png" />
      <property name="name" nameId="tpck.1169194664001" value="ActionGroupDeclaration" />
      <property name="virtualPackage" nameId="tpck.1193676396447" value="Actions.Groups" />
      <property name="conceptAlias" nameId="tpce.5092175715804935370" value="Group" />
      <link role="extends" roleId="tpce.1071489389519" targetNodeId="tpck.1133920641626" resolveInfo="BaseConcept" />
    </node>
    <node type="tpce.ConceptDeclaration" typeId="tpce.1071489090640" id="1203088046679">
      <property name="abstract" nameId="tpce.4628067390765956802" value="false" />
      <property name="final" nameId="tpce.4628067390765956807" value="false" />
      <property name="name" nameId="tpck.1169194664001" value="ActionInstance" />
      <property name="virtualPackage" nameId="tpck.1193676396447" value="Actions.Groups.GroupMembers" />
      <property name="conceptAlias" nameId="tpce.5092175715804935370" value="action" />
      <link role="extends" roleId="tpce.1071489389519" targetNodeId="tpck.1133920641626" resolveInfo="BaseConcept" />
    </node>
    <node type="tpce.ConceptDeclaration" typeId="tpce.1071489090640" id="1203092361741">
      <property name="abstract" nameId="tpce.4628067390765956802" value="false" />
      <property name="final" nameId="tpce.4628067390765956807" value="false" />
      <property name="name" nameId="tpck.1169194664001" value="ModificationStatement" />
      <property name="virtualPackage" nameId="tpck.1193676396447" value="Actions.Groups" />
      <property name="conceptAlias" nameId="tpce.5092175715804935370" value="add" />
      <link role="extends" roleId="tpce.1071489389519" targetNodeId="tpck.1133920641626" resolveInfo="BaseConcept" />
    </node>
    <node type="tpce.ConceptDeclaration" typeId="tpce.1071489090640" id="1203680534665">
      <property name="abstract" nameId="tpce.4628067390765956802" value="false" />
      <property name="final" nameId="tpce.4628067390765956807" value="false" />
      <property name="conceptShortDescription" nameId="tpce.4628067390765907488" value="extension point" />
      <property name="name" nameId="tpck.1169194664001" value="GroupAnchor" />
      <property name="virtualPackage" nameId="tpck.1193676396447" value="Actions.Groups.GroupMembers" />
      <property name="conceptAlias" nameId="tpce.5092175715804935370" value="-&gt;" />
      <link role="extends" roleId="tpce.1071489389519" targetNodeId="tpck.1133920641626" resolveInfo="BaseConcept" />
    </node>
    <node type="tpce.ConceptDeclaration" typeId="tpce.1071489090640" id="1203851983563">
      <property name="abstract" nameId="tpce.4628067390765956802" value="false" />
      <property name="final" nameId="tpce.4628067390765956807" value="false" />
      <property name="name" nameId="tpck.1169194664001" value="GetNodeBlock" />
      <property name="virtualPackage" nameId="tpck.1193676396447" value="EditorTab.Methods.GetNodes" />
      <property name="conceptAlias" nameId="tpce.5092175715804935370" value="getNode" />
      <link role="extends" roleId="tpce.1071489389519" targetNodeId="tpee.1137021947720" resolveInfo="ConceptFunction" />
    </node>
    <node type="tpce.ConceptDeclaration" typeId="tpce.1071489090640" id="1203852029150">
      <property name="abstract" nameId="tpce.4628067390765956802" value="false" />
      <property name="final" nameId="tpce.4628067390765956807" value="false" />
      <property name="name" nameId="tpck.1169194664001" value="GetNodesBlock" />
      <property name="virtualPackage" nameId="tpck.1193676396447" value="EditorTab.Methods.GetNodes" />
      <property name="conceptAlias" nameId="tpce.5092175715804935370" value="getNodes" />
      <link role="extends" roleId="tpce.1071489389519" targetNodeId="tpee.1137021947720" resolveInfo="ConceptFunction" />
    </node>
    <node type="tpce.ConceptDeclaration" typeId="tpce.1071489090640" id="1203853034639">
      <property name="abstract" nameId="tpce.4628067390765956802" value="false" />
      <property name="final" nameId="tpce.4628067390765956807" value="false" />
      <property name="name" nameId="tpck.1169194664001" value="ConceptFunctionParameter_node" />
      <property name="virtualPackage" nameId="tpck.1193676396447" value="Shared" />
      <property name="conceptAlias" nameId="tpce.5092175715804935370" value="node" />
      <link role="extends" roleId="tpce.1071489389519" targetNodeId="5854436268949437211" resolveInfo="ConceptFunctionParameter_CreatorType" />
    </node>
    <node type="tpce.ConceptDeclaration" typeId="tpce.1071489090640" id="1204039194827">
      <property name="abstract" nameId="tpce.4628067390765956802" value="false" />
      <property name="final" nameId="tpce.4628067390765956807" value="false" />
      <property name="conceptShortDescription" nameId="tpce.4628067390765907488" value="function parameter" />
      <property name="name" nameId="tpck.1169194664001" value="ConceptFunctionParameter_OperationContext" />
      <property name="virtualPackage" nameId="tpck.1193676396447" value="Shared" />
      <property name="conceptAlias" nameId="tpce.5092175715804935370" value="context" />
      <link role="extends" roleId="tpce.1071489389519" targetNodeId="tpee.1107135704075" resolveInfo="ConceptFunctionParameter" />
    </node>
    <node type="tpce.ConceptDeclaration" typeId="tpce.1071489090640" id="1204383956737">
<<<<<<< HEAD
      <property name="abstract" nameId="tpce.4628067390765956802" value="false" />
      <property name="rootable" nameId="tpce.1096454100552" value="true" />
      <property name="final" nameId="tpce.4628067390765956807" value="false" />
=======
      <property name="rootable" nameId="tpce.1096454100552" value="true" />
>>>>>>> 0bf02b0f
      <property name="name" nameId="tpck.1169194664001" value="InterfaceGroup" />
      <property name="virtualPackage" nameId="tpck.1193676396447" value="Actions.Groups" />
      <property name="conceptAlias" nameId="tpce.5092175715804935370" value="Bootstrap Group" />
      <link role="extends" roleId="tpce.1071489389519" targetNodeId="1203087890642" resolveInfo="ActionGroupDeclaration" />
    </node>
    <node type="tpce.InterfaceConceptDeclaration" typeId="tpce.1169125989551" id="1204391079391">
      <property name="name" nameId="tpck.1169194664001" value="ActionGroupMember" />
      <property name="virtualPackage" nameId="tpck.1193676396447" value="Actions.Groups.GroupMembers" />
    </node>
    <node type="tpce.ConceptDeclaration" typeId="tpce.1071489090640" id="1204397573187">
      <property name="abstract" nameId="tpce.4628067390765956802" value="false" />
      <property name="final" nameId="tpce.4628067390765956807" value="false" />
      <property name="name" nameId="tpck.1169194664001" value="InterfaceExtentionPoint" />
      <property name="virtualPackage" nameId="tpck.1193676396447" value="Actions.Groups" />
      <property name="conceptAlias" nameId="tpce.5092175715804935370" value="bootstrap -&gt;" />
      <link role="extends" roleId="tpce.1071489389519" targetNodeId="1203680534665" resolveInfo="GroupAnchor" />
    </node>
    <node type="tpce.ConceptDeclaration" typeId="tpce.1071489090640" id="1204471433283">
      <property name="abstract" nameId="tpce.4628067390765956802" value="false" />
      <property name="final" nameId="tpce.4628067390765956807" value="false" />
      <property name="name" nameId="tpck.1169194664001" value="ToolInstanceExpression" />
      <property name="virtualPackage" nameId="tpck.1193676396447" value="Tool.Methods" />
      <property name="conceptAlias" nameId="tpce.5092175715804935370" value="instance" />
      <link role="extends" roleId="tpce.1071489389519" targetNodeId="tpee.1068431790191" resolveInfo="Expression" />
    </node>
    <node type="tpce.ConceptDeclaration" typeId="tpce.1071489090640" id="1204477852167">
      <property name="abstract" nameId="tpce.4628067390765956802" value="false" />
      <property name="final" nameId="tpce.4628067390765956807" value="false" />
      <property name="name" nameId="tpck.1169194664001" value="ConceptFunctionParameter_IModule" />
      <property name="virtualPackage" nameId="tpck.1193676396447" value="Shared" />
      <property name="conceptAlias" nameId="tpce.5092175715804935370" value="module" />
      <link role="extends" roleId="tpce.1071489389519" targetNodeId="5854436268949437211" resolveInfo="ConceptFunctionParameter_CreatorType" />
    </node>
    <node type="tpce.ConceptDeclaration" typeId="tpce.1071489090640" id="1204478074808">
      <property name="abstract" nameId="tpce.4628067390765956802" value="false" />
      <property name="final" nameId="tpce.4628067390765956807" value="false" />
      <property name="conceptShortDescription" nameId="tpce.4628067390765907488" value="MPS project" />
      <property name="name" nameId="tpck.1169194664001" value="ConceptFunctionParameter_MPSProject" />
      <property name="virtualPackage" nameId="tpck.1193676396447" value="Shared" />
      <property name="conceptAlias" nameId="tpce.5092175715804935370" value="project" />
      <link role="extends" roleId="tpce.1071489389519" targetNodeId="tpee.1107135704075" resolveInfo="ConceptFunctionParameter" />
    </node>
    <node type="tpce.ConceptDeclaration" typeId="tpce.1071489090640" id="1204908117386">
      <property name="abstract" nameId="tpce.4628067390765956802" value="false" />
      <property name="final" nameId="tpce.4628067390765956807" value="false" />
      <property name="conceptShortDescription" nameId="tpce.4628067390765907488" value="separator" />
      <property name="name" nameId="tpck.1169194664001" value="Separator" />
      <property name="virtualPackage" nameId="tpck.1193676396447" value="Actions.Groups.GroupMembers" />
      <property name="conceptAlias" nameId="tpce.5092175715804935370" value="&lt;---&gt;" />
      <link role="extends" roleId="tpce.1071489389519" targetNodeId="tpck.1133920641626" resolveInfo="BaseConcept" />
    </node>
    <node type="tpce.ConstrainedDataTypeDeclaration" typeId="tpce.1082978499127" id="1205676676847">
      <property name="name" nameId="tpck.1169194664001" value="mnemonic" />
      <property name="constraint" nameId="tpce.1083066089218" value=".|" />
      <property name="virtualPackage" nameId="tpck.1193676396447" value="Actions.Groups" />
    </node>
    <node type="tpce.ConceptDeclaration" typeId="tpce.1071489090640" id="1205679047295">
      <property name="abstract" nameId="tpce.4628067390765956802" value="false" />
      <property name="final" nameId="tpce.4628067390765956807" value="false" />
      <property name="name" nameId="tpck.1169194664001" value="ActionParameterDeclaration" />
      <property name="virtualPackage" nameId="tpck.1193676396447" value="Actions.Action.Parameters" />
      <property name="conceptAlias" nameId="tpce.5092175715804935370" value="complex parameter (node&lt;&gt;,...)" />
      <link role="extends" roleId="tpce.1071489389519" targetNodeId="tpee.1068390468200" resolveInfo="FieldDeclaration" />
    </node>
    <node type="tpce.ConceptDeclaration" typeId="tpce.1071489090640" id="1205681149025">
      <property name="abstract" nameId="tpce.4628067390765956802" value="true" />
      <property name="final" nameId="tpce.4628067390765956807" value="false" />
      <property name="name" nameId="tpck.1169194664001" value="UpdateBlock" />
      <property name="virtualPackage" nameId="tpck.1193676396447" value="Actions.Action.Methods" />
      <link role="extends" roleId="tpce.1071489389519" targetNodeId="tpee.1137021947720" resolveInfo="ConceptFunction" />
    </node>
    <node type="tpce.ConceptDeclaration" typeId="tpce.1071489090640" id="1205681243813">
      <property name="abstract" nameId="tpce.4628067390765956802" value="false" />
      <property name="final" nameId="tpce.4628067390765956807" value="false" />
      <property name="name" nameId="tpck.1169194664001" value="IsApplicableBlock" />
      <property name="virtualPackage" nameId="tpck.1193676396447" value="Actions.Action.Methods" />
      <property name="conceptAlias" nameId="tpce.5092175715804935370" value="isApplicable" />
      <link role="extends" roleId="tpce.1071489389519" targetNodeId="1205681149025" resolveInfo="UpdateBlock" />
    </node>
    <node type="tpce.ConceptDeclaration" typeId="tpce.1071489090640" id="1205852320419">
      <property name="abstract" nameId="tpce.4628067390765956802" value="false" />
      <property name="final" nameId="tpce.4628067390765956807" value="false" />
      <property name="name" nameId="tpck.1169194664001" value="ActionType" />
      <property name="virtualPackage" nameId="tpck.1193676396447" value="Actions.Action" />
      <property name="conceptAlias" nameId="tpce.5092175715804935370" value="action&lt;&lt;{action}&gt;&gt;" />
      <link role="extends" roleId="tpce.1071489389519" targetNodeId="tp4f.1205752813637" resolveInfo="BaseClassifierType" />
    </node>
    <node type="tpce.ConceptDeclaration" typeId="tpce.1071489090640" id="1206092561075">
      <property name="name" nameId="tpck.1169194664001" value="ActionParameterReferenceOperation" />
      <property name="virtualPackage" nameId="tpck.1193676396447" value="Actions.Action.Parameters" />
      <link role="extends" roleId="tpce.1071489389519" targetNodeId="tpck.1133920641626" resolveInfo="BaseConcept" />
    </node>
    <node type="tpce.InterfaceConceptDeclaration" typeId="tpce.1169125989551" id="1207145102141">
      <property name="name" nameId="tpck.1169194664001" value="GroupContents" />
      <property name="virtualPackage" nameId="tpck.1193676396447" value="Actions.Groups.GroupContents" />
    </node>
    <node type="tpce.ConceptDeclaration" typeId="tpce.1071489090640" id="1207145360364">
      <property name="abstract" nameId="tpce.4628067390765956802" value="false" />
      <property name="final" nameId="tpce.4628067390765956807" value="false" />
      <property name="name" nameId="tpck.1169194664001" value="BuildGroupBlock" />
      <property name="virtualPackage" nameId="tpck.1193676396447" value="Actions.Groups.GroupContents" />
      <property name="conceptAlias" nameId="tpce.5092175715804935370" value="build" />
      <link role="extends" roleId="tpce.1071489389519" targetNodeId="tpee.1137021947720" resolveInfo="ConceptFunction" />
    </node>
    <node type="tpce.ConceptDeclaration" typeId="tpce.1071489090640" id="1207145163717">
      <property name="abstract" nameId="tpce.4628067390765956802" value="false" />
      <property name="final" nameId="tpce.4628067390765956807" value="false" />
      <property name="name" nameId="tpck.1169194664001" value="ElementListContents" />
      <property name="virtualPackage" nameId="tpck.1193676396447" value="Actions.Groups.GroupContents" />
      <property name="conceptAlias" nameId="tpce.5092175715804935370" value="element list" />
      <link role="extends" roleId="tpce.1071489389519" targetNodeId="tpck.1133920641626" resolveInfo="BaseConcept" />
    </node>
    <node type="tpce.ConceptDeclaration" typeId="tpce.1071489090640" id="1207318242772">
      <property name="name" nameId="tpck.1169194664001" value="KeyMapKeystroke" />
      <property name="virtualPackage" nameId="tpck.1193676396447" value="Actions.Action" />
      <link role="extends" roleId="tpce.1071489389519" targetNodeId="tpck.1133920641626" resolveInfo="BaseConcept" />
    </node>
    <node type="tpce.ConceptDeclaration" typeId="tpce.1071489090640" id="1207490810216">
      <property name="abstract" nameId="tpce.4628067390765956802" value="false" />
      <property name="final" nameId="tpce.4628067390765956807" value="false" />
      <property name="name" nameId="tpck.1169194664001" value="GroupType" />
      <property name="virtualPackage" nameId="tpck.1193676396447" value="Actions.Groups" />
      <property name="conceptAlias" nameId="tpce.5092175715804935370" value="actiongroup&lt;&lt;{actionGroup}&gt;&gt;" />
      <link role="extends" roleId="tpce.1071489389519" targetNodeId="tp4f.1205752813637" resolveInfo="BaseClassifierType" />
    </node>
    <node type="tpce.ConceptDeclaration" typeId="tpce.1071489090640" id="1208528650020">
      <property name="abstract" nameId="tpce.4628067390765956802" value="false" />
      <property name="final" nameId="tpce.4628067390765956807" value="false" />
      <property name="name" nameId="tpck.1169194664001" value="ToolType" />
      <property name="virtualPackage" nameId="tpck.1193676396447" value="Tool" />
      <property name="conceptAlias" nameId="tpce.5092175715804935370" value="tool&lt;&lt;{tool}&gt;&gt;" />
      <link role="extends" roleId="tpce.1071489389519" targetNodeId="tp4f.1205752813637" resolveInfo="BaseClassifierType" />
    </node>
    <node type="tpce.ConceptDeclaration" typeId="tpce.1071489090640" id="1209911036758">
      <property name="abstract" nameId="tpce.4628067390765956802" value="false" />
      <property name="final" nameId="tpce.4628067390765956807" value="false" />
      <property name="name" nameId="tpck.1169194664001" value="GetGroupOperation" />
      <property name="virtualPackage" nameId="tpck.1193676396447" value="Actions.Groups" />
      <property name="conceptAlias" nameId="tpce.5092175715804935370" value="actionGroup&lt;&lt;{group}&gt;&gt;" />
      <link role="extends" roleId="tpce.1071489389519" targetNodeId="tpee.1068431790191" resolveInfo="Expression" />
    </node>
    <node type="tpce.ConceptDeclaration" typeId="tpce.1071489090640" id="1210179134063">
<<<<<<< HEAD
      <property name="abstract" nameId="tpce.4628067390765956802" value="false" />
=======
>>>>>>> 0bf02b0f
      <property name="rootable" nameId="tpce.1096454100552" value="true" />
      <property name="final" nameId="tpce.4628067390765956807" value="false" />
      <property name="iconPath" nameId="tpce.1160488491229" value="${language_descriptor}/icons/preferences.png" />
      <property name="name" nameId="tpck.1169194664001" value="PreferencesComponentDeclaration" />
      <property name="virtualPackage" nameId="tpck.1193676396447" value="Preference" />
      <property name="conceptAlias" nameId="tpce.5092175715804935370" value="Preferences Component" />
      <link role="extends" roleId="tpce.1071489389519" targetNodeId="tpck.1133920641626" resolveInfo="BaseConcept" />
    </node>
    <node type="tpce.ConceptDeclaration" typeId="tpce.1071489090640" id="1210179190070">
      <property name="name" nameId="tpck.1169194664001" value="PersistentPropertyDeclaration" />
      <property name="virtualPackage" nameId="tpck.1193676396447" value="Preference.Members" />
      <link role="extends" roleId="tpce.1071489389519" targetNodeId="tpee.1068431474542" resolveInfo="VariableDeclaration" />
    </node>
    <node type="tpce.ConceptDeclaration" typeId="tpce.1071489090640" id="1210180874794">
      <property name="abstract" nameId="tpce.4628067390765956802" value="false" />
      <property name="final" nameId="tpce.4628067390765956807" value="false" />
      <property name="conceptShortDescription" nameId="tpce.4628067390765907488" value="reference to externalizable property" />
      <property name="name" nameId="tpck.1169194664001" value="PersistentPropertyReference" />
      <property name="virtualPackage" nameId="tpck.1193676396447" value="Preference.Members" />
    </node>
    <node type="tpce.ConceptDeclaration" typeId="tpce.1071489090640" id="1210184105060">
      <property name="abstract" nameId="tpce.4628067390765956802" value="false" />
      <property name="final" nameId="tpce.4628067390765956807" value="false" />
      <property name="name" nameId="tpck.1169194664001" value="PreferencesComponentType" />
      <property name="virtualPackage" nameId="tpck.1193676396447" value="Preference" />
      <property name="conceptAlias" nameId="tpce.5092175715804935370" value="preferenceComponent&lt;&lt;{componentDeclaration}&gt;&gt;" />
      <link role="extends" roleId="tpce.1071489389519" targetNodeId="tp4f.1205752813637" resolveInfo="BaseClassifierType" />
    </node>
    <node type="tpce.ConceptDeclaration" typeId="tpce.1071489090640" id="1210676672555">
      <property name="abstract" nameId="tpce.4628067390765956802" value="false" />
      <property name="final" nameId="tpce.4628067390765956807" value="false" />
      <property name="name" nameId="tpck.1169194664001" value="OnBeforeWriteBlock" />
      <property name="virtualPackage" nameId="tpck.1193676396447" value="Preference.Members" />
      <property name="conceptAlias" nameId="tpce.5092175715804935370" value="before write" />
      <link role="extends" roleId="tpce.1071489389519" targetNodeId="tpee.1137021947720" resolveInfo="ConceptFunction" />
    </node>
    <node type="tpce.ConceptDeclaration" typeId="tpce.1071489090640" id="1210676879526">
      <property name="abstract" nameId="tpce.4628067390765956802" value="false" />
      <property name="final" nameId="tpce.4628067390765956807" value="false" />
      <property name="name" nameId="tpck.1169194664001" value="OnAfterReadBlock" />
      <property name="virtualPackage" nameId="tpck.1193676396447" value="Preference.Members" />
      <property name="conceptAlias" nameId="tpce.5092175715804935370" value="after read" />
      <link role="extends" roleId="tpce.1071489389519" targetNodeId="tpee.1137021947720" resolveInfo="ConceptFunction" />
    </node>
    <node type="tpce.ConceptDeclaration" typeId="tpce.1071489090640" id="1210684385183">
      <property name="name" nameId="tpck.1169194664001" value="PreferencePage" />
      <property name="virtualPackage" nameId="tpck.1193676396447" value="Preference.Page" />
      <link role="extends" roleId="tpce.1071489389519" targetNodeId="tpck.1133920641626" resolveInfo="BaseConcept" />
    </node>
    <node type="tpce.ConceptDeclaration" typeId="tpce.1071489090640" id="1210686882550">
      <property name="abstract" nameId="tpce.4628067390765956802" value="false" />
      <property name="final" nameId="tpce.4628067390765956807" value="false" />
      <property name="name" nameId="tpck.1169194664001" value="PreferencePageResetBlock" />
      <property name="virtualPackage" nameId="tpck.1193676396447" value="Preference.Page" />
      <property name="conceptAlias" nameId="tpce.5092175715804935370" value="reset" />
      <link role="extends" roleId="tpce.1071489389519" targetNodeId="tpee.1137021947720" resolveInfo="ConceptFunction" />
    </node>
    <node type="tpce.ConceptDeclaration" typeId="tpce.1071489090640" id="1210686969356">
      <property name="abstract" nameId="tpce.4628067390765956802" value="false" />
      <property name="final" nameId="tpce.4628067390765956807" value="false" />
      <property name="name" nameId="tpck.1169194664001" value="PreferencePageCommitBlock" />
      <property name="virtualPackage" nameId="tpck.1193676396447" value="Preference.Page" />
      <property name="conceptAlias" nameId="tpce.5092175715804935370" value="commit" />
      <link role="extends" roleId="tpce.1071489389519" targetNodeId="tpee.1137021947720" resolveInfo="ConceptFunction" />
    </node>
    <node type="tpce.ConceptDeclaration" typeId="tpce.1071489090640" id="1210690798207">
      <property name="abstract" nameId="tpce.4628067390765956802" value="false" />
      <property name="final" nameId="tpce.4628067390765956807" value="false" />
      <property name="conceptShortDescription" nameId="tpce.4628067390765907488" value="UI component of the page" />
      <property name="name" nameId="tpck.1169194664001" value="ConceptFunctionParameter_PreferencePage_component" />
      <property name="virtualPackage" nameId="tpck.1193676396447" value="Preference.Page" />
      <property name="conceptAlias" nameId="tpce.5092175715804935370" value="component" />
      <link role="extends" roleId="tpce.1071489389519" targetNodeId="tpee.1107135704075" resolveInfo="ConceptFunctionParameter" />
    </node>
    <node type="tpce.ConceptDeclaration" typeId="tpce.1071489090640" id="1210763550007">
      <property name="abstract" nameId="tpce.4628067390765956802" value="false" />
      <property name="final" nameId="tpce.4628067390765956807" value="false" />
      <property name="name" nameId="tpck.1169194664001" value="PreferencePageIsModifiedBlock" />
      <property name="virtualPackage" nameId="tpck.1193676396447" value="Preference.Page" />
      <property name="conceptAlias" nameId="tpce.5092175715804935370" value="isModified" />
      <link role="extends" roleId="tpce.1071489389519" targetNodeId="tpee.1137021947720" resolveInfo="ConceptFunction" />
    </node>
    <node type="tpce.ConstrainedDataTypeDeclaration" typeId="tpce.1082978499127" id="1212578595463">
      <property name="name" nameId="tpck.1169194664001" value="digit" />
      <property name="constraint" nameId="tpce.1083066089218" value="[0-9]" />
      <property name="virtualPackage" nameId="tpck.1193676396447" value="Tool" />
    </node>
    <node type="tpce.ConceptDeclaration" typeId="tpce.1071489090640" id="1213888653896">
      <property name="abstract" nameId="tpce.4628067390765956802" value="false" />
      <property name="final" nameId="tpce.4628067390765956807" value="false" />
      <property name="name" nameId="tpck.1169194664001" value="InitBlock" />
      <property name="virtualPackage" nameId="tpck.1193676396447" value="Tool.Methods" />
      <property name="conceptAlias" nameId="tpce.5092175715804935370" value="init" />
      <link role="extends" roleId="tpce.1071489389519" targetNodeId="tpee.1137021947720" resolveInfo="ConceptFunction" />
    </node>
    <node type="tpce.ConceptDeclaration" typeId="tpce.1071489090640" id="1213888677711">
      <property name="abstract" nameId="tpce.4628067390765956802" value="false" />
      <property name="final" nameId="tpce.4628067390765956807" value="false" />
      <property name="name" nameId="tpck.1169194664001" value="DisposeBlock" />
      <property name="virtualPackage" nameId="tpck.1193676396447" value="Tool.Methods" />
      <property name="conceptAlias" nameId="tpce.5092175715804935370" value="dispose" />
      <link role="extends" roleId="tpce.1071489389519" targetNodeId="tpee.1137021947720" resolveInfo="ConceptFunction" />
    </node>
    <node type="tpce.ConceptDeclaration" typeId="tpce.1071489090640" id="1213888797251">
      <property name="abstract" nameId="tpce.4628067390765956802" value="false" />
      <property name="final" nameId="tpce.4628067390765956807" value="false" />
      <property name="conceptShortDescription" nameId="tpce.4628067390765907488" value="IDEA project" />
      <property name="name" nameId="tpck.1169194664001" value="ConceptFunctionParameter_Project" />
      <property name="virtualPackage" nameId="tpck.1193676396447" value="Shared" />
      <property name="conceptAlias" nameId="tpce.5092175715804935370" value="project" />
      <link role="extends" roleId="tpce.1071489389519" targetNodeId="tpee.1107135704075" resolveInfo="ConceptFunctionParameter" />
    </node>
    <node type="tpce.ConceptDeclaration" typeId="tpce.1071489090640" id="1214307303872">
      <property name="abstract" nameId="tpce.4628067390765956802" value="false" />
      <property name="final" nameId="tpce.4628067390765956807" value="false" />
      <property name="name" nameId="tpck.1169194664001" value="GetComponentBlock" />
      <property name="virtualPackage" nameId="tpck.1193676396447" value="Tool.Methods" />
      <property name="conceptAlias" nameId="tpce.5092175715804935370" value="getComponent" />
      <link role="extends" roleId="tpce.1071489389519" targetNodeId="tpee.1137021947720" resolveInfo="ConceptFunction" />
    </node>
    <node type="tpce.ConceptDeclaration" typeId="tpce.1071489090640" id="1217252042208">
      <property name="abstract" nameId="tpce.4628067390765956802" value="false" />
      <property name="final" nameId="tpce.4628067390765956807" value="false" />
      <property name="name" nameId="tpck.1169194664001" value="ActionDataParameterDeclaration" />
      <property name="virtualPackage" nameId="tpck.1193676396447" value="Actions.Action.Parameters" />
      <property name="conceptAlias" nameId="tpce.5092175715804935370" value="simple parameter (java class)" />
      <link role="extends" roleId="tpce.1071489389519" targetNodeId="tpck.1133920641626" resolveInfo="BaseConcept" />
    </node>
    <node type="tpce.ConceptDeclaration" typeId="tpce.1071489090640" id="1217252428768">
      <property name="name" nameId="tpck.1169194664001" value="ActionDataParameterReferenceOperation" />
      <property name="virtualPackage" nameId="tpck.1193676396447" value="Actions.Action.Parameters" />
      <link role="extends" roleId="tpce.1071489389519" targetNodeId="tpck.1133920641626" resolveInfo="BaseConcept" />
    </node>
    <node type="tpce.InterfaceConceptDeclaration" typeId="tpce.1169125989551" id="1217413147516">
      <property name="name" nameId="tpck.1169194664001" value="ActionParameter" />
      <property name="virtualPackage" nameId="tpck.1193676396447" value="Actions.Action.Parameters" />
    </node>
    <node type="tpce.ConceptDeclaration" typeId="tpce.1071489090640" id="1227008846812">
      <property name="name" nameId="tpck.1169194664001" value="ActionConstructionParameterDeclaration" />
      <property name="virtualPackage" nameId="tpck.1193676396447" value="Actions.Action.Parameters" />
      <link role="extends" roleId="tpce.1071489389519" targetNodeId="tp4f.1213999088275" resolveInfo="DefaultClassifierFieldDeclaration" />
    </node>
    <node type="tpce.ConceptDeclaration" typeId="tpce.1071489090640" id="1227008925923">
      <property name="name" nameId="tpck.1169194664001" value="ActionConstructorParameterReferenceOperation" />
      <property name="virtualPackage" nameId="tpck.1193676396447" value="Actions.Action.Parameters" />
      <link role="extends" roleId="tpce.1071489389519" targetNodeId="tpck.1133920641626" resolveInfo="BaseConcept" />
    </node>
    <node type="tpce.ConceptDeclaration" typeId="tpce.1071489090640" id="1227013049127">
      <property name="abstract" nameId="tpce.4628067390765956802" value="false" />
      <property name="final" nameId="tpce.4628067390765956807" value="false" />
      <property name="name" nameId="tpck.1169194664001" value="AddStatement" />
      <property name="virtualPackage" nameId="tpck.1193676396447" value="Actions.Groups.GroupContents.Statements" />
      <property name="conceptAlias" nameId="tpce.5092175715804935370" value="add" />
      <link role="extends" roleId="tpce.1071489389519" targetNodeId="tpee.1068580123157" resolveInfo="Statement" />
    </node>
    <node type="tpce.ConceptDeclaration" typeId="tpce.1071489090640" id="1227019068586">
      <property name="abstract" nameId="tpce.4628067390765956802" value="false" />
      <property name="final" nameId="tpce.4628067390765956807" value="false" />
      <property name="name" nameId="tpck.1169194664001" value="ToStringConceptFunction" />
      <property name="virtualPackage" nameId="tpck.1193676396447" value="Actions.Action.Parameters" />
      <property name="conceptAlias" nameId="tpce.5092175715804935370" value="toString" />
      <link role="extends" roleId="tpce.1071489389519" targetNodeId="tpee.1137021947720" resolveInfo="ConceptFunction" />
    </node>
    <node type="tpce.ConceptDeclaration" typeId="tpce.1071489090640" id="1227019310584">
      <property name="abstract" nameId="tpce.4628067390765956802" value="false" />
      <property name="final" nameId="tpce.4628067390765956807" value="false" />
      <property name="name" nameId="tpck.1169194664001" value="ToStringParameter" />
      <property name="virtualPackage" nameId="tpck.1193676396447" value="Actions.Action.Parameters" />
      <property name="conceptAlias" nameId="tpce.5092175715804935370" value="object" />
      <link role="extends" roleId="tpce.1071489389519" targetNodeId="tpee.1107135704075" resolveInfo="ConceptFunctionParameter" />
    </node>
    <node type="tpce.ConceptDeclaration" typeId="tpce.1071489090640" id="1239975356883">
      <property name="abstract" nameId="tpce.4628067390765956802" value="false" />
      <property name="final" nameId="tpce.4628067390765956807" value="false" />
      <property name="name" nameId="tpck.1169194664001" value="UpdateGroupBlock" />
      <property name="virtualPackage" nameId="tpck.1193676396447" value="Actions.Groups.GroupContents" />
      <property name="conceptAlias" nameId="tpce.5092175715804935370" value="update" />
      <link role="extends" roleId="tpce.1071489389519" targetNodeId="tpck.1133920641626" resolveInfo="BaseConcept" />
    </node>
    <node type="tpce.ConceptDeclaration" typeId="tpce.1071489090640" id="1239975436002">
      <property name="abstract" nameId="tpce.4628067390765956802" value="false" />
      <property name="final" nameId="tpce.4628067390765956807" value="false" />
      <property name="name" nameId="tpck.1169194664001" value="UpdateGroupFunction" />
      <property name="virtualPackage" nameId="tpck.1193676396447" value="Actions.Groups.GroupContents" />
      <property name="conceptAlias" nameId="tpce.5092175715804935370" value="update" />
      <link role="extends" roleId="tpce.1071489389519" targetNodeId="tpee.1137021947720" resolveInfo="ConceptFunction" />
    </node>
    <node type="tpce.ConceptDeclaration" typeId="tpce.1071489090640" id="1239975563668">
      <property name="abstract" nameId="tpce.4628067390765956802" value="false" />
      <property name="final" nameId="tpce.4628067390765956807" value="false" />
      <property name="name" nameId="tpck.1169194664001" value="EnumerateChildrenFunction" />
      <property name="virtualPackage" nameId="tpck.1193676396447" value="Actions.Groups.GroupContents" />
      <property name="conceptAlias" nameId="tpce.5092175715804935370" value="enumerateChildren" />
      <link role="extends" roleId="tpce.1071489389519" targetNodeId="tpee.1137021947720" resolveInfo="ConceptFunction" />
    </node>
    <node type="tpce.ConceptDeclaration" typeId="tpce.1071489090640" id="1562714432501166197">
      <property name="rootable" nameId="tpce.1096454100552" value="true" />
      <property name="iconPath" nameId="tpce.1160488491229" value="${language_descriptor}/icons/keymapChangesDeclaration.png" />
      <property name="name" nameId="tpck.1169194664001" value="KeymapChangesDeclaration" />
      <property name="virtualPackage" nameId="tpck.1193676396447" value="Actions.Keymaps" />
      <link role="extends" roleId="tpce.1071489389519" targetNodeId="tpck.1133920641626" resolveInfo="BaseConcept" />
    </node>
    <node type="tpce.ConceptDeclaration" typeId="tpce.1071489090640" id="1562714432501166198">
      <property name="abstract" nameId="tpce.4628067390765956802" value="false" />
      <property name="final" nameId="tpce.4628067390765956807" value="false" />
      <property name="name" nameId="tpck.1169194664001" value="SimpleShortcutChange" />
      <property name="virtualPackage" nameId="tpck.1193676396447" value="Actions.Keymaps.ShortcutChange" />
      <property name="conceptAlias" nameId="tpce.5092175715804935370" value="simple" />
      <link role="extends" roleId="tpce.1071489389519" targetNodeId="tpck.1133920641626" resolveInfo="BaseConcept" />
    </node>
    <node type="tpce.EnumerationDataTypeDeclaration" typeId="tpce.1082978164219" id="1562714432501166200">
      <property name="name" nameId="tpck.1169194664001" value="Keymap" />
      <property name="virtualPackage" nameId="tpck.1193676396447" value="Actions.Keymaps" />
      <link role="memberDataType" roleId="tpce.1083171729157" targetNodeId="tpck.1082983041843" resolveInfo="string" />
      <link role="defaultMember" roleId="tpce.1083241965437" targetNodeId="2443880313834664128" />
    </node>
    <node type="tpce.InterfaceConceptDeclaration" typeId="tpce.1169125989551" id="6193305307616715384">
      <property name="name" nameId="tpck.1169194664001" value="ShortcutChange" />
      <property name="virtualPackage" nameId="tpck.1193676396447" value="Actions.Keymaps.ShortcutChange" />
    </node>
    <node type="tpce.ConceptDeclaration" typeId="tpce.1071489090640" id="6193305307616734266">
      <property name="abstract" nameId="tpce.4628067390765956802" value="false" />
      <property name="final" nameId="tpce.4628067390765956807" value="false" />
      <property name="name" nameId="tpck.1169194664001" value="ParameterizedShortcutChange" />
      <property name="virtualPackage" nameId="tpck.1193676396447" value="Actions.Keymaps.ShortcutChange" />
      <property name="conceptAlias" nameId="tpce.5092175715804935370" value="parameterized" />
      <link role="extends" roleId="tpce.1071489389519" targetNodeId="tpee.1137021947720" resolveInfo="ConceptFunction" />
    </node>
    <node type="tpce.ConceptDeclaration" typeId="tpce.1071489090640" id="394857668356997867">
      <property name="abstract" nameId="tpce.4628067390765956802" value="false" />
      <property name="final" nameId="tpce.4628067390765956807" value="false" />
      <property name="name" nameId="tpck.1169194664001" value="SimpleActionPlace" />
      <property name="virtualPackage" nameId="tpck.1193676396447" value="Actions.Action.Places" />
      <property name="conceptAlias" nameId="tpce.5092175715804935370" value="action place" />
      <link role="extends" roleId="tpce.1071489389519" targetNodeId="tpck.1133920641626" resolveInfo="BaseConcept" />
    </node>
    <node type="tpce.InterfaceConceptDeclaration" typeId="tpce.1169125989551" id="394857668356997868">
      <property name="name" nameId="tpck.1169194664001" value="ActionPlaceSpecification" />
      <property name="virtualPackage" nameId="tpck.1193676396447" value="Actions.Action.Places" />
    </node>
    <node type="tpce.ConceptDeclaration" typeId="tpce.1071489090640" id="394857668357022342">
      <property name="abstract" nameId="tpce.4628067390765956802" value="false" />
      <property name="final" nameId="tpce.4628067390765956807" value="false" />
      <property name="name" nameId="tpck.1169194664001" value="ToolActionPlace" />
      <property name="virtualPackage" nameId="tpck.1193676396447" value="Actions.Action.Places" />
      <property name="conceptAlias" nameId="tpce.5092175715804935370" value="tool action place" />
      <link role="extends" roleId="tpce.1071489389519" targetNodeId="tpck.1133920641626" resolveInfo="BaseConcept" />
    </node>
    <node type="tpce.ConceptDeclaration" typeId="tpce.1071489090640" id="394857668357342104">
      <property name="abstract" nameId="tpce.4628067390765956802" value="false" />
      <property name="final" nameId="tpce.4628067390765956807" value="false" />
      <property name="name" nameId="tpck.1169194664001" value="EverywhereActionPlace" />
      <property name="virtualPackage" nameId="tpck.1193676396447" value="Actions.Action.Places" />
      <property name="conceptAlias" nameId="tpce.5092175715804935370" value="everywhere" />
      <link role="extends" roleId="tpce.1071489389519" targetNodeId="tpck.1133920641626" resolveInfo="BaseConcept" />
    </node>
    <node type="tpce.ConceptDeclaration" typeId="tpce.1071489090640" id="5854436268949437205">
      <property name="abstract" nameId="tpce.4628067390765956802" value="false" />
      <property name="final" nameId="tpce.4628067390765956807" value="false" />
      <property name="name" nameId="tpck.1169194664001" value="ConceptFunctionParameter_Model" />
      <property name="virtualPackage" nameId="tpck.1193676396447" value="Shared" />
      <property name="conceptAlias" nameId="tpce.5092175715804935370" value="model" />
      <link role="extends" roleId="tpce.1071489389519" targetNodeId="5854436268949437211" resolveInfo="ConceptFunctionParameter_CreatorType" />
    </node>
    <node type="tpce.ConceptDeclaration" typeId="tpce.1071489090640" id="5854436268949437211">
      <property name="abstract" nameId="tpce.4628067390765956802" value="true" />
      <property name="final" nameId="tpce.4628067390765956807" value="false" />
      <property name="name" nameId="tpck.1169194664001" value="ConceptFunctionParameter_CreatorType" />
      <property name="virtualPackage" nameId="tpck.1193676396447" value="Shared" />
      <link role="extends" roleId="tpce.1071489389519" targetNodeId="tpee.1107135704075" resolveInfo="ConceptFunctionParameter" />
    </node>
    <node type="tpce.ConceptDeclaration" typeId="tpce.1071489090640" id="6547237850567458268">
<<<<<<< HEAD
      <property name="abstract" nameId="tpce.4628067390765956802" value="true" />
=======
>>>>>>> 0bf02b0f
      <property name="rootable" nameId="tpce.1096454100552" value="false" />
      <property name="final" nameId="tpce.4628067390765956807" value="false" />
      <property name="iconPath" nameId="tpce.1160488491229" value="${language_descriptor}/icons/tool.png" />
      <property name="name" nameId="tpck.1169194664001" value="BaseToolDeclaration" />
      <property name="virtualPackage" nameId="tpck.1193676396447" value="Tool" />
      <property name="conceptAlias" nameId="tpce.5092175715804935370" value="Base Tool" />
      <link role="extends" roleId="tpce.1071489389519" targetNodeId="tpck.1133920641626" resolveInfo="BaseConcept" />
    </node>
    <node type="tpce.ConceptDeclaration" typeId="tpce.1071489090640" id="5896642449625981893">
<<<<<<< HEAD
      <property name="abstract" nameId="tpce.4628067390765956802" value="false" />
      <property name="rootable" nameId="tpce.1096454100552" value="true" />
      <property name="final" nameId="tpce.4628067390765956807" value="false" />
=======
      <property name="rootable" nameId="tpce.1096454100552" value="true" />
>>>>>>> 0bf02b0f
      <property name="name" nameId="tpck.1169194664001" value="TabbedToolDeclaration" />
      <property name="virtualPackage" nameId="tpck.1193676396447" value="Tool" />
      <property name="conceptAlias" nameId="tpce.5092175715804935370" value="Tabbed Tool" />
      <link role="extends" roleId="tpce.1071489389519" targetNodeId="6547237850567458268" resolveInfo="BaseToolDeclaration" />
    </node>
    <node type="tpce.ConceptDeclaration" typeId="tpce.1071489090640" id="5896642449625987000">
      <property name="abstract" nameId="tpce.4628067390765956802" value="false" />
      <property name="final" nameId="tpce.4628067390765956807" value="false" />
      <property name="name" nameId="tpck.1169194664001" value="AddTabOperation" />
      <property name="virtualPackage" nameId="tpck.1193676396447" value="Tool.Operations" />
      <property name="conceptAlias" nameId="tpce.5092175715804935370" value="addTab" />
      <link role="extends" roleId="tpce.1071489389519" targetNodeId="8096638938275438668" resolveInfo="TabbedToolOperation" />
    </node>
    <node type="tpce.ConceptDeclaration" typeId="tpce.1071489090640" id="5818192529492099570">
      <property name="abstract" nameId="tpce.4628067390765956802" value="false" />
      <property name="final" nameId="tpce.4628067390765956807" value="false" />
      <property name="name" nameId="tpck.1169194664001" value="CloseTabOperation" />
      <property name="virtualPackage" nameId="tpck.1193676396447" value="Tool.Operations" />
      <property name="conceptAlias" nameId="tpce.5092175715804935370" value="closeTab" />
      <link role="extends" roleId="tpce.1071489389519" targetNodeId="8096638938275438668" resolveInfo="TabbedToolOperation" />
    </node>
    <node type="tpce.ConceptDeclaration" typeId="tpce.1071489090640" id="1862809785209122566">
      <property name="abstract" nameId="tpce.4628067390765956802" value="false" />
      <property name="final" nameId="tpce.4628067390765956807" value="false" />
      <property name="name" nameId="tpck.1169194664001" value="GetSelectedTabOperation" />
      <property name="virtualPackage" nameId="tpck.1193676396447" value="Tool.Operations" />
      <property name="conceptAlias" nameId="tpce.5092175715804935370" value="getSelectedTab" />
      <link role="extends" roleId="tpce.1071489389519" targetNodeId="8096638938275438668" resolveInfo="TabbedToolOperation" />
    </node>
    <node type="tpce.ConceptDeclaration" typeId="tpce.1071489090640" id="8096638938275438668">
      <property name="abstract" nameId="tpce.4628067390765956802" value="true" />
      <property name="final" nameId="tpce.4628067390765956807" value="false" />
      <property name="name" nameId="tpck.1169194664001" value="TabbedToolOperation" />
      <property name="virtualPackage" nameId="tpck.1193676396447" value="Tool.Operations" />
      <link role="extends" roleId="tpce.1071489389519" targetNodeId="tpck.1133920641626" resolveInfo="BaseConcept" />
    </node>
    <node type="tpce.ConceptDeclaration" typeId="tpce.1071489090640" id="485694842828664424">
      <property name="abstract" nameId="tpce.4628067390765956802" value="false" />
      <property name="final" nameId="tpce.4628067390765956807" value="false" />
      <property name="conceptShortDescription" nameId="tpce.4628067390765907488" value="smart closure parameter" />
      <property name="name" nameId="tpck.1169194664001" value="SmartDisposeClosureParameterDeclaration" />
      <property name="virtualPackage" nameId="tpck.1193676396447" value="Tool.Operations" />
      <property name="conceptAlias" nameId="tpce.5092175715804935370" value="~ &lt;name&gt;" />
      <link role="extends" roleId="tpce.1071489389519" targetNodeId="tp2c.1203252195462" resolveInfo="UnboundClosureParameterDeclaration" />
    </node>
    <node type="tpce.ConceptDeclaration" typeId="tpce.1071489090640" id="6938053545825350222">
      <property name="abstract" nameId="tpce.4628067390765956802" value="false" />
      <property name="final" nameId="tpce.4628067390765956807" value="false" />
      <property name="name" nameId="tpck.1169194664001" value="ToolTab" />
      <property name="virtualPackage" nameId="tpck.1193676396447" value="Tool.Operations" />
      <property name="conceptAlias" nameId="tpce.5092175715804935370" value="tab" />
      <link role="extends" roleId="tpce.1071489389519" targetNodeId="tpck.1133920641626" resolveInfo="BaseConcept" />
    </node>
    <node type="tpce.ConceptDeclaration" typeId="tpce.1071489090640" id="7692832593197705758">
      <property name="abstract" nameId="tpce.4628067390765956802" value="false" />
      <property name="final" nameId="tpce.4628067390765956807" value="false" />
      <property name="name" nameId="tpck.1169194664001" value="GetConceptsBlock" />
      <property name="virtualPackage" nameId="tpck.1193676396447" value="EditorTab.Methods" />
      <property name="conceptAlias" nameId="tpce.5092175715804935370" value="getConcepts" />
      <link role="extends" roleId="tpce.1071489389519" targetNodeId="tpee.1137021947720" resolveInfo="ConceptFunction" />
    </node>
    <node type="tpce.ConceptDeclaration" typeId="tpce.1071489090640" id="7692832593197710972">
      <property name="abstract" nameId="tpce.4628067390765956802" value="false" />
      <property name="final" nameId="tpce.4628067390765956807" value="false" />
      <property name="name" nameId="tpck.1169194664001" value="NewCreateBlock" />
      <property name="virtualPackage" nameId="tpck.1193676396447" value="EditorTab.Methods" />
      <property name="conceptAlias" nameId="tpce.5092175715804935370" value="create" />
      <link role="extends" roleId="tpce.1071489389519" targetNodeId="tpee.1137021947720" resolveInfo="ConceptFunction" />
    </node>
    <node type="tpce.ConceptDeclaration" typeId="tpce.1071489090640" id="7692832593197710975">
      <property name="abstract" nameId="tpce.4628067390765956802" value="false" />
      <property name="final" nameId="tpce.4628067390765956807" value="false" />
      <property name="name" nameId="tpck.1169194664001" value="ConceptFunctionParameter_Concept" />
      <property name="virtualPackage" nameId="tpck.1193676396447" value="Shared" />
      <property name="conceptAlias" nameId="tpce.5092175715804935370" value="concept" />
      <link role="extends" roleId="tpce.1071489389519" targetNodeId="tpee.1107135704075" resolveInfo="ConceptFunctionParameter" />
    </node>
    <node type="tpce.ConceptDeclaration" typeId="tpce.1071489090640" id="3339131993542057767">
      <property name="name" nameId="tpck.1169194664001" value="BaseProjectOperation" />
      <property name="virtualPackage" nameId="tpck.1193676396447" value="Shared" />
      <link role="extends" roleId="tpce.1071489389519" targetNodeId="tpck.1133920641626" resolveInfo="BaseConcept" />
    </node>
    <node type="tpce.ConceptDeclaration" typeId="tpce.1071489090640" id="3205675194086589964">
      <property name="abstract" nameId="tpce.4628067390765956802" value="false" />
      <property name="final" nameId="tpce.4628067390765956807" value="false" />
      <property name="name" nameId="tpck.1169194664001" value="ActionAccessOperation" />
      <property name="virtualPackage" nameId="tpck.1193676396447" value="Actions.Action" />
      <property name="conceptAlias" nameId="tpce.5092175715804935370" value="action&lt;&lt;{action}&gt;&gt;" />
      <link role="extends" roleId="tpce.1071489389519" targetNodeId="tpee.1068431790191" resolveInfo="Expression" />
    </node>
    <node type="tpce.ConceptDeclaration" typeId="tpce.1071489090640" id="3205675194086686068">
      <property name="abstract" nameId="tpce.4628067390765956802" value="false" />
      <property name="final" nameId="tpce.4628067390765956807" value="false" />
      <property name="name" nameId="tpck.1169194664001" value="GroupAccessOperation" />
      <property name="virtualPackage" nameId="tpck.1193676396447" value="Actions.Groups" />
      <property name="conceptAlias" nameId="tpce.5092175715804935370" value="group&lt;&lt;{group}&gt;&gt;" />
      <link role="extends" roleId="tpce.1071489389519" targetNodeId="tpee.1068431790191" resolveInfo="Expression" />
    </node>
    <node type="tpce.ConceptDeclaration" typeId="tpce.1071489090640" id="5023285075122009364">
      <property name="rootable" nameId="tpce.1096454100552" value="true" />
      <property name="iconPath" nameId="tpce.1160488491229" value="${language_descriptor}/icons/ideaPluginDeclaration.png" />
      <property name="name" nameId="tpck.1169194664001" value="IdeaInitializerDescriptor" />
      <property name="virtualPackage" nameId="tpck.1193676396447" value="Idea" />
      <link role="extends" roleId="tpce.1071489389519" targetNodeId="tpck.1133920641626" resolveInfo="BaseConcept" />
    </node>
    <node type="tpce.ConceptDeclaration" typeId="tpce.1071489090640" id="8817525066851790100">
<<<<<<< HEAD
      <property name="abstract" nameId="tpce.4628067390765956802" value="false" />
      <property name="final" nameId="tpce.4628067390765956807" value="false" />
      <property name="name" nameId="tpck.1169194664001" value="KeyStrokeType" />
      <property name="virtualPackage" nameId="tpck.1193676396447" value="Actions.Action" />
      <property name="conceptAlias" nameId="tpce.5092175715804935370" value="keystroke" />
=======
      <property name="name" nameId="tpck.1169194664001" value="KeyStrokeType" />
      <property name="virtualPackage" nameId="tpck.1193676396447" value="Actions.Action" />
>>>>>>> 0bf02b0f
      <link role="extends" roleId="tpce.1071489389519" targetNodeId="tpee.1068431790189" resolveInfo="Type" />
    </node>
    <node type="tpce.ConceptDeclaration" typeId="tpce.1071489090640" id="1821622352985038318">
      <property name="name" nameId="tpck.1169194664001" value="ActionParameterReference" />
      <property name="virtualPackage" nameId="tpck.1193676396447" value="Actions.Keymaps.ShortcutChange" />
      <link role="extends" roleId="tpce.1071489389519" targetNodeId="tpee.1068498886296" resolveInfo="VariableReference" />
    </node>
    <node type="tpce.ConceptDeclaration" typeId="tpce.1071489090640" id="8131292300541727132">
<<<<<<< HEAD
      <property name="abstract" nameId="tpce.4628067390765956802" value="false" />
      <property name="final" nameId="tpce.4628067390765956807" value="false" />
      <property name="name" nameId="tpck.1169194664001" value="AddKeystrokeStatement" />
      <property name="virtualPackage" nameId="tpck.1193676396447" value="Actions.Action" />
      <property name="conceptAlias" nameId="tpce.5092175715804935370" value="addKeystroke" />
=======
      <property name="name" nameId="tpck.1169194664001" value="AddKeystrokeStatement" />
      <property name="virtualPackage" nameId="tpck.1193676396447" value="Actions.Action" />
>>>>>>> 0bf02b0f
      <link role="extends" roleId="tpce.1071489389519" targetNodeId="tpee.1068580123157" resolveInfo="Statement" />
    </node>
    <node type="tpce.ConceptDeclaration" typeId="tpce.1071489090640" id="3743831881070611750">
      <property name="abstract" nameId="tpce.4628067390765956802" value="false" />
      <property name="final" nameId="tpce.4628067390765956807" value="false" />
      <property name="name" nameId="tpck.1169194664001" value="CreateNodeAspectBlock" />
      <property name="virtualPackage" nameId="tpck.1193676396447" value="EditorTab.Methods" />
      <property name="conceptAlias" nameId="tpce.5092175715804935370" value="create" />
      <link role="extends" roleId="tpce.1071489389519" targetNodeId="tpee.1137021947720" resolveInfo="ConceptFunction" />
    </node>
    <node type="tpce.ConceptDeclaration" typeId="tpce.1071489090640" id="3743831881070611759">
      <property name="rootable" nameId="tpce.1096454100552" value="true" />
      <property name="iconPath" nameId="tpce.1160488491229" value="${language_descriptor}/icons/tabbedEditor.png" />
      <property name="name" nameId="tpck.1169194664001" value="EditorTab" />
      <property name="virtualPackage" nameId="tpck.1193676396447" value="EditorTab" />
      <link role="extends" roleId="tpce.1071489389519" targetNodeId="tpck.1133920641626" resolveInfo="BaseConcept" />
    </node>
    <node type="tpce.InterfaceConceptDeclaration" typeId="tpce.1169125989551" id="3743831881070612962">
      <property name="name" nameId="tpck.1169194664001" value="NodesBlock" />
      <property name="virtualPackage" nameId="tpck.1193676396447" value="EditorTab.Methods.GetNodes" />
    </node>
    <node type="tpce.ConceptDeclaration" typeId="tpce.1071489090640" id="3743831881070613135">
      <property name="abstract" nameId="tpce.4628067390765956802" value="false" />
      <property name="final" nameId="tpce.4628067390765956807" value="false" />
      <property name="name" nameId="tpck.1169194664001" value="IsApplicableTabBlock" />
      <property name="virtualPackage" nameId="tpck.1193676396447" value="EditorTab.Methods" />
      <property name="conceptAlias" nameId="tpce.5092175715804935370" value="isApplicable" />
      <link role="extends" roleId="tpce.1071489389519" targetNodeId="tpee.1137021947720" resolveInfo="ConceptFunction" />
    </node>
    <node type="tpce.ConceptDeclaration" typeId="tpce.1071489090640" id="3743831881070657672">
      <property name="abstract" nameId="tpce.4628067390765956802" value="false" />
      <property name="final" nameId="tpce.4628067390765956807" value="false" />
      <property name="name" nameId="tpck.1169194664001" value="BaseNodeBlock" />
      <property name="virtualPackage" nameId="tpck.1193676396447" value="EditorTab.Methods" />
      <property name="conceptAlias" nameId="tpce.5092175715804935370" value="base node" />
      <link role="extends" roleId="tpce.1071489389519" targetNodeId="tpee.1137021947720" resolveInfo="ConceptFunction" />
    </node>
    <node type="tpce.ConceptDeclaration" typeId="tpce.1071489090640" id="3743831881070657680">
      <property name="abstract" nameId="tpce.4628067390765956802" value="false" />
      <property name="final" nameId="tpce.4628067390765956807" value="false" />
      <property name="name" nameId="tpck.1169194664001" value="ListenBlock" />
      <property name="virtualPackage" nameId="tpck.1193676396447" value="EditorTab.Methods" />
      <property name="conceptAlias" nameId="tpce.5092175715804935370" value="listen" />
      <link role="extends" roleId="tpce.1071489389519" targetNodeId="tpee.1137021947720" resolveInfo="ConceptFunction" />
    </node>
    <node type="tpce.InterfaceConceptDeclaration" typeId="tpce.1169125989551" id="2450897840534683973">
      <property name="name" nameId="tpck.1169194664001" value="OrderConstraints" />
      <property name="virtualPackage" nameId="tpck.1193676396447" value="EditorTab" />
    </node>
    <node type="tpce.ConceptDeclaration" typeId="tpce.1071489090640" id="2450897840534683975">
      <property name="rootable" nameId="tpce.1096454100552" value="true" />
      <property name="name" nameId="tpck.1169194664001" value="Order" />
      <property name="virtualPackage" nameId="tpck.1193676396447" value="EditorTab" />
      <link role="extends" roleId="tpce.1071489389519" targetNodeId="tpck.1133920641626" resolveInfo="BaseConcept" />
    </node>
    <node type="tpce.ConceptDeclaration" typeId="tpce.1071489090640" id="2450897840534683979">
      <property name="name" nameId="tpck.1169194664001" value="EditorTabReference" />
      <property name="virtualPackage" nameId="tpck.1193676396447" value="EditorTab" />
      <link role="extends" roleId="tpce.1071489389519" targetNodeId="tpee.1068431790191" resolveInfo="Expression" />
    </node>
    <node type="tpce.ConceptDeclaration" typeId="tpce.1071489090640" id="2450897840534688273">
      <property name="name" nameId="tpck.1169194664001" value="OrderReference" />
      <property name="virtualPackage" nameId="tpck.1193676396447" value="EditorTab" />
      <link role="extends" roleId="tpce.1071489389519" targetNodeId="tpck.1133920641626" resolveInfo="BaseConcept" />
    </node>
    <node type="tpce.ConceptDeclaration" typeId="tpce.1071489090640" id="1203071646776">
<<<<<<< HEAD
      <property name="abstract" nameId="tpce.4628067390765956802" value="false" />
=======
>>>>>>> 0bf02b0f
      <property name="rootable" nameId="tpce.1096454100552" value="true" />
      <property name="final" nameId="tpce.4628067390765956807" value="false" />
      <property name="iconPath" nameId="tpce.1160488491229" value="${language_descriptor}/icons/actionNew.png" />
      <property name="name" nameId="tpck.1169194664001" value="ActionDeclaration" />
      <property name="virtualPackage" nameId="tpck.1193676396447" value="Actions.Action" />
<<<<<<< HEAD
      <property name="conceptAlias" nameId="tpce.5092175715804935370" value="Action" />
=======
>>>>>>> 0bf02b0f
      <property name="helpURL" nameId="tpce.2465654535473034588" value="http://confluence.jetbrains.com/display/MPSD2/Plugin#Plugin-actionsandactiongroups" />
      <link role="extends" roleId="tpce.1071489389519" targetNodeId="tpck.1133920641626" resolveInfo="BaseConcept" />
    </node>
    <node type="tpce.EnumerationDataTypeDeclaration" typeId="tpce.1082978164219" id="2498620720770664567">
      <property name="name" nameId="tpck.1169194664001" value="ToolPosition" />
      <property name="virtualPackage" nameId="tpck.1193676396447" value="Tool" />
      <link role="memberDataType" roleId="tpce.1083171729157" targetNodeId="tpck.1082983041843" resolveInfo="string" />
    </node>
    <node type="tpce.ConceptDeclaration" typeId="tpce.1071489090640" id="1988288734101112751">
<<<<<<< HEAD
      <property name="abstract" nameId="tpce.4628067390765956802" value="false" />
      <property name="final" nameId="tpce.4628067390765956807" value="false" />
      <property name="name" nameId="tpck.1169194664001" value="ButtonCreator" />
      <property name="virtualPackage" nameId="tpck.1193676396447" value="Actions.Creation" />
      <property name="conceptAlias" nameId="tpce.5092175715804935370" value="button" />
      <link role="extends" roleId="tpce.1071489389519" targetNodeId="tpee.1068431790191" resolveInfo="Expression" />
    </node>
    <node type="tpce.ConceptDeclaration" typeId="tpce.1071489090640" id="1988288734101112747">
      <property name="abstract" nameId="tpce.4628067390765956802" value="false" />
      <property name="final" nameId="tpce.4628067390765956807" value="false" />
      <property name="name" nameId="tpck.1169194664001" value="PopupCreator" />
      <property name="virtualPackage" nameId="tpck.1193676396447" value="Actions.Creation" />
      <property name="conceptAlias" nameId="tpce.5092175715804935370" value="popup" />
      <link role="extends" roleId="tpce.1071489389519" targetNodeId="tpee.1068431790191" resolveInfo="Expression" />
    </node>
    <node type="tpce.ConceptDeclaration" typeId="tpce.1071489090640" id="1988288734101108470">
      <property name="abstract" nameId="tpce.4628067390765956802" value="false" />
      <property name="final" nameId="tpce.4628067390765956807" value="false" />
      <property name="name" nameId="tpck.1169194664001" value="ToolbarCreator" />
      <property name="virtualPackage" nameId="tpck.1193676396447" value="Actions.Creation" />
      <property name="conceptAlias" nameId="tpce.5092175715804935370" value="toolbar" />
=======
      <property name="name" nameId="tpck.1169194664001" value="ButtonCreator" />
      <property name="virtualPackage" nameId="tpck.1193676396447" value="Actions.Creation" />
      <link role="extends" roleId="tpce.1071489389519" targetNodeId="tpee.1068431790191" resolveInfo="Expression" />
    </node>
    <node type="tpce.ConceptDeclaration" typeId="tpce.1071489090640" id="1988288734101112747">
      <property name="name" nameId="tpck.1169194664001" value="PopupCreator" />
      <property name="virtualPackage" nameId="tpck.1193676396447" value="Actions.Creation" />
      <link role="extends" roleId="tpce.1071489389519" targetNodeId="tpee.1068431790191" resolveInfo="Expression" />
    </node>
    <node type="tpce.ConceptDeclaration" typeId="tpce.1071489090640" id="1988288734101108470">
      <property name="name" nameId="tpck.1169194664001" value="ToolbarCreator" />
      <property name="virtualPackage" nameId="tpck.1193676396447" value="Actions.Creation" />
>>>>>>> 0bf02b0f
      <link role="extends" roleId="tpce.1071489389519" targetNodeId="tpee.1068431790191" resolveInfo="Expression" />
    </node>
    <node type="tpce.ConceptDeclaration" typeId="tpce.1071489090640" id="1640281869714699879">
      <property name="name" nameId="tpck.1169194664001" value="CreateTabBlock" />
      <property name="virtualPackage" nameId="tpck.1193676396447" value="EditorTab" />
      <link role="extends" roleId="tpce.1071489389519" targetNodeId="tpck.1133920641626" resolveInfo="BaseConcept" />
    </node>
    <node type="tpce.ConceptDeclaration" typeId="tpce.1071489090640" id="5538333046911298739">
<<<<<<< HEAD
      <property name="abstract" nameId="tpce.4628067390765956802" value="false" />
      <property name="final" nameId="tpce.4628067390765956807" value="false" />
      <property name="name" nameId="tpck.1169194664001" value="CustomCondition" />
      <property name="virtualPackage" nameId="tpck.1193676396447" value="Actions.Action.Parameters.Condition" />
      <property name="conceptAlias" nameId="tpce.5092175715804935370" value="custom precondition" />
      <link role="extends" roleId="tpce.1071489389519" targetNodeId="tpee.1137021947720" resolveInfo="ConceptFunction" />
    </node>
    <node type="tpce.ConceptDeclaration" typeId="tpce.1071489090640" id="5538333046911348647">
      <property name="abstract" nameId="tpce.4628067390765956802" value="false" />
      <property name="final" nameId="tpce.4628067390765956807" value="false" />
      <property name="name" nameId="tpck.1169194664001" value="ParameterCondition_ConceptFunctionParameter" />
      <property name="virtualPackage" nameId="tpck.1193676396447" value="Actions.Action.Parameters.Condition" />
      <property name="conceptAlias" nameId="tpce.5092175715804935370" value="parameter" />
=======
      <property name="name" nameId="tpck.1169194664001" value="CustomCondition" />
      <property name="virtualPackage" nameId="tpck.1193676396447" value="Actions.Action.Parameters.Condition" />
      <link role="extends" roleId="tpce.1071489389519" targetNodeId="tpee.1137021947720" resolveInfo="ConceptFunction" />
    </node>
    <node type="tpce.ConceptDeclaration" typeId="tpce.1071489090640" id="5538333046911348647">
      <property name="name" nameId="tpck.1169194664001" value="ParameterCondition_ConceptFunctionParameter" />
      <property name="virtualPackage" nameId="tpck.1193676396447" value="Actions.Action.Parameters.Condition" />
>>>>>>> 0bf02b0f
      <link role="extends" roleId="tpce.1071489389519" targetNodeId="tpee.1107135704075" resolveInfo="ConceptFunctionParameter" />
    </node>
    <node type="tpce.InterfaceConceptDeclaration" typeId="tpce.1169125989551" id="5538333046911348652">
      <property name="name" nameId="tpck.1169194664001" value="ActionParameterCondition" />
      <property name="virtualPackage" nameId="tpck.1193676396447" value="Actions.Action.Parameters.Condition" />
    </node>
    <node type="tpce.ConceptDeclaration" typeId="tpce.1071489090640" id="5538333046911348654">
<<<<<<< HEAD
      <property name="abstract" nameId="tpce.4628067390765956802" value="false" />
      <property name="final" nameId="tpce.4628067390765956807" value="false" />
      <property name="name" nameId="tpck.1169194664001" value="RequiredCondition" />
      <property name="virtualPackage" nameId="tpck.1193676396447" value="Actions.Action.Parameters.Condition" />
      <property name="conceptAlias" nameId="tpce.5092175715804935370" value="required" />
      <link role="extends" roleId="tpce.1071489389519" targetNodeId="tpck.1133920641626" resolveInfo="BaseConcept" />
    </node>
    <node type="tpce.ConceptDeclaration" typeId="tpce.1071489090640" id="5678361901872075170">
      <property name="abstract" nameId="tpce.4628067390765956802" value="false" />
      <property name="final" nameId="tpce.4628067390765956807" value="false" />
      <property name="name" nameId="tpck.1169194664001" value="EditableModel" />
      <property name="virtualPackage" nameId="tpck.1193676396447" value="Actions.Action.Parameters.Condition" />
      <property name="conceptAlias" nameId="tpce.5092175715804935370" value="editable" />
      <link role="extends" roleId="tpce.1071489389519" targetNodeId="tpck.1133920641626" resolveInfo="BaseConcept" />
    </node>
    <node type="tpce.ConceptDeclaration" typeId="tpce.1071489090640" id="5864553086652219113">
      <property name="abstract" nameId="tpce.4628067390765956802" value="true" />
      <property name="final" nameId="tpce.4628067390765956807" value="false" />
=======
      <property name="name" nameId="tpck.1169194664001" value="RequiredCondition" />
      <property name="virtualPackage" nameId="tpck.1193676396447" value="Actions.Action.Parameters.Condition" />
      <link role="extends" roleId="tpce.1071489389519" targetNodeId="tpck.1133920641626" resolveInfo="BaseConcept" />
    </node>
    <node type="tpce.ConceptDeclaration" typeId="tpce.1071489090640" id="5678361901872075170">
      <property name="name" nameId="tpck.1169194664001" value="EditableModel" />
      <property name="virtualPackage" nameId="tpck.1193676396447" value="Actions.Action.Parameters.Condition" />
      <link role="extends" roleId="tpce.1071489389519" targetNodeId="tpck.1133920641626" resolveInfo="BaseConcept" />
    </node>
    <node type="tpce.ConceptDeclaration" typeId="tpce.1071489090640" id="5864553086652219113">
>>>>>>> 0bf02b0f
      <property name="name" nameId="tpck.1169194664001" value="PluginDependency" />
      <property name="virtualPackage" nameId="tpck.1193676396447" value="Idea" />
      <link role="extends" roleId="tpce.1071489389519" targetNodeId="tpck.1133920641626" resolveInfo="BaseConcept" />
    </node>
    <node type="tpce.ConceptDeclaration" typeId="tpce.1071489090640" id="5864553086652219116">
      <property name="name" nameId="tpck.1169194664001" value="IdeaPluginDependency" />
      <property name="virtualPackage" nameId="tpck.1193676396447" value="Idea" />
      <link role="extends" roleId="tpce.1071489389519" targetNodeId="5864553086652219113" resolveInfo="PluginDependency" />
    </node>
    <node type="tpce.ConceptDeclaration" typeId="tpce.1071489090640" id="203415309825565488">
      <property name="name" nameId="tpck.1169194664001" value="MPSPluginDependency" />
      <property name="virtualPackage" nameId="tpck.1193676396447" value="Idea" />
      <link role="extends" roleId="tpce.1071489389519" targetNodeId="5864553086652219113" resolveInfo="PluginDependency" />
    </node>
    <node type="tpce.ConceptDeclaration" typeId="tpce.1071489090640" id="331224023792854814">
<<<<<<< HEAD
      <property name="abstract" nameId="tpce.4628067390765956802" value="false" />
      <property name="final" nameId="tpce.4628067390765956807" value="false" />
      <property name="name" nameId="tpck.1169194664001" value="IdeaActionsDescriptor" />
      <property name="virtualPackage" nameId="tpck.1193676396447" value="Idea.Actions" />
      <property name="conceptAlias" nameId="tpce.5092175715804935370" value="actions" />
=======
      <property name="name" nameId="tpck.1169194664001" value="IdeaActionsDescriptor" />
      <property name="virtualPackage" nameId="tpck.1193676396447" value="Idea.Actions" />
>>>>>>> 0bf02b0f
      <link role="extends" roleId="tpce.1071489389519" targetNodeId="tpck.1133920641626" resolveInfo="BaseConcept" />
    </node>
    <node type="tpce.ConceptDeclaration" typeId="tpce.1071489090640" id="331224023792854815">
      <property name="name" nameId="tpck.1169194664001" value="ActionGroupRef" />
      <property name="virtualPackage" nameId="tpck.1193676396447" value="Idea.Actions" />
      <link role="extends" roleId="tpce.1071489389519" targetNodeId="tpck.1133920641626" resolveInfo="BaseConcept" />
    </node>
    <node type="tpce.ConceptDeclaration" typeId="tpce.1071489090640" id="331224023792855166">
      <property name="name" nameId="tpck.1169194664001" value="KeymapRef" />
      <property name="virtualPackage" nameId="tpck.1193676396447" value="Idea.Actions" />
      <link role="extends" roleId="tpce.1071489389519" targetNodeId="tpck.1133920641626" resolveInfo="BaseConcept" />
    </node>
    <node type="tpce.ConceptDeclaration" typeId="tpce.1071489090640" id="3205778618063718746">
<<<<<<< HEAD
      <property name="abstract" nameId="tpce.4628067390765956802" value="false" />
      <property name="rootable" nameId="tpce.1096454100552" value="true" />
      <property name="final" nameId="tpce.4628067390765956807" value="false" />
      <property name="name" nameId="tpck.1169194664001" value="IdeaConfigurationXml" />
      <property name="virtualPackage" nameId="tpck.1193676396447" value="Idea" />
      <property name="conceptAlias" nameId="tpce.5092175715804935370" value="IdeaComponents.xml" />
      <link role="extends" roleId="tpce.1071489389519" targetNodeId="tpck.1133920641626" resolveInfo="BaseConcept" />
    </node>
    <node type="tpce.ConceptDeclaration" typeId="tpce.1071489090640" id="1050311802978903937">
      <property name="abstract" nameId="tpce.4628067390765956802" value="false" />
      <property name="final" nameId="tpce.4628067390765956807" value="false" />
      <property name="name" nameId="tpck.1169194664001" value="ConceptCondition" />
      <property name="virtualPackage" nameId="tpck.1193676396447" value="Actions.Action.Parameters.Condition" />
      <property name="conceptAlias" nameId="tpce.5092175715804935370" value="concept" />
=======
      <property name="rootable" nameId="tpce.1096454100552" value="true" />
      <property name="name" nameId="tpck.1169194664001" value="IdeaConfigurationXml" />
      <property name="virtualPackage" nameId="tpck.1193676396447" value="Idea" />
      <link role="extends" roleId="tpce.1071489389519" targetNodeId="tpck.1133920641626" resolveInfo="BaseConcept" />
    </node>
    <node type="tpce.ConceptDeclaration" typeId="tpce.1071489090640" id="1050311802978903937">
      <property name="name" nameId="tpck.1169194664001" value="ConceptCondition" />
      <property name="virtualPackage" nameId="tpck.1193676396447" value="Actions.Action.Parameters.Condition" />
>>>>>>> 0bf02b0f
      <link role="extends" roleId="tpce.1071489389519" targetNodeId="tpck.1133920641626" resolveInfo="BaseConcept" />
    </node>
    <node type="tpce.ConceptDeclaration" typeId="tpce.1071489090640" id="1207145475354">
      <property name="abstract" nameId="tpce.4628067390765956802" value="false" />
      <property name="final" nameId="tpce.4628067390765956807" value="false" />
      <property name="name" nameId="tpck.1169194664001" value="AddElementStatement" />
      <property name="virtualPackage" nameId="tpck.1193676396447" value="DEPRECATED" />
      <property name="conceptAlias" nameId="tpce.5092175715804935370" value="addJavaAction" />
      <link role="extends" roleId="tpce.1071489389519" targetNodeId="tpee.1068580123157" resolveInfo="Statement" />
    </node>
    <node type="tpce.ConceptDeclaration" typeId="tpce.1071489090640" id="1512255007353869532">
      <property name="rootable" nameId="tpce.1096454100552" value="true" />
      <property name="name" nameId="tpck.1169194664001" value="NonDumbAwareActions" />
      <property name="virtualPackage" nameId="tpck.1193676396447" value="Actions.Action.DumbAware" />
      <link role="extends" roleId="tpce.1071489389519" targetNodeId="tpck.1133920641626" resolveInfo="BaseConcept" />
    </node>
    <node type="tpce.ConceptDeclaration" typeId="tpce.1071489090640" id="1512255007353869535">
      <property name="name" nameId="tpck.1169194664001" value="ActionReference" />
      <property name="virtualPackage" nameId="tpck.1193676396447" value="Actions.Action.DumbAware" />
      <link role="extends" roleId="tpce.1071489389519" targetNodeId="tpee.1068431790191" resolveInfo="Expression" />
    </node>
  </roots>
  <root id="1203071677434">
    <node role="linkDeclaration" roleId="tpce.1071489727083" type="tpce.LinkDeclaration" typeId="tpce.1071489288298" id="1214307129846">
      <property name="metaClass" nameId="tpce.1071599937831" value="aggregation" />
      <property name="role" nameId="tpce.1071599776563" value="getComponentBlock" />
      <property name="sourceCardinality" nameId="tpce.1071599893252" value="1" />
      <link role="target" roleId="tpce.1071599976176" targetNodeId="1214307303872" resolveInfo="GetComponentBlock" />
    </node>
  </root>
  <root id="1203082695294">
    <node role="conceptProperty" roleId="tpce.1105725339613" type="tpce.BooleanConceptProperty" typeId="tpce.1105725574259" id="1241020888747">
      <link role="conceptPropertyDeclaration" roleId="tpce.1105725439818" targetNodeId="tpee.1216468774225" resolveInfo="showName" />
    </node>
  </root>
  <root id="1203082903663">
    <node role="conceptLink" roleId="tpce.1105736949336" type="tpce.AggregationConceptLink" typeId="tpce.1105736889287" id="1205179132154">
      <link role="conceptLinkDeclaration" roleId="tpce.1105736734721" targetNodeId="tpee.1137545963098" resolveInfo="conceptFunctionParameterType" />
      <node role="target" roleId="tpce.1105736901241" type="tpee.ClassifierType" typeId="tpee.1107535904670" id="1205179161201">
        <link role="classifier" roleId="tpee.1107535924139" targetNodeId="6tyf.~AnActionEvent" resolveInfo="AnActionEvent" />
      </node>
    </node>
    <node role="conceptProperty" roleId="tpce.1105725339613" type="tpce.BooleanConceptProperty" typeId="tpce.1105725574259" id="1204727635143">
      <link role="conceptPropertyDeclaration" roleId="tpce.1105725439818" targetNodeId="tpck.1137473994950" resolveInfo="dontSubstituteByDefault" />
    </node>
  </root>
  <root id="1203083511112">
    <node role="conceptLink" roleId="tpce.1105736949336" type="tpce.AggregationConceptLink" typeId="tpce.1105736889287" id="1203083511113">
      <link role="conceptLinkDeclaration" roleId="tpce.1105736734721" targetNodeId="tpee.1137545148427" resolveInfo="conceptFunctionReturnType" />
      <node role="target" roleId="tpce.1105736901241" type="tpee.VoidType" typeId="tpee.1068581517677" id="1203083511114" />
    </node>
    <node role="conceptLink" roleId="tpce.1105736949336" type="tpce.ReferenceConceptLink" typeId="tpce.1105736778597" id="1203083511115">
      <link role="conceptLinkDeclaration" roleId="tpce.1105736734721" targetNodeId="tpee.1161119487665" resolveInfo="applicableConceptFunctionParameter" />
      <link role="target" roleId="tpce.1105736807942" targetNodeId="1203082903663" resolveInfo="ConceptFunctionParameter_AnActionEvent" />
    </node>
    <node role="conceptProperty" roleId="tpce.1105725339613" type="tpce.BooleanConceptProperty" typeId="tpce.1105725574259" id="1216470148157">
      <link role="conceptPropertyDeclaration" roleId="tpce.1105725439818" targetNodeId="tpee.1216468774225" resolveInfo="showName" />
    </node>
  </root>
  <root id="1203087890642">
    <node role="linkDeclaration" roleId="tpce.1071489727083" type="tpce.LinkDeclaration" typeId="tpce.1071489288298" id="1204991552650">
      <property name="metaClass" nameId="tpce.1071599937831" value="aggregation" />
      <property name="role" nameId="tpce.1071599776563" value="modifier" />
      <property name="sourceCardinality" nameId="tpce.1071599893252" value="0..n" />
      <link role="target" roleId="tpce.1071599976176" targetNodeId="1203092361741" resolveInfo="ModificationStatement" />
    </node>
    <node role="linkDeclaration" roleId="tpce.1071489727083" type="tpce.LinkDeclaration" typeId="tpce.1071489288298" id="1207145245948">
      <property name="metaClass" nameId="tpce.1071599937831" value="aggregation" />
      <property name="role" nameId="tpce.1071599776563" value="contents" />
      <property name="sourceCardinality" nameId="tpce.1071599893252" value="1" />
      <link role="target" roleId="tpce.1071599976176" targetNodeId="1207145102141" resolveInfo="GroupContents" />
    </node>
    <node role="implements" roleId="tpce.1169129564478" type="tpce.InterfaceConceptReference" typeId="tpce.1169127622168" id="1203088222865">
      <link role="intfc" roleId="tpce.1169127628841" targetNodeId="tpck.1169194658468" resolveInfo="INamedConcept" />
    </node>
    <node role="implements" roleId="tpce.1169129564478" type="tpce.InterfaceConceptReference" typeId="tpce.1169127622168" id="1204996366600">
      <link role="intfc" roleId="tpce.1169127628841" targetNodeId="1204391079391" resolveInfo="ActionGroupMember" />
    </node>
    <node role="implements" roleId="tpce.1169129564478" type="tpce.InterfaceConceptReference" typeId="tpce.1169127622168" id="1207490795355">
      <link role="intfc" roleId="tpce.1169127628841" targetNodeId="tp4f.1205751982837" resolveInfo="IClassifier" />
    </node>
    <node role="implements" roleId="tpce.1169129564478" type="tpce.InterfaceConceptReference" typeId="tpce.1169127622168" id="5003188907305156385">
      <link role="intfc" roleId="tpce.1169127628841" targetNodeId="4j10.4844813484172611384" resolveInfo="ICheckedNamePolicy" />
    </node>
    <node role="propertyDeclaration" roleId="tpce.1071489727084" type="tpce.PropertyDeclaration" typeId="tpce.1071489288299" id="1204991940915">
      <property name="name" nameId="tpck.1169194664001" value="caption" />
      <link role="dataType" roleId="tpce.1082985295845" targetNodeId="tpck.1082983041843" resolveInfo="string" />
    </node>
    <node role="propertyDeclaration" roleId="tpce.1071489727084" type="tpce.PropertyDeclaration" typeId="tpce.1071489288299" id="1205160812895">
      <property name="name" nameId="tpck.1169194664001" value="mnemonic" />
      <link role="dataType" roleId="tpce.1082985295845" targetNodeId="1205676676847" resolveInfo="mnemonic" />
    </node>
    <node role="propertyDeclaration" roleId="tpce.1071489727084" type="tpce.PropertyDeclaration" typeId="tpce.1071489288299" id="1205160838084">
      <property name="name" nameId="tpck.1169194664001" value="isInternal" />
      <link role="dataType" roleId="tpce.1082985295845" targetNodeId="tpck.1082983657063" resolveInfo="boolean" />
    </node>
    <node role="propertyDeclaration" roleId="tpce.1071489727084" type="tpce.PropertyDeclaration" typeId="tpce.1071489288299" id="1213283637680">
      <property name="name" nameId="tpck.1169194664001" value="isPopup" />
      <link role="dataType" roleId="tpce.1082985295845" targetNodeId="tpck.1082983657063" resolveInfo="boolean" />
    </node>
    <node role="propertyDeclaration" roleId="tpce.1071489727084" type="tpce.PropertyDeclaration" typeId="tpce.1071489288299" id="1217005992861">
      <property name="name" nameId="tpck.1169194664001" value="isInvisibleWhenDisabled" />
      <link role="dataType" roleId="tpce.1082985295845" targetNodeId="tpck.1082983657063" resolveInfo="boolean" />
    </node>
    <node role="propertyDeclaration" roleId="tpce.1071489727084" type="tpce.PropertyDeclaration" typeId="tpce.1071489288299" id="6368583333374291912">
      <property name="name" nameId="tpck.1169194664001" value="isPluginXmlGroup" />
      <link role="dataType" roleId="tpce.1082985295845" targetNodeId="tpck.1082983657063" resolveInfo="boolean" />
    </node>
  </root>
  <root id="1203088046679">
    <node role="linkDeclaration" roleId="tpce.1071489727083" type="tpce.LinkDeclaration" typeId="tpce.1071489288298" id="1227011543811">
      <property name="metaClass" nameId="tpce.1071599937831" value="aggregation" />
      <property name="role" nameId="tpce.1071599776563" value="actualParameter" />
      <property name="sourceCardinality" nameId="tpce.1071599893252" value="0..n" />
      <link role="target" roleId="tpce.1071599976176" targetNodeId="tpee.1068431790191" resolveInfo="Expression" />
    </node>
    <node role="implements" roleId="tpce.1169129564478" type="tpce.InterfaceConceptReference" typeId="tpce.1169127622168" id="1204391136040">
      <link role="intfc" roleId="tpce.1169127628841" targetNodeId="1204391079391" resolveInfo="ActionGroupMember" />
    </node>
    <node role="linkDeclaration" roleId="tpce.1071489727083" type="tpce.LinkDeclaration" typeId="tpce.1071489288298" id="1203088061055">
      <property name="role" nameId="tpce.1071599776563" value="action" />
      <property name="sourceCardinality" nameId="tpce.1071599893252" value="1" />
      <link role="target" roleId="tpce.1071599976176" targetNodeId="1203071646776" resolveInfo="ActionDeclaration" />
    </node>
  </root>
  <root id="1203092361741">
    <node role="linkDeclaration" roleId="tpce.1071489727083" type="tpce.LinkDeclaration" typeId="tpce.1071489288298" id="1203092736097">
      <property name="role" nameId="tpce.1071599776563" value="modifiedGroup" />
      <property name="sourceCardinality" nameId="tpce.1071599893252" value="1" />
      <link role="target" roleId="tpce.1071599976176" targetNodeId="1203087890642" resolveInfo="ActionGroupDeclaration" />
    </node>
    <node role="linkDeclaration" roleId="tpce.1071489727083" type="tpce.LinkDeclaration" typeId="tpce.1071489288298" id="1204992316090">
      <property name="role" nameId="tpce.1071599776563" value="point" />
      <property name="sourceCardinality" nameId="tpce.1071599893252" value="0..1" />
      <link role="target" roleId="tpce.1071599976176" targetNodeId="1203680534665" resolveInfo="GroupAnchor" />
    </node>
  </root>
  <root id="1203680534665">
    <node role="implements" roleId="tpce.1169129564478" type="tpce.InterfaceConceptReference" typeId="tpce.1169127622168" id="1203682365376">
      <link role="intfc" roleId="tpce.1169127628841" targetNodeId="tpck.1169194658468" resolveInfo="INamedConcept" />
    </node>
    <node role="implements" roleId="tpce.1169129564478" type="tpce.InterfaceConceptReference" typeId="tpce.1169127622168" id="1204391152120">
      <link role="intfc" roleId="tpce.1169127628841" targetNodeId="1204391079391" resolveInfo="ActionGroupMember" />
    </node>
  </root>
  <root id="1203851983563">
    <node role="conceptLink" roleId="tpce.1105736949336" type="tpce.AggregationConceptLink" typeId="tpce.1105736889287" id="1203853817204">
      <link role="conceptLinkDeclaration" roleId="tpce.1105736734721" targetNodeId="tpee.1137545148427" resolveInfo="conceptFunctionReturnType" />
      <node role="target" roleId="tpce.1105736901241" type="tp25.SNodeType" typeId="tp25.1138055754698" id="1203853824848" />
    </node>
    <node role="conceptLink" roleId="tpce.1105736949336" type="tpce.ReferenceConceptLink" typeId="tpce.1105736778597" id="1203853817206">
      <link role="conceptLinkDeclaration" roleId="tpce.1105736734721" targetNodeId="tpee.1161119487665" resolveInfo="applicableConceptFunctionParameter" />
      <link role="target" roleId="tpce.1105736807942" targetNodeId="1203853034639" resolveInfo="ConceptFunctionParameter_node" />
    </node>
    <node role="conceptProperty" roleId="tpce.1105725339613" type="tpce.BooleanConceptProperty" typeId="tpce.1105725574259" id="1216470232954">
      <link role="conceptPropertyDeclaration" roleId="tpce.1105725439818" targetNodeId="tpee.1216468774225" resolveInfo="showName" />
    </node>
    <node role="implements" roleId="tpce.1169129564478" type="tpce.InterfaceConceptReference" typeId="tpce.1169127622168" id="3743831881070612963">
      <link role="intfc" roleId="tpce.1169127628841" targetNodeId="3743831881070612962" resolveInfo="NodesBlock" />
    </node>
  </root>
  <root id="1203852029150">
    <node role="conceptLink" roleId="tpce.1105736949336" type="tpce.AggregationConceptLink" typeId="tpce.1105736889287" id="1203853766301">
      <link role="conceptLinkDeclaration" roleId="tpce.1105736734721" targetNodeId="tpee.1137545148427" resolveInfo="conceptFunctionReturnType" />
      <node role="target" roleId="tpce.1105736901241" type="tp25.SNodeListType" typeId="tp25.1145383075378" id="1203853780167" />
    </node>
    <node role="conceptLink" roleId="tpce.1105736949336" type="tpce.ReferenceConceptLink" typeId="tpce.1105736778597" id="1203853789357">
      <link role="conceptLinkDeclaration" roleId="tpce.1105736734721" targetNodeId="tpee.1161119487665" resolveInfo="applicableConceptFunctionParameter" />
      <link role="target" roleId="tpce.1105736807942" targetNodeId="1203853034639" resolveInfo="ConceptFunctionParameter_node" />
    </node>
    <node role="conceptProperty" roleId="tpce.1105725339613" type="tpce.BooleanConceptProperty" typeId="tpce.1105725574259" id="1216470236701">
      <link role="conceptPropertyDeclaration" roleId="tpce.1105725439818" targetNodeId="tpee.1216468774225" resolveInfo="showName" />
    </node>
    <node role="implements" roleId="tpce.1169129564478" type="tpce.InterfaceConceptReference" typeId="tpce.1169127622168" id="3743831881070612964">
      <link role="intfc" roleId="tpce.1169127628841" targetNodeId="3743831881070612962" resolveInfo="NodesBlock" />
    </node>
  </root>
  <root id="1203853034639">
    <node role="conceptProperty" roleId="tpce.1105725339613" type="tpce.BooleanConceptProperty" typeId="tpce.1105725574259" id="1204043065072">
      <link role="conceptPropertyDeclaration" roleId="tpce.1105725439818" targetNodeId="tpck.1137473994950" resolveInfo="dontSubstituteByDefault" />
    </node>
    <node role="conceptLink" roleId="tpce.1105736949336" type="tpce.AggregationConceptLink" typeId="tpce.1105736889287" id="1214655875965">
      <link role="conceptLinkDeclaration" roleId="tpce.1105736734721" targetNodeId="tpee.1137545963098" resolveInfo="conceptFunctionParameterType" />
      <node role="target" roleId="tpce.1105736901241" type="tp25.SNodeType" typeId="tp25.1138055754698" id="1214655880993" />
    </node>
  </root>
  <root id="1204039194827">
    <node role="conceptProperty" roleId="tpce.1105725339613" type="tpce.BooleanConceptProperty" typeId="tpce.1105725574259" id="1204043077997">
      <link role="conceptPropertyDeclaration" roleId="tpce.1105725439818" targetNodeId="tpck.1137473994950" resolveInfo="dontSubstituteByDefault" />
    </node>
    <node role="conceptLink" roleId="tpce.1105736949336" type="tpce.AggregationConceptLink" typeId="tpce.1105736889287" id="1206185885356">
      <link role="conceptLinkDeclaration" roleId="tpce.1105736734721" targetNodeId="tpee.1137545963098" resolveInfo="conceptFunctionParameterType" />
      <node role="target" roleId="tpce.1105736901241" type="tpee.ClassifierType" typeId="tpee.1107535904670" id="1206185953083">
        <link role="classifier" roleId="tpee.1107535924139" targetNodeId="cu2c.~IOperationContext" resolveInfo="IOperationContext" />
      </node>
    </node>
  </root>
  <root id="1204383956737">
    <node role="conceptProperty" roleId="tpce.1105725339613" type="tpce.BooleanConceptProperty" typeId="tpce.1105725574259" id="1205511365503">
      <link role="conceptPropertyDeclaration" roleId="tpce.1105725439818" targetNodeId="tpck.1137473994950" resolveInfo="dontSubstituteByDefault" />
    </node>
    <node role="linkDeclaration" roleId="tpce.1071489727083" type="tpce.LinkDeclaration" typeId="tpce.1071489288298" id="1206193920040">
      <property name="metaClass" nameId="tpce.1071599937831" value="aggregation" />
      <property name="role" nameId="tpce.1071599776563" value="groupID" />
      <property name="sourceCardinality" nameId="tpce.1071599893252" value="1" />
      <link role="target" roleId="tpce.1071599976176" targetNodeId="tpee.1068431790191" resolveInfo="Expression" />
    </node>
    <node role="linkDeclaration" roleId="tpce.1071489727083" type="tpce.LinkDeclaration" typeId="tpce.1071489288298" id="1207148993063">
      <property name="metaClass" nameId="tpce.1071599937831" value="aggregation" />
      <property name="role" nameId="tpce.1071599776563" value="contents" />
      <property name="sourceCardinality" nameId="tpce.1071599893252" value="1" />
      <link role="target" roleId="tpce.1071599976176" targetNodeId="1207145163717" resolveInfo="ElementListContents" />
      <link role="specializedLink" roleId="tpce.1071599698500" targetNodeId="1207145245948" />
    </node>
  </root>
  <root id="1204391079391" />
  <root id="1204397573187">
    <node role="conceptProperty" roleId="tpce.1105725339613" type="tpce.BooleanConceptProperty" typeId="tpce.1105725574259" id="1205510728384">
      <link role="conceptPropertyDeclaration" roleId="tpce.1105725439818" targetNodeId="tpck.1137473994950" resolveInfo="dontSubstituteByDefault" />
    </node>
    <node role="linkDeclaration" roleId="tpce.1071489727083" type="tpce.LinkDeclaration" typeId="tpce.1071489288298" id="1206194300534">
      <property name="metaClass" nameId="tpce.1071599937831" value="aggregation" />
      <property name="role" nameId="tpce.1071599776563" value="pointID" />
      <property name="sourceCardinality" nameId="tpce.1071599893252" value="1" />
      <link role="target" roleId="tpce.1071599976176" targetNodeId="tpee.1068431790191" resolveInfo="Expression" />
    </node>
  </root>
  <root id="1204471433283" />
  <root id="1204477852167">
    <node role="conceptProperty" roleId="tpce.1105725339613" type="tpce.BooleanConceptProperty" typeId="tpce.1105725574259" id="1204727667194">
      <link role="conceptPropertyDeclaration" roleId="tpce.1105725439818" targetNodeId="tpck.1137473994950" resolveInfo="dontSubstituteByDefault" />
    </node>
    <node role="conceptLink" roleId="tpce.1105736949336" type="tpce.AggregationConceptLink" typeId="tpce.1105736889287" id="1206185843069">
      <link role="conceptLinkDeclaration" roleId="tpce.1105736734721" targetNodeId="tpee.1137545963098" resolveInfo="conceptFunctionParameterType" />
      <node role="target" roleId="tpce.1105736901241" type="tpee.ClassifierType" typeId="tpee.1107535904670" id="1206185874367">
        <link role="classifier" roleId="tpee.1107535924139" targetNodeId="vsqj.~IModule" resolveInfo="IModule" />
      </node>
    </node>
  </root>
  <root id="1204478074808">
    <node role="conceptProperty" roleId="tpce.1105725339613" type="tpce.BooleanConceptProperty" typeId="tpce.1105725574259" id="1204727661146">
      <link role="conceptPropertyDeclaration" roleId="tpce.1105725439818" targetNodeId="tpck.1137473994950" resolveInfo="dontSubstituteByDefault" />
    </node>
    <node role="conceptLink" roleId="tpce.1105736949336" type="tpce.AggregationConceptLink" typeId="tpce.1105736889287" id="1206185878962">
      <link role="conceptLinkDeclaration" roleId="tpce.1105736734721" targetNodeId="tpee.1137545963098" resolveInfo="conceptFunctionParameterType" />
      <node role="target" roleId="tpce.1105736901241" type="tpee.ClassifierType" typeId="tpee.1107535904670" id="1206185882027">
        <link role="classifier" roleId="tpee.1107535924139" targetNodeId="jrbx.~MPSProject" resolveInfo="MPSProject" />
      </node>
    </node>
  </root>
  <root id="1204908117386">
    <node role="implements" roleId="tpce.1169129564478" type="tpce.InterfaceConceptReference" typeId="tpce.1169127622168" id="1204908131621">
      <link role="intfc" roleId="tpce.1169127628841" targetNodeId="1204391079391" resolveInfo="ActionGroupMember" />
    </node>
  </root>
  <root id="1205676676847" />
  <root id="1205679047295">
    <node role="implements" roleId="tpce.1169129564478" type="tpce.InterfaceConceptReference" typeId="tpce.1169127622168" id="1206092616187">
      <link role="intfc" roleId="tpce.1169127628841" targetNodeId="tp4f.1205752032448" resolveInfo="IMember" />
    </node>
    <node role="implements" roleId="tpce.1169129564478" type="tpce.InterfaceConceptReference" typeId="tpce.1169127622168" id="1217413192393">
      <link role="intfc" roleId="tpce.1169127628841" targetNodeId="1217413147516" resolveInfo="ActionParameter" />
    </node>
    <node role="conceptLink" roleId="tpce.1105736949336" type="tpce.ReferenceConceptLink" typeId="tpce.1105736778597" id="1206109499618">
      <link role="conceptLinkDeclaration" roleId="tpce.1105736734721" targetNodeId="tp4f.1205921683134" resolveInfo="operationConcept" />
      <link role="target" roleId="tpce.1105736807942" targetNodeId="1206092561075" resolveInfo="ActionParameterReferenceOperation" />
    </node>
  </root>
  <root id="1205681149025">
    <node role="conceptLink" roleId="tpce.1105736949336" type="tpce.AggregationConceptLink" typeId="tpce.1105736889287" id="1205681227497">
      <link role="conceptLinkDeclaration" roleId="tpce.1105736734721" targetNodeId="tpee.1137545148427" resolveInfo="conceptFunctionReturnType" />
      <node role="target" roleId="tpce.1105736901241" type="tpee.VoidType" typeId="tpee.1068581517677" id="1205681227498" />
    </node>
    <node role="conceptLink" roleId="tpce.1105736949336" type="tpce.ReferenceConceptLink" typeId="tpce.1105736778597" id="1205681227499">
      <link role="conceptLinkDeclaration" roleId="tpce.1105736734721" targetNodeId="tpee.1161119487665" resolveInfo="applicableConceptFunctionParameter" />
      <link role="target" roleId="tpce.1105736807942" targetNodeId="1203082903663" resolveInfo="ConceptFunctionParameter_AnActionEvent" />
    </node>
  </root>
  <root id="1205681243813">
    <node role="conceptProperty" roleId="tpce.1105725339613" type="tpce.BooleanConceptProperty" typeId="tpce.1105725574259" id="1216470390857">
      <link role="conceptPropertyDeclaration" roleId="tpce.1105725439818" targetNodeId="tpee.1216468774225" resolveInfo="showName" />
    </node>
    <node role="conceptLink" roleId="tpce.1105736949336" type="tpce.AggregationConceptLink" typeId="tpce.1105736889287" id="1205870734285">
      <link role="conceptLinkDeclaration" roleId="tpce.1105736734721" targetNodeId="tpee.1137545148427" resolveInfo="conceptFunctionReturnType" />
      <node role="target" roleId="tpce.1105736901241" type="tpee.BooleanType" typeId="tpee.1070534644030" id="1205870741334" />
    </node>
  </root>
  <root id="1205852320419">
    <node role="linkDeclaration" roleId="tpce.1071489727083" type="tpce.LinkDeclaration" typeId="tpce.1071489288298" id="1205852349655">
      <property name="role" nameId="tpce.1071599776563" value="action" />
      <property name="sourceCardinality" nameId="tpce.1071599893252" value="1" />
      <link role="target" roleId="tpce.1071599976176" targetNodeId="1203071646776" resolveInfo="ActionDeclaration" />
    </node>
  </root>
  <root id="1206092561075">
    <node role="implements" roleId="tpce.1169129564478" type="tpce.InterfaceConceptReference" typeId="tpce.1169127622168" id="1206092665971">
      <link role="intfc" roleId="tpce.1169127628841" targetNodeId="tp4f.1205756064662" resolveInfo="IMemberOperation" />
    </node>
    <node role="conceptProperty" roleId="tpce.1105725339613" type="tpce.BooleanConceptProperty" typeId="tpce.1105725574259" id="1206092780679">
      <link role="conceptPropertyDeclaration" roleId="tpce.1105725439818" targetNodeId="tpee.1197029536315" resolveInfo="lvalue" />
    </node>
    <node role="linkDeclaration" roleId="tpce.1071489727083" type="tpce.LinkDeclaration" typeId="tpce.1071489288298" id="1206092795071">
      <property name="role" nameId="tpce.1071599776563" value="parameterDeclaration" />
      <property name="sourceCardinality" nameId="tpce.1071599893252" value="1" />
      <link role="target" roleId="tpce.1071599976176" targetNodeId="1205679047295" resolveInfo="ActionParameterDeclaration" />
      <link role="specializedLink" roleId="tpce.1071599698500" targetNodeId="tp4f.1205756909548" />
    </node>
  </root>
  <root id="1207145102141" />
  <root id="1207145360364">
    <node role="implements" roleId="tpce.1169129564478" type="tpce.InterfaceConceptReference" typeId="tpce.1169127622168" id="1207145398313">
      <link role="intfc" roleId="tpce.1169127628841" targetNodeId="1207145102141" resolveInfo="GroupContents" />
    </node>
    <node role="conceptProperty" roleId="tpce.1105725339613" type="tpce.BooleanConceptProperty" typeId="tpce.1105725574259" id="1216469932398">
      <link role="conceptPropertyDeclaration" roleId="tpce.1105725439818" targetNodeId="tpee.1216468774225" resolveInfo="showName" />
    </node>
    <node role="conceptLink" roleId="tpce.1105736949336" type="tpce.AggregationConceptLink" typeId="tpce.1105736889287" id="1207145440735">
      <link role="conceptLinkDeclaration" roleId="tpce.1105736734721" targetNodeId="tpee.1137545148427" resolveInfo="conceptFunctionReturnType" />
      <node role="target" roleId="tpce.1105736901241" type="tpee.VoidType" typeId="tpee.1068581517677" id="1207145447023" />
    </node>
  </root>
  <root id="1207145163717">
    <node role="implements" roleId="tpce.1169129564478" type="tpce.InterfaceConceptReference" typeId="tpce.1169127622168" id="1207145191491">
      <link role="intfc" roleId="tpce.1169127628841" targetNodeId="1207145102141" resolveInfo="GroupContents" />
    </node>
    <node role="linkDeclaration" roleId="tpce.1071489727083" type="tpce.LinkDeclaration" typeId="tpce.1071489288298" id="1207145201301">
      <property name="metaClass" nameId="tpce.1071599937831" value="aggregation" />
      <property name="role" nameId="tpce.1071599776563" value="reference" />
      <property name="sourceCardinality" nameId="tpce.1071599893252" value="0..n" />
      <link role="target" roleId="tpce.1071599976176" targetNodeId="1204391079391" resolveInfo="ActionGroupMember" />
    </node>
  </root>
  <root id="1207318242772">
    <node role="propertyDeclaration" roleId="tpce.1071489727084" type="tpce.PropertyDeclaration" typeId="tpce.1071489288299" id="1207318242773">
      <property name="name" nameId="tpck.1169194664001" value="modifiers" />
      <link role="dataType" roleId="tpce.1082985295845" targetNodeId="tpck.1082983041843" resolveInfo="string" />
    </node>
    <node role="propertyDeclaration" roleId="tpce.1071489727084" type="tpce.PropertyDeclaration" typeId="tpce.1071489288299" id="1207318242774">
      <property name="name" nameId="tpck.1169194664001" value="keycode" />
      <link role="dataType" roleId="tpce.1082985295845" targetNodeId="tpck.1082983041843" resolveInfo="string" />
    </node>
  </root>
  <root id="1207490810216">
    <node role="linkDeclaration" roleId="tpce.1071489727083" type="tpce.LinkDeclaration" typeId="tpce.1071489288298" id="1207490810218">
      <property name="role" nameId="tpce.1071599776563" value="actionGroup" />
      <property name="sourceCardinality" nameId="tpce.1071599893252" value="1" />
      <link role="target" roleId="tpce.1071599976176" targetNodeId="1203087890642" resolveInfo="ActionGroupDeclaration" />
    </node>
  </root>
  <root id="1208528650020">
    <node role="linkDeclaration" roleId="tpce.1071489727083" type="tpce.LinkDeclaration" typeId="tpce.1071489288298" id="1208529537963">
      <property name="role" nameId="tpce.1071599776563" value="tool" />
      <property name="sourceCardinality" nameId="tpce.1071599893252" value="1" />
      <link role="target" roleId="tpce.1071599976176" targetNodeId="6547237850567458268" resolveInfo="BaseToolDeclaration" />
    </node>
  </root>
  <root id="1209911036758">
    <node role="linkDeclaration" roleId="tpce.1071489727083" type="tpce.LinkDeclaration" typeId="tpce.1071489288298" id="1209911052601">
      <property name="role" nameId="tpce.1071599776563" value="group" />
      <property name="sourceCardinality" nameId="tpce.1071599893252" value="1" />
      <link role="target" roleId="tpce.1071599976176" targetNodeId="1203087890642" resolveInfo="ActionGroupDeclaration" />
    </node>
  </root>
  <root id="1210179134063">
    <node role="linkDeclaration" roleId="tpce.1071489727083" type="tpce.LinkDeclaration" typeId="tpce.1071489288298" id="1210179829398">
      <property name="metaClass" nameId="tpce.1071599937831" value="aggregation" />
      <property name="role" nameId="tpce.1071599776563" value="persistenPropertyDeclaration" />
      <property name="sourceCardinality" nameId="tpce.1071599893252" value="0..n" />
      <link role="target" roleId="tpce.1071599976176" targetNodeId="1210179190070" resolveInfo="PersistentPropertyDeclaration" />
    </node>
    <node role="linkDeclaration" roleId="tpce.1071489727083" type="tpce.LinkDeclaration" typeId="tpce.1071489288298" id="1210676907584">
      <property name="metaClass" nameId="tpce.1071599937831" value="aggregation" />
      <property name="role" nameId="tpce.1071599776563" value="afterReadBlock" />
      <property name="sourceCardinality" nameId="tpce.1071599893252" value="0..1" />
      <link role="target" roleId="tpce.1071599976176" targetNodeId="1210676879526" resolveInfo="OnAfterReadBlock" />
    </node>
    <node role="linkDeclaration" roleId="tpce.1071489727083" type="tpce.LinkDeclaration" typeId="tpce.1071489288298" id="1210676918600">
      <property name="metaClass" nameId="tpce.1071599937831" value="aggregation" />
      <property name="role" nameId="tpce.1071599776563" value="beforeWriteBlock" />
      <property name="sourceCardinality" nameId="tpce.1071599893252" value="0..1" />
      <link role="target" roleId="tpce.1071599976176" targetNodeId="1210676672555" resolveInfo="OnBeforeWriteBlock" />
    </node>
    <node role="linkDeclaration" roleId="tpce.1071489727083" type="tpce.LinkDeclaration" typeId="tpce.1071489288298" id="1210684426855">
      <property name="metaClass" nameId="tpce.1071599937831" value="aggregation" />
      <property name="role" nameId="tpce.1071599776563" value="preferencePage" />
      <property name="sourceCardinality" nameId="tpce.1071599893252" value="0..n" />
      <link role="target" roleId="tpce.1071599976176" targetNodeId="1210684385183" resolveInfo="PreferencePage" />
    </node>
    <node role="implements" roleId="tpce.1169129564478" type="tpce.InterfaceConceptReference" typeId="tpce.1169127622168" id="1210183990669">
      <link role="intfc" roleId="tpce.1169127628841" targetNodeId="tp4f.1205751982837" resolveInfo="IClassifier" />
    </node>
  </root>
  <root id="1210179190070">
    <node role="implements" roleId="tpce.1169129564478" type="tpce.InterfaceConceptReference" typeId="tpce.1169127622168" id="1210186252947">
      <link role="intfc" roleId="tpce.1169127628841" targetNodeId="tp4f.1205752032448" resolveInfo="IMember" />
    </node>
    <node role="conceptLink" roleId="tpce.1105736949336" type="tpce.ReferenceConceptLink" typeId="tpce.1105736778597" id="1210186285509">
      <link role="conceptLinkDeclaration" roleId="tpce.1105736734721" targetNodeId="tp4f.1205921683134" resolveInfo="operationConcept" />
      <link role="target" roleId="tpce.1105736807942" targetNodeId="1210180874794" resolveInfo="PersistentPropertyReference" />
    </node>
  </root>
  <root id="1210180874794">
    <node role="linkDeclaration" roleId="tpce.1071489727083" type="tpce.LinkDeclaration" typeId="tpce.1071489288298" id="1210180958412">
      <property name="role" nameId="tpce.1071599776563" value="propertyDeclaration" />
      <property name="sourceCardinality" nameId="tpce.1071599893252" value="1" />
      <link role="target" roleId="tpce.1071599976176" targetNodeId="1210179190070" resolveInfo="PersistentPropertyDeclaration" />
      <link role="specializedLink" roleId="tpce.1071599698500" targetNodeId="tp4f.1205756909548" />
    </node>
    <node role="conceptProperty" roleId="tpce.1105725339613" type="tpce.BooleanConceptProperty" typeId="tpce.1105725574259" id="1573568368168372037">
      <link role="conceptPropertyDeclaration" roleId="tpce.1105725439818" targetNodeId="tpee.1197029536315" resolveInfo="lvalue" />
    </node>
    <node role="implements" roleId="tpce.1169129564478" type="tpce.InterfaceConceptReference" typeId="tpce.1169127622168" id="1210186191761">
      <link role="intfc" roleId="tpce.1169127628841" targetNodeId="tp4f.1205756064662" resolveInfo="IMemberOperation" />
    </node>
  </root>
  <root id="1210184105060">
    <node role="linkDeclaration" roleId="tpce.1071489727083" type="tpce.LinkDeclaration" typeId="tpce.1071489288298" id="1210184138184">
      <property name="role" nameId="tpce.1071599776563" value="componentDeclaration" />
      <property name="sourceCardinality" nameId="tpce.1071599893252" value="1" />
      <link role="target" roleId="tpce.1071599976176" targetNodeId="1210179134063" resolveInfo="PreferencesComponentDeclaration" />
    </node>
  </root>
  <root id="1210676672555">
    <node role="conceptLink" roleId="tpce.1105736949336" type="tpce.AggregationConceptLink" typeId="tpce.1105736889287" id="1210676740167">
      <link role="conceptLinkDeclaration" roleId="tpce.1105736734721" targetNodeId="tpee.1137545148427" resolveInfo="conceptFunctionReturnType" />
      <node role="target" roleId="tpce.1105736901241" type="tpee.VoidType" typeId="tpee.1068581517677" id="1210676743635" />
    </node>
    <node role="conceptLink" roleId="tpce.1105736949336" type="tpce.ReferenceConceptLink" typeId="tpce.1105736778597" id="1210676758405">
      <link role="conceptLinkDeclaration" roleId="tpce.1105736734721" targetNodeId="tpee.1161119487665" resolveInfo="applicableConceptFunctionParameter" />
      <link role="target" roleId="tpce.1105736807942" targetNodeId="1204478074808" resolveInfo="ConceptFunctionParameter_MPSProject" />
    </node>
    <node role="conceptProperty" roleId="tpce.1105725339613" type="tpce.BooleanConceptProperty" typeId="tpce.1105725574259" id="1216470308913">
      <link role="conceptPropertyDeclaration" roleId="tpce.1105725439818" targetNodeId="tpee.1216468774225" resolveInfo="showName" />
    </node>
  </root>
  <root id="1210676879526">
    <node role="conceptLink" roleId="tpce.1105736949336" type="tpce.AggregationConceptLink" typeId="tpce.1105736889287" id="1210676879527">
      <link role="conceptLinkDeclaration" roleId="tpce.1105736734721" targetNodeId="tpee.1137545148427" resolveInfo="conceptFunctionReturnType" />
      <node role="target" roleId="tpce.1105736901241" type="tpee.VoidType" typeId="tpee.1068581517677" id="1210676879528" />
    </node>
    <node role="conceptLink" roleId="tpce.1105736949336" type="tpce.ReferenceConceptLink" typeId="tpce.1105736778597" id="1210676879529">
      <link role="conceptLinkDeclaration" roleId="tpce.1105736734721" targetNodeId="tpee.1161119487665" resolveInfo="applicableConceptFunctionParameter" />
      <link role="target" roleId="tpce.1105736807942" targetNodeId="1204478074808" resolveInfo="ConceptFunctionParameter_MPSProject" />
    </node>
    <node role="conceptProperty" roleId="tpce.1105725339613" type="tpce.BooleanConceptProperty" typeId="tpce.1105725574259" id="1216470303808">
      <link role="conceptPropertyDeclaration" roleId="tpce.1105725439818" targetNodeId="tpee.1216468774225" resolveInfo="showName" />
    </node>
  </root>
  <root id="1210684385183">
    <node role="implements" roleId="tpce.1169129564478" type="tpce.InterfaceConceptReference" typeId="tpce.1169127622168" id="1210686769921">
      <link role="intfc" roleId="tpce.1169127628841" targetNodeId="tpck.1169194658468" resolveInfo="INamedConcept" />
    </node>
    <node role="implements" roleId="tpce.1169129564478" type="tpce.InterfaceConceptReference" typeId="tpce.1169127622168" id="5003188907305175518">
      <link role="intfc" roleId="tpce.1169127628841" targetNodeId="4j10.4844813484172611384" resolveInfo="ICheckedNamePolicy" />
    </node>
    <node role="propertyDeclaration" roleId="tpce.1071489727084" type="tpce.PropertyDeclaration" typeId="tpce.1071489288299" id="1210686783787">
      <property name="name" nameId="tpck.1169194664001" value="icon" />
      <link role="dataType" roleId="tpce.1082985295845" targetNodeId="tpck.1082983041843" resolveInfo="string" />
    </node>
    <node role="propertyDeclaration" roleId="tpce.1071489727084" type="tpce.PropertyDeclaration" typeId="tpce.1071489288299" id="1557260317236259345">
      <property name="name" nameId="tpck.1169194664001" value="helpTopic" />
      <link role="dataType" roleId="tpce.1082985295845" targetNodeId="tpck.1082983041843" resolveInfo="string" />
    </node>
    <node role="linkDeclaration" roleId="tpce.1071489727083" type="tpce.LinkDeclaration" typeId="tpce.1071489288298" id="1210686845551">
      <property name="metaClass" nameId="tpce.1071599937831" value="aggregation" />
      <property name="role" nameId="tpce.1071599776563" value="component" />
      <property name="sourceCardinality" nameId="tpce.1071599893252" value="1" />
      <link role="target" roleId="tpce.1071599976176" targetNodeId="tpee.1068431790191" resolveInfo="Expression" />
    </node>
    <node role="linkDeclaration" roleId="tpce.1071489727083" type="tpce.LinkDeclaration" typeId="tpce.1071489288298" id="1210763647050">
      <property name="metaClass" nameId="tpce.1071599937831" value="aggregation" />
      <property name="role" nameId="tpce.1071599776563" value="isModifiedBlock" />
      <property name="sourceCardinality" nameId="tpce.1071599893252" value="1" />
      <link role="target" roleId="tpce.1071599976176" targetNodeId="1210763550007" resolveInfo="PreferencePageIsModifiedBlock" />
    </node>
    <node role="linkDeclaration" roleId="tpce.1071489727083" type="tpce.LinkDeclaration" typeId="tpce.1071489288298" id="1210686936988">
      <property name="metaClass" nameId="tpce.1071599937831" value="aggregation" />
      <property name="role" nameId="tpce.1071599776563" value="resetBlock" />
      <property name="sourceCardinality" nameId="tpce.1071599893252" value="1" />
      <link role="target" roleId="tpce.1071599976176" targetNodeId="1210686882550" resolveInfo="PreferencePageResetBlock" />
    </node>
    <node role="linkDeclaration" roleId="tpce.1071489727083" type="tpce.LinkDeclaration" typeId="tpce.1071489288298" id="1210686956582">
      <property name="metaClass" nameId="tpce.1071599937831" value="aggregation" />
      <property name="role" nameId="tpce.1071599776563" value="commitBlock" />
      <property name="sourceCardinality" nameId="tpce.1071599893252" value="1" />
      <link role="target" roleId="tpce.1071599976176" targetNodeId="1210686969356" resolveInfo="PreferencePageCommitBlock" />
    </node>
  </root>
  <root id="1210686882550">
    <node role="conceptLink" roleId="tpce.1105736949336" type="tpce.AggregationConceptLink" typeId="tpce.1105736889287" id="1210686917553">
      <link role="conceptLinkDeclaration" roleId="tpce.1105736734721" targetNodeId="tpee.1137545148427" resolveInfo="conceptFunctionReturnType" />
      <node role="target" roleId="tpce.1105736901241" type="tpee.VoidType" typeId="tpee.1068581517677" id="1217948522918" />
    </node>
    <node role="conceptLink" roleId="tpce.1105736949336" type="tpce.ReferenceConceptLink" typeId="tpce.1105736778597" id="1210691025105">
      <link role="conceptLinkDeclaration" roleId="tpce.1105736734721" targetNodeId="tpee.1161119487665" resolveInfo="applicableConceptFunctionParameter" />
      <link role="target" roleId="tpce.1105736807942" targetNodeId="1213888797251" resolveInfo="ConceptFunctionParameter_Project" />
    </node>
    <node role="conceptLink" roleId="tpce.1105736949336" type="tpce.ReferenceConceptLink" typeId="tpce.1105736778597" id="1210691033218">
      <link role="conceptLinkDeclaration" roleId="tpce.1105736734721" targetNodeId="tpee.1161119487665" resolveInfo="applicableConceptFunctionParameter" />
      <link role="target" roleId="tpce.1105736807942" targetNodeId="1210690798207" resolveInfo="ConceptFunctionParameter_PreferencePage_component" />
    </node>
    <node role="conceptProperty" roleId="tpce.1105725339613" type="tpce.BooleanConceptProperty" typeId="tpce.1105725574259" id="1216470343300">
      <link role="conceptPropertyDeclaration" roleId="tpce.1105725439818" targetNodeId="tpee.1216468774225" resolveInfo="showName" />
    </node>
  </root>
  <root id="1210686969356">
    <node role="conceptLink" roleId="tpce.1105736949336" type="tpce.AggregationConceptLink" typeId="tpce.1105736889287" id="1210686969358">
      <link role="conceptLinkDeclaration" roleId="tpce.1105736734721" targetNodeId="tpee.1137545148427" resolveInfo="conceptFunctionReturnType" />
      <node role="target" roleId="tpce.1105736901241" type="tpee.VoidType" typeId="tpee.1068581517677" id="1210686983638" />
    </node>
    <node role="conceptLink" roleId="tpce.1105736949336" type="tpce.ReferenceConceptLink" typeId="tpce.1105736778597" id="1210690833348">
      <link role="conceptLinkDeclaration" roleId="tpce.1105736734721" targetNodeId="tpee.1161119487665" resolveInfo="applicableConceptFunctionParameter" />
      <link role="target" roleId="tpce.1105736807942" targetNodeId="1213888797251" resolveInfo="ConceptFunctionParameter_Project" />
    </node>
    <node role="conceptLink" roleId="tpce.1105736949336" type="tpce.ReferenceConceptLink" typeId="tpce.1105736778597" id="1210690842854">
      <link role="conceptLinkDeclaration" roleId="tpce.1105736734721" targetNodeId="tpee.1161119487665" resolveInfo="applicableConceptFunctionParameter" />
      <link role="target" roleId="tpce.1105736807942" targetNodeId="1210690798207" resolveInfo="ConceptFunctionParameter_PreferencePage_component" />
    </node>
    <node role="conceptProperty" roleId="tpce.1105725339613" type="tpce.BooleanConceptProperty" typeId="tpce.1105725574259" id="1216470335379">
      <link role="conceptPropertyDeclaration" roleId="tpce.1105725439818" targetNodeId="tpee.1216468774225" resolveInfo="showName" />
    </node>
  </root>
  <root id="1210690798207">
    <node role="conceptProperty" roleId="tpce.1105725339613" type="tpce.BooleanConceptProperty" typeId="tpce.1105725574259" id="1210690888667">
      <link role="conceptPropertyDeclaration" roleId="tpce.1105725439818" targetNodeId="tpck.1137473994950" resolveInfo="dontSubstituteByDefault" />
    </node>
  </root>
  <root id="1210763550007">
    <node role="conceptLink" roleId="tpce.1105736949336" type="tpce.AggregationConceptLink" typeId="tpce.1105736889287" id="1210763550009">
      <link role="conceptLinkDeclaration" roleId="tpce.1105736734721" targetNodeId="tpee.1137545148427" resolveInfo="conceptFunctionReturnType" />
      <node role="target" roleId="tpce.1105736901241" type="tpee.BooleanType" typeId="tpee.1070534644030" id="1217948229819" />
    </node>
    <node role="conceptLink" roleId="tpce.1105736949336" type="tpce.ReferenceConceptLink" typeId="tpce.1105736778597" id="1210763550011">
      <link role="conceptLinkDeclaration" roleId="tpce.1105736734721" targetNodeId="tpee.1161119487665" resolveInfo="applicableConceptFunctionParameter" />
      <link role="target" roleId="tpce.1105736807942" targetNodeId="1213888797251" resolveInfo="ConceptFunctionParameter_Project" />
    </node>
    <node role="conceptLink" roleId="tpce.1105736949336" type="tpce.ReferenceConceptLink" typeId="tpce.1105736778597" id="1210763550012">
      <link role="conceptLinkDeclaration" roleId="tpce.1105736734721" targetNodeId="tpee.1161119487665" resolveInfo="applicableConceptFunctionParameter" />
      <link role="target" roleId="tpce.1105736807942" targetNodeId="1210690798207" resolveInfo="ConceptFunctionParameter_PreferencePage_component" />
    </node>
    <node role="conceptProperty" roleId="tpce.1105725339613" type="tpce.BooleanConceptProperty" typeId="tpce.1105725574259" id="1216470339280">
      <link role="conceptPropertyDeclaration" roleId="tpce.1105725439818" targetNodeId="tpee.1216468774225" resolveInfo="showName" />
    </node>
  </root>
  <root id="1212578595463" />
  <root id="1213888653896">
    <node role="conceptLink" roleId="tpce.1105736949336" type="tpce.ReferenceConceptLink" typeId="tpce.1105736778597" id="1213888894742">
      <link role="conceptLinkDeclaration" roleId="tpce.1105736734721" targetNodeId="tpee.1161119487665" resolveInfo="applicableConceptFunctionParameter" />
      <link role="target" roleId="tpce.1105736807942" targetNodeId="1213888797251" resolveInfo="ConceptFunctionParameter_Project" />
    </node>
    <node role="conceptProperty" roleId="tpce.1105725339613" type="tpce.BooleanConceptProperty" typeId="tpce.1105725574259" id="1216470254499">
      <link role="conceptPropertyDeclaration" roleId="tpce.1105725439818" targetNodeId="tpee.1216468774225" resolveInfo="showName" />
    </node>
  </root>
  <root id="1213888677711">
    <node role="conceptLink" roleId="tpce.1105736949336" type="tpce.ReferenceConceptLink" typeId="tpce.1105736778597" id="1213888766766">
      <link role="conceptLinkDeclaration" roleId="tpce.1105736734721" targetNodeId="tpee.1161119487665" resolveInfo="applicableConceptFunctionParameter" />
      <link role="target" roleId="tpce.1105736807942" targetNodeId="1213888797251" resolveInfo="ConceptFunctionParameter_Project" />
    </node>
    <node role="conceptProperty" roleId="tpce.1105725339613" type="tpce.BooleanConceptProperty" typeId="tpce.1105725574259" id="1216470117388">
      <link role="conceptPropertyDeclaration" roleId="tpce.1105725439818" targetNodeId="tpee.1216468774225" resolveInfo="showName" />
    </node>
  </root>
  <root id="1213888797251">
    <node role="conceptProperty" roleId="tpce.1105725339613" type="tpce.BooleanConceptProperty" typeId="tpce.1105725574259" id="1213888797254">
      <link role="conceptPropertyDeclaration" roleId="tpce.1105725439818" targetNodeId="tpck.1137473994950" resolveInfo="dontSubstituteByDefault" />
    </node>
    <node role="conceptLink" roleId="tpce.1105736949336" type="tpce.AggregationConceptLink" typeId="tpce.1105736889287" id="1213888797255">
      <link role="conceptLinkDeclaration" roleId="tpce.1105736734721" targetNodeId="tpee.1137545963098" resolveInfo="conceptFunctionParameterType" />
      <node role="target" roleId="tpce.1105736901241" type="tpee.ClassifierType" typeId="tpee.1107535904670" id="1213888797256">
        <link role="classifier" roleId="tpee.1107535924139" targetNodeId="ph2v.~Project" resolveInfo="Project" />
      </node>
    </node>
  </root>
  <root id="1214307303872">
    <node role="conceptLink" roleId="tpce.1105736949336" type="tpce.AggregationConceptLink" typeId="tpce.1105736889287" id="1214307320403">
      <link role="conceptLinkDeclaration" roleId="tpce.1105736734721" targetNodeId="tpee.1137545148427" resolveInfo="conceptFunctionReturnType" />
      <node role="target" roleId="tpce.1105736901241" type="tpee.ClassifierType" typeId="tpee.1107535904670" id="1214307331218">
        <link role="classifier" roleId="tpee.1107535924139" targetNodeId="dbrf.~JComponent" resolveInfo="JComponent" />
      </node>
    </node>
    <node role="conceptProperty" roleId="tpce.1105725339613" type="tpce.BooleanConceptProperty" typeId="tpce.1105725574259" id="1216470201492">
      <link role="conceptPropertyDeclaration" roleId="tpce.1105725439818" targetNodeId="tpee.1216468774225" resolveInfo="showName" />
    </node>
  </root>
  <root id="1217252042208">
    <node role="implements" roleId="tpce.1169129564478" type="tpce.InterfaceConceptReference" typeId="tpce.1169127622168" id="1217252116819">
      <link role="intfc" roleId="tpce.1169127628841" targetNodeId="tp4f.1205752032448" resolveInfo="IMember" />
    </node>
    <node role="implements" roleId="tpce.1169129564478" type="tpce.InterfaceConceptReference" typeId="tpce.1169127622168" id="1217413184965">
      <link role="intfc" roleId="tpce.1169127628841" targetNodeId="1217413147516" resolveInfo="ActionParameter" />
    </node>
    <node role="linkDeclaration" roleId="tpce.1071489727083" type="tpce.LinkDeclaration" typeId="tpce.1071489288298" id="1217252646389">
      <property name="metaClass" nameId="tpce.1071599937831" value="reference" />
      <property name="role" nameId="tpce.1071599776563" value="key" />
      <property name="sourceCardinality" nameId="tpce.1071599893252" value="1" />
      <link role="target" roleId="tpce.1071599976176" targetNodeId="tpee.1070462154015" resolveInfo="StaticFieldDeclaration" />
    </node>
    <node role="conceptLink" roleId="tpce.1105736949336" type="tpce.ReferenceConceptLink" typeId="tpce.1105736778597" id="1217597813578">
      <link role="conceptLinkDeclaration" roleId="tpce.1105736734721" targetNodeId="tp4f.1205921683134" resolveInfo="operationConcept" />
      <link role="target" roleId="tpce.1105736807942" targetNodeId="1217252428768" resolveInfo="ActionDataParameterReferenceOperation" />
    </node>
  </root>
  <root id="1217252428768">
    <node role="implements" roleId="tpce.1169129564478" type="tpce.InterfaceConceptReference" typeId="tpce.1169127622168" id="1217252428769">
      <link role="intfc" roleId="tpce.1169127628841" targetNodeId="tp4f.1205756064662" resolveInfo="IMemberOperation" />
    </node>
    <node role="conceptProperty" roleId="tpce.1105725339613" type="tpce.BooleanConceptProperty" typeId="tpce.1105725574259" id="1217252428770">
      <link role="conceptPropertyDeclaration" roleId="tpce.1105725439818" targetNodeId="tpee.1197029536315" resolveInfo="lvalue" />
    </node>
    <node role="linkDeclaration" roleId="tpce.1071489727083" type="tpce.LinkDeclaration" typeId="tpce.1071489288298" id="1217252428771">
      <property name="role" nameId="tpce.1071599776563" value="parameterDeclaration" />
      <property name="sourceCardinality" nameId="tpce.1071599893252" value="1" />
      <link role="specializedLink" roleId="tpce.1071599698500" targetNodeId="tp4f.1205756909548" />
      <link role="target" roleId="tpce.1071599976176" targetNodeId="1217252042208" resolveInfo="ActionDataParameterDeclaration" />
    </node>
  </root>
  <root id="1217413147516">
    <node role="linkDeclaration" roleId="tpce.1071489727083" type="tpce.LinkDeclaration" typeId="tpce.1071489288298" id="5538333046911298738">
      <property name="metaClass" nameId="tpce.1071599937831" value="aggregation" />
      <property name="role" nameId="tpce.1071599776563" value="condition" />
      <property name="sourceCardinality" nameId="tpce.1071599893252" value="0..n" />
      <link role="target" roleId="tpce.1071599976176" targetNodeId="5538333046911348652" resolveInfo="ActionParameterCondition" />
    </node>
    <node role="extends" roleId="tpce.1169127546356" type="tpce.InterfaceConceptReference" typeId="tpce.1169127622168" id="1217413172604">
      <link role="intfc" roleId="tpce.1169127628841" targetNodeId="tpck.1169194658468" resolveInfo="INamedConcept" />
    </node>
    <node role="propertyDeclaration" roleId="tpce.1071489727084" type="tpce.PropertyDeclaration" typeId="tpce.1071489288299" id="1221669969834">
      <property name="name" nameId="tpck.1169194664001" value="isOptional" />
      <link role="dataType" roleId="tpce.1082985295845" targetNodeId="tpck.1082983657063" resolveInfo="boolean" />
      <node role="smodelAttribute" roleId="tpck.5169995583184591170" type="tpce.DeprecatedNodeAnnotation" typeId="tpce.1224240836180" id="5538333046911298737" />
    </node>
  </root>
  <root id="1227008846812">
    <node role="implements" roleId="tpce.1169129564478" type="tpce.InterfaceConceptReference" typeId="tpce.1169127622168" id="1227009371731">
      <link role="intfc" roleId="tpce.1169127628841" targetNodeId="tp4f.1205752032448" resolveInfo="IMember" />
    </node>
    <node role="linkDeclaration" roleId="tpce.1071489727083" type="tpce.LinkDeclaration" typeId="tpce.1071489288298" id="1227019158144">
      <property name="metaClass" nameId="tpce.1071599937831" value="aggregation" />
      <property name="role" nameId="tpce.1071599776563" value="toStringFunction" />
      <link role="target" roleId="tpce.1071599976176" targetNodeId="1227019068586" resolveInfo="ToStringConceptFunction" />
    </node>
  </root>
  <root id="1227008925923">
    <node role="linkDeclaration" roleId="tpce.1071489727083" type="tpce.LinkDeclaration" typeId="tpce.1071489288298" id="1227008991854">
      <property name="metaClass" nameId="tpce.1071599937831" value="reference" />
      <property name="role" nameId="tpce.1071599776563" value="declaration" />
      <link role="target" roleId="tpce.1071599976176" targetNodeId="1227008846812" resolveInfo="ActionConstructionParameterDeclaration" />
      <link role="specializedLink" roleId="tpce.1071599698500" targetNodeId="tp4f.1205756909548" />
    </node>
    <node role="implements" roleId="tpce.1169129564478" type="tpce.InterfaceConceptReference" typeId="tpce.1169127622168" id="1227009339244">
      <link role="intfc" roleId="tpce.1169127628841" targetNodeId="tp4f.1205756064662" resolveInfo="IMemberOperation" />
    </node>
  </root>
  <root id="1227013049127">
    <node role="linkDeclaration" roleId="tpce.1071489727083" type="tpce.LinkDeclaration" typeId="tpce.1071489288298" id="1227013166210">
      <property name="metaClass" nameId="tpce.1071599937831" value="aggregation" />
      <property name="role" nameId="tpce.1071599776563" value="item" />
      <property name="sourceCardinality" nameId="tpce.1071599893252" value="1" />
      <link role="target" roleId="tpce.1071599976176" targetNodeId="1204391079391" resolveInfo="ActionGroupMember" />
    </node>
  </root>
  <root id="1227019068586">
    <node role="conceptProperty" roleId="tpce.1105725339613" type="tpce.BooleanConceptProperty" typeId="tpce.1105725574259" id="1227023147474">
      <link role="conceptPropertyDeclaration" roleId="tpce.1105725439818" targetNodeId="tpee.1216468774225" resolveInfo="showName" />
    </node>
    <node role="conceptLink" roleId="tpce.1105736949336" type="tpce.AggregationConceptLink" typeId="tpce.1105736889287" id="1227019098434">
      <link role="conceptLinkDeclaration" roleId="tpce.1105736734721" targetNodeId="tpee.1137545148427" resolveInfo="conceptFunctionReturnType" />
      <node role="target" roleId="tpce.1105736901241" type="tpee.StringType" typeId="tpee.1225271177708" id="4853609160933269565" />
    </node>
    <node role="conceptLink" roleId="tpce.1105736949336" type="tpce.ReferenceConceptLink" typeId="tpce.1105736778597" id="1227019107766">
      <link role="conceptLinkDeclaration" roleId="tpce.1105736734721" targetNodeId="tpee.1161119487665" resolveInfo="applicableConceptFunctionParameter" />
      <link role="target" roleId="tpce.1105736807942" targetNodeId="1227019310584" resolveInfo="ToStringParameter" />
    </node>
  </root>
  <root id="1227019310584">
    <node role="conceptProperty" roleId="tpce.1105725339613" type="tpce.BooleanConceptProperty" typeId="tpce.1105725574259" id="1227021121807">
      <link role="conceptPropertyDeclaration" roleId="tpce.1105725439818" targetNodeId="tpck.1137473994950" resolveInfo="dontSubstituteByDefault" />
    </node>
  </root>
  <root id="1239975356883">
    <node role="linkDeclaration" roleId="tpce.1071489727083" type="tpce.LinkDeclaration" typeId="tpce.1071489288298" id="1239975488603">
      <property name="metaClass" nameId="tpce.1071599937831" value="aggregation" />
      <property name="role" nameId="tpce.1071599776563" value="updateFunction" />
      <property name="sourceCardinality" nameId="tpce.1071599893252" value="1" />
      <link role="target" roleId="tpce.1071599976176" targetNodeId="1239975436002" resolveInfo="UpdateGroupFunction" />
    </node>
    <node role="linkDeclaration" roleId="tpce.1071489727083" type="tpce.LinkDeclaration" typeId="tpce.1071489288298" id="1239975503745">
      <property name="metaClass" nameId="tpce.1071599937831" value="aggregation" />
      <property name="role" nameId="tpce.1071599776563" value="enumerateFunction" />
      <link role="target" roleId="tpce.1071599976176" targetNodeId="1239975563668" resolveInfo="EnumerateChildrenFunction" />
    </node>
    <node role="implements" roleId="tpce.1169129564478" type="tpce.InterfaceConceptReference" typeId="tpce.1169127622168" id="1239975399235">
      <link role="intfc" roleId="tpce.1169127628841" targetNodeId="1207145102141" resolveInfo="GroupContents" />
    </node>
  </root>
  <root id="1239975436002">
    <node role="conceptProperty" roleId="tpce.1105725339613" type="tpce.BooleanConceptProperty" typeId="tpce.1105725574259" id="1239975436005">
      <link role="conceptPropertyDeclaration" roleId="tpce.1105725439818" targetNodeId="tpee.1216468774225" resolveInfo="showName" />
    </node>
    <node role="conceptLink" roleId="tpce.1105736949336" type="tpce.AggregationConceptLink" typeId="tpce.1105736889287" id="1239975436006">
      <link role="conceptLinkDeclaration" roleId="tpce.1105736734721" targetNodeId="tpee.1137545148427" resolveInfo="conceptFunctionReturnType" />
      <node role="target" roleId="tpce.1105736901241" type="tpee.VoidType" typeId="tpee.1068581517677" id="1239975436007" />
    </node>
    <node role="conceptLink" roleId="tpce.1105736949336" type="tpce.ReferenceConceptLink" typeId="tpce.1105736778597" id="1239975436008">
      <link role="conceptLinkDeclaration" roleId="tpce.1105736734721" targetNodeId="tpee.1161119487665" resolveInfo="applicableConceptFunctionParameter" />
      <link role="target" roleId="tpce.1105736807942" targetNodeId="1203082903663" resolveInfo="ConceptFunctionParameter_AnActionEvent" />
    </node>
  </root>
  <root id="1239975563668">
    <node role="conceptProperty" roleId="tpce.1105725339613" type="tpce.BooleanConceptProperty" typeId="tpce.1105725574259" id="1239975563670">
      <link role="conceptPropertyDeclaration" roleId="tpce.1105725439818" targetNodeId="tpee.1216468774225" resolveInfo="showName" />
    </node>
    <node role="conceptLink" roleId="tpce.1105736949336" type="tpce.AggregationConceptLink" typeId="tpce.1105736889287" id="1239975563671">
      <link role="conceptLinkDeclaration" roleId="tpce.1105736734721" targetNodeId="tpee.1137545148427" resolveInfo="conceptFunctionReturnType" />
      <node role="target" roleId="tpce.1105736901241" type="tp2q.ListType" typeId="tp2q.1151688443754" id="1239976806302">
        <node role="elementType" roleId="tp2q.1151688676805" type="tpee.ClassifierType" typeId="tpee.1107535904670" id="5859946286846038622">
          <link role="classifier" roleId="tpee.1107535924139" targetNodeId="6tyf.~AnAction" resolveInfo="AnAction" />
        </node>
      </node>
    </node>
  </root>
  <root id="1562714432501166197">
    <node role="propertyDeclaration" roleId="tpce.1071489727084" type="tpce.PropertyDeclaration" typeId="tpce.1071489288299" id="1562714432501166281">
      <property name="name" nameId="tpck.1169194664001" value="keymap" />
      <link role="dataType" roleId="tpce.1082985295845" targetNodeId="1562714432501166200" resolveInfo="Keymap" />
    </node>
    <node role="propertyDeclaration" roleId="tpce.1071489727084" type="tpce.PropertyDeclaration" typeId="tpce.1071489288299" id="8646726056720906098">
      <property name="name" nameId="tpck.1169194664001" value="isPluginXmlKeymap" />
      <link role="dataType" roleId="tpce.1082985295845" targetNodeId="tpck.1082983657063" resolveInfo="boolean" />
    </node>
    <node role="linkDeclaration" roleId="tpce.1071489727083" type="tpce.LinkDeclaration" typeId="tpce.1071489288298" id="1562714432501166199">
      <property name="metaClass" nameId="tpce.1071599937831" value="aggregation" />
      <property name="role" nameId="tpce.1071599776563" value="shortcutChange" />
      <property name="sourceCardinality" nameId="tpce.1071599893252" value="0..n" />
      <link role="target" roleId="tpce.1071599976176" targetNodeId="6193305307616715384" resolveInfo="ShortcutChange" />
    </node>
    <node role="implements" roleId="tpce.1169129564478" type="tpce.InterfaceConceptReference" typeId="tpce.1169127622168" id="6277721878946463785">
      <link role="intfc" roleId="tpce.1169127628841" targetNodeId="tpck.1169194658468" resolveInfo="INamedConcept" />
    </node>
  </root>
  <root id="1562714432501166198">
    <node role="linkDeclaration" roleId="tpce.1071489727083" type="tpce.LinkDeclaration" typeId="tpce.1071489288298" id="1562714432501166206">
      <property name="metaClass" nameId="tpce.1071599937831" value="aggregation" />
      <property name="role" nameId="tpce.1071599776563" value="keystroke" />
      <property name="sourceCardinality" nameId="tpce.1071599893252" value="1..n" />
      <link role="target" roleId="tpce.1071599976176" targetNodeId="1207318242772" resolveInfo="KeyMapKeystroke" />
    </node>
    <node role="implements" roleId="tpce.1169129564478" type="tpce.InterfaceConceptReference" typeId="tpce.1169127622168" id="8817525066851602450">
      <link role="intfc" roleId="tpce.1169127628841" targetNodeId="6193305307616715384" resolveInfo="ShortcutChange" />
    </node>
  </root>
  <root id="1562714432501166200">
    <node role="member" roleId="tpce.1083172003582" type="tpce.EnumerationMemberDeclaration" typeId="tpce.1083171877298" id="1562714432501166201">
      <property name="internalValue" nameId="tpce.1083923523171" value="Mac OS X" />
      <property name="externalValue" nameId="tpce.1083923523172" value="Mac OS X" />
    </node>
    <node role="member" roleId="tpce.1083172003582" type="tpce.EnumerationMemberDeclaration" typeId="tpce.1083171877298" id="1911082874216608560">
      <property name="internalValue" nameId="tpce.1083923523171" value="Default for XWin" />
      <property name="externalValue" nameId="tpce.1083923523172" value="XWin" />
    </node>
    <node role="member" roleId="tpce.1083172003582" type="tpce.EnumerationMemberDeclaration" typeId="tpce.1083171877298" id="1911082874216608561">
      <property name="internalValue" nameId="tpce.1083923523171" value="Default for GNOME" />
      <property name="externalValue" nameId="tpce.1083923523172" value="GNOME" />
    </node>
    <node role="member" roleId="tpce.1083172003582" type="tpce.EnumerationMemberDeclaration" typeId="tpce.1083171877298" id="1911082874216608562">
      <property name="internalValue" nameId="tpce.1083923523171" value="Default for KDE" />
      <property name="externalValue" nameId="tpce.1083923523172" value="KDE" />
    </node>
    <node role="member" roleId="tpce.1083172003582" type="tpce.EnumerationMemberDeclaration" typeId="tpce.1083171877298" id="2443880313834664128">
      <property name="internalValue" nameId="tpce.1083923523171" value="$default" />
      <property name="externalValue" nameId="tpce.1083923523172" value="Default" />
    </node>
  </root>
  <root id="6193305307616715384">
    <node role="linkDeclaration" roleId="tpce.1071489727083" type="tpce.LinkDeclaration" typeId="tpce.1071489288298" id="6193305307616734326">
      <property name="metaClass" nameId="tpce.1071599937831" value="reference" />
      <property name="role" nameId="tpce.1071599776563" value="action" />
      <property name="sourceCardinality" nameId="tpce.1071599893252" value="1" />
      <link role="target" roleId="tpce.1071599976176" targetNodeId="1203071646776" resolveInfo="ActionDeclaration" />
    </node>
  </root>
  <root id="6193305307616734266">
    <node role="implements" roleId="tpce.1169129564478" type="tpce.InterfaceConceptReference" typeId="tpce.1169127622168" id="8817525066851602449">
      <link role="intfc" roleId="tpce.1169127628841" targetNodeId="6193305307616715384" resolveInfo="ShortcutChange" />
    </node>
    <node role="conceptLink" roleId="tpce.1105736949336" type="tpce.AggregationConceptLink" typeId="tpce.1105736889287" id="1821622352985038316">
      <link role="conceptLinkDeclaration" roleId="tpce.1105736734721" targetNodeId="tpee.1137545148427" resolveInfo="conceptFunctionReturnType" />
      <node role="target" roleId="tpce.1105736901241" type="tpee.VoidType" typeId="tpee.1068581517677" id="7575217966414037173" />
    </node>
  </root>
  <root id="394857668356997867">
    <node role="implements" roleId="tpce.1169129564478" type="tpce.InterfaceConceptReference" typeId="tpce.1169127622168" id="394857668357022341">
      <link role="intfc" roleId="tpce.1169127628841" targetNodeId="394857668356997868" resolveInfo="ActionPlaceSpecification" />
    </node>
    <node role="conceptProperty" roleId="tpce.1105725339613" type="tpce.BooleanConceptProperty" typeId="tpce.1105725574259" id="394857668357346072">
      <link role="conceptPropertyDeclaration" roleId="tpce.1105725439818" targetNodeId="tpck.1137473994950" resolveInfo="dontSubstituteByDefault" />
    </node>
  </root>
  <root id="394857668356997868" />
  <root id="394857668357022342">
    <node role="implements" roleId="tpce.1169129564478" type="tpce.InterfaceConceptReference" typeId="tpce.1169127622168" id="394857668357022343">
      <link role="intfc" roleId="tpce.1169127628841" targetNodeId="394857668356997868" resolveInfo="ActionPlaceSpecification" />
    </node>
    <node role="conceptProperty" roleId="tpce.1105725339613" type="tpce.BooleanConceptProperty" typeId="tpce.1105725574259" id="394857668357022344">
      <link role="conceptPropertyDeclaration" roleId="tpce.1105725439818" targetNodeId="tpck.1137473994950" resolveInfo="dontSubstituteByDefault" />
    </node>
  </root>
  <root id="394857668357342104">
    <node role="implements" roleId="tpce.1169129564478" type="tpce.InterfaceConceptReference" typeId="tpce.1169127622168" id="394857668357342105">
      <link role="intfc" roleId="tpce.1169127628841" targetNodeId="394857668356997868" resolveInfo="ActionPlaceSpecification" />
    </node>
  </root>
  <root id="5854436268949437205">
    <node role="conceptLink" roleId="tpce.1105736949336" type="tpce.AggregationConceptLink" typeId="tpce.1105736889287" id="5854436268949437208">
      <link role="conceptLinkDeclaration" roleId="tpce.1105736734721" targetNodeId="tpee.1137545963098" resolveInfo="conceptFunctionParameterType" />
      <node role="target" roleId="tpce.1105736901241" type="tp25.SModelType" typeId="tp25.1143226024141" id="5854436268949437210" />
    </node>
    <node role="conceptProperty" roleId="tpce.1105725339613" type="tpce.BooleanConceptProperty" typeId="tpce.1105725574259" id="5854436268949437207">
      <link role="conceptPropertyDeclaration" roleId="tpce.1105725439818" targetNodeId="tpck.1137473994950" resolveInfo="dontSubstituteByDefault" />
    </node>
  </root>
  <root id="5854436268949437211" />
  <root id="6547237850567458268">
    <node role="linkDeclaration" roleId="tpce.1071489727083" type="tpce.LinkDeclaration" typeId="tpce.1071489288298" id="6547237850567462848">
      <property name="metaClass" nameId="tpce.1071599937831" value="aggregation" />
      <property name="role" nameId="tpce.1071599776563" value="methodDeclaration" />
      <property name="sourceCardinality" nameId="tpce.1071599893252" value="0..n" />
      <link role="target" roleId="tpce.1071599976176" targetNodeId="tp4f.1205769003971" resolveInfo="DefaultClassifierMethodDeclaration" />
    </node>
    <node role="linkDeclaration" roleId="tpce.1071489727083" type="tpce.LinkDeclaration" typeId="tpce.1071489288298" id="6547237850567462849">
      <property name="metaClass" nameId="tpce.1071599937831" value="aggregation" />
      <property name="role" nameId="tpce.1071599776563" value="fieldDeclaration" />
      <property name="sourceCardinality" nameId="tpce.1071599893252" value="0..n" />
      <link role="target" roleId="tpce.1071599976176" targetNodeId="tp4f.1213999088275" resolveInfo="DefaultClassifierFieldDeclaration" />
    </node>
    <node role="linkDeclaration" roleId="tpce.1071489727083" type="tpce.LinkDeclaration" typeId="tpce.1071489288298" id="8096638938275469614">
      <property name="metaClass" nameId="tpce.1071599937831" value="aggregation" />
      <property name="role" nameId="tpce.1071599776563" value="toolInitBlock" />
      <link role="target" roleId="tpce.1071599976176" targetNodeId="1213888653896" resolveInfo="InitBlock" />
    </node>
    <node role="linkDeclaration" roleId="tpce.1071489727083" type="tpce.LinkDeclaration" typeId="tpce.1071489288298" id="8096638938275469615">
      <property name="metaClass" nameId="tpce.1071599937831" value="aggregation" />
      <property name="role" nameId="tpce.1071599776563" value="toolDisposeBlock" />
      <link role="target" roleId="tpce.1071599976176" targetNodeId="1213888677711" resolveInfo="DisposeBlock" />
    </node>
    <node role="linkDeclaration" roleId="tpce.1071489727083" type="tpce.LinkDeclaration" typeId="tpce.1071489288298" id="6791676465872004185">
      <property name="metaClass" nameId="tpce.1071599937831" value="aggregation" />
      <property name="role" nameId="tpce.1071599776563" value="toolIcon" />
      <link role="target" roleId="tpce.1071599976176" targetNodeId="1oap.8974276187400029883" resolveInfo="IconResource" />
    </node>
    <node role="propertyDeclaration" roleId="tpce.1071489727084" type="tpce.PropertyDeclaration" typeId="tpce.1071489288299" id="6547237850567462620">
      <property name="name" nameId="tpck.1169194664001" value="caption" />
      <link role="dataType" roleId="tpce.1082985295845" targetNodeId="tpck.1082983041843" resolveInfo="string" />
    </node>
    <node role="propertyDeclaration" roleId="tpce.1071489727084" type="tpce.PropertyDeclaration" typeId="tpce.1071489288299" id="6547237850567462701">
      <property name="name" nameId="tpck.1169194664001" value="number" />
      <link role="dataType" roleId="tpce.1082985295845" targetNodeId="1212578595463" resolveInfo="digit" />
    </node>
    <node role="propertyDeclaration" roleId="tpce.1071489727084" type="tpce.PropertyDeclaration" typeId="tpce.1071489288299" id="2498620720770664572">
      <property name="name" nameId="tpck.1169194664001" value="position" />
      <link role="dataType" roleId="tpce.1082985295845" targetNodeId="2498620720770664567" resolveInfo="ToolPosition" />
    </node>
    <node role="propertyDeclaration" roleId="tpce.1071489727084" type="tpce.PropertyDeclaration" typeId="tpce.1071489288299" id="6547237850567462766">
      <property name="name" nameId="tpck.1169194664001" value="icon" />
      <link role="dataType" roleId="tpce.1082985295845" targetNodeId="tpck.1082983041843" resolveInfo="string" />
      <node role="smodelAttribute" roleId="tpck.5169995583184591170" type="tpce.DeprecatedNodeAnnotation" typeId="tpce.1224240836180" id="6791676465872004184" />
    </node>
    <node role="implements" roleId="tpce.1169129564478" type="tpce.InterfaceConceptReference" typeId="tpce.1169127622168" id="6547237850567462569">
      <link role="intfc" roleId="tpce.1169127628841" targetNodeId="tp4f.1205751982837" resolveInfo="IClassifier" />
    </node>
    <node role="implements" roleId="tpce.1169129564478" type="tpce.InterfaceConceptReference" typeId="tpce.1169127622168" id="6547237850567462603">
      <link role="intfc" roleId="tpce.1169127628841" targetNodeId="4j10.4844813484172611384" resolveInfo="ICheckedNamePolicy" />
    </node>
  </root>
  <root id="5896642449625981893" />
  <root id="5896642449625987000">
    <node role="conceptLink" roleId="tpce.1105736949336" type="tpce.AggregationConceptLink" typeId="tpce.1105736889287" id="8096638938275469509">
      <link role="conceptLinkDeclaration" roleId="tpce.1105736734721" targetNodeId="tpee.1217022095863" resolveInfo="returnType" />
      <node role="target" roleId="tpce.1105736901241" type="tpee.VoidType" typeId="tpee.1068581517677" id="8096638938275469511" />
    </node>
    <node role="linkDeclaration" roleId="tpce.1071489727083" type="tpce.LinkDeclaration" typeId="tpce.1071489288298" id="7566788359602201160">
      <property name="metaClass" nameId="tpce.1071599937831" value="aggregation" />
      <property name="role" nameId="tpce.1071599776563" value="tab" />
      <property name="sourceCardinality" nameId="tpce.1071599893252" value="1" />
      <link role="target" roleId="tpce.1071599976176" targetNodeId="6938053545825350222" resolveInfo="ToolTab" />
    </node>
    <node role="implements" roleId="tpce.1169129564478" type="tpce.InterfaceConceptReference" typeId="tpce.1169127622168" id="7566788359602201161">
      <link role="intfc" roleId="tpce.1169127628841" targetNodeId="tpee.1197027803184" resolveInfo="IOperation" />
    </node>
  </root>
  <root id="5818192529492099570">
    <node role="conceptLink" roleId="tpce.1105736949336" type="tpce.AggregationConceptLink" typeId="tpce.1105736889287" id="8096638938275469505">
      <link role="conceptLinkDeclaration" roleId="tpce.1105736734721" targetNodeId="tpee.1217022095863" resolveInfo="returnType" />
      <node role="target" roleId="tpce.1105736901241" type="tpee.VoidType" typeId="tpee.1068581517677" id="8096638938275469507" />
    </node>
    <node role="linkDeclaration" roleId="tpce.1071489727083" type="tpce.LinkDeclaration" typeId="tpce.1071489288298" id="5818192529492102108">
      <property name="metaClass" nameId="tpce.1071599937831" value="aggregation" />
      <property name="role" nameId="tpce.1071599776563" value="componentExpression" />
      <property name="sourceCardinality" nameId="tpce.1071599893252" value="1" />
      <link role="target" roleId="tpce.1071599976176" targetNodeId="tpee.1068431790191" resolveInfo="Expression" />
    </node>
  </root>
  <root id="1862809785209122566">
    <node role="conceptLink" roleId="tpce.1105736949336" type="tpce.AggregationConceptLink" typeId="tpce.1105736889287" id="8096638938275467339">
      <link role="conceptLinkDeclaration" roleId="tpce.1105736734721" targetNodeId="tpee.1217022095863" resolveInfo="returnType" />
      <node role="target" roleId="tpce.1105736901241" type="tpee.ClassifierType" typeId="tpee.1107535904670" id="8096638938275467341">
        <link role="classifier" roleId="tpee.1107535924139" targetNodeId="dbrf.~JComponent" resolveInfo="JComponent" />
      </node>
    </node>
  </root>
  <root id="8096638938275438668">
    <node role="implements" roleId="tpce.1169129564478" type="tpce.InterfaceConceptReference" typeId="tpce.1169127622168" id="8096638938275444188">
      <link role="intfc" roleId="tpce.1169127628841" targetNodeId="tpee.1197027803184" resolveInfo="IOperation" />
    </node>
  </root>
  <root id="485694842828664424" />
  <root id="6938053545825350222">
    <node role="linkDeclaration" roleId="tpce.1071489727083" type="tpce.LinkDeclaration" typeId="tpce.1071489288298" id="6938053545825381648">
      <property name="metaClass" nameId="tpce.1071599937831" value="aggregation" />
      <property name="role" nameId="tpce.1071599776563" value="componentExpression" />
      <property name="sourceCardinality" nameId="tpce.1071599893252" value="1" />
      <link role="target" roleId="tpce.1071599976176" targetNodeId="tpee.1068431790191" resolveInfo="Expression" />
    </node>
    <node role="linkDeclaration" roleId="tpce.1071489727083" type="tpce.LinkDeclaration" typeId="tpce.1071489288298" id="6938053545825381649">
      <property name="metaClass" nameId="tpce.1071599937831" value="aggregation" />
      <property name="role" nameId="tpce.1071599776563" value="titleExpression" />
      <property name="sourceCardinality" nameId="tpce.1071599893252" value="0..1" />
      <link role="target" roleId="tpce.1071599976176" targetNodeId="tpee.1068431790191" resolveInfo="Expression" />
    </node>
    <node role="linkDeclaration" roleId="tpce.1071489727083" type="tpce.LinkDeclaration" typeId="tpce.1071489288298" id="6938053545825381650">
      <property name="metaClass" nameId="tpce.1071599937831" value="aggregation" />
      <property name="role" nameId="tpce.1071599776563" value="iconExpression" />
      <property name="sourceCardinality" nameId="tpce.1071599893252" value="0..1" />
      <link role="target" roleId="tpce.1071599976176" targetNodeId="tpee.1068431790191" resolveInfo="Expression" />
    </node>
    <node role="linkDeclaration" roleId="tpce.1071489727083" type="tpce.LinkDeclaration" typeId="tpce.1071489288298" id="6938053545825381651">
      <property name="metaClass" nameId="tpce.1071599937831" value="aggregation" />
      <property name="role" nameId="tpce.1071599776563" value="disposeTabClosure" />
      <property name="sourceCardinality" nameId="tpce.1071599893252" value="0..1" />
      <link role="target" roleId="tpce.1071599976176" targetNodeId="tpee.1068431790191" resolveInfo="Expression" />
    </node>
  </root>
  <root id="7692832593197705758">
    <node role="conceptLink" roleId="tpce.1105736949336" type="tpce.AggregationConceptLink" typeId="tpce.1105736889287" id="7692832593197705759">
      <link role="conceptLinkDeclaration" roleId="tpce.1105736734721" targetNodeId="tpee.1137545148427" resolveInfo="conceptFunctionReturnType" />
      <node role="target" roleId="tpce.1105736901241" type="tp2q.ListType" typeId="tp2q.1151688443754" id="7692832593197706126">
        <node role="elementType" roleId="tp2q.1151688676805" type="tp25.SConceptType" typeId="tp25.1172420572800" id="7692832593197706128" />
      </node>
    </node>
    <node role="conceptLink" roleId="tpce.1105736949336" type="tpce.ReferenceConceptLink" typeId="tpce.1105736778597" id="7692832593197705761">
      <link role="conceptLinkDeclaration" roleId="tpce.1105736734721" targetNodeId="tpee.1161119487665" resolveInfo="applicableConceptFunctionParameter" />
      <link role="target" roleId="tpce.1105736807942" targetNodeId="1203853034639" resolveInfo="ConceptFunctionParameter_node" />
    </node>
    <node role="conceptProperty" roleId="tpce.1105725339613" type="tpce.BooleanConceptProperty" typeId="tpce.1105725574259" id="7692832593197705763">
      <link role="conceptPropertyDeclaration" roleId="tpce.1105725439818" targetNodeId="tpee.1216468774225" resolveInfo="showName" />
    </node>
  </root>
  <root id="7692832593197710972">
    <node role="conceptLink" roleId="tpce.1105736949336" type="tpce.AggregationConceptLink" typeId="tpce.1105736889287" id="3743831881070613128">
      <link role="conceptLinkDeclaration" roleId="tpce.1105736734721" targetNodeId="tpee.1137545148427" resolveInfo="conceptFunctionReturnType" />
      <node role="target" roleId="tpce.1105736901241" type="tp25.SNodeType" typeId="tp25.1138055754698" id="3743831881070613129" />
    </node>
    <node role="conceptLink" roleId="tpce.1105736949336" type="tpce.ReferenceConceptLink" typeId="tpce.1105736778597" id="3743831881070613130">
      <link role="conceptLinkDeclaration" roleId="tpce.1105736734721" targetNodeId="tpee.1161119487665" resolveInfo="applicableConceptFunctionParameter" />
      <link role="target" roleId="tpce.1105736807942" targetNodeId="1203853034639" resolveInfo="ConceptFunctionParameter_node" />
    </node>
    <node role="conceptLink" roleId="tpce.1105736949336" type="tpce.ReferenceConceptLink" typeId="tpce.1105736778597" id="7692832593197710973">
      <link role="conceptLinkDeclaration" roleId="tpce.1105736734721" targetNodeId="tpee.1161119487665" resolveInfo="applicableConceptFunctionParameter" />
      <link role="target" roleId="tpce.1105736807942" targetNodeId="7692832593197710975" resolveInfo="ConceptFunctionParameter_Concept" />
    </node>
    <node role="conceptProperty" roleId="tpce.1105725339613" type="tpce.BooleanConceptProperty" typeId="tpce.1105725574259" id="7656801780401024607">
      <link role="conceptPropertyDeclaration" roleId="tpce.1105725439818" targetNodeId="tpee.1216468774225" resolveInfo="showName" />
    </node>
  </root>
  <root id="7692832593197710975">
    <node role="conceptLink" roleId="tpce.1105736949336" type="tpce.AggregationConceptLink" typeId="tpce.1105736889287" id="7692832593197710977">
      <link role="conceptLinkDeclaration" roleId="tpce.1105736734721" targetNodeId="tpee.1137545963098" resolveInfo="conceptFunctionParameterType" />
      <node role="target" roleId="tpce.1105736901241" type="tp25.SConceptType" typeId="tp25.1172420572800" id="7692832593197710979" />
    </node>
  </root>
  <root id="3339131993542057767">
    <node role="implements" roleId="tpce.1169129564478" type="tpce.InterfaceConceptReference" typeId="tpce.1169127622168" id="3339131993542057768">
      <link role="intfc" roleId="tpce.1169127628841" targetNodeId="tpee.1197027803184" resolveInfo="IOperation" />
    </node>
  </root>
  <root id="3205675194086589964">
    <node role="linkDeclaration" roleId="tpce.1071489727083" type="tpce.LinkDeclaration" typeId="tpce.1071489288298" id="3205675194086671728">
      <property name="metaClass" nameId="tpce.1071599937831" value="reference" />
      <property name="role" nameId="tpce.1071599776563" value="action" />
      <property name="sourceCardinality" nameId="tpce.1071599893252" value="1" />
      <link role="target" roleId="tpce.1071599976176" targetNodeId="1203071646776" resolveInfo="ActionDeclaration" />
    </node>
  </root>
  <root id="3205675194086686068">
    <node role="linkDeclaration" roleId="tpce.1071489727083" type="tpce.LinkDeclaration" typeId="tpce.1071489288298" id="3205675194086686070">
      <property name="metaClass" nameId="tpce.1071599937831" value="reference" />
      <property name="role" nameId="tpce.1071599776563" value="group" />
      <property name="sourceCardinality" nameId="tpce.1071599893252" value="1" />
      <link role="target" roleId="tpce.1071599976176" targetNodeId="1203087890642" resolveInfo="ActionGroupDeclaration" />
    </node>
  </root>
  <root id="5023285075122009364">
    <node role="linkDeclaration" roleId="tpce.1071489727083" type="tpce.LinkDeclaration" typeId="tpce.1071489288298" id="5864553086652219115">
      <property name="metaClass" nameId="tpce.1071599937831" value="aggregation" />
      <property name="role" nameId="tpce.1071599776563" value="dependency" />
      <property name="sourceCardinality" nameId="tpce.1071599893252" value="0..n" />
      <link role="target" roleId="tpce.1071599976176" targetNodeId="5864553086652219113" resolveInfo="PluginDependency" />
    </node>
    <node role="linkDeclaration" roleId="tpce.1071489727083" type="tpce.LinkDeclaration" typeId="tpce.1071489288298" id="331224023792859996">
      <property name="metaClass" nameId="tpce.1071599937831" value="aggregation" />
      <property name="role" nameId="tpce.1071599776563" value="actions" />
      <link role="target" roleId="tpce.1071599976176" targetNodeId="331224023792854814" resolveInfo="IdeaActionsDescriptor" />
    </node>
    <node role="propertyDeclaration" roleId="tpce.1071489727084" type="tpce.PropertyDeclaration" typeId="tpce.1071489288299" id="5023285075122009366">
      <property name="name" nameId="tpck.1169194664001" value="id" />
      <link role="dataType" roleId="tpce.1082985295845" targetNodeId="tpck.1082983041843" resolveInfo="string" />
    </node>
    <node role="propertyDeclaration" roleId="tpce.1071489727084" type="tpce.PropertyDeclaration" typeId="tpce.1071489288299" id="5023285075122009368">
      <property name="name" nameId="tpck.1169194664001" value="descripttion" />
      <link role="dataType" roleId="tpce.1082985295845" targetNodeId="tpck.1082983041843" resolveInfo="string" />
    </node>
    <node role="propertyDeclaration" roleId="tpce.1071489727084" type="tpce.PropertyDeclaration" typeId="tpce.1071489288299" id="5023285075122009369">
      <property name="name" nameId="tpck.1169194664001" value="version" />
      <link role="dataType" roleId="tpce.1082985295845" targetNodeId="tpck.1082983041843" resolveInfo="string" />
    </node>
    <node role="propertyDeclaration" roleId="tpce.1071489727084" type="tpce.PropertyDeclaration" typeId="tpce.1071489288299" id="5023285075122009371">
      <property name="name" nameId="tpck.1169194664001" value="vendor" />
      <link role="dataType" roleId="tpce.1082985295845" targetNodeId="tpck.1082983041843" resolveInfo="string" />
    </node>
    <node role="propertyDeclaration" roleId="tpce.1071489727084" type="tpce.PropertyDeclaration" typeId="tpce.1071489288299" id="5023285075122009372">
      <property name="name" nameId="tpck.1169194664001" value="vendorUrl" />
      <link role="dataType" roleId="tpce.1082985295845" targetNodeId="tpck.1082983041843" resolveInfo="string" />
    </node>
    <node role="propertyDeclaration" roleId="tpce.1071489727084" type="tpce.PropertyDeclaration" typeId="tpce.1071489288299" id="4167053799973858143">
      <property name="name" nameId="tpck.1169194664001" value="vendorLogo" />
      <link role="dataType" roleId="tpce.1082985295845" targetNodeId="tpck.1082983041843" resolveInfo="string" />
    </node>
    <node role="propertyDeclaration" roleId="tpce.1071489727084" type="tpce.PropertyDeclaration" typeId="tpce.1071489288299" id="5023285075122009373">
      <property name="name" nameId="tpck.1169194664001" value="ideaVersion" />
      <link role="dataType" roleId="tpce.1082985295845" targetNodeId="tpck.1082983041843" resolveInfo="string" />
    </node>
    <node role="propertyDeclaration" roleId="tpce.1071489727084" type="tpce.PropertyDeclaration" typeId="tpce.1071489288299" id="8842945788826116904">
      <property name="name" nameId="tpck.1169194664001" value="loadModules" />
      <link role="dataType" roleId="tpce.1082985295845" targetNodeId="tpck.1082983657063" resolveInfo="boolean" />
    </node>
    <node role="propertyDeclaration" roleId="tpce.1071489727084" type="tpce.PropertyDeclaration" typeId="tpce.1071489288299" id="1573568368168371217">
      <property name="name" nameId="tpck.1169194664001" value="handleErrors" />
      <link role="dataType" roleId="tpce.1082985295845" targetNodeId="tpck.1082983657063" resolveInfo="boolean" />
    </node>
    <node role="implements" roleId="tpce.1169129564478" type="tpce.InterfaceConceptReference" typeId="tpce.1169127622168" id="203415309825738289">
      <link role="intfc" roleId="tpce.1169127628841" targetNodeId="tpck.1169194658468" resolveInfo="INamedConcept" />
    </node>
  </root>
  <root id="8817525066851790100" />
  <root id="1821622352985038318">
    <node role="linkDeclaration" roleId="tpce.1071489727083" type="tpce.LinkDeclaration" typeId="tpce.1071489288298" id="1821622352985038320">
      <property name="metaClass" nameId="tpce.1071599937831" value="reference" />
      <property name="role" nameId="tpce.1071599776563" value="parameter" />
      <property name="sourceCardinality" nameId="tpce.1071599893252" value="1" />
      <link role="target" roleId="tpce.1071599976176" targetNodeId="1227008846812" resolveInfo="ActionConstructionParameterDeclaration" />
      <link role="specializedLink" roleId="tpce.1071599698500" targetNodeId="tpee.1068581517664" />
    </node>
  </root>
  <root id="8131292300541727132">
    <node role="linkDeclaration" roleId="tpce.1071489727083" type="tpce.LinkDeclaration" typeId="tpce.1071489288298" id="8131292300541905245">
      <property name="metaClass" nameId="tpce.1071599937831" value="aggregation" />
      <property name="role" nameId="tpce.1071599776563" value="stroke" />
      <property name="sourceCardinality" nameId="tpce.1071599893252" value="1" />
      <link role="target" roleId="tpce.1071599976176" targetNodeId="tpee.1068431790191" resolveInfo="Expression" />
    </node>
  </root>
  <root id="3743831881070611750">
    <node role="conceptLink" roleId="tpce.1105736949336" type="tpce.AggregationConceptLink" typeId="tpce.1105736889287" id="3743831881070611751">
      <link role="conceptLinkDeclaration" roleId="tpce.1105736734721" targetNodeId="tpee.1137545148427" resolveInfo="conceptFunctionReturnType" />
      <node role="target" roleId="tpce.1105736901241" type="tp25.SNodeType" typeId="tp25.1138055754698" id="3743831881070611752" />
    </node>
    <node role="conceptLink" roleId="tpce.1105736949336" type="tpce.ReferenceConceptLink" typeId="tpce.1105736778597" id="3743831881070611753">
      <link role="conceptLinkDeclaration" roleId="tpce.1105736734721" targetNodeId="tpee.1161119487665" resolveInfo="applicableConceptFunctionParameter" />
      <link role="target" roleId="tpce.1105736807942" targetNodeId="1203853034639" resolveInfo="ConceptFunctionParameter_node" />
    </node>
    <node role="conceptProperty" roleId="tpce.1105725339613" type="tpce.BooleanConceptProperty" typeId="tpce.1105725574259" id="3743831881070611756">
      <link role="conceptPropertyDeclaration" roleId="tpce.1105725439818" targetNodeId="tpee.1216468774225" resolveInfo="showName" />
    </node>
  </root>
  <root id="3743831881070611759">
    <node role="linkDeclaration" roleId="tpce.1071489727083" type="tpce.LinkDeclaration" typeId="tpce.1071489288298" id="3743831881070611760">
      <property name="metaClass" nameId="tpce.1071599937831" value="reference" />
      <property name="role" nameId="tpce.1071599776563" value="baseNodeConcept" />
      <property name="sourceCardinality" nameId="tpce.1071599893252" value="1" />
      <link role="target" roleId="tpce.1071599976176" targetNodeId="tpce.1169125787135" resolveInfo="AbstractConceptDeclaration" />
    </node>
    <node role="linkDeclaration" roleId="tpce.1071489727083" type="tpce.LinkDeclaration" typeId="tpce.1071489288298" id="2386275659558598338">
      <property name="metaClass" nameId="tpce.1071599937831" value="aggregation" />
      <property name="role" nameId="tpce.1071599776563" value="icon" />
      <link role="target" roleId="tpce.1071599976176" targetNodeId="1oap.8974276187400029883" resolveInfo="IconResource" />
    </node>
    <node role="linkDeclaration" roleId="tpce.1071489727083" type="tpce.LinkDeclaration" typeId="tpce.1071489288298" id="3743831881070613126">
      <property name="metaClass" nameId="tpce.1071599937831" value="aggregation" />
      <property name="role" nameId="tpce.1071599776563" value="order" />
      <link role="target" roleId="tpce.1071599976176" targetNodeId="2450897840534683973" resolveInfo="OrderConstraints" />
    </node>
    <node role="linkDeclaration" roleId="tpce.1071489727083" type="tpce.LinkDeclaration" typeId="tpce.1071489288298" id="3743831881070613134">
      <property name="metaClass" nameId="tpce.1071599937831" value="aggregation" />
      <property name="role" nameId="tpce.1071599776563" value="listenBlock" />
      <link role="target" roleId="tpce.1071599976176" targetNodeId="3743831881070657680" resolveInfo="ListenBlock" />
    </node>
    <node role="linkDeclaration" roleId="tpce.1071489727083" type="tpce.LinkDeclaration" typeId="tpce.1071489288298" id="3743831881070611762">
      <property name="metaClass" nameId="tpce.1071599937831" value="aggregation" />
      <property name="role" nameId="tpce.1071599776563" value="baseNodeBlock" />
      <property name="sourceCardinality" nameId="tpce.1071599893252" value="0..1" />
      <link role="target" roleId="tpce.1071599976176" targetNodeId="3743831881070657672" resolveInfo="BaseNodeBlock" />
    </node>
    <node role="linkDeclaration" roleId="tpce.1071489727083" type="tpce.LinkDeclaration" typeId="tpce.1071489288298" id="3743831881070657666">
      <property name="metaClass" nameId="tpce.1071599937831" value="aggregation" />
      <property name="role" nameId="tpce.1071599776563" value="isApplicableBlock" />
      <property name="sourceCardinality" nameId="tpce.1071599893252" value="0..1" />
      <link role="target" roleId="tpce.1071599976176" targetNodeId="3743831881070613135" resolveInfo="IsApplicableTabBlock" />
    </node>
    <node role="linkDeclaration" roleId="tpce.1071489727083" type="tpce.LinkDeclaration" typeId="tpce.1071489288298" id="3743831881070612960">
      <property name="metaClass" nameId="tpce.1071599937831" value="aggregation" />
      <property name="role" nameId="tpce.1071599776563" value="nodesBlock" />
      <property name="sourceCardinality" nameId="tpce.1071599893252" value="0..1" />
      <link role="target" roleId="tpce.1071599976176" targetNodeId="3743831881070612962" resolveInfo="NodesBlock" />
    </node>
    <node role="linkDeclaration" roleId="tpce.1071489727083" type="tpce.LinkDeclaration" typeId="tpce.1071489288298" id="1640281869714699888">
      <property name="metaClass" nameId="tpce.1071599937831" value="aggregation" />
      <property name="role" nameId="tpce.1071599776563" value="createTabBlock" />
      <link role="target" roleId="tpce.1071599976176" targetNodeId="1640281869714699879" resolveInfo="CreateTabBlock" />
    </node>
    <node role="linkDeclaration" roleId="tpce.1071489727083" type="tpce.LinkDeclaration" typeId="tpce.1071489288298" id="3743831881070613124">
      <property name="metaClass" nameId="tpce.1071599937831" value="aggregation" />
      <property name="role" nameId="tpce.1071599776563" value="conceptsBlock" />
      <link role="target" roleId="tpce.1071599976176" targetNodeId="7692832593197705758" resolveInfo="GetConceptsBlock" />
      <node role="smodelAttribute" roleId="tpck.5169995583184591170" type="tpce.DeprecatedNodeAnnotation" typeId="tpce.1224240836180" id="1640281869714671903" />
    </node>
    <node role="linkDeclaration" roleId="tpce.1071489727083" type="tpce.LinkDeclaration" typeId="tpce.1071489288298" id="3743831881070612959">
      <property name="metaClass" nameId="tpce.1071599937831" value="aggregation" />
      <property name="role" nameId="tpce.1071599776563" value="createBlock" />
      <link role="target" roleId="tpce.1071599976176" targetNodeId="7692832593197710972" resolveInfo="NewCreateBlock" />
      <node role="smodelAttribute" roleId="tpck.5169995583184591170" type="tpce.DeprecatedNodeAnnotation" typeId="tpce.1224240836180" id="1640281869714699881" />
    </node>
    <node role="propertyDeclaration" roleId="tpce.1071489727084" type="tpce.PropertyDeclaration" typeId="tpce.1071489288299" id="3743831881070611767">
      <property name="name" nameId="tpck.1169194664001" value="shortcutChar" />
      <link role="dataType" roleId="tpce.1082985295845" targetNodeId="1205676676847" resolveInfo="mnemonic" />
    </node>
    <node role="propertyDeclaration" roleId="tpce.1071489727084" type="tpce.PropertyDeclaration" typeId="tpce.1071489288299" id="8204570419206313935">
      <property name="name" nameId="tpck.1169194664001" value="commandOnCreate" />
      <link role="dataType" roleId="tpce.1082985295845" targetNodeId="tpck.1082983657063" resolveInfo="boolean" />
      <node role="smodelAttribute" roleId="tpck.5169995583184591170" type="tpce.DeprecatedNodeAnnotation" typeId="tpce.1224240836180" id="1640281869714699880" />
    </node>
    <node role="implements" roleId="tpce.1169129564478" type="tpce.InterfaceConceptReference" typeId="tpce.1169127622168" id="3743831881070613091">
      <link role="intfc" roleId="tpce.1169127628841" targetNodeId="tpck.1169194658468" resolveInfo="INamedConcept" />
    </node>
    <node role="implements" roleId="tpce.1169129564478" type="tpce.InterfaceConceptReference" typeId="tpce.1169127622168" id="3743831881070611771">
      <link role="intfc" roleId="tpce.1169127628841" targetNodeId="4j10.4844813484172611384" resolveInfo="ICheckedNamePolicy" />
    </node>
  </root>
  <root id="3743831881070612962" />
  <root id="3743831881070613135">
    <node role="conceptLink" roleId="tpce.1105736949336" type="tpce.AggregationConceptLink" typeId="tpce.1105736889287" id="3743831881070613136">
      <link role="conceptLinkDeclaration" roleId="tpce.1105736734721" targetNodeId="tpee.1137545148427" resolveInfo="conceptFunctionReturnType" />
      <node role="target" roleId="tpce.1105736901241" type="tpee.BooleanType" typeId="tpee.1070534644030" id="3743831881070657664" />
    </node>
    <node role="conceptLink" roleId="tpce.1105736949336" type="tpce.ReferenceConceptLink" typeId="tpce.1105736778597" id="3743831881070613139">
      <link role="conceptLinkDeclaration" roleId="tpce.1105736734721" targetNodeId="tpee.1161119487665" resolveInfo="applicableConceptFunctionParameter" />
      <link role="target" roleId="tpce.1105736807942" targetNodeId="1203853034639" resolveInfo="ConceptFunctionParameter_node" />
    </node>
    <node role="conceptProperty" roleId="tpce.1105725339613" type="tpce.BooleanConceptProperty" typeId="tpce.1105725574259" id="3743831881070613141">
      <link role="conceptPropertyDeclaration" roleId="tpce.1105725439818" targetNodeId="tpee.1216468774225" resolveInfo="showName" />
    </node>
  </root>
  <root id="3743831881070657672">
    <node role="conceptLink" roleId="tpce.1105736949336" type="tpce.AggregationConceptLink" typeId="tpce.1105736889287" id="3743831881070657673">
      <link role="conceptLinkDeclaration" roleId="tpce.1105736734721" targetNodeId="tpee.1137545148427" resolveInfo="conceptFunctionReturnType" />
      <node role="target" roleId="tpce.1105736901241" type="tp25.SNodeType" typeId="tp25.1138055754698" id="3743831881070657674" />
    </node>
    <node role="conceptLink" roleId="tpce.1105736949336" type="tpce.ReferenceConceptLink" typeId="tpce.1105736778597" id="3743831881070657676">
      <link role="conceptLinkDeclaration" roleId="tpce.1105736734721" targetNodeId="tpee.1161119487665" resolveInfo="applicableConceptFunctionParameter" />
      <link role="target" roleId="tpce.1105736807942" targetNodeId="1203853034639" resolveInfo="ConceptFunctionParameter_node" />
    </node>
    <node role="conceptProperty" roleId="tpce.1105725339613" type="tpce.BooleanConceptProperty" typeId="tpce.1105725574259" id="3743831881070657678">
      <link role="conceptPropertyDeclaration" roleId="tpce.1105725439818" targetNodeId="tpee.1216468774225" resolveInfo="showName" />
    </node>
  </root>
  <root id="3743831881070657680">
    <node role="conceptProperty" roleId="tpce.1105725339613" type="tpce.BooleanConceptProperty" typeId="tpce.1105725574259" id="3743831881070657682">
      <link role="conceptPropertyDeclaration" roleId="tpce.1105725439818" targetNodeId="tpee.1216468774225" resolveInfo="showName" />
    </node>
  </root>
  <root id="2450897840534683973" />
  <root id="2450897840534683975">
    <node role="linkDeclaration" roleId="tpce.1071489727083" type="tpce.LinkDeclaration" typeId="tpce.1071489288298" id="2450897840534683977">
      <property name="metaClass" nameId="tpce.1071599937831" value="aggregation" />
      <property name="role" nameId="tpce.1071599776563" value="tab" />
      <property name="sourceCardinality" nameId="tpce.1071599893252" value="1..n" />
      <link role="target" roleId="tpce.1071599976176" targetNodeId="2450897840534683979" resolveInfo="EditorTabReference" />
    </node>
    <node role="implements" roleId="tpce.1169129564478" type="tpce.InterfaceConceptReference" typeId="tpce.1169127622168" id="2450897840534683976">
      <link role="intfc" roleId="tpce.1169127628841" targetNodeId="2450897840534683973" resolveInfo="OrderConstraints" />
    </node>
    <node role="implements" roleId="tpce.1169129564478" type="tpce.InterfaceConceptReference" typeId="tpce.1169127622168" id="2450897840534800785">
      <link role="intfc" roleId="tpce.1169127628841" targetNodeId="tpck.1169194658468" resolveInfo="INamedConcept" />
    </node>
  </root>
  <root id="2450897840534683979">
    <node role="linkDeclaration" roleId="tpce.1071489727083" type="tpce.LinkDeclaration" typeId="tpce.1071489288298" id="2450897840534683980">
      <property name="metaClass" nameId="tpce.1071599937831" value="reference" />
      <property name="role" nameId="tpce.1071599776563" value="editorTab" />
      <property name="sourceCardinality" nameId="tpce.1071599893252" value="1" />
      <link role="target" roleId="tpce.1071599976176" targetNodeId="3743831881070611759" resolveInfo="EditorTab" />
    </node>
  </root>
  <root id="2450897840534688273">
    <node role="linkDeclaration" roleId="tpce.1071489727083" type="tpce.LinkDeclaration" typeId="tpce.1071489288298" id="2450897840534688274">
      <property name="metaClass" nameId="tpce.1071599937831" value="reference" />
      <property name="role" nameId="tpce.1071599776563" value="order" />
      <property name="sourceCardinality" nameId="tpce.1071599893252" value="1" />
      <link role="target" roleId="tpce.1071599976176" targetNodeId="2450897840534683975" resolveInfo="Order" />
    </node>
    <node role="implements" roleId="tpce.1169129564478" type="tpce.InterfaceConceptReference" typeId="tpce.1169127622168" id="2450897840534688279">
      <link role="intfc" roleId="tpce.1169127628841" targetNodeId="2450897840534683973" resolveInfo="OrderConstraints" />
    </node>
  </root>
  <root id="1203071646776">
    <node role="linkDeclaration" roleId="tpce.1071489727083" type="tpce.LinkDeclaration" typeId="tpce.1071489288298" id="1203083196627">
      <property name="metaClass" nameId="tpce.1071599937831" value="aggregation" />
      <property name="role" nameId="tpce.1071599776563" value="updateBlock" />
      <property name="sourceCardinality" nameId="tpce.1071599893252" value="0..1" />
      <link role="target" roleId="tpce.1071599976176" targetNodeId="1205681149025" resolveInfo="UpdateBlock" />
    </node>
    <node role="linkDeclaration" roleId="tpce.1071489727083" type="tpce.LinkDeclaration" typeId="tpce.1071489288298" id="8976425910813834639">
      <property name="metaClass" nameId="tpce.1071599937831" value="aggregation" />
      <property name="role" nameId="tpce.1071599776563" value="icon" />
      <link role="target" roleId="tpce.1071599976176" targetNodeId="1oap.8974276187400029883" resolveInfo="IconResource" />
    </node>
    <node role="linkDeclaration" roleId="tpce.1071489727083" type="tpce.LinkDeclaration" typeId="tpce.1071489288298" id="1203083461638">
      <property name="metaClass" nameId="tpce.1071599937831" value="aggregation" />
      <property name="role" nameId="tpce.1071599776563" value="executeFunction" />
      <property name="sourceCardinality" nameId="tpce.1071599893252" value="1" />
      <link role="target" roleId="tpce.1071599976176" targetNodeId="1203083511112" resolveInfo="ExecuteBlock" />
    </node>
    <node role="linkDeclaration" roleId="tpce.1071489727083" type="tpce.LinkDeclaration" typeId="tpce.1071489288298" id="1205851242421">
      <property name="metaClass" nameId="tpce.1071599937831" value="aggregation" />
      <property name="role" nameId="tpce.1071599776563" value="methodDeclaration" />
      <property name="sourceCardinality" nameId="tpce.1071599893252" value="0..n" />
      <link role="target" roleId="tpce.1071599976176" targetNodeId="tp4f.1205769003971" resolveInfo="DefaultClassifierMethodDeclaration" />
    </node>
    <node role="linkDeclaration" roleId="tpce.1071489727083" type="tpce.LinkDeclaration" typeId="tpce.1071489288298" id="1217413222820">
      <property name="metaClass" nameId="tpce.1071599937831" value="aggregation" />
      <property name="role" nameId="tpce.1071599776563" value="parameter" />
      <property name="sourceCardinality" nameId="tpce.1071599893252" value="0..n" />
      <link role="target" roleId="tpce.1071599976176" targetNodeId="1217413147516" resolveInfo="ActionParameter" />
    </node>
    <node role="linkDeclaration" roleId="tpce.1071489727083" type="tpce.LinkDeclaration" typeId="tpce.1071489288298" id="1227008813498">
      <property name="metaClass" nameId="tpce.1071599937831" value="aggregation" />
      <property name="role" nameId="tpce.1071599776563" value="constructionParameter" />
      <property name="sourceCardinality" nameId="tpce.1071599893252" value="0..n" />
      <link role="target" roleId="tpce.1071599976176" targetNodeId="1227008846812" resolveInfo="ActionConstructionParameterDeclaration" />
    </node>
    <node role="linkDeclaration" roleId="tpce.1071489727083" type="tpce.LinkDeclaration" typeId="tpce.1071489288298" id="394857668356997869">
      <property name="metaClass" nameId="tpce.1071599937831" value="aggregation" />
      <property name="role" nameId="tpce.1071599776563" value="places" />
      <property name="sourceCardinality" nameId="tpce.1071599893252" value="0..n" />
      <link role="target" roleId="tpce.1071599976176" targetNodeId="394857668356997868" resolveInfo="ActionPlaceSpecification" />
    </node>
    <node role="propertyDeclaration" roleId="tpce.1071489727084" type="tpce.PropertyDeclaration" typeId="tpce.1071489288299" id="1205250923097">
      <property name="name" nameId="tpck.1169194664001" value="caption" />
      <link role="dataType" roleId="tpce.1082985295845" targetNodeId="tpck.1082983041843" resolveInfo="string" />
    </node>
    <node role="propertyDeclaration" roleId="tpce.1071489727084" type="tpce.PropertyDeclaration" typeId="tpce.1071489288299" id="1213273179528">
      <property name="name" nameId="tpck.1169194664001" value="description" />
      <link role="dataType" roleId="tpce.1082985295845" targetNodeId="tpck.1082983041843" resolveInfo="string" />
    </node>
    <node role="propertyDeclaration" roleId="tpce.1071489727084" type="tpce.PropertyDeclaration" typeId="tpce.1071489288299" id="1215865999894">
      <property name="name" nameId="tpck.1169194664001" value="mnemonic" />
      <link role="dataType" roleId="tpce.1082985295845" targetNodeId="1205676676847" resolveInfo="mnemonic" />
    </node>
    <node role="propertyDeclaration" roleId="tpce.1071489727084" type="tpce.PropertyDeclaration" typeId="tpce.1071489288299" id="1207149998849">
      <property name="name" nameId="tpck.1169194664001" value="isAlwaysVisible" />
      <link role="dataType" roleId="tpce.1082985295845" targetNodeId="tpck.1082983657063" resolveInfo="boolean" />
    </node>
    <node role="propertyDeclaration" roleId="tpce.1071489727084" type="tpce.PropertyDeclaration" typeId="tpce.1071489288299" id="1211298967294">
      <property name="name" nameId="tpck.1169194664001" value="outsideCommandExecution" />
      <link role="dataType" roleId="tpce.1082985295845" targetNodeId="tpck.1082983657063" resolveInfo="boolean" />
    </node>
    <node role="implements" roleId="tpce.1169129564478" type="tpce.InterfaceConceptReference" typeId="tpce.1169127622168" id="1205850901791">
      <link role="intfc" roleId="tpce.1169127628841" targetNodeId="tp4f.1205751982837" resolveInfo="IClassifier" />
    </node>
    <node role="implements" roleId="tpce.1169129564478" type="tpce.InterfaceConceptReference" typeId="tpce.1169127622168" id="5003188907305148998">
      <link role="intfc" roleId="tpce.1169127628841" targetNodeId="4j10.4844813484172611384" resolveInfo="ICheckedNamePolicy" />
    </node>
    <node role="implements" roleId="tpce.1169129564478" type="tpce.InterfaceConceptReference" typeId="tpce.1169127622168" id="7201967929020665772">
      <link role="intfc" roleId="tpce.1169127628841" targetNodeId="tpck.3734116213129792499" resolveInfo="ScopeProvider" />
    </node>
  </root>
  <root id="2498620720770664567">
    <node role="member" roleId="tpce.1083172003582" type="tpce.EnumerationMemberDeclaration" typeId="tpce.1083171877298" id="2498620720770664568">
      <property name="internalValue" nameId="tpce.1083923523171" value="BOTTOM" />
      <property name="externalValue" nameId="tpce.1083923523172" value="bottom" />
    </node>
    <node role="member" roleId="tpce.1083172003582" type="tpce.EnumerationMemberDeclaration" typeId="tpce.1083171877298" id="2498620720770664569">
      <property name="internalValue" nameId="tpce.1083923523171" value="TOP" />
      <property name="externalValue" nameId="tpce.1083923523172" value="top" />
    </node>
    <node role="member" roleId="tpce.1083172003582" type="tpce.EnumerationMemberDeclaration" typeId="tpce.1083171877298" id="2498620720770664570">
      <property name="internalValue" nameId="tpce.1083923523171" value="LEFT" />
      <property name="externalValue" nameId="tpce.1083923523172" value="left" />
    </node>
    <node role="member" roleId="tpce.1083172003582" type="tpce.EnumerationMemberDeclaration" typeId="tpce.1083171877298" id="2498620720770664571">
      <property name="internalValue" nameId="tpce.1083923523171" value="RIGHT" />
      <property name="externalValue" nameId="tpce.1083923523172" value="right" />
    </node>
  </root>
  <root id="1988288734101112751">
    <node role="linkDeclaration" roleId="tpce.1071489727083" type="tpce.LinkDeclaration" typeId="tpce.1071489288298" id="1988288734101112916">
      <property name="metaClass" nameId="tpce.1071599937831" value="aggregation" />
      <property name="role" nameId="tpce.1071599776563" value="action" />
      <property name="sourceCardinality" nameId="tpce.1071599893252" value="1" />
      <link role="target" roleId="tpce.1071599976176" targetNodeId="tpee.1068431790191" resolveInfo="Expression" />
    </node>
  </root>
  <root id="1988288734101112747">
    <node role="linkDeclaration" roleId="tpce.1071489727083" type="tpce.LinkDeclaration" typeId="tpce.1071489288298" id="9011731583464088751">
      <property name="metaClass" nameId="tpce.1071599937831" value="aggregation" />
      <property name="role" nameId="tpce.1071599776563" value="group" />
      <property name="sourceCardinality" nameId="tpce.1071599893252" value="1" />
      <link role="target" roleId="tpce.1071599976176" targetNodeId="tpee.1068431790191" resolveInfo="Expression" />
    </node>
  </root>
  <root id="1988288734101108470">
    <node role="linkDeclaration" roleId="tpce.1071489727083" type="tpce.LinkDeclaration" typeId="tpce.1071489288298" id="9011731583464032515">
      <property name="metaClass" nameId="tpce.1071599937831" value="aggregation" />
      <property name="role" nameId="tpce.1071599776563" value="group" />
      <property name="sourceCardinality" nameId="tpce.1071599893252" value="1" />
      <link role="target" roleId="tpce.1071599976176" targetNodeId="tpee.1068431790191" resolveInfo="Expression" />
    </node>
    <node role="propertyDeclaration" roleId="tpce.1071489727084" type="tpce.PropertyDeclaration" typeId="tpce.1071489288299" id="2983858627857066398">
      <property name="name" nameId="tpck.1169194664001" value="isHorizontal" />
      <link role="dataType" roleId="tpce.1082985295845" targetNodeId="tpck.1082983657063" resolveInfo="boolean" />
    </node>
  </root>
  <root id="1640281869714699879">
    <node role="propertyDeclaration" roleId="tpce.1071489727084" type="tpce.PropertyDeclaration" typeId="tpce.1071489288299" id="1640281869714699886">
      <property name="name" nameId="tpck.1169194664001" value="commandOnCreate" />
      <link role="dataType" roleId="tpce.1082985295845" targetNodeId="tpck.1082983657063" resolveInfo="boolean" />
    </node>
    <node role="linkDeclaration" roleId="tpce.1071489727083" type="tpce.LinkDeclaration" typeId="tpce.1071489288298" id="1640281869714699882">
      <property name="metaClass" nameId="tpce.1071599937831" value="aggregation" />
      <property name="role" nameId="tpce.1071599776563" value="conceptsBlock" />
      <property name="sourceCardinality" nameId="tpce.1071599893252" value="1" />
      <link role="target" roleId="tpce.1071599976176" targetNodeId="7692832593197705758" resolveInfo="GetConceptsBlock" />
    </node>
    <node role="linkDeclaration" roleId="tpce.1071489727083" type="tpce.LinkDeclaration" typeId="tpce.1071489288298" id="1640281869714699884">
      <property name="metaClass" nameId="tpce.1071599937831" value="aggregation" />
      <property name="role" nameId="tpce.1071599776563" value="createBlock" />
      <property name="sourceCardinality" nameId="tpce.1071599893252" value="1" />
      <link role="target" roleId="tpce.1071599976176" targetNodeId="7692832593197710972" resolveInfo="NewCreateBlock" />
    </node>
  </root>
  <root id="5538333046911298739">
    <node role="conceptLink" roleId="tpce.1105736949336" type="tpce.ReferenceConceptLink" typeId="tpce.1105736778597" id="5538333046911348646">
      <link role="conceptLinkDeclaration" roleId="tpce.1105736734721" targetNodeId="tpee.1161119487665" resolveInfo="applicableConceptFunctionParameter" />
      <link role="target" roleId="tpce.1105736807942" targetNodeId="5538333046911348647" resolveInfo="ParameterCondition_ConceptFunctionParameter" />
    </node>
    <node role="conceptLink" roleId="tpce.1105736949336" type="tpce.AggregationConceptLink" typeId="tpce.1105736889287" id="5538333046911348639">
      <link role="conceptLinkDeclaration" roleId="tpce.1105736734721" targetNodeId="tpee.1137545148427" resolveInfo="conceptFunctionReturnType" />
      <node role="target" roleId="tpce.1105736901241" type="tpee.BooleanType" typeId="tpee.1070534644030" id="5538333046911348641" />
    </node>
    <node role="implements" roleId="tpce.1169129564478" type="tpce.InterfaceConceptReference" typeId="tpce.1169127622168" id="5538333046911348653">
      <link role="intfc" roleId="tpce.1169127628841" targetNodeId="5538333046911348652" resolveInfo="ActionParameterCondition" />
    </node>
  </root>
  <root id="5538333046911348647" />
  <root id="5538333046911348652" />
  <root id="5538333046911348654">
    <node role="implements" roleId="tpce.1169129564478" type="tpce.InterfaceConceptReference" typeId="tpce.1169127622168" id="1747922205138428969">
      <link role="intfc" roleId="tpce.1169127628841" targetNodeId="5538333046911348652" resolveInfo="ActionParameterCondition" />
    </node>
  </root>
  <root id="5678361901872075170">
    <node role="implements" roleId="tpce.1169129564478" type="tpce.InterfaceConceptReference" typeId="tpce.1169127622168" id="5678361901872075171">
      <link role="intfc" roleId="tpce.1169127628841" targetNodeId="5538333046911348652" resolveInfo="ActionParameterCondition" />
    </node>
  </root>
  <root id="5864553086652219113" />
  <root id="5864553086652219116">
    <node role="propertyDeclaration" roleId="tpce.1071489727084" type="tpce.PropertyDeclaration" typeId="tpce.1071489288299" id="5864553086652219119">
      <property name="name" nameId="tpck.1169194664001" value="pluginId" />
      <link role="dataType" roleId="tpce.1082985295845" targetNodeId="tpck.1082983041843" resolveInfo="string" />
    </node>
  </root>
  <root id="203415309825565488">
    <node role="linkDeclaration" roleId="tpce.1071489727083" type="tpce.LinkDeclaration" typeId="tpce.1071489288298" id="203415309825565489">
      <property name="metaClass" nameId="tpce.1071599937831" value="reference" />
      <property name="role" nameId="tpce.1071599776563" value="plugin" />
      <property name="sourceCardinality" nameId="tpce.1071599893252" value="1" />
      <link role="target" roleId="tpce.1071599976176" targetNodeId="5023285075122009364" resolveInfo="IdeaInitializerDescriptor" />
    </node>
  </root>
  <root id="331224023792854814">
    <node role="linkDeclaration" roleId="tpce.1071489727083" type="tpce.LinkDeclaration" typeId="tpce.1071489288298" id="331224023792855168">
      <property name="metaClass" nameId="tpce.1071599937831" value="aggregation" />
      <property name="role" nameId="tpce.1071599776563" value="keymapsRef" />
      <property name="sourceCardinality" nameId="tpce.1071599893252" value="0..n" />
      <link role="target" roleId="tpce.1071599976176" targetNodeId="331224023792855166" resolveInfo="KeymapRef" />
    </node>
    <node role="linkDeclaration" roleId="tpce.1071489727083" type="tpce.LinkDeclaration" typeId="tpce.1071489288298" id="331224023792854818">
      <property name="metaClass" nameId="tpce.1071599937831" value="aggregation" />
      <property name="role" nameId="tpce.1071599776563" value="actionGroups" />
      <property name="sourceCardinality" nameId="tpce.1071599893252" value="0..n" />
      <link role="target" roleId="tpce.1071599976176" targetNodeId="331224023792854815" resolveInfo="ActionGroupRef" />
    </node>
  </root>
  <root id="331224023792854815">
    <node role="linkDeclaration" roleId="tpce.1071489727083" type="tpce.LinkDeclaration" typeId="tpce.1071489288298" id="331224023792854816">
      <property name="metaClass" nameId="tpce.1071599937831" value="reference" />
      <property name="role" nameId="tpce.1071599776563" value="group" />
      <property name="sourceCardinality" nameId="tpce.1071599893252" value="1" />
      <link role="target" roleId="tpce.1071599976176" targetNodeId="1203087890642" resolveInfo="ActionGroupDeclaration" />
    </node>
  </root>
  <root id="331224023792855166">
    <node role="linkDeclaration" roleId="tpce.1071489727083" type="tpce.LinkDeclaration" typeId="tpce.1071489288298" id="331224023792855167">
      <property name="metaClass" nameId="tpce.1071599937831" value="reference" />
      <property name="role" nameId="tpce.1071599776563" value="keymap" />
      <property name="sourceCardinality" nameId="tpce.1071599893252" value="1" />
      <link role="target" roleId="tpce.1071599976176" targetNodeId="1562714432501166197" resolveInfo="KeymapChangesDeclaration" />
    </node>
  </root>
  <root id="3205778618063718746">
    <node role="implements" roleId="tpce.1169129564478" type="tpce.InterfaceConceptReference" typeId="tpce.1169127622168" id="3205778618063718747">
      <link role="intfc" roleId="tpce.1169127628841" targetNodeId="tpck.1169194658468" resolveInfo="INamedConcept" />
    </node>
    <node role="linkDeclaration" roleId="tpce.1071489727083" type="tpce.LinkDeclaration" typeId="tpce.1071489288298" id="3205778618063718748">
      <property name="metaClass" nameId="tpce.1071599937831" value="aggregation" />
      <property name="role" nameId="tpce.1071599776563" value="actions" />
      <link role="target" roleId="tpce.1071599976176" targetNodeId="331224023792854814" resolveInfo="IdeaActionsDescriptor" />
    </node>
  </root>
  <root id="1050311802978903937">
    <node role="linkDeclaration" roleId="tpce.1071489727083" type="tpce.LinkDeclaration" typeId="tpce.1071489288298" id="1050311802978903949">
      <property name="metaClass" nameId="tpce.1071599937831" value="reference" />
      <property name="role" nameId="tpce.1071599776563" value="concept" />
      <property name="sourceCardinality" nameId="tpce.1071599893252" value="1" />
      <link role="target" roleId="tpce.1071599976176" targetNodeId="tpce.1071489090640" resolveInfo="ConceptDeclaration" />
    </node>
    <node role="implements" roleId="tpce.1169129564478" type="tpce.InterfaceConceptReference" typeId="tpce.1169127622168" id="1050311802978903938">
      <link role="intfc" roleId="tpce.1169127628841" targetNodeId="5538333046911348652" resolveInfo="ActionParameterCondition" />
    </node>
  </root>
  <root id="1207145475354">
    <node role="linkDeclaration" roleId="tpce.1071489727083" type="tpce.LinkDeclaration" typeId="tpce.1071489288298" id="1207145494930">
      <property name="metaClass" nameId="tpce.1071599937831" value="aggregation" />
      <property name="role" nameId="tpce.1071599776563" value="expression" />
      <property name="sourceCardinality" nameId="tpce.1071599893252" value="1" />
      <link role="target" roleId="tpce.1071599976176" targetNodeId="tpee.1068431790191" resolveInfo="Expression" />
    </node>
    <node role="conceptProperty" roleId="tpce.1105725339613" type="tpce.BooleanConceptProperty" typeId="tpce.1105725574259" id="942461864549392124">
      <link role="conceptPropertyDeclaration" roleId="tpce.1105725439818" targetNodeId="tpck.1137473994950" resolveInfo="dontSubstituteByDefault" />
    </node>
    <node role="smodelAttribute" roleId="tpck.5169995583184591170" type="tpce.DeprecatedNodeAnnotation" typeId="tpce.1224240836180" id="1227012987922" />
  </root>
  <root id="1512255007353869532">
    <node role="linkDeclaration" roleId="tpce.1071489727083" type="tpce.LinkDeclaration" typeId="tpce.1071489288298" id="1512255007353869533">
      <property name="metaClass" nameId="tpce.1071599937831" value="aggregation" />
      <property name="role" nameId="tpce.1071599776563" value="actions" />
      <property name="sourceCardinality" nameId="tpce.1071599893252" value="0..n" />
      <link role="target" roleId="tpce.1071599976176" targetNodeId="1512255007353869535" resolveInfo="ActionReference" />
    </node>
    <node role="implements" roleId="tpce.1169129564478" type="tpce.InterfaceConceptReference" typeId="tpce.1169127622168" id="1512255007353876032">
      <link role="intfc" roleId="tpce.1169127628841" targetNodeId="tpck.1169194658468" resolveInfo="INamedConcept" />
    </node>
  </root>
  <root id="1512255007353869535">
    <node role="linkDeclaration" roleId="tpce.1071489727083" type="tpce.LinkDeclaration" typeId="tpce.1071489288298" id="1512255007353869536">
      <property name="metaClass" nameId="tpce.1071599937831" value="reference" />
      <property name="role" nameId="tpce.1071599776563" value="actionDeclaration" />
      <property name="sourceCardinality" nameId="tpce.1071599893252" value="1" />
      <link role="target" roleId="tpce.1071599976176" targetNodeId="1203071646776" resolveInfo="ActionDeclaration" />
    </node>
  </root>
</model>
<|MERGE_RESOLUTION|>--- conflicted
+++ resolved
@@ -18,16 +18,11 @@
   <import index="tp2q" modelUID="r:00000000-0000-4000-0000-011c8959032e(jetbrains.mps.baseLanguage.collections.structure)" version="7" implicit="yes" />
   <import index="tp25" modelUID="r:00000000-0000-4000-0000-011c89590301(jetbrains.mps.lang.smodel.structure)" version="16" implicit="yes" />
   <import index="4j10" modelUID="r:31be9f37-1a76-49a2-a444-bd006ff675c1(jetbrains.mps.lang.checkedName.structure)" version="0" implicit="yes" />
-  <import index="tp4k" modelUID="r:00000000-0000-4000-0000-011c89590368(jetbrains.mps.lang.plugin.structure)" version="35" implicit="yes" />
   <roots>
     <node type="tpce.ConceptDeclaration" typeId="tpce.1071489090640" id="1203071677434">
-<<<<<<< HEAD
       <property name="abstract" nameId="tpce.4628067390765956802" value="false" />
       <property name="rootable" nameId="tpce.1096454100552" value="true" />
       <property name="final" nameId="tpce.4628067390765956807" value="false" />
-=======
-      <property name="rootable" nameId="tpce.1096454100552" value="true" />
->>>>>>> 0bf02b0f
       <property name="name" nameId="tpck.1169194664001" value="ToolDeclaration" />
       <property name="virtualPackage" nameId="tpck.1193676396447" value="Tool" />
       <property name="conceptAlias" nameId="tpce.5092175715804935370" value="Tool" />
@@ -59,10 +54,7 @@
       <link role="extends" roleId="tpce.1071489389519" targetNodeId="tpee.1137021947720" resolveInfo="ConceptFunction" />
     </node>
     <node type="tpce.ConceptDeclaration" typeId="tpce.1071489090640" id="1203087890642">
-<<<<<<< HEAD
-      <property name="abstract" nameId="tpce.4628067390765956802" value="false" />
-=======
->>>>>>> 0bf02b0f
+      <property name="abstract" nameId="tpce.4628067390765956802" value="false" />
       <property name="rootable" nameId="tpce.1096454100552" value="true" />
       <property name="final" nameId="tpce.4628067390765956807" value="false" />
       <property name="iconPath" nameId="tpce.1160488491229" value="${language_descriptor}/icons/actionGroupNew.png" />
@@ -130,13 +122,9 @@
       <link role="extends" roleId="tpce.1071489389519" targetNodeId="tpee.1107135704075" resolveInfo="ConceptFunctionParameter" />
     </node>
     <node type="tpce.ConceptDeclaration" typeId="tpce.1071489090640" id="1204383956737">
-<<<<<<< HEAD
       <property name="abstract" nameId="tpce.4628067390765956802" value="false" />
       <property name="rootable" nameId="tpce.1096454100552" value="true" />
       <property name="final" nameId="tpce.4628067390765956807" value="false" />
-=======
-      <property name="rootable" nameId="tpce.1096454100552" value="true" />
->>>>>>> 0bf02b0f
       <property name="name" nameId="tpck.1169194664001" value="InterfaceGroup" />
       <property name="virtualPackage" nameId="tpck.1193676396447" value="Actions.Groups" />
       <property name="conceptAlias" nameId="tpce.5092175715804935370" value="Bootstrap Group" />
@@ -279,10 +267,7 @@
       <link role="extends" roleId="tpce.1071489389519" targetNodeId="tpee.1068431790191" resolveInfo="Expression" />
     </node>
     <node type="tpce.ConceptDeclaration" typeId="tpce.1071489090640" id="1210179134063">
-<<<<<<< HEAD
-      <property name="abstract" nameId="tpce.4628067390765956802" value="false" />
-=======
->>>>>>> 0bf02b0f
+      <property name="abstract" nameId="tpce.4628067390765956802" value="false" />
       <property name="rootable" nameId="tpce.1096454100552" value="true" />
       <property name="final" nameId="tpce.4628067390765956807" value="false" />
       <property name="iconPath" nameId="tpce.1160488491229" value="${language_descriptor}/icons/preferences.png" />
@@ -555,10 +540,7 @@
       <link role="extends" roleId="tpce.1071489389519" targetNodeId="tpee.1107135704075" resolveInfo="ConceptFunctionParameter" />
     </node>
     <node type="tpce.ConceptDeclaration" typeId="tpce.1071489090640" id="6547237850567458268">
-<<<<<<< HEAD
       <property name="abstract" nameId="tpce.4628067390765956802" value="true" />
-=======
->>>>>>> 0bf02b0f
       <property name="rootable" nameId="tpce.1096454100552" value="false" />
       <property name="final" nameId="tpce.4628067390765956807" value="false" />
       <property name="iconPath" nameId="tpce.1160488491229" value="${language_descriptor}/icons/tool.png" />
@@ -568,13 +550,9 @@
       <link role="extends" roleId="tpce.1071489389519" targetNodeId="tpck.1133920641626" resolveInfo="BaseConcept" />
     </node>
     <node type="tpce.ConceptDeclaration" typeId="tpce.1071489090640" id="5896642449625981893">
-<<<<<<< HEAD
       <property name="abstract" nameId="tpce.4628067390765956802" value="false" />
       <property name="rootable" nameId="tpce.1096454100552" value="true" />
       <property name="final" nameId="tpce.4628067390765956807" value="false" />
-=======
-      <property name="rootable" nameId="tpce.1096454100552" value="true" />
->>>>>>> 0bf02b0f
       <property name="name" nameId="tpck.1169194664001" value="TabbedToolDeclaration" />
       <property name="virtualPackage" nameId="tpck.1193676396447" value="Tool" />
       <property name="conceptAlias" nameId="tpce.5092175715804935370" value="Tabbed Tool" />
@@ -681,16 +659,11 @@
       <link role="extends" roleId="tpce.1071489389519" targetNodeId="tpck.1133920641626" resolveInfo="BaseConcept" />
     </node>
     <node type="tpce.ConceptDeclaration" typeId="tpce.1071489090640" id="8817525066851790100">
-<<<<<<< HEAD
       <property name="abstract" nameId="tpce.4628067390765956802" value="false" />
       <property name="final" nameId="tpce.4628067390765956807" value="false" />
       <property name="name" nameId="tpck.1169194664001" value="KeyStrokeType" />
       <property name="virtualPackage" nameId="tpck.1193676396447" value="Actions.Action" />
       <property name="conceptAlias" nameId="tpce.5092175715804935370" value="keystroke" />
-=======
-      <property name="name" nameId="tpck.1169194664001" value="KeyStrokeType" />
-      <property name="virtualPackage" nameId="tpck.1193676396447" value="Actions.Action" />
->>>>>>> 0bf02b0f
       <link role="extends" roleId="tpce.1071489389519" targetNodeId="tpee.1068431790189" resolveInfo="Type" />
     </node>
     <node type="tpce.ConceptDeclaration" typeId="tpce.1071489090640" id="1821622352985038318">
@@ -699,16 +672,11 @@
       <link role="extends" roleId="tpce.1071489389519" targetNodeId="tpee.1068498886296" resolveInfo="VariableReference" />
     </node>
     <node type="tpce.ConceptDeclaration" typeId="tpce.1071489090640" id="8131292300541727132">
-<<<<<<< HEAD
       <property name="abstract" nameId="tpce.4628067390765956802" value="false" />
       <property name="final" nameId="tpce.4628067390765956807" value="false" />
       <property name="name" nameId="tpck.1169194664001" value="AddKeystrokeStatement" />
       <property name="virtualPackage" nameId="tpck.1193676396447" value="Actions.Action" />
       <property name="conceptAlias" nameId="tpce.5092175715804935370" value="addKeystroke" />
-=======
-      <property name="name" nameId="tpck.1169194664001" value="AddKeystrokeStatement" />
-      <property name="virtualPackage" nameId="tpck.1193676396447" value="Actions.Action" />
->>>>>>> 0bf02b0f
       <link role="extends" roleId="tpce.1071489389519" targetNodeId="tpee.1068580123157" resolveInfo="Statement" />
     </node>
     <node type="tpce.ConceptDeclaration" typeId="tpce.1071489090640" id="3743831881070611750">
@@ -775,19 +743,13 @@
       <link role="extends" roleId="tpce.1071489389519" targetNodeId="tpck.1133920641626" resolveInfo="BaseConcept" />
     </node>
     <node type="tpce.ConceptDeclaration" typeId="tpce.1071489090640" id="1203071646776">
-<<<<<<< HEAD
-      <property name="abstract" nameId="tpce.4628067390765956802" value="false" />
-=======
->>>>>>> 0bf02b0f
+      <property name="abstract" nameId="tpce.4628067390765956802" value="false" />
       <property name="rootable" nameId="tpce.1096454100552" value="true" />
       <property name="final" nameId="tpce.4628067390765956807" value="false" />
       <property name="iconPath" nameId="tpce.1160488491229" value="${language_descriptor}/icons/actionNew.png" />
       <property name="name" nameId="tpck.1169194664001" value="ActionDeclaration" />
       <property name="virtualPackage" nameId="tpck.1193676396447" value="Actions.Action" />
-<<<<<<< HEAD
       <property name="conceptAlias" nameId="tpce.5092175715804935370" value="Action" />
-=======
->>>>>>> 0bf02b0f
       <property name="helpURL" nameId="tpce.2465654535473034588" value="http://confluence.jetbrains.com/display/MPSD2/Plugin#Plugin-actionsandactiongroups" />
       <link role="extends" roleId="tpce.1071489389519" targetNodeId="tpck.1133920641626" resolveInfo="BaseConcept" />
     </node>
@@ -797,7 +759,6 @@
       <link role="memberDataType" roleId="tpce.1083171729157" targetNodeId="tpck.1082983041843" resolveInfo="string" />
     </node>
     <node type="tpce.ConceptDeclaration" typeId="tpce.1071489090640" id="1988288734101112751">
-<<<<<<< HEAD
       <property name="abstract" nameId="tpce.4628067390765956802" value="false" />
       <property name="final" nameId="tpce.4628067390765956807" value="false" />
       <property name="name" nameId="tpck.1169194664001" value="ButtonCreator" />
@@ -819,20 +780,6 @@
       <property name="name" nameId="tpck.1169194664001" value="ToolbarCreator" />
       <property name="virtualPackage" nameId="tpck.1193676396447" value="Actions.Creation" />
       <property name="conceptAlias" nameId="tpce.5092175715804935370" value="toolbar" />
-=======
-      <property name="name" nameId="tpck.1169194664001" value="ButtonCreator" />
-      <property name="virtualPackage" nameId="tpck.1193676396447" value="Actions.Creation" />
-      <link role="extends" roleId="tpce.1071489389519" targetNodeId="tpee.1068431790191" resolveInfo="Expression" />
-    </node>
-    <node type="tpce.ConceptDeclaration" typeId="tpce.1071489090640" id="1988288734101112747">
-      <property name="name" nameId="tpck.1169194664001" value="PopupCreator" />
-      <property name="virtualPackage" nameId="tpck.1193676396447" value="Actions.Creation" />
-      <link role="extends" roleId="tpce.1071489389519" targetNodeId="tpee.1068431790191" resolveInfo="Expression" />
-    </node>
-    <node type="tpce.ConceptDeclaration" typeId="tpce.1071489090640" id="1988288734101108470">
-      <property name="name" nameId="tpck.1169194664001" value="ToolbarCreator" />
-      <property name="virtualPackage" nameId="tpck.1193676396447" value="Actions.Creation" />
->>>>>>> 0bf02b0f
       <link role="extends" roleId="tpce.1071489389519" targetNodeId="tpee.1068431790191" resolveInfo="Expression" />
     </node>
     <node type="tpce.ConceptDeclaration" typeId="tpce.1071489090640" id="1640281869714699879">
@@ -841,7 +788,6 @@
       <link role="extends" roleId="tpce.1071489389519" targetNodeId="tpck.1133920641626" resolveInfo="BaseConcept" />
     </node>
     <node type="tpce.ConceptDeclaration" typeId="tpce.1071489090640" id="5538333046911298739">
-<<<<<<< HEAD
       <property name="abstract" nameId="tpce.4628067390765956802" value="false" />
       <property name="final" nameId="tpce.4628067390765956807" value="false" />
       <property name="name" nameId="tpck.1169194664001" value="CustomCondition" />
@@ -855,15 +801,6 @@
       <property name="name" nameId="tpck.1169194664001" value="ParameterCondition_ConceptFunctionParameter" />
       <property name="virtualPackage" nameId="tpck.1193676396447" value="Actions.Action.Parameters.Condition" />
       <property name="conceptAlias" nameId="tpce.5092175715804935370" value="parameter" />
-=======
-      <property name="name" nameId="tpck.1169194664001" value="CustomCondition" />
-      <property name="virtualPackage" nameId="tpck.1193676396447" value="Actions.Action.Parameters.Condition" />
-      <link role="extends" roleId="tpce.1071489389519" targetNodeId="tpee.1137021947720" resolveInfo="ConceptFunction" />
-    </node>
-    <node type="tpce.ConceptDeclaration" typeId="tpce.1071489090640" id="5538333046911348647">
-      <property name="name" nameId="tpck.1169194664001" value="ParameterCondition_ConceptFunctionParameter" />
-      <property name="virtualPackage" nameId="tpck.1193676396447" value="Actions.Action.Parameters.Condition" />
->>>>>>> 0bf02b0f
       <link role="extends" roleId="tpce.1071489389519" targetNodeId="tpee.1107135704075" resolveInfo="ConceptFunctionParameter" />
     </node>
     <node type="tpce.InterfaceConceptDeclaration" typeId="tpce.1169125989551" id="5538333046911348652">
@@ -871,7 +808,6 @@
       <property name="virtualPackage" nameId="tpck.1193676396447" value="Actions.Action.Parameters.Condition" />
     </node>
     <node type="tpce.ConceptDeclaration" typeId="tpce.1071489090640" id="5538333046911348654">
-<<<<<<< HEAD
       <property name="abstract" nameId="tpce.4628067390765956802" value="false" />
       <property name="final" nameId="tpce.4628067390765956807" value="false" />
       <property name="name" nameId="tpck.1169194664001" value="RequiredCondition" />
@@ -890,18 +826,6 @@
     <node type="tpce.ConceptDeclaration" typeId="tpce.1071489090640" id="5864553086652219113">
       <property name="abstract" nameId="tpce.4628067390765956802" value="true" />
       <property name="final" nameId="tpce.4628067390765956807" value="false" />
-=======
-      <property name="name" nameId="tpck.1169194664001" value="RequiredCondition" />
-      <property name="virtualPackage" nameId="tpck.1193676396447" value="Actions.Action.Parameters.Condition" />
-      <link role="extends" roleId="tpce.1071489389519" targetNodeId="tpck.1133920641626" resolveInfo="BaseConcept" />
-    </node>
-    <node type="tpce.ConceptDeclaration" typeId="tpce.1071489090640" id="5678361901872075170">
-      <property name="name" nameId="tpck.1169194664001" value="EditableModel" />
-      <property name="virtualPackage" nameId="tpck.1193676396447" value="Actions.Action.Parameters.Condition" />
-      <link role="extends" roleId="tpce.1071489389519" targetNodeId="tpck.1133920641626" resolveInfo="BaseConcept" />
-    </node>
-    <node type="tpce.ConceptDeclaration" typeId="tpce.1071489090640" id="5864553086652219113">
->>>>>>> 0bf02b0f
       <property name="name" nameId="tpck.1169194664001" value="PluginDependency" />
       <property name="virtualPackage" nameId="tpck.1193676396447" value="Idea" />
       <link role="extends" roleId="tpce.1071489389519" targetNodeId="tpck.1133920641626" resolveInfo="BaseConcept" />
@@ -917,16 +841,11 @@
       <link role="extends" roleId="tpce.1071489389519" targetNodeId="5864553086652219113" resolveInfo="PluginDependency" />
     </node>
     <node type="tpce.ConceptDeclaration" typeId="tpce.1071489090640" id="331224023792854814">
-<<<<<<< HEAD
       <property name="abstract" nameId="tpce.4628067390765956802" value="false" />
       <property name="final" nameId="tpce.4628067390765956807" value="false" />
       <property name="name" nameId="tpck.1169194664001" value="IdeaActionsDescriptor" />
       <property name="virtualPackage" nameId="tpck.1193676396447" value="Idea.Actions" />
       <property name="conceptAlias" nameId="tpce.5092175715804935370" value="actions" />
-=======
-      <property name="name" nameId="tpck.1169194664001" value="IdeaActionsDescriptor" />
-      <property name="virtualPackage" nameId="tpck.1193676396447" value="Idea.Actions" />
->>>>>>> 0bf02b0f
       <link role="extends" roleId="tpce.1071489389519" targetNodeId="tpck.1133920641626" resolveInfo="BaseConcept" />
     </node>
     <node type="tpce.ConceptDeclaration" typeId="tpce.1071489090640" id="331224023792854815">
@@ -940,7 +859,6 @@
       <link role="extends" roleId="tpce.1071489389519" targetNodeId="tpck.1133920641626" resolveInfo="BaseConcept" />
     </node>
     <node type="tpce.ConceptDeclaration" typeId="tpce.1071489090640" id="3205778618063718746">
-<<<<<<< HEAD
       <property name="abstract" nameId="tpce.4628067390765956802" value="false" />
       <property name="rootable" nameId="tpce.1096454100552" value="true" />
       <property name="final" nameId="tpce.4628067390765956807" value="false" />
@@ -955,16 +873,6 @@
       <property name="name" nameId="tpck.1169194664001" value="ConceptCondition" />
       <property name="virtualPackage" nameId="tpck.1193676396447" value="Actions.Action.Parameters.Condition" />
       <property name="conceptAlias" nameId="tpce.5092175715804935370" value="concept" />
-=======
-      <property name="rootable" nameId="tpce.1096454100552" value="true" />
-      <property name="name" nameId="tpck.1169194664001" value="IdeaConfigurationXml" />
-      <property name="virtualPackage" nameId="tpck.1193676396447" value="Idea" />
-      <link role="extends" roleId="tpce.1071489389519" targetNodeId="tpck.1133920641626" resolveInfo="BaseConcept" />
-    </node>
-    <node type="tpce.ConceptDeclaration" typeId="tpce.1071489090640" id="1050311802978903937">
-      <property name="name" nameId="tpck.1169194664001" value="ConceptCondition" />
-      <property name="virtualPackage" nameId="tpck.1193676396447" value="Actions.Action.Parameters.Condition" />
->>>>>>> 0bf02b0f
       <link role="extends" roleId="tpce.1071489389519" targetNodeId="tpck.1133920641626" resolveInfo="BaseConcept" />
     </node>
     <node type="tpce.ConceptDeclaration" typeId="tpce.1071489090640" id="1207145475354">
